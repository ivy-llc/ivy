# global

# local
import ivy
import ivy.functional.frontends.torch as torch_frontend
import ivy.functional.frontends.torch.nn.functional as torch_frontend_nn
from ivy.functional.frontends.numpy.creation_routines.from_existing_data import (
    array as np_frontend_array,
)
from ivy.func_wrapper import with_unsupported_dtypes
from ivy.func_wrapper import with_supported_dtypes
from ivy.functional.frontends.torch.func_wrapper import _to_ivy_array


class Tensor:
    def __init__(self, array, device=None, _init_overload=False):
        if _init_overload:
            self._ivy_array = (
                ivy.array(array) if not isinstance(array, ivy.Array) else array
            )

        else:
            self._ivy_array = ivy.array(
                array, dtype=torch_frontend.float32, device=device
            )

    def __len__(self):
        return len(self._ivy_array)

    def __repr__(self):
        return str(self.ivy_array.__repr__()).replace(
            "ivy.array", "ivy.frontends.torch.Tensor"
        )

    # Properties #
    # ---------- #

    @property
    def ivy_array(self):
        return self._ivy_array

    @property
    def device(self):
        return self.ivy_array.device

    @property
    def dtype(self):
        return self.ivy_array.dtype

    @property
    def shape(self):
        return Size(self.ivy_array.shape)

    @property
    def real(self):
        return self.ivy_array.real()

    @property
    def imag(self):
        return self.ivy_array.imag()

    @property
    def ndim(self):
        return self.dim()

    @property
    def T(self):
        if self.ndim == 1:
            return self
        return torch_frontend.permute(self, list(range(self.ndim))[::-1])

    # Setters #
    # --------#

    @ivy_array.setter
    def ivy_array(self, array):
        self._ivy_array = (
            ivy.array(array) if not isinstance(array, ivy.Array) else array
        )

    # Instance Methods #
    # ---------------- #
    def reshape(self, *args, shape=None):
        if args and shape:
            raise TypeError("reshape() got multiple values for argument 'shape'")
        if shape is not None:
            return torch_frontend.reshape(self, shape)
        if args:
            if isinstance(args[0], (tuple, list)):
                shape = args[0]
                return torch_frontend.reshape(self, shape)
            else:
                return torch_frontend.reshape(self, args)
        return torch_frontend.reshape(self)

    @with_unsupported_dtypes({"2.0.1 and below": ("bfloat16",)}, "torch")
    def reshape_as(self, other):
        return torch_frontend.reshape(self, other.shape)

    @with_unsupported_dtypes({"2.0.1 and below": ("bfloat16",)}, "torch")
    def add(self, other, *, alpha=1):
        return torch_frontend.add(self, other, alpha=alpha)

    @with_unsupported_dtypes({"2.0.1 and below": ("bfloat16",)}, "torch")
    def sub(self, other, *, alpha=1):
        return torch_frontend.sub(self, other, alpha=alpha)

    def chunk(self, chunks, dim=0):
        return torch_frontend.chunk(self, chunks, dim=dim)

    def any(self, dim=None, keepdim=False):
        return torch_frontend.any(self, dim=dim, keepdim=keepdim)

    def all(self, dim=None, keepdim=False):
        return torch_frontend.all(self, dim=dim, keepdim=keepdim)

    @with_unsupported_dtypes({"2.0.1 and below": ("bfloat16",)}, "torch")
    def add_(self, other, *, alpha=1):
        self.ivy_array = self.add(other, alpha=alpha).ivy_array
        return self

    @with_unsupported_dtypes({"2.0.1 and below": ("float16",)}, "torch")
    def addmm(self, mat1, mat2, *, beta=1, alpha=1):
        return torch_frontend.addmm(self, mat1, mat2, beta=beta, alpha=alpha)

    @with_unsupported_dtypes({"2.0.1 and below": ("float16",)}, "torch")
    def addmm_(self, mat1, mat2, *, beta=1, alpha=1):
        self.ivy_array = self.addmm(mat1, mat2, beta=beta, alpha=alpha).ivy_array
        return self

    @with_unsupported_dtypes({"2.0.1 and below": ("float16",)}, "torch")
    def addbmm(self, batch1, batch2, *, beta=1, alpha=1):
        return torch_frontend.addbmm(self, batch1, batch2, beta=beta, alpha=alpha)

    @with_unsupported_dtypes({"2.0.1 and below": ("float16",)}, "torch")
    def addbmm_(self, batch1, batch2, *, beta=1, alpha=1):
        self.ivy_array = self.addbmm(batch1, batch2, beta=beta, alpha=alpha).ivy_array
        return self

    @with_unsupported_dtypes({"2.0.1 and below": ("bfloat16",)}, "torch")
    def subtract_(self, other, *, alpha=1):
        self.ivy_array = self.sub(other, alpha=alpha).ivy_array
        return self

    @with_unsupported_dtypes({"2.0.1 and below": ("float16",)}, "torch")
    def asin(self):
        return torch_frontend.asin(self)

    @with_unsupported_dtypes({"2.0.1 and below": ("float16",)}, "torch")
    def asin_(self):
        self.ivy_array = self.asin().ivy_array
        return self

    @with_unsupported_dtypes({"2.0.1 and below": ("bfloat16",)}, "torch")
    def sum(self, dim=None, keepdim=False, *, dtype=None):
        return torch_frontend.sum(self, dim=dim, keepdim=keepdim, dtype=dtype)

    @with_unsupported_dtypes({"2.0.1 and below": ("float16",)}, "torch")
    def sin(self):
        return torch_frontend.sin(self)

    @with_unsupported_dtypes({"2.0.1 and below": ("float16",)}, "torch")
    def sin_(self):
        self.ivy_array = self.sin().ivy_array
        return self

    @with_unsupported_dtypes({"2.0.1 and below": ("float16",)}, "torch")
    def sinh(self):
        return torch_frontend.sinh(self)

    @with_unsupported_dtypes({"2.0.1 and below": ("float16",)}, "torch")
    def sinh_(self):
        self.ivy_array = self.sinh().ivy_array
        return self

    @with_unsupported_dtypes({"2.0.1 and below": ("float16",)}, "torch")
    def cos(self):
        return torch_frontend.cos(self)

    @with_unsupported_dtypes({"2.0.1 and below": ("float16",)}, "torch")
    def cos_(self):
        self.ivy_array = self.cos().ivy_array
        return self

    @with_unsupported_dtypes({"2.0.1 and below": ("float16",)}, "torch")
    def cosh(self):
        return torch_frontend.cosh(self)

    @with_unsupported_dtypes({"2.0.1 and below": ("float16",)}, "torch")
    def cosh_(self):
        self.ivy_array = self.cosh().ivy_array
        return self

    @with_unsupported_dtypes({"2.0.1 and below": ("float16",)}, "torch")
    def arcsinh(self):
        return torch_frontend.arcsinh(self)

    @with_unsupported_dtypes({"2.0.1 and below": ("float16",)}, "torch")
    def arcsin(self):
        return torch_frontend.arcsin(self)

    @with_unsupported_dtypes({"2.0.1 and below": ("float16",)}, "torch")
    def arcsin_(self):
        self.ivy_array = self.arcsin().ivy_array
        return self

    @with_unsupported_dtypes({"2.0.1 and below": ("float16",)}, "torch")
    def atan(self):
        return torch_frontend.atan(self)

    @with_unsupported_dtypes({"2.0.1 and below": ("float16",)}, "torch")
    def atan_(self):
        self.ivy_array = self.atan().ivy_array
        return self

    @with_unsupported_dtypes({"2.0.1 and below": ("float16", "bfloat16")}, "torch")
    def atan2(self, other):
        return torch_frontend.atan2(self, other)

    def view(self, *args, size=None):
        """
        Reshape Tensor.

        possible arguments are either:
            - size
            - tuple of ints
            - list of ints
            - torch.Size object
            - ints
        Parameters
        ----------
        args:int arguments
        size: optional shape

        Returns reshaped tensor
        -------
        """
        if ivy.exists(size) and not args:
            shape_tup = size
        elif args and not ivy.exists(size):
            if (
                isinstance(args[0], tuple)
                or isinstance(args[0], list)
                or type(args[0]).__name__ == "Size"
            ) and len(args) == 1:
                shape_tup = args[0]
            else:
                shape_tup = args
        else:
            raise ValueError(
                "View only accepts as argument ints, tuple or list of ints or "
                "the keyword argument size."
            )
        return torch_frontend.reshape(self, shape_tup)

    def float(self, memory_format=None):
        self.ivy_array = ivy.astype(self.ivy_array, ivy.float32, copy=False)
        return self

    @with_unsupported_dtypes({"2.0.1 and below": ("float16",)}, "torch")
    def asinh(self):
        return torch_frontend.asinh(self)

    @with_unsupported_dtypes({"2.0.1 and below": ("float16",)}, "torch")
    def asinh_(self):
        self.ivy_array = self.asinh().ivy_array
        return self

    @with_unsupported_dtypes({"2.0.1 and below": ("float16",)}, "torch")
    def tan(self):
        return torch_frontend.tan(self)

    @with_unsupported_dtypes({"2.0.1 and below": ("float16",)}, "torch")
    def tan_(self):
        self.ivy_array = self.tan().ivy_array
        return self

    @with_unsupported_dtypes({"2.0.1 and below": ("float16",)}, "torch")
    def tanh(self):
        return torch_frontend.tanh(self)

    @with_unsupported_dtypes({"2.0.1 and below": ("float16",)}, "torch")
    def tanh_(self):
        self.ivy_array = self.tanh().ivy_array
        return self

    @with_unsupported_dtypes({"2.0.1 and below": ("float16",)}, "torch")
    def atanh(self):
        return torch_frontend.atanh(self)

    @with_unsupported_dtypes({"2.0.1 and below": ("float16",)}, "torch")
    def atanh_(self):
        self.ivy_array = self.atanh().ivy_array
        return self

    @with_unsupported_dtypes({"2.0.1 and below": ("float16",)}, "torch")
    def arctanh(self):
        return torch_frontend.arctanh(self)

    @with_unsupported_dtypes({"2.0.1 and below": ("float16",)}, "torch")
    def arctanh_(self):
        self.ivy_array = self.arctanh().ivy_array
        return self

    @with_unsupported_dtypes({"2.0.1 and below": ("float16",)}, "torch")
    def log(self):
        return torch_frontend.log(self)

    @with_unsupported_dtypes({"2.0.1 and below": ("float16",)}, "torch")
    def arccosh(self):
        return torch_frontend.arccosh(self)

    @with_unsupported_dtypes({"2.0.1 and below": ("float16",)}, "torch")
    def log_(self):
        self.ivy_array = self.log().ivy_array
        return self

    @with_unsupported_dtypes({"2.0.1 and below": ("float16",)}, "torch")
    def log2(self):
        return torch_frontend.log2(self)

    @with_unsupported_dtypes({"2.0.1 and below": ("float16", "bfloat16")}, "torch")
    def relu(self):
        return torch_frontend_nn.relu(self)

    def amax(self, dim=None, keepdim=False):
        return torch_frontend.amax(self, dim=dim, keepdim=keepdim)

    def amin(self, dim=None, keepdim=False):
        return torch_frontend.amin(self, dim=dim, keepdim=keepdim)

    @with_unsupported_dtypes({"2.0.1 and below": ("float16",)}, "torch")
    def aminmax(self, dim=None, keepdim=False):
        return torch_frontend.aminmax(self, dim=dim, keepdim=keepdim)

    def abs(self):
        return torch_frontend.abs(self)

    def abs_(self):
        self.ivy_array = self.abs().ivy_array
        return self

    @with_unsupported_dtypes({"2.0.1 and below": ("bfloat16",)}, "torch")
    def logical_and(self, other):
        return torch_frontend.logical_and(self, other)

    def logical_not(self, *, out=None):
        return torch_frontend.logical_not(self, out=out)

    def logical_not_(self, *, out=None):
        ret = torch_frontend.logical_not(self, out=out)
        self.ivy_array = ivy.inplace_update(
            self.ivy_array, ivy.astype(ret.ivy_array, self.dtype)
        )
        return self

    @with_unsupported_dtypes({"2.0.1 and below": ("bfloat16",)}, "torch")
    def logical_or(self, other):
        return torch_frontend.logical_or(self, other)

    def bitwise_not(self):
        return torch_frontend.bitwise_not(self)

    def bitwise_and(self, other):
        return torch_frontend.bitwise_and(self, other)

    @with_supported_dtypes({"2.0.1 and below": ("integer",)}, "torch")
    def bitwise_or(self, other):
        return torch_frontend.bitwise_or(self, other)

    def bitwise_left_shift(self, other):
        return torch_frontend.bitwise_left_shift(self, other)

    @with_supported_dtypes({"2.0.1 and below": ("integer",)}, "torch")
    def bitwise_or_(self, other):
        self.ivy_array = self.bitwise_or(other).ivy_array
        return self

    def contiguous(self, memory_format=None):
        return torch_frontend.tensor(self)

    def new_ones(self, size, *, dtype=None, device=None, requires_grad=False):
        return torch_frontend.ones(
            size, dtype=dtype, device=device, requires_grad=requires_grad
        )

    @with_unsupported_dtypes({"2.0.1 and below": ("float16",)}, "torch")
    def floor(self, *, out=None):
        return torch_frontend.floor(self)

    @with_unsupported_dtypes({"2.0.1 and below": ("float16", "bfloat16")}, "torch")
    def not_equal(self, other, *, out=None):
        return torch_frontend.not_equal(self, other, out=out)

    ne = not_equal

    def equal(self, other):
        return torch_frontend.equal(self, other)

    def new_zeros(self, size, *, dtype=None, device=None, requires_grad=False):
        return torch_frontend.zeros(
            size, dtype=dtype, device=device, requires_grad=requires_grad
        )

    def to(self, *args, **kwargs):
        if len(args) > 0:
            if hasattr(args[0], "ivy_array") or ivy.is_array(args[0]):
                if self.dtype == ivy.dtype(args[0]) and self.device == ivy.dev(args[0]):
                    return self
                else:
                    cast_tensor = self.clone()
                    cast_tensor.ivy_array = ivy.asarray(
                        self.ivy_array,
                        dtype=ivy.dtype(args[0]),
                        device=ivy.dev(args[0]),
                    )
                    return cast_tensor
            if (
                isinstance(args[0], (ivy.Dtype, ivy.NativeDtype))
                or args[0] in ivy._all_ivy_dtypes_str
            ):
                if self.dtype == ivy.as_ivy_dtype(args[0]):
                    return self
                else:
                    cast_tensor = self.clone()
                    cast_tensor.ivy_array = ivy.asarray(self.ivy_array, dtype=args[0])
                    return cast_tensor
            if isinstance(args[0], (ivy.Device, ivy.NativeDevice, str)):
                if isinstance(args[0], str) and not isinstance(
                    args[0], (ivy.Device, ivy.NativeDevice)
                ):
                    ivy.utils.assertions.check_elem_in_list(
                        args[0],
                        [
                            "cpu",
                            "cuda",
                            "xpu",
                            "mkldnn",
                            "opengl",
                            "opencl",
                            "ideep",
                            "hip",
                            "ve",
                            "ort",
                            "mlc",
                            "xla",
                            "lazy",
                            "vulkan",
                            "meta",
                            "hpu",
                        ],
                    )
                if self.device == ivy.as_ivy_dev(args[0]):
                    return self
                else:
                    cast_tensor = self.clone()
                    cast_tensor.ivy_array = ivy.asarray(self.ivy_array, device=args[0])
                    return cast_tensor
        else:
            if (
                "dtype" in kwargs
                and "device" in kwargs
                and self.dtype == kwargs["dtype"]
                and self.device == kwargs["device"]
            ):
                return self
            else:
                cast_tensor = self.clone()
                cast_tensor.ivy_array = ivy.asarray(
                    self.ivy_array,
                    device=kwargs["device"] if "device" in kwargs else self.device,
                    dtype=kwargs["dtype"] if "dtype" in kwargs else self.dtype,
                )
                return cast_tensor

    @with_unsupported_dtypes({"2.0.1 and below": ("float16",)}, "torch")
    def arctan(self):
        return torch_frontend.atan(self)

    @with_unsupported_dtypes({"2.0.1 and below": ("float16",)}, "torch")
    def arctan_(self):
        self.ivy_array = self.arctan().ivy_array
        return self

    @with_unsupported_dtypes({"2.0.1 and below": ("float16", "bfloat16")}, "torch")
    def arctan2(self, other):
        return torch_frontend.arctan2(self, other)

    @with_unsupported_dtypes({"2.0.1 and below": ("float16", "bfloat16")}, "torch")
    def arctan2_(self, other):
        self.ivy_array = self.arctan2(other).ivy_array
        return self

    @with_unsupported_dtypes({"2.0.1 and below": ("float16",)}, "torch")
    def acos(self):
        return torch_frontend.acos(self)

    @with_unsupported_dtypes({"2.0.1 and below": ("float16",)}, "torch")
    def acos_(self):
        self.ivy_array = self.acos().ivy_array
        return self

    @with_unsupported_dtypes({"2.0.1 and below": ("float16",)}, "torch")
    def arccosh_(self):
        self.ivy_array = self.arccosh().ivy_array
        return self

    @with_unsupported_dtypes({"2.0.1 and below": ("float16",)}, "torch")
    def arccos(self):
        return torch_frontend.arccos(self)

    @with_unsupported_dtypes({"2.0.1 and below": ("float16",)}, "torch")
    def arccos_(self):
        self.ivy_array = self.arccos().ivy_array
        return self

    def new_tensor(
        self,
        data,
        *,
        dtype=None,
        device=None,
        requires_grad=False,
        layout=None,
        pin_memory=False,
    ):
        dtype = ivy.dtype(self.ivy_array) if dtype is None else dtype
        device = ivy.dev(self.ivy_array) if device is None else device
        _data = ivy.asarray(data, copy=True, dtype=dtype, device=device)
        return torch_frontend.tensor(_data)

    @with_unsupported_dtypes({"2.0.1 and below": ("bfloat16",)}, "torch")
    def view_as(self, other):
        return self.view(size=other.shape)

    def expand(self, *args, size=None):
        if args and size:
            raise TypeError("expand() got multiple values for argument 'size'")
        if args:
            if isinstance(args[0], (tuple, list)):
                size = args[0]
            else:
                size = args

        return torch_frontend.tensor(ivy.expand(self.ivy_array, tuple(size)))

    @with_unsupported_dtypes({"2.0.1 and below": ("bfloat16",)}, "torch")
    def expand_as(self, other):
        return self.expand(
            size=ivy.shape(other.ivy_array if isinstance(other, Tensor) else other)
        )

    def detach(self):
        return torch_frontend.tensor(
            ivy.stop_gradient(self.ivy_array, preserve_type=False)
        )

    def detach_(self):
        self.ivy_array = self.detach().ivy_array
        return self

    def unsqueeze(self, dim):
        return torch_frontend.unsqueeze(self, dim)

    def unsqueeze_(self, dim):
        self.ivy_array = self.unsqueeze(dim).ivy_array
        return self

    def ravel(self):
        return torch_frontend.ravel(self)

    def split(self, split_size, dim=0):
        return torch_frontend.split(self, split_size, dim)

    def tensor_split(self, indices_or_sections, dim=0):
        return torch_frontend.tensor_split(self, indices_or_sections, dim)

    def vsplit(self, indices_or_sections, /):
        return torch_frontend.vsplit(self, indices_or_sections)

    def hsplit(self, indices_or_sections, /):
        return torch_frontend.hsplit(self, indices_or_sections)

    def dsplit(
        self,
        indices_or_sections,
        /,
    ):
        return torch_frontend.dsplit(self, indices_or_sections)

    def dim(self):
        return self.ivy_array.ndim

    def new_full(
        self,
        size,
        fill_value,
        *,
        dtype=None,
        device=None,
        requires_grad=False,
        layout=None,
        pin_memory=False,
    ):
        dtype = ivy.dtype(self.ivy_array) if dtype is None else dtype
        device = ivy.dev(self.ivy_array) if device is None else device
        _data = ivy.full(size, fill_value, dtype=dtype, device=device)
        return torch_frontend.tensor(_data)

    def new_empty(
        self,
        size,
        *,
        dtype=None,
        device=None,
        requires_grad=False,
        layout=None,
        pin_memory=False,
    ):
        dtype = ivy.dtype(self.ivy_array) if dtype is None else dtype
        device = ivy.dev(self.ivy_array) if device is None else device
        _data = ivy.empty(size, dtype=dtype, device=device)
        return torch_frontend.tensor(_data)

    def unfold(self, dimension, size, step):
        slices = []
        for i in range(0, self.shape[dimension] - size + 1, step):
            slices.append(self.ivy_array[i : i + size])
        return torch_frontend.stack(slices)

    def long(self, memory_format=None):
        self.ivy_array = ivy.astype(self.ivy_array, ivy.int64, copy=False)
        return self

    def max(self, dim=None, keepdim=False):
        return torch_frontend.max(self, dim=dim, keepdim=keepdim)

    def is_cuda(self):
        return "gpu" in ivy.dev(self.ivy_array)

    @with_unsupported_dtypes({"2.0.1 and below": ("bfloat16",)}, "torch")
    def pow(self, exponent):
        return torch_frontend.pow(self, exponent)

    @with_unsupported_dtypes({"2.0.1 and below": ("bfloat16",)}, "torch")
    def pow_(self, exponent):
        self.ivy_array = self.pow(exponent).ivy_array
        return self

    def size(self, dim=None):
        shape = self.shape
        if dim is None:
            return shape
        else:
            try:
                return shape[dim]
            except IndexError:
                raise IndexError(
                    "Dimension out of range (expected to be in range of [{}, {}], "
                    "but got {}".format(len(shape), len(shape) - 1, dim)
                )

    def matmul(self, other):
        return torch_frontend.matmul(self, other)

    def argwhere(self):
        return torch_frontend.argwhere(self)

    def argmax(self, dim=None, keepdim=False):
        return torch_frontend.argmax(self, dim=dim, keepdim=keepdim)

    def argmin(self, dim=None, keepdim=False):
        return torch_frontend.argmin(self, dim=dim, keepdim=keepdim)

    def argsort(self, dim=-1, descending=False):
        return torch_frontend.argsort(self, dim=dim, descending=descending)

    @with_unsupported_dtypes({"2.0.1 and below": ("float16",)}, "torch")
    def ceil(self):
        return torch_frontend.ceil(self)

    def min(self, dim=None, keepdim=False):
        return torch_frontend.min(self, dim=dim, keepdim=keepdim)

    def permute(self, *args, dims=None):
        if args and dims:
            raise TypeError("permute() got multiple values for argument 'dims'")
        if dims is not None:
            return torch_frontend.permute(self, dims)
        if args:
            if isinstance(args[0], (tuple, list)):
                dims = args[0]
                return torch_frontend.permute(self, dims)
            else:
                return torch_frontend.permute(self, args)
        return torch_frontend.permute(self)

    def mean(self, dim=None, keepdim=False):
        return torch_frontend.mean(self, dim=dim, keepdim=keepdim)

    def nanmean(self, dim=None, keepdim=False):
        return torch_frontend.nanmean(self, dim=dim, keepdim=keepdim)

    @with_unsupported_dtypes({"2.0.1 and below": ("float16",)}, "torch")
    def median(self, dim=None, keepdim=False):
        return torch_frontend.median(self, dim=dim, keepdim=keepdim)

    def transpose(self, dim0, dim1):
        return torch_frontend.transpose(self, dim0=dim0, dim1=dim1)

    def transpose_(self, dim0, dim1):
        self.ivy_array = self.transpose(dim0, dim1).ivy_array
        return self

    def t(self):
        return torch_frontend.t(self)

    def flatten(self, start_dim=0, end_dim=-1):
        return torch_frontend.flatten(self, start_dim, end_dim)

    @with_unsupported_dtypes({"2.0.1 and below": ("float16",)}, "torch")
    def cumsum(self, dim, dtype):
        return torch_frontend.cumsum(self, dim, dtype=dtype)

    @with_unsupported_dtypes({"2.0.1 and below": ("float16",)}, "torch")
    def cumsum_(self, dim, *, dtype=None):
        self.ivy_array = self.cumsum(dim, dtype).ivy_array
        return self

    @with_unsupported_dtypes({"2.0.1 and below": ("float16", "bfloat16")}, "torch")
    def inverse(self):
        return torch_frontend.inverse(self)

    def neg(self):
        return torch_frontend.negative(self)

    def int(self, memory_format=None):
        self.ivy_array = ivy.astype(self.ivy_array, ivy.int32, copy=False)
        return self

    def half(self, memory_format=None):
        self.ivy_array = ivy.astype(self.ivy_array, ivy.float16, copy=False)
        return self

    def bool(self, memory_format=None):
        self.ivy_array = ivy.astype(self.ivy_array, ivy.bool, copy=False)
        return self

    def type(self, dtype=None, non_blocking=False, **kwargs):
        if ivy.exists(dtype):
            self.ivy_array = ivy.astype(self.ivy_array, dtype)
            return self
        else:
            return str(self.dtype)

    def type_as(self, other):
        if self.dtype != other.dtype:
            self.ivy_array = ivy.astype(self.ivy_array, other.dtype)
            return self
        else:
            pass

    def byte(self, memory_format=None):
        self.ivy_array = ivy.astype(self.ivy_array, ivy.uint8, copy=False)
        return self

    @with_unsupported_dtypes({"2.0.1 and below": ("bfloat16",)}, "torch")
    def ne(self, other):
        return torch_frontend.ne(self, other)

    def squeeze(self, dim):
        return torch_frontend.squeeze(self, dim)

    def flip(self, dims):
        return torch_frontend.flip(self, dims)

    def fliplr(self):
        return torch_frontend.fliplr(self)

    def sort(self, dim=-1, descending=False):
        return torch_frontend.sort(self, dim=dim, descending=descending)

    def tril(self, diagonal=0):
        return torch_frontend.tril(self, diagonal=diagonal)

    def index_select(self, dim, index):
        return torch_frontend.index_select(self, dim, index)

    @with_unsupported_dtypes({"2.0.1 and below": ("float16", "complex")}, "torch")
    def clamp(self, min=None, max=None):
        return torch_frontend.clamp(self, min=min, max=max)

    @with_unsupported_dtypes({"2.0.1 and below": ("float16", "complex")}, "torch")
    def clamp_(self, min=None, max=None):
        self.ivy_array = self.clamp(min=min, max=max).ivy_array
        return self

    @with_unsupported_dtypes({"2.0.1 and below": ("float16", "bfloat16")}, "torch")
    def sqrt(self):
        return torch_frontend.sqrt(self)

    @with_unsupported_dtypes({"2.0.1 and below": ("float16",)}, "torch")
    def rsqrt(self):
        return torch_frontend.rsqrt(self)

    @with_unsupported_dtypes({"2.0.1 and below": ("float16", "bfloat16")}, "torch")
    def sqrt_(self):
        self.ivy_array = self.sqrt().ivy_array
        return self

    def where(self, condition, other):
        return torch_frontend.tensor(torch_frontend.where(condition, self, other))

    def clone(self, memory_format=None):
        return torch_frontend.tensor(ivy.array(self.ivy_array, copy=True))

    @with_unsupported_dtypes({"2.0.1 and below": ("float16",)}, "torch")
    def acosh(self):
        return torch_frontend.acosh(self)

    def masked_fill(self, mask, value):
        return torch_frontend.tensor(
            torch_frontend.where(mask, value, self), dtype=self.dtype
        )

    def masked_fill_(self, mask, value):
        self.ivy_array = self.masked_fill(mask, value).ivy_array
        return self

    @with_unsupported_dtypes({"2.0.1 and below": ("float16", "bfloat16")}, "torch")
    def index_add_(self, dim, index, source, *, alpha=1):
        self.ivy_array = torch_frontend.index_add(
            self, dim, index, source, alpha=alpha
        ).ivy_array
        return self

    @with_unsupported_dtypes({"2.0.1 and below": ("float16", "bfloat16")}, "torch")
    def index_add(self, dim, index, source, *, alpha=1):
        return torch_frontend.index_add(
            self._ivy_array, dim, index, source, alpha=alpha
        )

    @with_unsupported_dtypes({"2.0.1 and below": ("float16",)}, "torch")
    def acosh_(self):
        self.ivy_array = self.acosh().ivy_array
        return self

    @with_unsupported_dtypes({"2.0.1 and below": ("bfloat16",)}, "torch")
    def numpy(self):
        return np_frontend_array(self.ivy_array)

    @with_unsupported_dtypes({"2.0.1 and below": ("float16",)}, "torch")
    def sigmoid(self):
        return torch_frontend.sigmoid(self)

    @with_unsupported_dtypes({"2.0.1 and below": ("float16",)}, "torch")
    def sigmoid_(self):
        self.ivy_array = self.sigmoid().ivy_array
        return self

    @with_unsupported_dtypes({"2.0.1 and below": ("float16",)}, "torch")
    def softmax(self, dim=None, dtype=None):
        return torch_frontend.nn.functional.softmax(self, dim=dim, dtype=dtype)

    def repeat(self, *args, repeats=None):
        if args and repeats:
            raise ivy.utils.exceptions.IvyException(
                "repeat() got multiple values for argument 'repeats'"
            )
        if args:
            if isinstance(args[0], (tuple, list)):
                repeats = args[0]
            else:
                repeats = args
        elif not isinstance(repeats, (tuple, list)):
            raise ivy.utils.exceptions.IvyException(
                "repeat(): argument 'repeats' must be tuple of ints"
            )

        return torch_frontend.tile(self, repeats)

    def unbind(self, dim=0):
        return torch_frontend.unbind(self, dim=dim)

    def remainder(self, other, *, out=None):
        return torch_frontend.remainder(self, other, out=out)

    def bitwise_and_(self, other):
        self.ivy_array = self.bitwise_and(other).ivy_array
        return self

    @with_unsupported_dtypes({"2.0.1 and below": ("float16", "bfloat16")}, "torch")
    def atan2_(self, other):
        self.ivy_array = self.atan2(other).ivy_array
        return self

    def fmin(self, other):
        return torch_frontend.fmin(self, other)

    @with_unsupported_dtypes({"2.0.1 and below": ("float16", "complex")}, "torch")
    def trunc(self):
        return torch_frontend.trunc(self)

    @with_unsupported_dtypes({"2.0.1 and below": ("float16", "complex")}, "torch")
    def trunc_(self):
        self.ivy_array = self.trunc().ivy_array
        return self

    @with_unsupported_dtypes({"2.0.1 and below": ("float16", "complex")}, "torch")
    def fix(self):
        return torch_frontend.fix(self)

    @with_unsupported_dtypes({"2.0.1 and below": ("float16", "complex")}, "torch")
    def fix_(self):
        self.ivy_array = self.fix().ivy_array
        return self

    def is_complex(self):
        return torch_frontend.is_complex(self._ivy_array)

    def addr(self, vec1, vec2, *, beta=1, alpha=1, out=None):
        return torch_frontend.addr(self, vec1, vec2, beta=beta, alpha=alpha, out=out)

    def addr_(self, vec1, vec2, *, beta=1, alpha=1):
        self.ivy_array = self.addr(vec1, vec2, beta=beta, alpha=alpha).ivy_array
        return self

    # Special Methods #
    # -------------------#

    def __bool__(self):
        if len(self.shape) == sum(self.shape):
            return self.ivy_array.to_scalar().__bool__()
        raise ValueError(
            "The truth value of an array with more than one element is ambiguous. "
            "Use a.any() or a.all()"
        )

    @with_unsupported_dtypes({"2.0.1 and below": ("bfloat16",)}, "torch")
    def __add__(self, other):
        return self.add(other)

    @with_unsupported_dtypes({"2.0.1 and below": ("bfloat16",)}, "torch")
    def __mod__(self, other):
        return torch_frontend.remainder(self, other)

    @with_unsupported_dtypes({"2.0.1 and below": ("bfloat16",)}, "torch")
    def __pow__(self, exponent):
        return self.pow(exponent)

    @with_unsupported_dtypes({"2.0.1 and below": ("bfloat16",)}, "torch")
    def __rpow__(self, other):
        return torch_frontend.pow(other, self)

    def __long__(self, memory_format=None):
        return self.long()

    def __getitem__(self, query, /):
        ivy_args = ivy.nested_map([self, query], _to_ivy_array)
        ret = ivy.get_item(*ivy_args)
        return torch_frontend.Tensor(ret, _init_overload=True)

    def __setitem__(self, key, value, /):
        key, value = ivy.nested_map([key, value], _to_ivy_array)
        self.ivy_array[key] = value

    def __iter__(self):
        if self.ndim == 0:
            raise TypeError("iteration over a 0-d tensor not supported")
        for i in range(self.shape[0]):
            yield self[i]

    @with_unsupported_dtypes({"2.0.1 and below": ("bfloat16",)}, "torch")
    def __radd__(self, other):
        return torch_frontend.add(other, self)

    @with_unsupported_dtypes({"2.0.1 and below": ("bfloat16",)}, "torch")
    def __mul__(self, other):
        return torch_frontend.mul(self, other)

    @with_unsupported_dtypes({"2.0.1 and below": "bfloat16"}, "torch")
    def __matmul__(self, other):
        return torch_frontend.matmul(self, other)

    @with_unsupported_dtypes({"2.0.1 and below": ("bfloat16",)}, "torch")
    def __rmul__(self, other):
        return torch_frontend.mul(other, self)

    @with_unsupported_dtypes({"2.0.1 and below": ("bfloat16",)}, "torch")
    def __sub__(self, other):
        return torch_frontend.subtract(self, other)

    def __truediv__(self, other):
        return torch_frontend.div(self, other)

    def __iadd__(self, other):
        ret = torch_frontend.add(self, other)
        self.ivy_array = ivy.inplace_update(
            self.ivy_array, ivy.astype(ret.ivy_array, self.dtype)
        )
        return self

    def __imod__(self, other):
        ret = torch_frontend.remainder(self, other)
        self.ivy_array = ivy.inplace_update(
            self.ivy_array, ivy.astype(ret.ivy_array, self.dtype)
        )
        return self

    def __imul__(self, other):
        ret = torch_frontend.mul(self, other)
        self.ivy_array = ivy.inplace_update(
            self.ivy_array, ivy.astype(ret.ivy_array, self.dtype)
        )
        return self

    def __isub__(self, other):
        ret = torch_frontend.subtract(self, other)
        self.ivy_array = ivy.inplace_update(
            self.ivy_array, ivy.astype(ret.ivy_array, self.dtype)
        )
        return self

    def __itruediv__(self, other):
        ret = torch_frontend.div(self, other)
        self.ivy_array = ivy.inplace_update(
            self.ivy_array, ivy.astype(ret.ivy_array, self.dtype)
        )
        return self

    def __int__(self):
        item = self.item()
        if isinstance(item, complex):
            if item.imag != 0:
                raise TypeError("can't convert complex to int without overflow")
            item = item.real
        return int(item)

    def __float__(self):
        item = self.item()
        if isinstance(item, complex):
            if item.imag != 0:
                raise TypeError("can't convert complex to float without overflow")
            item = item.real
        return float(item)

    @with_unsupported_dtypes({"2.0.1 and below": ("bfloat16",)}, "torch")
    def __eq__(self, other):
        return torch_frontend.eq(self, other)

    @with_unsupported_dtypes({"2.0.1 and below": ("bfloat16",)}, "torch")
    def __gt__(self, other):
        return torch_frontend.greater(self, other)

    @with_unsupported_dtypes({"2.0.1 and below": ("bfloat16",)}, "torch")
    def __ne__(self, other):
        return self.ne(other)

    @with_unsupported_dtypes({"2.0.1 and below": ("bfloat16",)}, "torch")
    def __rsub__(self, other):
        return torch_frontend.subtract(other, self)

    @with_unsupported_dtypes({"2.0.1 and below": ("bfloat16",)}, "torch")
    def __lt__(self, other):
        return torch_frontend.less(self, other)

    @with_unsupported_dtypes({"2.0.1 and below": ("bfloat16",)}, "torch")
    def __or__(self, other):
        return torch_frontend.bitwise_or(self, other)

    def __invert__(self):
        return torch_frontend.bitwise_not(self)

    def __and__(self, other):
        return torch_frontend.bitwise_and(self, other)

    # Method aliases
    absolute, absolute_ = abs, abs_
    clip, clip_ = clamp, clamp_
    ndimension = dim
    subtract = sub
    sub_ = subtract_
    eq = equal

    def bitwise_xor(self, other):
        return torch_frontend.bitwise_xor(self, other)

    def item(self):
        if all(dim == 1 for dim in self.shape):
            return self.ivy_array.to_scalar()
        else:
            raise ValueError(
                "only one element tensors can be converted to Python scalars"
            )

    @with_unsupported_dtypes({"2.0.1 and below": ("float16",)}, "torch")
    def cumprod(self, dim, dtype):
        return torch_frontend.cumprod(self, dim, dtype=dtype)

    def count_nonzero(self, dim):
        return torch_frontend.count_nonzero(self, dim=dim)

    @with_unsupported_dtypes({"2.0.1 and below": ("bfloat16", "float16")}, "torch")
    def exp(self):
        return torch_frontend.exp(self)

    # fmt: off
    @with_unsupported_dtypes({"2.0.1 and below": ("int8", "int16", "int32", "int64", "uint8", "bool", "float16",)},"torch",)  # noqa
    def exp_(self):
        self.ivy_array = self.exp().ivy_array
        return self
    # fmt: on

    def mul(self, other):
        return torch_frontend.mul(self, other)

    @with_unsupported_dtypes({"2.0.1 and below": ("float16",)}, "torch")
    def ceil_(self):
        self.ivy_array = torch_frontend.ceil(self).ivy_array
        return self

    @with_unsupported_dtypes({"2.0.1 and below": ("bfloat16",)}, "torch")
    def mul_(self, other):
        self.ivy_array = self.mul(other).ivy_array
        # the return dtype is the same as the input dtype
        self.ivy_array = self.to(self.dtype).ivy_array
        return self

    @with_unsupported_dtypes({"2.0.1 and below": ("float16",)}, "torch")
    def round(self, *, decimals=0):
        return torch_frontend.round(self, decimals=decimals)

    @with_unsupported_dtypes({"2.0.1 and below": ("float16", "complex")}, "torch")
    def cross(self, other, dim=-1):
        return torch_frontend.cross(self, other, dim=dim)

    @with_unsupported_dtypes({"2.0.1 and below": ("float16", "bfloat16")}, "torch")
    def det(self):
        return torch_frontend.det(self)

    def reciprocal(self):
        return torch_frontend.reciprocal(self)

    def fill_(self, value):
        self.ivy_array = torch_frontend.full_like(
            self, value, dtype=self.dtype, device=self.device
        ).ivy_array
        return self

    def nonzero(self):
        return torch_frontend.nonzero(self)

    def mm(self, mat2):
        return torch_frontend.mm(self, mat2)

    @with_unsupported_dtypes({"2.0.1 and below": ("bfloat16", "float16")}, "torch")
    def square(self):
        return torch_frontend.square(self._ivy_array)

    @with_unsupported_dtypes({"2.0.1 and below": ("float16",)}, "torch")
    def log10(self):
        return torch_frontend.log10(self._ivy_array)

    def short(self, memory_format=None):
        self.ivy_array = ivy.astype(self.ivy_array, ivy.int16, copy=False)
        return self

    @with_unsupported_dtypes({"2.0.1 and below": ("float16", "bfloat16")}, "torch")
    def prod(self, dim=None, keepdim=False, *, dtype=None):
        return torch_frontend.prod(self, dim=dim, keepdim=keepdim, dtype=dtype)

    def div(self, other, *, rounding_mode=None):
        return torch_frontend.div(self, other, rounding_mode=rounding_mode)

    def div_(self, other, *, rounding_mode=None):
        self.ivy_array = self.div(other, rounding_mode=rounding_mode).ivy_array
        return self

    def normal_(self, mean=0, std=1, *, generator=None):
        self.ivy_array = ivy.random_normal(
            mean=mean,
            std=std,
            shape=self.ivy_array.shape,
            dtype=self.dtype,
            device=self.device,
        )
        return self

    @with_unsupported_dtypes({"2.0.1 and below": ("float16",)}, "torch")
    def addcdiv(self, tensor1, tensor2, *, value=1):
        return torch_frontend.addcdiv(self, tensor1, tensor2, value=value)

    @with_unsupported_dtypes({"2.0.1 and below": ("float16",)}, "torch")
    def addcmul(self, tensor1, tensor2, *, value=1):
        return torch_frontend.addcmul(self, tensor1, tensor2, value=value)

    @with_unsupported_dtypes({"2.0.1 and below": ("float16",)}, "torch")
    def addcmul_(self, tensor1, tensor2, *, value=1):
        self.ivy_array = self.addcmul(tensor1, tensor2, value=value).ivy_array
        return self

    sign_decorator_dtypes = ("float16", "complex", "bool")

    @with_unsupported_dtypes({"2.0.1 and below": sign_decorator_dtypes}, "torch")
    def sign(self):
        return torch_frontend.sign(self._ivy_array)

    def std(self, dim=None, unbiased=True, keepdim=False, *, out=None):
        return torch_frontend.std(
            self, dim=dim, unbiased=unbiased, keepdim=keepdim, out=out
        )

    @with_unsupported_dtypes({"2.0.1 and below": ("float16", "bfloat16")}, "torch")
    def fmod(self, other, *, out=None):
        return torch_frontend.fmod(self, other, out=out)

    @with_unsupported_dtypes({"2.0.1 and below": ("float16", "bfloat16")}, "torch")
    def fmod_(self, other):
        self.ivy_array = self.fmod(other).ivy_array
        return self

    def norm(self, p="fro", dim=None, keepdim=False, dtype=None):
        return torch_frontend.norm(self, p=p, dim=dim, keepdim=keepdim, dtype=dtype)

    def tolist(self):
        return self._ivy_array.to_list()

    @with_unsupported_dtypes({"2.0.1 and below": ("bfloat16",)}, "torch")
    def multiply(self, other, *, out=None):
        return torch_frontend.multiply(self, other, out=out)

    @with_unsupported_dtypes({"2.0.1 and below": ("float16", "complex")}, "torch")
    def topk(self, k, dim=None, largest=True, sorted=True):
        return torch_frontend.topk(self, k, dim=dim, largest=largest, sorted=sorted)

    rshift_dtypes = ("float16", "bfloat16", "float32", "float64", "bool", "complex")

    @with_unsupported_dtypes({"2.0.1 and below": rshift_dtypes}, "torch")
    def bitwise_right_shift(self, other, *, out=None):
        return torch_frontend.bitwise_right_shift(self._ivy_array, other)

    @with_unsupported_dtypes({"2.0.1 and below": ("float16", "bfloat16")}, "torch")
    def logdet(self):
        chol = torch_frontend.cholesky(self)
        return 2 * torch_frontend.sum(
            torch_frontend.log(torch_frontend.real(torch_frontend.diagonal(chol)))
        )

    @with_unsupported_dtypes({"2.0.1 and below": ("float16", "bfloat16")}, "torch")
    def copysign(self, other, *, out=None):
        return torch_frontend.copysign(self, other, out=out)

    @with_unsupported_dtypes({"2.0.1 and below": ("complex",)}, "torch")
    def greater(self, other, *, out=None):
        return torch_frontend.greater(self, other, out=out)

    @with_unsupported_dtypes({"2.0.1 and below": ("bfloat16",)}, "torch")
    def eq_(self, other):
        return torch_frontend.eq(self, other)


class Size(tuple):
    def __new__(cls, iterable=()):
        new_iterable = list()
        for i, item in enumerate(iterable):
            if isinstance(item, int):
                new_iterable.append(item)
                continue
            try:
                new_iterable.append(int(item))
            except Exception:
                raise TypeError(f"Expected int, but got {type(item)} at index {i}")
        return super().__new__(cls, new_iterable)

    def __repr__(self):
<<<<<<< HEAD
        return f'ivy.frontends.torch.Size([{", ".join(str(d) for d in self)}])'

    @with_unsupported_dtypes({"2.0.1 and below": ("bfloat16",)}, "torch")
    def eq_(self, other):
        return torch_frontend.eq(self, other)

    @with_unsupported_dtypes({"2.0.1 and below": ("bfloat16",)}, "torch")
    def lt(input, other, *, out=None):
        return torch_frontend.lt(input, other, out=out)
=======
        return f'ivy.frontends.torch.Size([{", ".join(str(d) for d in self)}])'
>>>>>>> 44714691
<|MERGE_RESOLUTION|>--- conflicted
+++ resolved
@@ -1273,16 +1273,13 @@
         return super().__new__(cls, new_iterable)
 
     def __repr__(self):
-<<<<<<< HEAD
         return f'ivy.frontends.torch.Size([{", ".join(str(d) for d in self)}])'
+      
 
     @with_unsupported_dtypes({"2.0.1 and below": ("bfloat16",)}, "torch")
     def eq_(self, other):
         return torch_frontend.eq(self, other)
 
     @with_unsupported_dtypes({"2.0.1 and below": ("bfloat16",)}, "torch")
-    def lt(input, other, *, out=None):
-        return torch_frontend.lt(input, other, out=out)
-=======
-        return f'ivy.frontends.torch.Size([{", ".join(str(d) for d in self)}])'
->>>>>>> 44714691
+    def lt(self, other, *, out=None):
+        return torch_frontend.lt(self, other, out=out)
