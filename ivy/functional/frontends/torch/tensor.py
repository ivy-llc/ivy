# global

# local
import ivy
import ivy.functional.frontends.torch as torch_frontend


class Tensor:
    def __init__(self, data):
        if ivy.is_native_array(data):
            data = ivy.Array(data)
        self.data = data

    # Instance Methoods #
    # -------------------#

    def reshape(self, shape):
        return torch_frontend.reshape(self.data, shape)

<<<<<<< HEAD
    def add(self, other, *, alpha=1, out=None):
        return torch_frontend.add(self.data, other * alpha, out=out)

    def sub(self, other, *, alpha=1, out=None):
        return torch_frontend.subtract(self.data, other * alpha, out=out)
=======
    def add(self, other, *, alpha=1):
        return torch_frontend.add(self.data, other, alpha=alpha)
>>>>>>> 535251db
<|MERGE_RESOLUTION|>--- conflicted
+++ resolved
@@ -17,13 +17,8 @@
     def reshape(self, shape):
         return torch_frontend.reshape(self.data, shape)
 
-<<<<<<< HEAD
     def add(self, other, *, alpha=1, out=None):
-        return torch_frontend.add(self.data, other * alpha, out=out)
+        return torch_frontend.add(self.data, other, alpha=alpha, out=out)
 
     def sub(self, other, *, alpha=1, out=None):
-        return torch_frontend.subtract(self.data, other * alpha, out=out)
-=======
-    def add(self, other, *, alpha=1):
-        return torch_frontend.add(self.data, other, alpha=alpha)
->>>>>>> 535251db
+        return torch_frontend.subtract(self.data, other, alpha=alpha, out=out)