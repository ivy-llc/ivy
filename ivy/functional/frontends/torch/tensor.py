--- conflicted
+++ resolved
@@ -694,11 +694,6 @@
     def sigmoid(self):
         return torch_frontend.sigmoid(self.ivy_array)
 
-<<<<<<< HEAD
-    def bitwise_and_(self, other):
-        self.ivy_array = self.bitwise_and(other).ivy_array
-        return self
-=======
     @with_unsupported_dtypes({"1.11.0 and below": ("float16",)}, "torch")
     def softmax(self, dim=None, dtype=None):
         return torch_frontend.nn.functional.softmax(
@@ -724,8 +719,11 @@
 
     def unbind(self, dim=0):
         return torch_frontend.unbind(self._ivy_array, dim=dim)
->>>>>>> cade251a
-
+    
+    def bitwise_and_(self, other):
+	      self.ivy_array = self.bitwise_and(other).ivy_array
+        return self
+        
     # Special Methods #
     # -------------------#
 
