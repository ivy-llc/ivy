--- conflicted
+++ resolved
@@ -108,13 +108,7 @@
     device=None,
     requires_grad=False,
 ):
-<<<<<<< HEAD
     ret = arange(start, stop=end, step=step, dtype=dtype, device=device)
-=======
-    ret = arange(end, start=start, step=step, dtype=dtype, device=device)
-    if requires_grad:
-        return ivy.variable(ret)
->>>>>>> 97a10458
     return ret
 
 
