--- conflicted
+++ resolved
@@ -15,10 +15,8 @@
 @with_unsupported_dtypes({"2.0.1 and below": ("float16",)}, "torch")
 def dropout1d(input, p=0.5, training=True, inplace=False):
     if inplace:
-<<<<<<< HEAD
-        ivy.inplace_update(input, ret)
-        return input
-    return ret
+        return ivy.dropout1d(input, p, training=training, data_format="NCW", out=input)
+    return ivy.dropout1d(input, p, training=training, data_format="NCW")
 
 
 @to_ivy_arrays_and_back
@@ -31,8 +29,4 @@
     if inplace:
         ivy.inplace_update(input, ret)
         return input
-    return ret
-=======
-        return ivy.dropout1d(input, p, training=training, data_format="NCW", out=input)
-    return ivy.dropout1d(input, p, training=training, data_format="NCW")
->>>>>>> 076bd385
+    return ret