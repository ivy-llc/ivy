--- conflicted
+++ resolved
@@ -20,7 +20,6 @@
 
 
 @to_ivy_arrays_and_back
-<<<<<<< HEAD
 @with_unsupported_dtypes({"2.0.1 and below": ("float16",)}, "torch")
 def dropout2d(input, p=0.5, training=True, inplace=False):
     if input.ndim < 2:
@@ -31,12 +30,12 @@
         ivy.inplace_update(input, ret)
         return input
     return ret
-=======
+
+  
 @with_unsupported_dtypes({"2.0.1 and below": ("float16", "bfloat16")}, "torch")
 def dropout3d(input, p=0.5, training=True, inplace=False):
     if inplace:
         return ivy.dropout3d(
             input, p, training=training, data_format="NDHWC", out=input
         )
-    return ivy.dropout3d(input, p, training=training, data_format="NDHWC")
->>>>>>> 8d9fa897
+    return ivy.dropout3d(input, p, training=training, data_format="NDHWC")