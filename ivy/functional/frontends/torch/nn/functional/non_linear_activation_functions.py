--- conflicted
+++ resolved
@@ -149,21 +149,8 @@
 
 @to_ivy_arrays_and_back
 def selu(input, inplace=False):
-<<<<<<< HEAD
     out = input if inplace else None
     return ivy.selu(input, out=out)
-=======
-    ret = ivy.selu(input)
-    if inplace:
-        ivy.inplace_update(input, ret)
-        return input
-    return ret
-
-
-@to_ivy_arrays_and_back
-def prelu(input, weight):
-    return ivy.add(ivy.maximum(0, input), ivy.multiply(weight, ivy.minimum(0, input)))
->>>>>>> 41210c8f
 
 
 @with_unsupported_dtypes({"1.11.0 and below": ("float16",)}, "torch")
