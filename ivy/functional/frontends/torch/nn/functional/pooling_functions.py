# global
from functools import reduce

# local
import ivy
from ivy import with_unsupported_dtypes
from ivy.functional.frontends.torch.func_wrapper import (
    to_ivy_arrays_and_back,
)


# --- Helpers --- #
# --------------- #


def _broadcast_pooling_helper(x, pool_dims: str = "2d", name: str = "padding"):
    dims = {"1d": 1, "2d": 2, "3d": 3}

    if isinstance(x, int):
        return tuple(x for _ in range(dims[pool_dims]))

    if len(x) == 1:
        return tuple(x[0] for _ in range(dims[pool_dims]))
    elif len(x) == dims[pool_dims]:
        return tuple(x)
    else:
        raise ValueError(
            f"`{name}` must either be a single int, "
            f"or a tuple of {dims[pool_dims]} ints. "
        )


# --- Main --- #
# ------------ #


@with_unsupported_dtypes(
    {
        "2.1.0 and below": (
            "bfloat16",
            "float16",
        )
    },
    "torch",
)
@to_ivy_arrays_and_back
def adaptive_avg_pool1d(input, output_size):
    return ivy.adaptive_avg_pool1d(input, output_size)


@with_unsupported_dtypes(
    {
        "2.1.0 and below": (
            "float16",
            "bfloat16",
        )
    },
    "torch",
)
@to_ivy_arrays_and_back
def adaptive_avg_pool2d(input, output_size):
    return ivy.adaptive_avg_pool2d(input, output_size)


@with_unsupported_dtypes(
    {
        "2.1.0 and below": (
            "bfloat16",
            "float16",
        )
    },
    "torch",
)
@to_ivy_arrays_and_back
def adaptive_max_pool2d(
    input,
    output_size,
    return_indices=False,
):
    # ToDo: Add return_indices once superset is implemented
    return ivy.adaptive_max_pool2d(input, output_size)


@with_unsupported_dtypes(
    {"2.1.0 and below": ("float16",)},
    "torch",
)
@to_ivy_arrays_and_back
def avg_pool1d(
    input,
    kernel_size,
    stride=None,
    padding=0,
    ceil_mode=False,
    count_include_pad=True,
):
<<<<<<< HEAD
    if stride is None:
        stride = kernel_size
    data_format = "NCW"
    # TODO: remove the broadcasting and padding string specification when ivy.avg_pool
    #   support explicit padding
    kernel_size = _broadcast_pooling_helper(kernel_size, "1d", name="kernel_size")
    padding = _broadcast_pooling_helper(padding, "1d", name="padding")
    if all(
        pad == ivy.ceil((kernel - 1) / 2) for kernel, pad in zip(kernel_size, padding)
    ):
        padding = "SAME"
    else:
        padding = "VALID"
=======
>>>>>>> 08c1ce01
    return ivy.avg_pool1d(
        input,
        kernel_size,
        stride if stride is not None else kernel_size,
        [(pad, pad) for pad in padding],
        data_format="NCW",
        count_include_pad=count_include_pad,
        ceil_mode=ceil_mode,
    )


@with_unsupported_dtypes(
    {"2.1.0 and below": ("float16",)},
    "torch",
)
@to_ivy_arrays_and_back
def avg_pool2d(
    input,
    kernel_size,
    stride=None,
    padding=0,
    ceil_mode=False,
    count_include_pad=True,
    divisor_override=None,
):
<<<<<<< HEAD
    if stride is None:
        stride = kernel_size
    data_format = "NCHW"
    # TODO: remove the broadcasting and padding string specification when ivy.avg_pool
    #   support explicit padding
    kernel_size = _broadcast_pooling_helper(kernel_size, "2d", name="kernel_size")
    padding = _broadcast_pooling_helper(padding, "2d", name="padding")
    if all(
        pad == ivy.ceil((kernel - 1) / 2) for kernel, pad in zip(kernel_size, padding)
    ):
        padding = "SAME"
    else:
        padding = "VALID"
=======
>>>>>>> 08c1ce01
    return ivy.avg_pool2d(
        input,
        kernel_size,
        stride if stride is not None else kernel_size,
        [(pad, pad) for pad in padding],
        data_format="NCHW",
        ceil_mode=ceil_mode,
        count_include_pad=count_include_pad,
        divisor_override=divisor_override,
    )


@with_unsupported_dtypes(
    {"2.1.0 and below": ("float16", "bfloat16")},
    "torch",
)
@to_ivy_arrays_and_back
def avg_pool3d(
    input,
    kernel_size,
    stride=None,
    padding=0,
    ceil_mode=False,
    count_include_pad=True,
    divisor_override=None,
):
<<<<<<< HEAD
    if stride is None:
        stride = kernel_size
    # TODO: remove the broadcasting and padding string specification when ivy.avg_pool
    #   support explicit padding
    kernel_size = _broadcast_pooling_helper(kernel_size, "3d", name="kernel_size")
    padding = _broadcast_pooling_helper(padding, "3d", name="padding")
    if all(
        pad == ivy.ceil((kernel - 1) / 2) for kernel, pad in zip(kernel_size, padding)
    ):
        padding = "SAME"
    else:
        padding = "VALID"
=======
>>>>>>> 08c1ce01
    return ivy.avg_pool3d(
        input,
        kernel_size,
        stride if stride is not None else kernel_size,
        [(pad, pad) for pad in padding],
        data_format="NCDHW",
        ceil_mode=ceil_mode,
        count_include_pad=count_include_pad,
        divisor_override=divisor_override,
    )


@with_unsupported_dtypes(
    {
        "2.1.0 and below": (
            "float16",
            "bfloat16",
        )
    },
    "torch",
)
@to_ivy_arrays_and_back
def lp_pool1d(input, norm_type, kernel_size, stride=None, ceil_mode=False):
    data_format = "NCW"
    padding = "VALID"
    if stride is None:
        stride = kernel_size
    if not isinstance(kernel_size, int):
        kernel_mul = reduce(lambda x, y: x * y, kernel_size)
    else:
        kernel_mul = kernel_size

    out = ivy.avg_pool1d(
        ivy.pow(input, norm_type),
        kernel_size,
        stride,
        padding,
        data_format=data_format,
        ceil_mode=ceil_mode,
    )
    p = 1.0 / norm_type if norm_type != 0 else 1.0
    return ivy.pow(ivy.multiply(out, kernel_mul), p)


@to_ivy_arrays_and_back
def lp_pool2d(input, norm_type, kernel_size, stride=None, ceil_mode=False):
    data_format = "NCHW"
    padding = "VALID"
    if stride is None:
        stride = kernel_size
    out = ivy.avg_pool2d(
        ivy.pow(input, norm_type),
        kernel_size,
        stride,
        padding,
        data_format=data_format,
        ceil_mode=ceil_mode,
    )
    if not isinstance(kernel_size, int):
        kernel_mul = reduce(lambda x, y: x * y, kernel_size)
    else:
        kernel_mul = kernel_size
    p = ivy.divide(1.0, norm_type) if norm_type != 0 else 1.0
    return ivy.pow(ivy.multiply(out, kernel_mul), p).astype(input.dtype)


@to_ivy_arrays_and_back
def max_pool1d(
    input,
    kernel_size,
    stride=None,
    padding=0,
    ceil_mode=False,
    dilation=1,
    return_indices=False,
):
    if stride is None:
        stride = kernel_size
    data_format = "NCW"
    return ivy.max_pool1d(
        input,
        kernel_size,
        stride,
        padding,
        data_format=data_format,
        dilation=dilation,
        ceil_mode=ceil_mode,
    )


@with_unsupported_dtypes({"2.1.0 and below": ("float16",)}, "torch")
@to_ivy_arrays_and_back
def max_pool2d(
    input,
    kernel_size,
    stride=None,
    padding=0,
    dilation=1,
    ceil_mode=False,
    return_indices=False,
):
    if stride is None:
        stride = kernel_size
    return ivy.max_pool2d(
        input,
        kernel_size,
        stride,
        padding,
        data_format="NCHW",
        dilation=dilation,
        ceil_mode=ceil_mode,
    )


@with_unsupported_dtypes({"2.1.0 and below": ("float16",)}, "torch")
@to_ivy_arrays_and_back
def max_pool3d(
    input,
    kernel_size,
    stride=None,
    padding=0,
    dilation=1,
    ceil_mode=False,
    return_indices=False,
):
    if stride is None:
        stride = kernel_size

    return ivy.max_pool3d(
        input,
        kernel_size,
        stride,
        padding,
        data_format="NCDHW",
        dilation=dilation,
        ceil_mode=ceil_mode,
    )<|MERGE_RESOLUTION|>--- conflicted
+++ resolved
@@ -94,22 +94,6 @@
     ceil_mode=False,
     count_include_pad=True,
 ):
-<<<<<<< HEAD
-    if stride is None:
-        stride = kernel_size
-    data_format = "NCW"
-    # TODO: remove the broadcasting and padding string specification when ivy.avg_pool
-    #   support explicit padding
-    kernel_size = _broadcast_pooling_helper(kernel_size, "1d", name="kernel_size")
-    padding = _broadcast_pooling_helper(padding, "1d", name="padding")
-    if all(
-        pad == ivy.ceil((kernel - 1) / 2) for kernel, pad in zip(kernel_size, padding)
-    ):
-        padding = "SAME"
-    else:
-        padding = "VALID"
-=======
->>>>>>> 08c1ce01
     return ivy.avg_pool1d(
         input,
         kernel_size,
@@ -135,22 +119,6 @@
     count_include_pad=True,
     divisor_override=None,
 ):
-<<<<<<< HEAD
-    if stride is None:
-        stride = kernel_size
-    data_format = "NCHW"
-    # TODO: remove the broadcasting and padding string specification when ivy.avg_pool
-    #   support explicit padding
-    kernel_size = _broadcast_pooling_helper(kernel_size, "2d", name="kernel_size")
-    padding = _broadcast_pooling_helper(padding, "2d", name="padding")
-    if all(
-        pad == ivy.ceil((kernel - 1) / 2) for kernel, pad in zip(kernel_size, padding)
-    ):
-        padding = "SAME"
-    else:
-        padding = "VALID"
-=======
->>>>>>> 08c1ce01
     return ivy.avg_pool2d(
         input,
         kernel_size,
@@ -177,21 +145,6 @@
     count_include_pad=True,
     divisor_override=None,
 ):
-<<<<<<< HEAD
-    if stride is None:
-        stride = kernel_size
-    # TODO: remove the broadcasting and padding string specification when ivy.avg_pool
-    #   support explicit padding
-    kernel_size = _broadcast_pooling_helper(kernel_size, "3d", name="kernel_size")
-    padding = _broadcast_pooling_helper(padding, "3d", name="padding")
-    if all(
-        pad == ivy.ceil((kernel - 1) / 2) for kernel, pad in zip(kernel_size, padding)
-    ):
-        padding = "SAME"
-    else:
-        padding = "VALID"
-=======
->>>>>>> 08c1ce01
     return ivy.avg_pool3d(
         input,
         kernel_size,
