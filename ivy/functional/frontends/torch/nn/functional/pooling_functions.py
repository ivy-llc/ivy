--- conflicted
+++ resolved
@@ -99,7 +99,6 @@
     )
 
 
-<<<<<<< HEAD
 @to_ivy_arrays_and_back
 def max_pool1d(input, kernel_size, stride=None, padding=0):
     kernel_size = _broadcast_pooling_helper(kernel_size, "1d", name="kernel_size")
@@ -125,10 +124,7 @@
     )
 
 
-@with_unsupported_dtypes({"1.11.0 and below": ("float16",)}, "torch")
-=======
 @with_unsupported_dtypes({"2.0.1 and below": ("float16",)}, "torch")
->>>>>>> c06774f6
 @to_ivy_arrays_and_back
 def max_pool2d(
     input,
