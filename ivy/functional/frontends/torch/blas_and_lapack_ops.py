# global
import ivy
from ivy.func_wrapper import with_unsupported_dtypes
import ivy.functional.frontends.torch as torch_frontend
from ivy.functional.frontends.torch.func_wrapper import to_ivy_arrays_and_back


@to_ivy_arrays_and_back
def addbmm(input, batch1, batch2, *, beta=1, alpha=1, out=None):
    if len(ivy.shape(batch1)) != 3 or len(ivy.shape(batch2)) != 3:
        raise RuntimeError("input must be 3D matrices")
    batch1, batch2 = torch_frontend.promote_types_of_torch_inputs(batch1, batch2)
    ret = ivy.matmul(batch1, batch2, out=out)
    ret = ivy.sum(ret, axis=0, keepdims=False, dtype=ivy.dtype(ret), out=out)
    alpha, ret = torch_frontend.promote_types_of_torch_inputs(alpha, ret)
    ret = ivy.multiply(alpha, ret, out=out)
    beta, input = torch_frontend.promote_types_of_torch_inputs(beta, input)
    beta_input = ivy.multiply(beta, input, out=out)
    beta_input, ret = torch_frontend.promote_types_of_torch_inputs(beta_input, ret)
    return ivy.add(beta_input, ret, out=out)


@to_ivy_arrays_and_back
def addmm(input, mat1, mat2, *, beta=1, alpha=1, out=None):
    if len(ivy.shape(mat1)) != 2 or len(ivy.shape(mat2)) != 2:
        raise RuntimeError("input must be 2D matrices")
    mat1, mat2 = torch_frontend.promote_types_of_torch_inputs(mat1, mat2)
    ret = ivy.matmul(mat1, mat2, out=out)
    alpha, ret = torch_frontend.promote_types_of_torch_inputs(alpha, ret)
    ret = ivy.multiply(alpha, ret, out=out)
    beta, input = torch_frontend.promote_types_of_torch_inputs(beta, input)
    beta_input = ivy.multiply(beta, input, out=out)
    beta_input, ret = torch_frontend.promote_types_of_torch_inputs(beta_input, ret)
    return ivy.add(beta_input, ret, out=out)


@to_ivy_arrays_and_back
def addmv(input, mat, vec, *, beta=1, alpha=1, out=None):
    if len(ivy.shape(mat)) != 2 or len(ivy.shape(vec)) != 1:
        raise RuntimeError("input must be 2D matrix and 1D vector")
    mat, vec = torch_frontend.promote_types_of_torch_inputs(mat, vec)
    ret = ivy.matmul(mat, vec, out=out)
    alpha, ret = torch_frontend.promote_types_of_torch_inputs(alpha, ret)
    ret = ivy.multiply(alpha, ret, out=out)
    beta, input = torch_frontend.promote_types_of_torch_inputs(beta, input)
    beta_input = ivy.multiply(beta, input, out=out)
    beta_input, ret = torch_frontend.promote_types_of_torch_inputs(beta_input, ret)
    return ivy.add(beta_input, ret, out=out)


@to_ivy_arrays_and_back
def addr(input, vec1, vec2, *, beta=1, alpha=1, out=None):
    if len(ivy.shape(vec1)) != 1 or len(ivy.shape(vec2)) != 1:
        raise RuntimeError("input must be 1D vectors")
    vec1, vec2 = torch_frontend.promote_types_of_torch_inputs(vec1, vec2)
    ret = ivy.outer(vec1, vec2, out=out)
    alpha, ret = torch_frontend.promote_types_of_torch_inputs(alpha, ret)
    ret = ivy.multiply(alpha, ret, out=out)
    beta, input = torch_frontend.promote_types_of_torch_inputs(beta, input)
    beta_input = ivy.multiply(beta, input, out=out)
    beta_input, ret = torch_frontend.promote_types_of_torch_inputs(beta_input, ret)
    return ivy.add(beta_input, ret, out=out)


@to_ivy_arrays_and_back
def baddbmm(input, batch1, batch2, *, beta=1, alpha=1, out=None):
    if len(ivy.shape(batch1)) != 3 or len(ivy.shape(batch2)) != 3:
        raise RuntimeError("input must be batched 2D matrices")
    batch1, batch2 = torch_frontend.promote_types_of_torch_inputs(batch1, batch2)
    ret = ivy.matmul(batch1, batch2, out=out)
    alpha, ret = torch_frontend.promote_types_of_torch_inputs(alpha, ret)
    ret = ivy.multiply(alpha, ret, out=out)
    beta, input = torch_frontend.promote_types_of_torch_inputs(beta, input)
    beta_input = ivy.multiply(beta, input, out=out)
    beta_input, ret = torch_frontend.promote_types_of_torch_inputs(beta_input, ret)
    return ivy.add(beta_input, ret, out=out)


@to_ivy_arrays_and_back
def bmm(input, mat2, *, out=None):
    if len(ivy.shape(input)) != 3 or len(ivy.shape(mat2)) != 3:
        raise RuntimeError("input must be 3D matrices")
    input, mat2 = torch_frontend.promote_types_of_torch_inputs(input, mat2)
    return ivy.matmul(input, mat2, out=out)


@to_ivy_arrays_and_back
def chain_matmul(*matrices, out=None):
    return ivy.multi_dot(matrices, out=out)


@to_ivy_arrays_and_back
def cholesky(input, upper=False, *, out=None):
    return ivy.cholesky(input, upper=upper, out=out)


@to_ivy_arrays_and_back
def cholesky_inverse(input, upper=False, *, out=None):
    """
    Compute the inverse of a positive definite matrix using Cholesky decomposition.

<<<<<<< HEAD
        Args:
            matrix(array-like): The positive definite matrix to invert.
            upper (bool, optional): Whether to perform upper Cholesky decomposition. Default is False.
            out (array-like, optional): Output array where the result will be stored.
            If not provided, a new array is created.

        Returns:
            array-like: The inverse of the input matrix.
=======
    Args:
        matrix (array-like): The positive definite matrix to invert.
        upper (bool, optional): Whether to perform upper Cholesky decomposition. Default is False.
        out (array-like, optional): Output array where the result will be stored. If not provided, a new array is created.

    Returns:
        array-like: The inverse of the input matrix.
>>>>>>> abaa27dc
    """
    cholesky_matrix = cholesky(input, upper=upper, out=out)
    inv_matrix = ivy.inverse(cholesky_matrix)
    return inv_matrix


@to_ivy_arrays_and_back
def det(input):
    return torch_frontend.linalg.det(input)


@to_ivy_arrays_and_back
def dot(input, other, *, out=None):
    if len(input.shape) == 1 and len(other.shape) == 1:
        input, other = torch_frontend.promote_types_of_torch_inputs(input, other)
        return ivy.matmul(input, other, out=out)
    else:
        raise RuntimeError("input must be 1D vectors")


@to_ivy_arrays_and_back
def ger(input, vec2, *, out=None):
    input, vec2 = torch_frontend.promote_types_of_torch_inputs(input, vec2)
    return ivy.outer(input, vec2, out=out)


@to_ivy_arrays_and_back
def inner(input, other, *, out=None):
    input, other = torch_frontend.promote_types_of_torch_inputs(input, other)
    return ivy.inner(input, other, out=out)


@to_ivy_arrays_and_back
def inverse(input, *, out=None):
    return torch_frontend.linalg.inv(input, out=out)


@to_ivy_arrays_and_back
def logdet(input):
    return ivy.det(input).log()


@to_ivy_arrays_and_back
def matmul(input, other, *, out=None):
    input, other = torch_frontend.promote_types_of_torch_inputs(input, other)
    return ivy.matmul(input, other, out=out)


@to_ivy_arrays_and_back
def matrix_power(A, n, *, out=None):
    return torch_frontend.linalg.matrix_power(A, n, out=out)


@to_ivy_arrays_and_back
def matrix_rank(input, tol=None, symmetric=False, *, out=None):
    return ivy.matrix_rank(input, atol=tol, hermitian=symmetric, out=out)


@to_ivy_arrays_and_back
def mm(input, mat2, *, out=None):
    if len(ivy.shape(input)) != 2 or len(ivy.shape(mat2)) != 2:
        raise RuntimeError("input must be 2D matrices")
    input, mat2 = torch_frontend.promote_types_of_torch_inputs(input, mat2)
    return ivy.matmul(input, mat2, out=out)


@to_ivy_arrays_and_back
def mv(input, vec, *, out=None):
    if len(ivy.shape(input)) != 2 or len(ivy.shape(vec)) != 1:
        raise RuntimeError("input must be 2D matrix and 1D vector")
    input, vec = torch_frontend.promote_types_of_torch_inputs(input, vec)
    return ivy.matmul(input, vec, out=out)


@to_ivy_arrays_and_back
def outer(input, vec2, *, out=None):
    input, vec2 = torch_frontend.promote_types_of_torch_inputs(input, vec2)
    return ivy.outer(input, vec2, out=out)


@to_ivy_arrays_and_back
def pinverse(input, rcond=1e-15):
    return ivy.pinv(input, rtol=rcond)


@to_ivy_arrays_and_back
def qr(input, some=True, *, out=None):
    if some:
        ret = ivy.qr(input, mode="reduced")
    else:
        ret = ivy.qr(input, mode="complete")
    if ivy.exists(out):
        return ivy.inplace_update(out, ret)
    return ret


@to_ivy_arrays_and_back
def slogdet(A, *, out=None):
    return torch_frontend.linalg.slogdet(A, out=out)


@to_ivy_arrays_and_back
def svd(input, some=True, compute_uv=True, *, out=None):
    # TODO: add compute_uv
    if some:
        ret = ivy.svd(input, full_matrices=False)
    else:
        ret = ivy.svd(input, full_matrices=True)
    if ivy.exists(out):
        return ivy.inplace_update(out, ret)
    return ret


@with_unsupported_dtypes({"2.0.1 and below": ("float16", "bfloat16")}, "torch")
@to_ivy_arrays_and_back
def trapezoid(y, x=None, *, dx=None, dim=-1):
    if x is not None:
        y, x = torch_frontend.promote_types_of_torch_inputs(y, x)
    return ivy.trapz(y, x=x, dx=dx, axis=dim)


@to_ivy_arrays_and_back
def vdot(input, other, *, out=None):
    if len(input.shape) != 1 or len(other.shape) != 1:
        raise RuntimeError("input must be 1D vectors")
    input, other = torch_frontend.promote_types_of_torch_inputs(input, other)
    ret = ivy.vecdot(input, other, out=out)
    return ret.squeeze(0) if ret.ndim == 1 else ret


# alias to fix mm transpilation issue as mm() gets mapped to spmm() after transpilation
spmm = mm<|MERGE_RESOLUTION|>--- conflicted
+++ resolved
@@ -99,16 +99,6 @@
     """
     Compute the inverse of a positive definite matrix using Cholesky decomposition.
 
-<<<<<<< HEAD
-        Args:
-            matrix(array-like): The positive definite matrix to invert.
-            upper (bool, optional): Whether to perform upper Cholesky decomposition. Default is False.
-            out (array-like, optional): Output array where the result will be stored.
-            If not provided, a new array is created.
-
-        Returns:
-            array-like: The inverse of the input matrix.
-=======
     Args:
         matrix (array-like): The positive definite matrix to invert.
         upper (bool, optional): Whether to perform upper Cholesky decomposition. Default is False.
@@ -116,7 +106,6 @@
 
     Returns:
         array-like: The inverse of the input matrix.
->>>>>>> abaa27dc
     """
     cholesky_matrix = cholesky(input, upper=upper, out=out)
     inv_matrix = ivy.inverse(cholesky_matrix)
