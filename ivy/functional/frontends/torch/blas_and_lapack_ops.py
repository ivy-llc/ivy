# global
import ivy
from ivy.func_wrapper import with_unsupported_dtypes
import ivy.functional.frontends.torch as torch_frontend
from ivy.functional.frontends.torch.func_wrapper import to_ivy_arrays_and_back


@to_ivy_arrays_and_back
def addbmm(input, batch1, batch2, *, beta=1, alpha=1, out=None):
    if len(ivy.shape(batch1)) != 3 or len(ivy.shape(batch2)) != 3:
        raise RuntimeError("input must be 3D matrices")
    batch1, batch2 = torch_frontend.promote_types_of_torch_inputs(batch1, batch2)
    ret = ivy.matmul(batch1, batch2, out=out)
    ret = ivy.sum(ret, axis=0, keepdims=False, dtype=ivy.dtype(ret), out=out)
    alpha, ret = torch_frontend.promote_types_of_torch_inputs(alpha, ret)
    ret = ivy.multiply(alpha, ret, out=out)
    beta, input = torch_frontend.promote_types_of_torch_inputs(beta, input)
    beta_input = ivy.multiply(beta, input, out=out)
    beta_input, ret = torch_frontend.promote_types_of_torch_inputs(beta_input, ret)
    return ivy.add(beta_input, ret, out=out)


@to_ivy_arrays_and_back
def addmm(input, mat1, mat2, *, beta=1, alpha=1, out=None):
    if len(ivy.shape(mat1)) != 2 or len(ivy.shape(mat2)) != 2:
        raise RuntimeError("input must be 2D matrices")
    mat1, mat2 = torch_frontend.promote_types_of_torch_inputs(mat1, mat2)
    ret = ivy.matmul(mat1, mat2, out=out)
    alpha, ret = torch_frontend.promote_types_of_torch_inputs(alpha, ret)
    ret = ivy.multiply(alpha, ret, out=out)
    beta, input = torch_frontend.promote_types_of_torch_inputs(beta, input)
    beta_input = ivy.multiply(beta, input, out=out)
    beta_input, ret = torch_frontend.promote_types_of_torch_inputs(beta_input, ret)
    return ivy.add(beta_input, ret, out=out)


@to_ivy_arrays_and_back
def addmv(input, mat, vec, *, beta=1, alpha=1, out=None):
    if len(ivy.shape(mat)) != 2 or len(ivy.shape(vec)) != 1:
        raise RuntimeError("input must be 2D matrix and 1D vector")
    mat, vec = torch_frontend.promote_types_of_torch_inputs(mat, vec)
    ret = ivy.matmul(mat, vec, out=out)
    alpha, ret = torch_frontend.promote_types_of_torch_inputs(alpha, ret)
    ret = ivy.multiply(alpha, ret, out=out)
    beta, input = torch_frontend.promote_types_of_torch_inputs(beta, input)
    beta_input = ivy.multiply(beta, input, out=out)
    beta_input, ret = torch_frontend.promote_types_of_torch_inputs(beta_input, ret)
    return ivy.add(beta_input, ret, out=out)


@to_ivy_arrays_and_back
def addr(input, vec1, vec2, *, beta=1, alpha=1, out=None):
    if len(ivy.shape(vec1)) != 1 or len(ivy.shape(vec2)) != 1:
        raise RuntimeError("input must be 1D vectors")
    vec1, vec2 = torch_frontend.promote_types_of_torch_inputs(vec1, vec2)
    ret = ivy.outer(vec1, vec2, out=out)
    alpha, ret = torch_frontend.promote_types_of_torch_inputs(alpha, ret)
    ret = ivy.multiply(alpha, ret, out=out)
    beta, input = torch_frontend.promote_types_of_torch_inputs(beta, input)
    beta_input = ivy.multiply(beta, input, out=out)
    beta_input, ret = torch_frontend.promote_types_of_torch_inputs(beta_input, ret)
    return ivy.add(beta_input, ret, out=out)


@to_ivy_arrays_and_back
def baddbmm(input, batch1, batch2, *, beta=1, alpha=1, out=None):
    if len(ivy.shape(batch1)) != 3 or len(ivy.shape(batch2)) != 3:
        raise RuntimeError("input must be batched 2D matrices")
    batch1, batch2 = torch_frontend.promote_types_of_torch_inputs(batch1, batch2)
    ret = ivy.matmul(batch1, batch2, out=out)
    alpha, ret = torch_frontend.promote_types_of_torch_inputs(alpha, ret)
    ret = ivy.multiply(alpha, ret, out=out)
    beta, input = torch_frontend.promote_types_of_torch_inputs(beta, input)
    beta_input = ivy.multiply(beta, input, out=out)
    beta_input, ret = torch_frontend.promote_types_of_torch_inputs(beta_input, ret)
    return ivy.add(beta_input, ret, out=out)


@to_ivy_arrays_and_back
def bmm(input, mat2, *, out=None):
    if len(ivy.shape(input)) != 3 or len(ivy.shape(mat2)) != 3:
        raise RuntimeError("input must be 3D matrices")
    input, mat2 = torch_frontend.promote_types_of_torch_inputs(input, mat2)
    return ivy.matmul(input, mat2, out=out)


@to_ivy_arrays_and_back
def cholesky(input, upper=False, *, out=None):
    return ivy.cholesky(input, upper=upper, out=out)


@to_ivy_arrays_and_back
def det(input):
    return torch_frontend.det(input)


@to_ivy_arrays_and_back
def ger(input, vec2, *, out=None):
    input, vec2 = torch_frontend.promote_types_of_torch_inputs(input, vec2)
    return ivy.outer(input, vec2, out=out)


@to_ivy_arrays_and_back
def inner(input, other, *, out=None):
    input, other = torch_frontend.promote_types_of_torch_inputs(input, other)
    return ivy.inner(input, other, out=out)


@to_ivy_arrays_and_back
def inverse(input, *, out=None):
    return torch_frontend.linalg.inv(input, out=out)


@to_ivy_arrays_and_back
def logdet(input):
    return ivy.det(input).log()


@to_ivy_arrays_and_back
def matmul(input, other, *, out=None):
    input, other = torch_frontend.promote_types_of_torch_inputs(input, other)
    return ivy.matmul(input, other, out=out)


@to_ivy_arrays_and_back
def matrix_power(input, n, *, out=None):
    return torch_frontend.matrix_power(input, n, out=out)


@to_ivy_arrays_and_back
def matrix_rank(input, tol=None, symmetric=False, *, out=None):
    # TODO: add symmetric
    return ivy.matrix_rank(input, rtol=tol, out=out).astype("int64")


@to_ivy_arrays_and_back
def mm(input, mat2, *, out=None):
    if len(ivy.shape(input)) != 2 or len(ivy.shape(mat2)) != 2:
        raise RuntimeError("input must be 2D matrices")
    input, mat2 = torch_frontend.promote_types_of_torch_inputs(input, mat2)
    return ivy.matmul(input, mat2, out=out)


@to_ivy_arrays_and_back
def mv(input, vec, *, out=None):
    if len(ivy.shape(input)) != 2 or len(ivy.shape(vec)) != 1:
        raise RuntimeError("input must be 2D matrix and 1D vector")
    input, vec = torch_frontend.promote_types_of_torch_inputs(input, vec)
    return ivy.matmul(input, vec, out=out)


@to_ivy_arrays_and_back
def outer(input, vec2, *, out=None):
    input, vec2 = torch_frontend.promote_types_of_torch_inputs(input, vec2)
    return ivy.outer(input, vec2, out=out)


@to_ivy_arrays_and_back
def pinverse(input, rcond=1e-15):
    return ivy.pinv(input, rtol=rcond)


@to_ivy_arrays_and_back
def qr(input, some=True, *, out=None):
    if some:
        ret = ivy.qr(input, mode="reduced")
    else:
        ret = ivy.qr(input, mode="complete")
    if ivy.exists(out):
        return ivy.inplace_update(out, ret)
    return ret


@to_ivy_arrays_and_back
def slogdet(input):
    return torch_frontend.slogdet(input)


@to_ivy_arrays_and_back
def svd(input, some=True, compute_uv=True, *, out=None):
    # TODO: add compute_uv
    if some:
        ret = ivy.svd(input, full_matrices=False)
    else:
        ret = ivy.svd(input, full_matrices=True)
    if ivy.exists(out):
        return ivy.inplace_update(out, ret)
    return ret


@to_ivy_arrays_and_back
def vdot(input, other, *, out=None):
    if len(ivy.shape(input)) != 1 or len(ivy.shape(other)) != 1:
        raise RuntimeError("input must be 1D vectors")
    input, other = torch_frontend.promote_types_of_torch_inputs(input, other)
    return ivy.vecdot(input, other, out=out)


@to_ivy_arrays_and_back
<<<<<<< HEAD
def dot(input, other, *, out=None):
    if len(ivy.shape(input)) == 1 and len(ivy.shape(other)) == 1:
        input, other = torch_frontend.promote_types_of_torch_inputs(input, other)
        return ivy.dot(input, other, out=out)
    else:
        raise RuntimeError("input must be 1D vectors")
=======
@with_unsupported_dtypes({"1.13.1 and below": ("float16", "bfloat16")}, "torch")
def trapezoid(y, x=None, *, dx=None, dim=-1):
    if x is not None:
        y, x = torch_frontend.promote_types_of_torch_inputs(y, x)
    return ivy.trapz(y, x=x, dx=dx, axis=dim)
>>>>>>> e4c1c81b
<|MERGE_RESOLUTION|>--- conflicted
+++ resolved
@@ -197,17 +197,16 @@
 
 
 @to_ivy_arrays_and_back
-<<<<<<< HEAD
 def dot(input, other, *, out=None):
     if len(ivy.shape(input)) == 1 and len(ivy.shape(other)) == 1:
         input, other = torch_frontend.promote_types_of_torch_inputs(input, other)
         return ivy.dot(input, other, out=out)
     else:
         raise RuntimeError("input must be 1D vectors")
-=======
+
+
 @with_unsupported_dtypes({"1.13.1 and below": ("float16", "bfloat16")}, "torch")
 def trapezoid(y, x=None, *, dx=None, dim=-1):
     if x is not None:
         y, x = torch_frontend.promote_types_of_torch_inputs(y, x)
     return ivy.trapz(y, x=x, dx=dx, axis=dim)
->>>>>>> e4c1c81b
