--- conflicted
+++ resolved
@@ -87,10 +87,10 @@
 
 
 @to_ivy_arrays_and_back
-<<<<<<< HEAD
-def eig(input, *, out=None):
-    return ivy.eig(input, out)
-=======
 def svdvals(input, *, out=None):
     return ivy.svdvals(input, out=out)
->>>>>>> 62c45eb8
+
+
+@to_ivy_arrays_and_back
+def eig(input, *, out=None):
+    return ivy.eig(input, out)