--- conflicted
+++ resolved
@@ -66,16 +66,16 @@
 
 
 @to_ivy_arrays_and_back
-<<<<<<< HEAD
 @with_unsupported_dtypes({"1.11.0 and below": ("float16",)}, "torch")
 def cross(input, other, *, dim=-1, out=None):
     return torch_frontend.cross(input, other, dim, out=out)
-=======
+
+
+@to_ivy_arrays_and_back
 def matrix_rank(input, *, atol=None, rtol=None, hermitian=False, out=None):
     return ivy.astype(ivy.matrix_rank(input, atol=atol, rtol=rtol, out=out), ivy.int64)
 
 
 @to_ivy_arrays_and_back
 def svd(input, /, *, full_matrices=True):
-    return ivy.svd(input, compute_uv=True, full_matrices=full_matrices)
->>>>>>> fa0f8ccb
+    return ivy.svd(input, compute_uv=True, full_matrices=full_matrices)