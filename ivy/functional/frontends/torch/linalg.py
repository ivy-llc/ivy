--- conflicted
+++ resolved
@@ -366,7 +366,7 @@
 @with_supported_dtypes(
     {"2.0.1 and below": ("float32", "float64", "complex32", "complex64")}, "torch"
 )
-<<<<<<< HEAD
+
 def solve_ex(A, B, *, left=True, check_errors=False, out=None):
     # TODO: Implement left
     try:
@@ -404,9 +404,9 @@
 )
 def lstsq(A, B, rcond=None, driver=None):
     return ivy.lstsq(A, B, rcond=rcond, driver=driver)
-=======
+
+  
 def vector_norm(input, ord=2, dim=None, keepdim=False, *, dtype=None, out=None):
     return ivy.vector_norm(
         input, axis=dim, keepdims=keepdim, ord=ord, out=out, dtype=dtype
-    )
->>>>>>> 988faf6d
+    )