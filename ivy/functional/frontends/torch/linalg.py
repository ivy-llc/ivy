# local
import ivy
import ivy.functional.frontends.torch as torch_frontend
from ivy.functional.frontends.torch.func_wrapper import to_ivy_arrays_and_back
from ivy.func_wrapper import with_unsupported_dtypes


@to_ivy_arrays_and_back
def diagonal(A, *, offset=0, dim1=-2, dim2=-1):
    return torch_frontend.diagonal(A, offset=offset, dim1=dim1, dim2=dim2)


@to_ivy_arrays_and_back
def inv(input, *, out=None):
    return ivy.inv(input, out=out)


@to_ivy_arrays_and_back
def pinv(input, *, atol=None, rtol=None, hermitian=False, out=None):
    # TODO: add handling for hermitian once complex numbers are supported
    if atol is None:
        return ivy.pinv(input, rtol=rtol, out=out)
    else:
        sigma = ivy.svdvals(input)[0]
        if rtol is None:
            rtol = atol / sigma
        else:
            if atol > rtol * sigma:
                rtol = atol / sigma

    return ivy.pinv(input, rtol=rtol, out=out)


@to_ivy_arrays_and_back
def det(input, *, out=None):
    return ivy.det(input, out=out)


@to_ivy_arrays_and_back
def eigvalsh(input, UPLO="L", *, out=None):
    return ivy.eigvalsh(input, UPLO=UPLO, out=out)


@to_ivy_arrays_and_back
def qr(input, mode="reduced", *, out=None):
    if mode == "reduced":
        ret = ivy.qr(input, mode="reduced")
    elif mode == "r":
        Q, R = ivy.qr(input, mode="r")
        Q = []
        ret = Q, R
    elif mode == "complete":
        ret = ivy.qr(input, mode="complete")
    if ivy.exists(out):
        return ivy.inplace_update(out, ret)
    return ret


@to_ivy_arrays_and_back
def slogdet(input, *, out=None):
    # TODO: add handling for out
    return ivy.slogdet(input)


@to_ivy_arrays_and_back
def matrix_power(input, n, *, out=None):
    return ivy.matrix_power(input, n, out=out)


@to_ivy_arrays_and_back
@with_unsupported_dtypes({"1.11.0 and below": ("float16",)}, "torch")
def cross(input, other, *, dim=-1, out=None):
    return torch_frontend.cross(input, other, dim, out=out)


@to_ivy_arrays_and_back
def matrix_rank(input, *, atol=None, rtol=None, hermitian=False, out=None):
    # TODO: add handling for hermitian once complex numbers are supported
    return ivy.astype(ivy.matrix_rank(input, atol=atol, rtol=rtol, out=out), ivy.int64)


@to_ivy_arrays_and_back
def cholesky(input, *, upper=False, out=None):
    return ivy.cholesky(input, upper=upper, out=out)


@to_ivy_arrays_and_back
def svd(A, /, *, full_matrices=True, driver=None, out=None):
    # TODO: add handling for driver and out
    return ivy.svd(A, compute_uv=True, full_matrices=full_matrices)


@to_ivy_arrays_and_back
<<<<<<< HEAD
def svdvals(input, *, out=None):
    return ivy.svdvals(input, out=out)


@to_ivy_arrays_and_back
@with_unsupported_dtypes({"1.11.0 and below": ("bfloat16", "float16")}, "torch")
def eig(input, *, out=None):
    return ivy.eig(input, out=out)
=======
def svdvals(A, *, driver=None, out=None):
    # TODO: add handling for driver
    return ivy.svdvals(A, out=out)
>>>>>>> 13d11600
<|MERGE_RESOLUTION|>--- conflicted
+++ resolved
@@ -88,20 +88,14 @@
 def svd(A, /, *, full_matrices=True, driver=None, out=None):
     # TODO: add handling for driver and out
     return ivy.svd(A, compute_uv=True, full_matrices=full_matrices)
-
-
-@to_ivy_arrays_and_back
-<<<<<<< HEAD
-def svdvals(input, *, out=None):
-    return ivy.svdvals(input, out=out)
+  
+  
+def svdvals(A, *, driver=None, out=None):
+    # TODO: add handling for driver
+    return ivy.svdvals(A, out=out)
 
 
 @to_ivy_arrays_and_back
 @with_unsupported_dtypes({"1.11.0 and below": ("bfloat16", "float16")}, "torch")
 def eig(input, *, out=None):
-    return ivy.eig(input, out=out)
-=======
-def svdvals(A, *, driver=None, out=None):
-    # TODO: add handling for driver
-    return ivy.svdvals(A, out=out)
->>>>>>> 13d11600
+    return ivy.eig(input, out=out)