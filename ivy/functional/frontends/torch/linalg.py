--- conflicted
+++ resolved
@@ -185,18 +185,10 @@
 
 @to_ivy_arrays_and_back
 @with_unsupported_dtypes({"1.11.0 and below": ("bfloat16", "float16")}, "torch")
-<<<<<<< HEAD
+
 def lu_factor(A, *, pivot=True, out=None):
     return ivy.lu_factor(A, pivot=pivot, out=out)
+    
 
-
-"""
-@to_ivy_arrays_and_back
-@with_unsupported_dtypes({"1.11.0 and below": ("bfloat16", "float16")}, "torch")
-def lu_solve(LU, pivots, B, *, left=True, adjoint=False, out=None):
-    return ivy.lu_solve(LU, pivots=pivots, B, left=left, adjoint=adjoint, out=out)
-"""
-=======
 def matmul(input, other, *, out=None):
-    return ivy.matmul(input, other, out=out)
->>>>>>> fdbb6f6d
+    return ivy.matmul(input, other, out=out)