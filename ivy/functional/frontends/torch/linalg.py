--- conflicted
+++ resolved
@@ -117,7 +117,6 @@
 
 
 @to_ivy_arrays_and_back
-<<<<<<< HEAD
 @with_unsupported_dtypes({"1.11.0 and below": ("float16", "bfloat16")}, "torch")
 def tensorinv(input, ind=2, *, out=None):
     not_invertible = "Reshaped tensor is not invertible"
@@ -147,7 +146,9 @@
     else:
         raise ValueError("Expected a strictly positive integer for 'ind'")
     return ivy.reshape(inverse_tensor, shape=inverse_shape_tuple, out=out)
-=======
+
+
+@to_ivy_arrays_and_back
 def inv_ex(input, *, check_errors=False, out=None):
     try:
         inputInv = ivy.inv(input, out=out)
@@ -164,5 +165,4 @@
 
 @with_unsupported_dtypes({"1.11.0 and below": ("bfloat16", "float16")}, "torch")
 def eig(input, *, out=None):
-    return ivy.eig(input, out=out)
->>>>>>> ecdc1f53
+    return ivy.eig(input, out=out)