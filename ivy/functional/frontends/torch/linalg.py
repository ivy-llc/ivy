--- conflicted
+++ resolved
@@ -398,30 +398,10 @@
 
 
 @to_ivy_arrays_and_back
-<<<<<<< HEAD
-def solve_ex(A, B, *, left=True, check_errors=False, out=None):
-    try:
-        result = ivy.solve(A, B, out=out)
-        info = ivy.zeros(A.shape[:-2], dtype=ivy.int32)
-        return result, info
-    except RuntimeError as e:
-        if check_errors:
-            raise RuntimeError(e)
-        else:
-            result = A * math.nan
-            info = ivy.ones(A.shape[:-2], dtype=ivy.int32)
-
-            return result, info
-
-@to_ivy_arrays_and_back
-def lu(a, *, pivot=True, out=None):
-    return ivy.lu_factor(a, pivot=pivot, out=out)
-=======
 @with_supported_dtypes(
     {"2.1.2 and below": ("float32", "float64", "complex32", "complex64")}, "torch"
 )
 def vector_norm(input, ord=2, dim=None, keepdim=False, *, dtype=None, out=None):
     return ivy.vector_norm(
         input, axis=dim, keepdims=keepdim, ord=ord, out=out, dtype=dtype
-    )
->>>>>>> 5f58f81d
+    )