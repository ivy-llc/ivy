--- conflicted
+++ resolved
@@ -416,7 +416,6 @@
 def vector_norm(input, ord=2, dim=None, keepdim=False, *, dtype=None, out=None):
     return ivy.vector_norm(
         input, axis=dim, keepdims=keepdim, ord=ord, out=out, dtype=dtype
-<<<<<<< HEAD
     )
 
 @to_ivy_arrays_and_back
@@ -424,7 +423,4 @@
     {"2.0.1 and below": ("numeic", "float", "complex")}, "torch"
 )
 def ldl_factor(A, *, hermitian=False, out=None):
-    return ivy.ldl_factor(A, hermitian=hermitian, out=out)
-=======
-    )
->>>>>>> 9fc0b296
+    return ivy.ldl_factor(A, hermitian=hermitian, out=out)