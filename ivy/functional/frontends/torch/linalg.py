# local
import ivy
import ivy.functional.frontends.torch as torch_frontend
from ivy.functional.frontends.torch.func_wrapper import to_ivy_arrays_and_back


@to_ivy_arrays_and_back
def diagonal(input, *, offset=0, dim1=-2, dim2=-1):
    return torch_frontend.diagonal(input, offset=offset, dim1=dim1, dim2=dim2)


@to_ivy_arrays_and_back
def inv(input, *, out=None):
    return ivy.inv(input, out=out)


@to_ivy_arrays_and_back
def pinv(input, *, atol=None, rtol=None, hermitian=False, out=None):
    if atol is None:
        return ivy.pinv(input, rtol=rtol, out=out)
    else:
        sigma = ivy.svdvals(input)[0]
        if rtol is None:
            rtol = atol / sigma
        else:
            if atol > rtol * sigma:
                rtol = atol / sigma

    return ivy.pinv(input, rtol=rtol, out=out)


@to_ivy_arrays_and_back
def det(input, *, out=None):
    return ivy.det(input, out=out)


@to_ivy_arrays_and_back
def eigvalsh(input, UPLO="L", *, out=None):
    return ivy.eigvalsh(input, UPLO=UPLO, out=out)


@to_ivy_arrays_and_back
def qr(input, mode="reduced", *, out=None):
    if mode == "reduced":
        ret = ivy.qr(input, mode="reduced")
    elif mode == "r":
        Q, R = ivy.qr(input, mode="r")
        Q = []
        ret = Q, R
    elif mode == "complete":
        ret = ivy.qr(input, mode="complete")
    if ivy.exists(out):
        return ivy.inplace_update(out, ret)
    return ret


@to_ivy_arrays_and_back
def slogdet(input, *, out=None):
    return ivy.slogdet(input, out=out)


@to_ivy_arrays_and_back
def matrix_power(input, n, *, out=None):
    return ivy.matrix_power(input, n, out=out)


@to_ivy_arrays_and_back
def matrix_rank(input, *, atol=None, rtol=None, hermitian=False, out=None):
    return ivy.astype(ivy.matrix_rank(input, atol=atol, rtol=rtol, out=out), ivy.int64)


@to_ivy_arrays_and_back
def svd(input, /, *, full_matrices=True):
<<<<<<< HEAD
    return ivy.svd(input, compute_uv=True, full_matrices=full_matrices)


@to_ivy_arrays_and_back
def eigh(input, *, UPLO="L", out=None):
    return ivy.eigh(input, UPLO=UPLO, out=out)
=======
    return ivy.svd(input, compute_uv=True, full_matrices=full_matrices)
>>>>>>> afb6f88d
<|MERGE_RESOLUTION|>--- conflicted
+++ resolved
@@ -71,13 +71,8 @@
 
 @to_ivy_arrays_and_back
 def svd(input, /, *, full_matrices=True):
-<<<<<<< HEAD
     return ivy.svd(input, compute_uv=True, full_matrices=full_matrices)
-
 
 @to_ivy_arrays_and_back
 def eigh(input, *, UPLO="L", out=None):
-    return ivy.eigh(input, UPLO=UPLO, out=out)
-=======
-    return ivy.svd(input, compute_uv=True, full_matrices=full_matrices)
->>>>>>> afb6f88d
+    return ivy.eigh(input, UPLO=UPLO, out=out)