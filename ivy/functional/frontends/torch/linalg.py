--- conflicted
+++ resolved
@@ -238,7 +238,6 @@
     return output
 
 
-<<<<<<< HEAD
 def norm(input, ord=2, dim=None, keepdim=False, *, out=None):
     if isinstance(dim, int):
         return ivy.vector_norm(input, ord=ord, axis=dim, keepdims=keepdim, out=out)
@@ -250,9 +249,9 @@
         return ivy.vector_norm(input, ord=ord, axis=dim, keepdims=keepdim, out=out)
     else:
         raise ValueError("Invalid axis or ord value")
-=======
+
+        
 @to_ivy_arrays_and_back
 @with_unsupported_dtypes({"1.11.0 and below": ("bfloat16", "float16")}, "torch")
 def multi_dot(tensors, *, out=None):
-    return ivy.multi_dot(tensors, out=out)
->>>>>>> 62aebc54
+    return ivy.multi_dot(tensors, out=out)