# local
import ivy
import ivy.functional.frontends.torch as torch_frontend
from ivy.functional.frontends.torch.func_wrapper import to_ivy_arrays_and_back
from ivy.func_wrapper import with_supported_dtypes


@to_ivy_arrays_and_back
def diagonal(input, *, offset=0, dim1=-2, dim2=-1):
    return torch_frontend.diagonal(input, offset=offset, dim1=dim1, dim2=dim2)


@to_ivy_arrays_and_back
def inv(input, *, out=None):
    return ivy.inv(input, out=out)


@to_ivy_arrays_and_back
def pinv(input, *, atol=None, rtol=None, hermitian=False, out=None):
    if atol is None:
        return ivy.pinv(input, rtol=rtol, out=out)
    else:
        sigma = ivy.svdvals(input)[0]
        if rtol is None:
            rtol = atol / sigma
        else:
            if atol > rtol * sigma:
                rtol = atol / sigma

    return ivy.pinv(input, rtol=rtol, out=out)


@to_ivy_arrays_and_back
def det(input, *, out=None):
    return ivy.det(input, out=out)


@to_ivy_arrays_and_back
def eigvalsh(input, UPLO="L", *, out=None):
    return ivy.eigvalsh(input, UPLO=UPLO, out=out)


@to_ivy_arrays_and_back
def slogdet(input, *, out=None):
    return ivy.slogdet(input, out=out)


@to_ivy_arrays_and_back
def matrix_power(input, n, *, out=None):
    return ivy.matrix_power(input, n, out=out)


<<<<<<< HEAD
@with_supported_dtypes(
    {"1.11.0 and below": ("float32", "float64", "complex64", "complex128")}, "torch"
)
@to_ivy_arrays_and_back
def matrix_norm(input, ord="fro", dim=(-2, -1), keepdim=False, *, dtype=None, out=None):
    if "complex" in ivy.as_ivy_dtype(input.dtype):
        input = ivy.abs(input)
    if dtype:
        input = ivy.astype(input, dtype)
    return ivy.matrix_norm(input, ord=ord, axis=dim, keepdims=keepdim, out=out)
=======
@to_ivy_arrays_and_back
def matrix_rank(input, *, atol=None, rtol=None, hermitian=False, out=None):
    return ivy.astype(ivy.matrix_rank(input, atol=atol, rtol=rtol, out=out), ivy.int64)
>>>>>>> 86d086eb
<|MERGE_RESOLUTION|>--- conflicted
+++ resolved
@@ -50,7 +50,6 @@
     return ivy.matrix_power(input, n, out=out)
 
 
-<<<<<<< HEAD
 @with_supported_dtypes(
     {"1.11.0 and below": ("float32", "float64", "complex64", "complex128")}, "torch"
 )
@@ -61,8 +60,8 @@
     if dtype:
         input = ivy.astype(input, dtype)
     return ivy.matrix_norm(input, ord=ord, axis=dim, keepdims=keepdim, out=out)
-=======
+
+
 @to_ivy_arrays_and_back
 def matrix_rank(input, *, atol=None, rtol=None, hermitian=False, out=None):
     return ivy.astype(ivy.matrix_rank(input, atol=atol, rtol=rtol, out=out), ivy.int64)
->>>>>>> 86d086eb
