import ivy


<<<<<<< HEAD
def roll(input, shifts, dims=None):
    return ivy.roll(input, shifts, dims)


roll.unsupported_dtypes = (
=======
def flip(input, dims):
    return ivy.flip(input, dims)


flip.unsupported_dtypes = (
>>>>>>> d2aa1f26
    "uint16",
    "uint32",
    "uint64",
)
<|MERGE_RESOLUTION|>--- conflicted
+++ resolved
@@ -1,20 +1,23 @@
-import ivy
-
-
-<<<<<<< HEAD
-def roll(input, shifts, dims=None):
-    return ivy.roll(input, shifts, dims)
-
-
-roll.unsupported_dtypes = (
-=======
-def flip(input, dims):
-    return ivy.flip(input, dims)
-
-
-flip.unsupported_dtypes = (
->>>>>>> d2aa1f26
-    "uint16",
-    "uint32",
-    "uint64",
-)
+import ivy
+
+
+def flip(input, dims):
+    return ivy.flip(input, dims)
+
+
+flip.unsupported_dtypes = (
+    "uint16",
+    "uint32",
+    "uint64",
+)
+
+
+def roll(input, shifts, dims=None):
+    return ivy.roll(input, shifts, dims)
+
+
+roll.unsupported_dtypes = (
+    "uint16",
+    "uint32",
+    "uint64",
+)