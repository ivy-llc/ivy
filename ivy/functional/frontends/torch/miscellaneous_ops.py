--- conflicted
+++ resolved
@@ -1,27 +1,23 @@
-<<<<<<< HEAD
-=======
-import ivy
-
-
-def flip(input, dims):
-    return ivy.flip(input, axis=dims)
-
-
-flip.unsupported_dtypes = (
-    "uint16",
-    "uint32",
-    "uint64",
-)
-
-
-def roll(input, shifts, dims=None):
-    return ivy.roll(input, shifts, dims)
-
-
-roll.unsupported_dtypes = (
-    "uint16",
-    "uint32",
-    "uint64",
-)
-
->>>>>>> ed3ad8a8
+import ivy
+
+
+def flip(input, dims):
+    return ivy.flip(input, axis=dims)
+
+
+flip.unsupported_dtypes = (
+    "uint16",
+    "uint32",
+    "uint64",
+)
+
+
+def roll(input, shifts, dims=None):
+    return ivy.roll(input, shifts, dims)
+
+
+roll.unsupported_dtypes = (
+    "uint16",
+    "uint32",
+    "uint64",
+)