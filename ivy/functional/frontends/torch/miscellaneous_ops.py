--- conflicted
+++ resolved
@@ -1,43 +1,36 @@
-import ivy
-
-
-def flip(input, dims):
-    return ivy.flip(input, axis=dims)
-
-
-def fliplr(input):
-    assert len(input.shape) >= 2, "Requires the tensor to be at least 2-D"
-    return ivy.flip(input, axis=(-1,))
-
-
-def roll(input, shifts, dims=None):
-    return ivy.roll(input, shifts, axis=dims)
-
-
-def cumsum(input, dim, *, dtype=None, out=None):
-    return ivy.cumsum(x=input, axis=dim, out=out)
-
-
-def tril_indices(row, col, offset=0, *, dtype="int64", device="cpu", layout=None):
-    # TODO: Find out how Ivy handles this layout flag
-    # As I understand it, we don't have such a thing
-    sample_matrix = ivy.tril(ivy.ones((row, col), device=device), k=offset)
-    return ivy.stack(ivy.nonzero(sample_matrix)).astype(dtype)
-  
-
-def cumprod(input, dim, *, dtype=None, out=None):
-    return ivy.cumprod(x=input, axis=dim, out=out)
-
-
-def diagonal(input, offset=0, dim1=0, dim2=1):
-    return ivy.diagonal(input, offset=offset, axis1=dim1, axis2=dim2)
-<<<<<<< HEAD
-
-
-=======
-
-
-def triu(input, diagonal=0, *, out=None):
-    return ivy.triu(input, k=diagonal, out=out)
-
->>>>>>> 2e3ffc0f
+import ivy
+
+
+def flip(input, dims):
+    return ivy.flip(input, axis=dims)
+
+
+def fliplr(input):
+    assert len(input.shape) >= 2, "Requires the tensor to be at least 2-D"
+    return ivy.flip(input, axis=(-1,))
+
+
+def roll(input, shifts, dims=None):
+    return ivy.roll(input, shifts, axis=dims)
+
+
+def cumsum(input, dim, *, dtype=None, out=None):
+    return ivy.cumsum(x=input, axis=dim, out=out)
+
+
+def tril_indices(row, col, offset=0, *, dtype="int64", device="cpu", layout=None):
+    #TODO: Once Ivy can handle the layout flag, fill it in here.
+    sample_matrix = ivy.tril(ivy.ones((row, col), device=device), k=offset)
+    return ivy.stack(ivy.nonzero(sample_matrix)).astype(dtype)
+  
+
+def cumprod(input, dim, *, dtype=None, out=None):
+    return ivy.cumprod(x=input, axis=dim, out=out)
+
+
+def diagonal(input, offset=0, dim1=0, dim2=1):
+    return ivy.diagonal(input, offset=offset, axis1=dim1, axis2=dim2)
+
+def triu(input, diagonal=0, *, out=None):
+    return ivy.triu(input, k=diagonal, out=out)
+