import ivy


def flip(input, dims):
    return ivy.flip(input, axis=dims)


def fliplr(input):
    assert len(input.shape) >= 2, "Requires the tensor to be at least 2-D"
    return ivy.flip(input, axis=(-1,))


def roll(input, shifts, dims=None):
    return ivy.roll(input, shifts, axis=dims)


def cumsum(input, dim, *, dtype=None, out=None):
    return ivy.cumsum(x=input, axis=dim, out=out)


def cumprod(input, dim, *, dtype=None, out=None):
    return ivy.cumprod(x=input, axis=dim, out=out)


def diagonal(input, offset=0, dim1=0, dim2=1):
    return ivy.diagonal(input, offset=offset, axis1=dim1, axis2=dim2)


<<<<<<< HEAD
def broadcast_to(input, size):
    return ivy.broadcast_to(input, shape=size)

=======
def triu(input, diagonal=0, *, out=None):
    return ivy.triu(input, k=diagonal, out=out)

>>>>>>> 2e3ffc0f
<|MERGE_RESOLUTION|>--- conflicted
+++ resolved
@@ -1,37 +1,34 @@
-import ivy
-
-
-def flip(input, dims):
-    return ivy.flip(input, axis=dims)
-
-
-def fliplr(input):
-    assert len(input.shape) >= 2, "Requires the tensor to be at least 2-D"
-    return ivy.flip(input, axis=(-1,))
-
-
-def roll(input, shifts, dims=None):
-    return ivy.roll(input, shifts, axis=dims)
-
-
-def cumsum(input, dim, *, dtype=None, out=None):
-    return ivy.cumsum(x=input, axis=dim, out=out)
-
-
-def cumprod(input, dim, *, dtype=None, out=None):
-    return ivy.cumprod(x=input, axis=dim, out=out)
-
-
-def diagonal(input, offset=0, dim1=0, dim2=1):
-    return ivy.diagonal(input, offset=offset, axis1=dim1, axis2=dim2)
-
-
-<<<<<<< HEAD
-def broadcast_to(input, size):
-    return ivy.broadcast_to(input, shape=size)
-
-=======
-def triu(input, diagonal=0, *, out=None):
-    return ivy.triu(input, k=diagonal, out=out)
-
->>>>>>> 2e3ffc0f
+import ivy
+
+
+def flip(input, dims):
+    return ivy.flip(input, axis=dims)
+
+
+def fliplr(input):
+    assert len(input.shape) >= 2, "Requires the tensor to be at least 2-D"
+    return ivy.flip(input, axis=(-1,))
+
+
+def roll(input, shifts, dims=None):
+    return ivy.roll(input, shifts, axis=dims)
+
+
+def cumsum(input, dim, *, dtype=None, out=None):
+    return ivy.cumsum(x=input, axis=dim, out=out)
+
+
+def cumprod(input, dim, *, dtype=None, out=None):
+    return ivy.cumprod(x=input, axis=dim, out=out)
+
+
+def diagonal(input, offset=0, dim1=0, dim2=1):
+    return ivy.diagonal(input, offset=offset, axis1=dim1, axis2=dim2)
+
+
+def broadcast_to(input, size):
+    return ivy.broadcast_to(input, shape=size)
+
+
+def triu(input, diagonal=0, *, out=None):
+    return ivy.triu(input, k=diagonal, out=out)