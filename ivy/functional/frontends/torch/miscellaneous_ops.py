import ivy


<<<<<<< HEAD
def flipud(input):
    return ivy.flipud(input)


flipud.unsupported_dtypes = (
=======
def flip(input, dims):
    return ivy.flip(input, dims)


flip.unsupported_dtypes = (
>>>>>>> 7c8dcbb7
    "uint16",
    "uint32",
    "uint64",
)
<|MERGE_RESOLUTION|>--- conflicted
+++ resolved
@@ -1,20 +1,24 @@
-import ivy
-
-
-<<<<<<< HEAD
-def flipud(input):
-    return ivy.flipud(input)
-
-
-flipud.unsupported_dtypes = (
-=======
-def flip(input, dims):
-    return ivy.flip(input, dims)
-
-
-flip.unsupported_dtypes = (
->>>>>>> 7c8dcbb7
-    "uint16",
-    "uint32",
-    "uint64",
-)
+import ivy
+
+
+def flip(input, dims):
+    return ivy.flip(input, dims)
+
+
+flip.unsupported_dtypes = (
+    "uint16",
+    "uint32",
+    "uint64",
+)
+
+
+def flipud(input):
+    assert len(input.shape) >= 1, "Requires the tensor to be at least 1-D"
+    return ivy.flip(input, (0,))
+
+
+flipud.unsupported_dtypes = (
+    "uint16",
+    "uint32",
+    "uint64",
+)