--- conflicted
+++ resolved
@@ -1,32 +1,28 @@
-import ivy
-
-
-def flip(input, dims):
-    return ivy.flip(input, dims)
-
-
-flip.unsupported_dtypes = (
-    "uint16",
-    "uint32",
-    "uint64",
-)
-
-
-<<<<<<< HEAD
-def fliplr(input):
-    assert len(input.shape) >= 2, "Requires the tensor to be at least 2-D"
-    return ivy.flip(input, (-1,))
-
-
-fliplr.unsupported_dtypes = (
-=======
-def roll(input, shifts, dims=None):
-    return ivy.roll(input, shifts, dims)
-
-
-roll.unsupported_dtypes = (
->>>>>>> d91eeba3
-    "uint16",
-    "uint32",
-    "uint64",
-)
+import ivy
+
+
+def flip(input, dims):
+    return ivy.flip(input, dims)
+
+
+flip.unsupported_dtypes = (
+    "uint16",
+    "uint32",
+    "uint64",
+)
+
+
+def fliplr(input):
+    assert len(input.shape) >= 2, "Requires the tensor to be at least 2-D"
+    return ivy.flip(input, (-1,))
+
+
+def roll(input, shifts, dims=None):
+    return ivy.roll(input, shifts, dims)
+
+
+roll.unsupported_dtypes = (
+    "uint16",
+    "uint32",
+    "uint64",
+)