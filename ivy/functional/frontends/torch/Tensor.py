--- conflicted
+++ resolved
@@ -27,18 +27,16 @@
         self.data = self.sin()
         return self.data
 
-<<<<<<< HEAD
     def sinh(self, *, out=None):
         return torch_frontend.sinh(self.data, out=out)
 
     def sinh_(self):
         self.data = self.sinh()
         return self.data
-=======
+        
     def view(self, shape):
         return torch_frontend.reshape(self.data, shape)
->>>>>>> aa75e711
-
+        
 
 # Tensor (alias)
 tensor = Tensor