# global
import torch

# local
import ivy
import ivy.functional.frontends.torch as torch_frontend


class Tensor:
    def __init__(self, data):
        self.data = ivy.array(data)

    def __repr__(self):
        return (
            "ivy.functional.frontends.torch.Tensor(" + str(ivy.to_list(self.data)) + ")"
        )

    # Instance Methods #
    # -------------------#

    def reshape(self, shape):
        return torch_frontend.reshape(self.data, shape)

    def add(self, other, *, alpha=1):
        return torch_frontend.add(self.data, other, alpha=alpha)

    def asin(self, *, out=None):
        return torch_frontend.asin(self.data, out=out)
    
    def sin(self, *, out=None):
        return torch_frontend.sin(self.data, out=out)

    def sin_(self):
        self.data = self.sin()
        return self.data

    def sinh(self, *, out=None):
        return torch_frontend.sinh(self.data, out=out)

    def sinh_(self):
        self.data = self.sinh()
        return self.data

    def cos(self, *, out=None):
        return torch_frontend.cos(self.data, out=out)
   
    def arcsin(self, *, out=None):
        return torch_frontend.arcsin(self.data, out=out)

    def view(self, shape):
        self.data = torch_frontend.reshape(self.data, shape)
        return self.data

    def float(self, memory_format=torch.preserve_format):
        return ivy.astype(self.data, ivy.float32)

    def asinh(self, *, out=None):
        return torch_frontend.asinh(self.data, out=out)

    def asinh_(self):
        self.data = self.asinh()
        return self.data

    def tan(self, *, out=None):
        return torch_frontend.tan(self.data, out=out)

    def log(self):
        return ivy.log(self.data)

    def amax(self, dim=None, keepdim=False):
        return torch_frontend.amax(self.data, dim=dim, keepdim=keepdim)

<<<<<<< HEAD
    def amin(self, dim=None, keepdim=False):
        return torch_frontend.amin(self.data, dim=dim, keepdim=keepdim)
=======
    def abs(self, *, out=None):
        return torch_frontend.abs(self.data, out=out)

    def abs_(self):
        self.data = self.abs()
        return self.data
>>>>>>> aa5fe4b6

    def contiguous(self, memory_format=torch.contiguous_format):
        return self.data

    def new_ones(self, size, *, dtype=None, device=None, requires_grad=False):
        return torch_frontend.ones(size, dtype=dtype, device=device,
                                   requires_grad=requires_grad)

    def to(self, *args, **kwargs):
        if len(args) > 0:
            if isinstance(args[0], ivy.Dtype):
                return self._to_with_dtype(*args, **kwargs)
            elif isinstance(args[0], ivy.Device):
                return self._to_with_device(*args, **kwargs)
            else:
                return self._to_with_tensor(*args, **kwargs)

        else:
            if "tensor" not in kwargs:
                return self._to_with_device(**kwargs)
            else:
                return self._to_with_tensor(**kwargs)

    def _to_with_tensor(
        self, tensor, non_blocking=False, copy=False, *, memory_format=None
    ):
        return ivy.asarray(
            self.data, dtype=tensor.dtype, device=tensor.device, copy=copy
        )

    def _to_with_dtype(
        self, dtype, non_blocking=False, copy=False, *, memory_format=None
    ):
        return ivy.asarray(self.data, dtype=dtype, copy=copy)

    def _to_with_device(
        self, device, dtype=None, non_blocking=False, copy=False, *, memory_format=None
    ):
        return ivy.asarray(self.data, device=device, dtype=dtype, copy=copy)

    def arctan(self, *, out=None):
        return torch_frontend.arctan(self, out=out)

    # Special Methods #
    # -------------------#

    def __add__(self, other, *, alpha=1):
        return torch_frontend.add(self, other, alpha=alpha)

    def __radd__(self, other, *, alpha=1):
        return torch_frontend.add(other, self, alpha=alpha)

    def __mul__(self, other):
        return torch_frontend.mul(self, other)

    def __rmul__(self, other):
        return torch_frontend.mul(other, self)

    def __sub__(self, other, *, alpha=1):
        return torch_frontend.subtract(self, other, alpha=alpha)

    def __truediv__(self, other, *, rounding_mode=None):
        return torch_frontend.div(self, other, rounding_mode=rounding_mode)

    # Method aliases
    absolute, absolute_ = abs, abs_


# Tensor (alias)
tensor = Tensor<|MERGE_RESOLUTION|>--- conflicted
+++ resolved
@@ -70,17 +70,15 @@
     def amax(self, dim=None, keepdim=False):
         return torch_frontend.amax(self.data, dim=dim, keepdim=keepdim)
 
-<<<<<<< HEAD
     def amin(self, dim=None, keepdim=False):
         return torch_frontend.amin(self.data, dim=dim, keepdim=keepdim)
-=======
+
     def abs(self, *, out=None):
         return torch_frontend.abs(self.data, out=out)
 
     def abs_(self):
         self.data = self.abs()
         return self.data
->>>>>>> aa5fe4b6
 
     def contiguous(self, memory_format=torch.contiguous_format):
         return self.data
