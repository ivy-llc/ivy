# global
import torch

# local
import ivy
import ivy.functional.frontends.torch as torch_frontend


class Tensor:
    def __init__(self, data):
        if ivy.is_native_array(data):
            data = ivy.Array(data)
        self.data = data

    def __repr__(self):
        return (
            "ivy.functional.frontends.torch.Tensor(" + str(ivy.to_list(self.data)) + ")"
        )

    # Instance Methoods #
    # -------------------#

    def reshape(self, shape):
        return torch_frontend.reshape(self.data, shape)

    def add(self, other, *, alpha=1):
        return torch_frontend.add(self.data, other, alpha=alpha)

    def sin(self, *, out=None):
        return torch_frontend.sin(self.data, out=out)

    def sin_(self):
        self.data = self.sin()
        return self.data

    def sinh(self, *, out=None):
        return torch_frontend.sinh(self.data, out=out)

    def sinh_(self):
        self.data = self.sinh()
        return self.data

    def cos(self, *, out=None):
        return torch_frontend.cos(self.data, out=out)

    def view(self, shape):
        self.data = torch_frontend.reshape(self.data, shape)
        return self.data

    def float(self, memory_format=torch.preserve_format):
        return ivy.astype(self.data, ivy.float32)

    def asinh(self, *, out=None):
        return torch_frontend.asinh(self.data, out=out)

    def asinh_(self):
        self.data = self.asinh()
        return self.data

    def tan(self, *, out=None):
        return torch_frontend.tan(self.data, out=out)

<<<<<<< HEAD
    def abs(self, *, out=None):
        return torch_frontend.abs(self.data, out=out)
=======
    def amax(self, dim=None, keepdim=False):
        return torch_frontend.amax(self.data, dim=dim, keepdim=keepdim)
>>>>>>> 8ac68bf0

    def contiguous(self, memory_format=torch.contiguous_format):
        return self.data

    # Special Methoods #
    # -------------------#

    def __add__(self, other, *, alpha=1):
        return torch_frontend.add(self, other, alpha=alpha)

    def __radd__(self, other, *, alpha=1):
        return torch_frontend.add(other, self, alpha=alpha)

    def __mul__(self, other):
        return torch_frontend.mul(self, other)

    def __rmul__(self, other):
        return torch_frontend.mul(other, self)

    def __sub__(self, other, *, alpha=1):
        return torch_frontend.subtract(self, other, alpha=alpha)

    def __truediv__(self, other, *, rounding_mode=None):
        return torch_frontend.div(self, other, rounding_mode=rounding_mode)


# Tensor (alias)
tensor = Tensor<|MERGE_RESOLUTION|>--- conflicted
+++ resolved
@@ -59,14 +59,12 @@
 
     def tan(self, *, out=None):
         return torch_frontend.tan(self.data, out=out)
+        
+    def amax(self, dim=None, keepdim=False):
+      return torch_frontend.amax(self.data, dim=dim, keepdim=keepdim)
 
-<<<<<<< HEAD
     def abs(self, *, out=None):
         return torch_frontend.abs(self.data, out=out)
-=======
-    def amax(self, dim=None, keepdim=False):
-        return torch_frontend.amax(self.data, dim=dim, keepdim=keepdim)
->>>>>>> 8ac68bf0
 
     def contiguous(self, memory_format=torch.contiguous_format):
         return self.data
