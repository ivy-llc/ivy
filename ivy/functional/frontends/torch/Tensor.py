--- conflicted
+++ resolved
@@ -62,10 +62,9 @@
     def tan(self, *, out=None):
         return torch_frontend.tan(self.data, out=out)
 
-<<<<<<< HEAD
     def log(self):
         return ivy.log(self.data)
-=======
+
     def contiguous(self, memory_format=torch.contiguous_format):
         return self.data
 
@@ -77,7 +76,6 @@
 
     def __radd__(self, other):
         return torch_frontend.add(other, self)
->>>>>>> af75f551
 
 
 # Tensor (alias)
