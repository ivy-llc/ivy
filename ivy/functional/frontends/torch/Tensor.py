--- conflicted
+++ resolved
@@ -36,17 +36,12 @@
         return self.data
         
     def view(self, shape):
-<<<<<<< HEAD
-        return torch_frontend.reshape(self.data, shape)
-        
-=======
         self.data = torch_frontend.reshape(self.data, shape)
         return self.data
 
     def float(self, memory_format=torch.preserve_format):
         return ivy.astype(self.data, ivy.float32)
 
->>>>>>> 512a3e3e
 
 # Tensor (alias)
 tensor = Tensor