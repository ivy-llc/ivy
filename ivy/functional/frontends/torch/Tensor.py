--- conflicted
+++ resolved
@@ -59,14 +59,10 @@
 
     def tan(self, *, out=None):
         return torch_frontend.tan(self.data, out=out)
-<<<<<<< HEAD
-        
-=======
 
     def log(self):
         return ivy.log(self.data)
 
->>>>>>> 723c22e3
     def amax(self, dim=None, keepdim=False):
         return torch_frontend.amax(self.data, dim=dim, keepdim=keepdim)
 
