# local
import ivy
import ivy.functional.frontends.torch as torch_frontend


class Tensor:
    def __init__(self, data):
        self.data = ivy.array(data) if not isinstance(data, ivy.Array) else data

    def __repr__(self):
        return (
            "ivy.functional.frontends.torch.Tensor(" + str(ivy.to_list(self.data)) + ")"
        )

    # Instance Methods #
    # ---------------- #

    def reshape(self, shape):
        return torch_frontend.reshape(self.data, shape)

    def add(self, other, *, alpha=1):
        return torch_frontend.add(self.data, other, alpha=alpha)

    def asin(self, *, out=None):
        return torch_frontend.asin(self.data, out=out)

    def sin(self, *, out=None):
        return torch_frontend.sin(self.data, out=out)

    def sin_(self):
        self.data = self.sin()
        return self.data

    def sinh(self, *, out=None):
        return torch_frontend.sinh(self.data, out=out)

    def sinh_(self):
        self.data = self.sinh()
        return self.data

    def cos(self, *, out=None):
        return torch_frontend.cos(self.data, out=out)

    def cos_(self):
        self.data = self.cos()
        return self.data

    def arcsin(self, *, out=None):
        return torch_frontend.arcsin(self.data, out=out)

    def view(self, shape):
        self.data = torch_frontend.reshape(self.data, shape)
        return self.data

    def float(self, memory_format=None):
        return ivy.astype(self.data, ivy.float32)

    def asinh(self, *, out=None):
        return torch_frontend.asinh(self.data, out=out)

    def asinh_(self):
        self.data = self.asinh()
        return self.data

    def tan(self, *, out=None):
        return torch_frontend.tan(self.data, out=out)

    def log(self):
        return ivy.log(self.data)

    def amax(self, dim=None, keepdim=False):
        return torch_frontend.amax(self.data, dim=dim, keepdim=keepdim)

    def amin(self, dim=None, keepdim=False):
        return torch_frontend.amin(self.data, dim=dim, keepdim=keepdim)

    def abs(self, *, out=None):
        return torch_frontend.abs(self.data, out=out)

    def abs_(self):
        self.data = self.abs()
        return self.data

    def contiguous(self, memory_format=None):
        return self.data

    def new_ones(self, size, *, dtype=None, device=None, requires_grad=False):
        return torch_frontend.ones(
            size, dtype=dtype, device=device, requires_grad=requires_grad
        )

    def to(self, *args, **kwargs):
        if len(args) > 0:
            if isinstance(args[0], ivy.Dtype):
                return self._to_with_dtype(*args, **kwargs)
            elif isinstance(args[0], ivy.Device):
                return self._to_with_device(*args, **kwargs)
            else:
                return self._to_with_tensor(*args, **kwargs)

        else:
            if "tensor" not in kwargs:
                return self._to_with_device(**kwargs)
            else:
                return self._to_with_tensor(**kwargs)

    def _to_with_tensor(
        self, tensor, non_blocking=False, copy=False, *, memory_format=None
    ):
        return ivy.asarray(
            self.data, dtype=tensor.dtype, device=tensor.device, copy=copy
        )

    def _to_with_dtype(
        self, dtype, non_blocking=False, copy=False, *, memory_format=None
    ):
        return ivy.asarray(self.data, dtype=dtype, copy=copy)

    def _to_with_device(
        self, device, dtype=None, non_blocking=False, copy=False, *, memory_format=None
    ):
        return ivy.asarray(self.data, device=device, dtype=dtype, copy=copy)

    def arctan(self, *, out=None):
        return torch_frontend.arctan(self, out=out)

    def acos(self, *, out=None):
        return torch_frontend.acos(self.data, out=out)

    def new_tensor(
        self,
        data,
        *,
        dtype=None,
        device=None,
        requires_grad=False,
        layout=None,
        pin_memory=False
    ):
        dtype = ivy.dtype(data) if dtype is None else dtype
        _data = ivy.asarray(data, copy=True, dtype=dtype, device=device)
        _data = ivy.variable(_data) if requires_grad else _data
        return Tensor(_data)

    def view_as(self, other):
        return self.view(other.shape)

<<<<<<< HEAD
    def detach(self):
        return ivy.stop_gradient(self.data, preserve_type=False)
=======
    def unsqueeze(self, dim):
        return torch_frontend.unsqueeze(self, dim)

    def unsqueeze_(self, dim):
        self.data = self.unsqueeze(dim)
        return self.data
>>>>>>> df17743a

    # Special Methods #
    # -------------------#

    def __add__(self, other, *, alpha=1):
        return torch_frontend.add(self, other, alpha=alpha)

    def __getitem__(self, query):
        ret = ivy.get_item(self.data, query)
        return Tensor(ivy.array(ret, dtype=ivy.dtype(ret), copy=False))

    def __radd__(self, other, *, alpha=1):
        return torch_frontend.add(torch_frontend.mul(other, alpha), self, alpha=1)

    def __mul__(self, other):
        return torch_frontend.mul(self, other)

    def __rmul__(self, other):
        return torch_frontend.mul(other, self)

    def __sub__(self, other, *, alpha=1):
        return torch_frontend.subtract(self, other, alpha=alpha)

    def __truediv__(self, other, *, rounding_mode=None):
        return torch_frontend.div(self, other, rounding_mode=rounding_mode)

    # Method aliases
    absolute, absolute_ = abs, abs_


# Tensor (alias)
tensor = Tensor<|MERGE_RESOLUTION|>--- conflicted
+++ resolved
@@ -145,17 +145,15 @@
     def view_as(self, other):
         return self.view(other.shape)
 
-<<<<<<< HEAD
     def detach(self):
         return ivy.stop_gradient(self.data, preserve_type=False)
-=======
+
     def unsqueeze(self, dim):
         return torch_frontend.unsqueeze(self, dim)
 
     def unsqueeze_(self, dim):
         self.data = self.unsqueeze(dim)
         return self.data
->>>>>>> df17743a
 
     # Special Methods #
     # -------------------#
