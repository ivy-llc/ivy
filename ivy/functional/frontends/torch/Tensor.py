--- conflicted
+++ resolved
@@ -120,13 +120,11 @@
     def arctan(self, *, out=None):
         return torch_frontend.arctan(self, out=out)
 
-<<<<<<< HEAD
+    def acos(self, *, out=None):
+        return torch_frontend.acos(self.data, out=out)
+
     def max(self, dim=None, keepdim=False):
         return torch_frontend.max(self.data, dim=dim, keepdim=keepdim)
-=======
-    def acos(self, *, out=None):
-        return torch_frontend.acos(self.data, out=out)
->>>>>>> dc4eb7fd
 
     # Special Methods #
     # -------------------#
