--- conflicted
+++ resolved
@@ -19,9 +19,13 @@
 
 
 @to_ivy_arrays_and_back
-<<<<<<< HEAD
-def is_complex(input):
-    return ivy.is_complex_dtype(input)
+def is_tensor(obj):
+    return ivy.is_array(obj)
+
+
+@to_ivy_arrays_and_back
+def numel(input):
+    return ivy.astype(ivy.array(input.size), ivy.int64)
 
 
 @to_ivy_arrays_and_back
@@ -36,13 +40,4 @@
 
 @to_ivy_arrays_and_back
 def scatter_reduce(input, dim, index, src, reduce, *, include_self=True):
-    return ivy.put_along_axis(input, index, src, dim, mode=reduce)
-=======
-def is_tensor(obj):
-    return ivy.is_array(obj)
-
-
-@to_ivy_arrays_and_back
-def numel(input):
-    return ivy.astype(ivy.array(input.size), ivy.int64)
->>>>>>> 9bb2ee2e
+    return ivy.put_along_axis(input, index, src, dim, mode=reduce)