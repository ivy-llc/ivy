--- conflicted
+++ resolved
@@ -37,10 +37,9 @@
     return ivy.mean(input, axis=dim, keepdims=keepdim, out=out)
 
 
-<<<<<<< HEAD
-def prod(input, dim=None, dtype=None, keepdim=False, *, out=None):
-    return ivy.prod(input, axis=dim, dtype=dtype, keepdims=keepdim, out=out)
-=======
 def std(input, dim, unbiased, keepdim=False, *, out=None):
     return ivy.std(input, axis=dim, correction=int(unbiased), keepdims=keepdim, out=out)
->>>>>>> d716aec0
+
+
+def prod(input, dim=None, keepdim=False, *, dtype=None, out=None):
+    return ivy.prod(input, axis=dim, dtype=dtype, keepdims=keepdim, out=out)