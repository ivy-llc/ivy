--- conflicted
+++ resolved
@@ -33,13 +33,12 @@
     return ret
 
 
-<<<<<<< HEAD
 def nansum(input, dim=None, keepdim=False, *, out=None):
     input_dtype = ivy.as_ivy_dtype(input.dtype)
     fill_values = ivy.zeros_like(input)
     input = ivy.where(ivy.isnan(input), fill_values, input)
     return ivy.sum(input, axis=dim, dtype=input_dtype, keepdims=keepdim, out=out)
-=======
+
+
 def mean(input, dim, keepdim=False, *, out=None):
-    return ivy.mean(input, axis=dim, keepdims=keepdim, out=out)
->>>>>>> 8b49dd0a
+    return ivy.mean(input, axis=dim, keepdims=keepdim, out=out)