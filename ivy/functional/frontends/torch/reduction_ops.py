import ivy
<<<<<<< HEAD
from ivy.func_wrapper import with_unsupported_dtypes, with_supported_dtypes
from ivy.functional.frontends.torch.func_wrapper import to_ivy_arrays_and_back
=======
from ivy.func_wrapper import with_unsupported_dtypes
from ivy.functional.frontends.torch.func_wrapper import (
    to_ivy_arrays_and_back,
    numpy_to_torch_style_args,
)
>>>>>>> 492a72cd
from collections import namedtuple
import ivy.functional.frontends.torch as torch_frontend


@to_ivy_arrays_and_back
def dist(input, other, p=2):
    return ivy.vector_norm(ivy.subtract(input, other), ord=p)


@numpy_to_torch_style_args
@to_ivy_arrays_and_back
def argmax(input, dim=None, keepdim=False):
    return ivy.argmax(input, axis=dim, keepdims=keepdim)


@numpy_to_torch_style_args
@to_ivy_arrays_and_back
def argmin(input, dim=None, keepdim=False):
    return ivy.argmin(input, axis=dim, keepdims=keepdim).astype(ivy.int64)


@numpy_to_torch_style_args
@to_ivy_arrays_and_back
def amax(input, dim=None, keepdim=False, *, out=None):
    return ivy.max(input, axis=dim, keepdims=keepdim, out=out)


@numpy_to_torch_style_args
@to_ivy_arrays_and_back
def amin(input, dim=None, keepdim=False, *, out=None):
    return ivy.min(input, axis=dim, keepdims=keepdim, out=out)


@numpy_to_torch_style_args
@to_ivy_arrays_and_back
def all(input, dim=None, keepdim=False, *, out=None):
    input_dtype = ivy.as_ivy_dtype(input.dtype)
    ret = ivy.all(input, axis=dim, keepdims=keepdim, out=out)
    if ivy.is_uint_dtype(input_dtype):
        ret = ivy.astype(ret, input_dtype, out=out)
    return ret


@numpy_to_torch_style_args
@to_ivy_arrays_and_back
def any(input, dim=None, keepdim=False, *, out=None):
    input_dtype = ivy.as_ivy_dtype(input.dtype)
    ret = ivy.any(input, axis=dim, keepdims=keepdim, out=out)
    if ivy.is_uint_dtype(input_dtype):
        ret = ivy.astype(ret, input_dtype, out=out)
    return ret


@numpy_to_torch_style_args
@to_ivy_arrays_and_back
def sum(input, dim=None, keepdim=False, *, dtype=None, out=None):
    return ivy.sum(input, axis=dim, dtype=dtype, keepdims=keepdim, out=out)


@numpy_to_torch_style_args
@to_ivy_arrays_and_back
def mean(input, dim=None, keepdim=False, *, dtype=None, out=None):
    if dtype is not None:
        input = input.astype(dtype)
        if out is not None:
            out = out.astype(dtype)
    return ivy.mean(input, axis=dim, keepdims=keepdim, out=out)


@numpy_to_torch_style_args
@to_ivy_arrays_and_back
def nanmean(input, dim=None, keepdim=False, *, dtype=None, out=None):
    return ivy.nanmean(input, axis=dim, keepdims=keepdim, dtype=dtype, out=out)


@numpy_to_torch_style_args
@to_ivy_arrays_and_back
def median(input, dim=None, keepdim=False, *, out=None):
    if dim is None:
        input = ivy.reshape(input, (-1,))
        sorted_input = ivy.sort(input)
        return sorted_input[(sorted_input.shape[0] - 1) // 2]

    median_tuple = namedtuple("median", ["values", "indices"])

    if input.ndim == 0:
        result = median_tuple(input, ivy.array(0))
    else:
        sorted_indices = ivy.argsort(input, axis=dim)
        median_indices = ivy.gather(
            sorted_indices, (sorted_indices.shape[dim] - 1) // 2, axis=dim
        )
        median_values = ivy.take_along_axis(
            input, ivy.expand_dims(median_indices, axis=dim), dim
        ).squeeze(axis=dim)

        if keepdim:
            median_values = ivy.expand_dims(median_values, axis=dim)
            median_indices = ivy.expand_dims(median_indices, axis=dim)

        result = median_tuple(median_values, median_indices)
    if out is not None:
        ivy.inplace_update(out[0], result.values)
        ivy.inplace_update(out[1], result.indices)
        return out
    return result


@numpy_to_torch_style_args
@to_ivy_arrays_and_back
@with_unsupported_dtypes({"2.0.1 and below": ("float16",)}, "torch")
def std(input, dim=None, unbiased=True, keepdim=False, *, out=None):
    return ivy.std(input, axis=dim, correction=int(unbiased), keepdims=keepdim, out=out)


@numpy_to_torch_style_args
@to_ivy_arrays_and_back
@with_unsupported_dtypes(
    {
        "2.0.1 and below": (
            "float16",
            "bfloat16",
        )
    },
    "torch",
)
def prod(input, dim=None, keepdim=False, *, dtype=None):
    if not dtype:
        if "int" in input.dtype:
            dtype = ivy.int64
    return ivy.prod(input, axis=dim, dtype=dtype, keepdims=keepdim)


@numpy_to_torch_style_args
@to_ivy_arrays_and_back
@with_unsupported_dtypes(
    {
        "2.0.1 and below": (
            "float16",
            "bfloat16",
        )
    },
    "torch",
)
def var(input, dim, unbiased, keepdim=False, *, out=None):
    return ivy.var(input, axis=dim, correction=int(unbiased), keepdims=keepdim, out=out)


@numpy_to_torch_style_args
@to_ivy_arrays_and_back
def min(*input, dim=None, keepdim=False, out=None):
    if len(input) == 1:
        input = input[0]
    elif len(input) == 2:
        return torch_frontend.minimum(*input)
    if dim is None:
        return ivy.min(input, axis=dim, keepdims=keepdim, out=out)
    elif out is not None:
        ivy.min(input, axis=dim, keepdims=keepdim, out=out[0])
        ivy.argmin(input, axis=dim, keepdims=keepdim, out=out[1])
        return out
    else:
        min_tuple = namedtuple("min", ["values", "indices"])
        return min_tuple(
            ivy.min(input, axis=dim, keepdims=keepdim),
            ivy.argmin(input, axis=dim, keepdims=keepdim),
        )


@numpy_to_torch_style_args
@to_ivy_arrays_and_back
def max(*input, dim=None, keepdim=False, out=None):
    if len(input) == 1:
        input = input[0]
    elif len(input) == 2:
        return torch_frontend.maximum(*input)
    if dim is None:
        return ivy.max(input, axis=dim, keepdims=keepdim, out=out)
    elif out is not None:
        ivy.max(input, axis=dim, keepdims=keepdim, out=out[0])
        ivy.argmax(input, axis=dim, keepdims=keepdim, out=out[1])
        return out
    else:
        max_tuple = namedtuple("max", ["values", "indices"])
        return max_tuple(
            ivy.max(input, axis=dim, keepdims=keepdim),
            ivy.argmax(input, axis=dim, keepdims=keepdim),
        )


@to_ivy_arrays_and_back
def moveaxis(input, source, destination):
    return ivy.moveaxis(input, source, destination)


@numpy_to_torch_style_args
@to_ivy_arrays_and_back
@with_unsupported_dtypes({"2.0.1 and below": ("bfloat16",)}, "torch")
def std_mean(input, dim, unbiased, keepdim=False, *, out=None):
    temp_std = ivy.std(
        input, axis=dim, correction=int(unbiased), keepdims=keepdim, out=out
    )
    temp_mean = ivy.mean(input, axis=dim, keepdims=keepdim, out=out)
    return temp_std, temp_mean


@numpy_to_torch_style_args
@to_ivy_arrays_and_back
@with_unsupported_dtypes(
    {
        "2.0.1 and below": (
            "float16",
            "bfloat16",
        )
    },
    "torch",
)
def var_mean(input, dim, unbiased, keepdim=False, *, out=None):
    temp_var = ivy.var(
        input, axis=dim, correction=int(unbiased), keepdims=keepdim, out=out
    )
    temp_mean = ivy.mean(input, axis=dim, keepdims=keepdim, out=out)
    return (temp_var, temp_mean)


@numpy_to_torch_style_args
@to_ivy_arrays_and_back
def aminmax(input, *, dim=None, keepdim=False, out=None):
    minmax_tuple = namedtuple("minmax", ["min", "max"])
    return minmax_tuple(
        ivy.min(input, axis=dim, keepdims=keepdim, out=out),
        ivy.max(input, axis=dim, keepdims=keepdim, out=out),
    )


aminmax.unsupported_dtypes = {
    "torch": ("float16", "bfloat16"),
    "numpy": ("float16", "bfloat16"),
    "jax": ("float16", "bfloat16"),
    "tensorflow": ("float16", "bfloat16"),
}


@numpy_to_torch_style_args
@to_ivy_arrays_and_back
def quantile(input, q, dim=None, keepdim=False, *, interpolation="linear", out=None):
    return ivy.quantile(
        input, q, axis=dim, keepdims=keepdim, interpolation=interpolation, out=out
    )


quantile.unsupported_dtypes = {
    "torch": ("float16", "bfloat16"),
    "numpy": ("float16", "bfloat16"),
    "jax": ("float16", "bfloat16"),
    "tensorflow": ("float16", "bfloat16"),
}


@numpy_to_torch_style_args
@to_ivy_arrays_and_back
@with_unsupported_dtypes(
    {"2.0.1 and below": ("uint8", "int8")},
    "torch",
)
def count_nonzero(input, dim=None):
    return ivy.count_nonzero(input, axis=dim).astype(ivy.int64)


@numpy_to_torch_style_args
@to_ivy_arrays_and_back
def logsumexp(input, dim, keepdim=False, *, out=None):
    c = ivy.max(input, axis=dim, keepdims=True)
    if ivy.get_num_dims(c) > 0:
        c = ivy.where(ivy.isinf(c), ivy.zeros_like(c), c)
    elif not ivy.isinf(c):
        c = 0
    exponential = ivy.exp(input - c)
    sum = ivy.sum(exponential, axis=dim, keepdims=keepdim)
    ret = ivy.log(sum)
    if not keepdim:
        c = ivy.squeeze(c, axis=dim)
    ret = ivy.add(ret, c, out=out)
    return ret


@to_ivy_arrays_and_back
def unique(input, sorted=True, return_inverse=False, return_counts=False, dim=None):
    if dim is not None:
        sorted = True
    results = ivy.unique_all(input, axis=dim, by_value=sorted)

    fields = ["output"]
    if return_inverse:
        fields.append("inverse_indices")
    if return_counts:
        fields.append("counts")

    Results = namedtuple("Results", fields)

    values = [results.values]
    if return_inverse:
        inverse_indices = results.inverse_indices

        if dim is None:
            inverse_indices = inverse_indices.reshape(input.shape)

        values.append(inverse_indices)
    if return_counts:
        values.append(results.counts)

    return Results(*values)


@to_ivy_arrays_and_back
@with_supported_dtypes(
    {"2.0.1 and below": ("float", "complex")},
    "torch",
)
def norm(input, p="fro", dim=None, keepdim=False, out=None, dtype=None):
    if dtype is None or not ivy.is_float_dtype(dtype):
        dtype = "float64" if "128" in str(dtype) else "float32"
    if (
        p == "fro" and (dim is None or isinstance(dim, int) or len(dim) <= 2)
    ) or p is None:
        p = 2
    if isinstance(p, str):
        if dim is None:
            dim = tuple(range(input.dim()))
        return ivy.matrix_norm(
            input, ord=p, axis=dim, keepdims=keepdim, out=out
        ).astype(dtype)
    else:
        return ivy.vector_norm(
            input, ord=p, axis=dim, keepdims=keepdim, dtype=dtype, out=out
        )


@with_unsupported_dtypes(
    {
        "2.0.1 and below": (
            "float16",
            "complex",
        )
    },
    "torch",
)
@to_ivy_arrays_and_back
def unique_consecutive(input, return_inverse, return_counts, dim):
    output, inverse_indices, counts = ivy.unique_consecutive(input, axis=dim)
    ret = (output,)
    if return_inverse:
        ret += (inverse_indices,)
    if return_counts:
        ret += (counts,)
    return ret
<|MERGE_RESOLUTION|>--- conflicted
+++ resolved
@@ -1,367 +1,362 @@
-import ivy
-<<<<<<< HEAD
-from ivy.func_wrapper import with_unsupported_dtypes, with_supported_dtypes
-from ivy.functional.frontends.torch.func_wrapper import to_ivy_arrays_and_back
-=======
-from ivy.func_wrapper import with_unsupported_dtypes
-from ivy.functional.frontends.torch.func_wrapper import (
-    to_ivy_arrays_and_back,
-    numpy_to_torch_style_args,
-)
->>>>>>> 492a72cd
-from collections import namedtuple
-import ivy.functional.frontends.torch as torch_frontend
-
-
-@to_ivy_arrays_and_back
-def dist(input, other, p=2):
-    return ivy.vector_norm(ivy.subtract(input, other), ord=p)
-
-
-@numpy_to_torch_style_args
-@to_ivy_arrays_and_back
-def argmax(input, dim=None, keepdim=False):
-    return ivy.argmax(input, axis=dim, keepdims=keepdim)
-
-
-@numpy_to_torch_style_args
-@to_ivy_arrays_and_back
-def argmin(input, dim=None, keepdim=False):
-    return ivy.argmin(input, axis=dim, keepdims=keepdim).astype(ivy.int64)
-
-
-@numpy_to_torch_style_args
-@to_ivy_arrays_and_back
-def amax(input, dim=None, keepdim=False, *, out=None):
-    return ivy.max(input, axis=dim, keepdims=keepdim, out=out)
-
-
-@numpy_to_torch_style_args
-@to_ivy_arrays_and_back
-def amin(input, dim=None, keepdim=False, *, out=None):
-    return ivy.min(input, axis=dim, keepdims=keepdim, out=out)
-
-
-@numpy_to_torch_style_args
-@to_ivy_arrays_and_back
-def all(input, dim=None, keepdim=False, *, out=None):
-    input_dtype = ivy.as_ivy_dtype(input.dtype)
-    ret = ivy.all(input, axis=dim, keepdims=keepdim, out=out)
-    if ivy.is_uint_dtype(input_dtype):
-        ret = ivy.astype(ret, input_dtype, out=out)
-    return ret
-
-
-@numpy_to_torch_style_args
-@to_ivy_arrays_and_back
-def any(input, dim=None, keepdim=False, *, out=None):
-    input_dtype = ivy.as_ivy_dtype(input.dtype)
-    ret = ivy.any(input, axis=dim, keepdims=keepdim, out=out)
-    if ivy.is_uint_dtype(input_dtype):
-        ret = ivy.astype(ret, input_dtype, out=out)
-    return ret
-
-
-@numpy_to_torch_style_args
-@to_ivy_arrays_and_back
-def sum(input, dim=None, keepdim=False, *, dtype=None, out=None):
-    return ivy.sum(input, axis=dim, dtype=dtype, keepdims=keepdim, out=out)
-
-
-@numpy_to_torch_style_args
-@to_ivy_arrays_and_back
-def mean(input, dim=None, keepdim=False, *, dtype=None, out=None):
-    if dtype is not None:
-        input = input.astype(dtype)
-        if out is not None:
-            out = out.astype(dtype)
-    return ivy.mean(input, axis=dim, keepdims=keepdim, out=out)
-
-
-@numpy_to_torch_style_args
-@to_ivy_arrays_and_back
-def nanmean(input, dim=None, keepdim=False, *, dtype=None, out=None):
-    return ivy.nanmean(input, axis=dim, keepdims=keepdim, dtype=dtype, out=out)
-
-
-@numpy_to_torch_style_args
-@to_ivy_arrays_and_back
-def median(input, dim=None, keepdim=False, *, out=None):
-    if dim is None:
-        input = ivy.reshape(input, (-1,))
-        sorted_input = ivy.sort(input)
-        return sorted_input[(sorted_input.shape[0] - 1) // 2]
-
-    median_tuple = namedtuple("median", ["values", "indices"])
-
-    if input.ndim == 0:
-        result = median_tuple(input, ivy.array(0))
-    else:
-        sorted_indices = ivy.argsort(input, axis=dim)
-        median_indices = ivy.gather(
-            sorted_indices, (sorted_indices.shape[dim] - 1) // 2, axis=dim
-        )
-        median_values = ivy.take_along_axis(
-            input, ivy.expand_dims(median_indices, axis=dim), dim
-        ).squeeze(axis=dim)
-
-        if keepdim:
-            median_values = ivy.expand_dims(median_values, axis=dim)
-            median_indices = ivy.expand_dims(median_indices, axis=dim)
-
-        result = median_tuple(median_values, median_indices)
-    if out is not None:
-        ivy.inplace_update(out[0], result.values)
-        ivy.inplace_update(out[1], result.indices)
-        return out
-    return result
-
-
-@numpy_to_torch_style_args
-@to_ivy_arrays_and_back
-@with_unsupported_dtypes({"2.0.1 and below": ("float16",)}, "torch")
-def std(input, dim=None, unbiased=True, keepdim=False, *, out=None):
-    return ivy.std(input, axis=dim, correction=int(unbiased), keepdims=keepdim, out=out)
-
-
-@numpy_to_torch_style_args
-@to_ivy_arrays_and_back
-@with_unsupported_dtypes(
-    {
-        "2.0.1 and below": (
-            "float16",
-            "bfloat16",
-        )
-    },
-    "torch",
-)
-def prod(input, dim=None, keepdim=False, *, dtype=None):
-    if not dtype:
-        if "int" in input.dtype:
-            dtype = ivy.int64
-    return ivy.prod(input, axis=dim, dtype=dtype, keepdims=keepdim)
-
-
-@numpy_to_torch_style_args
-@to_ivy_arrays_and_back
-@with_unsupported_dtypes(
-    {
-        "2.0.1 and below": (
-            "float16",
-            "bfloat16",
-        )
-    },
-    "torch",
-)
-def var(input, dim, unbiased, keepdim=False, *, out=None):
-    return ivy.var(input, axis=dim, correction=int(unbiased), keepdims=keepdim, out=out)
-
-
-@numpy_to_torch_style_args
-@to_ivy_arrays_and_back
-def min(*input, dim=None, keepdim=False, out=None):
-    if len(input) == 1:
-        input = input[0]
-    elif len(input) == 2:
-        return torch_frontend.minimum(*input)
-    if dim is None:
-        return ivy.min(input, axis=dim, keepdims=keepdim, out=out)
-    elif out is not None:
-        ivy.min(input, axis=dim, keepdims=keepdim, out=out[0])
-        ivy.argmin(input, axis=dim, keepdims=keepdim, out=out[1])
-        return out
-    else:
-        min_tuple = namedtuple("min", ["values", "indices"])
-        return min_tuple(
-            ivy.min(input, axis=dim, keepdims=keepdim),
-            ivy.argmin(input, axis=dim, keepdims=keepdim),
-        )
-
-
-@numpy_to_torch_style_args
-@to_ivy_arrays_and_back
-def max(*input, dim=None, keepdim=False, out=None):
-    if len(input) == 1:
-        input = input[0]
-    elif len(input) == 2:
-        return torch_frontend.maximum(*input)
-    if dim is None:
-        return ivy.max(input, axis=dim, keepdims=keepdim, out=out)
-    elif out is not None:
-        ivy.max(input, axis=dim, keepdims=keepdim, out=out[0])
-        ivy.argmax(input, axis=dim, keepdims=keepdim, out=out[1])
-        return out
-    else:
-        max_tuple = namedtuple("max", ["values", "indices"])
-        return max_tuple(
-            ivy.max(input, axis=dim, keepdims=keepdim),
-            ivy.argmax(input, axis=dim, keepdims=keepdim),
-        )
-
-
-@to_ivy_arrays_and_back
-def moveaxis(input, source, destination):
-    return ivy.moveaxis(input, source, destination)
-
-
-@numpy_to_torch_style_args
-@to_ivy_arrays_and_back
-@with_unsupported_dtypes({"2.0.1 and below": ("bfloat16",)}, "torch")
-def std_mean(input, dim, unbiased, keepdim=False, *, out=None):
-    temp_std = ivy.std(
-        input, axis=dim, correction=int(unbiased), keepdims=keepdim, out=out
-    )
-    temp_mean = ivy.mean(input, axis=dim, keepdims=keepdim, out=out)
-    return temp_std, temp_mean
-
-
-@numpy_to_torch_style_args
-@to_ivy_arrays_and_back
-@with_unsupported_dtypes(
-    {
-        "2.0.1 and below": (
-            "float16",
-            "bfloat16",
-        )
-    },
-    "torch",
-)
-def var_mean(input, dim, unbiased, keepdim=False, *, out=None):
-    temp_var = ivy.var(
-        input, axis=dim, correction=int(unbiased), keepdims=keepdim, out=out
-    )
-    temp_mean = ivy.mean(input, axis=dim, keepdims=keepdim, out=out)
-    return (temp_var, temp_mean)
-
-
-@numpy_to_torch_style_args
-@to_ivy_arrays_and_back
-def aminmax(input, *, dim=None, keepdim=False, out=None):
-    minmax_tuple = namedtuple("minmax", ["min", "max"])
-    return minmax_tuple(
-        ivy.min(input, axis=dim, keepdims=keepdim, out=out),
-        ivy.max(input, axis=dim, keepdims=keepdim, out=out),
-    )
-
-
-aminmax.unsupported_dtypes = {
-    "torch": ("float16", "bfloat16"),
-    "numpy": ("float16", "bfloat16"),
-    "jax": ("float16", "bfloat16"),
-    "tensorflow": ("float16", "bfloat16"),
-}
-
-
-@numpy_to_torch_style_args
-@to_ivy_arrays_and_back
-def quantile(input, q, dim=None, keepdim=False, *, interpolation="linear", out=None):
-    return ivy.quantile(
-        input, q, axis=dim, keepdims=keepdim, interpolation=interpolation, out=out
-    )
-
-
-quantile.unsupported_dtypes = {
-    "torch": ("float16", "bfloat16"),
-    "numpy": ("float16", "bfloat16"),
-    "jax": ("float16", "bfloat16"),
-    "tensorflow": ("float16", "bfloat16"),
-}
-
-
-@numpy_to_torch_style_args
-@to_ivy_arrays_and_back
-@with_unsupported_dtypes(
-    {"2.0.1 and below": ("uint8", "int8")},
-    "torch",
-)
-def count_nonzero(input, dim=None):
-    return ivy.count_nonzero(input, axis=dim).astype(ivy.int64)
-
-
-@numpy_to_torch_style_args
-@to_ivy_arrays_and_back
-def logsumexp(input, dim, keepdim=False, *, out=None):
-    c = ivy.max(input, axis=dim, keepdims=True)
-    if ivy.get_num_dims(c) > 0:
-        c = ivy.where(ivy.isinf(c), ivy.zeros_like(c), c)
-    elif not ivy.isinf(c):
-        c = 0
-    exponential = ivy.exp(input - c)
-    sum = ivy.sum(exponential, axis=dim, keepdims=keepdim)
-    ret = ivy.log(sum)
-    if not keepdim:
-        c = ivy.squeeze(c, axis=dim)
-    ret = ivy.add(ret, c, out=out)
-    return ret
-
-
-@to_ivy_arrays_and_back
-def unique(input, sorted=True, return_inverse=False, return_counts=False, dim=None):
-    if dim is not None:
-        sorted = True
-    results = ivy.unique_all(input, axis=dim, by_value=sorted)
-
-    fields = ["output"]
-    if return_inverse:
-        fields.append("inverse_indices")
-    if return_counts:
-        fields.append("counts")
-
-    Results = namedtuple("Results", fields)
-
-    values = [results.values]
-    if return_inverse:
-        inverse_indices = results.inverse_indices
-
-        if dim is None:
-            inverse_indices = inverse_indices.reshape(input.shape)
-
-        values.append(inverse_indices)
-    if return_counts:
-        values.append(results.counts)
-
-    return Results(*values)
-
-
-@to_ivy_arrays_and_back
-@with_supported_dtypes(
-    {"2.0.1 and below": ("float", "complex")},
-    "torch",
-)
-def norm(input, p="fro", dim=None, keepdim=False, out=None, dtype=None):
-    if dtype is None or not ivy.is_float_dtype(dtype):
-        dtype = "float64" if "128" in str(dtype) else "float32"
-    if (
-        p == "fro" and (dim is None or isinstance(dim, int) or len(dim) <= 2)
-    ) or p is None:
-        p = 2
-    if isinstance(p, str):
-        if dim is None:
-            dim = tuple(range(input.dim()))
-        return ivy.matrix_norm(
-            input, ord=p, axis=dim, keepdims=keepdim, out=out
-        ).astype(dtype)
-    else:
-        return ivy.vector_norm(
-            input, ord=p, axis=dim, keepdims=keepdim, dtype=dtype, out=out
-        )
-
-
-@with_unsupported_dtypes(
-    {
-        "2.0.1 and below": (
-            "float16",
-            "complex",
-        )
-    },
-    "torch",
-)
-@to_ivy_arrays_and_back
-def unique_consecutive(input, return_inverse, return_counts, dim):
-    output, inverse_indices, counts = ivy.unique_consecutive(input, axis=dim)
-    ret = (output,)
-    if return_inverse:
-        ret += (inverse_indices,)
-    if return_counts:
-        ret += (counts,)
-    return ret
+import ivy
+from ivy.func_wrapper import with_unsupported_dtypes, with_supported_dtypes
+from ivy.functional.frontends.torch.func_wrapper import (
+    to_ivy_arrays_and_back,
+    numpy_to_torch_style_args,
+)
+from collections import namedtuple
+import ivy.functional.frontends.torch as torch_frontend
+
+
+@to_ivy_arrays_and_back
+def dist(input, other, p=2):
+    return ivy.vector_norm(ivy.subtract(input, other), ord=p)
+
+
+@numpy_to_torch_style_args
+@to_ivy_arrays_and_back
+def argmax(input, dim=None, keepdim=False):
+    return ivy.argmax(input, axis=dim, keepdims=keepdim)
+
+
+@numpy_to_torch_style_args
+@to_ivy_arrays_and_back
+def argmin(input, dim=None, keepdim=False):
+    return ivy.argmin(input, axis=dim, keepdims=keepdim).astype(ivy.int64)
+
+
+@numpy_to_torch_style_args
+@to_ivy_arrays_and_back
+def amax(input, dim=None, keepdim=False, *, out=None):
+    return ivy.max(input, axis=dim, keepdims=keepdim, out=out)
+
+
+@numpy_to_torch_style_args
+@to_ivy_arrays_and_back
+def amin(input, dim=None, keepdim=False, *, out=None):
+    return ivy.min(input, axis=dim, keepdims=keepdim, out=out)
+
+
+@numpy_to_torch_style_args
+@to_ivy_arrays_and_back
+def all(input, dim=None, keepdim=False, *, out=None):
+    input_dtype = ivy.as_ivy_dtype(input.dtype)
+    ret = ivy.all(input, axis=dim, keepdims=keepdim, out=out)
+    if ivy.is_uint_dtype(input_dtype):
+        ret = ivy.astype(ret, input_dtype, out=out)
+    return ret
+
+
+@numpy_to_torch_style_args
+@to_ivy_arrays_and_back
+def any(input, dim=None, keepdim=False, *, out=None):
+    input_dtype = ivy.as_ivy_dtype(input.dtype)
+    ret = ivy.any(input, axis=dim, keepdims=keepdim, out=out)
+    if ivy.is_uint_dtype(input_dtype):
+        ret = ivy.astype(ret, input_dtype, out=out)
+    return ret
+
+
+@numpy_to_torch_style_args
+@to_ivy_arrays_and_back
+def sum(input, dim=None, keepdim=False, *, dtype=None, out=None):
+    return ivy.sum(input, axis=dim, dtype=dtype, keepdims=keepdim, out=out)
+
+
+@numpy_to_torch_style_args
+@to_ivy_arrays_and_back
+def mean(input, dim=None, keepdim=False, *, dtype=None, out=None):
+    if dtype is not None:
+        input = input.astype(dtype)
+        if out is not None:
+            out = out.astype(dtype)
+    return ivy.mean(input, axis=dim, keepdims=keepdim, out=out)
+
+
+@numpy_to_torch_style_args
+@to_ivy_arrays_and_back
+def nanmean(input, dim=None, keepdim=False, *, dtype=None, out=None):
+    return ivy.nanmean(input, axis=dim, keepdims=keepdim, dtype=dtype, out=out)
+
+
+@numpy_to_torch_style_args
+@to_ivy_arrays_and_back
+def median(input, dim=None, keepdim=False, *, out=None):
+    if dim is None:
+        input = ivy.reshape(input, (-1,))
+        sorted_input = ivy.sort(input)
+        return sorted_input[(sorted_input.shape[0] - 1) // 2]
+
+    median_tuple = namedtuple("median", ["values", "indices"])
+
+    if input.ndim == 0:
+        result = median_tuple(input, ivy.array(0))
+    else:
+        sorted_indices = ivy.argsort(input, axis=dim)
+        median_indices = ivy.gather(
+            sorted_indices, (sorted_indices.shape[dim] - 1) // 2, axis=dim
+        )
+        median_values = ivy.take_along_axis(
+            input, ivy.expand_dims(median_indices, axis=dim), dim
+        ).squeeze(axis=dim)
+
+        if keepdim:
+            median_values = ivy.expand_dims(median_values, axis=dim)
+            median_indices = ivy.expand_dims(median_indices, axis=dim)
+
+        result = median_tuple(median_values, median_indices)
+    if out is not None:
+        ivy.inplace_update(out[0], result.values)
+        ivy.inplace_update(out[1], result.indices)
+        return out
+    return result
+
+
+@numpy_to_torch_style_args
+@to_ivy_arrays_and_back
+@with_unsupported_dtypes({"2.0.1 and below": ("float16",)}, "torch")
+def std(input, dim=None, unbiased=True, keepdim=False, *, out=None):
+    return ivy.std(input, axis=dim, correction=int(unbiased), keepdims=keepdim, out=out)
+
+
+@numpy_to_torch_style_args
+@to_ivy_arrays_and_back
+@with_unsupported_dtypes(
+    {
+        "2.0.1 and below": (
+            "float16",
+            "bfloat16",
+        )
+    },
+    "torch",
+)
+def prod(input, dim=None, keepdim=False, *, dtype=None):
+    if not dtype:
+        if "int" in input.dtype:
+            dtype = ivy.int64
+    return ivy.prod(input, axis=dim, dtype=dtype, keepdims=keepdim)
+
+
+@numpy_to_torch_style_args
+@to_ivy_arrays_and_back
+@with_unsupported_dtypes(
+    {
+        "2.0.1 and below": (
+            "float16",
+            "bfloat16",
+        )
+    },
+    "torch",
+)
+def var(input, dim, unbiased, keepdim=False, *, out=None):
+    return ivy.var(input, axis=dim, correction=int(unbiased), keepdims=keepdim, out=out)
+
+
+@numpy_to_torch_style_args
+@to_ivy_arrays_and_back
+def min(*input, dim=None, keepdim=False, out=None):
+    if len(input) == 1:
+        input = input[0]
+    elif len(input) == 2:
+        return torch_frontend.minimum(*input)
+    if dim is None:
+        return ivy.min(input, axis=dim, keepdims=keepdim, out=out)
+    elif out is not None:
+        ivy.min(input, axis=dim, keepdims=keepdim, out=out[0])
+        ivy.argmin(input, axis=dim, keepdims=keepdim, out=out[1])
+        return out
+    else:
+        min_tuple = namedtuple("min", ["values", "indices"])
+        return min_tuple(
+            ivy.min(input, axis=dim, keepdims=keepdim),
+            ivy.argmin(input, axis=dim, keepdims=keepdim),
+        )
+
+
+@numpy_to_torch_style_args
+@to_ivy_arrays_and_back
+def max(*input, dim=None, keepdim=False, out=None):
+    if len(input) == 1:
+        input = input[0]
+    elif len(input) == 2:
+        return torch_frontend.maximum(*input)
+    if dim is None:
+        return ivy.max(input, axis=dim, keepdims=keepdim, out=out)
+    elif out is not None:
+        ivy.max(input, axis=dim, keepdims=keepdim, out=out[0])
+        ivy.argmax(input, axis=dim, keepdims=keepdim, out=out[1])
+        return out
+    else:
+        max_tuple = namedtuple("max", ["values", "indices"])
+        return max_tuple(
+            ivy.max(input, axis=dim, keepdims=keepdim),
+            ivy.argmax(input, axis=dim, keepdims=keepdim),
+        )
+
+
+@to_ivy_arrays_and_back
+def moveaxis(input, source, destination):
+    return ivy.moveaxis(input, source, destination)
+
+
+@numpy_to_torch_style_args
+@to_ivy_arrays_and_back
+@with_unsupported_dtypes({"2.0.1 and below": ("bfloat16",)}, "torch")
+def std_mean(input, dim, unbiased, keepdim=False, *, out=None):
+    temp_std = ivy.std(
+        input, axis=dim, correction=int(unbiased), keepdims=keepdim, out=out
+    )
+    temp_mean = ivy.mean(input, axis=dim, keepdims=keepdim, out=out)
+    return temp_std, temp_mean
+
+
+@numpy_to_torch_style_args
+@to_ivy_arrays_and_back
+@with_unsupported_dtypes(
+    {
+        "2.0.1 and below": (
+            "float16",
+            "bfloat16",
+        )
+    },
+    "torch",
+)
+def var_mean(input, dim, unbiased, keepdim=False, *, out=None):
+    temp_var = ivy.var(
+        input, axis=dim, correction=int(unbiased), keepdims=keepdim, out=out
+    )
+    temp_mean = ivy.mean(input, axis=dim, keepdims=keepdim, out=out)
+    return (temp_var, temp_mean)
+
+
+@numpy_to_torch_style_args
+@to_ivy_arrays_and_back
+def aminmax(input, *, dim=None, keepdim=False, out=None):
+    minmax_tuple = namedtuple("minmax", ["min", "max"])
+    return minmax_tuple(
+        ivy.min(input, axis=dim, keepdims=keepdim, out=out),
+        ivy.max(input, axis=dim, keepdims=keepdim, out=out),
+    )
+
+
+aminmax.unsupported_dtypes = {
+    "torch": ("float16", "bfloat16"),
+    "numpy": ("float16", "bfloat16"),
+    "jax": ("float16", "bfloat16"),
+    "tensorflow": ("float16", "bfloat16"),
+}
+
+
+@numpy_to_torch_style_args
+@to_ivy_arrays_and_back
+def quantile(input, q, dim=None, keepdim=False, *, interpolation="linear", out=None):
+    return ivy.quantile(
+        input, q, axis=dim, keepdims=keepdim, interpolation=interpolation, out=out
+    )
+
+
+quantile.unsupported_dtypes = {
+    "torch": ("float16", "bfloat16"),
+    "numpy": ("float16", "bfloat16"),
+    "jax": ("float16", "bfloat16"),
+    "tensorflow": ("float16", "bfloat16"),
+}
+
+
+@numpy_to_torch_style_args
+@to_ivy_arrays_and_back
+@with_unsupported_dtypes(
+    {"2.0.1 and below": ("uint8", "int8")},
+    "torch",
+)
+def count_nonzero(input, dim=None):
+    return ivy.count_nonzero(input, axis=dim).astype(ivy.int64)
+
+
+@numpy_to_torch_style_args
+@to_ivy_arrays_and_back
+def logsumexp(input, dim, keepdim=False, *, out=None):
+    c = ivy.max(input, axis=dim, keepdims=True)
+    if ivy.get_num_dims(c) > 0:
+        c = ivy.where(ivy.isinf(c), ivy.zeros_like(c), c)
+    elif not ivy.isinf(c):
+        c = 0
+    exponential = ivy.exp(input - c)
+    sum = ivy.sum(exponential, axis=dim, keepdims=keepdim)
+    ret = ivy.log(sum)
+    if not keepdim:
+        c = ivy.squeeze(c, axis=dim)
+    ret = ivy.add(ret, c, out=out)
+    return ret
+
+
+@to_ivy_arrays_and_back
+def unique(input, sorted=True, return_inverse=False, return_counts=False, dim=None):
+    if dim is not None:
+        sorted = True
+    results = ivy.unique_all(input, axis=dim, by_value=sorted)
+
+    fields = ["output"]
+    if return_inverse:
+        fields.append("inverse_indices")
+    if return_counts:
+        fields.append("counts")
+
+    Results = namedtuple("Results", fields)
+
+    values = [results.values]
+    if return_inverse:
+        inverse_indices = results.inverse_indices
+
+        if dim is None:
+            inverse_indices = inverse_indices.reshape(input.shape)
+
+        values.append(inverse_indices)
+    if return_counts:
+        values.append(results.counts)
+
+    return Results(*values)
+
+
+@to_ivy_arrays_and_back
+@with_supported_dtypes(
+    {"2.0.1 and below": ("float", "complex")},
+    "torch",
+)
+def norm(input, p="fro", dim=None, keepdim=False, out=None, dtype=None):
+    if dtype is None or not ivy.is_float_dtype(dtype):
+        dtype = "float64" if "128" in str(dtype) else "float32"
+    if (
+        p == "fro" and (dim is None or isinstance(dim, int) or len(dim) <= 2)
+    ) or p is None:
+        p = 2
+    if isinstance(p, str):
+        if dim is None:
+            dim = tuple(range(input.dim()))
+        return ivy.matrix_norm(
+            input, ord=p, axis=dim, keepdims=keepdim, out=out
+        ).astype(dtype)
+    else:
+        return ivy.vector_norm(
+            input, ord=p, axis=dim, keepdims=keepdim, dtype=dtype, out=out
+        )
+
+
+@with_unsupported_dtypes(
+    {
+        "2.0.1 and below": (
+            "float16",
+            "complex",
+        )
+    },
+    "torch",
+)
+@to_ivy_arrays_and_back
+def unique_consecutive(input, return_inverse, return_counts, dim):
+    output, inverse_indices, counts = ivy.unique_consecutive(input, axis=dim)
+    ret = (output,)
+    if return_inverse:
+        ret += (inverse_indices,)
+    if return_counts:
+        ret += (counts,)
+    return ret