--- conflicted
+++ resolved
@@ -135,9 +135,6 @@
 
 @numpy_to_torch_style_args
 @to_ivy_arrays_and_back
-<<<<<<< HEAD
-def mean(input, /, dim=None, keepdim=False, *, dtype=None, out=None):
-=======
 @with_supported_dtypes(
     {
         "2.2.1 and below": (
@@ -151,8 +148,7 @@
     },
     "torch",
 )
-def mean(input, dim=None, keepdim=False, *, dtype=None, out=None):
->>>>>>> 1b03b808
+def mean(input, /, dim=None, keepdim=False, *, dtype=None, out=None):
     if dtype is not None:
         dtype = ivy.as_native_dtype(dtype)
     return ivy.mean(input, axis=dim, keepdims=keepdim, dtype=dtype, out=out)
