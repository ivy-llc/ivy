# flake8: noqa
from . import config
from . import devicearray
from .devicearray import DeviceArray
from . import lax
from . import nn
from . import numpy
from . import random
from . import _src
<<<<<<< HEAD
=======
from ._src import tree_util
>>>>>>> 1ab51a79

_frontend_array = numpy.array<|MERGE_RESOLUTION|>--- conflicted
+++ resolved
@@ -7,9 +7,6 @@
 from . import numpy
 from . import random
 from . import _src
-<<<<<<< HEAD
-=======
-from ._src import tree_util
->>>>>>> 1ab51a79
+
 
 _frontend_array = numpy.array