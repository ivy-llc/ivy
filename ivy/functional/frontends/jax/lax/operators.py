# global
from typing import Any
import ivy


def add(x, y):
    return ivy.add(x, y)


def tan(x):
    return ivy.tan(x)


tan.unsupported_dtypes = {"torch": ("float16",)}


def concatenate(operands, dimension):
    return ivy.concat(operands, axis=dimension)


def full(shape, fill_value, dtype=None):
    return ivy.full(shape, fill_value, dtype=dtype)


def max(x: Any, y: Any):
    return ivy.maximum(x, y)


def abs(x):
    return ivy.abs(x)


def sqrt(x):
    return ivy.sqrt(x)


sqrt.unsupported_dtypes = {"torch": ("float16",)}


def acos(x):
    return ivy.acos(x)


acos.unsupported_dtypes = {"torch": ("float16",)}


def sin(x):
    return ivy.sin(x)


sin.unsupported_dtypes = {"torch": ("float16",)}


def sign(x):
    return ivy.sign(x)


def asin(x):
    return ivy.asin(x)


asin.unsupported_dtypes = {"torch": ("float16",)}


def sinh(x):
    return ivy.sinh(x)


sinh.unsupported_dtypes = {"torch": ("float16",)}


def atan2(x, y):
    return ivy.atan2(x, y)


atan2.unsupported_dtypes = {"torch": ("float16",)}


def min(x, y):
    return ivy.minimum(x, y)


def mul(x, y):
    return ivy.multiply(x, y)


def eq(x, y):
    return ivy.equal(x, y)


def atan(x):
    return ivy.atan(x)


atan.unsupported_dtypes = {"torch": ("float16",)}


def ceil(x):
    return ivy.ceil(x)


ceil.unsupported_dtypes = {"torch": ("float16",)}


def bitwise_and(x, y):
    return ivy.bitwise_and(x, y)


def bitwise_or(x, y):
    return ivy.bitwise_or(x, y)


def neg(x):
    return ivy.negative(x)


def argmax(operand, axis, index_dtype):
    return ivy.astype(ivy.argmax(operand, axis=axis), index_dtype)


def argmin(operand, axis, index_dtype):
    return ivy.astype(ivy.argmin(operand, axis=axis), index_dtype)


def bitwise_xor(x, y):
    return ivy.bitwise_xor(x, y)


def full_like(x, fill_value, dtype=None, shape=None):
    if shape is None:
        return ivy.full_like(x, fill_value, dtype=dtype)
    return ivy.full(shape, fill_value, dtype=dtype)


def exp(x):
    return ivy.exp(x)


exp.unsupported_dtypes = {"torch": ("float16",)}


def convert_element_type(operand, new_dtype):
    return ivy.astype(operand, new_dtype)


def cumprod(operand, axis=0, reverse=False):
    if reverse:
        return ivy.flip(ivy.cumprod(ivy.flip(operand), axis))
    return ivy.cumprod(operand, axis)


cumprod.unsupported_dtypes = {"torch": ("float16",)}


def cumsum(operand, axis=0, reverse=False):
    if reverse:
        return ivy.flip(ivy.cumsum(ivy.flip(operand), axis))
    return ivy.cumsum(operand, axis)


cumsum.unsupported_dtypes = {"torch": ("float16",)}


def ge(x, y):
    return ivy.greater_equal(x, y)


def reshape(operand, new_sizes, dimensions=None):
    if dimensions:
        operand = ivy.permute_dims(operand, dimensions)
    return ivy.reshape(operand, new_sizes)


<<<<<<< HEAD
# round
def round(x):
    return ivy.round(x)
=======
def reciprocal(x):
    return ivy.reciprocal(x)


reciprocal.unsupported_dtypes = {"torch": ("float16",),
                                 "tensorflow": ("uint8", "int8", "uint16", "int16",
                                                "uint32", "int32", "uint64", "int64")}


def broadcast(operand, sizes):
    ret = ivy.zeros(tuple(sizes) + tuple(ivy.shape(operand)), dtype=ivy.dtype(operand))
    return ret + operand


def sort(operand, dimension=-1, is_stable=True, num_keys=1):
    return ivy.sort(operand, axis=dimension, stable=is_stable)


def le(x, y):
    return ivy.less_equal(x, y)
>>>>>>> cbb8abc9
<|MERGE_RESOLUTION|>--- conflicted
+++ resolved
@@ -171,18 +171,23 @@
     return ivy.reshape(operand, new_sizes)
 
 
-<<<<<<< HEAD
-# round
-def round(x):
-    return ivy.round(x)
-=======
 def reciprocal(x):
     return ivy.reciprocal(x)
 
 
-reciprocal.unsupported_dtypes = {"torch": ("float16",),
-                                 "tensorflow": ("uint8", "int8", "uint16", "int16",
-                                                "uint32", "int32", "uint64", "int64")}
+reciprocal.unsupported_dtypes = {
+    "torch": ("float16",),
+    "tensorflow": (
+        "uint8",
+        "int8",
+        "uint16",
+        "int16",
+        "uint32",
+        "int32",
+        "uint64",
+        "int64",
+    ),
+}
 
 
 def broadcast(operand, sizes):
@@ -196,4 +201,8 @@
 
 def le(x, y):
     return ivy.less_equal(x, y)
->>>>>>> cbb8abc9
+
+
+# round
+def round(x):
+    return ivy.round(x)