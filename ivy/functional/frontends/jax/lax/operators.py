# global
from typing import Any
import itertools
import string
import builtins

# local
import ivy
from ivy.functional.frontends.jax.func_wrapper import to_ivy_arrays_and_back
from ivy.func_wrapper import with_unsupported_dtypes, frontend_outputs_to_ivy_arrays

_slice = builtins.slice


@to_ivy_arrays_and_back
def imag(x):
    return ivy.imag(x)


@to_ivy_arrays_and_back
def abs(x):
    return ivy.abs(x)


@to_ivy_arrays_and_back
def acos(x):
    return ivy.acos(x)


@to_ivy_arrays_and_back
def add(x, y):
    return ivy.add(x, y)


@to_ivy_arrays_and_back
def argmax(operand, axis, index_dtype):
    return ivy.astype(ivy.argmax(operand, axis=axis), index_dtype)


@to_ivy_arrays_and_back
def argmin(operand, axis, index_dtype):
    return ivy.astype(ivy.argmin(operand, axis=axis), index_dtype)


@to_ivy_arrays_and_back
def asin(x):
    return ivy.asin(x)


@to_ivy_arrays_and_back
def atan(x):
    return ivy.atan(x)


@to_ivy_arrays_and_back
def atan2(x, y):
    return ivy.atan2(x, y)


@to_ivy_arrays_and_back
def bitwise_and(x, y):
    return ivy.bitwise_and(x, y)


@to_ivy_arrays_and_back
def bitwise_not(x):
    return ivy.bitwise_invert(x)


@to_ivy_arrays_and_back
def bitwise_or(x, y):
    return ivy.bitwise_or(x, y)


@to_ivy_arrays_and_back
def bitwise_xor(x, y):
    return ivy.bitwise_xor(x, y)


@to_ivy_arrays_and_back
def broadcast(operand, sizes):
    ret = ivy.zeros(tuple(sizes) + tuple(ivy.shape(operand)), dtype=ivy.dtype(operand))
    return ret + operand


@to_ivy_arrays_and_back
def ceil(x):
    return ivy.ceil(x)


@to_ivy_arrays_and_back
def clamp(min, x, max):
    return ivy.clip(x, min, max)


@to_ivy_arrays_and_back
def concatenate(operands, dimension):
    return ivy.concat(operands, axis=dimension)


@to_ivy_arrays_and_back
def conv(
    lhs, rhs, window_strides, padding, precision=None, preferred_element_type=None
):
    if preferred_element_type:
        lhs = ivy.astype(lhs, preferred_element_type)
        rhs = ivy.astype(rhs, preferred_element_type)
    dims = len(lhs.shape) - 2
    return ivy.conv_general_dilated(
        lhs,
        rhs,
        window_strides,
        padding,
        dims=dims,
        data_format="channel_first",
        filter_format="channel_first",
    )


def _dimension_numbers(dimension_numbers, lhs_len, transp=False):
    if dimension_numbers is None:
        if transp:
            iota = (0, lhs_len - 1, *range(1, lhs_len - 1))
            iotb = (lhs_len - 1, lhs_len - 2, *range(0, lhs_len - 2))
            return iota, iotb, iota
        else:
            iota = tuple(range(lhs_len))
            return iota, iota, iota
    elif isinstance(dimension_numbers[0], (tuple, list)):
        return dimension_numbers
    else:
        lhs_spec, rhs_spec, out_spec = dimension_numbers

        def getperm(spec, charpair):
            spatial = (i for i, c in enumerate(spec) if c not in charpair)
            if spec is not rhs_spec:
                spatial = sorted(spatial, key=lambda i: rhs_spec.index(spec[i]))
            return (spec.index(charpair[0]), spec.index(charpair[1])) + tuple(spatial)

        charpairs = ("N", "C"), ("O", "I"), ("N", "C")
        lhs_spec, rhs_spec, out_spec = map(getperm, dimension_numbers, charpairs)
        return lhs_spec, rhs_spec, out_spec


def _argsort_tuple(the_tuple):
    return tuple([i for i, _ in sorted(enumerate(the_tuple), key=lambda x: x[1])])


def _conv_transpose_padding(k, s, padding):
    if padding == "SAME":
        pad_len = k + s - 2
        if s > k - 1:
            pad_a = k - 1
        else:
            pad_a = int(ivy.to_scalar(ivy.ceil(pad_len / 2)))
    elif padding == "VALID":
        pad_len = k + s - 2 + ivy.to_scalar(ivy.maximum(k - s, 0))
        pad_a = k - 1
    else:
        raise ValueError("Padding mode must be `SAME` or `VALID`.")
    pad_b = pad_len - pad_a
    return pad_a, pad_b


@to_ivy_arrays_and_back
def conv_transpose(
    lhs,
    rhs,
    strides,
    padding,
    rhs_dilation=None,
    dimension_numbers=None,
    transpose_kernel=False,
    precision=None,
    preferred_element_type=None,
):
    # TODO: add support for transpose_kernel
    if preferred_element_type:
        lhs = ivy.astype(lhs, preferred_element_type)
        rhs = ivy.astype(rhs, preferred_element_type)
    dims = len(lhs.shape) - 2
    dim_nums = _dimension_numbers(dimension_numbers, dims + 2, transp=True)
    rhs_spec = tuple([dim_nums[1][i] for i in (*range(2, dims + 2), 1, 0)])
    rhs_dilation = 1 if rhs_dilation is None else rhs_dilation
    if isinstance(padding, str):
        k_sdims = [rhs.shape[i] for i in rhs_spec[:-2]]
        effective_k_size = map(lambda k, r: (k - 1) * r + 1, k_sdims, rhs_dilation)
        padding = [
            _conv_transpose_padding(k, s, padding)
            for k, s in zip(effective_k_size, strides)
        ]
    return ivy.permute_dims(
        ivy.conv_general_dilated(
            ivy.permute_dims(lhs, axes=dim_nums[0]),
            ivy.permute_dims(rhs, axes=rhs_spec),
            1,
            padding,
            dilations=rhs_dilation,
            x_dilations=strides,
            dims=dims,
            data_format="channel_first",
        ),
        axes=_argsort_tuple(dim_nums[2]),
    )


@to_ivy_arrays_and_back
def conv_general_dilated(
    lhs,
    rhs,
    window_strides,
    padding,
    lhs_dilation=None,
    rhs_dilation=None,
    dimension_numbers=None,
    feature_group_count=1,
    batch_group_count=1,
    precision=None,
    preferred_element_type=None,
):
    # TODO: add support for batch_group_count
    if preferred_element_type:
        lhs = ivy.astype(lhs, preferred_element_type)
        rhs = ivy.astype(rhs, preferred_element_type)
    dims = len(lhs.shape) - 2
    dim_nums = _dimension_numbers(dimension_numbers, dims + 2)
    rhs_spec = tuple([dim_nums[1][i] for i in (*range(2, dims + 2), 1, 0)])
    return ivy.permute_dims(
        ivy.conv_general_dilated(
            ivy.permute_dims(lhs, axes=dim_nums[0]),
            ivy.permute_dims(rhs, axes=rhs_spec),
            window_strides,
            padding,
            dims=dims,
            data_format="channel_first",
            x_dilations=1 if lhs_dilation is None else lhs_dilation,
            dilations=1 if rhs_dilation is None else rhs_dilation,
            feature_group_count=feature_group_count,
        ),
        axes=_argsort_tuple(dim_nums[2]),
    )


@to_ivy_arrays_and_back
def convert_element_type(operand, new_dtype):
    return ivy.astype(operand, new_dtype, copy=False)


@to_ivy_arrays_and_back
def cos(x):
    return ivy.cos(x)


@to_ivy_arrays_and_back
def cosh(x):
    return ivy.cosh(x)


@to_ivy_arrays_and_back
def cumprod(operand, axis=None, reverse=False):
    dtype = ivy.dtype(operand)
    return ivy.cumprod(operand, axis=axis, reverse=reverse).astype(dtype)


@to_ivy_arrays_and_back
def cumsum(operand, axis=None, reverse=False):
    if reverse:
        return ivy.flip(ivy.cumsum(ivy.flip(operand), axis=axis, dtype=operand.dtype))
    return ivy.cumsum(operand, axis=axis, dtype=operand.dtype)


@to_ivy_arrays_and_back
def div(x, y):
    return ivy.astype(ivy.divide(x, y), x.dtype)


@to_ivy_arrays_and_back
def dot(lhs, rhs, precision=None, preferred_element_type=None):
    ret = ivy.matmul(lhs, rhs)
    if preferred_element_type:
        ret = ivy.astype(ret, preferred_element_type, copy=False)
    return ret


@to_ivy_arrays_and_back
def batch_matmul(lhs, rhs, precision=None):
    if lhs.ndim < 2 or rhs.ndim < 2:
        raise ValueError(
            "Arguments to batch_matmul must be at least 2D, got {}, {}".format(
                lhs.ndim, rhs.ndim
            )
        )
    if lhs.ndim != rhs.ndim:
        raise ValueError(
            "Arguments to batch_matmul must have same ndim, got {}, {}".format(
                lhs.ndim, rhs.ndim
            )
        )
    return ivy.matmul(lhs, rhs).astype(lhs.dtype)


@with_unsupported_dtypes({"0.4.5 and below": ("bool",)}, "jax")
@to_ivy_arrays_and_back
def dot_general(
    lhs, rhs, dimension_numbers, precision=None, preferred_element_type=None
):
    (lhs_contracting, rhs_contracting), (lhs_batch, rhs_batch) = dimension_numbers
    ivy.utils.assertions.check_less(
        len(lhs.shape),
        52,
        "number of dimensions greater than 52 is not supported",
        as_array=False,
    )
    new_id = itertools.count()
    lhs_axis_ids = [next(new_id) for _ in lhs.shape]
    rhs_axis_ids = [next(new_id) for _ in rhs.shape]
    lhs_out_axis_ids = lhs_axis_ids[:]
    rhs_out_axis_ids = rhs_axis_ids[:]
    for lhs_axis, rhs_axis in zip(lhs_contracting, rhs_contracting):
        shared_id = next(new_id)
        lhs_axis_ids[lhs_axis] = shared_id
        rhs_axis_ids[rhs_axis] = shared_id
        lhs_out_axis_ids[lhs_axis] = None
        rhs_out_axis_ids[rhs_axis] = None
    batch_ids = []
    for lhs_axis, rhs_axis in zip(lhs_batch, rhs_batch):
        shared_id = next(new_id)
        lhs_axis_ids[lhs_axis] = shared_id
        rhs_axis_ids[rhs_axis] = shared_id
        lhs_out_axis_ids[lhs_axis] = None
        rhs_out_axis_ids[rhs_axis] = None
        batch_ids.append(shared_id)
    out_axis_ids = list(
        filter(lambda x: x is not None, batch_ids + lhs_out_axis_ids + rhs_out_axis_ids)
    )
    char_list = [*string.ascii_letters]
    lhs_axis_ids = "".join(str(char_list[i]) for i in lhs_axis_ids)
    rhs_axis_ids = "".join(str(char_list[i]) for i in rhs_axis_ids)
    out_axis_ids = "".join(str(char_list[i]) for i in out_axis_ids)
    equ_str = f"{lhs_axis_ids},{rhs_axis_ids}->{out_axis_ids}"
    ret = ivy.einsum(equ_str, lhs, rhs)
    if preferred_element_type:
        ret = ivy.astype(ret, preferred_element_type, copy=False)
    return ret


@to_ivy_arrays_and_back
def eq(x, y):
    return ivy.equal(x, y)


@to_ivy_arrays_and_back
def erf(x):
    return ivy.erf(x)


@to_ivy_arrays_and_back
def exp(x):
    return ivy.exp(x)


@to_ivy_arrays_and_back
def expand_dims(array, dimensions):
    return ivy.expand_dims(array, axis=dimensions)


@to_ivy_arrays_and_back
def expm1(x):
    return ivy.expm1(x)


@to_ivy_arrays_and_back
def full(shape, fill_value, dtype=None):
    return ivy.full(shape, fill_value, dtype=dtype)


@to_ivy_arrays_and_back
def full_like(x, fill_value, dtype=None, shape=None):
    if shape is None:
        return ivy.full_like(x, fill_value, dtype=dtype)
    return ivy.full(shape, fill_value, dtype=dtype)


@with_unsupported_dtypes({"0.4.5 and below": ("complex",)}, "jax")
@to_ivy_arrays_and_back
def ge(x, y):
    return ivy.greater_equal(x, y)


@with_unsupported_dtypes({"0.4.5 and below": ("complex",)}, "jax")
@to_ivy_arrays_and_back
def gt(x, y):
    return ivy.greater(x, y)


@with_unsupported_dtypes({"0.4.5 and below": ("complex",)}, "jax")
@to_ivy_arrays_and_back
def le(x, y):
    return ivy.less_equal(x, y)


@to_ivy_arrays_and_back
def log(x):
    return ivy.log(x)


@to_ivy_arrays_and_back
def log1p(x):
    return ivy.log1p(x)


@to_ivy_arrays_and_back
def lt(x, y):
    return ivy.less(x, y)


@to_ivy_arrays_and_back
def max(x: Any, y: Any):
    return ivy.maximum(x, y)


@to_ivy_arrays_and_back
def min(x, y):
    return ivy.minimum(x, y)


@to_ivy_arrays_and_back
def mul(x, y):
    return ivy.multiply(x, y)


@to_ivy_arrays_and_back
def ne(x, y):
    return ivy.not_equal(x, y)


@to_ivy_arrays_and_back
def neg(x):
    return ivy.negative(x)


@to_ivy_arrays_and_back
def pow(x, y):
    return ivy.pow(x, y)


@to_ivy_arrays_and_back
def pad(operand, padding_value, padding_config):
    return ivy.pad(
        operand, padding_config, mode="dilated", constant_values=padding_value
    )


@to_ivy_arrays_and_back
def reciprocal(x):
    return ivy.reciprocal(x)


@to_ivy_arrays_and_back
def rem(x, y):
    return ivy.remainder(ivy.abs(x), ivy.abs(y)) * ivy.sign(x)


@to_ivy_arrays_and_back
def reshape(operand, new_sizes, dimensions=None):
    if dimensions:
        operand = ivy.permute_dims(operand, dimensions)
    return ivy.reshape(operand, new_sizes)


@to_ivy_arrays_and_back
def rev(operand, dimensions):
    return ivy.flip(operand, axis=dimensions)


@to_ivy_arrays_and_back
def round(x, rounding_method=1):
    if rounding_method == 0:
        ret = ivy.where(
            ivy.less(x, 0),
            ivy.ceil(x) - (ivy.ceil(x) - ivy.floor(x)),
            ivy.ceil(x),
        )
    elif rounding_method == 1:
        ret = ivy.ceil(x)
        ret = ivy.where(ivy.remainder(ret, 2) == 0, ret, ret - 1)
    return ivy.where(ivy.abs(x - ivy.floor(x) - 0.5) < 1e-7, ret, ivy.round(x))


@to_ivy_arrays_and_back
def rsqrt(x):
    return ivy.reciprocal(ivy.sqrt(x))


@to_ivy_arrays_and_back
def shift_left(x, y):
    return ivy.bitwise_left_shift(x, y)


@to_ivy_arrays_and_back
def sign(x):
    return ivy.sign(x, np_variant=False)


@to_ivy_arrays_and_back
def sin(x):
    return ivy.sin(x)


@to_ivy_arrays_and_back
def sinh(x):
    return ivy.sinh(x)


@to_ivy_arrays_and_back
def slice(operand, start_indices, limit_indices, strides=None):
    strides = [1] * len(operand.shape) if strides is None else strides

    full_slice = ()
    for i, _ in enumerate(operand.shape):
        strides_i = int(strides[i])
        start_i = int(start_indices[i])
        limit_i = int(limit_indices[i])
        full_slice += (_slice(start_i, limit_i, strides_i),)
    return operand[full_slice]


@to_ivy_arrays_and_back
def slice_in_dim(operand, start_index, limit_index, stride=1, axis=0):
    start_indices = [0] * operand.ndim
    limit_indices = list(operand.shape)
    strides = [1] * operand.ndim

    len_axis = operand.shape[axis]
    start_index_int = start_index if start_index is not None else 0
    limit_index_int = limit_index if limit_index is not None else len_axis

    if start_index_int < 0:
        start_index_int = start_index_int + len_axis
    if limit_index_int < 0:
        limit_index_int = limit_index_int + len_axis

    axis = int(axis)
    start_indices[axis] = start_index_int
    limit_indices[axis] = limit_index_int
    strides[axis] = int(stride)
    return slice(operand, start_indices, limit_indices, strides)


@to_ivy_arrays_and_back
def sort(operand, dimension=-1, is_stable=True, num_keys=1):
    return ivy.sort(operand, axis=dimension, stable=is_stable)


@to_ivy_arrays_and_back
def sqrt(x):
    return ivy.sqrt(x)


@to_ivy_arrays_and_back
def square(x):
    return ivy.square(x)


@to_ivy_arrays_and_back
def sub(x, y):
    return ivy.subtract(x, y)


@to_ivy_arrays_and_back
def tan(x):
    return ivy.tan(x)


@to_ivy_arrays_and_back
def transpose(operand, permutation):
    return ivy.permute_dims(operand, permutation)


@to_ivy_arrays_and_back
def shift_right_logical(x, y):
    return ivy.bitwise_right_shift(x, y)


@to_ivy_arrays_and_back
def asinh(x):
    return ivy.asinh(x)


@to_ivy_arrays_and_back
def atanh(x):
    return ivy.atanh(x)


@to_ivy_arrays_and_back
def select(pred, on_true, on_false):
    return ivy.where(pred, on_true, on_false)


# top_k
@to_ivy_arrays_and_back
def top_k(operand, k):
    values, indices = ivy.top_k(operand, k, axis=-1)
    indices = ivy.astype(indices, ivy.int32, copy=False)
    return [values, indices]


@to_ivy_arrays_and_back
def reduce_window(
    operand,
    init_value,
    computation,
    window_dimensions,
    window_strides,
    padding,
    base_dilation=None,
    window_dilation=None,
):
    computation = frontend_outputs_to_ivy_arrays(computation)
    return ivy.reduce_window(
        operand,
        init_value,
        computation,
        window_dimensions,
        window_strides=window_strides,
        padding=padding,
        base_dilation=base_dilation,
        window_dilation=window_dilation,
    )


@to_ivy_arrays_and_back
def squeeze(array, dimensions):
    return ivy.squeeze(array, axis=dimensions)


@to_ivy_arrays_and_back
def real(x):
    return ivy.real(x)


@to_ivy_arrays_and_back
def nextafter(x1, x2):
    return ivy.nextafter(x1, x2)


@to_ivy_arrays_and_back
def conj(x):
    return ivy.conj(x)


@to_ivy_arrays_and_back
def is_finite(x):
    return ivy.isfinite(x)


@to_ivy_arrays_and_back
<<<<<<< HEAD
def tie_in(x, y):
    return y
=======
def cbrt(x):
    return ivy.pow(x, 1 / 3)
>>>>>>> f73bc64e
<|MERGE_RESOLUTION|>--- conflicted
+++ resolved
@@ -655,10 +655,10 @@
 
 
 @to_ivy_arrays_and_back
-<<<<<<< HEAD
-def tie_in(x, y):
-    return y
-=======
 def cbrt(x):
     return ivy.pow(x, 1 / 3)
->>>>>>> f73bc64e
+
+
+@to_ivy_arrays_and_back
+def tie_in(x, y):
+    return y