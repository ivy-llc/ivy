# global
from typing import Any
import ivy


def add(x, y):
    return ivy.add(x, y)


def tan(x):
    return ivy.tan(x)


tan.unsupported_dtypes = {"torch": ("float16",)}


def concatenate(operands, dimension):
    return ivy.concat(operands, dimension)


def full(shape, fill_value, dtype=None):
    return ivy.full(shape, fill_value, dtype=dtype)


def max(x: Any, y: Any):
    return ivy.maximum(x, y)


def abs(x):
    return ivy.abs(x)


def sqrt(x):
    return ivy.sqrt(x)


sqrt.unsupported_dtypes = {"torch": ("float16",)}


def acos(x):
    return ivy.acos(x)


acos.unsupported_dtypes = {"torch": ("float16",)}


def sin(x):
    return ivy.sin(x)


sin.unsupported_dtypes = {"torch": ("float16",)}


def sign(x):
    return ivy.sign(x)


def asin(x):
    return ivy.asin(x)


def sinh(x):
    return ivy.sinh(x)


def atan2(x, y):
    return ivy.atan2(x, y)


def min(x, y):
    return ivy.minimum(x, y)


def mul(x, y):
    return ivy.multiply(x, y)


def eq(x, y):
    return ivy.equal(x, y)


eq.unsupported_dtypes = {"torch": ("bfloat16",)}


def atan(x):
    return ivy.atan(x)


def ceil(x):
    return ivy.ceil(x)


ceil.unsupported_dtypes = {"torch": ("float16",)}


def bitwise_and(x, y):
    return ivy.bitwise_and(x, y)


def bitwise_or(x, y):
    return ivy.bitwise_or(x, y)


<<<<<<< HEAD
def bitwise_xor(x, y):
    return ivy.bitwise_xor(x, y)
=======
def neg(x):
    return ivy.negative(x)


neg.unsupported_dtypes = {"torch": ("bfloat16",)}


def argmax(operand, axis, index_dtype):
    return ivy.astype(ivy.argmax(operand, axis=axis), dtype=index_dtype)


def argmin(operand, axis, index_dtype):
    return ivy.astype(ivy.argmin(operand, axis=axis), dtype=index_dtype)
>>>>>>> 6a609559
<|MERGE_RESOLUTION|>--- conflicted
+++ resolved
@@ -101,10 +101,6 @@
     return ivy.bitwise_or(x, y)
 
 
-<<<<<<< HEAD
-def bitwise_xor(x, y):
-    return ivy.bitwise_xor(x, y)
-=======
 def neg(x):
     return ivy.negative(x)
 
@@ -118,4 +114,7 @@
 
 def argmin(operand, axis, index_dtype):
     return ivy.astype(ivy.argmin(operand, axis=axis), dtype=index_dtype)
->>>>>>> 6a609559
+
+
+def bitwise_xor(x, y):
+    return ivy.bitwise_xor(x, y)