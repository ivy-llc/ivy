--- conflicted
+++ resolved
@@ -207,15 +207,14 @@
     return ivy.not_equal(x, y)
 
 
-<<<<<<< HEAD
+# cosh
+def cosh(x):
+    return ivy.cosh(x)
+
+
 # round
 def round(x):
     return ivy.round(x)
 
 
-round.unsupported_dtypes = {"torch": ("float16",)}
-=======
-# cosh
-def cosh(x):
-    return ivy.cosh(x)
->>>>>>> b9afc679
+round.unsupported_dtypes = {"torch": ("float16",)}