--- conflicted
+++ resolved
@@ -25,9 +25,6 @@
     return ivy.full(shape, fill_value, dtype=dtype)
 
 
-<<<<<<< HEAD
-full.unsupported_dtypes = {"torch": ("float16", "bfloat16")}
-=======
 full.unsupported_dtypes = {"torch": ("float16", "bfloat16")}
 
 
@@ -49,5 +46,4 @@
     return ivy.acos(x)
 
 
-acos.unsupported_dtypes = {"torch": ("float16", "bfloat16")}
->>>>>>> a2abb3d1
+acos.unsupported_dtypes = {"torch": ("float16", "bfloat16")}