# global
from typing import Any
import ivy


def add(x, y):
    return ivy.add(x, y)


def tan(x):
    return ivy.tan(x)


tan.unsupported_dtypes = {"torch": ("float16",)}


def concatenate(operands, dimension):
    return ivy.concat(operands, axis=dimension)


def full(shape, fill_value, dtype=None):
    return ivy.full(shape, fill_value, dtype=dtype)


def max(x: Any, y: Any):
    return ivy.maximum(x, y)


def abs(x):
    return ivy.abs(x)


def sqrt(x):
    return ivy.sqrt(x)


sqrt.unsupported_dtypes = {"torch": ("float16",)}


def acos(x):
    return ivy.acos(x)


acos.unsupported_dtypes = {"torch": ("float16",)}


def sin(x):
    return ivy.sin(x)


sin.unsupported_dtypes = {"torch": ("float16",)}


def sign(x):
    return ivy.sign(x)


def asin(x):
    return ivy.asin(x)


def sinh(x):
    return ivy.sinh(x)


def atan2(x, y):
    return ivy.atan2(x, y)


def min(x, y):
    return ivy.minimum(x, y)


def mul(x, y):
    return ivy.multiply(x, y)


def eq(x, y):
    return ivy.equal(x, y)


eq.unsupported_dtypes = {"torch": ("bfloat16",)}


def atan(x):
    return ivy.atan(x)


def ceil(x):
    return ivy.ceil(x)


ceil.unsupported_dtypes = {"torch": ("float16",)}


def bitwise_and(x, y):
    return ivy.bitwise_and(x, y)


def bitwise_or(x, y):
    return ivy.bitwise_or(x, y)


def neg(x):
    return ivy.negative(x)


neg.unsupported_dtypes = {"torch": ("bfloat16",)}


def argmax(operand, axis, index_dtype):
    return ivy.astype(ivy.argmax(operand, axis=axis), index_dtype)


argmax.unsupported_dtypes = {"torch": ("bfloat16",)}


def argmin(operand, axis, index_dtype):
    return ivy.astype(ivy.argmin(operand, axis=axis), index_dtype)


argmin.unsupported_dtypes = {"torch": ("bfloat16",)}


def bitwise_xor(x, y):
    return ivy.bitwise_xor(x, y)


def full_like(x, fill_value, dtype=None, shape=None):
    if shape is None:
        return ivy.full_like(x, fill_value, dtype=dtype)
    return ivy.full(shape, fill_value, dtype=dtype)


def exp(x):
    return ivy.exp(x)


exp.unsupported_dtypes = {"torch": ("float16",)}


def convert_element_type(operand, new_dtype):
    return ivy.astype(operand, new_dtype)


<<<<<<< HEAD
def round(x):
    return ivy.round(x)
=======
def cumprod(operand, axis=0, reverse=False):
    if reverse:
        return ivy.flip(ivy.cumprod(ivy.flip(operand), axis))
    return ivy.cumprod(operand, axis)


cumprod.unsupported_dtypes = {"torch": ("float16",)}


def cumsum(operand, axis=0, reverse=False):
    if reverse:
        return ivy.flip(ivy.cumsum(ivy.flip(operand), axis))
    return ivy.cumsum(operand, axis)


cumsum.unsupported_dtypes = {"torch": ("float16",)}
>>>>>>> 04000329
<|MERGE_RESOLUTION|>--- conflicted
+++ resolved
@@ -143,10 +143,6 @@
     return ivy.astype(operand, new_dtype)
 
 
-<<<<<<< HEAD
-def round(x):
-    return ivy.round(x)
-=======
 def cumprod(operand, axis=0, reverse=False):
     if reverse:
         return ivy.flip(ivy.cumprod(ivy.flip(operand), axis))
@@ -163,4 +159,7 @@
 
 
 cumsum.unsupported_dtypes = {"torch": ("float16",)}
->>>>>>> 04000329
+
+
+def round(x):
+    return ivy.round(x)