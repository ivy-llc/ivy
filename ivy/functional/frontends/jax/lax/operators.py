# global
from typing import Any

# local
import ivy


def abs(x):
    return ivy.abs(x)


def acos(x):
    return ivy.acos(x)


def add(x, y):
    return ivy.add(x, y)


def argmax(operand, axis, index_dtype):
    return ivy.astype(ivy.argmax(operand, axis=axis), index_dtype)


def argmin(operand, axis, index_dtype):
    return ivy.astype(ivy.argmin(operand, axis=axis), index_dtype)


def asin(x):
    return ivy.asin(x)


def atan(x):
    return ivy.atan(x)


def atan2(x, y):
    return ivy.atan2(x, y)


def bitwise_and(x, y):
    return ivy.bitwise_and(x, y)


def bitwise_not(x):
    return ivy.bitwise_invert(x)


def bitwise_or(x, y):
    return ivy.bitwise_or(x, y)


def bitwise_xor(x, y):
    return ivy.bitwise_xor(x, y)


def broadcast(operand, sizes):
    ret = ivy.zeros(tuple(sizes) + tuple(ivy.shape(operand)), dtype=ivy.dtype(operand))
    return ret + operand


def ceil(x):
    return ivy.ceil(x)


def clamp(min, x, max):
    return ivy.clip(x, min, max)


def concatenate(operands, dimension):
    return ivy.concat(operands, axis=dimension)


def conv(
    lhs, rhs, window_strides, padding, precision=None, preferred_element_type=None
):
    if preferred_element_type:
        lhs = ivy.astype(lhs, dtype=preferred_element_type)
        rhs = ivy.astype(rhs, dtype=preferred_element_type)
    return ivy.conv2d(lhs, rhs, window_strides, padding)


def conv_transpose(
    lhs,
    rhs,
    strides,
    padding,
    rhs_dilation=None,
    dimension_numbers=None,
    transpose_kernel=False,
    precision=None,
    preferred_element_type=None,
):
    if preferred_element_type:
        lhs = ivy.astype(lhs, dtype=preferred_element_type)
        rhs = ivy.astype(rhs, dtype=preferred_element_type)
    return ivy.conv2d_transpose(lhs, rhs, strides, padding)


def convert_element_type(operand, new_dtype):
    return ivy.astype(operand, new_dtype)


def cos(x):
    return ivy.cos(x)


def cosh(x):
    return ivy.cosh(x)


def cumprod(operand, axis=0, reverse=False):
    if reverse:
        return ivy.flip(ivy.cumprod(ivy.flip(operand), axis, dtype=operand.dtype))
    return ivy.cumprod(operand, axis, dtype=operand.dtype)


def cumsum(operand, axis=0, reverse=False):
    if reverse:
        return ivy.flip(ivy.cumsum(ivy.flip(operand), axis, dtype=operand.dtype))
    return ivy.cumsum(operand, axis, dtype=operand.dtype)


def div(x, y):
    return ivy.astype(ivy.divide(x, y), x.dtype)


def dot(lhs, rhs, precision=None, preferred_element_type=None):
    if preferred_element_type:
        lhs = ivy.astype(lhs, dtype=preferred_element_type)
        rhs = ivy.astype(rhs, dtype=preferred_element_type)
    return ivy.tensordot(lhs, rhs)


def eq(x, y):
    return ivy.equal(x, y)


def exp(x):
    return ivy.exp(x)


def expm1(x):
    return ivy.expm1(x)


def full(shape, fill_value, dtype=None):
    return ivy.full(shape, fill_value, dtype=dtype)


def full_like(x, fill_value, dtype=None, shape=None):
    if shape is None:
        return ivy.full_like(x, fill_value, dtype=dtype)
    return ivy.full(shape, fill_value, dtype=dtype)


def ge(x, y):
    return ivy.greater_equal(x, y)


def gt(x, y):
    return ivy.greater(x, y)


def le(x, y):
    return ivy.less_equal(x, y)


def log(x):
    return ivy.log(x)


def log1p(x):
    return ivy.log1p(x)


def lt(x, y):
    return ivy.less(x, y)


def max(x: Any, y: Any):
    return ivy.maximum(x, y)


def min(x, y):
    return ivy.minimum(x, y)


def mul(x, y):
    return ivy.multiply(x, y)


def ne(x, y):
    return ivy.not_equal(x, y)


def neg(x):
    return ivy.negative(x)


def pow(x, y):
    return ivy.pow(x, y)


def reciprocal(x):
    return ivy.reciprocal(x)


def reshape(operand, new_sizes, dimensions=None):
    if dimensions:
        operand = ivy.permute_dims(operand, dimensions)
    return ivy.reshape(operand, new_sizes)


def rev(operand, dimensions):
    return ivy.flip(operand, axis=dimensions)


def round(x):
    return ivy.round(x)


def rsqrt(x):
    return ivy.reciprocal(ivy.sqrt(x))


def sign(x):
    return ivy.sign(x)


def sin(x):
    return ivy.sin(x)


def sinh(x):
    return ivy.sinh(x)


def sort(operand, dimension=-1, is_stable=True, num_keys=1):
    return ivy.sort(operand, axis=dimension, stable=is_stable)


def sqrt(x):
    return ivy.sqrt(x)


def tan(x):
    return ivy.tan(x)


def transpose(operand, permutation):
    return ivy.permute_dims(operand, permutation)


def square(x):
    return ivy.square(x)


def rem(x, y):
    return ivy.remainder(ivy.abs(x), ivy.abs(y)) * ivy.sign(x)


<<<<<<< HEAD
def log1p(x):
    return ivy.log1p(x)

def erf(x):
    return ivy.erf(x)
=======
def sub(x, y):
    return ivy.subtract(x, y)
>>>>>>> 7b779a9f
<|MERGE_RESOLUTION|>--- conflicted
+++ resolved
@@ -259,13 +259,16 @@
     return ivy.remainder(ivy.abs(x), ivy.abs(y)) * ivy.sign(x)
 
 
-<<<<<<< HEAD
+
 def log1p(x):
     return ivy.log1p(x)
 
 def erf(x):
     return ivy.erf(x)
-=======
+
 def sub(x, y):
     return ivy.subtract(x, y)
->>>>>>> 7b779a9f
+
+
+def erf(x):
+    return ivy.erf(x)