# global
from typing import Any
import itertools
import string
<<<<<<< HEAD
import builtins
import collections
import ivy.functional.frontends.numpy as ivy_np
=======
from builtins import slice as py_slice
>>>>>>> f8f9723e

# local
import ivy
from ivy.functional.frontends.jax.func_wrapper import to_ivy_arrays_and_back
from ivy.functional.frontends.jax.numpy import can_cast

_min = builtins.min
_slice = builtins.slice
_max = builtins.max


@to_ivy_arrays_and_back
def abs(x):
    return ivy.abs(x)


@to_ivy_arrays_and_back
def acos(x):
    return ivy.acos(x)


@to_ivy_arrays_and_back
def add(x, y):
    return ivy.add(x, y)


@to_ivy_arrays_and_back
def argmax(operand, axis, index_dtype):
    return ivy.astype(ivy.argmax(operand, axis=axis), index_dtype)


@to_ivy_arrays_and_back
def argmin(operand, axis, index_dtype):
    return ivy.astype(ivy.argmin(operand, axis=axis), index_dtype)


@to_ivy_arrays_and_back
def asin(x):
    return ivy.asin(x)


@to_ivy_arrays_and_back
def atan(x):
    return ivy.atan(x)


@to_ivy_arrays_and_back
def atan2(x, y):
    return ivy.atan2(x, y)


@to_ivy_arrays_and_back
def bitwise_and(x, y):
    return ivy.bitwise_and(x, y)


@to_ivy_arrays_and_back
def bitwise_not(x):
    return ivy.bitwise_invert(x)


@to_ivy_arrays_and_back
def bitwise_or(x, y):
    return ivy.bitwise_or(x, y)


@to_ivy_arrays_and_back
def bitwise_xor(x, y):
    return ivy.bitwise_xor(x, y)


@to_ivy_arrays_and_back
def broadcast(operand, sizes):
    ret = ivy.zeros(tuple(sizes) + tuple(ivy.shape(operand)), dtype=ivy.dtype(operand))
    return ret + operand


@to_ivy_arrays_and_back
def ceil(x):
    return ivy.ceil(x)


@to_ivy_arrays_and_back
def clamp(min, x, max):
    return ivy.clip(x, min, max)


@to_ivy_arrays_and_back
def concatenate(operands, dimension):
    return ivy.concat(operands, axis=dimension)


@to_ivy_arrays_and_back
def conv(
    lhs, rhs, window_strides, padding, precision=None, preferred_element_type=None
):
    if preferred_element_type:
        lhs = ivy.astype(lhs, preferred_element_type)
        rhs = ivy.astype(rhs, preferred_element_type)
    dims = len(lhs.shape) - 2
    rhs = ivy.permute_dims(rhs, axes=(*range(2, dims + 2), 1, 0))
    return ivy.conv_general_dilated(
        lhs,
        rhs,
        window_strides,
        padding,
        dims=dims,
        data_format="channel_first",
    )


def _dimension_numbers(dimension_numbers, lhs_len, as_jax=False):
    if dimension_numbers is None:
        iota = tuple(range(lhs_len))
        lhs_spec, rhs_spec, out_spec = iota, iota, iota
    elif isinstance(dimension_numbers[0], (tuple, list)):
        lhs_spec, rhs_spec, out_spec = dimension_numbers
    else:
        lhs_spec, rhs_spec, out_spec = dimension_numbers

        def getperm(spec, charpair):
            spatial = (i for i, c in enumerate(spec) if c not in charpair)
            if spec is not rhs_spec:
                spatial = sorted(spatial, key=lambda i: rhs_spec.index(spec[i]))
            return (spec.index(charpair[0]), spec.index(charpair[1])) + tuple(spatial)

        charpairs = ("N", "C"), ("O", "I"), ("N", "C")
        lhs_spec, rhs_spec, out_spec = map(getperm, dimension_numbers, charpairs)
    if not as_jax:
        rhs_spec = tuple([rhs_spec[i] for i in (*range(2, lhs_len), 1, 0)])
    return lhs_spec, rhs_spec, out_spec


def _argsort_tuple(the_tuple):
    return tuple([i for i, _ in sorted(enumerate(the_tuple), key=lambda x: x[1])])


def _conv_transpose_padding(k, s, padding):
    if padding == "SAME":
        pad_len = k + s - 2
        if s > k - 1:
            pad_a = k - 1
        else:
            pad_a = int(ivy.to_scalar(ivy.ceil(pad_len / 2)))
    elif padding == "VALID":
        pad_len = k + s - 2 + ivy.to_scalar(ivy.maximum(k - s, 0))
        pad_a = k - 1
    else:
        raise ValueError("Padding mode must be `SAME` or `VALID`.")
    pad_b = pad_len - pad_a
    return pad_a, pad_b


@to_ivy_arrays_and_back
def conv_transpose(
    lhs,
    rhs,
    strides,
    padding,
    rhs_dilation=None,
    dimension_numbers=None,
    transpose_kernel=False,
    precision=None,
    preferred_element_type=None,
):
    # TODO: add support for transpose_kernel
    if preferred_element_type:
        lhs = ivy.astype(lhs, preferred_element_type)
        rhs = ivy.astype(rhs, preferred_element_type)
    dims = len(lhs.shape) - 2
    dim_nums = _dimension_numbers(dimension_numbers, dims + 2)
    k_sdims = [rhs.shape[i] for i in dim_nums[1][2:]]
    rhs_dilation = 1 if rhs_dilation is None else rhs_dilation
    if isinstance(padding, str) and padding in {"SAME", "VALID"}:
        effective_k_size = map(lambda k, r: (k - 1) * r + 1, k_sdims, rhs_dilation)
        padding = [
            _conv_transpose_padding(k, s, padding)
            for k, s in zip(effective_k_size, strides)
        ]
    return ivy.permute_dims(
        ivy.conv_general_dilated(
            ivy.permute_dims(lhs, axes=dim_nums[0]),
            ivy.permute_dims(rhs, axes=dim_nums[1]),
            1,
            padding,
            dilations=rhs_dilation,
            x_dilations=strides,
            dims=dims,
            data_format="channel_first",
        ),
        axes=_argsort_tuple(dim_nums[2]),
    )


@to_ivy_arrays_and_back
def conv_general_dilated(
    lhs,
    rhs,
    window_strides,
    padding,
    lhs_dilation=None,
    rhs_dilation=None,
    dimension_numbers=None,
    feature_group_count=1,
    batch_group_count=1,
    precision=None,
    preferred_element_type=None,
):
    # TODO: add support for batch_group_count
    if preferred_element_type:
        lhs = ivy.astype(lhs, preferred_element_type)
        rhs = ivy.astype(rhs, preferred_element_type)
    dims = len(lhs.shape) - 2
    dim_nums = _dimension_numbers(dimension_numbers, dims + 2)
    return ivy.permute_dims(
        ivy.conv_general_dilated(
            ivy.permute_dims(lhs, axes=dim_nums[0]),
            ivy.permute_dims(rhs, axes=dim_nums[1]),
            window_strides,
            padding,
            dims=dims,
            data_format="channel_first",
            x_dilations=1 if lhs_dilation is None else lhs_dilation,
            dilations=1 if rhs_dilation is None else rhs_dilation,
            feature_group_count=feature_group_count,
        ),
        axes=_argsort_tuple(dim_nums[2]),
    )


@to_ivy_arrays_and_back
def convert_element_type(operand, new_dtype):
    return ivy.astype(operand, new_dtype, copy=False)


@to_ivy_arrays_and_back
def cos(x):
    return ivy.cos(x)


@to_ivy_arrays_and_back
def cosh(x):
    return ivy.cosh(x)


@to_ivy_arrays_and_back
def cumprod(operand, axis=None, reverse=False):
    dtype = ivy.dtype(operand)
    return ivy.cumprod(operand, axis=axis, reverse=reverse).astype(dtype)


@to_ivy_arrays_and_back
def cumsum(operand, axis=None, reverse=False):
    if reverse:
        return ivy.flip(ivy.cumsum(ivy.flip(operand), axis=axis, dtype=operand.dtype))
    return ivy.cumsum(operand, axis=axis, dtype=operand.dtype)


@to_ivy_arrays_and_back
def div(x, y):
    return ivy.astype(ivy.divide(x, y), x.dtype)


@to_ivy_arrays_and_back
def dot(lhs, rhs, precision=None, preferred_element_type=None):
    ret = ivy.matmul(lhs, rhs)
    if preferred_element_type:
        ret = ivy.astype(ret, preferred_element_type, copy=False)
    return ret


@to_ivy_arrays_and_back
def dot_general(
    lhs, rhs, dimension_numbers, precision=None, preferred_element_type=None
):
    (lhs_contracting, rhs_contracting), (lhs_batch, rhs_batch) = dimension_numbers
    ivy.utils.assertions.check_less(
        len(lhs.shape), 52, "number of dimensions greater than 52 is not supported"
    )
    new_id = itertools.count()
    lhs_axis_ids = [next(new_id) for _ in lhs.shape]
    rhs_axis_ids = [next(new_id) for _ in rhs.shape]
    lhs_out_axis_ids = lhs_axis_ids[:]
    rhs_out_axis_ids = rhs_axis_ids[:]
    for lhs_axis, rhs_axis in zip(lhs_contracting, rhs_contracting):
        shared_id = next(new_id)
        lhs_axis_ids[lhs_axis] = shared_id
        rhs_axis_ids[rhs_axis] = shared_id
        lhs_out_axis_ids[lhs_axis] = None
        rhs_out_axis_ids[rhs_axis] = None
    batch_ids = []
    for lhs_axis, rhs_axis in zip(lhs_batch, rhs_batch):
        shared_id = next(new_id)
        lhs_axis_ids[lhs_axis] = shared_id
        rhs_axis_ids[rhs_axis] = shared_id
        lhs_out_axis_ids[lhs_axis] = None
        rhs_out_axis_ids[rhs_axis] = None
        batch_ids.append(shared_id)
    out_axis_ids = list(
        filter(lambda x: x is not None, batch_ids + lhs_out_axis_ids + rhs_out_axis_ids)
    )
    char_list = [*string.ascii_letters]
    lhs_axis_ids = "".join(str(char_list[i]) for i in lhs_axis_ids)
    rhs_axis_ids = "".join(str(char_list[i]) for i in rhs_axis_ids)
    out_axis_ids = "".join(str(char_list[i]) for i in out_axis_ids)
    equ_str = f"{lhs_axis_ids},{rhs_axis_ids}->{out_axis_ids}"
    ret = ivy.einsum(equ_str, lhs, rhs)
    if preferred_element_type:
        ret = ivy.astype(ret, preferred_element_type, copy=False)
    return ret


@to_ivy_arrays_and_back
def eq(x, y):
    return ivy.equal(x, y)


@to_ivy_arrays_and_back
def erf(x):
    return ivy.erf(x)


@to_ivy_arrays_and_back
def exp(x):
    return ivy.exp(x)


@to_ivy_arrays_and_back
def expand_dims(array, dimensions):
    return ivy.expand_dims(array, axis=dimensions)


@to_ivy_arrays_and_back
def expm1(x):
    return ivy.expm1(x)


@to_ivy_arrays_and_back
def full(shape, fill_value, dtype=None):
    return ivy.full(shape, fill_value, dtype=dtype)


@to_ivy_arrays_and_back
def full_like(x, fill_value, dtype=None, shape=None):
    if shape is None:
        return ivy.full_like(x, fill_value, dtype=dtype)
    return ivy.full(shape, fill_value, dtype=dtype)


@to_ivy_arrays_and_back
def ge(x, y):
    return ivy.greater_equal(x, y)


@to_ivy_arrays_and_back
def gt(x, y):
    return ivy.greater(x, y)


@to_ivy_arrays_and_back
def le(x, y):
    return ivy.less_equal(x, y)


@to_ivy_arrays_and_back
def log(x):
    return ivy.log(x)


@to_ivy_arrays_and_back
def log1p(x):
    return ivy.log1p(x)


@to_ivy_arrays_and_back
def lt(x, y):
    return ivy.less(x, y)


@to_ivy_arrays_and_back
def max(x: Any, y: Any):
    return ivy.maximum(x, y)


@to_ivy_arrays_and_back
def min(x, y):
    return ivy.minimum(x, y)


@to_ivy_arrays_and_back
def mul(x, y):
    return ivy.multiply(x, y)


@to_ivy_arrays_and_back
def ne(x, y):
    return ivy.not_equal(x, y)


@to_ivy_arrays_and_back
def neg(x):
    return ivy.negative(x)


@to_ivy_arrays_and_back
def pow(x, y):
    return ivy.pow(x, y)


@to_ivy_arrays_and_back
def reciprocal(x):
    return ivy.reciprocal(x)


@to_ivy_arrays_and_back
def rem(x, y):
    return ivy.remainder(ivy.abs(x), ivy.abs(y)) * ivy.sign(x)


@to_ivy_arrays_and_back
def reshape(operand, new_sizes, dimensions=None):
    if dimensions:
        operand = ivy.permute_dims(operand, dimensions)
    return ivy.reshape(operand, new_sizes)


@to_ivy_arrays_and_back
def rev(operand, dimensions):
    return ivy.flip(operand, axis=dimensions)


@to_ivy_arrays_and_back
def round(x, rounding_method=1):
    if rounding_method == 0:
        ret = ivy.where(
            ivy.less(x, 0),
            ivy.ceil(x) - (ivy.ceil(x) - ivy.floor(x)),
            ivy.ceil(x),
        )
    elif rounding_method == 1:
        ret = ivy.ceil(x)
        ret = ivy.where(ivy.remainder(ret, 2) == 0, ret, ret - 1)
    return ivy.where(ivy.abs(x - ivy.floor(x) - 0.5) < 1e-7, ret, ivy.round(x))


@to_ivy_arrays_and_back
def rsqrt(x):
    return ivy.reciprocal(ivy.sqrt(x))


@to_ivy_arrays_and_back
def shift_left(x, y):
    return ivy.bitwise_left_shift(x, y)


@to_ivy_arrays_and_back
def sign(x):
    return ivy.sign(x)


@to_ivy_arrays_and_back
def sin(x):
    return ivy.sin(x)


@to_ivy_arrays_and_back
def sinh(x):
    return ivy.sinh(x)


@to_ivy_arrays_and_back
def slice(operand, start_indices, limit_indices, strides=None):
    if operand.ndim != len(start_indices):
        msg = (
            "slice start_indices must have length equal to the number of "
            "dimensions of the operand, got indices {} for operand shape {}."
        )
        raise TypeError(msg.format(start_indices, operand.shape))

    if len(start_indices) != len(limit_indices):
        msg = (
            "slice limit_indices must have the same length as start_indices, "
            "got start_indices {} and limit_indices {}."
        )
        raise TypeError(msg.format(start_indices, limit_indices))

    if not len(operand.shape) <= len(limit_indices):
        msg = (
            "slice limit_indices must be less than or equal to operand shape, "
            "got limit_indices {} for operand shape {}."
        )
        raise TypeError(msg.format(limit_indices, operand.shape))

    if not all(si >= 0 for si in start_indices):
        msg = (
            "slice start_indices must be greater than or equal to zero, "
            "got start_indices of {}."
        )
        raise TypeError(msg.format(start_indices))

    start_indices, limit_indices = map(
        lambda x: ivy.array(x) if isinstance(x, int) else x,
        [start_indices, limit_indices],
    )
    strides = [1] * len(operand.shape) if strides is None else strides

    full_slice = ()
    for i, _ in enumerate(operand.shape):
        strides_i = int(strides[i])
        start_i = int(start_indices[i])
        limit_i = int(limit_indices[i])
        full_slice += (py_slice(start_i, limit_i, strides_i),)
    ret = operand[full_slice] if full_slice else operand

    return ivy.expand_dims(ret)


@to_ivy_arrays_and_back
def sort(operand, dimension=-1, is_stable=True, num_keys=1):
    return ivy.sort(operand, axis=dimension, stable=is_stable)


@to_ivy_arrays_and_back
def sqrt(x):
    return ivy.sqrt(x)


@to_ivy_arrays_and_back
def square(x):
    return ivy.square(x)


@to_ivy_arrays_and_back
def sub(x, y):
    return ivy.subtract(x, y)


@to_ivy_arrays_and_back
def tan(x):
    return ivy.tan(x)


@to_ivy_arrays_and_back
def transpose(operand, permutation):
    return ivy.permute_dims(operand, permutation)


@to_ivy_arrays_and_back
def shift_right_logical(x, y):
    return ivy.bitwise_right_shift(x, y)


@to_ivy_arrays_and_back
def asinh(x):
    return ivy.asinh(x)


@to_ivy_arrays_and_back
def atanh(x):
    return ivy.atanh(x)


@to_ivy_arrays_and_back
def select(pred, on_true, on_false):
    return ivy.where(pred, on_true, on_false)


# top_k
@to_ivy_arrays_and_back
def top_k(operand, k):
    values, indices = ivy.top_k(operand, k, axis=-1)
    indices = ivy.astype(indices, ivy.int32, copy=False)
    return [values, indices]


<<<<<<< HEAD
def _conv_view(lhs, rhs_shape, window_strides, pads, pad_value):
    def _pad(arr, pads, pad_value):
        out = ivy.pad(arr, ivy.maximum(0, pads), mode='constant',
                      constant_values=pad_value).astype(arr.dtype)
        slices = tuple(_slice(abs(lo) if lo < 0 else 0, hi % dim if hi < 0 else None)
                       for (lo, hi), dim in zip(pads, arr.shape))
        return out[slices]

    if (_min(lhs.ndim, len(rhs_shape)) < 2 or lhs.ndim != len(rhs_shape)
            or lhs.shape[1] != rhs_shape[1]):
        raise ValueError('Dimension mismatch')
    if len(window_strides) != len(rhs_shape) - 2:
        raise ValueError('Wrong number of strides for spatial dimensions')
    if len(pads) != len(rhs_shape) - 2:
        raise ValueError('Wrong number of pads for spatial dimensions')

    lhs = _pad(lhs, [(0, 0)] * 2 + list(pads), pad_value)
    in_shape = lhs.shape[2:]
    filter_shape = rhs_shape[2:]
    dim = len(filter_shape)

    out_strides = ivy.multiply(window_strides, lhs.strides[2:])
    view_strides = lhs.strides[:1] + tuple(out_strides) + lhs.strides[1:]

    out_shape = ivy.floor_divide(
        ivy.subtract(in_shape, filter_shape), window_strides) + 1
    view_shape = lhs.shape[:1] + tuple(out_shape) + rhs_shape[1:]

    # ToDo: add as_strided to ivy experimental
    view = np.lib.stride_tricks.as_strided(lhs, view_shape, view_strides)

    view_axes = list(range(view.ndim))
    sum_axes = view_axes[-dim-1:]
    rhs_axes = [view.ndim] + sum_axes
    out_axes = [0, view.ndim] + list(range(1, dim+1))

    return view, view_axes, rhs_axes, out_axes


def _dilate(operand, factors, fill_value=0):
    outspace = ivy.add(
        operand.shape[2:],
        ivy.multiply(
           ivy.subtract(factors, 1),
           ivy.subtract(operand.shape[2:], 1)
        )
    )
    out = ivy.full(operand.shape[:2] + tuple(outspace), fill_value, operand.dtype)
    lhs_slices = tuple(_slice(None, None, step) for step in factors)
    out[(_slice(None),) * 2 + lhs_slices] = operand
    return out


def _padtype_to_pads(in_shape, filter_shape, window_strides, padding):
    if padding.upper() == 'SAME':
        out_shape = ivy.ceil(ivy.divide(in_shape, window_strides)).astype(int)
        pad_sizes = [_max((out_size - 1) * stride + filter_size - in_size, 0)
                     for out_size, stride, filter_size, in_size
                     in zip(out_shape, window_strides, filter_shape, in_shape)]
        return [(pad_size // 2, pad_size - pad_size // 2) for pad_size in pad_sizes]
    else:
        return [(0, 0)] * len(in_shape)


def _get_max_identity(dt):
    return -ivy.inf if ivy.is_float_dtype(dt) else ivy.iinfo(dt).min


def _get_min_identity(dt):
    return ivy.inf if ivy.is_float_dtype(dt) else ivy.iinfo(dt).max


def _identity_getter(op):
    return lambda dt: ivy.asarray(op.identity, dtype=dt)


MonoidRecord = collections.namedtuple('MonoidRecord', ['reducer', 'identity'])
_monoids = {
    'max': MonoidRecord(ivy_np.maximum.reduce, _get_max_identity),
    'min': MonoidRecord(ivy_np.minimum.reduce, _get_min_identity),
    'add': MonoidRecord(ivy_np.add.reduce, _identity_getter(ivy_np.add)),
    'mul': MonoidRecord(ivy_np.multiply.reduce, _identity_getter(ivy_np.multiply)),
    'multiply': MonoidRecord(ivy_np.multiply.reduce,
                             _identity_getter(ivy_np.multiply)),
    'logical_and': MonoidRecord(ivy_np.logical_and.reduce,
                                _identity_getter(ivy_np.logical_and)),
    'logical_or': MonoidRecord(ivy_np.logical_or.reduce,
                               _identity_getter(ivy_np.logical_or)),
}


def _make_reducer(py_binop, init_val):
    def _reducer_from_pyfunc(py_binop, init_val):
        def _delete(seq, pos):
            return [i for i, v in enumerate(seq) if i != pos]

        def reducer(operand, axis=0):
            axis = range(operand.ndim) if axis is None else axis
            result = ivy.full(_delete(operand.shape, axis), init_val,
                              dtype=operand.dtype)
            for idx, _ in ivy.ndenumerate(operand):
                out_idx = tuple(_delete(idx, axis))
                result[out_idx] = py_binop(result[out_idx], operand[idx])
            return result

        return reducer

    monoid_record = _monoids.get(getattr(py_binop, '__name__'))
    if monoid_record:
        reducer, monoid_identity = monoid_record
        if init_val == monoid_identity(ivy.result_type(init_val)):
            return reducer
    return _reducer_from_pyfunc(py_binop, init_val)


@to_ivy_arrays_and_back
def reduce_window(
    operand,
    init_value,
    computation,
    window_dimensions,
    window_strides,
    padding,
    base_dilation=None,
    window_dilation=None,
):
    # ToDo: add support for window_dilation
    op, dims, strides = operand, window_dimensions, window_strides
    if isinstance(padding, str):
        pads = _padtype_to_pads(op.shape, dims, strides, padding)
    else:
        pads = padding
    op = op.reshape((1, 1) + op.shape)
    if base_dilation:
        op = _dilate(op, base_dilation, init_value)
    view = _conv_view(op, (1, 1) + dims, strides, pads,
                      pad_value=init_value)[0]
    view = view.reshape(view.shape[1:1 + len(dims)] + (-1,))
    reducer = _make_reducer(computation, init_value)
    return reducer(view, axis=-1)
=======
@to_ivy_arrays_and_back
def squeeze(array, dimensions):
    return ivy.squeeze(array, dimensions)


@to_ivy_arrays_and_back
def real(x):
    return ivy.real(x)
>>>>>>> f8f9723e
<|MERGE_RESOLUTION|>--- conflicted
+++ resolved
@@ -2,13 +2,10 @@
 from typing import Any
 import itertools
 import string
-<<<<<<< HEAD
 import builtins
 import collections
 import ivy.functional.frontends.numpy as ivy_np
-=======
 from builtins import slice as py_slice
->>>>>>> f8f9723e
 
 # local
 import ivy
@@ -584,7 +581,6 @@
     return [values, indices]
 
 
-<<<<<<< HEAD
 def _conv_view(lhs, rhs_shape, window_strides, pads, pad_value):
     def _pad(arr, pads, pad_value):
         out = ivy.pad(arr, ivy.maximum(0, pads), mode='constant',
@@ -725,7 +721,8 @@
     view = view.reshape(view.shape[1:1 + len(dims)] + (-1,))
     reducer = _make_reducer(computation, init_value)
     return reducer(view, axis=-1)
-=======
+
+
 @to_ivy_arrays_and_back
 def squeeze(array, dimensions):
     return ivy.squeeze(array, dimensions)
@@ -733,5 +730,4 @@
 
 @to_ivy_arrays_and_back
 def real(x):
-    return ivy.real(x)
->>>>>>> f8f9723e
+    return ivy.real(x)