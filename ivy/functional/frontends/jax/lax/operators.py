# global
from typing import Any
import itertools
import string
import builtins

# local
import ivy
from ivy.func_wrapper import with_supported_dtypes
from ivy.functional.frontends.jax.func_wrapper import to_ivy_arrays_and_back
from ivy.func_wrapper import with_unsupported_dtypes, frontend_outputs_to_ivy_arrays

_slice = builtins.slice


# --- Helpers --- #
# --------------- #


def _argsort_tuple(the_tuple):
    return tuple([i for i, _ in sorted(enumerate(the_tuple), key=lambda x: x[1])])


def _conv_transpose_padding(k, s, padding):
    if padding == "SAME":
        pad_len = k + s - 2
        if s > k - 1:
            pad_a = k - 1
        else:
            pad_a = int(ivy.to_scalar(ivy.ceil(pad_len / 2)))
    elif padding == "VALID":
        pad_len = k + s - 2 + ivy.to_scalar(ivy.maximum(k - s, 0))
        pad_a = k - 1
    else:
        raise ValueError("Padding mode must be `SAME` or `VALID`.")
    pad_b = pad_len - pad_a
    return pad_a, pad_b


def _dimension_numbers(dimension_numbers, lhs_len, transp=False):
    if dimension_numbers is None:
        if transp:
            iota = (0, lhs_len - 1, *range(1, lhs_len - 1))
            iotb = (lhs_len - 1, lhs_len - 2, *range(0, lhs_len - 2))
            return iota, iotb, iota
        else:
            iota = tuple(range(lhs_len))
            return iota, iota, iota
    elif isinstance(dimension_numbers[0], (tuple, list)):
        return dimension_numbers
    else:
        lhs_spec, rhs_spec, out_spec = dimension_numbers

        def getperm(spec, charpair):
            spatial = (i for i, c in enumerate(spec) if c not in charpair)
            if spec is not rhs_spec:
                spatial = sorted(spatial, key=lambda i: rhs_spec.index(spec[i]))
            return (spec.index(charpair[0]), spec.index(charpair[1])) + tuple(spatial)

        charpairs = ("N", "C"), ("O", "I"), ("N", "C")
        lhs_spec, rhs_spec, out_spec = map(getperm, dimension_numbers, charpairs)
        return lhs_spec, rhs_spec, out_spec


# --- Main --- #
# ------------ #


@to_ivy_arrays_and_back
def abs(x):
    return ivy.abs(x)


@to_ivy_arrays_and_back
def acos(x):
    return ivy.acos(x)


@to_ivy_arrays_and_back
def add(x, y):
    return ivy.add(x, y)


@to_ivy_arrays_and_back
def argmax(operand, axis, index_dtype):
    return ivy.astype(ivy.argmax(operand, axis=axis), index_dtype)


@to_ivy_arrays_and_back
def argmin(operand, axis, index_dtype):
    return ivy.astype(ivy.argmin(operand, axis=axis), index_dtype)


@to_ivy_arrays_and_back
def asin(x):
    return ivy.asin(x)


@to_ivy_arrays_and_back
def asinh(x):
    return ivy.asinh(x)


@to_ivy_arrays_and_back
def atan(x):
    return ivy.atan(x)


@to_ivy_arrays_and_back
def atan2(x, y):
    return ivy.atan2(x, y)


@to_ivy_arrays_and_back
def atanh(x):
    return ivy.atanh(x)


@to_ivy_arrays_and_back
def batch_matmul(lhs, rhs, precision=None):
    if lhs.ndim < 2 or rhs.ndim < 2:
        raise ValueError(
            "Arguments to batch_matmul must be at least 2D, got {}, {}".format(
                lhs.ndim, rhs.ndim
            )
        )
    if lhs.ndim != rhs.ndim:
        raise ValueError(
            "Arguments to batch_matmul must have same ndim, got {}, {}".format(
                lhs.ndim, rhs.ndim
            )
        )
    return ivy.matmul(lhs, rhs).astype(lhs.dtype)


@to_ivy_arrays_and_back
def bitwise_and(x, y):
    return ivy.bitwise_and(x, y)


@to_ivy_arrays_and_back
def bitwise_not(x):
    return ivy.bitwise_invert(x)


@to_ivy_arrays_and_back
def bitwise_or(x, y):
    return ivy.bitwise_or(x, y)


@to_ivy_arrays_and_back
def bitwise_xor(x, y):
    return ivy.bitwise_xor(x, y)


@to_ivy_arrays_and_back
def broadcast(operand, sizes):
    ret = ivy.zeros(tuple(sizes) + tuple(ivy.shape(operand)), dtype=ivy.dtype(operand))
    return ret + operand


@with_supported_dtypes(
    {
        "0.4.16 and below": (
            "float16",
            "float32",
            "float64",
        )
    },
    "jax",
)
@to_ivy_arrays_and_back
def cbrt(x):
    return ivy.pow(x, 1 / 3)


@to_ivy_arrays_and_back
def ceil(x):
    return ivy.ceil(x)


@to_ivy_arrays_and_back
def clamp(min, x, max):
    return ivy.clip(x, min, max)


@to_ivy_arrays_and_back
def concatenate(operands, dimension):
    return ivy.concat(operands, axis=dimension)


@to_ivy_arrays_and_back
def conj(x):
    return ivy.conj(x)


@to_ivy_arrays_and_back
def conv(
    lhs, rhs, window_strides, padding, precision=None, preferred_element_type=None
):
    if preferred_element_type:
        lhs = ivy.astype(lhs, preferred_element_type)
        rhs = ivy.astype(rhs, preferred_element_type)
    dims = len(lhs.shape) - 2
    return ivy.conv_general_dilated(
        lhs,
        rhs,
        window_strides,
        padding,
        dims=dims,
        data_format="channel_first",
        filter_format="channel_first",
    )


@to_ivy_arrays_and_back
def conv_general_dilated(
    lhs,
    rhs,
    window_strides,
    padding,
    lhs_dilation=None,
    rhs_dilation=None,
    dimension_numbers=None,
    feature_group_count=1,
    batch_group_count=1,
    precision=None,
    preferred_element_type=None,
):
    # TODO: add support for batch_group_count
    if preferred_element_type:
        lhs = ivy.astype(lhs, preferred_element_type)
        rhs = ivy.astype(rhs, preferred_element_type)
    dims = len(lhs.shape) - 2
    dim_nums = _dimension_numbers(dimension_numbers, dims + 2)
    rhs_spec = tuple([dim_nums[1][i] for i in (*range(2, dims + 2), 1, 0)])
    return ivy.permute_dims(
        ivy.conv_general_dilated(
            ivy.permute_dims(lhs, axes=dim_nums[0]),
            ivy.permute_dims(rhs, axes=rhs_spec),
            window_strides,
            padding,
            dims=dims,
            data_format="channel_first",
            x_dilations=1 if lhs_dilation is None else lhs_dilation,
            dilations=1 if rhs_dilation is None else rhs_dilation,
            feature_group_count=feature_group_count,
        ),
        axes=_argsort_tuple(dim_nums[2]),
    )


@to_ivy_arrays_and_back
def conv_transpose(
    lhs,
    rhs,
    strides,
    padding,
    rhs_dilation=None,
    dimension_numbers=None,
    transpose_kernel=False,
    precision=None,
    preferred_element_type=None,
):
    # TODO: add support for transpose_kernel
    if preferred_element_type:
        lhs = ivy.astype(lhs, preferred_element_type)
        rhs = ivy.astype(rhs, preferred_element_type)
    dims = len(lhs.shape) - 2
    dim_nums = _dimension_numbers(dimension_numbers, dims + 2, transp=True)
    rhs_spec = tuple([dim_nums[1][i] for i in (*range(2, dims + 2), 1, 0)])
    rhs_dilation = 1 if rhs_dilation is None else rhs_dilation
    if isinstance(padding, str):
        k_sdims = [rhs.shape[i] for i in rhs_spec[:-2]]
        effective_k_size = map(lambda k, r: (k - 1) * r + 1, k_sdims, rhs_dilation)
        padding = [
            _conv_transpose_padding(k, s, padding)
            for k, s in zip(effective_k_size, strides)
        ]
    return ivy.permute_dims(
        ivy.conv_general_dilated(
            ivy.permute_dims(lhs, axes=dim_nums[0]),
            ivy.permute_dims(rhs, axes=rhs_spec),
            1,
            padding,
            dilations=rhs_dilation,
            x_dilations=strides,
            dims=dims,
            data_format="channel_first",
        ),
        axes=_argsort_tuple(dim_nums[2]),
    )


@to_ivy_arrays_and_back
def convert_element_type(operand, new_dtype):
    return ivy.astype(operand, new_dtype, copy=False)


@to_ivy_arrays_and_back
def cos(x):
    return ivy.cos(x)


@to_ivy_arrays_and_back
def cosh(x):
    return ivy.cosh(x)


@with_unsupported_dtypes(
    {"0.4.16 and below": ("bfloat16", "float16", "bool", "complex64", "complex128")},
    "jax",
)
@to_ivy_arrays_and_back
def cummin(operand, axis=0, reverse=False):
    return ivy.cummin(operand, axis=axis, reverse=reverse, dtype=operand.dtype)


@to_ivy_arrays_and_back
def cumprod(operand, axis=None, reverse=False):
    dtype = ivy.dtype(operand)
    return ivy.cumprod(operand, axis=axis, reverse=reverse).astype(dtype)


@to_ivy_arrays_and_back
def cumsum(operand, axis=None, reverse=False):
    if reverse:
        return ivy.flip(ivy.cumsum(ivy.flip(operand), axis=axis, dtype=operand.dtype))
    return ivy.cumsum(operand, axis=axis, dtype=operand.dtype)


@to_ivy_arrays_and_back
def div(x, y):
    return ivy.astype(ivy.divide(x, y), x.dtype)


@to_ivy_arrays_and_back
def dot(lhs, rhs, precision=None, preferred_element_type=None):
    ret = ivy.matmul(lhs, rhs)
    if preferred_element_type:
        ret = ivy.astype(ret, preferred_element_type, copy=False)
    return ret


@with_unsupported_dtypes({"0.4.5 and below": ("bool",)}, "jax")
@to_ivy_arrays_and_back
def dot_general(
    lhs, rhs, dimension_numbers, precision=None, preferred_element_type=None
):
    (lhs_contracting, rhs_contracting), (lhs_batch, rhs_batch) = dimension_numbers
    ivy.utils.assertions.check_less(
        len(lhs.shape),
        52,
        "number of dimensions greater than 52 is not supported",
        as_array=False,
    )
    new_id = itertools.count()
    lhs_axis_ids = [next(new_id) for _ in lhs.shape]
    rhs_axis_ids = [next(new_id) for _ in rhs.shape]
    lhs_out_axis_ids = lhs_axis_ids[:]
    rhs_out_axis_ids = rhs_axis_ids[:]
    for lhs_axis, rhs_axis in zip(lhs_contracting, rhs_contracting):
        shared_id = next(new_id)
        lhs_axis_ids[lhs_axis] = shared_id
        rhs_axis_ids[rhs_axis] = shared_id
        lhs_out_axis_ids[lhs_axis] = None
        rhs_out_axis_ids[rhs_axis] = None
    batch_ids = []
    for lhs_axis, rhs_axis in zip(lhs_batch, rhs_batch):
        shared_id = next(new_id)
        lhs_axis_ids[lhs_axis] = shared_id
        rhs_axis_ids[rhs_axis] = shared_id
        lhs_out_axis_ids[lhs_axis] = None
        rhs_out_axis_ids[rhs_axis] = None
        batch_ids.append(shared_id)
    out_axis_ids = list(
        filter(lambda x: x is not None, batch_ids + lhs_out_axis_ids + rhs_out_axis_ids)
    )
    char_list = [*string.ascii_letters]
    lhs_axis_ids = "".join(str(char_list[i]) for i in lhs_axis_ids)
    rhs_axis_ids = "".join(str(char_list[i]) for i in rhs_axis_ids)
    out_axis_ids = "".join(str(char_list[i]) for i in out_axis_ids)
    equ_str = f"{lhs_axis_ids},{rhs_axis_ids}->{out_axis_ids}"
    ret = ivy.einsum(equ_str, lhs, rhs)
    if preferred_element_type:
        ret = ivy.astype(ret, preferred_element_type, copy=False)
    return ret


@to_ivy_arrays_and_back
def eq(x, y):
    return ivy.equal(x, y)


@to_ivy_arrays_and_back
def erf(x):
    return ivy.erf(x)


@with_supported_dtypes(
    {
        "0.4.16 and below": (
            "float16",
            "float32",
            "float64",
        )
    },
    "jax",
)
@to_ivy_arrays_and_back
def erfc(x):
    value = ivy.erf(x)
    value = (1.0 - value) if value is not None else None
    return value


@to_ivy_arrays_and_back
def exp(x):
    return ivy.exp(x)


@to_ivy_arrays_and_back
def expand_dims(array, dimensions):
    return ivy.expand_dims(array, axis=dimensions)


@to_ivy_arrays_and_back
def expm1(x):
    return ivy.expm1(x)


@to_ivy_arrays_and_back
def full(shape, fill_value, dtype=None):
    return ivy.full(shape, fill_value, dtype=dtype)


@to_ivy_arrays_and_back
def full_like(x, fill_value, dtype=None, shape=None):
    if shape is None:
        return ivy.full_like(x, fill_value, dtype=dtype)
    return ivy.full(shape, fill_value, dtype=dtype)


@with_unsupported_dtypes({"0.4.5 and below": ("complex",)}, "jax")
@to_ivy_arrays_and_back
def ge(x, y):
    return ivy.greater_equal(x, y)


@with_unsupported_dtypes({"0.4.5 and below": ("complex",)}, "jax")
@to_ivy_arrays_and_back
def gt(x, y):
    return ivy.greater(x, y)


@to_ivy_arrays_and_back
def imag(x):
    return ivy.imag(x)


@with_unsupported_dtypes(
    {"0.4.16 and below": ("bool", "bfloat16")},
    "jax",
)
@to_ivy_arrays_and_back
def iota(dtype, size):
    return ivy.arange(0, size, dtype=dtype)


@to_ivy_arrays_and_back
def is_finite(x):
    return ivy.isfinite(x)


@with_unsupported_dtypes({"0.4.5 and below": ("complex",)}, "jax")
@to_ivy_arrays_and_back
def le(x, y):
    return ivy.less_equal(x, y)


@to_ivy_arrays_and_back
def log(x):
    return ivy.log(x)


@to_ivy_arrays_and_back
def log1p(x):
    return ivy.log1p(x)


@to_ivy_arrays_and_back
def lt(x, y):
    return ivy.less(x, y)


@to_ivy_arrays_and_back
def max(x: Any, y: Any):
    return ivy.maximum(x, y)


@to_ivy_arrays_and_back
def min(x, y):
    return ivy.minimum(x, y)


@to_ivy_arrays_and_back
def mul(x, y):
    return ivy.multiply(x, y)


@to_ivy_arrays_and_back
def ne(x, y):
    return ivy.not_equal(x, y)


@to_ivy_arrays_and_back
def neg(x):
    return ivy.negative(x)


@to_ivy_arrays_and_back
def nextafter(x1, x2):
    return ivy.nextafter(x1, x2)


@to_ivy_arrays_and_back
def pad(operand, padding_value, padding_config):
    return ivy.pad(
        operand, padding_config, mode="dilated", constant_values=padding_value
    )


@to_ivy_arrays_and_back
def pow(x, y):
    return ivy.pow(x, y)


@to_ivy_arrays_and_back
def real(x):
    return ivy.real(x)


@to_ivy_arrays_and_back
def reciprocal(x):
    return ivy.reciprocal(x)


@to_ivy_arrays_and_back
def reduce_window(
    operand,
    init_value,
    computation,
    window_dimensions,
    window_strides,
    padding,
    base_dilation=None,
    window_dilation=None,
):
    computation = frontend_outputs_to_ivy_arrays(computation)
    return ivy.reduce_window(
        operand,
        init_value,
        computation,
        window_dimensions,
        window_strides=window_strides,
        padding=padding,
        base_dilation=base_dilation,
        window_dilation=window_dilation,
    )


@to_ivy_arrays_and_back
def rem(x, y):
    return ivy.remainder(ivy.abs(x), ivy.abs(y)) * ivy.sign(x)


@to_ivy_arrays_and_back
def reshape(operand, new_sizes, dimensions=None):
    if dimensions:
        operand = ivy.permute_dims(operand, dimensions)
    return ivy.reshape(operand, new_sizes)


@to_ivy_arrays_and_back
def rev(operand, dimensions):
    return ivy.flip(operand, axis=dimensions)


@to_ivy_arrays_and_back
def round(x, rounding_method=1):
    if rounding_method == 0:
        ret = ivy.where(
            ivy.less(x, 0),
            ivy.ceil(x) - (ivy.ceil(x) - ivy.floor(x)),
            ivy.ceil(x),
        )
    elif rounding_method == 1:
        ret = ivy.ceil(x)
        ret = ivy.where(ivy.remainder(ret, 2) == 0, ret, ret - 1)
    return ivy.where(ivy.abs(x - ivy.floor(x) - 0.5) < 1e-7, ret, ivy.round(x))


@to_ivy_arrays_and_back
def rsqrt(x):
    return ivy.reciprocal(ivy.sqrt(x))


@to_ivy_arrays_and_back
def select(pred, on_true, on_false):
    return ivy.where(pred, on_true, on_false)


@to_ivy_arrays_and_back
def shift_left(x, y):
    return ivy.bitwise_left_shift(x, y)


@to_ivy_arrays_and_back
def shift_right_logical(x, y):
    return ivy.bitwise_right_shift(x, y)


@to_ivy_arrays_and_back
def sign(x):
    return ivy.sign(x, np_variant=False)


@to_ivy_arrays_and_back
def sin(x):
    return ivy.sin(x)


@to_ivy_arrays_and_back
def sinh(x):
    return ivy.sinh(x)


@to_ivy_arrays_and_back
def slice(operand, start_indices, limit_indices, strides=None):
    strides = [1] * len(operand.shape) if strides is None else strides

    full_slice = ()
    for i, _ in enumerate(operand.shape):
        strides_i = int(strides[i])
        start_i = int(start_indices[i])
        limit_i = int(limit_indices[i])
        full_slice += (_slice(start_i, limit_i, strides_i),)
    return operand[full_slice]


@to_ivy_arrays_and_back
def slice_in_dim(operand, start_index, limit_index, stride=1, axis=0):
    start_indices = [0] * operand.ndim
    limit_indices = list(operand.shape)
    strides = [1] * operand.ndim

    len_axis = operand.shape[axis]
    start_index_int = start_index if start_index is not None else 0
    limit_index_int = limit_index if limit_index is not None else len_axis

    if start_index_int < 0:
        start_index_int = start_index_int + len_axis
    if limit_index_int < 0:
        limit_index_int = limit_index_int + len_axis

    axis = int(axis)
    start_indices[axis] = start_index_int
    limit_indices[axis] = limit_index_int
    strides[axis] = int(stride)
    return slice(operand, start_indices, limit_indices, strides)


@to_ivy_arrays_and_back
def sort(operand, dimension=-1, is_stable=True, num_keys=1):
    return ivy.sort(operand, axis=dimension, stable=is_stable)


@to_ivy_arrays_and_back
def sqrt(x):
    return ivy.sqrt(x)


@to_ivy_arrays_and_back
def square(x):
    return ivy.square(x)


@to_ivy_arrays_and_back
def squeeze(array, dimensions):
    return ivy.squeeze(array, axis=dimensions)


@to_ivy_arrays_and_back
def sub(x, y):
    return ivy.subtract(x, y)


@to_ivy_arrays_and_back
def tan(x):
    return ivy.tan(x)


@to_ivy_arrays_and_back
def tie_in(x, y):
    return y


# top_k
@to_ivy_arrays_and_back
def top_k(operand, k):
    values, indices = ivy.top_k(operand, k, axis=-1)
    indices = ivy.astype(indices, ivy.int32, copy=False)
    return [values, indices]


@to_ivy_arrays_and_back
<<<<<<< HEAD
def reduce_window(
    operand,
    init_value,
    computation,
    window_dimensions,
    window_strides,
    padding,
    base_dilation=None,
    window_dilation=None,
):
    computation = frontend_outputs_to_ivy_arrays(computation)
    return ivy.reduce_window(
        operand,
        init_value,
        computation,
        window_dimensions,
        window_strides=window_strides,
        padding=padding,
        base_dilation=base_dilation,
        window_dilation=window_dilation,
    )


@to_ivy_arrays_and_back
def squeeze(array, dimensions):
    return ivy.squeeze(array, axis=dimensions)


@to_ivy_arrays_and_back
def real(x):
    return ivy.real(x)


@to_ivy_arrays_and_back
def nextafter(x1, x2):
    return ivy.nextafter(x1, x2)


@to_ivy_arrays_and_back
def conj(x):
    return ivy.conj(x)


@to_ivy_arrays_and_back
def is_finite(x):
    return ivy.isfinite(x)


@with_supported_dtypes(
    {
        "0.4.14 and below": (
            "float16",
            "float32",
            "float64",
        )
    },
    "jax",
)
@to_ivy_arrays_and_back
def cbrt(x):
    return ivy.pow(x, 1 / 3)


@to_ivy_arrays_and_back
def tie_in(x, y):
    return y


@to_ivy_arrays_and_back
def complex(x, y):
    return ivy.add(x, y)
=======
def transpose(operand, permutation):
    return ivy.permute_dims(operand, permutation)
>>>>>>> ea69df1c
<|MERGE_RESOLUTION|>--- conflicted
+++ resolved
@@ -714,7 +714,6 @@
 
 
 @to_ivy_arrays_and_back
-<<<<<<< HEAD
 def reduce_window(
     operand,
     init_value,
@@ -786,7 +785,7 @@
 @to_ivy_arrays_and_back
 def complex(x, y):
     return ivy.add(x, y)
-=======
+  
+  
 def transpose(operand, permutation):
     return ivy.permute_dims(operand, permutation)
->>>>>>> ea69df1c
