--- conflicted
+++ resolved
@@ -27,13 +27,13 @@
 full.unsupported_dtypes = {"torch": ("float16", "bfloat16")}
 
 
-<<<<<<< HEAD
 def max(x: Any, y: Any):
     return ivy.maximum(x, y)
 
 
 max.unsupported_dtypes = {"torch": ("float16", "bfloat16")}
-=======
+
+
 def abs(x):
     return ivy.abs(x)
 
@@ -45,5 +45,4 @@
     return ivy.sqrt(x)
 
 
-sqrt.unsupported_dtypes = {"torch": ("float16", "bfloat16")}
->>>>>>> b5ba59fa
+sqrt.unsupported_dtypes = {"torch": ("float16", "bfloat16")}