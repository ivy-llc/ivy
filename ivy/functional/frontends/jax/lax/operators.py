# global
from typing import Any
import ivy


def add(x, y):
    return ivy.add(x, y)


def tan(x):
    return ivy.tan(x)


tan.unsupported_dtypes = {"torch": ("float16",)}


def concatenate(operands, dimension):
    return ivy.concat(operands, dimension)


def full(shape, fill_value, dtype=None):
    return ivy.full(shape, fill_value, dtype=dtype)


def max(x: Any, y: Any):
    return ivy.maximum(x, y)


def abs(x):
    return ivy.abs(x)


def sqrt(x):
    return ivy.sqrt(x)


sqrt.unsupported_dtypes = {"torch": ("float16",)}


def acos(x):
    return ivy.acos(x)


acos.unsupported_dtypes = {"torch": ("float16",)}


def sin(x):
    return ivy.sin(x)


sin.unsupported_dtypes = {"torch": ("float16",)}


def sign(x):
    return ivy.sign(x)


def asin(x):
    return ivy.asin(x)


def sinh(x):
    return ivy.sinh(x)


def atan2(x, y):
    return ivy.atan2(x, y)


<<<<<<< HEAD
def atan(x):
    return ivy.atan(x)
=======
def min(x, y):
    return ivy.minimum(x, y)
>>>>>>> c826e2ce
<|MERGE_RESOLUTION|>--- conflicted
+++ resolved
@@ -67,10 +67,9 @@
     return ivy.atan2(x, y)
 
 
-<<<<<<< HEAD
-def atan(x):
-    return ivy.atan(x)
-=======
 def min(x, y):
     return ivy.minimum(x, y)
->>>>>>> c826e2ce
+
+
+def atan(x):
+    return ivy.atan(x)