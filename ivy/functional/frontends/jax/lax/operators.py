# global
from typing import Any
import itertools
import string
import builtins
import math

# local
import ivy
from ivy.functional.frontends.jax.func_wrapper import to_ivy_arrays_and_back

_min = builtins.min
_slice = builtins.slice
_max = builtins.max


@to_ivy_arrays_and_back
def abs(x):
    return ivy.abs(x)


@to_ivy_arrays_and_back
def acos(x):
    return ivy.acos(x)


@to_ivy_arrays_and_back
def add(x, y):
    return ivy.add(x, y)


@to_ivy_arrays_and_back
def argmax(operand, axis, index_dtype):
    return ivy.astype(ivy.argmax(operand, axis=axis), index_dtype)


@to_ivy_arrays_and_back
def argmin(operand, axis, index_dtype):
    return ivy.astype(ivy.argmin(operand, axis=axis), index_dtype)


@to_ivy_arrays_and_back
def asin(x):
    return ivy.asin(x)


@to_ivy_arrays_and_back
def atan(x):
    return ivy.atan(x)


@to_ivy_arrays_and_back
def atan2(x, y):
    return ivy.atan2(x, y)


@to_ivy_arrays_and_back
def bitwise_and(x, y):
    return ivy.bitwise_and(x, y)


@to_ivy_arrays_and_back
def bitwise_not(x):
    return ivy.bitwise_invert(x)


@to_ivy_arrays_and_back
def bitwise_or(x, y):
    return ivy.bitwise_or(x, y)


@to_ivy_arrays_and_back
def bitwise_xor(x, y):
    return ivy.bitwise_xor(x, y)


@to_ivy_arrays_and_back
def broadcast(operand, sizes):
    ret = ivy.zeros(tuple(sizes) + tuple(ivy.shape(operand)), dtype=ivy.dtype(operand))
    return ret + operand


@to_ivy_arrays_and_back
def ceil(x):
    return ivy.ceil(x)


@to_ivy_arrays_and_back
def clamp(min, x, max):
    return ivy.clip(x, min, max)


@to_ivy_arrays_and_back
def concatenate(operands, dimension):
    return ivy.concat(operands, axis=dimension)


@to_ivy_arrays_and_back
def conv(
    lhs, rhs, window_strides, padding, precision=None, preferred_element_type=None
):
    if preferred_element_type:
        lhs = ivy.astype(lhs, preferred_element_type)
        rhs = ivy.astype(rhs, preferred_element_type)
    dims = len(lhs.shape) - 2
    rhs = ivy.permute_dims(rhs, axes=(*range(2, dims + 2), 1, 0))
    return ivy.conv_general_dilated(
        lhs,
        rhs,
        window_strides,
        padding,
        dims=dims,
        data_format="channel_first",
    )


def _dimension_numbers(dimension_numbers, lhs_len, transp=False):
    if dimension_numbers is None:
        if transp:
            iota = (0, lhs_len - 1, *range(1, lhs_len - 1))
            iotb = (lhs_len - 1, lhs_len - 2, *range(0, lhs_len - 2))
            return iota, iotb, iota
        else:
            iota = tuple(range(lhs_len))
            return iota, iota, iota
    elif isinstance(dimension_numbers[0], (tuple, list)):
        return dimension_numbers
    else:
        lhs_spec, rhs_spec, out_spec = dimension_numbers

        def getperm(spec, charpair):
            spatial = (i for i, c in enumerate(spec) if c not in charpair)
            if spec is not rhs_spec:
                spatial = sorted(spatial, key=lambda i: rhs_spec.index(spec[i]))
            return (spec.index(charpair[0]), spec.index(charpair[1])) + tuple(spatial)

        charpairs = ("N", "C"), ("O", "I"), ("N", "C")
        lhs_spec, rhs_spec, out_spec = map(getperm, dimension_numbers, charpairs)
        return lhs_spec, rhs_spec, out_spec


def _argsort_tuple(the_tuple):
    return tuple([i for i, _ in sorted(enumerate(the_tuple), key=lambda x: x[1])])


def _conv_transpose_padding(k, s, padding):
    if padding == "SAME":
        pad_len = k + s - 2
        if s > k - 1:
            pad_a = k - 1
        else:
            pad_a = int(ivy.to_scalar(ivy.ceil(pad_len / 2)))
    elif padding == "VALID":
        pad_len = k + s - 2 + ivy.to_scalar(ivy.maximum(k - s, 0))
        pad_a = k - 1
    else:
        raise ValueError("Padding mode must be `SAME` or `VALID`.")
    pad_b = pad_len - pad_a
    return pad_a, pad_b


@to_ivy_arrays_and_back
def conv_transpose(
    lhs,
    rhs,
    strides,
    padding,
    rhs_dilation=None,
    dimension_numbers=None,
    transpose_kernel=False,
    precision=None,
    preferred_element_type=None,
):
    # TODO: add support for transpose_kernel
    if preferred_element_type:
        lhs = ivy.astype(lhs, preferred_element_type)
        rhs = ivy.astype(rhs, preferred_element_type)
    dims = len(lhs.shape) - 2
    dim_nums = _dimension_numbers(dimension_numbers, dims + 2, transp=True)
    rhs_spec = tuple([dim_nums[1][i] for i in (*range(2, dims + 2), 1, 0)])
    rhs_dilation = 1 if rhs_dilation is None else rhs_dilation
    if isinstance(padding, str):
        k_sdims = [rhs.shape[i] for i in rhs_spec[:-2]]
        effective_k_size = map(lambda k, r: (k - 1) * r + 1, k_sdims, rhs_dilation)
        padding = [
            _conv_transpose_padding(k, s, padding)
            for k, s in zip(effective_k_size, strides)
        ]
    return ivy.permute_dims(
        ivy.conv_general_dilated(
            ivy.permute_dims(lhs, axes=dim_nums[0]),
            ivy.permute_dims(rhs, axes=rhs_spec),
            1,
            padding,
            dilations=rhs_dilation,
            x_dilations=strides,
            dims=dims,
            data_format="channel_first",
        ),
        axes=_argsort_tuple(dim_nums[2]),
    )


@to_ivy_arrays_and_back
def conv_general_dilated(
    lhs,
    rhs,
    window_strides,
    padding,
    lhs_dilation=None,
    rhs_dilation=None,
    dimension_numbers=None,
    feature_group_count=1,
    batch_group_count=1,
    precision=None,
    preferred_element_type=None,
):
    # TODO: add support for batch_group_count
    if preferred_element_type:
        lhs = ivy.astype(lhs, preferred_element_type)
        rhs = ivy.astype(rhs, preferred_element_type)
    dims = len(lhs.shape) - 2
    dim_nums = _dimension_numbers(dimension_numbers, dims + 2)
    rhs_spec = tuple([dim_nums[1][i] for i in (*range(2, dims + 2), 1, 0)])
    return ivy.permute_dims(
        ivy.conv_general_dilated(
            ivy.permute_dims(lhs, axes=dim_nums[0]),
            ivy.permute_dims(rhs, axes=rhs_spec),
            window_strides,
            padding,
            dims=dims,
            data_format="channel_first",
            x_dilations=1 if lhs_dilation is None else lhs_dilation,
            dilations=1 if rhs_dilation is None else rhs_dilation,
            feature_group_count=feature_group_count,
        ),
        axes=_argsort_tuple(dim_nums[2]),
    )


@to_ivy_arrays_and_back
def convert_element_type(operand, new_dtype):
    return ivy.astype(operand, new_dtype, copy=False)


@to_ivy_arrays_and_back
def cos(x):
    return ivy.cos(x)


@to_ivy_arrays_and_back
def cosh(x):
    return ivy.cosh(x)


@to_ivy_arrays_and_back
def cumprod(operand, axis=None, reverse=False):
    dtype = ivy.dtype(operand)
    return ivy.cumprod(operand, axis=axis, reverse=reverse).astype(dtype)


@to_ivy_arrays_and_back
def cumsum(operand, axis=None, reverse=False):
    if reverse:
        return ivy.flip(ivy.cumsum(ivy.flip(operand), axis=axis, dtype=operand.dtype))
    return ivy.cumsum(operand, axis=axis, dtype=operand.dtype)


@to_ivy_arrays_and_back
def div(x, y):
    return ivy.astype(ivy.divide(x, y), x.dtype)


@to_ivy_arrays_and_back
def dot(lhs, rhs, precision=None, preferred_element_type=None):
    ret = ivy.matmul(lhs, rhs)
    if preferred_element_type:
        ret = ivy.astype(ret, preferred_element_type, copy=False)
    return ret


@to_ivy_arrays_and_back
def dot_general(
    lhs, rhs, dimension_numbers, precision=None, preferred_element_type=None
):
    (lhs_contracting, rhs_contracting), (lhs_batch, rhs_batch) = dimension_numbers
    ivy.utils.assertions.check_less(
        len(lhs.shape), 52, "number of dimensions greater than 52 is not supported"
    )
    new_id = itertools.count()
    lhs_axis_ids = [next(new_id) for _ in lhs.shape]
    rhs_axis_ids = [next(new_id) for _ in rhs.shape]
    lhs_out_axis_ids = lhs_axis_ids[:]
    rhs_out_axis_ids = rhs_axis_ids[:]
    for lhs_axis, rhs_axis in zip(lhs_contracting, rhs_contracting):
        shared_id = next(new_id)
        lhs_axis_ids[lhs_axis] = shared_id
        rhs_axis_ids[rhs_axis] = shared_id
        lhs_out_axis_ids[lhs_axis] = None
        rhs_out_axis_ids[rhs_axis] = None
    batch_ids = []
    for lhs_axis, rhs_axis in zip(lhs_batch, rhs_batch):
        shared_id = next(new_id)
        lhs_axis_ids[lhs_axis] = shared_id
        rhs_axis_ids[rhs_axis] = shared_id
        lhs_out_axis_ids[lhs_axis] = None
        rhs_out_axis_ids[rhs_axis] = None
        batch_ids.append(shared_id)
    out_axis_ids = list(
        filter(lambda x: x is not None, batch_ids + lhs_out_axis_ids + rhs_out_axis_ids)
    )
    char_list = [*string.ascii_letters]
    lhs_axis_ids = "".join(str(char_list[i]) for i in lhs_axis_ids)
    rhs_axis_ids = "".join(str(char_list[i]) for i in rhs_axis_ids)
    out_axis_ids = "".join(str(char_list[i]) for i in out_axis_ids)
    equ_str = f"{lhs_axis_ids},{rhs_axis_ids}->{out_axis_ids}"
    ret = ivy.einsum(equ_str, lhs, rhs)
    if preferred_element_type:
        ret = ivy.astype(ret, preferred_element_type, copy=False)
    return ret


@to_ivy_arrays_and_back
def eq(x, y):
    return ivy.equal(x, y)


@to_ivy_arrays_and_back
def erf(x):
    return ivy.erf(x)


@to_ivy_arrays_and_back
def exp(x):
    return ivy.exp(x)


@to_ivy_arrays_and_back
def expand_dims(array, dimensions):
    return ivy.expand_dims(array, axis=dimensions)


@to_ivy_arrays_and_back
def expm1(x):
    return ivy.expm1(x)


@to_ivy_arrays_and_back
def full(shape, fill_value, dtype=None):
    return ivy.full(shape, fill_value, dtype=dtype)


@to_ivy_arrays_and_back
def full_like(x, fill_value, dtype=None, shape=None):
    if shape is None:
        return ivy.full_like(x, fill_value, dtype=dtype)
    return ivy.full(shape, fill_value, dtype=dtype)


@to_ivy_arrays_and_back
def ge(x, y):
    return ivy.greater_equal(x, y)


@to_ivy_arrays_and_back
def gt(x, y):
    return ivy.greater(x, y)


@to_ivy_arrays_and_back
def le(x, y):
    return ivy.less_equal(x, y)


@to_ivy_arrays_and_back
def log(x):
    return ivy.log(x)


@to_ivy_arrays_and_back
def log1p(x):
    return ivy.log1p(x)


@to_ivy_arrays_and_back
def lt(x, y):
    return ivy.less(x, y)


@to_ivy_arrays_and_back
def max(x: Any, y: Any):
    return ivy.maximum(x, y)


@to_ivy_arrays_and_back
def min(x, y):
    return ivy.minimum(x, y)


@to_ivy_arrays_and_back
def mul(x, y):
    return ivy.multiply(x, y)


@to_ivy_arrays_and_back
def ne(x, y):
    return ivy.not_equal(x, y)


@to_ivy_arrays_and_back
def neg(x):
    return ivy.negative(x)


@to_ivy_arrays_and_back
def pow(x, y):
    return ivy.pow(x, y)


@to_ivy_arrays_and_back
def reciprocal(x):
    return ivy.reciprocal(x)


@to_ivy_arrays_and_back
def rem(x, y):
    return ivy.remainder(ivy.abs(x), ivy.abs(y)) * ivy.sign(x)


@to_ivy_arrays_and_back
def reshape(operand, new_sizes, dimensions=None):
    if dimensions:
        operand = ivy.permute_dims(operand, dimensions)
    return ivy.reshape(operand, new_sizes)


@to_ivy_arrays_and_back
def rev(operand, dimensions):
    return ivy.flip(operand, axis=dimensions)


@to_ivy_arrays_and_back
def round(x, rounding_method=1):
    if rounding_method == 0:
        ret = ivy.where(
            ivy.less(x, 0),
            ivy.ceil(x) - (ivy.ceil(x) - ivy.floor(x)),
            ivy.ceil(x),
        )
    elif rounding_method == 1:
        ret = ivy.ceil(x)
        ret = ivy.where(ivy.remainder(ret, 2) == 0, ret, ret - 1)
    return ivy.where(ivy.abs(x - ivy.floor(x) - 0.5) < 1e-7, ret, ivy.round(x))


@to_ivy_arrays_and_back
def rsqrt(x):
    return ivy.reciprocal(ivy.sqrt(x))


@to_ivy_arrays_and_back
def shift_left(x, y):
    return ivy.bitwise_left_shift(x, y)


@to_ivy_arrays_and_back
def sign(x):
    return ivy.sign(x)


@to_ivy_arrays_and_back
def sin(x):
    return ivy.sin(x)


@to_ivy_arrays_and_back
def sinh(x):
    return ivy.sinh(x)


@to_ivy_arrays_and_back
def slice(operand, start_indices, limit_indices, strides=None):
    strides = [1] * len(operand.shape) if strides is None else strides

    full_slice = ()
    for i, _ in enumerate(operand.shape):
        strides_i = int(strides[i])
        start_i = int(start_indices[i])
        limit_i = int(limit_indices[i])
<<<<<<< HEAD
        full_slice += (_slice(start_i, limit_i, strides_i),)
    ret = operand[full_slice] if full_slice else operand

    return ivy.expand_dims(ret)
=======
        full_slice += (py_slice(start_i, limit_i, strides_i),)
    return operand[full_slice]
>>>>>>> d6642332


@to_ivy_arrays_and_back
def slice_in_dim(operand, start_index, limit_index, stride=1, axis=0):
    start_indices = [0] * operand.ndim
    limit_indices = list(operand.shape)
    strides = [1] * operand.ndim

    len_axis = operand.shape[axis]
    start_index_int = start_index if start_index is not None else 0
    limit_index_int = limit_index if limit_index is not None else len_axis

    if start_index_int < 0:
        start_index_int = start_index_int + len_axis
    if limit_index_int < 0:
        limit_index_int = limit_index_int + len_axis

    axis = int(axis)
    start_indices[axis] = start_index_int
    limit_indices[axis] = limit_index_int
    strides[axis] = int(stride)
    return slice(operand, start_indices, limit_indices, strides)


@to_ivy_arrays_and_back
def sort(operand, dimension=-1, is_stable=True, num_keys=1):
    return ivy.sort(operand, axis=dimension, stable=is_stable)


@to_ivy_arrays_and_back
def sqrt(x):
    return ivy.sqrt(x)


@to_ivy_arrays_and_back
def square(x):
    return ivy.square(x)


@to_ivy_arrays_and_back
def sub(x, y):
    return ivy.subtract(x, y)


@to_ivy_arrays_and_back
def tan(x):
    return ivy.tan(x)


@to_ivy_arrays_and_back
def transpose(operand, permutation):
    return ivy.permute_dims(operand, permutation)


@to_ivy_arrays_and_back
def shift_right_logical(x, y):
    return ivy.bitwise_right_shift(x, y)


@to_ivy_arrays_and_back
def asinh(x):
    return ivy.asinh(x)


@to_ivy_arrays_and_back
def atanh(x):
    return ivy.atanh(x)


@to_ivy_arrays_and_back
def select(pred, on_true, on_false):
    return ivy.where(pred, on_true, on_false)


# top_k
@to_ivy_arrays_and_back
def top_k(operand, k):
    values, indices = ivy.top_k(operand, k, axis=-1)
    indices = ivy.astype(indices, ivy.int32, copy=False)
    return [values, indices]


def _conv_view(lhs, rhs_shape, window_strides, pads, pad_value=0):
    def _pad(arr, pads, pad_value):
        out = ivy.astype(ivy.pad(
            arr,
            ivy.maximum(0, pads).to_list(),
            mode='constant',
            constant_values=pad_value
        ), arr.dtype)
        slices = tuple(_slice(abs(lo) if lo < 0 else 0, hi % dim if hi < 0 else None)
                       for (lo, hi), dim in zip(pads, arr.shape))
        return out[slices]

    if (_min(lhs.ndim, len(rhs_shape)) < 2 or lhs.ndim != len(rhs_shape)
            or lhs.shape[1] != rhs_shape[1]):
        raise ValueError('Dimension mismatch')
    if len(window_strides) != len(rhs_shape) - 2:
        raise ValueError('Wrong number of strides for spatial dimensions')
    if len(pads) != len(rhs_shape) - 2:
        raise ValueError('Wrong number of pads for spatial dimensions')

    lhs = _pad(lhs, [(0, 0)] * 2 + list(pads), pad_value)
    in_shape = lhs.shape[2:]
    filter_shape = rhs_shape[2:]
    dim = len(filter_shape)

    out_strides = ivy.multiply(window_strides, lhs.strides[2:]).to_list()
    view_strides = lhs.strides[:1] + tuple(out_strides) + lhs.strides[1:]

    out_shape = [
        (in_shape[i] - filter_shape[i]) // s + 1
        for i, s in enumerate(window_strides)
    ]
    view_shape = list(lhs.shape[:1]) + out_shape + rhs_shape[1:]

    view = ivy.as_strided(lhs, view_shape, view_strides)

    view_axes = list(range(view.ndim))
    sum_axes = view_axes[-dim-1:]
    rhs_axes = [view.ndim] + sum_axes
    out_axes = [0, view.ndim] + list(range(1, dim+1))

    return view, view_axes, rhs_axes, out_axes


def _dilate(operand, factors, fill_value=0):
    outspace = list(operand.shape[:2]) + [
        shape + (factors[i] - 1) * (shape - 1)
        for i, shape in enumerate(operand.shape[2:])
    ]
    out = ivy.full(
        outspace,
        ivy.to_scalar(ivy.array(fill_value, dtype=operand.dtype)),
        dtype=operand.dtype,
    )
    lhs_slices = tuple(_slice(None, None, step) for step in factors)
    out[(_slice(None),) * 2 + lhs_slices] = operand
    return out


def _padtype_to_pads(in_shape, filter_shape, window_strides, padding):
    if padding.upper() == 'SAME':
        out_shape = [
            math.ceil(in_size / stride)
            for in_size, stride
            in zip(in_shape, window_strides)
        ]
        pad_sizes = [
            _max((out_size - 1) * stride + filter_size - in_size, 0)
            for out_size, stride, filter_size, in_size
            in zip(out_shape, window_strides, filter_shape, in_shape)
        ]
        return [(pad_size // 2, pad_size - pad_size // 2) for pad_size in pad_sizes]
    else:
        return [(0, 0)] * len(in_shape)


def _make_reducer(py_binop, init_val):
    def _delete(seq, pos):
        return [v for i, v in enumerate(seq) if i != pos]

    def _reducer(operand, axis=0):
        axis = len(operand.shape) + axis if axis < 0 else axis
        axis = range(operand.ndim) if axis is None else axis
        result = ivy.full(
            _delete(operand.shape, axis),
            ivy.to_scalar(init_val),
            dtype=operand.dtype,
        )
        operand, result = operand.to_numpy(), result.to_numpy()
        for idx, _ in ivy.ndenumerate(operand):
            out_idx = tuple(_delete(idx, axis))
            result[out_idx] = py_binop(result[out_idx], operand[idx])
        return result

    return _reducer


@to_ivy_arrays_and_back
def reduce_window(
    operand,
    init_value,
    computation,
    window_dimensions,
    window_strides,
    padding,
    base_dilation=None,
    window_dilation=None,
):
    # ToDo: add support for window_dilation
    op, dims, strides = operand, window_dimensions, window_strides
    if any(
        [(window_dimensions[i] - 1) * (base_dilation[i] - 1) +
         window_dimensions[i] > operand.shape[i] for i in range(operand.ndim)]
    ):
        raise ValueError(
            "Invalid window dimensions and base dilation for the given operand shape"
        )

    if isinstance(padding, str):
        pads = _padtype_to_pads(op.shape, dims, strides, padding)
    else:
        pads = padding
    op = op.reshape((1, 1) + op.shape)
    if base_dilation:
        op = _dilate(op, base_dilation)
    view = _conv_view(op, [1, 1] + dims, strides, pads)[0]
    view = view.reshape((*view.shape[1:1 + len(dims)], -1))
    reducer = _make_reducer(computation, init_value)
    return ivy.array(reducer(view, axis=-1))


@to_ivy_arrays_and_back
def squeeze(array, dimensions):
    return ivy.squeeze(array, dimensions)


@to_ivy_arrays_and_back
def real(x):
    return ivy.real(x)


@to_ivy_arrays_and_back
def nextafter(x1, x2):
    return ivy.nextafter(x1, x2)<|MERGE_RESOLUTION|>--- conflicted
+++ resolved
@@ -487,15 +487,10 @@
         strides_i = int(strides[i])
         start_i = int(start_indices[i])
         limit_i = int(limit_indices[i])
-<<<<<<< HEAD
         full_slice += (_slice(start_i, limit_i, strides_i),)
     ret = operand[full_slice] if full_slice else operand
 
     return ivy.expand_dims(ret)
-=======
-        full_slice += (py_slice(start_i, limit_i, strides_i),)
-    return operand[full_slice]
->>>>>>> d6642332
 
 
 @to_ivy_arrays_and_back
