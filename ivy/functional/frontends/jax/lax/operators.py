# global
from typing import Any
import ivy


def add(x, y):
    return ivy.add(x, y)


def tan(x):
    return ivy.tan(x)


tan.unsupported_dtypes = {"torch": ("float16",)}


def concatenate(operands, dimension):
    return ivy.concat(operands, axis=dimension)


def full(shape, fill_value, dtype=None):
    return ivy.full(shape, fill_value, dtype=dtype)


def max(x: Any, y: Any):
    return ivy.maximum(x, y)


def abs(x):
    return ivy.abs(x)


def sqrt(x):
    return ivy.sqrt(x)


sqrt.unsupported_dtypes = {"torch": ("float16",)}


def acos(x):
    return ivy.acos(x)


acos.unsupported_dtypes = {"torch": ("float16",)}


def sin(x):
    return ivy.sin(x)


sin.unsupported_dtypes = {"torch": ("float16",)}


def sign(x):
    return ivy.sign(x)


def asin(x):
    return ivy.asin(x)


asin.unsupported_dtypes = {"torch": ("float16",)}


def sinh(x):
    return ivy.sinh(x)


sinh.unsupported_dtypes = {"torch": ("float16",)}


def atan2(x, y):
    return ivy.atan2(x, y)


atan2.unsupported_dtypes = {"torch": ("float16",)}


def min(x, y):
    return ivy.minimum(x, y)


def mul(x, y):
    return ivy.multiply(x, y)


def eq(x, y):
    return ivy.equal(x, y)


def atan(x):
    return ivy.atan(x)


atan.unsupported_dtypes = {"torch": ("float16",)}


def ceil(x):
    return ivy.ceil(x)


ceil.unsupported_dtypes = {"torch": ("float16",)}


def bitwise_and(x, y):
    return ivy.bitwise_and(x, y)


def bitwise_or(x, y):
    return ivy.bitwise_or(x, y)


def neg(x):
    return ivy.negative(x)


def argmax(operand, axis, index_dtype):
    return ivy.astype(ivy.argmax(operand, axis=axis), index_dtype)


def argmin(operand, axis, index_dtype):
    return ivy.astype(ivy.argmin(operand, axis=axis), index_dtype)


def bitwise_xor(x, y):
    return ivy.bitwise_xor(x, y)


def full_like(x, fill_value, dtype=None, shape=None):
    if shape is None:
        return ivy.full_like(x, fill_value, dtype=dtype)
    return ivy.full(shape, fill_value, dtype=dtype)


def exp(x):
    return ivy.exp(x)


exp.unsupported_dtypes = {"torch": ("float16",)}


def convert_element_type(operand, new_dtype):
    return ivy.astype(operand, new_dtype)


def cumprod(operand, axis=0, reverse=False):
    if reverse:
        return ivy.flip(ivy.cumprod(ivy.flip(operand), axis))
    return ivy.cumprod(operand, axis)


cumprod.unsupported_dtypes = {"torch": ("float16",)}


def cumsum(operand, axis=0, reverse=False):
    if reverse:
        return ivy.flip(ivy.cumsum(ivy.flip(operand), axis))
    return ivy.cumsum(operand, axis)


cumsum.unsupported_dtypes = {"torch": ("float16",)}


def ge(x, y):
    return ivy.greater_equal(x, y)


def reshape(operand, new_sizes, dimensions=None):
    if dimensions:
        operand = ivy.permute_dims(operand, dimensions)
    return ivy.reshape(operand, new_sizes)


<<<<<<< HEAD
def reciprocal(x):
    return ivy.reciprocal(x)


reciprocal.unsupported_dtypes = {"torch": ("float16",),
                                 "tensorflow": ("uint8", "int8", "uint16", "int16",
                                                "uint32", "int32", "uint64", "int64")}
=======
def broadcast(operand, sizes):
    ret = ivy.zeros(tuple(sizes) + tuple(ivy.shape(operand)), dtype=ivy.dtype(operand))
    return ret + operand


def sort(operand, dimension=-1, is_stable=True, num_keys=1):
    return ivy.sort(operand, axis=dimension, stable=is_stable)


def le(x, y):
    return ivy.less_equal(x, y)
>>>>>>> f9408785
<|MERGE_RESOLUTION|>--- conflicted
+++ resolved
@@ -171,7 +171,6 @@
     return ivy.reshape(operand, new_sizes)
 
 
-<<<<<<< HEAD
 def reciprocal(x):
     return ivy.reciprocal(x)
 
@@ -179,7 +178,8 @@
 reciprocal.unsupported_dtypes = {"torch": ("float16",),
                                  "tensorflow": ("uint8", "int8", "uint16", "int16",
                                                 "uint32", "int32", "uint64", "int64")}
-=======
+
+
 def broadcast(operand, sizes):
     ret = ivy.zeros(tuple(sizes) + tuple(ivy.shape(operand)), dtype=ivy.dtype(operand))
     return ret + operand
@@ -190,5 +190,4 @@
 
 
 def le(x, y):
-    return ivy.less_equal(x, y)
->>>>>>> f9408785
+    return ivy.less_equal(x, y)