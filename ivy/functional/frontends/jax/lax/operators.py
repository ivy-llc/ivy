# global
from typing import Any
import ivy


def add(x, y):
    return ivy.add(x, y)


add.unsupported_dtypes = {"torch": ("float16", "bfloat16")}


def tan(x):
    return ivy.tan(x)


tan.unsupported_dtypes = {"torch": ("float16", "bfloat16")}


def concatenate(operands, dimension):
    return ivy.concat(operands, dimension)


def full(shape, fill_value, dtype=None):
    return ivy.full(shape, fill_value, dtype=dtype)


full.unsupported_dtypes = {"torch": ("float16", "bfloat16")}


def max(x: Any, y: Any):
    return ivy.maximum(x, y)


max.unsupported_dtypes = {"torch": ("float16", "bfloat16")}


def abs(x):
    return ivy.abs(x)


abs.unsupported_dtypes = {"torch": ("float16", "bfloat16")}


def sqrt(x):
    return ivy.sqrt(x)


sqrt.unsupported_dtypes = {"torch": ("float16", "bfloat16")}


def acos(x):
    return ivy.acos(x)


acos.unsupported_dtypes = {"torch": ("float16", "bfloat16")}


def sin(x):
    return ivy.sin(x)


sin.unsupported_dtypes = {"torch": ("float16", "bfloat16")}


def sign(x):
    return ivy.sign(x)


<<<<<<< HEAD
def sinh(x):
    return ivy.sinh(x)
=======
def asin(x):
    return ivy.asin(x)
>>>>>>> 1c4a7753
<|MERGE_RESOLUTION|>--- conflicted
+++ resolved
@@ -67,10 +67,9 @@
     return ivy.sign(x)
 
 
-<<<<<<< HEAD
-def sinh(x):
-    return ivy.sinh(x)
-=======
 def asin(x):
     return ivy.asin(x)
->>>>>>> 1c4a7753
+
+
+def sinh(x):
+    return ivy.sinh(x)