--- conflicted
+++ resolved
@@ -161,11 +161,10 @@
 cumsum.unsupported_dtypes = {"torch": ("float16",)}
 
 
-<<<<<<< HEAD
+def ge(x, y):
+    return ivy.greater(x, y)
+
+
 # round
 def round(x):
-    return ivy.round(x)
-=======
-def ge(x, y):
-    return ivy.greater(x, y)
->>>>>>> cbdbdb5e
+    return ivy.round(x)