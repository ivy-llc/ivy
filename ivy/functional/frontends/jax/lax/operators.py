--- conflicted
+++ resolved
@@ -162,14 +162,6 @@
 
 
 def ge(x, y):
-<<<<<<< HEAD
-    return ivy.greater(x, y)
-
-
-# cosh
-def cosh(x):
-    return ivy.cosh(x)
-=======
     return ivy.greater_equal(x, y)
 
 
@@ -177,4 +169,8 @@
     if dimensions:
         operand = ivy.permute_dims(operand, dimensions)
     return ivy.reshape(operand, new_sizes)
->>>>>>> e494c312
+
+
+# cosh
+def cosh(x):
+    return ivy.cosh(x)