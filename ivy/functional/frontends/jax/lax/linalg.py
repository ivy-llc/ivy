--- conflicted
+++ resolved
@@ -41,23 +41,9 @@
 
 
 @to_ivy_arrays_and_back
-<<<<<<< HEAD
-def triangular_solve(a, b, left_side=False, lower=False, transpose_a=False,
-                     conjugate_a=False, unit_diagonal=False):
-=======
-def triangular_solve(
-    a,
-    b,
-    left_side=False,
-    lower=False,
-    transpose_a=False,
-    conjugate_a=False,
-    unit_diagonal=False,
-):
->>>>>>> 42ad65a8
+def triangular_solve(a, b, left_side=False, lower=False, transpose_a=False, conjugate_a=False, unit_diagonal=False):
     """
     Solves the equation ax = b for x, where a is a triangular matrix.
-
     :param a: A batch of matrices with shape [..., m, m].
     :param b: A batch of matrices with shape [..., m, n] if left_side is True or shape [..., n, m] otherwise.
     :param left_side: Describes which of the two matrix equations to solve.
@@ -67,16 +53,6 @@
     :param unit_diagonal: If True, the diagonal of a is assumed to be unit (all 1s) and not accessed.
     :return: A batch of matrices the same shape and dtype as b.
     """
-    return ivy.triangular_solve(
-        a,
-        b,
-        left_side=left_side,
-        lower=lower,
-        transpose_a=transpose_a,
-        conjugate_a=conjugate_a,
-<<<<<<< HEAD
-        unit_diagonal=unit_diagonal
-=======
-        unit_diagonal=unit_diagonal,
->>>>>>> 42ad65a8
-    )+    return ivy.triangular_solve(a, b, left_side=left_side, lower=lower,
+                                       transpose_a=transpose_a, conjugate_a=conjugate_a,
+                                       unit_diagonal=unit_diagonal)