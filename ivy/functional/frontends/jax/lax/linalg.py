--- conflicted
+++ resolved
@@ -1,12 +1,13 @@
 import ivy
 
 
-<<<<<<< HEAD
+
 def svd(x, /, *, full_matrices=True, compute_uv=True):
     if not compute_uv:
         return ivy.svd(x, full_matrices=full_matrices)[1]
     return ivy.svd(x, full_matrices=full_matrices)
-=======
+
+
 def cholesky(x, /, *, symmetrize_input=True):
     def symmetrize(x):
         # TODO : Take Hermitian transpose after complex numbers added
@@ -15,5 +16,4 @@
     if symmetrize_input:
         x = symmetrize(x)
 
-    return ivy.cholesky(x)
->>>>>>> 89644aec
+    return ivy.cholesky(x)