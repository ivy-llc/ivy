import ivy
from ivy.functional.frontends.jax.func_wrapper import to_ivy_arrays_and_back


@to_ivy_arrays_and_back
def cholesky(x, /, *, symmetrize_input=True):
    def symmetrize(x):
        # TODO : Take Hermitian transpose after complex numbers added
        return (x + ivy.swapaxes(x, -1, -2)) / 2

    if symmetrize_input:
        x = symmetrize(x)

    return ivy.cholesky(x)


@to_ivy_arrays_and_back
def eig(x, /, *, compute_left_eigenvectors=True, compute_right_eigenvectors=True):
    return ivy.eig(x)


@to_ivy_arrays_and_back
def eigh(x, /, *, lower=True, symmetrize_input=True, sort_eigenvalues=True):
    UPLO = "L" if lower else "U"

    def symmetrize(x):
        # TODO : Take Hermitian transpose after complex numbers added
        return (x + ivy.swapaxes(x, -1, -2)) / 2

    if symmetrize_input:
        x = symmetrize(x)

    return ivy.eigh(x, UPLO=UPLO)


@to_ivy_arrays_and_back
def svd(x, /, *, full_matrices=True, compute_uv=True):
    if not compute_uv:
        return ivy.svdvals(x)
    return ivy.svd(x, full_matrices=full_matrices)


@to_ivy_arrays_and_back
<<<<<<< HEAD
def triangular_solve(a, b, /, *, left_side=False, lower=False, transpose_a=False, conjugate_a=False, unit_diagonal=False):
    return ivy.triangular_solve(a, b, left_side=left_side, lower=lower, transpose_a=transpose_a, conjugate_a=conjugate_a, unit_diagonal=unit_diagonal)
=======
def triangular_solve(
    a,
    b,
    *,
    left_side=False,
    lower=False,
    transpose_a=False,
    conjugate_a=False,
    unit_diagonal=False,
):
    return ivy.solve(
        a,
        b,
        left_side=left_side,
        lower=lower,
        transpose_a=transpose_a,
        conjugate_a=conjugate_a,
        unit_diagonal=unit_diagonal,
    )
>>>>>>> cba958d6
<|MERGE_RESOLUTION|>--- conflicted
+++ resolved
@@ -41,27 +41,20 @@
 
 
 @to_ivy_arrays_and_back
-<<<<<<< HEAD
-def triangular_solve(a, b, /, *, left_side=False, lower=False, transpose_a=False, conjugate_a=False, unit_diagonal=False):
-    return ivy.triangular_solve(a, b, left_side=left_side, lower=lower, transpose_a=transpose_a, conjugate_a=conjugate_a, unit_diagonal=unit_diagonal)
-=======
 def triangular_solve(
-    a,
-    b,
-    *,
-    left_side=False,
-    lower=False,
-    transpose_a=False,
-    conjugate_a=False,
-    unit_diagonal=False,
-):
-    return ivy.solve(
         a,
         b,
-        left_side=left_side,
-        lower=lower,
-        transpose_a=transpose_a,
-        conjugate_a=conjugate_a,
-        unit_diagonal=unit_diagonal,
-    )
->>>>>>> cba958d6
+        *,
+        left_side=False,
+        lower=False,
+        transpose_a=False,
+        conjugate_a=False,
+        unit_diagonal=False,
+):
+    return ivy.solve(a,
+                     b,
+                     left_side=left_side,
+                     lower=lower,
+                     transpose_a=transpose_a,
+                     conjugate_a=conjugate_a,
+                     unit_diagonal=unit_diagonal)