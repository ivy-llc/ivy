--- conflicted
+++ resolved
@@ -1,44 +1,39 @@
-<<<<<<< HEAD
-"""Control flow operators for the implementation of Jax."""
-
-
-def fori_loop(lower, upper, body_fun, init_val):
-    """Implentation of for loop by upper and lower bound."""
-    val = init_val
-    for i in range(lower, upper):
-        val = body_fun(i, val)
-    return val
-=======
-# global
-import ivy
-
-
-def cond(pred, true_fun, false_fun, *operands, operand=None, linear=None):
-    if operand is not None:
-        if operands:
-            raise TypeError(
-                "if `operand` is passed, positional `operands` should not be passed"
-            )
-        operands = (operand,)
-
-    if pred:
-        return true_fun(*operands)
-    return false_fun(*operands)
-
-
-def map(f, xs):
-    return ivy.stack([f(x) for x in xs])
-
-
-def switch(index, branches, *operands, operand=None):
-    if operand is not None:
-        if operands:
-            raise TypeError(
-                "if `operand` is passed, positional `operands` should not be passed"
-            )
-        operands = (operand,)
-
-    index = max(index, 0)
-    index = min(len(branches) - 1, index)
-    return branches[index](*operands)
->>>>>>> 1ac28859
+# global
+import ivy
+
+
+def cond(pred, true_fun, false_fun, *operands, operand=None, linear=None):
+    if operand is not None:
+        if operands:
+            raise TypeError(
+                "if `operand` is passed, positional `operands` should not be passed"
+            )
+        operands = (operand,)
+
+    if pred:
+        return true_fun(*operands)
+    return false_fun(*operands)
+
+
+def fori_loop(lower, upper, body_fun, init_val):
+    val = init_val
+    for i in range(lower, upper):
+        val = body_fun(i, val)
+    return val
+
+
+def map(f, xs):
+    return ivy.stack([f(x) for x in xs])
+
+
+def switch(index, branches, *operands, operand=None):
+    if operand is not None:
+        if operands:
+            raise TypeError(
+                "if `operand` is passed, positional `operands` should not be passed"
+            )
+        operands = (operand,)
+
+    index = max(index, 0)
+    index = min(len(branches) - 1, index)
+    return branches[index](*operands)