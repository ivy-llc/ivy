# global
import ivy


def cond(pred, true_fun, false_fun, *operands, operand=None, linear=None):
    if operand is not None:
        if operands:
            raise TypeError(
                "if `operand` is passed, positional `operands` should not be passed"
            )
        operands = (operand,)

    if pred:
        return true_fun(*operands)
    return false_fun(*operands)


def map(f, xs):
    return ivy.stack([f(x) for x in xs])


<<<<<<< HEAD
def while_loop(cond_fun, body_fun, init_val):
    # compile
    cond_fun = ivy.compile(cond_fun, example_inputs=[init_val])
    body_fun = ivy.compile(body_fun, example_inputs=[init_val])
    # function body
    val = init_val
    while ivy.all(cond_fun(val)):
        val = body_fun(val)
    return val
=======
def switch(index, branches, *operands, operand=None):
    if operand is not None:
        if operands:
            raise TypeError(
                "if `operand` is passed, positional `operands` should not be passed"
            )
        operands = (operand,)

    index = max(index, 0)
    index = min(len(branches) - 1, index)
    return branches[index](*operands)
>>>>>>> 98bba24c
<|MERGE_RESOLUTION|>--- conflicted
+++ resolved
@@ -19,17 +19,6 @@
     return ivy.stack([f(x) for x in xs])
 
 
-<<<<<<< HEAD
-def while_loop(cond_fun, body_fun, init_val):
-    # compile
-    cond_fun = ivy.compile(cond_fun, example_inputs=[init_val])
-    body_fun = ivy.compile(body_fun, example_inputs=[init_val])
-    # function body
-    val = init_val
-    while ivy.all(cond_fun(val)):
-        val = body_fun(val)
-    return val
-=======
 def switch(index, branches, *operands, operand=None):
     if operand is not None:
         if operands:
@@ -41,4 +30,14 @@
     index = max(index, 0)
     index = min(len(branches) - 1, index)
     return branches[index](*operands)
->>>>>>> 98bba24c
+
+
+def while_loop(cond_fun, body_fun, init_val):
+    # compile
+    cond_fun = ivy.compile(cond_fun, example_inputs=[init_val])
+    body_fun = ivy.compile(body_fun, example_inputs=[init_val])
+    # function body
+    val = init_val
+    while ivy.all(cond_fun(val)):
+        val = body_fun(val)
+    return val