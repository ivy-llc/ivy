--- conflicted
+++ resolved
@@ -313,17 +313,13 @@
 @to_ivy_arrays_and_back
 def softplus(x):
     x = _type_conversion(x)
-<<<<<<< HEAD
-    return ivy.softplus(x).astype(x.dtype)
+    return ivy.softplus(x, complex_mode="jax").astype(x.dtype)
 
 
 @to_ivy_arrays_and_back
 def selu(x):
     x = _type_conversion_64(x)
     return ivy.selu(x, complex_mode="jax")
-=======
-    return ivy.softplus(x, complex_mode="jax").astype(x.dtype)
->>>>>>> 9e5b0af3
 
 
 @to_ivy_arrays_and_back
