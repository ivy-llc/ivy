import ivy
from ivy.functional.frontends.jax.func_wrapper import to_ivy_arrays_and_back


# Helpers #
# ------- #


def _type_conversion(x):
    # Does type conversion, floats maps to float,
    # 64bit dtype to float64, everything else to float32
    x = ivy.asarray(x)
    dtype = ivy.as_ivy_dtype(x.dtype)
    if "float" not in dtype:
        if "64" in dtype[-2:]:
            dtype = "float64"
        else:
            dtype = "float32"

    return ivy.astype(x, dtype)


def _type_conversion_64(x):
    # Does type conversion, floats maps to float,
    # everything else to float64
    x = ivy.asarray(x)
    dtype = ivy.as_ivy_dtype(x.dtype)
    if "float" in dtype:
        return ivy.astype(x, dtype)

    return ivy.astype(x, "float64")


def _batch_promotion(*args, default_dtype="float64"):
    # Promote all types

    promote_types = set()

    for arg in args:
        if args is None:
            continue
        if isinstance(arg, float) or isinstance(arg, int):
            continue
        promote_types.add(ivy.dtype(arg))

    if "float64" in promote_types:
        return "float64"

    if "float32" in promote_types:
        return "float32"

    if "float16" in promote_types and "bfloat16" in promote_types:
        return "float32"

    if "float16" in promote_types:
        return "float16"

    if "bfloat16" in promote_types:
        return "bfloat16"

    if "int64" in promote_types or "uint64" in promote_types:
        return "float64"

    ints = ["int8", "int16", "int32"]
    if "uint32" in promote_types and any(d in promote_types for d in ints):
        return "float64"

    return default_dtype


def _canonicalize_axis(axis, ndim):
    if not -ndim <= axis < ndim:
        raise ivy.exceptions.IvyException(
            f"axis {axis} is out of bounds for array of dimension {ndim}"
        )
    if axis < 0:
        axis = axis + ndim
    return axis


def _len(x):
    shape = ivy.shape(x)
    if len(shape) == 0:
        return 0
    return shape[0]


def _reduction_dims(a, axis):
    ndims = len(ivy.shape(a))
    if axis is None:
        return (tuple(range(ndims)),) * 2
    if not isinstance(axis, (tuple, list)):
        axis = (axis,)
    canon_axis = tuple(_canonicalize_axis(ax, ndims) for ax in axis)
    ivy.assertions.check_equal(
        len(canon_axis),
        len(set(canon_axis)),
        message=f"duplicate value in 'axis': {axis}",
    )

    # TODO: deal with named axis

    canon_pos_axis = tuple(x for x in canon_axis if isinstance(x, int))

    if len(canon_pos_axis) != len(canon_axis):
        return canon_pos_axis, canon_axis
    else:
        return canon_axis, canon_axis


def _mean(x, axis=None, keepdims=False, where=None):
    # Mean with support for where
    if where is None:
        return ivy.mean(x, axis=axis, keepdims=keepdims)

    filtered_x = ivy.where(where, ivy.array(x), ivy.zeros_like(x))
    counter_x = ivy.where(where, ivy.ones_like(x), ivy.zeros_like(x))

    sums = ivy.sum(filtered_x, axis=axis, keepdims=keepdims)
    counts = ivy.sum(counter_x, axis=axis, keepdims=keepdims)

    return ivy.divide(sums, counts)


@to_ivy_arrays_and_back
def celu(x, alpha=1.0):
    ret = ivy.where(x > 0, x, alpha * ivy.expm1(x / alpha))
    dtype = _batch_promotion(x, alpha, default_dtype="float64")
    return ivy.asarray(ret, dtype=dtype)


@to_ivy_arrays_and_back
def elu(x, alpha=1.0):
    ret = ivy.where(x > 0, x, alpha * ivy.expm1(x))
    dtype = _batch_promotion(x, alpha, default_dtype="float64")
    return ivy.asarray(ret, dtype=dtype)


@to_ivy_arrays_and_back
def gelu(x, approximate=True):
    return ivy.gelu(x, approximate=approximate)


@to_ivy_arrays_and_back
def glu(x, axis=-1):
    size = x.shape[axis]
    ivy.assertions.check_equal(size % 2, 0, message="axis size must be divisible by 2")
    x1, x2 = ivy.split(x, num_or_size_splits=2, axis=axis)
    return ivy.multiply(x1, ivy.sigmoid(x2))


@to_ivy_arrays_and_back
def hard_swish(x):
    res = (x * ivy.minimum(ivy.maximum(x + 3, 0.0), 6.0)) / 6
    return ivy.asarray(res, dtype=x.dtype)


@to_ivy_arrays_and_back
def hard_tanh(x):
    x = ivy.asarray(x)
    n1 = -1
    if "uint" in str(x.dtype):
        dtype = x.dtype
        # tensorflow can't use -1 for uint
        n1 = ivy.asarray((1 << ivy.dtype_bits(dtype)) - 1, dtype=dtype)

    return ivy.where(x > 1, 1, ivy.where(x < n1, n1, x))


@to_ivy_arrays_and_back
def leaky_relu(x, negative_slope=0.01):
    x = _type_conversion_64(x)
    return ivy.leaky_relu(x, alpha=negative_slope)


@to_ivy_arrays_and_back
def log_sigmoid(x):
    x = _type_conversion(x)
    return -ivy.softplus(-x).astype(x.dtype)


@to_ivy_arrays_and_back
def log_softmax(x, axis=-1):
    return ivy.log_softmax(x, axis=axis)


@to_ivy_arrays_and_back
def logsumexp(a, axis=None, b=None, keepdims=False, return_sign=False):
    a = ivy.asarray(a)
    if b is not None:
        dtype = _batch_promotion(a, b, default_dtype="float32")
        a = ivy.astype(a, dtype)
        b = ivy.asarray(b, dtype=dtype)
        a = ivy.where(b != 0, a, -ivy.inf)

    out_dtype = _batch_promotion(a, b, default_dtype="float32")

    pos_dims, dims = _reduction_dims(a, axis)

    amax = ivy.max(a, axis=pos_dims, keepdims=keepdims)
    notinf = ivy.asarray(not ivy.isinf(amax))
    amax = ivy.stop_gradient(ivy.where(notinf, amax, ivy.zeros_like(amax)))
    amax_with_dims = amax if keepdims else ivy.expand_dims(amax, axis=pos_dims)

    # fast path for non-negative result
    if b is None:
        out = ivy.add(
            ivy.log(
                ivy.sum(
                    ivy.exp(ivy.subtract(a, amax_with_dims)),
                    axis=dims,
                    keepdims=keepdims,
                )
            ),
            amax,
        )
        sign = ivy.where(ivy.isnan(out), out, 1.0)
        sign = ivy.where(ivy.isinf(-out), 0.0, sign).astype(out.dtype)
    else:
        expsub = ivy.exp(ivy.subtract(a, amax_with_dims))
        if b is not None:
            expsub = ivy.multiply(expsub, b)
        sumexp = ivy.sum(expsub, axis=dims, keepdims=keepdims)
        sign = ivy.stop_gradient(ivy.sign(sumexp))
        out = ivy.add(ivy.log(ivy.abs(sumexp)), amax)

    if return_sign:
        return out, sign

    if b is not None:
        out = ivy.where(sign < 0, ivy.array(ivy.nan, dtype=out.dtype), out)

    return out.astype(out_dtype)


@to_ivy_arrays_and_back
def normalize(x, axis=-1, mean=None, variance=None, epsilon=1e-5, where=None):
    default = "float64" if mean is not None and variance is not None else "float32"

    x_typed = _type_conversion(x)
    if mean is None:
        mean = _mean(x_typed, axis=axis, keepdims=True, where=where)
    if variance is None:
        variance = _mean(
            ivy.square(x).astype(x_typed.dtype), axis=axis, keepdims=True, where=where
        ) - ivy.square(mean)

    res = (x - mean) / ivy.sqrt(variance + ivy.asarray(epsilon, dtype=x_typed.dtype))

    out_type = _batch_promotion(x, mean, variance, default_dtype=default)

    return ivy.asarray(res, dtype=out_type)


@to_ivy_arrays_and_back
def one_hot(x, num_classes, *, device=None, out=None):
    ret = ivy.one_hot(x, num_classes, device=device, out=out)
    return ret.astype("float64")


@to_ivy_arrays_and_back
def relu(x):
    return ivy.relu(x)


@to_ivy_arrays_and_back
def relu6(x):
    res = ivy.minimum(ivy.maximum(x, 0.0), 6.0)
    return _type_conversion_64(res)


@to_ivy_arrays_and_back
def sigmoid(x):
    x = _type_conversion(x)
    ret = ivy.sigmoid(x)
    return ivy.astype(ret, x.dtype)


@to_ivy_arrays_and_back
def silu(x):
    x = _type_conversion(x)
    return x * sigmoid(x)


@to_ivy_arrays_and_back
def soft_sign(x):
    dtype = _type_conversion(x).dtype
    ret = x / (ivy.abs(x) + 1)
    return ret.astype(dtype)


@to_ivy_arrays_and_back
def softmax(x, axis=-1):
    return ivy.softmax(x, axis=axis)


@to_ivy_arrays_and_back
def softplus(x):
    x = _type_conversion(x)
    return ivy.softplus(x).astype(x.dtype)

<<<<<<< HEAD
def selu(x):
    alpha = -ivy.sqrt(2 / ivy.pi) / ((1 - ivy.erf(1 / ivy.sqrt(2))) * ivy.exp(1 / 2) - 1)
    scale = ((1 - (1 - ivy.erf(1 / ivy.sqrt(2))) * ivy.sqrt(ivy.e)) 
            * ivy.sqrt(2 * ivy.pi) 
            * (
                2 * (1 - ivy.erf(ivy.sqrt(2))) * ivy.e ** 2 
                + ivy.pi * (1 - ivy.erf(1 / ivy.sqrt(2))) ** 2 * ivy.e 
                - 2 * (2 + ivy.pi) * (1 - ivy.erf(1 / ivy.sqrt(2))) * ivy.sqrt(ivy.e) 
                + ivy.pi 
                + 2
            ) ** (-1 / 2))
    return scale * elu(x, alpha)
=======

@to_ivy_arrays_and_back
def swish(x):
    ret = x / (1 + ivy.exp(-x))
    return ivy.asarray(ret, dtype=x.dtype)


@to_ivy_arrays_and_back
def hard_silu(x):
    return ivy.multiply(x, hard_sigmoid(x))


@to_ivy_arrays_and_back
def hard_sigmoid(x):
    return ivy.divide(relu6(x + 3), 6)
>>>>>>> fd3bb68a
<|MERGE_RESOLUTION|>--- conflicted
+++ resolved
@@ -299,7 +299,7 @@
     x = _type_conversion(x)
     return ivy.softplus(x).astype(x.dtype)
 
-<<<<<<< HEAD
+
 def selu(x):
     alpha = -ivy.sqrt(2 / ivy.pi) / ((1 - ivy.erf(1 / ivy.sqrt(2))) * ivy.exp(1 / 2) - 1)
     scale = ((1 - (1 - ivy.erf(1 / ivy.sqrt(2))) * ivy.sqrt(ivy.e)) 
@@ -312,7 +312,7 @@
                 + 2
             ) ** (-1 / 2))
     return scale * elu(x, alpha)
-=======
+
 
 @to_ivy_arrays_and_back
 def swish(x):
@@ -328,4 +328,3 @@
 @to_ivy_arrays_and_back
 def hard_sigmoid(x):
     return ivy.divide(relu6(x + 3), 6)
->>>>>>> fd3bb68a
