import ivy
from ivy.functional.frontends.jax.func_wrapper import to_ivy_arrays_and_back


# Helpers #
# ------- #


def _type_conversion(x):
    # Does type conversion, floats maps to float,
    # 64bit dtype to float64, everything else to float32
    x = ivy.asarray(x)
    dtype = ivy.as_ivy_dtype(x.dtype)
    if "float" not in dtype:
        if "64" in dtype[-2:]:
            dtype = "float64"
        else:
            dtype = "float32"

    return ivy.astype(x, dtype)


def _type_conversion_64(x):
    # Does type conversion, floats maps to float,
    # everything else to float64
    x = ivy.asarray(x)
    dtype = ivy.as_ivy_dtype(x.dtype)
    if "float" in dtype:
        return ivy.astype(x, dtype)

    return ivy.astype(x, "float64")


def _batch_promotion(*args, default_dtype="float64"):
    # Promote all types

    promote_types = set()

    for arg in args:
        if args is None:
            continue
        if isinstance(arg, float) or isinstance(arg, int):
            continue
        promote_types.add(ivy.dtype(arg))

    if "float64" in promote_types:
        return "float64"

    if "float32" in promote_types:
        return "float32"

    if "float16" in promote_types and "bfloat16" in promote_types:
        return "float32"

    if "float16" in promote_types:
        return "float16"

    if "bfloat16" in promote_types:
        return "bfloat16"

    if "int64" in promote_types or "uint64" in promote_types:
        return "float64"

    ints = ["int8", "int16", "int32"]
    if "uint32" in promote_types and any(d in promote_types for d in ints):
        return "float64"

    return default_dtype


def _canonicalize_axis(axis, ndim):
    if not -ndim <= axis < ndim:
        raise ivy.exceptions.IvyException(
            f"axis {axis} is out of bounds for array of dimension {ndim}"
        )
    if axis < 0:
        axis = axis + ndim
    return axis


def _len(x):
    shape = ivy.shape(x)
    if len(shape) == 0:
        return 0
    return shape[0]


def _reduction_dims(a, axis):
    ndims = len(ivy.shape(a))
    if axis is None:
        return (tuple(range(ndims)),) * 2
    if not isinstance(axis, (tuple, list)):
        axis = (axis,)
    canon_axis = tuple(_canonicalize_axis(ax, ndims) for ax in axis)
    ivy.assertions.check_equal(
        len(canon_axis),
        len(set(canon_axis)),
        message=f"duplicate value in 'axis': {axis}",
    )

    # TODO: deal with named axis

    canon_pos_axis = tuple(x for x in canon_axis if isinstance(x, int))

    if len(canon_pos_axis) != len(canon_axis):
        return canon_pos_axis, canon_axis
    else:
        return canon_axis, canon_axis


def _mean(x, axis=None, keepdims=False, where=None):
    # Mean with support for where
    if where is None:
        return ivy.mean(x, axis=axis, keepdims=keepdims)

    filtered_x = ivy.where(where, ivy.array(x), ivy.zeros_like(x))
    counter_x = ivy.where(where, ivy.ones_like(x), ivy.zeros_like(x))

    sums = ivy.sum(filtered_x, axis=axis, keepdims=keepdims)
    counts = ivy.sum(counter_x, axis=axis, keepdims=keepdims)

    return ivy.divide(sums, counts)


@to_ivy_arrays_and_back
def celu(x, alpha=1.0):
    ret = ivy.where(x > 0, x, alpha * ivy.expm1(x / alpha))
    dtype = _batch_promotion(x, alpha, default_dtype="float64")
    return ivy.asarray(ret, dtype=dtype)


@to_ivy_arrays_and_back
def elu(x, alpha=1.0):
    ret = ivy.where(x > 0, x, alpha * ivy.expm1(x))
    dtype = _batch_promotion(x, alpha, default_dtype="float64")
    return ivy.asarray(ret, dtype=dtype)


@to_ivy_arrays_and_back
def gelu(x, approximate=True):
    return ivy.gelu(x, approximate=approximate)


@to_ivy_arrays_and_back
def glu(x, axis=-1):
    size = x.shape[axis]
    ivy.assertions.check_equal(size % 2, 0, message="axis size must be divisible by 2")
    x1, x2 = ivy.split(x, num_or_size_splits=2, axis=axis)
    return ivy.multiply(x1, ivy.sigmoid(x2))


@to_ivy_arrays_and_back
def hard_swish(x):
    res = (x * ivy.minimum(ivy.maximum(x + 3, 0.0), 6.0)) / 6
    return ivy.asarray(res, dtype=x.dtype)


@to_ivy_arrays_and_back
def hard_tanh(x):
    x = ivy.asarray(x)
    n1 = -1
    if "uint" in str(x.dtype):
        dtype = x.dtype
        # tensorflow can't use -1 for uint
        n1 = ivy.asarray((1 << ivy.dtype_bits(dtype)) - 1, dtype=dtype)

    return ivy.where(x > 1, 1, ivy.where(x < n1, n1, x))


@to_ivy_arrays_and_back
def leaky_relu(x, negative_slope=0.01):
    x = _type_conversion_64(x)
    return ivy.leaky_relu(x, alpha=negative_slope)


@to_ivy_arrays_and_back
def log_sigmoid(x):
    x = _type_conversion(x)
    return -ivy.softplus(-x).astype(x.dtype)


@to_ivy_arrays_and_back
def log_softmax(x, axis=-1):
    return ivy.log_softmax(x, axis=axis)


@to_ivy_arrays_and_back
def logsumexp(a, axis=None, b=None, keepdims=False, return_sign=False):
    a = ivy.asarray(a)
    if b is not None:
        dtype = _batch_promotion(a, b, default_dtype="float32")
        a = ivy.astype(a, dtype)
        b = ivy.asarray(b, dtype=dtype)
        a = ivy.where(b != 0, a, -ivy.inf)

    out_dtype = _batch_promotion(a, b, default_dtype="float32")

    pos_dims, dims = _reduction_dims(a, axis)

    amax = ivy.max(a, axis=pos_dims, keepdims=keepdims)
    notinf = ivy.asarray(not ivy.isinf(amax))
    amax = ivy.stop_gradient(ivy.where(notinf, amax, ivy.zeros_like(amax)))
    amax_with_dims = amax if keepdims else ivy.expand_dims(amax, axis=pos_dims)

    # fast path for non-negative result
    if b is None:
        out = ivy.add(
            ivy.log(
                ivy.sum(
                    ivy.exp(ivy.subtract(a, amax_with_dims)),
                    axis=dims,
                    keepdims=keepdims,
                )
            ),
            amax,
        )
        sign = ivy.where(ivy.isnan(out), out, 1.0)
        sign = ivy.where(ivy.isinf(-out), 0.0, sign).astype(out.dtype)
    else:
        expsub = ivy.exp(ivy.subtract(a, amax_with_dims))
        if b is not None:
            expsub = ivy.multiply(expsub, b)
        sumexp = ivy.sum(expsub, axis=dims, keepdims=keepdims)
        sign = ivy.stop_gradient(ivy.sign(sumexp))
        out = ivy.add(ivy.log(ivy.abs(sumexp)), amax)

    if return_sign:
        return out, sign

    if b is not None:
        out = ivy.where(sign < 0, ivy.array(ivy.nan, dtype=out.dtype), out)

    return out.astype(out_dtype)


@to_ivy_arrays_and_back
def normalize(x, axis=-1, mean=None, variance=None, epsilon=1e-5, where=None):
    default = "float64" if mean is not None and variance is not None else "float32"

    x_typed = _type_conversion(x)
    if mean is None:
        mean = _mean(x_typed, axis=axis, keepdims=True, where=where)
    if variance is None:
        variance = _mean(
            ivy.square(x).astype(x_typed.dtype), axis=axis, keepdims=True, where=where
        ) - ivy.square(mean)

    res = (x - mean) / ivy.sqrt(variance + ivy.asarray(epsilon, dtype=x_typed.dtype))

    out_type = _batch_promotion(x, mean, variance, default_dtype=default)

    return ivy.asarray(res, dtype=out_type)


@to_ivy_arrays_and_back
def one_hot(x, num_classes, *, dtype=None, axis=-1):
    if dtype is None:
        dtype = ivy.float64
    else:
        dtype = ivy.as_ivy_dtype(dtype)
    ret = ivy.one_hot(x, num_classes, axis=axis, dtype=dtype)
    return ret


@to_ivy_arrays_and_back
def relu(x):
    return ivy.relu(x)


@to_ivy_arrays_and_back
def relu6(x):
    res = ivy.minimum(ivy.maximum(x, 0.0), 6.0)
    return _type_conversion_64(res)


@to_ivy_arrays_and_back
def sigmoid(x):
    x = _type_conversion(x)
    ret = ivy.sigmoid(x)
    return ivy.astype(ret, x.dtype)


@to_ivy_arrays_and_back
def silu(x):
    x = _type_conversion(x)
    return ivy.multiply(x, ivy.sigmoid(x))


@to_ivy_arrays_and_back
def soft_sign(x):
    dtype = _type_conversion(x).dtype
    ret = x / (ivy.abs(x) + 1)
    return ret.astype(dtype)


@to_ivy_arrays_and_back
def softmax(x, axis=-1):
    return ivy.softmax(x, axis=axis)


@to_ivy_arrays_and_back
def softplus(x):
    x = _type_conversion(x)
    return ivy.softplus(x).astype(x.dtype)


@to_ivy_arrays_and_back
def selu(x):
    alpha = -ivy.sqrt(2 / ivy.pi) / ((1 - ivy.erf(1 / ivy.sqrt(2))) 
            * ivy.exp(1 / 2) - 1)
    scale = ((1 - (1 - ivy.erf(1 / ivy.sqrt(2))) * ivy.sqrt(ivy.e)) 
            * ivy.sqrt(2 * ivy.pi) 
            * (
                2 * (1 - ivy.erf(ivy.sqrt(2))) * ivy.e ** 2 
                + ivy.pi * (1 - ivy.erf(1 / ivy.sqrt(2))) ** 2 * ivy.e 
                - 2 * (2 + ivy.pi) * (1 - ivy.erf(1 / ivy.sqrt(2))) * ivy.sqrt(ivy.e) 
                + ivy.pi 
                + 2
            ) ** (-1 / 2))
    return scale * elu(x, alpha)


@to_ivy_arrays_and_back
def swish(x):
    ret = x / (1 + ivy.exp(-x))
    return ivy.asarray(ret, dtype=x.dtype)


@to_ivy_arrays_and_back
def hard_silu(x):
    dtype = _batch_promotion(x, default_dtype="float64")
    sig = ivy.divide(ivy.minimum(ivy.maximum(ivy.add(x, 3), 0), 6), 6)
    return ivy.multiply(x, sig).astype(dtype)


@to_ivy_arrays_and_back
def hard_sigmoid(x):
<<<<<<< HEAD
    return ivy.divide(relu6(x + 3), 6)
=======
    dtype = _batch_promotion(x, default_dtype="float64")
    return ivy.divide(ivy.minimum(ivy.maximum(ivy.add(x, 3), 0), 6), 6).astype(dtype)
>>>>>>> 9c2a2fe2
<|MERGE_RESOLUTION|>--- conflicted
+++ resolved
@@ -335,9 +335,5 @@
 
 @to_ivy_arrays_and_back
 def hard_sigmoid(x):
-<<<<<<< HEAD
-    return ivy.divide(relu6(x + 3), 6)
-=======
     dtype = _batch_promotion(x, default_dtype="float64")
     return ivy.divide(ivy.minimum(ivy.maximum(ivy.add(x, 3), 0), 6), 6).astype(dtype)
->>>>>>> 9c2a2fe2
