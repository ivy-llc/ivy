import ivy


def relu(x):
    return ivy.relu(x)


relu.unsupported_dtypes = {"torch": ("float16", "bfloat16")}


def leaky_relu(x, negative_slope=0.01):
    return ivy.leaky_relu(x, alpha=negative_slope)


leaky_relu.unsupported_dtypes = {"torch": ("float16", "bfloat16")}


def gelu(x, approximate=True):
    return ivy.gelu(x, approximate=approximate)


gelu.unsupported_dtypes = {"torch": ("float16", "bfloat16")}


<<<<<<< HEAD
def sigmoid(x):
    return ivy.sigmoid(x)


sigmoid.unsupported_dtypes = {"torch": ("float16", "bfloat16")}
=======
def one_hot(x, num_classes, *, device=None, out=None):
    return ivy.one_hot(x, num_classes, device=device, out=out)


def softmax(x, /, *, axis=None):
    return ivy.softmax(x, axis=axis)


def softplus(x):
    return ivy.softplus(x)
>>>>>>> 09f2717e
<|MERGE_RESOLUTION|>--- conflicted
+++ resolved
@@ -22,13 +22,13 @@
 gelu.unsupported_dtypes = {"torch": ("float16", "bfloat16")}
 
 
-<<<<<<< HEAD
 def sigmoid(x):
     return ivy.sigmoid(x)
 
 
 sigmoid.unsupported_dtypes = {"torch": ("float16", "bfloat16")}
-=======
+
+
 def one_hot(x, num_classes, *, device=None, out=None):
     return ivy.one_hot(x, num_classes, device=device, out=out)
 
@@ -38,5 +38,4 @@
 
 
 def softplus(x):
-    return ivy.softplus(x)
->>>>>>> 09f2717e
+    return ivy.softplus(x)