--- conflicted
+++ resolved
@@ -289,10 +289,6 @@
     return ret.astype(dtype)
 
 
-<<<<<<< HEAD
-@inputs_to_ivy_arrays
-=======
->>>>>>> 4a19b694
 def softmax(x, axis=-1):
     return ivy.softmax(x, axis=axis)
 
@@ -309,17 +305,9 @@
     return ivy.asarray(ret, dtype=x.dtype)
 
 
-<<<<<<< HEAD
-@inputs_to_ivy_arrays
-=======
->>>>>>> 4a19b694
 def hard_silu(x):
     return x * hard_sigmoid(x)
 
 
-<<<<<<< HEAD
-@inputs_to_ivy_arrays
-=======
->>>>>>> 4a19b694
 def hard_sigmoid(x):
     return relu6(x + 3) / 6