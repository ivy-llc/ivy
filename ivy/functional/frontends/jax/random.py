--- conflicted
+++ resolved
@@ -386,7 +386,7 @@
     },
     "jax",
 )
-<<<<<<< HEAD
+
 def multivariate_normal(key, mean, cov, shape=None, dtype="float64", method="cholesky"):
     if shape is None:
         shape = ivy.broadcast_shapes(mean.shape[:-1], cov.shape[:-2])
@@ -446,11 +446,10 @@
     indices = ivy.argmax(noisy_logits, axis=axis)
 
     return indices
-=======
+
 def weibull_min(key, scale, concentration, shape=(), dtype="float64"):
     seed = _get_seed(key)
     uniform_x = ivy.random_uniform(seed=seed, shape=shape, dtype=dtype)
     x = 1 - uniform_x
     weibull = x ** (concentration - 1) * -ivy.log(x / scale)
     return weibull
->>>>>>> e8ab6ed8
