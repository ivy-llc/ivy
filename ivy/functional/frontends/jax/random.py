# local
import ivy
from ivy.func_wrapper import with_unsupported_dtypes
from ivy.functional.frontends.jax.func_wrapper import (
    to_ivy_arrays_and_back,
    handle_jax_dtype,
)


@to_ivy_arrays_and_back
def PRNGKey(seed):
    return ivy.array([0, seed % 4294967295 - (seed // 4294967295)], dtype=ivy.int64)


@handle_jax_dtype
@to_ivy_arrays_and_back
def uniform(key, shape=(), dtype=None, minval=0.0, maxval=1.0):
    return ivy.random_uniform(
        low=minval, high=maxval, shape=shape, dtype=dtype, seed=ivy.to_scalar(key[1])
    )


@handle_jax_dtype
@to_ivy_arrays_and_back
def normal(key, shape=(), dtype=None):
    return ivy.random_normal(shape=shape, dtype=dtype, seed=ivy.to_scalar(key[1]))


def _get_seed(key):
    key1, key2 = int(key[0]), int(key[1])
    return ivy.to_scalar(int("".join(map(str, [key1, key2]))))


@handle_jax_dtype
@to_ivy_arrays_and_back
@with_unsupported_dtypes(
    {
        "0.3.14 and below": (
            "float16",
            "bfloat16",
        )
    },
    "jax",
)
def beta(key, a, b, shape=None, dtype=None):
    seed = _get_seed(key)
    return ivy.beta(a, b, shape=shape, dtype=dtype, seed=seed)


@handle_jax_dtype
@to_ivy_arrays_and_back
@with_unsupported_dtypes(
    {
        "0.3.14 and below": (
            "float16",
            "bfloat16",
        )
    },
    "jax",
)
def dirichlet(key, alpha, shape=None, dtype="float32"):
    seed = _get_seed(key)
    alpha = ivy.astype(alpha, dtype)
    return ivy.dirichlet(alpha, size=shape, dtype=dtype, seed=seed)


@handle_jax_dtype
@to_ivy_arrays_and_back
@with_unsupported_dtypes(
    {"0.3.14 and below": ("unsigned", "int8", "int16")},
    "jax",
)
def poisson(key, lam, shape=None, dtype=None):
    seed = _get_seed(key)
    return ivy.poisson(lam, shape=shape, dtype=dtype, seed=seed)


@handle_jax_dtype
@to_ivy_arrays_and_back
@with_unsupported_dtypes(
    {
        "0.3.14 and below": (
            "float16",
            "bfloat16",
        )
    },
    "jax",
)
def gamma(key, a, shape=None, dtype="float64"):
    seed = _get_seed(key)
    return ivy.gamma(a, 1.0, shape=shape, dtype=dtype, seed=seed)


@handle_jax_dtype
@to_ivy_arrays_and_back
@with_unsupported_dtypes(
    {
        "0.3.14 and below": (
            "float16",
            "bfloat16",
        )
    },
    "jax",
)
def gumbel(key, shape=(), dtype="float64"):
    seed = _get_seed(key)
    uniform_x = ivy.random_uniform(
        low=0.0,
        high=1.0,
        shape=shape,
        dtype=dtype,
        seed=seed,
    )
    return -ivy.log(-ivy.log(uniform_x))


@handle_jax_dtype
@to_ivy_arrays_and_back
@with_unsupported_dtypes(
    {"0.3.14 and below": ("unsigned", "int8", "int16")},
    "jax",
)
<<<<<<< HEAD
def rademacher(key, shape, dtype="int64"):
    seed = _get_seed(key)
    b = ivy.bernoulli(ivy.array([0.5]), shape=shape, dtype="float32", seed=seed)
    b = ivy.astype(b, dtype)
    return 2 * b - 1


@handle_jax_dtype
@to_ivy_arrays_and_back
@with_unsupported_dtypes(
    {
        "0.3.14 and below": (
            "float16",
            "bfloat16",
        )
    },
    "jax",
)
def generalized_normal(key, p, shape=(), dtype="float64"):
    seed = _get_seed(key)
    g = ivy.gamma(1 / p, 1.0, shape=shape, dtype=dtype, seed=seed)
    b = ivy.bernoulli(ivy.array([0.5]), shape=shape, dtype=dtype, seed=seed)
    r = 2 * b - 1
    return r * g ** (1 / p)


def t(key, df, shape=(), dtype="float64"):
    seed = _get_seed(key)
    n = ivy.random_normal(shape=shape, dtype=dtype, seed=seed)
    half_df = df / 2.0
    g = ivy.gamma(half_df, 1.0, shape=shape, dtype=dtype, seed=seed)
    return n * ivy.sqrt(ivy.divide(half_df, g))


@handle_jax_dtype
@to_ivy_arrays_and_back
@with_unsupported_dtypes(
    {"0.3.14 and below": ("unsigned", "int8", "int16")},
    "jax",
)
=======
>>>>>>> 4e83a59b
def randint(key, shape, minval, maxval, dtype="int64"):
    seed = _get_seed(key)
    return ivy.randint(minval, maxval, shape=shape, dtype=dtype, seed=seed)<|MERGE_RESOLUTION|>--- conflicted
+++ resolved
@@ -120,7 +120,6 @@
     {"0.3.14 and below": ("unsigned", "int8", "int16")},
     "jax",
 )
-<<<<<<< HEAD
 def rademacher(key, shape, dtype="int64"):
     seed = _get_seed(key)
     b = ivy.bernoulli(ivy.array([0.5]), shape=shape, dtype="float32", seed=seed)
@@ -161,8 +160,17 @@
     {"0.3.14 and below": ("unsigned", "int8", "int16")},
     "jax",
 )
-=======
->>>>>>> 4e83a59b
+def randint(key, shape, minval, maxval, dtype="int64"):
+    seed = _get_seed(key)
+    return ivy.randint(minval, maxval, shape=shape, dtype=dtype, seed=seed)
+
+
+@handle_jax_dtype
+@to_ivy_arrays_and_back
+@with_unsupported_dtypes(
+    {"0.3.14 and below": ("unsigned", "int8", "int16")},
+    "jax",
+)
 def randint(key, shape, minval, maxval, dtype="int64"):
     seed = _get_seed(key)
     return ivy.randint(minval, maxval, shape=shape, dtype=dtype, seed=seed)