--- conflicted
+++ resolved
@@ -111,7 +111,6 @@
         dtype=dtype,
         seed=seed,
     )
-<<<<<<< HEAD
     return -ivy.log(-ivy.log(uniform_x))
 
 
@@ -131,7 +130,4 @@
     n = ivy.random_normal(shape=shape, dtype=dtype, seed=seed)
     half_df = df / 2.0
     g = ivy.gamma(half_df, 1.0, shape=shape, dtype=dtype, seed=seed)
-    return n * ivy.sqrt(ivy.divide(half_df, g))
-=======
-    return -ivy.log(-ivy.log(uniform_x))
->>>>>>> 0fbaaa41
+    return n * ivy.sqrt(ivy.divide(half_df, g))