# global
import operator

# local
import ivy
from ivy.func_wrapper import with_unsupported_dtypes, with_supported_dtypes
from ivy.functional.frontends.jax.func_wrapper import (
    to_ivy_arrays_and_back,
    handle_jax_dtype,
)


# --- Helpers --- #
# --------------- #


def _get_seed(key):
    key1, key2 = int(key[0]), int(key[1])
    return ivy.to_scalar(int("".join(map(str, [key1, key2]))))


def _remove_axis(shape, axis):
    return shape[:axis] + shape[axis + 1 :]


# --- Main --- #
# ------------ #


@to_ivy_arrays_and_back
def PRNGKey(seed):
    return ivy.array([0, seed % 4294967295 - (seed // 4294967295)], dtype=ivy.int64)


@handle_jax_dtype
@to_ivy_arrays_and_back
@with_supported_dtypes(
    {
        "0.4.14 and below": (
            "float32",
            "float64",
        )
    },
    "jax",
)
def ball(key, d, p=2.0, shape=(), dtype="float64"):
    seed = _get_seed(key)
    d = operator.index(d)

    g = ivy.gamma(1 / p, 1.0, shape=shape, dtype=dtype, seed=seed)
    b = ivy.bernoulli(ivy.array([0.5]), shape=shape, dtype=dtype, seed=seed)
    r = 2 * b - 1
    gn = r * g ** (1 / p)

    uniform = ivy.random_uniform(seed=seed, shape=shape, dtype=dtype)
    exp = -ivy.log(1 - uniform)

    return gn / (((ivy.abs(gn) ** p).sum(axis=-1) + exp) ** (1 / p))[..., None]


@to_ivy_arrays_and_back
def bernoulli(key, p=0.5, shape=None):
    seed = _get_seed(key)
    return ivy.bernoulli(p, shape=shape, seed=seed)


@handle_jax_dtype
@to_ivy_arrays_and_back
@with_unsupported_dtypes(
    {
        "0.4.14 and below": (
            "float16",
            "bfloat16",
        )
    },
    "jax",
)
def beta(key, a, b, shape=None, dtype=None):
    seed = _get_seed(key)
    return ivy.beta(a, b, shape=shape, dtype=dtype, seed=seed)


@to_ivy_arrays_and_back
@with_unsupported_dtypes(
    {
        "0.4.14 and below": (
            "float16",
            "bfloat16",
        )
    },
    "jax",
)
def categorical(key, logits, axis, shape=None):
    _get_seed(key)
    logits_arr = ivy.asarray(logits)

    if axis >= 0:
        axis -= len(logits_arr.shape)
    batch_shape = tuple(_remove_axis(logits_arr.shape, axis))

    if shape is None:
        shape = batch_shape
    else:
        shape = tuple(shape)
        if shape != batch_shape:
            raise ValueError(
                +f"Shape {shape} is not compatible with reference shape {batch_shape}"
            )

    logits_shape = list(shape[len(shape) - len(batch_shape) :])
    logits_shape.insert(axis % len(logits_arr.shape), logits_arr.shape[axis])

    gumbel_noise = gumbel(key, ivy.array(logits_shape), logits_arr.dtype)
    expanded_logits = ivy.expand_dims(logits_arr, axis=axis)
    noisy_logits = gumbel_noise + expanded_logits

    # Use Ivy's argmax to get indices
    indices = ivy.argmax(noisy_logits, axis=axis)

    return indices


@handle_jax_dtype
@to_ivy_arrays_and_back
def cauchy(key, shape=(), dtype="float64"):
    seed = _get_seed(key)
    u = ivy.random_uniform(low=0.0, high=1.0, shape=shape, dtype=dtype, seed=seed)
    return ivy.tan(ivy.pi * (u - 0.5))


@handle_jax_dtype
@to_ivy_arrays_and_back
@with_unsupported_dtypes(
    {
        "0.4.14 and below": (
            "float16",
            "bfloat16",
        )
    },
    "jax",
)
def dirichlet(key, alpha, shape=None, dtype="float32"):
    seed = _get_seed(key)
    alpha = ivy.astype(alpha, dtype)
    return ivy.dirichlet(alpha, size=shape, dtype=dtype, seed=seed)


@handle_jax_dtype
@to_ivy_arrays_and_back
@with_unsupported_dtypes(
    {
        "0.4.14 and below": (
            "float16",
            "bfloat16",
        )
    },
    "jax",
)
def exponential(key, shape=(), dtype="float64"):
    seed = _get_seed(key)
    uniform = ivy.random_uniform(seed=seed, shape=shape, dtype=dtype)
    exp = -ivy.log(1 - uniform)
    return exp


@to_ivy_arrays_and_back
def fold_in(key, data):
    s = ivy.bitwise_left_shift(
        ivy.asarray(data, dtype=ivy.uint32), ivy.array(32, dtype=ivy.uint32)
    )
    return ivy.bitwise_xor(key, s)


@handle_jax_dtype
@to_ivy_arrays_and_back
@with_unsupported_dtypes(
    {
        "0.4.14 and below": (
            "float16",
            "bfloat16",
        )
    },
    "jax",
)
def gamma(key, a, shape=None, dtype="float64"):
    seed = _get_seed(key)
    return ivy.gamma(a, 1.0, shape=shape, dtype=dtype, seed=seed)


@handle_jax_dtype
@to_ivy_arrays_and_back
@with_unsupported_dtypes(
    {
        "0.4.14 and below": (
            "float16",
            "bfloat16",
        )
    },
    "jax",
)
def generalized_normal(key, p, shape=(), dtype="float64"):
    seed = _get_seed(key)
    g = ivy.gamma(1 / p, 1.0, shape=shape, dtype=dtype, seed=seed)
    b = ivy.bernoulli(ivy.array([0.5]), shape=shape, dtype=dtype, seed=seed)
    r = 2 * b - 1
    return r * g ** (1 / p)


@handle_jax_dtype
@to_ivy_arrays_and_back
@with_unsupported_dtypes(
    {
        "0.4.14 and below": (
            "float16",
            "bfloat16",
        )
    },
    "jax",
)
def gumbel(key, shape=(), dtype="float64"):
    seed = _get_seed(key)
    uniform_x = ivy.random_uniform(
        low=0.0,
        high=1.0,
        shape=shape,
        dtype=dtype,
        seed=seed,
    )
    return -ivy.log(-ivy.log(uniform_x))


# loggamma
@to_ivy_arrays_and_back
@handle_jax_dtype
@to_ivy_arrays_and_back
@with_unsupported_dtypes(
    {
        "0.4.14 and below": (
            "float16",
            "bfloat16",
        )
    },
    "jax",
)
def loggamma(key, a, shape=None, dtype="float64"):
    seed = _get_seed(key)
    return ivy.log(ivy.gamma(a, 1.0, shape=shape, dtype=dtype, seed=seed))


@handle_jax_dtype
@to_ivy_arrays_and_back
@with_unsupported_dtypes(
    {
        "0.3.14 and below": (
            "float16",
            "bfloat16",
        )
    },
    "jax",
)
def maxwell(key, shape=None, dtype="float64"):
    seed = _get_seed(key)
    # generate uniform random numbers between 0 and 1
    z = ivy.random_uniform(seed=seed, shape=shape, dtype=dtype)
    # applying inverse transform sampling
    x = (z**2) * ivy.exp(-(z**2) / 2)
    return x


@handle_jax_dtype
@to_ivy_arrays_and_back
@with_unsupported_dtypes(
    {
        "0.4.14 and below": (
            "float16",
            "bfloat16",
        )
    },
    "jax",
)
def multivariate_normal(key, mean, cov, shape=None, dtype="float64", method="cholesky"):
    if shape is None:
        shape = ivy.broadcast_shapes(mean.shape[:-1], cov.shape[:-2])
    if method == "cholesky":
        cov_factor = ivy.cholesky(cov)
    elif method == "eigh":
        (w, v) = ivy.eigh(cov)
        cov_factor = v * ivy.sqrt(w[..., None, :])
    elif method == "svd":
        (u, s, _) = ivy.svd(cov)
        cov_factor = u * ivy.sqrt(s[..., None, :])

    rand_normal = normal(key=key, shape=shape + mean.shape[-1:], dtype=dtype)
    result = mean + ivy.einsum("...ij,...j->...i", cov_factor, rand_normal.ivy_array)

    return result


@handle_jax_dtype
@to_ivy_arrays_and_back
def normal(key, shape=(), dtype=None):
    return ivy.random_normal(shape=shape, dtype=dtype, seed=ivy.to_scalar(key[1]))


@handle_jax_dtype
@to_ivy_arrays_and_back
def orthogonal(key, n, shape=(), dtype=None):
    flat_shape = (n, n)
    if shape:
        flat_shape = shape + flat_shape

    # Generate a random matrix with the given shape and dtype
    random_matrix = ivy.random_uniform(key, shape=flat_shape, dtype=dtype)

    # Compute the QR decomposition of the random matrix
    q, _ = ivy.linalg.qr(random_matrix)

    # Reshape the resulting orthogonal matrix to the desired shape
    if shape:
        q = ivy.reshape(q, shape + (n, n))

    return q


@handle_jax_dtype
@to_ivy_arrays_and_back
@with_unsupported_dtypes(
    {
        "0.4.14 and below": (
            "float16",
            "bfloat16",
        )
    },
    "jax",
)
def pareto(key, b, shape=None, dtype="float64"):
    seed = _get_seed(key)
    if shape is None:
        shape = b.shape
    # Draw samples from exponential distribution
    uniform = ivy.random_uniform(seed=seed, shape=shape, dtype=dtype)
    e = -ivy.log(1 - uniform)

    return ivy.exp(e / b)


@to_ivy_arrays_and_back
def permutation(key, x, axis=0, independent=False):
    x = ivy.array(x)
    seed = _get_seed(key)
    if not ivy.get_num_dims(x):
        r = int(x)
        return ivy.shuffle(ivy.arange(r), axis, seed=seed)
    if independent:
        return ivy.shuffle(x, axis, seed=seed)
    rand = ivy.arange(x.shape[axis])
    ind = ivy.shuffle(rand, 0, seed=seed)
    return ivy.gather(x, ind, axis=axis)


@handle_jax_dtype
@to_ivy_arrays_and_back
@with_unsupported_dtypes(
    {"0.4.14 and below": ("unsigned", "int8", "int16")},
    "jax",
)
def poisson(key, lam, shape=None, dtype=None):
    seed = _get_seed(key)
    return ivy.poisson(lam, shape=shape, dtype=dtype, seed=seed, fill_value=-1)


@handle_jax_dtype
@to_ivy_arrays_and_back
@with_unsupported_dtypes(
    {"0.4.14 and below": ("unsigned", "int8", "int16")},
    "jax",
)
def rademacher(key, shape, dtype="int64"):
    seed = _get_seed(key)
    b = ivy.bernoulli(ivy.array([0.5]), shape=shape, dtype="float32", seed=seed)
    b = ivy.astype(b, dtype)
    return 2 * b - 1


@handle_jax_dtype
@to_ivy_arrays_and_back
@with_unsupported_dtypes(
    {"0.4.14 and below": ("unsigned", "int8", "int16")},
    "jax",
)
def randint(key, shape, minval, maxval, dtype="int64"):
    seed = _get_seed(key)
    return ivy.randint(minval, maxval, shape=shape, dtype=dtype, seed=seed)


@to_ivy_arrays_and_back
def shuffle(key, x, axis=0):
    seed = _get_seed(key)
    x = ivy.flip(x, axis=axis)
    return ivy.shuffle(x, seed=seed)


def t(key, df, shape=(), dtype="float64"):
    seed = _get_seed(key)
    n = ivy.random_normal(shape=shape, dtype=dtype, seed=seed)
    half_df = df / 2.0
    g = ivy.gamma(half_df, 1.0, shape=shape, dtype=dtype, seed=seed)
    return n * ivy.sqrt(ivy.divide(half_df, g))


@handle_jax_dtype
@to_ivy_arrays_and_back
@with_unsupported_dtypes(
    {
        "0.4.14 and below": (
            "float16",
            "bfloat16",
        )
    },
    "jax",
)
def maxwell(key, shape=None, dtype="float64"):
    seed = _get_seed(key)
    # generate uniform random numbers between 0 and 1
    z = ivy.random_uniform(seed=seed, shape=shape, dtype=dtype)
    # applying inverse transform sampling
    x = (z**2) * ivy.exp(-(z**2) / 2)
    return x

def uniform(key, shape=(), dtype=None, minval=0.0, maxval=1.0):
    return ivy.random_uniform(
        low=minval, high=maxval, shape=shape, dtype=dtype, seed=ivy.to_scalar(key[1])
    )


<<<<<<< HEAD

@handle_jax_dtype
@to_ivy_arrays_and_back
@with_unsupported_dtypes(
    {
        "0.4.14 and below": (
            "float16",
            "bfloat16",
        )
    },
    "jax",  
)
def double_sided_maxwell(key, loc, scale, shape=(), dtype="float64"):
    seed = _get_seed(key)
    x = ivy.random_normal(seed=seed, shape=shape, dtype=dtype)
    z_1 = ivy.subtract(x, loc)
    if scale != 0:
        z = z_1 / scale
        maxwell = (z**2) * ivy.exp(-(z**2) / 2)
        coefficient = 1 / (2 * ivy.pi * scale)
        double_maxwell = ivy.multiply(coefficient, maxwell)
    else:
        double_maxwell = ivy.full(shape, loc)
    return double_maxwell


@handle_jax_dtype
@to_ivy_arrays_and_back
@with_supported_dtypes(
    {
        "0.4.14 and below": (
            "float16",
            "bfloat16",
        )
    },
    "jax",
)
=======
>>>>>>> 39c8e312
def weibull_min(key, scale, concentration, shape=(), dtype="float64"):
    seed = _get_seed(key)
    uniform_x = ivy.random_uniform(seed=seed, shape=shape, dtype=dtype)
    x = 1 - uniform_x
    weibull = x ** (concentration - 1) * -ivy.log(x / scale)
    return weibull<|MERGE_RESOLUTION|>--- conflicted
+++ resolved
@@ -433,8 +433,6 @@
     )
 
 
-<<<<<<< HEAD
-
 @handle_jax_dtype
 @to_ivy_arrays_and_back
 @with_unsupported_dtypes(
@@ -471,8 +469,6 @@
     },
     "jax",
 )
-=======
->>>>>>> 39c8e312
 def weibull_min(key, scale, concentration, shape=(), dtype="float64"):
     seed = _get_seed(key)
     uniform_x = ivy.random_uniform(seed=seed, shape=shape, dtype=dtype)
