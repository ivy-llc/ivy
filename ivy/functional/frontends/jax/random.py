# global
import operator

# local
import ivy
from ivy.func_wrapper import with_unsupported_dtypes, with_supported_dtypes
from ivy.functional.frontends.jax.func_wrapper import (
    to_ivy_arrays_and_back,
    handle_jax_dtype,
)


# --- Helpers --- #
# --------------- #


def _get_seed(key):
    key1, key2 = int(key[0]), int(key[1])
    return ivy.to_scalar(int("".join(map(str, [key1, key2]))))


def _remove_axis(shape, axis):
    return shape[:axis] + shape[axis + 1 :]


# --- Main --- #
# ------------ #


@to_ivy_arrays_and_back
def PRNGKey(seed):
    return ivy.array([0, seed % 4294967295 - (seed // 4294967295)], dtype=ivy.int64)


@handle_jax_dtype
@to_ivy_arrays_and_back
@with_supported_dtypes(
    {
        "0.4.14 and below": (
            "float32",
            "float64",
        )
    },
    "jax",
)
def ball(key, d, p=2.0, shape=(), dtype="float64"):
    seed = _get_seed(key)
    d = operator.index(d)

    g = ivy.gamma(1 / p, 1.0, shape=shape, dtype=dtype, seed=seed)
    b = ivy.bernoulli(ivy.array([0.5]), shape=shape, dtype=dtype, seed=seed)
    r = 2 * b - 1
    gn = r * g ** (1 / p)

    uniform = ivy.random_uniform(seed=seed, shape=shape, dtype=dtype)
    exp = -ivy.log(1 - uniform)

    return gn / (((ivy.abs(gn) ** p).sum(axis=-1) + exp) ** (1 / p))[..., None]


@to_ivy_arrays_and_back
def bernoulli(key, p=0.5, shape=None):
    seed = _get_seed(key)
    return ivy.bernoulli(p, shape=shape, seed=seed)


@handle_jax_dtype
@to_ivy_arrays_and_back
@with_unsupported_dtypes(
    {
        "0.4.14 and below": (
            "float16",
            "bfloat16",
        )
    },
    "jax",
)
def beta(key, a, b, shape=None, dtype=None):
    seed = _get_seed(key)
    return ivy.beta(a, b, shape=shape, dtype=dtype, seed=seed)


@to_ivy_arrays_and_back
@with_unsupported_dtypes(
    {
        "0.4.14 and below": (
            "float16",
            "bfloat16",
        )
    },
    "jax",
)
def categorical(key, logits, axis, shape=None):
    _get_seed(key)
    logits_arr = ivy.asarray(logits)

    if axis >= 0:
        axis -= len(logits_arr.shape)
    batch_shape = tuple(_remove_axis(logits_arr.shape, axis))

    if shape is None:
        shape = batch_shape
    else:
        shape = tuple(shape)
        if shape != batch_shape:
            raise ValueError(
                +f"Shape {shape} is not compatible with reference shape {batch_shape}"
            )

    logits_shape = list(shape[len(shape) - len(batch_shape) :])
    logits_shape.insert(axis % len(logits_arr.shape), logits_arr.shape[axis])

    gumbel_noise = gumbel(key, ivy.array(logits_shape), logits_arr.dtype)
    expanded_logits = ivy.expand_dims(logits_arr, axis=axis)
    noisy_logits = gumbel_noise + expanded_logits

    # Use Ivy's argmax to get indices
    indices = ivy.argmax(noisy_logits, axis=axis)

    return indices


@handle_jax_dtype
@to_ivy_arrays_and_back
def cauchy(key, shape=(), dtype="float64"):
    seed = _get_seed(key)
    u = ivy.random_uniform(low=0.0, high=1.0, shape=shape, dtype=dtype, seed=seed)
    return ivy.tan(ivy.pi * (u - 0.5))


@handle_jax_dtype
@to_ivy_arrays_and_back
@with_unsupported_dtypes(
    {
        "0.4.14 and below": (
            "float16",
            "bfloat16",
        )
    },
    "jax",
)
def dirichlet(key, alpha, shape=None, dtype="float32"):
    seed = _get_seed(key)
    alpha = ivy.astype(alpha, dtype)
    return ivy.dirichlet(alpha, size=shape, dtype=dtype, seed=seed)


@handle_jax_dtype
@to_ivy_arrays_and_back
@with_unsupported_dtypes(
    {
        "0.4.14 and below": (
            "float16",
            "bfloat16",
        )
    },
    "jax",
)
def exponential(key, shape=(), dtype="float64"):
    seed = _get_seed(key)
    uniform = ivy.random_uniform(seed=seed, shape=shape, dtype=dtype)
    exp = -ivy.log(1 - uniform)
    return exp


@to_ivy_arrays_and_back
def fold_in(key, data):
    s = ivy.bitwise_left_shift(
        ivy.asarray(data, dtype=ivy.uint32), ivy.array(32, dtype=ivy.uint32)
    )
    return ivy.bitwise_xor(key, s)


@handle_jax_dtype
@to_ivy_arrays_and_back
@with_unsupported_dtypes(
    {
        "0.4.14 and below": (
            "float16",
            "bfloat16",
        )
    },
    "jax",
)
def gamma(key, a, shape=None, dtype="float64"):
    seed = _get_seed(key)
    return ivy.gamma(a, 1.0, shape=shape, dtype=dtype, seed=seed)


@handle_jax_dtype
@to_ivy_arrays_and_back
@with_unsupported_dtypes(
    {
        "0.4.14 and below": (
            "float16",
            "bfloat16",
        )
    },
    "jax",
)
def generalized_normal(key, p, shape=(), dtype="float64"):
    seed = _get_seed(key)
    g = ivy.gamma(1 / p, 1.0, shape=shape, dtype=dtype, seed=seed)
    b = ivy.bernoulli(ivy.array([0.5]), shape=shape, dtype=dtype, seed=seed)
    r = 2 * b - 1
    return r * g ** (1 / p)


@handle_jax_dtype
@to_ivy_arrays_and_back
@with_unsupported_dtypes(
    {
        "0.4.14 and below": (
            "float16",
            "bfloat16",
        )
    },
    "jax",
)
def gumbel(key, shape=(), dtype="float64"):
    seed = _get_seed(key)
    uniform_x = ivy.random_uniform(
        low=0.0,
        high=1.0,
        shape=shape,
        dtype=dtype,
        seed=seed,
    )
    return -ivy.log(-ivy.log(uniform_x))


# loggamma
@to_ivy_arrays_and_back
@handle_jax_dtype
@to_ivy_arrays_and_back
@with_unsupported_dtypes(
    {
        "0.4.14 and below": (
            "float16",
            "bfloat16",
        )
    },
    "jax",
)
def loggamma(key, a, shape=None, dtype="float64"):
    seed = _get_seed(key)
    return ivy.log(ivy.gamma(a, 1.0, shape=shape, dtype=dtype, seed=seed))


@handle_jax_dtype
@to_ivy_arrays_and_back
@with_unsupported_dtypes(
    {
        "0.3.14 and below": (
            "float16",
            "bfloat16",
        )
    },
    "jax",
)
def maxwell(key, shape=None, dtype="float64"):
    seed = _get_seed(key)
    # generate uniform random numbers between 0 and 1
    z = ivy.random_uniform(seed=seed, shape=shape, dtype=dtype)
    # applying inverse transform sampling
    x = (z**2) * ivy.exp(-(z**2) / 2)
    return x


@handle_jax_dtype
@to_ivy_arrays_and_back
@with_unsupported_dtypes(
    {
        "0.4.14 and below": (
            "float16",
            "bfloat16",
        )
    },
    "jax",
)
def multivariate_normal(key, mean, cov, shape=None, dtype="float64", method="cholesky"):
    if shape is None:
        shape = ivy.broadcast_shapes(mean.shape[:-1], cov.shape[:-2])
    if method == "cholesky":
        cov_factor = ivy.cholesky(cov)
    elif method == "eigh":
        (w, v) = ivy.eigh(cov)
        cov_factor = v * ivy.sqrt(w[..., None, :])
    elif method == "svd":
        (u, s, _) = ivy.svd(cov)
        cov_factor = u * ivy.sqrt(s[..., None, :])

    rand_normal = normal(key=key, shape=shape + mean.shape[-1:], dtype=dtype)
    result = mean + ivy.einsum("...ij,...j->...i", cov_factor, rand_normal.ivy_array)

    return result


@handle_jax_dtype
@to_ivy_arrays_and_back
def normal(key, shape=(), dtype=None):
    return ivy.random_normal(shape=shape, dtype=dtype, seed=ivy.to_scalar(key[1]))


@handle_jax_dtype
@to_ivy_arrays_and_back
def orthogonal(key, n, shape=(), dtype=None):
    flat_shape = (n, n)
    if shape:
        flat_shape = shape + flat_shape

    # Generate a random matrix with the given shape and dtype
    random_matrix = ivy.random_uniform(key, shape=flat_shape, dtype=dtype)

    # Compute the QR decomposition of the random matrix
    q, _ = ivy.linalg.qr(random_matrix)

    # Reshape the resulting orthogonal matrix to the desired shape
    if shape:
        q = ivy.reshape(q, shape + (n, n))

    return q


@handle_jax_dtype
@to_ivy_arrays_and_back
@with_unsupported_dtypes(
    {
        "0.4.14 and below": (
            "float16",
            "bfloat16",
        )
    },
    "jax",
)
def pareto(key, b, shape=None, dtype="float64"):
    seed = _get_seed(key)
    if shape is None:
        shape = b.shape
    # Draw samples from exponential distribution
    uniform = ivy.random_uniform(seed=seed, shape=shape, dtype=dtype)
    e = -ivy.log(1 - uniform)

    return ivy.exp(e / b)


@to_ivy_arrays_and_back
def permutation(key, x, axis=0, independent=False):
    x = ivy.array(x)
    seed = _get_seed(key)
    if not ivy.get_num_dims(x):
        r = int(x)
        return ivy.shuffle(ivy.arange(r), axis, seed=seed)
    if independent:
        return ivy.shuffle(x, axis, seed=seed)
    rand = ivy.arange(x.shape[axis])
    ind = ivy.shuffle(rand, 0, seed=seed)
    return ivy.gather(x, ind, axis=axis)


@handle_jax_dtype
@to_ivy_arrays_and_back
@with_unsupported_dtypes(
    {"0.4.14 and below": ("unsigned", "int8", "int16")},
    "jax",
)
def poisson(key, lam, shape=None, dtype=None):
    seed = _get_seed(key)
    return ivy.poisson(lam, shape=shape, dtype=dtype, seed=seed, fill_value=-1)


@handle_jax_dtype
@to_ivy_arrays_and_back
@with_unsupported_dtypes(
    {"0.4.14 and below": ("unsigned", "int8", "int16")},
    "jax",
)
def rademacher(key, shape, dtype="int64"):
    seed = _get_seed(key)
    b = ivy.bernoulli(ivy.array([0.5]), shape=shape, dtype="float32", seed=seed)
    b = ivy.astype(b, dtype)
    return 2 * b - 1


@handle_jax_dtype
@to_ivy_arrays_and_back
@with_unsupported_dtypes(
    {"0.4.14 and below": ("unsigned", "int8", "int16")},
    "jax",
)
def randint(key, shape, minval, maxval, dtype="int64"):
    seed = _get_seed(key)
    return ivy.randint(minval, maxval, shape=shape, dtype=dtype, seed=seed)


@to_ivy_arrays_and_back
def shuffle(key, x, axis=0):
    seed = _get_seed(key)
    x = ivy.flip(x, axis=axis)
    return ivy.shuffle(x, seed=seed)


def t(key, df, shape=(), dtype="float64"):
    seed = _get_seed(key)
    n = ivy.random_normal(shape=shape, dtype=dtype, seed=seed)
    half_df = df / 2.0
    g = ivy.gamma(half_df, 1.0, shape=shape, dtype=dtype, seed=seed)
    return n * ivy.sqrt(ivy.divide(half_df, g))


@handle_jax_dtype
@to_ivy_arrays_and_back
@with_unsupported_dtypes(
    {
        "2.0.1 and below": (
            "uint16",
            "uint32",
        )
    },
    "jax",
)
def maxwell(key, shape=None, dtype="float64"):
    shape = shape + (3,)
    seed = _get_seed(key)
    z = ivy.random_normal(seed=seed, shape=shape, dtype=dtype)
    return ivy.vector_norm(z, axis=-1, dtype=dtype)


def uniform(key, shape=(), dtype=None, minval=0.0, maxval=1.0):
    return ivy.random_uniform(
        low=minval, high=maxval, shape=shape, dtype=dtype, seed=ivy.to_scalar(key[1])
    )


@handle_jax_dtype
@to_ivy_arrays_and_back
@with_unsupported_dtypes(
    {
        "0.4.14 and below": (
<<<<<<< HEAD
                "float16",
                "bfloat16",
        )
=======
            "float16",
            "bfloat16",
        ), uint32,
>>>>>>> 453f4bbb
    },
    "jax",
)
def double_sided_maxwell(key, loc, scale, shape=(), dtype="float64"):
    seed = _get_seed(key)
    x = ivy.random_uniform(seed=seed, shape=shape, dtype=dtype)
    z_1 = ivy.subtract(x, loc)
    if scale != 0:
        z = ivy.divide(z_1 / scale)
        z2 = ivy.multiply(z,z)
        maxwell = ivy.multiply(z2, ivy.exp(-(z**2) / 2))
        coefficient = ivy.divide(1, (2 * ivy.pi * scale))
        double_maxwell = ivy.multiply(coefficient, maxwell)
    else:
        double_maxwell = ivy.full(shape, loc)
    return double_maxwell


@handle_jax_dtype
@to_ivy_arrays_and_back
@with_supported_dtypes(
    {
        "0.4.14 and below": (
            "float16",
            "bfloat16",
        )
    },
    "jax",
)
def weibull_min(key, scale, concentration, shape=(), dtype="float64"):
    seed = _get_seed(key)
    uniform_x = ivy.random_uniform(seed=seed, shape=shape, dtype=dtype)
    x = 1 - uniform_x
    weibull = x ** (concentration - 1) * -ivy.log(x / scale)
    return weibull<|MERGE_RESOLUTION|>--- conflicted
+++ resolved
@@ -10,8 +10,43 @@
 )
 
 
-# --- Helpers --- #
-# --------------- #
+@to_ivy_arrays_and_back
+def PRNGKey(seed):
+    return ivy.array([0, seed % 4294967295 - (seed // 4294967295)], dtype=ivy.int64)
+
+
+@handle_jax_dtype
+@to_ivy_arrays_and_back
+def uniform(key, shape=(), dtype=None, minval=0.0, maxval=1.0):
+    return ivy.random_uniform(
+        low=minval, high=maxval, shape=shape, dtype=dtype, seed=ivy.to_scalar(key[1])
+    )
+
+
+@handle_jax_dtype
+@to_ivy_arrays_and_back
+def normal(key, shape=(), dtype=None):
+    return ivy.random_normal(shape=shape, dtype=dtype, seed=ivy.to_scalar(key[1]))
+
+
+@handle_jax_dtype
+@to_ivy_arrays_and_back
+def orthogonal(key, n, shape=(), dtype=None):
+    flat_shape = (n, n)
+    if shape:
+        flat_shape = shape + flat_shape
+
+    # Generate a random matrix with the given shape and dtype
+    random_matrix = ivy.random_uniform(key, shape=flat_shape, dtype=dtype)
+
+    # Compute the QR decomposition of the random matrix
+    q, _ = ivy.linalg.qr(random_matrix)
+
+    # Reshape the resulting orthogonal matrix to the desired shape
+    if shape:
+        q = ivy.reshape(q, shape + (n, n))
+
+    return q
 
 
 def _get_seed(key):
@@ -19,51 +54,6 @@
     return ivy.to_scalar(int("".join(map(str, [key1, key2]))))
 
 
-def _remove_axis(shape, axis):
-    return shape[:axis] + shape[axis + 1 :]
-
-
-# --- Main --- #
-# ------------ #
-
-
-@to_ivy_arrays_and_back
-def PRNGKey(seed):
-    return ivy.array([0, seed % 4294967295 - (seed // 4294967295)], dtype=ivy.int64)
-
-
-@handle_jax_dtype
-@to_ivy_arrays_and_back
-@with_supported_dtypes(
-    {
-        "0.4.14 and below": (
-            "float32",
-            "float64",
-        )
-    },
-    "jax",
-)
-def ball(key, d, p=2.0, shape=(), dtype="float64"):
-    seed = _get_seed(key)
-    d = operator.index(d)
-
-    g = ivy.gamma(1 / p, 1.0, shape=shape, dtype=dtype, seed=seed)
-    b = ivy.bernoulli(ivy.array([0.5]), shape=shape, dtype=dtype, seed=seed)
-    r = 2 * b - 1
-    gn = r * g ** (1 / p)
-
-    uniform = ivy.random_uniform(seed=seed, shape=shape, dtype=dtype)
-    exp = -ivy.log(1 - uniform)
-
-    return gn / (((ivy.abs(gn) ** p).sum(axis=-1) + exp) ** (1 / p))[..., None]
-
-
-@to_ivy_arrays_and_back
-def bernoulli(key, p=0.5, shape=None):
-    seed = _get_seed(key)
-    return ivy.bernoulli(p, shape=shape, seed=seed)
-
-
 @handle_jax_dtype
 @to_ivy_arrays_and_back
 @with_unsupported_dtypes(
@@ -80,44 +70,21 @@
     return ivy.beta(a, b, shape=shape, dtype=dtype, seed=seed)
 
 
-@to_ivy_arrays_and_back
-@with_unsupported_dtypes(
-    {
-        "0.4.14 and below": (
-            "float16",
-            "bfloat16",
-        )
-    },
-    "jax",
-)
-def categorical(key, logits, axis, shape=None):
-    _get_seed(key)
-    logits_arr = ivy.asarray(logits)
-
-    if axis >= 0:
-        axis -= len(logits_arr.shape)
-    batch_shape = tuple(_remove_axis(logits_arr.shape, axis))
-
-    if shape is None:
-        shape = batch_shape
-    else:
-        shape = tuple(shape)
-        if shape != batch_shape:
-            raise ValueError(
-                +f"Shape {shape} is not compatible with reference shape {batch_shape}"
-            )
-
-    logits_shape = list(shape[len(shape) - len(batch_shape) :])
-    logits_shape.insert(axis % len(logits_arr.shape), logits_arr.shape[axis])
-
-    gumbel_noise = gumbel(key, ivy.array(logits_shape), logits_arr.dtype)
-    expanded_logits = ivy.expand_dims(logits_arr, axis=axis)
-    noisy_logits = gumbel_noise + expanded_logits
-
-    # Use Ivy's argmax to get indices
-    indices = ivy.argmax(noisy_logits, axis=axis)
-
-    return indices
+@handle_jax_dtype
+@to_ivy_arrays_and_back
+@with_unsupported_dtypes(
+    {
+        "0.4.14 and below": (
+            "float16",
+            "bfloat16",
+        )
+    },
+    "jax",
+)
+def dirichlet(key, alpha, shape=None, dtype="float32"):
+    seed = _get_seed(key)
+    alpha = ivy.astype(alpha, dtype)
+    return ivy.dirichlet(alpha, size=shape, dtype=dtype, seed=seed)
 
 
 @handle_jax_dtype
@@ -131,44 +98,12 @@
 @handle_jax_dtype
 @to_ivy_arrays_and_back
 @with_unsupported_dtypes(
-    {
-        "0.4.14 and below": (
-            "float16",
-            "bfloat16",
-        )
-    },
-    "jax",
-)
-def dirichlet(key, alpha, shape=None, dtype="float32"):
-    seed = _get_seed(key)
-    alpha = ivy.astype(alpha, dtype)
-    return ivy.dirichlet(alpha, size=shape, dtype=dtype, seed=seed)
-
-
-@handle_jax_dtype
-@to_ivy_arrays_and_back
-@with_unsupported_dtypes(
-    {
-        "0.4.14 and below": (
-            "float16",
-            "bfloat16",
-        )
-    },
-    "jax",
-)
-def exponential(key, shape=(), dtype="float64"):
-    seed = _get_seed(key)
-    uniform = ivy.random_uniform(seed=seed, shape=shape, dtype=dtype)
-    exp = -ivy.log(1 - uniform)
-    return exp
-
-
-@to_ivy_arrays_and_back
-def fold_in(key, data):
-    s = ivy.bitwise_left_shift(
-        ivy.asarray(data, dtype=ivy.uint32), ivy.array(32, dtype=ivy.uint32)
-    )
-    return ivy.bitwise_xor(key, s)
+    {"0.4.14 and below": ("unsigned", "int8", "int16")},
+    "jax",
+)
+def poisson(key, lam, shape=None, dtype=None):
+    seed = _get_seed(key)
+    return ivy.poisson(lam, shape=shape, dtype=dtype, seed=seed, fill_value=-1)
 
 
 @handle_jax_dtype
@@ -185,25 +120,6 @@
 def gamma(key, a, shape=None, dtype="float64"):
     seed = _get_seed(key)
     return ivy.gamma(a, 1.0, shape=shape, dtype=dtype, seed=seed)
-
-
-@handle_jax_dtype
-@to_ivy_arrays_and_back
-@with_unsupported_dtypes(
-    {
-        "0.4.14 and below": (
-            "float16",
-            "bfloat16",
-        )
-    },
-    "jax",
-)
-def generalized_normal(key, p, shape=(), dtype="float64"):
-    seed = _get_seed(key)
-    g = ivy.gamma(1 / p, 1.0, shape=shape, dtype=dtype, seed=seed)
-    b = ivy.bernoulli(ivy.array([0.5]), shape=shape, dtype=dtype, seed=seed)
-    r = 2 * b - 1
-    return r * g ** (1 / p)
 
 
 @handle_jax_dtype
@@ -229,119 +145,69 @@
     return -ivy.log(-ivy.log(uniform_x))
 
 
-# loggamma
-@to_ivy_arrays_and_back
-@handle_jax_dtype
-@to_ivy_arrays_and_back
-@with_unsupported_dtypes(
-    {
-        "0.4.14 and below": (
-            "float16",
-            "bfloat16",
-        )
-    },
-    "jax",
-)
-def loggamma(key, a, shape=None, dtype="float64"):
-    seed = _get_seed(key)
-    return ivy.log(ivy.gamma(a, 1.0, shape=shape, dtype=dtype, seed=seed))
-
-
-@handle_jax_dtype
-@to_ivy_arrays_and_back
-@with_unsupported_dtypes(
-    {
-        "0.3.14 and below": (
-            "float16",
-            "bfloat16",
-        )
-    },
-    "jax",
-)
-def maxwell(key, shape=None, dtype="float64"):
-    seed = _get_seed(key)
-    # generate uniform random numbers between 0 and 1
-    z = ivy.random_uniform(seed=seed, shape=shape, dtype=dtype)
-    # applying inverse transform sampling
-    x = (z**2) * ivy.exp(-(z**2) / 2)
-    return x
-
-
-@handle_jax_dtype
-@to_ivy_arrays_and_back
-@with_unsupported_dtypes(
-    {
-        "0.4.14 and below": (
-            "float16",
-            "bfloat16",
-        )
-    },
-    "jax",
-)
-def multivariate_normal(key, mean, cov, shape=None, dtype="float64", method="cholesky"):
-    if shape is None:
-        shape = ivy.broadcast_shapes(mean.shape[:-1], cov.shape[:-2])
-    if method == "cholesky":
-        cov_factor = ivy.cholesky(cov)
-    elif method == "eigh":
-        (w, v) = ivy.eigh(cov)
-        cov_factor = v * ivy.sqrt(w[..., None, :])
-    elif method == "svd":
-        (u, s, _) = ivy.svd(cov)
-        cov_factor = u * ivy.sqrt(s[..., None, :])
-
-    rand_normal = normal(key=key, shape=shape + mean.shape[-1:], dtype=dtype)
-    result = mean + ivy.einsum("...ij,...j->...i", cov_factor, rand_normal.ivy_array)
-
-    return result
-
-
-@handle_jax_dtype
-@to_ivy_arrays_and_back
-def normal(key, shape=(), dtype=None):
-    return ivy.random_normal(shape=shape, dtype=dtype, seed=ivy.to_scalar(key[1]))
-
-
-@handle_jax_dtype
-@to_ivy_arrays_and_back
-def orthogonal(key, n, shape=(), dtype=None):
-    flat_shape = (n, n)
-    if shape:
-        flat_shape = shape + flat_shape
-
-    # Generate a random matrix with the given shape and dtype
-    random_matrix = ivy.random_uniform(key, shape=flat_shape, dtype=dtype)
-
-    # Compute the QR decomposition of the random matrix
-    q, _ = ivy.linalg.qr(random_matrix)
-
-    # Reshape the resulting orthogonal matrix to the desired shape
-    if shape:
-        q = ivy.reshape(q, shape + (n, n))
-
-    return q
-
-
-@handle_jax_dtype
-@to_ivy_arrays_and_back
-@with_unsupported_dtypes(
-    {
-        "0.4.14 and below": (
-            "float16",
-            "bfloat16",
-        )
-    },
-    "jax",
-)
-def pareto(key, b, shape=None, dtype="float64"):
-    seed = _get_seed(key)
-    if shape is None:
-        shape = b.shape
-    # Draw samples from exponential distribution
-    uniform = ivy.random_uniform(seed=seed, shape=shape, dtype=dtype)
-    e = -ivy.log(1 - uniform)
-
-    return ivy.exp(e / b)
+@handle_jax_dtype
+@to_ivy_arrays_and_back
+@with_unsupported_dtypes(
+    {"0.4.14 and below": ("unsigned", "int8", "int16")},
+    "jax",
+)
+def rademacher(key, shape, dtype="int64"):
+    seed = _get_seed(key)
+    b = ivy.bernoulli(ivy.array([0.5]), shape=shape, dtype="float32", seed=seed)
+    b = ivy.astype(b, dtype)
+    return 2 * b - 1
+
+
+@handle_jax_dtype
+@to_ivy_arrays_and_back
+@with_unsupported_dtypes(
+    {
+        "0.4.14 and below": (
+            "float16",
+            "bfloat16",
+        )
+    },
+    "jax",
+)
+def generalized_normal(key, p, shape=(), dtype="float64"):
+    seed = _get_seed(key)
+    g = ivy.gamma(1 / p, 1.0, shape=shape, dtype=dtype, seed=seed)
+    b = ivy.bernoulli(ivy.array([0.5]), shape=shape, dtype=dtype, seed=seed)
+    r = 2 * b - 1
+    return r * g ** (1 / p)
+
+
+def t(key, df, shape=(), dtype="float64"):
+    seed = _get_seed(key)
+    n = ivy.random_normal(shape=shape, dtype=dtype, seed=seed)
+    half_df = df / 2.0
+    g = ivy.gamma(half_df, 1.0, shape=shape, dtype=dtype, seed=seed)
+    return n * ivy.sqrt(ivy.divide(half_df, g))
+
+
+@handle_jax_dtype
+@to_ivy_arrays_and_back
+@with_unsupported_dtypes(
+    {"0.4.14 and below": ("unsigned", "int8", "int16")},
+    "jax",
+)
+def randint(key, shape, minval, maxval, dtype="int64"):
+    seed = _get_seed(key)
+    return ivy.randint(minval, maxval, shape=shape, dtype=dtype, seed=seed)
+
+
+@to_ivy_arrays_and_back
+def bernoulli(key, p=0.5, shape=None):
+    seed = _get_seed(key)
+    return ivy.bernoulli(p, shape=shape, seed=seed)
+
+
+@to_ivy_arrays_and_back
+def fold_in(key, data):
+    s = ivy.bitwise_left_shift(
+        ivy.asarray(data, dtype=ivy.uint32), ivy.array(32, dtype=ivy.uint32)
+    )
+    return ivy.bitwise_xor(key, s)
 
 
 @to_ivy_arrays_and_back
@@ -358,39 +224,22 @@
     return ivy.gather(x, ind, axis=axis)
 
 
-@handle_jax_dtype
-@to_ivy_arrays_and_back
-@with_unsupported_dtypes(
-    {"0.4.14 and below": ("unsigned", "int8", "int16")},
-    "jax",
-)
-def poisson(key, lam, shape=None, dtype=None):
-    seed = _get_seed(key)
-    return ivy.poisson(lam, shape=shape, dtype=dtype, seed=seed, fill_value=-1)
-
-
-@handle_jax_dtype
-@to_ivy_arrays_and_back
-@with_unsupported_dtypes(
-    {"0.4.14 and below": ("unsigned", "int8", "int16")},
-    "jax",
-)
-def rademacher(key, shape, dtype="int64"):
-    seed = _get_seed(key)
-    b = ivy.bernoulli(ivy.array([0.5]), shape=shape, dtype="float32", seed=seed)
-    b = ivy.astype(b, dtype)
-    return 2 * b - 1
-
-
-@handle_jax_dtype
-@to_ivy_arrays_and_back
-@with_unsupported_dtypes(
-    {"0.4.14 and below": ("unsigned", "int8", "int16")},
-    "jax",
-)
-def randint(key, shape, minval, maxval, dtype="int64"):
-    seed = _get_seed(key)
-    return ivy.randint(minval, maxval, shape=shape, dtype=dtype, seed=seed)
+# loggamma
+@to_ivy_arrays_and_back
+@handle_jax_dtype
+@to_ivy_arrays_and_back
+@with_unsupported_dtypes(
+    {
+        "0.4.14 and below": (
+            "float16",
+            "bfloat16",
+        )
+    },
+    "jax",
+)
+def loggamma(key, a, shape=None, dtype="float64"):
+    seed = _get_seed(key)
+    return ivy.log(ivy.gamma(a, 1.0, shape=shape, dtype=dtype, seed=seed))
 
 
 @to_ivy_arrays_and_back
@@ -400,64 +249,104 @@
     return ivy.shuffle(x, seed=seed)
 
 
-def t(key, df, shape=(), dtype="float64"):
-    seed = _get_seed(key)
-    n = ivy.random_normal(shape=shape, dtype=dtype, seed=seed)
-    half_df = df / 2.0
-    g = ivy.gamma(half_df, 1.0, shape=shape, dtype=dtype, seed=seed)
-    return n * ivy.sqrt(ivy.divide(half_df, g))
-
-
-@handle_jax_dtype
-@to_ivy_arrays_and_back
-@with_unsupported_dtypes(
-    {
-        "2.0.1 and below": (
-            "uint16",
-            "uint32",
+@handle_jax_dtype
+@to_ivy_arrays_and_back
+@with_unsupported_dtypes(
+    {
+        "0.4.14 and below": (
+            "float16",
+            "bfloat16",
+        )
+    },
+    "jax",
+)
+def exponential(key, shape=(), dtype="float64"):
+    seed = _get_seed(key)
+    uniform = ivy.random_uniform(seed=seed, shape=shape, dtype=dtype)
+    exp = -ivy.log(1 - uniform)
+    return exp
+
+
+@handle_jax_dtype
+@to_ivy_arrays_and_back
+@with_unsupported_dtypes(
+    {
+        "0.4.14 and below": (
+            "float16",
+            "bfloat16",
+        )
+    },
+    "jax",
+)
+def weibull_min(key, scale, concentration, shape=(), dtype="float64"):
+    seed = _get_seed(key)
+    uniform_x = ivy.random_uniform(seed=seed, shape=shape, dtype=dtype)
+    x = 1 - uniform_x
+    weibull = x ** (concentration - 1) * -ivy.log(x / scale)
+    return weibull
+
+
+@handle_jax_dtype
+@to_ivy_arrays_and_back
+@with_unsupported_dtypes(
+    {
+        "0.4.14 and below": (
+            "float16",
+            "bfloat16",
+        )
+    },
+    "jax",
+)
+def pareto(key, b, shape=None, dtype="float64"):
+    seed = _get_seed(key)
+    if shape is None:
+        shape = b.shape
+    # Draw samples from exponential distribution
+    uniform = ivy.random_uniform(seed=seed, shape=shape, dtype=dtype)
+    e = -ivy.log(1 - uniform)
+
+    return ivy.exp(e / b)
+
+
+@handle_jax_dtype
+@to_ivy_arrays_and_back
+@with_unsupported_dtypes(
+    {
+        "0.4.14 and below": (
+            "float16",
+            "bfloat16",
         )
     },
     "jax",
 )
 def maxwell(key, shape=None, dtype="float64"):
-    shape = shape + (3,)
-    seed = _get_seed(key)
-    z = ivy.random_normal(seed=seed, shape=shape, dtype=dtype)
-    return ivy.vector_norm(z, axis=-1, dtype=dtype)
-
-
-def uniform(key, shape=(), dtype=None, minval=0.0, maxval=1.0):
-    return ivy.random_uniform(
-        low=minval, high=maxval, shape=shape, dtype=dtype, seed=ivy.to_scalar(key[1])
-    )
-
-
-@handle_jax_dtype
-@to_ivy_arrays_and_back
-@with_unsupported_dtypes(
-    {
-        "0.4.14 and below": (
-<<<<<<< HEAD
-                "float16",
-                "bfloat16",
-        )
-=======
-            "float16",
-            "bfloat16",
-        ), uint32,
->>>>>>> 453f4bbb
-    },
-    "jax",
+    seed = _get_seed(key)
+    # generate uniform random numbers between 0 and 1
+    z = ivy.random_uniform(seed=seed, shape=shape, dtype=dtype)
+    # applying inverse transform sampling
+    x = (z**2) * ivy.exp(-(z**2) / 2)
+    return x
+
+
+@handle_jax_dtype
+@to_ivy_arrays_and_back
+@with_unsupported_dtypes(
+    {
+        "0.4.14 and below": (
+            "float16",
+            "bfloat16",
+        )
+    },
+    "jax",  
 )
 def double_sided_maxwell(key, loc, scale, shape=(), dtype="float64"):
     seed = _get_seed(key)
-    x = ivy.random_uniform(seed=seed, shape=shape, dtype=dtype)
+    x = ivy.random_normal(seed=seed, shape=shape, dtype=dtype)
     z_1 = ivy.subtract(x, loc)
     if scale != 0:
-        z = ivy.divide(z_1 / scale)
-        z2 = ivy.multiply(z,z)
-        maxwell = ivy.multiply(z2, ivy.exp(-(z**2) / 2))
-        coefficient = ivy.divide(1, (2 * ivy.pi * scale))
+        z = z_1 / scale
+        maxwell = (z**2) * ivy.exp(-(z**2) / 2)
+        coefficient = 1 / (2 * ivy.pi * scale)
         double_maxwell = ivy.multiply(coefficient, maxwell)
     else:
         double_maxwell = ivy.full(shape, loc)
@@ -469,15 +358,22 @@
 @with_supported_dtypes(
     {
         "0.4.14 and below": (
-            "float16",
-            "bfloat16",
-        )
-    },
-    "jax",
-)
-def weibull_min(key, scale, concentration, shape=(), dtype="float64"):
-    seed = _get_seed(key)
-    uniform_x = ivy.random_uniform(seed=seed, shape=shape, dtype=dtype)
-    x = 1 - uniform_x
-    weibull = x ** (concentration - 1) * -ivy.log(x / scale)
-    return weibull+            "float32",
+            "float64",
+        )
+    },
+    "jax",
+)
+def ball(key, d, p=2.0, shape=(), dtype="float64"):
+    seed = _get_seed(key)
+    d = operator.index(d)
+
+    g = ivy.gamma(1 / p, 1.0, shape=shape, dtype=dtype, seed=seed)
+    b = ivy.bernoulli(ivy.array([0.5]), shape=shape, dtype=dtype, seed=seed)
+    r = 2 * b - 1
+    gn = r * g ** (1 / p)
+
+    uniform = ivy.random_uniform(seed=seed, shape=shape, dtype=dtype)
+    exp = -ivy.log(1 - uniform)
+
+    return gn / (((ivy.abs(gn) ** p).sum(axis=-1) + exp) ** (1 / p))[..., None]