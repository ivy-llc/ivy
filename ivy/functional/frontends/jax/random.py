--- conflicted
+++ resolved
@@ -78,16 +78,6 @@
 @handle_jax_dtype
 @to_ivy_arrays_and_back
 @with_unsupported_dtypes(
-<<<<<<< HEAD
-    {"0.3.14 and below": ("unsigned", "int8", "int16")},
-    "jax",
-)
-def rademacher(key, shape, dtype="int64"):
-    seed = _get_seed(key)
-    b = ivy.bernoulli(ivy.array([0.5]), shape=shape, dtype="float32", seed=seed)
-    b = ivy.astype(b, dtype)
-    return 2 * b - 1
-=======
     {
         "0.3.14 and below": (
             "float16",
@@ -122,4 +112,16 @@
         seed=seed,
     )
     return -ivy.log(-ivy.log(uniform_x))
->>>>>>> 0fbaaa41
+
+
+@handle_jax_dtype
+@to_ivy_arrays_and_back
+@with_unsupported_dtypes(
+    {"0.3.14 and below": ("unsigned", "int8", "int16")},
+    "jax",
+)
+def rademacher(key, shape, dtype="int64"):
+    seed = _get_seed(key)
+    b = ivy.bernoulli(ivy.array([0.5]), shape=shape, dtype="float32", seed=seed)
+    b = ivy.astype(b, dtype)
+    return 2 * b - 1