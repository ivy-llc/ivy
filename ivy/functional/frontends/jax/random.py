# local
import ivy
from ivy.func_wrapper import with_unsupported_dtypes
from ivy.functional.frontends.jax.func_wrapper import (
    to_ivy_arrays_and_back,
    handle_jax_dtype,
)


@to_ivy_arrays_and_back
def PRNGKey(seed):
    return ivy.array([0, seed % 4294967295 - (seed // 4294967295)], dtype=ivy.int64)


@handle_jax_dtype
@to_ivy_arrays_and_back
def uniform(key, shape=(), dtype=None, minval=0.0, maxval=1.0):
    return ivy.random_uniform(
        low=minval, high=maxval, shape=shape, dtype=dtype, seed=ivy.to_scalar(key[1])
    )


@handle_jax_dtype
@to_ivy_arrays_and_back
def normal(key, shape=(), dtype=None):
    return ivy.random_normal(shape=shape, dtype=dtype, seed=ivy.to_scalar(key[1]))


def _get_seed(key):
    key1, key2 = int(key[0]), int(key[1])
    return ivy.to_scalar(int("".join(map(str, [key1, key2]))))


@handle_jax_dtype
@to_ivy_arrays_and_back
@with_unsupported_dtypes(
    {
        "0.3.14 and below": (
            "float16",
            "bfloat16",
        )
    },
    "jax",
)
def beta(key, a, b, shape=None, dtype=None):
    seed = _get_seed(key)
    return ivy.beta(a, b, shape=shape, dtype=dtype, seed=seed)


@handle_jax_dtype
@to_ivy_arrays_and_back
@with_unsupported_dtypes(
    {
        "0.3.14 and below": (
            "float16",
            "bfloat16",
        )
    },
    "jax",
)
def dirichlet(key, alpha, shape=None, dtype="float32"):
    seed = _get_seed(key)
    alpha = ivy.astype(alpha, dtype)
    return ivy.dirichlet(alpha, size=shape, dtype=dtype, seed=seed)


@handle_jax_dtype
@to_ivy_arrays_and_back
@with_unsupported_dtypes(
    {"0.3.14 and below": ("unsigned", "int8", "int16")},
    "jax",
)
def poisson(key, lam, shape=None, dtype=None):
    seed = _get_seed(key)
    return ivy.poisson(lam, shape=shape, dtype=dtype, seed=seed)


@handle_jax_dtype
@to_ivy_arrays_and_back
@with_unsupported_dtypes(
    {
        "0.3.14 and below": (
            "float16",
            "bfloat16",
        )
    },
    "jax",
)
def gamma(key, a, shape=None, dtype="float64"):
    seed = _get_seed(key)
    return ivy.gamma(a, 1.0, shape=shape, dtype=dtype, seed=seed)


@handle_jax_dtype
@to_ivy_arrays_and_back
@with_unsupported_dtypes(
    {
        "0.3.14 and below": (
            "float16",
            "bfloat16",
        )
    },
    "jax",
)
def gumbel(key, shape=(), dtype="float64"):
    seed = _get_seed(key)
    uniform_x = ivy.random_uniform(
        low=0.0,
        high=1.0,
        shape=shape,
        dtype=dtype,
        seed=seed,
    )
    return -ivy.log(-ivy.log(uniform_x))


@handle_jax_dtype
@to_ivy_arrays_and_back
@with_unsupported_dtypes(
    {
        "0.3.14 and below": (
            "float16",
            "bfloat16",
        )
    },
    "jax",
)
<<<<<<< HEAD
def generalized_normal(key, p, shape=(), dtype="float64"):
    seed = _get_seed(key)
    g = ivy.gamma(1 / p, 1.0, shape=shape, dtype=dtype, seed=seed)
    b = ivy.bernoulli(ivy.array([0.5]), shape=shape, dtype=dtype, seed=seed)
    r = 2 * b - 1
    return r * g ** (1 / p)
=======
def t(key, df, shape=(), dtype="float64"):
    seed = _get_seed(key)
    n = ivy.random_normal(shape=shape, dtype=dtype, seed=seed)
    half_df = df / 2.0
    g = ivy.gamma(half_df, 1.0, shape=shape, dtype=dtype, seed=seed)
    return n * ivy.sqrt(ivy.divide(half_df, g))
>>>>>>> d2b4d8b4
<|MERGE_RESOLUTION|>--- conflicted
+++ resolved
@@ -125,18 +125,19 @@
     },
     "jax",
 )
-<<<<<<< HEAD
+
+
 def generalized_normal(key, p, shape=(), dtype="float64"):
     seed = _get_seed(key)
     g = ivy.gamma(1 / p, 1.0, shape=shape, dtype=dtype, seed=seed)
     b = ivy.bernoulli(ivy.array([0.5]), shape=shape, dtype=dtype, seed=seed)
     r = 2 * b - 1
     return r * g ** (1 / p)
-=======
+
+
 def t(key, df, shape=(), dtype="float64"):
     seed = _get_seed(key)
     n = ivy.random_normal(shape=shape, dtype=dtype, seed=seed)
     half_df = df / 2.0
     g = ivy.gamma(half_df, 1.0, shape=shape, dtype=dtype, seed=seed)
-    return n * ivy.sqrt(ivy.divide(half_df, g))
->>>>>>> d2b4d8b4
+    return n * ivy.sqrt(ivy.divide(half_df, g))