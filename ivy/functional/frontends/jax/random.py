# local
import ivy
from ivy.func_wrapper import with_unsupported_dtypes
from ivy.functional.frontends.jax.func_wrapper import (
    to_ivy_arrays_and_back,
    handle_jax_dtype,
)


@to_ivy_arrays_and_back
def PRNGKey(seed):
    return ivy.array([0, seed % 4294967295 - (seed // 4294967295)], dtype=ivy.int64)


@handle_jax_dtype
@to_ivy_arrays_and_back
def uniform(key, shape=(), dtype=None, minval=0.0, maxval=1.0):
    return ivy.random_uniform(
        low=minval, high=maxval, shape=shape, dtype=dtype, seed=ivy.to_scalar(key[1])
    )


@handle_jax_dtype
@to_ivy_arrays_and_back
def normal(key, shape=(), dtype=None):
    return ivy.random_normal(shape=shape, dtype=dtype, seed=ivy.to_scalar(key[1]))


def _get_seed(key):
    key1, key2 = int(key[0]), int(key[1])
    return ivy.to_scalar(int("".join(map(str, [key1, key2]))))


@handle_jax_dtype
@to_ivy_arrays_and_back
@with_unsupported_dtypes(
    {
        "0.3.14 and below": (
            "float16",
            "bfloat16",
        )
    },
    "jax",
)
def beta(key, a, b, shape=None, dtype=None):
    seed = _get_seed(key)
    return ivy.beta(a, b, shape=shape, dtype=dtype, seed=seed)


@handle_jax_dtype
@to_ivy_arrays_and_back
@with_unsupported_dtypes(
    {
        "0.3.14 and below": (
            "float16",
            "bfloat16",
        )
    },
    "jax",
)
def dirichlet(key, alpha, shape=None, dtype="float32"):
    seed = _get_seed(key)
    alpha = ivy.astype(alpha, dtype)
    return ivy.dirichlet(alpha, size=shape, dtype=dtype, seed=seed)


@handle_jax_dtype
@to_ivy_arrays_and_back
@with_unsupported_dtypes(
    {"0.3.14 and below": ("unsigned", "int8", "int16")},
    "jax",
)
def poisson(key, lam, shape=None, dtype=None):
    seed = _get_seed(key)
    return ivy.poisson(lam, shape=shape, dtype=dtype, seed=seed)


@handle_jax_dtype
@to_ivy_arrays_and_back
@with_unsupported_dtypes(
<<<<<<< HEAD
    {"0.3.14 and below": ("unsigned", "int8", "int16")},
    "jax",
)
def randint(key, shape, minval, maxval, dtype="int64"):
    seed = _get_seed(key)
    return ivy.randint(minval, maxval, shape=shape, dtype=dtype, seed=seed)
=======
    {
        "0.3.14 and below": (
            "float16",
            "bfloat16",
        )
    },
    "jax",
)
def gamma(key, a, shape=None, dtype="float64"):
    seed = _get_seed(key)
    return ivy.gamma(a, 1.0, shape=shape, dtype=dtype, seed=seed)


@handle_jax_dtype
@to_ivy_arrays_and_back
@with_unsupported_dtypes(
    {
        "0.3.14 and below": (
            "float16",
            "bfloat16",
        )
    },
    "jax",
)
def gumbel(key, shape=(), dtype="float64"):
    seed = _get_seed(key)
    uniform_x = ivy.random_uniform(
        low=0.0,
        high=1.0,
        shape=shape,
        dtype=dtype,
        seed=seed,
    )
    return -ivy.log(-ivy.log(uniform_x))
>>>>>>> 0fbaaa41
<|MERGE_RESOLUTION|>--- conflicted
+++ resolved
@@ -78,14 +78,6 @@
 @handle_jax_dtype
 @to_ivy_arrays_and_back
 @with_unsupported_dtypes(
-<<<<<<< HEAD
-    {"0.3.14 and below": ("unsigned", "int8", "int16")},
-    "jax",
-)
-def randint(key, shape, minval, maxval, dtype="int64"):
-    seed = _get_seed(key)
-    return ivy.randint(minval, maxval, shape=shape, dtype=dtype, seed=seed)
-=======
     {
         "0.3.14 and below": (
             "float16",
@@ -120,4 +112,14 @@
         seed=seed,
     )
     return -ivy.log(-ivy.log(uniform_x))
->>>>>>> 0fbaaa41
+
+
+@handle_jax_dtype
+@to_ivy_arrays_and_back
+@with_unsupported_dtypes(
+    {"0.3.14 and below": ("unsigned", "int8", "int16")},
+    "jax",
+)
+def randint(key, shape, minval, maxval, dtype="int64"):
+    seed = _get_seed(key)
+    return ivy.randint(minval, maxval, shape=shape, dtype=dtype, seed=seed)