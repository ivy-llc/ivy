# local
import ivy
from ivy.func_wrapper import with_unsupported_dtypes
from ivy.functional.frontends.jax.func_wrapper import (
    to_ivy_arrays_and_back,
    handle_jax_dtype,
)


@to_ivy_arrays_and_back
def PRNGKey(seed):
    return ivy.array([0, seed % 4294967295 - (seed // 4294967295)], dtype=ivy.int64)


@handle_jax_dtype
@to_ivy_arrays_and_back
def uniform(key, shape=(), dtype=None, minval=0.0, maxval=1.0):
    return ivy.random_uniform(
        low=minval, high=maxval, shape=shape, dtype=dtype, seed=ivy.to_scalar(key[1])
    )


@handle_jax_dtype
@to_ivy_arrays_and_back
def normal(key, shape=(), dtype=None):
    return ivy.random_normal(shape=shape, dtype=dtype, seed=ivy.to_scalar(key[1]))


def _get_seed(key):
    key1, key2 = int(key[0]), int(key[1])
    return ivy.to_scalar(int("".join(map(str, [key1, key2]))))


@handle_jax_dtype
@to_ivy_arrays_and_back
@with_unsupported_dtypes(
    {
        "0.3.14 and below": (
            "float16",
            "bfloat16",
        )
    },
    "jax",
)
def beta(key, a, b, shape=None, dtype=None):
    seed = _get_seed(key)
    return ivy.beta(a, b, shape=shape, dtype=dtype, seed=seed)


@handle_jax_dtype
@to_ivy_arrays_and_back
@with_unsupported_dtypes(
    {
        "0.3.14 and below": (
            "float16",
            "bfloat16",
        )
    },
    "jax",
)
def dirichlet(key, alpha, shape=None, dtype="float32"):
    seed = _get_seed(key)
    alpha = ivy.astype(alpha, dtype)
    return ivy.dirichlet(alpha, size=shape, dtype=dtype, seed=seed)


@handle_jax_dtype
@to_ivy_arrays_and_back
@with_unsupported_dtypes(
    {"0.3.14 and below": ("unsigned", "int8", "int16")},
    "jax",
)
def poisson(key, lam, shape=None, dtype=None):
    seed = _get_seed(key)
    return ivy.poisson(lam, shape=shape, dtype=dtype, seed=seed)


<<<<<<< HEAD
@to_ivy_arrays_and_back
@handle_jax_dtype
=======
@handle_jax_dtype
@to_ivy_arrays_and_back
>>>>>>> d809ab0d
@with_unsupported_dtypes(
    {
        "0.3.14 and below": (
            "float16",
            "bfloat16",
        )
    },
    "jax",
)
<<<<<<< HEAD
def gumbel(key, shape=(), dtype="float64"):
    seed = _get_seed(key)
    uniform_x = ivy.random_uniform(
        low=0.0,
        high=1.0,
        shape=shape,
        dtype=dtype,
        seed=seed,
    )
    return -ivy.log(-ivy.log(uniform_x))
=======
def gamma(key, a, shape=None, dtype="float64"):
    seed = _get_seed(key)
    return ivy.gamma(a, 1.0, shape=shape, dtype=dtype, seed=seed)
>>>>>>> d809ab0d
<|MERGE_RESOLUTION|>--- conflicted
+++ resolved
@@ -75,13 +75,8 @@
     return ivy.poisson(lam, shape=shape, dtype=dtype, seed=seed)
 
 
-<<<<<<< HEAD
-@to_ivy_arrays_and_back
-@handle_jax_dtype
-=======
 @handle_jax_dtype
 @to_ivy_arrays_and_back
->>>>>>> d809ab0d
 @with_unsupported_dtypes(
     {
         "0.3.14 and below": (
@@ -91,7 +86,24 @@
     },
     "jax",
 )
-<<<<<<< HEAD
+
+
+def gamma(key, a, shape=None, dtype="float64"):
+    seed = _get_seed(key)
+    return ivy.gamma(a, 1.0, shape=shape, dtype=dtype, seed=seed)
+
+
+@handle_jax_dtype
+@to_ivy_arrays_and_back
+@with_unsupported_dtypes(
+    {
+        "0.3.14 and below": (
+            "float16",
+            "bfloat16",
+        )
+    },
+    "jax",
+)
 def gumbel(key, shape=(), dtype="float64"):
     seed = _get_seed(key)
     uniform_x = ivy.random_uniform(
@@ -101,9 +113,4 @@
         dtype=dtype,
         seed=seed,
     )
-    return -ivy.log(-ivy.log(uniform_x))
-=======
-def gamma(key, a, shape=None, dtype="float64"):
-    seed = _get_seed(key)
-    return ivy.gamma(a, 1.0, shape=shape, dtype=dtype, seed=seed)
->>>>>>> d809ab0d
+    return -ivy.log(-ivy.log(uniform_x))