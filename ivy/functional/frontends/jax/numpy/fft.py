--- conflicted
+++ resolved
@@ -1,13 +1,12 @@
-<<<<<<< HEAD
-=======
 # local
->>>>>>> 1dee5cc2
 import ivy
 from ivy.functional.frontends.jax.func_wrapper import to_ivy_arrays_and_back
+from ivy.func_wrapper import with_unsupported_dtypes
+
 
 
 @to_ivy_arrays_and_back
-<<<<<<< HEAD
+@with_unsupported_dtypes({"2.4.2 and below": ("float16", "bfloat16")}, "paddle")
 def fftshift(x, axes=None, name=None):
     shape = x.shape
 
@@ -22,9 +21,10 @@
     roll = ivy.roll(x, shifts, axis=axes)
 
     return roll
-=======
+
+
+@to_ivy_arrays_and_back
 def fft(a, n=None, axis=-1, norm=None):
     if norm is None:
         norm = "backward"
     return ivy.fft(a, axis, norm=norm, n=n)
->>>>>>> 1dee5cc2
