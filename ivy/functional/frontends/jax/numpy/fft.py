--- conflicted
+++ resolved
@@ -70,7 +70,6 @@
     return ivy.array(ivy.ifft2(a, s=s, dim=axes, norm=norm), dtype=ivy.dtype(a))
 
 
-<<<<<<< HEAD
 @with_supported_dtypes(
     {"2.5.2 and below": ("complex64", "complex128")},
     "paddle",
@@ -121,7 +120,8 @@
 
     result_t = ivy.astype(real_result, output_dtype)
     return result_t
-=======
+
+
 @with_unsupported_dtypes({"1.24.3 and below": ("complex64", "bfloat16")}, "numpy")
 @to_ivy_arrays_and_back
 def ifftn(a, s=None, axes=None, norm=None):
@@ -152,7 +152,6 @@
         result = ivy.roll(x, shift, axis=axis)
 
     return result
->>>>>>> de435ced
 
 
 @to_ivy_arrays_and_back
