# local
import ivy
from ivy.functional.frontends.jax.func_wrapper import to_ivy_arrays_and_back
from ivy.func_wrapper import with_unsupported_dtypes


@to_ivy_arrays_and_back
def fft(a, n=None, axis=-1, norm=None):
    if norm is None:
        norm = "backward"
    return ivy.fft(a, axis, norm=norm, n=n)


@to_ivy_arrays_and_back
@with_unsupported_dtypes({"2.4.2 and below": ("float16", "bfloat16")}, "paddle")
def fftshift(x, axes=None, name=None):
    shape = x.shape

    if axes is None:
        axes = tuple(range(x.ndim))
        shifts = [(dim // 2) for dim in shape]
    elif isinstance(axes, int):
        shifts = shape[axes] // 2
    else:
        shifts = [shape[ax] // 2 for ax in axes]

    roll = ivy.roll(x, shifts, axis=axes)

<<<<<<< HEAD
    return roll


@to_ivy_arrays_and_back
def fft(a, n=None, axis=-1, norm=None):
    if norm is None:
        norm = "backward"
    return ivy.fft(a, axis, norm=norm, n=n)


@to_ivy_arrays_and_back
def ifftn(a, s=None, axes=None, norm=None):
    a = ivy.asarray(a, dtype=ivy.complex128)
    return ivy.ifftn(a, s=s, axes=axes, norm=norm)
=======
    return roll
>>>>>>> e8ab6ed8
<|MERGE_RESOLUTION|>--- conflicted
+++ resolved
@@ -26,21 +26,10 @@
 
     roll = ivy.roll(x, shifts, axis=axes)
 
-<<<<<<< HEAD
     return roll
-
-
-@to_ivy_arrays_and_back
-def fft(a, n=None, axis=-1, norm=None):
-    if norm is None:
-        norm = "backward"
-    return ivy.fft(a, axis, norm=norm, n=n)
 
 
 @to_ivy_arrays_and_back
 def ifftn(a, s=None, axes=None, norm=None):
     a = ivy.asarray(a, dtype=ivy.complex128)
-    return ivy.ifftn(a, s=s, axes=axes, norm=norm)
-=======
-    return roll
->>>>>>> e8ab6ed8
+    return ivy.ifftn(a, s=s, axes=axes, norm=norm)