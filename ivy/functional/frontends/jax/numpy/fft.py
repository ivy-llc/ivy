# local
import ivy
from ivy.functional.frontends.jax.func_wrapper import to_ivy_arrays_and_back
from ivy.func_wrapper import with_unsupported_dtypes


@to_ivy_arrays_and_back
def fft(a, n=None, axis=-1, norm=None):
    if norm is None:
        norm = "backward"
    return ivy.fft(a, axis, norm=norm, n=n)


@to_ivy_arrays_and_back
def fft2(a, s=None, axes=(-2, -1), norm=None):
    if norm is None:
        norm = "backward"
    return ivy.array(ivy.fft2(a, s=s, dim=axes, norm=norm), dtype=ivy.dtype(a))


@to_ivy_arrays_and_back
@with_unsupported_dtypes({"2.4.2 and below": ("float16", "bfloat16")}, "paddle")
def fftshift(x, axes=None, name=None):
    shape = x.shape

    if axes is None:
        axes = tuple(range(x.ndim))
        shifts = [(dim // 2) for dim in shape]
    elif isinstance(axes, int):
        shifts = shape[axes] // 2
    else:
        shifts = [shape[ax] // 2 for ax in axes]

    roll = ivy.roll(x, shifts, axis=axes)

    return roll


@to_ivy_arrays_and_back
def ifft(a, n=None, axis=-1, norm=None):
    if norm is None:
        norm = "backward"
    return ivy.ifft(a, axis, norm=norm, n=n)


@to_ivy_arrays_and_back
def ifft2(a, s=None, axes=(-2, -1), norm=None):
    if norm is None:
        norm = "backward"
    return ivy.array(ivy.ifft2(a, s=s, dim=axes, norm=norm), dtype=ivy.dtype(a))

<<<<<<< HEAD
@to_ivy_arrays_and_back

def ifftshift(x, axes=None):
    # Check if an array
    if not ivy.is_array(x):
        raise ValueError("Input 'x' must be an  array")

    # Get the shape of x
    shape = ivy.shape(x)
    
    # If axes is None, shift all axes
    if axes is None:
        axes = list(range(ivy.ndims(x)))

    # Initialize a list to store the shift values
    shift_values = []

    # Calculate shift values for each axis
    for axis in axes:
        axis_size = shape[axis]
        shift = -ivy.floor(axis_size / 2).astype(ivy.int32)
        shift_values.append(shift)

    # Perform the shift using Ivy's roll function
    result = ivy.roll(x, shift_values, axes)
    return result
=======

@to_ivy_arrays_and_back
@with_unsupported_dtypes({"1.25.2 and below": ("float16", "bfloat16")}, "numpy")
def rfft(a, n=None, axis=-1, norm=None):
    if n is None:
        n = a.shape[axis]
    if norm is None:
        norm = "backward"
    result = ivy.dft(
        a, axis=axis, inverse=False, onesided=False, dft_length=n, norm=norm
    )
    slices = [slice(0, a) for a in result.shape]
    slices[axis] = slice(0, int(ivy.shape(result, as_array=True)[axis] // 2 + 1))
    result = result[tuple(slices)]
    return result
>>>>>>> 10074556
<|MERGE_RESOLUTION|>--- conflicted
+++ resolved
@@ -49,7 +49,7 @@
         norm = "backward"
     return ivy.array(ivy.ifft2(a, s=s, dim=axes, norm=norm), dtype=ivy.dtype(a))
 
-<<<<<<< HEAD
+
 @to_ivy_arrays_and_back
 
 def ifftshift(x, axes=None):
@@ -76,7 +76,8 @@
     # Perform the shift using Ivy's roll function
     result = ivy.roll(x, shift_values, axes)
     return result
-=======
+
+
 
 @to_ivy_arrays_and_back
 @with_unsupported_dtypes({"1.25.2 and below": ("float16", "bfloat16")}, "numpy")
@@ -92,4 +93,3 @@
     slices[axis] = slice(0, int(ivy.shape(result, as_array=True)[axis] // 2 + 1))
     result = result[tuple(slices)]
     return result
->>>>>>> 10074556
