--- conflicted
+++ resolved
@@ -236,7 +236,6 @@
 
 
 @to_ivy_arrays_and_back
-<<<<<<< HEAD
 @with_supported_dtypes(
     {"2.0.1 and below": ("int32", "int64", "float64", "float32")}, "torch"
 )
@@ -263,7 +262,8 @@
     else:
         ret = aux[mask]
     return ret
-=======
+  
+@to_ivy_arrays_and_back
 def packbits(x, /, *, axis=None, bitorder="big"):
     x = ivy.greater(x, ivy.zeros_like(x)).astype("uint8")
     bits = ivy.arange(8, dtype="uint8")
@@ -283,4 +283,4 @@
     bits = ivy.expand_dims(bits, axis=tuple(range(x.ndim - 1)))
     packed = (x << bits).sum(axis=-1).astype("uint8")
     return ivy.swapaxes(packed, axis, -1)
->>>>>>> d62c5833
+  