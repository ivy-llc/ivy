--- conflicted
+++ resolved
@@ -207,7 +207,11 @@
 
 
 @to_ivy_arrays_and_back
-<<<<<<< HEAD
+def iscomplex(x: any):
+    return ivy.bitwise_invert(ivy.isreal(x))
+
+
+@to_ivy_arrays_and_back
 def iscomplexobj(x):
     if x.ndim == 0:
         return ivy.is_complex_dtype(ivy.dtype(x))
@@ -215,8 +219,4 @@
         if ivy.is_complex_dtype(ivy.dtype(ele)):
             return True
         else:
-            return False
-=======
-def iscomplex(x: any):
-    return ivy.bitwise_invert(ivy.isreal(x))
->>>>>>> 8e031d01
+            return False