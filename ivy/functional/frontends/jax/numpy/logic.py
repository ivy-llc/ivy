--- conflicted
+++ resolved
@@ -196,11 +196,11 @@
     return ivy.logical_xor(x1, x2)
 
 
-<<<<<<< HEAD
+@to_ivy_arrays_and_back
 def right_shift(x1, x2, /):
     return ivy.bitwise_right_shift(x1, x2)
-=======
+
+
 @to_ivy_arrays_and_back
 def isrealobj(x: any):
     return not ivy.is_complex_dtype(ivy.dtype(x))
->>>>>>> 4aac1711
