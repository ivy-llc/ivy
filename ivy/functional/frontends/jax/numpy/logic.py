# local
import ivy
from ivy.functional.frontends.jax.func_wrapper import (
    to_ivy_arrays_and_back,
)
from ivy.functional.frontends.jax.numpy import (
    promote_types_of_jax_inputs as promote_jax_arrays,
)


@to_ivy_arrays_and_back
def allclose(a, b, rtol=1e-05, atol=1e-08, equal_nan=False):
    a, b = promote_jax_arrays(a, b)
    return ivy.allclose(a, b, rtol=rtol, atol=atol, equal_nan=equal_nan)


@to_ivy_arrays_and_back
def array_equal(a1, a2, equal_nan: bool) -> bool:
    a1, a2 = promote_jax_arrays(a1, a2)
    if ivy.shape(a1) != ivy.shape(a2):
        return False
    eq = ivy.asarray(a1 == a2)
    if equal_nan:
        eq = ivy.logical_or(eq, ivy.logical_and(ivy.isnan(a1), ivy.isnan(a2)))
    return ivy.all(eq)


@to_ivy_arrays_and_back
def array_equiv(a1, a2) -> bool:
    a1, a2 = promote_jax_arrays(a1, a2)
    try:
        eq = ivy.equal(a1, a2)
    except ValueError:
        # shapes are not broadcastable
        return False
    return ivy.all(eq)


@to_ivy_arrays_and_back
def isneginf(x, out=None):
    return ivy.isneginf(x, out=out)


@to_ivy_arrays_and_back
def isposinf(x, out=None):
    return ivy.isposinf(x, out=out)


@to_ivy_arrays_and_back
def not_equal(x1, x2):
    x1, x2 = promote_jax_arrays(x1, x2)
    return ivy.not_equal(x1, x2)


@to_ivy_arrays_and_back
def less(x1, x2):
    x1, x2 = promote_jax_arrays(x1, x2)
    return ivy.less(x1, x2)


@to_ivy_arrays_and_back
def less_equal(x1, x2):
    x1, x2 = promote_jax_arrays(x1, x2)
    return ivy.less_equal(x1, x2)


@to_ivy_arrays_and_back
def greater(x1, x2):
    x1, x2 = promote_jax_arrays(x1, x2)
    return ivy.greater(x1, x2)


@to_ivy_arrays_and_back
def greater_equal(x1, x2):
    x1, x2 = promote_jax_arrays(x1, x2)
    return ivy.greater_equal(x1, x2)


@to_ivy_arrays_and_back
def isnan(x, out=None):
    return ivy.isnan(x, out=out)


@to_ivy_arrays_and_back
def equal(x1, x2):
    x1, x2 = promote_jax_arrays(x1, x2)
    return ivy.equal(x1, x2)


@to_ivy_arrays_and_back
def all(a, axis=None, out=None, keepdims=False, *, where=False):
    return ivy.all(a, axis=axis, keepdims=keepdims, out=out)


@to_ivy_arrays_and_back
def bitwise_and(x1, x2):
    x1, x2 = promote_jax_arrays(x1, x2)
    return ivy.bitwise_and(x1, x2)


@to_ivy_arrays_and_back
def bitwise_not(x):
    return ivy.bitwise_invert(x)


@to_ivy_arrays_and_back
def bitwise_or(x1, x2):
    x1, x2 = promote_jax_arrays(x1, x2)
    return ivy.bitwise_or(x1, x2)


@to_ivy_arrays_and_back
def bitwise_xor(x1, x2):
    x1, x2 = promote_jax_arrays(x1, x2)
    return ivy.bitwise_xor(x1, x2)


@to_ivy_arrays_and_back
def any(a, axis=None, out=None, keepdims=False, *, where=None):
    # TODO: Out not supported
    ret = ivy.any(a, axis=axis, keepdims=keepdims)
    if ivy.is_array(where):
        where = ivy.array(where, dtype=ivy.bool)
        ret = ivy.where(where, ret, ivy.default(None, ivy.zeros_like(ret)))
    return ret


alltrue = all


sometrue = any


@to_ivy_arrays_and_back
# known issue in jnp's documentation of arguments
# https://github.com/google/jax/issues/9119
def logical_and(x1, x2, /):
    x1, x2 = promote_jax_arrays(x1, x2)
    return ivy.logical_and(x1, x2)


@to_ivy_arrays_and_back
<<<<<<< HEAD
def invert(x, /):
    return ivy.bitwise_invert(x)
=======
def isinf(x, /):
    return ivy.isinf(x)
>>>>>>> 41ba6820
<|MERGE_RESOLUTION|>--- conflicted
+++ resolved
@@ -140,10 +140,10 @@
 
 
 @to_ivy_arrays_and_back
-<<<<<<< HEAD
 def invert(x, /):
     return ivy.bitwise_invert(x)
-=======
+
+
+@to_ivy_arrays_and_back
 def isinf(x, /):
-    return ivy.isinf(x)
->>>>>>> 41ba6820
+    return ivy.isinf(x)