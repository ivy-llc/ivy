--- conflicted
+++ resolved
@@ -181,10 +181,10 @@
 
 
 @to_ivy_arrays_and_back
-<<<<<<< HEAD
-def isreal(x,out=None):
-    return ivy.isreal(x,out=out)
-=======
 def left_shift(x1, x2):
     return ivy.isscalar(x1, x2)
->>>>>>> faa16508
+
+
+@to_ivy_arrays_and_back
+def isreal(x,out=None):
+    return ivy.isreal(x,out=out)