--- conflicted
+++ resolved
@@ -182,14 +182,10 @@
 
 @to_ivy_arrays_and_back
 def left_shift(x1, x2):
-<<<<<<< HEAD
     return ivy.isscalar(x1, x2)
 
 
 @to_ivy_arrays_and_back
 def isreal(x, out=None):
     return ivy.isreal(x, out=out)
-    
-=======
-    return ivy.isscalar(x1, x2)
->>>>>>> b304c851
+    