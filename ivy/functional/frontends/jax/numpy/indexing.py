--- conflicted
+++ resolved
@@ -173,10 +173,6 @@
         print(f"Attribute error: {e}")
 
 
-<<<<<<< HEAD
-# take_along_axis
-=======
->>>>>>> bdb18621
 @to_ivy_arrays_and_back
 def take_along_axis(arr, indices, axis, mode="fill"):
     return ivy.take_along_axis(arr, indices, axis, mode=mode)
@@ -202,10 +198,6 @@
     return ivy.triu_indices(arr.shape[-2], arr.shape[-1], k)
 
 
-<<<<<<< HEAD
-# unravel_index
-=======
->>>>>>> bdb18621
 @to_ivy_arrays_and_back
 def unravel_index(indices, shape):
     ret = [x.astype(indices.dtype) for x in ivy.unravel_index(indices, shape)]
