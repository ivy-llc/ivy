--- conflicted
+++ resolved
@@ -16,11 +16,11 @@
 
 
 @to_ivy_arrays_and_back
-<<<<<<< HEAD
 def take_along_axis(a, indices, axis):
     return ivy.take_along_axis(a, indices, axis)
-=======
+
+  
+@to_ivy_arrays_and_back
 def diag_indices(n, ndim=2):
     idx = ivy.arange(n, dtype=int)
-    return (idx,) * ndim
->>>>>>> add2633e
+    return (idx,) * ndim