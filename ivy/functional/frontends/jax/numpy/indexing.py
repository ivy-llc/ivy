--- conflicted
+++ resolved
@@ -101,12 +101,13 @@
         return ivy.stack(grid, axis=0).astype(dtype)
 
 
-<<<<<<< HEAD
+
 @to_ivy_arrays_and_back
 def choose(arr, choices, out=None, mode='raise'):
     """jax.numpy.choose(arr, choices, out=None, mode='raise')"""
     return ivy.choose(arr, choices, out=out, mode=mode)
-=======
+
+  
 def _make_1d_grid_from_slice(s):
     step = 1 if s.step is None else s.step
     start = 0 if s.start is None else s.start
@@ -202,5 +203,4 @@
     trans1d = 0
 
 
-c_ = CClass()
->>>>>>> 27636cc3
+c_ = CClass()