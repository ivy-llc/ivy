# global
import inspect
from typing import Callable

# local
import ivy
from ivy.functional.frontends.jax.func_wrapper import (
    to_ivy_arrays_and_back,
)


@to_ivy_arrays_and_back
def diagonal(a, offset=0, axis1=0, axis2=1):
    return ivy.diagonal(a, offset=offset, axis1=axis1, axis2=axis2)


@to_ivy_arrays_and_back
def diag(v, k=0):
    return ivy.diag(v, k=k)


@to_ivy_arrays_and_back
def diag_indices(n, ndim=2):
    idx = ivy.arange(n, dtype=int)
    return (idx,) * ndim


# take_along_axis
@to_ivy_arrays_and_back
def take_along_axis(arr, indices, axis, mode="fill"):
    return ivy.take_along_axis(arr, indices, axis, mode=mode)


@to_ivy_arrays_and_back
def tril_indices(n, k=0, m=None):
    return ivy.tril_indices(n, m, k)


@to_ivy_arrays_and_back
def triu_indices(n, k=0, m=None):
    return ivy.triu_indices(n, m, k)


@to_ivy_arrays_and_back
def triu_indices_from(arr, k=0):
    return ivy.triu_indices(arr.shape[-2], arr.shape[-1], k)


@to_ivy_arrays_and_back
def tril_indices_from(arr, k=0):
    return ivy.tril_indices(arr.shape[-2], arr.shape[-1], k)


# unravel_index
@to_ivy_arrays_and_back
def unravel_index(indices, shape):
    ret = [x.astype(indices.dtype) for x in ivy.unravel_index(indices, shape)]
    return tuple(ret)


@to_ivy_arrays_and_back
def mask_indices(n, mask_func, k=0):
    mask_func_obj = inspect.unwrap(mask_func)
    mask_func_name = mask_func_obj.__name__
    try:
        ivy_mask_func_obj = getattr(ivy.functional.frontends.jax.numpy, mask_func_name)
        a = ivy.ones((n, n))
        mask = ivy_mask_func_obj(a, k=k)
        indices = ivy.argwhere(mask.ivy_array)
        return indices[:, 0], indices[:, 1]
    except AttributeError as e:
        print(f"Attribute error: {e}")


@to_ivy_arrays_and_back
def diag_indices_from(arr):
    print(arr)
    n = arr.shape[0]
    ndim = ivy.get_num_dims(arr)
    if not all(arr.shape[i] == n for i in range(ndim)):
        raise ValueError("All dimensions of input must be of equal length")
    idx = ivy.arange(n, dtype=int)
    return (idx,) * ndim


@to_ivy_arrays_and_back
<<<<<<< HEAD
def apply_along_axis(func1d: Callable, axis: int, arr, *args, **kwargs):
    ndim = ivy.get_num_dims(arr)
    if axis is None:
        raise ValueError("Axis must be an integer.")
    if not -ndim <= axis < ndim:
        raise ValueError(f"axis {axis} is out of bounds for array of dimension {ndim}")
    if axis < 0:
        axis = axis + ndim

    func = lambda elem: func1d(elem, *args, **kwargs)
    # apply from the back (out_axes=-1)
    for i in range(1, ndim - axis):
        func = ivy.vmap(func, in_axes=i, out_axes=-1)
    # apply from the front (out_axes=0)
    for i in range(axis):
        func = ivy.vmap(func, in_axes=0, out_axes=0)

    return ivy.asarray(func(arr))
=======
def indices(dimensions, dtype=int, sparse=False):
    if sparse:
        return tuple(
            ivy.arange(dim)
            .expand_dims(
                axis=[j for j in range(len(dimensions)) if i != j],
            )
            .astype(dtype)
            for i, dim in enumerate(dimensions)
        )
    else:
        grid = ivy.meshgrid(*[ivy.arange(dim) for dim in dimensions], indexing="ij")
        return ivy.stack(grid, axis=0).astype(dtype)
>>>>>>> f11c6286
<|MERGE_RESOLUTION|>--- conflicted
+++ resolved
@@ -84,7 +84,6 @@
 
 
 @to_ivy_arrays_and_back
-<<<<<<< HEAD
 def apply_along_axis(func1d: Callable, axis: int, arr, *args, **kwargs):
     ndim = ivy.get_num_dims(arr)
     if axis is None:
@@ -103,7 +102,8 @@
         func = ivy.vmap(func, in_axes=0, out_axes=0)
 
     return ivy.asarray(func(arr))
-=======
+
+
 def indices(dimensions, dtype=int, sparse=False):
     if sparse:
         return tuple(
@@ -116,5 +116,4 @@
         )
     else:
         grid = ivy.meshgrid(*[ivy.arange(dim) for dim in dimensions], indexing="ij")
-        return ivy.stack(grid, axis=0).astype(dtype)
->>>>>>> f11c6286
+        return ivy.stack(grid, axis=0).astype(dtype)