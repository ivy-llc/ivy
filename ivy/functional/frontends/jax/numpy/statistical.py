--- conflicted
+++ resolved
@@ -644,7 +644,6 @@
     )
 
 
-<<<<<<< HEAD
 @to_ivy_arrays_and_back
 @with_unsupported_dtypes(
     {"0.4.19 and below": ("complex64", "complex128", "bfloat16", "bool", "float16")},
@@ -695,8 +694,6 @@
     return r
 
 
-=======
->>>>>>> 5e894fb2
 @handle_jax_dtype
 @with_unsupported_dtypes({"0.4.19 and below": ("bfloat16",)}, "jax")
 @to_ivy_arrays_and_back
