--- conflicted
+++ resolved
@@ -509,7 +509,10 @@
     return ivy.astype(ret, ivy.as_ivy_dtype(dtype), copy=False)
 
 
-<<<<<<< HEAD
+amax = max
+amin = min
+cumproduct = cumprod
+
 @to_ivy_arrays_and_back
 @with_unsupported_dtypes(
     {"0.4.14 and below": ("complex64", "complex128", "bfloat16", "bool", "float16")},
@@ -560,9 +563,4 @@
     a = a[~ivy.isnan(a)]
     return ivy.quantile(
         a, q, axis=axis, keepdims=keepdims, interpolation=method, out=out
-    )
-=======
-amax = max
-amin = min
-cumproduct = cumprod
->>>>>>> 6cbc2c60
+    )