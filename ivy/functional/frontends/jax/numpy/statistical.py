# local
import ivy
from ivy.functional.frontends.jax.func_wrapper import (
    to_ivy_arrays_and_back,
)
from ivy.functional.frontends.numpy.func_wrapper import handle_numpy_dtype
from ivy.functional.frontends.jax.numpy import promote_types_of_jax_inputs


@to_ivy_arrays_and_back
def einsum(
    subscripts,
    *operands,
    out=None,
    optimize="optimal",
    precision=None,
    _use_xeinsum=False,
):
    return ivy.einsum(subscripts, *operands, out=out)


@handle_numpy_dtype
@to_ivy_arrays_and_back
def mean(a, axis=None, dtype=None, out=None, keepdims=False, *, where=None):
    axis = tuple(axis) if isinstance(axis, list) else axis
    if dtype is None:
        dtype = "float32" if ivy.is_int_dtype(a) else a.dtype
    ret = ivy.mean(a, axis=axis, keepdims=keepdims, out=out)
    if ivy.is_array(where):
        where = ivy.array(where, dtype=ivy.bool)
        ret = ivy.where(where, ret, ivy.default(out, ivy.zeros_like(ret)), out=out)
    return ivy.astype(ret, ivy.as_ivy_dtype(dtype), copy=False)


@handle_numpy_dtype
@to_ivy_arrays_and_back
def var(a, axis=None, dtype=None, out=None, ddof=0, keepdims=False, *, where=None):
    axis = tuple(axis) if isinstance(axis, list) else axis
    if dtype is None:
        dtype = "float32" if ivy.is_int_dtype(a) else a.dtype
    ret = ivy.var(a, axis=axis, correction=ddof, keepdims=keepdims, out=out)
    if ivy.is_array(where):
        where = ivy.array(where, dtype=ivy.bool)
        ret = ivy.where(where, ret, ivy.default(out, ivy.zeros_like(ret)), out=out)
    return ivy.astype(ret, ivy.as_ivy_dtype(dtype), copy=False)


@to_ivy_arrays_and_back
def argmin(a, axis=None, out=None, keepdims=None):
    return ivy.argmin(a, axis=axis, out=out, keepdims=keepdims)


@to_ivy_arrays_and_back
def bincount(x, weights=None, minlength=0, *, length=None):
    x_list = []
    for i in range(x.shape[0]):
        x_list.append(int(x[i]))
    max_val = int(ivy.max(ivy.array(x_list)))
    ret = [x_list.count(i) for i in range(0, max_val + 1)]
    ret = ivy.array(ret)
    ret = ivy.astype(ret, ivy.as_ivy_dtype(ivy.int64))
    return ret


@handle_numpy_dtype
@to_ivy_arrays_and_back
def cumprod(a, axis=None, dtype=None, out=None):
    if dtype is None:
        dtype = ivy.as_ivy_dtype(a.dtype)
    return ivy.cumprod(a, axis=axis, dtype=dtype, out=out)


@handle_numpy_dtype
@to_ivy_arrays_and_back
def cumsum(a, axis=0, dtype=None, out=None):
    if dtype is None:
        dtype = ivy.uint8
    return ivy.cumsum(a, axis, dtype=dtype, out=out)


cumproduct = cumprod


@handle_numpy_dtype
@to_ivy_arrays_and_back
def sum(
    a,
    axis=None,
    dtype=None,
    out=None,
    keepdims=False,
    initial=None,
    where=None,
    promote_integers=True,
):
    if dtype is None:
        dtype = "float32" if ivy.is_int_dtype(a.dtype) else ivy.as_ivy_dtype(a.dtype)

    # TODO: promote_integers is only supported from JAX v0.3.14
    if dtype is None and promote_integers:
        if ivy.is_bool_dtype(dtype):
            dtype = ivy.default_int_dtype()
        elif ivy.is_uint_dtype(dtype):
            if ivy.dtype_bits(dtype) < ivy.dtype_bits(ivy.default_uint_dtype()):
                dtype = ivy.default_uint_dtype()
        elif ivy.is_int_dtype(dtype):
            if ivy.dtype_bits(dtype) < ivy.dtype_bits(ivy.default_int_dtype()):
                dtype = ivy.default_int_dtype()

    if initial:
        if axis is None:
            a = ivy.reshape(a, (1, -1))
            axis = 0
        s = list(ivy.shape(a))
        s[axis] = 1
        header = ivy.full(s, initial)
        a = ivy.concat([a, header], axis=axis)

    ret = ivy.sum(a, axis=axis, keepdims=keepdims, out=out)

    if ivy.is_array(where):
        where = ivy.array(where, dtype=ivy.bool)
        ret = ivy.where(where, ret, ivy.default(out, ivy.zeros_like(ret)), out=out)
    return ivy.astype(ret, ivy.as_ivy_dtype(dtype))


@to_ivy_arrays_and_back
def min(a, axis=None, out=None, keepdims=False, where=None):
    ret = ivy.min(a, axis=axis, out=out, keepdims=keepdims)
    if ivy.is_array(where):
        where = ivy.array(where, dtype=ivy.bool)
        ret = ivy.where(where, ret, ivy.default(out, ivy.zeros_like(ret)), out=out)
    return ret


amin = min


@to_ivy_arrays_and_back
def max(a, axis=None, out=None, keepdims=False, where=None):
    ret = ivy.max(a, axis=axis, out=out, keepdims=keepdims)
    if ivy.is_array(where):
        where = ivy.array(where, dtype=ivy.bool)
        ret = ivy.where(where, ret, ivy.default(out, ivy.zeros_like(ret)), out=out)
    return ret


amax = max


@to_ivy_arrays_and_back
<<<<<<< HEAD
def average(a, axis=None, weights=None, returned=False, keepdims=False):

    # canonicalize_axis to ensure axis or the values in axis > 0
    if isinstance(axis, tuple) or isinstance(axis, list):
        a_ndim = len(ivy.shape(a))
        new_axis = [0] * len(axis)
        for i, v in enumerate(axis):
            if not -a_ndim <= v < a_ndim:
                raise ValueError(f"axis {v} is out of bounds for array of \
                    dimension {a_ndim}")
            if v < 0:
                new_axis[i] = v + a_ndim
            else:
                new_axis[i] = v
        axis = tuple(new_axis)
    
    if weights is None: 
        ret = ivy.mean(a, axis=axis, keepdims=keepdims)
        if axis is None:
            fill_value = int(a.size) if ivy.is_int_dtype(ret) else float(a.size)
            weights_sum = ivy.full(shape=(), fill_value=fill_value, dtype=ret.dtype)
        else:
            if isinstance(axis, tuple):
                # prod with axis has dtype Sequence[int]
                fill_value = 1
                for d in axis:
                    fill_value *= a.shape[d]
            else:
                fill_value = a.shape[axis]
            fill_value = int(fill_value) if ivy.is_int_dtype(ret) else float(fill_value)
            weights_sum = ivy.full_like(ret, fill_value=fill_value)
    else:
        a = ivy.asarray(a, copy=False)
        weights = ivy.asarray(weights, copy=False)
        a, weights = promote_types_of_jax_inputs(a, weights)

        a_shape = ivy.shape(a)
        a_ndim = len(a_shape)
        weights_shape = ivy.shape(weights)

        # Make sure the dimensions work out
        if a_shape != weights_shape:
            if len(weights_shape) != 1:
                raise ValueError("1D weights expected when shapes of a and \
                    weights differ.")
            if axis is None:
                raise ValueError("Axis must be specified when shapes of a and \
                    weights differ.")
            elif isinstance(axis, tuple):
                raise ValueError("Single axis expected when shapes of a and \
                    weights differ") 
            elif not weights.shape[0] == a.shape[axis]:
                raise ValueError("Length of weights not compatible with \
                    specified axis.")
        
            weights = ivy.broadcast_to(
                weights, 
                shape=(a_ndim - 1) * (1,) + weights_shape
            )
            weights = ivy.moveaxis(weights, -1, axis)
    
        weights_sum = ivy.sum(weights, axis=axis)
        ret = ivy.sum(a * weights, axis=axis, keepdims=keepdims) / weights_sum

    if returned:
        if ret.shape != weights_sum.shape:
            weights_sum = ivy.broadcast_to(weights_sum, shape=ret.shape)
        return ret, weights_sum

    return ret
=======
def nanmax(
    a,
    axis=None,
    out=None,
    keepdims=False,
    initial=None,
    where=True,
):
    nan_mask = ivy.isnan(a)
    a = ivy.where(ivy.logical_not(nan_mask), a, a.full_like(-ivy.inf))
    where_mask = None
    if initial is not None:
        if ivy.is_array(where):
            a = ivy.where(where, a, a.full_like(initial))
            where_mask = ivy.all(ivy.logical_not(where), axis=axis, keepdims=keepdims)
        s = ivy.shape(a, as_array=True)
        if axis is not None:
            if isinstance(axis, (tuple, list)) or ivy.is_array(axis):
                # introducing the initial in one dimension is enough
                ax = axis[0] % len(s)
                s[ax] = 1
            else:
                ax = axis % len(s)
                s[ax] = 1
        header = ivy.full(ivy.Shape(s.to_list()), initial, dtype=ivy.dtype(a))
        if axis:
            if isinstance(axis, (tuple, list)) or ivy.is_array(axis):
                a = ivy.concat([a, header], axis=axis[0])
            else:
                a = ivy.concat([a, header], axis=axis)
        else:
            a = ivy.concat([a, header], axis=0)
    res = ivy.max(a, axis=axis, keepdims=keepdims, out=out)
    if nan_mask is not None:
        nan_mask = ivy.all(nan_mask, axis=axis, keepdims=keepdims, out=out)
        if ivy.any(nan_mask):
            res = ivy.where(
                ivy.logical_not(nan_mask),
                res,
                initial if initial is not None else ivy.nan,
                out=out,
            )
    if where_mask is not None and ivy.any(where_mask):
        res = ivy.where(ivy.logical_not(where_mask), res, ivy.nan, out=out)
    return res
>>>>>>> 2e2b1ddc
<|MERGE_RESOLUTION|>--- conflicted
+++ resolved
@@ -149,7 +149,6 @@
 
 
 @to_ivy_arrays_and_back
-<<<<<<< HEAD
 def average(a, axis=None, weights=None, returned=False, keepdims=False):
 
     # canonicalize_axis to ensure axis or the values in axis > 0
@@ -220,7 +219,9 @@
         return ret, weights_sum
 
     return ret
-=======
+
+
+@to_ivy_arrays_and_back
 def nanmax(
     a,
     axis=None,
@@ -265,5 +266,4 @@
             )
     if where_mask is not None and ivy.any(where_mask):
         res = ivy.where(ivy.logical_not(where_mask), res, ivy.nan, out=out)
-    return res
->>>>>>> 2e2b1ddc
+    return res