# local

import ivy
from ivy.func_wrapper import with_unsupported_dtypes
from ivy.functional.frontends.jax.func_wrapper import (
    to_ivy_arrays_and_back,
    handle_jax_dtype,
)
from ivy.functional.frontends.jax.numpy import promote_types_of_jax_inputs


@to_ivy_arrays_and_back
def einsum(
    subscripts,
    *operands,
    out=None,
    optimize="optimal",
    precision=None,
    _use_xeinsum=False,
):
    return ivy.einsum(subscripts, *operands, out=out)


@handle_jax_dtype
@to_ivy_arrays_and_back
def mean(a, axis=None, dtype=None, out=None, keepdims=False, *, where=None):
    axis = tuple(axis) if isinstance(axis, list) else axis
    if dtype is None:
        dtype = "float32" if ivy.is_int_dtype(a) else a.dtype
    ret = ivy.mean(a, axis=axis, keepdims=keepdims, out=out)
    if ivy.is_array(where):
        where = ivy.array(where, dtype=ivy.bool)
        ret = ivy.where(where, ret, ivy.default(out, ivy.zeros_like(ret)), out=out)
    return ivy.astype(ret, ivy.as_ivy_dtype(dtype), copy=False)


@handle_jax_dtype
@to_ivy_arrays_and_back
def var(a, axis=None, dtype=None, out=None, ddof=0, keepdims=False, *, where=None):
    axis = tuple(axis) if isinstance(axis, list) else axis
    if dtype is None:
        dtype = "float32" if ivy.is_int_dtype(a) else a.dtype
    ret = ivy.var(a, axis=axis, correction=ddof, keepdims=keepdims, out=out)
    if ivy.is_array(where):
        where = ivy.array(where, dtype=ivy.bool)
        ret = ivy.where(where, ret, ivy.default(out, ivy.zeros_like(ret)), out=out)
    return ivy.astype(ret, ivy.as_ivy_dtype(dtype), copy=False)


@to_ivy_arrays_and_back
def argmin(a, axis=None, out=None, keepdims=None):
    return ivy.argmin(a, axis=axis, out=out, keepdims=keepdims)


@to_ivy_arrays_and_back
def bincount(x, weights=None, minlength=0, *, length=None):
    x_list = []
    for i in range(x.shape[0]):
        x_list.append(int(x[i]))
    max_val = int(ivy.max(ivy.array(x_list)))
    ret = [x_list.count(i) for i in range(0, max_val + 1)]
    ret = ivy.array(ret)
    ret = ivy.astype(ret, ivy.as_ivy_dtype(ivy.int64))
    return ret


@handle_jax_dtype
@to_ivy_arrays_and_back
def cumprod(a, axis=None, dtype=None, out=None):
    if dtype is None:
        dtype = ivy.as_ivy_dtype(a.dtype)
    return ivy.cumprod(a, axis=axis, dtype=dtype, out=out)


@handle_jax_dtype
@to_ivy_arrays_and_back
def cumsum(a, axis=0, dtype=None, out=None):
    if dtype is None:
        dtype = ivy.uint8
    return ivy.cumsum(a, axis, dtype=dtype, out=out)


cumproduct = cumprod


@handle_jax_dtype
@to_ivy_arrays_and_back
def sum(
    a,
    axis=None,
    dtype=None,
    out=None,
    keepdims=False,
    initial=None,
    where=None,
    promote_integers=True,
):
    if dtype is None:
        dtype = "float32" if ivy.is_int_dtype(a.dtype) else ivy.as_ivy_dtype(a.dtype)

    # TODO: promote_integers is only supported from JAX v0.3.14
    if dtype is None and promote_integers:
        if ivy.is_bool_dtype(dtype):
            dtype = ivy.default_int_dtype()
        elif ivy.is_uint_dtype(dtype):
            if ivy.dtype_bits(dtype) < ivy.dtype_bits(ivy.default_uint_dtype()):
                dtype = ivy.default_uint_dtype()
        elif ivy.is_int_dtype(dtype):
            if ivy.dtype_bits(dtype) < ivy.dtype_bits(ivy.default_int_dtype()):
                dtype = ivy.default_int_dtype()

    if initial:
        if axis is None:
            a = ivy.reshape(a, (1, -1))
            axis = 0
        s = list(ivy.shape(a))
        s[axis] = 1
        header = ivy.full(s, initial)
        a = ivy.concat([a, header], axis=axis)

    ret = ivy.sum(a, axis=axis, keepdims=keepdims, out=out)

    if ivy.is_array(where):
        where = ivy.array(where, dtype=ivy.bool)
        ret = ivy.where(where, ret, ivy.default(out, ivy.zeros_like(ret)), out=out)
    return ivy.astype(ret, ivy.as_ivy_dtype(dtype))


@to_ivy_arrays_and_back
def min(a, axis=None, out=None, keepdims=False, where=None):
    ret = ivy.min(a, axis=axis, out=out, keepdims=keepdims)
    if ivy.is_array(where):
        where = ivy.array(where, dtype=ivy.bool)
        ret = ivy.where(where, ret, ivy.default(out, ivy.zeros_like(ret)), out=out)
    return ret


amin = min


@to_ivy_arrays_and_back
def max(a, axis=None, out=None, keepdims=False, where=None):
    ret = ivy.max(a, axis=axis, out=out, keepdims=keepdims)
    if ivy.is_array(where):
        where = ivy.array(where, dtype=ivy.bool)
        ret = ivy.where(where, ret, ivy.default(out, ivy.zeros_like(ret)), out=out)
    return ret


amax = max


@to_ivy_arrays_and_back
def average(a, axis=None, weights=None, returned=False, keepdims=False):

    # canonicalize_axis to ensure axis or the values in axis > 0
    if isinstance(axis, tuple) or isinstance(axis, list):
        a_ndim = len(ivy.shape(a))
        new_axis = [0] * len(axis)
        for i, v in enumerate(axis):
            if not -a_ndim <= v < a_ndim:
                raise ValueError(
                    f"axis {v} is out of bounds for array of \
                    dimension {a_ndim}"
                )
            if v < 0:
                new_axis[i] = v + a_ndim
            else:
                new_axis[i] = v
        axis = tuple(new_axis)

    if weights is None:
        ret = ivy.mean(a, axis=axis, keepdims=keepdims)
        if axis is None:
            fill_value = int(a.size) if ivy.is_int_dtype(ret) else float(a.size)
            weights_sum = ivy.full(shape=(), fill_value=fill_value, dtype=ret.dtype)
        else:
            if isinstance(axis, tuple):
                # prod with axis has dtype Sequence[int]
                fill_value = 1
                for d in axis:
                    fill_value *= a.shape[d]
            else:
                fill_value = a.shape[axis]
            fill_value = int(fill_value) if ivy.is_int_dtype(ret) else float(fill_value)
            weights_sum = ivy.full_like(ret, fill_value=fill_value)
    else:
        a = ivy.asarray(a, copy=False)
        weights = ivy.asarray(weights, copy=False)
        a, weights = promote_types_of_jax_inputs(a, weights)

        a_shape = ivy.shape(a)
        a_ndim = len(a_shape)
        weights_shape = ivy.shape(weights)

        # Make sure the dimensions work out
        if a_shape != weights_shape:
            if len(weights_shape) != 1:
                raise ValueError(
                    "1D weights expected when shapes of a and \
                    weights differ."
                )
            if axis is None:
                raise ValueError(
                    "Axis must be specified when shapes of a and \
                    weights differ."
                )
            elif isinstance(axis, tuple):
                raise ValueError(
                    "Single axis expected when shapes of a and \
                    weights differ"
                )
            elif not weights.shape[0] == a.shape[axis]:
                raise ValueError(
                    "Length of weights not compatible with \
                    specified axis."
                )

            weights = ivy.broadcast_to(
                weights, shape=(a_ndim - 1) * (1,) + weights_shape
            )
            weights = ivy.moveaxis(weights, -1, axis)

        weights_sum = ivy.sum(weights, axis=axis)
        ret = ivy.sum(a * weights, axis=axis, keepdims=keepdims) / weights_sum

    if returned:
        if ret.shape != weights_sum.shape:
            weights_sum = ivy.broadcast_to(weights_sum, shape=ret.shape)
        return ret, weights_sum

    return ret


@to_ivy_arrays_and_back
def nanmax(
    a,
    axis=None,
    out=None,
    keepdims=False,
    initial=None,
    where=True,
):
    nan_mask = ivy.isnan(a)
    a = ivy.where(ivy.logical_not(nan_mask), a, a.full_like(-ivy.inf))
    where_mask = None
    if initial is not None:
        if ivy.is_array(where):
            a = ivy.where(where, a, a.full_like(initial))
            where_mask = ivy.all(ivy.logical_not(where), axis=axis, keepdims=keepdims)
        s = ivy.shape(a, as_array=True)
        if axis is not None:
            if isinstance(axis, (tuple, list)) or ivy.is_array(axis):
                # introducing the initial in one dimension is enough
                ax = axis[0] % len(s)
                s[ax] = 1
            else:
                ax = axis % len(s)
                s[ax] = 1
        header = ivy.full(ivy.Shape(s.to_list()), initial, dtype=ivy.dtype(a))
        if axis:
            if isinstance(axis, (tuple, list)) or ivy.is_array(axis):
                a = ivy.concat([a, header], axis=axis[0])
            else:
                a = ivy.concat([a, header], axis=axis)
        else:
            a = ivy.concat([a, header], axis=0)
    res = ivy.max(a, axis=axis, keepdims=keepdims, out=out)
    if nan_mask is not None:
        nan_mask = ivy.all(nan_mask, axis=axis, keepdims=keepdims, out=out)
        if ivy.any(nan_mask):
            res = ivy.where(
                ivy.logical_not(nan_mask),
                res,
                initial if initial is not None else ivy.nan,
                out=out,
            )
    if where_mask is not None and ivy.any(where_mask):
        res = ivy.where(ivy.logical_not(where_mask), res, ivy.nan, out=out)
    return res


@to_ivy_arrays_and_back
def nanmin(
    a,
    axis=None,
    out=None,
    keepdims=False,
    initial=None,
    where=True,
):
    nan_mask = ivy.isnan(a)
    a = ivy.where(ivy.logical_not(nan_mask), a, a.full_like(+ivy.inf))
    where_mask = None
    if initial is not None:
        if ivy.is_array(where):
            a = ivy.where(where, a, a.full_like(initial))
            where_mask = ivy.all(ivy.logical_not(where), axis=axis, keepdims=keepdims)
        s = ivy.shape(a, as_array=True)
        if axis is not None:
            if isinstance(axis, (tuple, list)) or ivy.is_array(axis):
                # introducing the initial in one dimension is enough
                ax = axis[0] % len(s)
                s[ax] = 1
            else:
                ax = axis % len(s)
                s[ax] = 1
        header = ivy.full(ivy.Shape(s.to_list()), initial, dtype=ivy.dtype(a))
        if axis:
            if isinstance(axis, (tuple, list)) or ivy.is_array(axis):
                a = ivy.concat([a, header], axis=axis[0])
            else:
                a = ivy.concat([a, header], axis=axis)
        else:
            a = ivy.concat([a, header], axis=0)
    res = ivy.min(a, axis=axis, keepdims=keepdims, out=out)
    if nan_mask is not None:
        nan_mask = ivy.all(nan_mask, axis=axis, keepdims=keepdims, out=out)
        if ivy.any(nan_mask):
            res = ivy.where(
                ivy.logical_not(nan_mask),
                res,
                initial if initial is not None else ivy.nan,
                out=out,
            )
    if where_mask is not None and ivy.any(where_mask):
        res = ivy.where(ivy.logical_not(where_mask), res, ivy.nan, out=out)
    return res


@handle_jax_dtype
@to_ivy_arrays_and_back
def nanstd(
    a, /, *, axis=None, dtype=None, out=None, ddof=0, keepdims=False, where=True
):
    a = ivy.nan_to_num(a)
    axis = tuple(axis) if isinstance(axis, list) else axis

    if dtype:
        a = ivy.astype(ivy.array(a), ivy.as_ivy_dtype(dtype))

    ret = ivy.std(a, axis=axis, correction=ddof, keepdims=keepdims, out=out)
    if ivy.is_array(where):
        ret = ivy.where(where, ret, ivy.default(out, ivy.zeros_like(ret)), out=out)

    return ret


@handle_jax_dtype
@to_ivy_arrays_and_back
def nanvar(a, axis=None, dtype=None, out=None, ddof=0, keepdims=False, *, where=True):
    is_nan = ivy.isnan(a)
    axis = tuple(axis) if isinstance(axis, list) else axis
    if dtype is None:
        dtype = "float16" if ivy.is_int_dtype(a) else a.dtype
    ret = ivy.var(a, axis=axis, correction=ddof, keepdims=keepdims, out=out)
    if not ivy.any(is_nan):
        if dtype:
            a = ivy.astype(ivy.array(a), ivy.as_ivy_dtype(dtype))
        else:
            dtype = "float" if ivy.is_int_dtype(a) else a.dtype

        ret = ivy.var(a, axis=axis, correction=ddof, keepdims=keepdims, out=out)

        if ivy.is_array(where):
            where = ivy.array(where, dtype=ivy.bool)
            ret = ivy.where(where, ret, ivy.default(out, ivy.zeros_like(ret)), out=out)

    else:
        a = [i for i in a if ivy.isnan(i) is False]

        if dtype:
            a = ivy.astype(ivy.array(a), ivy.as_ivy_dtype(dtype))
        else:
            dtype = "float" if ivy.is_int_dtype(a) else a.dtype

        ret = ivy.var(a, axis=axis, correction=ddof, keepdims=keepdims, out=out)

        if ivy.is_array(where):
            where = ivy.array(where, dtype=ivy.bool)
            ret = ivy.where(where, ret, ivy.default(out, ivy.zeros_like(ret)), out=out)

    all_nan = ivy.isnan(ret)
    if ivy.all(all_nan):
        ret = ivy.astype(ret, ivy.array([float("inf")]))
    return ret


@handle_jax_dtype
@with_unsupported_dtypes({"1.11.0 and below": ("bfloat16")}, "jax")
@to_ivy_arrays_and_back
def std(a, axis=None, dtype=None, out=None, ddof=0, keepdims=False, *, where=None):
    axis = tuple(axis) if isinstance(axis, list) else axis
    if dtype is None:
        dtype = "float32" if ivy.is_int_dtype(a) else a.dtype
    std_a = ivy.std(a, axis=axis, correction=ddof, keepdims=keepdims, out=out)
    if ivy.is_array(where):
        where = ivy.array(where, dtype=ivy.bool)
        std_a = ivy.where(
            where, std_a, ivy.default(out, ivy.zeros_like(std_a)), out=out
        )
    return ivy.astype(std_a, ivy.as_ivy_dtype(dtype), copy=False)


<<<<<<< HEAD
@handle_jax_dtype
@to_ivy_arrays_and_back
def nanmean(a, axis=None, dtype=None, out=None, keepdims=False, *, where=None):
    axis = tuple(axis) if isinstance(axis, list) else axis
    if dtype is None:
        dtype = "float32" if ivy.is_int_dtype(a) else a.dtype
    if ivy.is_array(where):
        where = ivy.array(where, dtype=ivy.bool)
        a = ivy.where(where, a, ivy.full_like(a, ivy.nan), out=out)
    ret = ivy.nanmean(a, axis=axis, dtype=dtype, keepdims=keepdims, out=out)
    return ret
=======
@to_ivy_arrays_and_back
def corrcoef(x, y=None, rowvar=True):
    return ivy.corrcoef(x, y=y, rowvar=rowvar)
>>>>>>> 1c6224e7
<|MERGE_RESOLUTION|>--- conflicted
+++ resolved
@@ -402,7 +402,11 @@
     return ivy.astype(std_a, ivy.as_ivy_dtype(dtype), copy=False)
 
 
-<<<<<<< HEAD
+@to_ivy_arrays_and_back
+def corrcoef(x, y=None, rowvar=True):
+    return ivy.corrcoef(x, y=y, rowvar=rowvar)
+    
+
 @handle_jax_dtype
 @to_ivy_arrays_and_back
 def nanmean(a, axis=None, dtype=None, out=None, keepdims=False, *, where=None):
@@ -414,8 +418,3 @@
         a = ivy.where(where, a, ivy.full_like(a, ivy.nan), out=out)
     ret = ivy.nanmean(a, axis=axis, dtype=dtype, keepdims=keepdims, out=out)
     return ret
-=======
-@to_ivy_arrays_and_back
-def corrcoef(x, y=None, rowvar=True):
-    return ivy.corrcoef(x, y=y, rowvar=rowvar)
->>>>>>> 1c6224e7
