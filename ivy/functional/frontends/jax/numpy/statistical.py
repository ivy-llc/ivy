--- conflicted
+++ resolved
@@ -7,11 +7,7 @@
 from ivy.func_wrapper import with_unsupported_dtypes
 from ivy.functional.frontends.numpy.func_wrapper import (
     to_ivy_arrays_and_back,
-    from_zero_dim_arrays_to_scalar,
-<<<<<<< HEAD
-=======
-
->>>>>>> fc193b59
+    from_zero_dim_arrays_to_scalar
 )
 
 
@@ -350,7 +346,6 @@
     if ivy.is_array(where):
         ret = ivy.where(where, ret, ivy.default(out, ivy.zeros_like(ret)), out=out)
 
-<<<<<<< HEAD
     return ret
 
 
@@ -390,6 +385,4 @@
     all_nan = ivy.isnan(ret)
     if ivy.all(all_nan):
         ret = ivy.astype(ret, ivy.array([float("inf")]))
-=======
->>>>>>> fc193b59
     return ret