--- conflicted
+++ resolved
@@ -6,10 +6,8 @@
 from ivy.functional.frontends.jax.numpy import promote_types_of_jax_inputs
 from ivy.functional.frontends.numpy.func_wrapper import (
     to_ivy_arrays_and_back,
-<<<<<<< HEAD
     from_zero_dim_arrays_to_scalar,
-=======
->>>>>>> 59c3a6f7
+
 )
 
 
