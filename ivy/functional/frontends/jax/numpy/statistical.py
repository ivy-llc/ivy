# local
import ivy
from ivy.functional.frontends.jax.func_wrapper import (
    to_ivy_arrays_and_back,
    handle_jax_dtype
)
<<<<<<< HEAD
=======
from ivy.functional.frontends.numpy.func_wrapper import handle_numpy_dtype
from ivy.functional.frontends.jax.numpy import promote_types_of_jax_inputs
>>>>>>> 4139b884


@to_ivy_arrays_and_back
def einsum(
    subscripts,
    *operands,
    out=None,
    optimize="optimal",
    precision=None,
    _use_xeinsum=False,
):
    return ivy.einsum(subscripts, *operands, out=out)


@handle_jax_dtype
@to_ivy_arrays_and_back
def mean(a, axis=None, dtype=None, out=None, keepdims=False, *, where=None):
    axis = tuple(axis) if isinstance(axis, list) else axis
    if dtype is None:
        dtype = "float32" if ivy.is_int_dtype(a) else a.dtype
    ret = ivy.mean(a, axis=axis, keepdims=keepdims, out=out)
    if ivy.is_array(where):
        where = ivy.array(where, dtype=ivy.bool)
        ret = ivy.where(where, ret, ivy.default(out, ivy.zeros_like(ret)), out=out)
    return ivy.astype(ret, ivy.as_ivy_dtype(dtype), copy=False)


@handle_jax_dtype
@to_ivy_arrays_and_back
def var(a, axis=None, dtype=None, out=None, ddof=0, keepdims=False, *, where=None):
    axis = tuple(axis) if isinstance(axis, list) else axis
    if dtype is None:
        dtype = "float32" if ivy.is_int_dtype(a) else a.dtype
    ret = ivy.var(a, axis=axis, correction=ddof, keepdims=keepdims, out=out)
    if ivy.is_array(where):
        where = ivy.array(where, dtype=ivy.bool)
        ret = ivy.where(where, ret, ivy.default(out, ivy.zeros_like(ret)), out=out)
    return ivy.astype(ret, ivy.as_ivy_dtype(dtype), copy=False)


@to_ivy_arrays_and_back
def argmin(a, axis=None, out=None, keepdims=None):
    return ivy.argmin(a, axis=axis, out=out, keepdims=keepdims)


@to_ivy_arrays_and_back
def bincount(x, weights=None, minlength=0, *, length=None):
    x_list = []
    for i in range(x.shape[0]):
        x_list.append(int(x[i]))
    max_val = int(ivy.max(ivy.array(x_list)))
    ret = [x_list.count(i) for i in range(0, max_val + 1)]
    ret = ivy.array(ret)
    ret = ivy.astype(ret, ivy.as_ivy_dtype(ivy.int64))
    return ret


@handle_jax_dtype
@to_ivy_arrays_and_back
def cumprod(a, axis=None, dtype=None, out=None):
    if dtype is None:
        dtype = ivy.as_ivy_dtype(a.dtype)
    return ivy.cumprod(a, axis=axis, dtype=dtype, out=out)


@handle_jax_dtype
@to_ivy_arrays_and_back
def cumsum(a, axis=0, dtype=None, out=None):
    if dtype is None:
        dtype = ivy.uint8
    return ivy.cumsum(a, axis, dtype=dtype, out=out)


cumproduct = cumprod


@handle_jax_dtype
@to_ivy_arrays_and_back
def sum(
    a,
    axis=None,
    dtype=None,
    out=None,
    keepdims=False,
    initial=None,
    where=None,
    promote_integers=True,
):
    if dtype is None:
        dtype = "float32" if ivy.is_int_dtype(a.dtype) else ivy.as_ivy_dtype(a.dtype)

    # TODO: promote_integers is only supported from JAX v0.3.14
    if dtype is None and promote_integers:
        if ivy.is_bool_dtype(dtype):
            dtype = ivy.default_int_dtype()
        elif ivy.is_uint_dtype(dtype):
            if ivy.dtype_bits(dtype) < ivy.dtype_bits(ivy.default_uint_dtype()):
                dtype = ivy.default_uint_dtype()
        elif ivy.is_int_dtype(dtype):
            if ivy.dtype_bits(dtype) < ivy.dtype_bits(ivy.default_int_dtype()):
                dtype = ivy.default_int_dtype()

    if initial:
        if axis is None:
            a = ivy.reshape(a, (1, -1))
            axis = 0
        s = list(ivy.shape(a))
        s[axis] = 1
        header = ivy.full(s, initial)
        a = ivy.concat([a, header], axis=axis)

    ret = ivy.sum(a, axis=axis, keepdims=keepdims, out=out)

    if ivy.is_array(where):
        where = ivy.array(where, dtype=ivy.bool)
        ret = ivy.where(where, ret, ivy.default(out, ivy.zeros_like(ret)), out=out)
    return ivy.astype(ret, ivy.as_ivy_dtype(dtype))


@to_ivy_arrays_and_back
def min(a, axis=None, out=None, keepdims=False, where=None):
    ret = ivy.min(a, axis=axis, out=out, keepdims=keepdims)
    if ivy.is_array(where):
        where = ivy.array(where, dtype=ivy.bool)
        ret = ivy.where(where, ret, ivy.default(out, ivy.zeros_like(ret)), out=out)
    return ret


amin = min


@to_ivy_arrays_and_back
def max(a, axis=None, out=None, keepdims=False, where=None):
    ret = ivy.max(a, axis=axis, out=out, keepdims=keepdims)
    if ivy.is_array(where):
        where = ivy.array(where, dtype=ivy.bool)
        ret = ivy.where(where, ret, ivy.default(out, ivy.zeros_like(ret)), out=out)
    return ret


amax = max


@to_ivy_arrays_and_back
def average(a, axis=None, weights=None, returned=False, keepdims=False):

    # canonicalize_axis to ensure axis or the values in axis > 0
    if isinstance(axis, tuple) or isinstance(axis, list):
        a_ndim = len(ivy.shape(a))
        new_axis = [0] * len(axis)
        for i, v in enumerate(axis):
            if not -a_ndim <= v < a_ndim:
                raise ValueError(
                    f"axis {v} is out of bounds for array of \
                    dimension {a_ndim}"
                )
            if v < 0:
                new_axis[i] = v + a_ndim
            else:
                new_axis[i] = v
        axis = tuple(new_axis)

    if weights is None:
        ret = ivy.mean(a, axis=axis, keepdims=keepdims)
        if axis is None:
            fill_value = int(a.size) if ivy.is_int_dtype(ret) else float(a.size)
            weights_sum = ivy.full(shape=(), fill_value=fill_value, dtype=ret.dtype)
        else:
            if isinstance(axis, tuple):
                # prod with axis has dtype Sequence[int]
                fill_value = 1
                for d in axis:
                    fill_value *= a.shape[d]
            else:
                fill_value = a.shape[axis]
            fill_value = int(fill_value) if ivy.is_int_dtype(ret) else float(fill_value)
            weights_sum = ivy.full_like(ret, fill_value=fill_value)
    else:
        a = ivy.asarray(a, copy=False)
        weights = ivy.asarray(weights, copy=False)
        a, weights = promote_types_of_jax_inputs(a, weights)

        a_shape = ivy.shape(a)
        a_ndim = len(a_shape)
        weights_shape = ivy.shape(weights)

        # Make sure the dimensions work out
        if a_shape != weights_shape:
            if len(weights_shape) != 1:
                raise ValueError(
                    "1D weights expected when shapes of a and \
                    weights differ."
                )
            if axis is None:
                raise ValueError(
                    "Axis must be specified when shapes of a and \
                    weights differ."
                )
            elif isinstance(axis, tuple):
                raise ValueError(
                    "Single axis expected when shapes of a and \
                    weights differ"
                )
            elif not weights.shape[0] == a.shape[axis]:
                raise ValueError(
                    "Length of weights not compatible with \
                    specified axis."
                )

            weights = ivy.broadcast_to(
                weights, shape=(a_ndim - 1) * (1,) + weights_shape
            )
            weights = ivy.moveaxis(weights, -1, axis)

        weights_sum = ivy.sum(weights, axis=axis)
        ret = ivy.sum(a * weights, axis=axis, keepdims=keepdims) / weights_sum

    if returned:
        if ret.shape != weights_sum.shape:
            weights_sum = ivy.broadcast_to(weights_sum, shape=ret.shape)
        return ret, weights_sum

    return ret


@to_ivy_arrays_and_back
def nanmax(
    a,
    axis=None,
    out=None,
    keepdims=False,
    initial=None,
    where=True,
):
    nan_mask = ivy.isnan(a)
    a = ivy.where(ivy.logical_not(nan_mask), a, a.full_like(-ivy.inf))
    where_mask = None
    if initial is not None:
        if ivy.is_array(where):
            a = ivy.where(where, a, a.full_like(initial))
            where_mask = ivy.all(ivy.logical_not(where), axis=axis, keepdims=keepdims)
        s = ivy.shape(a, as_array=True)
        if axis is not None:
            if isinstance(axis, (tuple, list)) or ivy.is_array(axis):
                # introducing the initial in one dimension is enough
                ax = axis[0] % len(s)
                s[ax] = 1
            else:
                ax = axis % len(s)
                s[ax] = 1
        header = ivy.full(ivy.Shape(s.to_list()), initial, dtype=ivy.dtype(a))
        if axis:
            if isinstance(axis, (tuple, list)) or ivy.is_array(axis):
                a = ivy.concat([a, header], axis=axis[0])
            else:
                a = ivy.concat([a, header], axis=axis)
        else:
            a = ivy.concat([a, header], axis=0)
    res = ivy.max(a, axis=axis, keepdims=keepdims, out=out)
    if nan_mask is not None:
        nan_mask = ivy.all(nan_mask, axis=axis, keepdims=keepdims, out=out)
        if ivy.any(nan_mask):
            res = ivy.where(
                ivy.logical_not(nan_mask),
                res,
                initial if initial is not None else ivy.nan,
                out=out,
            )
    if where_mask is not None and ivy.any(where_mask):
        res = ivy.where(ivy.logical_not(where_mask), res, ivy.nan, out=out)
    return res<|MERGE_RESOLUTION|>--- conflicted
+++ resolved
@@ -4,11 +4,9 @@
     to_ivy_arrays_and_back,
     handle_jax_dtype
 )
-<<<<<<< HEAD
-=======
 from ivy.functional.frontends.numpy.func_wrapper import handle_numpy_dtype
 from ivy.functional.frontends.jax.numpy import promote_types_of_jax_inputs
->>>>>>> 4139b884
+
 
 
 @to_ivy_arrays_and_back
