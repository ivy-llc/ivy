--- conflicted
+++ resolved
@@ -659,7 +659,6 @@
     )
 
 
-<<<<<<< HEAD
 @to_ivy_arrays_and_back
 @with_unsupported_dtypes(
     {"0.4.19 and below": ("complex64", "complex128", "bfloat16", "bool", "float16")},
@@ -709,9 +708,6 @@
 
     return r
 
-
-=======
->>>>>>> f9088c38
 @handle_jax_dtype
 @with_unsupported_dtypes({"0.4.19 and below": ("bfloat16",)}, "jax")
 @to_ivy_arrays_and_back
