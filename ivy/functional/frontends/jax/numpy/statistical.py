--- conflicted
+++ resolved
@@ -328,10 +328,6 @@
     return res
 
 
-<<<<<<< HEAD
-def median(a, axis=None, out=None, overwrite_input=False, keepdims=False):
-    return ivy.median(a, axis=axis, out=out, keepdims=keepdims)
-=======
 @handle_jax_dtype
 @to_ivy_arrays_and_back
 def nanstd(
@@ -404,4 +400,7 @@
             where, std_a, ivy.default(out, ivy.zeros_like(std_a)), out=out
         )
     return ivy.astype(std_a, ivy.as_ivy_dtype(dtype), copy=False)
->>>>>>> 64f7c73d
+
+
+def median(a, axis=None, out=None, overwrite_input=False, keepdims=False):
+    return ivy.median(a, axis=axis, out=out, keepdims=keepdims)