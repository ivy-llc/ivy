--- conflicted
+++ resolved
@@ -423,12 +423,13 @@
 
 
 @to_ivy_arrays_and_back
-<<<<<<< HEAD
 def median(a, axis=None, out=None, overwrite_input=False, keepdims=False):
     return ivy.median(a, axis=axis, out=out, keepdims=keepdims)
-=======
+    
+
+@to_ivy_arrays_and_back
 def ptp(a, axis=None, out=None, keepdims=False):
     x = ivy.max(a, axis=axis, keepdims=keepdims)
     y = ivy.min(a, axis=axis, keepdims=keepdims)
     return ivy.subtract(x, y)
->>>>>>> d1caba64
+    