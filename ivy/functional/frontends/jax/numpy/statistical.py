# local

import ivy
from ivy.func_wrapper import with_unsupported_dtypes
from ivy.functional.frontends.jax.func_wrapper import (
    to_ivy_arrays_and_back,
    handle_jax_dtype,
)
from ivy.functional.frontends.jax.numpy import promote_types_of_jax_inputs


@to_ivy_arrays_and_back
def einsum(
    subscripts,
    *operands,
    out=None,
    optimize="optimal",
    precision=None,
    _use_xeinsum=False,
):
    return ivy.einsum(subscripts, *operands, out=out)


@handle_jax_dtype
@to_ivy_arrays_and_back
def mean(a, axis=None, dtype=None, out=None, keepdims=False, *, where=None):
    axis = tuple(axis) if isinstance(axis, list) else axis
    if dtype is None:
        dtype = "float32" if ivy.is_int_dtype(a) else a.dtype
    ret = ivy.mean(a, axis=axis, keepdims=keepdims, out=out)
    if ivy.is_array(where):
        where = ivy.array(where, dtype=ivy.bool)
        ret = ivy.where(where, ret, ivy.default(out, ivy.zeros_like(ret)), out=out)
    return ivy.astype(ret, ivy.as_ivy_dtype(dtype), copy=False)


@handle_jax_dtype
@to_ivy_arrays_and_back
def var(a, axis=None, dtype=None, out=None, ddof=0, keepdims=False, *, where=None):
    axis = tuple(axis) if isinstance(axis, list) else axis
    if dtype is None:
        dtype = "float32" if ivy.is_int_dtype(a) else a.dtype
    ret = ivy.var(a, axis=axis, correction=ddof, keepdims=keepdims, out=out)
    if ivy.is_array(where):
        where = ivy.array(where, dtype=ivy.bool)
        ret = ivy.where(where, ret, ivy.default(out, ivy.zeros_like(ret)), out=out)
    return ivy.astype(ret, ivy.as_ivy_dtype(dtype), copy=False)


@to_ivy_arrays_and_back
def argmin(a, axis=None, out=None, keepdims=None):
    return ivy.argmin(a, axis=axis, out=out, keepdims=keepdims)


@to_ivy_arrays_and_back
def bincount(x, weights=None, minlength=0, *, length=None):
    x_list = []
    for i in range(x.shape[0]):
        x_list.append(int(x[i]))
    max_val = int(ivy.max(ivy.array(x_list)))
    ret = [x_list.count(i) for i in range(0, max_val + 1)]
    ret = ivy.array(ret)
    ret = ivy.astype(ret, ivy.as_ivy_dtype(ivy.int64))
    return ret


@handle_jax_dtype
@to_ivy_arrays_and_back
def cumprod(a, axis=None, dtype=None, out=None):
    if dtype is None:
        dtype = ivy.as_ivy_dtype(a.dtype)
    return ivy.cumprod(a, axis=axis, dtype=dtype, out=out)


@handle_jax_dtype
@to_ivy_arrays_and_back
def cumsum(a, axis=0, dtype=None, out=None):
    if dtype is None:
        dtype = ivy.uint8
    return ivy.cumsum(a, axis, dtype=dtype, out=out)


cumproduct = cumprod


@handle_jax_dtype
@to_ivy_arrays_and_back
def sum(
    a,
    axis=None,
    dtype=None,
    out=None,
    keepdims=False,
    initial=None,
    where=None,
    promote_integers=True,
):
    if dtype is None:
        dtype = "float32" if ivy.is_int_dtype(a.dtype) else ivy.as_ivy_dtype(a.dtype)

    # TODO: promote_integers is only supported from JAX v0.3.14
    if dtype is None and promote_integers:
        if ivy.is_bool_dtype(dtype):
            dtype = ivy.default_int_dtype()
        elif ivy.is_uint_dtype(dtype):
            if ivy.dtype_bits(dtype) < ivy.dtype_bits(ivy.default_uint_dtype()):
                dtype = ivy.default_uint_dtype()
        elif ivy.is_int_dtype(dtype):
            if ivy.dtype_bits(dtype) < ivy.dtype_bits(ivy.default_int_dtype()):
                dtype = ivy.default_int_dtype()

    if initial:
        if axis is None:
            a = ivy.reshape(a, (1, -1))
            axis = 0
        s = list(ivy.shape(a))
        s[axis] = 1
        header = ivy.full(s, initial)
        a = ivy.concat([a, header], axis=axis)

    ret = ivy.sum(a, axis=axis, keepdims=keepdims, out=out)

    if ivy.is_array(where):
        where = ivy.array(where, dtype=ivy.bool)
        ret = ivy.where(where, ret, ivy.default(out, ivy.zeros_like(ret)), out=out)
    return ivy.astype(ret, ivy.as_ivy_dtype(dtype))


@to_ivy_arrays_and_back
def min(a, axis=None, out=None, keepdims=False, where=None):
    ret = ivy.min(a, axis=axis, out=out, keepdims=keepdims)
    if ivy.is_array(where):
        where = ivy.array(where, dtype=ivy.bool)
        ret = ivy.where(where, ret, ivy.default(out, ivy.zeros_like(ret)), out=out)
    return ret


amin = min


@to_ivy_arrays_and_back
def max(a, axis=None, out=None, keepdims=False, where=None):
    ret = ivy.max(a, axis=axis, out=out, keepdims=keepdims)
    if ivy.is_array(where):
        where = ivy.array(where, dtype=ivy.bool)
        ret = ivy.where(where, ret, ivy.default(out, ivy.zeros_like(ret)), out=out)
    return ret


amax = max


@to_ivy_arrays_and_back
def average(a, axis=None, weights=None, returned=False, keepdims=False):

    # canonicalize_axis to ensure axis or the values in axis > 0
    if isinstance(axis, tuple) or isinstance(axis, list):
        a_ndim = len(ivy.shape(a))
        new_axis = [0] * len(axis)
        for i, v in enumerate(axis):
            if not -a_ndim <= v < a_ndim:
                raise ValueError(
                    f"axis {v} is out of bounds for array of \
                    dimension {a_ndim}"
                )
            if v < 0:
                new_axis[i] = v + a_ndim
            else:
                new_axis[i] = v
        axis = tuple(new_axis)

    if weights is None:
        ret = ivy.mean(a, axis=axis, keepdims=keepdims)
        if axis is None:
            fill_value = int(a.size) if ivy.is_int_dtype(ret) else float(a.size)
            weights_sum = ivy.full(shape=(), fill_value=fill_value, dtype=ret.dtype)
        else:
            if isinstance(axis, tuple):
                # prod with axis has dtype Sequence[int]
                fill_value = 1
                for d in axis:
                    fill_value *= a.shape[d]
            else:
                fill_value = a.shape[axis]
            fill_value = int(fill_value) if ivy.is_int_dtype(ret) else float(fill_value)
            weights_sum = ivy.full_like(ret, fill_value=fill_value)
    else:
        a = ivy.asarray(a, copy=False)
        weights = ivy.asarray(weights, copy=False)
        a, weights = promote_types_of_jax_inputs(a, weights)

        a_shape = ivy.shape(a)
        a_ndim = len(a_shape)
        weights_shape = ivy.shape(weights)

        # Make sure the dimensions work out
        if a_shape != weights_shape:
            if len(weights_shape) != 1:
                raise ValueError(
                    "1D weights expected when shapes of a and \
                    weights differ."
                )
            if axis is None:
                raise ValueError(
                    "Axis must be specified when shapes of a and \
                    weights differ."
                )
            elif isinstance(axis, tuple):
                raise ValueError(
                    "Single axis expected when shapes of a and \
                    weights differ"
                )
            elif not weights.shape[0] == a.shape[axis]:
                raise ValueError(
                    "Length of weights not compatible with \
                    specified axis."
                )

            weights = ivy.broadcast_to(
                weights, shape=(a_ndim - 1) * (1,) + weights_shape
            )
            weights = ivy.moveaxis(weights, -1, axis)

        weights_sum = ivy.sum(weights, axis=axis)
        ret = ivy.sum(a * weights, axis=axis, keepdims=keepdims) / weights_sum

    if returned:
        if ret.shape != weights_sum.shape:
            weights_sum = ivy.broadcast_to(weights_sum, shape=ret.shape)
        return ret, weights_sum

    return ret


@to_ivy_arrays_and_back
def nanmax(
    a,
    axis=None,
    out=None,
    keepdims=False,
    initial=None,
    where=True,
):
    nan_mask = ivy.isnan(a)
    a = ivy.where(ivy.logical_not(nan_mask), a, a.full_like(-ivy.inf))
    where_mask = None
    if initial is not None:
        if ivy.is_array(where):
            a = ivy.where(where, a, a.full_like(initial))
            where_mask = ivy.all(ivy.logical_not(where), axis=axis, keepdims=keepdims)
        s = ivy.shape(a, as_array=True)
        if axis is not None:
            if isinstance(axis, (tuple, list)) or ivy.is_array(axis):
                # introducing the initial in one dimension is enough
                ax = axis[0] % len(s)
                s[ax] = 1
            else:
                ax = axis % len(s)
                s[ax] = 1
        header = ivy.full(ivy.Shape(s.to_list()), initial, dtype=ivy.dtype(a))
        if axis:
            if isinstance(axis, (tuple, list)) or ivy.is_array(axis):
                a = ivy.concat([a, header], axis=axis[0])
            else:
                a = ivy.concat([a, header], axis=axis)
        else:
            a = ivy.concat([a, header], axis=0)
    res = ivy.max(a, axis=axis, keepdims=keepdims, out=out)
    if nan_mask is not None:
        nan_mask = ivy.all(nan_mask, axis=axis, keepdims=keepdims, out=out)
        if ivy.any(nan_mask):
            res = ivy.where(
                ivy.logical_not(nan_mask),
                res,
                initial if initial is not None else ivy.nan,
                out=out,
            )
    if where_mask is not None and ivy.any(where_mask):
        res = ivy.where(ivy.logical_not(where_mask), res, ivy.nan, out=out)
    return res


@to_ivy_arrays_and_back
def nanmin(
    a,
    axis=None,
    out=None,
    keepdims=False,
    initial=None,
    where=True,
):
    nan_mask = ivy.isnan(a)
    a = ivy.where(ivy.logical_not(nan_mask), a, a.full_like(+ivy.inf))
    where_mask = None
    if initial is not None:
        if ivy.is_array(where):
            a = ivy.where(where, a, a.full_like(initial))
            where_mask = ivy.all(ivy.logical_not(where), axis=axis, keepdims=keepdims)
        s = ivy.shape(a, as_array=True)
        if axis is not None:
            if isinstance(axis, (tuple, list)) or ivy.is_array(axis):
                # introducing the initial in one dimension is enough
                ax = axis[0] % len(s)
                s[ax] = 1
            else:
                ax = axis % len(s)
                s[ax] = 1
        header = ivy.full(ivy.Shape(s.to_list()), initial, dtype=ivy.dtype(a))
        if axis:
            if isinstance(axis, (tuple, list)) or ivy.is_array(axis):
                a = ivy.concat([a, header], axis=axis[0])
            else:
                a = ivy.concat([a, header], axis=axis)
        else:
            a = ivy.concat([a, header], axis=0)
    res = ivy.min(a, axis=axis, keepdims=keepdims, out=out)
    if nan_mask is not None:
        nan_mask = ivy.all(nan_mask, axis=axis, keepdims=keepdims, out=out)
        if ivy.any(nan_mask):
            res = ivy.where(
                ivy.logical_not(nan_mask),
                res,
                initial if initial is not None else ivy.nan,
                out=out,
            )
    if where_mask is not None and ivy.any(where_mask):
        res = ivy.where(ivy.logical_not(where_mask), res, ivy.nan, out=out)
    return res

<<<<<<< HEAD
@to_ivy_arrays_and_back
def median(a, axis=None, out=None, overwrite_input=False, keepdims=False):
    return ivy.median(a, axis=axis, out=out, keepdims=keepdims)
=======

@handle_jax_dtype
@to_ivy_arrays_and_back
def nanstd(
    a, /, *, axis=None, dtype=None, out=None, ddof=0, keepdims=False, where=True
):
    a = ivy.nan_to_num(a)
    axis = tuple(axis) if isinstance(axis, list) else axis

    if dtype:
        a = ivy.astype(ivy.array(a), ivy.as_ivy_dtype(dtype))

    ret = ivy.std(a, axis=axis, correction=ddof, keepdims=keepdims, out=out)
    if ivy.is_array(where):
        ret = ivy.where(where, ret, ivy.default(out, ivy.zeros_like(ret)), out=out)

    return ret


@handle_jax_dtype
@to_ivy_arrays_and_back
def nanvar(a, axis=None, dtype=None, out=None, ddof=0, keepdims=False, *, where=True):
    is_nan = ivy.isnan(a)
    axis = tuple(axis) if isinstance(axis, list) else axis
    if dtype is None:
        dtype = "float16" if ivy.is_int_dtype(a) else a.dtype
    ret = ivy.var(a, axis=axis, correction=ddof, keepdims=keepdims, out=out)
    if not ivy.any(is_nan):
        if dtype:
            a = ivy.astype(ivy.array(a), ivy.as_ivy_dtype(dtype))
        else:
            dtype = "float" if ivy.is_int_dtype(a) else a.dtype

        ret = ivy.var(a, axis=axis, correction=ddof, keepdims=keepdims, out=out)

        if ivy.is_array(where):
            where = ivy.array(where, dtype=ivy.bool)
            ret = ivy.where(where, ret, ivy.default(out, ivy.zeros_like(ret)), out=out)

    else:
        a = [i for i in a if ivy.isnan(i) is False]

        if dtype:
            a = ivy.astype(ivy.array(a), ivy.as_ivy_dtype(dtype))
        else:
            dtype = "float" if ivy.is_int_dtype(a) else a.dtype

        ret = ivy.var(a, axis=axis, correction=ddof, keepdims=keepdims, out=out)

        if ivy.is_array(where):
            where = ivy.array(where, dtype=ivy.bool)
            ret = ivy.where(where, ret, ivy.default(out, ivy.zeros_like(ret)), out=out)

    all_nan = ivy.isnan(ret)
    if ivy.all(all_nan):
        ret = ivy.astype(ret, ivy.array([float("inf")]))
    return ret


@handle_jax_dtype
@with_unsupported_dtypes({"1.11.0 and below": ("bfloat16")}, "jax")
@to_ivy_arrays_and_back
def std(a, axis=None, dtype=None, out=None, ddof=0, keepdims=False, *, where=None):
    axis = tuple(axis) if isinstance(axis, list) else axis
    if dtype is None:
        dtype = "float32" if ivy.is_int_dtype(a) else a.dtype
    std_a = ivy.std(a, axis=axis, correction=ddof, keepdims=keepdims, out=out)
    if ivy.is_array(where):
        where = ivy.array(where, dtype=ivy.bool)
        std_a = ivy.where(
            where, std_a, ivy.default(out, ivy.zeros_like(std_a)), out=out
        )
    return ivy.astype(std_a, ivy.as_ivy_dtype(dtype), copy=False)
>>>>>>> 2a77530f
<|MERGE_RESOLUTION|>--- conflicted
+++ resolved
@@ -327,11 +327,6 @@
         res = ivy.where(ivy.logical_not(where_mask), res, ivy.nan, out=out)
     return res
 
-<<<<<<< HEAD
-@to_ivy_arrays_and_back
-def median(a, axis=None, out=None, overwrite_input=False, keepdims=False):
-    return ivy.median(a, axis=axis, out=out, keepdims=keepdims)
-=======
 
 @handle_jax_dtype
 @to_ivy_arrays_and_back
@@ -405,4 +400,9 @@
             where, std_a, ivy.default(out, ivy.zeros_like(std_a)), out=out
         )
     return ivy.astype(std_a, ivy.as_ivy_dtype(dtype), copy=False)
->>>>>>> 2a77530f
+
+
+@to_ivy_arrays_and_back
+def median(a, axis=None, out=None, overwrite_input=False, keepdims=False):
+    return ivy.median(a, axis=axis, out=out, keepdims=keepdims)
+    