--- conflicted
+++ resolved
@@ -1,5 +1,5 @@
 # local
-from typing import Optional, Union, Tuple
+
 import ivy
 from ivy.func_wrapper import with_unsupported_dtypes
 from ivy.functional.frontends.jax.func_wrapper import (
@@ -489,16 +489,6 @@
 
 
 @to_ivy_arrays_and_back
-<<<<<<< HEAD
-def histogram(
-    a: Union[ivy.Array, ivy.NativeArray],
-    bins: Optional[Union[int, ivy.Array, ivy.NativeArray]] = 10,
-    range: Optional[Tuple[float]] = None,
-    weights: Optional[Union[ivy.Array, ivy.NativeArray]] = None,
-    density: Optional[bool] = False,
-) -> ivy.Array:
-    return ivy.histogram(a, bins=bins, range=range, weights=weights, density=density)
-=======
 @with_unsupported_dtypes(
     {"0.4.14 and below": ("complex64", "complex128", "bfloat16", "bool", "float16")},
     "jax",
@@ -522,4 +512,14 @@
     return ivy.quantile(
         a, q, axis=axis, keepdims=keepdims, interpolation=method, out=out
     )
->>>>>>> 74c13af0
+
+
+@to_ivy_arrays_and_back
+def histogram(
+    a,
+    bins=10,
+    range=None,
+    weights=None,
+    density=False,
+) -> ivy.Array:
+    return ivy.histogram(a, bins=bins, range=range, weights=weights, density=density)