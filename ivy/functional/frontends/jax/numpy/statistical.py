# local

import ivy
from ivy.functional.frontends.jax.func_wrapper import (
    handle_jax_dtype,
)
from ivy.functional.frontends.jax.numpy import promote_types_of_jax_inputs
from ivy.functional.frontends.numpy.func_wrapper import (
    to_ivy_arrays_and_back,
    from_zero_dim_arrays_to_scalar,
)


@to_ivy_arrays_and_back
def einsum(
    subscripts,
    *operands,
    out=None,
    optimize="optimal",
    precision=None,
    _use_xeinsum=False,
):
    return ivy.einsum(subscripts, *operands, out=out)


@handle_jax_dtype
@to_ivy_arrays_and_back
def mean(a, axis=None, dtype=None, out=None, keepdims=False, *, where=None):
    axis = tuple(axis) if isinstance(axis, list) else axis
    if dtype is None:
        dtype = "float32" if ivy.is_int_dtype(a) else a.dtype
    ret = ivy.mean(a, axis=axis, keepdims=keepdims, out=out)
    if ivy.is_array(where):
        where = ivy.array(where, dtype=ivy.bool)
        ret = ivy.where(where, ret, ivy.default(out, ivy.zeros_like(ret)), out=out)
    return ivy.astype(ret, ivy.as_ivy_dtype(dtype), copy=False)


@handle_jax_dtype
@to_ivy_arrays_and_back
def var(a, axis=None, dtype=None, out=None, ddof=0, keepdims=False, *, where=None):
    axis = tuple(axis) if isinstance(axis, list) else axis
    if dtype is None:
        dtype = "float32" if ivy.is_int_dtype(a) else a.dtype
    ret = ivy.var(a, axis=axis, correction=ddof, keepdims=keepdims, out=out)
    if ivy.is_array(where):
        where = ivy.array(where, dtype=ivy.bool)
        ret = ivy.where(where, ret, ivy.default(out, ivy.zeros_like(ret)), out=out)
    return ivy.astype(ret, ivy.as_ivy_dtype(dtype), copy=False)


@to_ivy_arrays_and_back
def argmin(a, axis=None, out=None, keepdims=None):
    return ivy.argmin(a, axis=axis, out=out, keepdims=keepdims)


@to_ivy_arrays_and_back
def bincount(x, weights=None, minlength=0, *, length=None):
    x_list = []
    for i in range(x.shape[0]):
        x_list.append(int(x[i]))
    max_val = int(ivy.max(ivy.array(x_list)))
    ret = [x_list.count(i) for i in range(0, max_val + 1)]
    ret = ivy.array(ret)
    ret = ivy.astype(ret, ivy.as_ivy_dtype(ivy.int64))
    return ret


@handle_jax_dtype
@to_ivy_arrays_and_back
def cumprod(a, axis=None, dtype=None, out=None):
    if dtype is None:
        dtype = ivy.as_ivy_dtype(a.dtype)
    return ivy.cumprod(a, axis=axis, dtype=dtype, out=out)


@handle_jax_dtype
@to_ivy_arrays_and_back
def cumsum(a, axis=0, dtype=None, out=None):
    if dtype is None:
        dtype = ivy.uint8
    return ivy.cumsum(a, axis, dtype=dtype, out=out)


cumproduct = cumprod


@handle_jax_dtype
@to_ivy_arrays_and_back
def sum(
    a,
    axis=None,
    dtype=None,
    out=None,
    keepdims=False,
    initial=None,
    where=None,
    promote_integers=True,
):
    if dtype is None:
        dtype = "float32" if ivy.is_int_dtype(a.dtype) else ivy.as_ivy_dtype(a.dtype)

    # TODO: promote_integers is only supported from JAX v0.3.14
    if dtype is None and promote_integers:
        if ivy.is_bool_dtype(dtype):
            dtype = ivy.default_int_dtype()
        elif ivy.is_uint_dtype(dtype):
            if ivy.dtype_bits(dtype) < ivy.dtype_bits(ivy.default_uint_dtype()):
                dtype = ivy.default_uint_dtype()
        elif ivy.is_int_dtype(dtype):
            if ivy.dtype_bits(dtype) < ivy.dtype_bits(ivy.default_int_dtype()):
                dtype = ivy.default_int_dtype()

    if initial:
        if axis is None:
            a = ivy.reshape(a, (1, -1))
            axis = 0
        s = list(ivy.shape(a))
        s[axis] = 1
        header = ivy.full(s, initial)
        a = ivy.concat([a, header], axis=axis)

    ret = ivy.sum(a, axis=axis, keepdims=keepdims, out=out)

    if ivy.is_array(where):
        where = ivy.array(where, dtype=ivy.bool)
        ret = ivy.where(where, ret, ivy.default(out, ivy.zeros_like(ret)), out=out)
    return ivy.astype(ret, ivy.as_ivy_dtype(dtype))


@to_ivy_arrays_and_back
def min(a, axis=None, out=None, keepdims=False, where=None):
    ret = ivy.min(a, axis=axis, out=out, keepdims=keepdims)
    if ivy.is_array(where):
        where = ivy.array(where, dtype=ivy.bool)
        ret = ivy.where(where, ret, ivy.default(out, ivy.zeros_like(ret)), out=out)
    return ret


amin = min


@to_ivy_arrays_and_back
def max(a, axis=None, out=None, keepdims=False, where=None):
    ret = ivy.max(a, axis=axis, out=out, keepdims=keepdims)
    if ivy.is_array(where):
        where = ivy.array(where, dtype=ivy.bool)
        ret = ivy.where(where, ret, ivy.default(out, ivy.zeros_like(ret)), out=out)
    return ret


amax = max


@to_ivy_arrays_and_back
def average(a, axis=None, weights=None, returned=False, keepdims=False):

    # canonicalize_axis to ensure axis or the values in axis > 0
    if isinstance(axis, tuple) or isinstance(axis, list):
        a_ndim = len(ivy.shape(a))
        new_axis = [0] * len(axis)
        for i, v in enumerate(axis):
            if not -a_ndim <= v < a_ndim:
                raise ValueError(
                    f"axis {v} is out of bounds for array of \
                    dimension {a_ndim}"
                )
            if v < 0:
                new_axis[i] = v + a_ndim
            else:
                new_axis[i] = v
        axis = tuple(new_axis)

    if weights is None:
        ret = ivy.mean(a, axis=axis, keepdims=keepdims)
        if axis is None:
            fill_value = int(a.size) if ivy.is_int_dtype(ret) else float(a.size)
            weights_sum = ivy.full(shape=(), fill_value=fill_value, dtype=ret.dtype)
        else:
            if isinstance(axis, tuple):
                # prod with axis has dtype Sequence[int]
                fill_value = 1
                for d in axis:
                    fill_value *= a.shape[d]
            else:
                fill_value = a.shape[axis]
            fill_value = int(fill_value) if ivy.is_int_dtype(ret) else float(fill_value)
            weights_sum = ivy.full_like(ret, fill_value=fill_value)
    else:
        a = ivy.asarray(a, copy=False)
        weights = ivy.asarray(weights, copy=False)
        a, weights = promote_types_of_jax_inputs(a, weights)

        a_shape = ivy.shape(a)
        a_ndim = len(a_shape)
        weights_shape = ivy.shape(weights)

        # Make sure the dimensions work out
        if a_shape != weights_shape:
            if len(weights_shape) != 1:
                raise ValueError(
                    "1D weights expected when shapes of a and \
                    weights differ."
                )
            if axis is None:
                raise ValueError(
                    "Axis must be specified when shapes of a and \
                    weights differ."
                )
            elif isinstance(axis, tuple):
                raise ValueError(
                    "Single axis expected when shapes of a and \
                    weights differ"
                )
            elif not weights.shape[0] == a.shape[axis]:
                raise ValueError(
                    "Length of weights not compatible with \
                    specified axis."
                )

            weights = ivy.broadcast_to(
                weights, shape=(a_ndim - 1) * (1,) + weights_shape
            )
            weights = ivy.moveaxis(weights, -1, axis)

        weights_sum = ivy.sum(weights, axis=axis)
        ret = ivy.sum(a * weights, axis=axis, keepdims=keepdims) / weights_sum

    if returned:
        if ret.shape != weights_sum.shape:
            weights_sum = ivy.broadcast_to(weights_sum, shape=ret.shape)
        return ret, weights_sum

    return ret


@to_ivy_arrays_and_back
def nanmax(
    a,
    axis=None,
    out=None,
    keepdims=False,
    initial=None,
    where=True,
):
    nan_mask = ivy.isnan(a)
    a = ivy.where(ivy.logical_not(nan_mask), a, a.full_like(-ivy.inf))
    where_mask = None
    if initial is not None:
        if ivy.is_array(where):
            a = ivy.where(where, a, a.full_like(initial))
            where_mask = ivy.all(ivy.logical_not(where), axis=axis, keepdims=keepdims)
        s = ivy.shape(a, as_array=True)
        if axis is not None:
            if isinstance(axis, (tuple, list)) or ivy.is_array(axis):
                # introducing the initial in one dimension is enough
                ax = axis[0] % len(s)
                s[ax] = 1
            else:
                ax = axis % len(s)
                s[ax] = 1
        header = ivy.full(ivy.Shape(s.to_list()), initial, dtype=ivy.dtype(a))
        if axis:
            if isinstance(axis, (tuple, list)) or ivy.is_array(axis):
                a = ivy.concat([a, header], axis=axis[0])
            else:
                a = ivy.concat([a, header], axis=axis)
        else:
            a = ivy.concat([a, header], axis=0)
    res = ivy.max(a, axis=axis, keepdims=keepdims, out=out)
    if nan_mask is not None:
        nan_mask = ivy.all(nan_mask, axis=axis, keepdims=keepdims, out=out)
        if ivy.any(nan_mask):
            res = ivy.where(
                ivy.logical_not(nan_mask),
                res,
                initial if initial is not None else ivy.nan,
                out=out,
            )
    if where_mask is not None and ivy.any(where_mask):
        res = ivy.where(ivy.logical_not(where_mask), res, ivy.nan, out=out)
    return res


@to_ivy_arrays_and_back
def nanmin(
    a,
    axis=None,
    out=None,
    keepdims=False,
    initial=None,
    where=True,
):
    nan_mask = ivy.isnan(a)
    a = ivy.where(ivy.logical_not(nan_mask), a, a.full_like(+ivy.inf))
    where_mask = None
    if initial is not None:
        if ivy.is_array(where):
            a = ivy.where(where, a, a.full_like(initial))
            where_mask = ivy.all(ivy.logical_not(where), axis=axis, keepdims=keepdims)
        s = ivy.shape(a, as_array=True)
        if axis is not None:
            if isinstance(axis, (tuple, list)) or ivy.is_array(axis):
                # introducing the initial in one dimension is enough
                ax = axis[0] % len(s)
                s[ax] = 1
            else:
                ax = axis % len(s)
                s[ax] = 1
        header = ivy.full(ivy.Shape(s.to_list()), initial, dtype=ivy.dtype(a))
        if axis:
            if isinstance(axis, (tuple, list)) or ivy.is_array(axis):
                a = ivy.concat([a, header], axis=axis[0])
            else:
                a = ivy.concat([a, header], axis=axis)
        else:
            a = ivy.concat([a, header], axis=0)
    res = ivy.min(a, axis=axis, keepdims=keepdims, out=out)
    if nan_mask is not None:
        nan_mask = ivy.all(nan_mask, axis=axis, keepdims=keepdims, out=out)
        if ivy.any(nan_mask):
            res = ivy.where(
                ivy.logical_not(nan_mask),
                res,
                initial if initial is not None else ivy.nan,
                out=out,
            )
    if where_mask is not None and ivy.any(where_mask):
        res = ivy.where(ivy.logical_not(where_mask), res, ivy.nan, out=out)
    return res


@handle_jax_dtype
@to_ivy_arrays_and_back
@from_zero_dim_arrays_to_scalar
def nanstd(
    a, /, *, axis=None, dtype=None, out=None, ddof=0, keepdims=False, where=True
):
    a = ivy.nan_to_num(a)
    axis = tuple(axis) if isinstance(axis, list) else axis

    if dtype:
        a = ivy.astype(ivy.array(a), ivy.as_ivy_dtype(dtype))

    ret = ivy.std(a, axis=axis, correction=ddof, keepdims=keepdims, out=out)
    if ivy.is_array(where):
        ret = ivy.where(where, ret, ivy.default(out, ivy.zeros_like(ret)), out=out)

    return ret


<<<<<<< HEAD
@to_ivy_arrays_and_back
def percentile(
    a, 
    q, 
    /, 
    *, 
    axis=None,
    out=None,
    interpolation="linear",
    keepdims=False,
):
    axis = tuple(axis) if isinstance(axis, list) else axis

    a = ivy.array(a)

    ret = ivy.percentile(a, q, axis=axis, keep_dims=keepdims, 
                         interpolation=interpolation, out=out)

=======
@handle_jax_dtype
@to_ivy_arrays_and_back
def nanvar(a, axis=None, dtype=None, out=None, ddof=0, keepdims=False, *, where=True):
    is_nan = ivy.isnan(a)
    axis = tuple(axis) if isinstance(axis, list) else axis
    if dtype is None:
        dtype = "float16" if ivy.is_int_dtype(a) else a.dtype
    ret = ivy.var(a, axis=axis, correction=ddof, keepdims=keepdims, out=out)
    if not ivy.any(is_nan):
        if dtype:
            a = ivy.astype(ivy.array(a), ivy.as_ivy_dtype(dtype))
        else:
            dtype = "float" if ivy.is_int_dtype(a) else a.dtype

        ret = ivy.var(a, axis=axis, correction=ddof, keepdims=keepdims, out=out)

        if ivy.is_array(where):
            where = ivy.array(where, dtype=ivy.bool)
            ret = ivy.where(where, ret, ivy.default(out, ivy.zeros_like(ret)), out=out)

    else:
        a = [i for i in a if ivy.isnan(i) is False]

        if dtype:
            a = ivy.astype(ivy.array(a), ivy.as_ivy_dtype(dtype))
        else:
            dtype = "float" if ivy.is_int_dtype(a) else a.dtype

        ret = ivy.var(a, axis=axis, correction=ddof, keepdims=keepdims, out=out)

        if ivy.is_array(where):
            where = ivy.array(where, dtype=ivy.bool)
            ret = ivy.where(where, ret, ivy.default(out, ivy.zeros_like(ret)), out=out)

    all_nan = ivy.isnan(ret)
    if ivy.all(all_nan):
        ret = ivy.astype(ret, ivy.array([float("inf")]))
>>>>>>> dd965917
    return ret<|MERGE_RESOLUTION|>--- conflicted
+++ resolved
@@ -349,7 +349,46 @@
     return ret
 
 
-<<<<<<< HEAD
+@handle_jax_dtype
+@to_ivy_arrays_and_back
+def nanvar(a, axis=None, dtype=None, out=None, ddof=0, keepdims=False, *, where=True):
+    is_nan = ivy.isnan(a)
+    axis = tuple(axis) if isinstance(axis, list) else axis
+    if dtype is None:
+        dtype = "float16" if ivy.is_int_dtype(a) else a.dtype
+    ret = ivy.var(a, axis=axis, correction=ddof, keepdims=keepdims, out=out)
+    if not ivy.any(is_nan):
+        if dtype:
+            a = ivy.astype(ivy.array(a), ivy.as_ivy_dtype(dtype))
+        else:
+            dtype = "float" if ivy.is_int_dtype(a) else a.dtype
+
+        ret = ivy.var(a, axis=axis, correction=ddof, keepdims=keepdims, out=out)
+
+        if ivy.is_array(where):
+            where = ivy.array(where, dtype=ivy.bool)
+            ret = ivy.where(where, ret, ivy.default(out, ivy.zeros_like(ret)), out=out)
+
+    else:
+        a = [i for i in a if ivy.isnan(i) is False]
+
+        if dtype:
+            a = ivy.astype(ivy.array(a), ivy.as_ivy_dtype(dtype))
+        else:
+            dtype = "float" if ivy.is_int_dtype(a) else a.dtype
+
+        ret = ivy.var(a, axis=axis, correction=ddof, keepdims=keepdims, out=out)
+
+        if ivy.is_array(where):
+            where = ivy.array(where, dtype=ivy.bool)
+            ret = ivy.where(where, ret, ivy.default(out, ivy.zeros_like(ret)), out=out)
+
+    all_nan = ivy.isnan(ret)
+    if ivy.all(all_nan):
+        ret = ivy.astype(ret, ivy.array([float("inf")]))
+    return ret
+
+
 @to_ivy_arrays_and_back
 def percentile(
     a, 
@@ -367,44 +406,5 @@
 
     ret = ivy.percentile(a, q, axis=axis, keep_dims=keepdims, 
                          interpolation=interpolation, out=out)
-
-=======
-@handle_jax_dtype
-@to_ivy_arrays_and_back
-def nanvar(a, axis=None, dtype=None, out=None, ddof=0, keepdims=False, *, where=True):
-    is_nan = ivy.isnan(a)
-    axis = tuple(axis) if isinstance(axis, list) else axis
-    if dtype is None:
-        dtype = "float16" if ivy.is_int_dtype(a) else a.dtype
-    ret = ivy.var(a, axis=axis, correction=ddof, keepdims=keepdims, out=out)
-    if not ivy.any(is_nan):
-        if dtype:
-            a = ivy.astype(ivy.array(a), ivy.as_ivy_dtype(dtype))
-        else:
-            dtype = "float" if ivy.is_int_dtype(a) else a.dtype
-
-        ret = ivy.var(a, axis=axis, correction=ddof, keepdims=keepdims, out=out)
-
-        if ivy.is_array(where):
-            where = ivy.array(where, dtype=ivy.bool)
-            ret = ivy.where(where, ret, ivy.default(out, ivy.zeros_like(ret)), out=out)
-
-    else:
-        a = [i for i in a if ivy.isnan(i) is False]
-
-        if dtype:
-            a = ivy.astype(ivy.array(a), ivy.as_ivy_dtype(dtype))
-        else:
-            dtype = "float" if ivy.is_int_dtype(a) else a.dtype
-
-        ret = ivy.var(a, axis=axis, correction=ddof, keepdims=keepdims, out=out)
-
-        if ivy.is_array(where):
-            where = ivy.array(where, dtype=ivy.bool)
-            ret = ivy.where(where, ret, ivy.default(out, ivy.zeros_like(ret)), out=out)
-
-    all_nan = ivy.isnan(ret)
-    if ivy.all(all_nan):
-        ret = ivy.astype(ret, ivy.array([float("inf")]))
->>>>>>> dd965917
+    
     return ret