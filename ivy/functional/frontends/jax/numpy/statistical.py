--- conflicted
+++ resolved
@@ -481,7 +481,6 @@
     return ivy.flip(result[0, 0, out_order]) if need_flip else result[0, 0, out_order]
 
 
-<<<<<<< HEAD
 def _quantile_is_valid(q):
     # avoid expensive reductions, relevant for arrays with < O(1000) elements
     if q.ndim == 1 and q.size < 10:
@@ -584,10 +583,11 @@
             result_percentiles.append(percentiles)
 
     return ivy.array(result_percentiles)
-=======
+
+
 @to_ivy_arrays_and_back
 def cov(m, y=None, rowvar=True, bias=False, ddof=None, fweights=None, aweights=None):
     return ivy.cov(
         m, y, rowVar=rowvar, bias=bias, ddof=ddof, fweights=fweights, aweights=aweights
     )
->>>>>>> 770111bd
+  