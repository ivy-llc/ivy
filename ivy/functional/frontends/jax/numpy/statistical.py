--- conflicted
+++ resolved
@@ -428,21 +428,6 @@
     return ivy.subtract(x, y)
 
 
-<<<<<<< HEAD
-@to_ivy_arrays_and_back
-def nanmedian(
-    a,
-    /,
-    *,
-    axis=None,
-    keepdims=False,
-    out=None,
-    overwrite_input=False,
-):
-    return ivy.nanmedian(
-        a, axis=axis, keepdims=keepdims, out=out, overwrite_input=overwrite_input
-    )
-=======
 @handle_jax_dtype
 @to_ivy_arrays_and_back
 def nanmean(a, axis=None, dtype=None, out=None, keepdims=False, *, where=None):
@@ -466,4 +451,18 @@
     )
     ret_nanmean = ivy.divide(array_sum1, count_zero_handel)
     return ret_nanmean
->>>>>>> e68ec375
+
+  
+@to_ivy_arrays_and_back
+def nanmedian(
+    a,
+    /,
+    *,
+    axis=None,
+    keepdims=False,
+    out=None,
+    overwrite_input=False,
+):
+    return ivy.nanmedian(
+        a, axis=axis, keepdims=keepdims, out=out, overwrite_input=overwrite_input
+    )