# local

import ivy
from ivy.func_wrapper import with_unsupported_dtypes
from ivy.functional.frontends.jax.func_wrapper import (
    to_ivy_arrays_and_back,
    handle_jax_dtype,
)
from ivy.functional.frontends.jax.numpy import promote_types_of_jax_inputs
from ivy.functional.backends.jax.experimental.elementwise import _normalize_axis_tuple


@to_ivy_arrays_and_back
def argmin(a, axis=None, out=None, keepdims=None):
    return ivy.argmin(a, axis=axis, out=out, keepdims=keepdims)


@to_ivy_arrays_and_back
def average(a, axis=None, weights=None, returned=False, keepdims=False):
    # canonicalize_axis to ensure axis or the values in axis > 0
    if isinstance(axis, (tuple, list)):
        a_ndim = len(ivy.shape(a))
        new_axis = [0] * len(axis)
        for i, v in enumerate(axis):
            if not -a_ndim <= v < a_ndim:
                raise ValueError(
                    f"axis {v} is out of bounds for array of dimension {a_ndim}"
                )
            new_axis[i] = v + a_ndim if v < 0 else v
        axis = tuple(new_axis)

    if weights is None:
        ret = ivy.mean(a, axis=axis, keepdims=keepdims)
        if axis is None:
            fill_value = int(a.size) if ivy.is_int_dtype(ret) else float(a.size)
            weights_sum = ivy.full(shape=(), fill_value=fill_value, dtype=ret.dtype)
        else:
            if isinstance(axis, tuple):
                # prod with axis has dtype Sequence[int]
                fill_value = 1
                for d in axis:
                    fill_value *= a.shape[d]
            else:
                fill_value = a.shape[axis]
            weights_sum = ivy.full_like(ret, fill_value=fill_value)
    else:
        a = ivy.asarray(a, copy=False)
        weights = ivy.asarray(weights, copy=False)
        a, weights = promote_types_of_jax_inputs(a, weights)

        a_shape = ivy.shape(a)
        a_ndim = len(a_shape)
        weights_shape = ivy.shape(weights)

        # Make sure the dimensions work out
        if a_shape != weights_shape:
            if len(weights_shape) != 1:
                raise ValueError(
                    "1D weights expected when shapes of a and weights differ."
                )
            if axis is None:
                raise ValueError(
                    "Axis must be specified when shapes of a and weights differ."
                )
            elif isinstance(axis, tuple):
                raise ValueError(
                    "Single axis expected when shapes of a and weights differ"
                )
            elif weights.shape[0] != a.shape[axis]:
                raise ValueError(
                    "Length of weights not compatible with specified axis."
                )

            weights = ivy.broadcast_to(
                weights, shape=(a_ndim - 1) * (1,) + weights_shape
            )
            weights = ivy.moveaxis(weights, -1, axis)

        weights_sum = ivy.sum(weights, axis=axis)
        ret = ivy.sum(a * weights, axis=axis, keepdims=keepdims) / weights_sum

    if returned:
        if ret.shape != weights_sum.shape:
            weights_sum = ivy.broadcast_to(weights_sum, shape=ret.shape)
        return ret, weights_sum

    return ret


@to_ivy_arrays_and_back
def bincount(x, weights=None, minlength=0, *, length=None):
    x_list = [int(x[i]) for i in range(x.shape[0])]
    max_val = int(ivy.max(ivy.array(x_list)))
    ret = [x_list.count(i) for i in range(0, max_val + 1)]
    ret = ivy.array(ret)
    ret = ivy.astype(ret, ivy.as_ivy_dtype(ivy.int64))
    return ret


@to_ivy_arrays_and_back
def corrcoef(x, y=None, rowvar=True):
    return ivy.corrcoef(x, y=y, rowvar=rowvar)


@to_ivy_arrays_and_back
@with_unsupported_dtypes({"0.4.19 and below": ("float16", "bfloat16")}, "jax")
def correlate(a, v, mode="valid", precision=None):
    if ivy.get_num_dims(a) != 1 or ivy.get_num_dims(v) != 1:
        raise ValueError("correlate() only support 1-dimensional inputs.")
    if a.shape[0] == 0 or v.shape[0] == 0:
        raise ValueError(
            f"correlate: inputs cannot be empty, got shapes {a.shape} and {v.shape}."
        )
    if v.shape[0] > a.shape[0]:
        need_flip = True
        a, v = v, a
    else:
        need_flip = False

    out_order = slice(None)

    if mode == "valid":
        padding = [(0, 0)]
    elif mode == "same":
        padding = [(v.shape[0] // 2, v.shape[0] - v.shape[0] // 2 - 1)]
    elif mode == "full":
        padding = [(v.shape[0] - 1, v.shape[0] - 1)]
    else:
        raise ValueError("mode must be one of ['full', 'same', 'valid']")

    result = ivy.conv_general_dilated(
        a[None, None, :],
        v[:, None, None],
        (1,),
        padding,
        dims=1,
        data_format="channel_first",
    )
    return ivy.flip(result[0, 0, out_order]) if need_flip else result[0, 0, out_order]


@to_ivy_arrays_and_back
def cov(m, y=None, rowvar=True, bias=False, ddof=None, fweights=None, aweights=None):
    return ivy.cov(
        m, y, rowVar=rowvar, bias=bias, ddof=ddof, fweights=fweights, aweights=aweights
    )


@handle_jax_dtype
@to_ivy_arrays_and_back
def cumprod(a, axis=None, dtype=None, out=None):
    if dtype is None:
        dtype = ivy.as_ivy_dtype(a.dtype)
    return ivy.cumprod(a, axis=axis, dtype=dtype, out=out)


@handle_jax_dtype
@to_ivy_arrays_and_back
def cumsum(a, axis=0, dtype=None, out=None):
    if dtype is None:
        dtype = ivy.uint8
    return ivy.cumsum(a, axis, dtype=dtype, out=out)


@to_ivy_arrays_and_back
def einsum(
    subscripts,
    *operands,
    out=None,
    optimize="optimal",
    precision=None,
    preferred_element_type=None,
    _use_xeinsum=False,
    _dot_general=None,
):
    return ivy.einsum(subscripts, *operands, out=out)


@to_ivy_arrays_and_back
def max(a, axis=None, out=None, keepdims=False, where=None):
    ret = ivy.max(a, axis=axis, out=out, keepdims=keepdims)
    if ivy.is_array(where):
        where = ivy.array(where, dtype=ivy.bool)
        ret = ivy.where(where, ret, ivy.default(out, ivy.zeros_like(ret)), out=out)
    return ret


@handle_jax_dtype
@to_ivy_arrays_and_back
def mean(a, axis=None, dtype=None, out=None, keepdims=False, *, where=None):
    axis = tuple(axis) if isinstance(axis, list) else axis
    if dtype is None:
        dtype = "float32" if ivy.is_int_dtype(a) else a.dtype
    ret = ivy.mean(a, axis=axis, keepdims=keepdims, out=out)
    if ivy.is_array(where):
        where = ivy.array(where, dtype=ivy.bool)
        ret = ivy.where(where, ret, ivy.default(out, ivy.zeros_like(ret)), out=out)
    return ivy.astype(ret, ivy.as_ivy_dtype(dtype), copy=False)


@to_ivy_arrays_and_back
def median(a, axis=None, out=None, overwrite_input=False, keepdims=False):
    return ivy.median(a, axis=axis, out=out, keepdims=keepdims)


@to_ivy_arrays_and_back
def min(a, axis=None, out=None, keepdims=False, where=None):
    ret = ivy.min(a, axis=axis, out=out, keepdims=keepdims)
    if ivy.is_array(where):
        where = ivy.array(where, dtype=ivy.bool)
        ret = ivy.where(where, ret, ivy.default(out, ivy.zeros_like(ret)), out=out)
    return ret


@handle_jax_dtype
@to_ivy_arrays_and_back
def nancumprod(a, axis=None, dtype=None, out=None):
    a = ivy.where(ivy.isnan(a), ivy.zeros_like(a), a)
    return ivy.cumprod(a, axis=axis, dtype=dtype, out=out)


@handle_jax_dtype
@to_ivy_arrays_and_back
def nancumsum(a, axis=None, dtype=None, out=None):
    a = ivy.where(ivy.isnan(a), ivy.zeros_like(a), a)
    return ivy.cumsum(a, axis=axis, dtype=dtype, out=out)


@to_ivy_arrays_and_back
def nanmax(
    a,
    axis=None,
    out=None,
    keepdims=False,
    initial=None,
    where=True,
):
    nan_mask = ivy.isnan(a)
    a = ivy.where(ivy.logical_not(nan_mask), a, a.full_like(-ivy.inf))
    where_mask = None
    if initial is not None:
        if ivy.is_array(where):
            a = ivy.where(where, a, a.full_like(initial))
            where_mask = ivy.all(ivy.logical_not(where), axis=axis, keepdims=keepdims)
        s = ivy.shape(a, as_array=True)
        if axis is not None:
            if isinstance(axis, (tuple, list)) or ivy.is_array(axis):
                # introducing the initial in one dimension is enough
                ax = axis[0] % len(s)
            else:
                ax = axis % len(s)
            s[ax] = ivy.array(1)
        header = ivy.full(ivy.Shape(s.to_list()), initial, dtype=ivy.dtype(a))
        if axis:
            if isinstance(axis, (tuple, list)) or ivy.is_array(axis):
                a = ivy.concat([a, header], axis=axis[0])
            else:
                a = ivy.concat([a, header], axis=axis)
        else:
            a = ivy.concat([a, header], axis=0)
    res = ivy.max(a, axis=axis, keepdims=keepdims, out=out)
    if nan_mask is not None:
        nan_mask = ivy.all(nan_mask, axis=axis, keepdims=keepdims, out=out)
        if ivy.any(nan_mask):
            res = ivy.where(
                ivy.logical_not(nan_mask),
                res,
                initial if initial is not None else ivy.nan,
                out=out,
            )
    if where_mask is not None and ivy.any(where_mask):
        res = ivy.where(ivy.logical_not(where_mask), res, ivy.nan, out=out)
    return res.astype(ivy.dtype(a))


@handle_jax_dtype
@to_ivy_arrays_and_back
def nanmean(a, axis=None, dtype=None, out=None, keepdims=False, *, where=None):
    axis = tuple(axis) if isinstance(axis, list) else axis
    if dtype is None:
        dtype = "float64" if ivy.is_int_dtype(a) else a.dtype
    if ivy.is_array(where):
        where1 = ivy.array(where, dtype=ivy.bool)
        a = ivy.where(where1, a, ivy.full_like(a, ivy.nan))
    nan_mask1 = ivy.isnan(a)
    not_nan_mask1 = ~ivy.isnan(a)
    b1 = ivy.where(ivy.logical_not(nan_mask1), a, ivy.zeros_like(a))
    array_sum1 = ivy.sum(b1, axis=axis, dtype=dtype, keepdims=keepdims, out=out)
    not_nan_mask_count1 = ivy.sum(
        not_nan_mask1, axis=axis, dtype=dtype, keepdims=keepdims, out=out
    )
    count_zero_handel = ivy.where(
        not_nan_mask_count1 != 0,
        not_nan_mask_count1,
        ivy.full_like(not_nan_mask_count1, ivy.nan),
    )
    return ivy.divide(array_sum1, count_zero_handel)


@to_ivy_arrays_and_back
def nanmedian(
    a,
    /,
    *,
    axis=None,
    keepdims=False,
    out=None,
    overwrite_input=False,
):
    return ivy.nanmedian(
        a, axis=axis, keepdims=keepdims, out=out, overwrite_input=overwrite_input
    ).astype(a.dtype)


@to_ivy_arrays_and_back
def nanmin(
    a,
    axis=None,
    out=None,
    keepdims=False,
    initial=None,
    where=True,
):
    nan_mask = ivy.isnan(a)
    a = ivy.where(ivy.logical_not(nan_mask), a, a.full_like(+ivy.inf))
    where_mask = None
    if initial is not None:
        if ivy.is_array(where):
            a = ivy.where(where, a, a.full_like(initial))
            where_mask = ivy.all(ivy.logical_not(where), axis=axis, keepdims=keepdims)
        s = ivy.shape(a, as_array=True)
        if axis is not None:
            if isinstance(axis, (tuple, list)) or ivy.is_array(axis):
                # introducing the initial in one dimension is enough
                ax = axis[0] % len(s)
            else:
                ax = axis % len(s)

            s[ax] = ivy.array(1)
        header = ivy.full(ivy.Shape(s.to_list()), initial, dtype=ivy.dtype(a))
        if axis:
            if isinstance(axis, (tuple, list)) or ivy.is_array(axis):
                a = ivy.concat([a, header], axis=axis[0])
            else:
                a = ivy.concat([a, header], axis=axis)
        else:
            a = ivy.concat([a, header], axis=0)
    res = ivy.min(a, axis=axis, keepdims=keepdims, out=out)
    if nan_mask is not None:
        nan_mask = ivy.all(nan_mask, axis=axis, keepdims=keepdims, out=out)
        if ivy.any(nan_mask):
            res = ivy.where(
                ivy.logical_not(nan_mask),
                res,
                initial if initial is not None else ivy.nan,
                out=out,
            )
    if where_mask is not None and ivy.any(where_mask):
        res = ivy.where(ivy.logical_not(where_mask), res, ivy.nan, out=out)
    return res.astype(ivy.dtype(a))


@to_ivy_arrays_and_back
@with_unsupported_dtypes(
    {"0.4.14 and below": ("complex64", "complex128", "bfloat16", "bool", "float16")},
    "jax",
)
def nanpercentile(
    a, q, axis=None, out=None, overwrite_input=False, method="linear", keepdims=None
):
    def _remove_nan_1d(arr1d, overwrite_input=False):
        if arr1d.dtype == object:
            c = ivy.not_equal(arr1d, arr1d)
        else:
            c = ivy.isnan(arr1d)
        s = ivy.nonzero(c)[0]
        if s.size == arr1d.size:
            return arr1d[:0], True
        elif s.size == 0:
            return arr1d, overwrite_input
        else:
            if not overwrite_input:
                arr1d = arr1d.copy()

                enonan = arr1d[-s.size :][~c[-s.size :]]
                arr1d[s[: enonan.size]] = enonan

                return arr1d[: -s.size], True

    def _nanquantile_1d(arr1d, q, overwrite_input=False, method="linear"):
        arr1d, overwrite_input = _remove_nan_1d(arr1d, overwrite_input=overwrite_input)
        if arr1d.size == 0:
            return ivy.full(q.shape, ivy.nan)
        return ivy.quantile(arr1d, q, interpolation=method)

    def apply_along_axis(func1d, axis, arr, *args, **kwargs):
        ndim = ivy.get_num_dims(arr)
        if axis is None:
            raise ValueError("Axis must be an integer.")
        if not -ndim <= axis < ndim:
            raise ValueError(
                f"axis {axis} is out of bounds for array of dimension {ndim}"
            )
        if axis < 0:
            axis = axis + ndim

        func = lambda elem: func1d(elem, *args, **kwargs)
        for i in range(1, ndim - axis):
            func = ivy.vmap(func, in_axes=i, out_axes=-1)
        for i in range(axis):
            func = ivy.vmap(func, in_axes=0, out_axes=0)

        return ivy.asarray(func(arr))

    def _nanquantile_ureduce_func(
        a, q, axis=None, out=None, overwrite_input=False, method="linear"
    ):
        if axis is None or a.ndim == 1:
            part = a.ravel()
            result = _nanquantile_1d(
                part, q, overwrite_input=overwrite_input, method=method
            )
        else:
            result = apply_along_axis(
                _nanquantile_1d, axis, a, q, overwrite_input, method
            )

            if q.ndim != 0:
                result = ivy.moveaxis(result, axis, 0)

        if out is not None:
            out[...] = result

        return result

    def _ureduce(a, func, keepdims=False, **kwargs):
        axis = kwargs.get("axis", None)
        out = kwargs.get("out", None)

        if keepdims is None:
            keepdims = False

        nd = a.ndim
        if axis is not None:
            axis = _normalize_axis_tuple(axis, nd)

            if keepdims:
                if out is not None:
                    index_out = tuple(
                        0 if i in axis else slice(None) for i in range(nd)
                    )
                    kwargs["out"] = out[(Ellipsis,) + index_out]

            if len(axis) == 1:
                kwargs["axis"] = axis[0]
            else:
                keep = set(range(nd)) - set(axis)
                nkeep = len(keep)
                # swap axis that should not be reduced to front
                for i, s in enumerate(sorted(keep)):
                    a = a.swapaxes(i, s)
                # merge reduced axis
                a = a.reshape(a.shape[:nkeep] + (-1,))
                kwargs["axis"] = -1
        else:
            if keepdims:
                if out is not None:
                    index_out = (0,) * nd
                    kwargs["out"] = out[(Ellipsis,) + index_out]

        r = func(a, **kwargs)

        if out is not None:
            return out

        if keepdims:
            if axis is None:
                index_r = (ivy.newaxis,) * nd
            else:
                index_r = tuple(
                    ivy.newaxis if i in axis else slice(None) for i in range(nd)
                )
            r = r[(Ellipsis,) + index_r]

        return r

    def _nanquantile_unchecked(
        a,
        q,
        axis=None,
        out=None,
        overwrite_input=False,
        method="linear",
        keepdims=None,
    ):
        """Assumes that q is in [0, 1], and is an ndarray."""
        if a.size == 0:
            return ivy.nanmean(a, axis, out=out, keepdims=keepdims)
        return _ureduce(
            a,
            func=_nanquantile_ureduce_func,
            q=q,
            keepdims=keepdims,
            axis=axis,
            out=out,
            overwrite_input=overwrite_input,
            method=method,
        )

    a = ivy.array(a)
    q = ivy.divide(q, 100.0)
    q = ivy.array(q)
    if q.ndim == 1 and q.size < 10:
        for i in range(q.size):
            if not (0.0 <= q[i] <= 1.0):
                ivy.logging.warning("percentile s must be in the range [0, 100]")
                return []
    else:
        if not (ivy.all(0 <= q) and ivy.all(q <= 1)):
            ivy.logging.warning("percentile s must be in the range [0, 100]")
            return []
    return _nanquantile_unchecked(a, q, axis, out, overwrite_input, method, keepdims)


@to_ivy_arrays_and_back
@with_unsupported_dtypes(
    {"0.4.19 and below": ("complex64", "complex128", "bfloat16", "bool", "float16")},
    "jax",
)
def nanquantile(
    a,
    q,
    /,
    *,
    axis=None,
    out=None,
    overwrite_input=False,
    method="linear",
    keepdims=False,
    interpolation=None,
):
    return ivy.nanquantile(
        a, q, axis=axis, keepdims=keepdims, interpolation=method, out=out
    )


@to_ivy_arrays_and_back
@with_unsupported_dtypes(
    {"0.4.19 and below": ("complex64", "complex128", "bfloat16", "bool", "float16")},
    "jax",
)
def nanquantile(
    a,
    q,
    /,
    *,
    axis=None,
    out=None,
    overwrite_input=False,
    method="linear",
    keepdims=False,
    interpolation=None,
):
    ivy.set_inplace_mode("strict")
    return ivy.nanquantile(
        a,
        q,
        axis=axis,
        overwrite_input=overwrite_input,
        keepdims=keepdims,
        interpolation=method,
        out=out,
    )


@handle_jax_dtype
@to_ivy_arrays_and_back
def nanstd(
    a, /, *, axis=None, dtype=None, out=None, ddof=0, keepdims=False, where=True
):
    a = ivy.nan_to_num(a)
    axis = tuple(axis) if isinstance(axis, list) else axis

    if dtype:
        a = ivy.astype(ivy.array(a), ivy.as_ivy_dtype(dtype))

    ret = ivy.std(a, axis=axis, correction=ddof, keepdims=keepdims, out=out)
    if ivy.is_array(where):
        ret = ivy.where(where, ret, ivy.default(out, ivy.zeros_like(ret)), out=out)

    return ret


@handle_jax_dtype
@to_ivy_arrays_and_back
def nanvar(a, axis=None, dtype=None, out=None, ddof=0, keepdims=False, *, where=True):
    is_nan = ivy.isnan(a)
    if dtype is None:
        dtype = "float16" if ivy.is_int_dtype(a) else a.dtype
    if ivy.any(is_nan):
        a = [i for i in a if ivy.isnan(i) is False]

    if dtype:
        a = ivy.astype(ivy.array(a), ivy.as_ivy_dtype(dtype))

    ret = ivy.var(a, axis=axis, correction=ddof, keepdims=keepdims, out=out)
    if ivy.is_array(where):
        where = ivy.array(where, dtype=ivy.bool)
        ret = ivy.where(where, ret, ivy.default(out, ivy.zeros_like(ret)), out=out)

    all_nan = ivy.isnan(ret)
    if ivy.all(all_nan):
        ret = ivy.astype(ret, ivy.array([float("inf")]))
    return ret


@to_ivy_arrays_and_back
def ptp(a, axis=None, out=None, keepdims=False):
    x = ivy.max(a, axis=axis, keepdims=keepdims)
    y = ivy.min(a, axis=axis, keepdims=keepdims)
    return ivy.subtract(x, y)


@to_ivy_arrays_and_back
def ptp(a, axis=None, out=None, keepdims=False):
    x = ivy.max(a, axis=axis, keepdims=keepdims)
    y = ivy.min(a, axis=axis, keepdims=keepdims)
    return ivy.subtract(x, y)


@to_ivy_arrays_and_back
def ptp(a, axis=None, out=None, keepdims=False):
    x = ivy.max(a, axis=axis, keepdims=keepdims)
    y = ivy.min(a, axis=axis, keepdims=keepdims)
    return ivy.subtract(x, y)


@to_ivy_arrays_and_back
@with_unsupported_dtypes(
    {"0.4.19 and below": ("complex64", "complex128", "bfloat16", "bool", "float16")},
    "jax",
)
def quantile(
    a,
    q,
    /,
    *,
    axis=None,
    out=None,
    overwrite_input=False,
    method="linear",
    keepdims=False,
    interpolation=None,
):
    if method == "nearest":
        return ivy.quantile(
            a, q, axis=axis, keepdims=keepdims, interpolation="nearest_jax", out=out
        )
    return ivy.quantile(
        a, q, axis=axis, keepdims=keepdims, interpolation=method, out=out
    )


@handle_jax_dtype
@with_unsupported_dtypes({"0.4.19 and below": ("bfloat16",)}, "jax")
@to_ivy_arrays_and_back
def std(a, axis=None, dtype=None, out=None, ddof=0, keepdims=False, *, where=None):
    axis = tuple(axis) if isinstance(axis, list) else axis
    if dtype is None:
        dtype = "float32" if ivy.is_int_dtype(a) else a.dtype
    std_a = ivy.std(a, axis=axis, correction=ddof, keepdims=keepdims, out=out)
    if ivy.is_array(where):
        where = ivy.array(where, dtype=ivy.bool)
        std_a = ivy.where(
            where, std_a, ivy.default(out, ivy.zeros_like(std_a)), out=out
        )
    return ivy.astype(std_a, ivy.as_ivy_dtype(dtype), copy=False)


@handle_jax_dtype
@to_ivy_arrays_and_back
def sum(
    a,
    axis=None,
    dtype=None,
    out=None,
    keepdims=False,
    initial=None,
    where=None,
    promote_integers=True,
):
    # TODO: promote_integers is only supported from JAX v0.4.10
    if dtype is None and promote_integers:
        if ivy.is_bool_dtype(a.dtype):
            dtype = ivy.default_int_dtype()
        elif ivy.is_uint_dtype(a.dtype):
            dtype = "uint64"
            a = ivy.astype(a, dtype)
        elif ivy.is_int_dtype(a.dtype):
            dtype = "int64"
            a = ivy.astype(a, dtype)
        else:
            dtype = a.dtype
    elif dtype is None and not promote_integers:
        dtype = "float32" if ivy.is_int_dtype(a.dtype) else ivy.as_ivy_dtype(a.dtype)

    if initial:
        if axis is None:
            a = ivy.reshape(a, (1, -1))
            axis = 0
        s = list(ivy.shape(a))
        s[axis] = 1
        header = ivy.full(s, initial)
        a = ivy.concat([a, header], axis=axis)

    ret = ivy.sum(a, axis=axis, keepdims=keepdims, out=out)

    if ivy.is_array(where):
        where = ivy.array(where, dtype=ivy.bool)
        ret = ivy.where(where, ret, ivy.default(out, ivy.zeros_like(ret)), out=out)
    return ivy.astype(ret, ivy.as_ivy_dtype(dtype))


@handle_jax_dtype
@to_ivy_arrays_and_back
def var(a, axis=None, dtype=None, out=None, ddof=0, keepdims=False, *, where=None):
    axis = tuple(axis) if isinstance(axis, list) else axis
    if dtype is None:
        dtype = "float32" if ivy.is_int_dtype(a) else a.dtype
    ret = ivy.var(a, axis=axis, correction=ddof, keepdims=keepdims, out=out)
    if ivy.is_array(where):
        where = ivy.array(where, dtype=ivy.bool)
        ret = ivy.where(where, ret, ivy.default(out, ivy.zeros_like(ret)), out=out)
    return ivy.astype(ret, ivy.as_ivy_dtype(dtype), copy=False)


<<<<<<< HEAD
@to_ivy_arrays_and_back
def ptp(a, axis=None, out=None, keepdims=False):
    x = ivy.max(a, axis=axis, keepdims=keepdims)
    y = ivy.min(a, axis=axis, keepdims=keepdims)
    return ivy.subtract(x, y)


@to_ivy_arrays_and_back
@with_unsupported_dtypes(
    {"0.4.19 and below": ("complex64", "complex128", "bfloat16", "bool", "float16")},
    "jax",
)
def nanquantile(
    a,
    q,
    /,
    *,
    axis=None,
    out=None,
    overwrite_input=False,
    method="linear",
    keepdims=False,
    interpolation=None,
):
    ivy.set_inplace_mode('strict')
    # We delete here nan values
    a = a[~ivy.isnan(a)]
    # We calculate and return quantile without nan values
    return ivy.quantile(
        a, q, axis=axis, overwrite_input=overwrite_input, keepdims=keepdims, interpolation=method, out=out
    )


=======
>>>>>>> c84b62ab
amax = max
amin = min
cumproduct = cumprod<|MERGE_RESOLUTION|>--- conflicted
+++ resolved
@@ -733,8 +733,6 @@
         ret = ivy.where(where, ret, ivy.default(out, ivy.zeros_like(ret)), out=out)
     return ivy.astype(ret, ivy.as_ivy_dtype(dtype), copy=False)
 
-
-<<<<<<< HEAD
 @to_ivy_arrays_and_back
 def ptp(a, axis=None, out=None, keepdims=False):
     x = ivy.max(a, axis=axis, keepdims=keepdims)
@@ -760,16 +758,9 @@
     interpolation=None,
 ):
     ivy.set_inplace_mode('strict')
-    # We delete here nan values
-    a = a[~ivy.isnan(a)]
-    # We calculate and return quantile without nan values
-    return ivy.quantile(
+    return ivy.nanquantile(
         a, q, axis=axis, overwrite_input=overwrite_input, keepdims=keepdims, interpolation=method, out=out
     )
-
-
-=======
->>>>>>> c84b62ab
 amax = max
 amin = min
 cumproduct = cumprod