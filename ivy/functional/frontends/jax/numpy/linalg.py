--- conflicted
+++ resolved
@@ -1,10 +1,3 @@
-<<<<<<< HEAD
-import ivy
-
-
-def cholesky(a):
-    return ivy.cholesky(a)
-=======
 # local
 import ivy
 
@@ -40,4 +33,6 @@
 
 def eigvals(a):
     return ivy.eigh(a)
->>>>>>> 95ae4335
+
+def cholesky(a):
+    return ivy.cholesky(a)