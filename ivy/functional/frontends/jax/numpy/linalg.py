<<<<<<< HEAD
# local
import ivy


def qr(a, mode="reduced"):
    return ivy.qr(a, mode=mode)
=======
import ivy


# inv
def inv(a):
    return ivy.inv(a)


def det(a):
    return ivy.det(a)


def eigh(a, UPLO="L", symmetrize_input=True):
    def symmetrize(x):
        # TODO : Take Hermitian transpose after complex numbers added
        return (x + ivy.swapaxes(x, -1, -2)) / 2

    if symmetrize_input:
        a = symmetrize(a)

    return ivy.eigh(a, UPLO=UPLO)


# eigvalsh
def eigvalsh(a, UPLO="L"):
    return ivy.eigvalsh(a, UPLO=UPLO)
>>>>>>> 6907f9ff
<|MERGE_RESOLUTION|>--- conflicted
+++ resolved
@@ -1,11 +1,4 @@
-<<<<<<< HEAD
 # local
-import ivy
-
-
-def qr(a, mode="reduced"):
-    return ivy.qr(a, mode=mode)
-=======
 import ivy
 
 
@@ -32,4 +25,7 @@
 # eigvalsh
 def eigvalsh(a, UPLO="L"):
     return ivy.eigvalsh(a, UPLO=UPLO)
->>>>>>> 6907f9ff
+
+
+def qr(a, mode="reduced"):
+    return ivy.qr(a, mode=mode)