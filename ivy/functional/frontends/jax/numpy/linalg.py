--- conflicted
+++ resolved
@@ -1,11 +1,11 @@
 import ivy
 
 
-<<<<<<< HEAD
 # inv
 def inv(a):
     return ivy.inv(a)
-=======
+
+
 def det(a):
     return ivy.det(a)
 
@@ -19,4 +19,4 @@
         a = symmetrize(a)
 
     return ivy.eigh(a, UPLO=UPLO)
->>>>>>> f64fb5ef
+    