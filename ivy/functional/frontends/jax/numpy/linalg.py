# local
import ivy
from ivy.functional.frontends.jax.func_wrapper import to_ivy_arrays_and_back
from ivy.func_wrapper import with_unsupported_dtypes


@to_ivy_arrays_and_back
def inv(a):
    return ivy.inv(a)


@to_ivy_arrays_and_back
def det(a):
    return ivy.det(a)


@to_ivy_arrays_and_back
def svd(a, /, *, full_matrices=True, compute_uv=True, hermitian=None):
    if not compute_uv:
        return ivy.svdvals(a)
    return ivy.svd(a, full_matrices=full_matrices)


@to_ivy_arrays_and_back
def eig(a):
    return ivy.eig(a)


@to_ivy_arrays_and_back
def eigh(a, UPLO="L", symmetrize_input=True):
    def symmetrize(x):
        # TODO : Take Hermitian transpose after complex numbers added
        return (x + ivy.swapaxes(x, -1, -2)) / 2

    if symmetrize_input:
        a = symmetrize(a)

    return ivy.eigh(a, UPLO=UPLO)


@to_ivy_arrays_and_back
def eigvalsh(a, UPLO="L"):
    return ivy.eigvalsh(a, UPLO=UPLO)


@to_ivy_arrays_and_back
def qr(a, mode="reduced"):
    return ivy.qr(a, mode=mode)


@to_ivy_arrays_and_back
def eigvals(a):
    return ivy.eigh(a)


@to_ivy_arrays_and_back
def cholesky(a):
    return ivy.cholesky(a)


@to_ivy_arrays_and_back
def slogdet(a, method=None):
    return ivy.slogdet(a)


@to_ivy_arrays_and_back
def matrix_rank(M):
    return ivy.matrix_rank(M)


@to_ivy_arrays_and_back
def solve(a, b):
    return ivy.solve(a, b)


@to_ivy_arrays_and_back
def pinv(a, rcond=None):
    return ivy.pinv(a, rtol=rcond)


@to_ivy_arrays_and_back
def norm(x, ord=None, axis=None, keepdims=False):
    if type(axis) in [list, tuple] and len(axis) == 2:
        return ivy.matrix_norm(x, ord=ord, axis=axis, keepdims=keepdims)
    return ivy.vector_norm(x, ord=ord, axis=axis, keepdims=keepdims)


norm.supported_dtypes = (
    "float32",
    "float64",
)


@to_ivy_arrays_and_back
def matrix_power(a, n):
    return ivy.matrix_power(a, n)


@to_ivy_arrays_and_back
def tensorsolve(a, b, axes=None):
    a_ndim = a.ndim
    if axes is not None:
        all_axes = list(range(0, a_ndim))
        for axis in axes:
            all_axes.remove(axis)
            all_axes.insert(a_ndim, axis)
        a = ivy.matrix_transpose(a, all_axes)
    ret_shape = ivy.shape(a)[-(a_ndim - b.ndim) :]
    a_reshape = 1
    for k in ret_shape:
        a_reshape *= k

    a = ivy.reshape(a, shape=(-1, a_reshape))
    b = ivy.flatten(b)

    res = ivy.solve(a, b)
    res = ivy.reshape(res, shape=ret_shape)
    return res

<<<<<<< HEAD
@to_ivy_arrays_and_back
def slogdet(a):
    return ivy.slogdet(a)
=======

@to_ivy_arrays_and_back
@with_unsupported_dtypes({"0.3.14 and below": ("float16", "bfloat16")}, "jax")
def tensorinv(a, ind=2):
    old_shape = ivy.shape(a)
    prod = 1
    if ind > 0:
        invshape = old_shape[ind:] + old_shape[:ind]
        for k in old_shape[ind:]:
            prod *= k
    else:
        raise ValueError("Invalid ind argument.")
    a = ivy.reshape(a, shape=(prod, -1))
    ia = ivy.inv(a)
    new_shape = tuple([*invshape])
    return ivy.reshape(ia, shape=new_shape)
>>>>>>> 7825dbbc
<|MERGE_RESOLUTION|>--- conflicted
+++ resolved
@@ -117,11 +117,7 @@
     res = ivy.reshape(res, shape=ret_shape)
     return res
 
-<<<<<<< HEAD
-@to_ivy_arrays_and_back
-def slogdet(a):
-    return ivy.slogdet(a)
-=======
+
 
 @to_ivy_arrays_and_back
 @with_unsupported_dtypes({"0.3.14 and below": ("float16", "bfloat16")}, "jax")
@@ -138,4 +134,3 @@
     ia = ivy.inv(a)
     new_shape = tuple([*invshape])
     return ivy.reshape(ia, shape=new_shape)
->>>>>>> 7825dbbc
