# global
import logging

# local
import ivy
from ivy.functional.frontends.jax.func_wrapper import (
    to_ivy_arrays_and_back,
)
from ivy.functional.frontends.numpy.func_wrapper import from_zero_dim_arrays_to_scalar
from ivy.func_wrapper import (
    with_unsupported_dtypes,
)


@to_ivy_arrays_and_back
@with_unsupported_dtypes(
    {
        "0.4.14 and below": (
            "float16",
            "bfloat16",
        )
    },
    "jax",
)
def argmax(a, axis=None, out=None, keepdims=False):
    return ivy.argmax(a, axis=axis, keepdims=keepdims, out=out, dtype=ivy.int64)


@to_ivy_arrays_and_back
def argsort(a, axis=-1, kind="stable", order=None):
    if kind != "stable":
        logging.warning(
            "'kind' argument to argsort is ignored; only 'stable' sorts are supported."
        )
    if order is not None:
        raise ivy.utils.exceptions.IvyError(
            "'order' argument to argsort is not supported."
        )

    return ivy.argsort(a, axis=axis)


@to_ivy_arrays_and_back
def argwhere(a, /, *, size=None, fill_value=None):
    if size is None and fill_value is None:
        return ivy.argwhere(a)

    result = ivy.matrix_transpose(
        ivy.vstack(ivy.nonzero(a, size=size, fill_value=fill_value))
    )
    num_of_dimensions = a.ndim

    if num_of_dimensions == 0:
        return result[:0].reshape(result.shape[0], 0)

    return result.reshape(result.shape[0], num_of_dimensions)


@to_ivy_arrays_and_back
<<<<<<< HEAD
def count_nonzero(a, axis=None, keepdims=False):
    return ivy.count_nonzero(a, axis=axis, keepdims=keepdims, dtype=ivy.int64)


@to_ivy_arrays_and_back
def argsort(a, axis=-1, kind="stable", order=None):
    if kind != "stable":
        logging.warning(
            "'kind' argument to argsort is ignored; only 'stable' sorts are supported."
        )
    if order is not None:
        raise ivy.utils.exceptions.IvyError(
            "'order' argument to argsort is not supported."
        )
=======
def extract(condition, arr):
    if condition.dtype is not bool:
        condition = condition != 0
    return arr[condition]
>>>>>>> 33a7939b


@to_ivy_arrays_and_back
def flatnonzero(a):
    return ivy.nonzero(ivy.reshape(a, (-1,)))


@to_ivy_arrays_and_back
def lexsort(keys, /, *, axis=-1):
    return ivy.lexsort(keys, axis=axis)


@to_ivy_arrays_and_back
def msort(a):
    return ivy.msort(a)


@to_ivy_arrays_and_back
@from_zero_dim_arrays_to_scalar
def nanargmax(a, /, *, axis=None, out=None, keepdims=False):
    if out is not None:
        raise NotImplementedError(
            "The 'out' argument to jnp.nanargmax is not supported."
        )
    nan_mask = ivy.isnan(a)
    if not ivy.any(nan_mask):
        return ivy.argmax(a, axis=axis, keepdims=keepdims)

    a = ivy.where(nan_mask, -ivy.inf, a)
    res = ivy.argmax(a, axis=axis, keepdims=keepdims)
    return ivy.where(ivy.all(nan_mask, axis=axis, keepdims=keepdims), -1, res)


@to_ivy_arrays_and_back
@from_zero_dim_arrays_to_scalar
def nanargmin(a, /, *, axis=None, out=None, keepdims=None):
    if out is not None:
        raise NotImplementedError(
            "The 'out' argument to jnp.nanargmax is not supported."
        )
    nan_mask = ivy.isnan(a)
    if not ivy.any(nan_mask):
        return ivy.argmin(a, axis=axis, keepdims=keepdims)

    a = ivy.where(nan_mask, ivy.inf, a)
    res = ivy.argmin(a, axis=axis, keepdims=keepdims)
    return ivy.where(ivy.all(nan_mask, axis=axis, keepdims=keepdims), -1, res)


@to_ivy_arrays_and_back
def nonzero(a, *, size=None, fill_value=None):
    return ivy.nonzero(a, size=size, fill_value=fill_value)


@to_ivy_arrays_and_back
def searchsorted(a, v, side="left", sorter=None, *, method="scan"):
    return ivy.searchsorted(a, v, side=side, sorter=sorter, ret_dtype="int32")


@to_ivy_arrays_and_back
def sort(a, axis=-1, kind="quicksort", order=None):
    # todo: handle case where order is not None
    return ivy.sort(a, axis=axis)


@to_ivy_arrays_and_back
def sort_complex(a):
    return ivy.sort(a)


@to_ivy_arrays_and_back
def unique(
    ar,
    return_index=False,
    return_inverse=False,
    return_counts=False,
    axis=None,
    *,
    size=None,
    fill_value=None,
):
    uniques = list(ivy.unique_all(ar, axis=axis))
    if size is not None:
        fill_value = fill_value if fill_value is not None else 1  # default fill_value 1
        pad_len = size - len(uniques[0])
        if pad_len > 0:
            # padding
            num_dims = len(uniques[0].shape) - 1
            padding = [(0, 0)] * num_dims + [(0, pad_len)]
            uniques[0] = ivy.pad(uniques[0], padding, constant_values=fill_value)
            # padding the indices and counts with zeros
            for i in range(1, len(uniques)):
                if i == 2:
                    continue
                uniques[i] = ivy.pad(uniques[i], padding[-1], constant_values=0)
        else:
            for i in range(len(uniques)):
                uniques[i] = uniques[i][..., :size]
    # constructing a list of bools for indexing
    bools = [return_index, return_inverse, return_counts]
    # indexing each element whose condition is True except for the values
    uniques = [uniques[0]] + [uni for idx, uni in enumerate(uniques[1:]) if bools[idx]]
    return uniques


@to_ivy_arrays_and_back
def where(condition, x=None, y=None, size=None, fill_value=0):
    if x is not None and y is not None:
        return ivy.where(condition, x, y)
    else:
        raise ValueError("Both x and y should be given.")<|MERGE_RESOLUTION|>--- conflicted
+++ resolved
@@ -57,7 +57,6 @@
 
 
 @to_ivy_arrays_and_back
-<<<<<<< HEAD
 def count_nonzero(a, axis=None, keepdims=False):
     return ivy.count_nonzero(a, axis=axis, keepdims=keepdims, dtype=ivy.int64)
 
@@ -72,12 +71,15 @@
         raise ivy.utils.exceptions.IvyError(
             "'order' argument to argsort is not supported."
         )
-=======
+
+    return ivy.argsort(a, axis=axis)
+
+  
+@to_ivy_arrays_and_back 
 def extract(condition, arr):
     if condition.dtype is not bool:
         condition = condition != 0
     return arr[condition]
->>>>>>> 33a7939b
 
 
 @to_ivy_arrays_and_back
