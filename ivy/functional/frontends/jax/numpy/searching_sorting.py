--- conflicted
+++ resolved
@@ -86,12 +86,12 @@
 
 
 @to_ivy_arrays_and_back
-<<<<<<< HEAD
 def lexsort(keys, /, *, axis=-1):
     return ivy.lexsort(keys, axis=axis)
-=======
+
+
+@to_ivy_arrays_and_back
 def extract(condition, arr):
     if condition.dtype is not bool:
         condition = condition != 0
-    return arr[condition]
->>>>>>> 97180c8e
+    return arr[condition]