# global
import logging

# local
import ivy
from ivy.functional.frontends.jax.func_wrapper import (
    to_ivy_arrays_and_back,
)
from ivy.functional.frontends.numpy.func_wrapper import from_zero_dim_arrays_to_scalar
from typing import Union, Optional
from ivy.func_wrapper import (
    to_native_arrays_and_back,
    handle_out_argument,
    handle_nestable,
    handle_array_like_without_promotion,
)
from ivy.utils.exceptions import handle_exceptions


@to_ivy_arrays_and_back
def argmax(a, axis=None, out=None, keepdims=False):
    return ivy.argmax(a, axis=axis, keepdims=keepdims, out=out)


@to_ivy_arrays_and_back
def argwhere(a, /, *, size=None, fill_value=None):
    if size is None and fill_value is None:
        return ivy.argwhere(a)

    result = ivy.matrix_transpose(
        ivy.vstack(ivy.nonzero(a, size=size, fill_value=fill_value))
    )
    num_of_dimensions = a.ndim

    if num_of_dimensions == 0:
        return result[:0].reshape(result.shape[0], 0)

    return result.reshape(result.shape[0], num_of_dimensions)


@to_ivy_arrays_and_back
def argsort(a, axis=-1, kind="stable", order=None):
    if kind != "stable":
        logging.warning(
            "'kind' argument to argsort is ignored; only 'stable' sorts "
            "are supported."
        )
    if order is not None:
        raise ivy.utils.exceptions.IvyError(
            "'order' argument to argsort is not supported."
        )

    return ivy.argsort(a, axis=axis)


@to_ivy_arrays_and_back
def msort(a):
    return ivy.msort(a)


@to_ivy_arrays_and_back
def nonzero(a, *, size=None, fill_value=None):
    return ivy.nonzero(a, size=size, fill_value=fill_value)


@to_ivy_arrays_and_back
@from_zero_dim_arrays_to_scalar
def nanargmax(a, /, *, axis=None, out=None, keepdims=False):
    if out is not None:
        raise NotImplementedError(
            "The 'out' argument to jnp.nanargmax is not supported."
        )
    nan_mask = ivy.isnan(a)
    if not ivy.any(nan_mask):
        return ivy.argmax(a, axis=axis, keepdims=keepdims)

    a = ivy.where(nan_mask, -ivy.inf, a)
    res = ivy.argmax(a, axis=axis, keepdims=keepdims)
    return ivy.where(ivy.all(nan_mask, axis=axis, keepdims=keepdims), -1, res)


@to_ivy_arrays_and_back
@from_zero_dim_arrays_to_scalar
def nanargmin(a, /, *, axis=None, out=None, keepdims=None):
    if out is not None:
        raise NotImplementedError(
            "The 'out' argument to jnp.nanargmax is not supported."
        )
    nan_mask = ivy.isnan(a)
    if not ivy.any(nan_mask):
        return ivy.argmin(a, axis=axis, keepdims=keepdims)

    a = ivy.where(nan_mask, ivy.inf, a)
    res = ivy.argmin(a, axis=axis, keepdims=keepdims)
    return ivy.where(ivy.all(nan_mask, axis=axis, keepdims=keepdims), -1, res)


@to_ivy_arrays_and_back
def lexsort(keys, /, *, axis=-1):
    return ivy.lexsort(keys, axis=axis)


@to_ivy_arrays_and_back
def extract(condition, arr):
    if condition.dtype is not bool:
        condition = condition != 0
    return arr[condition]


@to_native_arrays_and_back
@handle_out_argument
@handle_nestable
@handle_exceptions
@handle_array_like_without_promotion
def sort(
    x: Union[ivy.Array, ivy.NativeArray],
    /,
    *,
    axis: int = -1,
    descending: bool = False,
    stable: bool = True,
    out: Optional[ivy.Array] = None,
):
    if axis == -1 and not descending and stable:
        x = ivy.sort(x)
    if axis == 1 and descending and not stable:
        x = ivy.sort(x, axis=1, descending=True, stable=False)
    if descending and not stable:
        y = ivy.zeros(5)
        x = ivy.sort(x, descending=True, stable=False, out=y)
    if out == x:
        x = ivy.sort(x, out=x)
    return x


<<<<<<< HEAD
@to_ivy_arrays_and_back
def count_nonzero(a, axis=None, keepdims=False):
    return ivy.count_nonzero(a, axis=axis, keepdims=keepdims)
=======
def flatnonzero(a):
    return ivy.nonzero(ivy.reshape(a, (-1,)))


@to_ivy_arrays_and_back
def sort_complex(a):
    return ivy.sort(a)
>>>>>>> eeb7f59a
<|MERGE_RESOLUTION|>--- conflicted
+++ resolved
@@ -133,16 +133,15 @@
     return x
 
 
-<<<<<<< HEAD
 @to_ivy_arrays_and_back
 def count_nonzero(a, axis=None, keepdims=False):
     return ivy.count_nonzero(a, axis=axis, keepdims=keepdims)
-=======
+
+
 def flatnonzero(a):
     return ivy.nonzero(ivy.reshape(a, (-1,)))
 
 
 @to_ivy_arrays_and_back
 def sort_complex(a):
-    return ivy.sort(a)
->>>>>>> eeb7f59a
+    return ivy.sort(a)