# global
import logging

# local
import ivy
from ivy.functional.frontends.jax.func_wrapper import (
    to_ivy_arrays_and_back,
)
from ivy.functional.frontends.numpy.func_wrapper import from_zero_dim_arrays_to_scalar
from typing import Union, Optional
from ivy.func_wrapper import (
    to_native_arrays_and_back,
    handle_out_argument,
    handle_nestable,
    handle_array_like_without_promotion,
)
from ivy.utils.exceptions import handle_exceptions


@to_ivy_arrays_and_back
def argmax(a, axis=None, out=None, keepdims=False):
    return ivy.argmax(a, axis=axis, keepdims=keepdims, out=out)


@to_ivy_arrays_and_back
def argwhere(a, /, *, size=None, fill_value=None):
    if size is None and fill_value is None:
        return ivy.argwhere(a)

    result = ivy.matrix_transpose(
        ivy.vstack(ivy.nonzero(a, size=size, fill_value=fill_value))
    )
    num_of_dimensions = a.ndim

    if num_of_dimensions == 0:
        return result[:0].reshape(result.shape[0], 0)

    return result.reshape(result.shape[0], num_of_dimensions)


@to_ivy_arrays_and_back
def argsort(a, axis=-1, kind="stable", order=None):
    if kind != "stable":
        logging.warning(
            "'kind' argument to argsort is ignored; only 'stable' sorts "
            "are supported."
        )
    if order is not None:
        raise ivy.utils.exceptions.IvyError(
            "'order' argument to argsort is not supported."
        )

    return ivy.argsort(a, axis=axis)


@to_ivy_arrays_and_back
def msort(a):
    return ivy.msort(a)


@to_ivy_arrays_and_back
def nonzero(a, *, size=None, fill_value=None):
    return ivy.nonzero(a, size=size, fill_value=fill_value)


@to_ivy_arrays_and_back
@from_zero_dim_arrays_to_scalar
def nanargmax(a, /, *, axis=None, out=None, keepdims=False):
    if out is not None:
        raise NotImplementedError(
            "The 'out' argument to jnp.nanargmax is not supported."
        )
    nan_mask = ivy.isnan(a)
    if not ivy.any(nan_mask):
        return ivy.argmax(a, axis=axis, keepdims=keepdims)

    a = ivy.where(nan_mask, -ivy.inf, a)
    res = ivy.argmax(a, axis=axis, keepdims=keepdims)
    return ivy.where(ivy.all(nan_mask, axis=axis, keepdims=keepdims), -1, res)


@to_ivy_arrays_and_back
@from_zero_dim_arrays_to_scalar
def nanargmin(a, /, *, axis=None, out=None, keepdims=None):
    if out is not None:
        raise NotImplementedError(
            "The 'out' argument to jnp.nanargmax is not supported."
        )
    nan_mask = ivy.isnan(a)
    if not ivy.any(nan_mask):
        return ivy.argmin(a, axis=axis, keepdims=keepdims)

    a = ivy.where(nan_mask, ivy.inf, a)
    res = ivy.argmin(a, axis=axis, keepdims=keepdims)
    return ivy.where(ivy.all(nan_mask, axis=axis, keepdims=keepdims), -1, res)


@to_ivy_arrays_and_back
def lexsort(keys, /, *, axis=-1):
    return ivy.lexsort(keys, axis=axis)


@to_ivy_arrays_and_back
def extract(condition, arr):
    if condition.dtype is not bool:
        condition = condition != 0
    return arr[condition]


@to_native_arrays_and_back
@handle_out_argument
@handle_nestable
@handle_exceptions
@handle_array_like_without_promotion
def sort(
    x: Union[ivy.Array, ivy.NativeArray],
    /,
    *,
    axis: int = -1,
    descending: bool = False,
    stable: bool = True,
    out: Optional[ivy.Array] = None,
):
    if axis == -1 and not descending and stable:
        x = ivy.sort(x)
    if axis == 1 and descending and not stable:
        x = ivy.sort(x, axis=1, descending=True, stable=False)
    if descending and not stable:
        y = ivy.zeros(5)
        x = ivy.sort(x, descending=True, stable=False, out=y)
    if out == x:
        x = ivy.sort(x, out=x)
    return x


def flatnonzero(a):
<<<<<<< HEAD
    return ivy.nonzero(ivy.reshape(a, (-1,)))


@to_ivy_arrays_and_back
def sort_complex(a):
    return ivy.sort(a)
=======
    return ivy.nonzero(ivy.reshape(a, (-1,)))
>>>>>>> 4bbafe9a
<|MERGE_RESOLUTION|>--- conflicted
+++ resolved
@@ -134,13 +134,10 @@
 
 
 def flatnonzero(a):
-<<<<<<< HEAD
     return ivy.nonzero(ivy.reshape(a, (-1,)))
 
 
 @to_ivy_arrays_and_back
 def sort_complex(a):
     return ivy.sort(a)
-=======
-    return ivy.nonzero(ivy.reshape(a, (-1,)))
->>>>>>> 4bbafe9a
+r