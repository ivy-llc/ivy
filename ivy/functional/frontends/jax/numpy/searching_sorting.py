# global
import logging

# local
import ivy
from ivy.functional.frontends.jax.func_wrapper import (
    to_ivy_arrays_and_back,
)
from ivy.functional.frontends.numpy.func_wrapper import from_zero_dim_arrays_to_scalar


@to_ivy_arrays_and_back
def argmax(a, axis=None, out=None, keepdims=False):
    return ivy.argmax(a, axis=axis, keepdims=keepdims, out=out)


@to_ivy_arrays_and_back
def argwhere(a, /, *, size=None, fill_value=None):
    if size is None and fill_value is None:
        return ivy.argwhere(a)

    result = ivy.matrix_transpose(
        ivy.vstack(ivy.nonzero(a, size=size, fill_value=fill_value))
    )
    num_of_dimensions = a.ndim

    if num_of_dimensions == 0:
        return result[:0].reshape(result.shape[0], 0)

    return result.reshape(result.shape[0], num_of_dimensions)


@to_ivy_arrays_and_back
def argsort(a, axis=-1, kind="stable", order=None):
    if kind != "stable":
        logging.warning(
            "'kind' argument to argsort is ignored; only 'stable' sorts "
            "are supported."
        )
    if order is not None:
        raise ivy.exceptions.IvyError("'order' argument to argsort is not supported.")

    return ivy.argsort(a, axis=axis)


@to_ivy_arrays_and_back
def msort(a):
    return ivy.msort(a)


@to_ivy_arrays_and_back
def nonzero(a, *, size=None, fill_value=None):
    return ivy.nonzero(a, size=size, fill_value=fill_value)


@to_ivy_arrays_and_back
@from_zero_dim_arrays_to_scalar
def nanargmax(a, /, *, axis=None, out=None, keepdims=False):
    if out is not None:
        raise NotImplementedError(
            "The 'out' argument to jnp.nanargmax is not supported."
        )
    nan_mask = ivy.isnan(a)
    if not ivy.any(nan_mask):
        return ivy.argmax(a, axis=axis, keepdims=keepdims)

    a = ivy.where(nan_mask, -ivy.inf, a)
    res = ivy.argmax(a, axis=axis, keepdims=keepdims)
    return ivy.where(ivy.all(nan_mask, axis=axis, keepdims=keepdims), -1, res)


@to_ivy_arrays_and_back
@from_zero_dim_arrays_to_scalar
def nanargmin(a, /, *, axis=None, out=None, keepdims=None):
    if out is not None:
        raise NotImplementedError(
            "The 'out' argument to jnp.nanargmax is not supported."
        )
    nan_mask = ivy.isnan(a)
    if not ivy.any(nan_mask):
        return ivy.argmin(a, axis=axis, keepdims=keepdims)

    a = ivy.where(nan_mask, ivy.inf, a)
    res = ivy.argmin(a, axis=axis, keepdims=keepdims)
    return ivy.where(ivy.all(nan_mask, axis=axis, keepdims=keepdims), -1, res)


@to_ivy_arrays_and_back
<<<<<<< HEAD
def sort_complex(a):
    if len(a) == 0:
        raise ValueError("Input array cannot be empty")
    
    if not np.issubdtype(a.dtype, np.complexfloating):
        raise TypeError("Input array must contain only complex numbers")

    return sorted(array, key=lambda x: (x.real, x.imag))

=======
def lexsort(keys, /, *, axis=-1):
    return ivy.lexsort(keys, axis=axis)


@to_ivy_arrays_and_back
>>>>>>> 3294e4b4
def extract(condition, arr):
    if condition.dtype is not bool:
        condition = condition != 0
    return arr[condition]<|MERGE_RESOLUTION|>--- conflicted
+++ resolved
@@ -86,7 +86,6 @@
 
 
 @to_ivy_arrays_and_back
-<<<<<<< HEAD
 def sort_complex(a):
     if len(a) == 0:
         raise ValueError("Input array cannot be empty")
@@ -96,13 +95,11 @@
 
     return sorted(array, key=lambda x: (x.real, x.imag))
 
-=======
 def lexsort(keys, /, *, axis=-1):
     return ivy.lexsort(keys, axis=axis)
 
 
 @to_ivy_arrays_and_back
->>>>>>> 3294e4b4
 def extract(condition, arr):
     if condition.dtype is not bool:
         condition = condition != 0
