# global
import logging

# local
import ivy
from ivy.functional.frontends.jax.func_wrapper import (
    to_ivy_arrays_and_back,
)
from ivy.functional.frontends.numpy.func_wrapper import from_zero_dim_arrays_to_scalar
from typing import Union, Optional
from ivy.func_wrapper import (
    to_native_arrays_and_back,
    handle_out_argument,
    handle_nestable,
    handle_array_like_without_promotion,
)
from ivy.utils.exceptions import handle_exceptions


@to_ivy_arrays_and_back
def argmax(a, axis=None, out=None, keepdims=False):
    return ivy.argmax(a, axis=axis, keepdims=keepdims, out=out)


@to_ivy_arrays_and_back
def argwhere(a, /, *, size=None, fill_value=None):
    if size is None and fill_value is None:
        return ivy.argwhere(a)

    result = ivy.matrix_transpose(
        ivy.vstack(ivy.nonzero(a, size=size, fill_value=fill_value))
    )
    num_of_dimensions = a.ndim

    if num_of_dimensions == 0:
        return result[:0].reshape(result.shape[0], 0)

    return result.reshape(result.shape[0], num_of_dimensions)


@to_ivy_arrays_and_back
def argsort(a, axis=-1, kind="stable", order=None):
    if kind != "stable":
        logging.warning(
            "'kind' argument to argsort is ignored; only 'stable' sorts "
            "are supported."
        )
    if order is not None:
        raise ivy.utils.exceptions.IvyError(
            "'order' argument to argsort is not supported."
        )

    return ivy.argsort(a, axis=axis)


@to_ivy_arrays_and_back
def msort(a):
    return ivy.msort(a)


@to_ivy_arrays_and_back
def nonzero(a, *, size=None, fill_value=None):
    return ivy.nonzero(a, size=size, fill_value=fill_value)


@to_ivy_arrays_and_back
@from_zero_dim_arrays_to_scalar
def nanargmax(a, /, *, axis=None, out=None, keepdims=False):
    if out is not None:
        raise NotImplementedError(
            "The 'out' argument to jnp.nanargmax is not supported."
        )
    nan_mask = ivy.isnan(a)
    if not ivy.any(nan_mask):
        return ivy.argmax(a, axis=axis, keepdims=keepdims)

    a = ivy.where(nan_mask, -ivy.inf, a)
    res = ivy.argmax(a, axis=axis, keepdims=keepdims)
    return ivy.where(ivy.all(nan_mask, axis=axis, keepdims=keepdims), -1, res)


@to_ivy_arrays_and_back
@from_zero_dim_arrays_to_scalar
def nanargmin(a, /, *, axis=None, out=None, keepdims=None):
    if out is not None:
        raise NotImplementedError(
            "The 'out' argument to jnp.nanargmax is not supported."
        )
    nan_mask = ivy.isnan(a)
    if not ivy.any(nan_mask):
        return ivy.argmin(a, axis=axis, keepdims=keepdims)

    a = ivy.where(nan_mask, ivy.inf, a)
    res = ivy.argmin(a, axis=axis, keepdims=keepdims)
    return ivy.where(ivy.all(nan_mask, axis=axis, keepdims=keepdims), -1, res)


@to_ivy_arrays_and_back
def lexsort(keys, /, *, axis=-1):
    return ivy.lexsort(keys, axis=axis)


@to_ivy_arrays_and_back
def extract(condition, arr):
    if condition.dtype is not bool:
        condition = condition != 0
    return arr[condition]


@to_native_arrays_and_back
@handle_out_argument
@handle_nestable
@handle_exceptions
@handle_array_like_without_promotion
def sort(
    x: Union[ivy.Array, ivy.NativeArray],
    /,
    *,
    axis: int = -1,
    descending: bool = False,
    stable: bool = True,
    out: Optional[ivy.Array] = None,
):
<<<<<<< HEAD
    if axis == -1 and descending is False and stable is True:
        x = ivy.sort(x)
    if axis == 1 and descending is True and stable is False:
        x = ivy.sort(x, axis=1, descending=True, stable=False)
    if descending is True and stable is False:
=======
    if axis == -1 and not descending and stable:
        x = ivy.sort(x)
    if axis == 1 and descending and not stable:
        x = ivy.sort(x, axis=1, descending=True, stable=False)
    if descending and not stable:
>>>>>>> 4215e484
        y = ivy.zeros(5)
        x = ivy.sort(x, descending=True, stable=False, out=y)
    if out == x:
        x = ivy.sort(x, out=x)
    return x<|MERGE_RESOLUTION|>--- conflicted
+++ resolved
@@ -121,19 +121,12 @@
     stable: bool = True,
     out: Optional[ivy.Array] = None,
 ):
-<<<<<<< HEAD
     if axis == -1 and descending is False and stable is True:
         x = ivy.sort(x)
     if axis == 1 and descending is True and stable is False:
         x = ivy.sort(x, axis=1, descending=True, stable=False)
     if descending is True and stable is False:
-=======
-    if axis == -1 and not descending and stable:
-        x = ivy.sort(x)
-    if axis == 1 and descending and not stable:
-        x = ivy.sort(x, axis=1, descending=True, stable=False)
-    if descending and not stable:
->>>>>>> 4215e484
+
         y = ivy.zeros(5)
         x = ivy.sort(x, descending=True, stable=False, out=y)
     if out == x:
