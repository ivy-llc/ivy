--- conflicted
+++ resolved
@@ -54,12 +54,6 @@
 
 
 @to_ivy_arrays_and_back
-<<<<<<< HEAD
-def extract(condition, arr):
-    if condition.dtype is not bool:
-        condition = condition != 0
-    return arr[condition]
-=======
 @from_zero_dim_arrays_to_scalar
 def nanargmax(a, /, *, axis=None, out=None, keepdims=False):
     if out is not None:
@@ -89,4 +83,10 @@
     a = ivy.where(nan_mask, ivy.inf, a)
     res = ivy.argmin(a, axis=axis, keepdims=keepdims)
     return ivy.where(ivy.all(nan_mask, axis=axis, keepdims=keepdims), -1, res)
->>>>>>> 9359d476
+
+
+@to_ivy_arrays_and_back
+def extract(condition, arr):
+    if condition.dtype is not bool:
+        condition = condition != 0
+    return arr[condition]