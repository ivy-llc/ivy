# global
import logging

# local
import ivy
from ivy.functional.frontends.jax.func_wrapper import (
    to_ivy_arrays_and_back,
)
from ivy.functional.frontends.numpy.func_wrapper import from_zero_dim_arrays_to_scalar
from ivy.func_wrapper import (
    with_unsupported_dtypes,
)


@to_ivy_arrays_and_back
@with_unsupported_dtypes(
    {
        "0.4.14 and below": (
            "float16",
            "bfloat16",
        )
    },
    "jax",
)
def argmax(a, axis=None, out=None, keepdims=False):
    return ivy.argmax(a, axis=axis, keepdims=keepdims, out=out, dtype=ivy.int64)


@to_ivy_arrays_and_back
def argsort(a, axis=-1, kind="stable", order=None):
    if kind != "stable":
        logging.warning(
            "'kind' argument to argsort is ignored; only 'stable' sorts are supported."
        )
    if order is not None:
        raise ivy.utils.exceptions.IvyError(
            "'order' argument to argsort is not supported."
        )

    return ivy.argsort(a, axis=axis)


@to_ivy_arrays_and_back
def argwhere(a, /, *, size=None, fill_value=None):
    if size is None and fill_value is None:
        return ivy.argwhere(a)

    result = ivy.matrix_transpose(
        ivy.vstack(ivy.nonzero(a, size=size, fill_value=fill_value))
    )
    num_of_dimensions = a.ndim

    if num_of_dimensions == 0:
        return result[:0].reshape(result.shape[0], 0)

    return result.reshape(result.shape[0], num_of_dimensions)


@to_ivy_arrays_and_back
def extract(condition, arr):
    if condition.dtype is not bool:
        condition = condition != 0
    return arr[condition]


@to_ivy_arrays_and_back
def flatnonzero(a):
    return ivy.nonzero(ivy.reshape(a, (-1,)))


@to_ivy_arrays_and_back
def lexsort(keys, /, *, axis=-1):
    return ivy.lexsort(keys, axis=axis)


@to_ivy_arrays_and_back
def msort(a):
    return ivy.msort(a)


@to_ivy_arrays_and_back
@from_zero_dim_arrays_to_scalar
def nanargmax(a, /, *, axis=None, out=None, keepdims=False):
    if out is not None:
        raise NotImplementedError(
            "The 'out' argument to jnp.nanargmax is not supported."
        )
    nan_mask = ivy.isnan(a)
    if not ivy.any(nan_mask):
        return ivy.argmax(a, axis=axis, keepdims=keepdims)

    a = ivy.where(nan_mask, -ivy.inf, a)
    res = ivy.argmax(a, axis=axis, keepdims=keepdims)
    return ivy.where(ivy.all(nan_mask, axis=axis, keepdims=keepdims), -1, res)


@to_ivy_arrays_and_back
@from_zero_dim_arrays_to_scalar
def nanargmin(a, /, *, axis=None, out=None, keepdims=None):
    if out is not None:
        raise NotImplementedError(
            "The 'out' argument to jnp.nanargmax is not supported."
        )
    nan_mask = ivy.isnan(a)
    if not ivy.any(nan_mask):
        return ivy.argmin(a, axis=axis, keepdims=keepdims)

    a = ivy.where(nan_mask, ivy.inf, a)
    res = ivy.argmin(a, axis=axis, keepdims=keepdims)
    return ivy.where(ivy.all(nan_mask, axis=axis, keepdims=keepdims), -1, res)


@to_ivy_arrays_and_back
def nonzero(a, *, size=None, fill_value=None):
    return ivy.nonzero(a, size=size, fill_value=fill_value)


@to_ivy_arrays_and_back
def searchsorted(a, v, side="left", sorter=None, *, method="scan"):
    return ivy.searchsorted(a, v, side=side, sorter=sorter, ret_dtype="int32")


@to_ivy_arrays_and_back
def sort(a, axis=-1, kind="quicksort", order=None):
    # todo: handle case where order is not None
    return ivy.sort(a, axis=axis)


@to_ivy_arrays_and_back
def sort_complex(a):
    return ivy.sort(a)


@to_ivy_arrays_and_back
def unique(
    ar,
    return_index=False,
    return_inverse=False,
    return_counts=False,
    axis=None,
    *,
    size=None,
    fill_value=None,
):
    uniques = list(ivy.unique_all(ar, axis=axis))
    if size is not None:
        fill_value = fill_value if fill_value is not None else 1  # default fill_value 1
        pad_len = size - len(uniques[0])
        if pad_len > 0:
            # padding
            num_dims = len(uniques[0].shape) - 1
            padding = [(0, 0)] * num_dims + [(0, pad_len)]
            uniques[0] = ivy.pad(uniques[0], padding, constant_values=fill_value)
            # padding the indices and counts with zeros
            for i in range(1, len(uniques)):
                if i == 2:
                    continue
                uniques[i] = ivy.pad(uniques[i], padding[-1], constant_values=0)
        else:
            for i in range(len(uniques)):
                uniques[i] = uniques[i][..., :size]
    # constructing a list of bools for indexing
    bools = [return_index, return_inverse, return_counts]
    # indexing each element whose condition is True except for the values
    uniques = [uniques[0]] + [uni for idx, uni in enumerate(uniques[1:]) if bools[idx]]
<<<<<<< HEAD
    return uniques[0] if len(uniques) == 1 else uniques
=======
    return uniques


@to_ivy_arrays_and_back
def where(condition, x=None, y=None, *, size=None, fill_value=0):
    if x is None and y is None:
        return nonzero(condition, size=size, fill_value=fill_value)
    if x is not None and y is not None:
        return ivy.where(condition, x, y)
    else:
        raise ValueError("Both x and y should be given.")
>>>>>>> 97f75d8f
<|MERGE_RESOLUTION|>--- conflicted
+++ resolved
@@ -163,10 +163,7 @@
     bools = [return_index, return_inverse, return_counts]
     # indexing each element whose condition is True except for the values
     uniques = [uniques[0]] + [uni for idx, uni in enumerate(uniques[1:]) if bools[idx]]
-<<<<<<< HEAD
     return uniques[0] if len(uniques) == 1 else uniques
-=======
-    return uniques
 
 
 @to_ivy_arrays_and_back
@@ -176,5 +173,4 @@
     if x is not None and y is not None:
         return ivy.where(condition, x, y)
     else:
-        raise ValueError("Both x and y should be given.")
->>>>>>> 97f75d8f
+        raise ValueError("Both x and y should be given.")