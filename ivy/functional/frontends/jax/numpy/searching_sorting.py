# global
import logging

# local
import ivy
from ivy.functional.frontends.jax.func_wrapper import (
    to_ivy_arrays_and_back,
)
from ivy.functional.frontends.numpy.func_wrapper import from_zero_dim_arrays_to_scalar
from typing import Union, Optional
from ivy.func_wrapper import (
    to_native_arrays_and_back,
    handle_out_argument,
    handle_nestable,
    handle_array_like_without_promotion,
)
from ivy.exceptions import handle_exceptions


@to_ivy_arrays_and_back
def argmax(a, axis=None, out=None, keepdims=False):
    return ivy.argmax(a, axis=axis, keepdims=keepdims, out=out)


@to_ivy_arrays_and_back
def argwhere(a, /, *, size=None, fill_value=None):
    if size is None and fill_value is None:
        return ivy.argwhere(a)

    result = ivy.matrix_transpose(
        ivy.vstack(ivy.nonzero(a, size=size, fill_value=fill_value))
    )
    num_of_dimensions = a.ndim

    if num_of_dimensions == 0:
        return result[:0].reshape(result.shape[0], 0)

    return result.reshape(result.shape[0], num_of_dimensions)


@to_ivy_arrays_and_back
def argsort(a, axis=-1, kind="stable", order=None):
    if kind != "stable":
        logging.warning(
            "'kind' argument to argsort is ignored; only 'stable' sorts "
            "are supported."
        )
    if order is not None:
        raise ivy.exceptions.IvyError("'order' argument to argsort is not supported.")

    return ivy.argsort(a, axis=axis)


@to_ivy_arrays_and_back
def msort(a):
    return ivy.msort(a)


@to_ivy_arrays_and_back
def nonzero(a, *, size=None, fill_value=None):
    return ivy.nonzero(a, size=size, fill_value=fill_value)


@to_ivy_arrays_and_back
@from_zero_dim_arrays_to_scalar
def nanargmax(a, /, *, axis=None, out=None, keepdims=False):
    if out is not None:
        raise NotImplementedError(
            "The 'out' argument to jnp.nanargmax is not supported."
        )
    nan_mask = ivy.isnan(a)
    if not ivy.any(nan_mask):
        return ivy.argmax(a, axis=axis, keepdims=keepdims)

    a = ivy.where(nan_mask, -ivy.inf, a)
    res = ivy.argmax(a, axis=axis, keepdims=keepdims)
    return ivy.where(ivy.all(nan_mask, axis=axis, keepdims=keepdims), -1, res)


@to_ivy_arrays_and_back
@from_zero_dim_arrays_to_scalar
def nanargmin(a, /, *, axis=None, out=None, keepdims=None):
    if out is not None:
        raise NotImplementedError(
            "The 'out' argument to jnp.nanargmax is not supported."
        )
    nan_mask = ivy.isnan(a)
    if not ivy.any(nan_mask):
        return ivy.argmin(a, axis=axis, keepdims=keepdims)

    a = ivy.where(nan_mask, ivy.inf, a)
    res = ivy.argmin(a, axis=axis, keepdims=keepdims)
    return ivy.where(ivy.all(nan_mask, axis=axis, keepdims=keepdims), -1, res)


@to_ivy_arrays_and_back
def extract(condition, arr):
    if condition.dtype is not bool:
        condition = condition != 0
    return arr[condition]


<<<<<<< HEAD
@to_ivy_arrays_and_back
def count_nonzero(a, axis=None):
    if axis is None:
        return ivy.count_nonzero(a)

    return ivy.sum(a != 0, axis=axis)


@to_ivy_arrays_and_back
def flatnonzero(a):
    return ivy.flatten(ivy.nonzero(a), end_axis=-1)


@to_ivy_arrays_and_back
def lexsort(keys, /, *, axis=-1):
    return ivy.lexsort(keys, axis=axis)
=======
@to_native_arrays_and_back
@handle_out_argument
@handle_nestable
@handle_exceptions
@handle_array_like_without_promotion
def sort(
    x: Union[ivy.Array, ivy.NativeArray],
    /,
    *,
    axis: int = -1,
    descending: bool = False,
    stable: bool = True,
    out: Optional[ivy.Array] = None,
):
    if axis == -1 and descending == False and stable == True:
        x = ivy.sort(x)
    if axis == 1 and descending == True and stable == False:
        x = ivy.sort(x, axis=1, descending=True, stable=False)
    if descending == True and stable == False:
        y = ivy.zeros(5)
        x = ivy.sort(x, descending=True, stable=False, out=y)
    if out == x:
        x = ivy.sort(x, out=x)
    return x
>>>>>>> 64e440b3
<|MERGE_RESOLUTION|>--- conflicted
+++ resolved
@@ -100,7 +100,6 @@
     return arr[condition]
 
 
-<<<<<<< HEAD
 @to_ivy_arrays_and_back
 def count_nonzero(a, axis=None):
     if axis is None:
@@ -117,7 +116,8 @@
 @to_ivy_arrays_and_back
 def lexsort(keys, /, *, axis=-1):
     return ivy.lexsort(keys, axis=axis)
-=======
+
+
 @to_native_arrays_and_back
 @handle_out_argument
 @handle_nestable
@@ -142,4 +142,3 @@
     if out == x:
         x = ivy.sort(x, out=x)
     return x
->>>>>>> 64e440b3
