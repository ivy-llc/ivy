# global
import logging

# local
import ivy
from ivy.functional.frontends.jax.func_wrapper import (
    to_ivy_arrays_and_back,
)
from ivy.functional.frontends.numpy.func_wrapper import from_zero_dim_arrays_to_scalar
from ivy.func_wrapper import (
    with_unsupported_dtypes,
)


@to_ivy_arrays_and_back
@with_unsupported_dtypes(
    {
        "0.4.14 and below": (
            "float16",
            "bfloat16",
        )
    },
    "jax",
)
def argmax(a, axis=None, out=None, keepdims=False):
    return ivy.argmax(a, axis=axis, keepdims=keepdims, out=out, dtype=ivy.int64)


@to_ivy_arrays_and_back
def argsort(a, axis=-1, kind="stable", order=None):
    if kind != "stable":
        logging.warning(
            "'kind' argument to argsort is ignored; only 'stable' sorts are supported."
        )
    if order is not None:
        raise ivy.utils.exceptions.IvyError(
            "'order' argument to argsort is not supported."
        )

    return ivy.argsort(a, axis=axis)


@to_ivy_arrays_and_back
def argwhere(a, /, *, size=None, fill_value=None):
    if size is None and fill_value is None:
        return ivy.argwhere(a)

    result = ivy.matrix_transpose(
        ivy.vstack(ivy.nonzero(a, size=size, fill_value=fill_value))
    )
    num_of_dimensions = a.ndim

    if num_of_dimensions == 0:
        return result[:0].reshape(result.shape[0], 0)

    return result.reshape(result.shape[0], num_of_dimensions)


@to_ivy_arrays_and_back
def extract(condition, arr):
    if condition.dtype is not bool:
        condition = condition != 0
    return arr[condition]


@to_ivy_arrays_and_back
def flatnonzero(a):
    return ivy.nonzero(ivy.reshape(a, (-1,)))


@to_ivy_arrays_and_back
def lexsort(keys, /, *, axis=-1):
    return ivy.lexsort(keys, axis=axis)


@to_ivy_arrays_and_back
def msort(a):
    return ivy.msort(a)


@to_ivy_arrays_and_back
@from_zero_dim_arrays_to_scalar
def nanargmax(a, /, *, axis=None, out=None, keepdims=False):
    if out is not None:
        raise NotImplementedError(
            "The 'out' argument to jnp.nanargmax is not supported."
        )
    nan_mask = ivy.isnan(a)
    if not ivy.any(nan_mask):
        return ivy.argmax(a, axis=axis, keepdims=keepdims)

    a = ivy.where(nan_mask, -ivy.inf, a)
    res = ivy.argmax(a, axis=axis, keepdims=keepdims)
    return ivy.where(ivy.all(nan_mask, axis=axis, keepdims=keepdims), -1, res)


@to_ivy_arrays_and_back
@from_zero_dim_arrays_to_scalar
def nanargmin(a, /, *, axis=None, out=None, keepdims=None):
    if out is not None:
        raise NotImplementedError(
            "The 'out' argument to jnp.nanargmax is not supported."
        )
    nan_mask = ivy.isnan(a)
    if not ivy.any(nan_mask):
        return ivy.argmin(a, axis=axis, keepdims=keepdims)

    a = ivy.where(nan_mask, ivy.inf, a)
    res = ivy.argmin(a, axis=axis, keepdims=keepdims)
    return ivy.where(ivy.all(nan_mask, axis=axis, keepdims=keepdims), -1, res)


@to_ivy_arrays_and_back
def nonzero(a, *, size=None, fill_value=None):
    return ivy.nonzero(a, size=size, fill_value=fill_value)


@to_ivy_arrays_and_back
def searchsorted(a, v, side="left", sorter=None, *, method="scan"):
    return ivy.searchsorted(a, v, side=side, sorter=sorter, ret_dtype="int32")


@to_ivy_arrays_and_back
def sort(a, axis=-1, kind="quicksort", order=None):
    # todo: handle case where order is not None
    return ivy.sort(a, axis=axis)


@to_ivy_arrays_and_back
def sort_complex(a):
    return ivy.sort(a)


@to_ivy_arrays_and_back
def unique(
    ar,
    return_index=False,
    return_inverse=False,
    return_counts=False,
    axis=None,
    *,
    size=None,
    fill_value=None,
):
    uniques = list(ivy.unique_all(ar, axis=axis))
    if size is not None:
        fill_value = fill_value if fill_value is not None else 1  # default fill_value 1
        pad_len = size - len(uniques[0])
        if pad_len > 0:
            # padding
            num_dims = len(uniques[0].shape) - 1
            padding = [(0, 0)] * num_dims + [(0, pad_len)]
            uniques[0] = ivy.pad(uniques[0], padding, constant_values=fill_value)
            # padding the indices and counts with zeros
            for i in range(1, len(uniques)):
                if i == 2:
                    continue
                uniques[i] = ivy.pad(uniques[i], padding[-1], constant_values=0)
        else:
            for i in range(len(uniques)):
                uniques[i] = uniques[i][..., :size]
    # constructing a list of bools for indexing
    bools = [return_index, return_inverse, return_counts]
    # indexing each element whose condition is True except for the values
    uniques = [uniques[0]] + [uni for idx, uni in enumerate(uniques[1:]) if bools[idx]]
    return uniques


@to_ivy_arrays_and_back
<<<<<<< HEAD
def union1d(ar1, ar2, *, size=None, fill_value=None):
    x = ivy.array(ar1)
    y = ivy.array(ar2)
    # elements only from ar1
    mask_1 = ivy.isin(ar1,ar2, invert=True)
    # elements only from ar2
    mask_2f = ivy.isin(ar2, ar1 ,invert=False)
    # elements common in both ar1 and ar2
    mask_2t = ivy.isin(ar2, ar1 ,invert=True)
    # concatenating arrays
    result_concat = ivy.concat((x[mask_1], y[mask_2f], y[mask_2t]))
    result_arranged = ivy.sort(result_concat)
    n = len(result_concat)
    if size is None:
        result = result_arranged
    else:
        if size <= n:
            result = result_arranged[0:size]
        else:
            if fill_value is None:
                fill_value = result_arranged[0]
                width = size - n
                result = ivy.constant_pad(result_arranged, pad_width = (0,width), value = fill_value)
            else:
                result = ivy.constant_pad(result_arranged, pad_width=size, value=fill_value)

    return result
=======
def where(condition, x=None, y=None, *, size=None, fill_value=0):
    if x is None and y is None:
        return nonzero(condition, size=size, fill_value=fill_value)
    if x is not None and y is not None:
        return ivy.where(condition, x, y)
    else:
        raise ValueError("Both x and y should be given.")
>>>>>>> 6d603cd8
<|MERGE_RESOLUTION|>--- conflicted
+++ resolved
@@ -167,7 +167,6 @@
 
 
 @to_ivy_arrays_and_back
-<<<<<<< HEAD
 def union1d(ar1, ar2, *, size=None, fill_value=None):
     x = ivy.array(ar1)
     y = ivy.array(ar2)
@@ -195,12 +194,12 @@
                 result = ivy.constant_pad(result_arranged, pad_width=size, value=fill_value)
 
     return result
-=======
+  
+  
 def where(condition, x=None, y=None, *, size=None, fill_value=0):
     if x is None and y is None:
         return nonzero(condition, size=size, fill_value=fill_value)
     if x is not None and y is not None:
         return ivy.where(condition, x, y)
     else:
-        raise ValueError("Both x and y should be given.")
->>>>>>> 6d603cd8
+        raise ValueError("Both x and y should be given.")