import ivy
from ivy.func_wrapper import with_unsupported_dtypes
from ivy.functional.frontends.jax.devicearray import DeviceArray

from ivy.functional.frontends.jax.func_wrapper import (
    to_ivy_arrays_and_back,
    outputs_to_frontend_arrays,
    handle_jax_dtype,
)

from ivy.func_wrapper import handle_out_argument


@handle_jax_dtype
@to_ivy_arrays_and_back
def array(object, dtype=None, copy=True, order="K", ndmin=0):
    # TODO must ensure the array is created on default device.
    if order is not None and order != "K":
        raise ivy.utils.exceptions.IvyNotImplementedException(
            "Only implemented for order='K'"
        )
    ret = ivy.array(object, dtype=dtype)
    if ivy.get_num_dims(ret) < ndmin:
        ret = ivy.expand_dims(ret, axis=list(range(ndmin - ivy.get_num_dims(ret))))
    if ret.shape == () and dtype is None:
        return DeviceArray(ret, weak_type=True)
    return DeviceArray(ret)


@handle_jax_dtype
@to_ivy_arrays_and_back
def zeros_like(a, dtype=None, shape=None):
    if shape:
        return ivy.zeros(shape, dtype=dtype)
    return ivy.zeros_like(a, dtype=dtype)


@handle_jax_dtype
@outputs_to_frontend_arrays
def arange(start, stop=None, step=1, dtype=None):
    return ivy.arange(start, stop, step=step, dtype=dtype)


@handle_jax_dtype
@to_ivy_arrays_and_back
def zeros(shape, dtype=None):
    return DeviceArray(ivy.zeros(shape, dtype=dtype))


@handle_jax_dtype
@to_ivy_arrays_and_back
def ones(shape, dtype=None):
    return DeviceArray(ivy.ones(shape, dtype=dtype))


@handle_jax_dtype
@to_ivy_arrays_and_back
def ones_like(a, dtype=None, shape=None):
    if shape:
        return ivy.ones(shape, dtype=dtype)
    return ivy.ones_like(a, dtype=dtype)


@handle_jax_dtype
@to_ivy_arrays_and_back
def asarray(a, dtype=None, order=None):
    return array(a, dtype=dtype, order=order)


@to_ivy_arrays_and_back
def copy(a, order=None):
    return array(a, order=order)


@handle_jax_dtype
@to_ivy_arrays_and_back
def hstack(tup, dtype=None):
    # TODO: dtype supported in JAX v0.3.20
    return ivy.hstack(tup)


@handle_jax_dtype
@to_ivy_arrays_and_back
def eye(N, M=None, k=0, dtype=None):
    return DeviceArray(ivy.eye(N, M, k=k, dtype=dtype))


@to_ivy_arrays_and_back
def triu(m, k=0):
    return ivy.triu(m, k=k)


@handle_jax_dtype
@to_ivy_arrays_and_back
def empty(shape, dtype=None):
    return DeviceArray(ivy.empty(shape=shape, dtype=dtype))


@to_ivy_arrays_and_back
def vander(x, N=None, increasing=False):
    if x.ndim != 1:
        raise ValueError("x must be a one-dimensional array")
    if N == 0:
        return ivy.array([], dtype=x.dtype).reshape((x.shape[0], 0))
    else:
        return ivy.vander(x, N=N, increasing=increasing)


@to_ivy_arrays_and_back
def full_like(a, fill_value, dtype=None, shape=None):
    return ivy.full_like(a, fill_value, dtype=dtype)


@handle_jax_dtype
@to_ivy_arrays_and_back
def identity(n, dtype=None):
    return ivy.eye(n, dtype=dtype)


@to_ivy_arrays_and_back
def ndim(a):
    if not isinstance(a, ivy.Array):
        return 0
    return ivy.astype(ivy.array(a.ndim), ivy.int64)


@handle_jax_dtype
@to_ivy_arrays_and_back
def empty_like(prototype, dtype=None, shape=None):
    # XLA cannot create uninitialized arrays
    # jax.numpy.empty_like returns an array initialized with zeros.
    if shape:
        return ivy.zeros(shape, dtype=dtype)
    return ivy.zeros_like(prototype, dtype=dtype)


@to_ivy_arrays_and_back
def full(shape, fill_value, dtype=None):
    return ivy.full(shape, fill_value, dtype=dtype)


@handle_jax_dtype
@to_ivy_arrays_and_back
@with_unsupported_dtypes(
    {
        "0.4.10 and below": (
            "float16",
            "bfloat16",
        )
    },
    "jax",
)
def logspace(start, stop, num=50, endpoint=True, base=10.0, dtype=None, axis=0):
    if not endpoint:
        interval = (stop - start) / num
        stop -= interval
    return ivy.logspace(start, stop, num, base=base, axis=axis, dtype=dtype)


@to_ivy_arrays_and_back
def meshgrid(*x, copy=True, sparse=False, indexing="xy"):
    # TODO: handle 'copy' argument when ivy.meshgrid supports it
    ivy_meshgrid = ivy.meshgrid(*x, sparse=sparse, indexing=indexing)
    return ivy_meshgrid


@handle_jax_dtype
@to_ivy_arrays_and_back
@with_unsupported_dtypes(
    {
        "0.4.10 and below": (
            "float16",
            "bfloat16",
        )
    },
    "jax",
)
def linspace(start, stop, num=50, endpoint=True, retstep=False, dtype=None, axis=0):
    ret = ivy.linspace(start, stop, num, axis=axis, endpoint=endpoint, dtype=dtype)
    if retstep:
        if endpoint:
            num -= 1
        step = ivy.divide(ivy.subtract(stop, start), num)
        return ret, step
    return ret


@to_ivy_arrays_and_back
def single(x):
    return ivy.astype(x, ivy.float32)


@to_ivy_arrays_and_back
def double(x):
    return ivy.astype(x, ivy.float64)


@to_ivy_arrays_and_back
def geomspace(start, stop, num=50, endpoint=True, dtype=None, axis=0):
    cr = ivy.log(stop / start) / (num - 1 if endpoint else num)
    x = ivy.linspace(
        0, cr * (num - 1 if endpoint else num), num, endpoint=endpoint, axis=axis
    )
    x = ivy.exp(x)
    x = start * x
    x[0] = (start * cr) / cr
    if endpoint:
        x[-1] = stop
    return x.asarray(dtype=dtype)


@to_ivy_arrays_and_back
def csingle(x):
    return ivy.astype(x, ivy.complex64)


@to_ivy_arrays_and_back
def cdouble(x):
    return ivy.astype(x, ivy.complex128)


@to_ivy_arrays_and_back
<<<<<<< HEAD
def size(a, axis=None):
    ivy.set_default_int_dtype("int64")
    if axis is not None:
        sh = ivy.shape(a)
        return sh[axis]
    return a.size
=======
@handle_out_argument
def compress(condition, a, *, axis=None, out=None):
    condition_arr = ivy.asarray(condition).astype(bool)
    if condition_arr.ndim != 1:
        raise ivy.utils.exceptions.IvyException("Condition must be a 1D array")
    if axis is None:
        arr = ivy.asarray(a).flatten()
        axis = 0
    else:
        arr = ivy.moveaxis(a, axis, 0)

    condition_arr, extra = condition_arr[: arr.shape[0]], condition_arr[arr.shape[0] :]
    if any(extra):
        raise ivy.utils.exceptions.IvyException(
            "Condition contains entries that are out of bounds"
        )
    arr = arr[: condition_arr.shape[0]]
    return ivy.moveaxis(arr[condition_arr], 0, axis)
>>>>>>> f9fa307c
<|MERGE_RESOLUTION|>--- conflicted
+++ resolved
@@ -220,14 +220,6 @@
 
 
 @to_ivy_arrays_and_back
-<<<<<<< HEAD
-def size(a, axis=None):
-    ivy.set_default_int_dtype("int64")
-    if axis is not None:
-        sh = ivy.shape(a)
-        return sh[axis]
-    return a.size
-=======
 @handle_out_argument
 def compress(condition, a, *, axis=None, out=None):
     condition_arr = ivy.asarray(condition).astype(bool)
@@ -245,5 +237,4 @@
             "Condition contains entries that are out of bounds"
         )
     arr = arr[: condition_arr.shape[0]]
-    return ivy.moveaxis(arr[condition_arr], 0, axis)
->>>>>>> f9fa307c
+    return ivy.moveaxis(arr[condition_arr], 0, axis)