--- conflicted
+++ resolved
@@ -277,23 +277,6 @@
     return Array(ivy.zeros(shape, dtype=dtype))
 
 
-@handle_jax_dtype
-@to_ivy_arrays_and_back
-<<<<<<< HEAD
-def frombuffer(buffer, dtype="float", count=-1, offset=0):
-    return ivy.frombuffer(buffer, dtype, count, offset)
-
-
-@to_ivy_arrays_and_back
-def in1d(ar1, ar2, assume_unique=False, invert=False):
-    ar1_flat = ivy.flatten(ar1)
-    ar2_flat = ivy.flatten(ar2)
-    if invert:
-        return (ar1_flat[:, None] != ar2_flat[None, :]).all(axis=-1)
-    else:
-        return (ar1_flat[:, None] == ar2_flat[None, :]).any(axis=-1)
-
-
 @to_ivy_arrays_and_back
 def setdiff1d(ar1, ar2, assume_unique=False, *, size=None, fill_value=None):
     fill_value = ivy.array(0 if fill_value is None else fill_value, dtype=ar1.dtype)
@@ -319,9 +302,9 @@
             ar1[jnp_frontend.where(mask, size=size)[0].ivy_array],
             fill_value,
         )
-=======
+
+      
 def zeros_like(a, dtype=None, shape=None):
     if shape:
         return ivy.zeros(shape, dtype=dtype)
-    return ivy.zeros_like(a, dtype=dtype)
->>>>>>> 97f75d8f
+    return ivy.zeros_like(a, dtype=dtype)