import ivy
from ivy.func_wrapper import with_unsupported_dtypes
from ivy.functional.frontends.jax.devicearray import DeviceArray

from ivy.functional.frontends.jax.func_wrapper import (
    to_ivy_arrays_and_back,
    outputs_to_frontend_arrays,
    handle_jax_dtype,
)


@handle_jax_dtype
@to_ivy_arrays_and_back
def array(object, dtype=None, copy=True, order="K", ndmin=0):
    # TODO must ensure the array is created on default device.
    if order is not None and order != "K":
        raise ivy.utils.exceptions.IvyNotImplementedException(
            "Only implemented for order='K'"
        )
    ret = ivy.array(object, dtype=dtype)
    if ivy.get_num_dims(ret) < ndmin:
        ret = ivy.expand_dims(ret, axis=list(range(ndmin - ivy.get_num_dims(ret))))
    if ret.shape == () and dtype is None:
        return DeviceArray(ret, weak_type=True)
    return DeviceArray(ret)


@handle_jax_dtype
@to_ivy_arrays_and_back
def zeros_like(a, dtype=None, shape=None):
    if shape:
        return ivy.zeros(shape, dtype=dtype)
    return ivy.zeros_like(a, dtype=dtype)


@handle_jax_dtype
@outputs_to_frontend_arrays
def arange(start, stop=None, step=1, dtype=None):
    return ivy.arange(start, stop, step=step, dtype=dtype)


@handle_jax_dtype
@to_ivy_arrays_and_back
def zeros(shape, dtype=None):
    return DeviceArray(ivy.zeros(shape, dtype=dtype))


@handle_jax_dtype
@to_ivy_arrays_and_back
def ones(shape, dtype=None):
    return DeviceArray(ivy.ones(shape, dtype=dtype))


@handle_jax_dtype
@to_ivy_arrays_and_back
def ones_like(a, dtype=None, shape=None):
    if shape:
        return ivy.ones(shape, dtype=dtype)
    return ivy.ones_like(a, dtype=dtype)


@handle_jax_dtype
@to_ivy_arrays_and_back
def asarray(a, dtype=None, order=None):
    return array(a, dtype=dtype, order=order)


@to_ivy_arrays_and_back
def copy(a, order=None):
    return array(a, order=order)


@handle_jax_dtype
@to_ivy_arrays_and_back
def hstack(tup, dtype=None):
    # TODO: dtype supported in JAX v0.3.20
    return ivy.hstack(tup)


@handle_jax_dtype
@to_ivy_arrays_and_back
def eye(N, M=None, k=0, dtype=None):
    return DeviceArray(ivy.eye(N, M, k=k, dtype=dtype))


@to_ivy_arrays_and_back
def triu(m, k=0):
    return ivy.triu(m, k=k)


@handle_jax_dtype
@to_ivy_arrays_and_back
def empty(shape, dtype=None):
    return DeviceArray(ivy.empty(shape, dtype=dtype))


@to_ivy_arrays_and_back
def vander(x, N=None, increasing=False):
    if N == 0:
        return ivy.array([], dtype=x.dtype)
    else:
        return ivy.vander(x, N=N, increasing=increasing, out=None)


@to_ivy_arrays_and_back
def full_like(a, fill_value, dtype=None, shape=None):
    return ivy.full_like(a, fill_value, dtype=dtype)


@handle_jax_dtype
@to_ivy_arrays_and_back
def identity(n, dtype=None):
    return ivy.eye(n, dtype=dtype)


@to_ivy_arrays_and_back
def ndim(a):
    return ivy.astype(ivy.array(a.ndim), ivy.int64)


@handle_jax_dtype
@to_ivy_arrays_and_back
def empty_like(a, dtype=None, shape=None):
    # XLA cannot create uninitialized arrays
    # jax.numpy.empty_like returns an array initialized with zeros.
    if shape:
        return ivy.zeros(shape, dtype=dtype)
    return ivy.zeros_like(a, dtype=dtype)


@to_ivy_arrays_and_back
def full(shape, fill_value, dtype=None):
    return ivy.full(shape, fill_value, dtype=dtype)


@handle_jax_dtype
@to_ivy_arrays_and_back
@with_unsupported_dtypes(
    {
        "0.3.14 and below": (
            "float16",
            "bfloat16",
        )
    },
    "jax",
)
def logspace(start, stop, num=50, endpoint=True, base=10.0, dtype=None, axis=0):
    if not endpoint:
        interval = (stop - start) / num
        stop -= interval
    return ivy.logspace(start, stop, num, base=base, axis=axis, dtype=dtype)


@to_ivy_arrays_and_back
def meshgrid(*x, copy=True, sparse=False, indexing="xy"):
    # TODO: handle 'copy' argument when ivy.meshgrid supports it
    ivy_meshgrid = ivy.meshgrid(*x, sparse=sparse, indexing=indexing)
    return ivy_meshgrid


@handle_jax_dtype
@to_ivy_arrays_and_back
@with_unsupported_dtypes(
    {
        "0.3.14 and below": (
            "float16",
            "bfloat16",
        )
    },
    "jax",
)
def linspace(start, stop, num=50, endpoint=True, retstep=False, dtype=None, axis=0):
    ret = ivy.linspace(start, stop, num, axis=axis, endpoint=endpoint, dtype=dtype)
    if retstep:
        if endpoint:
            num -= 1
        step = ivy.divide(ivy.subtract(stop, start), num)
        return ret, step
    return ret


@to_ivy_arrays_and_back
def single(x):
    return ivy.astype(x, ivy.float32)


@to_ivy_arrays_and_back
<<<<<<< HEAD
def from_dlpack(x):
    return ivy.from_dlpack(x)
=======
def geomspace(start, stop, num=50, endpoint=True, dtype=None, axis=0):
    cr = ivy.log(stop / start) / (num - 1 if endpoint else num)
    x = ivy.linspace(
        0, cr * (num - 1 if endpoint else num), num, endpoint=endpoint, axis=axis
    )
    x = ivy.exp(x)
    x = start * x
    x[0] = (start * cr) / cr
    if endpoint:
        x[-1] = stop
    return x.asarray(dtype=dtype)
>>>>>>> 5cc0b24d
<|MERGE_RESOLUTION|>--- conflicted
+++ resolved
@@ -185,10 +185,10 @@
 
 
 @to_ivy_arrays_and_back
-<<<<<<< HEAD
 def from_dlpack(x):
     return ivy.from_dlpack(x)
-=======
+  
+  
 def geomspace(start, stop, num=50, endpoint=True, dtype=None, axis=0):
     cr = ivy.log(stop / start) / (num - 1 if endpoint else num)
     x = ivy.linspace(
@@ -199,5 +199,4 @@
     x[0] = (start * cr) / cr
     if endpoint:
         x[-1] = stop
-    return x.asarray(dtype=dtype)
->>>>>>> 5cc0b24d
+    return x.asarray(dtype=dtype)