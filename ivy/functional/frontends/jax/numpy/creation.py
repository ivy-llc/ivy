--- conflicted
+++ resolved
@@ -128,11 +128,6 @@
     return ivy.full(shape, fill_value, dtype=dtype)
 
 
-<<<<<<< HEAD
-@to_ivy_arrays_and_back
-def single(x):
-    return ivy.astype(x, ivy.float32)
-=======
 @handle_jax_dtype
 @to_ivy_arrays_and_back
 @with_unsupported_dtypes({"0.3.14 and below": ("float16", "bfloat16", )}, 'jax')
@@ -141,4 +136,8 @@
         interval = (stop - start) / num
         stop -= interval
     return ivy.logspace(start, stop, num, base=base, axis=axis, dtype=dtype)
->>>>>>> dd965917
+
+
+@to_ivy_arrays_and_back
+def single(x):
+    return ivy.astype(x, ivy.float32)