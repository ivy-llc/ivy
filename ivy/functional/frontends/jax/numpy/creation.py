import ivy
from ivy.functional.frontends.jax.devicearray import DeviceArray

from ivy.functional.frontends.jax.func_wrapper import (
    to_ivy_arrays_and_back,
    outputs_to_frontend_arrays,
    handle_jax_dtype,
)


@handle_jax_dtype
@to_ivy_arrays_and_back
def array(object, dtype=None, copy=True, order="K", ndmin=0):
    # TODO must ensure the array is created on default device.
    if order is not None and order != "K":
        raise ivy.exceptions.IvyNotImplementedException(
            "Only implemented for order='K'"
        )
    ret = ivy.array(object, dtype=dtype)
    if ivy.get_num_dims(ret) < ndmin:
        ret = ivy.expand_dims(ret, axis=list(range(ndmin - ivy.get_num_dims(ret))))
    if ret.shape == () and dtype is None:
        return DeviceArray(ret, weak_type=True)
    return DeviceArray(ret)


@handle_jax_dtype
@to_ivy_arrays_and_back
def zeros_like(a, dtype=None, shape=None):
    if shape:
        return ivy.zeros(shape, dtype=dtype)
    return ivy.zeros_like(a, dtype=dtype)


@handle_jax_dtype
@outputs_to_frontend_arrays
def arange(start, stop=None, step=1, dtype=None):
    return ivy.arange(start, stop, step=step, dtype=dtype)


@handle_jax_dtype
@to_ivy_arrays_and_back
def zeros(shape, dtype=None):
    return DeviceArray(ivy.zeros(shape, dtype=dtype))


@handle_jax_dtype
@to_ivy_arrays_and_back
def ones(shape, dtype=None):
    return DeviceArray(ivy.ones(shape, dtype=dtype))


@handle_jax_dtype
@to_ivy_arrays_and_back
def ones_like(a, dtype=None, shape=None):
    if shape:
        return ivy.ones(shape, dtype=dtype)
    return ivy.ones_like(a, dtype=dtype)


@handle_jax_dtype
@to_ivy_arrays_and_back
def asarray(a, dtype=None, order=None):
    return array(a, dtype=dtype, order=order)


@handle_jax_dtype
@to_ivy_arrays_and_back
def hstack(tup, dtype=None):
    # TODO: dtype supported in JAX v0.3.20
    return ivy.hstack(tup)


@handle_jax_dtype
@to_ivy_arrays_and_back
def eye(N, M=None, k=0, dtype=None):
    return DeviceArray(ivy.eye(N, M, k=k, dtype=dtype))


@to_ivy_arrays_and_back
def triu(m, k=0):
    return ivy.triu(m, k=k)


@handle_jax_dtype
@to_ivy_arrays_and_back
def empty(shape, dtype=None):
    return DeviceArray(ivy.empty(shape, dtype=dtype))


@to_ivy_arrays_and_back
def vander(x, N=None, increasing=False):
    if N == 0:
        return ivy.array([], dtype=x.dtype)
    else:
        return ivy.vander(x, N=N, increasing=increasing, out=None)


@to_ivy_arrays_and_back
<<<<<<< HEAD
def ndim(a):
    return ivy.astype(ivy.array(a.ndim), ivy.int64)
=======
def full_like(a, fill_value, dtype=None, shape=None):
    return ivy.full_like(a, fill_value, dtype=dtype)
>>>>>>> 4070df3e
<|MERGE_RESOLUTION|>--- conflicted
+++ resolved
@@ -97,10 +97,11 @@
 
 
 @to_ivy_arrays_and_back
-<<<<<<< HEAD
+def full_like(a, fill_value, dtype=None, shape=None):
+    return ivy.full_like(a, fill_value, dtype=dtype)
+
+
+@to_ivy_arrays_and_back
 def ndim(a):
     return ivy.astype(ivy.array(a.ndim), ivy.int64)
-=======
-def full_like(a, fill_value, dtype=None, shape=None):
-    return ivy.full_like(a, fill_value, dtype=dtype)
->>>>>>> 4070df3e
+    