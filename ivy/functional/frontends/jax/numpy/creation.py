import ivy
from ivy.func_wrapper import with_unsupported_dtypes
from ivy.functional.frontends.jax.array import Array

from ivy.functional.frontends.jax.func_wrapper import (
    to_ivy_arrays_and_back,
    outputs_to_frontend_arrays,
    handle_jax_dtype,
    inputs_to_ivy_arrays,
)

from ivy.func_wrapper import handle_out_argument


ndarray = Array


@handle_jax_dtype
@outputs_to_frontend_arrays
def arange(start, stop=None, step=1, dtype=None):
    return ivy.arange(start, stop, step=step, dtype=dtype)


@handle_jax_dtype
@to_ivy_arrays_and_back
def array(object, dtype=None, copy=True, order="K", ndmin=0):
    if order is not None and order != "K":
        raise ivy.utils.exceptions.IvyNotImplementedException(
            "Only implemented for order='K'"
        )
    ret = ivy.array(object, dtype=dtype)
    if ivy.get_num_dims(ret) < ndmin:
        ret = ivy.expand_dims(ret, axis=list(range(ndmin - ivy.get_num_dims(ret))))

    default_device = ivy.default_device()
    ret = ivy.to_device(ret, default_device)

    if ret.shape == () and dtype is None:
        return Array(ret, weak_type=True)
    return Array(ret)


@handle_jax_dtype
@to_ivy_arrays_and_back
def asarray(a, dtype=None, order=None):
    return array(a, dtype=dtype, order=order)


@to_ivy_arrays_and_back
def bool_(x):
    return ivy.astype(x, ivy.bool)


@to_ivy_arrays_and_back
def cdouble(x):
    return ivy.astype(x, ivy.complex128)


@to_ivy_arrays_and_back
@handle_out_argument
def compress(condition, a, *, axis=None, out=None):
    condition_arr = ivy.asarray(condition).astype(bool)
    if condition_arr.ndim != 1:
        raise ivy.utils.exceptions.IvyException("Condition must be a 1D array")
    if axis is None:
        arr = ivy.asarray(a).flatten()
        axis = 0
    else:
        arr = ivy.moveaxis(a, axis, 0)
    if condition_arr.shape[0] > arr.shape[0]:
        raise ivy.utils.exceptions.IvyException(
            "Condition contains entries that are out of bounds"
        )
    arr = arr[: condition_arr.shape[0]]
    return ivy.moveaxis(arr[condition_arr], 0, axis)


@to_ivy_arrays_and_back
def copy(a, order=None):
    return array(a, order=order)


@to_ivy_arrays_and_back
def csingle(x):
    return ivy.astype(x, ivy.complex64)


@to_ivy_arrays_and_back
def double(x):
    return ivy.astype(x, ivy.float64)


@handle_jax_dtype
@to_ivy_arrays_and_back
def empty(shape, dtype=None):
    return Array(ivy.empty(shape=shape, dtype=dtype))


@handle_jax_dtype
@to_ivy_arrays_and_back
def empty_like(prototype, dtype=None, shape=None):
    # XLA cannot create uninitialized arrays
    # jax.numpy.empty_like returns an array initialized with zeros.
    if shape:
        return ivy.zeros(shape, dtype=dtype)
    return ivy.zeros_like(prototype, dtype=dtype)


@handle_jax_dtype
@to_ivy_arrays_and_back
def eye(N, M=None, k=0, dtype=None):
    return Array(ivy.eye(N, M, k=k, dtype=dtype))


@to_ivy_arrays_and_back
def frombuffer(buffer, dtype="float", count=-1, offset=0):
    return ivy.frombuffer(buffer, dtype, count, offset)


@to_ivy_arrays_and_back
def full(shape, fill_value, dtype=None):
    return ivy.full(shape, fill_value, dtype=dtype)


@to_ivy_arrays_and_back
def full_like(a, fill_value, dtype=None, shape=None):
    return ivy.full_like(a, fill_value, dtype=dtype)


@to_ivy_arrays_and_back
def geomspace(start, stop, num=50, endpoint=True, dtype=None, axis=0):
    cr = ivy.log(stop / start) / (num - 1 if endpoint else num)
    x = ivy.linspace(
        0, cr * (num - 1 if endpoint else num), num, endpoint=endpoint, axis=axis
    )
    x = ivy.exp(x)
    x = start * x
    x[0] = (start * cr) / cr
    if endpoint:
        x[-1] = stop
    return x.asarray(dtype=dtype)


@handle_jax_dtype
@to_ivy_arrays_and_back
def hstack(tup, dtype=None):
    # TODO: dtype supported in JAX v0.3.20
    return ivy.hstack(tup)


@handle_jax_dtype
@to_ivy_arrays_and_back
def identity(n, dtype=None):
    return ivy.eye(n, dtype=dtype)


@to_ivy_arrays_and_back
def in1d(ar1, ar2, assume_unique=False, invert=False):
    del assume_unique
    ar1_flat = ivy.flatten(ar1)
    ar2_flat = ivy.flatten(ar2)
    if invert:
        return (ar1_flat[:, None] != ar2_flat[None, :]).all(axis=-1)
    else:
        return (ar1_flat[:, None] == ar2_flat[None, :]).any(axis=-1)


@inputs_to_ivy_arrays
def iterable(y):
    return hasattr(y, "__iter__") and y.ndim > 0


@handle_jax_dtype
@to_ivy_arrays_and_back
@with_unsupported_dtypes(
    {
        "0.4.14 and below": (
            "float16",
            "bfloat16",
        )
    },
    "jax",
)
def linspace(start, stop, num=50, endpoint=True, retstep=False, dtype=None, axis=0):
    ret = ivy.linspace(start, stop, num, axis=axis, endpoint=endpoint, dtype=dtype)
    if retstep:
        if endpoint:
            num -= 1
        step = ivy.divide(ivy.subtract(stop, start), num)
        return ret, step
    return ret


@handle_jax_dtype
@to_ivy_arrays_and_back
@with_unsupported_dtypes(
    {
        "0.4.14 and below": (
            "float16",
            "bfloat16",
        )
    },
    "jax",
)
def logspace(start, stop, num=50, endpoint=True, base=10.0, dtype=None, axis=0):
    if not endpoint:
        interval = (stop - start) / num
        stop -= interval
    return ivy.logspace(start, stop, num, base=base, axis=axis, dtype=dtype)


@to_ivy_arrays_and_back
def meshgrid(*x, copy=True, sparse=False, indexing="xy"):
    # TODO: handle 'copy' argument when ivy.meshgrid supports it
    ivy_meshgrid = ivy.meshgrid(*x, sparse=sparse, indexing=indexing)
    return ivy_meshgrid


@to_ivy_arrays_and_back
def ndim(a):
    if not isinstance(a, ivy.Array):
        return 0
    return ivy.astype(ivy.array(a.ndim), ivy.int64)


@handle_jax_dtype
@to_ivy_arrays_and_back
def ones(shape, dtype=None):
    return Array(ivy.ones(shape, dtype=dtype))


@handle_jax_dtype
@to_ivy_arrays_and_back
def ones_like(a, dtype=None, shape=None):
    if shape:
        return ivy.ones(shape, dtype=dtype)
    return ivy.ones_like(a, dtype=dtype)


@to_ivy_arrays_and_back
def single(x):
    return ivy.astype(x, ivy.float32)


@to_ivy_arrays_and_back
def size(a, axis=None):
    ivy.set_default_int_dtype("int64")
    if axis is not None:
        sh = ivy.shape(a)
        return sh[axis]
    return a.size


@to_ivy_arrays_and_back
def triu(m, k=0):
    return ivy.triu(m, k=k)


@to_ivy_arrays_and_back
def vander(x, N=None, increasing=False):
    if x.ndim != 1:
        raise ValueError("x must be a one-dimensional array")
    if N == 0:
        return ivy.array([], dtype=x.dtype).reshape((x.shape[0], 0))
    else:
        return ivy.vander(x, N=N, increasing=increasing)


@handle_jax_dtype
@to_ivy_arrays_and_back
def zeros(shape, dtype=None):
    return Array(ivy.zeros(shape, dtype=dtype))


@handle_jax_dtype
@to_ivy_arrays_and_back
<<<<<<< HEAD
def frombuffer(buffer, dtype="float", count=-1, offset=0):
    return ivy.frombuffer(buffer, dtype, count, offset)


def _make_1d_grid_from_slice(s):
    step = 1 if s.step is None else s.step
    start = 0 if s.start is None else s.start
    if s.step is not None and ivy.is_complex_dtype(s.step):
        newobj = linspace(start, s.stop, int(abs(step)))
    else:
        newobj = arange(start, s.stop, step)
    return newobj


class _Mgrid:
    def __getitem__(self, key):
        if isinstance(key, slice):
            return _make_1d_grid_from_slice(key)
        output = (_make_1d_grid_from_slice(k) for k in key)
        output_arr = meshgrid(*output, indexing="ij", sparse=False)
        if len(output_arr) == 0:
            return arange(0)
        return ivy.stack(output_arr, 0)


mgrid = _Mgrid()


class _Ogrid:
    def __getitem__(self, key):
        if isinstance(key, slice):
            return _make_1d_grid_from_slice(key)
        output = (_make_1d_grid_from_slice(k) for k in key)
        return meshgrid(*output, indexing="ij", sparse=True)


ogrid = _Ogrid()
=======
def zeros_like(a, dtype=None, shape=None):
    if shape:
        return ivy.zeros(shape, dtype=dtype)
    return ivy.zeros_like(a, dtype=dtype)
>>>>>>> e2a5de8f
<|MERGE_RESOLUTION|>--- conflicted
+++ resolved
@@ -274,7 +274,6 @@
 
 @handle_jax_dtype
 @to_ivy_arrays_and_back
-<<<<<<< HEAD
 def frombuffer(buffer, dtype="float", count=-1, offset=0):
     return ivy.frombuffer(buffer, dtype, count, offset)
 
@@ -312,9 +311,9 @@
 
 
 ogrid = _Ogrid()
-=======
+
+
 def zeros_like(a, dtype=None, shape=None):
     if shape:
         return ivy.zeros(shape, dtype=dtype)
     return ivy.zeros_like(a, dtype=dtype)
->>>>>>> e2a5de8f
