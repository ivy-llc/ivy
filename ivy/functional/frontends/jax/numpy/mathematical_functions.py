# local
import ivy
from ivy.functional.frontends.jax.func_wrapper import (
    to_ivy_arrays_and_back,
)
from ivy.func_wrapper import with_unsupported_dtypes
from ivy.functional.frontends.jax.numpy import promote_types_of_jax_inputs
from ivy.functional.frontends.numpy.manipulation_routines import trim_zeros


# sign
@to_ivy_arrays_and_back
def sign(x, /):
    return ivy.sign(x, out=None)


@to_ivy_arrays_and_back
def absolute(x, /):
    return ivy.abs(x)


abs = absolute


@to_ivy_arrays_and_back
def add(x1, x2, /):
    x1, x2 = promote_types_of_jax_inputs(x1, x2)
    return ivy.add(x1, x2)


@to_ivy_arrays_and_back
def angle(z, deg=False):
    return ivy.angle(z, deg=deg)


@to_ivy_arrays_and_back
def diff(a, n=1, axis=-1, prepend=None, append=None):
    return ivy.diff(a, n=n, axis=axis, prepend=prepend, append=append, out=None)


@to_ivy_arrays_and_back
def ediff1d(ary, to_end=None, to_begin=None):
    diffs = ivy.diff(ary)
    diffs_dtype = diffs.dtype
    if to_begin is not None:
        if not isinstance(to_begin, (list, tuple)):
            to_begin = [to_begin]
        to_begin = ivy.array(to_begin, dtype=diffs_dtype)
        diffs = ivy.concat((to_begin, diffs))
    if to_end is not None:
        if not isinstance(to_end, (list, tuple)):
            to_end = [to_end]
        to_end = ivy.array(to_end, dtype=diffs_dtype)
        diffs = ivy.concat((diffs, to_end))
    return diffs


@to_ivy_arrays_and_back
def arctan(x, /):
    return ivy.atan(x)


@to_ivy_arrays_and_back
def arctan2(x1, x2, /):
    x1, x2 = promote_types_of_jax_inputs(x1, x2)
    return ivy.atan2(x1, x2)


@to_ivy_arrays_and_back
def convolve(a, v, mode="full", *, precision=None):
    a, v = promote_types_of_jax_inputs(a, v)
    if ivy.get_num_dims(a) != 1:
        raise ValueError("convolve() only support 1-dimensional inputs.")
    if len(a) == 0 or len(v) == 0:
        raise ValueError(
            f"convolve: inputs cannot be empty, got shapes {a.shape} and {v.shape}."
        )
    if len(a) < len(v):
        a, v = v, a
    v = ivy.flip(v)

    out_order = slice(None)

    if mode == "valid":
        padding = [(0, 0)]
    elif mode == "same":
        padding = [(v.shape[0] // 2, v.shape[0] - v.shape[0] // 2 - 1)]
    elif mode == "full":
        padding = [(v.shape[0] - 1, v.shape[0] - 1)]

    result = ivy.conv_general_dilated(
        a[None, None, :],
        v[:, None, None],
        (1,),
        padding,
        dims=1,
        data_format="channel_first",
    )
    return result[0, 0, out_order]


@to_ivy_arrays_and_back
def cos(x, /):
    return ivy.cos(x)


@to_ivy_arrays_and_back
def cosh(x, /):
    return ivy.cosh(x)


@to_ivy_arrays_and_back
def dot(a, b, *, precision=None):
    a, b = promote_types_of_jax_inputs(a, b)
    return ivy.matmul(a, b)


@to_ivy_arrays_and_back
def floor(x, /):
    return ivy.floor(x)


@to_ivy_arrays_and_back
def mod(x1, x2, /):
    x1, x2 = promote_types_of_jax_inputs(x1, x2)
    return ivy.remainder(x1, x2)


@to_ivy_arrays_and_back
def modf(x, /, out=None):
    y1 = ivy.where(x >= 0, ivy.floor(x), ivy.ceil(x))  # integral part
    y2 = x - y1  # fractional part
    dtype_str = str(x.dtype)
    if "float" in dtype_str:
        return y2, y1
    # floats return as they were. u/ints (8, 16, 32) return as float32, 64 as float64.
    dtype_size = x.itemsize * 8
    if "int8" in dtype_str or "int16" in dtype_str:
        dtype_size = 32
    ret_type = "float{}".format(dtype_size)
    return y2.astype(ret_type), y1.astype(ret_type)


@to_ivy_arrays_and_back
def divmod(x1, x2, /):
    x1, x2 = promote_types_of_jax_inputs(x1, x2)
    return tuple([ivy.floor_divide(x1, x2), ivy.remainder(x1, x2)])


@to_ivy_arrays_and_back
def sinh(x, /):
    return ivy.sinh(x)


@to_ivy_arrays_and_back
def sin(x, /):
    return ivy.sin(x)


@to_ivy_arrays_and_back
def tan(x, /):
    return ivy.tan(x)


@to_ivy_arrays_and_back
def tanh(x, /):
    return ivy.tanh(x)


@to_ivy_arrays_and_back
def arccos(x, /):
    return ivy.acos(x)


@to_ivy_arrays_and_back
def arccosh(x, /):
    return ivy.acosh(x)


@to_ivy_arrays_and_back
def arcsin(x, /):
    return ivy.asin(x)


@to_ivy_arrays_and_back
def arcsinh(x, /):
    return ivy.asinh(x)


@to_ivy_arrays_and_back
def power(x1, x2, /):
    x1, x2 = promote_types_of_jax_inputs(x1, x2)
    return ivy.pow(x1, x2)


@to_ivy_arrays_and_back
def trunc(x):
    return ivy.trunc(x)


@to_ivy_arrays_and_back
def ceil(x, /):
    return ivy.ceil(x)


@to_ivy_arrays_and_back
def float_power(x1, x2, /):
    x1, x2 = promote_types_of_jax_inputs(x1, x2)
    return ivy.float_power(x1, x2).astype(x1.dtype, copy=False)


@to_ivy_arrays_and_back
def deg2rad(x, /):
    return ivy.deg2rad(x)


@to_ivy_arrays_and_back
def radians(x, /):
    return ivy.deg2rad(x)


@to_ivy_arrays_and_back
def exp2(x, /):
    return ivy.exp2(x)


@to_ivy_arrays_and_back
def gcd(x1, x2):
    x1, x2 = promote_types_of_jax_inputs(x1, x2)
    return ivy.gcd(x1, x2)


@to_ivy_arrays_and_back
def i0(x):
    return ivy.i0(x)


@to_ivy_arrays_and_back
def kron(a, b):
    a, b = promote_types_of_jax_inputs(a, b)
    return ivy.kron(a, b)


@to_ivy_arrays_and_back
def lcm(x1, x2):
    x1, x2 = promote_types_of_jax_inputs(x1, x2)
    return ivy.lcm(x1, x2)


@to_ivy_arrays_and_back
def logaddexp2(x1, x2, /):
    x1, x2 = promote_types_of_jax_inputs(x1, x2)
    return ivy.logaddexp2(x1, x2)


@to_ivy_arrays_and_back
def trapz(y, x=None, dx=1.0, axis=-1, out=None):
    return ivy.trapz(y, x=x, dx=dx, axis=axis, out=out)


@to_ivy_arrays_and_back
def sqrt(x, /):
    return ivy.sqrt(x)


@to_ivy_arrays_and_back
def square(x, /):
    return ivy.square(x)


@to_ivy_arrays_and_back
def arctanh(x, /):
    return ivy.atanh(x)


@to_ivy_arrays_and_back
def multiply(x1, x2, /):
    x1, x2 = promote_types_of_jax_inputs(x1, x2)
    return ivy.multiply(x1, x2)


@to_ivy_arrays_and_back
def matmul(a, b, *, precision=None):
    a, b = promote_types_of_jax_inputs(a, b)
    return ivy.matmul(a, b)


@to_ivy_arrays_and_back
def log10(x, /):
    return ivy.log10(x)


@to_ivy_arrays_and_back
def logaddexp(x1, x2, /):
    x1, x2 = promote_types_of_jax_inputs(x1, x2)
    return ivy.logaddexp(x1, x2)


@to_ivy_arrays_and_back
def degrees(x, /):
    return ivy.rad2deg(x)


@to_ivy_arrays_and_back
def negative(
    x,
    /,
):
    return ivy.negative(x)


@to_ivy_arrays_and_back
def positive(
    x,
    /,
):
    return ivy.positive(x)


@to_ivy_arrays_and_back
def rad2deg(
    x,
    /,
):
    return ivy.rad2deg(x)


@to_ivy_arrays_and_back
def tensordot(a, b, axes=2):
    a, b = promote_types_of_jax_inputs(a, b)
    return ivy.tensordot(a, b, axes=axes)


@to_ivy_arrays_and_back
def divide(x1, x2, /):
    x1, x2 = promote_types_of_jax_inputs(x1, x2)
    if ivy.dtype(x1) in ["int64", "uint64"]:
        x1 = ivy.astype(x1, ivy.float64)
    elif ivy.is_int_dtype(x1):
        x1 = ivy.astype(x1, ivy.float32)

    return ivy.divide(x1, x2).astype(x1.dtype)


true_divide = divide


@to_ivy_arrays_and_back
def exp(
    x,
    /,
):
    return ivy.exp(x)


@to_ivy_arrays_and_back
def expm1(
    x,
    /,
):
    return ivy.expm1(x)


@to_ivy_arrays_and_back
def fmax(x1, x2):
    x1, x2 = promote_types_of_jax_inputs(x1, x2)
    ret = ivy.where(
        ivy.bitwise_or(ivy.greater(x1, x2), ivy.isnan(x2)),
        x1,
        x2,
    )
    return ret


@to_ivy_arrays_and_back
def fmin(x1, x2):
    x1, x2 = promote_types_of_jax_inputs(x1, x2)
    ret = ivy.where(
        ivy.bitwise_or(ivy.less(x1, x2), ivy.isnan(x2)),
        x1,
        x2,
    )
    print("jax-frontend", ret)
    return ret


@with_unsupported_dtypes(
    {"0.4.13 and below": ("uint16",)},
    "jax",
)
@to_ivy_arrays_and_back
def fabs(x, /):
    return ivy.abs(x)


@to_ivy_arrays_and_back
def fmod(x1, x2, /):
    x1, x2 = promote_types_of_jax_inputs(x1, x2)
    return ivy.fmod(x1, x2)


@to_ivy_arrays_and_back
def maximum(x1, x2, /):
    x1, x2 = promote_types_of_jax_inputs(x1, x2)
    return ivy.maximum(x1, x2)


@to_ivy_arrays_and_back
def minimum(x1, x2, /):
    x1, x2 = promote_types_of_jax_inputs(x1, x2)
    return ivy.minimum(x1, x2)


@to_ivy_arrays_and_back
def heaviside(x1, x2, /):
    x1, x2 = promote_types_of_jax_inputs(x1, x2)
    return ivy.heaviside(x1, x2)


@to_ivy_arrays_and_back
def log(x, /):
    return ivy.log(x)


@to_ivy_arrays_and_back
def log1p(x, /):
    return ivy.log1p(x)


@to_ivy_arrays_and_back
def copysign(x1, x2, /):
    return ivy.copysign(x1, x2)


@to_ivy_arrays_and_back
def sinc(x, /):
    return ivy.sinc(x)


@with_unsupported_dtypes(
    {
        "0.4.13 and below": (
            "bfloat16",
            "float16",
        )
    },
    "jax",
)
@to_ivy_arrays_and_back
def nextafter(x1, x2, /):
    return ivy.nextafter(x1, x2)


@to_ivy_arrays_and_back
def remainder(x1, x2, /):
    x1, x2 = promote_types_of_jax_inputs(x1, x2)
    return ivy.remainder(x1, x2)


@to_ivy_arrays_and_back
def trace(a, offset=0, axis1=0, axis2=1, out=None):
    return ivy.trace(a, offset=offset, axis1=axis1, axis2=axis2, out=out)


@to_ivy_arrays_and_back
def log2(x, /):
    return ivy.log2(x)


@to_ivy_arrays_and_back
def vdot(a, b):
    a, b = promote_types_of_jax_inputs(a, b)
    return ivy.multiply(a, b).sum()


@with_unsupported_dtypes(
    {"0.4.13 and below": ("bfloat16",)},
    "jax",
)
@to_ivy_arrays_and_back
def cbrt(x, /):
    all_positive = ivy.pow(ivy.abs(x), 1.0 / 3.0)
    return ivy.where(ivy.less(x, 0.0), ivy.negative(all_positive), all_positive)


@to_ivy_arrays_and_back
def nan_to_num(x, copy=True, nan=0.0, posinf=None, neginf=None):
    return ivy.nan_to_num(x, copy=copy, nan=nan, posinf=posinf, neginf=neginf)


@to_ivy_arrays_and_back
def fix(x, out=None):
    return ivy.fix(x, out=out)


@to_ivy_arrays_and_back
def real(val, /):
    return ivy.real(val)


@to_ivy_arrays_and_back
def hypot(x1, x2, /):
    return ivy.hypot(x1, x2)


@to_ivy_arrays_and_back
def floor_divide(x1, x2, /, out=None):
    return ivy.floor_divide(x1, x2, out=out)


@to_ivy_arrays_and_back
def inner(a, b):
    a, b = promote_types_of_jax_inputs(a, b)
    return ivy.inner(a, b)


@to_ivy_arrays_and_back
def outer(a, b, out=None):
    return ivy.outer(a, b, out=out)


@to_ivy_arrays_and_back
def reciprocal(x, /):
    return ivy.reciprocal(x)


@to_ivy_arrays_and_back
def conj(x, /):
    return ivy.conj(x)


@to_ivy_arrays_and_back
def subtract(x1, x2, /):
    x1, x2 = promote_types_of_jax_inputs(x1, x2)
    return ivy.subtract(x1, x2)


@to_ivy_arrays_and_back
def around(a, decimals=0, out=None):
    ret_dtype = a.dtype
    return ivy.round(a, decimals=decimals, out=out).astype(ret_dtype, copy=False)


@to_ivy_arrays_and_back
def round(a, decimals=0, out=None):
    factor = ivy.pow(10, decimals)
    a = ivy.multiply(a, factor)
    a = ivy.round(a)
    a = ivy.divide(a, factor, out=out)
    return a


@to_ivy_arrays_and_back
def frexp(x, /):
    return ivy.frexp(x)


@to_ivy_arrays_and_back
def ldexp(x1, x2, /):
    return ivy.ldexp(x1, x2)


@to_ivy_arrays_and_back
def poly(seq_of_zeros):
    seq_of_zeros = ivy.atleast_1d(seq_of_zeros)
    sh = seq_of_zeros.shape
    if len(sh) == 2 and sh[0] == sh[1] and sh[0] != 0:
        seq_of_zeros = ivy.eigvals(seq_of_zeros)
    if seq_of_zeros.ndim != 1:
        raise ValueError("input must be 1d or non-empty square 2d array.")
    dt = seq_of_zeros.dtype
    if len(seq_of_zeros) == 0:
        return ivy.ones((), dtype=dt)
    a = ivy.ones((1,), dtype=dt)
    for k in range(len(seq_of_zeros)):
        a = convolve(
            a, ivy.asarray([ivy.array(1), -seq_of_zeros[k]], dtype=dt), mode="full"
        )
    return a


@to_ivy_arrays_and_back
def polyadd(a1, a2):
    d = max(a1.size, a2.size)
    a1 = ivy.pad(a1, (d - a1.size, 0), mode="constant")
    a2 = ivy.pad(a2, (d - a2.size, 0), mode="constant")
    return a1 + a2


@with_unsupported_dtypes(
    {"0.4.13 and below": ("float16",)},
    "jax",
)
@to_ivy_arrays_and_back
def polyder(p, m=1):
    if m < 0:
        raise ValueError("Order of derivative must be positive.")

    if m == 0:
        return p
    p_dtype = p.dtype
    coeff = ivy.prod(
        ivy.expand_dims(ivy.arange(m, len(p), dtype=p_dtype))
        - ivy.expand_dims(ivy.arange(m, dtype=p_dtype), axis=1),
        axis=0,
    )
    return (p[:-m] * coeff[::-1]).astype(p_dtype)


@with_unsupported_dtypes(
    {"0.4.13 and below": ("float16",)},
    "jax",
)
@to_ivy_arrays_and_back
def polyint(p, m=1, k=None):
    p = ivy.asarray(p)
    m = int(m)
    if m == 0:
        return p
    if k is None:
        k_arr = ivy.zeros((m,), dtype=p.dtype)
    elif isinstance(k, (int, float)):
        k_arr = ivy.full((m,), k, dtype=p.dtype)
    elif ivy.asarray(k).shape == (1,):
        k_arr = ivy.full((m,), ivy.asarray(k)[0], dtype=p.dtype)
    elif ivy.asarray(k).shape == (m,):
        k_arr = ivy.asarray(k, dtype=p.dtype)
    else:
        raise ValueError("k must be a scalar or a rank-1 array of length 1 or m.")
    grid = (
        ivy.arange(p.size + m, dtype=p.dtype)[ivy.newaxis]
        - ivy.arange(m, dtype=p.dtype)[:, ivy.newaxis]
    )
    coeff = ivy.maximum(1, grid).prod(axis=0)[::-1]
    return ivy.divide(ivy.concat((p, k_arr)), coeff).astype(p.dtype)


@with_unsupported_dtypes(
    {"0.3.14 and below": ("float16",)},
    "jax",
)
@to_ivy_arrays_and_back
def polydiv(u, v, *, trim_leading_zeros=False):
    u, v_arr = ivy.promote_types_of_inputs(u, v)
    n = v_arr.shape[0] - 1
    m = u.shape[0] - 1
    scale = 1.0 / v_arr[0]
    q = ivy.zeros((max(m - n + 1, 1),), dtype=u.dtype)
    r = ivy.copy_array(u)
    for k in range(0, m - n + 1):
        d = scale * r[k]
        q[k] = d
        r[k : k + n + 1] = r[k : k + n + 1] - (d * v_arr)
    # if trim_leading_zeros:
    #    r = trim_zeros_tol(r, trim='f')
    # TODO: need to control tolerance of this function to handle the argument
    return q, r


@to_ivy_arrays_and_back
def polysub(a1, a2):
    n = max(a1.size, a2.size) - 1
    a1 = ivy.pad(a1, (0, n - a1.size + 1), mode="constant")
    a2 = ivy.pad(a2, (0, n - a2.size + 1), mode="constant")
    return a1 - a2


@to_ivy_arrays_and_back
def polymul(a1, a2, *, trim_leading_zeros=False):
    a1, a2 = ivy.atleast_1d(a1), ivy.atleast_1d(a2)
    if trim_leading_zeros and (len(a1) > 1 or len(a2) > 1):
        a1, a2 = trim_zeros(a1, trim="f"), trim_zeros(a2, trim="f")
    if len(a1) == 0:
        a1 = ivy.asarray([0], dtype=a1.dtype)
    if len(a2) == 0:
        a2 = ivy.asarray([0], dtype=a2.dtype)
    return convolve(a1, a2, mode="full")


@to_ivy_arrays_and_back
def signbit(x, /):
    x = ivy.array(x)
    return ivy.signbit(x)


@to_ivy_arrays_and_back
def product(
    a,
    *,
    axis=None,
    dtype=None,
    keepdims=False,
    initial=None,
    where=None,
    promote_integers=True,
    out=None,
):
    if ivy.is_array(where):
        a = ivy.where(where, a, ivy.default(out, ivy.ones_like(a)), out=out)
    if promote_integers:
        if dtype is None:
            dtype = a.dtype
    if initial is not None:
        if axis is not None:
            s = ivy.to_list(ivy.shape(a, as_array=True))
            s[axis] = 1
            header = ivy.full(ivy.Shape(tuple(s)), initial)
            a = ivy.concat([header, a], axis=axis)
        else:
            a[0] *= initial
<<<<<<< HEAD
    return ivy.prod(a, axis=axis, dtype=dtype, keepdims=keepdims, out=out)
=======
    return ivy.prod(a, axis=axis, dtype=dtype, keepdims=keepdims, out=out)


@to_ivy_arrays_and_back
def round(x, decimals=0, /):
    return ivy.round(x, decimals=decimals)


@to_ivy_arrays_and_back
def conjugate(x, /):
    return ivy.conj(x)
>>>>>>> 24729d90
<|MERGE_RESOLUTION|>--- conflicted
+++ resolved
@@ -708,9 +708,6 @@
             a = ivy.concat([header, a], axis=axis)
         else:
             a[0] *= initial
-<<<<<<< HEAD
-    return ivy.prod(a, axis=axis, dtype=dtype, keepdims=keepdims, out=out)
-=======
     return ivy.prod(a, axis=axis, dtype=dtype, keepdims=keepdims, out=out)
 
 
@@ -721,5 +718,4 @@
 
 @to_ivy_arrays_and_back
 def conjugate(x, /):
-    return ivy.conj(x)
->>>>>>> 24729d90
+    return ivy.conj(x)