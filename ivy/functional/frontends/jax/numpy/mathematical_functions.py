--- conflicted
+++ resolved
@@ -468,12 +468,7 @@
     a, b = promote_types_of_jax_inputs(a, b)
     return ivy.inner(a, b)
 
-
-@to_ivy_arrays_and_back
-<<<<<<< HEAD
-def conj(x, /):
-    return ivy.conj(x)
-=======
+  
 def outer(a, b, out=None):
     return ivy.outer(a, b, out=out)
 
@@ -482,4 +477,7 @@
 def reciprocal(x, /):
     return ivy.reciprocal(x)
     
->>>>>>> c6578f50
+
+@to_ivy_arrays_and_back
+def conj(x, /):
+    return ivy.conj(x)