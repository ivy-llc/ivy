# local
import ivy
from ivy.functional.frontends.jax.func_wrapper import (
    to_ivy_arrays_and_back,
)
from ivy.func_wrapper import with_unsupported_dtypes
from ivy.functional.frontends.jax.numpy import promote_types_of_jax_inputs


@to_ivy_arrays_and_back
def absolute(x):
    return ivy.abs(x)


abs = absolute


@to_ivy_arrays_and_back
def add(x1, x2):
    x1, x2 = promote_types_of_jax_inputs(x1, x2)
    return ivy.add(x1, x2)


@to_ivy_arrays_and_back
def angle(z, deg=False):
    return ivy.angle(z, deg=deg)


@to_ivy_arrays_and_back
def diff(a, n=1, axis=-1, prepend=None, append=None):
    return ivy.diff(a, n=n, axis=axis, prepend=prepend, append=append, out=None)


@to_ivy_arrays_and_back
def ediff1d(ary, to_end=None, to_begin=None):
    diffs = ivy.diff(ary)
    if to_begin is not None:
        if not isinstance(to_begin, (list, tuple)):
            to_begin = [to_begin]
        to_begin = ivy.array(to_begin)
        diffs = ivy.concat((to_begin, diffs))
    if to_end is not None:
        if not isinstance(to_end, (list, tuple)):
            to_end = [to_end]
        to_end = ivy.array(to_end)
        diffs = ivy.concat((diffs, to_end))
    return diffs


@to_ivy_arrays_and_back
def arctan(x):
    ret = ivy.atan(x)
    return ret


@to_ivy_arrays_and_back
def arctan2(x1, x2):
    x1, x2 = promote_types_of_jax_inputs(x1, x2)
    return ivy.atan2(x1, x2)


@to_ivy_arrays_and_back
def convolve(a, v, mode="full", *, precision=None):
    a, v = promote_types_of_jax_inputs(a, v)
    if ivy.get_num_dims(a) != 1:
        raise ValueError("convolve() only support 1-dimensional inputs.")
    if len(a) == 0 or len(v) == 0:
        raise ValueError(
            f"convolve: inputs cannot be empty, got shapes {a.shape} and {v.shape}."
        )
    if len(a) < len(v):
        a, v = v, a
    v = ivy.flip(v)

    out_order = slice(None)

    if mode == "valid":
        padding = [(0, 0)]
    elif mode == "same":
        padding = [(v.shape[0] // 2, v.shape[0] - v.shape[0] // 2 - 1)]
    elif mode == "full":
        padding = [(v.shape[0] - 1, v.shape[0] - 1)]

    result = ivy.conv_general_dilated(
        a[None, None, :],
        v[:, None, None],
        (1,),
        padding,
        dims=1,
        data_format="channel_first",
    )
    return result[0, 0, out_order]


@to_ivy_arrays_and_back
def cos(x):
    return ivy.cos(x)


@to_ivy_arrays_and_back
def cosh(x):
    return ivy.cosh(x)


@to_ivy_arrays_and_back
def dot(a, b, *, precision=None):
    a, b = promote_types_of_jax_inputs(a, b)
    return ivy.matmul(a, b)


@to_ivy_arrays_and_back
def floor(x):
    return ivy.floor(x)


@to_ivy_arrays_and_back
def mod(x1, x2, /):
    x1, x2 = promote_types_of_jax_inputs(x1, x2)
    return ivy.remainder(x1, x2)


@to_ivy_arrays_and_back
def divmod(x1, x2, /):
    x1, x2 = promote_types_of_jax_inputs(x1, x2)
    return tuple([ivy.floor_divide(x1, x2), ivy.remainder(x1, x2)])


@to_ivy_arrays_and_back
def sinh(x):
    return ivy.sinh(x)


@to_ivy_arrays_and_back
def sin(x):
    return ivy.sin(x)


@to_ivy_arrays_and_back
def tan(x):
    return ivy.tan(x)


@to_ivy_arrays_and_back
def tanh(x):
    return ivy.tanh(x)


@to_ivy_arrays_and_back
def arccos(x):
    return ivy.acos(x)


@to_ivy_arrays_and_back
def arccosh(x):
    return ivy.acosh(x)


@to_ivy_arrays_and_back
def arcsin(x):
    return ivy.asin(x)


@to_ivy_arrays_and_back
def arcsinh(x):
    return ivy.asinh(x)


@to_ivy_arrays_and_back
def power(x1, x2):
    x1, x2 = promote_types_of_jax_inputs(x1, x2)
    return ivy.pow(x1, x2)


@to_ivy_arrays_and_back
def trunc(x):
    return ivy.trunc(x)


@to_ivy_arrays_and_back
def ceil(x):
    return ivy.ceil(x)


@to_ivy_arrays_and_back
def float_power(x1, x2):
    x1, x2 = promote_types_of_jax_inputs(x1, x2)
    return ivy.float_power(x1, x2).astype(x1.dtype, copy=False)


@to_ivy_arrays_and_back
def deg2rad(x):
    return ivy.deg2rad(x)


@to_ivy_arrays_and_back
def radians(x):
    return ivy.deg2rad(x)


@to_ivy_arrays_and_back
def exp2(x):
    return ivy.exp2(x)


@to_ivy_arrays_and_back
def gcd(x1, x2):
    x1, x2 = promote_types_of_jax_inputs(x1, x2)
    return ivy.gcd(x1, x2)


@to_ivy_arrays_and_back
def i0(x):
    return ivy.i0(x)


@to_ivy_arrays_and_back
def kron(a, b):
    a, b = promote_types_of_jax_inputs(a, b)
    return ivy.kron(a, b)


@to_ivy_arrays_and_back
def lcm(x1, x2):
    x1, x2 = promote_types_of_jax_inputs(x1, x2)
    return ivy.lcm(x1, x2)


@to_ivy_arrays_and_back
def logaddexp2(x1, x2):
    x1, x2 = promote_types_of_jax_inputs(x1, x2)
    return ivy.logaddexp2(x1, x2)


@to_ivy_arrays_and_back
def trapz(y, x=None, dx=1.0, axis=-1, out=None):
    return ivy.trapz(y, x=x, dx=dx, axis=axis, out=out)


@to_ivy_arrays_and_back
def sqrt(x, /):
    return ivy.sqrt(x)


@to_ivy_arrays_and_back
def square(x, /):
    return ivy.square(x)


@to_ivy_arrays_and_back
def arctanh(x):
    return ivy.atanh(x)


@to_ivy_arrays_and_back
def multiply(x1, x2):
    x1, x2 = promote_types_of_jax_inputs(x1, x2)
    return ivy.multiply(x1, x2)


@to_ivy_arrays_and_back
def matmul(a, b, *, precision=None):
    a, b = promote_types_of_jax_inputs(a, b)
    return ivy.matmul(a, b)


@to_ivy_arrays_and_back
def log10(x):
    return ivy.log10(x)


@to_ivy_arrays_and_back
def logaddexp(x1, x2):
    x1, x2 = promote_types_of_jax_inputs(x1, x2)
    return ivy.logaddexp(x1, x2)


@to_ivy_arrays_and_back
def degrees(x):
    return ivy.rad2deg(x)


@to_ivy_arrays_and_back
def negative(
    x,
    /,
):
    return ivy.negative(x)


@to_ivy_arrays_and_back
def positive(
    x,
    /,
):
    return ivy.positive(x)


@to_ivy_arrays_and_back
def rad2deg(
    x,
    /,
):
    return ivy.rad2deg(x)


@to_ivy_arrays_and_back
def tensordot(a, b, axes=2):
    a, b = promote_types_of_jax_inputs(a, b)
    return ivy.tensordot(a, b, axes=axes)


@to_ivy_arrays_and_back
def divide(x1, x2, /):
    x1, x2 = promote_types_of_jax_inputs(x1, x2)
    if ivy.dtype(x1) in ["int64", "uint64"]:
        x1 = ivy.astype(x1, ivy.float64)
    elif ivy.is_int_dtype(x1):
        x1 = ivy.astype(x1, ivy.float32)

    return ivy.divide(x1, x2).astype(x1.dtype)


true_divide = divide


@to_ivy_arrays_and_back
def exp(
    x,
    /,
):
    return ivy.exp(x)


def expm1(
    x,
    /,
):
    return ivy.expm1(x)


@to_ivy_arrays_and_back
def fmax(x1, x2):
    x1, x2 = promote_types_of_jax_inputs(x1, x2)
    ret = ivy.where(
        ivy.bitwise_or(ivy.greater(x1, x2), ivy.isnan(x2)),
        x1,
        x2,
    )
    return ret


@to_ivy_arrays_and_back
def fmin(x1, x2):
    x1, x2 = promote_types_of_jax_inputs(x1, x2)
    ret = ivy.where(
        ivy.bitwise_or(ivy.less(x1, x2), ivy.isnan(x2)),
        x1,
        x2,
    )
    print("jax-frontend", ret)
    return ret


@with_unsupported_dtypes(
    {"0.3.14 and below": ("uint16",)},
    "jax",
)
@to_ivy_arrays_and_back
def fabs(x):
    return ivy.abs(x)


@to_ivy_arrays_and_back
def fmod(x1, x2):
    x1, x2 = promote_types_of_jax_inputs(x1, x2)
    return ivy.fmod(x1, x2)


@to_ivy_arrays_and_back
def maximum(x1, x2):
    x1, x2 = promote_types_of_jax_inputs(x1, x2)
    return ivy.maximum(x1, x2)


@to_ivy_arrays_and_back
def minimum(x1, x2):
    x1, x2 = promote_types_of_jax_inputs(x1, x2)
    return ivy.minimum(x1, x2)


@to_ivy_arrays_and_back
def heaviside(x1, x2):
    x1, x2 = promote_types_of_jax_inputs(x1, x2)
    return ivy.heaviside(x1, x2)


@to_ivy_arrays_and_back
def log(x):
    return ivy.log(x)


@to_ivy_arrays_and_back
def log1p(x, /):
    return ivy.log1p(x)


@to_ivy_arrays_and_back
def copysign(x1, x2):
    return ivy.copysign(x1, x2)


@to_ivy_arrays_and_back
def sinc(x):
    return ivy.sinc(x)


@with_unsupported_dtypes(
    {
        "0.3.14 and below": (
            "bfloat16",
            "float16",
        )
    },
    "jax",
)
@to_ivy_arrays_and_back
def nextafter(x1, x2):
    return ivy.nextafter(x1, x2)


@to_ivy_arrays_and_back
def remainder(x1, x2):
    return ivy.remainder(x1, x2)


@to_ivy_arrays_and_back
def trace(a, offset=0, axis1=0, axis2=1, out=None):
    return ivy.trace(a, offset=offset, axis1=axis1, axis2=axis2, out=out)


@to_ivy_arrays_and_back
def log2(x):
    return ivy.log2(x)


@to_ivy_arrays_and_back
def vdot(a, b):
    a, b = promote_types_of_jax_inputs(a, b)
    return ivy.multiply(a, b).sum()


@with_unsupported_dtypes(
    {"0.3.14 and below": ("bfloat16",)},
    "jax",
)
@to_ivy_arrays_and_back
def cbrt(x, /):
    all_positive = ivy.pow(ivy.abs(x), 1.0 / 3.0)
    return ivy.where(ivy.less(x, 0.0), ivy.negative(all_positive), all_positive)


@to_ivy_arrays_and_back
def nan_to_num(x, copy=True, nan=0.0, posinf=None, neginf=None):
    return ivy.nan_to_num(x, copy=copy, nan=nan, posinf=posinf, neginf=neginf)


@to_ivy_arrays_and_back
def fix(x, out=None):
    return ivy.fix(x, out=out)


@to_ivy_arrays_and_back
def real(val, /):
    return ivy.real(val)


@to_ivy_arrays_and_back
def hypot(x1, x2, /):
    return ivy.hypot(x1, x2)


@to_ivy_arrays_and_back
def floor_divide(x1, x2, /, out=None):
    return ivy.floor_divide(x1, x2, out=out)


@to_ivy_arrays_and_back
def inner(a, b):
    a, b = promote_types_of_jax_inputs(a, b)
    return ivy.inner(a, b)


def outer(a, b, out=None):
    return ivy.outer(a, b, out=out)


@to_ivy_arrays_and_back
def reciprocal(x, /):
    return ivy.reciprocal(x)


@to_ivy_arrays_and_back
def conj(x, /):
    return ivy.conj(x)


@to_ivy_arrays_and_back
def subtract(x1, x2):
    x1, x2 = promote_types_of_jax_inputs(x1, x2)
    return ivy.subtract(x1, x2)


@to_ivy_arrays_and_back
def around(a, decimals=0, out=None):
    factor = ivy.pow(10, decimals)
    a = ivy.multiply(a, factor)
    a = ivy.round(a)
    a = ivy.divide(a, factor)
    return a


@to_ivy_arrays_and_back
def frexp(x, /):
    return ivy.frexp(x)


@to_ivy_arrays_and_back
def ldexp(x1, x2, /):
<<<<<<< HEAD
    return ivy.ldexp(x1, x2)

#imag
@to_ivy_arrays_and_back
def imag(val, /):
    return ivy.imag(val)
=======
    return ivy.ldexp(x1, x2)
>>>>>>> 960ee368
<|MERGE_RESOLUTION|>--- conflicted
+++ resolved
@@ -526,13 +526,9 @@
 
 @to_ivy_arrays_and_back
 def ldexp(x1, x2, /):
-<<<<<<< HEAD
     return ivy.ldexp(x1, x2)
-
+  
 #imag
 @to_ivy_arrays_and_back
 def imag(val, /):
-    return ivy.imag(val)
-=======
-    return ivy.ldexp(x1, x2)
->>>>>>> 960ee368
+    return ivy.imag(val)