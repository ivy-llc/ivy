# local
import ivy
from ivy.functional.frontends.jax.func_wrapper import (
    to_ivy_arrays_and_back,
)
from ivy.func_wrapper import with_unsupported_dtypes
from ivy.functional.frontends.jax.numpy import promote_types_of_jax_inputs


@to_ivy_arrays_and_back
def absolute(x):
    return ivy.abs(x)


abs = absolute


@to_ivy_arrays_and_back
def add(x1, x2):
    x1, x2 = promote_types_of_jax_inputs(x1, x2)
    return ivy.add(x1, x2)


@to_ivy_arrays_and_back
def arctan(x):
    ret = ivy.atan(x)
    return ret


@to_ivy_arrays_and_back
def arctan2(x1, x2):
    x1, x2 = promote_types_of_jax_inputs(x1, x2)
    return ivy.atan2(x1, x2)


@to_ivy_arrays_and_back
def cos(x):
    return ivy.cos(x)


@to_ivy_arrays_and_back
def cosh(x):
    return ivy.cosh(x)


@to_ivy_arrays_and_back
def dot(a, b, *, precision=None):
    a, b = promote_types_of_jax_inputs(a, b)
    return ivy.matmul(a, b)


@to_ivy_arrays_and_back
def floor(x):
    return ivy.floor(x)


@to_ivy_arrays_and_back
def mod(x1, x2, /):
    x1, x2 = promote_types_of_jax_inputs(x1, x2)
    return ivy.remainder(x1, x2)


@to_ivy_arrays_and_back
def sinh(x):
    return ivy.sinh(x)


@to_ivy_arrays_and_back
def sin(x):
    return ivy.sin(x)


@to_ivy_arrays_and_back
def tan(x):
    return ivy.tan(x)


@to_ivy_arrays_and_back
def tanh(x):
    return ivy.tanh(x)


@to_ivy_arrays_and_back
def arccos(x):
    return ivy.acos(x)


@to_ivy_arrays_and_back
def arccosh(x):
    return ivy.acosh(x)


@to_ivy_arrays_and_back
def arcsin(x):
    return ivy.asin(x)


@to_ivy_arrays_and_back
def arcsinh(x):
    return ivy.asinh(x)


@to_ivy_arrays_and_back
def power(x1, x2):
    x1, x2 = promote_types_of_jax_inputs(x1, x2)
    return ivy.pow(x1, x2)


@to_ivy_arrays_and_back
def trunc(x):
    return ivy.trunc(x)


@to_ivy_arrays_and_back
def ceil(x):
    return ivy.ceil(x)


@to_ivy_arrays_and_back
def float_power(x1, x2):
    x1, x2 = promote_types_of_jax_inputs(x1, x2)
    return ivy.float_power(x1, x2)


@to_ivy_arrays_and_back
def deg2rad(x):
    return ivy.deg2rad(x)


@to_ivy_arrays_and_back
def radians(x):
    return ivy.deg2rad(x)


@to_ivy_arrays_and_back
def exp2(x):
    return ivy.exp2(x)


@to_ivy_arrays_and_back
def gcd(x1, x2):
    x1, x2 = promote_types_of_jax_inputs(x1, x2)
    return ivy.gcd(x1, x2)


@to_ivy_arrays_and_back
def i0(x):
    return ivy.i0(x)


@to_ivy_arrays_and_back
def kron(a, b):
    a, b = promote_types_of_jax_inputs(a, b)
    return ivy.kron(a, b)


@to_ivy_arrays_and_back
def lcm(x1, x2):
    x1, x2 = promote_types_of_jax_inputs(x1, x2)
    return ivy.lcm(x1, x2)


@to_ivy_arrays_and_back
def logaddexp2(x1, x2):
    x1, x2 = promote_types_of_jax_inputs(x1, x2)
    return ivy.logaddexp2(x1, x2)


@to_ivy_arrays_and_back
def trapz(y, x=None, dx=1.0, axis=-1, out=None):
    return ivy.trapz(y, x=x, dx=dx, axis=axis, out=out)


@to_ivy_arrays_and_back
def sqrt(x, /):
    return ivy.sqrt(x)


@to_ivy_arrays_and_back
def square(x, /):
    return ivy.square(x)


@to_ivy_arrays_and_back
def arctanh(x):
    return ivy.atanh(x)


@to_ivy_arrays_and_back
def multiply(x1, x2):
    x1, x2 = promote_types_of_jax_inputs(x1, x2)
    return ivy.multiply(x1, x2)


@to_ivy_arrays_and_back
def matmul(a, b, *, precision=None):
    a, b = promote_types_of_jax_inputs(a, b)
    return ivy.matmul(a, b)


@to_ivy_arrays_and_back
def log10(x):
    return ivy.log10(x)


@to_ivy_arrays_and_back
def logaddexp(x1, x2):
    x1, x2 = promote_types_of_jax_inputs(x1, x2)
    return ivy.logaddexp(x1, x2)


@to_ivy_arrays_and_back
def degrees(x):
    return ivy.rad2deg(x)


@to_ivy_arrays_and_back
def negative(
    x,
    /,
):
    return ivy.negative(x)


@to_ivy_arrays_and_back
def rad2deg(
    x,
    /,
):
    return ivy.rad2deg(x)


@to_ivy_arrays_and_back
def tensordot(a, b, axes=2):
    a, b = promote_types_of_jax_inputs(a, b)
    return ivy.tensordot(a, b, axes=axes)


@to_ivy_arrays_and_back
def divide(x1, x2, /):
    x1, x2 = promote_types_of_jax_inputs(x1, x2)
    if ivy.dtype(x1) in ["int64", "uint64"]:
        x1 = ivy.astype(x1, ivy.float64)
    elif ivy.is_int_dtype(x1):
        x1 = ivy.astype(x1, ivy.float32)

    return ivy.divide(x1, x2).astype(x1.dtype)


true_divide = divide


@to_ivy_arrays_and_back
def exp(
    x,
    /,
):
    return ivy.exp(x)


def expm1(
    x,
    /,
):
    return ivy.expm1(x)


@to_ivy_arrays_and_back
def fmax(x1, x2):
    x1, x2 = promote_types_of_jax_inputs(x1, x2)
    ret = ivy.where(
        ivy.bitwise_or(ivy.greater(x1, x2), ivy.isnan(x2)),
        x1,
        x2,
    )
    return ret


@to_ivy_arrays_and_back
def fmin(x1, x2):
    x1, x2 = promote_types_of_jax_inputs(x1, x2)
    ret = ivy.where(
        ivy.bitwise_or(ivy.less(x1, x2), ivy.isnan(x2)),
        x1,
        x2,
    )
    print("jax-frontend", ret)
    return ret


@to_ivy_arrays_and_back
<<<<<<< HEAD
def fabs(x):
    return ivy.abs(x)
=======
def fmod(x1, x2):
    x1, x2 = promote_types_of_jax_inputs(x1, x2)
    return ivy.fmod(x1, x2)
>>>>>>> 19192386


@to_ivy_arrays_and_back
def maximum(x1, x2):
    x1, x2 = promote_types_of_jax_inputs(x1, x2)
    return ivy.maximum(x1, x2)


@to_ivy_arrays_and_back
def minimum(x1, x2):
    x1, x2 = promote_types_of_jax_inputs(x1, x2)
    return ivy.minimum(x1, x2)


@to_ivy_arrays_and_back
def heaviside(x1, x2):
    x1, x2 = promote_types_of_jax_inputs(x1, x2)
    return ivy.heaviside(x1, x2)


@to_ivy_arrays_and_back
def log(x):
    return ivy.log(x)


@to_ivy_arrays_and_back
def log1p(x, /):
    return ivy.log1p(x)


@to_ivy_arrays_and_back
def copysign(x1, x2):
    return ivy.copysign(x1, x2)


@to_ivy_arrays_and_back
def sinc(x):
    return ivy.sinc(x)


@with_unsupported_dtypes(
    {
        "0.3.14 and below": (
            "bfloat16",
            "float16",
        )
    },
    "jax",
)
@to_ivy_arrays_and_back
def nextafter(x1, x2):
    return ivy.nextafter(x1, x2)


@to_ivy_arrays_and_back
def remainder(x1, x2):
    return ivy.remainder(x1, x2)


@to_ivy_arrays_and_back
def trace(a, offset=0, axis1=0, axis2=1, out=None):
    return ivy.trace(a, offset=offset, axis1=axis1, axis2=axis2, out=out)


@to_ivy_arrays_and_back
def log2(x):
    return ivy.log2(x)


@to_ivy_arrays_and_back
def vdot(a, b):
    a, b = promote_types_of_jax_inputs(a, b)
    return ivy.multiply(a, b).sum()


@with_unsupported_dtypes(
    {"0.3.14 and below": ("bfloat16",)},
    "jax",
)
@to_ivy_arrays_and_back
def cbrt(x, /):
    all_positive = ivy.pow(ivy.abs(x), 1.0 / 3.0)
    return ivy.where(ivy.less(x, 0.0), ivy.negative(all_positive), all_positive)


@to_ivy_arrays_and_back
def nan_to_num(x, copy=True, nan=0.0, posinf=None, neginf=None):
    return ivy.nan_to_num(x, copy=copy, nan=nan, posinf=posinf, neginf=neginf)


@to_ivy_arrays_and_back
def fix(x, out=None):
    return ivy.fix(x, out=out)


@to_ivy_arrays_and_back
def hypot(x1, x2, /):
    return ivy.hypot(x1, x2)<|MERGE_RESOLUTION|>--- conflicted
+++ resolved
@@ -289,14 +289,14 @@
 
 
 @to_ivy_arrays_and_back
-<<<<<<< HEAD
 def fabs(x):
     return ivy.abs(x)
-=======
+
+
+@to_ivy_arrays_and_back
 def fmod(x1, x2):
     x1, x2 = promote_types_of_jax_inputs(x1, x2)
     return ivy.fmod(x1, x2)
->>>>>>> 19192386
 
 
 @to_ivy_arrays_and_back
