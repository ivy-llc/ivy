# local
import ivy
from ivy.functional.frontends.jax.func_wrapper import (
    to_ivy_arrays_and_back,
)
from ivy.func_wrapper import with_unsupported_dtypes
from ivy.functional.frontends.jax.numpy import promote_types_of_jax_inputs


@to_ivy_arrays_and_back
def absolute(x):
    return ivy.abs(x)


abs = absolute


@to_ivy_arrays_and_back
def add(x1, x2):
    x1, x2 = promote_types_of_jax_inputs(x1, x2)
    return ivy.add(x1, x2)


@to_ivy_arrays_and_back
def diff(a, n=1, axis=-1, prepend=None, append=None):
    return ivy.diff(a, n=n, axis=axis, prepend=prepend, append=append, out=None)


@to_ivy_arrays_and_back
def arctan(x):
    ret = ivy.atan(x)
    return ret


@to_ivy_arrays_and_back
def arctan2(x1, x2):
    x1, x2 = promote_types_of_jax_inputs(x1, x2)
    return ivy.atan2(x1, x2)


@to_ivy_arrays_and_back
def cos(x):
    return ivy.cos(x)


@to_ivy_arrays_and_back
def cosh(x):
    return ivy.cosh(x)


@to_ivy_arrays_and_back
def dot(a, b, *, precision=None):
    a, b = promote_types_of_jax_inputs(a, b)
    return ivy.matmul(a, b)


@to_ivy_arrays_and_back
def floor(x):
    return ivy.floor(x)


@to_ivy_arrays_and_back
def mod(x1, x2, /):
    x1, x2 = promote_types_of_jax_inputs(x1, x2)
    return ivy.remainder(x1, x2)


@to_ivy_arrays_and_back
def sinh(x):
    return ivy.sinh(x)


@to_ivy_arrays_and_back
def sin(x):
    return ivy.sin(x)


@to_ivy_arrays_and_back
def tan(x):
    return ivy.tan(x)


@to_ivy_arrays_and_back
def tanh(x):
    return ivy.tanh(x)


@to_ivy_arrays_and_back
def arccos(x):
    return ivy.acos(x)


@to_ivy_arrays_and_back
def arccosh(x):
    return ivy.acosh(x)


@to_ivy_arrays_and_back
def arcsin(x):
    return ivy.asin(x)


@to_ivy_arrays_and_back
def arcsinh(x):
    return ivy.asinh(x)


@to_ivy_arrays_and_back
def power(x1, x2):
    x1, x2 = promote_types_of_jax_inputs(x1, x2)
    return ivy.pow(x1, x2)


@to_ivy_arrays_and_back
def trunc(x):
    return ivy.trunc(x)


@to_ivy_arrays_and_back
def ceil(x):
    return ivy.ceil(x)


@to_ivy_arrays_and_back
def float_power(x1, x2):
    x1, x2 = promote_types_of_jax_inputs(x1, x2)
    return ivy.float_power(x1, x2)


@to_ivy_arrays_and_back
def deg2rad(x):
    return ivy.deg2rad(x)


@to_ivy_arrays_and_back
def radians(x):
    return ivy.deg2rad(x)


@to_ivy_arrays_and_back
def exp2(x):
    return ivy.exp2(x)


@to_ivy_arrays_and_back
def gcd(x1, x2):
    x1, x2 = promote_types_of_jax_inputs(x1, x2)
    return ivy.gcd(x1, x2)


@to_ivy_arrays_and_back
def i0(x):
    return ivy.i0(x)


@to_ivy_arrays_and_back
def kron(a, b):
    a, b = promote_types_of_jax_inputs(a, b)
    return ivy.kron(a, b)


@to_ivy_arrays_and_back
def lcm(x1, x2):
    x1, x2 = promote_types_of_jax_inputs(x1, x2)
    return ivy.lcm(x1, x2)


@to_ivy_arrays_and_back
def logaddexp2(x1, x2):
    x1, x2 = promote_types_of_jax_inputs(x1, x2)
    return ivy.logaddexp2(x1, x2)


@to_ivy_arrays_and_back
def trapz(y, x=None, dx=1.0, axis=-1, out=None):
    return ivy.trapz(y, x=x, dx=dx, axis=axis, out=out)


@to_ivy_arrays_and_back
def sqrt(x, /):
    return ivy.sqrt(x)


@to_ivy_arrays_and_back
def square(x, /):
    return ivy.square(x)


@to_ivy_arrays_and_back
def arctanh(x):
    return ivy.atanh(x)


@to_ivy_arrays_and_back
def multiply(x1, x2):
    x1, x2 = promote_types_of_jax_inputs(x1, x2)
    return ivy.multiply(x1, x2)


@to_ivy_arrays_and_back
def matmul(a, b, *, precision=None):
    a, b = promote_types_of_jax_inputs(a, b)
    return ivy.matmul(a, b)


@to_ivy_arrays_and_back
def log10(x):
    return ivy.log10(x)


@to_ivy_arrays_and_back
def logaddexp(x1, x2):
    x1, x2 = promote_types_of_jax_inputs(x1, x2)
    return ivy.logaddexp(x1, x2)


@to_ivy_arrays_and_back
def degrees(x):
    return ivy.rad2deg(x)


@to_ivy_arrays_and_back
def negative(
    x,
    /,
):
    return ivy.negative(x)


@to_ivy_arrays_and_back
def positive(
    x,
    /,
):
    return ivy.positive(x)


@to_ivy_arrays_and_back
def rad2deg(
    x,
    /,
):
    return ivy.rad2deg(x)


@to_ivy_arrays_and_back
def tensordot(a, b, axes=2):
    a, b = promote_types_of_jax_inputs(a, b)
    return ivy.tensordot(a, b, axes=axes)


@to_ivy_arrays_and_back
def divide(x1, x2, /):
    x1, x2 = promote_types_of_jax_inputs(x1, x2)
    if ivy.dtype(x1) in ["int64", "uint64"]:
        x1 = ivy.astype(x1, ivy.float64)
    elif ivy.is_int_dtype(x1):
        x1 = ivy.astype(x1, ivy.float32)

    return ivy.divide(x1, x2).astype(x1.dtype)


true_divide = divide


@to_ivy_arrays_and_back
def exp(
    x,
    /,
):
    return ivy.exp(x)


def expm1(
    x,
    /,
):
    return ivy.expm1(x)


@to_ivy_arrays_and_back
def fmax(x1, x2):
    x1, x2 = promote_types_of_jax_inputs(x1, x2)
    ret = ivy.where(
        ivy.bitwise_or(ivy.greater(x1, x2), ivy.isnan(x2)),
        x1,
        x2,
    )
    return ret


@to_ivy_arrays_and_back
def fmin(x1, x2):
    x1, x2 = promote_types_of_jax_inputs(x1, x2)
    ret = ivy.where(
        ivy.bitwise_or(ivy.less(x1, x2), ivy.isnan(x2)),
        x1,
        x2,
    )
    print("jax-frontend", ret)
    return ret


@with_unsupported_dtypes(
    {"0.3.14 and below": ("uint16",)},
    "jax",
)
@to_ivy_arrays_and_back
def fabs(x):
    return ivy.abs(x)


@to_ivy_arrays_and_back
def fmod(x1, x2):
    x1, x2 = promote_types_of_jax_inputs(x1, x2)
    return ivy.fmod(x1, x2)


@to_ivy_arrays_and_back
def maximum(x1, x2):
    x1, x2 = promote_types_of_jax_inputs(x1, x2)
    return ivy.maximum(x1, x2)


@to_ivy_arrays_and_back
def minimum(x1, x2):
    x1, x2 = promote_types_of_jax_inputs(x1, x2)
    return ivy.minimum(x1, x2)


@to_ivy_arrays_and_back
def heaviside(x1, x2):
    x1, x2 = promote_types_of_jax_inputs(x1, x2)
    return ivy.heaviside(x1, x2)


@to_ivy_arrays_and_back
def log(x):
    return ivy.log(x)


@to_ivy_arrays_and_back
def log1p(x, /):
    return ivy.log1p(x)


@to_ivy_arrays_and_back
def copysign(x1, x2):
    return ivy.copysign(x1, x2)


@to_ivy_arrays_and_back
def sinc(x):
    return ivy.sinc(x)


@with_unsupported_dtypes(
    {
        "0.3.14 and below": (
            "bfloat16",
            "float16",
        )
    },
    "jax",
)
@to_ivy_arrays_and_back
def nextafter(x1, x2):
    return ivy.nextafter(x1, x2)


@to_ivy_arrays_and_back
def remainder(x1, x2):
    return ivy.remainder(x1, x2)


@to_ivy_arrays_and_back
def trace(a, offset=0, axis1=0, axis2=1, out=None):
    return ivy.trace(a, offset=offset, axis1=axis1, axis2=axis2, out=out)


@to_ivy_arrays_and_back
def log2(x):
    return ivy.log2(x)


@to_ivy_arrays_and_back
def vdot(a, b):
    a, b = promote_types_of_jax_inputs(a, b)
    return ivy.multiply(a, b).sum()


@with_unsupported_dtypes(
    {"0.3.14 and below": ("bfloat16",)},
    "jax",
)
@to_ivy_arrays_and_back
def cbrt(x, /):
    all_positive = ivy.pow(ivy.abs(x), 1.0 / 3.0)
    return ivy.where(ivy.less(x, 0.0), ivy.negative(all_positive), all_positive)


@to_ivy_arrays_and_back
def nan_to_num(x, copy=True, nan=0.0, posinf=None, neginf=None):
    return ivy.nan_to_num(x, copy=copy, nan=nan, posinf=posinf, neginf=neginf)


@to_ivy_arrays_and_back
def fix(x, out=None):
    return ivy.fix(x, out=out)


@to_ivy_arrays_and_back
def real(val, /):
    return ivy.real(val)


@to_ivy_arrays_and_back
def hypot(x1, x2, /):
    return ivy.hypot(x1, x2)


@to_ivy_arrays_and_back
def floor_divide(x1, x2, /, out=None):
    return ivy.floor_divide(x1, x2, out=out)


@to_ivy_arrays_and_back
<<<<<<< HEAD
def prod(x, /, out=None):
    return ivy.prod(x, out=out)
=======
def inner(a, b):
    a, b = promote_types_of_jax_inputs(a, b)
    return ivy.inner(a, b)
>>>>>>> 0b25a323
<|MERGE_RESOLUTION|>--- conflicted
+++ resolved
@@ -425,11 +425,10 @@
 
 
 @to_ivy_arrays_and_back
-<<<<<<< HEAD
 def prod(x, /, out=None):
     return ivy.prod(x, out=out)
-=======
+
+
 def inner(a, b):
     a, b = promote_types_of_jax_inputs(a, b)
     return ivy.inner(a, b)
->>>>>>> 0b25a323
