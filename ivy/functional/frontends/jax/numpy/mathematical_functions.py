--- conflicted
+++ resolved
@@ -470,10 +470,11 @@
 
 
 @to_ivy_arrays_and_back
-<<<<<<< HEAD
+def outer(a, b, out=None):
+    return ivy.outer(a, b, out=out)
+
+
+@to_ivy_arrays_and_back
 def reciprocal(x, /):
     return ivy.reciprocal(x)
-=======
-def outer(a, b, out=None):
-    return ivy.outer(a, b, out=out)
->>>>>>> cade251a
+    