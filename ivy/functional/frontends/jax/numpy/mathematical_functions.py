# local
import ivy
from ivy.functional.frontends.jax.func_wrapper import (
    to_ivy_arrays_and_back,
)
from ivy.func_wrapper import with_unsupported_dtypes
from ivy.functional.frontends.jax.numpy import promote_types_of_jax_inputs


@to_ivy_arrays_and_back
def absolute(x):
    return ivy.abs(x)


abs = absolute


@to_ivy_arrays_and_back
def add(x1, x2):
    x1, x2 = promote_types_of_jax_inputs(x1, x2)
    return ivy.add(x1, x2)


@to_ivy_arrays_and_back
def diff(a, n=1, axis=-1, prepend=None, append=None):
    return ivy.diff(a, n=n, axis=axis, prepend=prepend, append=append, out=None)


@to_ivy_arrays_and_back
def ediff1d(ary, to_end=None, to_begin=None):
    diffs = ivy.diff(ary)
    if to_begin is not None:
        if not isinstance(to_begin, (list, tuple)):
            to_begin = [to_begin]
        to_begin = ivy.array(to_begin)
        diffs = ivy.concat((to_begin, diffs))
    if to_end is not None:
        if not isinstance(to_end, (list, tuple)):
            to_end = [to_end]
        to_end = ivy.array(to_end)
        diffs = ivy.concat((diffs, to_end))
    return diffs


@to_ivy_arrays_and_back
def arctan(x):
    ret = ivy.atan(x)
    return ret


@to_ivy_arrays_and_back
def arctan2(x1, x2):
    x1, x2 = promote_types_of_jax_inputs(x1, x2)
    return ivy.atan2(x1, x2)


@to_ivy_arrays_and_back
def convolve(a, v, mode="full", *, precision=None):
    a, v = promote_types_of_jax_inputs(a, v)
    if ivy.get_num_dims(a) != 1:
        raise ValueError("convolve() only support 1-dimensional inputs.")
    if len(a) == 0 or len(v) == 0:
        raise ValueError(
            f"convolve: inputs cannot be empty, got shapes {a.shape} and {v.shape}."
        )
    if len(a) < len(v):
        a, v = v, a
    v = ivy.flip(v)

    out_order = slice(None)

    if mode == "valid":
        padding = [(0, 0)]
    elif mode == "same":
        padding = [(v.shape[0] // 2, v.shape[0] - v.shape[0] // 2 - 1)]
    elif mode == "full":
        padding = [(v.shape[0] - 1, v.shape[0] - 1)]

    result = ivy.conv_general_dilated(
        a[None, None, :],
        v[:, None, None],
        (1,),
        padding,
        dims=1,
        data_format="channel_first",
    )
    return result[0, 0, out_order]


@to_ivy_arrays_and_back
def cos(x):
    return ivy.cos(x)


@to_ivy_arrays_and_back
def cosh(x):
    return ivy.cosh(x)


@to_ivy_arrays_and_back
def dot(a, b, *, precision=None):
    a, b = promote_types_of_jax_inputs(a, b)
    return ivy.matmul(a, b)


@to_ivy_arrays_and_back
def floor(x):
    return ivy.floor(x)


@to_ivy_arrays_and_back
def mod(x1, x2, /):
    x1, x2 = promote_types_of_jax_inputs(x1, x2)
    return ivy.remainder(x1, x2)


@to_ivy_arrays_and_back
def divmod(x1, x2, /):
    x1, x2 = promote_types_of_jax_inputs(x1, x2)
    return tuple([ivy.floor_divide(x1, x2), ivy.remainder(x1, x2)])


@to_ivy_arrays_and_back
def sinh(x):
    return ivy.sinh(x)


@to_ivy_arrays_and_back
def sin(x):
    return ivy.sin(x)


@to_ivy_arrays_and_back
def tan(x):
    return ivy.tan(x)


@to_ivy_arrays_and_back
def tanh(x):
    return ivy.tanh(x)


@to_ivy_arrays_and_back
def arccos(x):
    return ivy.acos(x)


@to_ivy_arrays_and_back
def arccosh(x):
    return ivy.acosh(x)


@to_ivy_arrays_and_back
def arcsin(x):
    return ivy.asin(x)


@to_ivy_arrays_and_back
def arcsinh(x):
    return ivy.asinh(x)


@to_ivy_arrays_and_back
def power(x1, x2):
    x1, x2 = promote_types_of_jax_inputs(x1, x2)
    return ivy.pow(x1, x2)


@to_ivy_arrays_and_back
def trunc(x):
    return ivy.trunc(x)


@to_ivy_arrays_and_back
def ceil(x):
    return ivy.ceil(x)


@to_ivy_arrays_and_back
def float_power(x1, x2):
    x1, x2 = promote_types_of_jax_inputs(x1, x2)
    return ivy.float_power(x1, x2)


@to_ivy_arrays_and_back
def deg2rad(x):
    return ivy.deg2rad(x)


@to_ivy_arrays_and_back
def radians(x):
    return ivy.deg2rad(x)


@to_ivy_arrays_and_back
def exp2(x):
    return ivy.exp2(x)


@to_ivy_arrays_and_back
def gcd(x1, x2):
    x1, x2 = promote_types_of_jax_inputs(x1, x2)
    return ivy.gcd(x1, x2)


@to_ivy_arrays_and_back
def i0(x):
    return ivy.i0(x)


@to_ivy_arrays_and_back
def kron(a, b):
    a, b = promote_types_of_jax_inputs(a, b)
    return ivy.kron(a, b)


@to_ivy_arrays_and_back
def lcm(x1, x2):
    x1, x2 = promote_types_of_jax_inputs(x1, x2)
    return ivy.lcm(x1, x2)


@to_ivy_arrays_and_back
def logaddexp2(x1, x2):
    x1, x2 = promote_types_of_jax_inputs(x1, x2)
    return ivy.logaddexp2(x1, x2)


@to_ivy_arrays_and_back
def trapz(y, x=None, dx=1.0, axis=-1, out=None):
    return ivy.trapz(y, x=x, dx=dx, axis=axis, out=out)


@to_ivy_arrays_and_back
def sqrt(x, /):
    return ivy.sqrt(x)


@to_ivy_arrays_and_back
def square(x, /):
    return ivy.square(x)


@to_ivy_arrays_and_back
def arctanh(x):
    return ivy.atanh(x)


@to_ivy_arrays_and_back
def multiply(x1, x2):
    x1, x2 = promote_types_of_jax_inputs(x1, x2)
    return ivy.multiply(x1, x2)


@to_ivy_arrays_and_back
def matmul(a, b, *, precision=None):
    a, b = promote_types_of_jax_inputs(a, b)
    return ivy.matmul(a, b)


@to_ivy_arrays_and_back
def log10(x):
    return ivy.log10(x)


@to_ivy_arrays_and_back
def logaddexp(x1, x2):
    x1, x2 = promote_types_of_jax_inputs(x1, x2)
    return ivy.logaddexp(x1, x2)


@to_ivy_arrays_and_back
def degrees(x):
    return ivy.rad2deg(x)


@to_ivy_arrays_and_back
def negative(
    x,
    /,
):
    return ivy.negative(x)


@to_ivy_arrays_and_back
def positive(
    x,
    /,
):
    return ivy.positive(x)


@to_ivy_arrays_and_back
def rad2deg(
    x,
    /,
):
    return ivy.rad2deg(x)


@to_ivy_arrays_and_back
def tensordot(a, b, axes=2):
    a, b = promote_types_of_jax_inputs(a, b)
    return ivy.tensordot(a, b, axes=axes)


@to_ivy_arrays_and_back
def divide(x1, x2, /):
    x1, x2 = promote_types_of_jax_inputs(x1, x2)
    if ivy.dtype(x1) in ["int64", "uint64"]:
        x1 = ivy.astype(x1, ivy.float64)
    elif ivy.is_int_dtype(x1):
        x1 = ivy.astype(x1, ivy.float32)

    return ivy.divide(x1, x2).astype(x1.dtype)


true_divide = divide


@to_ivy_arrays_and_back
def exp(
    x,
    /,
):
    return ivy.exp(x)


def expm1(
    x,
    /,
):
    return ivy.expm1(x)


@to_ivy_arrays_and_back
def fmax(x1, x2):
    x1, x2 = promote_types_of_jax_inputs(x1, x2)
    ret = ivy.where(
        ivy.bitwise_or(ivy.greater(x1, x2), ivy.isnan(x2)),
        x1,
        x2,
    )
    return ret


@to_ivy_arrays_and_back
def fmin(x1, x2):
    x1, x2 = promote_types_of_jax_inputs(x1, x2)
    ret = ivy.where(
        ivy.bitwise_or(ivy.less(x1, x2), ivy.isnan(x2)),
        x1,
        x2,
    )
    print("jax-frontend", ret)
    return ret


@with_unsupported_dtypes(
    {"0.3.14 and below": ("uint16",)},
    "jax",
)
@to_ivy_arrays_and_back
def fabs(x):
    return ivy.abs(x)


@to_ivy_arrays_and_back
def fmod(x1, x2):
    x1, x2 = promote_types_of_jax_inputs(x1, x2)
    return ivy.fmod(x1, x2)


@to_ivy_arrays_and_back
def maximum(x1, x2):
    x1, x2 = promote_types_of_jax_inputs(x1, x2)
    return ivy.maximum(x1, x2)


@to_ivy_arrays_and_back
def minimum(x1, x2):
    x1, x2 = promote_types_of_jax_inputs(x1, x2)
    return ivy.minimum(x1, x2)


@to_ivy_arrays_and_back
def heaviside(x1, x2):
    x1, x2 = promote_types_of_jax_inputs(x1, x2)
    return ivy.heaviside(x1, x2)


@to_ivy_arrays_and_back
def log(x):
    return ivy.log(x)


@to_ivy_arrays_and_back
def log1p(x, /):
    return ivy.log1p(x)


@to_ivy_arrays_and_back
def copysign(x1, x2):
    return ivy.copysign(x1, x2)


@to_ivy_arrays_and_back
def sinc(x):
    return ivy.sinc(x)


@with_unsupported_dtypes(
    {
        "0.3.14 and below": (
            "bfloat16",
            "float16",
        )
    },
    "jax",
)
@to_ivy_arrays_and_back
def nextafter(x1, x2):
    return ivy.nextafter(x1, x2)


@to_ivy_arrays_and_back
def remainder(x1, x2):
    return ivy.remainder(x1, x2)


@to_ivy_arrays_and_back
def trace(a, offset=0, axis1=0, axis2=1, out=None):
    return ivy.trace(a, offset=offset, axis1=axis1, axis2=axis2, out=out)


@to_ivy_arrays_and_back
def log2(x):
    return ivy.log2(x)


@to_ivy_arrays_and_back
def vdot(a, b):
    a, b = promote_types_of_jax_inputs(a, b)
    return ivy.multiply(a, b).sum()


@with_unsupported_dtypes(
    {"0.3.14 and below": ("bfloat16",)},
    "jax",
)
@to_ivy_arrays_and_back
def cbrt(x, /):
    all_positive = ivy.pow(ivy.abs(x), 1.0 / 3.0)
    return ivy.where(ivy.less(x, 0.0), ivy.negative(all_positive), all_positive)


@to_ivy_arrays_and_back
def nan_to_num(x, copy=True, nan=0.0, posinf=None, neginf=None):
    return ivy.nan_to_num(x, copy=copy, nan=nan, posinf=posinf, neginf=neginf)


@to_ivy_arrays_and_back
def fix(x, out=None):
    return ivy.fix(x, out=out)


@to_ivy_arrays_and_back
def real(val, /):
    return ivy.real(val)


@to_ivy_arrays_and_back
def hypot(x1, x2, /):
    return ivy.hypot(x1, x2)


@to_ivy_arrays_and_back
def floor_divide(x1, x2, /, out=None):
    return ivy.floor_divide(x1, x2, out=out)


@to_ivy_arrays_and_back
def inner(a, b):
    a, b = promote_types_of_jax_inputs(a, b)
    return ivy.inner(a, b)

<<<<<<< HEAD
  
=======

>>>>>>> d2a7806f
def outer(a, b, out=None):
    return ivy.outer(a, b, out=out)


@to_ivy_arrays_and_back
def reciprocal(x, /):
    return ivy.reciprocal(x)
<<<<<<< HEAD
    
=======

>>>>>>> d2a7806f

@to_ivy_arrays_and_back
def conj(x, /):
    return ivy.conj(x)<|MERGE_RESOLUTION|>--- conflicted
+++ resolved
@@ -484,24 +484,16 @@
     a, b = promote_types_of_jax_inputs(a, b)
     return ivy.inner(a, b)
 
-<<<<<<< HEAD
-  
-=======
-
->>>>>>> d2a7806f
+
 def outer(a, b, out=None):
     return ivy.outer(a, b, out=out)
-
-
+  
+  
 @to_ivy_arrays_and_back
 def reciprocal(x, /):
     return ivy.reciprocal(x)
-<<<<<<< HEAD
-    
-=======
-
->>>>>>> d2a7806f
-
+  
+  
 @to_ivy_arrays_and_back
 def conj(x, /):
     return ivy.conj(x)