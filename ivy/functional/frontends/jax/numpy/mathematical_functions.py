--- conflicted
+++ resolved
@@ -526,14 +526,9 @@
 
 @to_ivy_arrays_and_back
 def ldexp(x1, x2, /):
-<<<<<<< HEAD
     return ivy.ldexp(x1, x2)
-
 
 #Returns the gradient of an N-dimensional array
 @to_ivy_arrays_and_back
 def gradient(x, *sampling, axis=None, edge_order=None):
     return ivy.gradient(x,*sampling,axis=axis,edge_order=edge_order)
-=======
-    return ivy.ldexp(x1, x2)
->>>>>>> 8d66bbe3
