--- conflicted
+++ resolved
@@ -559,13 +559,8 @@
 @to_ivy_arrays_and_back
 def polysub(a1, a2):
     n = max(a1.size, a2.size) - 1
-<<<<<<< HEAD
-    a1 = ivy.pad(a1, (0, n - a1.size + 1), mode='constant')
-    a2 = ivy.pad(a2, (0, n - a2.size + 1), mode='constant')
-=======
     a1 = ivy.pad(a1, (0, n - a1.size + 1), mode="constant")
     a2 = ivy.pad(a2, (0, n - a2.size + 1), mode="constant")
->>>>>>> 3380c14a
     return a1 - a2
 
 
@@ -573,18 +568,9 @@
 def polymul(a1, a2, *, trim_leading_zeros=False):
     a1, a2 = ivy.atleast_1d(a1), ivy.atleast_1d(a2)
     if trim_leading_zeros and (len(a1) > 1 or len(a1) > 1):
-<<<<<<< HEAD
-        a1, a2 = trim_zeros(a1, trim='f'), trim_zeros(a2, trim='f')
-    if len(a1) == 0:
-        a1 = ivy.array([0], dtype=a1.dtype)
-    if len(a2) == 0:
-        a2 = ivy.array([0], dtype=a2.dtype)
-    return convolve(a1, a2, mode='full')
-=======
         a1, a2 = trim_zeros(a1, trim="f"), trim_zeros(a2, trim="f")
     if len(a1) == 0:
         a1 = ivy.asarray([0], dtype=a1.dtype)
     if len(a2) == 0:
         a2 = ivy.asarray([0], dtype=a2.dtype)
-    return convolve(a1, a2, mode="full")
->>>>>>> 3380c14a
+    return convolve(a1, a2, mode="full")