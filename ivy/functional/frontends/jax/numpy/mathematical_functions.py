# local
import ivy
from ivy.functional.frontends.jax.func_wrapper import (
    to_ivy_arrays_and_back,
)
from ivy.func_wrapper import with_unsupported_dtypes
from ivy.functional.frontends.jax.numpy import promote_types_of_jax_inputs


@to_ivy_arrays_and_back
def absolute(x):
    return ivy.abs(x)


abs = absolute


@to_ivy_arrays_and_back
def add(x1, x2):
    x1, x2 = promote_types_of_jax_inputs(x1, x2)
    return ivy.add(x1, x2)


@to_ivy_arrays_and_back
def arctan(x):
    ret = ivy.atan(x)
    return ret


@to_ivy_arrays_and_back
def arctan2(x1, x2):
    x1, x2 = promote_types_of_jax_inputs(x1, x2)
    return ivy.atan2(x1, x2)


@to_ivy_arrays_and_back
def cos(x):
    return ivy.cos(x)


@to_ivy_arrays_and_back
def cosh(x):
    return ivy.cosh(x)


@to_ivy_arrays_and_back
def dot(a, b, *, precision=None):
    a, b = promote_types_of_jax_inputs(a, b)
    return ivy.matmul(a, b)


@to_ivy_arrays_and_back
def floor(x):
    return ivy.floor(x)


@to_ivy_arrays_and_back
def mod(x1, x2, /):
    x1, x2 = promote_types_of_jax_inputs(x1, x2)
    return ivy.remainder(x1, x2)


@to_ivy_arrays_and_back
def sinh(x):
    return ivy.sinh(x)


@to_ivy_arrays_and_back
def sin(x):
    return ivy.sin(x)


@to_ivy_arrays_and_back
def tan(x):
    return ivy.tan(x)


@to_ivy_arrays_and_back
def tanh(x):
    return ivy.tanh(x)


@to_ivy_arrays_and_back
def arccos(x):
    return ivy.acos(x)


@to_ivy_arrays_and_back
def arccosh(x):
    return ivy.acosh(x)


@to_ivy_arrays_and_back
def arcsin(x):
    return ivy.asin(x)


@to_ivy_arrays_and_back
def arcsinh(x):
    return ivy.asinh(x)


@to_ivy_arrays_and_back
def power(x1, x2):
    x1, x2 = promote_types_of_jax_inputs(x1, x2)
    return ivy.pow(x1, x2)


@to_ivy_arrays_and_back
def trunc(x):
    return ivy.trunc(x)


@to_ivy_arrays_and_back
def ceil(x):
    return ivy.ceil(x)


@to_ivy_arrays_and_back
def float_power(x1, x2):
    x1, x2 = promote_types_of_jax_inputs(x1, x2)
    return ivy.float_power(x1, x2)


@to_ivy_arrays_and_back
def deg2rad(x):
    return ivy.deg2rad(x)


@to_ivy_arrays_and_back
def radians(x):
    return ivy.deg2rad(x)


@to_ivy_arrays_and_back
def exp2(x):
    return ivy.exp2(x)


@to_ivy_arrays_and_back
def gcd(x1, x2):
    x1, x2 = promote_types_of_jax_inputs(x1, x2)
    return ivy.gcd(x1, x2)


@to_ivy_arrays_and_back
def i0(x):
    return ivy.i0(x)


@to_ivy_arrays_and_back
def kron(a, b):
    a, b = promote_types_of_jax_inputs(a, b)
    return ivy.kron(a, b)


@to_ivy_arrays_and_back
def lcm(x1, x2):
    x1, x2 = promote_types_of_jax_inputs(x1, x2)
    return ivy.lcm(x1, x2)


@to_ivy_arrays_and_back
def logaddexp2(x1, x2):
    x1, x2 = promote_types_of_jax_inputs(x1, x2)
    return ivy.logaddexp2(x1, x2)


@to_ivy_arrays_and_back
def trapz(y, x=None, dx=1.0, axis=-1, out=None):
    return ivy.trapz(y, x=x, dx=dx, axis=axis, out=out)


@to_ivy_arrays_and_back
def sqrt(x, /):
    return ivy.sqrt(x)


@to_ivy_arrays_and_back
def square(x, /):
    return ivy.square(x)


@to_ivy_arrays_and_back
def arctanh(x):
    return ivy.atanh(x)


@to_ivy_arrays_and_back
def multiply(x1, x2):
    x1, x2 = promote_types_of_jax_inputs(x1, x2)
    return ivy.multiply(x1, x2)


@to_ivy_arrays_and_back
def matmul(a, b, *, precision=None):
    a, b = promote_types_of_jax_inputs(a, b)
    return ivy.matmul(a, b)


@to_ivy_arrays_and_back
def log10(x):
    return ivy.log10(x)


@to_ivy_arrays_and_back
def logaddexp(x1, x2):
    x1, x2 = promote_types_of_jax_inputs(x1, x2)
    return ivy.logaddexp(x1, x2)


@to_ivy_arrays_and_back
def degrees(x):
    return ivy.rad2deg(x)


@to_ivy_arrays_and_back
def negative(
    x,
    /,
):
    return ivy.negative(x)


@to_ivy_arrays_and_back
def rad2deg(
    x,
    /,
):
    return ivy.rad2deg(x)


@to_ivy_arrays_and_back
def tensordot(a, b, axes=2):
    a, b = promote_types_of_jax_inputs(a, b)
    return ivy.tensordot(a, b, axes=axes)


@to_ivy_arrays_and_back
def divide(x1, x2, /):
    x1, x2 = promote_types_of_jax_inputs(x1, x2)
    if ivy.dtype(x1) in ["int64", "uint64"]:
        x1 = ivy.astype(x1, ivy.float64)
    elif ivy.is_int_dtype(x1):
        x1 = ivy.astype(x1, ivy.float32)

    return ivy.divide(x1, x2).astype(x1.dtype)


true_divide = divide


@to_ivy_arrays_and_back
def exp(
    x,
    /,
):
    return ivy.exp(x)


def expm1(
    x,
    /,
):
    return ivy.expm1(x)


@to_ivy_arrays_and_back
def fmax(x1, x2):
    x1, x2 = promote_types_of_jax_inputs(x1, x2)
    ret = ivy.where(
        ivy.bitwise_or(ivy.greater(x1, x2), ivy.isnan(x2)),
        x1,
        x2,
    )
    return ret


@to_ivy_arrays_and_back
def fmin(x1, x2):
    x1, x2 = promote_types_of_jax_inputs(x1, x2)
    ret = ivy.where(
        ivy.bitwise_or(ivy.less(x1, x2), ivy.isnan(x2)),
        x1,
        x2,
    )
    print("jax-frontend", ret)
    return ret


@to_ivy_arrays_and_back
def fmod(x1, x2):
    x1, x2 = promote_types_of_jax_inputs(x1, x2)
    return ivy.fmod(x1, x2)


@to_ivy_arrays_and_back
def maximum(x1, x2):
    x1, x2 = promote_types_of_jax_inputs(x1, x2)
    return ivy.maximum(x1, x2)


@to_ivy_arrays_and_back
def minimum(x1, x2):
    x1, x2 = promote_types_of_jax_inputs(x1, x2)
    return ivy.minimum(x1, x2)


@to_ivy_arrays_and_back
def heaviside(x1, x2):
    x1, x2 = promote_types_of_jax_inputs(x1, x2)
    return ivy.heaviside(x1, x2)


@to_ivy_arrays_and_back
def log(x):
    return ivy.log(x)


@to_ivy_arrays_and_back
def log1p(x, /):
    return ivy.log1p(x)


@to_ivy_arrays_and_back
def copysign(x1, x2):
    return ivy.copysign(x1, x2)


@to_ivy_arrays_and_back
def sinc(x):
    return ivy.sinc(x)


@with_unsupported_dtypes(
    {
        "0.3.14 and below": (
            "bfloat16",
            "float16",
        )
    },
    "jax",
)
@to_ivy_arrays_and_back
def nextafter(x1, x2):
    return ivy.nextafter(x1, x2)


@to_ivy_arrays_and_back
def remainder(x1, x2):
    return ivy.remainder(x1, x2)


@to_ivy_arrays_and_back
def trace(a, offset=0, axis1=0, axis2=1, out=None):
    return ivy.trace(a, offset=offset, axis1=axis1, axis2=axis2, out=out)


@to_ivy_arrays_and_back
def log2(x):
    return ivy.log2(x)


@to_ivy_arrays_and_back
def vdot(a, b):
    a, b = promote_types_of_jax_inputs(a, b)
    return ivy.multiply(a, b).sum()


@with_unsupported_dtypes(
    {"0.3.14 and below": ("bfloat16",)},
    "jax",
)
@to_ivy_arrays_and_back
def cbrt(x, /):
    all_positive = ivy.pow(ivy.abs(x), 1.0 / 3.0)
    return ivy.where(ivy.less(x, 0.0), ivy.negative(all_positive), all_positive)


@to_ivy_arrays_and_back
def nan_to_num(x, copy=True, nan=0.0, posinf=None, neginf=None):
    return ivy.nan_to_num(x, copy=copy, nan=nan, posinf=posinf, neginf=neginf)


@to_ivy_arrays_and_back
def fix(x, out=None):
    return ivy.fix(x, out=out)


@to_ivy_arrays_and_back
<<<<<<< HEAD
def floor_divide(x1, x2, /, out=None):
    return ivy.floor_divide(x1, x2, out=out)
=======
def hypot(x1, x2, /):
    return ivy.hypot(x1, x2)
>>>>>>> 423f999d
<|MERGE_RESOLUTION|>--- conflicted
+++ resolved
@@ -388,10 +388,10 @@
 
 
 @to_ivy_arrays_and_back
-<<<<<<< HEAD
-def floor_divide(x1, x2, /, out=None):
-    return ivy.floor_divide(x1, x2, out=out)
-=======
 def hypot(x1, x2, /):
     return ivy.hypot(x1, x2)
->>>>>>> 423f999d
+
+
+@to_ivy_arrays_and_back
+def floor_divide(x1, x2, /, out=None):
+    return ivy.floor_divide(x1, x2, out=out)