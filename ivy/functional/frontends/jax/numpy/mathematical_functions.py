--- conflicted
+++ resolved
@@ -469,10 +469,6 @@
     return ivy.inner(a, b)
 
 
-<<<<<<< HEAD
-@to_ivy_arrays_and_back
-=======
->>>>>>> 1ee10df4
 def outer(a, b, out=None):
     return ivy.outer(a, b, out=out)
 
@@ -480,12 +476,8 @@
 @to_ivy_arrays_and_back
 def reciprocal(x, /):
     return ivy.reciprocal(x)
-<<<<<<< HEAD
-    
-=======
 
 
 @to_ivy_arrays_and_back
 def conj(x, /):
-    return ivy.conj(x)
->>>>>>> 1ee10df4
+    return ivy.conj(x)