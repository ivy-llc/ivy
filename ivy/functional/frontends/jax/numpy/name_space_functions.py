# local
import ivy
from ivy.functional.frontends.jax.func_wrapper import to_ivy_arrays_and_back


@to_ivy_arrays_and_back
def abs(x):
    return ivy.abs(x)


@to_ivy_arrays_and_back
def absolute(x):
    return ivy.abs(x)


@to_ivy_arrays_and_back
def add(x1, x2):
    x1, x2 = ivy.frontends.jax.promote_types_of_jax_inputs(x1, x2)
    return ivy.add(x1, x2)


@to_ivy_arrays_and_back
def all(a, axis=None, out=None, keepdims=False, *, where=False):
    return ivy.all(a, axis=axis, keepdims=keepdims, out=out)


@to_ivy_arrays_and_back
def arctan(x):
    ret = ivy.atan(x)
    return ret


@to_ivy_arrays_and_back
def arctan2(x1, x2):
    return ivy.atan2(x1, x2)


@to_ivy_arrays_and_back
def argmax(a, axis=None, out=None, keepdims=None):
    return ivy.argmax(a, axis=axis, keepdims=keepdims, out=out)


def _compute_allclose_with_tol(input, other, rtol, atol):
    return ivy.all(
        ivy.less_equal(
            ivy.abs(ivy.subtract(input, other)),
            ivy.add(atol, ivy.multiply(rtol, ivy.abs(other))),
        )
    )


def _compute_isclose_with_tol(input, other, rtol, atol):
    return ivy.less_equal(
        ivy.abs(ivy.subtract(input, other)),
        ivy.add(atol, ivy.multiply(rtol, ivy.abs(other))),
    )


@to_ivy_arrays_and_back
def allclose(a, b, rtol=1e-05, atol=1e-08, equal_nan=False):
    finite_input = ivy.isfinite(a)
    finite_other = ivy.isfinite(b)
    if ivy.all(finite_input) and ivy.all(finite_other):
        ret = _compute_allclose_with_tol(a, b, rtol, atol)
        ret = ivy.all_equal(True, ret)
    else:
        finites = ivy.bitwise_and(finite_input, finite_other)
        ret = ivy.zeros_like(finites)
        ret_ = ret.astype(int)
        input = a * ivy.ones_like(ret_)
        other = b * ivy.ones_like(ret_)
        ret[finites] = _compute_allclose_with_tol(
            input[finites], other[finites], rtol, atol
        )
        nans = ivy.bitwise_invert(finites)
        ret[nans] = ivy.equal(input[nans], other[nans])
        if equal_nan:
            both_nan = ivy.bitwise_and(ivy.isnan(input), ivy.isnan(other))
            ret[both_nan] = both_nan[both_nan]
        ret = ivy.all(ret)
    return ivy.array(ret, dtype=ivy.bool)


@to_ivy_arrays_and_back
def broadcast_to(arr, shape):
    return ivy.broadcast_to(arr, shape)


@to_ivy_arrays_and_back
def clip(a, a_min=None, a_max=None, out=None):
    ivy.assertions.check_all_or_any_fn(
        a_min,
        a_max,
        fn=ivy.exists,
        type="any",
        limit=[1, 2],
        message="at most one of a_min or a_max can be None",
    )
    a = ivy.array(a)
    if a_min is None:
        a, a_max = ivy.frontends.jax.promote_types_of_jax_inputs(a, a_max)
        return ivy.minimum(a, a_max, out=out)
    if a_max is None:
        a, a_min = ivy.frontends.jax.promote_types_of_jax_inputs(a, a_min)
        return ivy.maximum(a, a_min, out=out)
    return ivy.clip(a, a_min, a_max, out=out)


@to_ivy_arrays_and_back
def concatenate(arrays, axis=0, dtype=None):
    ret = ivy.concat(arrays, axis=axis)
    if dtype:
        ret = ivy.array(ret, dtype=dtype)
    return ret


@to_ivy_arrays_and_back
def cos(x):
    return ivy.cos(x)


@to_ivy_arrays_and_back
def cosh(x):
    return ivy.cosh(x)


@to_ivy_arrays_and_back
def dot(a, b, *, precision=None):
    a, b = ivy.frontends.jax.promote_types_of_jax_inputs(a, b)
    return ivy.matmul(a, b)


@to_ivy_arrays_and_back
def einsum(
    subscripts,
    *operands,
    out=None,
    optimize="optimal",
    precision=None,
    _use_xeinsum=False
):
    return ivy.einsum(subscripts, *operands, out=out)


@to_ivy_arrays_and_back
def floor(x):
    return ivy.floor(x)


@to_ivy_arrays_and_back
def mean(a, axis=None, dtype=None, out=None, keepdims=False, *, where=None):
    a = ivy.array(a)
    if dtype is None:
        dtype = "float32" if ivy.is_int_dtype(a) else a.dtype
    ret = ivy.mean(a, axis=axis, out=out, keepdims=keepdims)
    if ivy.is_array(where):
        ret = ivy.where(where, ret, ivy.default(out, ivy.zeros_like(ret)), out=out)
    return ret.astype(dtype, copy=False)


@to_ivy_arrays_and_back
def mod(x1, x2):
    return ivy.remainder(x1, x2)


@to_ivy_arrays_and_back
def reshape(a, newshape, order="C"):
    return ivy.reshape(a, newshape)


@to_ivy_arrays_and_back
def sinh(x):
    return ivy.sinh(x)


@to_ivy_arrays_and_back
def sin(x):
    return ivy.sin(x)


@to_ivy_arrays_and_back
def tan(x):
    return ivy.tan(x)


@to_ivy_arrays_and_back
def tanh(x):
    return ivy.tanh(x)


def uint16(x):
    return ivy.astype(x, ivy.uint16)


@to_ivy_arrays_and_back
def var(a, axis=None, dtype=None, out=None, ddof=0, keepdims=False, *, where=None):
    a = ivy.array(a)
    if dtype is None:
        dtype = "float32" if ivy.is_int_dtype(a) else a.dtype
    ret = ivy.var(a, axis=axis, correction=ddof, keepdims=keepdims, out=out)
    if ivy.is_array(where):
        ret = ivy.where(where, ret, ivy.default(out, ivy.zeros_like(ret)), out=out)
    return ret.astype(dtype, copy=False)


@to_ivy_arrays_and_back
def arccos(x):
    return ivy.acos(x)


@to_ivy_arrays_and_back
def arccosh(x):
    return ivy.acosh(x)


@to_ivy_arrays_and_back
def arcsin(x):
    return ivy.asin(x)


@to_ivy_arrays_and_back
def arcsinh(x):
    return ivy.asinh(x)


@to_ivy_arrays_and_back
def fmax(x1, x2):
    ret = ivy.where(
        ivy.bitwise_or(ivy.greater(x1, x2), ivy.isnan(x2)),
        x1,
        x2,
    )
    return ret


@to_ivy_arrays_and_back
def argmin(a, axis=None, out=None, keepdims=None):
    return ivy.argmin(a, axis=axis, out=out, keepdims=keepdims)


@to_ivy_arrays_and_back
def array_equal(a1, a2, equal_nan: bool) -> bool:
    try:
        a1, a2 = ivy.asarray(a1), ivy.asarray(a2)
    except Exception:
        return False
    if ivy.shape(a1) != ivy.shape(a2):
        return False
    eq = ivy.asarray(a1 == a2)
    if equal_nan:
        eq = ivy.logical_or(eq, ivy.logical_and(ivy.isnan(a1), ivy.isnan(a2)))
    return ivy.all(eq)


@to_ivy_arrays_and_back
def array_equiv(a1, a2) -> bool:
    try:
        a1, a2 = ivy.asarray(a1), ivy.asarray(a2)
    except Exception:
        return False
    try:
        eq = ivy.equal(a1, a2)
    except ValueError:
        # shapes are not broadcastable
        return False
    return ivy.all(eq)


@to_ivy_arrays_and_back
def zeros(shape, dtype=None):
    if dtype is None:
        dtype = ivy.float64
    return ivy.zeros(shape, dtype=dtype)


@to_ivy_arrays_and_back
def bitwise_and(x1, x2):
    return ivy.bitwise_and(x1, x2)


@to_ivy_arrays_and_back
def bitwise_not(x):
    return ivy.bitwise_invert(x)


@to_ivy_arrays_and_back
def bitwise_or(x1, x2):
    return ivy.bitwise_or(x1, x2)


@to_ivy_arrays_and_back
def bitwise_xor(x1, x2):
    return ivy.bitwise_xor(x1, x2)


@to_ivy_arrays_and_back
def moveaxis(a, source, destination):
    return ivy.moveaxis(a, source, destination)


@to_ivy_arrays_and_back
def flipud(m):
    return ivy.flipud(m, out=None)


@to_ivy_arrays_and_back
def power(x1, x2):
    x1, x2 = ivy.frontends.jax.promote_types_of_jax_inputs(x1, x2)
    return ivy.pow(x1, x2)


@to_ivy_arrays_and_back
def arange(start, stop=None, step=None, dtype=None):
    return ivy.arange(start, stop, step=step, dtype=dtype)


@to_ivy_arrays_and_back
def bincount(x, weights=None, minlength=0, *, length=None):
    x_list = []
    for i in range(x.shape[0]):
        x_list.append(int(x[i]))
    ret = [x_list.count(i) for i in range(0, max(x_list) + 1)]
    ret = ivy.array(ret)
    ret = ivy.astype(ret, ivy.as_ivy_dtype(ivy.int64))
    return ret


@to_ivy_arrays_and_back
def cumprod(a, axis=0, dtype=None, out=None):
    if dtype is None:
        dtype = ivy.uint8
    return ivy.cumprod(a, axis, dtype=dtype, out=out)


@to_ivy_arrays_and_back
def trunc(x):
    return ivy.trunc(x)


@to_ivy_arrays_and_back
def ceil(x):
    return ivy.ceil(x)


@to_ivy_arrays_and_back
def float_power(x1, x2):
    return ivy.float_power(x1, x2)


@to_ivy_arrays_and_back
def cumsum(a, axis=0, dtype=None, out=None):
    if dtype is None:
        dtype = ivy.uint8
    return ivy.cumsum(a, axis, dtype=dtype, out=out)


cumproduct = cumprod


@to_ivy_arrays_and_back
def heaviside(x1, x2):
    return ivy.heaviside(x1, x2)


@to_ivy_arrays_and_back
def deg2rad(x):
    return ivy.deg2rad(x)


@to_ivy_arrays_and_back
def exp2(x):
    return ivy.exp2(x)


@to_ivy_arrays_and_back
def gcd(x1, x2):
    return ivy.gcd(x1, x2)


@to_ivy_arrays_and_back
def i0(x):
    return ivy.i0(x)


@to_ivy_arrays_and_back
def isneginf(x, out=None):
    return ivy.isneginf(x, out=out)


@to_ivy_arrays_and_back
def isposinf(x, out=None):
    return ivy.isposinf(x, out=out)


@to_ivy_arrays_and_back
def kron(a, b):
    return ivy.kron(a, b)


@to_ivy_arrays_and_back
<<<<<<< HEAD
def sum(
        a, axis=None, dtype=None, out=None, keepdims=False, initial=None, where=None, promote_integers=True
):
    if initial:
        s = ivy.shape(a, as_array=True)
        s[axis] = 1
        header = ivy.full(ivy.Shape(tuple(s)), initial)
        a = ivy.concat([a, header], axis=axis)

    result_dtype = dtype or ivy.dtype(a)

    if dtype is None and promote_integers:
        if ivy.is_bool_dtype(result_dtype):
            result_dtype = ivy.default_int_dtype()
        elif ivy.is_uint_dtype(result_dtype):
            if ivy.dtype_bits(result_dtype) < ivy.dtype_bits(ivy.default_uint_dtype()):
                result_dtype = ivy.default_uint_dtype()
        elif ivy.is_int_dtype(result_dtype):
            if ivy.dtype_bits(result_dtype) < ivy.dtype_bits(ivy.default_int_dtype()):
                result_dtype = ivy.default_int_dtype()

    if ivy.is_array(where):
        a = ivy.where(where, a, ivy.default(out, ivy.zeros_like(a)))

    return ivy.sum(a, axis=axis, dtype=result_dtype, keepdims=keepdims, out=out)
=======
def lcm(x1, x2):
    return ivy.lcm(x1, x2)


@to_ivy_arrays_and_back
def logaddexp2(x1, x2):
    return ivy.logaddexp2(x1, x2)


@to_ivy_arrays_and_back
def trapz(y, x=None, dx=1.0, axis=-1, out=None):
    return ivy.trapz(y, x=x, dx=dx, axis=axis, out=out)


@to_ivy_arrays_and_back
def any(a, axis=None, out=None, keepdims=False, *, where=True):
    ret = ivy.any(a, axis=axis, keepdims=keepdims)
    if ivy.is_array(where):
        ret = ivy.where(where, ret, ivy.default(out, ivy.zeros_like(ret)))
    return ret


@to_ivy_arrays_and_back
def diag(v, k=0):
    return ivy.diag(v, k=k)


@to_ivy_arrays_and_back
def flip(m, axis=None):
    return ivy.flip(m, axis=axis)


@to_ivy_arrays_and_back
def fliplr(m):
    return ivy.fliplr(m)


@to_ivy_arrays_and_back
def hstack(x, dtype=None):
    return ivy.hstack(x)
>>>>>>> a4eb5387
<|MERGE_RESOLUTION|>--- conflicted
+++ resolved
@@ -398,7 +398,6 @@
 
 
 @to_ivy_arrays_and_back
-<<<<<<< HEAD
 def sum(
         a, axis=None, dtype=None, out=None, keepdims=False, initial=None, where=None, promote_integers=True
 ):
@@ -424,7 +423,9 @@
         a = ivy.where(where, a, ivy.default(out, ivy.zeros_like(a)))
 
     return ivy.sum(a, axis=axis, dtype=result_dtype, keepdims=keepdims, out=out)
-=======
+
+
+@to_ivy_arrays_and_back
 def lcm(x1, x2):
     return ivy.lcm(x1, x2)
 
@@ -465,4 +466,3 @@
 @to_ivy_arrays_and_back
 def hstack(x, dtype=None):
     return ivy.hstack(x)
->>>>>>> a4eb5387
