--- conflicted
+++ resolved
@@ -1,6 +1,5 @@
 # local
 import ivy
-from ivy.functional.frontends.jax.func_wrapper import inputs_to_ivy_arrays
 from ivy.functional.frontends.jax.func_wrapper import to_ivy_arrays_and_back
 
 
@@ -275,10 +274,6 @@
 
 
 @to_ivy_arrays_and_back
-<<<<<<< HEAD
-def flipud(m):
-    return ivy.flipud(m, out=None)
-=======
 def bitwise_and(x1, x2):
     return ivy.bitwise_and(x1, x2)
 
@@ -286,4 +281,8 @@
 @to_ivy_arrays_and_back
 def moveaxis(a, source, destination):
     return ivy.moveaxis(a, source, destination)
->>>>>>> b5b5d097
+
+
+@to_ivy_arrays_and_back
+def flipud(m):
+    return ivy.flipud(m, out=None)