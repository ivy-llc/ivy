--- conflicted
+++ resolved
@@ -119,6 +119,11 @@
 
 
 @inputs_to_ivy_arrays
+def cosh(x):
+    return ivy.cosh(x)
+
+
+@inputs_to_ivy_arrays
 def dot(a, b, *, precision=None):
     a, b = ivy.frontends.jax.promote_types_of_jax_inputs(a, b)
     return ivy.matmul(a, b)
@@ -155,6 +160,26 @@
     return ivy.reshape(a, newshape)
 
 
+@inputs_to_ivy_arrays
+def sinh(x):
+    return ivy.sinh(x)
+
+
+@inputs_to_ivy_arrays
+def sin(x):
+    return ivy.sin(x)
+
+
+@inputs_to_ivy_arrays
+def tan(x):
+    return ivy.tan(x)
+
+
+@inputs_to_ivy_arrays
+def tanh(x):
+    return ivy.tanh(x)
+
+
 def uint16(x):
     return ivy.astype(x, ivy.uint16)
 
@@ -167,49 +192,4 @@
     ret = ivy.var(a, axis=axis, correction=ddof, keepdims=keepdims, out=out)
     if ivy.is_array(where):
         ret = ivy.where(where, ret, ivy.default(out, ivy.zeros_like(ret)), out=out)
-<<<<<<< HEAD
-    return ret.astype(dtype)
-=======
-    return ret.astype(dtype)
-
-
-@inputs_to_ivy_arrays
-def arctan(x):
-    ret = ivy.atan(x)
-    return ret
-
-
-@inputs_to_ivy_arrays
-def arctan2(x1, x2):
-    return ivy.atan2(x1, x2)
-
-
-@inputs_to_ivy_arrays
-def cos(x):
-    return ivy.cos(x)
-
-
-@inputs_to_ivy_arrays
-def cosh(x):
-    return ivy.cosh(x)
-
-
-@inputs_to_ivy_arrays
-def tan(x):
-    return ivy.tan(x)
-
-
-@inputs_to_ivy_arrays
-def tanh(x):
-    return ivy.tanh(x)
-
-
-@inputs_to_ivy_arrays
-def sinh(x):
-    return ivy.sinh(x)
-
-
-@inputs_to_ivy_arrays
-def sin(x):
-    return ivy.sin(x)
->>>>>>> 35468b99
+    return ret.astype(dtype)