# local
import ivy
from ivy.functional.frontends.jax.func_wrapper import to_ivy_arrays_and_back


@to_ivy_arrays_and_back
def abs(x):
    return ivy.abs(x)


@to_ivy_arrays_and_back
def absolute(x):
    return ivy.abs(x)


@to_ivy_arrays_and_back
def add(x1, x2):
    x1, x2 = ivy.frontends.jax.promote_types_of_jax_inputs(x1, x2)
    return ivy.add(x1, x2)


@to_ivy_arrays_and_back
def all(a, axis=None, out=None, keepdims=False, *, where=False):
    return ivy.all(a, axis=axis, keepdims=keepdims, out=out)


@to_ivy_arrays_and_back
def arctan(x):
    ret = ivy.atan(x)
    return ret


@to_ivy_arrays_and_back
def arctan2(x1, x2):
    return ivy.atan2(x1, x2)


@to_ivy_arrays_and_back
def argmax(a, axis=None, out=None, keepdims=None):
    return ivy.argmax(a, axis=axis, keepdims=keepdims, out=out)


def _compute_allclose_with_tol(input, other, rtol, atol):
    return ivy.all(
        ivy.less_equal(
            ivy.abs(ivy.subtract(input, other)),
            ivy.add(atol, ivy.multiply(rtol, ivy.abs(other))),
        )
    )


def _compute_isclose_with_tol(input, other, rtol, atol):
    return ivy.less_equal(
        ivy.abs(ivy.subtract(input, other)),
        ivy.add(atol, ivy.multiply(rtol, ivy.abs(other))),
    )


@to_ivy_arrays_and_back
def allclose(a, b, rtol=1e-05, atol=1e-08, equal_nan=False):
    finite_input = ivy.isfinite(a)
    finite_other = ivy.isfinite(b)
    if ivy.all(finite_input) and ivy.all(finite_other):
        ret = _compute_allclose_with_tol(a, b, rtol, atol)
        ret = ivy.all_equal(True, ret)
    else:
        finites = ivy.bitwise_and(finite_input, finite_other)
        ret = ivy.zeros_like(finites)
        ret_ = ret.astype(int)
        input = a * ivy.ones_like(ret_)
        other = b * ivy.ones_like(ret_)
        ret[finites] = _compute_allclose_with_tol(
            input[finites], other[finites], rtol, atol
        )
        nans = ivy.bitwise_invert(finites)
        ret[nans] = ivy.equal(input[nans], other[nans])
        if equal_nan:
            both_nan = ivy.bitwise_and(ivy.isnan(input), ivy.isnan(other))
            ret[both_nan] = both_nan[both_nan]
        ret = ivy.all(ret)
    return ivy.array(ret, dtype=ivy.bool)


@to_ivy_arrays_and_back
def broadcast_to(arr, shape):
    return ivy.broadcast_to(arr, shape)


@to_ivy_arrays_and_back
def clip(a, a_min=None, a_max=None, out=None):
    ivy.assertions.check_all_or_any_fn(
        a_min,
        a_max,
        fn=ivy.exists,
        type="any",
        limit=[1, 2],
        message="at most one of a_min or a_max can be None",
    )
    a = ivy.array(a)
    if a_min is None:
        a, a_max = ivy.frontends.jax.promote_types_of_jax_inputs(a, a_max)
        return ivy.minimum(a, a_max, out=out)
    if a_max is None:
        a, a_min = ivy.frontends.jax.promote_types_of_jax_inputs(a, a_min)
        return ivy.maximum(a, a_min, out=out)
    return ivy.clip(a, a_min, a_max, out=out)


@to_ivy_arrays_and_back
def concatenate(arrays, axis=0, dtype=None):
    ret = ivy.concat(arrays, axis=axis)
    if dtype:
        ret = ivy.array(ret, dtype=dtype)
    return ret


@to_ivy_arrays_and_back
def cos(x):
    return ivy.cos(x)


@to_ivy_arrays_and_back
def cosh(x):
    return ivy.cosh(x)


@to_ivy_arrays_and_back
def dot(a, b, *, precision=None):
    a, b = ivy.frontends.jax.promote_types_of_jax_inputs(a, b)
    return ivy.matmul(a, b)


@to_ivy_arrays_and_back
def einsum(
    subscripts,
    *operands,
    out=None,
    optimize="optimal",
    precision=None,
    _use_xeinsum=False
):
    return ivy.einsum(subscripts, *operands, out=out)


@to_ivy_arrays_and_back
def floor(x):
    return ivy.floor(x)


@to_ivy_arrays_and_back
def mean(a, axis=None, dtype=None, out=None, keepdims=False, *, where=None):
    a = ivy.array(a)
    if dtype is None:
        dtype = "float32" if ivy.is_int_dtype(a) else a.dtype
    ret = ivy.mean(a, axis=axis, out=out, keepdims=keepdims)
    if ivy.is_array(where):
        ret = ivy.where(where, ret, ivy.default(out, ivy.zeros_like(ret)), out=out)
    return ret.astype(dtype, copy=False)


@to_ivy_arrays_and_back
def mod(x1, x2):
    return ivy.remainder(x1, x2)


@to_ivy_arrays_and_back
def reshape(a, newshape, order="C"):
    return ivy.reshape(a, newshape)


@to_ivy_arrays_and_back
def sinh(x):
    return ivy.sinh(x)


@to_ivy_arrays_and_back
def sin(x):
    return ivy.sin(x)


@to_ivy_arrays_and_back
def tan(x):
    return ivy.tan(x)


@to_ivy_arrays_and_back
def tanh(x):
    return ivy.tanh(x)


def uint16(x):
    return ivy.astype(x, ivy.uint16)


@to_ivy_arrays_and_back
def var(a, axis=None, dtype=None, out=None, ddof=0, keepdims=False, *, where=None):
    a = ivy.array(a)
    if dtype is None:
        dtype = "float32" if ivy.is_int_dtype(a) else a.dtype
    ret = ivy.var(a, axis=axis, correction=ddof, keepdims=keepdims, out=out)
    if ivy.is_array(where):
        ret = ivy.where(where, ret, ivy.default(out, ivy.zeros_like(ret)), out=out)
    return ret.astype(dtype, copy=False)


@to_ivy_arrays_and_back
def arccos(x):
    return ivy.acos(x)


@to_ivy_arrays_and_back
def arccosh(x):
    return ivy.acosh(x)


@to_ivy_arrays_and_back
def arcsin(x):
    return ivy.asin(x)


@to_ivy_arrays_and_back
def arcsinh(x):
    return ivy.asinh(x)


@to_ivy_arrays_and_back
def fmax(x1, x2):
    ret = ivy.where(
        ivy.bitwise_or(ivy.greater(x1, x2), ivy.isnan(x2)),
        x1,
        x2,
    )
    return ret


@to_ivy_arrays_and_back
def argmin(a, axis=None, out=None, keepdims=None):
    return ivy.argmin(a, axis=axis, out=out, keepdims=keepdims)


@to_ivy_arrays_and_back
def array_equal(a1, a2, equal_nan: bool) -> bool:
    try:
        a1, a2 = ivy.asarray(a1), ivy.asarray(a2)
    except Exception:
        return False
    if ivy.shape(a1) != ivy.shape(a2):
        return False
    eq = ivy.asarray(a1 == a2)
    if equal_nan:
        eq = ivy.logical_or(eq, ivy.logical_and(ivy.isnan(a1), ivy.isnan(a2)))
    return ivy.all(eq)


@to_ivy_arrays_and_back
def array_equiv(a1, a2) -> bool:
    try:
        a1, a2 = ivy.asarray(a1), ivy.asarray(a2)
    except Exception:
        return False
    try:
        eq = ivy.equal(a1, a2)
    except ValueError:
        # shapes are not broadcastable
        return False
    return ivy.all(eq)


@to_ivy_arrays_and_back
def zeros(shape, dtype=None):
    if dtype is None:
        dtype = ivy.float64
    return ivy.zeros(shape, dtype=dtype)


@to_ivy_arrays_and_back
def bitwise_and(x1, x2):
    return ivy.bitwise_and(x1, x2)


@to_ivy_arrays_and_back
def bitwise_or(x1, x2):
    return ivy.bitwise_or(x1, x2)


@to_ivy_arrays_and_back
def bitwise_xor(x1, x2):
    return ivy.bitwise_xor(x1, x2)


@to_ivy_arrays_and_back
def moveaxis(a, source, destination):
    return ivy.moveaxis(a, source, destination)


@to_ivy_arrays_and_back
def flipud(m):
    return ivy.flipud(m, out=None)


@to_ivy_arrays_and_back
def power(x1, x2):
    x1, x2 = ivy.frontends.jax.promote_types_of_jax_inputs(x1, x2)
    return ivy.pow(x1, x2)


@to_ivy_arrays_and_back
def arange(start, stop=None, step=None, dtype=None):
    return ivy.arange(start, stop, step=step, dtype=dtype)


@to_ivy_arrays_and_back
def bincount(x, weights=None, minlength=0, *, length=None):
    x_list = []
    for i in range(x.shape[0]):
        x_list.append(int(x[i]))
    ret = [x_list.count(i) for i in range(0, max(x_list) + 1)]
    ret = ivy.array(ret)
    ret = ivy.astype(ret, ivy.as_ivy_dtype(ivy.int64))
    return ret


@to_ivy_arrays_and_back
def cumprod(a, axis=0, dtype=None, out=None):
    if dtype is None:
        dtype = ivy.uint8
    return ivy.cumprod(a, axis, dtype=dtype, out=out)


@to_ivy_arrays_and_back
def trunc(x):
    return ivy.trunc(x)


@to_ivy_arrays_and_back
def float_power(x1, x2):
    return ivy.float_power(x1, x2)


@to_ivy_arrays_and_back
<<<<<<< HEAD
def cumsum(a, axis=0, dtype=None, out=None):
    if dtype is None:
        dtype = ivy.uint8
    return ivy.cumsum(a, axis, dtype=dtype, out=out)


cumproduct = cumprod
=======
def heaviside(x1, x2):
    return ivy.heaviside(x1, x2)
>>>>>>> 64876b99
<|MERGE_RESOLUTION|>--- conflicted
+++ resolved
@@ -338,7 +338,6 @@
 
 
 @to_ivy_arrays_and_back
-<<<<<<< HEAD
 def cumsum(a, axis=0, dtype=None, out=None):
     if dtype is None:
         dtype = ivy.uint8
@@ -346,7 +345,7 @@
 
 
 cumproduct = cumprod
-=======
+
+
 def heaviside(x1, x2):
-    return ivy.heaviside(x1, x2)
->>>>>>> 64876b99
+    return ivy.heaviside(x1, x2)