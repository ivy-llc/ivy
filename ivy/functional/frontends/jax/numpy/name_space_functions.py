--- conflicted
+++ resolved
@@ -436,11 +436,5 @@
 
 
 @to_ivy_arrays_and_back
-<<<<<<< HEAD
 def hstack(x, dtype=None):
-    return ivy.hstack(x)
-    
-=======
-def vstack(x, dtype=None):
-    return ivy.vstack(x)
->>>>>>> b2d6f066
+    return ivy.hstack(x)