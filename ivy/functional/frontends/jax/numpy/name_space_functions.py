# local
import ivy
from ivy.functional.frontends.jax.func_wrapper import inputs_to_ivy_arrays


@inputs_to_ivy_arrays
def abs(x):
    return ivy.abs(x)


@inputs_to_ivy_arrays
def absolute(x):
    return ivy.abs(x)


@inputs_to_ivy_arrays
def add(x1, x2):
    x1, x2 = ivy.frontends.jax.promote_types_of_jax_inputs(x1, x2)
    return ivy.add(x1, x2)


@inputs_to_ivy_arrays
def all(a, axis=None, out=None, keepdims=False, *, where=False):
    return ivy.all(a, axis=axis, keepdims=keepdims, out=out)


def _compute_allclose_with_tol(input, other, rtol, atol):
    return ivy.all(
        ivy.less_equal(
            ivy.abs(ivy.subtract(input, other)),
            ivy.add(atol, ivy.multiply(rtol, ivy.abs(other))),
        )
    )


def _compute_isclose_with_tol(input, other, rtol, atol):
    return ivy.less_equal(
        ivy.abs(ivy.subtract(input, other)),
        ivy.add(atol, ivy.multiply(rtol, ivy.abs(other))),
    )


@inputs_to_ivy_arrays
def allclose(a, b, rtol=1e-05, atol=1e-08, equal_nan=False):
    finite_input = ivy.isfinite(a)
    finite_other = ivy.isfinite(b)
    if ivy.all(finite_input) and ivy.all(finite_other):
        ret = _compute_allclose_with_tol(a, b, rtol, atol)
        ret = ivy.all_equal(True, ret)
    else:
        finites = ivy.bitwise_and(finite_input, finite_other)
        ret = ivy.zeros_like(finites)
        ret_ = ret.astype(int)
        input = a * ivy.ones_like(ret_)
        other = b * ivy.ones_like(ret_)
        ret[finites] = _compute_allclose_with_tol(
            input[finites], other[finites], rtol, atol
        )
        nans = ivy.bitwise_invert(finites)
        ret[nans] = ivy.equal(input[nans], other[nans])
        if equal_nan:
            both_nan = ivy.bitwise_and(ivy.isnan(input), ivy.isnan(other))
            ret[both_nan] = both_nan[both_nan]
        ret = ivy.all(ret)
    return ivy.array(ret, dtype=ivy.bool)


@inputs_to_ivy_arrays
def broadcast_to(arr, shape):
    return ivy.broadcast_to(arr, shape)


@inputs_to_ivy_arrays
def clip(a, a_min=None, a_max=None, out=None):
    ivy.assertions.check_all_or_any_fn(
        a_min,
        a_max,
        fn=ivy.exists,
        type="any",
        limit=[1, 2],
        message="at most one of a_min or a_max can be None",
    )
    a = ivy.array(a)
    if a_min is None:
        a, a_max = ivy.frontends.jax.promote_types_of_jax_inputs(a, a_max)
        return ivy.minimum(a, a_max, out=out)
    if a_max is None:
        a, a_min = ivy.frontends.jax.promote_types_of_jax_inputs(a, a_min)
        return ivy.maximum(a, a_min, out=out)
    return ivy.clip(a, a_min, a_max, out=out)


@inputs_to_ivy_arrays
def concatenate(arrays, axis=0, dtype=None):
    ret = ivy.concat(arrays, axis=axis)
    if dtype:
        ret = ivy.array(ret, dtype=dtype)
    return ret


@inputs_to_ivy_arrays
def dot(a, b, *, precision=None):
    a, b = ivy.frontends.jax.promote_types_of_jax_inputs(a, b)
    return ivy.matmul(a, b)


<<<<<<< HEAD
def divmod(x1, x2):
    out1 = ivy.divide(x1, x2)
    out2 = ivy.remainder(x1, x2)
    return out1, out2


=======
@inputs_to_ivy_arrays
>>>>>>> ee599ab4
def einsum(*operands, out=None, optimize=None, precision=None, _use_xeinsum=False):
    return ivy.einsum(equation=optimize, *operands, out=out)


<<<<<<< HEAD
def floor_divide(x1, x2):
    return ivy.floor_divide(x1, x2)


=======
@inputs_to_ivy_arrays
>>>>>>> ee599ab4
def mean(a, axis=None, dtype=None, out=None, keepdims=False, *, where=None):
    a = ivy.array(a)
    if dtype is None:
        dtype = "float32" if ivy.is_int_dtype(a) else a.dtype
    ret = ivy.mean(a, axis=axis, out=out, keepdims=keepdims)
    if ivy.is_array(where):
        ret = ivy.where(where, ret, ivy.default(out, ivy.zeros_like(ret)), out=out)
    return ret.astype(dtype)


<<<<<<< HEAD
def mod(x1, x2):
    return ivy.remainder(x1, x2)


=======
@inputs_to_ivy_arrays
>>>>>>> ee599ab4
def reshape(a, newshape, order="C"):
    return ivy.reshape(a, newshape)


@inputs_to_ivy_arrays
def var(a, axis=None, dtype=None, out=None, ddof=0, keepdims=False, *, where=None):
    a = ivy.array(a)
    if dtype is None:
        dtype = "float32" if ivy.is_int_dtype(a) else a.dtype
    ret = ivy.var(a, axis=axis, correction=ddof, keepdims=keepdims, out=out)
    if ivy.is_array(where):
        ret = ivy.where(where, ret, ivy.default(out, ivy.zeros_like(ret)), out=out)
    return ret.astype(dtype)


@inputs_to_ivy_arrays
def arctan(x):
    ret = ivy.atan(x)
    return ret


@inputs_to_ivy_arrays
def arctan2(x1, x2):
    return ivy.atan2(x1, x2)<|MERGE_RESOLUTION|>--- conflicted
+++ resolved
@@ -104,28 +104,22 @@
     return ivy.matmul(a, b)
 
 
-<<<<<<< HEAD
 def divmod(x1, x2):
     out1 = ivy.divide(x1, x2)
     out2 = ivy.remainder(x1, x2)
     return out1, out2
 
 
-=======
 @inputs_to_ivy_arrays
->>>>>>> ee599ab4
 def einsum(*operands, out=None, optimize=None, precision=None, _use_xeinsum=False):
     return ivy.einsum(equation=optimize, *operands, out=out)
 
 
-<<<<<<< HEAD
 def floor_divide(x1, x2):
     return ivy.floor_divide(x1, x2)
 
 
-=======
 @inputs_to_ivy_arrays
->>>>>>> ee599ab4
 def mean(a, axis=None, dtype=None, out=None, keepdims=False, *, where=None):
     a = ivy.array(a)
     if dtype is None:
@@ -136,14 +130,11 @@
     return ret.astype(dtype)
 
 
-<<<<<<< HEAD
 def mod(x1, x2):
     return ivy.remainder(x1, x2)
 
 
-=======
 @inputs_to_ivy_arrays
->>>>>>> ee599ab4
 def reshape(a, newshape, order="C"):
     return ivy.reshape(a, newshape)
 
