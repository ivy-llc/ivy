--- conflicted
+++ resolved
@@ -657,13 +657,6 @@
 
 
 @to_ivy_arrays_and_back
-<<<<<<< HEAD
-def square(
-    x,
-    /,
-):
-    return ivy.square(x)
-=======
 def divide(x1, x2, /):
     if ivy.dtype(x1) == "int64" or ivy.dtype(x1) == "uint64":
         x1 = ivy.astype(x1, ivy.float64)
@@ -672,4 +665,11 @@
 
 
 true_divide = divide
->>>>>>> c5439d53
+
+
+@to_ivy_arrays_and_back
+def square(
+    x,
+    /,
+):
+    return ivy.square(x)