# local
import ivy


def abs(x):
    return ivy.abs(x)


def absolute(x):
    return ivy.abs(x)


def add(x1, x2):
    return ivy.add(x1, x2)


def all(a, axis=None, out=None, keepdims=False, *, where=False):
    return ivy.all(a, axis=axis, keepdims=keepdims, out=out)


def _compute_allclose_with_tol(input, other, rtol, atol):
    return ivy.all(
        ivy.less_equal(
            ivy.abs(ivy.subtract(input, other)),
            ivy.add(atol, ivy.multiply(rtol, ivy.abs(other))),
        )
    )


def _compute_isclose_with_tol(input, other, rtol, atol):
    return ivy.less_equal(
        ivy.abs(ivy.subtract(input, other)),
        ivy.add(atol, ivy.multiply(rtol, ivy.abs(other))),
    )


def allclose(a, b, rtol=1e-05, atol=1e-08, equal_nan=False):
    finite_input = ivy.isfinite(a)
    finite_other = ivy.isfinite(b)
    if ivy.all(finite_input) and ivy.all(finite_other):
        ret = _compute_allclose_with_tol(a, b, rtol, atol)
        ret = ivy.all_equal(True, ret)
    else:
        finites = ivy.bitwise_and(finite_input, finite_other)
        ret = ivy.zeros_like(finites)
        ret_ = ret.astype(int)
        input = a * ivy.ones_like(ret_)
        other = b * ivy.ones_like(ret_)
        ret[finites] = _compute_allclose_with_tol(
            input[finites], other[finites], rtol, atol
        )
        nans = ivy.bitwise_invert(finites)
        ret[nans] = ivy.equal(input[nans], other[nans])
        if equal_nan:
            both_nan = ivy.bitwise_and(ivy.isnan(input), ivy.isnan(other))
            ret[both_nan] = both_nan[both_nan]
        ret = ivy.all(ret)
    return ivy.array(ret, dtype=ivy.bool)


def broadcast_to(arr, shape):
    return ivy.broadcast_to(arr, shape)


def clip(a, a_min=None, a_max=None, out=None):
    ivy.assertions.check_all_or_any_fn(
        a_min,
        a_max,
        fn=ivy.exists,
        type="any",
        limit=[1, 2],
        message="at most one of a_min or a_max can be None",
    )
    a = ivy.array(a)
    if a_min is None:
        return ivy.minimum(a, a_max, out=out)
    if a_max is None:
        return ivy.maximum(a, a_min, out=out)
    return ivy.clip(a, a_min, a_max, out=out)


<<<<<<< HEAD
def dot(a, b, *, precision=None):
    # TODO: precision handling
    return ivy.vecdot(a, b)


# def einsum(*operands, out=None, optimize="optimal", precision=None,
# _use_xeinsum=False):
#     # TODO: optimize, precision handling
#     return ivy.eimsum(equation=optimize, *operands, out=out)
=======
def concatenate(arrays, axis=0, dtype=None):
    ret = ivy.concat(arrays, axis=axis)
    if dtype:
        ret = ivy.array(ret, dtype=dtype)
    return ret


def mean(a, axis=None, dtype=None, out=None, keepdims=False, *, where=None):
    a = ivy.array(a)
    if dtype is None:
        dtype = "float32" if ivy.is_int_dtype(a) else a.dtype
    ret = ivy.mean(a, axis=axis, out=out, keepdims=keepdims)
    if ivy.is_array(where):
        ret = ivy.where(where, ret, ivy.default(out, ivy.zeros_like(ret)), out=out)
    return ret.astype(dtype)
>>>>>>> e58b27b0


def reshape(a, newshape, order="C"):
    return ivy.reshape(a, newshape)


def var(a, axis=None, dtype=None, out=None, ddof=0, keepdims=False, *, where=None):
    a = ivy.array(a)
    if dtype is None:
        dtype = "float32" if ivy.is_int_dtype(a) else a.dtype
    ret = ivy.var(a, axis=axis, correction=ddof, keepdims=keepdims, out=out)
    if ivy.is_array(where):
        ret = ivy.where(where, ret, ivy.default(out, ivy.zeros_like(ret)), out=out)
    return ret.astype(dtype)<|MERGE_RESOLUTION|>--- conflicted
+++ resolved
@@ -79,7 +79,13 @@
     return ivy.clip(a, a_min, a_max, out=out)
 
 
-<<<<<<< HEAD
+def concatenate(arrays, axis=0, dtype=None):
+    ret = ivy.concat(arrays, axis=axis)
+    if dtype:
+        ret = ivy.array(ret, dtype=dtype)
+    return ret
+
+
 def dot(a, b, *, precision=None):
     # TODO: precision handling
     return ivy.vecdot(a, b)
@@ -88,13 +94,7 @@
 # def einsum(*operands, out=None, optimize="optimal", precision=None,
 # _use_xeinsum=False):
 #     # TODO: optimize, precision handling
-#     return ivy.eimsum(equation=optimize, *operands, out=out)
-=======
-def concatenate(arrays, axis=0, dtype=None):
-    ret = ivy.concat(arrays, axis=axis)
-    if dtype:
-        ret = ivy.array(ret, dtype=dtype)
-    return ret
+
 
 
 def mean(a, axis=None, dtype=None, out=None, keepdims=False, *, where=None):
@@ -105,7 +105,6 @@
     if ivy.is_array(where):
         ret = ivy.where(where, ret, ivy.default(out, ivy.zeros_like(ret)), out=out)
     return ret.astype(dtype)
->>>>>>> e58b27b0
 
 
 def reshape(a, newshape, order="C"):
