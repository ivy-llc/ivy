--- conflicted
+++ resolved
@@ -1,9 +1,6 @@
 # local
 import ivy
-<<<<<<< HEAD
 from ivy.functional.frontends.jax.func_wrapper import inputs_to_ivy_arrays
-=======
->>>>>>> 697c6345
 from ivy.functional.frontends.jax.func_wrapper import to_ivy_arrays_and_back
 
 
@@ -263,10 +260,7 @@
     return ivy.all(eq)
 
 
-<<<<<<< HEAD
-=======
-@to_ivy_arrays_and_back
->>>>>>> 697c6345
+@to_ivy_arrays_and_back
 def zeros(shape, dtype=None):
     if dtype is None:
         dtype = ivy.float64
