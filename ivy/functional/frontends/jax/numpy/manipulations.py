--- conflicted
+++ resolved
@@ -139,18 +139,6 @@
 
 
 @to_ivy_arrays_and_back
-<<<<<<< HEAD
-def dsplit(ary, indices_or_sections):
-    return ivy.dsplit(ary, indices_or_sections)
-
-
-@to_ivy_arrays_and_back
-def vsplit(ary, indices_or_sections):
-    return ivy.vsplit(ary, indices_or_sections)
-
-
-@to_ivy_arrays_and_back
-=======
 def split(ary, indices_or_sections, axis=0):
     if isinstance(indices_or_sections, (list, tuple)):
         indices_or_sections = (
@@ -187,6 +175,5 @@
 
 
 @to_ivy_arrays_and_back
->>>>>>> c98b3c2b
 def hsplit(ary, indices_or_sections):
     return ivy.hsplit(ary, indices_or_sections)