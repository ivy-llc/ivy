--- conflicted
+++ resolved
@@ -123,13 +123,11 @@
     return ivy.atleast_3d(*arys)
 
 
-<<<<<<< HEAD
+@to_ivy_arrays_and_back
 def atleast_1d(*arys):
     return ivy.atleast_1d(*arys)
     
-   
-=======
->>>>>>> 4b8c8be8
+
 @to_ivy_arrays_and_back
 def atleast_2d(*arys):
     return ivy.atleast_2d(*arys)
