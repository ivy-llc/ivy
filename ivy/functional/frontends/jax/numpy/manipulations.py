# local
import ivy
from ivy.functional.frontends.jax.func_wrapper import (
    to_ivy_arrays_and_back,
    handle_jax_dtype,
)
from ivy.functional.frontends.jax.numpy import promote_types_of_jax_inputs


@to_ivy_arrays_and_back
def clip(a, a_min=None, a_max=None, out=None):
    ivy.utils.assertions.check_all_or_any_fn(
        a_min,
        a_max,
        fn=ivy.exists,
        type="any",
        limit=[1, 2],
        message="at most one of a_min or a_max can be None",
    )
    a = ivy.array(a)
    if a_min is None:
        a, a_max = promote_types_of_jax_inputs(a, a_max)
        return ivy.minimum(a, a_max, out=out)
    if a_max is None:
        a, a_min = promote_types_of_jax_inputs(a, a_min)
        return ivy.maximum(a, a_min, out=out)
    return ivy.clip(a, a_min, a_max, out=out)


@handle_jax_dtype
@to_ivy_arrays_and_back
def concatenate(arrays, axis=0, dtype=None):
    ret = ivy.concat(arrays, axis=axis)
    if dtype:
        ret = ivy.array(ret, dtype=dtype)
    return ret


@to_ivy_arrays_and_back
def reshape(a, newshape, order="C"):
    return ivy.reshape(a, shape=newshape, order=order)


@to_ivy_arrays_and_back
def moveaxis(a, source, destination):
    return ivy.moveaxis(a, source, destination)


@to_ivy_arrays_and_back
def flipud(m):
    return ivy.flipud(m, out=None)


@to_ivy_arrays_and_back
def transpose(a, axes=None):
    if not axes:
        axes = list(range(len(a.shape)))[::-1]
    if type(axes) is int:
        axes = [axes]
    if (len(a.shape) == 0 and not axes) or (len(a.shape) == 1 and axes[0] == 0):
        return a
    return ivy.permute_dims(a, axes, out=None)


@to_ivy_arrays_and_back
def flip(m, axis=None):
    return ivy.flip(m, axis=axis)


@to_ivy_arrays_and_back
def fliplr(m):
    return ivy.fliplr(m)


@to_ivy_arrays_and_back
def expand_dims(a, axis):
    return ivy.expand_dims(a, axis=axis)


@to_ivy_arrays_and_back
def stack(arrays, axis=0, out=None, dtype=None):
    if dtype:
        return ivy.astype(
            ivy.stack(arrays, axis=axis, out=out), ivy.as_ivy_dtype(dtype)
        )
    return ivy.stack(arrays, axis=axis, out=out)


@to_ivy_arrays_and_back
def take(
    a,
    indices,
    axis=None,
    out=None,
    mode=None,
    unique_indices=False,
    indices_are_sorted=False,
    fill_value=None,
):
    return ivy.take_along_axis(a, indices, axis, out=out)


@to_ivy_arrays_and_back
def broadcast_to(arr, shape):
    return ivy.broadcast_to(arr, shape)


@to_ivy_arrays_and_back
def append(arr, values, axis=None):
    if axis is None:
        return ivy.concat((ivy.flatten(arr), ivy.flatten(values)), axis=0)
    else:
        return ivy.concat((arr, values), axis=axis)


@to_ivy_arrays_and_back
def swapaxes(a, axis1, axis2):
    return ivy.swapaxes(a, axis1, axis2)


@to_ivy_arrays_and_back
def atleast_3d(*arys):
    return ivy.atleast_3d(*arys)


@to_ivy_arrays_and_back
def atleast_1d(*arys):
    return ivy.atleast_1d(*arys)


@to_ivy_arrays_and_back
def atleast_2d(*arys):
    return ivy.atleast_2d(*arys)


@to_ivy_arrays_and_back
def squeeze(a, axis=None):
    return ivy.squeeze(a, axis)


@to_ivy_arrays_and_back
<<<<<<< HEAD
def hsplit(ary, indices_or_section):
    return ivy.hsplit(ary, indices_or_section)
=======
def dsplit(ary, indices_or_section):
    return ivy.dsplit(ary, indices_or_section)
>>>>>>> 8d3789e8
<|MERGE_RESOLUTION|>--- conflicted
+++ resolved
@@ -139,10 +139,9 @@
 
 
 @to_ivy_arrays_and_back
-<<<<<<< HEAD
 def hsplit(ary, indices_or_section):
     return ivy.hsplit(ary, indices_or_section)
-=======
+
+@to_ivy_arrays_and_back
 def dsplit(ary, indices_or_section):
-    return ivy.dsplit(ary, indices_or_section)
->>>>>>> 8d3789e8
+    return ivy.dsplit(ary, indices_or_section)