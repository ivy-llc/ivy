# local
import ivy
from ivy.functional.frontends.jax.func_wrapper import (
    to_ivy_arrays_and_back,
    handle_jax_dtype
)
from ivy.functional.frontends.jax.numpy import promote_types_of_jax_inputs


@to_ivy_arrays_and_back
def clip(a, a_min=None, a_max=None, out=None):
    ivy.assertions.check_all_or_any_fn(
        a_min,
        a_max,
        fn=ivy.exists,
        type="any",
        limit=[1, 2],
        message="at most one of a_min or a_max can be None",
    )
    a = ivy.array(a)
    if a_min is None:
        a, a_max = promote_types_of_jax_inputs(a, a_max)
        return ivy.minimum(a, a_max, out=out)
    if a_max is None:
        a, a_min = promote_types_of_jax_inputs(a, a_min)
        return ivy.maximum(a, a_min, out=out)
    return ivy.clip(a, a_min, a_max, out=out)


@handle_jax_dtype
@to_ivy_arrays_and_back
def concatenate(arrays, axis=0, dtype=None):
    ret = ivy.concat(arrays, axis=axis)
    if dtype:
        ret = ivy.array(ret, dtype=dtype)
    return ret


@to_ivy_arrays_and_back
def reshape(a, newshape, order="C"):
    return ivy.reshape(a, shape=newshape, order=order)


@to_ivy_arrays_and_back
def moveaxis(a, source, destination):
    return ivy.moveaxis(a, source, destination)


@to_ivy_arrays_and_back
def flipud(m):
    return ivy.flipud(m, out=None)


@to_ivy_arrays_and_back
def transpose(a, axes=None):
    if not axes:
        axes = list(range(len(a.shape)))[::-1]
    if type(axes) is int:
        axes = [axes]
    if (len(a.shape) == 0 and not axes) or (len(a.shape) == 1 and axes[0] == 0):
        return a
    return ivy.permute_dims(a, axes, out=None)


@to_ivy_arrays_and_back
def flip(m, axis=None):
    return ivy.flip(m, axis=axis)


@to_ivy_arrays_and_back
def fliplr(m):
    return ivy.fliplr(m)


@to_ivy_arrays_and_back
def expand_dims(a, axis):
    return ivy.expand_dims(a, axis=axis)


@to_ivy_arrays_and_back
def stack(arrays, axis=0, out=None, dtype=None):
    if dtype:
        return ivy.astype(
            ivy.stack(arrays, axis=axis, out=out), ivy.as_ivy_dtype(dtype)
        )
    return ivy.stack(arrays, axis=axis, out=out)


@to_ivy_arrays_and_back
def take(
    a,
    indices,
    axis=None,
    out=None,
    mode=None,
    unique_indices=False,
    indices_are_sorted=False,
    fill_value=None,
):
    return ivy.take_along_axis(a, indices, axis, out=out)


@to_ivy_arrays_and_back
def broadcast_to(arr, shape):
    return ivy.broadcast_to(arr, shape)


@to_ivy_arrays_and_back
def append(arr, values, axis=None):
    if axis is None:
        return ivy.concat((ivy.flatten(arr), ivy.flatten(values)), axis=0)
    else:
        return ivy.concat((arr, values), axis=axis)


@to_ivy_arrays_and_back
<<<<<<< HEAD
def atleast_2d(*arys):
    return ivy.atleast_2d(*arys)
=======
def swapaxes(a, axis1, axis2):
    return ivy.swapaxes(a, axis1, axis2)
>>>>>>> f5efc0a6
<|MERGE_RESOLUTION|>--- conflicted
+++ resolved
@@ -113,11 +113,10 @@
         return ivy.concat((arr, values), axis=axis)
 
 
-@to_ivy_arrays_and_back
-<<<<<<< HEAD
-def atleast_2d(*arys):
-    return ivy.atleast_2d(*arys)
-=======
 def swapaxes(a, axis1, axis2):
     return ivy.swapaxes(a, axis1, axis2)
->>>>>>> f5efc0a6
+
+
+@to_ivy_arrays_and_back
+def atleast_2d(*arys):
+    return ivy.atleast_2d(*arys)