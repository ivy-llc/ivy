# local
import ivy
from ivy.functional.frontends.jax.func_wrapper import (
    to_ivy_arrays_and_back,
    handle_jax_dtype,
)
from ivy.functional.frontends.jax.numpy import promote_types_of_jax_inputs


@to_ivy_arrays_and_back
def clip(a, a_min=None, a_max=None, out=None):
    ivy.utils.assertions.check_all_or_any_fn(
        a_min,
        a_max,
        fn=ivy.exists,
        type="any",
        limit=[1, 2],
        message="at most one of a_min or a_max can be None",
    )
    a = ivy.array(a)
    if a_min is None:
        a, a_max = promote_types_of_jax_inputs(a, a_max)
        return ivy.minimum(a, a_max, out=out)
    if a_max is None:
        a, a_min = promote_types_of_jax_inputs(a, a_min)
        return ivy.maximum(a, a_min, out=out)
    return ivy.clip(a, a_min, a_max, out=out)


@handle_jax_dtype
@to_ivy_arrays_and_back
def concatenate(arrays, axis=0, dtype=None):
    ret = ivy.concat(arrays, axis=axis)
    if dtype:
        ret = ivy.array(ret, dtype=dtype)
    return ret


@to_ivy_arrays_and_back
def reshape(a, newshape, order="C"):
    return ivy.reshape(a, shape=newshape, order=order)


@to_ivy_arrays_and_back
def moveaxis(a, source, destination):
    return ivy.moveaxis(a, source, destination)


@to_ivy_arrays_and_back
def flipud(m):
    return ivy.flipud(m, out=None)


@to_ivy_arrays_and_back
def transpose(a, axes=None):
    if not axes:
        axes = list(range(len(a.shape)))[::-1]
    if type(axes) is int:
        axes = [axes]
    if (len(a.shape) == 0 and not axes) or (len(a.shape) == 1 and axes[0] == 0):
        return a
    return ivy.permute_dims(a, axes, out=None)


@to_ivy_arrays_and_back
def flip(m, axis=None):
    return ivy.flip(m, axis=axis)


@to_ivy_arrays_and_back
def fliplr(m):
    return ivy.fliplr(m)


@to_ivy_arrays_and_back
def expand_dims(a, axis):
    return ivy.expand_dims(a, axis=axis)


@to_ivy_arrays_and_back
def stack(arrays, axis=0, out=None, dtype=None):
    if dtype:
        return ivy.astype(
            ivy.stack(arrays, axis=axis, out=out), ivy.as_ivy_dtype(dtype)
        )
    return ivy.stack(arrays, axis=axis, out=out)


@to_ivy_arrays_and_back
def take(
    a,
    indices,
    axis=None,
    out=None,
    mode=None,
    unique_indices=False,
    indices_are_sorted=False,
    fill_value=None,
):
    return ivy.take_along_axis(a, indices, axis, out=out)


@to_ivy_arrays_and_back
def broadcast_to(arr, shape):
    return ivy.broadcast_to(arr, shape)


@to_ivy_arrays_and_back
def append(arr, values, axis=None):
    if axis is None:
        return ivy.concat((ivy.flatten(arr), ivy.flatten(values)), axis=0)
    else:
        return ivy.concat((arr, values), axis=axis)


@to_ivy_arrays_and_back
def swapaxes(a, axis1, axis2):
    return ivy.swapaxes(a, axis1, axis2)


@to_ivy_arrays_and_back
def atleast_3d(*arys):
    return ivy.atleast_3d(*arys)


@to_ivy_arrays_and_back
def atleast_1d(*arys):
    return ivy.atleast_1d(*arys)


@to_ivy_arrays_and_back
def atleast_2d(*arys):
    return ivy.atleast_2d(*arys)


@to_ivy_arrays_and_back
def squeeze(a, axis=None):
    return ivy.squeeze(a, axis)


@to_ivy_arrays_and_back
def dsplit(ary, indices_or_section):
    return ivy.dsplit(ary, indices_or_section)


@to_ivy_arrays_and_back
<<<<<<< HEAD
def tril(m, k=0):
    return ivy.tril(m, k=k)
=======
def vsplit(ary, indices_or_section):
    return ivy.vsplit(ary, indices_or_section)
>>>>>>> 3bfa1069
<|MERGE_RESOLUTION|>--- conflicted
+++ resolved
@@ -142,12 +142,11 @@
 def dsplit(ary, indices_or_section):
     return ivy.dsplit(ary, indices_or_section)
 
-
+  
+def vsplit(ary, indices_or_section):
+    return ivy.vsplit(ary, indices_or_section)
+  
+  
 @to_ivy_arrays_and_back
-<<<<<<< HEAD
 def tril(m, k=0):
     return ivy.tril(m, k=k)
-=======
-def vsplit(ary, indices_or_section):
-    return ivy.vsplit(ary, indices_or_section)
->>>>>>> 3bfa1069
