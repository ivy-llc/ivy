# local
import ivy
from ivy.functional.frontends.jax.func_wrapper import (
    to_ivy_arrays_and_back,
    handle_jax_dtype,
)
from ivy.functional.frontends.jax.numpy import promote_types_of_jax_inputs


@to_ivy_arrays_and_back
def clip(a, a_min=None, a_max=None, out=None):
    ivy.utils.assertions.check_all_or_any_fn(
        a_min,
        a_max,
        fn=ivy.exists,
        type="any",
        limit=[1, 2],
        message="at most one of a_min or a_max can be None",
    )
    a = ivy.array(a)
    if a_min is None:
        a, a_max = promote_types_of_jax_inputs(a, a_max)
        return ivy.minimum(a, a_max, out=out)
    if a_max is None:
        a, a_min = promote_types_of_jax_inputs(a, a_min)
        return ivy.maximum(a, a_min, out=out)
    return ivy.clip(a, a_min, a_max, out=out)


@handle_jax_dtype
@to_ivy_arrays_and_back
def concatenate(arrays, axis=0, dtype=None):
    ret = ivy.concat(arrays, axis=axis)
    if dtype:
        ret = ivy.array(ret, dtype=dtype)
    return ret


@to_ivy_arrays_and_back
def reshape(a, newshape, order="C"):
    return ivy.reshape(a, shape=newshape, order=order)


@to_ivy_arrays_and_back
def moveaxis(a, source, destination):
    return ivy.moveaxis(a, source, destination)


@to_ivy_arrays_and_back
def flipud(m):
    return ivy.flipud(m, out=None)


@to_ivy_arrays_and_back
def transpose(a, axes=None):
    if not axes:
        axes = list(range(len(a.shape)))[::-1]
    if type(axes) is int:
        axes = [axes]
    if (len(a.shape) == 0 and not axes) or (len(a.shape) == 1 and axes[0] == 0):
        return a
    return ivy.permute_dims(a, axes, out=None)


@to_ivy_arrays_and_back
def flip(m, axis=None):
    return ivy.flip(m, axis=axis)


@to_ivy_arrays_and_back
def fliplr(m):
    return ivy.fliplr(m)


@to_ivy_arrays_and_back
def expand_dims(a, axis):
    return ivy.expand_dims(a, axis=axis)


@to_ivy_arrays_and_back
def stack(arrays, axis=0, out=None, dtype=None):
    if dtype:
        return ivy.astype(
            ivy.stack(arrays, axis=axis, out=out), ivy.as_ivy_dtype(dtype)
        )
    return ivy.stack(arrays, axis=axis, out=out)


@to_ivy_arrays_and_back
def take(
    a,
    indices,
    axis=None,
    out=None,
    mode=None,
    unique_indices=False,
    indices_are_sorted=False,
    fill_value=None,
):
    return ivy.take_along_axis(a, indices, axis, out=out)


@to_ivy_arrays_and_back
def broadcast_to(arr, shape):
    return ivy.broadcast_to(arr, shape)


@to_ivy_arrays_and_back
def append(arr, values, axis=None):
    if axis is None:
        return ivy.concat((ivy.flatten(arr), ivy.flatten(values)), axis=0)
    else:
        return ivy.concat((arr, values), axis=axis)


@to_ivy_arrays_and_back
def swapaxes(a, axis1, axis2):
    return ivy.swapaxes(a, axis1, axis2)


@to_ivy_arrays_and_back
def atleast_3d(*arys):
    return ivy.atleast_3d(*arys)


@to_ivy_arrays_and_back
def atleast_1d(*arys):
    return ivy.atleast_1d(*arys)


@to_ivy_arrays_and_back
def atleast_2d(*arys):
    return ivy.atleast_2d(*arys)


@to_ivy_arrays_and_back
def squeeze(a, axis=None):
    return ivy.squeeze(a, axis)


@to_ivy_arrays_and_back
<<<<<<< HEAD
def split(ary, indices_or_sections, axis=0):
    if isinstance(indices_or_sections, (list, tuple)):
        indices_or_sections = (
            ivy.diff(indices_or_sections, prepend=[0], append=[ary.shape[axis]])
            .astype(ivy.int8)
            .to_list()
        )
    return ivy.split(
        ary, num_or_size_splits=indices_or_sections, axis=axis, with_remainder=False
    )


@to_ivy_arrays_and_back
def array_split(ary, indices_or_sections, axis=0):
    if isinstance(indices_or_sections, (list, tuple)):
        indices_or_sections = (
            ivy.diff(indices_or_sections, prepend=[0], append=[ary.shape[axis]])
            .astype(ivy.int8)
            .to_list()
        )
    return ivy.split(
        ary, num_or_size_splits=indices_or_sections, axis=axis, with_remainder=True
    )


@to_ivy_arrays_and_back
def dsplit(ary, indices_or_section):
    return ivy.dsplit(ary, indices_or_section)
=======
def dsplit(ary, indices_or_sections):
    return ivy.dsplit(ary, indices_or_sections)
>>>>>>> 9e947c51


@to_ivy_arrays_and_back
def vsplit(ary, indices_or_sections):
    return ivy.vsplit(ary, indices_or_sections)


@to_ivy_arrays_and_back
def hsplit(ary, indices_or_sections):
    return ivy.hsplit(ary, indices_or_sections)<|MERGE_RESOLUTION|>--- conflicted
+++ resolved
@@ -139,7 +139,6 @@
 
 
 @to_ivy_arrays_and_back
-<<<<<<< HEAD
 def split(ary, indices_or_sections, axis=0):
     if isinstance(indices_or_sections, (list, tuple)):
         indices_or_sections = (
@@ -166,12 +165,8 @@
 
 
 @to_ivy_arrays_and_back
-def dsplit(ary, indices_or_section):
-    return ivy.dsplit(ary, indices_or_section)
-=======
 def dsplit(ary, indices_or_sections):
     return ivy.dsplit(ary, indices_or_sections)
->>>>>>> 9e947c51
 
 
 @to_ivy_arrays_and_back
