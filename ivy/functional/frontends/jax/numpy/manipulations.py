# local
import ivy
from ivy.functional.frontends.jax.func_wrapper import (
    to_ivy_arrays_and_back,
)
from ivy.functional.frontends.jax.numpy import promote_types_of_jax_inputs
from ivy.functional.frontends.numpy.func_wrapper import handle_numpy_dtype


@to_ivy_arrays_and_back
def clip(a, a_min=None, a_max=None, out=None):
    ivy.assertions.check_all_or_any_fn(
        a_min,
        a_max,
        fn=ivy.exists,
        type="any",
        limit=[1, 2],
        message="at most one of a_min or a_max can be None",
    )
    a = ivy.array(a)
    if a_min is None:
        a, a_max = promote_types_of_jax_inputs(a, a_max)
        return ivy.minimum(a, a_max, out=out)
    if a_max is None:
        a, a_min = promote_types_of_jax_inputs(a, a_min)
        return ivy.maximum(a, a_min, out=out)
    return ivy.clip(a, a_min, a_max, out=out)


@handle_numpy_dtype
@to_ivy_arrays_and_back
def concatenate(arrays, axis=0, dtype=None):
    ret = ivy.concat(arrays, axis=axis)
    if dtype:
        ret = ivy.array(ret, dtype=dtype)
    return ret


@to_ivy_arrays_and_back
def reshape(a, newshape, order="C"):
    return ivy.reshape(a, shape=newshape, order=order)


@to_ivy_arrays_and_back
def moveaxis(a, source, destination):
    return ivy.moveaxis(a, source, destination)


@to_ivy_arrays_and_back
def flipud(m):
    return ivy.flipud(m, out=None)


@to_ivy_arrays_and_back
def transpose(a, axes=None):
    if not axes:
        axes = list(range(len(a.shape)))[::-1]
    if type(axes) is int:
        axes = [axes]
    if (len(a.shape) == 0 and not axes) or (len(a.shape) == 1 and axes[0] == 0):
        return a
    return ivy.permute_dims(a, axes, out=None)


@to_ivy_arrays_and_back
def flip(m, axis=None):
    return ivy.flip(m, axis=axis)


@to_ivy_arrays_and_back
def fliplr(m):
    return ivy.fliplr(m)


@to_ivy_arrays_and_back
def expand_dims(a, axis):
    return ivy.expand_dims(a, axis=axis)


@to_ivy_arrays_and_back
def stack(arrays, axis=0, out=None, dtype=None):
    if dtype:
        return ivy.astype(
            ivy.stack(arrays, axis=axis, out=out), ivy.as_ivy_dtype(dtype)
        )
    return ivy.stack(arrays, axis=axis, out=out)


@to_ivy_arrays_and_back
def take(
    a,
    indices,
    axis=None,
    out=None,
    mode=None,
    unique_indices=False,
    indices_are_sorted=False,
    fill_value=None,
):
    return ivy.take_along_axis(a, indices, axis, out=out)


@to_ivy_arrays_and_back
def broadcast_to(arr, shape):
    return ivy.broadcast_to(arr, shape)


@to_ivy_arrays_and_back
<<<<<<< HEAD
def swapaxes(a, axis1, axis2):
    return ivy.swapaxes(a, axis1, axis2)
=======
def append(arr, values, axis=None):
    if axis is None:
        return ivy.concat((ivy.flatten(arr), ivy.flatten(values)), axis=0)
    else:
        return ivy.concat((arr, values), axis=axis)
>>>>>>> 564b9d76
<|MERGE_RESOLUTION|>--- conflicted
+++ resolved
@@ -106,13 +106,13 @@
 
 
 @to_ivy_arrays_and_back
-<<<<<<< HEAD
-def swapaxes(a, axis1, axis2):
-    return ivy.swapaxes(a, axis1, axis2)
-=======
 def append(arr, values, axis=None):
     if axis is None:
         return ivy.concat((ivy.flatten(arr), ivy.flatten(values)), axis=0)
     else:
         return ivy.concat((arr, values), axis=axis)
->>>>>>> 564b9d76
+
+
+@to_ivy_arrays_and_back
+def swapaxes(a, axis1, axis2):
+    return ivy.swapaxes(a, axis1, axis2)