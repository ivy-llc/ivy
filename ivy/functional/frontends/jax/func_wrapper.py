--- conflicted
+++ resolved
@@ -1,11 +1,6 @@
 # global
 import functools
 from typing import Callable
-<<<<<<< HEAD
-
-import jax
-=======
->>>>>>> f4e68f30
 
 # local
 import ivy
