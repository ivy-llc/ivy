# global

# local
import ivy
import ivy.functional.frontends.jax as jax_frontend


class Array:
    def __init__(self, array, weak_type=False):
        self._ivy_array = array if isinstance(array, ivy.Array) else ivy.array(array)
        self.weak_type = weak_type

    def __repr__(self):
        main = (
            str(self.ivy_array.__repr__())
            .replace("ivy.array", "ivy.frontends.jax.Array")
            .replace(")", "")
            + ", dtype="
            + str(self.ivy_array.dtype)
        )
        if self.weak_type:
            return main + ", weak_type=True)"
        return main + ")"

    # Properties #
    # ---------- #

    @property
    def ivy_array(self):
        return self._ivy_array

    @property
    def dtype(self):
        return self.ivy_array.dtype

    @property
    def shape(self):
        return self.ivy_array.shape

    @property
    def at(self):
        return jax_frontend._src.numpy.lax_numpy._IndexUpdateHelper(self.ivy_array)

    @property
    def T(self):
        return self.ivy_array.T

    # Instance Methods #
    # ---------------- #

    def copy(self, order=None):
        return jax_frontend.numpy.copy(self._ivy_array, order=order)

    def diagonal(self, offset=0, axis1=0, axis2=1):
        return jax_frontend.numpy.diagonal(
            self._ivy_array, offset=offset, axis1=axis1, axis2=axis2
        )

    def all(self, *, axis=None, out=None, keepdims=False):
        return jax_frontend.numpy.all(
            self._ivy_array, axis=axis, keepdims=keepdims, out=out
        )

    def astype(self, dtype):
        try:
            return jax_frontend.numpy.asarray(self, dtype=dtype)
        except:  # noqa: E722
            raise ivy.utils.exceptions.IvyException(
                f"Dtype {self.dtype} is not castable to {dtype}"
            )

    def argmax(
        self,
        /,
        *,
        axis=None,
        out=None,
        keepdims=False,
    ):
        return jax_frontend.numpy.argmax(
            self,
            axis=axis,
            out=out,
            keepdims=keepdims,
        )

    def conj(self, /):
        return jax_frontend.numpy.conj(self._ivy_array)

    def conjugate(self, /):
        return jax_frontend.numpy.conjugate(self._ivy_array)

    def mean(self, *, axis=None, dtype=None, out=None, keepdims=False, where=None):
        return jax_frontend.numpy.mean(
            self._ivy_array,
            axis=axis,
            dtype=dtype,
            out=out,
            keepdims=keepdims,
            where=where,
        )

    def cumprod(self, axis=None, dtype=None, out=None):
        return jax_frontend.numpy.cumprod(
            self,
            axis=axis,
            dtype=dtype,
            out=out,
        )

    def cumsum(self, axis=None, dtype=None, out=None):
        return jax_frontend.numpy.cumsum(
            self,
            axis=axis,
            dtype=dtype,
            out=out,
        )

    def nonzero(self, *, size=None, fill_value=None):
        return jax_frontend.numpy.nonzero(
            self,
            size=size,
            fill_value=fill_value,
        )

    def ravel(self, order="C"):
        return jax_frontend.numpy.ravel(
            self,
            order=order,
        )

    flatten = ravel

    def sort(self, axis=-1, order=None):
        return jax_frontend.numpy.sort(
            self,
            axis=axis,
            order=order,
        )

    def argsort(self, axis=-1, kind="stable", order=None):
        return jax_frontend.numpy.argsort(self, axis=axis, kind=kind, order=order)

    def any(self, *, axis=None, out=None, keepdims=False, where=None):
        return jax_frontend.numpy.any(
            self._ivy_array, axis=axis, keepdims=keepdims, out=out, where=where
        )

    def __add__(self, other):
        return jax_frontend.numpy.add(self, other)

    def __radd__(self, other):
        return jax_frontend.numpy.add(other, self)

    def __sub__(self, other):
        return jax_frontend.lax.sub(self, other)

    def __rsub__(self, other):
        return jax_frontend.lax.sub(other, self)

    def __mul__(self, other):
        return jax_frontend.lax.mul(self, other)

    def __rmul__(self, other):
        return jax_frontend.lax.mul(other, self)

    def __div__(self, other):
        return jax_frontend.numpy.divide(self, other)

    def __rdiv__(self, other):
        return jax_frontend.numpy.divide(other, self)

    def __mod__(self, other):
        return jax_frontend.numpy.mod(self, other)

    def __rmod__(self, other):
        return jax_frontend.numpy.mod(other, self)

    def __truediv__(self, other):
        return jax_frontend.numpy.divide(self, other)

    def __rtruediv__(self, other):
        return jax_frontend.numpy.divide(other, self)

    def __matmul__(self, other):
        return jax_frontend.numpy.dot(self, other)

    def __rmatmul__(self, other):
        return jax_frontend.numpy.dot(other, self)

    def __pos__(self):
        return self

    def __neg__(self):
        return jax_frontend.lax.neg(self)

    def __eq__(self, other):
        return jax_frontend.lax.eq(self, other)

    def __ne__(self, other):
        return jax_frontend.lax.ne(self, other)

    def __lt__(self, other):
        return jax_frontend.lax.lt(self, other)

    def __le__(self, other):
        return jax_frontend.lax.le(self, other)

    def __gt__(self, other):
        return jax_frontend.lax.gt(self, other)

    def __ge__(self, other):
        return jax_frontend.lax.ge(self, other)

    def __abs__(self):
        return jax_frontend.numpy.abs(self)

    def __pow__(self, other):
        return jax_frontend.lax.pow(self, other)

    def __rpow__(self, other):
        other = ivy.asarray(other)
        return jax_frontend.lax.pow(other, self)

    def __and__(self, other):
        return jax_frontend.numpy.bitwise_and(self, other)

    def __rand__(self, other):
        return jax_frontend.numpy.bitwise_and(other, self)

    def __or__(self, other):
        return jax_frontend.numpy.bitwise_or(self, other)

    def __ror__(self, other):
        return jax_frontend.numpy.bitwise_or(other, self)

    def __xor__(self, other):
        return jax_frontend.lax.bitwise_xor(self, other)

    def __rxor__(self, other):
        return jax_frontend.lax.bitwise_xor(other, self)

    def __invert__(self):
        return jax_frontend.lax.bitwise_not(self)

    def __lshift__(self, other):
        return jax_frontend.lax.shift_left(self, other)

    def __rlshift__(self, other):
        return jax_frontend.lax.shift_left(other, self)

    def __rshift__(self, other):
        return jax_frontend.lax.shift_right_logical(self, other)

    def __rrshift__(self, other):
        return jax_frontend.lax.shift_right_logical(other, self)

    def __getitem__(self, idx):
        return self.at[idx].get()

    def __setitem__(self, idx, val):
        raise ivy.utils.exceptions.IvyException(
            "ivy.functional.frontends.jax.Array object doesn't support assignment"
        )

    def __iter__(self):
        ndim = len(self.shape)
        if ndim == 0:
            raise TypeError("iteration over a 0-d Array not supported")
        for i in range(self.shape[0]):
            yield self[i]

    def round(self, decimals=0):
        return jax_frontend.numpy.round(self, decimals)

<<<<<<< HEAD
    def take(
        self,
        indices,
        axis=None,
        out=None,
        mode=None,
        unique_indices=False,
        indices_are_sorted=False,
        fill_value=None,
    ):
        return jax_frontend.numpy.take(self, indices, axis=axis, out=out)
=======
    def searchsorted(self, v, side="left", sorter=None, *, method="scan"):
        return jax_frontend.numpy.searchsorted(self, v, side=side, sorter=sorter)
>>>>>>> f11c6286

    def ptp(self, *, axis=None, out=None, keepdims=False):
        return jax_frontend.numpy.ptp(self, axis=axis, keepdims=keepdims)

    def min(
        self,
        /,
        *,
        axis=None,
        out=None,
        keepdims=False,
        where=None,
    ):
        return jax_frontend.numpy.min(
            self, axis=axis, out=out, keepdims=keepdims, where=where
        )

    def var(
        self, *, axis=None, dtype=None, out=None, ddof=False, keepdims=False, where=None
    ):
        return jax_frontend.numpy.var(
            self._ivy_array,
            axis=axis,
            dtype=dtype,
            out=out,
            ddof=int(ddof),
            keepdims=keepdims,
            where=where,
        )


# Jax supports DeviceArray from 0.4.13 and below
# Hence aliasing it here
DeviceArray = Array<|MERGE_RESOLUTION|>--- conflicted
+++ resolved
@@ -273,7 +273,6 @@
     def round(self, decimals=0):
         return jax_frontend.numpy.round(self, decimals)
 
-<<<<<<< HEAD
     def take(
         self,
         indices,
@@ -285,10 +284,9 @@
         fill_value=None,
     ):
         return jax_frontend.numpy.take(self, indices, axis=axis, out=out)
-=======
+
     def searchsorted(self, v, side="left", sorter=None, *, method="scan"):
         return jax_frontend.numpy.searchsorted(self, v, side=side, sorter=sorter)
->>>>>>> f11c6286
 
     def ptp(self, *, axis=None, out=None, keepdims=False):
         return jax_frontend.numpy.ptp(self, axis=axis, keepdims=keepdims)
