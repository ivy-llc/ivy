# global

# local
import ivy
import ivy.functional.frontends.jax as jax_frontend


class Array:
    def __init__(self, array, weak_type=False):
        self._ivy_array = array if isinstance(array, ivy.Array) else ivy.array(array)
        self.weak_type = weak_type

    def __repr__(self):
        main = (
            str(self.ivy_array.__repr__())
            .replace("ivy.array", "ivy.frontends.jax.Array")
            .replace(")", "")
            + ", dtype="
            + str(self.ivy_array.dtype)
        )
        if self.weak_type:
            return main + ", weak_type=True)"
        return main + ")"

    # Properties #
    # ---------- #

    @property
    def ivy_array(self):
        return self._ivy_array

    @property
    def dtype(self):
        return self.ivy_array.dtype

    @property
    def shape(self):
        return self.ivy_array.shape

    @property
    def at(self):
        return jax_frontend._src.numpy.lax_numpy._IndexUpdateHelper(self.ivy_array)

    @property
    def T(self):
        return self.ivy_array.T

    # Instance Methods #
    # ---------------- #

    def copy(self, order=None):
        return jax_frontend.numpy.copy(self._ivy_array, order=order)

    def diagonal(self, offset=0, axis1=0, axis2=1):
        return jax_frontend.numpy.diagonal(
            self._ivy_array, offset=offset, axis1=axis1, axis2=axis2
        )

    def all(self, *, axis=None, out=None, keepdims=False):
        return jax_frontend.numpy.all(
            self._ivy_array, axis=axis, keepdims=keepdims, out=out
        )

    def astype(self, dtype):
        try:
            return jax_frontend.numpy.asarray(self, dtype=dtype)
        except:  # noqa: E722
            raise ivy.utils.exceptions.IvyException(
                f"Dtype {self.dtype} is not castable to {dtype}"
            )

    def argmax(
        self,
        /,
        *,
        axis=None,
        out=None,
        keepdims=False,
    ):
        return jax_frontend.numpy.argmax(
            self,
            axis=axis,
            out=out,
            keepdims=keepdims,
        )

    def conj(self, /):
        return jax_frontend.numpy.conj(self._ivy_array)

    def conjugate(self, /):
        return jax_frontend.numpy.conjugate(self._ivy_array)

    def mean(self, *, axis=None, dtype=None, out=None, keepdims=False, where=None):
        return jax_frontend.numpy.mean(
            self._ivy_array,
            axis=axis,
            dtype=dtype,
            out=out,
            keepdims=keepdims,
            where=where,
        )

    def cumprod(self, axis=None, dtype=None, out=None):
        return jax_frontend.numpy.cumprod(
            self,
            axis=axis,
            dtype=dtype,
            out=out,
        )

    def cumsum(self, axis=None, dtype=None, out=None):
        return jax_frontend.numpy.cumsum(
            self,
            axis=axis,
            dtype=dtype,
            out=out,
        )

    def nonzero(self, *, size=None, fill_value=None):
        return jax_frontend.numpy.nonzero(
            self,
            size=size,
            fill_value=fill_value,
        )

    def ravel(self, order="C"):
        return jax_frontend.numpy.ravel(
            self,
            order=order,
        )

    flatten = ravel

    def sort(self, axis=-1, order=None):
        return jax_frontend.numpy.sort(
            self,
            axis=axis,
            order=order,
        )

    def argsort(self, axis=-1, kind="stable", order=None):
        return jax_frontend.numpy.argsort(self, axis=axis, kind=kind, order=order)

    def any(self, *, axis=None, out=None, keepdims=False, where=None):
        return jax_frontend.numpy.any(
            self._ivy_array, axis=axis, keepdims=keepdims, out=out, where=where
        )

    def __add__(self, other):
        return jax_frontend.numpy.add(self, other)

    def __radd__(self, other):
        return jax_frontend.numpy.add(other, self)

    def __sub__(self, other):
        return jax_frontend.lax.sub(self, other)

    def __rsub__(self, other):
        return jax_frontend.lax.sub(other, self)

    def __mul__(self, other):
        return jax_frontend.lax.mul(self, other)

    def __rmul__(self, other):
        return jax_frontend.lax.mul(other, self)

    def __div__(self, other):
        return jax_frontend.numpy.divide(self, other)

    def __rdiv__(self, other):
        return jax_frontend.numpy.divide(other, self)

    def __mod__(self, other):
        return jax_frontend.numpy.mod(self, other)

    def __rmod__(self, other):
        return jax_frontend.numpy.mod(other, self)

    def __truediv__(self, other):
        return jax_frontend.numpy.divide(self, other)

    def __rtruediv__(self, other):
        return jax_frontend.numpy.divide(other, self)

    def __matmul__(self, other):
        return jax_frontend.numpy.dot(self, other)

    def __rmatmul__(self, other):
        return jax_frontend.numpy.dot(other, self)

    def __pos__(self):
        return self

    def __neg__(self):
        return jax_frontend.lax.neg(self)

    def __eq__(self, other):
        return jax_frontend.lax.eq(self, other)

    def __ne__(self, other):
        return jax_frontend.lax.ne(self, other)

    def __lt__(self, other):
        return jax_frontend.lax.lt(self, other)

    def __le__(self, other):
        return jax_frontend.lax.le(self, other)

    def __gt__(self, other):
        return jax_frontend.lax.gt(self, other)

    def __ge__(self, other):
        return jax_frontend.lax.ge(self, other)

    def __abs__(self):
        return jax_frontend.numpy.abs(self)

    def __pow__(self, other):
        return jax_frontend.lax.pow(self, other)

    def __rpow__(self, other):
        other = ivy.asarray(other)
        return jax_frontend.lax.pow(other, self)

    def __and__(self, other):
        return jax_frontend.numpy.bitwise_and(self, other)

    def __rand__(self, other):
        return jax_frontend.numpy.bitwise_and(other, self)

    def __or__(self, other):
        return jax_frontend.numpy.bitwise_or(self, other)

    def __ror__(self, other):
        return jax_frontend.numpy.bitwise_or(other, self)

    def __xor__(self, other):
        return jax_frontend.lax.bitwise_xor(self, other)

    def __rxor__(self, other):
        return jax_frontend.lax.bitwise_xor(other, self)

    def __invert__(self):
        return jax_frontend.lax.bitwise_not(self)

    def __lshift__(self, other):
        return jax_frontend.lax.shift_left(self, other)

    def __rlshift__(self, other):
        return jax_frontend.lax.shift_left(other, self)

    def __rshift__(self, other):
        return jax_frontend.lax.shift_right_logical(self, other)

    def __rrshift__(self, other):
        return jax_frontend.lax.shift_right_logical(other, self)

    def __getitem__(self, idx):
        return self.at[idx].get()

    def __setitem__(self, idx, val):
        raise ivy.utils.exceptions.IvyException(
            "ivy.functional.frontends.jax.Array object doesn't support assignment"
        )

    def __iter__(self):
        ndim = len(self.shape)
        if ndim == 0:
            raise TypeError("iteration over a 0-d Array not supported")
        for i in range(self.shape[0]):
            yield self[i]

    def round(self, decimals=0):
        return jax_frontend.numpy.round(self, decimals)

<<<<<<< HEAD
    def searchsorted(self, v, side="left", sorter=None, *, method="scan"):
        return jax_frontend.numpy.searchsorted(self, v, side=side, sorter=sorter)
=======
    def ptp(self, *, axis=None, out=None, keepdims=False):
        return jax_frontend.numpy.ptp(self, axis=axis, keepdims=keepdims)
>>>>>>> 4b67e29b

    def min(
        self,
        /,
        *,
        axis=None,
        out=None,
        keepdims=False,
        where=None,
    ):
        return jax_frontend.numpy.min(
            self, axis=axis, out=out, keepdims=keepdims, where=where
        )

    def var(
        self, *, axis=None, dtype=None, out=None, ddof=False, keepdims=False, where=None
    ):
        return jax_frontend.numpy.var(
            self._ivy_array,
            axis=axis,
            dtype=dtype,
            out=out,
            ddof=int(ddof),
            keepdims=keepdims,
            where=where,
        )<|MERGE_RESOLUTION|>--- conflicted
+++ resolved
@@ -273,13 +273,11 @@
     def round(self, decimals=0):
         return jax_frontend.numpy.round(self, decimals)
 
-<<<<<<< HEAD
     def searchsorted(self, v, side="left", sorter=None, *, method="scan"):
         return jax_frontend.numpy.searchsorted(self, v, side=side, sorter=sorter)
-=======
+
     def ptp(self, *, axis=None, out=None, keepdims=False):
         return jax_frontend.numpy.ptp(self, axis=axis, keepdims=keepdims)
->>>>>>> 4b67e29b
 
     def min(
         self,
