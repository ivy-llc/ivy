--- conflicted
+++ resolved
@@ -273,16 +273,14 @@
     def round(self, decimals=0):
         return jax_frontend.numpy.round(self, decimals)
 
-<<<<<<< HEAD
     def repeat(self, repeats, axis=None, *, total_repeat_length=None):
         return jax_frontend.numpy.repeat(self, repeats, axis=axis)
-=======
+
     def searchsorted(self, v, side="left", sorter=None, *, method="scan"):
         return jax_frontend.numpy.searchsorted(self, v, side=side, sorter=sorter)
 
     def ptp(self, *, axis=None, out=None, keepdims=False):
         return jax_frontend.numpy.ptp(self, axis=axis, keepdims=keepdims)
->>>>>>> 0f99323e
 
     def min(
         self,
