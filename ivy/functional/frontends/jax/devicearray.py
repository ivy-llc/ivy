# global

# local
import ivy
import ivy.functional.frontends.jax as jax_frontend


class DeviceArray:
    def __init__(self, array, weak_type=False):
        self._ivy_array = array if isinstance(array, ivy.Array) else ivy.array(array)
        self.weak_type = weak_type

    def __repr__(self):
        main = (
            str(self.ivy_array.__repr__())
            .replace("ivy.array", "ivy.frontends.jax.DeviceArray")
            .replace(")", "")
            + ", dtype="
            + str(self.ivy_array.dtype)
        )
        if self.weak_type:
            return main + ", weak_type=True)"
        return main + ")"

    # Properties #
    # ---------- #

    @property
    def ivy_array(self):
        return self._ivy_array

    @property
    def dtype(self):
        return self.ivy_array.dtype

    @property
    def shape(self):
        return self.ivy_array.shape

    @property
    def at(self):
        return jax_frontend._src.numpy.lax_numpy._IndexUpdateHelper(self.ivy_array)

    @property
    def T(self):
        return self.ivy_array.T

    # Instance Methods #
    # ---------------- #

<<<<<<< HEAD
    def any(self, *, axis=None, out=None, keepdims=False, where=None):
        return jax_frontend.numpy.any(
            self._ivy_array, axis=axis, keepdims=keepdims, out=out, where=where
        )
=======
    def copy(self, order=None):
        return jax_frontend.numpy.copy(self._ivy_array, order=order)
>>>>>>> e43eadb0

    def all(self, *, axis=None, out=None, keepdims=False):
        return jax_frontend.numpy.all(
            self._ivy_array, axis=axis, keepdims=keepdims, out=out
        )

    def argmax(
        self,
        /,
        *,
        axis=None,
        out=None,
        keepdims=False,
    ):
        return jax_frontend.numpy.argmax(
            self,
            axis=axis,
            out=out,
            keepdims=keepdims,
        )

    def conj(self, /):
        return jax_frontend.numpy.conj(self._ivy_array)

    def conjugate(self, /):
        return jax_frontend.numpy.conjugate(self._ivy_array)

    def mean(self, *, axis=None, dtype=None, out=None, keepdims=False, where=None):
        return jax_frontend.numpy.mean(
            self._ivy_array,
            axis=axis,
            dtype=dtype,
            out=out,
            keepdims=keepdims,
            where=where,
        )

    def cumprod(self, axis=None, dtype=None, out=None):
        return jax_frontend.numpy.cumprod(
            self,
            axis=axis,
            dtype=dtype,
            out=out,
        )

    def cumsum(self, axis=None, dtype=None, out=None):
        return jax_frontend.numpy.cumsum(
            self,
            axis=axis,
            dtype=dtype,
            out=out,
        )

    def nonzero(self, *, size=None, fill_value=None):
        return jax_frontend.numpy.nonzero(
            self,
            size=size,
            fill_value=fill_value,
        )

    def ravel(self, order="C"):
        return jax_frontend.numpy.ravel(
            self,
            order=order,
        )

    flatten = ravel

    def sort(self, axis=-1, order=None):
        return jax_frontend.numpy.sort(
            self,
            axis=axis,
            order=order,
        )

    def argsort(self, axis=-1, kind="stable", order=None):
        return jax_frontend.numpy.argsort(self, axis=axis, kind=kind, order=order)

    def __add__(self, other):
        return jax_frontend.numpy.add(self, other)

    def __radd__(self, other):
        return jax_frontend.numpy.add(other, self)

    def __sub__(self, other):
        return jax_frontend.lax.sub(self, other)

    def __rsub__(self, other):
        return jax_frontend.lax.sub(other, self)

    def __mul__(self, other):
        return jax_frontend.lax.mul(self, other)

    def __rmul__(self, other):
        return jax_frontend.lax.mul(other, self)

    def __div__(self, other):
        return jax_frontend.numpy.divide(self, other)

    def __rdiv__(self, other):
        return jax_frontend.numpy.divide(other, self)

    def __mod__(self, other):
        return jax_frontend.numpy.mod(self, other)

    def __rmod__(self, other):
        return jax_frontend.numpy.mod(other, self)

    def __truediv__(self, other):
        return jax_frontend.numpy.divide(self, other)

    def __rtruediv__(self, other):
        return jax_frontend.numpy.divide(other, self)

    def __matmul__(self, other):
        return jax_frontend.numpy.dot(self, other)

    def __rmatmul__(self, other):
        return jax_frontend.numpy.dot(other, self)

    def __pos__(self):
        return self

    def __neg__(self):
        return jax_frontend.lax.neg(self)

    def __eq__(self, other):
        return jax_frontend.lax.eq(self, other)

    def __ne__(self, other):
        return jax_frontend.lax.ne(self, other)

    def __lt__(self, other):
        return jax_frontend.lax.lt(self, other)

    def __le__(self, other):
        return jax_frontend.lax.le(self, other)

    def __gt__(self, other):
        return jax_frontend.lax.gt(self, other)

    def __ge__(self, other):
        return jax_frontend.lax.ge(self, other)

    def __abs__(self):
        return jax_frontend.numpy.abs(self)

    def __pow__(self, other):
        return jax_frontend.lax.pow(self, other)

    def __rpow__(self, other):
        other = ivy.asarray(other)
        return jax_frontend.lax.pow(other, self)

    def __and__(self, other):
        return jax_frontend.numpy.bitwise_and(self, other)

    def __rand__(self, other):
        return jax_frontend.numpy.bitwise_and(other, self)

    def __or__(self, other):
        return jax_frontend.numpy.bitwise_or(self, other)

    def __ror__(self, other):
        return jax_frontend.numpy.bitwise_or(other, self)

    def __xor__(self, other):
        return jax_frontend.lax.bitwise_xor(self, other)

    def __rxor__(self, other):
        return jax_frontend.lax.bitwise_xor(other, self)

    def __invert__(self):
        return jax_frontend.lax.bitwise_not(self)

    def __lshift__(self, other):
        return jax_frontend.lax.shift_left(self, other)

    def __rlshift__(self, other):
        return jax_frontend.lax.shift_left(other, self)

    def __rshift__(self, other):
        return jax_frontend.lax.shift_right_logical(self, other)

    def __rrshift__(self, other):
        return jax_frontend.lax.shift_right_logical(other, self)

    def __getitem__(self, idx):
        return self.at[idx].get()

    def __setitem__(self, idx, val):
        raise ivy.utils.exceptions.IvyException(
            "ivy.functional.frontends.jax.DeviceArray object doesn't support assignment"
        )

    def __iter__(self):
        ndim = len(self.shape)
        if ndim == 0:
            raise TypeError("iteration over a 0-d devicearray not supported")
        for i in range(self.shape[0]):
            yield self[i]

    def round(self, decimals=0):
        return jax_frontend.numpy.round(self, decimals)<|MERGE_RESOLUTION|>--- conflicted
+++ resolved
@@ -48,15 +48,8 @@
     # Instance Methods #
     # ---------------- #
 
-<<<<<<< HEAD
-    def any(self, *, axis=None, out=None, keepdims=False, where=None):
-        return jax_frontend.numpy.any(
-            self._ivy_array, axis=axis, keepdims=keepdims, out=out, where=where
-        )
-=======
     def copy(self, order=None):
         return jax_frontend.numpy.copy(self._ivy_array, order=order)
->>>>>>> e43eadb0
 
     def all(self, *, axis=None, out=None, keepdims=False):
         return jax_frontend.numpy.all(
