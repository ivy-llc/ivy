# global

# local
import ivy
import ivy.functional.frontends.jax as jax_frontend
from ivy.func_wrapper import with_unsupported_dtypes
from ivy.func_wrapper import with_supported_dtypes


class DeviceArray:
    def __init__(self, array, weak_type=False):
        self._ivy_array = array if isinstance(array, ivy.Array) else ivy.array(array)
        self.weak_type = weak_type

    def __repr__(self):
        main = (
            str(self.ivy_array.__repr__())
            .replace("ivy.array", "ivy.frontends.jax.DeviceArray")
            .replace(")", "")
            + ", dtype="
            + str(self.ivy_array.dtype)
        )
        if self.weak_type:
            return main + ", weak_type=True)"
        return main + ")"

    # Properties #
    # ---------- #

    @property
    def ivy_array(self):
        return self._ivy_array

    @property
    def dtype(self):
        return self.ivy_array.dtype

    @property
    def shape(self):
        return self.ivy_array.shape

    @property
    def at(self):
        return jax_frontend._src.numpy.lax_numpy._IndexUpdateHelper(self.ivy_array)

    @property
    def T(self):
        return self.ivy_array.T

    # Instance Methods #
    # ---------------- #

    def copy(self, order=None):
        return jax_frontend.numpy.copy(self._ivy_array, order=order)

    def diagonal(self, offset=0, axis1=0, axis2=1):
        return jax_frontend.numpy.diagonal(
            self._ivy_array, offset=offset, axis1=axis1, axis2=axis2
        )

    def all(self, *, axis=None, out=None, keepdims=False):
        return jax_frontend.numpy.all(
            self._ivy_array, axis=axis, keepdims=keepdims, out=out
        )

    def astype(self, dtype):
        try:
            return jax_frontend.numpy.asarray(self, dtype=dtype)
        except:  # noqa: E722
            raise ivy.utils.exceptions.IvyException(
                f"Dtype {self.dtype} is not castable to {dtype}"
            )

    def argmax(
        self,
        /,
        *,
        axis=None,
        out=None,
        keepdims=False,
    ):
        return jax_frontend.numpy.argmax(
            self,
            axis=axis,
            out=out,
            keepdims=keepdims,
        )

    def conj(self, /):
        return jax_frontend.numpy.conj(self._ivy_array)

    def conjugate(self, /):
        return jax_frontend.numpy.conjugate(self._ivy_array)

    def mean(self, *, axis=None, dtype=None, out=None, keepdims=False, where=None):
        return jax_frontend.numpy.mean(
            self._ivy_array,
            axis=axis,
            dtype=dtype,
            out=out,
            keepdims=keepdims,
            where=where,
        )

    def cumprod(self, axis=None, dtype=None, out=None):
        return jax_frontend.numpy.cumprod(
            self,
            axis=axis,
            dtype=dtype,
            out=out,
        )

    def cumsum(self, axis=None, dtype=None, out=None):
        return jax_frontend.numpy.cumsum(
            self,
            axis=axis,
            dtype=dtype,
            out=out,
        )

    def nonzero(self, *, size=None, fill_value=None):
        return jax_frontend.numpy.nonzero(
            self,
            size=size,
            fill_value=fill_value,
        )

    def ravel(self, order="C"):
        return jax_frontend.numpy.ravel(
            self,
            order=order,
        )

    flatten = ravel

    def sort(self, axis=-1, order=None):
        return jax_frontend.numpy.sort(
            self,
            axis=axis,
            order=order,
        )

    def argsort(self, axis=-1, kind="stable", order=None):
        return jax_frontend.numpy.argsort(self, axis=axis, kind=kind, order=order)

    def any(self, *, axis=None, out=None, keepdims=False, where=None):
        return jax_frontend.numpy.any(
            self._ivy_array, axis=axis, keepdims=keepdims, out=out, where=where
        )

    def __add__(self, other):
        return jax_frontend.numpy.add(self, other)

    def __radd__(self, other):
        return jax_frontend.numpy.add(other, self)

    def __sub__(self, other):
        return jax_frontend.lax.sub(self, other)

    def __rsub__(self, other):
        return jax_frontend.lax.sub(other, self)

    def __mul__(self, other):
        return jax_frontend.lax.mul(self, other)

    def __rmul__(self, other):
        return jax_frontend.lax.mul(other, self)

    def __div__(self, other):
        return jax_frontend.numpy.divide(self, other)

    def __rdiv__(self, other):
        return jax_frontend.numpy.divide(other, self)

    def __mod__(self, other):
        return jax_frontend.numpy.mod(self, other)

    def __rmod__(self, other):
        return jax_frontend.numpy.mod(other, self)

    def __truediv__(self, other):
        return jax_frontend.numpy.divide(self, other)

    def __rtruediv__(self, other):
        return jax_frontend.numpy.divide(other, self)

    def __matmul__(self, other):
        return jax_frontend.numpy.dot(self, other)

    def __rmatmul__(self, other):
        return jax_frontend.numpy.dot(other, self)

    def __pos__(self):
        return self

    def __neg__(self):
        return jax_frontend.lax.neg(self)

    def __eq__(self, other):
        return jax_frontend.lax.eq(self, other)

    def __ne__(self, other):
        return jax_frontend.lax.ne(self, other)

    def __lt__(self, other):
        return jax_frontend.lax.lt(self, other)

    def __le__(self, other):
        return jax_frontend.lax.le(self, other)

    def __gt__(self, other):
        return jax_frontend.lax.gt(self, other)

    def __ge__(self, other):
        return jax_frontend.lax.ge(self, other)

    def __abs__(self):
        return jax_frontend.numpy.abs(self)

    def __pow__(self, other):
        return jax_frontend.lax.pow(self, other)

    def __rpow__(self, other):
        other = ivy.asarray(other)
        return jax_frontend.lax.pow(other, self)

    def __and__(self, other):
        return jax_frontend.numpy.bitwise_and(self, other)

    def __rand__(self, other):
        return jax_frontend.numpy.bitwise_and(other, self)

    def __or__(self, other):
        return jax_frontend.numpy.bitwise_or(self, other)

    def __ror__(self, other):
        return jax_frontend.numpy.bitwise_or(other, self)

    def __xor__(self, other):
        return jax_frontend.lax.bitwise_xor(self, other)

    def __rxor__(self, other):
        return jax_frontend.lax.bitwise_xor(other, self)

    def __invert__(self):
        return jax_frontend.lax.bitwise_not(self)

    def __lshift__(self, other):
        return jax_frontend.lax.shift_left(self, other)

    def __rlshift__(self, other):
        return jax_frontend.lax.shift_left(other, self)

    def __rshift__(self, other):
        return jax_frontend.lax.shift_right_logical(self, other)

    def __rrshift__(self, other):
        return jax_frontend.lax.shift_right_logical(other, self)

    def __getitem__(self, idx):
        return self.at[idx].get()

    def __setitem__(self, idx, val):
        raise ivy.utils.exceptions.IvyException(
            "ivy.functional.frontends.jax.DeviceArray object doesn't support assignment"
        )

    def __iter__(self):
        ndim = len(self.shape)
        if ndim == 0:
            raise TypeError("iteration over a 0-d devicearray not supported")
        for i in range(self.shape[0]):
            yield self[i]

    @with_supported_dtypes(
        {
            "2.5.0 and below": (
                "int64",
                "float64",
                "complex128",
                "float32",
                "complex64",
                "int32",
            )
        },
        "paddle",
    )
    def round(self, decimals=0):
        return jax_frontend.numpy.round(self, decimals)

<<<<<<< HEAD
    def swapaxes(self, axis1, axis2):
        return jax_frontend.numpy.swapaxes(self._ivy_array, axis1, axis2)

    @with_unsupported_dtypes({"2.0.1 and below": ("bfloat16",)}, "jax")
=======
    def min(
        self,
        /,
        *,
        axis=None,
        out=None,
        keepdims=False,
        where=None,
    ):
        return jax_frontend.numpy.min(
            self, axis=axis, out=out, keepdims=keepdims, where=where
        )

>>>>>>> 69936ffb
    def var(
        self, *, axis=None, dtype=None, out=None, ddof=False, keepdims=False, where=None
    ):
        return jax_frontend.numpy.var(
            self._ivy_array,
            axis=axis,
            dtype=dtype,
            out=out,
            ddof=int(ddof),
            keepdims=keepdims,
            where=where,
        )<|MERGE_RESOLUTION|>--- conflicted
+++ resolved
@@ -288,12 +288,9 @@
     def round(self, decimals=0):
         return jax_frontend.numpy.round(self, decimals)
 
-<<<<<<< HEAD
     def swapaxes(self, axis1, axis2):
         return jax_frontend.numpy.swapaxes(self._ivy_array, axis1, axis2)
 
-    @with_unsupported_dtypes({"2.0.1 and below": ("bfloat16",)}, "jax")
-=======
     def min(
         self,
         /,
@@ -307,7 +304,6 @@
             self, axis=axis, out=out, keepdims=keepdims, where=where
         )
 
->>>>>>> 69936ffb
     def var(
         self, *, axis=None, dtype=None, out=None, ddof=False, keepdims=False, where=None
     ):
