--- conflicted
+++ resolved
@@ -217,9 +217,6 @@
     def __setitem__(self, idx, val):
         raise ivy.utils.exceptions.IvyException(
             "ivy.functional.frontends.jax.DeviceArray object doesn't support assignment"
-<<<<<<< HEAD
-        )
-=======
         )
 
     def __iter__(self):
@@ -227,5 +224,4 @@
         if ndim == 0:
             raise TypeError("iteration over a 0-d devicearray not supported")
         for i in range(self.shape[0]):
-            yield self[i]
->>>>>>> 1acae5e9
+            yield self[i]