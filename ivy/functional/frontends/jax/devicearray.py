--- conflicted
+++ resolved
@@ -46,15 +46,9 @@
     # Instance Methods #
     # ---------------- #
 
-<<<<<<< HEAD
-    def any(self, *, axis=None, out=None, keepdims=False, where=None):
-        return jax_frontend.numpy.any(
-            self._ivy_array, axis=axis, keepdims=keepdims, out=out, where=where
-=======
     def all(self, *, axis=None, out=None, keepdims=False):
         return jax_frontend.numpy.all(
             self._ivy_array, axis=axis, keepdims=keepdims, out=out
->>>>>>> 214b2ae8
         )
 
     def argmax(
