# global

# local
import ivy
import ivy.functional.frontends.jax as jax_frontend


class DeviceArray:
    def __init__(self, array, weak_type=False):
        self._ivy_array = array if isinstance(array, ivy.Array) else ivy.array(array)
        self.weak_type = weak_type

    def __repr__(self):
        main = (
            str(self.ivy_array.__repr__())
            .replace("ivy.array", "ivy.frontends.jax.DeviceArray")
            .replace(")", "")
            + ", dtype="
            + str(self.ivy_array.dtype)
        )
        if self.weak_type:
            return main + ", weak_type=True)"
        return main + ")"

    # Properties #
    # ---------- #

    @property
    def ivy_array(self):
        return self._ivy_array

    @property
    def dtype(self):
        return self.ivy_array.dtype

    @property
    def shape(self):
        return self.ivy_array.shape

    @property
    def at(self):
        return jax_frontend._src.numpy.lax_numpy._IndexUpdateHelper(self.ivy_array)

    @property
    def T(self):
        return self.ivy_array.T

    # Instance Methods #
    # ---------------- #

    def copy(self, order=None):
        return jax_frontend.numpy.copy(self._ivy_array, order=order)

    def diagonal(self, offset=0, axis1=0, axis2=1):
        return jax_frontend.numpy.diagonal(
            self._ivy_array, offset=offset, axis1=axis1, axis2=axis2
        )

    def all(self, *, axis=None, out=None, keepdims=False):
        return jax_frontend.numpy.all(
            self._ivy_array, axis=axis, keepdims=keepdims, out=out
        )

    def astype(self, dtype):
        try:
            return jax_frontend.numpy.asarray(self, dtype=dtype)
        except:  # noqa: E722
            raise ivy.utils.exceptions.IvyException(
                f"Dtype {self.dtype} is not castable to {dtype}"
            )

    def argmax(
        self,
        /,
        *,
        axis=None,
        out=None,
        keepdims=False,
    ):
        return jax_frontend.numpy.argmax(
            self,
            axis=axis,
            out=out,
            keepdims=keepdims,
        )

    def conj(self, /):
        return jax_frontend.numpy.conj(self._ivy_array)

    def conjugate(self, /):
        return jax_frontend.numpy.conjugate(self._ivy_array)

    def mean(self, *, axis=None, dtype=None, out=None, keepdims=False, where=None):
        return jax_frontend.numpy.mean(
            self._ivy_array,
            axis=axis,
            dtype=dtype,
            out=out,
            keepdims=keepdims,
            where=where,
        )

    def cumprod(self, axis=None, dtype=None, out=None):
        return jax_frontend.numpy.cumprod(
            self,
            axis=axis,
            dtype=dtype,
            out=out,
        )

    def cumsum(self, axis=None, dtype=None, out=None):
        return jax_frontend.numpy.cumsum(
            self,
            axis=axis,
            dtype=dtype,
            out=out,
        )

    def nonzero(self, *, size=None, fill_value=None):
        return jax_frontend.numpy.nonzero(
            self,
            size=size,
            fill_value=fill_value,
        )

    def ravel(self, order="C"):
        return jax_frontend.numpy.ravel(
            self,
            order=order,
        )

    flatten = ravel

    def sort(self, axis=-1, order=None):
        return jax_frontend.numpy.sort(
            self,
            axis=axis,
            order=order,
        )

    def argsort(self, axis=-1, kind="stable", order=None):
        return jax_frontend.numpy.argsort(self, axis=axis, kind=kind, order=order)

    def any(self, *, axis=None, out=None, keepdims=False, where=None):
        return jax_frontend.numpy.any(
            self._ivy_array, axis=axis, keepdims=keepdims, out=out, where=where
        )

    def __add__(self, other):
        return jax_frontend.numpy.add(self, other)

    def __radd__(self, other):
        return jax_frontend.numpy.add(other, self)

    def __sub__(self, other):
        return jax_frontend.lax.sub(self, other)

    def __rsub__(self, other):
        return jax_frontend.lax.sub(other, self)

    def __mul__(self, other):
        return jax_frontend.lax.mul(self, other)

    def __rmul__(self, other):
        return jax_frontend.lax.mul(other, self)

    def __div__(self, other):
        return jax_frontend.numpy.divide(self, other)

    def __rdiv__(self, other):
        return jax_frontend.numpy.divide(other, self)

    def __mod__(self, other):
        return jax_frontend.numpy.mod(self, other)

    def __rmod__(self, other):
        return jax_frontend.numpy.mod(other, self)

    def __truediv__(self, other):
        return jax_frontend.numpy.divide(self, other)

    def __rtruediv__(self, other):
        return jax_frontend.numpy.divide(other, self)

    def __matmul__(self, other):
        return jax_frontend.numpy.dot(self, other)

    def __rmatmul__(self, other):
        return jax_frontend.numpy.dot(other, self)

    def __pos__(self):
        return self

    def __neg__(self):
        return jax_frontend.lax.neg(self)

    def __eq__(self, other):
        return jax_frontend.lax.eq(self, other)

    def __ne__(self, other):
        return jax_frontend.lax.ne(self, other)

    def __lt__(self, other):
        return jax_frontend.lax.lt(self, other)

    def __le__(self, other):
        return jax_frontend.lax.le(self, other)

    def __gt__(self, other):
        return jax_frontend.lax.gt(self, other)

    def __ge__(self, other):
        return jax_frontend.lax.ge(self, other)

    def __abs__(self):
        return jax_frontend.numpy.abs(self)

    def __pow__(self, other):
        return jax_frontend.lax.pow(self, other)

    def __rpow__(self, other):
        other = ivy.asarray(other)
        return jax_frontend.lax.pow(other, self)

    def __and__(self, other):
        return jax_frontend.numpy.bitwise_and(self, other)

    def __rand__(self, other):
        return jax_frontend.numpy.bitwise_and(other, self)

    def __or__(self, other):
        return jax_frontend.numpy.bitwise_or(self, other)

    def __ror__(self, other):
        return jax_frontend.numpy.bitwise_or(other, self)

    def __xor__(self, other):
        return jax_frontend.lax.bitwise_xor(self, other)

    def __rxor__(self, other):
        return jax_frontend.lax.bitwise_xor(other, self)

    def __invert__(self):
        return jax_frontend.lax.bitwise_not(self)

    def __lshift__(self, other):
        return jax_frontend.lax.shift_left(self, other)

    def __rlshift__(self, other):
        return jax_frontend.lax.shift_left(other, self)

    def __rshift__(self, other):
        return jax_frontend.lax.shift_right_logical(self, other)

    def __rrshift__(self, other):
        return jax_frontend.lax.shift_right_logical(other, self)

    def __getitem__(self, idx):
        return self.at[idx].get()

    def __setitem__(self, idx, val):
        raise ivy.utils.exceptions.IvyException(
            "ivy.functional.frontends.jax.DeviceArray object doesn't support assignment"
        )

    def __iter__(self):
        ndim = len(self.shape)
        if ndim == 0:
            raise TypeError("iteration over a 0-d devicearray not supported")
        for i in range(self.shape[0]):
            yield self[i]

    def round(self, decimals=0):
        return jax_frontend.numpy.round(self, decimals)

<<<<<<< HEAD
    def repeat(self, repeats, axis=None, *, total_repeat_length=None):
        return jax_frontend.numpy.repeat(self, repeats, axis=axis)
=======
    def var(
        self, *, axis=None, dtype=None, out=None, ddof=False, keepdims=False, where=None
    ):
        return jax_frontend.numpy.var(
            self._ivy_array,
            axis=axis,
            dtype=dtype,
            out=out,
            ddof=int(ddof),
            keepdims=keepdims,
            where=where,
        )
>>>>>>> 2f90ce7b
<|MERGE_RESOLUTION|>--- conflicted
+++ resolved
@@ -273,10 +273,9 @@
     def round(self, decimals=0):
         return jax_frontend.numpy.round(self, decimals)
 
-<<<<<<< HEAD
     def repeat(self, repeats, axis=None, *, total_repeat_length=None):
         return jax_frontend.numpy.repeat(self, repeats, axis=axis)
-=======
+
     def var(
         self, *, axis=None, dtype=None, out=None, ddof=False, keepdims=False, where=None
     ):
@@ -288,5 +287,4 @@
             ddof=int(ddof),
             keepdims=keepdims,
             where=where,
-        )
->>>>>>> 2f90ce7b
+        )