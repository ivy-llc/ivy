--- conflicted
+++ resolved
@@ -138,7 +138,6 @@
             order=order,
         )
 
-<<<<<<< HEAD
     def sum(
         self,
         axis=None,
@@ -158,14 +157,14 @@
             initial=initial,
             where=where,
             promote_integers=promote_integers,
-=======
+        )
+
     def argsort(self, axis=-1, kind="stable", order=None):
         return jax_frontend.numpy.argsort(self, axis=axis, kind=kind, order=order)
 
     def any(self, *, axis=None, out=None, keepdims=False, where=None):
         return jax_frontend.numpy.any(
             self._ivy_array, axis=axis, keepdims=keepdims, out=out, where=where
->>>>>>> c9f74180
         )
 
     def __add__(self, other):
