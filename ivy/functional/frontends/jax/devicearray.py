--- conflicted
+++ resolved
@@ -138,10 +138,6 @@
             order=order,
         )
 
-<<<<<<< HEAD
-    def prod(self, axis=None):
-        return jax_frontend.numpy.product(self, axis=axis)
-=======
     def argsort(self, axis=-1, kind="stable", order=None):
         return jax_frontend.numpy.argsort(self, axis=axis, kind=kind, order=order)
 
@@ -149,7 +145,6 @@
         return jax_frontend.numpy.any(
             self._ivy_array, axis=axis, keepdims=keepdims, out=out, where=where
         )
->>>>>>> 7232fc92
 
     def __add__(self, other):
         return jax_frontend.numpy.add(self, other)
