--- conflicted
+++ resolved
@@ -46,7 +46,9 @@
     def add(self, other):
         return jax_frontend.add(self.data, other)
 
-<<<<<<< HEAD
+    # Special Methods #
+    # --------------- #
+
     @_frontend_wrapper
     def __add__(self, other):
         return jax_frontend.add(self.data, other)
@@ -118,9 +120,6 @@
     @_frontend_wrapper
     def __rmatmul__(self, other):
         return jax_frontend.dot(other, self.data)
-=======
-    # Special Methods #
-    # --------------- #
 
     @to_ivy_arrays_and_back
     def __pos__(self):
@@ -208,5 +207,4 @@
 
     @to_ivy_arrays_and_back
     def __rrshift__(self, other):
-        return jax_frontend.shift_right_logical(other, self.data)
->>>>>>> dabf6772
+        return jax_frontend.shift_right_logical(other, self.data)