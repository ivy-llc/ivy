# global

# local
import ivy
import ivy.functional.frontends.jax as jax_frontend
from ivy.functional.frontends.jax.func_wrapper import to_ivy_arrays_and_back


class DeviceArray:
    def __init__(self, data):
        self.data = ivy.array(data)

    def __repr__(self):
        return (
            "ivy.functional.frontends.jax.DeviceArray("
            + str(ivy.to_list(self.data))
            + ")"
        )

    # Instance Methods #
    # ---------------- #
<<<<<<< HEAD

    # Special Methods #
    # --------------- #

    @to_ivy_arrays_and_back
    def __add__(self, other):
        return jax_frontend.add(self, other)

    @to_ivy_arrays_and_back
    def __radd__(self, other):
        return jax_frontend.add(other, self)

    @to_ivy_arrays_and_back
    def __sub__(self, other):
        return jax_frontend.sub(self, other)

    @to_ivy_arrays_and_back
    def __rsub__(self, other):
        return jax_frontend.sub(other, self)

    @to_ivy_arrays_and_back
    def __mul__(self, other):
        return jax_frontend.mul(self, other)

    @to_ivy_arrays_and_back
    def __rmul__(self, other):
        return jax_frontend.mul(other, self)

    @to_ivy_arrays_and_back
    def __div__(self, other):
        return jax_frontend.div(self, other)

    @to_ivy_arrays_and_back
    def __rdiv__(self, other):
        return jax_frontend.div(other, self)

    @to_ivy_arrays_and_back
    def __mod__(self, other):
        return jax_frontend.mod(self, other)

    @to_ivy_arrays_and_back
    def __rmod__(self, other):
        return jax_frontend.mod(other, self)

    @to_ivy_arrays_and_back
    def __truediv__(self, other):
        return jax_frontend.div(self, other)

    @to_ivy_arrays_and_back
    def __rtruediv__(self, other):
        return jax_frontend.div(other, self)

    @to_ivy_arrays_and_back
    def __matmul__(self, other):
        return jax_frontend.dot(self, other)

    @to_ivy_arrays_and_back
    def __rmatmul__(self, other):
        return jax_frontend.dot(other, self)

    @to_ivy_arrays_and_back
    def __pos__(self):
        return ivy.positive(self)

    @to_ivy_arrays_and_back
    def __neg__(self):
        return jax_frontend.neg(self)

    @to_ivy_arrays_and_back
    def __eq__(self, other):
        return jax_frontend.eq(self, other)

    @to_ivy_arrays_and_back
    def __ne__(self, other):
        return jax_frontend.ne(self, other)

    @to_ivy_arrays_and_back
    def __lt__(self, other):
        return jax_frontend.lt(self, other)

    @to_ivy_arrays_and_back
    def __le__(self, other):
        return jax_frontend.le(self, other)

    @to_ivy_arrays_and_back
    def __gt__(self, other):
        return jax_frontend.gt(self, other)

    @to_ivy_arrays_and_back
    def __ge__(self, other):
        return jax_frontend.ge(self, other)

    @to_ivy_arrays_and_back
    def __abs__(self):
        return jax_frontend.abs(self)

    @to_ivy_arrays_and_back
    def __pow__(self, other):
        return jax_frontend.pow(self, other)

    @to_ivy_arrays_and_back
    def __rpow__(self, other):
        return jax_frontend.pow(other, self)

    @to_ivy_arrays_and_back
    def __and__(self, other):
        return jax_frontend.bitwise_and(self, other)

    @to_ivy_arrays_and_back
    def __rand__(self, other):
        return jax_frontend.bitwise_and(other, self)

    @to_ivy_arrays_and_back
    def __or__(self, other):
        return jax_frontend.bitwise_or(self, other)

    @to_ivy_arrays_and_back
    def __ror__(self, other):
        return jax_frontend.bitwise_or(other, self)

    @to_ivy_arrays_and_back
    def __xor__(self, other):
        return jax_frontend.bitwise_xor(self, other)

    @to_ivy_arrays_and_back
    def __rxor__(self, other):
        return jax_frontend.bitwise_xor(other, self)

    @to_ivy_arrays_and_back
    def __invert__(self):
        return jax_frontend.bitwise_not(self)

    @to_ivy_arrays_and_back
    def __lshift__(self, other):
        return jax_frontend.shift_left(self, other)

    @to_ivy_arrays_and_back
    def __rlshift__(self, other):
        return jax_frontend.shift_left(other, self)

    @to_ivy_arrays_and_back
    def __rshift__(self, other):
        return jax_frontend.shift_right_logical(self, other)

    @to_ivy_arrays_and_back
    def __rrshift__(self, other):
        return jax_frontend.shift_right_logical(other, self)
=======

    def reshape(self, new_sizes, dimensions=None):
        return jax_frontend.reshape(self.data, new_sizes, dimensions)

    def add(self, other):
        return jax_frontend.add(self.data, other)

    # Special Methods #
    # --------------- #

    @to_ivy_arrays_and_back
    def __pos__(self):
        return ivy.positive(self.data)

    @to_ivy_arrays_and_back
    def __neg__(self):
        return jax_frontend.neg(self.data)

    @to_ivy_arrays_and_back
    def __eq__(self, other):
        return jax_frontend.eq(self.data, other)

    @to_ivy_arrays_and_back
    def __ne__(self, other):
        return jax_frontend.ne(self.data, other)

    @to_ivy_arrays_and_back
    def __lt__(self, other):
        return jax_frontend.lt(self.data, other)

    @to_ivy_arrays_and_back
    def __le__(self, other):
        return jax_frontend.le(self.data, other)

    @to_ivy_arrays_and_back
    def __gt__(self, other):
        return jax_frontend.gt(self.data, other)

    @to_ivy_arrays_and_back
    def __ge__(self, other):
        return jax_frontend.ge(self.data, other)

    @to_ivy_arrays_and_back
    def __abs__(self):
        return jax_frontend.abs(self.data)

    @to_ivy_arrays_and_back
    def __pow__(self, other):
        return jax_frontend.pow(self.data, other)

    @to_ivy_arrays_and_back
    def __rpow__(self, other):
        return jax_frontend.pow(other, self.data)

    @to_ivy_arrays_and_back
    def __and__(self, other):
        return jax_frontend.bitwise_and(self.data, other)

    @to_ivy_arrays_and_back
    def __rand__(self, other):
        return jax_frontend.bitwise_and(other, self.data)

    @to_ivy_arrays_and_back
    def __or__(self, other):
        return jax_frontend.bitwise_or(self.data, other)

    @to_ivy_arrays_and_back
    def __ror__(self, other):
        return jax_frontend.bitwise_or(other, self.data)

    @to_ivy_arrays_and_back
    def __xor__(self, other):
        return jax_frontend.bitwise_xor(self.data, other)

    @to_ivy_arrays_and_back
    def __rxor__(self, other):
        return jax_frontend.bitwise_xor(other, self.data)

    @to_ivy_arrays_and_back
    def __invert__(self):
        return jax_frontend.bitwise_not(self.data)

    @to_ivy_arrays_and_back
    def __lshift__(self, other):
        return jax_frontend.shift_left(self.data, other)

    @to_ivy_arrays_and_back
    def __rlshift__(self, other):
        return jax_frontend.shift_left(other, self.data)

    @to_ivy_arrays_and_back
    def __rshift__(self, other):
        return jax_frontend.shift_right_logical(self.data, other)

    @to_ivy_arrays_and_back
    def __rrshift__(self, other):
        return jax_frontend.shift_right_logical(other, self.data)
>>>>>>> 4a19b694
<|MERGE_RESOLUTION|>--- conflicted
+++ resolved
@@ -19,155 +19,6 @@
 
     # Instance Methods #
     # ---------------- #
-<<<<<<< HEAD
-
-    # Special Methods #
-    # --------------- #
-
-    @to_ivy_arrays_and_back
-    def __add__(self, other):
-        return jax_frontend.add(self, other)
-
-    @to_ivy_arrays_and_back
-    def __radd__(self, other):
-        return jax_frontend.add(other, self)
-
-    @to_ivy_arrays_and_back
-    def __sub__(self, other):
-        return jax_frontend.sub(self, other)
-
-    @to_ivy_arrays_and_back
-    def __rsub__(self, other):
-        return jax_frontend.sub(other, self)
-
-    @to_ivy_arrays_and_back
-    def __mul__(self, other):
-        return jax_frontend.mul(self, other)
-
-    @to_ivy_arrays_and_back
-    def __rmul__(self, other):
-        return jax_frontend.mul(other, self)
-
-    @to_ivy_arrays_and_back
-    def __div__(self, other):
-        return jax_frontend.div(self, other)
-
-    @to_ivy_arrays_and_back
-    def __rdiv__(self, other):
-        return jax_frontend.div(other, self)
-
-    @to_ivy_arrays_and_back
-    def __mod__(self, other):
-        return jax_frontend.mod(self, other)
-
-    @to_ivy_arrays_and_back
-    def __rmod__(self, other):
-        return jax_frontend.mod(other, self)
-
-    @to_ivy_arrays_and_back
-    def __truediv__(self, other):
-        return jax_frontend.div(self, other)
-
-    @to_ivy_arrays_and_back
-    def __rtruediv__(self, other):
-        return jax_frontend.div(other, self)
-
-    @to_ivy_arrays_and_back
-    def __matmul__(self, other):
-        return jax_frontend.dot(self, other)
-
-    @to_ivy_arrays_and_back
-    def __rmatmul__(self, other):
-        return jax_frontend.dot(other, self)
-
-    @to_ivy_arrays_and_back
-    def __pos__(self):
-        return ivy.positive(self)
-
-    @to_ivy_arrays_and_back
-    def __neg__(self):
-        return jax_frontend.neg(self)
-
-    @to_ivy_arrays_and_back
-    def __eq__(self, other):
-        return jax_frontend.eq(self, other)
-
-    @to_ivy_arrays_and_back
-    def __ne__(self, other):
-        return jax_frontend.ne(self, other)
-
-    @to_ivy_arrays_and_back
-    def __lt__(self, other):
-        return jax_frontend.lt(self, other)
-
-    @to_ivy_arrays_and_back
-    def __le__(self, other):
-        return jax_frontend.le(self, other)
-
-    @to_ivy_arrays_and_back
-    def __gt__(self, other):
-        return jax_frontend.gt(self, other)
-
-    @to_ivy_arrays_and_back
-    def __ge__(self, other):
-        return jax_frontend.ge(self, other)
-
-    @to_ivy_arrays_and_back
-    def __abs__(self):
-        return jax_frontend.abs(self)
-
-    @to_ivy_arrays_and_back
-    def __pow__(self, other):
-        return jax_frontend.pow(self, other)
-
-    @to_ivy_arrays_and_back
-    def __rpow__(self, other):
-        return jax_frontend.pow(other, self)
-
-    @to_ivy_arrays_and_back
-    def __and__(self, other):
-        return jax_frontend.bitwise_and(self, other)
-
-    @to_ivy_arrays_and_back
-    def __rand__(self, other):
-        return jax_frontend.bitwise_and(other, self)
-
-    @to_ivy_arrays_and_back
-    def __or__(self, other):
-        return jax_frontend.bitwise_or(self, other)
-
-    @to_ivy_arrays_and_back
-    def __ror__(self, other):
-        return jax_frontend.bitwise_or(other, self)
-
-    @to_ivy_arrays_and_back
-    def __xor__(self, other):
-        return jax_frontend.bitwise_xor(self, other)
-
-    @to_ivy_arrays_and_back
-    def __rxor__(self, other):
-        return jax_frontend.bitwise_xor(other, self)
-
-    @to_ivy_arrays_and_back
-    def __invert__(self):
-        return jax_frontend.bitwise_not(self)
-
-    @to_ivy_arrays_and_back
-    def __lshift__(self, other):
-        return jax_frontend.shift_left(self, other)
-
-    @to_ivy_arrays_and_back
-    def __rlshift__(self, other):
-        return jax_frontend.shift_left(other, self)
-
-    @to_ivy_arrays_and_back
-    def __rshift__(self, other):
-        return jax_frontend.shift_right_logical(self, other)
-
-    @to_ivy_arrays_and_back
-    def __rrshift__(self, other):
-        return jax_frontend.shift_right_logical(other, self)
-=======
 
     def reshape(self, new_sizes, dimensions=None):
         return jax_frontend.reshape(self.data, new_sizes, dimensions)
@@ -264,5 +115,4 @@
 
     @to_ivy_arrays_and_back
     def __rrshift__(self, other):
-        return jax_frontend.shift_right_logical(other, self.data)
->>>>>>> 4a19b694
+        return jax_frontend.shift_right_logical(other, self.data)