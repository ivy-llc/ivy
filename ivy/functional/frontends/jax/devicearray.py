# global

# local
import ivy
import ivy.functional.frontends.jax as jax_frontend


class DeviceArray:
    def __init__(self, array, weak_type=False):
        self._ivy_array = array if isinstance(array, ivy.Array) else ivy.array(array)
        self.weak_type = weak_type

    def __repr__(self):
        main = (
            str(self.ivy_array.__repr__())
            .replace("ivy.array", "ivy.frontends.jax.DeviceArray")
            .replace(")", "")
            + ", dtype="
            + str(self.ivy_array.dtype)
        )
        if self.weak_type:
            return main + ", weak_type=True)"
        return main + ")"

    # Properties #
    # ---------- #

    @property
    def ivy_array(self):
        return self._ivy_array

    @property
    def dtype(self):
        return self.ivy_array.dtype

    @property
    def shape(self):
        return self.ivy_array.shape

    @property
    def at(self):
        return jax_frontend._src.numpy.lax_numpy._IndexUpdateHelper(self.ivy_array)

    @property
    def T(self):
        return self.ivy_array.T

    # Instance Methods #
    # ---------------- #

<<<<<<< HEAD
    def diagonal(self, offset=0, axis1=0, axis2=1):
        return jax_frontend.numpy.diagonal(
            self._ivy_array, offset=offset, axis1=axis1, axis2=axis2
        )
=======
    def copy(self, order=None):
        return jax_frontend.numpy.copy(self._ivy_array, order=order)
>>>>>>> dc0490d3

    def all(self, *, axis=None, out=None, keepdims=False):
        return jax_frontend.numpy.all(
            self._ivy_array, axis=axis, keepdims=keepdims, out=out
        )

    def argmax(
        self,
        /,
        *,
        axis=None,
        out=None,
        keepdims=False,
    ):
        return jax_frontend.numpy.argmax(
            self,
            axis=axis,
            out=out,
            keepdims=keepdims,
        )

    def conj(self, /):
        return jax_frontend.numpy.conj(self._ivy_array)

    def conjugate(self, /):
        return jax_frontend.numpy.conjugate(self._ivy_array)

    def mean(self, *, axis=None, dtype=None, out=None, keepdims=False, where=None):
        return jax_frontend.numpy.mean(
            self._ivy_array,
            axis=axis,
            dtype=dtype,
            out=out,
            keepdims=keepdims,
            where=where,
        )

    def cumprod(self, axis=None, dtype=None, out=None):
        return jax_frontend.numpy.cumprod(
            self,
            axis=axis,
            dtype=dtype,
            out=out,
        )

    def cumsum(self, axis=None, dtype=None, out=None):
        return jax_frontend.numpy.cumsum(
            self,
            axis=axis,
            dtype=dtype,
            out=out,
        )

    def nonzero(self, *, size=None, fill_value=None):
        return jax_frontend.numpy.nonzero(
            self,
            size=size,
            fill_value=fill_value,
        )

    def ravel(self, order="C"):
        return jax_frontend.numpy.ravel(
            self,
            order=order,
        )

    flatten = ravel

    def sort(self, axis=-1, order=None):
        return jax_frontend.numpy.sort(
            self,
            axis=axis,
            order=order,
        )

    def argsort(self, axis=-1, kind="stable", order=None):
        return jax_frontend.numpy.argsort(self, axis=axis, kind=kind, order=order)

    def __add__(self, other):
        return jax_frontend.numpy.add(self, other)

    def __radd__(self, other):
        return jax_frontend.numpy.add(other, self)

    def __sub__(self, other):
        return jax_frontend.lax.sub(self, other)

    def __rsub__(self, other):
        return jax_frontend.lax.sub(other, self)

    def __mul__(self, other):
        return jax_frontend.lax.mul(self, other)

    def __rmul__(self, other):
        return jax_frontend.lax.mul(other, self)

    def __div__(self, other):
        return jax_frontend.numpy.divide(self, other)

    def __rdiv__(self, other):
        return jax_frontend.numpy.divide(other, self)

    def __mod__(self, other):
        return jax_frontend.numpy.mod(self, other)

    def __rmod__(self, other):
        return jax_frontend.numpy.mod(other, self)

    def __truediv__(self, other):
        return jax_frontend.numpy.divide(self, other)

    def __rtruediv__(self, other):
        return jax_frontend.numpy.divide(other, self)

    def __matmul__(self, other):
        return jax_frontend.numpy.dot(self, other)

    def __rmatmul__(self, other):
        return jax_frontend.numpy.dot(other, self)

    def __pos__(self):
        return self

    def __neg__(self):
        return jax_frontend.lax.neg(self)

    def __eq__(self, other):
        return jax_frontend.lax.eq(self, other)

    def __ne__(self, other):
        return jax_frontend.lax.ne(self, other)

    def __lt__(self, other):
        return jax_frontend.lax.lt(self, other)

    def __le__(self, other):
        return jax_frontend.lax.le(self, other)

    def __gt__(self, other):
        return jax_frontend.lax.gt(self, other)

    def __ge__(self, other):
        return jax_frontend.lax.ge(self, other)

    def __abs__(self):
        return jax_frontend.numpy.abs(self)

    def __pow__(self, other):
        return jax_frontend.lax.pow(self, other)

    def __rpow__(self, other):
        other = ivy.asarray(other)
        return jax_frontend.lax.pow(other, self)

    def __and__(self, other):
        return jax_frontend.numpy.bitwise_and(self, other)

    def __rand__(self, other):
        return jax_frontend.numpy.bitwise_and(other, self)

    def __or__(self, other):
        return jax_frontend.numpy.bitwise_or(self, other)

    def __ror__(self, other):
        return jax_frontend.numpy.bitwise_or(other, self)

    def __xor__(self, other):
        return jax_frontend.lax.bitwise_xor(self, other)

    def __rxor__(self, other):
        return jax_frontend.lax.bitwise_xor(other, self)

    def __invert__(self):
        return jax_frontend.lax.bitwise_not(self)

    def __lshift__(self, other):
        return jax_frontend.lax.shift_left(self, other)

    def __rlshift__(self, other):
        return jax_frontend.lax.shift_left(other, self)

    def __rshift__(self, other):
        return jax_frontend.lax.shift_right_logical(self, other)

    def __rrshift__(self, other):
        return jax_frontend.lax.shift_right_logical(other, self)

    def __getitem__(self, idx):
        return self.at[idx].get()

    def __setitem__(self, idx, val):
        raise ivy.utils.exceptions.IvyException(
            "ivy.functional.frontends.jax.DeviceArray object doesn't support assignment"
        )

    def __iter__(self):
        ndim = len(self.shape)
        if ndim == 0:
            raise TypeError("iteration over a 0-d devicearray not supported")
        for i in range(self.shape[0]):
            yield self[i]

    def round(self, decimals=0):
        return jax_frontend.numpy.round(self, decimals)<|MERGE_RESOLUTION|>--- conflicted
+++ resolved
@@ -48,15 +48,8 @@
     # Instance Methods #
     # ---------------- #
 
-<<<<<<< HEAD
-    def diagonal(self, offset=0, axis1=0, axis2=1):
-        return jax_frontend.numpy.diagonal(
-            self._ivy_array, offset=offset, axis1=axis1, axis2=axis2
-        )
-=======
     def copy(self, order=None):
         return jax_frontend.numpy.copy(self._ivy_array, order=order)
->>>>>>> dc0490d3
 
     def all(self, *, axis=None, out=None, keepdims=False):
         return jax_frontend.numpy.all(
