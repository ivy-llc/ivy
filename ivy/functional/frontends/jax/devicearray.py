# global

# local
import ivy
import ivy.functional.frontends.jax as jax_frontend


class DeviceArray:
    def __init__(self, array, weak_type=False):
        self._ivy_array = array if isinstance(array, ivy.Array) else ivy.array(array)
        self.weak_type = weak_type

    def __repr__(self):
        main = (
            str(self.ivy_array.__repr__())
            .replace("ivy.array", "ivy.frontends.jax.DeviceArray")
            .replace(")", "")
            + ", dtype="
            + str(self.ivy_array.dtype)
        )
        if self.weak_type:
            return main + ", weak_type=True)"
        return main + ")"

    # Properties #
    # ---------- #

    @property
    def ivy_array(self):
        return self._ivy_array

    @property
    def dtype(self):
        return self.ivy_array.dtype

    @property
    def shape(self):
        return self.ivy_array.shape

    @property
    def at(self):
        return jax_frontend._src.numpy.lax_numpy._IndexUpdateHelper(self.ivy_array)

    @property
    def T(self):
        return self.ivy_array.T

    # Instance Methods #
    # ---------------- #

    def copy(self, order=None):
        return jax_frontend.numpy.copy(self._ivy_array, order=order)

    def diagonal(self, offset=0, axis1=0, axis2=1):
        return jax_frontend.numpy.diagonal(
            self._ivy_array, offset=offset, axis1=axis1, axis2=axis2
        )

    def all(self, *, axis=None, out=None, keepdims=False):
        return jax_frontend.numpy.all(
            self._ivy_array, axis=axis, keepdims=keepdims, out=out
        )

    def astype(self, dtype):
        try:
            return jax_frontend.numpy.asarray(self, dtype=dtype)
        except:  # noqa: E722
            raise ivy.utils.exceptions.IvyException(
                f"Dtype {self.dtype} is not castable to {dtype}"
            )

    def argmax(
        self,
        /,
        *,
        axis=None,
        out=None,
        keepdims=False,
    ):
        return jax_frontend.numpy.argmax(
            self,
            axis=axis,
            out=out,
            keepdims=keepdims,
        )

    def conj(self, /):
        return jax_frontend.numpy.conj(self._ivy_array)

    def conjugate(self, /):
        return jax_frontend.numpy.conjugate(self._ivy_array)

    def mean(self, *, axis=None, dtype=None, out=None, keepdims=False, where=None):
        return jax_frontend.numpy.mean(
            self._ivy_array,
            axis=axis,
            dtype=dtype,
            out=out,
            keepdims=keepdims,
            where=where,
        )

    def cumprod(self, axis=None, dtype=None, out=None):
        return jax_frontend.numpy.cumprod(
            self,
            axis=axis,
            dtype=dtype,
            out=out,
        )

    def cumsum(self, axis=None, dtype=None, out=None):
        return jax_frontend.numpy.cumsum(
            self,
            axis=axis,
            dtype=dtype,
            out=out,
        )

    def nonzero(self, *, size=None, fill_value=None):
        return jax_frontend.numpy.nonzero(
            self,
            size=size,
            fill_value=fill_value,
        )

    def ravel(self, order="C"):
        return jax_frontend.numpy.ravel(
            self,
            order=order,
        )

    flatten = ravel

    def sort(self, axis=-1, order=None):
        return jax_frontend.numpy.sort(
            self,
            axis=axis,
            order=order,
        )

    def argsort(self, axis=-1, kind="stable", order=None):
        return jax_frontend.numpy.argsort(self, axis=axis, kind=kind, order=order)

    def any(self, *, axis=None, out=None, keepdims=False, where=None):
        return jax_frontend.numpy.any(
            self._ivy_array, axis=axis, keepdims=keepdims, out=out, where=where
        )

    def __add__(self, other):
        return jax_frontend.numpy.add(self, other)

    def __radd__(self, other):
        return jax_frontend.numpy.add(other, self)

    def __sub__(self, other):
        return jax_frontend.lax.sub(self, other)

    def __rsub__(self, other):
        return jax_frontend.lax.sub(other, self)

    def __mul__(self, other):
        return jax_frontend.lax.mul(self, other)

    def __rmul__(self, other):
        return jax_frontend.lax.mul(other, self)

    def __div__(self, other):
        return jax_frontend.numpy.divide(self, other)

    def __rdiv__(self, other):
        return jax_frontend.numpy.divide(other, self)

    def __mod__(self, other):
        return jax_frontend.numpy.mod(self, other)

    def __rmod__(self, other):
        return jax_frontend.numpy.mod(other, self)

    def __truediv__(self, other):
        return jax_frontend.numpy.divide(self, other)

    def __rtruediv__(self, other):
        return jax_frontend.numpy.divide(other, self)

    def __matmul__(self, other):
        return jax_frontend.numpy.dot(self, other)

    def __rmatmul__(self, other):
        return jax_frontend.numpy.dot(other, self)

    def __pos__(self):
        return self

    def __neg__(self):
        return jax_frontend.lax.neg(self)

    def __eq__(self, other):
        return jax_frontend.lax.eq(self, other)

    def __ne__(self, other):
        return jax_frontend.lax.ne(self, other)

    def __lt__(self, other):
        return jax_frontend.lax.lt(self, other)

    def __le__(self, other):
        return jax_frontend.lax.le(self, other)

    def __gt__(self, other):
        return jax_frontend.lax.gt(self, other)

    def __ge__(self, other):
        return jax_frontend.lax.ge(self, other)

    def __abs__(self):
        return jax_frontend.numpy.abs(self)

    def __pow__(self, other):
        return jax_frontend.lax.pow(self, other)

    def __rpow__(self, other):
        other = ivy.asarray(other)
        return jax_frontend.lax.pow(other, self)

    def __and__(self, other):
        return jax_frontend.numpy.bitwise_and(self, other)

    def __rand__(self, other):
        return jax_frontend.numpy.bitwise_and(other, self)

    def __or__(self, other):
        return jax_frontend.numpy.bitwise_or(self, other)

    def __ror__(self, other):
        return jax_frontend.numpy.bitwise_or(other, self)

    def __xor__(self, other):
        return jax_frontend.lax.bitwise_xor(self, other)

    def __rxor__(self, other):
        return jax_frontend.lax.bitwise_xor(other, self)

    def __invert__(self):
        return jax_frontend.lax.bitwise_not(self)

    def __lshift__(self, other):
        return jax_frontend.lax.shift_left(self, other)

    def __rlshift__(self, other):
        return jax_frontend.lax.shift_left(other, self)

    def __rshift__(self, other):
        return jax_frontend.lax.shift_right_logical(self, other)

    def __rrshift__(self, other):
        return jax_frontend.lax.shift_right_logical(other, self)

    def __getitem__(self, idx):
        return self.at[idx].get()

    def __setitem__(self, idx, val):
        raise ivy.utils.exceptions.IvyException(
            "ivy.functional.frontends.jax.DeviceArray object doesn't support assignment"
        )

    def __iter__(self):
        ndim = len(self.shape)
        if ndim == 0:
            raise TypeError("iteration over a 0-d devicearray not supported")
        for i in range(self.shape[0]):
            yield self[i]

    def round(self, decimals=0):
        return jax_frontend.numpy.round(self, decimals)

<<<<<<< HEAD
    def swapaxes(self, axis1, axis2):
        return jax_frontend.numpy.swapaxes(self._ivy_array, axis1, axis2)
=======
    def var(
        self, *, axis=None, dtype=None, out=None, ddof=False, keepdims=False, where=None
    ):
        return jax_frontend.numpy.var(
            self._ivy_array,
            axis=axis,
            dtype=dtype,
            out=out,
            ddof=int(ddof),
            keepdims=keepdims,
            where=where,
        )
>>>>>>> 61f92344
<|MERGE_RESOLUTION|>--- conflicted
+++ resolved
@@ -273,10 +273,9 @@
     def round(self, decimals=0):
         return jax_frontend.numpy.round(self, decimals)
 
-<<<<<<< HEAD
     def swapaxes(self, axis1, axis2):
         return jax_frontend.numpy.swapaxes(self._ivy_array, axis1, axis2)
-=======
+
     def var(
         self, *, axis=None, dtype=None, out=None, ddof=False, keepdims=False, where=None
     ):
@@ -288,5 +287,4 @@
             ddof=int(ddof),
             keepdims=keepdims,
             where=where,
-        )
->>>>>>> 61f92344
+        )