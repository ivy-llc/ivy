--- conflicted
+++ resolved
@@ -273,10 +273,9 @@
     def round(self, decimals=0):
         return jax_frontend.numpy.round(self, decimals)
 
-<<<<<<< HEAD
     def searchsorted(self, v, side="left", sorter=None, *, method="scan"):
         return jax_frontend.numpy.searchsorted(self, v, side=side, sorter=sorter)
-=======
+
     def var(
         self, *, axis=None, dtype=None, out=None, ddof=False, keepdims=False, where=None
     ):
@@ -288,5 +287,4 @@
             ddof=int(ddof),
             keepdims=keepdims,
             where=where,
-        )
->>>>>>> 2f90ce7b
+        )