# global

# local
import ivy
import ivy.functional.frontends.jax as jax_frontend


class DeviceArray:
    def __init__(self, array, weak_type=False):
        self._ivy_array = array if isinstance(array, ivy.Array) else ivy.array(array)
        self.weak_type = weak_type

    def __repr__(self):
        main = (
            str(self.ivy_array.__repr__())
            .replace("ivy.array", "ivy.frontends.jax.DeviceArray")
            .replace(")", "")
            + ", dtype="
            + str(self.ivy_array.dtype)
        )
        if self.weak_type:
            return main + ", weak_type=True)"
        return main + ")"

    # Properties #
    # ---------- #

    @property
    def ivy_array(self):
        return self._ivy_array

    @property
    def dtype(self):
        return self.ivy_array.dtype

    @property
    def shape(self):
        return self.ivy_array.shape

    @property
    def at(self):
        return jax_frontend._src.numpy.lax_numpy._IndexUpdateHelper(self.ivy_array)

    @property
    def T(self):
        return self.ivy_array.T

    # Instance Methods #
    # ---------------- #

    def copy(self, order=None):
        return jax_frontend.numpy.copy(self._ivy_array, order=order)

    def diagonal(self, offset=0, axis1=0, axis2=1):
        return jax_frontend.numpy.diagonal(
            self._ivy_array, offset=offset, axis1=axis1, axis2=axis2
        )

    def all(self, *, axis=None, out=None, keepdims=False):
        return jax_frontend.numpy.all(
            self._ivy_array, axis=axis, keepdims=keepdims, out=out
        )

    def astype(self, dtype):
        try:
            return jax_frontend.numpy.asarray(self, dtype=dtype)
        except:  # noqa: E722
            raise ivy.utils.exceptions.IvyException(
                f"Dtype {self.dtype} is not castable to {dtype}"
            )

    def argmax(
        self,
        /,
        *,
        axis=None,
        out=None,
        keepdims=False,
    ):
        return jax_frontend.numpy.argmax(
            self,
            axis=axis,
            out=out,
            keepdims=keepdims,
        )

    def conj(self, /):
        return jax_frontend.numpy.conj(self._ivy_array)

    def conjugate(self, /):
        return jax_frontend.numpy.conjugate(self._ivy_array)

    def mean(self, *, axis=None, dtype=None, out=None, keepdims=False, where=None):
        return jax_frontend.numpy.mean(
            self._ivy_array,
            axis=axis,
            dtype=dtype,
            out=out,
            keepdims=keepdims,
            where=where,
        )

    def cumprod(self, axis=None, dtype=None, out=None):
        return jax_frontend.numpy.cumprod(
            self,
            axis=axis,
            dtype=dtype,
            out=out,
        )

    def cumsum(self, axis=None, dtype=None, out=None):
        return jax_frontend.numpy.cumsum(
            self,
            axis=axis,
            dtype=dtype,
            out=out,
        )

    def nonzero(self, *, size=None, fill_value=None):
        return jax_frontend.numpy.nonzero(
            self,
            size=size,
            fill_value=fill_value,
        )

    def ravel(self, order="C"):
        return jax_frontend.numpy.ravel(
            self,
            order=order,
        )

    flatten = ravel

    def sort(self, axis=-1, order=None):
        return jax_frontend.numpy.sort(
            self,
            axis=axis,
            order=order,
        )

    def argsort(self, axis=-1, kind="stable", order=None):
        return jax_frontend.numpy.argsort(self, axis=axis, kind=kind, order=order)

    def any(self, *, axis=None, out=None, keepdims=False, where=None):
        return jax_frontend.numpy.any(
            self._ivy_array, axis=axis, keepdims=keepdims, out=out, where=where
        )

    def __add__(self, other):
        return jax_frontend.numpy.add(self, other)

    def __radd__(self, other):
        return jax_frontend.numpy.add(other, self)

    def __sub__(self, other):
        return jax_frontend.lax.sub(self, other)

    def __rsub__(self, other):
        return jax_frontend.lax.sub(other, self)

    def __mul__(self, other):
        return jax_frontend.lax.mul(self, other)

    def __rmul__(self, other):
        return jax_frontend.lax.mul(other, self)

    def __div__(self, other):
        return jax_frontend.numpy.divide(self, other)

    def __rdiv__(self, other):
        return jax_frontend.numpy.divide(other, self)

    def __mod__(self, other):
        return jax_frontend.numpy.mod(self, other)

    def __rmod__(self, other):
        return jax_frontend.numpy.mod(other, self)

    def __truediv__(self, other):
        return jax_frontend.numpy.divide(self, other)

    def __rtruediv__(self, other):
        return jax_frontend.numpy.divide(other, self)

    def __matmul__(self, other):
        return jax_frontend.numpy.dot(self, other)

    def __rmatmul__(self, other):
        return jax_frontend.numpy.dot(other, self)

    def __pos__(self):
        return self

    def __neg__(self):
        return jax_frontend.lax.neg(self)

    def __eq__(self, other):
        return jax_frontend.lax.eq(self, other)

    def __ne__(self, other):
        return jax_frontend.lax.ne(self, other)

    def __lt__(self, other):
        return jax_frontend.lax.lt(self, other)

    def __le__(self, other):
        return jax_frontend.lax.le(self, other)

    def __gt__(self, other):
        return jax_frontend.lax.gt(self, other)

    def __ge__(self, other):
        return jax_frontend.lax.ge(self, other)

    def __abs__(self):
        return jax_frontend.numpy.abs(self)

    def __pow__(self, other):
        return jax_frontend.lax.pow(self, other)

    def __rpow__(self, other):
        other = ivy.asarray(other)
        return jax_frontend.lax.pow(other, self)

    def __and__(self, other):
        return jax_frontend.numpy.bitwise_and(self, other)

    def __rand__(self, other):
        return jax_frontend.numpy.bitwise_and(other, self)

    def __or__(self, other):
        return jax_frontend.numpy.bitwise_or(self, other)

    def __ror__(self, other):
        return jax_frontend.numpy.bitwise_or(other, self)

    def __xor__(self, other):
        return jax_frontend.lax.bitwise_xor(self, other)

    def __rxor__(self, other):
        return jax_frontend.lax.bitwise_xor(other, self)

    def __invert__(self):
        return jax_frontend.lax.bitwise_not(self)

    def __lshift__(self, other):
        return jax_frontend.lax.shift_left(self, other)

    def __rlshift__(self, other):
        return jax_frontend.lax.shift_left(other, self)

    def __rshift__(self, other):
        return jax_frontend.lax.shift_right_logical(self, other)

    def __rrshift__(self, other):
        return jax_frontend.lax.shift_right_logical(other, self)

    def __getitem__(self, idx):
        return self.at[idx].get()

    def __setitem__(self, idx, val):
        raise ivy.utils.exceptions.IvyException(
            "ivy.functional.frontends.jax.DeviceArray object doesn't support assignment"
        )

    def __iter__(self):
        ndim = len(self.shape)
        if ndim == 0:
            raise TypeError("iteration over a 0-d devicearray not supported")
        for i in range(self.shape[0]):
            yield self[i]

    def round(self, decimals=0):
        return jax_frontend.numpy.round(self, decimals)

<<<<<<< HEAD
    def min(
        self,
        /,
        *,
        axis=None,
        out=None,
        keepdims=False,
        where=None,
    ):
        return jax_frontend.numpy.min(
            self, axis=axis, out=out, keepdims=keepdims, where=where
=======
    def var(
        self, *, axis=None, dtype=None, out=None, ddof=False, keepdims=False, where=None
    ):
        return jax_frontend.numpy.var(
            self._ivy_array,
            axis=axis,
            dtype=dtype,
            out=out,
            ddof=int(ddof),
            keepdims=keepdims,
            where=where,
>>>>>>> e4df814f
        )<|MERGE_RESOLUTION|>--- conflicted
+++ resolved
@@ -273,7 +273,6 @@
     def round(self, decimals=0):
         return jax_frontend.numpy.round(self, decimals)
 
-<<<<<<< HEAD
     def min(
         self,
         /,
@@ -285,7 +284,8 @@
     ):
         return jax_frontend.numpy.min(
             self, axis=axis, out=out, keepdims=keepdims, where=where
-=======
+        )
+
     def var(
         self, *, axis=None, dtype=None, out=None, ddof=False, keepdims=False, where=None
     ):
@@ -297,5 +297,4 @@
             ddof=int(ddof),
             keepdims=keepdims,
             where=where,
->>>>>>> e4df814f
         )