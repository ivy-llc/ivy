--- conflicted
+++ resolved
@@ -6,26 +6,6 @@
 
 # local
 from ivy.functional.frontends import set_frontend_to_specific_version
-<<<<<<< HEAD
-from . import cluster
-from . import constants
-from . import fft
-from . import fftpack
-from . import integrate
-from . import interpolate
-from . import linalg
-from . import ndimage
-from . import odr
-from . import optimize
-from . import signal
-from . import sparse
-from . import spatial
-from . import special
-from . import stats
-
-import ivy.functional.frontends.numpy as np
-=======
->>>>>>> 2474bae9
 
 from . import (
     cluster,
