import ast
import astor
import gast
import importlib
import inspect
import re
from typing import List

<<<<<<< HEAD
# local
import astor
import gast
from ..core.object_like import BaseObjectLike
from .api_utils import (
    get_native_module_str_from_backend,
    SUPPORTED_BACKENDS_PREFIX,
    TRANSLATED_OBJ_PREFIX,
)
from .cache_utils import (
    GlobalStatementCache,
    ImportStatementCache,
    ObjectLikeBytesToTranslatedObjectStringCache,
    EmittedSourceCache,
)
=======
>>>>>>> f1facef6
from .naming_utils import NAME_GENERATOR


def ast_to_source_code(ast_node):
    """
    Transforms ast node into source code.
    """
    if isinstance(ast_node, str):
        return ast_node

    if not isinstance(ast_node, (gast.AST, ast.AST)):
        raise TypeError(
            "Type of ast_root should be gast.AST or ast.AST, but received %s."
            % type(ast_node)
        )
    if isinstance(ast_node, gast.AST):
        ast_node = gast.gast_to_ast(ast_node)

    # Do not wrap lines even if they are too long
    def pretty_source(source):
        return "".join(source)

    source_code = astor.to_source(ast_node, pretty_source=pretty_source)
    return source_code


def check_syntax(source_code: str) -> bool:
    """
<<<<<<< HEAD
)

BACKEND_STANDARD_GLOBALS = {
    "tensorflow": [
        "\ntf.experimental.numpy.experimental_enable_numpy_behavior(True)\n",
    ],
    "jax": [],
    "numpy": [],
}

MONKEY_PATCH_GLOBALS = {
    "tensorflow": f"\n{TF_DUNDERS_MONKEY_PATCH}\n",
    "jax": f"\n{JAX_DUNDER_PROPERTY_PATCH}\n",
    "numpy": "\n",
}

if TYPE_CHECKING:
    from ivy.transpiler.core.global_like import (
        GlobalObjectLike,
    )
    from ivy.transpiler.core.object_like import (
        TypeObjectLike,
        FuncObjectLike,
    )


class TranslatedContext(Enum):
    VARIABLE = auto()
    DECORATOR = auto()
    BASE = auto()
    CLASS_ATTRIBUTE = auto()
    FUNCTION_ARGS = auto()
    TYPE_SPEC = auto()

=======
    Check if the provided Python source code is syntactically correct.
>>>>>>> f1facef6

    Args:
        source_code (str): The source code to check.

    Returns:
        bool: True if the code is syntactically correct, False otherwise.
    """
    try:
        # Attempt to compile the source code to check for syntax errors
        compile(source_code, "<string>", "exec")
        return True
    except SyntaxError as e:
        raise SyntaxError(f"Syntax Error: {e}")


def parse_source_code(module):
    try:
        source_code = inspect.getsource(module)
        return gast.parse(source_code)
    except (TypeError, OSError):
        return None


def replace_placeholders(
    input_node: gast.AST, variable_nodes: List[gast.AST], placeholder="_"
) -> gast.AST:
    """
    Use this function to replace a recurring `placeholder`
    in an `input_node` stringified representation with all the
    stringified representations from the list of `variable_nodes` provided.
    """
    input_string = ast_to_source_code(input_node).strip()
    variable_names = [ast_to_source_code(node).strip() for node in variable_nodes]

    var_index = 0

    # Convert the string to a list for easy modification
    string_list = list(input_string)

    for i, char in enumerate(input_string):
        if char == placeholder:
            if var_index < len(variable_names):
                # Replace '_' with the next variable name
                string_list[i] = variable_names[var_index]
                var_index += 1
            else:
                # If the list of variable names is exhausted, break the loop
                break

    # Join the list back into a string
    result_string = "".join(string_list).replace("_", "'_'")
    return gast.parse(result_string).body[0].value


def set_parents(node, parent=None):
    """Assign parents for each node in a gast tree."""
    node.parent = parent
    for child in gast.iter_child_nodes(node):
        set_parents(child, node)

def extract_target_object_name(name):
    """
    Extracts the target object name by removing specific prefixes and suffixes from the input name.

    Args:
        name (str): The input name from which to extract the target object name.

    Returns:
        str: The cleaned name with prefixes and suffixes removed.

    This function:
        - Removes the prefix if it matches the `new_prefix` or `old_prefix` from `NAME_GENERATOR`.
        - Removes specific suffixes like "_bknd", "_frnt", and numeric suffixes (e.g., "base_count_1", "base_count_2").
    """

    def remove_prefix(s):
        if s.startswith(NAME_GENERATOR.new_prefix):
            return s[len(NAME_GENERATOR.new_prefix) :]
        elif s.startswith(NAME_GENERATOR.old_prefix):
            return s[len(NAME_GENERATOR.old_prefix) :]
        else:
            return s

    def remove_suffix(s):
        # Remove numeric suffix(eg: _base_count_1, _base_count_2 etc.) if present
        s = re.sub(r"(_base_count_\d)+$", "", s)
        # Remove frontend/backend suffix
        pattern = r"_bknd_|_bknd|_frnt_|_frnt"
        s = re.sub(pattern, "", s)
        return s

    return remove_suffix(remove_prefix(name))


def get_module(name, package=None):
    try:
        if package:
            name = package + "." + name
        return importlib.import_module(name)
    except ImportError:
        return None


def keyword_in_keyword_args(node, keyword: str):
    return any(kw.arg == keyword for kw in node.keywords)


def is_super_call_node(node):
    """
    Check if a node represents a call to super.

    """
    _node = node if not isinstance(node, ast.AST) else gast.ast_to_gast(node)
    return (
        isinstance(_node, gast.Attribute)
        and isinstance(_node.value, gast.Call)
        and isinstance(_node.value.func, gast.Name)
        and _node.value.func.id == "super"
    )


def get_attribute_full_name(node):
    assert isinstance(
        node, gast.Attribute
    ), "Input non-Attribute node to get attribute full name"
    return astor.to_source(gast.gast_to_ast(node)).strip()


def property_to_func(orig_obj, node):
    """
    Retrieves the function (getter, setter, or deleter) associated with a Python property
    based on the context of use.
    """
    # Determine the function associated with the property based on the context
    if isinstance(node.ctx, gast.Load):
        property_func = orig_obj.fget
    elif isinstance(node.ctx, gast.Store):
        property_func = orig_obj.fset
    else:
        property_func = orig_obj.fdel

    return property_func


def is_builtin_type_call_node(node):
    assert isinstance(node, gast.Call), "Input non-Call node for is_builtin_api"
    func_str = astor.to_source(gast.gast_to_ast(node.func))
    try:
        func = func_str.strip().split(".")[-1]
        return any([func in dir(cls) for cls in (list, dict, set, str)])
    except Exception:
        return False


def is_unpacking_assignment(node):
    if not isinstance(node, gast.Assign):
        return False

    if len(node.targets) != 1 or not isinstance(node.targets[0], gast.Tuple):
        return False

    # Check if any element in the tuple is a Name (variable)
    if any(isinstance(elt, gast.Name) for elt in node.targets[0].elts):
        # Check if the value being assigned is a Name (variable)
        if isinstance(node.value, gast.Name):
            return True

        # Check if the value being assigned is an attribute (e.g., object.attribute)
        elif isinstance(node.value, gast.Attribute):
            return True

        # Check if the value being assigned is a Subscript (e.g., list[index])
        elif isinstance(node.value, gast.Subscript):
            return True

    return False<|MERGE_RESOLUTION|>--- conflicted
+++ resolved
@@ -6,24 +6,6 @@
 import re
 from typing import List
 
-<<<<<<< HEAD
-# local
-import astor
-import gast
-from ..core.object_like import BaseObjectLike
-from .api_utils import (
-    get_native_module_str_from_backend,
-    SUPPORTED_BACKENDS_PREFIX,
-    TRANSLATED_OBJ_PREFIX,
-)
-from .cache_utils import (
-    GlobalStatementCache,
-    ImportStatementCache,
-    ObjectLikeBytesToTranslatedObjectStringCache,
-    EmittedSourceCache,
-)
-=======
->>>>>>> f1facef6
 from .naming_utils import NAME_GENERATOR
 
 
@@ -52,44 +34,7 @@
 
 def check_syntax(source_code: str) -> bool:
     """
-<<<<<<< HEAD
-)
-
-BACKEND_STANDARD_GLOBALS = {
-    "tensorflow": [
-        "\ntf.experimental.numpy.experimental_enable_numpy_behavior(True)\n",
-    ],
-    "jax": [],
-    "numpy": [],
-}
-
-MONKEY_PATCH_GLOBALS = {
-    "tensorflow": f"\n{TF_DUNDERS_MONKEY_PATCH}\n",
-    "jax": f"\n{JAX_DUNDER_PROPERTY_PATCH}\n",
-    "numpy": "\n",
-}
-
-if TYPE_CHECKING:
-    from ivy.transpiler.core.global_like import (
-        GlobalObjectLike,
-    )
-    from ivy.transpiler.core.object_like import (
-        TypeObjectLike,
-        FuncObjectLike,
-    )
-
-
-class TranslatedContext(Enum):
-    VARIABLE = auto()
-    DECORATOR = auto()
-    BASE = auto()
-    CLASS_ATTRIBUTE = auto()
-    FUNCTION_ARGS = auto()
-    TYPE_SPEC = auto()
-
-=======
     Check if the provided Python source code is syntactically correct.
->>>>>>> f1facef6
 
     Args:
         source_code (str): The source code to check.
