--- conflicted
+++ resolved
@@ -14,16 +14,11 @@
     Position,
     StackObjectLike,
 )
-<<<<<<< HEAD
 from ....core.object_like import BaseObjectLike
-from ....utils.ast_utils import (
-=======
-from ....translations.data.object_like import BaseObjectLike
 from ....ast.analysis import get_function_vars, get_module_globals
 from ....ast.visitors import get_global_assignment
 from ....ast.globals import (
     TranslatedContext,
->>>>>>> f1facef6
     FRONTEND_STANDARD_GLOBALS_TARGET_TO_MODULE,
     IVY_STANDARD_GLOBALS_TARGET_TO_MODULE,
 )
