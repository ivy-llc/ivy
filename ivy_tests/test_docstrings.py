# global
import warnings
import re
from contextlib import redirect_stdout
from io import StringIO
import numpy as np
import sys

warnings.filterwarnings("ignore", category=DeprecationWarning)
import pytest

# local
import ivy
import ivy_tests.test_ivy.helpers as helpers


# function that trims white spaces from docstrings
def trim(*, docstring):
    """Trim function from PEP-257."""
    if not docstring:
        return ""
    # Convert tabs to spaces (following the normal Python rules)
    # and split into a list of lines:
    lines = docstring.expandtabs().splitlines()
    # Determine minimum indentation (first line doesn't count):
    indent = sys.maxsize
    for line in lines[1:]:
        stripped = line.lstrip()
        if stripped:
            indent = min(indent, len(line) - len(stripped))
    # Remove indentation (first line is special):
    trimmed = [lines[0].strip()]
    if indent < sys.maxsize:
        for line in lines[1:]:
            trimmed.append(line[indent:].rstrip())
    # Strip off trailing and leading blank lines:
    while trimmed and not trimmed[-1]:
        trimmed.pop()
    while trimmed and not trimmed[0]:
        trimmed.pop(0)

    # Current code/unittests expects a line return at
    # end of multiline docstrings
    # workaround expected behavior from unittests
    if "\n" in docstring:
        trimmed.append("")

    return "\n".join(trimmed)


def check_docstring_examples_run(
    *, fn, from_container=False, from_array=False, num_sig_fig=2
):
    """
    Performs docstring tests for a given function.

    Parameters
    ----------
    fn
        Callable function to be tested.
    from_container
        if True, check docstring of the function as a method of an Ivy Container.
    from_array
        if True, check docstring of the function as a method of an Ivy Array.
    num_sig_fig
        Number of significant figures to check in the example.

    Returns
    -------
    None if the test passes, else marks the test as failed.
    """

    """
    Functions skipped as their output dependent on outside factors:

    random_normal, random_uniform, shuffle, num_gpus, current_backend,
    get_backend
    """
    to_skip = [
        "random_normal",
        "random_uniform",
        "randint",
        "shuffle",
        "beta",
        "gamma",
        "dev",
        "num_gpus",
        "current_backend",
        "get_backend",
        "namedtuple",
        "invalid_dtype",
        "DType",
        "NativeDtype",
        "Dtype",
        "multinomial",
        "num_cpu_cores",
        "get_all_ivy_arrays_on_dev",
        "num_ivy_arrays_on_dev",
        "total_mem_on_dev",
        "used_mem_on_dev",
        "percent_used_mem_on_dev",
        "function_supported_dtypes",
        "function_unsupported_dtypes",
        "randint",
        "unique_counts",
        "unique_all",
        "dropout",
        "dropout1d",
        "dropout2d",
        "dropout3d",
        "total_mem_on_dev",
        "supports_inplace_updates",
        "get",
        "deserialize",
        "set_split_factor",
    ]
    # the temp skip list consists of functions
    # which have an issue with their implementation
    skip_list_temp = [
        "outer",
        "argmax",
        "split",
        "det",
        "cumprod",
        "sinc",
        "grad",
        "try_else_none",
        # all examples are wrong including functional/ivy
        "einops_reduce",
        "max_unpool1d",
        "pool",
        "put_along_axis",
        "result_type",
        # works only if no backend set
        "rfftn",
        # examples works but exec throws error or generate diff results
        "scaled_dot_product_attention",
        "searchsorted",
        # generates different results in different backends
        "eigh_tridiagonal",
        "log_poisson_loss",
        "dct",
        "idct",
        "set_item",
        "l1_normalize",
        "histogram",
        "native_array",
        "function_supported_devices",
        "acosh",
        "bitwise_invert",
        "cosh",
        "exp",
        "sinh",
        "reciprocal",
        "deg2rad",
        "value_and_grad",
        "vector_norm",
        "set_nest_at_index",
        "set_nest_at_indices",
        "layer_norm",
        "where",
        "compile",
        "eigvalsh",
        "conv2d_transpose",
        # fails due to different backend and their view types
        "sequence_length",
        "max_pool1d",
        "vmap",
        "inner",
        "slogdet",
        "svdvals",
        "nested_map",
        "dill",
    ]

    # skip list for array and container docstrings
    skip_arr_cont = [
        # generates different results due to randomization
        "cumprod",
        "supports_inplace_updates",
        "shuffle",
        "dropout",
        "dropout1d",
        "dropout2d",
        "dropout3",
        "svd",
        "unique_all",
        # exec and self run generates diff results
        "dev",
        "scaled_dot_product_attention",
        # temp list for array/container methods
        "einops_reduce",
    ]

    # comment out the line below in future to check for the functions in temp skip list
    to_skip += skip_list_temp  # + currently_being_worked_on

    if not hasattr(fn, "__name__"):
        return True
    fn_name = fn.__name__
    if fn_name not in ivy.utils.backend.handler.ivy_original_dict:
        return True

    if from_container:
        docstring = getattr(
            ivy.utils.backend.handler.ivy_original_dict["Container"], fn_name
        ).__doc__
    elif from_array:
        docstring = getattr(
            ivy.utils.backend.handler.ivy_original_dict["Array"], fn_name
        ).__doc__
    else:
        docstring = ivy.utils.backend.handler.ivy_original_dict[fn_name].__doc__
    if docstring is None:
        return True
    if fn_name in to_skip:
        return True
    if (from_container or from_array) and fn_name in skip_arr_cont:
        return True

    # removing extra new lines and trailing white spaces from the docstrings
    trimmed_docstring = trim(docstring=docstring)
    trimmed_docstring = trimmed_docstring.split("\n")
    # end_index: -1, if print statement is not found in the docstring
    end_index = -1

    # parsed_output is set as an empty string to manage functions with multiple inputs
    parsed_output = ""

    # parsing through the docstrings to find lines with print statement
    # following which is our parsed output
    sub = ">>> print("
    for index, line in enumerate(trimmed_docstring):
        if sub in line:
            for i, s in enumerate(trimmed_docstring[index + 1 :]):
                if s.startswith(">>>") or s.lower().startswith(
                    ("with", "#", "instance")
                ):
                    end_index = index + i + 1
                    break
            else:
                end_index = len(trimmed_docstring)
            p_output = trimmed_docstring[index + 1 : end_index]
            p_output = "".join(p_output).replace(" ", "")
            p_output = p_output.replace("...", "")
            if parsed_output != "":
                parsed_output += ","
            parsed_output += p_output

    if end_index == -1:
        return True

    executable_lines = []

    for line in trimmed_docstring:
        if line.startswith(">>>"):
            executable_lines.append(line.split(">>>")[1][1:])
            is_multiline_executable = True
        if line.startswith("...") and is_multiline_executable:
            executable_lines[-1] += line.split("...")[1][1:]
        if ">>> print(" in line:
            is_multiline_executable = False

    # noinspection PyBroadException
    f = StringIO()
    with redirect_stdout(f):
        for line in executable_lines:
            # noinspection PyBroadException
            try:
                if f.getvalue() != "" and f.getvalue()[-2] != ",":
                    print(",")
                exec(line)
            except Exception as e:
                print(e, " ", ivy.current_backend_str(), " ", line)

    output = f.getvalue()
    output = output.rstrip()
    output = output.replace(" ", "").replace("\n", "")
    output = output.rstrip(",")

    # handling cases when the stdout contains ANSI colour codes
    # 7-bit C1 ANSI sequences
    ansi_escape = re.compile(
        r"""
    \x1B  # ESC
    (?:   # 7-bit C1 Fe (except CSI)
        [@-Z\\-_]
    |     # or [ for CSI, followed by a control sequence
        \[
        [0-?]*  # Parameter bytes
        [ -/]*  # Intermediate bytes
        [@-~]   # Final byte
    )
    """,
        re.VERBOSE,
    )

    output = ansi_escape.sub("", output)

    # print("Output: ", output)
    # print("Putput: ", parsed_output)

    # assert output == parsed_output, "Output is unequal to the docstrings output."
    sig_fig = float(f"1e-{str(num_sig_fig)}")
    atol = sig_fig / 10000
    numeric_pattern = re.compile(
        r"""
            [\{\}\(\)\[\]\<>]|\w+:
        """,
        re.VERBOSE,
    )

    num_output = output.replace("ivy.array", "").replace("ivy.Shape", "")
    num_parsed_output = parsed_output.replace("ivy.array", "").replace("ivy.Shape", "")
    num_output = numeric_pattern.sub("", num_output)
    num_parsed_output = numeric_pattern.sub("", num_parsed_output)
    num_output = num_output.split(",")
    num_parsed_output = num_parsed_output.split(",")
    docstr_result = True
    for doc_u, doc_v in zip(num_output, num_parsed_output):
        try:
            docstr_result = np.allclose(
                np.nan_to_num(complex(doc_u)),
                np.nan_to_num(complex(doc_v)),
                rtol=sig_fig,
                atol=atol,
            )
        except Exception:
            if str(doc_u) != str(doc_v):
                docstr_result = False
        if not docstr_result:
            print(
                "output for ",
                fn_name,
                " on run: ",
                output,
                "\noutput in docs :",
                parsed_output,
                "\n",
                doc_u,
                " != ",
                doc_v,
                "\n",
            )
            ivy.warn(
<<<<<<< HEAD
                f"Output is unequal to the docstrings output: {fn_name}", stacklevel=0
=======
                f"Output is unequal to the docstrings output: {fn_name}",
                stacklevel=0,
>>>>>>> dca2ac40
            )
            break
    return docstr_result


@pytest.mark.parametrize("backend", ["jax", "numpy", "tensorflow", "torch"])
def test_docstrings(backend):
    ivy.set_default_device("cpu")
    ivy.set_backend(backend)
    failures = []
    success = True

    for k, v in ivy.__dict__.copy().items():
        if k == "Array":
            for method_name in dir(v):
                method = getattr(ivy.Array, method_name)
                if hasattr(ivy.functional, method_name):
                    if helpers.gradient_incompatible_function(
                        fn=getattr(ivy.functional, method_name)
                    ) or check_docstring_examples_run(fn=method, from_array=True):
                        continue
                elif helpers.gradient_incompatible_function(
                    fn=method
                ) or check_docstring_examples_run(fn=method, from_array=True):
                    continue
                failures.append(f"Array.{method_name}")
                success = False
        elif k == "Container":
            for method_name in dir(v):
                method = getattr(ivy.Container, method_name)
                if hasattr(ivy.functional, method_name):
                    if helpers.gradient_incompatible_function(
                        fn=getattr(ivy.functional, method_name)
                    ) or check_docstring_examples_run(fn=method, from_container=True):
                        continue
                elif helpers.gradient_incompatible_function(
                    fn=method
                ) or check_docstring_examples_run(fn=method, from_container=True):
                    continue
                failures.append(f"Container.{method_name}")
                success = False
        else:
            if check_docstring_examples_run(
                fn=v
            ) or helpers.gradient_incompatible_function(fn=v):
                continue
            success = False
            failures.append(k)
    if not success:
        assert (
            success
        ), "\nThe following methods had failing docstrings:\n\n{}\n".format(
            "\n".join(failures)
        )

    ivy.previous_backend()<|MERGE_RESOLUTION|>--- conflicted
+++ resolved
@@ -343,12 +343,8 @@
                 "\n",
             )
             ivy.warn(
-<<<<<<< HEAD
-                f"Output is unequal to the docstrings output: {fn_name}", stacklevel=0
-=======
                 f"Output is unequal to the docstrings output: {fn_name}",
                 stacklevel=0,
->>>>>>> dca2ac40
             )
             break
     return docstr_result
