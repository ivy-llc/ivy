# global
import warnings


warnings.filterwarnings("ignore", category=DeprecationWarning)
import pytest

# local
import ivy
import ivy_tests.test_ivy.helpers as helpers


@pytest.mark.parametrize("backend", ["jax", "numpy", "tensorflow", "torch"])
def test_docstrings(backend):
    ivy.set_default_device("cpu")
    ivy.set_backend(backend)
    failures = list()
    success = True

    """
        Functions skipped as their output dependent on outside factors:
            random_normal, random_uniform, shuffle, num_gpus, current_backend,
            get_backend

    """
    to_skip = [
        "random_normal",
        "random_uniform",
        "randint",
        "shuffle",
        "num_gpus",
        "current_backend",
        "get_backend",
        "namedtuple",
        "DType",
        "Dtype",
        "multinomial",
        "num_cpu_cores",
        "get_all_ivy_arrays_on_dev",
        "num_ivy_arrays_on_dev",
        "total_mem_on_dev",
        "used_mem_on_dev",
        "percent_used_mem_on_dev",
        "function_unsupported_dtypes",
        "randint",
        "unique_counts",
        "unique_all",
        "total_mem_on_dev",
    ]
    # the temp skip list consists of function which have an issue with their
    # implementation
    skip_list_temp = [
        "outer",
        "argmax",
        "split",
        "det",
        "cumprod",
        "where",
        "conv3d_transpose",
    ]

    # skip list for array and container docstrings
    skip_arr_cont = [
        "cross_entropy",
    ]
    currently_being_worked_on = []

    # comment out the line below in future to check for the functions in temp skip list
    to_skip += skip_list_temp + currently_being_worked_on

    for k, v in ivy.__dict__.copy().items():
        if k == "Array":
            for method_name in dir(v):
                method = getattr(ivy.Array, method_name)
<<<<<<< HEAD
                if (
                    method_name in skip_arr_cont
                    or helpers.gradient_incompatible_function(fn=method)
                    or helpers.docstring_examples_run(fn=method, from_array=True)
                ):
=======
                if method_name in skip_arr_cont \
                        or helpers.gradient_incompatible_function(
                        fn=method) \
                        or helpers.docstring_examples_run(
                        fn=method, from_array=True):
>>>>>>> fdb3c851
                    continue
                success = False
                failures.append("Array." + method_name)

        elif k == "Container":
            for method_name in dir(v):
                method = getattr(ivy.Container, method_name)
<<<<<<< HEAD
                if (
                    method_name in skip_arr_cont
                    or helpers.gradient_incompatible_function(fn=method)
                    or helpers.docstring_examples_run(fn=method, from_container=True)
                ):
=======
                if method_name in skip_arr_cont \
                        or helpers.gradient_incompatible_function(
                        fn=method) \
                        or helpers.docstring_examples_run(
                        fn=method, from_container=True):
>>>>>>> fdb3c851
                    continue
                success = False
                failures.append("Container." + method_name)

        else:
<<<<<<< HEAD
            if (
                k in to_skip
                or helpers.gradient_incompatible_function(fn=v)
                or helpers.docstring_examples_run(fn=v)
            ):
=======
            if k in to_skip \
                    or helpers.gradient_incompatible_function(
                    fn=v) \
                    or helpers.docstring_examples_run(
                    fn=v):
>>>>>>> fdb3c851
                continue
            success = False
            failures.append(k)

    if not success:
        assert (
            success
        ), "\nThe following methods had failing docstrings:\n\n{}\n".format(
            "\n".join(failures)
        )

    ivy.unset_backend()<|MERGE_RESOLUTION|>--- conflicted
+++ resolved
@@ -1,6 +1,5 @@
 # global
 import warnings
-
 
 warnings.filterwarnings("ignore", category=DeprecationWarning)
 import pytest
@@ -72,19 +71,11 @@
         if k == "Array":
             for method_name in dir(v):
                 method = getattr(ivy.Array, method_name)
-<<<<<<< HEAD
-                if (
-                    method_name in skip_arr_cont
-                    or helpers.gradient_incompatible_function(fn=method)
-                    or helpers.docstring_examples_run(fn=method, from_array=True)
-                ):
-=======
                 if method_name in skip_arr_cont \
                         or helpers.gradient_incompatible_function(
                         fn=method) \
                         or helpers.docstring_examples_run(
                         fn=method, from_array=True):
->>>>>>> fdb3c851
                     continue
                 success = False
                 failures.append("Array." + method_name)
@@ -92,37 +83,21 @@
         elif k == "Container":
             for method_name in dir(v):
                 method = getattr(ivy.Container, method_name)
-<<<<<<< HEAD
-                if (
-                    method_name in skip_arr_cont
-                    or helpers.gradient_incompatible_function(fn=method)
-                    or helpers.docstring_examples_run(fn=method, from_container=True)
-                ):
-=======
                 if method_name in skip_arr_cont \
                         or helpers.gradient_incompatible_function(
                         fn=method) \
                         or helpers.docstring_examples_run(
                         fn=method, from_container=True):
->>>>>>> fdb3c851
                     continue
                 success = False
                 failures.append("Container." + method_name)
 
         else:
-<<<<<<< HEAD
-            if (
-                k in to_skip
-                or helpers.gradient_incompatible_function(fn=v)
-                or helpers.docstring_examples_run(fn=v)
-            ):
-=======
             if k in to_skip \
                     or helpers.gradient_incompatible_function(
                     fn=v) \
                     or helpers.docstring_examples_run(
                     fn=v):
->>>>>>> fdb3c851
                 continue
             success = False
             failures.append(k)
