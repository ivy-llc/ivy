--- conflicted
+++ resolved
@@ -73,14 +73,6 @@
                     if (
                         method_name in skip_arr_cont
                         or helpers.gradient_incompatible_function(
-<<<<<<< HEAD
-                        fn=method) \
-                        or helpers.docstring_examples_run(
-                        fn=method, from_array=True):
-                    continue
-                success = False
-                failures.append("Array." + method_name)
-=======
                             fn=getattr(ivy.functional, method_name)
                         )
                         or helpers.docstring_examples_run(fn=method, from_array=True)
@@ -98,7 +90,6 @@
                         continue
                     success = False
                     failures.append("Array." + method_name)
->>>>>>> 43107dfb
 
         elif k == "Container":
             for method_name in dir(v):
@@ -107,21 +98,6 @@
                     if (
                         method_name in skip_arr_cont
                         or helpers.gradient_incompatible_function(
-<<<<<<< HEAD
-                        fn=method) \
-                        or helpers.docstring_examples_run(
-                        fn=method, from_container=True):
-                    continue
-                success = False
-                failures.append("Container." + method_name)
-
-        else:
-            if k in to_skip \
-                    or helpers.gradient_incompatible_function(
-                    fn=v) \
-                    or helpers.docstring_examples_run(
-                    fn=v):
-=======
                             fn=getattr(ivy.functional, method_name)
                         )
                         or helpers.docstring_examples_run(
@@ -150,7 +126,6 @@
                 or helpers.gradient_incompatible_function(fn=v)
                 or helpers.docstring_examples_run(fn=v)
             ):
->>>>>>> 43107dfb
                 continue
             success = False
             failures.append(k)
