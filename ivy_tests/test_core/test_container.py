# global
import os
import pytest
import random
import numpy as np

# local
import ivy
import ivy_tests.helpers as helpers
from ivy.core.container import Container


def test_container_from_dict(dev_str, call):
    dict_in = {
        'a': ivy.array([1]),
        'b': {
            'c': ivy.array([2]),
            'd': ivy.array([3])
        }
    }

    container = Container(dict_in)
    assert container['a'] == ivy.array([1])
    assert container.a == ivy.array([1])
    assert container['b']['c'] == ivy.array([2])
    assert container.b.c == ivy.array([2])
    assert container['b']['d'] == ivy.array([3])
    assert container.b.d == ivy.array([3])


def test_container_expand_dims(dev_str, call):
    dict_in = {
        'a': ivy.array([1]),
        'b': {'c': ivy.array([2]), 'd': ivy.array([3])}
    }

    container = Container(dict_in)

    # without key_chains specification
    container_expanded_dims = container.expand_dims(0)
    assert (container_expanded_dims['a'] == ivy.array([[1]]))[0, 0]
    assert (container_expanded_dims.a == ivy.array([[1]]))[0, 0]
    assert (container_expanded_dims['b']['c'] == ivy.array([[2]]))[0, 0]
    assert (container_expanded_dims.b.c == ivy.array([[2]]))[0, 0]
    assert (container_expanded_dims['b']['d'] == ivy.array([[3]]))[0, 0]
    assert (container_expanded_dims.b.d == ivy.array([[3]]))[0, 0]

    # with key_chains to apply
    container_expanded_dims = container.expand_dims(0, ['a', 'b/c'])
    assert (container_expanded_dims['a'] == ivy.array([[1]]))[0, 0]
    assert (container_expanded_dims.a == ivy.array([[1]]))[0, 0]
    assert (container_expanded_dims['b']['c'] == ivy.array([[2]]))[0, 0]
    assert (container_expanded_dims.b.c == ivy.array([[2]]))[0, 0]
    assert (container_expanded_dims['b']['d'] == ivy.array([3]))[0]
    assert (container_expanded_dims.b.d == ivy.array([3]))[0]

    # with key_chains to apply pruned
    container_expanded_dims = container.expand_dims(
        0, ['a', 'b/c'], prune_unapplied=True
    )

    assert (container_expanded_dims['a'] == ivy.array([[1]]))[0, 0]
    assert (container_expanded_dims.a == ivy.array([[1]]))[0, 0]
    assert (container_expanded_dims['b']['c'] == ivy.array([[2]]))[0, 0]
    assert (container_expanded_dims.b.c == ivy.array([[2]]))[0, 0]
    assert 'b/d' not in container_expanded_dims

    # with key_chains to not apply
    container_expanded_dims = container.expand_dims(
        0, Container({'a': None, 'b': {'d': None}}), to_apply=False
    )

    assert (container_expanded_dims['a'] == ivy.array([1]))[0]
    assert (container_expanded_dims.a == ivy.array([1]))[0]
    assert (container_expanded_dims['b']['c'] == ivy.array([[2]]))[0, 0]
    assert (container_expanded_dims.b.c == ivy.array([[2]]))[0, 0]
    assert (container_expanded_dims['b']['d'] == ivy.array([3]))[0]
    assert (container_expanded_dims.b.d == ivy.array([3]))[0]

    # with key_chains to not apply pruned
    container_expanded_dims = container.expand_dims(
        0, Container({'a': None, 'b': {'d': None}}),
        to_apply=False, prune_unapplied=True
    )

    assert 'a' not in container_expanded_dims
    assert (container_expanded_dims['b']['c'] == ivy.array([[2]]))[0, 0]
    assert (container_expanded_dims.b.c == ivy.array([[2]]))[0, 0]
    assert 'b/d' not in container_expanded_dims


def test_container_gather(dev_str, call):
    dict_in = {
        'a': ivy.array([1, 2, 3, 4, 5, 6]),
        'b': {
            'c': ivy.array([2, 3, 4, 5]),
            'd': ivy.array([10, 9, 8, 7, 6])
        }
    }

    container = Container(dict_in)

    # without key_chains specification
    container_gathered = container.gather(ivy.array([1, 3]))
    assert np.allclose(ivy.to_numpy(container_gathered['a']), np.array([2, 4]))
    assert np.allclose(ivy.to_numpy(container_gathered.a), np.array([2, 4]))
    assert np.allclose(
        ivy.to_numpy(container_gathered['b']['c']), np.array([3, 5])
    )
    assert np.allclose(ivy.to_numpy(container_gathered.b.c), np.array([3, 5]))
    assert np.allclose(
        ivy.to_numpy(container_gathered['b']['d']), np.array([9, 7])
    )
    assert np.allclose(ivy.to_numpy(container_gathered.b.d), np.array([9, 7]))

    # with key_chains to apply
    container_gathered = container.gather(ivy.array([1, 3]), -1, ['a', 'b/c'])
    assert np.allclose(ivy.to_numpy(container_gathered['a']), np.array([2, 4]))
    assert np.allclose(ivy.to_numpy(container_gathered.a), np.array([2, 4]))
    assert np.allclose(
        ivy.to_numpy(container_gathered['b']['c']), np.array([3, 5])
    )
    assert np.allclose(ivy.to_numpy(container_gathered.b.c), np.array([3, 5]))
    assert np.allclose(
        ivy.to_numpy(container_gathered['b']['d']), np.array([10, 9, 8, 7, 6])
    )
    assert np.allclose(
        ivy.to_numpy(container_gathered.b.d), np.array([10, 9, 8, 7, 6])
    )

    # with key_chains to apply pruned
    container_gathered = container.gather(
        ivy.array([1, 3]), -1, ['a', 'b/c'], prune_unapplied=True
    )
    assert np.allclose(
        ivy.to_numpy(container_gathered['a']),
        np.array([2, 4])
    )

    assert np.allclose(
        ivy.to_numpy(container_gathered.a),
        np.array([2, 4])
    )

    assert np.allclose(
        ivy.to_numpy(container_gathered['b']['c']),
        np.array([3, 5])
    )

    assert np.allclose(
        ivy.to_numpy(container_gathered.b.c), np.array([3, 5])
    )

    assert 'b/d' not in container_gathered

    # with key_chains to not apply
    container_gathered = container.gather(
        ivy.array([1, 3]), -1, Container({'a': None, 'b': {'d': None}}),
        to_apply=False
    )
    assert np.allclose(
        ivy.to_numpy(container_gathered['a']),
        np.array([1, 2, 3, 4, 5, 6])
    )
    assert np.allclose(
        ivy.to_numpy(container_gathered.a),
        np.array([1, 2, 3, 4, 5, 6])
    )
    assert np.allclose(
        ivy.to_numpy(container_gathered['b']['c']),
        np.array([3, 5])
    )
    assert np.allclose(
        ivy.to_numpy(container_gathered.b.c),
        np.array([3, 5])
    )
    assert np.allclose(
        ivy.to_numpy(container_gathered['b']['d']),
        np.array([10, 9, 8, 7, 6])
    )
    assert np.allclose(
        ivy.to_numpy(container_gathered.b.d),
        np.array([10, 9, 8, 7, 6])
    )

    # with key_chains to not apply pruned
    container_gathered = container.gather(
        ivy.array([1, 3]), -1, Container({'a': None, 'b': {'d': None}}),
        to_apply=False, prune_unapplied=True
    )
    assert 'a' not in container_gathered
    assert np.allclose(
        ivy.to_numpy(container_gathered['b']['c']), np.array([3, 5])
    )
    assert np.allclose(
        ivy.to_numpy(container_gathered.b.c), np.array([3, 5])
    )
    assert 'b/d' not in container_gathered


def test_container_gather_nd(dev_str, call):
    dict_in = {
        'a': ivy.array([[[1, 2], [3, 4]], [[5, 6], [7, 8]]]),
        'b': {
            'c': ivy.array([[[8, 7], [6, 5]], [[4, 3], [2, 1]]]),
            'd': ivy.array([[[2, 4], [6, 8]], [[10, 12], [14, 16]]])
        }
    }

    container = Container(dict_in)

    # without key_chains specification
    container_gathered = container.gather_nd(ivy.array([[0, 1], [1, 0]]))
    assert np.allclose(
        ivy.to_numpy(container_gathered['a']),
        np.array([[3, 4], [5, 6]])
    )
    assert np.allclose(
        ivy.to_numpy(container_gathered.a),
        np.array([[3, 4], [5, 6]])
    )
    assert np.allclose(
        ivy.to_numpy(container_gathered['b']['c']),
        np.array([[6, 5], [4, 3]])
    )
    assert np.allclose(
        ivy.to_numpy(container_gathered.b.c),
        np.array([[6, 5], [4, 3]])
    )
    assert np.allclose(
        ivy.to_numpy(container_gathered['b']['d']),
        np.array([[6, 8], [10, 12]])
    )
    assert np.allclose(
        ivy.to_numpy(container_gathered.b.d),
        np.array([[6, 8], [10, 12]])
    )

    # with key_chains to apply
    container_gathered = container.gather_nd(
        ivy.array([[0, 1], [1, 0]]), ['a', 'b/c']
    )
    assert np.allclose(
        ivy.to_numpy(container_gathered['a']),
        np.array([[3, 4], [5, 6]])
    )
    assert np.allclose(
        ivy.to_numpy(container_gathered.a),
        np.array([[3, 4], [5, 6]])
    )
    assert np.allclose(
        ivy.to_numpy(container_gathered['b']['c']),
        np.array([[6, 5], [4, 3]])
    )
    assert np.allclose(
        ivy.to_numpy(container_gathered.b.c),
        np.array([[6, 5], [4, 3]])
    )
    assert np.allclose(
        ivy.to_numpy(container_gathered['b']['d']),
        np.array([[[2, 4], [6, 8]], [[10, 12], [14, 16]]])
    )
    assert np.allclose(
        ivy.to_numpy(container_gathered.b.d),
        np.array([[[2, 4], [6, 8]],[[10, 12], [14, 16]]])
    )

    # with key_chains to apply pruned
    container_gathered = container.gather_nd(
        ivy.array([[0, 1], [1, 0]]), ['a', 'b/c'], prune_unapplied=True
    )

    assert np.allclose(
        ivy.to_numpy(container_gathered['a']),
        np.array([[3, 4], [5, 6]])
    )

    assert np.allclose(
        ivy.to_numpy(container_gathered.a),
        np.array([[3, 4], [5, 6]])
    )

    assert np.allclose(
        ivy.to_numpy(container_gathered['b']['c']),
        np.array([[6, 5], [4, 3]])
    )

    assert np.allclose(
        ivy.to_numpy(container_gathered.b.c),
        np.array([[6, 5], [4, 3]])
    )

    assert 'b/d' not in container_gathered

    # with key_chains to not apply
    container_gathered = container.gather_nd(
        ivy.array([[0, 1], [1, 0]]), Container({'a': None, 'b': {'d': None}}),
        to_apply=False
    )

    assert np.allclose(
        ivy.to_numpy(container_gathered['a']),
        np.array([[[1, 2], [3, 4]], [[5, 6], [7, 8]]])
    )

    assert np.allclose(
        ivy.to_numpy(container_gathered.a),
        np.array([[[1, 2], [3, 4]], [[5, 6], [7, 8]]])
    )

    assert np.allclose(
        ivy.to_numpy(container_gathered['b']['c']),
        np.array([[6, 5], [4, 3]])
    )

    assert np.allclose(
        ivy.to_numpy(container_gathered.b.c),
        np.array([[6, 5], [4, 3]])
    )

    assert np.allclose(
        ivy.to_numpy(container_gathered['b']['d']),
        np.array([[[2, 4], [6, 8]], [[10, 12], [14, 16]]])
    )

    assert np.allclose(
        ivy.to_numpy(container_gathered.b.d),
        np.array([[[2, 4], [6, 8]], [[10, 12], [14, 16]]])
    )

    # with key_chains to not apply pruned
    container_gathered = container.gather_nd(
        ivy.array([[0, 1], [1, 0]]), Container({'a': None, 'b': {'d': None}}),
        to_apply=False, prune_unapplied=True
    )

    assert 'a' not in container_gathered
    assert np.allclose(
        ivy.to_numpy(container_gathered['b']['c']),
        np.array([[6, 5], [4, 3]])
    )
    assert np.allclose(
        ivy.to_numpy(container_gathered.b.c),
        np.array([[6, 5], [4, 3]])
    )
    assert 'b/d' not in container_gathered


def test_container_repeat(dev_str, call):
    if call is helpers.mx_call:
        # MXNet does not support repeats specified as array
        pytest.skip()
    dict_in = {
        'a': ivy.array([[0., 1., 2., 3.]]),
        'b': {
            'c': ivy.array([[5., 10., 15., 20.]]),
            'd': ivy.array([[10., 9., 8., 7.]])
        }
    }
    container = Container(dict_in)

    # without key_chains specification
    container_repeated = container.repeat(ivy.array([2, 1, 0, 3]), -1)
    assert np.allclose(
        ivy.to_numpy(container_repeated['a']),
        np.array([[0., 0., 1., 3., 3., 3.]])
    )

    assert np.allclose(
        ivy.to_numpy(container_repeated.a),
        np.array([[0., 0., 1., 3., 3., 3.]])
    )

    assert np.allclose(
        ivy.to_numpy(container_repeated['b']['c']),
        np.array([[5., 5., 10., 20., 20., 20.]])
    )

    assert np.allclose(
        ivy.to_numpy(container_repeated.b.c),
        np.array([[5., 5., 10., 20., 20., 20.]])
    )

    assert np.allclose(
        ivy.to_numpy(container_repeated['b']['d']),
        np.array([[10., 10., 9., 7., 7., 7.]])
    )

    assert np.allclose(
        ivy.to_numpy(container_repeated.b.d),
        np.array([[10., 10., 9., 7., 7., 7.]])
    )

    # with key_chains to apply
    container_repeated = container.repeat(ivy.array([2, 1, 0, 3]), -1, ['a', 'b/c'])
    assert np.allclose(
        ivy.to_numpy(container_repeated['a']),
        np.array([[0., 0., 1., 3., 3., 3.]])
    )

    assert np.allclose(
        ivy.to_numpy(container_repeated.a),
        np.array([[0., 0., 1., 3., 3., 3.]])
    )

    assert np.allclose(
        ivy.to_numpy(container_repeated['b']['c']),
        np.array([[5., 5., 10., 20., 20., 20.]])
    )

    assert np.allclose(
        ivy.to_numpy(container_repeated.b.c),
        np.array([[5., 5., 10., 20., 20., 20.]])
    )

    assert np.allclose(
        ivy.to_numpy(container_repeated['b']['d']),
        np.array([[10., 9., 8., 7.]])
    )

    assert np.allclose(
        ivy.to_numpy(container_repeated.b.d),
        np.array([[10., 9., 8., 7.]])
    )

    # with key_chains to apply pruned
    container_repeated = container.repeat(
        ivy.array([2, 1, 0, 3]), -1, ['a', 'b/c'], prune_unapplied=True
    )

    assert np.allclose(
        ivy.to_numpy(container_repeated['a']),
        np.array([[0., 0., 1., 3., 3., 3.]])
    )

    assert np.allclose(
        ivy.to_numpy(container_repeated.a),
        np.array([[0., 0., 1., 3., 3., 3.]])
    )

    assert np.allclose(
        ivy.to_numpy(container_repeated['b']['c']),
        np.array([[5., 5., 10., 20., 20., 20.]])
    )

    assert np.allclose(
        ivy.to_numpy(container_repeated.b.c),
        np.array([[5., 5., 10., 20., 20., 20.]])
    )

    assert 'b/d' not in container_repeated

    # with key_chains to not apply
    container_repeated = container.repeat(
        ivy.array([2, 1, 0, 3]), -1, Container({'a': None, 'b': {'d': None}}),
        to_apply=False
    )

    assert np.allclose(
        ivy.to_numpy(container_repeated['a']),
        np.array([[0., 1., 2., 3.]])
    )

    assert np.allclose(
        ivy.to_numpy(container_repeated.a),
        np.array([[0., 1., 2., 3.]])
    )

    assert np.allclose(
        ivy.to_numpy(container_repeated['b']['c']),
        np.array([[5., 5., 10., 20., 20., 20.]])
    )

    assert np.allclose(
        ivy.to_numpy(container_repeated.b.c),
        np.array([[5., 5., 10., 20., 20., 20.]])
    )

    assert np.allclose(
        ivy.to_numpy(container_repeated['b']['d']),
        np.array([[10., 9., 8., 7.]])
    )

    assert np.allclose(
        ivy.to_numpy(container_repeated.b.d),
        np.array([[10., 9., 8., 7.]])
    )

    # with key_chains to not apply pruned
    container_repeated = container.repeat(
        ivy.array([2, 1, 0, 3]), -1, Container({'a': None, 'b': {'d': None}}),
        to_apply=False, prune_unapplied=True
    )

    assert 'a' not in container_repeated
    assert np.allclose(
        ivy.to_numpy(container_repeated['b']['c']),
        np.array([[5., 5., 10., 20., 20., 20.]])
    )

    assert np.allclose(
        ivy.to_numpy(container_repeated.b.c),
        np.array([[5., 5., 10., 20., 20., 20.]])
    )

    assert 'b/d' not in container_repeated


def test_container_swapaxes(dev_str, call):
    if call is helpers.mx_call:
        # MXNet does not support repeats specified as array
        pytest.skip()

    dict_in = {
        'a': ivy.array([[0., 1., 2., 3.]]),
        'b': {
            'c': ivy.array([[5., 10., 15., 20.]]),
            'd': ivy.array([[10., 9., 8., 7.]])
        }
    }
    container = Container(dict_in)

    # without key_chains specification
    container_swapped = container.swapaxes(0, 1)
    assert np.allclose(
        ivy.to_numpy(container_swapped['a']),
        np.array([[0.], [1.], [2.], [3.]])
    )

    assert np.allclose(
        ivy.to_numpy(container_swapped.a),
        np.array([[0.], [1.], [2.], [3.]])
    )

    assert np.allclose(
        ivy.to_numpy(container_swapped['b']['c']),
        np.array([[5.], [10.], [15.], [20.]])
    )

    assert np.allclose(
        ivy.to_numpy(container_swapped.b.c),
        np.array([[5.], [10.], [15.], [20.]])
    )

    assert np.allclose(
        ivy.to_numpy(container_swapped['b']['d']),
        np.array([[10.], [9.], [8.], [7.]])
    )

    assert np.allclose(
        ivy.to_numpy(container_swapped.b.d),
        np.array([[10.], [9.], [8.], [7.]])
    )

    # with key_chains to apply
    container_swapped = container.swapaxes(0, 1, ['a', 'b/c'])
    assert np.allclose(
        ivy.to_numpy(container_swapped['a']),
        np.array([[0.], [1.], [2.], [3.]])
    )

    assert np.allclose(
        ivy.to_numpy(container_swapped.a),
        np.array([[0.], [1.], [2.], [3.]])
    )

    assert np.allclose(
        ivy.to_numpy(container_swapped['b']['c']),
        np.array([[5.], [10.], [15.], [20.]])
    )

    assert np.allclose(
        ivy.to_numpy(container_swapped.b.c),
        np.array([[5.], [10.], [15.], [20.]])
    )

    assert np.allclose(
        ivy.to_numpy(container_swapped['b']['d']),
        np.array([10., 9., 8., 7.])
    )

    assert np.allclose(
        ivy.to_numpy(container_swapped.b.d),
        np.array([10., 9., 8., 7.])
    )

    # with key_chains to apply pruned
    container_swapped = container.swapaxes(
        0, 1, ['a', 'b/c'], prune_unapplied=True
    )

    assert np.allclose(ivy.to_numpy(
        container_swapped['a']),
        np.array([[0.], [1.], [2.], [3.]])
    )
    assert np.allclose(
        ivy.to_numpy(container_swapped.a),
        np.array([[0.], [1.], [2.], [3.]])
    )

    assert np.allclose(
        ivy.to_numpy(container_swapped['b']['c']),
        np.array([[5.], [10.], [15.], [20.]])
    )

    assert np.allclose(
        ivy.to_numpy(container_swapped.b.c),
        np.array([[5.], [10.], [15.], [20.]])
    )

    assert 'b/d' not in container_swapped

    # with key_chains to not apply
    container_swapped = container.swapaxes(
        0, 1, Container({'a': None, 'b': {'d': None}}), to_apply=False
    )

    assert np.allclose(
        ivy.to_numpy(container_swapped['a']),
        np.array([0., 1., 2., 3.])
    )

    assert np.allclose(
        ivy.to_numpy(container_swapped.a),
        np.array([0., 1., 2., 3.])
    )

    assert np.allclose(
        ivy.to_numpy(container_swapped['b']['c']),
        np.array([[5.], [10.], [15.], [20.]])
    )

    assert np.allclose(
        ivy.to_numpy(container_swapped.b.c),
        np.array([[5.], [10.], [15.], [20.]])
    )

    assert np.allclose(
        ivy.to_numpy(container_swapped['b']['d']),
        np.array([10., 9., 8., 7.])
    )

    assert np.allclose(
        ivy.to_numpy(container_swapped.b.d),
        np.array([10., 9., 8., 7.])
    )

    # with key_chains to not apply pruned
    container_swapped = container.swapaxes(
        0, 1, Container({'a': None, 'b': {'d': None}}),
        to_apply=False, prune_unapplied=True
    )

    assert 'a' not in container_swapped
    assert np.allclose(
        ivy.to_numpy(container_swapped['b']['c']),
        np.array([[5.], [10.], [15.], [20.]])
    )

    assert np.allclose(
        ivy.to_numpy(container_swapped.b.c),
        np.array([[5.], [10.], [15.], [20.]])
    )

    assert 'b/d' not in container_swapped


def test_container_reshape(dev_str, call):
    dict_in = {'a': ivy.array([[0., 1., 2., 3.]]),
               'b': {'c': ivy.array([[5., 10., 15., 20.]]), 'd': ivy.array([[10., 9., 8., 7.]])}}
    container = Container(dict_in)

    # pre_shape only
    container_reshaped = container.reshape((1, 2, 2))
    assert np.allclose(ivy.to_numpy(container_reshaped['a']), np.array([[0., 1.], [2., 3.]]))
    assert np.allclose(ivy.to_numpy(container_reshaped.a), np.array([[0., 1.], [2., 3.]]))
    assert np.allclose(ivy.to_numpy(container_reshaped['b']['c']), np.array([[5., 10.], [15., 20.]]))
    assert np.allclose(ivy.to_numpy(container_reshaped.b.c), np.array([[5., 10.], [15., 20.]]))
    assert np.allclose(ivy.to_numpy(container_reshaped['b']['d']), np.array([[10., 9.], [8., 7.]]))
    assert np.allclose(ivy.to_numpy(container_reshaped.b.d), np.array([[10., 9.], [8., 7.]]))

    # pre_shape and slice
    dict_in = {'a': ivy.array([[[0., 1., 2., 3.], [0., 1., 2., 3.]]]),
               'b': {'c': ivy.array([[[5., 10., 15.], [20., 25., 30.]]]), 'd': ivy.array([[[10.], [9.]]])}}
    container = Container(dict_in)
    container_reshaped = container.reshape((-1,), slice(2, None))
    assert np.allclose(ivy.to_numpy(container_reshaped['a']), np.array([[0., 1., 2., 3.], [0., 1., 2., 3.]]))
    assert np.allclose(ivy.to_numpy(container_reshaped.a), np.array([[0., 1., 2., 3.], [0., 1., 2., 3.]]))
    assert np.allclose(ivy.to_numpy(container_reshaped['b']['c']), np.array([[5., 10., 15.], [20., 25., 30.]]))
    assert np.allclose(ivy.to_numpy(container_reshaped.b.c), np.array([[5., 10., 15.], [20., 25., 30.]]))
    assert np.allclose(ivy.to_numpy(container_reshaped['b']['d']), np.array([[10.], [9.]]))
    assert np.allclose(ivy.to_numpy(container_reshaped.b.d), np.array([[10.], [9.]]))

    # pre_shape, slice and post_shape
    dict_in = {'a': ivy.array([[[0., 1., 2., 3.], [0., 1., 2., 3.]]]),
               'b': {'c': ivy.array([[[5., 10., 15.], [20., 25., 30.]]]), 'd': ivy.array([[[10.], [9.]]])}}
    container = Container(dict_in)
    container_reshaped = container.reshape((-1,), slice(2, None), (1,))
    assert np.allclose(ivy.to_numpy(container_reshaped['a']), np.array([[[0.], [1.], [2.], [3.]],
                                                                        [[0.], [1.], [2.], [3.]]]))
    assert np.allclose(ivy.to_numpy(container_reshaped.a), np.array([[[0.], [1.], [2.], [3.]],
                                                                     [[0.], [1.], [2.], [3.]]]))
    assert np.allclose(ivy.to_numpy(container_reshaped['b']['c']), np.array([[[5.], [10.], [15.]],
                                                                             [[20.], [25.], [30.]]]))
    assert np.allclose(ivy.to_numpy(container_reshaped.b.c), np.array([[[5.], [10.], [15.]],
                                                                       [[20.], [25.], [30.]]]))
    assert np.allclose(ivy.to_numpy(container_reshaped['b']['d']), np.array([[[10.]], [[9.]]]))
    assert np.allclose(ivy.to_numpy(container_reshaped.b.d), np.array([[[10.]], [[9.]]]))


def test_container_stop_gradients(dev_str, call):
    dict_in = {
        'a': ivy.variable(
            ivy.array([[[1., 2.], [3., 4.]], [[5., 6.], [7., 8.]]])
        ),
        'b': {
            'c': ivy.variable(
                ivy.array([[[8., 7.], [6., 5.]], [[4., 3.], [2., 1.]]])
            ),
            'd': ivy.variable(
                ivy.array([[[2., 4.], [6., 8.]], [[10., 12.], [14., 16.]]])
            )
        }
    }

    container = Container(dict_in)
    if call is not helpers.np_call:
        # Numpy does not support variables or gradients
        assert ivy.is_variable(container['a'])
        assert ivy.is_variable(container.a)
        assert ivy.is_variable(container['b']['c'])
        assert ivy.is_variable(container.b.c)
        assert ivy.is_variable(container['b']['d'])
        assert ivy.is_variable(container.b.d)

    # without key_chains specification
    container_stopped_grads = container.stop_gradients()
    assert ivy.is_array(container_stopped_grads['a'])
    assert ivy.is_array(container_stopped_grads.a)
    assert ivy.is_array(container_stopped_grads['b']['c'])
    assert ivy.is_array(container_stopped_grads.b.c)
    assert ivy.is_array(container_stopped_grads['b']['d'])
    assert ivy.is_array(container_stopped_grads.b.d)

    # with key_chains to apply
    container_stopped_grads = container.stop_gradients(['a', 'b/c'])
    assert ivy.is_array(container_stopped_grads['a'])
    assert ivy.is_array(container_stopped_grads.a)
    assert ivy.is_array(container_stopped_grads['b']['c'])
    assert ivy.is_array(container_stopped_grads.b.c)
    if call is not helpers.np_call:
        # Numpy does not support variables or gradients
        assert ivy.is_variable(container_stopped_grads['b']['d'])
        assert ivy.is_variable(container_stopped_grads.b.d)

    # with key_chains to apply pruned
    container_stopped_grads = container.stop_gradients(
        ['a', 'b/c'], prune_unapplied=True
    )
    assert ivy.is_array(container_stopped_grads['a'])
    assert ivy.is_array(container_stopped_grads.a)
    assert ivy.is_array(container_stopped_grads['b']['c'])
    assert ivy.is_array(container_stopped_grads.b.c)
    assert 'b/d' not in container_stopped_grads

    # with key_chains to not apply
    container_stopped_grads = container.stop_gradients(
        Container({'a': None, 'b': {'d': None}}), to_apply=False
    )
    if call is not helpers.np_call:
        # Numpy does not support variables or gradients
        assert ivy.is_variable(container_stopped_grads['a'])
        assert ivy.is_variable(container_stopped_grads.a)
    assert ivy.is_array(container_stopped_grads['b']['c'])
    assert ivy.is_array(container_stopped_grads.b.c)
    if call is not helpers.np_call:
        # Numpy does not support variables or gradients
        assert ivy.is_variable(container_stopped_grads['b']['d'])
        assert ivy.is_variable(container_stopped_grads.b.d)

    # with key_chains to not apply pruned
    container_stopped_grads = container.stop_gradients(
        Container({'a': None, 'b': {'d': None}}),
        to_apply=False, prune_unapplied=True
    )
    assert 'a' not in container_stopped_grads
    assert ivy.is_array(container_stopped_grads['b']['c'])
    assert ivy.is_array(container_stopped_grads.b.c)
    assert 'b/d' not in container_stopped_grads


def test_container_has_key_chain(dev_str, call):
    dict_in = {
        'a': ivy.array([1]),
        'b': {
            'c': ivy.array([2]),
            'd': ivy.array([3])
        }
    }
    container = Container(dict_in)
    assert container.has_key_chain('a')
    assert container.has_key_chain('b')
    assert container.has_key_chain('b/c')
    assert container.has_key_chain('b/d')
    assert not container.has_key_chain('b/e')
    assert not container.has_key_chain('c')


def test_container_at_key_chain(dev_str, call):
    dict_in = {
        'a': ivy.array([1]),
        'b': {
            'c': ivy.array([2]),
            'd': ivy.array([3])
        }
    }
    container = Container(dict_in)

    # explicit function call
    sub_container = container.at_key_chain('b')
    assert (sub_container['c'] == ivy.array([2]))[0]

    sub_container = container.at_key_chain('b/c')
    assert (sub_container == ivy.array([2]))[0]

    # overridden built-in function call
    sub_container = container['b']
    assert (sub_container['c'] == ivy.array([2]))[0]

    sub_container = container['b/c']
    assert (sub_container == ivy.array([2]))[0]


def test_container_at_key_chains(dev_str, call):
    dict_in = {
        'a': ivy.array([1]),
        'b': {
            'c': ivy.array([2]),
            'd': ivy.array([3])
        }
    }
    container = Container(dict_in)
    target_cont = Container({'a': True, 'b': {'c': True}})
    new_container = container.at_key_chains(target_cont)

    assert (new_container['a'] == ivy.array([1]))[0]
    assert (new_container['b']['c'] == ivy.array([2]))[0]
    assert 'd' not in new_container['b']

    new_container = container.at_key_chains(['b/c', 'b/d'])

    assert 'a' not in new_container
    assert (new_container['b']['c'] == ivy.array([2]))[0]
    assert (new_container['b']['d'] == ivy.array([3]))[0]

    new_container = container.at_key_chains('b/c')

    assert 'a' not in new_container
    assert (new_container['b']['c'] == ivy.array([2]))[0]
    assert 'd' not in new_container['b']


# noinspection PyUnresolvedReferences
def test_container_set_at_key_chain(dev_str, call):
    dict_in = {
        'a': ivy.array([1]),
        'b': {
            'c': ivy.array([2]),
            'd': ivy.array([3])
        }
    }
    container_orig = Container(dict_in)

    # explicit function call
    container = container_orig.copy()
    container.set_at_key_chain('b/e', ivy.array([4]))

    assert (container['a'] == ivy.array([1]))[0]
    assert (container['b']['c'] == ivy.array([2]))[0]
    assert (container['b']['d'] == ivy.array([3]))[0]
    assert (container['b']['e'] == ivy.array([4]))[0]

    container.set_at_key_chain('f', ivy.array([5]))

    assert (container['a'] == ivy.array([1]))[0]
    assert (container['b']['c'] == ivy.array([2]))[0]
    assert (container['b']['d'] == ivy.array([3]))[0]
    assert (container['b']['e'] == ivy.array([4]))[0]
    assert (container['f'] == ivy.array([5]))[0]

    # overridden built-in function call
    container = container_orig.copy()
    assert 'b/e' not in container

    container['b/e'] = ivy.array([4])

    assert (container['a'] == ivy.array([1]))[0]
    assert (container['b']['c'] == ivy.array([2]))[0]
    assert (container['b']['d'] == ivy.array([3]))[0]
    assert (container['b']['e'] == ivy.array([4]))[0]
    assert 'f' not in container

    container['f'] = ivy.array([5])

    assert (container['a'] == ivy.array([1]))[0]
    assert (container['b']['c'] == ivy.array([2]))[0]
    assert (container['b']['d'] == ivy.array([3]))[0]
    assert (container['b']['e'] == ivy.array([4]))[0]
    assert (container['f'] == ivy.array([5]))[0]


def test_container_set_at_key_chains(dev_str, call):
    container = Container(
        {
            'a': ivy.array([1]),
            'b': {
                'c': ivy.array([2]),
                'd': ivy.array([3])
            }
        }
    )

    target_container = Container(
        {'a': ivy.array([4]), 'b': {'d': ivy.array([5])}}
    )

    new_container = container.set_at_key_chains(target_container)

    assert (new_container['a'] == ivy.array([4]))[0]
    assert (new_container['b']['c'] == ivy.array([2]))[0]
    assert (new_container['b']['d'] == ivy.array([5]))[0]

    target_container = Container({'b': {'c': ivy.array([7])}})
    new_container = container.set_at_key_chains(target_container)

    assert (new_container['a'] == ivy.array([1]))[0]
    assert (new_container['b']['c'] == ivy.array([7]))[0]
    assert (new_container['b']['d'] == ivy.array([3]))[0]


def test_container_prune_key_chain(dev_str, call):
    dict_in = {
        'a': ivy.array([1]), 'b': {'c': ivy.array([2]), 'd': None}
    }

    container = Container(dict_in)
    container_pruned = container.prune_key_chain('b/c')

    assert (container_pruned['a'] == ivy.array([[1]]))[0, 0]
    assert (container_pruned.a == ivy.array([[1]]))[0, 0]
    assert (container_pruned['b']['d'] is None)
    assert (container_pruned.b.d is None)
    assert ('c' not in container_pruned['b'].keys())

    def _test_exception(container_in):
        try:
            _ = container_in.b.c
            return False
        except AttributeError:
            return True

    assert _test_exception(container_pruned)

    container_pruned = container.prune_key_chain('b')

    assert (container_pruned['a'] == ivy.array([[1]]))[0, 0]
    assert (container_pruned.a == ivy.array([[1]]))[0, 0]
    assert ('b' not in container_pruned.keys())

    def _test_exception(container_in):
        try:
            _ = container_in.b
            return False
        except AttributeError:
            return True

    assert _test_exception(container_pruned)


def test_container_prune_key_chains(dev_str, call):
    dict_in = {
        'a': ivy.array([1]),
        'b': {
            'c': ivy.array([2]),
            'd': ivy.array([3])
        }
    }

    container = Container(dict_in)
    container_pruned = container.prune_key_chains(['a', 'b/c'])

    assert 'a' not in container_pruned
    assert (container_pruned['b']['d'] == ivy.array([[3]]))[0, 0]
    assert (container_pruned.b.d == ivy.array([[3]]))[0, 0]
    assert 'c' not in container_pruned['b']

    def _test_a_exception(container_in):
        try:
            _ = container_in.a
            return False
        except AttributeError:
            return True

    def _test_bc_exception(container_in):
        try:
            _ = container_in.b.c
            return False
        except AttributeError:
            return True

    assert _test_a_exception(container_pruned)
    assert _test_bc_exception(container_pruned)

    container_pruned = container.prune_key_chains(
        Container({'a': True, 'b': {'c': True}})
    )

    assert 'a' not in container_pruned
    assert (container_pruned['b']['d'] == ivy.array([[3]]))[0, 0]
    assert (container_pruned.b.d == ivy.array([[3]]))[0, 0]
    assert 'c' not in container_pruned['b']
    assert _test_a_exception(container_pruned)
    assert _test_bc_exception(container_pruned)


def test_container_prune_empty(dev_str, call):
    dict_in = {
        'a': ivy.array([1]),
        'b': {
            'c': {},
            'd': ivy.array([3])
        }
    }

    container = Container(dict_in)
    container_pruned = container.prune_empty()

    assert (container_pruned['a'] == ivy.array([[1]]))[0, 0]
    assert (container_pruned.a == ivy.array([[1]]))[0, 0]
    assert (container_pruned['b']['d'] == ivy.array([[3]]))[0, 0]
    assert (container_pruned.b.d == ivy.array([[3]]))[0, 0]
    assert ('c' not in container_pruned['b'].keys())

    def _test_exception(container_in):
        try:
            _ = container_in.b.c
            return False
        except AttributeError:
            return True

    assert _test_exception(container_pruned)


def test_container_contains(dev_str, call):
    dict_in = {
        'a': ivy.array([0.]),
        'b': {
            'c': ivy.array([1.]),
            'd': ivy.array([2.])
        }
    }

    container = Container(dict_in)

    assert 'a' in container
    assert 'b' in container
    assert 'c' not in container
    assert 'b/c' in container
    assert 'd' not in container
    assert 'b/d' in container


def test_container_shuffle(dev_str, call):
    if call is helpers.tf_graph_call:
        # tf.random.set_seed is not compiled.
        # The shuffle is then not aligned between container items.
        pytest.skip()

    dict_in = {
        'a': ivy.array([1, 2, 3]),
        'b': {
            'c': ivy.array([1, 2, 3]),
            'd': ivy.array([1, 2, 3])
        }
    }

    container = Container(dict_in)

    # without key_chains specification
    container_shuffled = container.shuffle(0)
    data = ivy.array([1, 2, 3])
    ivy.core.random.seed()
    shuffled_data = ivy.core.random.shuffle(data)

    assert np.array(container_shuffled['a'] == shuffled_data).all()
    assert np.array(container_shuffled.a == shuffled_data).all()
    assert np.array(container_shuffled['b']['c'] == shuffled_data).all()
    assert np.array(container_shuffled.b.c == shuffled_data).all()
    assert np.array(container_shuffled['b']['d'] == shuffled_data).all()
    assert np.array(container_shuffled.b.d == shuffled_data).all()

    # with key_chains to apply
    container_shuffled = container.shuffle(0, ['a', 'b/c'])
    data = ivy.array([1, 2, 3])
    ivy.core.random.seed()
    shuffled_data = ivy.core.random.shuffle(data)

    assert np.array(container_shuffled['a'] == shuffled_data).all()
    assert np.array(container_shuffled.a == shuffled_data).all()
    assert np.array(container_shuffled['b']['c'] == shuffled_data).all()
    assert np.array(container_shuffled.b.c == shuffled_data).all()
    assert np.array(container_shuffled['b']['d'] == data).all()
    assert np.array(container_shuffled.b.d == data).all()

    # with key_chains to apply pruned
    container_shuffled = container.shuffle(
        0, ['a', 'b/c'], prune_unapplied=True
    )

    data = ivy.array([1, 2, 3])
    ivy.core.random.seed()
    shuffled_data = ivy.core.random.shuffle(data)

    assert np.array(container_shuffled['a'] == shuffled_data).all()
    assert np.array(container_shuffled.a == shuffled_data).all()
    assert np.array(container_shuffled['b']['c'] == shuffled_data).all()
    assert np.array(container_shuffled.b.c == shuffled_data).all()
    assert 'b/d' not in container_shuffled

    # with key_chains to not apply pruned
    container_shuffled = container.shuffle(
        0, Container({'a': None, 'b': {'d': None}}), to_apply=False
    )

    data = ivy.array([1, 2, 3])
    ivy.core.random.seed()
    shuffled_data = ivy.core.random.shuffle(data)
    assert np.array(container_shuffled['a'] == data).all()
    assert np.array(container_shuffled.a == data).all()
    assert np.array(container_shuffled['b']['c'] == shuffled_data).all()
    assert np.array(container_shuffled.b.c == shuffled_data).all()
    assert np.array(container_shuffled['b']['d'] == data).all()
    assert np.array(container_shuffled.b.d == data).all()

    # with key_chains to not apply pruned
    container_shuffled = container.shuffle(
        0, Container({'a': None, 'b': {'d': None}}),
        to_apply=False, prune_unapplied=True
    )

    data = ivy.array([1, 2, 3])
    ivy.core.random.seed()
    shuffled_data = ivy.core.random.shuffle(data)

    assert 'a' not in container_shuffled
    assert np.array(container_shuffled['b']['c'] == shuffled_data).all()
    assert np.array(container_shuffled.b.c == shuffled_data).all()
    assert 'b/d' not in container_shuffled


def test_container_to_iterator(dev_str, call):
    dict_in = {
        'a': ivy.array([1]),
        'b': {
            'c': ivy.array([2]),
            'd': ivy.array([3])
        }
    }

    container = Container(dict_in)
    container_iterator = container.to_iterator()
    for (key, value), expected_value in zip(
        container_iterator,
        [ivy.array([1]), ivy.array([2]), ivy.array([3])]
    ):
        assert value == expected_value


def test_container_to_flat_list(dev_str, call):
    dict_in = {
        'a': ivy.array([1]), 'b': {
            'c': ivy.array([2]),
            'd': ivy.array([3])
        }
    }
    container = Container(dict_in)
    container_flat_list = container.to_flat_list()
    for value, expected_value in zip(
        container_flat_list,
        [ivy.array([1]), ivy.array([2]), ivy.array([3])]
    ):
        assert value == expected_value


def test_container_from_flat_list(dev_str, call):
    dict_in = {
        'a': ivy.array([1]),
        'b': {
            'c': ivy.array([2]),
            'd': ivy.array([3])
        }
    }

    container = Container(dict_in)
    flat_list = [4, 5, 6]
    container = container.from_flat_list(flat_list)

    assert container['a'] == ivy.array([4])
    assert container.a == ivy.array([4])
    assert container['b']['c'] == ivy.array([5])
    assert container.b.c == ivy.array([5])
    assert container['b']['d'] == ivy.array([6])
    assert container.b.d == ivy.array([6])


def test_container_map(dev_str, call):
    # without key_chains specification
    dict_in = {
        'a': ivy.array([1]),
        'b': {
            'c': ivy.array([2]), 'd': ivy.array([3])
        }
    }

    container = Container(dict_in)
    container_iterator = container.map(lambda x, _: x + 1).to_iterator()

    for (key, value), expected_value in zip(
        container_iterator, [ivy.array([2]), ivy.array([3]), ivy.array([4])]
    ):
        assert call(lambda x: x, value) == call(lambda x: x, expected_value)

    # with key_chains to apply
    container_mapped = container.map(lambda x, _: x + 1, ['a', 'b/c'])
    assert (container_mapped['a'] == ivy.array([[2]]))[0]
    assert (container_mapped.a == ivy.array([[2]]))[0]
    assert (container_mapped['b']['c'] == ivy.array([[3]]))[0]
    assert (container_mapped.b.c == ivy.array([[3]]))[0]
    assert (container_mapped['b']['d'] == ivy.array([[3]]))[0]
    assert (container_mapped.b.d == ivy.array([[3]]))[0]

    # with key_chains to apply pruned
    container_mapped = container.map(
        lambda x, _: x + 1, ['a', 'b/c'], prune_unapplied=True
    )

    assert (container_mapped['a'] == ivy.array([[2]]))[0]
    assert (container_mapped.a == ivy.array([[2]]))[0]
    assert (container_mapped['b']['c'] == ivy.array([[3]]))[0]
    assert (container_mapped.b.c == ivy.array([[3]]))[0]
    assert 'b/d' not in container_mapped

    # with key_chains to not apply
    container_mapped = container.map(
        lambda x, _: x + 1, Container({'a': None, 'b': {'d': None}}),
        to_apply=False
    )

    assert (container_mapped['a'] == ivy.array([[1]]))[0]
    assert (container_mapped.a == ivy.array([[1]]))[0]
    assert (container_mapped['b']['c'] == ivy.array([[3]]))[0]
    assert (container_mapped.b.c == ivy.array([[3]]))[0]
    assert (container_mapped['b']['d'] == ivy.array([[3]]))[0]
    assert (container_mapped.b.d == ivy.array([[3]]))[0]

    # with key_chains to not apply pruned
    container_mapped = container.map(
        lambda x, _: x + 1, Container({'a': None, 'b': {'d': None}}),
        to_apply=False, prune_unapplied=True
    )

    assert 'a' not in container_mapped
    assert (container_mapped['b']['c'] == ivy.array([[3]]))[0]
    assert (container_mapped.b.c == ivy.array([[3]]))[0]
    assert 'b/d' not in container_mapped


def test_container_to_random(dev_str, call):
    dict_in = {
        'a': ivy.array([1.]),
        'b': {
            'c': ivy.array([2.]),
            'd': ivy.array([3.])
        }
    }

    container = Container(dict_in)
    random_container = container.to_random()
    for (key, value), orig_value in zip(
        random_container.to_iterator(),
        [ivy.array([2]), ivy.array([3]), ivy.array([4])]
    ):
        assert call(ivy.shape, value) == call(ivy.shape, orig_value)


def test_container_dtype(dev_str, call):
    dict_in = {
        'a': ivy.array([1]),
        'b': {
            'c': ivy.array([2.]),
            'd': ivy.array([3])
        }
    }

    container = Container(dict_in)
    dtype_container = container.dtype()
    for (key, value), expected_value in zip(
            dtype_container.to_iterator(),
            [ivy.array([1]).dtype, ivy.array([2.]).dtype, ivy.array([3]).dtype]
    ):
        assert value == expected_value


def test_container_with_entries_as_lists(dev_str, call):
    if call in [helpers.tf_graph_call]:
        # to_list() requires eager execution
        pytest.skip()

    dict_in = {
        'a': ivy.array([1]),
        'b': {
            'c': ivy.array([2.]), 'd': 'some string'
        }
    }

    container = Container(dict_in)
    container_w_list_entries = container.with_entries_as_lists()

    for (key, value), expected_value in zip(
            container_w_list_entries.to_iterator(),
            [[1], [2.], 'some string']
    ):
        assert value == expected_value


<<<<<<< HEAD
def test_container_reshape(dev_str, call):
    container = Container(
        {
            'a': ivy.array([[1.]]),
            'b': {
                'c': ivy.array([[3.], [4.]]),
                'd': ivy.array([[5.], [6.], [7.]])
            }
        }
    )

    new_shapes = Container(
        {'a': (1,), 'b': {'c': (1, 2, 1), 'd': (3, 1, 1)}}
    )

    container_reshaped = container.reshape(new_shapes)
=======
def test_container_reshape_like(dev_str, call):
    container = Container({'a': ivy.array([[1.]]),
                           'b': {'c': ivy.array([[3.], [4.]]), 'd': ivy.array([[5.], [6.], [7.]])}})
    new_shapes = Container({'a': (1,),
                           'b': {'c': (1, 2, 1), 'd': (3, 1, 1)}})
    container_reshaped = container.reshape_like(new_shapes)
>>>>>>> fe36c284
    assert list(container_reshaped['a'].shape) == [1]
    assert list(container_reshaped.a.shape) == [1]
    assert list(container_reshaped['b']['c'].shape) == [1, 2, 1]
    assert list(container_reshaped.b.c.shape) == [1, 2, 1]
    assert list(container_reshaped['b']['d'].shape) == [3, 1, 1]
    assert list(container_reshaped.b.d.shape) == [3, 1, 1]


def test_container_slice(dev_str, call):
    dict_in = {
        'a': ivy.array([[0.], [1.]]),
        'b': {
            'c': ivy.array([[1.], [2.]]),
            'd': ivy.array([[2.], [3.]])
        }
    }

    container = Container(dict_in)
    container0 = container[0]
    container1 = container[1]

    assert np.array_equal(container0['a'], ivy.array([0.]))
    assert np.array_equal(container0.a, ivy.array([0.]))
    assert np.array_equal(container0['b']['c'], ivy.array([1.]))
    assert np.array_equal(container0.b.c, ivy.array([1.]))
    assert np.array_equal(container0['b']['d'], ivy.array([2.]))
    assert np.array_equal(container0.b.d, ivy.array([2.]))
    assert np.array_equal(container1['a'], ivy.array([1.]))
    assert np.array_equal(container1.a, ivy.array([1.]))
    assert np.array_equal(container1['b']['c'], ivy.array([2.]))
    assert np.array_equal(container1.b.c, ivy.array([2.]))
    assert np.array_equal(container1['b']['d'], ivy.array([3.]))
    assert np.array_equal(container1.b.d, ivy.array([3.]))


def test_container_slice_via_key(dev_str, call):
    dict_in = {
        'a': {
            'x': ivy.array([0.]),
            'y': ivy.array([1.])
        },
        'b': {
            'c': {
                'x': ivy.array([1.]),
                'y': ivy.array([2.])
            },
            'd': {
                'x': ivy.array([2.]),
                'y': ivy.array([3.])
            }
        }
    }

    container = Container(dict_in)
    containerx = container.slice_via_key('x')
    containery = container.slice_via_key('y')

    assert np.array_equal(containerx['a'], ivy.array([0.]))
    assert np.array_equal(containerx.a, ivy.array([0.]))
    assert np.array_equal(containerx['b']['c'], ivy.array([1.]))
    assert np.array_equal(containerx.b.c, ivy.array([1.]))
    assert np.array_equal(containerx['b']['d'], ivy.array([2.]))
    assert np.array_equal(containerx.b.d, ivy.array([2.]))
    assert np.array_equal(containery['a'], ivy.array([1.]))
    assert np.array_equal(containery.a, ivy.array([1.]))
    assert np.array_equal(containery['b']['c'], ivy.array([2.]))
    assert np.array_equal(containery.b.c, ivy.array([2.]))
    assert np.array_equal(containery['b']['d'], ivy.array([3.]))
    assert np.array_equal(containery.b.d, ivy.array([3.]))


def test_container_to_and_from_disk_as_hdf5(dev_str, call):
    if call in [helpers.tf_graph_call]:
        # container disk saving requires eager execution
        pytest.skip()

    save_filepath = 'container_on_disk.hdf5'
    dict_in_1 = {
        'a': ivy.array([np.float32(1.)]),
        'b': {
            'c': ivy.array([np.float32(2.)]),
            'd': ivy.array([np.float32(3.)])
        }
    }

    container1 = Container(dict_in_1)
    dict_in_2 = {
        'a': ivy.array([np.float32(1.), np.float32(1.)]),
        'b': {
            'c': ivy.array([np.float32(2.), np.float32(2.)]),
            'd': ivy.array([np.float32(3.), np.float32(3.)])
        }
    }

    container2 = Container(dict_in_2)

    # saving
    container1.to_disk_as_hdf5(save_filepath, max_batch_size=2)
    assert os.path.exists(save_filepath)

    # loading
    loaded_container = Container.from_disk_as_hdf5(save_filepath, slice(1))
    assert np.array_equal(loaded_container.a, container1.a)
    assert np.array_equal(loaded_container.b.c, container1.b.c)
    assert np.array_equal(loaded_container.b.d, container1.b.d)

    # appending
    container1.to_disk_as_hdf5(
        save_filepath, max_batch_size=2, starting_index=1
    )

    assert os.path.exists(save_filepath)

    # loading after append
    loaded_container = Container.from_disk_as_hdf5(save_filepath)
    assert np.array_equal(loaded_container.a, container2.a)
    assert np.array_equal(loaded_container.b.c, container2.b.c)
    assert np.array_equal(loaded_container.b.d, container2.b.d)

    # load slice
    loaded_sliced_container = Container.from_disk_as_hdf5(
        save_filepath, slice(1, 2)
    )

    assert np.array_equal(loaded_sliced_container.a, container1.a)
    assert np.array_equal(loaded_sliced_container.b.c, container1.b.c)
    assert np.array_equal(loaded_sliced_container.b.d, container1.b.d)

    # file size
    file_size, batch_size = Container.h5_file_size(save_filepath)
    assert file_size == 6 * np.dtype(np.float32).itemsize
    assert batch_size == 2

    os.remove(save_filepath)


def test_container_to_disk_shuffle_and_from_disk_as_hdf5(dev_str, call):
    if call in [helpers.tf_graph_call]:
        # container disk saving requires eager execution
        pytest.skip()
    save_filepath = 'container_on_disk.hdf5'
    dict_in = {
        'a': ivy.array([1, 2, 3]),
        'b': {
            'c': ivy.array([1, 2, 3]),
            'd': ivy.array([1, 2, 3])
        }
    }

    container = Container(dict_in)

    # saving
    container.to_disk_as_hdf5(save_filepath, max_batch_size=3)
    assert os.path.exists(save_filepath)

    # shuffling
    Container.shuffle_h5_file(save_filepath)

    # loading
    container_shuffled = Container.from_disk_as_hdf5(save_filepath, slice(3))

    # testing
    data = np.array([1, 2, 3])
    random.seed(0)
    random.shuffle(data)

    assert (ivy.to_numpy(container_shuffled['a']) == data).all()
    assert (ivy.to_numpy(container_shuffled.a) == data).all()
    assert (ivy.to_numpy(container_shuffled['b']['c']) == data).all()
    assert (ivy.to_numpy(container_shuffled.b.c) == data).all()
    assert (ivy.to_numpy(container_shuffled['b']['d']) == data).all()
    assert (ivy.to_numpy(container_shuffled.b.d) == data).all()

    os.remove(save_filepath)


def test_container_to_and_from_disk_as_pickled(dev_str, call):
    if call in [helpers.tf_graph_call]:
        # container disk saving requires eager execution
        pytest.skip()

    save_filepath = 'container_on_disk.pickled'
    dict_in = {
        'a': ivy.array([np.float32(1.)]),
        'b': {
            'c': ivy.array([np.float32(2.)]),
            'd': ivy.array([np.float32(3.)])
        }
    }

    container = Container(dict_in)

    # saving
    container.to_disk_as_pickled(save_filepath)
    assert os.path.exists(save_filepath)

    # loading
    loaded_container = Container.from_disk_as_pickled(save_filepath)
    assert np.array_equal(loaded_container.a, container.a)
    assert np.array_equal(loaded_container.b.c, container.b.c)
    assert np.array_equal(loaded_container.b.d, container.b.d)

    os.remove(save_filepath)


def test_container_to_and_from_disk_as_json(dev_str, call):
    if call in [helpers.tf_graph_call]:
        # container disk saving requires eager execution
        pytest.skip()
    save_filepath = 'container_on_disk.json'
    dict_in = {
        'a': 1.274e-7,
        'b': {
            'c': True,
            'd': ivy.array([np.float32(3.)])
        }
    }

    container = Container(dict_in)

    # saving
    container.to_disk_as_json(save_filepath)
    assert os.path.exists(save_filepath)

    # loading
    loaded_container = Container.from_disk_as_json(save_filepath)
    assert np.array_equal(loaded_container.a, container.a)
    assert np.array_equal(loaded_container.b.c, container.b.c)
    assert isinstance(loaded_container.b.d, str)

    os.remove(save_filepath)


def test_container_positive(dev_str, call):
    container = +Container(
        {
            'a': ivy.array([1]),
            'b': {
                'c': ivy.array([-2]),
                'd': ivy.array([3])
            }
        }
    )

    assert container['a'] == ivy.array([1])
    assert container.a == ivy.array([1])
    assert container['b']['c'] == ivy.array([-2])
    assert container.b.c == ivy.array([-2])
    assert container['b']['d'] == ivy.array([3])
    assert container.b.d == ivy.array([3])


def test_container_negative(dev_str, call):
    container = -Container(
        {
            'a': ivy.array([1]),
            'b': {
                'c': ivy.array([-2]),
                'd': ivy.array([3])
            }
        }
    )

    assert container['a'] == ivy.array([-1])
    assert container.a == ivy.array([-1])
    assert container['b']['c'] == ivy.array([2])
    assert container.b.c == ivy.array([2])
    assert container['b']['d'] == ivy.array([-3])
    assert container.b.d == ivy.array([-3])


def test_container_pow(dev_str, call):
    container_a = Container(
        {
            'a': ivy.array([1]),
            'b': {
                'c': ivy.array([2]),
                'd': ivy.array([3])
            }
        }
    )

    container_b = Container(
        {
            'a': ivy.array([2]),
            'b': {
                'c': ivy.array([4]),
                'd': ivy.array([6])
            }
        }
    )

    container = container_a ** container_b
    assert container['a'] == ivy.array([1])
    assert container.a == ivy.array([1])
    assert container['b']['c'] == ivy.array([16])
    assert container.b.c == ivy.array([16])
    assert container['b']['d'] == ivy.array([729])
    assert container.b.d == ivy.array([729])


def test_container_scalar_pow(dev_str, call):
    container_a = Container(
        {
            'a': ivy.array([1]),
            'b': {
                'c': ivy.array([2]),
                'd': ivy.array([3])
            }
         }
    )
    container_b = Container(
        {
            'a': ivy.array([2]),
            'b': {
                'c': ivy.array([4]),
                'd': ivy.array([6])
            }
        }
    )

    container = container_a ** 2

    assert container['a'] == ivy.array([1])
    assert container.a == ivy.array([1])
    assert container['b']['c'] == ivy.array([4])
    assert container.b.c == ivy.array([4])
    assert container['b']['d'] == ivy.array([9])
    assert container.b.d == ivy.array([9])


def test_container_reverse_scalar_pow(dev_str, call):
    container = Container(
        {
            'a': ivy.array([1]),
            'b': {
                'c': ivy.array([2]),
                'd': ivy.array([3])
            }
        }
    )

    container = 2 ** container
    assert container['a'] == ivy.array([2])
    assert container.a == ivy.array([2])
    assert container['b']['c'] == ivy.array([4])
    assert container.b.c == ivy.array([4])
    assert container['b']['d'] == ivy.array([8])
    assert container.b.d == ivy.array([8])


def test_container_scalar_addition(dev_str, call):
    container = Container(
        {
            'a': ivy.array([1]),
            'b': {
                'c': ivy.array([2]),
                'd': ivy.array([3])
            }
         }
    )

    container += 3
    assert container['a'] == ivy.array([4])
    assert container.a == ivy.array([4])
    assert container['b']['c'] == ivy.array([5])
    assert container.b.c == ivy.array([5])
    assert container['b']['d'] == ivy.array([6])
    assert container.b.d == ivy.array([6])


def test_container_reverse_scalar_addition(dev_str, call):
    container = Container(
        {
            'a': ivy.array([1]),
            'b': {
                'c': ivy.array([2]),
                'd': ivy.array([3])
            }
        }
    )

    container = 3 + container
    assert container['a'] == ivy.array([4])
    assert container.a == ivy.array([4])
    assert container['b']['c'] == ivy.array([5])
    assert container.b.c == ivy.array([5])
    assert container['b']['d'] == ivy.array([6])
    assert container.b.d == ivy.array([6])


def test_container_addition(dev_str, call):
    container_a = Container(
        {
            'a': ivy.array([1]), 'b': {
                'c': ivy.array([2]),
                'd': ivy.array([3])
            }
        }

    )
    container_b = Container(
        {
            'a': ivy.array([2]),
            'b': {
                'c': ivy.array([4]),
                'd': ivy.array([6])
            }
        }
    )

    container = container_a + container_b
    assert container['a'] == ivy.array([3])
    assert container.a == ivy.array([3])
    assert container['b']['c'] == ivy.array([6])
    assert container.b.c == ivy.array([6])
    assert container['b']['d'] == ivy.array([9])
    assert container.b.d == ivy.array([9])


def test_container_scalar_subtraction(dev_str, call):
    container = Container(
        {
            'a': ivy.array([1]),
            'b': {
                'c': ivy.array([2]),
                'd': ivy.array([3])
            }
        }
    )

    container -= 1
    assert container['a'] == ivy.array([0])
    assert container.a == ivy.array([0])
    assert container['b']['c'] == ivy.array([1])
    assert container.b.c == ivy.array([1])
    assert container['b']['d'] == ivy.array([2])
    assert container.b.d == ivy.array([2])


def test_container_reverse_scalar_subtraction(dev_str, call):
    container = Container(
        {
            'a': ivy.array([1]),
            'b': {
                'c': ivy.array([2]),
                'd': ivy.array([3])
            }
        }
    )

    container = 1 - container
    assert container['a'] == ivy.array([0])
    assert container.a == ivy.array([0])
    assert container['b']['c'] == ivy.array([-1])
    assert container.b.c == ivy.array([-1])
    assert container['b']['d'] == ivy.array([-2])
    assert container.b.d == ivy.array([-2])


def test_container_subtraction(dev_str, call):
    container_a = Container(
        {
            'a': ivy.array([2]),
            'b': {
                'c': ivy.array([4]), 'd': ivy.array([6])
            }
         }
    )
    container_b = Container(
        {
            'a': ivy.array([1]),
            'b': {
                'c': ivy.array([1]),
                'd': ivy.array([4])
            }
        }
    )

    container = container_a - container_b
    assert container['a'] == ivy.array([1])
    assert container.a == ivy.array([1])
    assert container['b']['c'] == ivy.array([3])
    assert container.b.c == ivy.array([3])
    assert container['b']['d'] == ivy.array([2])
    assert container.b.d == ivy.array([2])


def test_container_sum(dev_str, call):
    container_a = Container(
        {
            'a': ivy.array([1]),
            'b': {
                'c': ivy.array([2]),
                'd': ivy.array([3])
            }
        }
    )

    container_b = Container(
        {
            'a': ivy.array([2]),
            'b': {
                'c': ivy.array([4]),
                'd': ivy.array([6])
            }
        }
    )

    container = sum([container_a, container_b])
    assert container['a'] == ivy.array([3])
    assert container.a == ivy.array([3])
    assert container['b']['c'] == ivy.array([6])
    assert container.b.c == ivy.array([6])
    assert container['b']['d'] == ivy.array([9])
    assert container.b.d == ivy.array([9])


def test_container_scalar_multiplication(dev_str, call):
    container = Container(
        {
            'a': ivy.array([1.]),
            'b': {
                'c': ivy.array([2.]),
                'd': ivy.array([3.])
            }
        }
    )

    container *= 2.5
    assert container['a'] == ivy.array([2.5])
    assert container.a == ivy.array([2.5])
    assert container['b']['c'] == ivy.array([5.])
    assert container.b.c == ivy.array([5.])
    assert container['b']['d'] == ivy.array([7.5])
    assert container.b.d == ivy.array([7.5])


def test_container_reverse_scalar_multiplication(dev_str, call):
    container = Container(
        {
            'a': ivy.array([1.]),
            'b': {
                'c': ivy.array([2.]),
                'd': ivy.array([3.])
            }
        }
    )

    container = 2.5 * container
    assert container['a'] == ivy.array([2.5])
    assert container.a == ivy.array([2.5])
    assert container['b']['c'] == ivy.array([5.])
    assert container.b.c == ivy.array([5.])
    assert container['b']['d'] == ivy.array([7.5])
    assert container.b.d == ivy.array([7.5])


def test_container_multiplication(dev_str, call):
    container_a = Container(
        {
            'a': ivy.array([1]),
            'b': {
                'c': ivy.array([2]), 'd': ivy.array([3])
            }
        }
    )

    container_b = Container(
        {
            'a': ivy.array([2]),
            'b': {
                'c': ivy.array([4]),
                'd': ivy.array([6])
            }
        }
    )

    container = container_a * container_b
    assert container['a'] == ivy.array([2])
    assert container.a == ivy.array([2])
    assert container['b']['c'] == ivy.array([8])
    assert container.b.c == ivy.array([8])
    assert container['b']['d'] == ivy.array([18])
    assert container.b.d == ivy.array([18])


def test_container_scalar_truediv(dev_str, call):
    container = Container(
        {
            'a': ivy.array([1.]),
            'b': {
                'c': ivy.array([5.]),
                'd': ivy.array([5.])
            }
        }
    )

    container /= 2
    assert container['a'] == ivy.array([0.5])
    assert container.a == ivy.array([0.5])
    assert container['b']['c'] == ivy.array([2.5])
    assert container.b.c == ivy.array([2.5])
    assert container['b']['d'] == ivy.array([2.5])
    assert container.b.d == ivy.array([2.5])


def test_container_reverse_scalar_truediv(dev_str, call):
    container = Container(
        {
            'a': ivy.array([1.]),
            'b': {
                'c': ivy.array([5.]),
                'd': ivy.array([5.])
            }
        }
    )

    container = 2 / container
    assert container['a'] == ivy.array([2.])
    assert container.a == ivy.array([2.])
    assert container['b']['c'] == ivy.array([0.4])
    assert container.b.c == ivy.array([0.4])
    assert container['b']['d'] == ivy.array([0.4])
    assert container.b.d == ivy.array([0.4])


def test_container_truediv(dev_str, call):
    container_a = Container(
        {
            'a': ivy.array([1.]),
            'b': {
                'c': ivy.array([5.]),
                'd': ivy.array([5.])
            }
        }
    )

    container_b = Container(
        {
            'a': ivy.array([2.]),
            'b': {
                'c': ivy.array([2.]),
                'd': ivy.array([4.])
            }
        }
    )

    container = container_a / container_b
    assert container['a'] == ivy.array([0.5])
    assert container.a == ivy.array([0.5])
    assert container['b']['c'] == ivy.array([2.5])
    assert container.b.c == ivy.array([2.5])
    assert container['b']['d'] == ivy.array([1.25])
    assert container.b.d == ivy.array([1.25])


def test_container_scalar_floordiv(dev_str, call):
    if call is helpers.mx_call:
        # MXnet arrays do not overload the // operator, can add if explicit ivy.
        # floordiv is implemented at some point
        pytest.skip()

    container = Container(
        {
            'a': ivy.array([1]),
            'b': {
                'c': ivy.array([5]),
                'd': ivy.array([5])
            }
        }
    )

    container //= 2
    assert container['a'] == ivy.array([0])
    assert container.a == ivy.array([0])
    assert container['b']['c'] == ivy.array([2])
    assert container.b.c == ivy.array([2])
    assert container['b']['d'] == ivy.array([2])
    assert container.b.d == ivy.array([2])


def test_container_reverse_scalar_floordiv(dev_str, call):
    if call is helpers.mx_call:
        # MXnet arrays do not overload the // operator, can add if explicit ivy.
        # floordiv is implemented at some point
        pytest.skip()

    container = Container(
        {
            'a': ivy.array([2]),
            'b': {
                'c': ivy.array([1]),
                'd': ivy.array([7])
            }
        }
    )

    container = 5 // container
    assert container['a'] == ivy.array([2])
    assert container.a == ivy.array([2])
    assert container['b']['c'] == ivy.array([5])
    assert container.b.c == ivy.array([5])
    assert container['b']['d'] == ivy.array([0])
    assert container.b.d == ivy.array([0])


def test_container_floordiv(dev_str, call):
    if call is helpers.mx_call:
        # MXnet arrays do not overload the // operator, can add if explicit ivy
        # .floordiv is implemented at some point
        pytest.skip()

    container_a = Container(
        {
            'a': ivy.array([1]),
            'b': {
                'c': ivy.array([5]),
                'd': ivy.array([5])
            }
        }
    )
    container_b = Container(
        {
            'a': ivy.array([2]),
            'b': {
                'c': ivy.array([2]),
                'd': ivy.array([4])
            }
        }
    )

    container = container_a // container_b
    assert container['a'] == ivy.array([0])
    assert container.a == ivy.array([0])
    assert container['b']['c'] == ivy.array([2])
    assert container.b.c == ivy.array([2])
    assert container['b']['d'] == ivy.array([1])
    assert container.b.d == ivy.array([1])


def test_container_abs(dev_str, call):
    container = abs(Container(
        {
            'a': ivy.array([1]),
            'b': {
                'c': ivy.array([-2]),
                'd': ivy.array([3])
            }
        }
    ))

    assert container['a'] == ivy.array([1])
    assert container.a == ivy.array([1])
    assert container['b']['c'] == ivy.array([2])
    assert container.b.c == ivy.array([2])
    assert container['b']['d'] == ivy.array([3])
    assert container.b.d == ivy.array([3])


def test_container_less_than(dev_str, call):
    container_a = Container(
        {
            'a': ivy.array([1]),
            'b': {
                'c': ivy.array([5]),
                'd': ivy.array([5])
            }
        }
    )

    container_b = Container(
        {
            'a': ivy.array([2]),
            'b': {
                'c': ivy.array([2]),
                'd': ivy.array([5])
            }
        }
    )

    container = container_a < container_b
    assert container['a'] == ivy.array([True])
    assert container.a == ivy.array([True])
    assert container['b']['c'] == ivy.array([False])
    assert container.b.c == ivy.array([False])
    assert container['b']['d'] == ivy.array([False])
    assert container.b.d == ivy.array([False])


def test_container_less_than_or_equal_to(dev_str, call):
    container_a = Container(
        {
            'a': ivy.array([1]),
            'b': {
                'c': ivy.array([5]),
                'd': ivy.array([5])
            }
        }
    )

    container_b = Container(
        {
            'a': ivy.array([2]),
            'b': {
                'c': ivy.array([2]), 'd': ivy.array([5])
            }
        }
    )

    container = container_a <= container_b
    assert container['a'] == ivy.array([True])
    assert container.a == ivy.array([True])
    assert container['b']['c'] == ivy.array([False])
    assert container.b.c == ivy.array([False])
    assert container['b']['d'] == ivy.array([True])
    assert container.b.d == ivy.array([True])


def test_container_not_equal_to(dev_str, call):
    container_a = Container(
        {
            'a': ivy.array([1]),
            'b': {
                'c': ivy.array([5]),
                'd': ivy.array([5])
            }
        }
    )

    container_b = Container(
        {
            'a': ivy.array([2]),
            'b': {
                'c': ivy.array([2]),
                'd': ivy.array([5])
            }
        }
    )

    container = container_a != container_b
    assert container['a'] == ivy.array([True])
    assert container.a == ivy.array([True])
    assert container['b']['c'] == ivy.array([True])
    assert container.b.c == ivy.array([True])
    assert container['b']['d'] == ivy.array([False])
    assert container.b.d == ivy.array([False])


def test_container_greater_than(dev_str, call):
    container_a = Container(
        {
            'a': ivy.array([1]),
            'b': {
                'c': ivy.array([5]),
                'd': ivy.array([5])
            }
        }
    )

    container_b = Container(
        {
            'a': ivy.array([2]),
            'b': {
                'c': ivy.array([2]),
                'd': ivy.array([5])
            }
        }
    )

    container = container_a > container_b
    assert container['a'] == ivy.array([False])
    assert container.a == ivy.array([False])
    assert container['b']['c'] == ivy.array([True])
    assert container.b.c == ivy.array([True])
    assert container['b']['d'] == ivy.array([False])
    assert container.b.d == ivy.array([False])


def test_container_greater_than_or_equal_to(dev_str, call):
    container_a = Container(
        {
            'a': ivy.array([1]),
            'b': {
                'c': ivy.array([5]),
                'd': ivy.array([5])
            }
        }
    )

    container_b = Container(
        {
            'a': ivy.array([2]),
            'b': {
                'c': ivy.array([2]), 'd': ivy.array([5])
            }
        }
    )

    container = container_a >= container_b
    assert container['a'] == ivy.array([False])
    assert container.a == ivy.array([False])
    assert container['b']['c'] == ivy.array([True])
    assert container.b.c == ivy.array([True])
    assert container['b']['d'] == ivy.array([True])
    assert container.b.d == ivy.array([True])


def test_container_and(dev_str, call):
    container_a = Container(
        {
            'a': ivy.array([True]),
            'b': {
                'c': ivy.array([True]),
                'd': ivy.array([False])
            }
        }
    )

    container_b = Container(
        {
            'a': ivy.array([False]),
            'b': {
                'c': ivy.array([True]),
                'd': ivy.array([False])
            }
        }
    )

    container = container_a and container_b
    assert container['a'] == ivy.array([False])
    assert container.a == ivy.array([False])
    assert container['b']['c'] == ivy.array([True])
    assert container.b.c == ivy.array([True])
    assert container['b']['d'] == ivy.array([False])
    assert container.b.d == ivy.array([False])


def test_container_or(dev_str, call):
    container_a = Container(
        {
            'a': ivy.array([True]),
            'b': {
                'c': ivy.array([True]),
                'd': ivy.array([False])
            }
        }
    )

    container_b = Container(
        {
            'a': ivy.array([False]),
            'b': {
                'c': ivy.array([True]),
                'd': ivy.array([False])
            }
        }
    )

    container = container_a or container_b
    assert container['a'] == ivy.array([True])
    assert container.a == ivy.array([True])
    assert container['b']['c'] == ivy.array([True])
    assert container.b.c == ivy.array([True])
    assert container['b']['d'] == ivy.array([False])
    assert container.b.d == ivy.array([False])


def test_container_not(dev_str, call):
    container = ~Container(
        {
            'a': ivy.array([True]),
            'b': {
                'c': ivy.array([True]),
                'd': ivy.array([False])
            }
        }
    )

    assert container['a'] == ivy.array([False])
    assert container.a == ivy.array([False])
    assert container['b']['c'] == ivy.array([False])
    assert container.b.c == ivy.array([False])
    assert container['b']['d'] == ivy.array([True])
    assert container.b.d == ivy.array([True])


def test_container_xor(dev_str, call):
    if call is helpers.mx_call:
        # MXnet arrays do not overload the ^ operator, can add if explicit ivy.
        # logical_xor is implemented at some point
        pytest.skip()

    container_a = Container(
        {
            'a': ivy.array([True]),
            'b': {
                'c': ivy.array([True]),
                'd': ivy.array([False])
            }
        }
    )

    container_b = Container(
        {
            'a': ivy.array([False]),
            'b': {
                'c': ivy.array([True]),
                'd': ivy.array([False])
            }
        }
    )

    container = container_a ^ container_b
    assert container['a'] == ivy.array([True])
    assert container.a == ivy.array([True])
    assert container['b']['c'] == ivy.array([False])
    assert container.b.c == ivy.array([False])
    assert container['b']['d'] == ivy.array([False])
    assert container.b.d == ivy.array([False])<|MERGE_RESOLUTION|>--- conflicted
+++ resolved
@@ -1333,7 +1333,6 @@
         assert value == expected_value
 
 
-<<<<<<< HEAD
 def test_container_reshape(dev_str, call):
     container = Container(
         {
@@ -1350,14 +1349,7 @@
     )
 
     container_reshaped = container.reshape(new_shapes)
-=======
-def test_container_reshape_like(dev_str, call):
-    container = Container({'a': ivy.array([[1.]]),
-                           'b': {'c': ivy.array([[3.], [4.]]), 'd': ivy.array([[5.], [6.], [7.]])}})
-    new_shapes = Container({'a': (1,),
-                           'b': {'c': (1, 2, 1), 'd': (3, 1, 1)}})
-    container_reshaped = container.reshape_like(new_shapes)
->>>>>>> fe36c284
+
     assert list(container_reshaped['a'].shape) == [1]
     assert list(container_reshaped.a.shape) == [1]
     assert list(container_reshaped['b']['c'].shape) == [1, 2, 1]
