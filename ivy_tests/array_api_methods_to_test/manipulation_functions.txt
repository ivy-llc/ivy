#concat
expand_dims
flip
permute_dims
<<<<<<< HEAD
#reshape
roll
=======
reshape
#roll
>>>>>>> d67db309
squeeze
stack
<|MERGE_RESOLUTION|>--- conflicted
+++ resolved
@@ -2,12 +2,7 @@
 expand_dims
 flip
 permute_dims
-<<<<<<< HEAD
-#reshape
+reshape
 roll
-=======
-reshape
-#roll
->>>>>>> d67db309
 squeeze
 stack
