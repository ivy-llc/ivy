<<<<<<< HEAD
#argmax
#argmin
#nonzero
#where # fails non-deterministically
=======
argmax
argmin
nonzero
#where #fails non-deterministically
>>>>>>> a81569ea
<|MERGE_RESOLUTION|>--- conflicted
+++ resolved
@@ -1,11 +1,4 @@
-<<<<<<< HEAD
-#argmax
-#argmin
-#nonzero
-#where # fails non-deterministically
-=======
 argmax
 argmin
 nonzero
-#where #fails non-deterministically
->>>>>>> a81569ea
+#where #fails non-deterministically