<<<<<<< HEAD
#argmax
#argmin
=======
argmax
argmin
>>>>>>> 5ec161b7
#nonzero
#where<|MERGE_RESOLUTION|>--- conflicted
+++ resolved
@@ -1,9 +1,4 @@
-<<<<<<< HEAD
-#argmax
-#argmin
-=======
 argmax
 argmin
->>>>>>> 5ec161b7
 #nonzero
 #where