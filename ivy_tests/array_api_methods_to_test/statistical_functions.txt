<<<<<<< HEAD
#max
#mean
#min
#prod # PyTorch not passing due to bug in Array API test suite (https://github.com/data-apis/array-api-tests/issues/10#issuecomment-1068840049)
#std
#sum # PyTorch not passing due to the same bug as prod 
#var
=======
max
mean
min
#prod #failing for torch and jax due to bug in Array API test suite (https://github.com/data-apis/array-api-tests/issues/10#issuecomment-1068840049)
std
#sum #failing for torch due to the same bug as prod 
var
>>>>>>> a81569ea
<|MERGE_RESOLUTION|>--- conflicted
+++ resolved
@@ -1,17 +1,7 @@
-<<<<<<< HEAD
-#max
-#mean
-#min
-#prod # PyTorch not passing due to bug in Array API test suite (https://github.com/data-apis/array-api-tests/issues/10#issuecomment-1068840049)
-#std
-#sum # PyTorch not passing due to the same bug as prod 
-#var
-=======
 max
 mean
 min
 #prod #failing for torch and jax due to bug in Array API test suite (https://github.com/data-apis/array-api-tests/issues/10#issuecomment-1068840049)
 std
 #sum #failing for torch due to the same bug as prod 
-var
->>>>>>> a81569ea
+var