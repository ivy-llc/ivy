--- conflicted
+++ resolved
@@ -1,15 +1,8 @@
 #arange
-<<<<<<< HEAD
-#asarray
-#empty
-#empty_like
-#eye
-=======
 asarray
 empty
 empty_like
 #eye # fails non-determinstically for jax, possibly due to +0 vs -0 inconsistencies
->>>>>>> 28200e7b
 #from_dlpack
 #full
 #full_like
