--- conflicted
+++ resolved
@@ -3,13 +3,8 @@
 det
 #diagonal # fails non-determinstically for jax, due to +0 vs -0 inconsistencies
 eigh
-<<<<<<< HEAD
 eigvalsh
-#inv
-=======
-#eigvalsh # depends on: mT
 inv
->>>>>>> d76a202a
 #matmul # failing non-deterministically for torch
 #matrix_norm
 #matrix_power
