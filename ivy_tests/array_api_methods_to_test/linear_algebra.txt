cholesky
#cross
det
#diagonal # fails non-determinstically for jax, due to +0 vs -0 inconsistencies
#eigh
#eigvalsh
#inv
matmul
#matrix_norm
#matrix_power
#matrix_rank
matrix_transpose
#outer
#pinv
qr
slogdet
#solve
svd
svdvals
<<<<<<< HEAD
tensordot
trace
=======
#tensordot
#trace # accidentally merged trace when #T in array folder was preventing test from running.
>>>>>>> 9e47d7d6
#vecdot
vector_norm<|MERGE_RESOLUTION|>--- conflicted
+++ resolved
@@ -17,12 +17,7 @@
 #solve
 svd
 svdvals
-<<<<<<< HEAD
 tensordot
-trace
-=======
-#tensordot
 #trace # accidentally merged trace when #T in array folder was preventing test from running.
->>>>>>> 9e47d7d6
 #vecdot
 vector_norm