abs
#acos # depends on: greater
acosh
#add
#asin # depends on: greater
asinh
#atan
#atan2
#atanh
#bitwise_and
#bitwise_left_shift
bitwise_invert
#bitwise_or # asarray not yet implemented correctly
#bitwise_right_shift
#bitwise_xor
#ceil # depends on: asarray, remainder
cos
cosh
#divide
#equal
#exp
#expm1
#floor # depends on: remainder
#floor_divide
<<<<<<< HEAD
greater
#greater_equal
=======
#greater
greater_equal
>>>>>>> 89a2ef6b
isfinite
isinf
isnan
less
#less_equal
log
log1p
log2
log10
logaddexp
logical_and
logical_not
logical_or
#logical_xor
#multiply
negative
positive
not_equal
#pow
#remainder
#round #depends on: remainder
#sign
sin
sinh
square
sqrt
#subtract
tan
tanh
#trunc<|MERGE_RESOLUTION|>--- conflicted
+++ resolved
@@ -22,13 +22,8 @@
 #expm1
 #floor # depends on: remainder
 #floor_divide
-<<<<<<< HEAD
 greater
-#greater_equal
-=======
-#greater
 greater_equal
->>>>>>> 89a2ef6b
 isfinite
 isinf
 isnan
