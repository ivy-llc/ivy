--- conflicted
+++ resolved
@@ -1,61 +1,3 @@
-<<<<<<< HEAD
-abs
-#acos # depends on: greater
-acosh
-#add
-#asin # depends on: greater
-asinh
-#atan
-#atan2
-#atanh
-#bitwise_and
-#bitwise_left_shift
-bitwise_invert
-#bitwise_or # asarray not yet implemented correctly
-#bitwise_right_shift
-#bitwise_xor
-#ceil # depends on: asarray, remainder
-cos
-cosh
-divide
-#equal
-#exp
-#expm1
-#floor # depends on: remainder
-#floor_divide
-#greater
-greater_equal
-isfinite
-isinf
-isnan
-less
-#less_equal
-#log
-log1p
-log2
-log10
-logaddexp
-logical_and
-logical_not
-logical_or
-#logical_xor
-#multiply
-negative
-positive
-not_equal
-#pow
-#remainder
-#round #depends on: remainder
-#sign
-sin
-sinh
-square
-sqrt
-#subtract
-tan
-tanh
-#trunc
-=======
 abs
 #acos # depends on: greater
 acosh
@@ -74,7 +16,7 @@
 ceil
 cos
 cosh
-#divide
+divide
 #equal # failing non-deterministically
 #exp
 expm1
@@ -111,5 +53,4 @@
 subtract
 tan
 tanh
-#trunc
->>>>>>> 4c57b5fc
+#trunc