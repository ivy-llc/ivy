--- conflicted
+++ resolved
@@ -538,7 +538,29 @@
     )
 
 
-<<<<<<< HEAD
+@handle_frontend_test(
+    fn_tree="paddle.tensor.math.abs",
+    dtype_and_x=helpers.dtype_and_values(available_dtypes=helpers.get_dtypes("float")),
+)
+def test_paddle_abs(
+    *,
+    dtype_and_x,
+    on_device,
+    fn_tree,
+    frontend,
+    test_flags,
+):
+    input_dtype, x = dtype_and_x
+    helpers.test_frontend_function(
+        input_dtypes=input_dtype,
+        frontend=frontend,
+        test_flags=test_flags,
+        fn_tree=fn_tree,
+        on_device=on_device,
+        x=x[0],
+    )
+
+
 # cumprod
 @handle_frontend_test(
     fn_tree="paddle.cumprod",
@@ -550,36 +572,22 @@
     ),
 )
 def test_paddle_cumprod(
-=======
-@handle_frontend_test(
-    fn_tree="paddle.tensor.math.abs",
-    dtype_and_x=helpers.dtype_and_values(available_dtypes=helpers.get_dtypes("float")),
-)
-def test_paddle_abs(
->>>>>>> f10bb5bf
-    *,
-    dtype_and_x,
-    on_device,
-    fn_tree,
-    frontend,
-    test_flags,
-):
-<<<<<<< HEAD
+    *,
+    dtype_and_x,
+    on_device,
+    fn_tree,
+    frontend,
+    test_flags,
+):
     input_dtype, x, axis = dtype_and_x
-=======
-    input_dtype, x = dtype_and_x
->>>>>>> f10bb5bf
-    helpers.test_frontend_function(
-        input_dtypes=input_dtype,
-        frontend=frontend,
-        test_flags=test_flags,
-        fn_tree=fn_tree,
-        on_device=on_device,
-        x=x[0],
-<<<<<<< HEAD
+    helpers.test_frontend_function(
+        input_dtypes=input_dtype,
+        frontend=frontend,
+        test_flags=test_flags,
+        fn_tree=fn_tree,
+        on_device=on_device,
+        x=x[0],
         dim=axis,
         rtol=1e-01,
         atol=1e-01,
-=======
->>>>>>> f10bb5bf
     )