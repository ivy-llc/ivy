# global

# local
import ivy_tests.test_ivy.helpers as helpers
from ivy_tests.test_ivy.helpers import handle_frontend_test


# sin
@handle_frontend_test(
    fn_tree="paddle.sin",
    dtype_and_x=helpers.dtype_and_values(
        available_dtypes=helpers.get_dtypes("float"),
    ),
)
def test_paddle_sin(
    *,
    dtype_and_x,
    on_device,
    fn_tree,
    frontend,
    test_flags,
):
    input_dtype, x = dtype_and_x
    helpers.test_frontend_function(
        input_dtypes=input_dtype,
        frontend=frontend,
        test_flags=test_flags,
        fn_tree=fn_tree,
        on_device=on_device,
        x=x[0],
    )


# cos
@handle_frontend_test(
    fn_tree="paddle.cos",
    dtype_and_x=helpers.dtype_and_values(
        available_dtypes=helpers.get_dtypes("float"),
    ),
)
def test_paddle_cos(
    *,
    dtype_and_x,
    on_device,
    fn_tree,
    frontend,
    test_flags,
):
    input_dtype, x = dtype_and_x
    helpers.test_frontend_function(
        input_dtypes=input_dtype,
        frontend=frontend,
        test_flags=test_flags,
        fn_tree=fn_tree,
        on_device=on_device,
        x=x[0],
    )


# acos
@handle_frontend_test(
    fn_tree="paddle.acos",
    dtype_and_x=helpers.dtype_and_values(
        available_dtypes=helpers.get_dtypes("float"),
    ),
)
def test_paddle_acos(
    *,
    dtype_and_x,
    on_device,
    fn_tree,
    frontend,
    test_flags,
):
    input_dtype, x = dtype_and_x
    helpers.test_frontend_function(
        input_dtypes=input_dtype,
        frontend=frontend,
        test_flags=test_flags,
        fn_tree=fn_tree,
        on_device=on_device,
        atol=1e-2,
        x=x[0],
    )


# cosh
@handle_frontend_test(
    fn_tree="paddle.tensor.math.cosh",
    dtype_and_x=helpers.dtype_and_values(
        available_dtypes=helpers.get_dtypes("float"),
    ),
)
def test_paddle_cosh(
    *,
    dtype_and_x,
    on_device,
    fn_tree,
    frontend,
    test_flags,
):
    input_dtype, x = dtype_and_x
    helpers.test_frontend_function(
        input_dtypes=input_dtype,
        frontend=frontend,
        test_flags=test_flags,
        fn_tree=fn_tree,
        on_device=on_device,
        atol=1e-2,
        x=x[0],
    )


# tanh
@handle_frontend_test(
    fn_tree="paddle.tensor.math.tanh",
    aliases=["paddle.tanh", "paddle.nn.functional.tanh"],
    dtype_and_x=helpers.dtype_and_values(
        available_dtypes=helpers.get_dtypes("valid"),
    ),
)
def test_paddle_tanh(
    *,
    dtype_and_x,
    on_device,
    fn_tree,
    frontend,
    test_flags,
):
    input_dtype, x = dtype_and_x
    helpers.test_frontend_function(
        input_dtypes=input_dtype,
        frontend=frontend,
        test_flags=test_flags,
        fn_tree=fn_tree,
        on_device=on_device,
        atol=1e-2,
        x=x[0],
    )


# acosh
@handle_frontend_test(
    fn_tree="paddle.tensor.math.acosh",
    dtype_and_x=helpers.dtype_and_values(
        available_dtypes=helpers.get_dtypes("float"),
    ),
)
def test_paddle_acosh(
    *,
    dtype_and_x,
    on_device,
    fn_tree,
    frontend,
    test_flags,
):
    input_dtype, x = dtype_and_x
    helpers.test_frontend_function(
        input_dtypes=input_dtype,
        frontend=frontend,
        test_flags=test_flags,
        fn_tree=fn_tree,
        on_device=on_device,
        atol=1e-2,
        x=x[0],
    )


# asin
@handle_frontend_test(
    fn_tree="paddle.tensor.math.asin",
    dtype_and_x=helpers.dtype_and_values(
        available_dtypes=helpers.get_dtypes("valid"),
    ),
)
def test_paddle_asin(
    *,
    dtype_and_x,
    frontend,
    test_flags,
    fn_tree,
    on_device,
):
    input_dtype, x = dtype_and_x
    helpers.test_frontend_function(
        input_dtypes=input_dtype,
        frontend=frontend,
        test_flags=test_flags,
        fn_tree=fn_tree,
        on_device=on_device,
        x=x[0],
    )


# log
@handle_frontend_test(
    fn_tree="paddle.log",
    dtype_and_x=helpers.dtype_and_values(
        available_dtypes=helpers.get_dtypes("float"),
    ),
)
def test_paddle_log(
    *,
    dtype_and_x,
    on_device,
    fn_tree,
    frontend,
    test_flags,
):
    input_dtype, x = dtype_and_x
    helpers.test_frontend_function(
        input_dtypes=input_dtype,
        frontend=frontend,
        test_flags=test_flags,
        fn_tree=fn_tree,
        on_device=on_device,
        x=x[0],
    )


# divide
@handle_frontend_test(
    fn_tree="paddle.divide",
    dtype_and_x=helpers.dtype_and_values(
        available_dtypes=helpers.get_dtypes("float"),
        num_arrays=2,
        allow_inf=False,
        large_abs_safety_factor=2,
        small_abs_safety_factor=2,
        safety_factor_scale="log",
        shared_dtype=True,
    ),
)
def test_paddle_divide(
    *,
    dtype_and_x,
    on_device,
    fn_tree,
    frontend,
    test_flags,
):
    input_dtype, x = dtype_and_x
    helpers.test_frontend_function(
        input_dtypes=input_dtype,
        frontend=frontend,
        test_flags=test_flags,
        fn_tree=fn_tree,
        on_device=on_device,
        x=x[0],
        y=x[1],
    )


# multiply
@handle_frontend_test(
    fn_tree="paddle.multiply",
    dtype_and_x=helpers.dtype_and_values(
        available_dtypes=helpers.get_dtypes("float"),
        num_arrays=2,
        allow_inf=False,
        large_abs_safety_factor=2,
        small_abs_safety_factor=2,
        safety_factor_scale="log",
        shared_dtype=True,
    ),
)
def test_paddle_multiply(
    *,
    dtype_and_x,
    on_device,
    fn_tree,
    frontend,
    test_flags,
):
    input_dtype, x = dtype_and_x
    helpers.test_frontend_function(
        input_dtypes=input_dtype,
        frontend=frontend,
        test_flags=test_flags,
        fn_tree=fn_tree,
        on_device=on_device,
        x=x[0],
        y=x[1],
    )


# add
@handle_frontend_test(
    fn_tree="paddle.add",
    dtype_and_x=helpers.dtype_and_values(
        available_dtypes=helpers.get_dtypes("valid"),
        num_arrays=2,
        allow_inf=False,
        large_abs_safety_factor=2,
        small_abs_safety_factor=2,
        safety_factor_scale="log",
        shared_dtype=True,
    ),
)
def test_paddle_add(
    *,
    dtype_and_x,
    on_device,
    fn_tree,
    frontend,
    test_flags,
):
    input_dtype, x = dtype_and_x
    helpers.test_frontend_function(
        input_dtypes=input_dtype,
        frontend=frontend,
        fn_tree=fn_tree,
        test_flags=test_flags,
        on_device=on_device,
        x=x[0],
        y=x[1],
    )


# subtract
@handle_frontend_test(
    fn_tree="paddle.subtract",
    dtype_and_x=helpers.dtype_and_values(
        available_dtypes=helpers.get_dtypes("float"),
        num_arrays=2,
        allow_inf=False,
        large_abs_safety_factor=2,
        small_abs_safety_factor=2,
        safety_factor_scale="log",
        shared_dtype=True,
    ),
)
def test_paddle_subtract(
    *,
    dtype_and_x,
    on_device,
    fn_tree,
    frontend,
    test_flags,
):
    input_dtype, x = dtype_and_x
    helpers.test_frontend_function(
        input_dtypes=input_dtype,
        frontend=frontend,
        fn_tree=fn_tree,
        test_flags=test_flags,
        on_device=on_device,
        x=x[0],
        y=x[1],
    )


# sqrt
@handle_frontend_test(
    fn_tree="paddle.tensor.math.sqrt",
    dtype_and_x=helpers.dtype_and_values(
        available_dtypes=helpers.get_dtypes("valid"),
    ),
)
def test_paddle_sqrt(
    *,
    dtype_and_x,
    frontend,
    test_flags,
    fn_tree,
    on_device,
):
    input_dtype, x = dtype_and_x
    helpers.test_frontend_function(
        input_dtypes=input_dtype,
        frontend=frontend,
        test_flags=test_flags,
        fn_tree=fn_tree,
        on_device=on_device,
        x=x[0],
    )


# atanh
@handle_frontend_test(
    fn_tree="paddle.tensor.math.atanh",
    dtype_and_x=helpers.dtype_and_values(
        available_dtypes=helpers.get_dtypes("float"),
    ),
)
def test_paddle_atanh(
    *,
    dtype_and_x,
    on_device,
    fn_tree,
    frontend,
    test_flags,
):
    input_dtype, x = dtype_and_x
    helpers.test_frontend_function(
        input_dtypes=input_dtype,
        frontend=frontend,
        test_flags=test_flags,
        fn_tree=fn_tree,
        on_device=on_device,
        x=x[0],
    )


# atan
@handle_frontend_test(
    fn_tree="paddle.tensor.math.atan",
    dtype_and_x=helpers.dtype_and_values(
        available_dtypes=helpers.get_dtypes("float"),
    ),
)
def test_paddle_atan(
    *,
    dtype_and_x,
    frontend,
    test_flags,
    fn_tree,
    on_device,
):
    input_dtype, x = dtype_and_x
    helpers.test_frontend_function(
        input_dtypes=input_dtype,
        frontend=frontend,
        test_flags=test_flags,
        fn_tree=fn_tree,
        on_device=on_device,
        x=x[0],
    )


# round
@handle_frontend_test(
    fn_tree="paddle.tensor.math.round",
    dtype_and_x=helpers.dtype_and_values(
        available_dtypes=helpers.get_dtypes("float"),
    ),
)
def test_paddle_round(
    *,
    dtype_and_x,
    frontend,
    test_flags,
    fn_tree,
    on_device,
):
    input_dtype, x = dtype_and_x
    helpers.test_frontend_function(
        input_dtypes=input_dtype,
        frontend=frontend,
        test_flags=test_flags,
        fn_tree=fn_tree,
        on_device=on_device,
        x=x[0],
    )


# ceil
@handle_frontend_test(
    fn_tree="paddle.tensor.math.ceil",
    dtype_and_x=helpers.dtype_and_values(
        available_dtypes=helpers.get_dtypes("float"),
    ),
)
def test_paddle_ceil(
    *,
    dtype_and_x,
    frontend,
    test_flags,
    fn_tree,
    on_device,
):
    input_dtype, x = dtype_and_x
    helpers.test_frontend_function(
        input_dtypes=input_dtype,
        frontend=frontend,
        test_flags=test_flags,
        fn_tree=fn_tree,
        on_device=on_device,
        x=x[0],
    )


# sinh
@handle_frontend_test(
    fn_tree="paddle.sinh",
    dtype_and_x=helpers.dtype_and_values(
        available_dtypes=helpers.get_dtypes("float"),
    ),
)
def test_paddle_sinh(
    *,
    dtype_and_x,
    on_device,
    fn_tree,
    frontend,
    test_flags,
):
    input_dtype, x = dtype_and_x
    helpers.test_frontend_function(
        input_dtypes=input_dtype,
        frontend=frontend,
        test_flags=test_flags,
        fn_tree=fn_tree,
        on_device=on_device,
        x=x[0],
    )


# pow
@handle_frontend_test(
    fn_tree="paddle.pow",
    dtype_and_x=helpers.dtype_and_values(
        available_dtypes=helpers.get_dtypes("valid"),
        num_arrays=2,
        allow_inf=False,
        shared_dtype=True,
    ),
)
def test_paddle_pow(
    *,
    dtype_and_x,
    on_device,
    fn_tree,
    frontend,
    test_flags,
):
    input_dtype, x = dtype_and_x
    helpers.test_frontend_function(
        input_dtypes=input_dtype,
        frontend=frontend,
        test_flags=test_flags,
        fn_tree=fn_tree,
        on_device=on_device,
        x=x[0],
        y=x[1],
    )


# abs
@handle_frontend_test(
    fn_tree="paddle.tensor.math.abs",
    dtype_and_x=helpers.dtype_and_values(available_dtypes=helpers.get_dtypes("float")),
)
def test_paddle_abs(
    *,
    dtype_and_x,
    on_device,
    fn_tree,
    frontend,
    test_flags,
):
    input_dtype, x = dtype_and_x
    helpers.test_frontend_function(
        input_dtypes=input_dtype,
        frontend=frontend,
        test_flags=test_flags,
        fn_tree=fn_tree,
        on_device=on_device,
        x=x[0],
    )


# floor
@handle_frontend_test(
    fn_tree="paddle.tensor.math.floor",
    dtype_and_x=helpers.dtype_and_values(
        available_dtypes=helpers.get_dtypes("float"),
    ),
)
def test_paddle_floor(
    *,
    dtype_and_x,
    frontend,
    test_flags,
    fn_tree,
    on_device,
):
    input_dtype, x = dtype_and_x
    helpers.test_frontend_function(
        input_dtypes=input_dtype,
        frontend=frontend,
        test_flags=test_flags,
        fn_tree=fn_tree,
        on_device=on_device,
        x=x[0],
    )


# remainder
@handle_frontend_test(
    fn_tree="paddle.remainder",
    dtype_and_x=helpers.dtype_and_values(
        available_dtypes=helpers.get_dtypes("float"),
        num_arrays=2,
        allow_inf=False,
        large_abs_safety_factor=2,
        small_abs_safety_factor=2,
        safety_factor_scale="log",
        shared_dtype=True,
    ),
)
def test_paddle_remainder(
    *,
    dtype_and_x,
    on_device,
    fn_tree,
    frontend,
    test_flags,
):
    input_dtype, x = dtype_and_x
    helpers.test_frontend_function(
        input_dtypes=input_dtype,
        frontend=frontend,
        test_flags=test_flags,
        fn_tree=fn_tree,
        on_device=on_device,
        x=x[0],
        y=x[1],
    )


# log2
@handle_frontend_test(
    fn_tree="paddle.log2",
    dtype_and_x=helpers.dtype_and_values(
        available_dtypes=helpers.get_dtypes("valid"),
    ),
)
def test_paddle_log2(
    *,
    dtype_and_x,
    on_device,
    fn_tree,
    frontend,
    test_flags,
):
    input_dtype, x = dtype_and_x
    helpers.test_frontend_function(
        input_dtypes=input_dtype,
        frontend=frontend,
        test_flags=test_flags,
        fn_tree=fn_tree,
        on_device=on_device,
        x=x[0],
    )


# log1p
@handle_frontend_test(
    fn_tree="paddle.log1p",
    dtype_and_x=helpers.dtype_and_values(
        available_dtypes=helpers.get_dtypes("valid"),
    ),
)
def test_paddle_log1p(
    *,
    dtype_and_x,
    on_device,
    fn_tree,
    frontend,
    test_flags,
):
    input_dtype, x = dtype_and_x
    helpers.test_frontend_function(
        input_dtypes=input_dtype,
        frontend=frontend,
        test_flags=test_flags,
        fn_tree=fn_tree,
        on_device=on_device,
        x=x[0],
    )


# rad2deg
@handle_frontend_test(
    fn_tree="paddle.rad2deg",
    dtype_and_x=helpers.dtype_and_values(
        available_dtypes=helpers.get_dtypes("valid"),
    ),
)
def test_paddle_rad2deg(
    *,
    dtype_and_x,
    on_device,
    fn_tree,
    frontend,
    test_flags,
):
    input_dtype, x = dtype_and_x
    helpers.test_frontend_function(
        input_dtypes=input_dtype,
        frontend=frontend,
        test_flags=test_flags,
        fn_tree=fn_tree,
        on_device=on_device,
        x=x[0],
    )


# deg2rad
@handle_frontend_test(
    fn_tree="paddle.deg2rad",
    dtype_and_x=helpers.dtype_and_values(
        available_dtypes=helpers.get_dtypes("float"),
    ),
)
def test_paddle_deg2rad(
    *,
    dtype_and_x,
    on_device,
    fn_tree,
    frontend,
    test_flags,
):
    input_dtype, x = dtype_and_x
    helpers.test_frontend_function(
        input_dtypes=input_dtype,
        frontend=frontend,
        test_flags=test_flags,
        fn_tree=fn_tree,
        on_device=on_device,
        x=x[0],
    )


# tan
@handle_frontend_test(
    fn_tree="paddle.tensor.math.tan",
    dtype_and_x=helpers.dtype_and_values(
        available_dtypes=helpers.get_dtypes("float"),
    ),
)
def test_paddle_tan(
    *,
    dtype_and_x,
    on_device,
    fn_tree,
    frontend,
    test_flags,
):
    input_dtype, x = dtype_and_x
    helpers.test_frontend_function(
        input_dtypes=input_dtype,
        frontend=frontend,
        test_flags=test_flags,
        fn_tree=fn_tree,
        on_device=on_device,
        atol=1e-2,
        x=x[0],
    )


<<<<<<< HEAD
# neg
@handle_frontend_test(
    fn_tree="paddle.tensor.math.neg",
    dtype_and_x=helpers.dtype_and_values(
        available_dtypes=helpers.get_dtypes("float"),
    ),
)
def test_paddle_neg(
=======
# exp
@handle_frontend_test(
    fn_tree="paddle.exp",
    dtype_and_x=helpers.dtype_and_values(
        available_dtypes=helpers.get_dtypes("valid"),
    ),
)
def test_paddle_exp(
>>>>>>> 12cde54c
    *,
    dtype_and_x,
    on_device,
    fn_tree,
    frontend,
    test_flags,
):
    input_dtype, x = dtype_and_x
    helpers.test_frontend_function(
        input_dtypes=input_dtype,
        frontend=frontend,
        test_flags=test_flags,
        fn_tree=fn_tree,
        on_device=on_device,
<<<<<<< HEAD
        input=x[0],
=======
        x=x[0],
>>>>>>> 12cde54c
    )<|MERGE_RESOLUTION|>--- conflicted
+++ resolved
@@ -750,7 +750,6 @@
     )
 
 
-<<<<<<< HEAD
 # neg
 @handle_frontend_test(
     fn_tree="paddle.tensor.math.neg",
@@ -759,7 +758,24 @@
     ),
 )
 def test_paddle_neg(
-=======
+    *,
+    dtype_and_x,
+    on_device,
+    fn_tree,
+    frontend,
+    test_flags,
+):
+    input_dtype, x = dtype_and_x
+    helpers.test_frontend_function(
+        input_dtypes=input_dtype,
+        frontend=frontend,
+        test_flags=test_flags,
+        fn_tree=fn_tree,
+        on_device=on_device,
+        input=x[0],
+    )
+
+
 # exp
 @handle_frontend_test(
     fn_tree="paddle.exp",
@@ -768,24 +784,19 @@
     ),
 )
 def test_paddle_exp(
->>>>>>> 12cde54c
-    *,
-    dtype_and_x,
-    on_device,
-    fn_tree,
-    frontend,
-    test_flags,
-):
-    input_dtype, x = dtype_and_x
-    helpers.test_frontend_function(
-        input_dtypes=input_dtype,
-        frontend=frontend,
-        test_flags=test_flags,
-        fn_tree=fn_tree,
-        on_device=on_device,
-<<<<<<< HEAD
-        input=x[0],
-=======
-        x=x[0],
->>>>>>> 12cde54c
+    *,
+    dtype_and_x,
+    on_device,
+    fn_tree,
+    frontend,
+    test_flags,
+):
+    input_dtype, x = dtype_and_x
+    helpers.test_frontend_function(
+        input_dtypes=input_dtype,
+        frontend=frontend,
+        test_flags=test_flags,
+        fn_tree=fn_tree,
+        on_device=on_device,
+        x=x[0],
     )