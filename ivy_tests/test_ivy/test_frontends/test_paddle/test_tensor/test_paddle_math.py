--- conflicted
+++ resolved
@@ -939,74 +939,6 @@
     )
 
 
-<<<<<<< HEAD
-# isnan
-@handle_frontend_test(
-    fn_tree="paddle.isnan",
-    dtype_and_x=helpers.dtype_and_values(
-        available_dtypes=helpers.get_dtypes("valid"),
-    ),
-)
-def test_paddle_isnan(
-    *,
-    dtype_and_x,
-    frontend,
-    test_flags,
-    fn_tree,
-    on_device,
-):
-    input_dtype, x = dtype_and_x
-    helpers.test_frontend_function(
-        input_dtypes=input_dtype,
-        frontend=frontend,
-        test_flags=test_flags,
-        fn_tree=fn_tree,
-        on_device=on_device,
-        x=x[0],
-    )
-
-
-# isfinite
-@handle_frontend_test(
-    fn_tree="paddle.isfinite",
-    dtype_and_x=helpers.dtype_and_values(
-        available_dtypes=helpers.get_dtypes("valid"),
-    ),
-)
-def test_paddle_isfinite(
-    *,
-    dtype_and_x,
-    frontend,
-    test_flags,
-    fn_tree,
-    on_device,
-):
-    input_dtype, x = dtype_and_x
-    helpers.test_frontend_function(
-        input_dtypes=input_dtype,
-        frontend=frontend,
-        test_flags=test_flags,
-        fn_tree=fn_tree,
-        on_device=on_device,
-        x=x[0],
-    )
-
-
-# isinf
-@handle_frontend_test(
-    fn_tree="paddle.isinf",
-    dtype_and_x=helpers.dtype_and_values(
-        available_dtypes=helpers.get_dtypes("valid"),
-    ),
-)
-def test_paddle_isinf(
-    *,
-    dtype_and_x,
-    frontend,
-    test_flags,
-    fn_tree,
-    on_device,
-=======
 # gcd
 @handle_frontend_test(
     fn_tree="paddle.gcd",
@@ -1023,18 +955,92 @@
     fn_tree,
     frontend,
     test_flags,
->>>>>>> 83f75390
-):
-    input_dtype, x = dtype_and_x
-    helpers.test_frontend_function(
-        input_dtypes=input_dtype,
-        frontend=frontend,
-        test_flags=test_flags,
-        fn_tree=fn_tree,
-        on_device=on_device,
-        x=x[0],
-<<<<<<< HEAD
-=======
+):
+    input_dtype, x = dtype_and_x
+    helpers.test_frontend_function(
+        input_dtypes=input_dtype,
+        frontend=frontend,
+        test_flags=test_flags,
+        fn_tree=fn_tree,
+        on_device=on_device,
+        x=x[0],
         y=x[1],
->>>>>>> 83f75390
+    )
+
+
+# isnan
+@handle_frontend_test(
+    fn_tree="paddle.isnan",
+    dtype_and_x=helpers.dtype_and_values(
+        available_dtypes=helpers.get_dtypes("valid"),
+    ),
+)
+def test_paddle_isnan(
+    *,
+    dtype_and_x,
+    frontend,
+    test_flags,
+    fn_tree,
+    on_device,
+):
+    input_dtype, x = dtype_and_x
+    helpers.test_frontend_function(
+        input_dtypes=input_dtype,
+        frontend=frontend,
+        test_flags=test_flags,
+        fn_tree=fn_tree,
+        on_device=on_device,
+        x=x[0],
+    )
+
+
+# isfinite
+@handle_frontend_test(
+    fn_tree="paddle.isfinite",
+    dtype_and_x=helpers.dtype_and_values(
+        available_dtypes=helpers.get_dtypes("valid"),
+    ),
+)
+def test_paddle_isfinite(
+    *,
+    dtype_and_x,
+    frontend,
+    test_flags,
+    fn_tree,
+    on_device,
+):
+    input_dtype, x = dtype_and_x
+    helpers.test_frontend_function(
+        input_dtypes=input_dtype,
+        frontend=frontend,
+        test_flags=test_flags,
+        fn_tree=fn_tree,
+        on_device=on_device,
+        x=x[0],
+    )
+
+
+# isinf
+@handle_frontend_test(
+    fn_tree="paddle.isinf",
+    dtype_and_x=helpers.dtype_and_values(
+        available_dtypes=helpers.get_dtypes("valid"),
+    ),
+)
+def test_paddle_isinf(
+    *,
+    dtype_and_x,
+    frontend,
+    test_flags,
+    fn_tree,
+    on_device,
+):
+    input_dtype, x = dtype_and_x
+    helpers.test_frontend_function(
+        input_dtypes=input_dtype,
+        frontend=frontend,
+        test_flags=test_flags,
+        fn_tree=fn_tree,
+        on_device=on_device,
+        x=x[0],
     )