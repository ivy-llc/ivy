# global

# local
import ivy_tests.test_ivy.helpers as helpers
from ivy_tests.test_ivy.helpers import handle_frontend_test


# sin
@handle_frontend_test(
    fn_tree="paddle.sin",
    dtype_and_x=helpers.dtype_and_values(
        available_dtypes=helpers.get_dtypes("float"),
    ),
)
def test_paddle_sin(
    *,
    dtype_and_x,
    on_device,
    fn_tree,
    frontend,
    test_flags,
):
    input_dtype, x = dtype_and_x
    helpers.test_frontend_function(
        input_dtypes=input_dtype,
        frontend=frontend,
        test_flags=test_flags,
        fn_tree=fn_tree,
        on_device=on_device,
        x=x[0],
    )


# cos
@handle_frontend_test(
    fn_tree="paddle.cos",
    dtype_and_x=helpers.dtype_and_values(
        available_dtypes=helpers.get_dtypes("float"),
    ),
)
def test_paddle_cos(
    *,
    dtype_and_x,
    on_device,
    fn_tree,
    frontend,
    test_flags,
):
    input_dtype, x = dtype_and_x
    helpers.test_frontend_function(
        input_dtypes=input_dtype,
        frontend=frontend,
        test_flags=test_flags,
        fn_tree=fn_tree,
        on_device=on_device,
        x=x[0],
    )


# acos
@handle_frontend_test(
    fn_tree="paddle.acos",
    dtype_and_x=helpers.dtype_and_values(
        available_dtypes=helpers.get_dtypes("float"),
    ),
)
def test_paddle_acos(
    *,
    dtype_and_x,
    on_device,
    fn_tree,
    frontend,
    test_flags,
):
    input_dtype, x = dtype_and_x
    helpers.test_frontend_function(
        input_dtypes=input_dtype,
        frontend=frontend,
        test_flags=test_flags,
        fn_tree=fn_tree,
        on_device=on_device,
        atol=1e-2,
        x=x[0],
    )


# cosh
@handle_frontend_test(
    fn_tree="paddle.tensor.math.cosh",
    dtype_and_x=helpers.dtype_and_values(
        available_dtypes=helpers.get_dtypes("float"),
    ),
)
def test_paddle_cosh(
    *,
    dtype_and_x,
    on_device,
    fn_tree,
    frontend,
    test_flags,
):
    input_dtype, x = dtype_and_x
    helpers.test_frontend_function(
        input_dtypes=input_dtype,
        frontend=frontend,
        test_flags=test_flags,
        fn_tree=fn_tree,
        on_device=on_device,
        atol=1e-2,
        x=x[0],
    )


# tanh
@handle_frontend_test(
    fn_tree="paddle.tensor.math.tanh",
    aliases=["paddle.tanh", "paddle.nn.functional.tanh"],
    dtype_and_x=helpers.dtype_and_values(
        available_dtypes=helpers.get_dtypes("valid"),
    ),
)
def test_paddle_tanh(
    *,
    dtype_and_x,
    on_device,
    fn_tree,
    frontend,
    test_flags,
):
    input_dtype, x = dtype_and_x
    helpers.test_frontend_function(
        input_dtypes=input_dtype,
        frontend=frontend,
        test_flags=test_flags,
        fn_tree=fn_tree,
        on_device=on_device,
        atol=1e-2,
        x=x[0],
    )


# acosh
@handle_frontend_test(
    fn_tree="paddle.tensor.math.acosh",
    dtype_and_x=helpers.dtype_and_values(
        available_dtypes=helpers.get_dtypes("float"),
    ),
)
def test_paddle_acosh(
    *,
    dtype_and_x,
    on_device,
    fn_tree,
    frontend,
    test_flags,
):
    input_dtype, x = dtype_and_x
    helpers.test_frontend_function(
        input_dtypes=input_dtype,
        frontend=frontend,
        test_flags=test_flags,
        fn_tree=fn_tree,
        on_device=on_device,
        atol=1e-2,
        x=x[0],
    )


# asin
@handle_frontend_test(
    fn_tree="paddle.tensor.math.asin",
    dtype_and_x=helpers.dtype_and_values(
        available_dtypes=helpers.get_dtypes("valid"),
    ),
)
def test_paddle_asin(
    *,
    dtype_and_x,
    frontend,
    test_flags,
    fn_tree,
    on_device,
):
    input_dtype, x = dtype_and_x
    helpers.test_frontend_function(
        input_dtypes=input_dtype,
        frontend=frontend,
        test_flags=test_flags,
        fn_tree=fn_tree,
        on_device=on_device,
        x=x[0],
    )


# log
@handle_frontend_test(
    fn_tree="paddle.log",
    dtype_and_x=helpers.dtype_and_values(
        available_dtypes=helpers.get_dtypes("float"),
    ),
)
def test_paddle_log(
    *,
    dtype_and_x,
    on_device,
    fn_tree,
    frontend,
    test_flags,
):
    input_dtype, x = dtype_and_x
    helpers.test_frontend_function(
        input_dtypes=input_dtype,
        frontend=frontend,
        test_flags=test_flags,
        fn_tree=fn_tree,
        on_device=on_device,
        x=x[0],
    )


# divide
@handle_frontend_test(
    fn_tree="paddle.divide",
    dtype_and_x=helpers.dtype_and_values(
        available_dtypes=helpers.get_dtypes("float"),
        num_arrays=2,
        allow_inf=False,
        large_abs_safety_factor=2,
        small_abs_safety_factor=2,
        safety_factor_scale="log",
        shared_dtype=True,
    ),
)
def test_paddle_divide(
    *,
    dtype_and_x,
    on_device,
    fn_tree,
    frontend,
    test_flags,
):
    input_dtype, x = dtype_and_x
    helpers.test_frontend_function(
        input_dtypes=input_dtype,
        frontend=frontend,
        test_flags=test_flags,
        fn_tree=fn_tree,
        on_device=on_device,
        x=x[0],
        y=x[1],
    )


# multiply
@handle_frontend_test(
    fn_tree="paddle.multiply",
    dtype_and_x=helpers.dtype_and_values(
        available_dtypes=helpers.get_dtypes("float"),
        num_arrays=2,
        allow_inf=False,
        large_abs_safety_factor=2,
        small_abs_safety_factor=2,
        safety_factor_scale="log",
        shared_dtype=True,
    ),
)
def test_paddle_multiply(
    *,
    dtype_and_x,
    on_device,
    fn_tree,
    frontend,
    test_flags,
):
    input_dtype, x = dtype_and_x
    helpers.test_frontend_function(
        input_dtypes=input_dtype,
        frontend=frontend,
        test_flags=test_flags,
        fn_tree=fn_tree,
        on_device=on_device,
        x=x[0],
        y=x[1],
    )


# add
@handle_frontend_test(
    fn_tree="paddle.add",
    dtype_and_x=helpers.dtype_and_values(
        available_dtypes=helpers.get_dtypes("valid"),
        num_arrays=2,
        allow_inf=False,
        large_abs_safety_factor=2,
        small_abs_safety_factor=2,
        safety_factor_scale="log",
        shared_dtype=True,
    ),
)
def test_paddle_add(
    *,
    dtype_and_x,
    on_device,
    fn_tree,
    frontend,
    test_flags,
):
    input_dtype, x = dtype_and_x
    helpers.test_frontend_function(
        input_dtypes=input_dtype,
        frontend=frontend,
        fn_tree=fn_tree,
        test_flags=test_flags,
        on_device=on_device,
        x=x[0],
        y=x[1],
    )


# subtract
@handle_frontend_test(
    fn_tree="paddle.subtract",
    dtype_and_x=helpers.dtype_and_values(
        available_dtypes=helpers.get_dtypes("float"),
        num_arrays=2,
        allow_inf=False,
        large_abs_safety_factor=2,
        small_abs_safety_factor=2,
        safety_factor_scale="log",
        shared_dtype=True,
    ),
)
def test_paddle_subtract(
    *,
    dtype_and_x,
    on_device,
    fn_tree,
    frontend,
    test_flags,
):
    input_dtype, x = dtype_and_x
    helpers.test_frontend_function(
        input_dtypes=input_dtype,
        frontend=frontend,
        fn_tree=fn_tree,
        test_flags=test_flags,
        on_device=on_device,
        x=x[0],
        y=x[1],
    )


# sqrt
@handle_frontend_test(
    fn_tree="paddle.tensor.math.sqrt",
    dtype_and_x=helpers.dtype_and_values(
        available_dtypes=helpers.get_dtypes("valid"),
    ),
)
def test_paddle_sqrt(
    *,
    dtype_and_x,
    frontend,
    test_flags,
    fn_tree,
    on_device,
):
    input_dtype, x = dtype_and_x
    helpers.test_frontend_function(
        input_dtypes=input_dtype,
        frontend=frontend,
        test_flags=test_flags,
        fn_tree=fn_tree,
        on_device=on_device,
        x=x[0],
    )


# atanh
@handle_frontend_test(
    fn_tree="paddle.tensor.math.atanh",
    dtype_and_x=helpers.dtype_and_values(
        available_dtypes=helpers.get_dtypes("float"),
    ),
)
def test_paddle_atanh(
    *,
    dtype_and_x,
    on_device,
    fn_tree,
    frontend,
    test_flags,
):
    input_dtype, x = dtype_and_x
    helpers.test_frontend_function(
        input_dtypes=input_dtype,
        frontend=frontend,
        test_flags=test_flags,
        fn_tree=fn_tree,
        on_device=on_device,
        x=x[0],
    )


# atan
@handle_frontend_test(
    fn_tree="paddle.tensor.math.atan",
    dtype_and_x=helpers.dtype_and_values(
        available_dtypes=helpers.get_dtypes("float"),
    ),
)
def test_paddle_atan(
    *,
    dtype_and_x,
    frontend,
    test_flags,
    fn_tree,
    on_device,
):
    input_dtype, x = dtype_and_x
    helpers.test_frontend_function(
        input_dtypes=input_dtype,
        frontend=frontend,
        test_flags=test_flags,
        fn_tree=fn_tree,
        on_device=on_device,
        x=x[0],
    )


# round
@handle_frontend_test(
    fn_tree="paddle.tensor.math.round",
    dtype_and_x=helpers.dtype_and_values(
        available_dtypes=helpers.get_dtypes("float"),
    ),
)
def test_paddle_round(
    *,
    dtype_and_x,
    frontend,
    test_flags,
    fn_tree,
    on_device,
):
    input_dtype, x = dtype_and_x
    helpers.test_frontend_function(
        input_dtypes=input_dtype,
        frontend=frontend,
        test_flags=test_flags,
        fn_tree=fn_tree,
        on_device=on_device,
        x=x[0],
    )


# ceil
@handle_frontend_test(
    fn_tree="paddle.tensor.math.ceil",
    dtype_and_x=helpers.dtype_and_values(
        available_dtypes=helpers.get_dtypes("float"),
    ),
)
def test_paddle_ceil(
    *,
    dtype_and_x,
    frontend,
    test_flags,
    fn_tree,
    on_device,
):
    input_dtype, x = dtype_and_x
    helpers.test_frontend_function(
        input_dtypes=input_dtype,
        frontend=frontend,
        test_flags=test_flags,
        fn_tree=fn_tree,
        on_device=on_device,
        x=x[0],
    )


# sinh
@handle_frontend_test(
    fn_tree="paddle.sinh",
    dtype_and_x=helpers.dtype_and_values(
        available_dtypes=helpers.get_dtypes("float"),
    ),
)
def test_paddle_sinh(
    *,
    dtype_and_x,
    on_device,
    fn_tree,
    frontend,
    test_flags,
):
    input_dtype, x = dtype_and_x
    helpers.test_frontend_function(
        input_dtypes=input_dtype,
        frontend=frontend,
        test_flags=test_flags,
        fn_tree=fn_tree,
        on_device=on_device,
        x=x[0],
    )


# pow
@handle_frontend_test(
    fn_tree="paddle.pow",
    dtype_and_x=helpers.dtype_and_values(
        available_dtypes=helpers.get_dtypes("valid"),
        num_arrays=2,
        allow_inf=False,
        shared_dtype=True,
    ),
)
def test_paddle_pow(
    *,
    dtype_and_x,
    on_device,
    fn_tree,
    frontend,
    test_flags,
):
    input_dtype, x = dtype_and_x
    helpers.test_frontend_function(
        input_dtypes=input_dtype,
        frontend=frontend,
        test_flags=test_flags,
        fn_tree=fn_tree,
        on_device=on_device,
        x=x[0],
        y=x[1],
    )


# abs
@handle_frontend_test(
    fn_tree="paddle.tensor.math.abs",
    dtype_and_x=helpers.dtype_and_values(available_dtypes=helpers.get_dtypes("float")),
)
def test_paddle_abs(
    *,
    dtype_and_x,
    on_device,
    fn_tree,
    frontend,
    test_flags,
):
    input_dtype, x = dtype_and_x
    helpers.test_frontend_function(
        input_dtypes=input_dtype,
        frontend=frontend,
        test_flags=test_flags,
        fn_tree=fn_tree,
        on_device=on_device,
        x=x[0],
    )


# floor
@handle_frontend_test(
    fn_tree="paddle.tensor.math.floor",
    dtype_and_x=helpers.dtype_and_values(
        available_dtypes=helpers.get_dtypes("float"),
    ),
)
def test_paddle_floor(
    *,
    dtype_and_x,
    frontend,
    test_flags,
    fn_tree,
    on_device,
):
    input_dtype, x = dtype_and_x
    helpers.test_frontend_function(
        input_dtypes=input_dtype,
        frontend=frontend,
        test_flags=test_flags,
        fn_tree=fn_tree,
        on_device=on_device,
        x=x[0],
    )


# remainder
@handle_frontend_test(
    fn_tree="paddle.remainder",
    dtype_and_x=helpers.dtype_and_values(
        available_dtypes=helpers.get_dtypes("float"),
        num_arrays=2,
        allow_inf=False,
        large_abs_safety_factor=2,
        small_abs_safety_factor=2,
        safety_factor_scale="log",
        shared_dtype=True,
    ),
)
def test_paddle_remainder(
    *,
    dtype_and_x,
    on_device,
    fn_tree,
    frontend,
    test_flags,
):
    input_dtype, x = dtype_and_x
    helpers.test_frontend_function(
        input_dtypes=input_dtype,
        frontend=frontend,
        test_flags=test_flags,
        fn_tree=fn_tree,
        on_device=on_device,
        x=x[0],
        y=x[1],
    )


<<<<<<< HEAD
# cumprod
@handle_frontend_test(
    fn_tree="paddle.tensor.math.cumprod",
    dtype_and_x=helpers.dtype_values_axis(
        available_dtypes=helpers.get_dtypes("valid"),
        safety_factor_scale="log",
        small_abs_safety_factor=20,
        min_num_dims=1,
        valid_axis=True,
        force_int_axis=True,
    ),
)
def test_paddle_cumprod(
=======
# log2
@handle_frontend_test(
    fn_tree="paddle.log2",
    dtype_and_x=helpers.dtype_and_values(
        available_dtypes=helpers.get_dtypes("valid"),
    ),
)
def test_paddle_log2(
>>>>>>> 1bda480a
    *,
    dtype_and_x,
    on_device,
    fn_tree,
    frontend,
    test_flags,
):
<<<<<<< HEAD
    input_dtype, x, axis = dtype_and_x
=======
    input_dtype, x = dtype_and_x
    helpers.test_frontend_function(
        input_dtypes=input_dtype,
        frontend=frontend,
        test_flags=test_flags,
        fn_tree=fn_tree,
        on_device=on_device,
        x=x[0],
    )


# log1p
@handle_frontend_test(
    fn_tree="paddle.log1p",
    dtype_and_x=helpers.dtype_and_values(
        available_dtypes=helpers.get_dtypes("valid"),
    ),
)
def test_paddle_log1p(
    *,
    dtype_and_x,
    on_device,
    fn_tree,
    frontend,
    test_flags,
):
    input_dtype, x = dtype_and_x
    helpers.test_frontend_function(
        input_dtypes=input_dtype,
        frontend=frontend,
        test_flags=test_flags,
        fn_tree=fn_tree,
        on_device=on_device,
        x=x[0],
    )


# rad2deg
@handle_frontend_test(
    fn_tree="paddle.rad2deg",
    dtype_and_x=helpers.dtype_and_values(
        available_dtypes=helpers.get_dtypes("valid"),
    ),
)
def test_paddle_rad2deg(
    *,
    dtype_and_x,
    on_device,
    fn_tree,
    frontend,
    test_flags,
):
    input_dtype, x = dtype_and_x
    helpers.test_frontend_function(
        input_dtypes=input_dtype,
        frontend=frontend,
        test_flags=test_flags,
        fn_tree=fn_tree,
        on_device=on_device,
        x=x[0],
    )


# deg2rad
@handle_frontend_test(
    fn_tree="paddle.deg2rad",
    dtype_and_x=helpers.dtype_and_values(
        available_dtypes=helpers.get_dtypes("float"),
    ),
)
def test_paddle_deg2rad(
    *,
    dtype_and_x,
    on_device,
    fn_tree,
    frontend,
    test_flags,
):
    input_dtype, x = dtype_and_x
    helpers.test_frontend_function(
        input_dtypes=input_dtype,
        frontend=frontend,
        test_flags=test_flags,
        fn_tree=fn_tree,
        on_device=on_device,
        x=x[0],
    )


# tan
@handle_frontend_test(
    fn_tree="paddle.tensor.math.tan",
    dtype_and_x=helpers.dtype_and_values(
        available_dtypes=helpers.get_dtypes("float"),
    ),
)
def test_paddle_tan(
    *,
    dtype_and_x,
    on_device,
    fn_tree,
    frontend,
    test_flags,
):
    input_dtype, x = dtype_and_x
    helpers.test_frontend_function(
        input_dtypes=input_dtype,
        frontend=frontend,
        test_flags=test_flags,
        fn_tree=fn_tree,
        on_device=on_device,
        atol=1e-2,
        x=x[0],
    )


# neg
@handle_frontend_test(
    fn_tree="paddle.neg",
    dtype_and_x=helpers.dtype_and_values(
        available_dtypes=helpers.get_dtypes("valid"),
    ),
)
def test_paddle_neg(
    *,
    dtype_and_x,
    on_device,
    fn_tree,
    frontend,
    test_flags,
):
    input_dtype, x = dtype_and_x
    helpers.test_frontend_function(
        input_dtypes=input_dtype,
        frontend=frontend,
        test_flags=test_flags,
        fn_tree=fn_tree,
        on_device=on_device,
        x=x[0],
    )


# exp
@handle_frontend_test(
    fn_tree="paddle.exp",
    dtype_and_x=helpers.dtype_and_values(
        available_dtypes=helpers.get_dtypes("valid"),
    ),
)
def test_paddle_exp(
    *,
    dtype_and_x,
    on_device,
    fn_tree,
    frontend,
    test_flags,
):
    input_dtype, x = dtype_and_x
    helpers.test_frontend_function(
        input_dtypes=input_dtype,
        frontend=frontend,
        test_flags=test_flags,
        fn_tree=fn_tree,
        on_device=on_device,
        x=x[0],
    )


# square
@handle_frontend_test(
    fn_tree="paddle.tensor.math.square",
    dtype_and_x=helpers.dtype_and_values(
        available_dtypes=helpers.get_dtypes("float"),
    ),
)
def test_paddle_square(
    *,
    dtype_and_x,
    on_device,
    fn_tree,
    frontend,
    test_flags,
):
    input_dtype, x = dtype_and_x
>>>>>>> 1bda480a
    helpers.test_frontend_function(
        input_dtypes=input_dtype,
        frontend=frontend,
        test_flags=test_flags,
        fn_tree=fn_tree,
        on_device=on_device,
        x=x[0],
<<<<<<< HEAD
        dim=axis,
        rtol=1e-01,
        atol=1e-01,
=======
>>>>>>> 1bda480a
    )<|MERGE_RESOLUTION|>--- conflicted
+++ resolved
@@ -619,7 +619,215 @@
     )
 
 
-<<<<<<< HEAD
+# log2
+@handle_frontend_test(
+    fn_tree="paddle.log2",
+    dtype_and_x=helpers.dtype_and_values(
+        available_dtypes=helpers.get_dtypes("valid"),
+    ),
+)
+def test_paddle_log2(
+    *,
+    dtype_and_x,
+    on_device,
+    fn_tree,
+    frontend,
+    test_flags,
+):
+    input_dtype, x = dtype_and_x
+    helpers.test_frontend_function(
+        input_dtypes=input_dtype,
+        frontend=frontend,
+        test_flags=test_flags,
+        fn_tree=fn_tree,
+        on_device=on_device,
+        x=x[0],
+    )
+
+
+# log1p
+@handle_frontend_test(
+    fn_tree="paddle.log1p",
+    dtype_and_x=helpers.dtype_and_values(
+        available_dtypes=helpers.get_dtypes("valid"),
+    ),
+)
+def test_paddle_log1p(
+    *,
+    dtype_and_x,
+    on_device,
+    fn_tree,
+    frontend,
+    test_flags,
+):
+    input_dtype, x = dtype_and_x
+    helpers.test_frontend_function(
+        input_dtypes=input_dtype,
+        frontend=frontend,
+        test_flags=test_flags,
+        fn_tree=fn_tree,
+        on_device=on_device,
+        x=x[0],
+    )
+
+
+# rad2deg
+@handle_frontend_test(
+    fn_tree="paddle.rad2deg",
+    dtype_and_x=helpers.dtype_and_values(
+        available_dtypes=helpers.get_dtypes("valid"),
+    ),
+)
+def test_paddle_rad2deg(
+    *,
+    dtype_and_x,
+    on_device,
+    fn_tree,
+    frontend,
+    test_flags,
+):
+    input_dtype, x = dtype_and_x
+    helpers.test_frontend_function(
+        input_dtypes=input_dtype,
+        frontend=frontend,
+        test_flags=test_flags,
+        fn_tree=fn_tree,
+        on_device=on_device,
+        x=x[0],
+    )
+
+
+# deg2rad
+@handle_frontend_test(
+    fn_tree="paddle.deg2rad",
+    dtype_and_x=helpers.dtype_and_values(
+        available_dtypes=helpers.get_dtypes("float"),
+    ),
+)
+def test_paddle_deg2rad(
+    *,
+    dtype_and_x,
+    on_device,
+    fn_tree,
+    frontend,
+    test_flags,
+):
+    input_dtype, x = dtype_and_x
+    helpers.test_frontend_function(
+        input_dtypes=input_dtype,
+        frontend=frontend,
+        test_flags=test_flags,
+        fn_tree=fn_tree,
+        on_device=on_device,
+        x=x[0],
+    )
+
+
+# tan
+@handle_frontend_test(
+    fn_tree="paddle.tensor.math.tan",
+    dtype_and_x=helpers.dtype_and_values(
+        available_dtypes=helpers.get_dtypes("float"),
+    ),
+)
+def test_paddle_tan(
+    *,
+    dtype_and_x,
+    on_device,
+    fn_tree,
+    frontend,
+    test_flags,
+):
+    input_dtype, x = dtype_and_x
+    helpers.test_frontend_function(
+        input_dtypes=input_dtype,
+        frontend=frontend,
+        test_flags=test_flags,
+        fn_tree=fn_tree,
+        on_device=on_device,
+        atol=1e-2,
+        x=x[0],
+    )
+
+
+# neg
+@handle_frontend_test(
+    fn_tree="paddle.neg",
+    dtype_and_x=helpers.dtype_and_values(
+        available_dtypes=helpers.get_dtypes("valid"),
+    ),
+)
+def test_paddle_neg(
+    *,
+    dtype_and_x,
+    on_device,
+    fn_tree,
+    frontend,
+    test_flags,
+):
+    input_dtype, x = dtype_and_x
+    helpers.test_frontend_function(
+        input_dtypes=input_dtype,
+        frontend=frontend,
+        test_flags=test_flags,
+        fn_tree=fn_tree,
+        on_device=on_device,
+        x=x[0],
+    )
+
+
+# exp
+@handle_frontend_test(
+    fn_tree="paddle.exp",
+    dtype_and_x=helpers.dtype_and_values(
+        available_dtypes=helpers.get_dtypes("valid"),
+    ),
+)
+def test_paddle_exp(
+    *,
+    dtype_and_x,
+    on_device,
+    fn_tree,
+    frontend,
+    test_flags,
+):
+    input_dtype, x = dtype_and_x
+    helpers.test_frontend_function(
+        input_dtypes=input_dtype,
+        frontend=frontend,
+        test_flags=test_flags,
+        fn_tree=fn_tree,
+        on_device=on_device,
+        x=x[0],
+    )
+
+
+# square
+@handle_frontend_test(
+    fn_tree="paddle.tensor.math.square",
+    dtype_and_x=helpers.dtype_and_values(
+        available_dtypes=helpers.get_dtypes("float"),
+    ),
+)
+def test_paddle_square(
+    *,
+    dtype_and_x,
+    on_device,
+    fn_tree,
+    frontend,
+    test_flags,
+):
+    input_dtype, x = dtype_and_x
+    helpers.test_frontend_function(
+        input_dtypes=input_dtype,
+        frontend=frontend,
+        test_flags=test_flags,
+        fn_tree=fn_tree,
+        on_device=on_device,
+        x=x[0],
+    )
+
+
 # cumprod
 @handle_frontend_test(
     fn_tree="paddle.tensor.math.cumprod",
@@ -633,222 +841,22 @@
     ),
 )
 def test_paddle_cumprod(
-=======
-# log2
-@handle_frontend_test(
-    fn_tree="paddle.log2",
-    dtype_and_x=helpers.dtype_and_values(
-        available_dtypes=helpers.get_dtypes("valid"),
-    ),
-)
-def test_paddle_log2(
->>>>>>> 1bda480a
-    *,
-    dtype_and_x,
-    on_device,
-    fn_tree,
-    frontend,
-    test_flags,
-):
-<<<<<<< HEAD
+    *,
+    dtype_and_x,
+    on_device,
+    fn_tree,
+    frontend,
+    test_flags,
+):
     input_dtype, x, axis = dtype_and_x
-=======
-    input_dtype, x = dtype_and_x
-    helpers.test_frontend_function(
-        input_dtypes=input_dtype,
-        frontend=frontend,
-        test_flags=test_flags,
-        fn_tree=fn_tree,
-        on_device=on_device,
-        x=x[0],
-    )
-
-
-# log1p
-@handle_frontend_test(
-    fn_tree="paddle.log1p",
-    dtype_and_x=helpers.dtype_and_values(
-        available_dtypes=helpers.get_dtypes("valid"),
-    ),
-)
-def test_paddle_log1p(
-    *,
-    dtype_and_x,
-    on_device,
-    fn_tree,
-    frontend,
-    test_flags,
-):
-    input_dtype, x = dtype_and_x
-    helpers.test_frontend_function(
-        input_dtypes=input_dtype,
-        frontend=frontend,
-        test_flags=test_flags,
-        fn_tree=fn_tree,
-        on_device=on_device,
-        x=x[0],
-    )
-
-
-# rad2deg
-@handle_frontend_test(
-    fn_tree="paddle.rad2deg",
-    dtype_and_x=helpers.dtype_and_values(
-        available_dtypes=helpers.get_dtypes("valid"),
-    ),
-)
-def test_paddle_rad2deg(
-    *,
-    dtype_and_x,
-    on_device,
-    fn_tree,
-    frontend,
-    test_flags,
-):
-    input_dtype, x = dtype_and_x
-    helpers.test_frontend_function(
-        input_dtypes=input_dtype,
-        frontend=frontend,
-        test_flags=test_flags,
-        fn_tree=fn_tree,
-        on_device=on_device,
-        x=x[0],
-    )
-
-
-# deg2rad
-@handle_frontend_test(
-    fn_tree="paddle.deg2rad",
-    dtype_and_x=helpers.dtype_and_values(
-        available_dtypes=helpers.get_dtypes("float"),
-    ),
-)
-def test_paddle_deg2rad(
-    *,
-    dtype_and_x,
-    on_device,
-    fn_tree,
-    frontend,
-    test_flags,
-):
-    input_dtype, x = dtype_and_x
-    helpers.test_frontend_function(
-        input_dtypes=input_dtype,
-        frontend=frontend,
-        test_flags=test_flags,
-        fn_tree=fn_tree,
-        on_device=on_device,
-        x=x[0],
-    )
-
-
-# tan
-@handle_frontend_test(
-    fn_tree="paddle.tensor.math.tan",
-    dtype_and_x=helpers.dtype_and_values(
-        available_dtypes=helpers.get_dtypes("float"),
-    ),
-)
-def test_paddle_tan(
-    *,
-    dtype_and_x,
-    on_device,
-    fn_tree,
-    frontend,
-    test_flags,
-):
-    input_dtype, x = dtype_and_x
-    helpers.test_frontend_function(
-        input_dtypes=input_dtype,
-        frontend=frontend,
-        test_flags=test_flags,
-        fn_tree=fn_tree,
-        on_device=on_device,
-        atol=1e-2,
-        x=x[0],
-    )
-
-
-# neg
-@handle_frontend_test(
-    fn_tree="paddle.neg",
-    dtype_and_x=helpers.dtype_and_values(
-        available_dtypes=helpers.get_dtypes("valid"),
-    ),
-)
-def test_paddle_neg(
-    *,
-    dtype_and_x,
-    on_device,
-    fn_tree,
-    frontend,
-    test_flags,
-):
-    input_dtype, x = dtype_and_x
-    helpers.test_frontend_function(
-        input_dtypes=input_dtype,
-        frontend=frontend,
-        test_flags=test_flags,
-        fn_tree=fn_tree,
-        on_device=on_device,
-        x=x[0],
-    )
-
-
-# exp
-@handle_frontend_test(
-    fn_tree="paddle.exp",
-    dtype_and_x=helpers.dtype_and_values(
-        available_dtypes=helpers.get_dtypes("valid"),
-    ),
-)
-def test_paddle_exp(
-    *,
-    dtype_and_x,
-    on_device,
-    fn_tree,
-    frontend,
-    test_flags,
-):
-    input_dtype, x = dtype_and_x
-    helpers.test_frontend_function(
-        input_dtypes=input_dtype,
-        frontend=frontend,
-        test_flags=test_flags,
-        fn_tree=fn_tree,
-        on_device=on_device,
-        x=x[0],
-    )
-
-
-# square
-@handle_frontend_test(
-    fn_tree="paddle.tensor.math.square",
-    dtype_and_x=helpers.dtype_and_values(
-        available_dtypes=helpers.get_dtypes("float"),
-    ),
-)
-def test_paddle_square(
-    *,
-    dtype_and_x,
-    on_device,
-    fn_tree,
-    frontend,
-    test_flags,
-):
-    input_dtype, x = dtype_and_x
->>>>>>> 1bda480a
-    helpers.test_frontend_function(
-        input_dtypes=input_dtype,
-        frontend=frontend,
-        test_flags=test_flags,
-        fn_tree=fn_tree,
-        on_device=on_device,
-        x=x[0],
-<<<<<<< HEAD
+    helpers.test_frontend_function(
+        input_dtypes=input_dtype,
+        frontend=frontend,
+        test_flags=test_flags,
+        fn_tree=fn_tree,
+        on_device=on_device,
+        x=x[0],
         dim=axis,
         rtol=1e-01,
         atol=1e-01,
-=======
->>>>>>> 1bda480a
     )