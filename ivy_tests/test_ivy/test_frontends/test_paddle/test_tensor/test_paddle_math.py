# global

# local
import ivy_tests.test_ivy.helpers as helpers
from ivy_tests.test_ivy.helpers import handle_frontend_test


# sin
@handle_frontend_test(
    fn_tree="paddle.sin",
    dtype_and_x=helpers.dtype_and_values(
        available_dtypes=helpers.get_dtypes("float"),
    ),
)
def test_paddle_sin(
    *,
    dtype_and_x,
    on_device,
    fn_tree,
    frontend,
    test_flags,
):
    input_dtype, x = dtype_and_x
    helpers.test_frontend_function(
        input_dtypes=input_dtype,
        frontend=frontend,
        test_flags=test_flags,
        fn_tree=fn_tree,
        on_device=on_device,
        x=x[0],
    )


# cos
@handle_frontend_test(
    fn_tree="paddle.cos",
    dtype_and_x=helpers.dtype_and_values(
        available_dtypes=helpers.get_dtypes("float"),
    ),
)
def test_paddle_cos(
    *,
    dtype_and_x,
    on_device,
    fn_tree,
    frontend,
    test_flags,
):
    input_dtype, x = dtype_and_x
    helpers.test_frontend_function(
        input_dtypes=input_dtype,
        frontend=frontend,
        test_flags=test_flags,
        fn_tree=fn_tree,
        on_device=on_device,
        x=x[0],
    )


# acos
@handle_frontend_test(
    fn_tree="paddle.acos",
    dtype_and_x=helpers.dtype_and_values(
        available_dtypes=helpers.get_dtypes("float"),
    ),
)
def test_paddle_acos(
    *,
    dtype_and_x,
    on_device,
    fn_tree,
    frontend,
    test_flags,
):
    input_dtype, x = dtype_and_x
    helpers.test_frontend_function(
        input_dtypes=input_dtype,
        frontend=frontend,
        test_flags=test_flags,
        fn_tree=fn_tree,
        on_device=on_device,
        atol=1e-2,
        x=x[0],
    )


# cosh
@handle_frontend_test(
    fn_tree="paddle.tensor.math.cosh",
    dtype_and_x=helpers.dtype_and_values(
        available_dtypes=helpers.get_dtypes("float"),
    ),
)
def test_paddle_cosh(
    *,
    dtype_and_x,
    on_device,
    fn_tree,
    frontend,
    test_flags,
):
    input_dtype, x = dtype_and_x
    helpers.test_frontend_function(
        input_dtypes=input_dtype,
        frontend=frontend,
        test_flags=test_flags,
        fn_tree=fn_tree,
        on_device=on_device,
        atol=1e-2,
        x=x[0],
    )


# tanh
@handle_frontend_test(
    fn_tree="paddle.tensor.math.tanh",
    aliases=["paddle.tanh", "paddle.nn.functional.tanh"],
    dtype_and_x=helpers.dtype_and_values(
        available_dtypes=helpers.get_dtypes("valid"),
    ),
)
def test_paddle_tanh(
    *,
    dtype_and_x,
    on_device,
    fn_tree,
    frontend,
    test_flags,
):
    input_dtype, x = dtype_and_x
    helpers.test_frontend_function(
        input_dtypes=input_dtype,
        frontend=frontend,
        test_flags=test_flags,
        fn_tree=fn_tree,
        on_device=on_device,
        atol=1e-2,
        x=x[0],
    )


# acosh
@handle_frontend_test(
    fn_tree="paddle.tensor.math.acosh",
    dtype_and_x=helpers.dtype_and_values(
        available_dtypes=helpers.get_dtypes("float"),
    ),
)
def test_paddle_acosh(
    *,
    dtype_and_x,
    on_device,
    fn_tree,
    frontend,
    test_flags,
):
    input_dtype, x = dtype_and_x
    helpers.test_frontend_function(
        input_dtypes=input_dtype,
        frontend=frontend,
        test_flags=test_flags,
        fn_tree=fn_tree,
        on_device=on_device,
        atol=1e-2,
        x=x[0],
    )


# asin
@handle_frontend_test(
    fn_tree="paddle.tensor.math.asin",
    dtype_and_x=helpers.dtype_and_values(
        available_dtypes=helpers.get_dtypes("valid"),
    ),
)
def test_paddle_asin(
    *,
    dtype_and_x,
    frontend,
    test_flags,
    fn_tree,
    on_device,
):
    input_dtype, x = dtype_and_x
    helpers.test_frontend_function(
        input_dtypes=input_dtype,
        frontend=frontend,
        test_flags=test_flags,
        fn_tree=fn_tree,
        on_device=on_device,
        x=x[0],
    )


# log
@handle_frontend_test(
    fn_tree="paddle.log",
    dtype_and_x=helpers.dtype_and_values(
        available_dtypes=helpers.get_dtypes("float"),
    ),
)
def test_paddle_log(
    *,
    dtype_and_x,
    on_device,
    fn_tree,
    frontend,
    test_flags,
):
    input_dtype, x = dtype_and_x
    helpers.test_frontend_function(
        input_dtypes=input_dtype,
        frontend=frontend,
        test_flags=test_flags,
        fn_tree=fn_tree,
        on_device=on_device,
        x=x[0],
    )


# divide
@handle_frontend_test(
    fn_tree="paddle.divide",
    dtype_and_x=helpers.dtype_and_values(
        available_dtypes=helpers.get_dtypes("float"),
        num_arrays=2,
        allow_inf=False,
        large_abs_safety_factor=2,
        small_abs_safety_factor=2,
        safety_factor_scale="log",
        shared_dtype=True,
    ),
)
def test_paddle_divide(
    *,
    dtype_and_x,
    on_device,
    fn_tree,
    frontend,
    test_flags,
):
    input_dtype, x = dtype_and_x
    helpers.test_frontend_function(
        input_dtypes=input_dtype,
        frontend=frontend,
        test_flags=test_flags,
        fn_tree=fn_tree,
        on_device=on_device,
        x=x[0],
        y=x[1],
    )


# multiply
@handle_frontend_test(
    fn_tree="paddle.multiply",
    dtype_and_x=helpers.dtype_and_values(
        available_dtypes=helpers.get_dtypes("float"),
        num_arrays=2,
        allow_inf=False,
        large_abs_safety_factor=2,
        small_abs_safety_factor=2,
        safety_factor_scale="log",
        shared_dtype=True,
    ),
)
def test_paddle_multiply(
    *,
    dtype_and_x,
    on_device,
    fn_tree,
    frontend,
    test_flags,
):
    input_dtype, x = dtype_and_x
    helpers.test_frontend_function(
        input_dtypes=input_dtype,
        frontend=frontend,
        test_flags=test_flags,
        fn_tree=fn_tree,
        on_device=on_device,
        x=x[0],
        y=x[1],
    )


# add
@handle_frontend_test(
    fn_tree="paddle.add",
    dtype_and_x=helpers.dtype_and_values(
        available_dtypes=helpers.get_dtypes("valid"),
        num_arrays=2,
        allow_inf=False,
        large_abs_safety_factor=2,
        small_abs_safety_factor=2,
        safety_factor_scale="log",
        shared_dtype=True,
    ),
)
def test_paddle_add(
    *,
    dtype_and_x,
    on_device,
    fn_tree,
    frontend,
    test_flags,
):
    input_dtype, x = dtype_and_x
    helpers.test_frontend_function(
        input_dtypes=input_dtype,
        frontend=frontend,
        fn_tree=fn_tree,
        test_flags=test_flags,
        on_device=on_device,
        x=x[0],
        y=x[1],
    )


# subtract
@handle_frontend_test(
    fn_tree="paddle.subtract",
    dtype_and_x=helpers.dtype_and_values(
        available_dtypes=helpers.get_dtypes("float"),
        num_arrays=2,
        allow_inf=False,
        large_abs_safety_factor=2,
        small_abs_safety_factor=2,
        safety_factor_scale="log",
        shared_dtype=True,
    ),
)
def test_paddle_subtract(
    *,
    dtype_and_x,
    on_device,
    fn_tree,
    frontend,
    test_flags,
):
    input_dtype, x = dtype_and_x
    helpers.test_frontend_function(
        input_dtypes=input_dtype,
        frontend=frontend,
        fn_tree=fn_tree,
        test_flags=test_flags,
        on_device=on_device,
        x=x[0],
        y=x[1],
    )


# sqrt
@handle_frontend_test(
    fn_tree="paddle.tensor.math.sqrt",
    dtype_and_x=helpers.dtype_and_values(
        available_dtypes=helpers.get_dtypes("valid"),
    ),
)
def test_paddle_sqrt(
    *,
    dtype_and_x,
    frontend,
    test_flags,
    fn_tree,
    on_device,
):
    input_dtype, x = dtype_and_x
    helpers.test_frontend_function(
        input_dtypes=input_dtype,
        frontend=frontend,
        test_flags=test_flags,
        fn_tree=fn_tree,
        on_device=on_device,
        x=x[0],
    )


# atanh
@handle_frontend_test(
    fn_tree="paddle.tensor.math.atanh",
    dtype_and_x=helpers.dtype_and_values(
        available_dtypes=helpers.get_dtypes("float"),
    ),
)
def test_paddle_atanh(
    *,
    dtype_and_x,
    on_device,
    fn_tree,
    frontend,
    test_flags,
):
    input_dtype, x = dtype_and_x
    helpers.test_frontend_function(
        input_dtypes=input_dtype,
        frontend=frontend,
        test_flags=test_flags,
        fn_tree=fn_tree,
        on_device=on_device,
        x=x[0],
    )


# atan
@handle_frontend_test(
    fn_tree="paddle.tensor.math.atan",
    dtype_and_x=helpers.dtype_and_values(
        available_dtypes=helpers.get_dtypes("float"),
    ),
)
def test_paddle_atan(
    *,
    dtype_and_x,
    frontend,
    test_flags,
    fn_tree,
    on_device,
):
    input_dtype, x = dtype_and_x
    helpers.test_frontend_function(
        input_dtypes=input_dtype,
        frontend=frontend,
        test_flags=test_flags,
        fn_tree=fn_tree,
        on_device=on_device,
        x=x[0],
    )


# round
@handle_frontend_test(
    fn_tree="paddle.tensor.math.round",
    dtype_and_x=helpers.dtype_and_values(
        available_dtypes=helpers.get_dtypes("float"),
    ),
)
def test_paddle_round(
    *,
    dtype_and_x,
    frontend,
    test_flags,
    fn_tree,
    on_device,
):
    input_dtype, x = dtype_and_x
    helpers.test_frontend_function(
        input_dtypes=input_dtype,
        frontend=frontend,
        test_flags=test_flags,
        fn_tree=fn_tree,
        on_device=on_device,
        x=x[0],
    )


# ceil
@handle_frontend_test(
    fn_tree="paddle.tensor.math.ceil",
    dtype_and_x=helpers.dtype_and_values(
        available_dtypes=helpers.get_dtypes("float"),
    ),
)
def test_paddle_ceil(
    *,
    dtype_and_x,
    frontend,
    test_flags,
    fn_tree,
    on_device,
):
    input_dtype, x = dtype_and_x
    helpers.test_frontend_function(
        input_dtypes=input_dtype,
        frontend=frontend,
        test_flags=test_flags,
        fn_tree=fn_tree,
        on_device=on_device,
        x=x[0],
    )


# sinh
@handle_frontend_test(
    fn_tree="paddle.sinh",
    dtype_and_x=helpers.dtype_and_values(
        available_dtypes=helpers.get_dtypes("float"),
    ),
)
def test_paddle_sinh(
    *,
    dtype_and_x,
    on_device,
    fn_tree,
    frontend,
    test_flags,
):
    input_dtype, x = dtype_and_x
    helpers.test_frontend_function(
        input_dtypes=input_dtype,
        frontend=frontend,
        test_flags=test_flags,
        fn_tree=fn_tree,
        on_device=on_device,
        x=x[0],
    )


# pow
@handle_frontend_test(
    fn_tree="paddle.pow",
    dtype_and_x=helpers.dtype_and_values(
        available_dtypes=helpers.get_dtypes("valid"),
        num_arrays=2,
        allow_inf=False,
        shared_dtype=True,
    ),
)
def test_paddle_pow(
    *,
    dtype_and_x,
    on_device,
    fn_tree,
    frontend,
    test_flags,
):
    input_dtype, x = dtype_and_x
    helpers.test_frontend_function(
        input_dtypes=input_dtype,
        frontend=frontend,
        test_flags=test_flags,
        fn_tree=fn_tree,
        on_device=on_device,
        x=x[0],
        y=x[1],
    )


# abs
@handle_frontend_test(
    fn_tree="paddle.tensor.math.abs",
    dtype_and_x=helpers.dtype_and_values(available_dtypes=helpers.get_dtypes("float")),
)
def test_paddle_abs(
    *,
    dtype_and_x,
    on_device,
    fn_tree,
    frontend,
    test_flags,
):
    input_dtype, x = dtype_and_x
    helpers.test_frontend_function(
        input_dtypes=input_dtype,
        frontend=frontend,
        test_flags=test_flags,
        fn_tree=fn_tree,
        on_device=on_device,
        x=x[0],
    )


# floor
@handle_frontend_test(
    fn_tree="paddle.tensor.math.floor",
    dtype_and_x=helpers.dtype_and_values(
        available_dtypes=helpers.get_dtypes("float"),
    ),
)
def test_paddle_floor(
    *,
    dtype_and_x,
    frontend,
    test_flags,
    fn_tree,
    on_device,
):
    input_dtype, x = dtype_and_x
    helpers.test_frontend_function(
        input_dtypes=input_dtype,
        frontend=frontend,
        test_flags=test_flags,
        fn_tree=fn_tree,
        on_device=on_device,
        x=x[0],
    )


# remainder
@handle_frontend_test(
    fn_tree="paddle.remainder",
    dtype_and_x=helpers.dtype_and_values(
        available_dtypes=helpers.get_dtypes("float"),
        num_arrays=2,
        allow_inf=False,
        large_abs_safety_factor=2,
        small_abs_safety_factor=2,
        safety_factor_scale="log",
        shared_dtype=True,
    ),
)
def test_paddle_remainder(
    *,
    dtype_and_x,
    on_device,
    fn_tree,
    frontend,
    test_flags,
):
    input_dtype, x = dtype_and_x
    helpers.test_frontend_function(
        input_dtypes=input_dtype,
        frontend=frontend,
        test_flags=test_flags,
        fn_tree=fn_tree,
        on_device=on_device,
        x=x[0],
        y=x[1],
    )


# log2
@handle_frontend_test(
    fn_tree="paddle.log2",
    dtype_and_x=helpers.dtype_and_values(
        available_dtypes=helpers.get_dtypes("valid"),
    ),
)
def test_paddle_log2(
    *,
    dtype_and_x,
    on_device,
    fn_tree,
    frontend,
    test_flags,
):
    input_dtype, x = dtype_and_x
    helpers.test_frontend_function(
        input_dtypes=input_dtype,
        frontend=frontend,
        test_flags=test_flags,
        fn_tree=fn_tree,
        on_device=on_device,
        x=x[0],
    )


# log1p
@handle_frontend_test(
    fn_tree="paddle.log1p",
    dtype_and_x=helpers.dtype_and_values(
        available_dtypes=helpers.get_dtypes("valid"),
    ),
)
def test_paddle_log1p(
    *,
    dtype_and_x,
    on_device,
    fn_tree,
    frontend,
    test_flags,
):
    input_dtype, x = dtype_and_x
    helpers.test_frontend_function(
        input_dtypes=input_dtype,
        frontend=frontend,
        test_flags=test_flags,
        fn_tree=fn_tree,
        on_device=on_device,
        x=x[0],
    )


# rad2deg
@handle_frontend_test(
    fn_tree="paddle.rad2deg",
    dtype_and_x=helpers.dtype_and_values(
        available_dtypes=helpers.get_dtypes("valid"),
    ),
)
def test_paddle_rad2deg(
    *,
    dtype_and_x,
    on_device,
    fn_tree,
    frontend,
    test_flags,
):
    input_dtype, x = dtype_and_x
    helpers.test_frontend_function(
        input_dtypes=input_dtype,
        frontend=frontend,
        test_flags=test_flags,
        fn_tree=fn_tree,
        on_device=on_device,
        x=x[0],
    )


# deg2rad
@handle_frontend_test(
    fn_tree="paddle.deg2rad",
    dtype_and_x=helpers.dtype_and_values(
        available_dtypes=helpers.get_dtypes("float"),
    ),
)
def test_paddle_deg2rad(
    *,
    dtype_and_x,
    on_device,
    fn_tree,
    frontend,
    test_flags,
):
    input_dtype, x = dtype_and_x
    helpers.test_frontend_function(
        input_dtypes=input_dtype,
        frontend=frontend,
        test_flags=test_flags,
        fn_tree=fn_tree,
        on_device=on_device,
        x=x[0],
    )


# tan
@handle_frontend_test(
    fn_tree="paddle.tensor.math.tan",
    dtype_and_x=helpers.dtype_and_values(
        available_dtypes=helpers.get_dtypes("float"),
    ),
)
def test_paddle_tan(
    *,
    dtype_and_x,
    on_device,
    fn_tree,
    frontend,
    test_flags,
):
    input_dtype, x = dtype_and_x
    helpers.test_frontend_function(
        input_dtypes=input_dtype,
        frontend=frontend,
        test_flags=test_flags,
        fn_tree=fn_tree,
        on_device=on_device,
        atol=1e-2,
        x=x[0],
    )


# neg
@handle_frontend_test(
    fn_tree="paddle.neg",
    dtype_and_x=helpers.dtype_and_values(
        available_dtypes=helpers.get_dtypes("valid"),
    ),
)
def test_paddle_neg(
    *,
    dtype_and_x,
    on_device,
    fn_tree,
    frontend,
    test_flags,
):
    input_dtype, x = dtype_and_x
    helpers.test_frontend_function(
        input_dtypes=input_dtype,
        frontend=frontend,
        test_flags=test_flags,
        fn_tree=fn_tree,
        on_device=on_device,
        x=x[0],
    )


# exp
@handle_frontend_test(
    fn_tree="paddle.exp",
    dtype_and_x=helpers.dtype_and_values(
        available_dtypes=helpers.get_dtypes("valid"),
    ),
)
def test_paddle_exp(
    *,
    dtype_and_x,
    on_device,
    fn_tree,
    frontend,
    test_flags,
):
    input_dtype, x = dtype_and_x
    helpers.test_frontend_function(
        input_dtypes=input_dtype,
        frontend=frontend,
        test_flags=test_flags,
        fn_tree=fn_tree,
        on_device=on_device,
        x=x[0],
    )


# square
@handle_frontend_test(
    fn_tree="paddle.tensor.math.square",
    dtype_and_x=helpers.dtype_and_values(
        available_dtypes=helpers.get_dtypes("float"),
    ),
)
def test_paddle_square(
    *,
    dtype_and_x,
    on_device,
    fn_tree,
    frontend,
    test_flags,
):
    input_dtype, x = dtype_and_x
    helpers.test_frontend_function(
        input_dtypes=input_dtype,
        frontend=frontend,
        test_flags=test_flags,
        fn_tree=fn_tree,
        on_device=on_device,
        x=x[0],
    )

<<<<<<< HEAD

# erf
@handle_frontend_test(
    fn_tree="paddle.tensor.math.erf",
    dtype_and_x=helpers.dtype_and_values(
        available_dtypes=helpers.get_dtypes("valid"),
    ),
)
def test_paddle_erf(
    *,
    dtype_and_x,
    frontend,
    test_flags,
    fn_tree,
    on_device,
=======
    
# reciprocal
@handle_frontend_test(
    fn_tree="paddle.reciprocal",
    dtype_and_x=helpers.dtype_and_values(
        available_dtypes=helpers.get_dtypes("float"),
    ),
)
def test_paddle_reciprocal(
    *,
    dtype_and_x,
    on_device,
    fn_tree,
    frontend,
    test_flags,
>>>>>>> a1c2db59
):
    input_dtype, x = dtype_and_x
    helpers.test_frontend_function(
        input_dtypes=input_dtype,
        frontend=frontend,
        test_flags=test_flags,
        fn_tree=fn_tree,
        on_device=on_device,
        x=x[0],
    )<|MERGE_RESOLUTION|>--- conflicted
+++ resolved
@@ -827,7 +827,32 @@
         x=x[0],
     )
 
-<<<<<<< HEAD
+
+# reciprocal
+@handle_frontend_test(
+    fn_tree="paddle.reciprocal",
+    dtype_and_x=helpers.dtype_and_values(
+        available_dtypes=helpers.get_dtypes("float"),
+    ),
+)
+def test_paddle_reciprocal(
+    *,
+    dtype_and_x,
+    on_device,
+    fn_tree,
+    frontend,
+    test_flags,
+):
+    input_dtype, x = dtype_and_x
+    helpers.test_frontend_function(
+        input_dtypes=input_dtype,
+        frontend=frontend,
+        test_flags=test_flags,
+        fn_tree=fn_tree,
+        on_device=on_device,
+        x=x[0],
+    )
+
 
 # erf
 @handle_frontend_test(
@@ -843,23 +868,6 @@
     test_flags,
     fn_tree,
     on_device,
-=======
-    
-# reciprocal
-@handle_frontend_test(
-    fn_tree="paddle.reciprocal",
-    dtype_and_x=helpers.dtype_and_values(
-        available_dtypes=helpers.get_dtypes("float"),
-    ),
-)
-def test_paddle_reciprocal(
-    *,
-    dtype_and_x,
-    on_device,
-    fn_tree,
-    frontend,
-    test_flags,
->>>>>>> a1c2db59
 ):
     input_dtype, x = dtype_and_x
     helpers.test_frontend_function(
