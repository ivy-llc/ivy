# global

# local
import ivy_tests.test_ivy.helpers as helpers
from ivy_tests.test_ivy.helpers import handle_frontend_test


# sin
@handle_frontend_test(
    fn_tree="paddle.sin",
    dtype_and_x=helpers.dtype_and_values(
        available_dtypes=helpers.get_dtypes("float"),
    ),
)
def test_paddle_sin(
    *,
    dtype_and_x,
    on_device,
    fn_tree,
    frontend,
    test_flags,
):
    input_dtype, x = dtype_and_x
    helpers.test_frontend_function(
        input_dtypes=input_dtype,
        frontend=frontend,
        test_flags=test_flags,
        fn_tree=fn_tree,
        on_device=on_device,
        x=x[0],
    )


# cos
@handle_frontend_test(
    fn_tree="paddle.cos",
    dtype_and_x=helpers.dtype_and_values(
        available_dtypes=helpers.get_dtypes("float"),
    ),
)
def test_paddle_cos(
    *,
    dtype_and_x,
    on_device,
    fn_tree,
    frontend,
    test_flags,
):
    input_dtype, x = dtype_and_x
    helpers.test_frontend_function(
        input_dtypes=input_dtype,
        frontend=frontend,
        test_flags=test_flags,
        fn_tree=fn_tree,
        on_device=on_device,
        x=x[0],
    )


# acos
@handle_frontend_test(
    fn_tree="paddle.acos",
    dtype_and_x=helpers.dtype_and_values(
        available_dtypes=helpers.get_dtypes("float"),
    ),
)
def test_paddle_acos(
    *,
    dtype_and_x,
    on_device,
    fn_tree,
    frontend,
    test_flags,
):
    input_dtype, x = dtype_and_x
    helpers.test_frontend_function(
        input_dtypes=input_dtype,
        frontend=frontend,
        test_flags=test_flags,
        fn_tree=fn_tree,
        on_device=on_device,
        atol=1e-2,
        x=x[0],
    )


# cosh
@handle_frontend_test(
    fn_tree="paddle.tensor.math.cosh",
    dtype_and_x=helpers.dtype_and_values(
        available_dtypes=helpers.get_dtypes("float"),
    ),
)
def test_paddle_cosh(
    *,
    dtype_and_x,
    on_device,
    fn_tree,
    frontend,
    test_flags,
):
    input_dtype, x = dtype_and_x
    helpers.test_frontend_function(
        input_dtypes=input_dtype,
        frontend=frontend,
        test_flags=test_flags,
        fn_tree=fn_tree,
        on_device=on_device,
        atol=1e-2,
        x=x[0],
    )


# tanh
@handle_frontend_test(
    fn_tree="paddle.tensor.math.tanh",
    aliases=["paddle.tanh", "paddle.nn.functional.tanh"],
    dtype_and_x=helpers.dtype_and_values(
        available_dtypes=helpers.get_dtypes("float"),
    ),
)
def test_paddle_tanh(
    *,
    dtype_and_x,
    on_device,
    fn_tree,
    frontend,
    test_flags,
):
    input_dtype, x = dtype_and_x
    helpers.test_frontend_function(
        input_dtypes=input_dtype,
        frontend=frontend,
        test_flags=test_flags,
        fn_tree=fn_tree,
        on_device=on_device,
        atol=1e-2,
        x=x[0],
    )


# acosh
@handle_frontend_test(
    fn_tree="paddle.tensor.math.acosh",
    dtype_and_x=helpers.dtype_and_values(
        available_dtypes=helpers.get_dtypes("float"),
    ),
)
def test_paddle_acosh(
    *,
    dtype_and_x,
    on_device,
    fn_tree,
    frontend,
    test_flags,
):
    input_dtype, x = dtype_and_x
    helpers.test_frontend_function(
        input_dtypes=input_dtype,
        frontend=frontend,
        test_flags=test_flags,
        fn_tree=fn_tree,
        on_device=on_device,
        atol=1e-2,
        x=x[0],
    )


# asin
@handle_frontend_test(
    fn_tree="paddle.tensor.math.asin",
    dtype_and_x=helpers.dtype_and_values(
        available_dtypes=helpers.get_dtypes("valid"),
    ),
)
def test_paddle_asin(
    *,
    dtype_and_x,
    frontend,
    test_flags,
    fn_tree,
    on_device,
):
    input_dtype, x = dtype_and_x
    helpers.test_frontend_function(
        input_dtypes=input_dtype,
        frontend=frontend,
        test_flags=test_flags,
        fn_tree=fn_tree,
        on_device=on_device,
        x=x[0],
    )


# log_softmax
@handle_frontend_test(
    fn_tree="paddle.tensor.math.log_softmax",
    aliases=["paddle.log_softmax", "paddle.nn.functional.log_softmax"],
    dtype_and_x=helpers.dtype_and_values(
        available_dtypes=helpers.get_dtypes("float"),
    ),
)
def test_paddle_log_softmax(
    *,
    dtype_and_x,
    on_device,
    fn_tree,
    frontend,
    test_flags,
):
    input_dtype, x = dtype_and_x
    helpers.test_frontend_function(
        input_dtypes=input_dtype,
        frontend=frontend,
        test_flags=test_flags,
        fn_tree=fn_tree,
        on_device=on_device,
        atol=1e-2,
        x=x[0],
    )


# log
@handle_frontend_test(
    fn_tree="paddle.log",
    dtype_and_x=helpers.dtype_and_values(
        available_dtypes=helpers.get_dtypes("float"),
    ),
)
def test_paddle_log(
    *,
    dtype_and_x,
    on_device,
    fn_tree,
    frontend,
    test_flags,
):
    input_dtype, x = dtype_and_x
    helpers.test_frontend_function(
        input_dtypes=input_dtype,
        frontend=frontend,
        test_flags=test_flags,
        fn_tree=fn_tree,
        on_device=on_device,
        x=x[0],
    )


# divide
@handle_frontend_test(
    fn_tree="paddle.divide",
    dtype_and_x=helpers.dtype_and_values(
        available_dtypes=helpers.get_dtypes("float"),
        num_arrays=2,
        allow_inf=False,
        large_abs_safety_factor=2,
        small_abs_safety_factor=2,
        safety_factor_scale="log",
        shared_dtype=True,
    ),
)
def test_paddle_divide(
    *,
    dtype_and_x,
    on_device,
    fn_tree,
    frontend,
    test_flags,
):
    input_dtype, x = dtype_and_x
    helpers.test_frontend_function(
        input_dtypes=input_dtype,
        frontend=frontend,
        test_flags=test_flags,
        fn_tree=fn_tree,
        on_device=on_device,
        x=x[0],
        y=x[1],
    )


# multiply
@handle_frontend_test(
    fn_tree="paddle.multiply",
    dtype_and_x=helpers.dtype_and_values(
        available_dtypes=helpers.get_dtypes("float"),
        num_arrays=2,
        allow_inf=False,
        large_abs_safety_factor=2,
        small_abs_safety_factor=2,
        safety_factor_scale="log",
        shared_dtype=True,
    ),
)
def test_paddle_multiply(
    *,
    dtype_and_x,
    on_device,
    fn_tree,
    frontend,
    test_flags,
):
    input_dtype, x = dtype_and_x
    helpers.test_frontend_function(
        input_dtypes=input_dtype,
        frontend=frontend,
        test_flags=test_flags,
        fn_tree=fn_tree,
        on_device=on_device,
        x=x[0],
        y=x[1],
    )


# add
@handle_frontend_test(
    fn_tree="paddle.add",
    dtype_and_x=helpers.dtype_and_values(
        available_dtypes=helpers.get_dtypes("float"),
        num_arrays=2,
        allow_inf=False,
        large_abs_safety_factor=2,
        small_abs_safety_factor=2,
        safety_factor_scale="log",
        shared_dtype=True,
    ),
)
def test_paddle_add(
    *,
    dtype_and_x,
    on_device,
    fn_tree,
    frontend,
    test_flags,
):
    input_dtype, x = dtype_and_x
    helpers.test_frontend_function(
        input_dtypes=input_dtype,
        frontend=frontend,
        fn_tree=fn_tree,
        test_flags=test_flags,
        on_device=on_device,
        x=x[0],
        y=x[1],
    )


# subtract
@handle_frontend_test(
    fn_tree="paddle.subtract",
    dtype_and_x=helpers.dtype_and_values(
        available_dtypes=helpers.get_dtypes("float"),
        num_arrays=2,
        allow_inf=False,
        large_abs_safety_factor=2,
        small_abs_safety_factor=2,
        safety_factor_scale="log",
        shared_dtype=True,
    ),
)
def test_paddle_subtract(
    *,
    dtype_and_x,
    on_device,
    fn_tree,
    frontend,
    test_flags,
):
    input_dtype, x = dtype_and_x
    helpers.test_frontend_function(
        input_dtypes=input_dtype,
        frontend=frontend,
        fn_tree=fn_tree,
        test_flags=test_flags,
        on_device=on_device,
        x=x[0],
        y=x[1],
    )


# sqrt
@handle_frontend_test(
    fn_tree="paddle.tensor.math.sqrt",
    dtype_and_x=helpers.dtype_and_values(
        available_dtypes=helpers.get_dtypes("valid"),
    ),
)
def test_paddle_sqrt(
    *,
    dtype_and_x,
    frontend,
    test_flags,
    fn_tree,
    on_device,
):
    input_dtype, x = dtype_and_x
    helpers.test_frontend_function(
        input_dtypes=input_dtype,
        frontend=frontend,
        test_flags=test_flags,
        fn_tree=fn_tree,
        on_device=on_device,
        x=x[0],
    )


# atanh
@handle_frontend_test(
    fn_tree="paddle.tensor.math.atanh",
    dtype_and_x=helpers.dtype_and_values(
        available_dtypes=helpers.get_dtypes("float"),
    ),
)
def test_paddle_atanh(
    *,
    dtype_and_x,
    on_device,
    fn_tree,
    frontend,
    test_flags,
):
    input_dtype, x = dtype_and_x
    helpers.test_frontend_function(
        input_dtypes=input_dtype,
        frontend=frontend,
        test_flags=test_flags,
        fn_tree=fn_tree,
        on_device=on_device,
        x=x[0],
    )


# atan
@handle_frontend_test(
    fn_tree="paddle.tensor.math.atan",
    dtype_and_x=helpers.dtype_and_values(
        available_dtypes=helpers.get_dtypes("float"),
    ),
)
def test_paddle_atan(
    *,
    dtype_and_x,
    frontend,
    test_flags,
    fn_tree,
    on_device,
):
    input_dtype, x = dtype_and_x
    helpers.test_frontend_function(
        input_dtypes=input_dtype,
        frontend=frontend,
        test_flags=test_flags,
        fn_tree=fn_tree,
        on_device=on_device,
        x=x[0],
    )


# round
@handle_frontend_test(
    fn_tree="paddle.tensor.math.round",
    dtype_and_x=helpers.dtype_and_values(
        available_dtypes=helpers.get_dtypes("float"),
    ),
)
def test_paddle_round(
    *,
    dtype_and_x,
    frontend,
    test_flags,
    fn_tree,
    on_device,
):
    input_dtype, x = dtype_and_x
    helpers.test_frontend_function(
        input_dtypes=input_dtype,
        frontend=frontend,
        test_flags=test_flags,
        fn_tree=fn_tree,
        on_device=on_device,
        x=x[0],
    )


# ceil
@handle_frontend_test(
    fn_tree="paddle.tensor.math.ceil",
    dtype_and_x=helpers.dtype_and_values(
        available_dtypes=helpers.get_dtypes("float"),
    ),
)
def test_paddle_ceil(
    *,
    dtype_and_x,
    frontend,
    test_flags,
    fn_tree,
    on_device,
):
    input_dtype, x = dtype_and_x
    helpers.test_frontend_function(
        input_dtypes=input_dtype,
        frontend=frontend,
        test_flags=test_flags,
        fn_tree=fn_tree,
        on_device=on_device,
        x=x[0],
    )


# pow
@handle_frontend_test(
    fn_tree="paddle.pow",
    dtype_and_x=helpers.dtype_and_values(
        available_dtypes=helpers.get_dtypes("float"),
        num_arrays=2,
        allow_inf=False,
        shared_dtype=True,
    ),
)
def test_paddle_pow(
    *,
    dtype_and_x,
    on_device,
    fn_tree,
    frontend,
    test_flags,
):
    input_dtype, x = dtype_and_x
    helpers.test_frontend_function(
        input_dtypes=input_dtype,
        frontend=frontend,
        test_flags=test_flags,
        fn_tree=fn_tree,
        on_device=on_device,
        x=x[0],
        y=x[1],
    )

<<<<<<< HEAD
    
# exp
@handle_frontend_test(
    fn_tree="paddle.exp",
    dtype_and_x=helpers.dtype_and_values(
        available_dtypes=helpers.get_dtypes("float"),
    ),
)
def test_paddle_exp(
=======

@handle_frontend_test(
    fn_tree="paddle.tensor.math.abs",
    dtype_and_x=helpers.dtype_and_values(available_dtypes=helpers.get_dtypes("float")),
)
def test_paddle_abs(
>>>>>>> a9bfa487
    *,
    dtype_and_x,
    on_device,
    fn_tree,
    frontend,
    test_flags,
):
    input_dtype, x = dtype_and_x
    helpers.test_frontend_function(
        input_dtypes=input_dtype,
        frontend=frontend,
        test_flags=test_flags,
        fn_tree=fn_tree,
        on_device=on_device,
        x=x[0],
    )<|MERGE_RESOLUTION|>--- conflicted
+++ resolved
@@ -537,7 +537,29 @@
         y=x[1],
     )
 
-<<<<<<< HEAD
+
+@handle_frontend_test(
+    fn_tree="paddle.tensor.math.abs",
+    dtype_and_x=helpers.dtype_and_values(available_dtypes=helpers.get_dtypes("float")),
+)
+def test_paddle_abs(
+    *,
+    dtype_and_x,
+    on_device,
+    fn_tree,
+    frontend,
+    test_flags,
+):
+    input_dtype, x = dtype_and_x
+    helpers.test_frontend_function(
+        input_dtypes=input_dtype,
+        frontend=frontend,
+        test_flags=test_flags,
+        fn_tree=fn_tree,
+        on_device=on_device,
+        x=x[0],
+    )
+
     
 # exp
 @handle_frontend_test(
@@ -547,14 +569,6 @@
     ),
 )
 def test_paddle_exp(
-=======
-
-@handle_frontend_test(
-    fn_tree="paddle.tensor.math.abs",
-    dtype_and_x=helpers.dtype_and_values(available_dtypes=helpers.get_dtypes("float")),
-)
-def test_paddle_abs(
->>>>>>> a9bfa487
     *,
     dtype_and_x,
     on_device,
