# global

# local
import ivy_tests.test_ivy.helpers as helpers
from ivy_tests.test_ivy.helpers import handle_frontend_test


# sin
@handle_frontend_test(
    fn_tree="paddle.sin",
    dtype_and_x=helpers.dtype_and_values(
        available_dtypes=helpers.get_dtypes("float"),
    ),
)
def test_paddle_sin(
    *,
    dtype_and_x,
    on_device,
    fn_tree,
    frontend,
    test_flags,
):
    input_dtype, x = dtype_and_x
    helpers.test_frontend_function(
        input_dtypes=input_dtype,
        frontend=frontend,
        test_flags=test_flags,
        fn_tree=fn_tree,
        on_device=on_device,
        x=x[0],
    )


# cos
@handle_frontend_test(
    fn_tree="paddle.cos",
    dtype_and_x=helpers.dtype_and_values(
        available_dtypes=helpers.get_dtypes("float"),
    ),
)
def test_paddle_cos(
    *,
    dtype_and_x,
    on_device,
    fn_tree,
    frontend,
    test_flags,
):
    input_dtype, x = dtype_and_x
    helpers.test_frontend_function(
        input_dtypes=input_dtype,
        frontend=frontend,
        test_flags=test_flags,
        fn_tree=fn_tree,
        on_device=on_device,
        x=x[0],
    )


# acos
@handle_frontend_test(
    fn_tree="paddle.acos",
    dtype_and_x=helpers.dtype_and_values(
        available_dtypes=helpers.get_dtypes("float"),
    ),
)
def test_paddle_acos(
    *,
    dtype_and_x,
    on_device,
    fn_tree,
    frontend,
    test_flags,
):
    input_dtype, x = dtype_and_x
    helpers.test_frontend_function(
        input_dtypes=input_dtype,
        frontend=frontend,
        test_flags=test_flags,
        fn_tree=fn_tree,
        on_device=on_device,
        atol=1e-2,
        x=x[0],
    )


# cosh
@handle_frontend_test(
    fn_tree="paddle.tensor.math.cosh",
    dtype_and_x=helpers.dtype_and_values(
        available_dtypes=helpers.get_dtypes("float"),
    ),
)
def test_paddle_cosh(
    *,
    dtype_and_x,
    on_device,
    fn_tree,
    frontend,
    test_flags,
):
    input_dtype, x = dtype_and_x
    helpers.test_frontend_function(
        input_dtypes=input_dtype,
        frontend=frontend,
        test_flags=test_flags,
        fn_tree=fn_tree,
        on_device=on_device,
        atol=1e-2,
        x=x[0],
    )


# tanh
@handle_frontend_test(
    fn_tree="paddle.tensor.math.tanh",
    aliases=["paddle.tanh", "paddle.nn.functional.tanh"],
    dtype_and_x=helpers.dtype_and_values(
        available_dtypes=helpers.get_dtypes("valid"),
    ),
)
def test_paddle_tanh(
    *,
    dtype_and_x,
    on_device,
    fn_tree,
    frontend,
    test_flags,
):
    input_dtype, x = dtype_and_x
    helpers.test_frontend_function(
        input_dtypes=input_dtype,
        frontend=frontend,
        test_flags=test_flags,
        fn_tree=fn_tree,
        on_device=on_device,
        atol=1e-2,
        x=x[0],
    )


# acosh
@handle_frontend_test(
    fn_tree="paddle.tensor.math.acosh",
    dtype_and_x=helpers.dtype_and_values(
        available_dtypes=helpers.get_dtypes("float"),
    ),
)
def test_paddle_acosh(
    *,
    dtype_and_x,
    on_device,
    fn_tree,
    frontend,
    test_flags,
):
    input_dtype, x = dtype_and_x
    helpers.test_frontend_function(
        input_dtypes=input_dtype,
        frontend=frontend,
        test_flags=test_flags,
        fn_tree=fn_tree,
        on_device=on_device,
        atol=1e-2,
        x=x[0],
    )


# asin
@handle_frontend_test(
    fn_tree="paddle.tensor.math.asin",
    dtype_and_x=helpers.dtype_and_values(
        available_dtypes=helpers.get_dtypes("valid"),
    ),
)
def test_paddle_asin(
    *,
    dtype_and_x,
    frontend,
    test_flags,
    fn_tree,
    on_device,
):
    input_dtype, x = dtype_and_x
    helpers.test_frontend_function(
        input_dtypes=input_dtype,
        frontend=frontend,
        test_flags=test_flags,
        fn_tree=fn_tree,
        on_device=on_device,
        x=x[0],
    )


# log
@handle_frontend_test(
    fn_tree="paddle.log",
    dtype_and_x=helpers.dtype_and_values(
        available_dtypes=helpers.get_dtypes("float"),
    ),
)
def test_paddle_log(
    *,
    dtype_and_x,
    on_device,
    fn_tree,
    frontend,
    test_flags,
):
    input_dtype, x = dtype_and_x
    helpers.test_frontend_function(
        input_dtypes=input_dtype,
        frontend=frontend,
        test_flags=test_flags,
        fn_tree=fn_tree,
        on_device=on_device,
        x=x[0],
    )


# divide
@handle_frontend_test(
    fn_tree="paddle.divide",
    dtype_and_x=helpers.dtype_and_values(
        available_dtypes=helpers.get_dtypes("float"),
        num_arrays=2,
        allow_inf=False,
        large_abs_safety_factor=2,
        small_abs_safety_factor=2,
        safety_factor_scale="log",
        shared_dtype=True,
    ),
)
def test_paddle_divide(
    *,
    dtype_and_x,
    on_device,
    fn_tree,
    frontend,
    test_flags,
):
    input_dtype, x = dtype_and_x
    helpers.test_frontend_function(
        input_dtypes=input_dtype,
        frontend=frontend,
        test_flags=test_flags,
        fn_tree=fn_tree,
        on_device=on_device,
        x=x[0],
        y=x[1],
    )


# multiply
@handle_frontend_test(
    fn_tree="paddle.multiply",
    dtype_and_x=helpers.dtype_and_values(
        available_dtypes=helpers.get_dtypes("float"),
        num_arrays=2,
        allow_inf=False,
        large_abs_safety_factor=2,
        small_abs_safety_factor=2,
        safety_factor_scale="log",
        shared_dtype=True,
    ),
)
def test_paddle_multiply(
    *,
    dtype_and_x,
    on_device,
    fn_tree,
    frontend,
    test_flags,
):
    input_dtype, x = dtype_and_x
    helpers.test_frontend_function(
        input_dtypes=input_dtype,
        frontend=frontend,
        test_flags=test_flags,
        fn_tree=fn_tree,
        on_device=on_device,
        x=x[0],
        y=x[1],
    )


# add
@handle_frontend_test(
    fn_tree="paddle.add",
    dtype_and_x=helpers.dtype_and_values(
        available_dtypes=helpers.get_dtypes("valid"),
        num_arrays=2,
        allow_inf=False,
        large_abs_safety_factor=2,
        small_abs_safety_factor=2,
        safety_factor_scale="log",
        shared_dtype=True,
    ),
)
def test_paddle_add(
    *,
    dtype_and_x,
    on_device,
    fn_tree,
    frontend,
    test_flags,
):
    input_dtype, x = dtype_and_x
    helpers.test_frontend_function(
        input_dtypes=input_dtype,
        frontend=frontend,
        fn_tree=fn_tree,
        test_flags=test_flags,
        on_device=on_device,
        x=x[0],
        y=x[1],
    )


# subtract
@handle_frontend_test(
    fn_tree="paddle.subtract",
    dtype_and_x=helpers.dtype_and_values(
        available_dtypes=helpers.get_dtypes("float"),
        num_arrays=2,
        allow_inf=False,
        large_abs_safety_factor=2,
        small_abs_safety_factor=2,
        safety_factor_scale="log",
        shared_dtype=True,
    ),
)
def test_paddle_subtract(
    *,
    dtype_and_x,
    on_device,
    fn_tree,
    frontend,
    test_flags,
):
    input_dtype, x = dtype_and_x
    helpers.test_frontend_function(
        input_dtypes=input_dtype,
        frontend=frontend,
        fn_tree=fn_tree,
        test_flags=test_flags,
        on_device=on_device,
        x=x[0],
        y=x[1],
    )


# sqrt
@handle_frontend_test(
    fn_tree="paddle.tensor.math.sqrt",
    dtype_and_x=helpers.dtype_and_values(
        available_dtypes=helpers.get_dtypes("valid"),
    ),
)
def test_paddle_sqrt(
    *,
    dtype_and_x,
    frontend,
    test_flags,
    fn_tree,
    on_device,
):
    input_dtype, x = dtype_and_x
    helpers.test_frontend_function(
        input_dtypes=input_dtype,
        frontend=frontend,
        test_flags=test_flags,
        fn_tree=fn_tree,
        on_device=on_device,
        x=x[0],
    )


# atanh
@handle_frontend_test(
    fn_tree="paddle.tensor.math.atanh",
    dtype_and_x=helpers.dtype_and_values(
        available_dtypes=helpers.get_dtypes("float"),
    ),
)
def test_paddle_atanh(
    *,
    dtype_and_x,
    on_device,
    fn_tree,
    frontend,
    test_flags,
):
    input_dtype, x = dtype_and_x
    helpers.test_frontend_function(
        input_dtypes=input_dtype,
        frontend=frontend,
        test_flags=test_flags,
        fn_tree=fn_tree,
        on_device=on_device,
        x=x[0],
    )


# atan
@handle_frontend_test(
    fn_tree="paddle.tensor.math.atan",
    dtype_and_x=helpers.dtype_and_values(
        available_dtypes=helpers.get_dtypes("float"),
    ),
)
def test_paddle_atan(
    *,
    dtype_and_x,
    frontend,
    test_flags,
    fn_tree,
    on_device,
):
    input_dtype, x = dtype_and_x
    helpers.test_frontend_function(
        input_dtypes=input_dtype,
        frontend=frontend,
        test_flags=test_flags,
        fn_tree=fn_tree,
        on_device=on_device,
        x=x[0],
    )


# round
@handle_frontend_test(
    fn_tree="paddle.tensor.math.round",
    dtype_and_x=helpers.dtype_and_values(
        available_dtypes=helpers.get_dtypes("float"),
    ),
)
def test_paddle_round(
    *,
    dtype_and_x,
    frontend,
    test_flags,
    fn_tree,
    on_device,
):
    input_dtype, x = dtype_and_x
    helpers.test_frontend_function(
        input_dtypes=input_dtype,
        frontend=frontend,
        test_flags=test_flags,
        fn_tree=fn_tree,
        on_device=on_device,
        x=x[0],
    )


# ceil
@handle_frontend_test(
    fn_tree="paddle.tensor.math.ceil",
    dtype_and_x=helpers.dtype_and_values(
        available_dtypes=helpers.get_dtypes("float"),
    ),
)
def test_paddle_ceil(
    *,
    dtype_and_x,
    frontend,
    test_flags,
    fn_tree,
    on_device,
):
    input_dtype, x = dtype_and_x
    helpers.test_frontend_function(
        input_dtypes=input_dtype,
        frontend=frontend,
        test_flags=test_flags,
        fn_tree=fn_tree,
        on_device=on_device,
        x=x[0],
    )


# sinh
@handle_frontend_test(
    fn_tree="paddle.sinh",
    dtype_and_x=helpers.dtype_and_values(
        available_dtypes=helpers.get_dtypes("float"),
    ),
)
def test_paddle_sinh(
    *,
    dtype_and_x,
    on_device,
    fn_tree,
    frontend,
    test_flags,
):
    input_dtype, x = dtype_and_x
    helpers.test_frontend_function(
        input_dtypes=input_dtype,
        frontend=frontend,
        test_flags=test_flags,
        fn_tree=fn_tree,
        on_device=on_device,
        x=x[0],
    )


# pow
@handle_frontend_test(
    fn_tree="paddle.pow",
    dtype_and_x=helpers.dtype_and_values(
        available_dtypes=helpers.get_dtypes("valid"),
        num_arrays=2,
        allow_inf=False,
        shared_dtype=True,
    ),
)
def test_paddle_pow(
    *,
    dtype_and_x,
    on_device,
    fn_tree,
    frontend,
    test_flags,
):
    input_dtype, x = dtype_and_x
    helpers.test_frontend_function(
        input_dtypes=input_dtype,
        frontend=frontend,
        test_flags=test_flags,
        fn_tree=fn_tree,
        on_device=on_device,
        x=x[0],
        y=x[1],
    )


# abs
@handle_frontend_test(
    fn_tree="paddle.tensor.math.abs",
    dtype_and_x=helpers.dtype_and_values(available_dtypes=helpers.get_dtypes("float")),
)
def test_paddle_abs(
    *,
    dtype_and_x,
    on_device,
    fn_tree,
    frontend,
    test_flags,
):
    input_dtype, x = dtype_and_x
    helpers.test_frontend_function(
        input_dtypes=input_dtype,
        frontend=frontend,
        test_flags=test_flags,
        fn_tree=fn_tree,
        on_device=on_device,
        x=x[0],
    )


# conj
@handle_frontend_test(
    fn_tree="paddle.tensor.math.conj",
    dtype_and_input=helpers.dtype_and_values(
        available_dtypes=helpers.get_dtypes("numeric"),
    ),
)
def test_paddle_conj(
    *,
    dtype_and_input,
    frontend,
    test_flags,
    fn_tree,
    on_device,
):
    input_dtype, x = dtype_and_input
    helpers.test_frontend_function(
        input_dtypes=input_dtype,
        frontend=frontend,
        test_flags=test_flags,
        fn_tree=fn_tree,
        on_device=on_device,
        x=x[0],
    )


# floor
@handle_frontend_test(
    fn_tree="paddle.tensor.math.floor",
    dtype_and_x=helpers.dtype_and_values(
        available_dtypes=helpers.get_dtypes("float"),
    ),
)
def test_paddle_floor(
    *,
    dtype_and_x,
    frontend,
    test_flags,
    fn_tree,
    on_device,
):
    input_dtype, x = dtype_and_x
    helpers.test_frontend_function(
        input_dtypes=input_dtype,
        frontend=frontend,
        test_flags=test_flags,
        fn_tree=fn_tree,
        on_device=on_device,
        x=x[0],
    )


# remainder
@handle_frontend_test(
    fn_tree="paddle.remainder",
    dtype_and_x=helpers.dtype_and_values(
        available_dtypes=helpers.get_dtypes("float"),
        num_arrays=2,
        allow_inf=False,
        large_abs_safety_factor=2,
        small_abs_safety_factor=2,
        safety_factor_scale="log",
        shared_dtype=True,
    ),
)
def test_paddle_remainder(
    *,
    dtype_and_x,
    on_device,
    fn_tree,
    frontend,
    test_flags,
):
    input_dtype, x = dtype_and_x
    helpers.test_frontend_function(
        input_dtypes=input_dtype,
        frontend=frontend,
        test_flags=test_flags,
        fn_tree=fn_tree,
        on_device=on_device,
        x=x[0],
        y=x[1],
    )


# log2
@handle_frontend_test(
    fn_tree="paddle.log2",
    dtype_and_x=helpers.dtype_and_values(
        available_dtypes=helpers.get_dtypes("valid"),
    ),
)
def test_paddle_log2(
    *,
    dtype_and_x,
    on_device,
    fn_tree,
    frontend,
    test_flags,
):
    input_dtype, x = dtype_and_x
    helpers.test_frontend_function(
        input_dtypes=input_dtype,
        frontend=frontend,
        test_flags=test_flags,
        fn_tree=fn_tree,
        on_device=on_device,
        x=x[0],
    )


# log1p
@handle_frontend_test(
    fn_tree="paddle.log1p",
    dtype_and_x=helpers.dtype_and_values(
        available_dtypes=helpers.get_dtypes("valid"),
    ),
)
def test_paddle_log1p(
    *,
    dtype_and_x,
    on_device,
    fn_tree,
    frontend,
    test_flags,
):
    input_dtype, x = dtype_and_x
    helpers.test_frontend_function(
        input_dtypes=input_dtype,
        frontend=frontend,
        test_flags=test_flags,
        fn_tree=fn_tree,
        on_device=on_device,
        x=x[0],
    )


# rad2deg
@handle_frontend_test(
    fn_tree="paddle.rad2deg",
    dtype_and_x=helpers.dtype_and_values(
        available_dtypes=helpers.get_dtypes("float"),
    ),
)
def test_paddle_rad2deg(
    *,
    dtype_and_x,
    on_device,
    fn_tree,
    frontend,
    test_flags,
):
    input_dtype, x = dtype_and_x
    helpers.test_frontend_function(
        input_dtypes=input_dtype,
        frontend=frontend,
        test_flags=test_flags,
        fn_tree=fn_tree,
        on_device=on_device,
        x=x[0],
    )


# deg2rad
@handle_frontend_test(
    fn_tree="paddle.deg2rad",
    dtype_and_x=helpers.dtype_and_values(
        available_dtypes=helpers.get_dtypes("float"),
    ),
)
def test_paddle_deg2rad(
    *,
    dtype_and_x,
    on_device,
    fn_tree,
    frontend,
    test_flags,
):
    input_dtype, x = dtype_and_x
    helpers.test_frontend_function(
        input_dtypes=input_dtype,
        frontend=frontend,
        test_flags=test_flags,
        fn_tree=fn_tree,
        on_device=on_device,
        x=x[0],
    )


# tan
@handle_frontend_test(
    fn_tree="paddle.tensor.math.tan",
    dtype_and_x=helpers.dtype_and_values(
        available_dtypes=helpers.get_dtypes("float"),
    ),
)
def test_paddle_tan(
    *,
    dtype_and_x,
    on_device,
    fn_tree,
    frontend,
    test_flags,
):
    input_dtype, x = dtype_and_x
    helpers.test_frontend_function(
        input_dtypes=input_dtype,
        frontend=frontend,
        test_flags=test_flags,
        fn_tree=fn_tree,
        on_device=on_device,
        atol=1e-2,
        x=x[0],
    )


# atan2
@handle_frontend_test(
    fn_tree="paddle.atan2",
    dtype_and_x=helpers.dtype_and_values(
        available_dtypes=helpers.get_dtypes("float"),
        num_arrays=2,
        allow_inf=False,
        large_abs_safety_factor=2,
        small_abs_safety_factor=2,
        safety_factor_scale="log",
        shared_dtype=True,
    ),
)
def test_paddle_atan2(
    *,
    dtype_and_x,
    on_device,
    fn_tree,
    frontend,
    test_flags,
):
    input_dtype, x = dtype_and_x
    helpers.test_frontend_function(
        input_dtypes=input_dtype,
        frontend=frontend,
        fn_tree=fn_tree,
        test_flags=test_flags,
        on_device=on_device,
        x=x[0],
        y=x[1],
    )


# sign
@handle_frontend_test(
    fn_tree="paddle.tensor.math.sign",
    dtype_and_x=helpers.dtype_and_values(
        available_dtypes=helpers.get_dtypes("float"),
    ),
)
def test_paddle_sign(
    *,
    dtype_and_x,
    on_device,
    fn_tree,
    frontend,
    test_flags,
):
    input_dtype, x = dtype_and_x
    helpers.test_frontend_function(
        input_dtypes=input_dtype,
        frontend=frontend,
        test_flags=test_flags,
        fn_tree=fn_tree,
        on_device=on_device,
        x=x[0],
    )


# neg
@handle_frontend_test(
    fn_tree="paddle.neg",
    dtype_and_x=helpers.dtype_and_values(
        available_dtypes=helpers.get_dtypes("valid"),
    ),
)
def test_paddle_neg(
    *,
    dtype_and_x,
    on_device,
    fn_tree,
    frontend,
    test_flags,
):
    input_dtype, x = dtype_and_x
    helpers.test_frontend_function(
        input_dtypes=input_dtype,
        frontend=frontend,
        test_flags=test_flags,
        fn_tree=fn_tree,
        on_device=on_device,
        x=x[0],
    )


# exp
@handle_frontend_test(
    fn_tree="paddle.exp",
    dtype_and_x=helpers.dtype_and_values(
        available_dtypes=helpers.get_dtypes("valid"),
    ),
)
def test_paddle_exp(
    *,
    dtype_and_x,
    on_device,
    fn_tree,
    frontend,
    test_flags,
):
    input_dtype, x = dtype_and_x
    helpers.test_frontend_function(
        input_dtypes=input_dtype,
        frontend=frontend,
        test_flags=test_flags,
        fn_tree=fn_tree,
        on_device=on_device,
        x=x[0],
    )


# expm1
@handle_frontend_test(
    fn_tree="paddle.expm1",
    dtype_and_x=helpers.dtype_and_values(
        available_dtypes=helpers.get_dtypes("valid"),
    ),
)
def test_paddle_expm1(
    *,
    dtype_and_x,
    on_device,
    fn_tree,
    frontend,
    test_flags,
):
    input_dtype, x = dtype_and_x
    helpers.test_frontend_function(
        input_dtypes=input_dtype,
        frontend=frontend,
        test_flags=test_flags,
        fn_tree=fn_tree,
        on_device=on_device,
        x=x[0],
    )


# square
@handle_frontend_test(
    fn_tree="paddle.tensor.math.square",
    dtype_and_x=helpers.dtype_and_values(
        available_dtypes=helpers.get_dtypes("float"),
    ),
)
def test_paddle_square(
    *,
    dtype_and_x,
    on_device,
    fn_tree,
    frontend,
    test_flags,
):
    input_dtype, x = dtype_and_x
    helpers.test_frontend_function(
        input_dtypes=input_dtype,
        frontend=frontend,
        test_flags=test_flags,
        fn_tree=fn_tree,
        on_device=on_device,
        x=x[0],
    )


# reciprocal
@handle_frontend_test(
    fn_tree="paddle.reciprocal",
    dtype_and_x=helpers.dtype_and_values(
        available_dtypes=helpers.get_dtypes("float"),
    ),
)
def test_paddle_reciprocal(
    *,
    dtype_and_x,
    on_device,
    fn_tree,
    frontend,
    test_flags,
):
    input_dtype, x = dtype_and_x
    helpers.test_frontend_function(
        input_dtypes=input_dtype,
        frontend=frontend,
        test_flags=test_flags,
        fn_tree=fn_tree,
        on_device=on_device,
        x=x[0],
    )


# lcm
@handle_frontend_test(
    fn_tree="paddle.lcm",
    dtype_and_x=helpers.dtype_and_values(
        available_dtypes=helpers.get_dtypes("valid"),
        num_arrays=2,
        min_num_dims=1,
        safety_factor_scale="log",
        large_abs_safety_factor=2,
        shared_dtype=True,
    ),
)
def test_paddle_lcm(
    *,
    dtype_and_x,
    on_device,
    fn_tree,
    frontend,
    test_flags,
):
    input_dtype, x = dtype_and_x
    helpers.test_frontend_function(
        input_dtypes=input_dtype,
        frontend=frontend,
        fn_tree=fn_tree,
        test_flags=test_flags,
        on_device=on_device,
        x=x[0],
        y=x[1],
    )


# cumprod
@handle_frontend_test(
    fn_tree="paddle.tensor.math.cumprod",
    dtype_and_x=helpers.dtype_values_axis(
        available_dtypes=helpers.get_dtypes("valid"),
        safety_factor_scale="log",
        large_abs_safety_factor=6,
        small_abs_safety_factor=5,
        min_num_dims=1,
        valid_axis=True,
        force_int_axis=True,
    ),
)
def test_paddle_cumprod(
    *,
    dtype_and_x,
    on_device,
    fn_tree,
    frontend,
    test_flags,
):
    input_dtype, x, axis = dtype_and_x
    helpers.test_frontend_function(
        input_dtypes=input_dtype,
        frontend=frontend,
        test_flags=test_flags,
        fn_tree=fn_tree,
        on_device=on_device,
        x=x[0],
        dim=axis,
        rtol=1e-01,
        atol=1e-01,
    )


# gcd
@handle_frontend_test(
    fn_tree="paddle.gcd",
    dtype_and_x=helpers.dtype_and_values(
        available_dtypes=helpers.get_dtypes("valid"),
        num_arrays=2,
        min_num_dims=1,
        safety_factor_scale="log",
        large_abs_safety_factor=2,
        shared_dtype=True,
    ),
)
def test_paddle_gcd(
    *,
    dtype_and_x,
    on_device,
    fn_tree,
    frontend,
    test_flags,
):
    input_dtype, x = dtype_and_x
    helpers.test_frontend_function(
        input_dtypes=input_dtype,
        frontend=frontend,
        fn_tree=fn_tree,
        test_flags=test_flags,
        on_device=on_device,
        x=x[0],
        y=x[1],
    )


@handle_frontend_test(
    fn_tree="paddle.fmin",
    dtypes_and_x=helpers.dtype_and_values(
        available_dtypes=helpers.get_dtypes("float"), num_arrays=2, shared_dtype=True
    ),
)
def test_paddle_fmin(
    *,
    dtypes_and_x,
    on_device,
    fn_tree,
    frontend,
    test_flags,
):
    input_dtype, x = dtypes_and_x
    helpers.test_frontend_function(
        input_dtypes=input_dtype,
        frontend=frontend,
        test_flags=test_flags,
        fn_tree=fn_tree,
        on_device=on_device,
        x=x[0],
        y=x[1],
    )


# logit
@handle_frontend_test(
    fn_tree="paddle.logit",
    dtype_and_x=helpers.dtype_and_values(
        available_dtypes=helpers.get_dtypes("float"),
    ),
)
def test_paddle_logit(
    *,
    dtype_and_x,
    on_device,
    fn_tree,
    frontend,
    test_flags,
):
    input_dtype, x = dtype_and_x
    helpers.test_frontend_function(
        input_dtypes=input_dtype,
        frontend=frontend,
        test_flags=test_flags,
        fn_tree=fn_tree,
        on_device=on_device,
        x=x[0],
        eps=1e-2,
    )


# isnan
@handle_frontend_test(
    fn_tree="paddle.isnan",
    dtype_and_x=helpers.dtype_and_values(
        available_dtypes=helpers.get_dtypes("valid"),
    ),
)
def test_paddle_isnan(
    *,
    dtype_and_x,
    frontend,
    test_flags,
    fn_tree,
    on_device,
):
    input_dtype, x = dtype_and_x
    helpers.test_frontend_function(
        input_dtypes=input_dtype,
        frontend=frontend,
        test_flags=test_flags,
        fn_tree=fn_tree,
        on_device=on_device,
        x=x[0],
    )


# isfinite
@handle_frontend_test(
    fn_tree="paddle.isfinite",
    dtype_and_x=helpers.dtype_and_values(
        available_dtypes=helpers.get_dtypes("valid"),
    ),
)
def test_paddle_isfinite(
    *,
    dtype_and_x,
    frontend,
    test_flags,
    fn_tree,
    on_device,
):
    input_dtype, x = dtype_and_x
    helpers.test_frontend_function(
        input_dtypes=input_dtype,
        frontend=frontend,
        test_flags=test_flags,
        fn_tree=fn_tree,
        on_device=on_device,
        x=x[0],
    )


# isinf
@handle_frontend_test(
    fn_tree="paddle.isinf",
    dtype_and_x=helpers.dtype_and_values(
        available_dtypes=helpers.get_dtypes("valid"),
    ),
)
def test_paddle_isinf(
    *,
    dtype_and_x,
    frontend,
    test_flags,
    fn_tree,
    on_device,
):
    input_dtype, x = dtype_and_x
    helpers.test_frontend_function(
        input_dtypes=input_dtype,
        frontend=frontend,
        test_flags=test_flags,
        fn_tree=fn_tree,
        on_device=on_device,
        x=x[0],
    )


@handle_frontend_test(
    fn_tree="paddle.tensor.math.angle",
    dtype_and_x=helpers.dtype_and_values(
        available_dtypes=["float64", "complex64", "complex128"],
    ),
)
def test_paddle_angle(
    *,
    dtype_and_x,
    on_device,
    fn_tree,
    frontend,
    test_flags,
):
    input_dtype, x = dtype_and_x
    helpers.test_frontend_function(
        input_dtypes=input_dtype,
        frontend=frontend,
        test_flags=test_flags,
        fn_tree=fn_tree,
        on_device=on_device,
        x=x[0],
    )


@handle_frontend_test(
    fn_tree="paddle.fmax",
    dtypes_and_x=helpers.dtype_and_values(
        available_dtypes=helpers.get_dtypes("float"), num_arrays=2, shared_dtype=True
    ),
)
def test_paddle_fmax(
    *,
    dtypes_and_x,
    on_device,
    fn_tree,
    frontend,
    test_flags,
):
    input_dtype, x = dtypes_and_x
    helpers.test_frontend_function(
        input_dtypes=input_dtype,
        frontend=frontend,
        test_flags=test_flags,
        fn_tree=fn_tree,
        on_device=on_device,
        x=x[0],
        y=x[1],
    )


@handle_frontend_test(
    fn_tree="paddle.minimum",
    dtype_and_x=helpers.dtype_and_values(
        available_dtypes=helpers.get_dtypes("float"),
        num_arrays=2,
        shared_dtype=True,
    ),
)
def test_paddle_minimum(
    *,
    dtype_and_x,
    on_device,
    fn_tree,
    frontend,
    test_flags,
):
    input_dtype, x = dtype_and_x
    helpers.test_frontend_function(
        input_dtypes=input_dtype,
        frontend=frontend,
        fn_tree=fn_tree,
        test_flags=test_flags,
        on_device=on_device,
        x=x[0],
        y=x[1],
    )


#  erf
@handle_frontend_test(
    fn_tree="paddle.tensor.math.erf",
    dtype_and_x=helpers.dtype_and_values(
        available_dtypes=helpers.get_dtypes("valid"),
    ),
)
def test_paddle_erf(
    *,
    dtype_and_x,
    frontend,
    test_flags,
    fn_tree,
    on_device,
):
    input_dtype, x = dtype_and_x
    helpers.test_frontend_function(
        input_dtypes=input_dtype,
        frontend=frontend,
        test_flags=test_flags,
        fn_tree=fn_tree,
        on_device=on_device,
        x=x[0],
    )


# trunc
@handle_frontend_test(
    fn_tree="paddle.trunc",
    dtype_and_x=helpers.dtype_and_values(
        available_dtypes=helpers.get_dtypes("float", "int"),
    ),
)
def test_paddle_trunc(
    *,
    dtype_and_x,
    on_device,
    fn_tree,
    frontend,
    test_flags,
):
    input_dtype, x = dtype_and_x
    helpers.test_frontend_function(
        input_dtypes=input_dtype,
        frontend=frontend,
        test_flags=test_flags,
        fn_tree=fn_tree,
        on_device=on_device,
        x=x[0],
    )


@handle_frontend_test(
    fn_tree="paddle.tensor.math.sgn",
    dtype_and_x=helpers.dtype_and_values(
        available_dtypes=helpers.get_dtypes("float_and_complex"),
        min_num_dims=1,
        max_num_dims=1,
        min_dim_size=1,
        max_dim_size=1,
        abs_smallest_val=1e-10,
        min_value=-10,
        max_value=10,
    ),
)
def test_paddle_sgn(
    *,
    dtype_and_x,
    on_device,
    fn_tree,
    frontend,
    test_flags,
):
    input_dtype, x = dtype_and_x
    helpers.test_frontend_function(
        input_dtypes=input_dtype,
        frontend=frontend,
        test_flags=test_flags,
        fn_tree=fn_tree,
        on_device=on_device,
        x=x[0],
    )


<<<<<<< HEAD
# kron
@handle_frontend_test(
    fn_tree="paddle.kron",
    dtype_and_x=helpers.dtype_and_values(
        available_dtypes=helpers.get_dtypes("float"),
        num_arrays=2,
        allow_inf=False,
        shared_dtype=True,
    ),
)
def test_paddle_kron(
=======
# maximum
@handle_frontend_test(
    fn_tree="paddle.maximum",
    dtype_and_x=helpers.dtype_and_values(
        available_dtypes=helpers.get_dtypes("float"),
        num_arrays=2,
        shared_dtype=True,
    ),
)
def test_paddle_maximum(
>>>>>>> 9d0b8e0c
    *,
    dtype_and_x,
    on_device,
    fn_tree,
    frontend,
    test_flags,
):
    input_dtype, x = dtype_and_x
    helpers.test_frontend_function(
        input_dtypes=input_dtype,
        frontend=frontend,
<<<<<<< HEAD
        fn_tree=fn_tree,
        test_flags=test_flags,
=======
        test_flags=test_flags,
        fn_tree=fn_tree,
>>>>>>> 9d0b8e0c
        on_device=on_device,
        x=x[0],
        y=x[1],
    )<|MERGE_RESOLUTION|>--- conflicted
+++ resolved
@@ -1358,7 +1358,35 @@
     )
 
 
-<<<<<<< HEAD
+# maximum
+@handle_frontend_test(
+    fn_tree="paddle.maximum",
+    dtype_and_x=helpers.dtype_and_values(
+        available_dtypes=helpers.get_dtypes("float"),
+        num_arrays=2,
+        shared_dtype=True,
+    ),
+)
+def test_paddle_maximum(
+    *,
+    dtype_and_x,
+    on_device,
+    fn_tree,
+    frontend,
+    test_flags,
+):
+    input_dtype, x = dtype_and_x
+    helpers.test_frontend_function(
+        input_dtypes=input_dtype,
+        frontend=frontend,
+        test_flags=test_flags,
+        fn_tree=fn_tree,
+        on_device=on_device,
+        x=x[0],
+        y=x[1],
+    )
+
+
 # kron
 @handle_frontend_test(
     fn_tree="paddle.kron",
@@ -1370,36 +1398,19 @@
     ),
 )
 def test_paddle_kron(
-=======
-# maximum
-@handle_frontend_test(
-    fn_tree="paddle.maximum",
-    dtype_and_x=helpers.dtype_and_values(
-        available_dtypes=helpers.get_dtypes("float"),
-        num_arrays=2,
-        shared_dtype=True,
-    ),
-)
-def test_paddle_maximum(
->>>>>>> 9d0b8e0c
-    *,
-    dtype_and_x,
-    on_device,
-    fn_tree,
-    frontend,
-    test_flags,
-):
-    input_dtype, x = dtype_and_x
-    helpers.test_frontend_function(
-        input_dtypes=input_dtype,
-        frontend=frontend,
-<<<<<<< HEAD
-        fn_tree=fn_tree,
-        test_flags=test_flags,
-=======
-        test_flags=test_flags,
-        fn_tree=fn_tree,
->>>>>>> 9d0b8e0c
+    *,
+    dtype_and_x,
+    on_device,
+    fn_tree,
+    frontend,
+    test_flags,
+):
+    input_dtype, x = dtype_and_x
+    helpers.test_frontend_function(
+        input_dtypes=input_dtype,
+        frontend=frontend,
+        fn_tree=fn_tree,
+        test_flags=test_flags,
         on_device=on_device,
         x=x[0],
         y=x[1],
