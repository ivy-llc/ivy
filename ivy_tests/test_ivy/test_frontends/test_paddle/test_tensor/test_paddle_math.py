# global

# local
import ivy_tests.test_ivy.helpers as helpers
from ivy_tests.test_ivy.helpers import handle_frontend_test


# sin
@handle_frontend_test(
    fn_tree="paddle.sin",
    dtype_and_x=helpers.dtype_and_values(
        available_dtypes=helpers.get_dtypes("float"),
    ),
)
def test_paddle_sin(
    *,
    dtype_and_x,
    on_device,
    fn_tree,
    frontend,
    test_flags,
):
    input_dtype, x = dtype_and_x
    helpers.test_frontend_function(
        input_dtypes=input_dtype,
        frontend=frontend,
        test_flags=test_flags,
        fn_tree=fn_tree,
        on_device=on_device,
        x=x[0],
    )


# cos
@handle_frontend_test(
    fn_tree="paddle.cos",
    dtype_and_x=helpers.dtype_and_values(
        available_dtypes=helpers.get_dtypes("float"),
    ),
)
def test_paddle_cos(
    *,
    dtype_and_x,
    on_device,
    fn_tree,
    frontend,
    test_flags,
):
    input_dtype, x = dtype_and_x
    helpers.test_frontend_function(
        input_dtypes=input_dtype,
        frontend=frontend,
        test_flags=test_flags,
        fn_tree=fn_tree,
        on_device=on_device,
        x=x[0],
    )


# acos
@handle_frontend_test(
    fn_tree="paddle.acos",
    dtype_and_x=helpers.dtype_and_values(
        available_dtypes=helpers.get_dtypes("float"),
    ),
)
def test_paddle_acos(
    *,
    dtype_and_x,
    on_device,
    fn_tree,
    frontend,
    test_flags,
):
    input_dtype, x = dtype_and_x
    helpers.test_frontend_function(
        input_dtypes=input_dtype,
        frontend=frontend,
        test_flags=test_flags,
        fn_tree=fn_tree,
        on_device=on_device,
        atol=1e-2,
        x=x[0],
    )


# cosh
@handle_frontend_test(
    fn_tree="paddle.tensor.math.cosh",
    dtype_and_x=helpers.dtype_and_values(
        available_dtypes=helpers.get_dtypes("float"),
    ),
)
def test_paddle_cosh(
    *,
    dtype_and_x,
    on_device,
    fn_tree,
    frontend,
    test_flags,
):
    input_dtype, x = dtype_and_x
    helpers.test_frontend_function(
        input_dtypes=input_dtype,
        frontend=frontend,
        test_flags=test_flags,
        fn_tree=fn_tree,
        on_device=on_device,
        atol=1e-2,
        x=x[0],
    )


# tanh
@handle_frontend_test(
    fn_tree="paddle.tensor.math.tanh",
    aliases=["paddle.tanh", "paddle.nn.functional.tanh"],
    dtype_and_x=helpers.dtype_and_values(
        available_dtypes=helpers.get_dtypes("float"),
    ),
)
def test_paddle_tanh(
    *,
    dtype_and_x,
    on_device,
    fn_tree,
    frontend,
    test_flags,
):
    input_dtype, x = dtype_and_x
    helpers.test_frontend_function(
        input_dtypes=input_dtype,
        frontend=frontend,
        test_flags=test_flags,
        fn_tree=fn_tree,
        on_device=on_device,
        atol=1e-2,
        x=x[0],
    )


# acosh
@handle_frontend_test(
    fn_tree="paddle.tensor.math.acosh",
    dtype_and_x=helpers.dtype_and_values(
        available_dtypes=helpers.get_dtypes("float"),
    ),
)
def test_paddle_acosh(
    *,
    dtype_and_x,
    on_device,
    fn_tree,
    frontend,
    test_flags,
):
    input_dtype, x = dtype_and_x
    helpers.test_frontend_function(
        input_dtypes=input_dtype,
        frontend=frontend,
        test_flags=test_flags,
        fn_tree=fn_tree,
        on_device=on_device,
        atol=1e-2,
        x=x[0],
    )


# asin
@handle_frontend_test(
    fn_tree="paddle.tensor.math.asin",
    dtype_and_x=helpers.dtype_and_values(
        available_dtypes=helpers.get_dtypes("valid"),
    ),
)
def test_paddle_asin(
    *,
    dtype_and_x,
    frontend,
    test_flags,
    fn_tree,
    on_device,
):
    input_dtype, x = dtype_and_x
    helpers.test_frontend_function(
        input_dtypes=input_dtype,
        frontend=frontend,
        test_flags=test_flags,
        fn_tree=fn_tree,
        on_device=on_device,
        x=x[0],
    )


# log
@handle_frontend_test(
    fn_tree="paddle.log",
    dtype_and_x=helpers.dtype_and_values(
        available_dtypes=helpers.get_dtypes("float"),
    ),
)
def test_paddle_log(
    *,
    dtype_and_x,
    on_device,
    fn_tree,
    frontend,
    test_flags,
):
    input_dtype, x = dtype_and_x
    helpers.test_frontend_function(
        input_dtypes=input_dtype,
        frontend=frontend,
        test_flags=test_flags,
        fn_tree=fn_tree,
        on_device=on_device,
        x=x[0],
    )


# divide
@handle_frontend_test(
    fn_tree="paddle.divide",
    dtype_and_x=helpers.dtype_and_values(
        available_dtypes=helpers.get_dtypes("float"),
        num_arrays=2,
        allow_inf=False,
        large_abs_safety_factor=2,
        small_abs_safety_factor=2,
        safety_factor_scale="log",
        shared_dtype=True,
    ),
)
def test_paddle_divide(
    *,
    dtype_and_x,
    on_device,
    fn_tree,
    frontend,
    test_flags,
):
    input_dtype, x = dtype_and_x
    helpers.test_frontend_function(
        input_dtypes=input_dtype,
        frontend=frontend,
        test_flags=test_flags,
        fn_tree=fn_tree,
        on_device=on_device,
        x=x[0],
        y=x[1],
    )


# multiply
@handle_frontend_test(
    fn_tree="paddle.multiply",
    dtype_and_x=helpers.dtype_and_values(
        available_dtypes=helpers.get_dtypes("float"),
        num_arrays=2,
        allow_inf=False,
        large_abs_safety_factor=2,
        small_abs_safety_factor=2,
        safety_factor_scale="log",
        shared_dtype=True,
    ),
)
def test_paddle_multiply(
    *,
    dtype_and_x,
    on_device,
    fn_tree,
    frontend,
    test_flags,
):
    input_dtype, x = dtype_and_x
    helpers.test_frontend_function(
        input_dtypes=input_dtype,
        frontend=frontend,
        test_flags=test_flags,
        fn_tree=fn_tree,
        on_device=on_device,
        x=x[0],
        y=x[1],
    )


<<<<<<< HEAD
=======
# add
@handle_frontend_test(
    fn_tree="paddle.add",
    dtype_and_x=helpers.dtype_and_values(
        available_dtypes=helpers.get_dtypes("valid"),
        num_arrays=2,
        allow_inf=False,
        large_abs_safety_factor=2,
        small_abs_safety_factor=2,
        safety_factor_scale="log",
        shared_dtype=True,
    ),
)
def test_paddle_add(
    *,
    dtype_and_x,
    on_device,
    fn_tree,
    frontend,
    test_flags,
):
    input_dtype, x = dtype_and_x
    helpers.test_frontend_function(
        input_dtypes=input_dtype,
        frontend=frontend,
        fn_tree=fn_tree,
        test_flags=test_flags,
        on_device=on_device,
        x=x[0],
        y=x[1],
    )


# subtract
@handle_frontend_test(
    fn_tree="paddle.subtract",
    dtype_and_x=helpers.dtype_and_values(
        available_dtypes=helpers.get_dtypes("float"),
        num_arrays=2,
        allow_inf=False,
        large_abs_safety_factor=2,
        small_abs_safety_factor=2,
        safety_factor_scale="log",
        shared_dtype=True,
    ),
)
def test_paddle_subtract(
    *,
    dtype_and_x,
    on_device,
    fn_tree,
    frontend,
    test_flags,
):
    input_dtype, x = dtype_and_x
    helpers.test_frontend_function(
        input_dtypes=input_dtype,
        frontend=frontend,
        fn_tree=fn_tree,
        test_flags=test_flags,
        on_device=on_device,
        x=x[0],
        y=x[1],
    )


>>>>>>> 20d19abc
# sqrt
@handle_frontend_test(
    fn_tree="paddle.tensor.math.sqrt",
    dtype_and_x=helpers.dtype_and_values(
        available_dtypes=helpers.get_dtypes("valid"),
    ),
)
def test_paddle_sqrt(
    *,
    dtype_and_x,
    frontend,
    test_flags,
    fn_tree,
    on_device,
):
    input_dtype, x = dtype_and_x
    helpers.test_frontend_function(
        input_dtypes=input_dtype,
        frontend=frontend,
        test_flags=test_flags,
        fn_tree=fn_tree,
        on_device=on_device,
        x=x[0],
    )


# atanh
@handle_frontend_test(
    fn_tree="paddle.tensor.math.atanh",
    dtype_and_x=helpers.dtype_and_values(
        available_dtypes=helpers.get_dtypes("float"),
    ),
)
def test_paddle_atanh(
    *,
    dtype_and_x,
    on_device,
    fn_tree,
    frontend,
    test_flags,
):
    input_dtype, x = dtype_and_x
    helpers.test_frontend_function(
        input_dtypes=input_dtype,
        frontend=frontend,
        test_flags=test_flags,
        fn_tree=fn_tree,
        on_device=on_device,
        x=x[0],
    )


# atan
@handle_frontend_test(
    fn_tree="paddle.tensor.math.atan",
    dtype_and_x=helpers.dtype_and_values(
        available_dtypes=helpers.get_dtypes("float"),
    ),
)
def test_paddle_atan(
    *,
    dtype_and_x,
    frontend,
    test_flags,
    fn_tree,
    on_device,
):
    input_dtype, x = dtype_and_x
    helpers.test_frontend_function(
        input_dtypes=input_dtype,
        frontend=frontend,
        test_flags=test_flags,
        fn_tree=fn_tree,
        on_device=on_device,
        x=x[0],
    )


# round
@handle_frontend_test(
    fn_tree="paddle.tensor.math.round",
    dtype_and_x=helpers.dtype_and_values(
        available_dtypes=helpers.get_dtypes("float"),
    ),
)
def test_paddle_round(
    *,
    dtype_and_x,
    frontend,
    test_flags,
    fn_tree,
    on_device,
):
    input_dtype, x = dtype_and_x
    helpers.test_frontend_function(
        input_dtypes=input_dtype,
        frontend=frontend,
        test_flags=test_flags,
        fn_tree=fn_tree,
        on_device=on_device,
        x=x[0],
    )


# ceil
@handle_frontend_test(
    fn_tree="paddle.tensor.math.ceil",
    dtype_and_x=helpers.dtype_and_values(
        available_dtypes=helpers.get_dtypes("float"),
    ),
)
def test_paddle_ceil(
    *,
    dtype_and_x,
    frontend,
    test_flags,
    fn_tree,
    on_device,
):
    input_dtype, x = dtype_and_x
    helpers.test_frontend_function(
        input_dtypes=input_dtype,
        frontend=frontend,
        test_flags=test_flags,
        fn_tree=fn_tree,
        on_device=on_device,
        x=x[0],
    )


# sinh
@handle_frontend_test(
    fn_tree="paddle.sinh",
    dtype_and_x=helpers.dtype_and_values(
        available_dtypes=helpers.get_dtypes("float"),
    ),
)
def test_paddle_sinh(
    *,
    dtype_and_x,
    on_device,
    fn_tree,
    frontend,
    test_flags,
):
    input_dtype, x = dtype_and_x
    helpers.test_frontend_function(
        input_dtypes=input_dtype,
        frontend=frontend,
        test_flags=test_flags,
        fn_tree=fn_tree,
        on_device=on_device,
        x=x[0],
    )


# pow
@handle_frontend_test(
    fn_tree="paddle.pow",
    dtype_and_x=helpers.dtype_and_values(
        available_dtypes=helpers.get_dtypes("float"),
        num_arrays=2,
        allow_inf=False,
        shared_dtype=True,
    ),
)
def test_paddle_pow(
    *,
    dtype_and_x,
    on_device,
    fn_tree,
    frontend,
    test_flags,
):
    input_dtype, x = dtype_and_x
    helpers.test_frontend_function(
        input_dtypes=input_dtype,
        frontend=frontend,
        test_flags=test_flags,
        fn_tree=fn_tree,
        on_device=on_device,
        x=x[0],
        y=x[1],
    )


# abs
@handle_frontend_test(
    fn_tree="paddle.tensor.math.abs",
    dtype_and_x=helpers.dtype_and_values(available_dtypes=helpers.get_dtypes("float")),
)
def test_paddle_abs(
    *,
    dtype_and_x,
    on_device,
    fn_tree,
    frontend,
    test_flags,
):
    input_dtype, x = dtype_and_x
    helpers.test_frontend_function(
        input_dtypes=input_dtype,
        frontend=frontend,
        test_flags=test_flags,
        fn_tree=fn_tree,
        on_device=on_device,
        x=x[0],
    )<|MERGE_RESOLUTION|>--- conflicted
+++ resolved
@@ -284,8 +284,6 @@
     )
 
 
-<<<<<<< HEAD
-=======
 # add
 @handle_frontend_test(
     fn_tree="paddle.add",
@@ -352,7 +350,6 @@
     )
 
 
->>>>>>> 20d19abc
 # sqrt
 @handle_frontend_test(
     fn_tree="paddle.tensor.math.sqrt",
