--- conflicted
+++ resolved
@@ -279,7 +279,6 @@
     )
 
 
-<<<<<<< HEAD
 # cumsum
 @handle_frontend_test(
     fn_tree="paddle.cumsum",
@@ -291,7 +290,27 @@
     ),
 )
 def test_paddle_cumsum(
-=======
+    *,
+    dtype_and_x,
+    on_device,
+    fn_tree,
+    frontend,
+    test_flags,
+):
+    input_dtype, x, axis = dtype_and_x
+    helpers.test_frontend_function(
+        input_dtypes=input_dtype,
+        frontend=frontend,
+        test_flags=test_flags,
+        fn_tree=fn_tree,
+        on_device=on_device,
+        x=x[0],
+        axis=axis,
+        rtol=1e-01,
+        atol=1e-01,
+    )
+
+
 # multiply
 @handle_frontend_test(
     fn_tree="paddle.multiply",
@@ -425,17 +444,13 @@
     ),
 )
 def test_paddle_atanh(
->>>>>>> bec3db91
-    *,
-    dtype_and_x,
-    on_device,
-    fn_tree,
-    frontend,
-    test_flags,
-):
-<<<<<<< HEAD
-    input_dtype, x, axis = dtype_and_x
-=======
+    *,
+    dtype_and_x,
+    on_device,
+    fn_tree,
+    frontend,
+    test_flags,
+):
     input_dtype, x = dtype_and_x
     helpers.test_frontend_function(
         input_dtypes=input_dtype,
@@ -515,18 +530,11 @@
     on_device,
 ):
     input_dtype, x = dtype_and_x
->>>>>>> bec3db91
-    helpers.test_frontend_function(
-        input_dtypes=input_dtype,
-        frontend=frontend,
-        test_flags=test_flags,
-        fn_tree=fn_tree,
-        on_device=on_device,
-        x=x[0],
-<<<<<<< HEAD
-        axis=axis,
-        rtol=1e-01,
-        atol=1e-01,
-=======
->>>>>>> bec3db91
+    helpers.test_frontend_function(
+        input_dtypes=input_dtype,
+        frontend=frontend,
+        test_flags=test_flags,
+        fn_tree=fn_tree,
+        on_device=on_device,
+        x=x[0],
     )