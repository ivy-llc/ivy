--- conflicted
+++ resolved
@@ -937,13 +937,40 @@
         on_device=on_device,
         x=x[0],
     )
-
-
-<<<<<<< HEAD
+ 
+
 # lcm
 @handle_frontend_test(
     fn_tree="paddle.lcm",
-=======
+    dtype_and_x=helpers.dtype_and_values(
+        available_dtypes=helpers.get_dtypes("valid"),
+        num_arrays=2,
+        min_num_dims=1,
+        safety_factor_scale="log",
+        large_abs_safety_factor=2,
+        shared_dtype=True,
+    ),
+)
+def test_paddle_lcm(
+        *,
+        dtype_and_x,
+        on_device,
+        fn_tree,
+        frontend,
+        test_flags,
+):
+    input_dtype, x = dtype_and_x
+    helpers.test_frontend_function(
+        input_dtypes=input_dtype,
+        frontend=frontend,
+        fn_tree=fn_tree,
+        test_flags=test_flags,
+        on_device=on_device,
+        x=x[0],
+        y=x[1],
+    )
+
+
 # cumprod
 @handle_frontend_test(
     fn_tree="paddle.tensor.math.cumprod",
@@ -958,12 +985,12 @@
     ),
 )
 def test_paddle_cumprod(
-    *,
-    dtype_and_x,
-    on_device,
-    fn_tree,
-    frontend,
-    test_flags,
+        *,
+        dtype_and_x,
+        on_device,
+        fn_tree,
+        frontend,
+        test_flags,
 ):
     input_dtype, x, axis = dtype_and_x
     helpers.test_frontend_function(
@@ -982,30 +1009,22 @@
 # gcd
 @handle_frontend_test(
     fn_tree="paddle.gcd",
->>>>>>> fe136057
     dtype_and_x=helpers.dtype_and_values(
         available_dtypes=helpers.get_dtypes("valid"),
         num_arrays=2,
         min_num_dims=1,
-<<<<<<< HEAD
         safety_factor_scale="log",
         large_abs_safety_factor=2,
         shared_dtype=True,
     ),
 )
-def test_paddle_lcm(
-=======
-        shared_dtype=True,
-    ),
-)
 def test_paddle_gcd(
->>>>>>> fe136057
-    *,
-    dtype_and_x,
-    on_device,
-    fn_tree,
-    frontend,
-    test_flags,
+        *,
+        dtype_and_x,
+        on_device,
+        fn_tree,
+        frontend,
+        test_flags,
 ):
     input_dtype, x = dtype_and_x
     helpers.test_frontend_function(
@@ -1016,8 +1035,6 @@
         on_device=on_device,
         x=x[0],
         y=x[1],
-<<<<<<< HEAD
-=======
     )
 
 
@@ -1028,12 +1045,12 @@
     ),
 )
 def test_paddle_fmin(
-    *,
-    dtypes_and_x,
-    on_device,
-    fn_tree,
-    frontend,
-    test_flags,
+        *,
+        dtypes_and_x,
+        on_device,
+        fn_tree,
+        frontend,
+        test_flags,
 ):
     input_dtype, x = dtypes_and_x
     helpers.test_frontend_function(
@@ -1055,12 +1072,12 @@
     ),
 )
 def test_paddle_logit(
-    *,
-    dtype_and_x,
-    on_device,
-    fn_tree,
-    frontend,
-    test_flags,
+        *,
+        dtype_and_x,
+        on_device,
+        fn_tree,
+        frontend,
+        test_flags,
 ):
     input_dtype, x = dtype_and_x
     helpers.test_frontend_function(
@@ -1082,12 +1099,12 @@
     ),
 )
 def test_paddle_isnan(
-    *,
-    dtype_and_x,
-    frontend,
-    test_flags,
-    fn_tree,
-    on_device,
+        *,
+        dtype_and_x,
+        frontend,
+        test_flags,
+        fn_tree,
+        on_device,
 ):
     input_dtype, x = dtype_and_x
     helpers.test_frontend_function(
@@ -1108,12 +1125,12 @@
     ),
 )
 def test_paddle_isfinite(
-    *,
-    dtype_and_x,
-    frontend,
-    test_flags,
-    fn_tree,
-    on_device,
+        *,
+        dtype_and_x,
+        frontend,
+        test_flags,
+        fn_tree,
+        on_device,
 ):
     input_dtype, x = dtype_and_x
     helpers.test_frontend_function(
@@ -1134,12 +1151,12 @@
     ),
 )
 def test_paddle_isinf(
-    *,
-    dtype_and_x,
-    frontend,
-    test_flags,
-    fn_tree,
-    on_device,
+        *,
+        dtype_and_x,
+        frontend,
+        test_flags,
+        fn_tree,
+        on_device,
 ):
     input_dtype, x = dtype_and_x
     helpers.test_frontend_function(
@@ -1159,12 +1176,12 @@
     ),
 )
 def test_paddle_angle(
-    *,
-    dtype_and_x,
-    on_device,
-    fn_tree,
-    frontend,
-    test_flags,
+        *,
+        dtype_and_x,
+        on_device,
+        fn_tree,
+        frontend,
+        test_flags,
 ):
     input_dtype, x = dtype_and_x
     helpers.test_frontend_function(
@@ -1184,12 +1201,12 @@
     ),
 )
 def test_paddle_fmax(
-    *,
-    dtypes_and_x,
-    on_device,
-    fn_tree,
-    frontend,
-    test_flags,
+        *,
+        dtypes_and_x,
+        on_device,
+        fn_tree,
+        frontend,
+        test_flags,
 ):
     input_dtype, x = dtypes_and_x
     helpers.test_frontend_function(
@@ -1212,12 +1229,12 @@
     ),
 )
 def test_paddle_minimum(
-    *,
-    dtype_and_x,
-    on_device,
-    fn_tree,
-    frontend,
-    test_flags,
+        *,
+        dtype_and_x,
+        on_device,
+        fn_tree,
+        frontend,
+        test_flags,
 ):
     input_dtype, x = dtype_and_x
     helpers.test_frontend_function(
@@ -1239,20 +1256,19 @@
     ),
 )
 def test_paddle_erf(
-    *,
-    dtype_and_x,
-    frontend,
-    test_flags,
-    fn_tree,
-    on_device,
-):
-    input_dtype, x = dtype_and_x
-    helpers.test_frontend_function(
-        input_dtypes=input_dtype,
-        frontend=frontend,
-        test_flags=test_flags,
-        fn_tree=fn_tree,
-        on_device=on_device,
-        x=x[0],
->>>>>>> fe136057
+        *,
+        dtype_and_x,
+        frontend,
+        test_flags,
+        fn_tree,
+        on_device,
+):
+    input_dtype, x = dtype_and_x
+    helpers.test_frontend_function(
+        input_dtypes=input_dtype,
+        frontend=frontend,
+        test_flags=test_flags,
+        fn_tree=fn_tree,
+        on_device=on_device,
+        x=x[0],
     )