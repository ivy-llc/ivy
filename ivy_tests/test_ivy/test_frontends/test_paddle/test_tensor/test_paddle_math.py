--- conflicted
+++ resolved
@@ -1003,24 +1003,6 @@
     )
 
 
-<<<<<<< HEAD
-# erf
-@handle_frontend_test(
-    fn_tree="paddle.tensor.math.erf",
-    dtype_and_x=helpers.dtype_and_values(
-        available_dtypes=helpers.get_dtypes("valid"),
-    ),
-)
-def test_paddle_erf(
-    *,
-    dtype_and_x,
-    frontend,
-    test_flags,
-    fn_tree,
-    on_device,
-):
-    input_dtype, x = dtype_and_x
-=======
 @handle_frontend_test(
     fn_tree="paddle.fmin",
     dtypes_and_x=helpers.dtype_and_values(
@@ -1036,16 +1018,38 @@
     test_flags,
 ):
     input_dtype, x = dtypes_and_x
->>>>>>> 9a0c1b8b
-    helpers.test_frontend_function(
-        input_dtypes=input_dtype,
-        frontend=frontend,
-        test_flags=test_flags,
-        fn_tree=fn_tree,
-        on_device=on_device,
-        x=x[0],
-<<<<<<< HEAD
-=======
+    helpers.test_frontend_function(
+        input_dtypes=input_dtype,
+        frontend=frontend,
+        test_flags=test_flags,
+        fn_tree=fn_tree,
+        on_device=on_device,
+        x=x[0],
         y=x[1],
->>>>>>> 9a0c1b8b
+    )
+
+
+# erf
+@handle_frontend_test(
+    fn_tree="paddle.tensor.math.erf",
+    dtype_and_x=helpers.dtype_and_values(
+        available_dtypes=helpers.get_dtypes("valid"),
+    ),
+)
+def test_paddle_erf(
+    *,
+    dtype_and_x,
+    frontend,
+    test_flags,
+    fn_tree,
+    on_device,
+):
+    input_dtype, x = dtype_and_x
+    helpers.test_frontend_function(
+        input_dtypes=input_dtype,
+        frontend=frontend,
+        test_flags=test_flags,
+        fn_tree=fn_tree,
+        on_device=on_device,
+        x=x[0],
     )