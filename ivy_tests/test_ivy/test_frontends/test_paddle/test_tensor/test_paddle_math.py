--- conflicted
+++ resolved
@@ -192,41 +192,54 @@
     )
 
 
-<<<<<<< HEAD
+# log
+@handle_frontend_test(
+    fn_tree="paddle.log",
+    dtype_and_x=helpers.dtype_and_values(
+        available_dtypes=helpers.get_dtypes("float"),
+    ),
+)
+def test_paddle_log(
+    *,
+    dtype_and_x,
+    on_device,
+    fn_tree,
+    frontend,
+    test_flags,
+):
+    input_dtype, x = dtype_and_x
+    helpers.test_frontend_function(
+        input_dtypes=input_dtype,
+        frontend=frontend,
+        test_flags=test_flags,
+        fn_tree=fn_tree,
+        on_device=on_device,
+        x=x[0],
+    )
+
+
 # tan
 @handle_frontend_test(
     fn_tree="paddle.tensor.math.tan",
-=======
-# log
-@handle_frontend_test(
-    fn_tree="paddle.log",
->>>>>>> a9e11ae0
-    dtype_and_x=helpers.dtype_and_values(
-        available_dtypes=helpers.get_dtypes("float"),
-    ),
-)
-<<<<<<< HEAD
+    dtype_and_x=helpers.dtype_and_values(
+        available_dtypes=helpers.get_dtypes("float"),
+    ),
+)
 def test_paddle_tan(
-=======
-def test_paddle_log(
->>>>>>> a9e11ae0
-    *,
-    dtype_and_x,
-    on_device,
-    fn_tree,
-    frontend,
-    test_flags,
-):
-    input_dtype, x = dtype_and_x
-    helpers.test_frontend_function(
-        input_dtypes=input_dtype,
-        frontend=frontend,
-        test_flags=test_flags,
-        fn_tree=fn_tree,
-        on_device=on_device,
-<<<<<<< HEAD
-        atol=1e-2,
-=======
->>>>>>> a9e11ae0
+    *,
+    dtype_and_x,
+    on_device,
+    fn_tree,
+    frontend,
+    test_flags,
+):
+    input_dtype, x = dtype_and_x
+    helpers.test_frontend_function(
+        input_dtypes=input_dtype,
+        frontend=frontend,
+        test_flags=test_flags,
+        fn_tree=fn_tree,
+        on_device=on_device,
+        atol=1e-2,
         x=x[0],
     )