--- conflicted
+++ resolved
@@ -362,7 +362,70 @@
     )
 
 
-<<<<<<< HEAD
+# tril
+@handle_frontend_test(
+    fn_tree="paddle.tril",
+    dtype_and_values=helpers.dtype_and_values(
+        available_dtypes=helpers.get_dtypes("numeric"),
+        min_num_dims=2,
+    ),
+    diagonal=st.integers(min_value=-100, max_value=100),
+)
+def test_paddle_tril(
+    *,
+    dtype_and_values,
+    diagonal,
+    on_device,
+    fn_tree,
+    frontend,
+    test_flags,
+):
+    dtype, values = dtype_and_values
+    helpers.test_frontend_function(
+        input_dtypes=dtype,
+        frontend=frontend,
+        test_flags=test_flags,
+        fn_tree=fn_tree,
+        on_device=on_device,
+        x=values[0],
+        diagonal=diagonal,
+    )
+
+
+# triu
+@handle_frontend_test(
+    fn_tree="paddle.triu",
+    dtype_and_values=helpers.dtype_and_values(
+        available_dtypes=helpers.get_dtypes("numeric"),
+        min_num_dims=2,
+    ),
+    diagonal=st.integers(min_value=-100, max_value=100),
+)
+def test_paddle_triu(
+    *,
+    dtype_and_values,
+    diagonal,
+    on_device,
+    fn_tree,
+    frontend,
+    test_flags,
+):
+    dtype, values = dtype_and_values
+    helpers.test_frontend_function(
+        input_dtypes=dtype,
+        frontend=frontend,
+        test_flags=test_flags,
+        fn_tree=fn_tree,
+        on_device=on_device,
+        test_values=False,
+        row=row,
+        col=col,
+        offset=offset,
+        dtype=dtype[0],
+        x=values[0],
+        diagonal=diagonal,
+    )
+
 # triu_indices
 @handle_frontend_test(
     fn_tree="paddle.triu_indices",
@@ -389,71 +452,15 @@
     input_dtype, x = dtype_and_x
     helpers.test_frontend_function(
         input_dtypes=input_dtype,
-=======
-# tril
-@handle_frontend_test(
-    fn_tree="paddle.tril",
-    dtype_and_values=helpers.dtype_and_values(
-        available_dtypes=helpers.get_dtypes("numeric"),
-        min_num_dims=2,
-    ),
-    diagonal=st.integers(min_value=-100, max_value=100),
-)
-def test_paddle_tril(
-    *,
-    dtype_and_values,
-    diagonal,
-    on_device,
-    fn_tree,
-    frontend,
-    test_flags,
-):
-    dtype, values = dtype_and_values
-    helpers.test_frontend_function(
-        input_dtypes=dtype,
-        frontend=frontend,
-        test_flags=test_flags,
-        fn_tree=fn_tree,
-        on_device=on_device,
-        x=values[0],
-        diagonal=diagonal,
-    )
-
-
-# triu
-@handle_frontend_test(
-    fn_tree="paddle.triu",
-    dtype_and_values=helpers.dtype_and_values(
-        available_dtypes=helpers.get_dtypes("numeric"),
-        min_num_dims=2,
-    ),
-    diagonal=st.integers(min_value=-100, max_value=100),
-)
-def test_paddle_triu(
-    *,
-    dtype_and_values,
-    diagonal,
-    on_device,
-    fn_tree,
-    frontend,
-    test_flags,
-):
-    dtype, values = dtype_and_values
-    helpers.test_frontend_function(
-        input_dtypes=dtype,
->>>>>>> a0fdfe5a
-        frontend=frontend,
-        test_flags=test_flags,
-        fn_tree=fn_tree,
-        on_device=on_device,
-<<<<<<< HEAD
+        frontend=frontend,
+        test_flags=test_flags,
+        fn_tree=fn_tree,
+        on_device=on_device,
         test_values=False,
         row=row,
         col=col,
         offset=offset,
         dtype=dtype[0],
-=======
-        x=values[0],
-        diagonal=diagonal,
->>>>>>> a0fdfe5a
-    )+        )
+    
+    