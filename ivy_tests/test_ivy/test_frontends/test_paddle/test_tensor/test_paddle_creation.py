--- conflicted
+++ resolved
@@ -362,7 +362,36 @@
     )
 
 
-<<<<<<< HEAD
+# tril
+@handle_frontend_test(
+    fn_tree="paddle.tril",
+    dtype_and_values=helpers.dtype_and_values(
+        available_dtypes=helpers.get_dtypes("numeric"),
+        min_num_dims=2,
+    ),
+    diagonal=st.integers(min_value=-100, max_value=100),
+)
+def test_paddle_tril(
+    *,
+    dtype_and_values,
+    diagonal,
+    on_device,
+    fn_tree,
+    frontend,
+    test_flags,
+):
+    dtype, values = dtype_and_values
+    helpers.test_frontend_function(
+        input_dtypes=dtype,
+        frontend=frontend,
+        test_flags=test_flags,
+        fn_tree=fn_tree,
+        on_device=on_device,
+        x=values[0],
+        diagonal=diagonal,
+    )
+  
+  
 # diagflat
 @handle_frontend_test(
     fn_tree="paddle.diagflat",
@@ -387,39 +416,11 @@
     input_dtype, x = dtype_and_values
     helpers.test_frontend_function(
         input_dtypes=input_dtype,
-=======
-# tril
-@handle_frontend_test(
-    fn_tree="paddle.tril",
-    dtype_and_values=helpers.dtype_and_values(
-        available_dtypes=helpers.get_dtypes("numeric"),
-        min_num_dims=2,
-    ),
-    diagonal=st.integers(min_value=-100, max_value=100),
-)
-def test_paddle_tril(
-    *,
-    dtype_and_values,
-    diagonal,
-    on_device,
-    fn_tree,
-    frontend,
-    test_flags,
-):
-    dtype, values = dtype_and_values
-    helpers.test_frontend_function(
-        input_dtypes=dtype,
->>>>>>> 7ce0122e
-        frontend=frontend,
-        test_flags=test_flags,
-        fn_tree=fn_tree,
-        on_device=on_device,
-<<<<<<< HEAD
+        frontend=frontend,
+        test_flags=test_flags,
+        fn_tree=fn_tree,
+        on_device=on_device,
         test_values=False,
         x=x[0],
         offset=offset,
-=======
-        x=values[0],
-        diagonal=diagonal,
->>>>>>> 7ce0122e
-    )+        )
