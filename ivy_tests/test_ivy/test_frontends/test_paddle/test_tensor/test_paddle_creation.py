# global
import ivy
from hypothesis import strategies as st

# local
import ivy_tests.test_ivy.helpers as helpers
from ivy_tests.test_ivy.helpers import handle_frontend_test


# Helpers #
# ------- #


@st.composite
def _input_fill_and_dtype(draw):
    dtype = draw(helpers.get_dtypes("float", full=False))
    dtype_and_input = draw(helpers.dtype_and_values(dtype=dtype))
    if ivy.is_uint_dtype(dtype[0]):
        fill_values = draw(st.integers(min_value=0, max_value=5))
    elif ivy.is_int_dtype(dtype[0]):
        fill_values = draw(st.integers(min_value=-5, max_value=5))
    else:
        fill_values = draw(st.floats(min_value=-5, max_value=5))
    dtype_to_cast = draw(helpers.get_dtypes("float", full=False))
    return dtype, dtype_and_input[1], fill_values, dtype_to_cast[0]


# Tests #
# ----- #


# to_tensor
@handle_frontend_test(
    fn_tree="paddle.to_tensor",
    dtype_and_x=helpers.dtype_and_values(available_dtypes=helpers.get_dtypes("valid")),
    dtype=helpers.get_dtypes("valid"),
)
def test_paddle_to_tensor(
    *,
    dtype_and_x,
    dtype,
    on_device,
    fn_tree,
    frontend,
    test_flags,
):
    input_dtype, input = dtype_and_x
    helpers.test_frontend_function(
        input_dtypes=input_dtype,
        frontend=frontend,
        test_flags=test_flags,
        fn_tree=fn_tree,
        on_device=on_device,
        data=input[0],
        dtype=dtype[0],
        place=on_device,
    )


# ones
@handle_frontend_test(
    fn_tree="paddle.ones",
    shape=helpers.get_shape(
        allow_none=False,
        min_num_dims=1,
        max_num_dims=5,
        min_dim_size=1,
        max_dim_size=10,
    ),
    dtype=helpers.get_dtypes("valid"),
    test_with_out=st.just(False),
)
def test_paddle_ones(
    shape,
    dtype,
    frontend,
    test_flags,
    fn_tree,
    on_device,
):
    helpers.test_frontend_function(
        input_dtypes=dtype,
        frontend=frontend,
        test_flags=test_flags,
        fn_tree=fn_tree,
        on_device=on_device,
        shape=shape,
        dtype=dtype[0],
    )


# ones_like
@handle_frontend_test(
    fn_tree="paddle.ones_like",
    dtype_and_x=helpers.dtype_and_values(
        available_dtypes=helpers.get_dtypes("valid"),
    ),
    dtype=helpers.get_dtypes("valid"),
    test_with_out=st.just(False),
)
def test_paddle_ones_like(
    dtype_and_x,
    dtype,
    frontend,
    test_flags,
    fn_tree,
    on_device,
):
    input_dtype, x = dtype_and_x
    helpers.test_frontend_function(
        input_dtypes=input_dtype,
        frontend=frontend,
        test_flags=test_flags,
        fn_tree=fn_tree,
        on_device=on_device,
        x=x[0],
        dtype=dtype[0],
    )


# zeros
@handle_frontend_test(
    fn_tree="paddle.zeros",
    shape=helpers.get_shape(
        allow_none=False,
        min_num_dims=1,
        max_num_dims=5,
        min_dim_size=1,
        max_dim_size=10,
    ),
    dtype=helpers.get_dtypes("valid"),
    test_with_out=st.just(False),
)
def test_paddle_zeros(
    shape,
    dtype,
    frontend,
    test_flags,
    fn_tree,
    on_device,
):
    helpers.test_frontend_function(
        input_dtypes=dtype,
        frontend=frontend,
        test_flags=test_flags,
        fn_tree=fn_tree,
        on_device=on_device,
        shape=shape,
        dtype=dtype[0],
    )


# zeros_like
@handle_frontend_test(
    fn_tree="paddle.zeros_like",
    dtype_and_x=helpers.dtype_and_values(
        available_dtypes=helpers.get_dtypes("valid"),
    ),
    dtype=helpers.get_dtypes("valid"),
    test_with_out=st.just(False),
)
def test_paddle_zeros_like(
    dtype_and_x,
    dtype,
    frontend,
    test_flags,
    fn_tree,
    on_device,
):
    input_dtype, x = dtype_and_x
    helpers.test_frontend_function(
        input_dtypes=input_dtype,
        frontend=frontend,
        test_flags=test_flags,
        fn_tree=fn_tree,
        on_device=on_device,
        x=x[0],
        dtype=dtype[0],
    )


# full
@handle_frontend_test(
    fn_tree="paddle.full",
    shape=helpers.get_shape(
        allow_none=False,
        min_num_dims=1,
        max_num_dims=5,
        min_dim_size=1,
        max_dim_size=10,
    ),
    input_fill_dtype=_input_fill_and_dtype(),
    test_with_out=st.just(False),
)
def test_paddle_full(
    shape,
    input_fill_dtype,
    frontend,
    test_flags,
    fn_tree,
    on_device,
):
    input_dtype, x, fill, dtype_to_cast = input_fill_dtype
    helpers.test_frontend_function(
        input_dtypes=input_dtype,
        frontend=frontend,
        test_flags=test_flags,
        fn_tree=fn_tree,
        on_device=on_device,
        shape=shape,
        fill_value=fill,
        dtype=dtype_to_cast,
    )


# full_like
@handle_frontend_test(
    fn_tree="paddle.full_like",
    input_fill_dtype=_input_fill_and_dtype(),
    test_with_out=st.just(False),
)
def test_paddle_full_like(
    input_fill_dtype,
    frontend,
    test_flags,
    fn_tree,
    on_device,
):
    input_dtype, x, fill, dtype_to_cast = input_fill_dtype
    helpers.test_frontend_function(
        input_dtypes=input_dtype,
        frontend=frontend,
        test_flags=test_flags,
        fn_tree=fn_tree,
        on_device=on_device,
        x=x[0],
        fill_value=fill,
        dtype=dtype_to_cast,
    )


# arange
@handle_frontend_test(
    fn_tree="paddle.arange",
    start=helpers.ints(min_value=-50, max_value=0),
    end=helpers.ints(min_value=1, max_value=50),
    step=helpers.ints(min_value=1, max_value=5),
    dtype=helpers.get_dtypes("float"),
    test_with_out=st.just(False),
)
def test_paddle_arange(
    start,
    end,
    step,
    dtype,
    frontend,
    test_flags,
    fn_tree,
    on_device,
):
    helpers.test_frontend_function(
        input_dtypes=dtype,
        frontend=frontend,
        test_flags=test_flags,
        fn_tree=fn_tree,
        on_device=on_device,
        start=start,
        end=end,
        step=step,
        dtype=dtype[0],
    )


# empty
@handle_frontend_test(
    fn_tree="paddle.empty",
    shape=helpers.get_shape(
        allow_none=False,
        min_num_dims=1,
        max_num_dims=5,
        min_dim_size=1,
        max_dim_size=10,
    ),
    dtype=helpers.get_dtypes("valid", full=False),
    test_with_out=st.just(False),
)
def test_paddle_empty(
    shape,
    dtype,
    frontend,
    test_flags,
    fn_tree,
    on_device,
):
    helpers.test_frontend_function(
        input_dtypes=dtype,
        frontend=frontend,
        test_flags=test_flags,
        fn_tree=fn_tree,
        on_device=on_device,
        test_values=False,
        shape=shape,
        dtype=dtype[0],
    )


<<<<<<< HEAD
# empty_like
@handle_frontend_test(
    fn_tree="paddle.empty_like",
    dtype_and_x=helpers.dtype_and_values(available_dtypes=helpers.get_dtypes("valid")),
    dtype=helpers.get_dtypes("valid", full=False),
    test_with_out=st.just(False),
)
def test_paddle_empty_like(
    dtype_and_x,
    dtype,
    test_flags,
    frontend,
    fn_tree,
    on_device,
):
    input_dtype, x = dtype_and_x
    helpers.test_frontend_function(
        input_dtypes=input_dtype,
=======
# eye
@handle_frontend_test(
    fn_tree="paddle.eye",
    num_rows=helpers.ints(min_value=3, max_value=10),
    num_columns=st.none() | helpers.ints(min_value=3, max_value=10),
    dtypes=helpers.get_dtypes("valid", full=False),
    test_with_out=st.just(False),
)
def test_paddle_eye(
    *,
    num_rows,
    num_columns,
    dtypes,
    on_device,
    fn_tree,
    test_flags,
    frontend,
):
    helpers.test_frontend_function(
        input_dtypes=dtypes,
>>>>>>> 123b998b
        frontend=frontend,
        test_flags=test_flags,
        fn_tree=fn_tree,
        on_device=on_device,
<<<<<<< HEAD
        test_values=False,
        x=x[0],
        dtype=dtype[0],
=======
        num_rows=num_rows,
        num_columns=num_columns,
        dtype=dtypes[0],
>>>>>>> 123b998b
    )<|MERGE_RESOLUTION|>--- conflicted
+++ resolved
@@ -304,7 +304,6 @@
     )
 
 
-<<<<<<< HEAD
 # empty_like
 @handle_frontend_test(
     fn_tree="paddle.empty_like",
@@ -323,7 +322,16 @@
     input_dtype, x = dtype_and_x
     helpers.test_frontend_function(
         input_dtypes=input_dtype,
-=======
+        frontend=frontend,
+        test_flags=test_flags,
+        fn_tree=fn_tree,
+        on_device=on_device,
+        test_values=False,
+        x=x[0],
+        dtype=dtype[0],
+        )
+
+
 # eye
 @handle_frontend_test(
     fn_tree="paddle.eye",
@@ -344,18 +352,11 @@
 ):
     helpers.test_frontend_function(
         input_dtypes=dtypes,
->>>>>>> 123b998b
-        frontend=frontend,
-        test_flags=test_flags,
-        fn_tree=fn_tree,
-        on_device=on_device,
-<<<<<<< HEAD
-        test_values=False,
-        x=x[0],
-        dtype=dtype[0],
-=======
+        frontend=frontend,
+        test_flags=test_flags,
+        fn_tree=fn_tree,
+        on_device=on_device,
         num_rows=num_rows,
         num_columns=num_columns,
         dtype=dtypes[0],
->>>>>>> 123b998b
     )