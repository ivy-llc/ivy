# global
from hypothesis import strategies as st
<<<<<<< HEAD

import math
=======
>>>>>>> 5ca8090b

# local
import ivy_tests.test_ivy.helpers as helpers
from ivy_tests.test_ivy.helpers import handle_frontend_test
from ivy_tests.test_ivy.test_functional.test_experimental.test_core.test_manipulation import (  # noqa
    _get_dtype_values_k_axes_for_rot90,
)


# --- Helpers --- #
# --------------- #


@st.composite
def dtypes_x_reshape_(draw):
    shape = draw(helpers.get_shape(min_num_dims=1))
    dtypes, x = draw(
        helpers.dtype_and_values(
            available_dtypes=helpers.get_dtypes("numeric"),
            shape=shape,
        )
    )
    return dtypes, x, shape


# reshape_
@handle_frontend_test(
    fn_tree="paddle.tensor.manipulation.reshape_",
    dtypes_x_reshape=dtypes_x_reshape_(),
)
def test_paddle_reshape_(
    *,
    dtypes_x_reshape,
    on_device,
    fn_tree,
    frontend,
    test_flags,
    backend_fw,
):
    input_dtype, x, shape = dtypes_x_reshape
    helpers.test_frontend_function(
        input_dtypes=input_dtype,
        backend_to_test=backend_fw,
        frontend=frontend,
        test_flags=test_flags,
        fn_tree=fn_tree,
        on_device=on_device,
        x=x[0],
        shape=shape,
<<<<<<< HEAD
    )


# abs
@handle_frontend_test(
    fn_tree="paddle.abs",
    dtype_and_x=helpers.dtype_and_values(
        available_dtypes=helpers.get_dtypes("float"),
    ),
)
def test_paddle_abs(
    *,
    dtype_and_x,
    on_device,
    fn_tree,
    frontend,
    test_flags,
    backend_fw,
):
    input_dtype, x = dtype_and_x
    helpers.test_frontend_function(
        input_dtypes=input_dtype,
        backend_to_test=backend_fw,
        frontend=frontend,
        test_flags=test_flags,
        fn_tree=fn_tree,
        on_device=on_device,
        x=x[0],
    )


# stack
@st.composite
def _arrays_axis_n_dtypes(draw):
    num_dims = draw(st.shared(helpers.ints(min_value=2, max_value=5), key="num_dims"))
    num_arrays = draw(
        st.shared(helpers.ints(min_value=2, max_value=4), key="num_arrays")
    )
    common_shape = draw(
        helpers.list_of_size(
            x=helpers.ints(min_value=2, max_value=3),
            size=num_dims - 1,
        )
    )
    axis = draw(st.sampled_from(list(range(num_dims))))
    xs = []
    input_dtypes = draw(
        helpers.array_dtypes(available_dtypes=draw(helpers.get_dtypes("numeric")))
    )
    dtype = draw(st.sampled_from(input_dtypes))
    for _ in range(num_arrays):
        x = draw(
            helpers.array_values(
                shape=common_shape,
                dtype=dtype,
            )
        )
        xs.append(x)
    input_dtypes = [dtype] * len(input_dtypes)
    return xs, input_dtypes, axis


@handle_frontend_test(
    fn_tree="paddle.stack",
    _arrays_n_dtypes_axis=_arrays_axis_n_dtypes(),
    test_with_out=st.just(False),
)
def test_paddle_stack(
    *,
    _arrays_n_dtypes_axis,
    on_device,
    fn_tree,
    frontend,
    test_flags,
    backend_fw,
):
    xs, input_dtypes, axis = _arrays_n_dtypes_axis
    helpers.test_frontend_function(
        input_dtypes=input_dtypes,
        backend_to_test=backend_fw,
        frontend=frontend,
        test_flags=test_flags,
        fn_tree=fn_tree,
        on_device=on_device,
        x=xs,
        axis=axis,
    )


# concat
@st.composite
def _arrays_idx_n_dtypes(draw):
    num_dims = draw(st.shared(helpers.ints(min_value=1, max_value=4), key="num_dims"))
    num_arrays = draw(
        st.shared(helpers.ints(min_value=2, max_value=4), key="num_arrays")
    )
    common_shape = draw(
        helpers.list_of_size(
            x=helpers.ints(min_value=2, max_value=3),
            size=num_dims - 1,
        )
    )
    unique_idx = draw(helpers.ints(min_value=0, max_value=num_dims - 1))
    unique_dims = draw(
        helpers.list_of_size(
            x=helpers.ints(min_value=2, max_value=3),
            size=num_arrays,
        )
    )
    xs = []
    input_dtypes = draw(
        helpers.array_dtypes(available_dtypes=draw(helpers.get_dtypes("valid")))
    )
    dtype = draw(st.sampled_from(input_dtypes))
    for ud in unique_dims:
        x = draw(
            helpers.array_values(
                shape=common_shape[:unique_idx] + [ud] + common_shape[unique_idx:],
                dtype=dtype,
            )
        )
        xs.append(x)
    input_dtypes = [dtype] * len(input_dtypes)
    return xs, input_dtypes, unique_idx


@handle_frontend_test(
    fn_tree="paddle.concat",
    xs_n_input_dtypes_n_unique_idx=_arrays_idx_n_dtypes(),
    test_with_out=st.just(False),
)
def test_paddle_concat(
    *,
    xs_n_input_dtypes_n_unique_idx,
    on_device,
    fn_tree,
    frontend,
    backend_fw,
    test_flags,
):
    xs, input_dtypes, unique_idx = xs_n_input_dtypes_n_unique_idx
    helpers.test_frontend_function(
        input_dtypes=input_dtypes,
        backend_to_test=backend_fw,
        frontend=frontend,
        test_flags=test_flags,
        fn_tree=fn_tree,
        on_device=on_device,
        x=xs,
        axis=unique_idx,
    )


# tile
@st.composite
def _tile_helper(draw):
    dtype, x, shape = draw(
        helpers.dtype_and_values(
            available_dtypes=helpers.get_dtypes("valid"),
            min_num_dims=1,
            max_num_dims=4,
            min_dim_size=2,
            max_dim_size=3,
            ret_shape=True,
        )
    )
    repeats = draw(
        helpers.list_of_size(
            x=helpers.ints(min_value=1, max_value=3),
            size=len(shape),
        )
    )
    return dtype, x, repeats


@handle_frontend_test(
    fn_tree="paddle.tile",
    dt_x_repeats=_tile_helper(),
    test_with_out=st.just(False),
)
def test_paddle_tile(
    *,
    dt_x_repeats,
    on_device,
    fn_tree,
    frontend,
    backend_fw,
    test_flags,
):
    input_dtypes, x, repeats = dt_x_repeats
    helpers.test_frontend_function(
        input_dtypes=input_dtypes,
        backend_to_test=backend_fw,
        frontend=frontend,
        test_flags=test_flags,
        fn_tree=fn_tree,
        on_device=on_device,
        x=x[0],
        repeat_times=repeats,
    )


# split
@st.composite
def _split_helper(draw):
    dtypes, values, shape = draw(
        helpers.dtype_and_values(
            available_dtypes=helpers.get_dtypes("valid"),
            min_num_dims=2,
            max_num_dims=4,
            min_dim_size=2,
            max_dim_size=4,
            ret_shape=True,
        )
    )
    axis = draw(st.sampled_from(range(len(shape))))
    num_eles = shape[axis]
    splits = [i for i in range(1, num_eles + 1) if num_eles % i == 0]
    num_splits = draw(st.sampled_from(splits))
    return dtypes, values, num_splits, axis


@handle_frontend_test(
    fn_tree="paddle.split",
    dt_x_num_splits_axis=_split_helper(),
    test_with_out=st.just(False),
)
def test_paddle_split(
    *,
    dt_x_num_splits_axis,
    on_device,
    fn_tree,
    frontend,
    test_flags,
    backend_fw,
):
    input_dtypes, x, num_splits, axis = dt_x_num_splits_axis
    helpers.test_frontend_function(
        input_dtypes=input_dtypes,
        backend_to_test=backend_fw,
        frontend=frontend,
        test_flags=test_flags,
        fn_tree=fn_tree,
        on_device=on_device,
        x=x[0],
        num_or_sections=num_splits,
        axis=axis,
    )


# squeeze
@st.composite
def _squeeze_helper(draw):
    shape = draw(st.shared(helpers.get_shape(), key="value_shape"))
    valid_axes = []
    for index, axis in enumerate(shape):
        if axis == 1:
            valid_axes.append(index)
    valid_axes.insert(0, None)

    return draw(st.sampled_from(valid_axes))


@handle_frontend_test(
    fn_tree="paddle.squeeze",
    dtype_and_x=helpers.dtype_and_values(
        available_dtypes=helpers.get_dtypes("valid"),
        shape=st.shared(helpers.get_shape(), key="value_shape"),
    ),
    axis=_squeeze_helper(),
)
def test_paddle_squeeze(
    *,
    dtype_and_x,
    axis,
    on_device,
    fn_tree,
    frontend,
    test_flags,
    backend_fw,
):
    input_dtype, x = dtype_and_x
    helpers.test_frontend_function(
        input_dtypes=input_dtype,
        backend_to_test=backend_fw,
        frontend=frontend,
        test_flags=test_flags,
        fn_tree=fn_tree,
        on_device=on_device,
        x=x[0],
        axis=axis,
    )


# expand
@st.composite
def _expand_helper(draw):
    dtype_and_x = draw(
        helpers.dtype_and_values(
            available_dtypes=helpers.get_dtypes("valid"),
            min_num_dims=1,
            max_num_dims=6,
        )
    )

    dtype, x = dtype_and_x
    input_shape = x[0].shape

    max_num_dims = 6 - len(input_shape)
    shape = draw(helpers.get_shape(max_num_dims=max_num_dims)) + input_shape

    return dtype, x, shape


@handle_frontend_test(
    fn_tree="paddle.expand",
    dtype_x_and_shape=_expand_helper(),
)
def test_paddle_expand(
    *,
    dtype_x_and_shape,
    on_device,
    fn_tree,
    backend_fw,
    frontend,
    test_flags,
):
    input_dtype, x, shape = dtype_x_and_shape
    helpers.test_frontend_function(
        input_dtypes=input_dtype,
        backend_to_test=backend_fw,
        frontend=frontend,
        test_flags=test_flags,
        fn_tree=fn_tree,
        on_device=on_device,
        x=x[0],
        shape=shape,
    )


# expand_as
@st.composite
def _expand_as_helper(draw):
    dtype_and_x = draw(
        helpers.dtype_and_values(
            available_dtypes=helpers.get_dtypes("valid"),
            min_num_dims=1,
            max_num_dims=6,
        )
    )

    dtype, x = dtype_and_x
    input_shape = x[0].shape

    max_num_dims = 6 - len(input_shape)
    shape = draw(helpers.get_shape(max_num_dims=max_num_dims)) + input_shape

    return dtype, x, shape


@st.composite
def dtype_x_and_shape(draw):
    input_dtype = draw(st.sampled_from(["float32", "int32", "float64"]))
    shape = draw(st.lists(st.integers(min_value=1, max_value=10), min_size=1, max_size=4))
    x = draw(helpers.array_values(shape=shape, dtype=input_dtype))
    return input_dtype, x, shape

@given(dtype_x_and_shape())
def test_paddle_expand_as(dtype_x_and_shape):
    input_dtype, x, shape = dtype_x_and_shape
    y = helpers.array_values(shape=shape, dtype=input_dtype).example()

    helpers.test_frontend_function(
        input_dtypes=input_dtype,
        backend_to_test=backend_fw,
        frontend=frontend,
        test_flags=test_flags,
        fn_tree=fn_tree,
        on_device=on_device,
        input=x[0],
        shape=y,
    )


# cast
@handle_frontend_test(
    fn_tree="paddle.cast",
    dtype_and_x=helpers.dtype_and_values(
        available_dtypes=helpers.get_dtypes("valid"),
    ),
    dtype=helpers.get_dtypes("valid", full=False),
)
def test_paddle_cast(
    *,
    dtype_and_x,
    dtype,
    on_device,
    backend_fw,
    fn_tree,
    frontend,
    test_flags,
):
    input_dtype, x = dtype_and_x
    helpers.test_frontend_function(
        input_dtypes=input_dtype,
        backend_to_test=backend_fw,
        frontend=frontend,
        test_flags=test_flags,
        fn_tree=fn_tree,
        on_device=on_device,
        x=x[0],
        dtype=dtype[0],
    )


@st.composite
def _broadcast_to_helper(draw):
    dtype_and_x = draw(
        helpers.dtype_and_values(
            available_dtypes=helpers.get_dtypes("valid"),
            min_num_dims=1,
            max_num_dims=6,
        )
    )

    dtype, x = dtype_and_x
    input_shape = x[0].shape

    max_num_dims = 6 - len(input_shape)
    shape = draw(helpers.get_shape(max_num_dims=max_num_dims)) + input_shape

    return dtype, x, shape


@handle_frontend_test(
    fn_tree="paddle.broadcast_to",
    dtype_x_and_shape=_broadcast_to_helper(),
)
def test_paddle_broadcast_to(
    *,
    dtype_x_and_shape,
    on_device,
    fn_tree,
    backend_fw,
    frontend,
    test_flags,
):
    input_dtype, x, shape = dtype_x_and_shape
    helpers.test_frontend_function(
        input_dtypes=input_dtype,
        backend_to_test=backend_fw,
        frontend=frontend,
        test_flags=test_flags,
        fn_tree=fn_tree,
        on_device=on_device,
        x=x[0],
        shape=shape,
    )


@st.composite
def _gather_helper(draw):
    dtype_and_param = draw(
        helpers.dtype_and_values(
            available_dtypes=helpers.get_dtypes("valid"),
            min_num_dims=1,
            max_num_dims=6,
        )
    )

    dtype_and_indices = draw(
        helpers.dtype_and_values(
            available_dtypes=helpers.get_dtypes("valid"),
            min_num_dims=1,
            max_num_dims=6,
        )
    )
    dtype, param = dtype_and_param
    dtype, indices = dtype_and_indices
    return dtype, param, indices


@handle_frontend_test(
    fn_tree="paddle.gather",
    dtype_param_and_indices=_gather_helper(),
)
def test_paddle_gather(
    *,
    dtype_param_and_indices,
    on_device,
    fn_tree,
    frontend,
    backend_fw,
    test_flags,
):
    input_dtype, param, indices = dtype_param_and_indices
    helpers.test_frontend_function(
        input_dtypes=input_dtype,
        backend_to_test=backend_fw,
        frontend=frontend,
        test_flags=test_flags,
        fn_tree=fn_tree,
        on_device=on_device,
        param=param[0],
        indices=indices[0],
    )


# unstack
@handle_frontend_test(
    fn_tree="paddle.unstack",
    dtypes_values=helpers.dtype_and_values(
        available_dtypes=helpers.get_dtypes("numeric"),
        min_num_dims=2,
        max_num_dims=2,
        max_dim_size=1,
    ),
    number_positional_args=st.just(1),
    axis=st.integers(-1, 0),
    test_with_out=st.just(False),
)
def test_paddle_unstack(
    *,
    dtypes_values,
    axis,
    on_device,
    fn_tree,
    backend_fw,
    frontend,
    test_flags,
):
    x_dtype, x = dtypes_values
    axis = axis
    helpers.test_frontend_function(
        input_dtypes=x_dtype,
        backend_to_test=backend_fw,
        frontend=frontend,
        test_flags=test_flags,
        fn_tree=fn_tree,
        on_device=on_device,
        x=x[0],
        axis=axis,
    )


# flip
@st.composite
def _dtype_x_axis(draw, **kwargs):
    dtype, x, shape = draw(helpers.dtype_and_values(**kwargs, ret_shape=True))
    axis = draw(
        st.lists(
            helpers.ints(min_value=0, max_value=len(shape) - 1),
            min_size=len(shape),
            max_size=len(shape),
            unique=True,
        )
    )
    return dtype, x, axis


@handle_frontend_test(
    fn_tree="paddle.flip",
    dtype_x_axis=_dtype_x_axis(
        available_dtypes=helpers.get_dtypes("numeric"),
        min_num_dims=1,
        min_dim_size=1,
    ),
    test_with_out=st.just(False),
)
def test_paddle_flip(
    *,
    dtype_x_axis,
    on_device,
    fn_tree,
    frontend,
    test_flags,
    backend_fw,
):
    input_dtype, x, axis = dtype_x_axis
    helpers.test_frontend_function(
        input_dtypes=input_dtype,
        backend_to_test=backend_fw,
        frontend=frontend,
        test_flags=test_flags,
        fn_tree=fn_tree,
        on_device=on_device,
        x=x[0],
        axis=axis,
    )


# roll
@handle_frontend_test(
    fn_tree="paddle.roll",
    dtype_and_x=helpers.dtype_and_values(
        available_dtypes=helpers.get_dtypes("numeric"),
        min_num_dims=2,
        min_dim_size=2,
    ),
    shift=helpers.ints(min_value=1, max_value=10),
    axis=helpers.ints(min_value=-1, max_value=1),
    test_with_out=st.just(False),
)
def test_paddle_roll(
    *,
    dtype_and_x,
    shift,
    axis,
    on_device,
    fn_tree,
    frontend,
    test_flags,
    backend_fw,
):
    input_dtype, x = dtype_and_x
    helpers.test_frontend_function(
        input_dtypes=input_dtype,
        backend_to_test=backend_fw,
        frontend=frontend,
        test_flags=test_flags,
        fn_tree=fn_tree,
        on_device=on_device,
        x=x[0],
        shifts=shift,
        axis=axis,
    )


# take_along_axis
@handle_frontend_test(
    fn_tree="paddle.take_along_axis",
    dtype_indices_axis=helpers.array_indices_axis(
        array_dtypes=helpers.get_dtypes(kind="valid"),
        indices_dtypes=["int64"],
        min_num_dims=1,
        max_num_dims=5,
        min_dim_size=1,
        max_dim_size=10,
        indices_same_dims=True,
    ),
)
def test_paddle_take_along_axis(
    *,
    dtype_indices_axis,
    on_device,
    fn_tree,
    frontend,
    test_flags,
    backend_fw,
):
    input_dtypes, value, indices, axis, _ = dtype_indices_axis
    helpers.test_frontend_function(
        input_dtypes=input_dtypes,
        backend_to_test=backend_fw,
        frontend=frontend,
        test_flags=test_flags,
        fn_tree=fn_tree,
        on_device=on_device,
        arr=value,
        indices=indices,
        axis=axis,
    )


# rot90
@handle_frontend_test(
    fn_tree="paddle.rot90",
    dtype_m_k_axes=_get_dtype_values_k_axes_for_rot90(
        available_dtypes=helpers.get_dtypes(kind="valid"),
        min_num_dims=1,
        max_num_dims=5,
        min_dim_size=1,
        max_dim_size=10,
    ),
)
def test_paddle_rot90(
    *,
    dtype_m_k_axes,
    on_device,
    fn_tree,
    frontend,
    backend_fw,
    test_flags,
):
    input_dtype, m, k, axes = dtype_m_k_axes
    helpers.test_frontend_function(
        input_dtypes=input_dtype,
        backend_to_test=backend_fw,
        frontend=frontend,
        test_flags=test_flags,
        fn_tree=fn_tree,
        on_device=on_device,
        x=m,
        k=k,
        axes=tuple(axes),
=======
>>>>>>> 5ca8090b
    )<|MERGE_RESOLUTION|>--- conflicted
+++ resolved
@@ -1,10 +1,6 @@
 # global
 from hypothesis import strategies as st
-<<<<<<< HEAD
-
 import math
-=======
->>>>>>> 5ca8090b
 
 # local
 import ivy_tests.test_ivy.helpers as helpers
@@ -54,7 +50,6 @@
         on_device=on_device,
         x=x[0],
         shape=shape,
-<<<<<<< HEAD
     )
 
 
@@ -750,6 +745,5 @@
         x=m,
         k=k,
         axes=tuple(axes),
-=======
->>>>>>> 5ca8090b
-    )+    )
+    