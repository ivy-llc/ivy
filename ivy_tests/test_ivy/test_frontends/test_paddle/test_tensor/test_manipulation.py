# global
from hypothesis import strategies as st
import math

# local
import ivy_tests.test_ivy.helpers as helpers
from ivy_tests.test_ivy.helpers import handle_frontend_test


# Helpers #
# ------ #


@st.composite
def dtypes_x_reshape(draw):
    shape = draw(helpers.get_shape(min_num_dims=1))
    dtypes, x = draw(
        helpers.dtype_and_values(
            available_dtypes=helpers.get_dtypes("numeric"),
            shape=shape,
        )
    )
    shape = draw(
        helpers.get_shape(min_num_dims=1).filter(
            lambda s: math.prod(s) == math.prod(shape)
        )
    )
    return dtypes, x, shape


# Tests #
# ----- #


# reshape
@handle_frontend_test(
    fn_tree="paddle.reshape",
    dtypes_x_reshape=dtypes_x_reshape(),
)
def test_paddle_reshape(
    *,
    dtypes_x_reshape,
    on_device,
    fn_tree,
    frontend,
    test_flags,
    backend_fw,
):
    input_dtype, x, shape = dtypes_x_reshape
    helpers.test_frontend_function(
        input_dtypes=input_dtype,
        backend_to_test=backend_fw,
        frontend=frontend,
        test_flags=test_flags,
        fn_tree=fn_tree,
        on_device=on_device,
        x=x[0],
        shape=shape,
    )


# abs
@handle_frontend_test(
    fn_tree="paddle.abs",
    dtype_and_x=helpers.dtype_and_values(
        available_dtypes=helpers.get_dtypes("float"),
    ),
)
def test_paddle_abs(
    *,
    dtype_and_x,
    on_device,
    fn_tree,
    frontend,
    test_flags,
    backend_fw,
):
    input_dtype, x = dtype_and_x
    helpers.test_frontend_function(
        input_dtypes=input_dtype,
        backend_to_test=backend_fw,
        frontend=frontend,
        test_flags=test_flags,
        fn_tree=fn_tree,
        on_device=on_device,
        x=x[0],
    )


# stack
@st.composite
def _arrays_axis_n_dtypes(draw):
    num_dims = draw(st.shared(helpers.ints(min_value=2, max_value=5), key="num_dims"))
    num_arrays = draw(
        st.shared(helpers.ints(min_value=2, max_value=4), key="num_arrays")
    )
    common_shape = draw(
        helpers.list_of_size(
            x=helpers.ints(min_value=2, max_value=3),
            size=num_dims - 1,
        )
    )
    axis = draw(st.sampled_from(list(range(num_dims))))
    xs = []
    input_dtypes = draw(
        helpers.array_dtypes(available_dtypes=draw(helpers.get_dtypes("numeric")))
    )
    dtype = draw(st.sampled_from(input_dtypes))
    for _ in range(num_arrays):
        x = draw(
            helpers.array_values(
                shape=common_shape,
                dtype=dtype,
            )
        )
        xs.append(x)
    input_dtypes = [dtype] * len(input_dtypes)
    return xs, input_dtypes, axis


@handle_frontend_test(
    fn_tree="paddle.stack",
    _arrays_n_dtypes_axis=_arrays_axis_n_dtypes(),
    test_with_out=st.just(False),
)
def test_paddle_stack(
    *,
    _arrays_n_dtypes_axis,
    on_device,
    fn_tree,
    frontend,
    test_flags,
    backend_fw,
):
    xs, input_dtypes, axis = _arrays_n_dtypes_axis
    helpers.test_frontend_function(
        input_dtypes=input_dtypes,
        backend_to_test=backend_fw,
        frontend=frontend,
        test_flags=test_flags,
        fn_tree=fn_tree,
        on_device=on_device,
        x=xs,
        axis=axis,
    )


# concat
@st.composite
def _arrays_idx_n_dtypes(draw):
    num_dims = draw(st.shared(helpers.ints(min_value=1, max_value=4), key="num_dims"))
    num_arrays = draw(
        st.shared(helpers.ints(min_value=2, max_value=4), key="num_arrays")
    )
    common_shape = draw(
        helpers.list_of_size(
            x=helpers.ints(min_value=2, max_value=3),
            size=num_dims - 1,
        )
    )
    unique_idx = draw(helpers.ints(min_value=0, max_value=num_dims - 1))
    unique_dims = draw(
        helpers.list_of_size(
            x=helpers.ints(min_value=2, max_value=3),
            size=num_arrays,
        )
    )
    xs = []
    input_dtypes = draw(
        helpers.array_dtypes(available_dtypes=draw(helpers.get_dtypes("valid")))
    )
    dtype = draw(st.sampled_from(input_dtypes))
    for ud in unique_dims:
        x = draw(
            helpers.array_values(
                shape=common_shape[:unique_idx] + [ud] + common_shape[unique_idx:],
                dtype=dtype,
            )
        )
        xs.append(x)
    input_dtypes = [dtype] * len(input_dtypes)
    return xs, input_dtypes, unique_idx


@handle_frontend_test(
    fn_tree="paddle.concat",
    xs_n_input_dtypes_n_unique_idx=_arrays_idx_n_dtypes(),
    test_with_out=st.just(False),
)
def test_paddle_concat(
    *,
    xs_n_input_dtypes_n_unique_idx,
    on_device,
    fn_tree,
    frontend,
    backend_fw,
    test_flags,
):
    xs, input_dtypes, unique_idx = xs_n_input_dtypes_n_unique_idx
    helpers.test_frontend_function(
        input_dtypes=input_dtypes,
        backend_to_test=backend_fw,
        frontend=frontend,
        test_flags=test_flags,
        fn_tree=fn_tree,
        on_device=on_device,
        x=xs,
        axis=unique_idx,
    )


# tile
@st.composite
def _tile_helper(draw):
    dtype, x, shape = draw(
        helpers.dtype_and_values(
            available_dtypes=helpers.get_dtypes("valid"),
            min_num_dims=1,
            max_num_dims=4,
            min_dim_size=2,
            max_dim_size=3,
            ret_shape=True,
        )
    )
    repeats = draw(
        helpers.list_of_size(
            x=helpers.ints(min_value=1, max_value=3),
            size=len(shape),
        )
    )
    return dtype, x, repeats


@handle_frontend_test(
    fn_tree="paddle.tile",
    dt_x_repeats=_tile_helper(),
    test_with_out=st.just(False),
)
def test_paddle_tile(
    *,
    dt_x_repeats,
    on_device,
    fn_tree,
    frontend,
    backend_fw,
    test_flags,
):
    input_dtypes, x, repeats = dt_x_repeats
    helpers.test_frontend_function(
        input_dtypes=input_dtypes,
        backend_to_test=backend_fw,
        frontend=frontend,
        test_flags=test_flags,
        fn_tree=fn_tree,
        on_device=on_device,
        x=x[0],
        repeat_times=repeats,
    )


# split
@st.composite
def _split_helper(draw):
    dtypes, values, shape = draw(
        helpers.dtype_and_values(
            available_dtypes=helpers.get_dtypes("valid"),
            min_num_dims=2,
            max_num_dims=4,
            min_dim_size=2,
            max_dim_size=4,
            ret_shape=True,
        )
    )
    axis = draw(st.sampled_from(range(len(shape))))
    num_eles = shape[axis]
    splits = [i for i in range(1, num_eles + 1) if num_eles % i == 0]
    num_splits = draw(st.sampled_from(splits))
    return dtypes, values, num_splits, axis


@handle_frontend_test(
    fn_tree="paddle.split",
    dt_x_num_splits_axis=_split_helper(),
    test_with_out=st.just(False),
)
def test_paddle_split(
    *,
    dt_x_num_splits_axis,
    on_device,
    fn_tree,
    frontend,
    test_flags,
    backend_fw,
):
    input_dtypes, x, num_splits, axis = dt_x_num_splits_axis
    helpers.test_frontend_function(
        input_dtypes=input_dtypes,
        backend_to_test=backend_fw,
        frontend=frontend,
        test_flags=test_flags,
        fn_tree=fn_tree,
        on_device=on_device,
        x=x[0],
        num_or_sections=num_splits,
        axis=axis,
    )


# squeeze
@st.composite
def _squeeze_helper(draw):
    shape = draw(st.shared(helpers.get_shape(), key="value_shape"))
    valid_axes = []
    for index, axis in enumerate(shape):
        if axis == 1:
            valid_axes.append(index)
    valid_axes.insert(0, None)

    return draw(st.sampled_from(valid_axes))


@handle_frontend_test(
    fn_tree="paddle.squeeze",
    dtype_and_x=helpers.dtype_and_values(
        available_dtypes=helpers.get_dtypes("valid"),
        shape=st.shared(helpers.get_shape(), key="value_shape"),
    ),
    axis=_squeeze_helper(),
)
def test_paddle_squeeze(
    *,
    dtype_and_x,
    axis,
    on_device,
    fn_tree,
    frontend,
    test_flags,
    backend_fw,
):
    input_dtype, x = dtype_and_x
    helpers.test_frontend_function(
        input_dtypes=input_dtype,
        backend_to_test=backend_fw,
        frontend=frontend,
        test_flags=test_flags,
        fn_tree=fn_tree,
        on_device=on_device,
        x=x[0],
        axis=axis,
    )


# expand
@st.composite
def _expand_helper(draw):
    dtype_and_x = draw(
        helpers.dtype_and_values(
            available_dtypes=helpers.get_dtypes("valid"),
            min_num_dims=1,
            max_num_dims=6,
        )
    )

    dtype, x = dtype_and_x
    input_shape = x[0].shape

    max_num_dims = 6 - len(input_shape)
    shape = draw(helpers.get_shape(max_num_dims=max_num_dims)) + input_shape

    return dtype, x, shape


@handle_frontend_test(
    fn_tree="paddle.expand",
    dtype_x_and_shape=_expand_helper(),
)
def test_paddle_expand(
    *,
    dtype_x_and_shape,
    on_device,
    fn_tree,
    backend_fw,
    frontend,
    test_flags,
):
    input_dtype, x, shape = dtype_x_and_shape
    helpers.test_frontend_function(
        input_dtypes=input_dtype,
        backend_to_test=backend_fw,
        frontend=frontend,
        test_flags=test_flags,
        fn_tree=fn_tree,
        on_device=on_device,
        x=x[0],
        shape=shape,
    )


# cast
@handle_frontend_test(
    fn_tree="paddle.cast",
    dtype_and_x=helpers.dtype_and_values(
        available_dtypes=helpers.get_dtypes("valid"),
    ),
    dtype=helpers.get_dtypes("valid", full=False),
)
def test_paddle_cast(
    *,
    dtype_and_x,
    dtype,
    on_device,
    backend_fw,
    fn_tree,
    frontend,
    test_flags,
):
    input_dtype, x = dtype_and_x
    helpers.test_frontend_function(
        input_dtypes=input_dtype,
        backend_to_test=backend_fw,
        frontend=frontend,
        test_flags=test_flags,
        fn_tree=fn_tree,
        on_device=on_device,
        x=x[0],
        dtype=dtype[0],
    )


@st.composite
def _broadcast_to_helper(draw):
    dtype_and_x = draw(
        helpers.dtype_and_values(
            available_dtypes=helpers.get_dtypes("valid"),
            min_num_dims=1,
            max_num_dims=6,
        )
    )

    dtype, x = dtype_and_x
    input_shape = x[0].shape

    max_num_dims = 6 - len(input_shape)
    shape = draw(helpers.get_shape(max_num_dims=max_num_dims)) + input_shape

    return dtype, x, shape


@handle_frontend_test(
    fn_tree="paddle.broadcast_to",
    dtype_x_and_shape=_broadcast_to_helper(),
)
def test_paddle_broadcast_to(
    *,
    dtype_x_and_shape,
    on_device,
    fn_tree,
    backend_fw,
    frontend,
    test_flags,
):
    input_dtype, x, shape = dtype_x_and_shape
    helpers.test_frontend_function(
        input_dtypes=input_dtype,
        backend_to_test=backend_fw,
        frontend=frontend,
        test_flags=test_flags,
        fn_tree=fn_tree,
        on_device=on_device,
        x=x[0],
        shape=shape,
    )


@st.composite
def _gather_helper(draw):
    dtype_and_param = draw(
        helpers.dtype_and_values(
            available_dtypes=helpers.get_dtypes("valid"),
            min_num_dims=1,
            max_num_dims=6,
        )
    )

    dtype_and_indices = draw(
        helpers.dtype_and_values(
            available_dtypes=helpers.get_dtypes("valid"),
            min_num_dims=1,
            max_num_dims=6,
        )
    )
    dtype, param = dtype_and_param
    dtype, indices = dtype_and_indices
    return dtype, param, indices


@handle_frontend_test(
    fn_tree="paddle.gather",
    dtype_param_and_indices=_gather_helper(),
)
def test_paddle_gather(
    *,
    dtype_param_and_indices,
    on_device,
    fn_tree,
    frontend,
    backend_fw,
    test_flags,
):
    input_dtype, param, indices = dtype_param_and_indices
    helpers.test_frontend_function(
        input_dtypes=input_dtype,
        backend_to_test=backend_fw,
        frontend=frontend,
        test_flags=test_flags,
        fn_tree=fn_tree,
        on_device=on_device,
        param=param[0],
        indices=indices[0],
    )


<<<<<<< HEAD
@handle_frontend_test(
    fn_tree="paddle.roll",
    dtype_and_x=helpers.dtype_and_values(
        available_dtypes=helpers.get_dtypes("valid"),
    ),
    dtype=helpers.get_dtypes("valid", full=False),
)
def test_paddle_roll(
    *,
    dtype_and_x,
    dtype,
=======
# flip
@st.composite
def _dtype_x_axis(draw, **kwargs):
    dtype, x, shape = draw(helpers.dtype_and_values(**kwargs, ret_shape=True))
    axis = draw(
        st.lists(
            helpers.ints(min_value=0, max_value=len(shape) - 1),
            min_size=len(shape),
            max_size=len(shape),
            unique=True,
        )
    )
    return dtype, x, axis


@handle_frontend_test(
    fn_tree="paddle.flip",
    dtype_x_axis=_dtype_x_axis(
        available_dtypes=helpers.get_dtypes("numeric"),
        min_num_dims=1,
        min_dim_size=1,
    ),
    test_with_out=st.just(False),
)
def test_paddle_flip(
    *,
    dtype_x_axis,
>>>>>>> 97599445
    on_device,
    fn_tree,
    frontend,
    test_flags,
<<<<<<< HEAD
    backend_fw,
):
    input_dtype, x = dtype_and_x
    shifts = 1
    helpers.test_frontend_function(
        input_dtypes=input_dtype,
        backend_to_test=backend_fw,
=======
):
    input_dtype, x, axis = dtype_x_axis
    helpers.test_frontend_function(
        input_dtypes=input_dtype,
>>>>>>> 97599445
        frontend=frontend,
        test_flags=test_flags,
        fn_tree=fn_tree,
        on_device=on_device,
        x=x[0],
<<<<<<< HEAD
        shifts=shifts,
=======
        axis=axis,
>>>>>>> 97599445
    )<|MERGE_RESOLUTION|>--- conflicted
+++ resolved
@@ -520,19 +520,7 @@
     )
 
 
-<<<<<<< HEAD
-@handle_frontend_test(
-    fn_tree="paddle.roll",
-    dtype_and_x=helpers.dtype_and_values(
-        available_dtypes=helpers.get_dtypes("valid"),
-    ),
-    dtype=helpers.get_dtypes("valid", full=False),
-)
-def test_paddle_roll(
-    *,
-    dtype_and_x,
-    dtype,
-=======
+
 # flip
 @st.composite
 def _dtype_x_axis(draw, **kwargs):
@@ -560,33 +548,48 @@
 def test_paddle_flip(
     *,
     dtype_x_axis,
->>>>>>> 97599445
-    on_device,
-    fn_tree,
-    frontend,
-    test_flags,
-<<<<<<< HEAD
-    backend_fw,
+    on_device,
+    fn_tree,
+    frontend,
+    test_flags,
+):
+    input_dtype, x, axis = dtype_x_axis
+    helpers.test_frontend_function(
+        input_dtypes=input_dtype,
+        frontend=frontend,
+        test_flags=test_flags,
+        fn_tree=fn_tree,
+        on_device=on_device,
+        x=x[0],
+        axis=axis,
+    )
+    )
+
+
+@handle_frontend_test(
+    fn_tree="paddle.roll",
+    dtype_and_x=helpers.dtype_and_values(
+        available_dtypes=helpers.get_dtypes("valid"),
+    ),
+    dtype=helpers.get_dtypes("valid", full=False),
+)
+def test_paddle_roll(
+    *,
+    dtype_and_x,
+    dtype,
+    on_device,
+    fn_tree,
+    frontend,
+    test_flags,
 ):
     input_dtype, x = dtype_and_x
     shifts = 1
     helpers.test_frontend_function(
         input_dtypes=input_dtype,
-        backend_to_test=backend_fw,
-=======
-):
-    input_dtype, x, axis = dtype_x_axis
-    helpers.test_frontend_function(
-        input_dtypes=input_dtype,
->>>>>>> 97599445
-        frontend=frontend,
-        test_flags=test_flags,
-        fn_tree=fn_tree,
-        on_device=on_device,
-        x=x[0],
-<<<<<<< HEAD
+        frontend=frontend,
+        test_flags=test_flags,
+        fn_tree=fn_tree,
+        on_device=on_device,
+        x=x[0],
         shifts=shifts,
-=======
-        axis=axis,
->>>>>>> 97599445
     )