--- conflicted
+++ resolved
@@ -642,29 +642,6 @@
     )
 
 
-<<<<<<< HEAD
-@handle_frontend_test(
-    fn_tree="paddle.movexis", # This is the function we are testing against
-    dtype_and_x_and_source_and_destination_and_name=helpers.dtype_and_values(
-        available_dtypes=helpers.get_dtypes('valid'), # Assigning available datatypes
-        num_arrays=2,
-    ),
-)
-
-def test_paddle_moveaxis(
-    *,
-    # Parameters for the test
-    dtype_and_x_and_source_and_destination_and_name, 
-    frontend,
-    test_flags,
-    fn_tree,
-    backend_fw,
-):
-    input_dtypes , x_and_source_and_destination_and_name = dtype_and_x_and_source_and_destination_and_name
-    x , source , destination , name = x_and_source_and_destination_and_name
-    helpers.test_frontend_function(
-        input_dtypes= input_dtypes,
-=======
 # rot90
 @handle_frontend_test(
     fn_tree="paddle.rot90",
@@ -688,25 +665,43 @@
     input_dtype, m, k, axes = dtype_m_k_axes
     helpers.test_frontend_function(
         input_dtypes=input_dtype,
->>>>>>> 1b5a0ac6
-        backend_to_test=backend_fw,
-        frontend=frontend,
-        test_flags=test_flags,
-        fn_tree=fn_tree,
-<<<<<<< HEAD
+        backend_to_test=backend_fw,
+        frontend=frontend,
+        test_flags=test_flags,
+        fn_tree=fn_tree,
+        on_device=on_device,
+        x=m,
+        k=k,
+        axes=tuple(axes),
+    )
+ 
+@handle_frontend_test(
+    fn_tree="paddle.movexis", # This is the function we are testing against
+    dtype_and_x_and_source_and_destination_and_name=helpers.dtype_and_values(
+        available_dtypes=helpers.get_dtypes('valid'), # Assigning available datatypes
+        num_arrays=2,
+    ),
+)
+
+def test_paddle_moveaxis(
+    *,
+    # Parameters for the test
+    dtype_and_x_and_source_and_destination_and_name, 
+    frontend,
+    test_flags,
+    fn_tree,
+    backend_fw,
+):
+    input_dtypes , x_and_source_and_destination_and_name = dtype_and_x_and_source_and_destination_and_name
+    x , source , destination , name = x_and_source_and_destination_and_name
+    helpers.test_frontend_function(
+        input_dtypes= input_dtypes,
+        backend_to_test=backend_fw,
+        frontend=frontend,
+        test_flags=test_flags,
+        fn_tree=fn_tree,
         x = x,
         source = source,
         destination = destination,
         name = name,
-    )
-
-
-
-    
-=======
-        on_device=on_device,
-        x=m,
-        k=k,
-        axes=tuple(axes),
-    )
->>>>>>> 1b5a0ac6
+    )