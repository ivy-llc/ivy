# global
from hypothesis import strategies as st
import math

# local
import ivy_tests.test_ivy.helpers as helpers
from ivy_tests.test_ivy.helpers import handle_frontend_test


# Helpers #
# ------ #


@st.composite
def dtypes_x_reshape(draw):
    shape = draw(helpers.get_shape(min_num_dims=1))
    dtypes, x = draw(
        helpers.dtype_and_values(
            available_dtypes=helpers.get_dtypes("numeric"),
            shape=shape,
        )
    )
    shape = draw(
        helpers.get_shape(min_num_dims=1).filter(
            lambda s: math.prod(s) == math.prod(shape)
        )
    )
    return dtypes, x, shape


# Tests #
# ----- #


# reshape
@handle_frontend_test(
    fn_tree="paddle.reshape",
    dtypes_x_reshape=dtypes_x_reshape(),
)
def test_paddle_reshape(
    *,
    dtypes_x_reshape,
    on_device,
    fn_tree,
    frontend,
    test_flags,
):
    input_dtype, x, shape = dtypes_x_reshape
    helpers.test_frontend_function(
        input_dtypes=input_dtype,
        frontend=frontend,
        test_flags=test_flags,
        fn_tree=fn_tree,
        on_device=on_device,
        x=x[0],
        shape=shape,
    )


# abs
@handle_frontend_test(
    fn_tree="paddle.abs",
    dtype_and_x=helpers.dtype_and_values(
        available_dtypes=helpers.get_dtypes("float"),
    ),
)
def test_paddle_abs(
    *,
    dtype_and_x,
    on_device,
    fn_tree,
    frontend,
    test_flags,
):
    input_dtype, x = dtype_and_x
    helpers.test_frontend_function(
        input_dtypes=input_dtype,
        frontend=frontend,
        test_flags=test_flags,
        fn_tree=fn_tree,
        on_device=on_device,
        x=x[0],
    )


# stack
@st.composite
def _arrays_axis_n_dtypes(draw):
    num_dims = draw(st.shared(helpers.ints(min_value=2, max_value=5), key="num_dims"))
    num_arrays = draw(
        st.shared(helpers.ints(min_value=2, max_value=4), key="num_arrays")
    )
    common_shape = draw(
        helpers.list_of_size(
            x=helpers.ints(min_value=2, max_value=3),
            size=num_dims - 1,
        )
    )
    axis = draw(st.sampled_from(list(range(num_dims))))
    xs = []
    input_dtypes = draw(
        helpers.array_dtypes(available_dtypes=draw(helpers.get_dtypes("numeric")))
    )
    dtype = draw(st.sampled_from(input_dtypes))
    for _ in range(num_arrays):
        x = draw(
            helpers.array_values(
                shape=common_shape,
                dtype=dtype,
            )
        )
        xs.append(x)
    input_dtypes = [dtype] * len(input_dtypes)
    return xs, input_dtypes, axis


@handle_frontend_test(
    fn_tree="paddle.stack",
    _arrays_n_dtypes_axis=_arrays_axis_n_dtypes(),
    test_with_out=st.just(False),
)
def test_paddle_stack(
    *,
    _arrays_n_dtypes_axis,
    on_device,
    fn_tree,
    frontend,
    test_flags,
):
    xs, input_dtypes, axis = _arrays_n_dtypes_axis
    helpers.test_frontend_function(
        input_dtypes=input_dtypes,
        frontend=frontend,
        test_flags=test_flags,
        fn_tree=fn_tree,
        on_device=on_device,
        x=xs,
        axis=axis,
    )


# concat
@st.composite
def _arrays_idx_n_dtypes(draw):
    num_dims = draw(st.shared(helpers.ints(min_value=1, max_value=4), key="num_dims"))
    num_arrays = draw(
        st.shared(helpers.ints(min_value=2, max_value=4), key="num_arrays")
    )
    common_shape = draw(
        helpers.list_of_size(
            x=helpers.ints(min_value=2, max_value=3),
            size=num_dims - 1,
        )
    )
    unique_idx = draw(helpers.ints(min_value=0, max_value=num_dims - 1))
    unique_dims = draw(
        helpers.list_of_size(
            x=helpers.ints(min_value=2, max_value=3),
            size=num_arrays,
        )
    )
    xs = []
    input_dtypes = draw(
        helpers.array_dtypes(available_dtypes=draw(helpers.get_dtypes("valid")))
    )
    dtype = draw(st.sampled_from(input_dtypes))
    for ud in unique_dims:
        x = draw(
            helpers.array_values(
                shape=common_shape[:unique_idx] + [ud] + common_shape[unique_idx:],
                dtype=dtype,
            )
        )
        xs.append(x)
    input_dtypes = [dtype] * len(input_dtypes)
    return xs, input_dtypes, unique_idx


@handle_frontend_test(
    fn_tree="paddle.concat",
    xs_n_input_dtypes_n_unique_idx=_arrays_idx_n_dtypes(),
    test_with_out=st.just(False),
)
def test_paddle_concat(
    *,
    xs_n_input_dtypes_n_unique_idx,
    on_device,
    fn_tree,
    frontend,
    test_flags,
):
    xs, input_dtypes, unique_idx = xs_n_input_dtypes_n_unique_idx
    helpers.test_frontend_function(
        input_dtypes=input_dtypes,
        frontend=frontend,
        test_flags=test_flags,
        fn_tree=fn_tree,
        on_device=on_device,
        x=xs,
        axis=unique_idx,
    )


# tile
@st.composite
def _tile_helper(draw):
    dtype, x, shape = draw(
        helpers.dtype_and_values(
            available_dtypes=helpers.get_dtypes("valid"),
            min_num_dims=1,
            max_num_dims=4,
            min_dim_size=2,
            max_dim_size=3,
            ret_shape=True,
        )
    )
    repeats = draw(
        helpers.list_of_size(
            x=helpers.ints(min_value=1, max_value=3),
            size=len(shape),
        )
    )
    return dtype, x, repeats


@handle_frontend_test(
    fn_tree="paddle.tile",
    dt_x_repeats=_tile_helper(),
    test_with_out=st.just(False),
)
def test_paddle_tile(
    *,
    dt_x_repeats,
    on_device,
    fn_tree,
    frontend,
    test_flags,
):
    input_dtypes, x, repeats = dt_x_repeats
    helpers.test_frontend_function(
        input_dtypes=input_dtypes,
        frontend=frontend,
        test_flags=test_flags,
        fn_tree=fn_tree,
        on_device=on_device,
        x=x[0],
        repeat_times=repeats,
    )


# split
@st.composite
def _split_helper(draw):
    dtypes, values, shape = draw(
        helpers.dtype_and_values(
            available_dtypes=helpers.get_dtypes("valid"),
            min_num_dims=2,
            max_num_dims=4,
            min_dim_size=2,
            max_dim_size=4,
            ret_shape=True,
        )
    )
    axis = draw(st.sampled_from(range(len(shape))))
    num_eles = shape[axis]
    splits = [i for i in range(1, num_eles + 1) if num_eles % i == 0]
    num_splits = draw(st.sampled_from(splits))
    return dtypes, values, num_splits, axis


@handle_frontend_test(
    fn_tree="paddle.split",
    dt_x_num_splits_axis=_split_helper(),
    test_with_out=st.just(False),
)
def test_paddle_split(
    *,
    dt_x_num_splits_axis,
    on_device,
    fn_tree,
    frontend,
    test_flags,
):
    input_dtypes, x, num_splits, axis = dt_x_num_splits_axis
    helpers.test_frontend_function(
        input_dtypes=input_dtypes,
        frontend=frontend,
        test_flags=test_flags,
        fn_tree=fn_tree,
        on_device=on_device,
        x=x[0],
        num_or_sections=num_splits,
        axis=axis,
    )


# squeeze
@st.composite
def _squeeze_helper(draw):
    shape = draw(st.shared(helpers.get_shape(), key="value_shape"))
    valid_axes = []
    for index, axis in enumerate(shape):
        if axis == 1:
            valid_axes.append(index)
    valid_axes.insert(0, None)

    return draw(st.sampled_from(valid_axes))


@handle_frontend_test(
    fn_tree="paddle.squeeze",
    dtype_and_x=helpers.dtype_and_values(
        available_dtypes=helpers.get_dtypes("valid"),
        shape=st.shared(helpers.get_shape(), key="value_shape"),
    ),
    axis=_squeeze_helper(),
)
def test_paddle_squeeze(
    *,
    dtype_and_x,
    axis,
    on_device,
    fn_tree,
    frontend,
    test_flags,
):
    input_dtype, x = dtype_and_x
    helpers.test_frontend_function(
        input_dtypes=input_dtype,
        frontend=frontend,
        test_flags=test_flags,
        fn_tree=fn_tree,
        on_device=on_device,
        x=x[0],
        axis=axis,
    )


# expand
@st.composite
def _expand_helper(draw):
    dtype_and_x = draw(
        helpers.dtype_and_values(
            available_dtypes=helpers.get_dtypes("valid"),
            min_num_dims=1,
            max_num_dims=6,
        )
    )

    dtype, x = dtype_and_x
    input_shape = x[0].shape

    max_num_dims = 6 - len(input_shape)
    shape = draw(helpers.get_shape(max_num_dims=max_num_dims)) + input_shape

    return dtype, x, shape


@handle_frontend_test(
    fn_tree="paddle.expand",
    dtype_x_and_shape=_expand_helper(),
)
def test_paddle_expand(
    *,
    dtype_x_and_shape,
    on_device,
    fn_tree,
    frontend,
    test_flags,
):
    input_dtype, x, shape = dtype_x_and_shape
    helpers.test_frontend_function(
        input_dtypes=input_dtype,
        frontend=frontend,
        test_flags=test_flags,
        fn_tree=fn_tree,
        on_device=on_device,
        x=x[0],
        shape=shape,
    )


# cast
@handle_frontend_test(
    fn_tree="paddle.cast",
    dtype_and_x=helpers.dtype_and_values(
        available_dtypes=helpers.get_dtypes("valid"),
    ),
    dtype=helpers.get_dtypes("valid", full=False),
)
def test_paddle_cast(
    *,
    dtype_and_x,
    dtype,
    on_device,
    fn_tree,
    frontend,
    test_flags,
):
    input_dtype, x = dtype_and_x
    helpers.test_frontend_function(
        input_dtypes=input_dtype,
        frontend=frontend,
        test_flags=test_flags,
        fn_tree=fn_tree,
        on_device=on_device,
        x=x[0],
        dtype=dtype[0],
    )


@st.composite
def _broadcast_to_helper(draw):
    dtype_and_x = draw(
        helpers.dtype_and_values(
            available_dtypes=helpers.get_dtypes("valid"),
            min_num_dims=1,
            max_num_dims=6,
        )
    )

    dtype, x = dtype_and_x
    input_shape = x[0].shape

    max_num_dims = 6 - len(input_shape)
    shape = draw(helpers.get_shape(max_num_dims=max_num_dims)) + input_shape

    return dtype, x, shape


@handle_frontend_test(
    fn_tree="paddle.broadcast_to",
    dtype_x_and_shape=_broadcast_to_helper(),
)
def test_paddle_broadcast_to(
    *,
    dtype_x_and_shape,
    on_device,
    fn_tree,
    frontend,
    test_flags,
):
    input_dtype, x, shape = dtype_x_and_shape
    helpers.test_frontend_function(
        input_dtypes=input_dtype,
        frontend=frontend,
        test_flags=test_flags,
        fn_tree=fn_tree,
        on_device=on_device,
        x=x[0],
        shape=shape,
    )
<<<<<<< HEAD
    
    
# flip
@st.composite
def _dtype_x_axis(draw, **kwargs):
    dtype, x, shape = draw(helpers.dtype_and_values(**kwargs, ret_shape=True))
    axis = draw(
        st.lists(
            helpers.ints(min_value=0, max_value=len(shape) - 1),
            min_size=len(shape),
            max_size=len(shape),
            unique=True,
        )
    )
    return dtype, x, axis


@handle_frontend_test(
    fn_tree="paddle.flip",
    dtype_x_axis=_dtype_x_axis(
        available_dtypes=helpers.get_dtypes("numeric"),
        min_num_dims=1,
        min_dim_size=1,
    ),
    test_with_out=st.just(False),
)
def test_paddle_flip(
    *,
    dtype_x_axis,
=======


@st.composite
def _gather_helper(draw):
    dtype_and_param = draw(
        helpers.dtype_and_values(
            available_dtypes=helpers.get_dtypes("valid"),
            min_num_dims=1,
            max_num_dims=6,
        )
    )

    dtype_and_indices = draw(
        helpers.dtype_and_values(
            available_dtypes=helpers.get_dtypes("valid"),
            min_num_dims=1,
            max_num_dims=6,
        )
    )
    dtype, param = dtype_and_param
    dtype, indices = dtype_and_indices
    return dtype, param, indices


@handle_frontend_test(
    fn_tree="paddle.gather",
    dtype_param_and_indices=_gather_helper(),
)
def test_paddle_gather(
    *,
    dtype_param_and_indices,
>>>>>>> 8b3aac21
    on_device,
    fn_tree,
    frontend,
    test_flags,
):
<<<<<<< HEAD
    input_dtype, x, axis = dtype_x_axis
=======
    input_dtype, param, indices = dtype_param_and_indices
>>>>>>> 8b3aac21
    helpers.test_frontend_function(
        input_dtypes=input_dtype,
        frontend=frontend,
        test_flags=test_flags,
        fn_tree=fn_tree,
        on_device=on_device,
<<<<<<< HEAD
        x=x[0],
        axis=axis,
    )
    
=======
        param=param[0],
        indices=indices[0],
    )
>>>>>>> 8b3aac21
<|MERGE_RESOLUTION|>--- conflicted
+++ resolved
@@ -450,7 +450,52 @@
         x=x[0],
         shape=shape,
     )
-<<<<<<< HEAD
+    
+
+@st.composite
+def _gather_helper(draw):
+    dtype_and_param = draw(
+        helpers.dtype_and_values(
+            available_dtypes=helpers.get_dtypes("valid"),
+            min_num_dims=1,
+            max_num_dims=6,
+        )
+    )
+
+    dtype_and_indices = draw(
+        helpers.dtype_and_values(
+            available_dtypes=helpers.get_dtypes("valid"),
+            min_num_dims=1,
+            max_num_dims=6,
+        )
+    )
+    dtype, param = dtype_and_param
+    dtype, indices = dtype_and_indices
+    return dtype, param, indices
+
+
+@handle_frontend_test(
+    fn_tree="paddle.gather",
+    dtype_param_and_indices=_gather_helper(),
+)
+def test_paddle_gather(
+    *,
+    dtype_param_and_indices,
+    on_device,
+    fn_tree,
+    frontend,
+    test_flags,
+):
+    input_dtype, param, indices = dtype_param_and_indices
+    helpers.test_frontend_function(
+        input_dtypes=input_dtype,
+        frontend=frontend,
+        test_flags=test_flags,
+        fn_tree=fn_tree,
+        on_device=on_device,
+        param=param[0],
+        indices=indices[0],
+    )
     
     
 # flip
@@ -480,62 +525,18 @@
 def test_paddle_flip(
     *,
     dtype_x_axis,
-=======
-
-
-@st.composite
-def _gather_helper(draw):
-    dtype_and_param = draw(
-        helpers.dtype_and_values(
-            available_dtypes=helpers.get_dtypes("valid"),
-            min_num_dims=1,
-            max_num_dims=6,
-        )
-    )
-
-    dtype_and_indices = draw(
-        helpers.dtype_and_values(
-            available_dtypes=helpers.get_dtypes("valid"),
-            min_num_dims=1,
-            max_num_dims=6,
-        )
-    )
-    dtype, param = dtype_and_param
-    dtype, indices = dtype_and_indices
-    return dtype, param, indices
-
-
-@handle_frontend_test(
-    fn_tree="paddle.gather",
-    dtype_param_and_indices=_gather_helper(),
-)
-def test_paddle_gather(
-    *,
-    dtype_param_and_indices,
->>>>>>> 8b3aac21
-    on_device,
-    fn_tree,
-    frontend,
-    test_flags,
-):
-<<<<<<< HEAD
+    on_device,
+    fn_tree,
+    frontend,
+    test_flags,
+):
     input_dtype, x, axis = dtype_x_axis
-=======
-    input_dtype, param, indices = dtype_param_and_indices
->>>>>>> 8b3aac21
-    helpers.test_frontend_function(
-        input_dtypes=input_dtype,
-        frontend=frontend,
-        test_flags=test_flags,
-        fn_tree=fn_tree,
-        on_device=on_device,
-<<<<<<< HEAD
+    helpers.test_frontend_function(
+        input_dtypes=input_dtype,
+        frontend=frontend,
+        test_flags=test_flags,
+        fn_tree=fn_tree,
+        on_device=on_device,
         x=x[0],
         axis=axis,
-    )
-    
-=======
-        param=param[0],
-        indices=indices[0],
-    )
->>>>>>> 8b3aac21
+    )