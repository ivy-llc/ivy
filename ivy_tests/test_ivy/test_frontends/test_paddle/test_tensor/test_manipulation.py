--- conflicted
+++ resolved
@@ -49,9 +49,8 @@
         on_device=on_device,
         x=x[0],
         shape=shape,
-<<<<<<< HEAD
-    )
-
+    )
+   
 
 # abs
 @handle_frontend_test(
@@ -729,6 +728,5 @@
         on_device=on_device,
         x=x,
         axis=axis,
-=======
->>>>>>> 0d2d934b
-    )+    )
+    