--- conflicted
+++ resolved
@@ -606,7 +606,6 @@
     )
 
 
-<<<<<<< HEAD
 # tolist
 @handle_frontend_test(
     fn_tree="paddle.tensor.manipulation.tolist",
@@ -619,7 +618,23 @@
 def test_tolist(
     *,
     dtype_and_x,
-=======
+    on_device,
+    fn_tree,
+    frontend,
+    test_flags,
+    backend_fw,
+):
+    input_dtype, x = dtype_and_x
+    helpers.test_frontend_function(
+        input_dtypes=input_dtype,
+        backend_to_test=backend_fw,
+        frontend=frontend,
+        test_flags=test_flags,
+        fn_tree=fn_tree,
+        on_device=on_device,
+        x=x[0],
+    )
+
 # take_along_axis
 @handle_frontend_test(
     fn_tree="paddle.take_along_axis",
@@ -636,16 +651,12 @@
 def test_paddle_take_along_axis(
     *,
     dtype_indices_axis,
->>>>>>> 74c13af0
-    on_device,
-    fn_tree,
-    frontend,
-    test_flags,
-    backend_fw,
-):
-<<<<<<< HEAD
-    input_dtype, x = dtype_and_x
-=======
+    on_device,
+    fn_tree,
+    frontend,
+    test_flags,
+    backend_fw,
+):
     input_dtypes, value, indices, axis, _ = dtype_indices_axis
     helpers.test_frontend_function(
         input_dtypes=input_dtypes,
@@ -658,7 +669,6 @@
         indices=indices,
         axis=axis,
     )
-
 
 # rot90
 @handle_frontend_test(
@@ -681,19 +691,14 @@
     test_flags,
 ):
     input_dtype, m, k, axes = dtype_m_k_axes
->>>>>>> 74c13af0
-    helpers.test_frontend_function(
-        input_dtypes=input_dtype,
-        backend_to_test=backend_fw,
-        frontend=frontend,
-        test_flags=test_flags,
-        fn_tree=fn_tree,
-        on_device=on_device,
-<<<<<<< HEAD
-        x=x[0],
-=======
+    helpers.test_frontend_function(
+        input_dtypes=input_dtype,
+        backend_to_test=backend_fw,
+        frontend=frontend,
+        test_flags=test_flags,
+        fn_tree=fn_tree,
+        on_device=on_device,
         x=m,
         k=k,
         axes=tuple(axes),
->>>>>>> 74c13af0
     )