--- conflicted
+++ resolved
@@ -453,7 +453,6 @@
 
 
 @st.composite
-<<<<<<< HEAD
 def _scatter_nd_helper(draw):
     array_dtype = draw(helpers.get_dtypes("numeric"))
     indices_dtype = draw(helpers.get_dtypes("numeric"))
@@ -520,7 +519,9 @@
         index=ind,
         updates=updates,
         shape=shape,
-=======
+    )
+
+
 def _gather_helper(draw):
     dtype_and_param = draw(
         helpers.dtype_and_values(
@@ -563,5 +564,5 @@
         on_device=on_device,
         param=param[0],
         indices=indices[0],
->>>>>>> e0964511
+
     )