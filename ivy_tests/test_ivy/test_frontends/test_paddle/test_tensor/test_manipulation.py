--- conflicted
+++ resolved
@@ -605,7 +605,42 @@
     )
 
 
-<<<<<<< HEAD
+# take_along_axis
+@handle_frontend_test(
+    fn_tree="paddle.take_along_axis",
+    dtype_indices_axis=helpers.array_indices_axis(
+        array_dtypes=helpers.get_dtypes(kind="valid"),
+        indices_dtypes=["int64"],
+        min_num_dims=1,
+        max_num_dims=5,
+        min_dim_size=1,
+        max_dim_size=10,
+        indices_same_dims=True,
+    ),
+)
+def test_paddle_take_along_axis(
+    *,
+    dtype_indices_axis,
+    on_device,
+    fn_tree,
+    frontend,
+    test_flags,
+    backend_fw,
+):
+    input_dtypes, value, indices, axis, _ = dtype_indices_axis
+    helpers.test_frontend_function(
+        input_dtypes=input_dtypes,
+        backend_to_test=backend_fw,
+        frontend=frontend,
+        test_flags=test_flags,
+        fn_tree=fn_tree,
+        on_device=on_device,
+        arr=value,
+        indices=indices,
+        axis=axis,
+    )
+
+
 @st.composite
 def put_along_axis_helper(draw):
     input_dtype, x, axis, shape = draw(
@@ -650,54 +685,21 @@
     *,
     args,
     mode,
-=======
-# take_along_axis
-@handle_frontend_test(
-    fn_tree="paddle.take_along_axis",
-    dtype_indices_axis=helpers.array_indices_axis(
-        array_dtypes=helpers.get_dtypes(kind="valid"),
-        indices_dtypes=["int64"],
-        min_num_dims=1,
-        max_num_dims=5,
-        min_dim_size=1,
-        max_dim_size=10,
-        indices_same_dims=True,
-    ),
-)
-def test_paddle_take_along_axis(
-    *,
-    dtype_indices_axis,
->>>>>>> 51352410
-    on_device,
-    fn_tree,
-    frontend,
-    test_flags,
-<<<<<<< HEAD
+    on_device,
+    fn_tree,
+    frontend,
+    test_flags,
 ):
     input_dtype, x, indices, value, axis = args
     helpers.test_frontend_function(
         input_dtypes=input_dtype,
-=======
-    backend_fw,
-):
-    input_dtypes, value, indices, axis, _ = dtype_indices_axis
-    helpers.test_frontend_function(
-        input_dtypes=input_dtypes,
-        backend_to_test=backend_fw,
->>>>>>> 51352410
-        frontend=frontend,
-        test_flags=test_flags,
-        fn_tree=fn_tree,
-        on_device=on_device,
-<<<<<<< HEAD
+        frontend=frontend,
+        test_flags=test_flags,
+        fn_tree=fn_tree,
+        on_device=on_device,
         arr=x,
         indices=indices,
         values=value,
         axis=axis,
         reduce=mode,
-=======
-        arr=value,
-        indices=indices,
-        axis=axis,
->>>>>>> 51352410
     )