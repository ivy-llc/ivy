--- conflicted
+++ resolved
@@ -517,8 +517,6 @@
         on_device=on_device,
         param=param[0],
         indices=indices[0],
-    )
-<<<<<<< HEAD
     
     
 @handle_frontend_test(
@@ -540,7 +538,16 @@
     test_flags,
 ):
     input_dtype, x = dtype_and_x
-=======
+    helpers.test_frontend_function(
+        input_dtypes=input_dtype,
+        frontend=frontend,
+        test_flags=test_flags,
+        fn_tree=fn_tree,
+        on_device=on_device,
+        x=x[0],
+        axis=axis,
+    )
+    )
 
 
 # flip
@@ -576,7 +583,6 @@
     test_flags,
 ):
     input_dtype, x, axis = dtype_x_axis
->>>>>>> 2dc64556
     helpers.test_frontend_function(
         input_dtypes=input_dtype,
         frontend=frontend,
