# global
from hypothesis import strategies as st
import math

# local
import ivy_tests.test_ivy.helpers as helpers
from ivy_tests.test_ivy.helpers import handle_frontend_test
from ivy_tests.test_ivy.test_functional.test_experimental.test_core.test_manipulation import (  # noqa
    _get_dtype_values_k_axes_for_rot90,
)


# Helpers #
# ------ #


@st.composite
def dtypes_x_reshape(draw):
    shape = draw(helpers.get_shape(min_num_dims=1))
    dtypes, x = draw(
        helpers.dtype_and_values(
            available_dtypes=helpers.get_dtypes("numeric"),
            shape=shape,
        )
    )
    shape = draw(
        helpers.get_shape(min_num_dims=1).filter(
            lambda s: math.prod(s) == math.prod(shape)
        )
    )
    return dtypes, x, shape


# Tests #
# ----- #


# reshape
@handle_frontend_test(
    fn_tree="paddle.reshape",
    dtypes_x_reshape=dtypes_x_reshape(),
)
def test_paddle_reshape(
    *,
    dtypes_x_reshape,
    on_device,
    fn_tree,
    frontend,
    test_flags,
    backend_fw,
):
    input_dtype, x, shape = dtypes_x_reshape
    helpers.test_frontend_function(
        input_dtypes=input_dtype,
        backend_to_test=backend_fw,
        frontend=frontend,
        test_flags=test_flags,
        fn_tree=fn_tree,
        on_device=on_device,
        x=x[0],
        shape=shape,
    )


# abs
@handle_frontend_test(
    fn_tree="paddle.abs",
    dtype_and_x=helpers.dtype_and_values(
        available_dtypes=helpers.get_dtypes("float"),
    ),
)
def test_paddle_abs(
    *,
    dtype_and_x,
    on_device,
    fn_tree,
    frontend,
    test_flags,
    backend_fw,
):
    input_dtype, x = dtype_and_x
    helpers.test_frontend_function(
        input_dtypes=input_dtype,
        backend_to_test=backend_fw,
        frontend=frontend,
        test_flags=test_flags,
        fn_tree=fn_tree,
        on_device=on_device,
        x=x[0],
    )


# stack
@st.composite
def _arrays_axis_n_dtypes(draw):
    num_dims = draw(st.shared(helpers.ints(min_value=2, max_value=5), key="num_dims"))
    num_arrays = draw(
        st.shared(helpers.ints(min_value=2, max_value=4), key="num_arrays")
    )
    common_shape = draw(
        helpers.list_of_size(
            x=helpers.ints(min_value=2, max_value=3),
            size=num_dims - 1,
        )
    )
    axis = draw(st.sampled_from(list(range(num_dims))))
    xs = []
    input_dtypes = draw(
        helpers.array_dtypes(available_dtypes=draw(helpers.get_dtypes("numeric")))
    )
    dtype = draw(st.sampled_from(input_dtypes))
    for _ in range(num_arrays):
        x = draw(
            helpers.array_values(
                shape=common_shape,
                dtype=dtype,
            )
        )
        xs.append(x)
    input_dtypes = [dtype] * len(input_dtypes)
    return xs, input_dtypes, axis


@handle_frontend_test(
    fn_tree="paddle.stack",
    _arrays_n_dtypes_axis=_arrays_axis_n_dtypes(),
    test_with_out=st.just(False),
)
def test_paddle_stack(
    *,
    _arrays_n_dtypes_axis,
    on_device,
    fn_tree,
    frontend,
    test_flags,
    backend_fw,
):
    xs, input_dtypes, axis = _arrays_n_dtypes_axis
    helpers.test_frontend_function(
        input_dtypes=input_dtypes,
        backend_to_test=backend_fw,
        frontend=frontend,
        test_flags=test_flags,
        fn_tree=fn_tree,
        on_device=on_device,
        x=xs,
        axis=axis,
    )


# concat
@st.composite
def _arrays_idx_n_dtypes(draw):
    num_dims = draw(st.shared(helpers.ints(min_value=1, max_value=4), key="num_dims"))
    num_arrays = draw(
        st.shared(helpers.ints(min_value=2, max_value=4), key="num_arrays")
    )
    common_shape = draw(
        helpers.list_of_size(
            x=helpers.ints(min_value=2, max_value=3),
            size=num_dims - 1,
        )
    )
    unique_idx = draw(helpers.ints(min_value=0, max_value=num_dims - 1))
    unique_dims = draw(
        helpers.list_of_size(
            x=helpers.ints(min_value=2, max_value=3),
            size=num_arrays,
        )
    )
    xs = []
    input_dtypes = draw(
        helpers.array_dtypes(available_dtypes=draw(helpers.get_dtypes("valid")))
    )
    dtype = draw(st.sampled_from(input_dtypes))
    for ud in unique_dims:
        x = draw(
            helpers.array_values(
                shape=common_shape[:unique_idx] + [ud] + common_shape[unique_idx:],
                dtype=dtype,
            )
        )
        xs.append(x)
    input_dtypes = [dtype] * len(input_dtypes)
    return xs, input_dtypes, unique_idx


@handle_frontend_test(
    fn_tree="paddle.concat",
    xs_n_input_dtypes_n_unique_idx=_arrays_idx_n_dtypes(),
    test_with_out=st.just(False),
)
def test_paddle_concat(
    *,
    xs_n_input_dtypes_n_unique_idx,
    on_device,
    fn_tree,
    frontend,
    backend_fw,
    test_flags,
):
    xs, input_dtypes, unique_idx = xs_n_input_dtypes_n_unique_idx
    helpers.test_frontend_function(
        input_dtypes=input_dtypes,
        backend_to_test=backend_fw,
        frontend=frontend,
        test_flags=test_flags,
        fn_tree=fn_tree,
        on_device=on_device,
        x=xs,
        axis=unique_idx,
    )


# tile
@st.composite
def _tile_helper(draw):
    dtype, x, shape = draw(
        helpers.dtype_and_values(
            available_dtypes=helpers.get_dtypes("valid"),
            min_num_dims=1,
            max_num_dims=4,
            min_dim_size=2,
            max_dim_size=3,
            ret_shape=True,
        )
    )
    repeats = draw(
        helpers.list_of_size(
            x=helpers.ints(min_value=1, max_value=3),
            size=len(shape),
        )
    )
    return dtype, x, repeats


@handle_frontend_test(
    fn_tree="paddle.tile",
    dt_x_repeats=_tile_helper(),
    test_with_out=st.just(False),
)
def test_paddle_tile(
    *,
    dt_x_repeats,
    on_device,
    fn_tree,
    frontend,
    backend_fw,
    test_flags,
):
    input_dtypes, x, repeats = dt_x_repeats
    helpers.test_frontend_function(
        input_dtypes=input_dtypes,
        backend_to_test=backend_fw,
        frontend=frontend,
        test_flags=test_flags,
        fn_tree=fn_tree,
        on_device=on_device,
        x=x[0],
        repeat_times=repeats,
    )


# split
@st.composite
def _split_helper(draw):
    dtypes, values, shape = draw(
        helpers.dtype_and_values(
            available_dtypes=helpers.get_dtypes("valid"),
            min_num_dims=2,
            max_num_dims=4,
            min_dim_size=2,
            max_dim_size=4,
            ret_shape=True,
        )
    )
    axis = draw(st.sampled_from(range(len(shape))))
    num_eles = shape[axis]
    splits = [i for i in range(1, num_eles + 1) if num_eles % i == 0]
    num_splits = draw(st.sampled_from(splits))
    return dtypes, values, num_splits, axis


@handle_frontend_test(
    fn_tree="paddle.split",
    dt_x_num_splits_axis=_split_helper(),
    test_with_out=st.just(False),
)
def test_paddle_split(
    *,
    dt_x_num_splits_axis,
    on_device,
    fn_tree,
    frontend,
    test_flags,
    backend_fw,
):
    input_dtypes, x, num_splits, axis = dt_x_num_splits_axis
    helpers.test_frontend_function(
        input_dtypes=input_dtypes,
        backend_to_test=backend_fw,
        frontend=frontend,
        test_flags=test_flags,
        fn_tree=fn_tree,
        on_device=on_device,
        x=x[0],
        num_or_sections=num_splits,
        axis=axis,
    )


# squeeze
@st.composite
def _squeeze_helper(draw):
    shape = draw(st.shared(helpers.get_shape(), key="value_shape"))
    valid_axes = []
    for index, axis in enumerate(shape):
        if axis == 1:
            valid_axes.append(index)
    valid_axes.insert(0, None)

    return draw(st.sampled_from(valid_axes))


@handle_frontend_test(
    fn_tree="paddle.squeeze",
    dtype_and_x=helpers.dtype_and_values(
        available_dtypes=helpers.get_dtypes("valid"),
        shape=st.shared(helpers.get_shape(), key="value_shape"),
    ),
    axis=_squeeze_helper(),
)
def test_paddle_squeeze(
    *,
    dtype_and_x,
    axis,
    on_device,
    fn_tree,
    frontend,
    test_flags,
    backend_fw,
):
    input_dtype, x = dtype_and_x
    helpers.test_frontend_function(
        input_dtypes=input_dtype,
        backend_to_test=backend_fw,
        frontend=frontend,
        test_flags=test_flags,
        fn_tree=fn_tree,
        on_device=on_device,
        x=x[0],
        axis=axis,
    )


# expand
@st.composite
def _expand_helper(draw):
    dtype_and_x = draw(
        helpers.dtype_and_values(
            available_dtypes=helpers.get_dtypes("valid"),
            min_num_dims=1,
            max_num_dims=6,
        )
    )

    dtype, x = dtype_and_x
    input_shape = x[0].shape

    max_num_dims = 6 - len(input_shape)
    shape = draw(helpers.get_shape(max_num_dims=max_num_dims)) + input_shape

    return dtype, x, shape


@handle_frontend_test(
    fn_tree="paddle.expand",
    dtype_x_and_shape=_expand_helper(),
)
def test_paddle_expand(
    *,
    dtype_x_and_shape,
    on_device,
    fn_tree,
    backend_fw,
    frontend,
    test_flags,
):
    input_dtype, x, shape = dtype_x_and_shape
    helpers.test_frontend_function(
        input_dtypes=input_dtype,
        backend_to_test=backend_fw,
        frontend=frontend,
        test_flags=test_flags,
        fn_tree=fn_tree,
        on_device=on_device,
        x=x[0],
        shape=shape,
    )


# cast
@handle_frontend_test(
    fn_tree="paddle.cast",
    dtype_and_x=helpers.dtype_and_values(
        available_dtypes=helpers.get_dtypes("valid"),
    ),
    dtype=helpers.get_dtypes("valid", full=False),
)
def test_paddle_cast(
    *,
    dtype_and_x,
    dtype,
    on_device,
    backend_fw,
    fn_tree,
    frontend,
    test_flags,
):
    input_dtype, x = dtype_and_x
    helpers.test_frontend_function(
        input_dtypes=input_dtype,
        backend_to_test=backend_fw,
        frontend=frontend,
        test_flags=test_flags,
        fn_tree=fn_tree,
        on_device=on_device,
        x=x[0],
        dtype=dtype[0],
    )


@st.composite
def _broadcast_to_helper(draw):
    dtype_and_x = draw(
        helpers.dtype_and_values(
            available_dtypes=helpers.get_dtypes("valid"),
            min_num_dims=1,
            max_num_dims=6,
        )
    )

    dtype, x = dtype_and_x
    input_shape = x[0].shape

    max_num_dims = 6 - len(input_shape)
    shape = draw(helpers.get_shape(max_num_dims=max_num_dims)) + input_shape

    return dtype, x, shape


@handle_frontend_test(
    fn_tree="paddle.broadcast_to",
    dtype_x_and_shape=_broadcast_to_helper(),
)
def test_paddle_broadcast_to(
    *,
    dtype_x_and_shape,
    on_device,
    fn_tree,
    backend_fw,
    frontend,
    test_flags,
):
    input_dtype, x, shape = dtype_x_and_shape
    helpers.test_frontend_function(
        input_dtypes=input_dtype,
        backend_to_test=backend_fw,
        frontend=frontend,
        test_flags=test_flags,
        fn_tree=fn_tree,
        on_device=on_device,
        x=x[0],
        shape=shape,
    )


@st.composite
def _gather_helper(draw):
    dtype_and_param = draw(
        helpers.dtype_and_values(
            available_dtypes=helpers.get_dtypes("valid"),
            min_num_dims=1,
            max_num_dims=6,
        )
    )

    dtype_and_indices = draw(
        helpers.dtype_and_values(
            available_dtypes=helpers.get_dtypes("valid"),
            min_num_dims=1,
            max_num_dims=6,
        )
    )
    dtype, param = dtype_and_param
    dtype, indices = dtype_and_indices
    return dtype, param, indices


@handle_frontend_test(
    fn_tree="paddle.gather",
    dtype_param_and_indices=_gather_helper(),
)
def test_paddle_gather(
    *,
    dtype_param_and_indices,
    on_device,
    fn_tree,
    frontend,
    backend_fw,
    test_flags,
):
    input_dtype, param, indices = dtype_param_and_indices
    helpers.test_frontend_function(
        input_dtypes=input_dtype,
        backend_to_test=backend_fw,
        frontend=frontend,
        test_flags=test_flags,
        fn_tree=fn_tree,
        on_device=on_device,
        param=param[0],
        indices=indices[0],
    )


# unstack
@handle_frontend_test(
    fn_tree="paddle.unstack",
    dtypes_values=helpers.dtype_and_values(
        available_dtypes=helpers.get_dtypes("numeric"),
        min_num_dims=2,
        max_num_dims=2,
        max_dim_size=1,
    ),
    number_positional_args=st.just(1),
    axis=st.integers(-1, 0),
    test_with_out=st.just(False),
)
def test_paddle_unstack(
    *,
    dtypes_values,
    axis,
    on_device,
    fn_tree,
    backend_fw,
    frontend,
    test_flags,
):
    x_dtype, x = dtypes_values
    axis = axis
    helpers.test_frontend_function(
        input_dtypes=x_dtype,
        backend_to_test=backend_fw,
        frontend=frontend,
        test_flags=test_flags,
        fn_tree=fn_tree,
        on_device=on_device,
        x=x[0],
        axis=axis,
    )


# flip
@st.composite
def _dtype_x_axis(draw, **kwargs):
    dtype, x, shape = draw(helpers.dtype_and_values(**kwargs, ret_shape=True))
    axis = draw(
        st.lists(
            helpers.ints(min_value=0, max_value=len(shape) - 1),
            min_size=len(shape),
            max_size=len(shape),
            unique=True,
        )
    )
    return dtype, x, axis


@handle_frontend_test(
    fn_tree="paddle.flip",
    dtype_x_axis=_dtype_x_axis(
        available_dtypes=helpers.get_dtypes("numeric"),
        min_num_dims=1,
        min_dim_size=1,
    ),
    test_with_out=st.just(False),
)
def test_paddle_flip(
    *,
    dtype_x_axis,
    on_device,
    fn_tree,
    frontend,
    test_flags,
    backend_fw,
):
    input_dtype, x, axis = dtype_x_axis
    helpers.test_frontend_function(
        input_dtypes=input_dtype,
        backend_to_test=backend_fw,
        frontend=frontend,
        test_flags=test_flags,
        fn_tree=fn_tree,
        on_device=on_device,
        x=x[0],
        axis=axis,
    )


# roll
@handle_frontend_test(
    fn_tree="paddle.roll",
    dtype_and_x=helpers.dtype_and_values(
        available_dtypes=helpers.get_dtypes("numeric"),
        min_num_dims=2,
        min_dim_size=2,
    ),
    shift=helpers.ints(min_value=1, max_value=10),
    axis=helpers.ints(min_value=-1, max_value=1),
    test_with_out=st.just(False),
)
def test_paddle_roll(
    *,
    dtype_and_x,
    shift,
    axis,
    on_device,
    fn_tree,
    frontend,
    test_flags,
    backend_fw,
):
    input_dtype, x = dtype_and_x
    helpers.test_frontend_function(
        input_dtypes=input_dtype,
        backend_to_test=backend_fw,
        frontend=frontend,
        test_flags=test_flags,
        fn_tree=fn_tree,
        on_device=on_device,
        x=x[0],
        shifts=shift,
        axis=axis,
    )


# take_along_axis
@handle_frontend_test(
    fn_tree="paddle.take_along_axis",
    dtype_indices_axis=helpers.array_indices_axis(
        array_dtypes=helpers.get_dtypes(kind="valid"),
        indices_dtypes=["int64"],
        min_num_dims=1,
        max_num_dims=5,
        min_dim_size=1,
        max_dim_size=10,
        indices_same_dims=True,
    ),
)
def test_paddle_take_along_axis(
    *,
    dtype_indices_axis,
    on_device,
    fn_tree,
    frontend,
    test_flags,
    backend_fw,
):
    input_dtypes, value, indices, axis, _ = dtype_indices_axis
    helpers.test_frontend_function(
        input_dtypes=input_dtypes,
        backend_to_test=backend_fw,
        frontend=frontend,
        test_flags=test_flags,
        fn_tree=fn_tree,
        on_device=on_device,
        arr=value,
        indices=indices,
        axis=axis,
    )
<<<<<<< HEAD
    
@st.composite
def _moveaxis_helper(draw):
    dtypes, values, shape = draw(
        helpers.dtype_and_values(
            available_dtypes=helpers.get_dtypes("valid"),
            min_num_dims=2,
            max_num_dims=6,
        )
    )

    input_shape = shape
    source_axis = draw(st.sampled_from(range(len(input_shape))))
    destination_axis = draw(st.sampled_from(range(len(input_shape))))

    return dtypes, values, source_axis, destination_axis


@handle_frontend_test(
    fn_tree="paddle.moveaxis",
    dt_x_source_destination=_moveaxis_helper(),
    test_with_out=st.just(False),
)
def test_paddle_moveaxis(
    *,
    dt_x_source_destination,
=======


# rot90
@handle_frontend_test(
    fn_tree="paddle.rot90",
    dtype_m_k_axes=_get_dtype_values_k_axes_for_rot90(
        available_dtypes=helpers.get_dtypes(kind="valid"),
        min_num_dims=1,
        max_num_dims=5,
        min_dim_size=1,
        max_dim_size=10,
    ),
)
def test_paddle_rot90(
    *,
    dtype_m_k_axes,
>>>>>>> 3e5deb8a
    on_device,
    fn_tree,
    frontend,
    backend_fw,
    test_flags,
):
<<<<<<< HEAD
    input_dtypes, x, source_axis, destination_axis = dt_x_source_destination
    helpers.test_frontend_function(
        input_dtypes=input_dtypes,
=======
    input_dtype, m, k, axes = dtype_m_k_axes
    helpers.test_frontend_function(
        input_dtypes=input_dtype,
>>>>>>> 3e5deb8a
        backend_to_test=backend_fw,
        frontend=frontend,
        test_flags=test_flags,
        fn_tree=fn_tree,
        on_device=on_device,
<<<<<<< HEAD
        x=x[0],
        source=source_axis,
        destination=destination_axis,
=======
        x=m,
        k=k,
        axes=tuple(axes),
>>>>>>> 3e5deb8a
    )<|MERGE_RESOLUTION|>--- conflicted
+++ resolved
@@ -677,7 +677,7 @@
         indices=indices,
         axis=axis,
     )
-<<<<<<< HEAD
+
     
 @st.composite
 def _moveaxis_helper(draw):
@@ -704,7 +704,7 @@
 def test_paddle_moveaxis(
     *,
     dt_x_source_destination,
-=======
+
 
 
 # rot90
@@ -721,34 +721,34 @@
 def test_paddle_rot90(
     *,
     dtype_m_k_axes,
->>>>>>> 3e5deb8a
-    on_device,
-    fn_tree,
-    frontend,
-    backend_fw,
-    test_flags,
-):
-<<<<<<< HEAD
+
+    on_device,
+    fn_tree,
+    frontend,
+    backend_fw,
+    test_flags,
+):
+
     input_dtypes, x, source_axis, destination_axis = dt_x_source_destination
     helpers.test_frontend_function(
         input_dtypes=input_dtypes,
-=======
+
     input_dtype, m, k, axes = dtype_m_k_axes
     helpers.test_frontend_function(
         input_dtypes=input_dtype,
->>>>>>> 3e5deb8a
-        backend_to_test=backend_fw,
-        frontend=frontend,
-        test_flags=test_flags,
-        fn_tree=fn_tree,
-        on_device=on_device,
-<<<<<<< HEAD
+
+        backend_to_test=backend_fw,
+        frontend=frontend,
+        test_flags=test_flags,
+        fn_tree=fn_tree,
+        on_device=on_device,
+
         x=x[0],
         source=source_axis,
         destination=destination_axis,
-=======
+
         x=m,
         k=k,
         axes=tuple(axes),
->>>>>>> 3e5deb8a
+
     )