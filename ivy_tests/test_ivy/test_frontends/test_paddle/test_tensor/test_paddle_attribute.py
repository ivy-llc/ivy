# global

# local
import ivy_tests.test_ivy.helpers as helpers
from ivy_tests.test_ivy.helpers import handle_frontend_test


@handle_frontend_test(
    fn_tree="paddle.tensor.attribute.is_complex",
    dtype_and_x=helpers.dtype_and_values(
        available_dtypes=helpers.get_dtypes("valid"),
    ),
)
def test_paddle_is_complex(
    *,
    dtype_and_x,
    on_device,
    fn_tree,
    frontend,
    test_flags,
):
    input_dtype, input = dtype_and_x
    helpers.test_frontend_function(
        input_dtypes=input_dtype,
        frontend=frontend,
        test_flags=test_flags,
        fn_tree=fn_tree,
        on_device=on_device,
        x=input[0],
    )


@handle_frontend_test(
<<<<<<< HEAD
    fn_tree="paddle.tensor.attribute.is_integer",
=======
    fn_tree="paddle.tensor.attribute.is_floating_point",
>>>>>>> 78e200c7
    dtype_and_x=helpers.dtype_and_values(
        available_dtypes=helpers.get_dtypes("valid"),
    ),
)
<<<<<<< HEAD
def test_paddle_is_integer(
=======
def test_paddle_is_floating_point(
>>>>>>> 78e200c7
    *,
    dtype_and_x,
    on_device,
    fn_tree,
    frontend,
    test_flags,
):
    input_dtype, input = dtype_and_x
    helpers.test_frontend_function(
        input_dtypes=input_dtype,
        frontend=frontend,
        test_flags=test_flags,
        fn_tree=fn_tree,
        on_device=on_device,
        x=input[0],
    )<|MERGE_RESOLUTION|>--- conflicted
+++ resolved
@@ -31,20 +31,37 @@
 
 
 @handle_frontend_test(
-<<<<<<< HEAD
     fn_tree="paddle.tensor.attribute.is_integer",
-=======
-    fn_tree="paddle.tensor.attribute.is_floating_point",
->>>>>>> 78e200c7
     dtype_and_x=helpers.dtype_and_values(
         available_dtypes=helpers.get_dtypes("valid"),
     ),
 )
-<<<<<<< HEAD
 def test_paddle_is_integer(
-=======
+    *,
+    dtype_and_x,
+    on_device,
+    fn_tree,
+    frontend,
+    test_flags,
+):
+    input_dtype, input = dtype_and_x
+    helpers.test_frontend_function(
+        input_dtypes=input_dtype,
+        frontend=frontend,
+        test_flags=test_flags,
+        fn_tree=fn_tree,
+        on_device=on_device,
+        x=input[0],
+    )
+
+
+@handle_frontend_test(
+    fn_tree="paddle.tensor.attribute.is_floating_point",
+    dtype_and_x=helpers.dtype_and_values(
+        available_dtypes=helpers.get_dtypes("valid"),
+    ),
+)
 def test_paddle_is_floating_point(
->>>>>>> 78e200c7
     *,
     dtype_and_x,
     on_device,
