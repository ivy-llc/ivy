--- conflicted
+++ resolved
@@ -31,18 +31,11 @@
 
 
 @handle_frontend_test(
-<<<<<<< HEAD
-    fn_tree="paddle.tensor.attribute.real",
-=======
     fn_tree="paddle.tensor.attribute.is_integer",
->>>>>>> b8f2247d
     dtype_and_x=helpers.dtype_and_values(
         available_dtypes=helpers.get_dtypes("valid"),
     ),
 )
-<<<<<<< HEAD
-def test_paddle_real(
-=======
 def test_paddle_is_integer(
     *,
     dtype_and_x,
@@ -69,7 +62,31 @@
     ),
 )
 def test_paddle_is_floating_point(
->>>>>>> b8f2247d
+    *,
+    dtype_and_x,
+    on_device,
+    fn_tree,
+    frontend,
+    test_flags,
+):
+    input_dtype, input = dtype_and_x
+    helpers.test_frontend_function(
+        input_dtypes=input_dtype,
+        frontend=frontend,
+        test_flags=test_flags,
+        fn_tree=fn_tree,
+        on_device=on_device,
+        x=input[0],
+    )
+
+
+@handle_frontend_test(
+    fn_tree="paddle.tensor.attribute.real",
+    dtype_and_x=helpers.dtype_and_values(
+        available_dtypes=helpers.get_dtypes("valid"),
+    ),
+)
+def test_paddle_real(
     *,
     dtype_and_x,
     on_device,
