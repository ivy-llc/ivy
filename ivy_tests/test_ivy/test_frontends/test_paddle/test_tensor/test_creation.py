# global
from hypothesis import strategies as st

# local
import ivy_tests.test_ivy.helpers as helpers
import ivy_tests.test_ivy.helpers.globals as test_globals
from ivy_tests.test_ivy.helpers import handle_frontend_test, update_backend


# Helpers #
# ------- #


@st.composite
def _input_fill_and_dtype(draw):
    dtype = draw(helpers.get_dtypes("float", full=False))
    with update_backend(test_globals.CURRENT_BACKEND) as ivy_backend:
        dtype_and_input = draw(helpers.dtype_and_values(dtype=dtype))
        if ivy_backend.is_uint_dtype(dtype[0]):
            fill_values = draw(st.integers(min_value=0, max_value=5))
        elif ivy_backend.is_int_dtype(dtype[0]):
            fill_values = draw(st.integers(min_value=-5, max_value=5))
        else:
            fill_values = draw(st.floats(min_value=-5, max_value=5))
        dtype_to_cast = draw(helpers.get_dtypes("float", full=False))
        return dtype, dtype_and_input[1], fill_values, dtype_to_cast[0]


# Tests #
# ----- #


# to_tensor
@handle_frontend_test(
    fn_tree="paddle.to_tensor",
    dtype_and_x=helpers.dtype_and_values(available_dtypes=helpers.get_dtypes("valid")),
    dtype=helpers.get_dtypes("valid"),
)
def test_paddle_to_tensor(
    *,
    dtype_and_x,
    dtype,
    on_device,
    fn_tree,
    frontend,
    test_flags,
    backend_fw,
):
    input_dtype, input = dtype_and_x
    helpers.test_frontend_function(
        input_dtypes=input_dtype,
        backend_to_test=backend_fw,
        frontend=frontend,
        test_flags=test_flags,
        fn_tree=fn_tree,
        on_device=on_device,
        data=input[0],
        dtype=dtype[0],
        place=on_device,
    )


# ones
@handle_frontend_test(
    fn_tree="paddle.ones",
    shape=helpers.get_shape(
        allow_none=False,
        min_num_dims=1,
        max_num_dims=5,
        min_dim_size=1,
        max_dim_size=10,
    ),
    dtype=helpers.get_dtypes("valid"),
    test_with_out=st.just(False),
)
def test_paddle_ones(
    shape,
    dtype,
    frontend,
    test_flags,
    fn_tree,
    backend_fw,
    on_device,
):
    helpers.test_frontend_function(
        input_dtypes=dtype,
        backend_to_test=backend_fw,
        frontend=frontend,
        test_flags=test_flags,
        fn_tree=fn_tree,
        on_device=on_device,
        shape=shape,
        dtype=dtype[0],
    )


# ones_like
@handle_frontend_test(
    fn_tree="paddle.ones_like",
    dtype_and_x=helpers.dtype_and_values(
        available_dtypes=helpers.get_dtypes("valid"),
    ),
    dtype=helpers.get_dtypes("valid"),
    test_with_out=st.just(False),
)
def test_paddle_ones_like(
    dtype_and_x,
    dtype,
    frontend,
    test_flags,
    fn_tree,
    backend_fw,
    on_device,
):
    input_dtype, x = dtype_and_x
    helpers.test_frontend_function(
        input_dtypes=input_dtype,
        backend_to_test=backend_fw,
        frontend=frontend,
        test_flags=test_flags,
        fn_tree=fn_tree,
        on_device=on_device,
        x=x[0],
        dtype=dtype[0],
    )


# zeros
@handle_frontend_test(
    fn_tree="paddle.zeros",
    shape=helpers.get_shape(
        allow_none=False,
        min_num_dims=1,
        max_num_dims=5,
        min_dim_size=1,
        max_dim_size=10,
    ),
    dtype=helpers.get_dtypes("valid"),
    test_with_out=st.just(False),
)
def test_paddle_zeros(
    shape,
    dtype,
    frontend,
    test_flags,
    fn_tree,
    backend_fw,
    on_device,
):
    helpers.test_frontend_function(
        input_dtypes=dtype,
        backend_to_test=backend_fw,
        frontend=frontend,
        test_flags=test_flags,
        fn_tree=fn_tree,
        on_device=on_device,
        shape=shape,
        dtype=dtype[0],
    )


# zeros_like
@handle_frontend_test(
    fn_tree="paddle.zeros_like",
    dtype_and_x=helpers.dtype_and_values(
        available_dtypes=helpers.get_dtypes("valid"),
    ),
    dtype=helpers.get_dtypes("valid"),
    test_with_out=st.just(False),
)
def test_paddle_zeros_like(
    dtype_and_x,
    dtype,
    frontend,
    test_flags,
    fn_tree,
    backend_fw,
    on_device,
):
    input_dtype, x = dtype_and_x
    helpers.test_frontend_function(
        input_dtypes=input_dtype,
        backend_to_test=backend_fw,
        frontend=frontend,
        test_flags=test_flags,
        fn_tree=fn_tree,
        on_device=on_device,
        x=x[0],
        dtype=dtype[0],
    )


# full
@handle_frontend_test(
    fn_tree="paddle.full",
    shape=helpers.get_shape(
        allow_none=False,
        min_num_dims=1,
        max_num_dims=5,
        min_dim_size=1,
        max_dim_size=10,
    ),
    input_fill_dtype=_input_fill_and_dtype(),
    test_with_out=st.just(False),
)
def test_paddle_full(
    shape,
    input_fill_dtype,
    frontend,
    test_flags,
    fn_tree,
    backend_fw,
    on_device,
):
    input_dtype, x, fill, dtype_to_cast = input_fill_dtype
    helpers.test_frontend_function(
        input_dtypes=input_dtype,
        backend_to_test=backend_fw,
        frontend=frontend,
        test_flags=test_flags,
        fn_tree=fn_tree,
        on_device=on_device,
        shape=shape,
        fill_value=fill,
        dtype=dtype_to_cast,
    )


# full_like
@handle_frontend_test(
    fn_tree="paddle.full_like",
    input_fill_dtype=_input_fill_and_dtype(),
    test_with_out=st.just(False),
)
def test_paddle_full_like(
    input_fill_dtype,
    frontend,
    test_flags,
    fn_tree,
    backend_fw,
    on_device,
):
    input_dtype, x, fill, dtype_to_cast = input_fill_dtype
    helpers.test_frontend_function(
        input_dtypes=input_dtype,
        backend_to_test=backend_fw,
        frontend=frontend,
        test_flags=test_flags,
        fn_tree=fn_tree,
        on_device=on_device,
        x=x[0],
        fill_value=fill,
        dtype=dtype_to_cast,
    )


# arange
@handle_frontend_test(
    fn_tree="paddle.arange",
    start=helpers.ints(min_value=-50, max_value=0),
    end=helpers.ints(min_value=1, max_value=50),
    step=helpers.ints(min_value=1, max_value=5),
    dtype=helpers.get_dtypes("float"),
    test_with_out=st.just(False),
)
def test_paddle_arange(
    start,
    end,
    step,
    dtype,
    frontend,
    test_flags,
    fn_tree,
    backend_fw,
    on_device,
):
    helpers.test_frontend_function(
        input_dtypes=dtype,
        backend_to_test=backend_fw,
        frontend=frontend,
        test_flags=test_flags,
        fn_tree=fn_tree,
        on_device=on_device,
        start=start,
        end=end,
        step=step,
        dtype=dtype[0],
    )


# empty
@handle_frontend_test(
    fn_tree="paddle.empty",
    shape=helpers.get_shape(
        allow_none=False,
        min_num_dims=1,
        max_num_dims=5,
        min_dim_size=1,
        max_dim_size=10,
    ),
    dtype=helpers.get_dtypes("valid", full=False),
    test_with_out=st.just(False),
)
def test_paddle_empty(
    shape,
    dtype,
    frontend,
    test_flags,
    fn_tree,
    backend_fw,
    on_device,
):
    helpers.test_frontend_function(
        input_dtypes=dtype,
        backend_to_test=backend_fw,
        frontend=frontend,
        test_flags=test_flags,
        fn_tree=fn_tree,
        on_device=on_device,
        test_values=False,
        shape=shape,
        dtype=dtype[0],
    )


# eye
@handle_frontend_test(
    fn_tree="paddle.eye",
    num_rows=helpers.ints(min_value=3, max_value=10),
    num_columns=st.none() | helpers.ints(min_value=3, max_value=10),
    dtypes=helpers.get_dtypes("valid", full=False),
    test_with_out=st.just(False),
)
def test_paddle_eye(
    *,
    num_rows,
    num_columns,
    dtypes,
    on_device,
    fn_tree,
    test_flags,
    frontend,
    backend_fw,
):
    helpers.test_frontend_function(
        input_dtypes=dtypes,
        backend_to_test=backend_fw,
        frontend=frontend,
        test_flags=test_flags,
        fn_tree=fn_tree,
        on_device=on_device,
        num_rows=num_rows,
        num_columns=num_columns,
        dtype=dtypes[0],
    )


# empty_like
@handle_frontend_test(
    fn_tree="paddle.empty_like",
    dtype_and_x=helpers.dtype_and_values(available_dtypes=helpers.get_dtypes("valid")),
    dtype=helpers.get_dtypes("valid", full=False),
    test_with_out=st.just(False),
)
def test_paddle_empty_like(
    dtype_and_x,
    dtype,
    test_flags,
    frontend,
    backend_fw,
    fn_tree,
    on_device,
):
    input_dtype, x = dtype_and_x
    helpers.test_frontend_function(
        input_dtypes=input_dtype,
        frontend=frontend,
        backend_to_test=backend_fw,
        test_flags=test_flags,
        fn_tree=fn_tree,
        on_device=on_device,
        test_values=False,
        x=x[0],
        dtype=dtype[0],
    )


# tril
@handle_frontend_test(
    fn_tree="paddle.tril",
    dtype_and_values=helpers.dtype_and_values(
        available_dtypes=helpers.get_dtypes("numeric"),
        min_num_dims=2,
    ),
    diagonal=st.integers(min_value=-100, max_value=100),
)
def test_paddle_tril(
    *,
    dtype_and_values,
    diagonal,
    backend_fw,
    on_device,
    fn_tree,
    frontend,
    test_flags,
):
    dtype, values = dtype_and_values
    helpers.test_frontend_function(
        input_dtypes=dtype,
        frontend=frontend,
        backend_to_test=backend_fw,
        test_flags=test_flags,
        fn_tree=fn_tree,
        on_device=on_device,
        x=values[0],
        diagonal=diagonal,
    )


# triu
@handle_frontend_test(
    fn_tree="paddle.triu",
    dtype_and_values=helpers.dtype_and_values(
        available_dtypes=helpers.get_dtypes("numeric"),
        min_num_dims=2,
    ),
    diagonal=st.integers(min_value=-100, max_value=100),
)
def test_paddle_triu(
    *,
    dtype_and_values,
    diagonal,
    on_device,
    backend_fw,
    fn_tree,
    frontend,
    test_flags,
):
    dtype, values = dtype_and_values
    helpers.test_frontend_function(
        input_dtypes=dtype,
        backend_to_test=backend_fw,
        frontend=frontend,
        test_flags=test_flags,
        fn_tree=fn_tree,
        on_device=on_device,
        x=values[0],
        diagonal=diagonal,
    )


# diagflat
@handle_frontend_test(
    fn_tree="paddle.diagflat",
    dtype_and_values=helpers.dtype_and_values(
        available_dtypes=helpers.get_dtypes("valid"),
        min_num_dims=1,
        max_num_dims=5,
        min_dim_size=1,
        max_dim_size=5,
    ),
    offset=st.integers(min_value=-4, max_value=4),
    test_with_out=st.just(False),
)
def test_paddle_diagflat(
    dtype_and_values,
    offset,
    test_flags,
    backend_fw,
    frontend,
    fn_tree,
    on_device,
):
    input_dtype, x = dtype_and_values
    helpers.test_frontend_function(
        input_dtypes=input_dtype,
        frontend=frontend,
        backend_to_test=backend_fw,
        test_flags=test_flags,
        fn_tree=fn_tree,
        on_device=on_device,
        test_values=False,
        x=x[0],
        offset=offset,
    )


@handle_frontend_test(
    fn_tree="paddle.meshgrid",
    dtype_and_arrays=helpers.dtype_and_values(
        available_dtypes=helpers.get_dtypes("valid"),
        num_arrays=st.integers(min_value=2, max_value=5),
        min_num_dims=1,
        max_num_dims=1,
        shared_dtype=True,
    ),
    test_with_out=st.just(False),
)
def test_paddle_meshgrid(
    dtype_and_arrays,
    test_flags,
    backend_fw,
    frontend,
    fn_tree,
    on_device,
):
    input_dtype, arrays = dtype_and_arrays
    args = {}
    i = 0
    for x_ in arrays:
        args["x{}".format(i)] = x_
        i += 1
    test_flags.num_positional_args = len(arrays)
    helpers.test_frontend_function(
        input_dtypes=input_dtype,
        backend_to_test=backend_fw,
        frontend=frontend,
        test_flags=test_flags,
        fn_tree=fn_tree,
        on_device=on_device,
        **args,
    )


<<<<<<< HEAD
# tril_indices
@handle_frontend_test(
    fn_tree="paddle.tril_indices",
    dtype=helpers.get_dtypes("valid", full=False),
    row=st.integers(min_value=1, max_value=5),
    col=st.integers(min_value=1, max_value=5),
    offset=st.integers(min_value=-4, max_value=4),
    test_with_out=st.just(False),
)
def test_paddle_tril_indices(
    row,
    col,
    offset,
    dtype,
    test_flags,
    backend_fw,
    frontend,
    fn_tree,
    on_device,
):
=======
# diag
@handle_frontend_test(
    fn_tree="paddle.diag",
    dtype_and_x=helpers.dtype_and_values(
        available_dtypes=helpers.get_dtypes("valid"),
        min_num_dims=1,
        max_num_dims=2,
        min_dim_size=1,
        max_dim_size=5,
    ),
    k=helpers.ints(min_value=-1, max_value=1),
    p=st.one_of(
        helpers.ints(min_value=-25, max_value=25),
        helpers.floats(min_value=-25, max_value=25),
    ),
)
def test_paddle_diag(
    dtype_and_x,
    k,
    p,
    backend_fw,
    frontend,
    test_flags,
    fn_tree,
    on_device,
):
    dtype, x = dtype_and_x
>>>>>>> 728c4584
    helpers.test_frontend_function(
        input_dtypes=dtype,
        backend_to_test=backend_fw,
        frontend=frontend,
        test_flags=test_flags,
        fn_tree=fn_tree,
        on_device=on_device,
<<<<<<< HEAD
        test_values=False,
        row=row,
        col=col,
        offset=offset,
        dtype=dtype[0],
=======
        x=x[0],
        offset=k,
        padding_value=p,
>>>>>>> 728c4584
    )


# logspace
@handle_frontend_test(
    fn_tree="paddle.logspace",
    start=helpers.floats(min_value=-10, max_value=10),
    stop=helpers.floats(min_value=-10, max_value=10),
    num=helpers.ints(min_value=1, max_value=5),
    base=st.floats(min_value=0.1, max_value=10.0),
    dtype=helpers.get_dtypes("float"),
    test_with_out=st.just(False),
)
def test_paddle_logspace(
    start,
    stop,
    num,
    base,
    dtype,
    frontend,
    test_flags,
    fn_tree,
    on_device,
):
    helpers.test_frontend_function(
        input_dtypes=dtype,
        frontend=frontend,
        test_flags=test_flags,
        fn_tree=fn_tree,
        on_device=on_device,
        start=start,
        stop=stop,
        num=num,
        base=base,
        dtype=dtype[0],
    )<|MERGE_RESOLUTION|>--- conflicted
+++ resolved
@@ -522,7 +522,6 @@
     )
 
 
-<<<<<<< HEAD
 # tril_indices
 @handle_frontend_test(
     fn_tree="paddle.tril_indices",
@@ -543,7 +542,20 @@
     fn_tree,
     on_device,
 ):
-=======
+helpers.test_frontend_function(
+        input_dtypes=dtype,
+        backend_to_test=backend_fw,
+        frontend=frontend,
+        test_flags=test_flags,
+        fn_tree=fn_tree,
+        on_device=on_device,
+		test_values=False,
+        row=row,
+        col=col,
+        offset=offset,
+        dtype=dtype[0],
+		 )
+
 # diag
 @handle_frontend_test(
     fn_tree="paddle.diag",
@@ -571,26 +583,17 @@
     on_device,
 ):
     dtype, x = dtype_and_x
->>>>>>> 728c4584
-    helpers.test_frontend_function(
-        input_dtypes=dtype,
-        backend_to_test=backend_fw,
-        frontend=frontend,
-        test_flags=test_flags,
-        fn_tree=fn_tree,
-        on_device=on_device,
-<<<<<<< HEAD
-        test_values=False,
-        row=row,
-        col=col,
-        offset=offset,
-        dtype=dtype[0],
-=======
-        x=x[0],
+	helpers.test_frontend_function(
+        input_dtypes=dtype,
+        backend_to_test=backend_fw,
+        frontend=frontend,
+        test_flags=test_flags,
+        fn_tree=fn_tree,
+        on_device=on_device,
+		 x=x[0],
         offset=k,
         padding_value=p,
->>>>>>> 728c4584
-    )
+		 )
 
 
 # logspace
