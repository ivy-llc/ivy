--- conflicted
+++ resolved
@@ -522,35 +522,6 @@
     )
 
 
-<<<<<<< HEAD
-# triu_indices
-@handle_frontend_test(
-    fn_tree="paddle.triu_indices",
-    dtype_and_x=helpers.dtype_and_values(
-        available_dtypes=helpers.get_dtypes("integer")
-    ),
-    dtype=helpers.get_dtypes("valid", full=False),
-    row=st.integers(min_value=1, max_value=5),
-    col=st.integers(min_value=1, max_value=5),
-    offset=st.integers(min_value=0, max_value=4),
-    test_with_out=st.just(False),
-)
-def test_paddle_triu_indices(
-    dtype_and_x,
-    backend_fw,
-    row,
-    col,
-    offset,
-    dtype,
-    test_flags,
-    frontend,
-    fn_tree,
-    on_device,
-):
-    input_dtype, x = dtype_and_x
-    helpers.test_frontend_function(
-        input_dtypes=input_dtype,
-=======
 # diag
 @handle_frontend_test(
     fn_tree="paddle.diag",
@@ -580,23 +551,54 @@
     dtype, x = dtype_and_x
     helpers.test_frontend_function(
         input_dtypes=dtype,
->>>>>>> 21eca2c3
-        backend_to_test=backend_fw,
-        frontend=frontend,
-        test_flags=test_flags,
-        fn_tree=fn_tree,
-        on_device=on_device,
-<<<<<<< HEAD
+        backend_to_test=backend_fw,
+        frontend=frontend,
+        test_flags=test_flags,
+        fn_tree=fn_tree,
+        on_device=on_device,
+        x=x[0],
+        offset=k,
+        padding_value=p,
+    )
+
+
+# triu_indices
+@handle_frontend_test(
+    fn_tree="paddle.triu_indices",
+    dtype_and_x=helpers.dtype_and_values(
+        available_dtypes=helpers.get_dtypes("integer")
+    ),
+    dtype=helpers.get_dtypes("valid", full=False),
+    row=st.integers(min_value=1, max_value=5),
+    col=st.integers(min_value=1, max_value=5),
+    offset=st.integers(min_value=0, max_value=4),
+    test_with_out=st.just(False),
+)
+def test_paddle_triu_indices(
+    dtype_and_x,
+    backend_fw,
+    row,
+    col,
+    offset,
+    dtype,
+    test_flags,
+    frontend,
+    fn_tree,
+    on_device,
+):
+    input_dtype, x = dtype_and_x
+    helpers.test_frontend_function(
+        input_dtypes=input_dtype,
+        backend_to_test=backend_fw,
+        frontend=frontend,
+        test_flags=test_flags,
+        fn_tree=fn_tree,
+        on_device=on_device,
         test_values=False,
         row=row,
         col=col,
         offset=offset,
         dtype=dtype[0],
-=======
-        x=x[0],
-        offset=k,
-        padding_value=p,
->>>>>>> 21eca2c3
     )
 
 
