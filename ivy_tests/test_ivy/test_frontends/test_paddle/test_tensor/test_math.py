# global
from hypothesis import strategies as st

# local
import ivy_tests.test_ivy.helpers as helpers
from ivy_tests.test_ivy.helpers import handle_frontend_test
from ivy_tests.test_ivy.test_frontends.test_torch.test_blas_and_lapack_ops import (
    _get_dtype_input_and_matrices,
    _get_dtype_and_3dbatch_matrices,
)


# --- Helpers --- #
# --------------- #


@st.composite
def _test_paddle_take_helper(draw):
    mode = draw(st.sampled_from(["raise", "clip", "wrap"]))

    safe_bounds = mode == "raise"

    dtypes, xs, indices, _, _ = draw(
        helpers.array_indices_axis(
            array_dtypes=helpers.get_dtypes("float_and_integer"),
            indices_dtypes=["int32", "int64"],
            valid_bounds=safe_bounds,
        )
    )

    return dtypes, xs, indices, mode


# --- Main --- #
# ------------ #


# abs
@handle_frontend_test(
    fn_tree="paddle.tensor.math.abs",
    dtype_and_x=helpers.dtype_and_values(available_dtypes=helpers.get_dtypes("float")),
)
def test_paddle_abs(
    *,
    dtype_and_x,
    on_device,
    fn_tree,
    frontend,
    test_flags,
    backend_fw,
):
    input_dtype, x = dtype_and_x
    helpers.test_frontend_function(
        input_dtypes=input_dtype,
        backend_to_test=backend_fw,
        frontend=frontend,
        test_flags=test_flags,
        fn_tree=fn_tree,
        on_device=on_device,
        x=x[0],
    )


# acos
@handle_frontend_test(
    fn_tree="paddle.acos",
    dtype_and_x=helpers.dtype_and_values(
        available_dtypes=helpers.get_dtypes("float"),
    ),
)
def test_paddle_acos(
    *,
    dtype_and_x,
    on_device,
    fn_tree,
    frontend,
    test_flags,
    backend_fw,
):
    input_dtype, x = dtype_and_x
    helpers.test_frontend_function(
        input_dtypes=input_dtype,
        backend_to_test=backend_fw,
        frontend=frontend,
        test_flags=test_flags,
        fn_tree=fn_tree,
        on_device=on_device,
        atol=1e-2,
        x=x[0],
    )


# acosh
@handle_frontend_test(
    fn_tree="paddle.tensor.math.acosh",
    dtype_and_x=helpers.dtype_and_values(
        available_dtypes=helpers.get_dtypes("float"),
    ),
)
def test_paddle_acosh(
    *,
    dtype_and_x,
    on_device,
    fn_tree,
    frontend,
    test_flags,
    backend_fw,
):
    input_dtype, x = dtype_and_x
    helpers.test_frontend_function(
        input_dtypes=input_dtype,
        backend_to_test=backend_fw,
        frontend=frontend,
        test_flags=test_flags,
        fn_tree=fn_tree,
        on_device=on_device,
        atol=1e-2,
        x=x[0],
    )


# add
@handle_frontend_test(
    fn_tree="paddle.add",
    dtype_and_x=helpers.dtype_and_values(
        available_dtypes=helpers.get_dtypes("valid"),
        num_arrays=2,
        allow_inf=False,
        large_abs_safety_factor=2,
        small_abs_safety_factor=2,
        safety_factor_scale="log",
        shared_dtype=True,
    ),
)
def test_paddle_add(
    *,
    dtype_and_x,
    on_device,
    fn_tree,
    frontend,
    test_flags,
    backend_fw,
):
    input_dtype, x = dtype_and_x
    helpers.test_frontend_function(
        input_dtypes=input_dtype,
        backend_to_test=backend_fw,
        frontend=frontend,
        fn_tree=fn_tree,
        test_flags=test_flags,
        on_device=on_device,
        x=x[0],
        y=x[1],
    )


# addmm
@handle_frontend_test(
    fn_tree="paddle.tensor.math.addmm",
    dtype_input_xy=_get_dtype_and_3dbatch_matrices(with_input=True, input_3d=True),
    beta=st.floats(
        min_value=-5,
        max_value=5,
        allow_nan=False,
        allow_subnormal=False,
        allow_infinity=False,
    ),
    alpha=st.floats(
        min_value=-5,
        max_value=5,
        allow_nan=False,
        allow_subnormal=False,
        allow_infinity=False,
    ),
)
def test_paddle_addmm(
    *,
    dtype_input_xy,
    beta,
    alpha,
    on_device,
    fn_tree,
    frontend,
    test_flags,
    backend_fw,
):
    input_dtype, input, x, y = dtype_input_xy
    helpers.test_frontend_function(
        input_dtypes=input_dtype,
        backend_to_test=backend_fw,
        frontend=frontend,
        test_flags=test_flags,
        fn_tree=fn_tree,
        on_device=on_device,
        input=input[0],
        x=x[0],
        y=y[0],
        beta=beta,
        alpha=alpha,
    )


# amax
@handle_frontend_test(
    fn_tree="paddle.tensor.math.amax",
    dtype_and_x=helpers.dtype_and_values(
        available_dtypes=helpers.get_dtypes("valid"),
        num_arrays=2,
        allow_inf=False,
        shared_dtype=True,
    ),
)
def test_paddle_amax(
    *,
    dtype_and_x,
    on_device,
    fn_tree,
    backend_fw,
    frontend,
    test_flags,
):
    input_dtype, x = dtype_and_x
    helpers.test_frontend_function(
        input_dtypes=input_dtype,
        frontend=frontend,
        backend_to_test=backend_fw,
        fn_tree=fn_tree,
        test_flags=test_flags,
        on_device=on_device,
        x=x[0],
    )


# amin
@handle_frontend_test(
    fn_tree="paddle.tensor.math.amin",
    dtype_and_x=helpers.dtype_values_axis(
        available_dtypes=helpers.get_dtypes("valid"),
        valid_axis=True,
    ),
    keepdim=st.booleans(),
)
def test_paddle_amin(
    *,
    dtype_and_x,
    keepdim,
    on_device,
    fn_tree,
    backend_fw,
    frontend,
    test_flags,
):
    input_dtype, x, axis = dtype_and_x
    helpers.test_frontend_function(
        input_dtypes=input_dtype,
        frontend=frontend,
        backend_to_test=backend_fw,
        fn_tree=fn_tree,
        test_flags=test_flags,
        on_device=on_device,
        x=x[0],
        axis=axis,
        keepdim=keepdim,
    )


@handle_frontend_test(
    fn_tree="paddle.tensor.math.angle",
    dtype_and_x=helpers.dtype_and_values(
        available_dtypes=["float64", "complex64", "complex128"],
    ),
)
def test_paddle_angle(
    *,
    dtype_and_x,
    on_device,
    fn_tree,
    frontend,
    backend_fw,
    test_flags,
):
    input_dtype, x = dtype_and_x
    helpers.test_frontend_function(
        input_dtypes=input_dtype,
        frontend=frontend,
        backend_to_test=backend_fw,
        test_flags=test_flags,
        fn_tree=fn_tree,
        on_device=on_device,
        x=x[0],
    )


# any
@handle_frontend_test(
    fn_tree="paddle.tensor.math.any",
    dtype_and_x=helpers.dtype_values_axis(
        available_dtypes=["bool"],
        valid_axis=True,
        allow_neg_axes=True,
        force_int_axis=True,
        min_num_dims=1,
    ),
)
def test_paddle_any(
    *,
    dtype_and_x,
    on_device,
    fn_tree,
    frontend,
    test_flags,
    backend_fw,
):
    input_dtype, x, axis = dtype_and_x
    helpers.test_frontend_function(
        input_dtypes=input_dtype,
        frontend=frontend,
        test_flags=test_flags,
        fn_tree=fn_tree,
        on_device=on_device,
        backend_to_test=backend_fw,
        x=x[0],
        axis=axis,
        keepdim=False,
    )


# asin
@handle_frontend_test(
    fn_tree="paddle.tensor.math.asin",
    dtype_and_x=helpers.dtype_and_values(
        available_dtypes=helpers.get_dtypes("valid"),
    ),
)
def test_paddle_asin(
    *,
    dtype_and_x,
    frontend,
    test_flags,
    fn_tree,
    backend_fw,
    on_device,
):
    input_dtype, x = dtype_and_x
    helpers.test_frontend_function(
        input_dtypes=input_dtype,
        backend_to_test=backend_fw,
        frontend=frontend,
        test_flags=test_flags,
        fn_tree=fn_tree,
        on_device=on_device,
        x=x[0],
    )


# asinh
@handle_frontend_test(
    fn_tree="paddle.tensor.math.asinh",
    dtype_and_x=helpers.dtype_and_values(
        available_dtypes=helpers.get_dtypes("float"),
    ),
)
def test_paddle_asinh(
    *,
    dtype_and_x,
    on_device,
    fn_tree,
    frontend,
    backend_fw,
    test_flags,
):
    input_dtype, x = dtype_and_x
    helpers.test_frontend_function(
        input_dtypes=input_dtype,
        frontend=frontend,
        backend_to_test=backend_fw,
        test_flags=test_flags,
        fn_tree=fn_tree,
        on_device=on_device,
        atol=1e-2,
        x=x[0],
    )


# atan
@handle_frontend_test(
    fn_tree="paddle.tensor.math.atan",
    dtype_and_x=helpers.dtype_and_values(
        available_dtypes=helpers.get_dtypes("float"),
    ),
)
def test_paddle_atan(
    *,
    dtype_and_x,
    frontend,
    test_flags,
    fn_tree,
    backend_fw,
    on_device,
):
    input_dtype, x = dtype_and_x
    helpers.test_frontend_function(
        input_dtypes=input_dtype,
        backend_to_test=backend_fw,
        frontend=frontend,
        test_flags=test_flags,
        fn_tree=fn_tree,
        on_device=on_device,
        x=x[0],
    )


# atan2
@handle_frontend_test(
    fn_tree="paddle.atan2",
    dtype_and_x=helpers.dtype_and_values(
        available_dtypes=helpers.get_dtypes("float"),
        num_arrays=2,
        allow_inf=False,
        large_abs_safety_factor=2,
        small_abs_safety_factor=2,
        safety_factor_scale="log",
        shared_dtype=True,
    ),
)
def test_paddle_atan2(
    *,
    dtype_and_x,
    on_device,
    fn_tree,
    frontend,
    backend_fw,
    test_flags,
):
    input_dtype, x = dtype_and_x
    helpers.test_frontend_function(
        input_dtypes=input_dtype,
        frontend=frontend,
        backend_to_test=backend_fw,
        fn_tree=fn_tree,
        test_flags=test_flags,
        on_device=on_device,
        x=x[0],
        y=x[1],
    )


# atanh
@handle_frontend_test(
    fn_tree="paddle.tensor.math.atanh",
    dtype_and_x=helpers.dtype_and_values(
        available_dtypes=helpers.get_dtypes("float"),
    ),
)
def test_paddle_atanh(
    *,
    dtype_and_x,
    on_device,
    fn_tree,
    frontend,
    test_flags,
    backend_fw,
):
    input_dtype, x = dtype_and_x
    helpers.test_frontend_function(
        input_dtypes=input_dtype,
        backend_to_test=backend_fw,
        frontend=frontend,
        test_flags=test_flags,
        fn_tree=fn_tree,
        on_device=on_device,
        x=x[0],
    )


# ceil
@handle_frontend_test(
    fn_tree="paddle.tensor.math.ceil",
    dtype_and_x=helpers.dtype_and_values(
        available_dtypes=helpers.get_dtypes("float"),
    ),
)
def test_paddle_ceil(
    *,
    dtype_and_x,
    frontend,
    test_flags,
    fn_tree,
    backend_fw,
    on_device,
):
    input_dtype, x = dtype_and_x
    helpers.test_frontend_function(
        input_dtypes=input_dtype,
        backend_to_test=backend_fw,
        frontend=frontend,
        test_flags=test_flags,
        fn_tree=fn_tree,
        on_device=on_device,
        x=x[0],
    )


# ceil_
@handle_frontend_test(
    fn_tree="paddle.tensor.math.ceil_",
    dtype_and_x=helpers.dtype_and_values(
        available_dtypes=helpers.get_dtypes("float"),
    ),
)
def test_paddle_ceil_(
    *,
    dtype_and_x,
    frontend,
    test_flags,
    fn_tree,
    backend_fw,
    on_device,
):
    input_dtype, x = dtype_and_x
    helpers.test_frontend_function(
        input_dtypes=input_dtype,
        backend_to_test=backend_fw,
        frontend=frontend,
        test_flags=test_flags,
        fn_tree=fn_tree,
        on_device=on_device,
        x=x[0],
    )


# conj
@handle_frontend_test(
    fn_tree="paddle.tensor.math.conj",
    dtype_and_input=helpers.dtype_and_values(
        available_dtypes=helpers.get_dtypes("numeric"),
    ),
)
def test_paddle_conj(
    *,
    dtype_and_input,
    frontend,
    backend_fw,
    test_flags,
    fn_tree,
    on_device,
):
    input_dtype, x = dtype_and_input
    helpers.test_frontend_function(
        input_dtypes=input_dtype,
        backend_to_test=backend_fw,
        frontend=frontend,
        test_flags=test_flags,
        fn_tree=fn_tree,
        on_device=on_device,
        x=x[0],
    )


# cos
@handle_frontend_test(
    fn_tree="paddle.cos",
    dtype_and_x=helpers.dtype_and_values(
        available_dtypes=helpers.get_dtypes("float"),
    ),
)
def test_paddle_cos(
    *,
    dtype_and_x,
    on_device,
    fn_tree,
    frontend,
    test_flags,
    backend_fw,
):
    input_dtype, x = dtype_and_x
    helpers.test_frontend_function(
        input_dtypes=input_dtype,
        backend_to_test=backend_fw,
        frontend=frontend,
        test_flags=test_flags,
        fn_tree=fn_tree,
        on_device=on_device,
        x=x[0],
    )


# cosh
@handle_frontend_test(
    fn_tree="paddle.tensor.math.cosh",
    dtype_and_x=helpers.dtype_and_values(
        available_dtypes=helpers.get_dtypes("float"),
    ),
)
def test_paddle_cosh(
    *,
    dtype_and_x,
    on_device,
    fn_tree,
    frontend,
    test_flags,
    backend_fw,
):
    input_dtype, x = dtype_and_x
    helpers.test_frontend_function(
        input_dtypes=input_dtype,
        backend_to_test=backend_fw,
        frontend=frontend,
        test_flags=test_flags,
        fn_tree=fn_tree,
        on_device=on_device,
        atol=1e-2,
        x=x[0],
    )


# cumprod
@handle_frontend_test(
    fn_tree="paddle.tensor.math.cumprod",
    dtype_x_axis=helpers.dtype_values_axis(
        available_dtypes=helpers.get_dtypes("valid"),
        valid_axis=True,
        force_int_axis=True,
        min_num_dims=1,
        min_value=-5,
        max_value=5,
    ),
)
def test_paddle_cumprod(
    *,
    dtype_x_axis,
    on_device,
    fn_tree,
    frontend,
    backend_fw,
    test_flags,
):
    input_dtype, x, axis = dtype_x_axis
    helpers.test_frontend_function(
        input_dtypes=input_dtype,
        frontend=frontend,
        backend_to_test=backend_fw,
        test_flags=test_flags,
        fn_tree=fn_tree,
        on_device=on_device,
        x=x[0],
        dim=axis,
    )


# deg2rad
@handle_frontend_test(
    fn_tree="paddle.deg2rad",
    dtype_and_x=helpers.dtype_and_values(
        available_dtypes=helpers.get_dtypes("float"),
    ),
)
def test_paddle_deg2rad(
    *,
    dtype_and_x,
    on_device,
    fn_tree,
    frontend,
    backend_fw,
    test_flags,
):
    input_dtype, x = dtype_and_x
    helpers.test_frontend_function(
        input_dtypes=input_dtype,
        frontend=frontend,
        backend_to_test=backend_fw,
        test_flags=test_flags,
        fn_tree=fn_tree,
        on_device=on_device,
        x=x[0],
    )


# diff
@handle_frontend_test(
    fn_tree="paddle.tensor.math.diff",
    dtype_n_x_n_axis=helpers.dtype_values_axis(
        available_dtypes=st.shared(helpers.get_dtypes("valid"), key="dtype"),
        min_num_dims=1,
        valid_axis=True,
        force_int_axis=True,
    ),
    n=st.integers(min_value=1, max_value=1),
    dtype_prepend=helpers.dtype_and_values(
        available_dtypes=st.shared(helpers.get_dtypes("valid"), key="dtype"),
        min_num_dims=1,
        max_num_dims=1,
    ),
    dtype_append=helpers.dtype_and_values(
        available_dtypes=st.shared(helpers.get_dtypes("valid"), key="dtype"),
        min_num_dims=1,
        max_num_dims=1,
    ),
)
def test_paddle_diff(
    *,
    dtype_n_x_n_axis,
    n,
    dtype_prepend,
    dtype_append,
    test_flags,
    frontend,
    backend_fw,
    fn_tree,
    on_device,
):
    input_dtype, x, axis = dtype_n_x_n_axis
    _, prepend = dtype_prepend
    _, append = dtype_append
    helpers.test_frontend_function(
        input_dtypes=input_dtype,
        test_flags=test_flags,
        frontend=frontend,
        backend_to_test=backend_fw,
        fn_tree=fn_tree,
        on_device=on_device,
        x=x[0],
        n=n,
        axis=axis,
        prepend=prepend[0],
        append=append[0],
    )


# digamma
@handle_frontend_test(
    fn_tree="paddle.tensor.math.digamma",
    dtype_and_x=helpers.dtype_and_values(
        available_dtypes=helpers.get_dtypes("float"),
        safety_factor_scale="log",
    ),
)
def test_paddle_digamma(
    *,
    dtype_and_x,
    on_device,
    fn_tree,
    frontend,
    backend_fw,
    test_flags,
):
    input_dtype, x = dtype_and_x
    helpers.test_frontend_function(
        input_dtypes=input_dtype,
        frontend=frontend,
        backend_to_test=backend_fw,
        test_flags=test_flags,
        fn_tree=fn_tree,
        on_device=on_device,
        atol=1e-4,
        x=x[0],
    )


# divide
@handle_frontend_test(
    fn_tree="paddle.divide",
    dtype_and_x=helpers.dtype_and_values(
        available_dtypes=helpers.get_dtypes("float"),
        num_arrays=2,
        allow_inf=False,
        large_abs_safety_factor=2,
        small_abs_safety_factor=2,
        safety_factor_scale="log",
        shared_dtype=True,
    ),
)
def test_paddle_divide(
    *,
    dtype_and_x,
    on_device,
    fn_tree,
    frontend,
    test_flags,
    backend_fw,
):
    input_dtype, x = dtype_and_x
    helpers.test_frontend_function(
        input_dtypes=input_dtype,
        backend_to_test=backend_fw,
        frontend=frontend,
        test_flags=test_flags,
        fn_tree=fn_tree,
        on_device=on_device,
        x=x[0],
        y=x[1],
    )


#  erf
@handle_frontend_test(
    fn_tree="paddle.tensor.math.erf",
    dtype_and_x=helpers.dtype_and_values(
        available_dtypes=helpers.get_dtypes("valid"),
    ),
)
def test_paddle_erf(
    *,
    dtype_and_x,
    frontend,
    backend_fw,
    test_flags,
    fn_tree,
    on_device,
):
    input_dtype, x = dtype_and_x
    helpers.test_frontend_function(
        input_dtypes=input_dtype,
        frontend=frontend,
        backend_to_test=backend_fw,
        test_flags=test_flags,
        fn_tree=fn_tree,
        on_device=on_device,
        x=x[0],
    )


# exp
@handle_frontend_test(
    fn_tree="paddle.exp",
    dtype_and_x=helpers.dtype_and_values(
        available_dtypes=helpers.get_dtypes("valid"),
    ),
)
def test_paddle_exp(
    *,
    dtype_and_x,
    on_device,
    fn_tree,
    frontend,
    backend_fw,
    test_flags,
):
    input_dtype, x = dtype_and_x
    helpers.test_frontend_function(
        input_dtypes=input_dtype,
        frontend=frontend,
        backend_to_test=backend_fw,
        test_flags=test_flags,
        fn_tree=fn_tree,
        on_device=on_device,
        x=x[0],
    )


# exp_
@handle_frontend_test(
    fn_tree="paddle.tensor.math.exp_",
    dtype_and_x=helpers.dtype_and_values(
        available_dtypes=helpers.get_dtypes("valid"),
    ),
)
def test_paddle_exp_(
    *,
    dtype_and_x,
    on_device,
    fn_tree,
    frontend,
    backend_fw,
    test_flags,
):
    input_dtype, x = dtype_and_x
    helpers.test_frontend_function(
        input_dtypes=input_dtype,
        frontend=frontend,
        backend_to_test=backend_fw,
        test_flags=test_flags,
        fn_tree=fn_tree,
        on_device=on_device,
        x=x[0],
    )


# expm1
@handle_frontend_test(
    fn_tree="paddle.expm1",
    dtype_and_x=helpers.dtype_and_values(
        available_dtypes=helpers.get_dtypes("valid"),
    ),
)
def test_paddle_expm1(
    *,
    dtype_and_x,
    on_device,
    fn_tree,
    frontend,
    backend_fw,
    test_flags,
):
    input_dtype, x = dtype_and_x
    helpers.test_frontend_function(
        input_dtypes=input_dtype,
        frontend=frontend,
        backend_to_test=backend_fw,
        test_flags=test_flags,
        fn_tree=fn_tree,
        on_device=on_device,
        x=x[0],
    )


# floor
@handle_frontend_test(
    fn_tree="paddle.tensor.math.floor",
    dtype_and_x=helpers.dtype_and_values(
        available_dtypes=helpers.get_dtypes("valid"),
    ),
)
def test_paddle_floor(
    *,
    dtype_and_x,
    frontend,
    backend_fw,
    test_flags,
    fn_tree,
    on_device,
):
    input_dtype, x = dtype_and_x
    helpers.test_frontend_function(
        input_dtypes=input_dtype,
        frontend=frontend,
        backend_to_test=backend_fw,
        test_flags=test_flags,
        fn_tree=fn_tree,
        on_device=on_device,
        x=x[0],
    )


@handle_frontend_test(
    fn_tree="paddle.fmax",
    dtypes_and_x=helpers.dtype_and_values(
        available_dtypes=helpers.get_dtypes("float"), num_arrays=2, shared_dtype=True
    ),
)
def test_paddle_fmax(
    *,
    dtypes_and_x,
    on_device,
    fn_tree,
    frontend,
    backend_fw,
    test_flags,
):
    input_dtype, x = dtypes_and_x
    helpers.test_frontend_function(
        input_dtypes=input_dtype,
        frontend=frontend,
        backend_to_test=backend_fw,
        test_flags=test_flags,
        fn_tree=fn_tree,
        on_device=on_device,
        x=x[0],
        y=x[1],
    )


@handle_frontend_test(
    fn_tree="paddle.fmin",
    dtypes_and_x=helpers.dtype_and_values(
        available_dtypes=helpers.get_dtypes("float"), num_arrays=2, shared_dtype=True
    ),
)
def test_paddle_fmin(
    *,
    dtypes_and_x,
    on_device,
    fn_tree,
    frontend,
    backend_fw,
    test_flags,
):
    input_dtype, x = dtypes_and_x
    helpers.test_frontend_function(
        input_dtypes=input_dtype,
        frontend=frontend,
        backend_to_test=backend_fw,
        test_flags=test_flags,
        fn_tree=fn_tree,
        on_device=on_device,
        x=x[0],
        y=x[1],
    )


# frac
@handle_frontend_test(
    fn_tree="paddle.tensor.math.frac",
    dtype_and_x=helpers.dtype_and_values(
        available_dtypes=helpers.get_dtypes("valid"),
        num_arrays=1,
        max_value=1e6,
        min_value=-1e6,
    ),
)
def test_paddle_frac(
    *,
    dtype_and_x,
    frontend,
    backend_fw,
    test_flags,
    fn_tree,
    on_device,
):
    input_dtype, x = dtype_and_x
    helpers.test_frontend_function(
        input_dtypes=input_dtype,
        frontend=frontend,
        backend_to_test=backend_fw,
        test_flags=test_flags,
        fn_tree=fn_tree,
        on_device=on_device,
        x=x[0],
    )


# gcd
@handle_frontend_test(
    fn_tree="paddle.gcd",
    dtype_and_x=helpers.dtype_and_values(
        available_dtypes=helpers.get_dtypes("valid"),
        min_value=-100,
        max_value=100,
        min_num_dims=1,
        min_dim_size=1,
        num_arrays=2,
        shared_dtype=True,
    ),
)
def test_paddle_gcd(
    *,
    dtype_and_x,
    on_device,
    fn_tree,
    frontend,
    backend_fw,
    test_flags,
):
    input_dtype, x = dtype_and_x
    helpers.test_frontend_function(
        input_dtypes=input_dtype,
        frontend=frontend,
        backend_to_test=backend_fw,
        fn_tree=fn_tree,
        test_flags=test_flags,
        on_device=on_device,
        x=x[0],
        y=x[1],
    )


# heaviside
@handle_frontend_test(
    fn_tree="paddle.tensor.math.heaviside",
    dtype_and_x=helpers.dtype_and_values(
        available_dtypes=helpers.get_dtypes("float"),
        num_arrays=2,
        allow_inf=False,
        large_abs_safety_factor=2,
        small_abs_safety_factor=2,
        safety_factor_scale="log",
        shared_dtype=True,
    ),
)
def test_paddle_heaviside(
    *,
    dtype_and_x,
    on_device,
    fn_tree,
    frontend,
    backend_fw,
    test_flags,
):
    input_dtype, x = dtype_and_x
    helpers.test_frontend_function(
        input_dtypes=input_dtype,
        frontend=frontend,
        backend_to_test=backend_fw,
        fn_tree=fn_tree,
        test_flags=test_flags,
        on_device=on_device,
        x=x[0],
        y=x[1],
    )


# inner
@handle_frontend_test(
    fn_tree="paddle.tensor.math.inner",
    dtype_and_x=helpers.dtype_and_values(
        available_dtypes=helpers.get_dtypes("valid"),
        min_value=-10,
        max_value=10,
        num_arrays=2,
        shared_dtype=True,
    ),
)
def test_paddle_inner(
    *,
    dtype_and_x,
    on_device,
    fn_tree,
    frontend,
    backend_fw,
    test_flags,
):
    input_dtype, x = dtype_and_x
    helpers.test_frontend_function(
        input_dtypes=input_dtype,
        frontend=frontend,
        backend_to_test=backend_fw,
        fn_tree=fn_tree,
        test_flags=test_flags,
        on_device=on_device,
        x=x[0],
        y=x[1],
    )


# isfinite
@handle_frontend_test(
    fn_tree="paddle.isfinite",
    dtype_and_x=helpers.dtype_and_values(
        available_dtypes=helpers.get_dtypes("valid"),
    ),
)
def test_paddle_isfinite(
    *,
    dtype_and_x,
    frontend,
    backend_fw,
    test_flags,
    fn_tree,
    on_device,
):
    input_dtype, x = dtype_and_x
    helpers.test_frontend_function(
        input_dtypes=input_dtype,
        frontend=frontend,
        backend_to_test=backend_fw,
        test_flags=test_flags,
        fn_tree=fn_tree,
        on_device=on_device,
        x=x[0],
    )


# isinf
@handle_frontend_test(
    fn_tree="paddle.isinf",
    dtype_and_x=helpers.dtype_and_values(
        available_dtypes=helpers.get_dtypes("valid"),
    ),
)
def test_paddle_isinf(
    *,
    dtype_and_x,
    frontend,
    backend_fw,
    test_flags,
    fn_tree,
    on_device,
):
    input_dtype, x = dtype_and_x
    helpers.test_frontend_function(
        input_dtypes=input_dtype,
        frontend=frontend,
        backend_to_test=backend_fw,
        test_flags=test_flags,
        fn_tree=fn_tree,
        on_device=on_device,
        x=x[0],
    )


# isnan
@handle_frontend_test(
    fn_tree="paddle.isnan",
    dtype_and_x=helpers.dtype_and_values(
        available_dtypes=helpers.get_dtypes("valid"),
    ),
)
def test_paddle_isnan(
    *,
    dtype_and_x,
    frontend,
    backend_fw,
    test_flags,
    fn_tree,
    on_device,
):
    input_dtype, x = dtype_and_x
    helpers.test_frontend_function(
        input_dtypes=input_dtype,
        frontend=frontend,
        backend_to_test=backend_fw,
        test_flags=test_flags,
        fn_tree=fn_tree,
        on_device=on_device,
        x=x[0],
    )


# kron
@handle_frontend_test(
    fn_tree="paddle.tensor.math.kron",
    dtype_and_x=helpers.dtype_and_values(
        available_dtypes=helpers.get_dtypes("float"),
        num_arrays=2,
        allow_inf=False,
        shared_dtype=True,
    ),
)
def test_paddle_kron(
    *,
    dtype_and_x,
    on_device,
    fn_tree,
    backend_fw,
    frontend,
    test_flags,
):
    input_dtype, x = dtype_and_x
    helpers.test_frontend_function(
        input_dtypes=input_dtype,
        frontend=frontend,
        backend_to_test=backend_fw,
        fn_tree=fn_tree,
        test_flags=test_flags,
        on_device=on_device,
        x=x[0],
        y=x[1],
    )


# lcm
@handle_frontend_test(
    fn_tree="paddle.lcm",
    dtype_and_x=helpers.dtype_and_values(
        available_dtypes=helpers.get_dtypes("valid"),
        num_arrays=2,
        min_num_dims=1,
        safety_factor_scale="log",
        large_abs_safety_factor=2,
        shared_dtype=True,
    ),
)
def test_paddle_lcm(
    *,
    dtype_and_x,
    on_device,
    fn_tree,
    frontend,
    backend_fw,
    test_flags,
):
    input_dtype, x = dtype_and_x
    helpers.test_frontend_function(
        input_dtypes=input_dtype,
        frontend=frontend,
        backend_to_test=backend_fw,
        fn_tree=fn_tree,
        test_flags=test_flags,
        on_device=on_device,
        x=x[0],
        y=x[1],
    )


# lerp
@handle_frontend_test(
    fn_tree="paddle.tensor.math.lerp",
    dtype_and_x=helpers.dtype_and_values(
        available_dtypes=helpers.get_dtypes("float"),
        num_arrays=3,
        allow_inf=False,
        large_abs_safety_factor=2,
        small_abs_safety_factor=2,
        safety_factor_scale="log",
        shared_dtype=True,
    ),
)
def test_paddle_lerp(
    *,
    dtype_and_x,
    on_device,
    fn_tree,
    frontend,
    backend_fw,
    test_flags,
):
    input_dtype, x = dtype_and_x
    helpers.test_frontend_function(
        input_dtypes=input_dtype,
        frontend=frontend,
        backend_to_test=backend_fw,
        fn_tree=fn_tree,
        test_flags=test_flags,
        on_device=on_device,
        x=x[0],
        y=x[1],
        weight=x[2],
    )


# lgamma
@handle_frontend_test(
    fn_tree="paddle.tensor.math.lgamma",
    dtype_and_x=helpers.dtype_and_values(
        available_dtypes=helpers.get_dtypes("float"),
        safety_factor_scale="log",
    ),
)
def test_paddle_lgamma(
    *,
    dtype_and_x,
    on_device,
    fn_tree,
    frontend,
    backend_fw,
    test_flags,
):
    input_dtype, x = dtype_and_x
    helpers.test_frontend_function(
        input_dtypes=input_dtype,
        frontend=frontend,
        backend_to_test=backend_fw,
        test_flags=test_flags,
        fn_tree=fn_tree,
        on_device=on_device,
        atol=1e-4,
        x=x[0],
    )


# log
@handle_frontend_test(
    fn_tree="paddle.log",
    dtype_and_x=helpers.dtype_and_values(
        available_dtypes=helpers.get_dtypes("float"),
    ),
)
def test_paddle_log(
    *,
    dtype_and_x,
    on_device,
    fn_tree,
    frontend,
    test_flags,
    backend_fw,
):
    input_dtype, x = dtype_and_x
    helpers.test_frontend_function(
        input_dtypes=input_dtype,
        backend_to_test=backend_fw,
        frontend=frontend,
        test_flags=test_flags,
        fn_tree=fn_tree,
        on_device=on_device,
        x=x[0],
    )


# log1p
@handle_frontend_test(
    fn_tree="paddle.log1p",
    dtype_and_x=helpers.dtype_and_values(
        available_dtypes=helpers.get_dtypes("valid"),
        max_value=1e5,
    ),
)
def test_paddle_log1p(
    *,
    dtype_and_x,
    on_device,
    fn_tree,
    frontend,
    backend_fw,
    test_flags,
):
    input_dtype, x = dtype_and_x
    helpers.test_frontend_function(
        input_dtypes=input_dtype,
        frontend=frontend,
        backend_to_test=backend_fw,
        test_flags=test_flags,
        fn_tree=fn_tree,
        on_device=on_device,
        x=x[0],
    )


# log2
@handle_frontend_test(
    fn_tree="paddle.log2",
    dtype_and_x=helpers.dtype_and_values(
        available_dtypes=helpers.get_dtypes("valid"),
    ),
)
def test_paddle_log2(
    *,
    dtype_and_x,
    on_device,
    fn_tree,
    frontend,
    backend_fw,
    test_flags,
):
    input_dtype, x = dtype_and_x
    helpers.test_frontend_function(
        input_dtypes=input_dtype,
        frontend=frontend,
        backend_to_test=backend_fw,
        test_flags=test_flags,
        fn_tree=fn_tree,
        on_device=on_device,
        x=x[0],
    )


# logit
@handle_frontend_test(
    fn_tree="paddle.logit",
    dtype_and_x=helpers.dtype_and_values(
        available_dtypes=helpers.get_dtypes("float"),
    ),
)
def test_paddle_logit(
    *,
    dtype_and_x,
    on_device,
    fn_tree,
    frontend,
    backend_fw,
    test_flags,
):
    input_dtype, x = dtype_and_x
    helpers.test_frontend_function(
        input_dtypes=input_dtype,
        frontend=frontend,
        backend_to_test=backend_fw,
        test_flags=test_flags,
        fn_tree=fn_tree,
        on_device=on_device,
        x=x[0],
        eps=1e-2,
    )


# max
@handle_frontend_test(
    fn_tree="paddle.tensor.math.max",
    dtype_and_x=helpers.dtype_values_axis(
        available_dtypes=helpers.get_dtypes("valid"),
        min_axis=-1,
        max_axis=0,
        min_num_dims=1,
        force_int_axis=False,
    ),
)
def test_paddle_max(
    *,
    dtype_and_x,
    on_device,
    fn_tree,
    frontend,
    backend_fw,
    test_flags,
):
    input_dtype, x, axis = dtype_and_x
    helpers.test_frontend_function(
        input_dtypes=input_dtype,
        frontend=frontend,
        backend_to_test=backend_fw,
        test_flags=test_flags,
        fn_tree=fn_tree,
        on_device=on_device,
        x=x[0],
        axis=axis,
        keepdim=False,
    )


# maximum
@handle_frontend_test(
    fn_tree="paddle.maximum",
    dtype_and_x=helpers.dtype_and_values(
        available_dtypes=helpers.get_dtypes("float"),
        num_arrays=2,
        shared_dtype=True,
    ),
)
def test_paddle_maximum(
    *,
    dtype_and_x,
    on_device,
    fn_tree,
    frontend,
    backend_fw,
    test_flags,
):
    input_dtype, x = dtype_and_x
    helpers.test_frontend_function(
        input_dtypes=input_dtype,
        frontend=frontend,
        backend_to_test=backend_fw,
        test_flags=test_flags,
        fn_tree=fn_tree,
        on_device=on_device,
        x=x[0],
        y=x[1],
    )


# min
@handle_frontend_test(
    fn_tree="paddle.tensor.math.min",
    dtype_and_x=helpers.dtype_values_axis(
        available_dtypes=helpers.get_dtypes("valid"),
        min_axis=-1,
        max_axis=0,
        min_num_dims=1,
        force_int_axis=False,
    ),
)
def test_paddle_min(
    *,
    dtype_and_x,
    on_device,
    fn_tree,
    frontend,
    backend_fw,
    test_flags,
):
    input_dtype, x, axis = dtype_and_x
    helpers.test_frontend_function(
        input_dtypes=input_dtype,
        frontend=frontend,
        backend_to_test=backend_fw,
        test_flags=test_flags,
        fn_tree=fn_tree,
        on_device=on_device,
        x=x[0],
        axis=axis,
        keepdim=False,
    )


@handle_frontend_test(
    fn_tree="paddle.minimum",
    dtype_and_x=helpers.dtype_and_values(
        available_dtypes=helpers.get_dtypes("float"),
        num_arrays=2,
        shared_dtype=True,
    ),
)
def test_paddle_minimum(
    *,
    dtype_and_x,
    on_device,
    fn_tree,
    frontend,
    backend_fw,
    test_flags,
):
    input_dtype, x = dtype_and_x
    helpers.test_frontend_function(
        input_dtypes=input_dtype,
        frontend=frontend,
        backend_to_test=backend_fw,
        fn_tree=fn_tree,
        test_flags=test_flags,
        on_device=on_device,
        x=x[0],
        y=x[1],
    )


# mm
@handle_frontend_test(
    fn_tree="paddle.tensor.math.mm",
    dtype_xy=_get_dtype_input_and_matrices(),
)
def test_paddle_mm(
    *,
    dtype_xy,
    on_device,
    fn_tree,
    frontend,
    test_flags,
    backend_fw,
):
    input_dtype, x, y = dtype_xy
    helpers.test_frontend_function(
        input_dtypes=input_dtype,
        backend_to_test=backend_fw,
        frontend=frontend,
        test_flags=test_flags,
        fn_tree=fn_tree,
        on_device=on_device,
        input=x,
        mat2=y,
    )


# multiply
@handle_frontend_test(
    fn_tree="paddle.multiply",
    dtype_and_x=helpers.dtype_and_values(
        available_dtypes=helpers.get_dtypes("float"),
        num_arrays=2,
        allow_inf=False,
        large_abs_safety_factor=2,
        small_abs_safety_factor=2,
        safety_factor_scale="log",
        shared_dtype=True,
    ),
)
def test_paddle_multiply(
    *,
    dtype_and_x,
    on_device,
    fn_tree,
    frontend,
    test_flags,
    backend_fw,
):
    input_dtype, x = dtype_and_x
    helpers.test_frontend_function(
        input_dtypes=input_dtype,
        backend_to_test=backend_fw,
        frontend=frontend,
        test_flags=test_flags,
        fn_tree=fn_tree,
        on_device=on_device,
        x=x[0],
        y=x[1],
    )


<<<<<<< HEAD
@handle_frontend_test(
    fn_tree="paddle.tensor.math.nanmean",
    dtype_and_x=helpers.dtype_and_values(
        available_dtypes=helpers.get_dtypes("valid"),
        num_arrays=1,
    ),
)
def test_paddle_nanmean(
=======
# nansum
@handle_frontend_test(
    fn_tree="paddle.tensor.math.nansum",
    dtype_and_x=helpers.dtype_values_axis(
        available_dtypes=helpers.get_dtypes("float"),
        valid_axis=True,
        force_int_axis=True,
        min_num_dims=1,
        allow_nan=True,
    ),
)
def test_paddle_nansum(
>>>>>>> 60c62434
    *,
    dtype_and_x,
    on_device,
    fn_tree,
    frontend,
    backend_fw,
    test_flags,
):
<<<<<<< HEAD
    input_dtype, x = dtype_and_x
    helpers.test_frontend_function(
        input_dtypes=input_dtype,
        backend_to_test=backend_fw,
        frontend=frontend,
        fn_tree=fn_tree,
        test_flags=test_flags,
        on_device=on_device,
        x=x[0],
=======
    input_dtype, x, axis = dtype_and_x
    helpers.test_frontend_function(
        input_dtypes=input_dtype,
        frontend=frontend,
        backend_to_test=backend_fw,
        test_flags=test_flags,
        fn_tree=fn_tree,
        on_device=on_device,
        x=x[0],
        axis=axis,
        rtol=1e-04,
        atol=1e-04,
>>>>>>> 60c62434
    )


# neg
@handle_frontend_test(
    fn_tree="paddle.neg",
    dtype_and_x=helpers.dtype_and_values(
        available_dtypes=["float32", "float64", "int8", "int16", "int32", "int64"],
    ),
)
def test_paddle_neg(
    *,
    dtype_and_x,
    on_device,
    fn_tree,
    frontend,
    backend_fw,
    test_flags,
):
    input_dtype, x = dtype_and_x
    helpers.test_frontend_function(
        input_dtypes=input_dtype,
        frontend=frontend,
        backend_to_test=backend_fw,
        test_flags=test_flags,
        fn_tree=fn_tree,
        on_device=on_device,
        x=x[0],
    )


# outer
@handle_frontend_test(
    fn_tree="paddle.tensor.math.outer",
    dtype_and_x=helpers.dtype_and_values(
        available_dtypes=helpers.get_dtypes("valid"),
        num_arrays=2,
        min_num_dims=1,
        max_num_dims=1,
        shared_dtype=True,
    ),
)
def test_paddle_outer(
    *,
    dtype_and_x,
    on_device,
    fn_tree,
    frontend,
    backend_fw,
    test_flags,
):
    input_dtype, x = dtype_and_x
    helpers.test_frontend_function(
        input_dtypes=input_dtype,
        frontend=frontend,
        backend_to_test=backend_fw,
        fn_tree=fn_tree,
        test_flags=test_flags,
        on_device=on_device,
        x=x[0],
        y=x[1],
    )


# pow
@handle_frontend_test(
    fn_tree="paddle.pow",
    dtype_and_x=helpers.dtype_and_values(
        available_dtypes=helpers.get_dtypes("valid"),
        num_arrays=2,
        allow_inf=False,
        shared_dtype=True,
    ),
)
def test_paddle_pow(
    *,
    dtype_and_x,
    on_device,
    fn_tree,
    frontend,
    test_flags,
    backend_fw,
):
    input_dtype, x = dtype_and_x
    helpers.test_frontend_function(
        input_dtypes=input_dtype,
        backend_to_test=backend_fw,
        frontend=frontend,
        test_flags=test_flags,
        fn_tree=fn_tree,
        on_device=on_device,
        x=x[0],
        y=x[1],
    )


# prod
@handle_frontend_test(
    fn_tree="paddle.tensor.math.prod",
    dtype_and_x=helpers.dtype_values_axis(
        available_dtypes=helpers.get_dtypes("numeric"),
        min_axis=-1,
        max_axis=0,
        min_num_dims=1,
        min_value=-10,
        max_value=10,
        force_int_axis=False,
        allow_nan=False,
    ),
)
def test_paddle_prod(
    *,
    dtype_and_x,
    on_device,
    backend_fw,
    fn_tree,
    frontend,
    test_flags,
):
    input_dtype, x, axis = dtype_and_x
    helpers.test_frontend_function(
        input_dtypes=input_dtype,
        frontend=frontend,
        test_flags=test_flags,
        fn_tree=fn_tree,
        on_device=on_device,
        x=x[0],
        axis=axis,
        keepdim=False,
        backend_to_test=backend_fw,
    )


# rad2deg
@handle_frontend_test(
    fn_tree="paddle.rad2deg",
    dtype_and_x=helpers.dtype_and_values(
        available_dtypes=helpers.get_dtypes("float"),
    ),
)
def test_paddle_rad2deg(
    *,
    dtype_and_x,
    on_device,
    fn_tree,
    frontend,
    backend_fw,
    test_flags,
):
    input_dtype, x = dtype_and_x
    helpers.test_frontend_function(
        input_dtypes=input_dtype,
        frontend=frontend,
        backend_to_test=backend_fw,
        test_flags=test_flags,
        fn_tree=fn_tree,
        on_device=on_device,
        x=x[0],
    )


# reciprocal
@handle_frontend_test(
    fn_tree="paddle.reciprocal",
    dtype_and_x=helpers.dtype_and_values(
        available_dtypes=helpers.get_dtypes("float"),
    ),
)
def test_paddle_reciprocal(
    *,
    dtype_and_x,
    on_device,
    fn_tree,
    frontend,
    backend_fw,
    test_flags,
):
    input_dtype, x = dtype_and_x
    helpers.test_frontend_function(
        input_dtypes=input_dtype,
        frontend=frontend,
        backend_to_test=backend_fw,
        test_flags=test_flags,
        fn_tree=fn_tree,
        on_device=on_device,
        x=x[0],
    )


# reciprocal_
@handle_frontend_test(
    fn_tree="paddle.tensor.math.reciprocal_",
    dtype_and_x=helpers.dtype_and_values(
        available_dtypes=helpers.get_dtypes("float"),
    ),
)
def test_paddle_reciprocal_(
    *,
    dtype_and_x,
    on_device,
    fn_tree,
    frontend,
    backend_fw,
    test_flags,
):
    input_dtype, x = dtype_and_x
    helpers.test_frontend_function(
        input_dtypes=input_dtype,
        frontend=frontend,
        backend_to_test=backend_fw,
        test_flags=test_flags,
        fn_tree=fn_tree,
        on_device=on_device,
        x=x[0],
    )


# remainder
@handle_frontend_test(
    fn_tree="paddle.remainder",
    dtype_and_x=helpers.dtype_and_values(
        available_dtypes=helpers.get_dtypes("float"),
        num_arrays=2,
        allow_inf=False,
        large_abs_safety_factor=2,
        small_abs_safety_factor=2,
        safety_factor_scale="log",
        shared_dtype=True,
    ),
)
def test_paddle_remainder(
    *,
    dtype_and_x,
    on_device,
    fn_tree,
    frontend,
    backend_fw,
    test_flags,
):
    input_dtype, x = dtype_and_x
    helpers.test_frontend_function(
        input_dtypes=input_dtype,
        frontend=frontend,
        backend_to_test=backend_fw,
        test_flags=test_flags,
        fn_tree=fn_tree,
        on_device=on_device,
        x=x[0],
        y=x[1],
    )


# round
@handle_frontend_test(
    fn_tree="paddle.tensor.math.round",
    dtype_and_x=helpers.dtype_and_values(
        available_dtypes=helpers.get_dtypes("float"),
        min_value=1,
    ),
)
def test_paddle_round(
    *,
    dtype_and_x,
    frontend,
    test_flags,
    fn_tree,
    backend_fw,
    on_device,
):
    input_dtype, x = dtype_and_x
    helpers.test_frontend_function(
        input_dtypes=input_dtype,
        backend_to_test=backend_fw,
        frontend=frontend,
        test_flags=test_flags,
        fn_tree=fn_tree,
        on_device=on_device,
        x=x[0],
    )


# round_
@handle_frontend_test(
    fn_tree="paddle.tensor.math.round_",
    dtype_and_x=helpers.dtype_and_values(
        available_dtypes=helpers.get_dtypes("float"),
        min_value=1,
    ),
)
def test_paddle_round_(
    *,
    dtype_and_x,
    frontend,
    test_flags,
    fn_tree,
    backend_fw,
    on_device,
):
    input_dtype, x = dtype_and_x
    helpers.test_frontend_function(
        input_dtypes=input_dtype,
        backend_to_test=backend_fw,
        frontend=frontend,
        test_flags=test_flags,
        fn_tree=fn_tree,
        on_device=on_device,
        x=x[0],
    )


# rsqrt
@handle_frontend_test(
    fn_tree="paddle.tensor.math.rsqrt",
    dtype_and_x=helpers.dtype_and_values(
        available_dtypes=helpers.get_dtypes("valid"),
    ),
)
def test_paddle_rsqrt(
    *,
    dtype_and_x,
    frontend,
    test_flags,
    fn_tree,
    on_device,
    backend_fw,
):
    input_dtype, x = dtype_and_x
    helpers.test_frontend_function(
        input_dtypes=input_dtype,
        backend_to_test=backend_fw,
        frontend=frontend,
        test_flags=test_flags,
        fn_tree=fn_tree,
        on_device=on_device,
        x=x[0],
    )


# rsqrt_
@handle_frontend_test(
    fn_tree="paddle.tensor.math.rsqrt_",
    dtype_and_x=helpers.dtype_and_values(
        available_dtypes=helpers.get_dtypes("valid"),
    ),
)
def test_paddle_rsqrt_(
    *,
    dtype_and_x,
    frontend,
    test_flags,
    fn_tree,
    on_device,
    backend_fw,
):
    input_dtype, x = dtype_and_x
    helpers.test_frontend_function(
        input_dtypes=input_dtype,
        backend_to_test=backend_fw,
        frontend=frontend,
        test_flags=test_flags,
        fn_tree=fn_tree,
        on_device=on_device,
        x=x[0],
    )


@handle_frontend_test(
    fn_tree="paddle.tensor.math.sgn",
    dtype_and_x=helpers.dtype_and_values(
        available_dtypes=helpers.get_dtypes("float_and_complex"),
        min_num_dims=1,
        max_num_dims=1,
        min_dim_size=1,
        max_dim_size=1,
        abs_smallest_val=1e-10,
        min_value=-10,
        max_value=10,
    ),
)
def test_paddle_sgn(
    *,
    dtype_and_x,
    on_device,
    fn_tree,
    frontend,
    backend_fw,
    test_flags,
):
    input_dtype, x = dtype_and_x
    helpers.test_frontend_function(
        input_dtypes=input_dtype,
        frontend=frontend,
        backend_to_test=backend_fw,
        test_flags=test_flags,
        fn_tree=fn_tree,
        on_device=on_device,
        x=x[0],
    )


# sign
@handle_frontend_test(
    fn_tree="paddle.tensor.math.sign",
    dtype_and_x=helpers.dtype_and_values(
        available_dtypes=helpers.get_dtypes("float"),
    ),
)
def test_paddle_sign(
    *,
    dtype_and_x,
    on_device,
    fn_tree,
    frontend,
    backend_fw,
    test_flags,
):
    input_dtype, x = dtype_and_x
    helpers.test_frontend_function(
        input_dtypes=input_dtype,
        frontend=frontend,
        backend_to_test=backend_fw,
        test_flags=test_flags,
        fn_tree=fn_tree,
        on_device=on_device,
        x=x[0],
    )


# sin
@handle_frontend_test(
    fn_tree="paddle.sin",
    dtype_and_x=helpers.dtype_and_values(
        available_dtypes=helpers.get_dtypes("float"),
    ),
)
def test_paddle_sin(
    *,
    dtype_and_x,
    on_device,
    fn_tree,
    frontend,
    test_flags,
    backend_fw,
):
    input_dtype, x = dtype_and_x
    helpers.test_frontend_function(
        input_dtypes=input_dtype,
        backend_to_test=backend_fw,
        frontend=frontend,
        test_flags=test_flags,
        fn_tree=fn_tree,
        on_device=on_device,
        x=x[0],
    )


# floor_divide
@handle_frontend_test(
    fn_tree="paddle.tensor.math.floor_divide",
    dtype_and_x=helpers.dtype_and_values(
        available_dtypes=helpers.get_dtypes("valid"),
        min_value=-10,
        max_value=10,
        num_arrays=2,
        allow_inf=False,
        shared_dtype=True,
    ),
)
def test_paddle_floor_divide(
    *,
    dtype_and_x,
    on_device,
    fn_tree,
    frontend,
    backend_fw,
    test_flags,
):
    input_dtype, x = dtype_and_x
    helpers.test_frontend_function(
        input_dtypes=input_dtype,
        frontend=frontend,
        backend_to_test=backend_fw,
        fn_tree=fn_tree,
        test_flags=test_flags,
        on_device=on_device,
        x=x[0],
        y=x[1],
        atol=1e-5,
    )


# diff
# sinh
@handle_frontend_test(
    fn_tree="paddle.sinh",
    dtype_and_x=helpers.dtype_and_values(
        available_dtypes=helpers.get_dtypes("float"),
    ),
)
def test_paddle_sinh(
    *,
    dtype_and_x,
    on_device,
    fn_tree,
    frontend,
    test_flags,
    backend_fw,
):
    input_dtype, x = dtype_and_x
    helpers.test_frontend_function(
        input_dtypes=input_dtype,
        backend_to_test=backend_fw,
        frontend=frontend,
        test_flags=test_flags,
        fn_tree=fn_tree,
        on_device=on_device,
        x=x[0],
    )


# sqrt
@handle_frontend_test(
    fn_tree="paddle.tensor.math.sqrt",
    dtype_and_x=helpers.dtype_and_values(
        available_dtypes=helpers.get_dtypes("valid"),
    ),
)
def test_paddle_sqrt(
    *,
    dtype_and_x,
    frontend,
    test_flags,
    fn_tree,
    backend_fw,
    on_device,
):
    input_dtype, x = dtype_and_x
    helpers.test_frontend_function(
        input_dtypes=input_dtype,
        backend_to_test=backend_fw,
        frontend=frontend,
        test_flags=test_flags,
        fn_tree=fn_tree,
        on_device=on_device,
        x=x[0],
    )


# sqrt_
@handle_frontend_test(
    fn_tree="paddle.tensor.math.sqrt_",
    dtype_and_x=helpers.dtype_and_values(
        available_dtypes=helpers.get_dtypes("valid"),
    ),
)
def test_paddle_sqrt_(
    *,
    dtype_and_x,
    fn_tree,
    frontend,
    test_flags,
    backend_fw,
    on_device,
):
    input_dtype, x = dtype_and_x
    helpers.test_frontend_function(
        input_dtypes=input_dtype,
        backend_to_test=backend_fw,
        frontend=frontend,
        test_flags=test_flags,
        fn_tree=fn_tree,
        on_device=on_device,
        x=x[0],
    )


# square
@handle_frontend_test(
    fn_tree="paddle.tensor.math.square",
    dtype_and_x=helpers.dtype_and_values(
        available_dtypes=helpers.get_dtypes("float"),
    ),
)
def test_paddle_square(
    *,
    dtype_and_x,
    on_device,
    fn_tree,
    frontend,
    backend_fw,
    test_flags,
):
    input_dtype, x = dtype_and_x
    helpers.test_frontend_function(
        input_dtypes=input_dtype,
        frontend=frontend,
        backend_to_test=backend_fw,
        test_flags=test_flags,
        fn_tree=fn_tree,
        on_device=on_device,
        x=x[0],
    )


# stanh
@handle_frontend_test(
    fn_tree="paddle.tensor.math.stanh",
    dtype_and_x=helpers.dtype_and_values(
        available_dtypes=helpers.get_dtypes("float"),
    ),
    scale_a=st.floats(1e-5, 1e5),
    scale_b=st.floats(1e-5, 1e5),
)
def test_paddle_stanh(
    *,
    dtype_and_x,
    on_device,
    fn_tree,
    frontend,
    test_flags,
    scale_a,
    scale_b,
):
    input_dtype, x = dtype_and_x
    helpers.test_frontend_function(
        input_dtypes=input_dtype,
        frontend=frontend,
        test_flags=test_flags,
        fn_tree=fn_tree,
        on_device=on_device,
        x=x[0],
        scale_a=scale_a,
        scale_b=scale_b,
    )


# subtract
@handle_frontend_test(
    fn_tree="paddle.subtract",
    dtype_and_x=helpers.dtype_and_values(
        available_dtypes=helpers.get_dtypes("float"),
        num_arrays=2,
        allow_inf=False,
        large_abs_safety_factor=2,
        small_abs_safety_factor=2,
        safety_factor_scale="log",
        shared_dtype=True,
    ),
)
def test_paddle_subtract(
    *,
    dtype_and_x,
    on_device,
    fn_tree,
    frontend,
    test_flags,
    backend_fw,
):
    input_dtype, x = dtype_and_x
    helpers.test_frontend_function(
        input_dtypes=input_dtype,
        backend_to_test=backend_fw,
        frontend=frontend,
        fn_tree=fn_tree,
        test_flags=test_flags,
        on_device=on_device,
        x=x[0],
        y=x[1],
    )


# take
@handle_frontend_test(
    fn_tree="paddle.take", dtype_and_values=_test_paddle_take_helper()
)
def test_paddle_take(
    *,
    dtype_and_values,
    on_device,
    fn_tree,
    backend_fw,
    frontend,
    test_flags,
):
    dtypes, xs, indices, modes = dtype_and_values
    helpers.test_frontend_function(
        input_dtypes=dtypes,
        backend_to_test=backend_fw,
        frontend=frontend,
        test_flags=test_flags,
        fn_tree=fn_tree,
        on_device=on_device,
        x=xs,
        index=indices,
        mode=modes,
    )


# tan
@handle_frontend_test(
    fn_tree="paddle.tensor.math.tan",
    dtype_and_x=helpers.dtype_and_values(
        available_dtypes=helpers.get_dtypes("float"),
    ),
)
def test_paddle_tan(
    *,
    dtype_and_x,
    on_device,
    fn_tree,
    frontend,
    backend_fw,
    test_flags,
):
    input_dtype, x = dtype_and_x
    helpers.test_frontend_function(
        input_dtypes=input_dtype,
        frontend=frontend,
        backend_to_test=backend_fw,
        test_flags=test_flags,
        fn_tree=fn_tree,
        on_device=on_device,
        atol=1e-2,
        x=x[0],
    )


# tanh
@handle_frontend_test(
    fn_tree="paddle.tensor.math.tanh",
    aliases=["paddle.tanh", "paddle.nn.functional.tanh"],
    dtype_and_x=helpers.dtype_and_values(
        available_dtypes=helpers.get_dtypes("valid"),
    ),
)
def test_paddle_tanh(
    *,
    dtype_and_x,
    on_device,
    fn_tree,
    frontend,
    test_flags,
    backend_fw,
):
    input_dtype, x = dtype_and_x
    helpers.test_frontend_function(
        input_dtypes=input_dtype,
        backend_to_test=backend_fw,
        frontend=frontend,
        test_flags=test_flags,
        fn_tree=fn_tree,
        on_device=on_device,
        atol=1e-2,
        x=x[0],
    )


# trunc
@handle_frontend_test(
    fn_tree="paddle.trunc",
    dtype_and_x=helpers.dtype_and_values(
        available_dtypes=helpers.get_dtypes("float", "int"),
    ),
)
def test_paddle_trunc(
    *,
    dtype_and_x,
    on_device,
    fn_tree,
    frontend,
    backend_fw,
    test_flags,
):
    input_dtype, x = dtype_and_x
    helpers.test_frontend_function(
        input_dtypes=input_dtype,
        frontend=frontend,
        backend_to_test=backend_fw,
        test_flags=test_flags,
        fn_tree=fn_tree,
        on_device=on_device,
        x=x[0],
    )<|MERGE_RESOLUTION|>--- conflicted
+++ resolved
@@ -1642,17 +1642,6 @@
         y=x[1],
     )
 
-
-<<<<<<< HEAD
-@handle_frontend_test(
-    fn_tree="paddle.tensor.math.nanmean",
-    dtype_and_x=helpers.dtype_and_values(
-        available_dtypes=helpers.get_dtypes("valid"),
-        num_arrays=1,
-    ),
-)
-def test_paddle_nanmean(
-=======
 # nansum
 @handle_frontend_test(
     fn_tree="paddle.tensor.math.nansum",
@@ -1665,26 +1654,14 @@
     ),
 )
 def test_paddle_nansum(
->>>>>>> 60c62434
-    *,
-    dtype_and_x,
-    on_device,
-    fn_tree,
-    frontend,
-    backend_fw,
-    test_flags,
-):
-<<<<<<< HEAD
-    input_dtype, x = dtype_and_x
-    helpers.test_frontend_function(
-        input_dtypes=input_dtype,
-        backend_to_test=backend_fw,
-        frontend=frontend,
-        fn_tree=fn_tree,
-        test_flags=test_flags,
-        on_device=on_device,
-        x=x[0],
-=======
+    *,
+    dtype_and_x,
+    on_device,
+    fn_tree,
+    frontend,
+    backend_fw,
+    test_flags,
+):
     input_dtype, x, axis = dtype_and_x
     helpers.test_frontend_function(
         input_dtypes=input_dtype,
@@ -1697,9 +1674,35 @@
         axis=axis,
         rtol=1e-04,
         atol=1e-04,
->>>>>>> 60c62434
-    )
-
+    )
+    
+#nanmean
+@handle_frontend_test(
+    fn_tree="paddle.tensor.math.nanmean",
+    dtype_and_x=helpers.dtype_and_values(
+        available_dtypes=helpers.get_dtypes("valid"),
+        num_arrays=1,
+    ),
+)
+def test_paddle_nanmean(
+    *,
+    dtype_and_x,
+    on_device,
+    fn_tree,
+    frontend,
+    backend_fw,
+    test_flags,
+):
+    input_dtype, x = dtype_and_x
+    helpers.test_frontend_function(
+        input_dtypes=input_dtype,
+        backend_to_test=backend_fw,
+        frontend=frontend,
+        fn_tree=fn_tree,
+        test_flags=test_flags,
+        on_device=on_device,
+        x=x[0],
+    )
 
 # neg
 @handle_frontend_test(
