--- conflicted
+++ resolved
@@ -207,7 +207,7 @@
         x=x[0],
     )
 
-<<<<<<< HEAD
+
 # tanh_
 @handle_frontend_test(
     fn_tree="paddle.tensor.math.tanh_",
@@ -216,47 +216,22 @@
     ),
 )
 def test_paddle_tanh_(
-=======
-
-# subtract_
-@handle_frontend_test(
-    fn_tree="paddle.tensor.math.subtract_",
-    dtype_and_x=helpers.dtype_and_values(
-        available_dtypes=helpers.get_dtypes("valid"),
-        num_arrays=2,
-        allow_inf=False,
-        large_abs_safety_factor=2,
-        small_abs_safety_factor=2,
-        safety_factor_scale="log",
-        shared_dtype=True,
-    ),
-)
-def test_paddle_subtract_(
->>>>>>> 4153e782
-    *,
-    dtype_and_x,
-    on_device,
-    fn_tree,
-    frontend,
-    test_flags,
-    backend_fw,
-):
-    input_dtype, x = dtype_and_x
-    helpers.test_frontend_function(
-        input_dtypes=input_dtype,
-        backend_to_test=backend_fw,
-        frontend=frontend,
-<<<<<<< HEAD
+    *,
+    dtype_and_x,
+    on_device,
+    fn_tree,
+    frontend,
+    test_flags,
+    backend_fw,
+):
+    input_dtype, x = dtype_and_x
+    helpers.test_frontend_function(
+        input_dtypes=input_dtype,
+        backend_to_test=backend_fw,
+        frontend=frontend,
         test_flags=test_flags,
         fn_tree=fn_tree,
         on_device=on_device,
         atol=1e-2,
         x=x[0],
-=======
-        fn_tree=fn_tree,
-        test_flags=test_flags,
-        on_device=on_device,
-        x=x[0],
-        y=x[1],
->>>>>>> 4153e782
     )