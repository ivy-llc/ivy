# global
from hypothesis import strategies as st

# local
import ivy_tests.test_ivy.helpers as helpers
from ivy_tests.test_ivy.helpers import handle_frontend_test
from ivy_tests.test_ivy.test_frontends.test_torch.test_blas_and_lapack_ops import _get_dtype_input_and_matrices


# sin
@handle_frontend_test(
    fn_tree="paddle.sin",
    dtype_and_x=helpers.dtype_and_values(
        available_dtypes=helpers.get_dtypes("float"),
    ),
)
def test_paddle_sin(
    *,
    dtype_and_x,
    on_device,
    fn_tree,
    frontend,
    test_flags,
    backend_fw,
):
    input_dtype, x = dtype_and_x
    helpers.test_frontend_function(
        input_dtypes=input_dtype,
        backend_to_test=backend_fw,
        frontend=frontend,
        test_flags=test_flags,
        fn_tree=fn_tree,
        on_device=on_device,
        x=x[0],
    )


# cos
@handle_frontend_test(
    fn_tree="paddle.cos",
    dtype_and_x=helpers.dtype_and_values(
        available_dtypes=helpers.get_dtypes("float"),
    ),
)
def test_paddle_cos(
    *,
    dtype_and_x,
    on_device,
    fn_tree,
    frontend,
    test_flags,
    backend_fw,
):
    input_dtype, x = dtype_and_x
    helpers.test_frontend_function(
        input_dtypes=input_dtype,
        backend_to_test=backend_fw,
        frontend=frontend,
        test_flags=test_flags,
        fn_tree=fn_tree,
        on_device=on_device,
        x=x[0],
    )


# acos
@handle_frontend_test(
    fn_tree="paddle.acos",
    dtype_and_x=helpers.dtype_and_values(
        available_dtypes=helpers.get_dtypes("float"),
    ),
)
def test_paddle_acos(
    *,
    dtype_and_x,
    on_device,
    fn_tree,
    frontend,
    test_flags,
    backend_fw,
):
    input_dtype, x = dtype_and_x
    helpers.test_frontend_function(
        input_dtypes=input_dtype,
        backend_to_test=backend_fw,
        frontend=frontend,
        test_flags=test_flags,
        fn_tree=fn_tree,
        on_device=on_device,
        atol=1e-2,
        x=x[0],
    )


# cosh
@handle_frontend_test(
    fn_tree="paddle.tensor.math.cosh",
    dtype_and_x=helpers.dtype_and_values(
        available_dtypes=helpers.get_dtypes("float"),
    ),
)
def test_paddle_cosh(
    *,
    dtype_and_x,
    on_device,
    fn_tree,
    frontend,
    test_flags,
    backend_fw,
):
    input_dtype, x = dtype_and_x
    helpers.test_frontend_function(
        input_dtypes=input_dtype,
        backend_to_test=backend_fw,
        frontend=frontend,
        test_flags=test_flags,
        fn_tree=fn_tree,
        on_device=on_device,
        atol=1e-2,
        x=x[0],
    )


# tanh
@handle_frontend_test(
    fn_tree="paddle.tensor.math.tanh",
    aliases=["paddle.tanh", "paddle.nn.functional.tanh"],
    dtype_and_x=helpers.dtype_and_values(
        available_dtypes=helpers.get_dtypes("valid"),
    ),
)
def test_paddle_tanh(
    *,
    dtype_and_x,
    on_device,
    fn_tree,
    frontend,
    test_flags,
    backend_fw,
):
    input_dtype, x = dtype_and_x
    helpers.test_frontend_function(
        input_dtypes=input_dtype,
        backend_to_test=backend_fw,
        frontend=frontend,
        test_flags=test_flags,
        fn_tree=fn_tree,
        on_device=on_device,
        atol=1e-2,
        x=x[0],
    )


# acosh
@handle_frontend_test(
    fn_tree="paddle.tensor.math.acosh",
    dtype_and_x=helpers.dtype_and_values(
        available_dtypes=helpers.get_dtypes("float"),
    ),
)
def test_paddle_acosh(
    *,
    dtype_and_x,
    on_device,
    fn_tree,
    frontend,
    test_flags,
    backend_fw,
):
    input_dtype, x = dtype_and_x
    helpers.test_frontend_function(
        input_dtypes=input_dtype,
        backend_to_test=backend_fw,
        frontend=frontend,
        test_flags=test_flags,
        fn_tree=fn_tree,
        on_device=on_device,
        atol=1e-2,
        x=x[0],
    )


# asin
@handle_frontend_test(
    fn_tree="paddle.tensor.math.asin",
    dtype_and_x=helpers.dtype_and_values(
        available_dtypes=helpers.get_dtypes("valid"),
    ),
)
def test_paddle_asin(
    *,
    dtype_and_x,
    frontend,
    test_flags,
    fn_tree,
    backend_fw,
    on_device,
):
    input_dtype, x = dtype_and_x
    helpers.test_frontend_function(
        input_dtypes=input_dtype,
        backend_to_test=backend_fw,
        frontend=frontend,
        test_flags=test_flags,
        fn_tree=fn_tree,
        on_device=on_device,
        x=x[0],
    )


# log
@handle_frontend_test(
    fn_tree="paddle.log",
    dtype_and_x=helpers.dtype_and_values(
        available_dtypes=helpers.get_dtypes("float"),
    ),
)
def test_paddle_log(
    *,
    dtype_and_x,
    on_device,
    fn_tree,
    frontend,
    test_flags,
    backend_fw,
):
    input_dtype, x = dtype_and_x
    helpers.test_frontend_function(
        input_dtypes=input_dtype,
        backend_to_test=backend_fw,
        frontend=frontend,
        test_flags=test_flags,
        fn_tree=fn_tree,
        on_device=on_device,
        x=x[0],
    )


# divide
@handle_frontend_test(
    fn_tree="paddle.divide",
    dtype_and_x=helpers.dtype_and_values(
        available_dtypes=helpers.get_dtypes("float"),
        num_arrays=2,
        allow_inf=False,
        large_abs_safety_factor=2,
        small_abs_safety_factor=2,
        safety_factor_scale="log",
        shared_dtype=True,
    ),
)
def test_paddle_divide(
    *,
    dtype_and_x,
    on_device,
    fn_tree,
    frontend,
    test_flags,
    backend_fw,
):
    input_dtype, x = dtype_and_x
    helpers.test_frontend_function(
        input_dtypes=input_dtype,
        backend_to_test=backend_fw,
        frontend=frontend,
        test_flags=test_flags,
        fn_tree=fn_tree,
        on_device=on_device,
        x=x[0],
        y=x[1],
    )


# multiply
@handle_frontend_test(
    fn_tree="paddle.multiply",
    dtype_and_x=helpers.dtype_and_values(
        available_dtypes=helpers.get_dtypes("float"),
        num_arrays=2,
        allow_inf=False,
        large_abs_safety_factor=2,
        small_abs_safety_factor=2,
        safety_factor_scale="log",
        shared_dtype=True,
    ),
)
def test_paddle_multiply(
    *,
    dtype_and_x,
    on_device,
    fn_tree,
    frontend,
    test_flags,
    backend_fw,
):
    input_dtype, x = dtype_and_x
    helpers.test_frontend_function(
        input_dtypes=input_dtype,
        backend_to_test=backend_fw,
        frontend=frontend,
        test_flags=test_flags,
        fn_tree=fn_tree,
        on_device=on_device,
        x=x[0],
        y=x[1],
    )


# add
@handle_frontend_test(
    fn_tree="paddle.add",
    dtype_and_x=helpers.dtype_and_values(
        available_dtypes=helpers.get_dtypes("valid"),
        num_arrays=2,
        allow_inf=False,
        large_abs_safety_factor=2,
        small_abs_safety_factor=2,
        safety_factor_scale="log",
        shared_dtype=True,
    ),
)
def test_paddle_add(
    *,
    dtype_and_x,
    on_device,
    fn_tree,
    frontend,
    test_flags,
    backend_fw,
):
    input_dtype, x = dtype_and_x
    helpers.test_frontend_function(
        input_dtypes=input_dtype,
        backend_to_test=backend_fw,
        frontend=frontend,
        fn_tree=fn_tree,
        test_flags=test_flags,
        on_device=on_device,
        x=x[0],
        y=x[1],
    )


# subtract
@handle_frontend_test(
    fn_tree="paddle.subtract",
    dtype_and_x=helpers.dtype_and_values(
        available_dtypes=helpers.get_dtypes("float"),
        num_arrays=2,
        allow_inf=False,
        large_abs_safety_factor=2,
        small_abs_safety_factor=2,
        safety_factor_scale="log",
        shared_dtype=True,
    ),
)
def test_paddle_subtract(
    *,
    dtype_and_x,
    on_device,
    fn_tree,
    frontend,
    test_flags,
    backend_fw,
):
    input_dtype, x = dtype_and_x
    helpers.test_frontend_function(
        input_dtypes=input_dtype,
        backend_to_test=backend_fw,
        frontend=frontend,
        fn_tree=fn_tree,
        test_flags=test_flags,
        on_device=on_device,
        x=x[0],
        y=x[1],
    )


# sqrt
@handle_frontend_test(
    fn_tree="paddle.tensor.math.sqrt",
    dtype_and_x=helpers.dtype_and_values(
        available_dtypes=helpers.get_dtypes("valid"),
    ),
)
def test_paddle_sqrt(
    *,
    dtype_and_x,
    frontend,
    test_flags,
    fn_tree,
    backend_fw,
    on_device,
):
    input_dtype, x = dtype_and_x
    helpers.test_frontend_function(
        input_dtypes=input_dtype,
        backend_to_test=backend_fw,
        frontend=frontend,
        test_flags=test_flags,
        fn_tree=fn_tree,
        on_device=on_device,
        x=x[0],
    )


# atanh
@handle_frontend_test(
    fn_tree="paddle.tensor.math.atanh",
    dtype_and_x=helpers.dtype_and_values(
        available_dtypes=helpers.get_dtypes("float"),
    ),
)
def test_paddle_atanh(
    *,
    dtype_and_x,
    on_device,
    fn_tree,
    frontend,
    test_flags,
    backend_fw,
):
    input_dtype, x = dtype_and_x
    helpers.test_frontend_function(
        input_dtypes=input_dtype,
        backend_to_test=backend_fw,
        frontend=frontend,
        test_flags=test_flags,
        fn_tree=fn_tree,
        on_device=on_device,
        x=x[0],
    )


# atan
@handle_frontend_test(
    fn_tree="paddle.tensor.math.atan",
    dtype_and_x=helpers.dtype_and_values(
        available_dtypes=helpers.get_dtypes("float"),
    ),
)
def test_paddle_atan(
    *,
    dtype_and_x,
    frontend,
    test_flags,
    fn_tree,
    backend_fw,
    on_device,
):
    input_dtype, x = dtype_and_x
    helpers.test_frontend_function(
        input_dtypes=input_dtype,
        backend_to_test=backend_fw,
        frontend=frontend,
        test_flags=test_flags,
        fn_tree=fn_tree,
        on_device=on_device,
        x=x[0],
    )


# round
@handle_frontend_test(
    fn_tree="paddle.tensor.math.round",
    dtype_and_x=helpers.dtype_and_values(
        available_dtypes=helpers.get_dtypes("float"),
        min_value=1,
    ),
)
def test_paddle_round(
    *,
    dtype_and_x,
    frontend,
    test_flags,
    fn_tree,
    backend_fw,
    on_device,
):
    input_dtype, x = dtype_and_x
    helpers.test_frontend_function(
        input_dtypes=input_dtype,
        backend_to_test=backend_fw,
        frontend=frontend,
        test_flags=test_flags,
        fn_tree=fn_tree,
        on_device=on_device,
        x=x[0],
    )


# ceil
@handle_frontend_test(
    fn_tree="paddle.tensor.math.ceil",
    dtype_and_x=helpers.dtype_and_values(
        available_dtypes=helpers.get_dtypes("float"),
    ),
)
def test_paddle_ceil(
    *,
    dtype_and_x,
    frontend,
    test_flags,
    fn_tree,
    backend_fw,
    on_device,
):
    input_dtype, x = dtype_and_x
    helpers.test_frontend_function(
        input_dtypes=input_dtype,
        backend_to_test=backend_fw,
        frontend=frontend,
        test_flags=test_flags,
        fn_tree=fn_tree,
        on_device=on_device,
        x=x[0],
    )


# sinh
@handle_frontend_test(
    fn_tree="paddle.sinh",
    dtype_and_x=helpers.dtype_and_values(
        available_dtypes=helpers.get_dtypes("float"),
    ),
)
def test_paddle_sinh(
    *,
    dtype_and_x,
    on_device,
    fn_tree,
    frontend,
    test_flags,
    backend_fw,
):
    input_dtype, x = dtype_and_x
    helpers.test_frontend_function(
        input_dtypes=input_dtype,
        backend_to_test=backend_fw,
        frontend=frontend,
        test_flags=test_flags,
        fn_tree=fn_tree,
        on_device=on_device,
        x=x[0],
    )


# pow
@handle_frontend_test(
    fn_tree="paddle.pow",
    dtype_and_x=helpers.dtype_and_values(
        available_dtypes=helpers.get_dtypes("valid"),
        num_arrays=2,
        allow_inf=False,
        shared_dtype=True,
    ),
)
def test_paddle_pow(
    *,
    dtype_and_x,
    on_device,
    fn_tree,
    frontend,
    test_flags,
    backend_fw,
):
    input_dtype, x = dtype_and_x
    helpers.test_frontend_function(
        input_dtypes=input_dtype,
        backend_to_test=backend_fw,
        frontend=frontend,
        test_flags=test_flags,
        fn_tree=fn_tree,
        on_device=on_device,
        x=x[0],
        y=x[1],
    )


# abs
@handle_frontend_test(
    fn_tree="paddle.tensor.math.abs",
    dtype_and_x=helpers.dtype_and_values(available_dtypes=helpers.get_dtypes("float")),
)
def test_paddle_abs(
    *,
    dtype_and_x,
    on_device,
    fn_tree,
    frontend,
    test_flags,
    backend_fw,
):
    input_dtype, x = dtype_and_x
    helpers.test_frontend_function(
        input_dtypes=input_dtype,
        backend_to_test=backend_fw,
        frontend=frontend,
        test_flags=test_flags,
        fn_tree=fn_tree,
        on_device=on_device,
        x=x[0],
    )


# conj
@handle_frontend_test(
    fn_tree="paddle.tensor.math.conj",
    dtype_and_input=helpers.dtype_and_values(
        available_dtypes=helpers.get_dtypes("numeric"),
    ),
)
def test_paddle_conj(
    *,
    dtype_and_input,
    frontend,
    backend_fw,
    test_flags,
    fn_tree,
    on_device,
):
    input_dtype, x = dtype_and_input
    helpers.test_frontend_function(
        input_dtypes=input_dtype,
        backend_to_test=backend_fw,
        frontend=frontend,
        test_flags=test_flags,
        fn_tree=fn_tree,
        on_device=on_device,
        x=x[0],
    )


# floor
@handle_frontend_test(
    fn_tree="paddle.tensor.math.floor",
    dtype_and_x=helpers.dtype_and_values(
        available_dtypes=helpers.get_dtypes("valid"),
    ),
)
def test_paddle_floor(
    *,
    dtype_and_x,
    frontend,
    backend_fw,
    test_flags,
    fn_tree,
    on_device,
):
    input_dtype, x = dtype_and_x
    helpers.test_frontend_function(
        input_dtypes=input_dtype,
        frontend=frontend,
        backend_to_test=backend_fw,
        test_flags=test_flags,
        fn_tree=fn_tree,
        on_device=on_device,
        x=x[0],
    )


# remainder
@handle_frontend_test(
    fn_tree="paddle.remainder",
    dtype_and_x=helpers.dtype_and_values(
        available_dtypes=helpers.get_dtypes("float"),
        num_arrays=2,
        allow_inf=False,
        large_abs_safety_factor=2,
        small_abs_safety_factor=2,
        safety_factor_scale="log",
        shared_dtype=True,
    ),
)
def test_paddle_remainder(
    *,
    dtype_and_x,
    on_device,
    fn_tree,
    frontend,
    backend_fw,
    test_flags,
):
    input_dtype, x = dtype_and_x
    helpers.test_frontend_function(
        input_dtypes=input_dtype,
        frontend=frontend,
        backend_to_test=backend_fw,
        test_flags=test_flags,
        fn_tree=fn_tree,
        on_device=on_device,
        x=x[0],
        y=x[1],
    )


# log2
@handle_frontend_test(
    fn_tree="paddle.log2",
    dtype_and_x=helpers.dtype_and_values(
        available_dtypes=helpers.get_dtypes("valid"),
    ),
)
def test_paddle_log2(
    *,
    dtype_and_x,
    on_device,
    fn_tree,
    frontend,
    backend_fw,
    test_flags,
):
    input_dtype, x = dtype_and_x
    helpers.test_frontend_function(
        input_dtypes=input_dtype,
        frontend=frontend,
        backend_to_test=backend_fw,
        test_flags=test_flags,
        fn_tree=fn_tree,
        on_device=on_device,
        x=x[0],
    )


# log1p
@handle_frontend_test(
    fn_tree="paddle.log1p",
    dtype_and_x=helpers.dtype_and_values(
        available_dtypes=helpers.get_dtypes("valid"),
        max_value=1e5,
    ),
)
def test_paddle_log1p(
    *,
    dtype_and_x,
    on_device,
    fn_tree,
    frontend,
    backend_fw,
    test_flags,
):
    input_dtype, x = dtype_and_x
    helpers.test_frontend_function(
        input_dtypes=input_dtype,
        frontend=frontend,
        backend_to_test=backend_fw,
        test_flags=test_flags,
        fn_tree=fn_tree,
        on_device=on_device,
        x=x[0],
    )


# rad2deg
@handle_frontend_test(
    fn_tree="paddle.rad2deg",
    dtype_and_x=helpers.dtype_and_values(
        available_dtypes=helpers.get_dtypes("float"),
    ),
)
def test_paddle_rad2deg(
    *,
    dtype_and_x,
    on_device,
    fn_tree,
    frontend,
    backend_fw,
    test_flags,
):
    input_dtype, x = dtype_and_x
    helpers.test_frontend_function(
        input_dtypes=input_dtype,
        frontend=frontend,
        backend_to_test=backend_fw,
        test_flags=test_flags,
        fn_tree=fn_tree,
        on_device=on_device,
        x=x[0],
    )


# deg2rad
@handle_frontend_test(
    fn_tree="paddle.deg2rad",
    dtype_and_x=helpers.dtype_and_values(
        available_dtypes=helpers.get_dtypes("float"),
    ),
)
def test_paddle_deg2rad(
    *,
    dtype_and_x,
    on_device,
    fn_tree,
    frontend,
    backend_fw,
    test_flags,
):
    input_dtype, x = dtype_and_x
    helpers.test_frontend_function(
        input_dtypes=input_dtype,
        frontend=frontend,
        backend_to_test=backend_fw,
        test_flags=test_flags,
        fn_tree=fn_tree,
        on_device=on_device,
        x=x[0],
    )


# tan
@handle_frontend_test(
    fn_tree="paddle.tensor.math.tan",
    dtype_and_x=helpers.dtype_and_values(
        available_dtypes=helpers.get_dtypes("float"),
    ),
)
def test_paddle_tan(
    *,
    dtype_and_x,
    on_device,
    fn_tree,
    frontend,
    backend_fw,
    test_flags,
):
    input_dtype, x = dtype_and_x
    helpers.test_frontend_function(
        input_dtypes=input_dtype,
        frontend=frontend,
        backend_to_test=backend_fw,
        test_flags=test_flags,
        fn_tree=fn_tree,
        on_device=on_device,
        atol=1e-2,
        x=x[0],
    )


# atan2
@handle_frontend_test(
    fn_tree="paddle.atan2",
    dtype_and_x=helpers.dtype_and_values(
        available_dtypes=helpers.get_dtypes("float"),
        num_arrays=2,
        allow_inf=False,
        large_abs_safety_factor=2,
        small_abs_safety_factor=2,
        safety_factor_scale="log",
        shared_dtype=True,
    ),
)
def test_paddle_atan2(
    *,
    dtype_and_x,
    on_device,
    fn_tree,
    frontend,
    backend_fw,
    test_flags,
):
    input_dtype, x = dtype_and_x
    helpers.test_frontend_function(
        input_dtypes=input_dtype,
        frontend=frontend,
        backend_to_test=backend_fw,
        fn_tree=fn_tree,
        test_flags=test_flags,
        on_device=on_device,
        x=x[0],
        y=x[1],
    )


# sign
@handle_frontend_test(
    fn_tree="paddle.tensor.math.sign",
    dtype_and_x=helpers.dtype_and_values(
        available_dtypes=helpers.get_dtypes("float"),
    ),
)
def test_paddle_sign(
    *,
    dtype_and_x,
    on_device,
    fn_tree,
    frontend,
    backend_fw,
    test_flags,
):
    input_dtype, x = dtype_and_x
    helpers.test_frontend_function(
        input_dtypes=input_dtype,
        frontend=frontend,
        backend_to_test=backend_fw,
        test_flags=test_flags,
        fn_tree=fn_tree,
        on_device=on_device,
        x=x[0],
    )


# neg
@handle_frontend_test(
    fn_tree="paddle.neg",
    dtype_and_x=helpers.dtype_and_values(
        available_dtypes=["float32", "float64", "int8", "int16", "int32", "int64"],
    ),
)
def test_paddle_neg(
    *,
    dtype_and_x,
    on_device,
    fn_tree,
    frontend,
    backend_fw,
    test_flags,
):
    input_dtype, x = dtype_and_x
    helpers.test_frontend_function(
        input_dtypes=input_dtype,
        frontend=frontend,
        backend_to_test=backend_fw,
        test_flags=test_flags,
        fn_tree=fn_tree,
        on_device=on_device,
        x=x[0],
    )


# lgamma
@handle_frontend_test(
    fn_tree="paddle.tensor.math.lgamma",
    dtype_and_x=helpers.dtype_and_values(
        available_dtypes=helpers.get_dtypes("float"),
        safety_factor_scale="log",
    ),
)
def test_paddle_lgamma(
    *,
    dtype_and_x,
    on_device,
    fn_tree,
    frontend,
    backend_fw,
    test_flags,
):
    input_dtype, x = dtype_and_x
    helpers.test_frontend_function(
        input_dtypes=input_dtype,
        frontend=frontend,
        backend_to_test=backend_fw,
        test_flags=test_flags,
        fn_tree=fn_tree,
        on_device=on_device,
        atol=1e-4,
        x=x[0],
    )


# exp
@handle_frontend_test(
    fn_tree="paddle.exp",
    dtype_and_x=helpers.dtype_and_values(
        available_dtypes=helpers.get_dtypes("valid"),
    ),
)
def test_paddle_exp(
    *,
    dtype_and_x,
    on_device,
    fn_tree,
    frontend,
    backend_fw,
    test_flags,
):
    input_dtype, x = dtype_and_x
    helpers.test_frontend_function(
        input_dtypes=input_dtype,
        frontend=frontend,
        backend_to_test=backend_fw,
        test_flags=test_flags,
        fn_tree=fn_tree,
        on_device=on_device,
        x=x[0],
    )


# expm1
@handle_frontend_test(
    fn_tree="paddle.expm1",
    dtype_and_x=helpers.dtype_and_values(
        available_dtypes=helpers.get_dtypes("valid"),
    ),
)
def test_paddle_expm1(
    *,
    dtype_and_x,
    on_device,
    fn_tree,
    frontend,
    backend_fw,
    test_flags,
):
    input_dtype, x = dtype_and_x
    helpers.test_frontend_function(
        input_dtypes=input_dtype,
        frontend=frontend,
        backend_to_test=backend_fw,
        test_flags=test_flags,
        fn_tree=fn_tree,
        on_device=on_device,
        x=x[0],
    )


# square
@handle_frontend_test(
    fn_tree="paddle.tensor.math.square",
    dtype_and_x=helpers.dtype_and_values(
        available_dtypes=helpers.get_dtypes("float"),
    ),
)
def test_paddle_square(
    *,
    dtype_and_x,
    on_device,
    fn_tree,
    frontend,
    backend_fw,
    test_flags,
):
    input_dtype, x = dtype_and_x
    helpers.test_frontend_function(
        input_dtypes=input_dtype,
        frontend=frontend,
        backend_to_test=backend_fw,
        test_flags=test_flags,
        fn_tree=fn_tree,
        on_device=on_device,
        x=x[0],
    )


# reciprocal
@handle_frontend_test(
    fn_tree="paddle.reciprocal",
    dtype_and_x=helpers.dtype_and_values(
        available_dtypes=helpers.get_dtypes("float"),
    ),
)
def test_paddle_reciprocal(
    *,
    dtype_and_x,
    on_device,
    fn_tree,
    frontend,
    backend_fw,
    test_flags,
):
    input_dtype, x = dtype_and_x
    helpers.test_frontend_function(
        input_dtypes=input_dtype,
        frontend=frontend,
        backend_to_test=backend_fw,
        test_flags=test_flags,
        fn_tree=fn_tree,
        on_device=on_device,
        x=x[0],
    )


# lcm
@handle_frontend_test(
    fn_tree="paddle.lcm",
    dtype_and_x=helpers.dtype_and_values(
        available_dtypes=helpers.get_dtypes("valid"),
        num_arrays=2,
        min_num_dims=1,
        safety_factor_scale="log",
        large_abs_safety_factor=2,
        shared_dtype=True,
    ),
)
def test_paddle_lcm(
    *,
    dtype_and_x,
    on_device,
    fn_tree,
    frontend,
    backend_fw,
    test_flags,
):
    input_dtype, x = dtype_and_x
    helpers.test_frontend_function(
        input_dtypes=input_dtype,
        frontend=frontend,
        backend_to_test=backend_fw,
        fn_tree=fn_tree,
        test_flags=test_flags,
        on_device=on_device,
        x=x[0],
        y=x[1],
    )


# cumprod
@handle_frontend_test(
    fn_tree="paddle.tensor.math.cumprod",
    dtype_x_axis=helpers.dtype_values_axis(
        available_dtypes=helpers.get_dtypes("valid"),
        valid_axis=True,
        force_int_axis=True,
        min_num_dims=1,
        min_value=-5,
        max_value=5,
    ),
)
def test_paddle_cumprod(
    *,
    dtype_x_axis,
    on_device,
    fn_tree,
    frontend,
    backend_fw,
    test_flags,
):
    input_dtype, x, axis = dtype_x_axis
    helpers.test_frontend_function(
        input_dtypes=input_dtype,
        frontend=frontend,
        backend_to_test=backend_fw,
        test_flags=test_flags,
        fn_tree=fn_tree,
        on_device=on_device,
        x=x[0],
        dim=axis,
    )


# gcd
@handle_frontend_test(
    fn_tree="paddle.gcd",
    dtype_and_x=helpers.dtype_and_values(
        available_dtypes=helpers.get_dtypes("valid"),
        min_value=-100,
        max_value=100,
        min_num_dims=1,
        min_dim_size=1,
        num_arrays=2,
        shared_dtype=True,
    ),
)
def test_paddle_gcd(
    *,
    dtype_and_x,
    on_device,
    fn_tree,
    frontend,
    backend_fw,
    test_flags,
):
    input_dtype, x = dtype_and_x
    helpers.test_frontend_function(
        input_dtypes=input_dtype,
        frontend=frontend,
        backend_to_test=backend_fw,
        fn_tree=fn_tree,
        test_flags=test_flags,
        on_device=on_device,
        x=x[0],
        y=x[1],
    )


@handle_frontend_test(
    fn_tree="paddle.fmin",
    dtypes_and_x=helpers.dtype_and_values(
        available_dtypes=helpers.get_dtypes("float"), num_arrays=2, shared_dtype=True
    ),
)
def test_paddle_fmin(
    *,
    dtypes_and_x,
    on_device,
    fn_tree,
    frontend,
    backend_fw,
    test_flags,
):
    input_dtype, x = dtypes_and_x
    helpers.test_frontend_function(
        input_dtypes=input_dtype,
        frontend=frontend,
        backend_to_test=backend_fw,
        test_flags=test_flags,
        fn_tree=fn_tree,
        on_device=on_device,
        x=x[0],
        y=x[1],
    )


# logit
@handle_frontend_test(
    fn_tree="paddle.logit",
    dtype_and_x=helpers.dtype_and_values(
        available_dtypes=helpers.get_dtypes("float"),
    ),
)
def test_paddle_logit(
    *,
    dtype_and_x,
    on_device,
    fn_tree,
    frontend,
    backend_fw,
    test_flags,
):
    input_dtype, x = dtype_and_x
    helpers.test_frontend_function(
        input_dtypes=input_dtype,
        frontend=frontend,
        backend_to_test=backend_fw,
        test_flags=test_flags,
        fn_tree=fn_tree,
        on_device=on_device,
        x=x[0],
        eps=1e-2,
    )


# isnan
@handle_frontend_test(
    fn_tree="paddle.isnan",
    dtype_and_x=helpers.dtype_and_values(
        available_dtypes=helpers.get_dtypes("valid"),
    ),
)
def test_paddle_isnan(
    *,
    dtype_and_x,
    frontend,
    backend_fw,
    test_flags,
    fn_tree,
    on_device,
):
    input_dtype, x = dtype_and_x
    helpers.test_frontend_function(
        input_dtypes=input_dtype,
        frontend=frontend,
        backend_to_test=backend_fw,
        test_flags=test_flags,
        fn_tree=fn_tree,
        on_device=on_device,
        x=x[0],
    )


# isfinite
@handle_frontend_test(
    fn_tree="paddle.isfinite",
    dtype_and_x=helpers.dtype_and_values(
        available_dtypes=helpers.get_dtypes("valid"),
    ),
)
def test_paddle_isfinite(
    *,
    dtype_and_x,
    frontend,
    backend_fw,
    test_flags,
    fn_tree,
    on_device,
):
    input_dtype, x = dtype_and_x
    helpers.test_frontend_function(
        input_dtypes=input_dtype,
        frontend=frontend,
        backend_to_test=backend_fw,
        test_flags=test_flags,
        fn_tree=fn_tree,
        on_device=on_device,
        x=x[0],
    )


# isinf
@handle_frontend_test(
    fn_tree="paddle.isinf",
    dtype_and_x=helpers.dtype_and_values(
        available_dtypes=helpers.get_dtypes("valid"),
    ),
)
def test_paddle_isinf(
    *,
    dtype_and_x,
    frontend,
    backend_fw,
    test_flags,
    fn_tree,
    on_device,
):
    input_dtype, x = dtype_and_x
    helpers.test_frontend_function(
        input_dtypes=input_dtype,
        frontend=frontend,
        backend_to_test=backend_fw,
        test_flags=test_flags,
        fn_tree=fn_tree,
        on_device=on_device,
        x=x[0],
    )


@handle_frontend_test(
    fn_tree="paddle.tensor.math.angle",
    dtype_and_x=helpers.dtype_and_values(
        available_dtypes=["float64", "complex64", "complex128"],
    ),
)
def test_paddle_angle(
    *,
    dtype_and_x,
    on_device,
    fn_tree,
    frontend,
    backend_fw,
    test_flags,
):
    input_dtype, x = dtype_and_x
    helpers.test_frontend_function(
        input_dtypes=input_dtype,
        frontend=frontend,
        backend_to_test=backend_fw,
        test_flags=test_flags,
        fn_tree=fn_tree,
        on_device=on_device,
        x=x[0],
    )


@handle_frontend_test(
    fn_tree="paddle.fmax",
    dtypes_and_x=helpers.dtype_and_values(
        available_dtypes=helpers.get_dtypes("float"), num_arrays=2, shared_dtype=True
    ),
)
def test_paddle_fmax(
    *,
    dtypes_and_x,
    on_device,
    fn_tree,
    frontend,
    backend_fw,
    test_flags,
):
    input_dtype, x = dtypes_and_x
    helpers.test_frontend_function(
        input_dtypes=input_dtype,
        frontend=frontend,
        backend_to_test=backend_fw,
        test_flags=test_flags,
        fn_tree=fn_tree,
        on_device=on_device,
        x=x[0],
        y=x[1],
    )


@handle_frontend_test(
    fn_tree="paddle.minimum",
    dtype_and_x=helpers.dtype_and_values(
        available_dtypes=helpers.get_dtypes("float"),
        num_arrays=2,
        shared_dtype=True,
    ),
)
def test_paddle_minimum(
    *,
    dtype_and_x,
    on_device,
    fn_tree,
    frontend,
    backend_fw,
    test_flags,
):
    input_dtype, x = dtype_and_x
    helpers.test_frontend_function(
        input_dtypes=input_dtype,
        frontend=frontend,
        backend_to_test=backend_fw,
        fn_tree=fn_tree,
        test_flags=test_flags,
        on_device=on_device,
        x=x[0],
        y=x[1],
    )


#  erf
@handle_frontend_test(
    fn_tree="paddle.tensor.math.erf",
    dtype_and_x=helpers.dtype_and_values(
        available_dtypes=helpers.get_dtypes("valid"),
    ),
)
def test_paddle_erf(
    *,
    dtype_and_x,
    frontend,
    backend_fw,
    test_flags,
    fn_tree,
    on_device,
):
    input_dtype, x = dtype_and_x
    helpers.test_frontend_function(
        input_dtypes=input_dtype,
        frontend=frontend,
        backend_to_test=backend_fw,
        test_flags=test_flags,
        fn_tree=fn_tree,
        on_device=on_device,
        x=x[0],
    )


# trunc
@handle_frontend_test(
    fn_tree="paddle.trunc",
    dtype_and_x=helpers.dtype_and_values(
        available_dtypes=helpers.get_dtypes("float", "int"),
    ),
)
def test_paddle_trunc(
    *,
    dtype_and_x,
    on_device,
    fn_tree,
    frontend,
    backend_fw,
    test_flags,
):
    input_dtype, x = dtype_and_x
    helpers.test_frontend_function(
        input_dtypes=input_dtype,
        frontend=frontend,
        backend_to_test=backend_fw,
        test_flags=test_flags,
        fn_tree=fn_tree,
        on_device=on_device,
        x=x[0],
    )


@handle_frontend_test(
    fn_tree="paddle.tensor.math.sgn",
    dtype_and_x=helpers.dtype_and_values(
        available_dtypes=helpers.get_dtypes("float_and_complex"),
        min_num_dims=1,
        max_num_dims=1,
        min_dim_size=1,
        max_dim_size=1,
        abs_smallest_val=1e-10,
        min_value=-10,
        max_value=10,
    ),
)
def test_paddle_sgn(
    *,
    dtype_and_x,
    on_device,
    fn_tree,
    frontend,
    backend_fw,
    test_flags,
):
    input_dtype, x = dtype_and_x
    helpers.test_frontend_function(
        input_dtypes=input_dtype,
        frontend=frontend,
        backend_to_test=backend_fw,
        test_flags=test_flags,
        fn_tree=fn_tree,
        on_device=on_device,
        x=x[0],
    )


# maximum
@handle_frontend_test(
    fn_tree="paddle.maximum",
    dtype_and_x=helpers.dtype_and_values(
        available_dtypes=helpers.get_dtypes("float"),
        num_arrays=2,
        shared_dtype=True,
    ),
)
def test_paddle_maximum(
    *,
    dtype_and_x,
    on_device,
    fn_tree,
    frontend,
    backend_fw,
    test_flags,
):
    input_dtype, x = dtype_and_x
    helpers.test_frontend_function(
        input_dtypes=input_dtype,
        frontend=frontend,
        backend_to_test=backend_fw,
        test_flags=test_flags,
        fn_tree=fn_tree,
        on_device=on_device,
        x=x[0],
        y=x[1],
    )


# frac
@handle_frontend_test(
    fn_tree="paddle.tensor.math.frac",
    dtype_and_x=helpers.dtype_and_values(
        available_dtypes=helpers.get_dtypes("valid"),
        num_arrays=1,
        max_value=1e6,
        min_value=-1e6,
    ),
)
def test_paddle_frac(
    *,
    dtype_and_x,
    frontend,
    backend_fw,
    test_flags,
    fn_tree,
    on_device,
):
    input_dtype, x = dtype_and_x
    helpers.test_frontend_function(
        input_dtypes=input_dtype,
        frontend=frontend,
        backend_to_test=backend_fw,
        test_flags=test_flags,
        fn_tree=fn_tree,
        on_device=on_device,
        x=x[0],
    )


# asinh
@handle_frontend_test(
    fn_tree="paddle.tensor.math.asinh",
    dtype_and_x=helpers.dtype_and_values(
        available_dtypes=helpers.get_dtypes("float"),
    ),
)
def test_paddle_asinh(
    *,
    dtype_and_x,
    on_device,
    fn_tree,
    frontend,
    backend_fw,
    test_flags,
):
    input_dtype, x = dtype_and_x
    helpers.test_frontend_function(
        input_dtypes=input_dtype,
        frontend=frontend,
        backend_to_test=backend_fw,
        test_flags=test_flags,
        fn_tree=fn_tree,
        on_device=on_device,
        atol=1e-2,
        x=x[0],
    )


# max
@handle_frontend_test(
    fn_tree="paddle.tensor.math.max",
    dtype_and_x=helpers.dtype_values_axis(
        available_dtypes=helpers.get_dtypes("valid"),
        min_axis=-1,
        max_axis=0,
        min_num_dims=1,
        force_int_axis=False,
    ),
)
def test_paddle_max(
    *,
    dtype_and_x,
    on_device,
    fn_tree,
    frontend,
    backend_fw,
    test_flags,
):
    input_dtype, x, axis = dtype_and_x
    helpers.test_frontend_function(
        input_dtypes=input_dtype,
        frontend=frontend,
        backend_to_test=backend_fw,
        test_flags=test_flags,
        fn_tree=fn_tree,
        on_device=on_device,
        x=x[0],
        axis=axis,
        keepdim=False,
    )


# lerp
@handle_frontend_test(
    fn_tree="paddle.tensor.math.lerp",
    dtype_and_x=helpers.dtype_and_values(
        available_dtypes=helpers.get_dtypes("float"),
        num_arrays=3,
        allow_inf=False,
        large_abs_safety_factor=2,
        small_abs_safety_factor=2,
        safety_factor_scale="log",
        shared_dtype=True,
    ),
)
def test_paddle_lerp(
    *,
    dtype_and_x,
    on_device,
    fn_tree,
    frontend,
    backend_fw,
    test_flags,
):
    input_dtype, x = dtype_and_x
    helpers.test_frontend_function(
        input_dtypes=input_dtype,
        frontend=frontend,
        backend_to_test=backend_fw,
        fn_tree=fn_tree,
        test_flags=test_flags,
        on_device=on_device,
        x=x[0],
        y=x[1],
        weight=x[2],
    )


# outer
@handle_frontend_test(
    fn_tree="paddle.tensor.math.outer",
    dtype_and_x=helpers.dtype_and_values(
        available_dtypes=helpers.get_dtypes("valid"),
        num_arrays=2,
        min_num_dims=1,
        max_num_dims=1,
        shared_dtype=True,
    ),
)
def test_paddle_outer(
    *,
    dtype_and_x,
    on_device,
    fn_tree,
    frontend,
    backend_fw,
    test_flags,
):
    input_dtype, x = dtype_and_x
    helpers.test_frontend_function(
        input_dtypes=input_dtype,
        frontend=frontend,
        backend_to_test=backend_fw,
        fn_tree=fn_tree,
        test_flags=test_flags,
        on_device=on_device,
        x=x[0],
        y=x[1],
    )


# heaviside
@handle_frontend_test(
    fn_tree="paddle.tensor.math.heaviside",
    dtype_and_x=helpers.dtype_and_values(
        available_dtypes=helpers.get_dtypes("float"),
        num_arrays=2,
        allow_inf=False,
        large_abs_safety_factor=2,
        small_abs_safety_factor=2,
        safety_factor_scale="log",
        shared_dtype=True,
    ),
)
def test_paddle_heaviside(
    *,
    dtype_and_x,
    on_device,
    fn_tree,
    frontend,
    backend_fw,
    test_flags,
):
    input_dtype, x = dtype_and_x
    helpers.test_frontend_function(
        input_dtypes=input_dtype,
        frontend=frontend,
        backend_to_test=backend_fw,
        fn_tree=fn_tree,
        test_flags=test_flags,
        on_device=on_device,
        x=x[0],
        y=x[1],
    )


# rsqrt
@handle_frontend_test(
    fn_tree="paddle.tensor.math.rsqrt",
    dtype_and_x=helpers.dtype_and_values(
        available_dtypes=helpers.get_dtypes("valid"),
    ),
)
def test_paddle_rsqrt(
    *,
    dtype_and_x,
    frontend,
    test_flags,
    fn_tree,
    on_device,
    backend_fw,
):
    input_dtype, x = dtype_and_x
    helpers.test_frontend_function(
        input_dtypes=input_dtype,
        backend_to_test=backend_fw,
        frontend=frontend,
        test_flags=test_flags,
        fn_tree=fn_tree,
        on_device=on_device,
        x=x[0],
    )


# prod
@handle_frontend_test(
    fn_tree="paddle.tensor.math.prod",
    dtype_and_x=helpers.dtype_values_axis(
        available_dtypes=helpers.get_dtypes("numeric"),
        min_axis=-1,
        max_axis=0,
        min_num_dims=1,
        min_value=-10,
        max_value=10,
        force_int_axis=False,
        allow_nan=False,
    ),
)
def test_paddle_prod(
    *,
    dtype_and_x,
    on_device,
    backend_fw,
    fn_tree,
    frontend,
    test_flags,
):
    input_dtype, x, axis = dtype_and_x
    helpers.test_frontend_function(
        input_dtypes=input_dtype,
        frontend=frontend,
        test_flags=test_flags,
        fn_tree=fn_tree,
        on_device=on_device,
        x=x[0],
        axis=axis,
        keepdim=False,
        backend_to_test=backend_fw,
    )


# any
@handle_frontend_test(
    fn_tree="paddle.tensor.math.any",
    dtype_and_x=helpers.dtype_values_axis(
        available_dtypes=["bool"],
        valid_axis=True,
        allow_neg_axes=True,
        force_int_axis=True,
        min_num_dims=1,
    ),
)
def test_paddle_any(
    *,
    dtype_and_x,
    on_device,
    fn_tree,
    frontend,
    test_flags,
    backend_fw,
):
    input_dtype, x, axis = dtype_and_x
    helpers.test_frontend_function(
        input_dtypes=input_dtype,
        frontend=frontend,
        test_flags=test_flags,
        fn_tree=fn_tree,
        on_device=on_device,
        backend_to_test=backend_fw,
        x=x[0],
        axis=axis,
        keepdim=False,
    )


# diff
@handle_frontend_test(
    fn_tree="paddle.tensor.math.diff",
    dtype_n_x_n_axis=helpers.dtype_values_axis(
        available_dtypes=st.shared(helpers.get_dtypes("valid"), key="dtype"),
        min_num_dims=1,
        valid_axis=True,
        force_int_axis=True,
    ),
    n=st.integers(min_value=1, max_value=1),
    dtype_prepend=helpers.dtype_and_values(
        available_dtypes=st.shared(helpers.get_dtypes("valid"), key="dtype"),
        min_num_dims=1,
        max_num_dims=1,
    ),
    dtype_append=helpers.dtype_and_values(
        available_dtypes=st.shared(helpers.get_dtypes("valid"), key="dtype"),
        min_num_dims=1,
        max_num_dims=1,
    ),
)
def test_paddle_diff(
    *,
    dtype_n_x_n_axis,
    n,
    dtype_prepend,
    dtype_append,
    test_flags,
    frontend,
    backend_fw,
    fn_tree,
    on_device,
):
    input_dtype, x, axis = dtype_n_x_n_axis
    _, prepend = dtype_prepend
    _, append = dtype_append
    helpers.test_frontend_function(
        input_dtypes=input_dtype,
        test_flags=test_flags,
        frontend=frontend,
        backend_to_test=backend_fw,
        fn_tree=fn_tree,
        on_device=on_device,
        x=x[0],
        n=n,
        axis=axis,
        prepend=prepend[0],
        append=append[0],
    )


<<<<<<< HEAD
# kron
@handle_frontend_test(
    fn_tree="paddle.tensor.math.kron",
    dtype_and_x=helpers.dtype_and_values(
        available_dtypes=helpers.get_dtypes("float"),
        num_arrays=2,
        allow_inf=False,
        shared_dtype=True,
    ),
)
def test_paddle_kron(
    *,
    dtype_and_x,
    on_device,
    fn_tree,
    backend_fw,
    frontend,
    test_flags,
):
    input_dtype, x = dtype_and_x
    helpers.test_frontend_function(
        input_dtypes=input_dtype,
        frontend=frontend,
        backend_to_test=backend_fw,
        fn_tree=fn_tree,
        test_flags=test_flags,
        on_device=on_device,
        x=x[0],
        y=x[1],
=======
# mm
@handle_frontend_test(
    fn_tree="paddle.tensor.math.mm",
    dtype_xy=_get_dtype_input_and_matrices(),
)
def test_paddle_mm(
    *,
    dtype_xy,
    on_device,
    fn_tree,
    frontend,
    test_flags,
    backend_fw,
):
    input_dtype, x, y = dtype_xy
    helpers.test_frontend_function(
        input_dtypes=input_dtype,
        backend_to_test=backend_fw,
        frontend=frontend,
        test_flags=test_flags,
        fn_tree=fn_tree,
        on_device=on_device,
        input=x,
        mat2=y,
>>>>>>> 6d4558ad
    )<|MERGE_RESOLUTION|>--- conflicted
+++ resolved
@@ -4,7 +4,9 @@
 # local
 import ivy_tests.test_ivy.helpers as helpers
 from ivy_tests.test_ivy.helpers import handle_frontend_test
-from ivy_tests.test_ivy.test_frontends.test_torch.test_blas_and_lapack_ops import _get_dtype_input_and_matrices
+from ivy_tests.test_ivy.test_frontends.test_torch.test_blas_and_lapack_ops import (
+    _get_dtype_input_and_matrices,
+)
 
 
 # sin
@@ -1867,7 +1869,33 @@
     )
 
 
-<<<<<<< HEAD
+# mm
+@handle_frontend_test(
+    fn_tree="paddle.tensor.math.mm",
+    dtype_xy=_get_dtype_input_and_matrices(),
+)
+def test_paddle_mm(
+    *,
+    dtype_xy,
+    on_device,
+    fn_tree,
+    frontend,
+    test_flags,
+    backend_fw,
+):
+    input_dtype, x, y = dtype_xy
+    helpers.test_frontend_function(
+        input_dtypes=input_dtype,
+        backend_to_test=backend_fw,
+        frontend=frontend,
+        test_flags=test_flags,
+        fn_tree=fn_tree,
+        on_device=on_device,
+        input=x,
+        mat2=y,
+    )
+
+
 # kron
 @handle_frontend_test(
     fn_tree="paddle.tensor.math.kron",
@@ -1897,30 +1925,4 @@
         on_device=on_device,
         x=x[0],
         y=x[1],
-=======
-# mm
-@handle_frontend_test(
-    fn_tree="paddle.tensor.math.mm",
-    dtype_xy=_get_dtype_input_and_matrices(),
-)
-def test_paddle_mm(
-    *,
-    dtype_xy,
-    on_device,
-    fn_tree,
-    frontend,
-    test_flags,
-    backend_fw,
-):
-    input_dtype, x, y = dtype_xy
-    helpers.test_frontend_function(
-        input_dtypes=input_dtype,
-        backend_to_test=backend_fw,
-        frontend=frontend,
-        test_flags=test_flags,
-        fn_tree=fn_tree,
-        on_device=on_device,
-        input=x,
-        mat2=y,
->>>>>>> 6d4558ad
     )