# global

# local
import ivy_tests.test_ivy.helpers as helpers
from ivy_tests.test_ivy.helpers import handle_frontend_test


# sin
@handle_frontend_test(
    fn_tree="paddle.sin",
    dtype_and_x=helpers.dtype_and_values(
        available_dtypes=helpers.get_dtypes("float"),
    ),
)
def test_paddle_sin(
    *,
    dtype_and_x,
    on_device,
    fn_tree,
    frontend,
    test_flags,
):
    input_dtype, x = dtype_and_x
    helpers.test_frontend_function(
        input_dtypes=input_dtype,
        frontend=frontend,
        test_flags=test_flags,
        fn_tree=fn_tree,
        on_device=on_device,
        x=x[0],
    )


# cos
@handle_frontend_test(
    fn_tree="paddle.cos",
    dtype_and_x=helpers.dtype_and_values(
        available_dtypes=helpers.get_dtypes("float"),
    ),
)
def test_paddle_cos(
    *,
    dtype_and_x,
    on_device,
    fn_tree,
    frontend,
    test_flags,
):
    input_dtype, x = dtype_and_x
    helpers.test_frontend_function(
        input_dtypes=input_dtype,
        frontend=frontend,
        test_flags=test_flags,
        fn_tree=fn_tree,
        on_device=on_device,
        x=x[0],
    )


# acos
@handle_frontend_test(
    fn_tree="paddle.acos",
    dtype_and_x=helpers.dtype_and_values(
        available_dtypes=helpers.get_dtypes("float"),
    ),
)
def test_paddle_acos(
    *,
    dtype_and_x,
    on_device,
    fn_tree,
    frontend,
    test_flags,
):
    input_dtype, x = dtype_and_x
    helpers.test_frontend_function(
        input_dtypes=input_dtype,
        frontend=frontend,
        test_flags=test_flags,
        fn_tree=fn_tree,
        on_device=on_device,
        atol=1e-2,
        x=x[0],
    )


# cosh
@handle_frontend_test(
    fn_tree="paddle.tensor.math.cosh",
    dtype_and_x=helpers.dtype_and_values(
        available_dtypes=helpers.get_dtypes("float"),
    ),
)
def test_paddle_cosh(
    *,
    dtype_and_x,
    on_device,
    fn_tree,
    frontend,
    test_flags,
):
    input_dtype, x = dtype_and_x
    helpers.test_frontend_function(
        input_dtypes=input_dtype,
        frontend=frontend,
        test_flags=test_flags,
        fn_tree=fn_tree,
        on_device=on_device,
        atol=1e-2,
        x=x[0],
    )


# tanh
@handle_frontend_test(
    fn_tree="paddle.tensor.math.tanh",
    aliases=["paddle.tanh", "paddle.nn.functional.tanh"],
    dtype_and_x=helpers.dtype_and_values(
        available_dtypes=helpers.get_dtypes("valid"),
    ),
)
def test_paddle_tanh(
    *,
    dtype_and_x,
    on_device,
    fn_tree,
    frontend,
    test_flags,
):
    input_dtype, x = dtype_and_x
    helpers.test_frontend_function(
        input_dtypes=input_dtype,
        frontend=frontend,
        test_flags=test_flags,
        fn_tree=fn_tree,
        on_device=on_device,
        atol=1e-2,
        x=x[0],
    )


# acosh
@handle_frontend_test(
    fn_tree="paddle.tensor.math.acosh",
    dtype_and_x=helpers.dtype_and_values(
        available_dtypes=helpers.get_dtypes("float"),
    ),
)
def test_paddle_acosh(
    *,
    dtype_and_x,
    on_device,
    fn_tree,
    frontend,
    test_flags,
):
    input_dtype, x = dtype_and_x
    helpers.test_frontend_function(
        input_dtypes=input_dtype,
        frontend=frontend,
        test_flags=test_flags,
        fn_tree=fn_tree,
        on_device=on_device,
        atol=1e-2,
        x=x[0],
    )


# asin
@handle_frontend_test(
    fn_tree="paddle.tensor.math.asin",
    dtype_and_x=helpers.dtype_and_values(
        available_dtypes=helpers.get_dtypes("valid"),
    ),
)
def test_paddle_asin(
    *,
    dtype_and_x,
    frontend,
    test_flags,
    fn_tree,
    on_device,
):
    input_dtype, x = dtype_and_x
    helpers.test_frontend_function(
        input_dtypes=input_dtype,
        frontend=frontend,
        test_flags=test_flags,
        fn_tree=fn_tree,
        on_device=on_device,
        x=x[0],
    )


# log
@handle_frontend_test(
    fn_tree="paddle.log",
    dtype_and_x=helpers.dtype_and_values(
        available_dtypes=helpers.get_dtypes("float"),
    ),
)
def test_paddle_log(
    *,
    dtype_and_x,
    on_device,
    fn_tree,
    frontend,
    test_flags,
):
    input_dtype, x = dtype_and_x
    helpers.test_frontend_function(
        input_dtypes=input_dtype,
        frontend=frontend,
        test_flags=test_flags,
        fn_tree=fn_tree,
        on_device=on_device,
        x=x[0],
    )


# divide
@handle_frontend_test(
    fn_tree="paddle.divide",
    dtype_and_x=helpers.dtype_and_values(
        available_dtypes=helpers.get_dtypes("float"),
        num_arrays=2,
        allow_inf=False,
        large_abs_safety_factor=2,
        small_abs_safety_factor=2,
        safety_factor_scale="log",
        shared_dtype=True,
    ),
)
def test_paddle_divide(
    *,
    dtype_and_x,
    on_device,
    fn_tree,
    frontend,
    test_flags,
):
    input_dtype, x = dtype_and_x
    helpers.test_frontend_function(
        input_dtypes=input_dtype,
        frontend=frontend,
        test_flags=test_flags,
        fn_tree=fn_tree,
        on_device=on_device,
        x=x[0],
        y=x[1],
    )


# multiply
@handle_frontend_test(
    fn_tree="paddle.multiply",
    dtype_and_x=helpers.dtype_and_values(
        available_dtypes=helpers.get_dtypes("float"),
        num_arrays=2,
        allow_inf=False,
        large_abs_safety_factor=2,
        small_abs_safety_factor=2,
        safety_factor_scale="log",
        shared_dtype=True,
    ),
)
def test_paddle_multiply(
    *,
    dtype_and_x,
    on_device,
    fn_tree,
    frontend,
    test_flags,
):
    input_dtype, x = dtype_and_x
    helpers.test_frontend_function(
        input_dtypes=input_dtype,
        frontend=frontend,
        test_flags=test_flags,
        fn_tree=fn_tree,
        on_device=on_device,
        x=x[0],
        y=x[1],
    )


# add
@handle_frontend_test(
    fn_tree="paddle.add",
    dtype_and_x=helpers.dtype_and_values(
        available_dtypes=helpers.get_dtypes("valid"),
        num_arrays=2,
        allow_inf=False,
        large_abs_safety_factor=2,
        small_abs_safety_factor=2,
        safety_factor_scale="log",
        shared_dtype=True,
    ),
)
def test_paddle_add(
    *,
    dtype_and_x,
    on_device,
    fn_tree,
    frontend,
    test_flags,
):
    input_dtype, x = dtype_and_x
    helpers.test_frontend_function(
        input_dtypes=input_dtype,
        frontend=frontend,
        fn_tree=fn_tree,
        test_flags=test_flags,
        on_device=on_device,
        x=x[0],
        y=x[1],
    )


# subtract
@handle_frontend_test(
    fn_tree="paddle.subtract",
    dtype_and_x=helpers.dtype_and_values(
        available_dtypes=helpers.get_dtypes("float"),
        num_arrays=2,
        allow_inf=False,
        large_abs_safety_factor=2,
        small_abs_safety_factor=2,
        safety_factor_scale="log",
        shared_dtype=True,
    ),
)
def test_paddle_subtract(
    *,
    dtype_and_x,
    on_device,
    fn_tree,
    frontend,
    test_flags,
):
    input_dtype, x = dtype_and_x
    helpers.test_frontend_function(
        input_dtypes=input_dtype,
        frontend=frontend,
        fn_tree=fn_tree,
        test_flags=test_flags,
        on_device=on_device,
        x=x[0],
        y=x[1],
    )


# sqrt
@handle_frontend_test(
    fn_tree="paddle.tensor.math.sqrt",
    dtype_and_x=helpers.dtype_and_values(
        available_dtypes=helpers.get_dtypes("valid"),
    ),
)
def test_paddle_sqrt(
    *,
    dtype_and_x,
    frontend,
    test_flags,
    fn_tree,
    on_device,
):
    input_dtype, x = dtype_and_x
    helpers.test_frontend_function(
        input_dtypes=input_dtype,
        frontend=frontend,
        test_flags=test_flags,
        fn_tree=fn_tree,
        on_device=on_device,
        x=x[0],
    )


# atanh
@handle_frontend_test(
    fn_tree="paddle.tensor.math.atanh",
    dtype_and_x=helpers.dtype_and_values(
        available_dtypes=helpers.get_dtypes("float"),
    ),
)
def test_paddle_atanh(
    *,
    dtype_and_x,
    on_device,
    fn_tree,
    frontend,
    test_flags,
):
    input_dtype, x = dtype_and_x
    helpers.test_frontend_function(
        input_dtypes=input_dtype,
        frontend=frontend,
        test_flags=test_flags,
        fn_tree=fn_tree,
        on_device=on_device,
        x=x[0],
    )


# atan
@handle_frontend_test(
    fn_tree="paddle.tensor.math.atan",
    dtype_and_x=helpers.dtype_and_values(
        available_dtypes=helpers.get_dtypes("float"),
    ),
)
def test_paddle_atan(
    *,
    dtype_and_x,
    frontend,
    test_flags,
    fn_tree,
    on_device,
):
    input_dtype, x = dtype_and_x
    helpers.test_frontend_function(
        input_dtypes=input_dtype,
        frontend=frontend,
        test_flags=test_flags,
        fn_tree=fn_tree,
        on_device=on_device,
        x=x[0],
    )


# round
@handle_frontend_test(
    fn_tree="paddle.tensor.math.round",
    dtype_and_x=helpers.dtype_and_values(
        available_dtypes=helpers.get_dtypes("float"),
    ),
)
def test_paddle_round(
    *,
    dtype_and_x,
    frontend,
    test_flags,
    fn_tree,
    on_device,
):
    input_dtype, x = dtype_and_x
    helpers.test_frontend_function(
        input_dtypes=input_dtype,
        frontend=frontend,
        test_flags=test_flags,
        fn_tree=fn_tree,
        on_device=on_device,
        x=x[0],
    )


# ceil
@handle_frontend_test(
    fn_tree="paddle.tensor.math.ceil",
    dtype_and_x=helpers.dtype_and_values(
        available_dtypes=helpers.get_dtypes("float"),
    ),
)
def test_paddle_ceil(
    *,
    dtype_and_x,
    frontend,
    test_flags,
    fn_tree,
    on_device,
):
    input_dtype, x = dtype_and_x
    helpers.test_frontend_function(
        input_dtypes=input_dtype,
        frontend=frontend,
        test_flags=test_flags,
        fn_tree=fn_tree,
        on_device=on_device,
        x=x[0],
    )


# sinh
@handle_frontend_test(
    fn_tree="paddle.sinh",
    dtype_and_x=helpers.dtype_and_values(
        available_dtypes=helpers.get_dtypes("float"),
    ),
)
def test_paddle_sinh(
    *,
    dtype_and_x,
    on_device,
    fn_tree,
    frontend,
    test_flags,
):
    input_dtype, x = dtype_and_x
    helpers.test_frontend_function(
        input_dtypes=input_dtype,
        frontend=frontend,
        test_flags=test_flags,
        fn_tree=fn_tree,
        on_device=on_device,
        x=x[0],
    )


# pow
@handle_frontend_test(
    fn_tree="paddle.pow",
    dtype_and_x=helpers.dtype_and_values(
        available_dtypes=helpers.get_dtypes("valid"),
        num_arrays=2,
        allow_inf=False,
        shared_dtype=True,
    ),
)
def test_paddle_pow(
    *,
    dtype_and_x,
    on_device,
    fn_tree,
    frontend,
    test_flags,
):
    input_dtype, x = dtype_and_x
    helpers.test_frontend_function(
        input_dtypes=input_dtype,
        frontend=frontend,
        test_flags=test_flags,
        fn_tree=fn_tree,
        on_device=on_device,
        x=x[0],
        y=x[1],
    )


# abs
@handle_frontend_test(
    fn_tree="paddle.tensor.math.abs",
    dtype_and_x=helpers.dtype_and_values(available_dtypes=helpers.get_dtypes("float")),
)
def test_paddle_abs(
    *,
    dtype_and_x,
    on_device,
    fn_tree,
    frontend,
    test_flags,
):
    input_dtype, x = dtype_and_x
    helpers.test_frontend_function(
        input_dtypes=input_dtype,
        frontend=frontend,
        test_flags=test_flags,
        fn_tree=fn_tree,
        on_device=on_device,
        x=x[0],
    )


# conj
@handle_frontend_test(
    fn_tree="paddle.tensor.math.conj",
    dtype_and_input=helpers.dtype_and_values(
        available_dtypes=helpers.get_dtypes("numeric"),
    ),
)
def test_paddle_conj(
    *,
    dtype_and_input,
    frontend,
    test_flags,
    fn_tree,
    on_device,
):
    input_dtype, x = dtype_and_input
    helpers.test_frontend_function(
        input_dtypes=input_dtype,
        frontend=frontend,
        test_flags=test_flags,
        fn_tree=fn_tree,
        on_device=on_device,
        x=x[0],
    )


# floor
@handle_frontend_test(
    fn_tree="paddle.tensor.math.floor",
    dtype_and_x=helpers.dtype_and_values(
        available_dtypes=helpers.get_dtypes("float"),
    ),
)
def test_paddle_floor(
    *,
    dtype_and_x,
    frontend,
    test_flags,
    fn_tree,
    on_device,
):
    input_dtype, x = dtype_and_x
    helpers.test_frontend_function(
        input_dtypes=input_dtype,
        frontend=frontend,
        test_flags=test_flags,
        fn_tree=fn_tree,
        on_device=on_device,
        x=x[0],
    )


# remainder
@handle_frontend_test(
    fn_tree="paddle.remainder",
    dtype_and_x=helpers.dtype_and_values(
        available_dtypes=helpers.get_dtypes("float"),
        num_arrays=2,
        allow_inf=False,
        large_abs_safety_factor=2,
        small_abs_safety_factor=2,
        safety_factor_scale="log",
        shared_dtype=True,
    ),
)
def test_paddle_remainder(
    *,
    dtype_and_x,
    on_device,
    fn_tree,
    frontend,
    test_flags,
):
    input_dtype, x = dtype_and_x
    helpers.test_frontend_function(
        input_dtypes=input_dtype,
        frontend=frontend,
        test_flags=test_flags,
        fn_tree=fn_tree,
        on_device=on_device,
        x=x[0],
        y=x[1],
    )


# log2
@handle_frontend_test(
    fn_tree="paddle.log2",
    dtype_and_x=helpers.dtype_and_values(
        available_dtypes=helpers.get_dtypes("valid"),
    ),
)
def test_paddle_log2(
    *,
    dtype_and_x,
    on_device,
    fn_tree,
    frontend,
    test_flags,
):
    input_dtype, x = dtype_and_x
    helpers.test_frontend_function(
        input_dtypes=input_dtype,
        frontend=frontend,
        test_flags=test_flags,
        fn_tree=fn_tree,
        on_device=on_device,
        x=x[0],
    )


# log1p
@handle_frontend_test(
    fn_tree="paddle.log1p",
    dtype_and_x=helpers.dtype_and_values(
        available_dtypes=helpers.get_dtypes("valid"),
    ),
)
def test_paddle_log1p(
    *,
    dtype_and_x,
    on_device,
    fn_tree,
    frontend,
    test_flags,
):
    input_dtype, x = dtype_and_x
    helpers.test_frontend_function(
        input_dtypes=input_dtype,
        frontend=frontend,
        test_flags=test_flags,
        fn_tree=fn_tree,
        on_device=on_device,
        x=x[0],
    )


# rad2deg
@handle_frontend_test(
    fn_tree="paddle.rad2deg",
    dtype_and_x=helpers.dtype_and_values(
        available_dtypes=helpers.get_dtypes("float"),
    ),
)
def test_paddle_rad2deg(
    *,
    dtype_and_x,
    on_device,
    fn_tree,
    frontend,
    test_flags,
):
    input_dtype, x = dtype_and_x
    helpers.test_frontend_function(
        input_dtypes=input_dtype,
        frontend=frontend,
        test_flags=test_flags,
        fn_tree=fn_tree,
        on_device=on_device,
        x=x[0],
    )


# deg2rad
@handle_frontend_test(
    fn_tree="paddle.deg2rad",
    dtype_and_x=helpers.dtype_and_values(
        available_dtypes=helpers.get_dtypes("float"),
    ),
)
def test_paddle_deg2rad(
    *,
    dtype_and_x,
    on_device,
    fn_tree,
    frontend,
    test_flags,
):
    input_dtype, x = dtype_and_x
    helpers.test_frontend_function(
        input_dtypes=input_dtype,
        frontend=frontend,
        test_flags=test_flags,
        fn_tree=fn_tree,
        on_device=on_device,
        x=x[0],
    )


# tan
@handle_frontend_test(
    fn_tree="paddle.tensor.math.tan",
    dtype_and_x=helpers.dtype_and_values(
        available_dtypes=helpers.get_dtypes("float"),
    ),
)
def test_paddle_tan(
    *,
    dtype_and_x,
    on_device,
    fn_tree,
    frontend,
    test_flags,
):
    input_dtype, x = dtype_and_x
    helpers.test_frontend_function(
        input_dtypes=input_dtype,
        frontend=frontend,
        test_flags=test_flags,
        fn_tree=fn_tree,
        on_device=on_device,
        atol=1e-2,
        x=x[0],
    )


# atan2
@handle_frontend_test(
    fn_tree="paddle.atan2",
    dtype_and_x=helpers.dtype_and_values(
        available_dtypes=helpers.get_dtypes("float"),
        num_arrays=2,
        allow_inf=False,
        large_abs_safety_factor=2,
        small_abs_safety_factor=2,
        safety_factor_scale="log",
        shared_dtype=True,
    ),
)
def test_paddle_atan2(
    *,
    dtype_and_x,
    on_device,
    fn_tree,
    frontend,
    test_flags,
):
    input_dtype, x = dtype_and_x
    helpers.test_frontend_function(
        input_dtypes=input_dtype,
        frontend=frontend,
        fn_tree=fn_tree,
        test_flags=test_flags,
        on_device=on_device,
        x=x[0],
        y=x[1],
    )


# sign
@handle_frontend_test(
    fn_tree="paddle.tensor.math.sign",
    dtype_and_x=helpers.dtype_and_values(
        available_dtypes=helpers.get_dtypes("float"),
    ),
)
def test_paddle_sign(
    *,
    dtype_and_x,
    on_device,
    fn_tree,
    frontend,
    test_flags,
):
    input_dtype, x = dtype_and_x
    helpers.test_frontend_function(
        input_dtypes=input_dtype,
        frontend=frontend,
        test_flags=test_flags,
        fn_tree=fn_tree,
        on_device=on_device,
        x=x[0],
    )


# neg
@handle_frontend_test(
    fn_tree="paddle.neg",
    dtype_and_x=helpers.dtype_and_values(
        available_dtypes=helpers.get_dtypes("valid"),
    ),
)
def test_paddle_neg(
    *,
    dtype_and_x,
    on_device,
    fn_tree,
    frontend,
    test_flags,
):
    input_dtype, x = dtype_and_x
    helpers.test_frontend_function(
        input_dtypes=input_dtype,
        frontend=frontend,
        test_flags=test_flags,
        fn_tree=fn_tree,
        on_device=on_device,
        x=x[0],
    )


# exp
@handle_frontend_test(
    fn_tree="paddle.exp",
    dtype_and_x=helpers.dtype_and_values(
        available_dtypes=helpers.get_dtypes("valid"),
    ),
)
def test_paddle_exp(
    *,
    dtype_and_x,
    on_device,
    fn_tree,
    frontend,
    test_flags,
):
    input_dtype, x = dtype_and_x
    helpers.test_frontend_function(
        input_dtypes=input_dtype,
        frontend=frontend,
        test_flags=test_flags,
        fn_tree=fn_tree,
        on_device=on_device,
        x=x[0],
    )


# expm1
@handle_frontend_test(
    fn_tree="paddle.expm1",
    dtype_and_x=helpers.dtype_and_values(
        available_dtypes=helpers.get_dtypes("valid"),
    ),
)
def test_paddle_expm1(
    *,
    dtype_and_x,
    on_device,
    fn_tree,
    frontend,
    test_flags,
):
    input_dtype, x = dtype_and_x
    helpers.test_frontend_function(
        input_dtypes=input_dtype,
        frontend=frontend,
        test_flags=test_flags,
        fn_tree=fn_tree,
        on_device=on_device,
        x=x[0],
    )


# square
@handle_frontend_test(
    fn_tree="paddle.tensor.math.square",
    dtype_and_x=helpers.dtype_and_values(
        available_dtypes=helpers.get_dtypes("float"),
    ),
)
def test_paddle_square(
    *,
    dtype_and_x,
    on_device,
    fn_tree,
    frontend,
    test_flags,
):
    input_dtype, x = dtype_and_x
    helpers.test_frontend_function(
        input_dtypes=input_dtype,
        frontend=frontend,
        test_flags=test_flags,
        fn_tree=fn_tree,
        on_device=on_device,
        x=x[0],
    )


# reciprocal
@handle_frontend_test(
    fn_tree="paddle.reciprocal",
    dtype_and_x=helpers.dtype_and_values(
        available_dtypes=helpers.get_dtypes("float"),
    ),
)
def test_paddle_reciprocal(
    *,
    dtype_and_x,
    on_device,
    fn_tree,
    frontend,
    test_flags,
):
    input_dtype, x = dtype_and_x
    helpers.test_frontend_function(
        input_dtypes=input_dtype,
        frontend=frontend,
        test_flags=test_flags,
        fn_tree=fn_tree,
        on_device=on_device,
        x=x[0],
    )


# lcm
@handle_frontend_test(
    fn_tree="paddle.lcm",
    dtype_and_x=helpers.dtype_and_values(
        available_dtypes=helpers.get_dtypes("valid"),
        num_arrays=2,
        min_num_dims=1,
        safety_factor_scale="log",
        large_abs_safety_factor=2,
        shared_dtype=True,
    ),
)
def test_paddle_lcm(
    *,
    dtype_and_x,
    on_device,
    fn_tree,
    frontend,
    test_flags,
):
    input_dtype, x = dtype_and_x
    helpers.test_frontend_function(
        input_dtypes=input_dtype,
        frontend=frontend,
        fn_tree=fn_tree,
        test_flags=test_flags,
        on_device=on_device,
        x=x[0],
        y=x[1],
    )


# cumprod
@handle_frontend_test(
    fn_tree="paddle.tensor.math.cumprod",
    dtype_x_axis=helpers.dtype_values_axis(
        available_dtypes=helpers.get_dtypes("valid"),
        valid_axis=True,
        force_int_axis=True,
        min_num_dims=1,
        min_value=-5,
        max_value=5,
    ),
)
def test_paddle_cumprod(
    *,
    dtype_x_axis,
    on_device,
    fn_tree,
    frontend,
    test_flags,
):
    input_dtype, x, axis = dtype_x_axis
    helpers.test_frontend_function(
        input_dtypes=input_dtype,
        frontend=frontend,
        test_flags=test_flags,
        fn_tree=fn_tree,
        on_device=on_device,
        x=x[0],
        dim=axis,
    )


# gcd
@handle_frontend_test(
    fn_tree="paddle.gcd",
    dtype_and_x=helpers.dtype_and_values(
        available_dtypes=helpers.get_dtypes("valid"),
        min_value=-100,
        max_value=100,
        min_num_dims=1,
        min_dim_size=1,
        num_arrays=2,
        shared_dtype=True,
    ),
)
def test_paddle_gcd(
    *,
    dtype_and_x,
    on_device,
    fn_tree,
    frontend,
    test_flags,
):
    input_dtype, x = dtype_and_x
    helpers.test_frontend_function(
        input_dtypes=input_dtype,
        frontend=frontend,
        fn_tree=fn_tree,
        test_flags=test_flags,
        on_device=on_device,
        x=x[0],
        y=x[1],
    )


@handle_frontend_test(
    fn_tree="paddle.fmin",
    dtypes_and_x=helpers.dtype_and_values(
        available_dtypes=helpers.get_dtypes("float"), num_arrays=2, shared_dtype=True
    ),
)
def test_paddle_fmin(
    *,
    dtypes_and_x,
    on_device,
    fn_tree,
    frontend,
    test_flags,
):
    input_dtype, x = dtypes_and_x
    helpers.test_frontend_function(
        input_dtypes=input_dtype,
        frontend=frontend,
        test_flags=test_flags,
        fn_tree=fn_tree,
        on_device=on_device,
        x=x[0],
        y=x[1],
    )


# logit
@handle_frontend_test(
    fn_tree="paddle.logit",
    dtype_and_x=helpers.dtype_and_values(
        available_dtypes=helpers.get_dtypes("float"),
    ),
)
def test_paddle_logit(
    *,
    dtype_and_x,
    on_device,
    fn_tree,
    frontend,
    test_flags,
):
    input_dtype, x = dtype_and_x
    helpers.test_frontend_function(
        input_dtypes=input_dtype,
        frontend=frontend,
        test_flags=test_flags,
        fn_tree=fn_tree,
        on_device=on_device,
        x=x[0],
        eps=1e-2,
    )


# isnan
@handle_frontend_test(
    fn_tree="paddle.isnan",
    dtype_and_x=helpers.dtype_and_values(
        available_dtypes=helpers.get_dtypes("valid"),
    ),
)
def test_paddle_isnan(
    *,
    dtype_and_x,
    frontend,
    test_flags,
    fn_tree,
    on_device,
):
    input_dtype, x = dtype_and_x
    helpers.test_frontend_function(
        input_dtypes=input_dtype,
        frontend=frontend,
        test_flags=test_flags,
        fn_tree=fn_tree,
        on_device=on_device,
        x=x[0],
    )


# isfinite
@handle_frontend_test(
    fn_tree="paddle.isfinite",
    dtype_and_x=helpers.dtype_and_values(
        available_dtypes=helpers.get_dtypes("valid"),
    ),
)
def test_paddle_isfinite(
    *,
    dtype_and_x,
    frontend,
    test_flags,
    fn_tree,
    on_device,
):
    input_dtype, x = dtype_and_x
    helpers.test_frontend_function(
        input_dtypes=input_dtype,
        frontend=frontend,
        test_flags=test_flags,
        fn_tree=fn_tree,
        on_device=on_device,
        x=x[0],
    )


# isinf
@handle_frontend_test(
    fn_tree="paddle.isinf",
    dtype_and_x=helpers.dtype_and_values(
        available_dtypes=helpers.get_dtypes("valid"),
    ),
)
def test_paddle_isinf(
    *,
    dtype_and_x,
    frontend,
    test_flags,
    fn_tree,
    on_device,
):
    input_dtype, x = dtype_and_x
    helpers.test_frontend_function(
        input_dtypes=input_dtype,
        frontend=frontend,
        test_flags=test_flags,
        fn_tree=fn_tree,
        on_device=on_device,
        x=x[0],
    )


@handle_frontend_test(
    fn_tree="paddle.tensor.math.angle",
    dtype_and_x=helpers.dtype_and_values(
        available_dtypes=["float64", "complex64", "complex128"],
    ),
)
def test_paddle_angle(
    *,
    dtype_and_x,
    on_device,
    fn_tree,
    frontend,
    test_flags,
):
    input_dtype, x = dtype_and_x
    helpers.test_frontend_function(
        input_dtypes=input_dtype,
        frontend=frontend,
        test_flags=test_flags,
        fn_tree=fn_tree,
        on_device=on_device,
        x=x[0],
    )


@handle_frontend_test(
    fn_tree="paddle.fmax",
    dtypes_and_x=helpers.dtype_and_values(
        available_dtypes=helpers.get_dtypes("float"), num_arrays=2, shared_dtype=True
    ),
)
def test_paddle_fmax(
    *,
    dtypes_and_x,
    on_device,
    fn_tree,
    frontend,
    test_flags,
):
    input_dtype, x = dtypes_and_x
    helpers.test_frontend_function(
        input_dtypes=input_dtype,
        frontend=frontend,
        test_flags=test_flags,
        fn_tree=fn_tree,
        on_device=on_device,
        x=x[0],
        y=x[1],
    )


@handle_frontend_test(
    fn_tree="paddle.minimum",
    dtype_and_x=helpers.dtype_and_values(
        available_dtypes=helpers.get_dtypes("float"),
        num_arrays=2,
        shared_dtype=True,
    ),
)
def test_paddle_minimum(
    *,
    dtype_and_x,
    on_device,
    fn_tree,
    frontend,
    test_flags,
):
    input_dtype, x = dtype_and_x
    helpers.test_frontend_function(
        input_dtypes=input_dtype,
        frontend=frontend,
        fn_tree=fn_tree,
        test_flags=test_flags,
        on_device=on_device,
        x=x[0],
        y=x[1],
    )


#  erf
@handle_frontend_test(
    fn_tree="paddle.tensor.math.erf",
    dtype_and_x=helpers.dtype_and_values(
        available_dtypes=helpers.get_dtypes("valid"),
    ),
)
def test_paddle_erf(
    *,
    dtype_and_x,
    frontend,
    test_flags,
    fn_tree,
    on_device,
):
    input_dtype, x = dtype_and_x
    helpers.test_frontend_function(
        input_dtypes=input_dtype,
        frontend=frontend,
        test_flags=test_flags,
        fn_tree=fn_tree,
        on_device=on_device,
        x=x[0],
    )


# trunc
@handle_frontend_test(
    fn_tree="paddle.trunc",
    dtype_and_x=helpers.dtype_and_values(
        available_dtypes=helpers.get_dtypes("float", "int"),
    ),
)
def test_paddle_trunc(
    *,
    dtype_and_x,
    on_device,
    fn_tree,
    frontend,
    test_flags,
):
    input_dtype, x = dtype_and_x
    helpers.test_frontend_function(
        input_dtypes=input_dtype,
        frontend=frontend,
        test_flags=test_flags,
        fn_tree=fn_tree,
        on_device=on_device,
        x=x[0],
    )


@handle_frontend_test(
    fn_tree="paddle.tensor.math.sgn",
    dtype_and_x=helpers.dtype_and_values(
        available_dtypes=helpers.get_dtypes("float_and_complex"),
        min_num_dims=1,
        max_num_dims=1,
        min_dim_size=1,
        max_dim_size=1,
        abs_smallest_val=1e-10,
        min_value=-10,
        max_value=10,
    ),
)
def test_paddle_sgn(
    *,
    dtype_and_x,
    on_device,
    fn_tree,
    frontend,
    test_flags,
):
    input_dtype, x = dtype_and_x
    helpers.test_frontend_function(
        input_dtypes=input_dtype,
        frontend=frontend,
        test_flags=test_flags,
        fn_tree=fn_tree,
        on_device=on_device,
        x=x[0],
    )


# maximum
@handle_frontend_test(
    fn_tree="paddle.maximum",
    dtype_and_x=helpers.dtype_and_values(
        available_dtypes=helpers.get_dtypes("float"),
        num_arrays=2,
        shared_dtype=True,
    ),
)
def test_paddle_maximum(
    *,
    dtype_and_x,
    on_device,
    fn_tree,
    frontend,
    test_flags,
):
    input_dtype, x = dtype_and_x
    helpers.test_frontend_function(
        input_dtypes=input_dtype,
        frontend=frontend,
        test_flags=test_flags,
        fn_tree=fn_tree,
        on_device=on_device,
        x=x[0],
        y=x[1],
    )


# frac
@handle_frontend_test(
    fn_tree="paddle.tensor.math.frac",
    dtype_and_x=helpers.dtype_and_values(
        available_dtypes=helpers.get_dtypes("valid"), num_arrays=1
    ),
)
def test_paddle_frac(
    *,
    dtype_and_x,
    frontend,
    test_flags,
    fn_tree,
    on_device,
):
    input_dtype, x = dtype_and_x
    helpers.test_frontend_function(
        input_dtypes=input_dtype,
        frontend=frontend,
        test_flags=test_flags,
        fn_tree=fn_tree,
        on_device=on_device,
        x=x[0],
    )


<<<<<<< HEAD
# outer
@handle_frontend_test(
    fn_tree="paddle.tensor.math.outer",
    dtype_and_x=helpers.dtype_and_values(
        available_dtypes=helpers.get_dtypes("float"),
        num_arrays=2,
        shared_dtype=True,
    ),
)
def test_paddle_outer(
=======
# asinh
@handle_frontend_test(
    fn_tree="paddle.tensor.math.asinh",
    dtype_and_x=helpers.dtype_and_values(
        available_dtypes=helpers.get_dtypes("float"),
    ),
)
def test_paddle_asinh(
>>>>>>> 24505dca
    *,
    dtype_and_x,
    on_device,
    fn_tree,
    frontend,
    test_flags,
):
    input_dtype, x = dtype_and_x
    helpers.test_frontend_function(
        input_dtypes=input_dtype,
        frontend=frontend,
<<<<<<< HEAD
        fn_tree=fn_tree,
        test_flags=test_flags,
        on_device=on_device,
        x=x[0],
        y=x[1],
=======
        test_flags=test_flags,
        fn_tree=fn_tree,
        on_device=on_device,
        atol=1e-2,
        x=x[0],
    )


# max
@handle_frontend_test(
    fn_tree="paddle.tensor.math.max",
    dtype_and_x=helpers.dtype_values_axis(
        available_dtypes=helpers.get_dtypes("valid"),
        min_axis=-1,
        max_axis=0,
        min_num_dims=1,
        force_int_axis=False,
    ),
)
def test_paddle_max(
    *,
    dtype_and_x,
    on_device,
    fn_tree,
    frontend,
    test_flags,
):
    input_dtype, x, axis = dtype_and_x
    helpers.test_frontend_function(
        input_dtypes=input_dtype,
        frontend=frontend,
        test_flags=test_flags,
        fn_tree=fn_tree,
        on_device=on_device,
        x=x[0],
        axis=axis,
        keepdim=False,
>>>>>>> 24505dca
    )<|MERGE_RESOLUTION|>--- conflicted
+++ resolved
@@ -1411,18 +1411,6 @@
     )
 
 
-<<<<<<< HEAD
-# outer
-@handle_frontend_test(
-    fn_tree="paddle.tensor.math.outer",
-    dtype_and_x=helpers.dtype_and_values(
-        available_dtypes=helpers.get_dtypes("float"),
-        num_arrays=2,
-        shared_dtype=True,
-    ),
-)
-def test_paddle_outer(
-=======
 # asinh
 @handle_frontend_test(
     fn_tree="paddle.tensor.math.asinh",
@@ -1431,25 +1419,17 @@
     ),
 )
 def test_paddle_asinh(
->>>>>>> 24505dca
-    *,
-    dtype_and_x,
-    on_device,
-    fn_tree,
-    frontend,
-    test_flags,
-):
-    input_dtype, x = dtype_and_x
-    helpers.test_frontend_function(
-        input_dtypes=input_dtype,
-        frontend=frontend,
-<<<<<<< HEAD
-        fn_tree=fn_tree,
-        test_flags=test_flags,
-        on_device=on_device,
-        x=x[0],
-        y=x[1],
-=======
+    *,
+    dtype_and_x,
+    on_device,
+    fn_tree,
+    frontend,
+    test_flags,
+):
+    input_dtype, x = dtype_and_x
+    helpers.test_frontend_function(
+        input_dtypes=input_dtype,
+        frontend=frontend,
         test_flags=test_flags,
         fn_tree=fn_tree,
         on_device=on_device,
@@ -1487,5 +1467,33 @@
         x=x[0],
         axis=axis,
         keepdim=False,
->>>>>>> 24505dca
+    )
+
+
+# outer
+@handle_frontend_test(
+    fn_tree="paddle.tensor.math.outer",
+    dtype_and_x=helpers.dtype_and_values(
+        available_dtypes=helpers.get_dtypes("float"),
+        num_arrays=2,
+        shared_dtype=True,
+    ),
+)
+def test_paddle_outer(
+    *,
+    dtype_and_x,
+    on_device,
+    fn_tree,
+    frontend,
+    test_flags,
+):
+    input_dtype, x = dtype_and_x
+    helpers.test_frontend_function(
+        input_dtypes=input_dtype,
+        frontend=frontend,
+        fn_tree=fn_tree,
+        test_flags=test_flags,
+        on_device=on_device,
+        x=x[0],
+        y=x[1],
     )