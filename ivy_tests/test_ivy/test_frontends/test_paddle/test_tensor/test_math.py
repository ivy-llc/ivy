--- conflicted
+++ resolved
@@ -499,9 +499,6 @@
         on_device=on_device,
         x=x[0],
     )
-
-
-<<<<<<< HEAD
 # cosh
 @handle_frontend_test(
     fn_tree="paddle.tensor.math.cosh",
@@ -2083,13 +2080,6 @@
     fn_tree="paddle.subtract",
     dtype_and_x=helpers.dtype_and_values(
         available_dtypes=helpers.get_dtypes("float"),
-=======
-# subtract_
-@handle_frontend_test(
-    fn_tree="paddle.tensor.math.subtract_",
-    dtype_and_x=helpers.dtype_and_values(
-        available_dtypes=helpers.get_dtypes("valid"),
->>>>>>> 87b9dcc4
         num_arrays=2,
         allow_inf=False,
         large_abs_safety_factor=2,
@@ -2098,11 +2088,8 @@
         shared_dtype=True,
     ),
 )
-<<<<<<< HEAD
+
 def test_paddle_subtract(
-=======
-def test_paddle_subtract_(
->>>>>>> 87b9dcc4
     *,
     dtype_and_x,
     on_device,
@@ -2124,7 +2111,7 @@
     )
 
 
-<<<<<<< HEAD
+
 # take
 @handle_frontend_test(
     fn_tree="paddle.take", dtype_and_values=_test_paddle_take_helper()
@@ -2185,20 +2172,12 @@
 @handle_frontend_test(
     fn_tree="paddle.tensor.math.tanh",
     aliases=["paddle.tanh", "paddle.nn.functional.tanh"],
-=======
-# tanh_
-@handle_frontend_test(
-    fn_tree="paddle.tensor.math.tanh_",
->>>>>>> 87b9dcc4
-    dtype_and_x=helpers.dtype_and_values(
-        available_dtypes=helpers.get_dtypes("valid"),
-    ),
-)
-<<<<<<< HEAD
+    dtype_and_x=helpers.dtype_and_values(
+        available_dtypes=helpers.get_dtypes("valid"),
+    ),
+)
+
 def test_paddle_tanh(
-=======
-def test_paddle_tanh_(
->>>>>>> 87b9dcc4
     *,
     dtype_and_x,
     on_device,
@@ -2217,8 +2196,8 @@
         on_device=on_device,
         atol=1e-2,
         x=x[0],
-<<<<<<< HEAD
-    )
+    )
+
 
 
 # trunc
@@ -2246,6 +2225,4 @@
         fn_tree=fn_tree,
         on_device=on_device,
         x=x[0],
-=======
->>>>>>> 87b9dcc4
-    )+    )
