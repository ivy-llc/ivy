--- conflicted
+++ resolved
@@ -1786,32 +1786,6 @@
     )
 
 
-<<<<<<< HEAD
-# mm
-@handle_frontend_test(
-    fn_tree="paddle.tensor.math.mm",
-    dtype_xy=_get_dtype_input_and_matrices(),
-)
-def test_paddle_mm(
-    *,
-    dtype_xy,
-    on_device,
-    fn_tree,
-    frontend,
-    test_flags,
-    backend_fw,
-):
-    input_dtype, x, y = dtype_xy
-    helpers.test_frontend_function(
-        input_dtypes=input_dtype,
-        backend_to_test=backend_fw,
-        frontend=frontend,
-        test_flags=test_flags,
-        fn_tree=fn_tree,
-        on_device=on_device,
-        input=x,
-        mat2=y,
-=======
 # diff
 @handle_frontend_test(
     fn_tree="paddle.tensor.math.diff",
@@ -1860,5 +1834,31 @@
         axis=axis,
         prepend=prepend[0],
         append=append[0],
->>>>>>> 6cb2ddd2
+    )
+
+
+# mm
+@handle_frontend_test(
+    fn_tree="paddle.tensor.math.mm",
+    dtype_xy=_get_dtype_input_and_matrices(),
+)
+def test_paddle_mm(
+    *,
+    dtype_xy,
+    on_device,
+    fn_tree,
+    frontend,
+    test_flags,
+    backend_fw,
+):
+    input_dtype, x, y = dtype_xy
+    helpers.test_frontend_function(
+        input_dtypes=input_dtype,
+        backend_to_test=backend_fw,
+        frontend=frontend,
+        test_flags=test_flags,
+        fn_tree=fn_tree,
+        on_device=on_device,
+        input=x,
+        mat2=y,
     )