--- conflicted
+++ resolved
@@ -208,7 +208,7 @@
     )
 
 
-<<<<<<< HEAD
+
 
 # ceil_
 @handle_frontend_test(
@@ -2097,13 +2097,13 @@
     fn_tree="paddle.subtract",
     dtype_and_x=helpers.dtype_and_values(
         available_dtypes=helpers.get_dtypes("float"),
-=======
+
 # subtract_
 @handle_frontend_test(
     fn_tree="paddle.tensor.math.subtract_",
     dtype_and_x=helpers.dtype_and_values(
         available_dtypes=helpers.get_dtypes("valid"),
->>>>>>> 4153e782
+
         num_arrays=2,
         allow_inf=False,
         large_abs_safety_factor=2,
@@ -2112,11 +2112,9 @@
         shared_dtype=True,
     ),
 )
-<<<<<<< HEAD
-def test_paddle_subtract(
-=======
+
 def test_paddle_subtract_(
->>>>>>> 4153e782
+
     *,
     dtype_and_x,
     on_device,
@@ -2135,8 +2133,8 @@
         on_device=on_device,
         x=x[0],
         y=x[1],
-<<<<<<< HEAD
-    )
+    )
+
 
 
 # take
@@ -2250,7 +2248,4 @@
         fn_tree=fn_tree,
         on_device=on_device,
         x=x[0],
-    )
-=======
-    )
->>>>>>> 4153e782
+    )