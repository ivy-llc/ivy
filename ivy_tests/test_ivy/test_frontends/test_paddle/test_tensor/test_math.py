--- conflicted
+++ resolved
@@ -1712,24 +1712,6 @@
     )
 
 
-<<<<<<< HEAD
-# any
-@handle_frontend_test(
-    fn_tree="paddle.tensor.math.any",
-    dtype_and_x=helpers.dtype_values_axis(
-        available_dtypes=helpers.get_dtypes("valid"),
-        valid_axis=True,
-        allow_neg_axes=True,
-        min_num_dims=1,
-        force_int_axis=False,
-    ),
-    keepdim=st.booleans(),
-)
-def test_paddle_any(
-    *,
-    dtype_and_x,
-    keepdim,
-=======
 # prod
 @handle_frontend_test(
     fn_tree="paddle.tensor.math.prod",
@@ -1747,7 +1729,6 @@
 def test_paddle_prod(
     *,
     dtype_and_x,
->>>>>>> 0d9e03ba
     on_device,
     fn_tree,
     frontend,
@@ -1762,10 +1743,40 @@
         on_device=on_device,
         x=x[0],
         axis=axis,
-<<<<<<< HEAD
-        keepdim=keepdim,
-=======
         keepdim=False,
         backend_to_test="paddle",
->>>>>>> 0d9e03ba
+    )
+
+
+# any
+@handle_frontend_test(
+    fn_tree="paddle.tensor.math.any",
+    dtype_and_x=helpers.dtype_values_axis(
+        available_dtypes=helpers.get_dtypes("valid"),
+        valid_axis=True,
+        allow_neg_axes=True,
+        min_num_dims=1,
+        force_int_axis=False,
+    ),
+    keepdim=st.booleans(),
+)
+def test_paddle_any(
+    *,
+    dtype_and_x,
+    keepdim,
+    on_device,
+    fn_tree,
+    frontend,
+    test_flags,
+):
+    input_dtype, x, axis = dtype_and_x
+    helpers.test_frontend_function(
+        input_dtypes=input_dtype,
+        frontend=frontend,
+        test_flags=test_flags,
+        fn_tree=fn_tree,
+        on_device=on_device,
+        x=x[0],
+        axis=axis,
+        keepdim=keepdim,
     )