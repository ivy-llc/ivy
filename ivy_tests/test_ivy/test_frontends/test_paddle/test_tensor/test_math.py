# global
from hypothesis import strategies as st

# local
import ivy_tests.test_ivy.helpers as helpers
from ivy_tests.test_ivy.helpers import handle_frontend_test


# sin
@handle_frontend_test(
    fn_tree="paddle.sin",
    dtype_and_x=helpers.dtype_and_values(
        available_dtypes=helpers.get_dtypes("float"),
    ),
)
def test_paddle_sin(
    *,
    dtype_and_x,
    on_device,
    fn_tree,
    frontend,
    test_flags,
    backend_fw,
):
    input_dtype, x = dtype_and_x
    helpers.test_frontend_function(
        input_dtypes=input_dtype,
        backend_to_test=backend_fw,
        frontend=frontend,
        test_flags=test_flags,
        fn_tree=fn_tree,
        on_device=on_device,
        x=x[0],
    )


# cos
@handle_frontend_test(
    fn_tree="paddle.cos",
    dtype_and_x=helpers.dtype_and_values(
        available_dtypes=helpers.get_dtypes("float"),
    ),
)
def test_paddle_cos(
    *,
    dtype_and_x,
    on_device,
    fn_tree,
    frontend,
    test_flags,
    backend_fw,
):
    input_dtype, x = dtype_and_x
    helpers.test_frontend_function(
        input_dtypes=input_dtype,
        backend_to_test=backend_fw,
        frontend=frontend,
        test_flags=test_flags,
        fn_tree=fn_tree,
        on_device=on_device,
        x=x[0],
    )


# acos
@handle_frontend_test(
    fn_tree="paddle.acos",
    dtype_and_x=helpers.dtype_and_values(
        available_dtypes=helpers.get_dtypes("float"),
    ),
)
def test_paddle_acos(
    *,
    dtype_and_x,
    on_device,
    fn_tree,
    frontend,
    test_flags,
    backend_fw,
):
    input_dtype, x = dtype_and_x
    helpers.test_frontend_function(
        input_dtypes=input_dtype,
        backend_to_test=backend_fw,
        frontend=frontend,
        test_flags=test_flags,
        fn_tree=fn_tree,
        on_device=on_device,
        atol=1e-2,
        x=x[0],
    )


# cosh
@handle_frontend_test(
    fn_tree="paddle.tensor.math.cosh",
    dtype_and_x=helpers.dtype_and_values(
        available_dtypes=helpers.get_dtypes("float"),
    ),
)
def test_paddle_cosh(
    *,
    dtype_and_x,
    on_device,
    fn_tree,
    frontend,
    test_flags,
    backend_fw,
):
    input_dtype, x = dtype_and_x
    helpers.test_frontend_function(
        input_dtypes=input_dtype,
        backend_to_test=backend_fw,
        frontend=frontend,
        test_flags=test_flags,
        fn_tree=fn_tree,
        on_device=on_device,
        atol=1e-2,
        x=x[0],
    )


# tanh
@handle_frontend_test(
    fn_tree="paddle.tensor.math.tanh",
    aliases=["paddle.tanh", "paddle.nn.functional.tanh"],
    dtype_and_x=helpers.dtype_and_values(
        available_dtypes=helpers.get_dtypes("valid"),
    ),
)
def test_paddle_tanh(
    *,
    dtype_and_x,
    on_device,
    fn_tree,
    frontend,
    test_flags,
    backend_fw,
):
    input_dtype, x = dtype_and_x
    helpers.test_frontend_function(
        input_dtypes=input_dtype,
        backend_to_test=backend_fw,
        frontend=frontend,
        test_flags=test_flags,
        fn_tree=fn_tree,
        on_device=on_device,
        atol=1e-2,
        x=x[0],
    )


# acosh
@handle_frontend_test(
    fn_tree="paddle.tensor.math.acosh",
    dtype_and_x=helpers.dtype_and_values(
        available_dtypes=helpers.get_dtypes("float"),
    ),
)
def test_paddle_acosh(
    *,
    dtype_and_x,
    on_device,
    fn_tree,
    frontend,
    test_flags,
    backend_fw,
):
    input_dtype, x = dtype_and_x
    helpers.test_frontend_function(
        input_dtypes=input_dtype,
        backend_to_test=backend_fw,
        frontend=frontend,
        test_flags=test_flags,
        fn_tree=fn_tree,
        on_device=on_device,
        atol=1e-2,
        x=x[0],
    )


# asin
@handle_frontend_test(
    fn_tree="paddle.tensor.math.asin",
    dtype_and_x=helpers.dtype_and_values(
        available_dtypes=helpers.get_dtypes("valid"),
    ),
)
def test_paddle_asin(
    *,
    dtype_and_x,
    frontend,
    test_flags,
    fn_tree,
    backend_fw,
    on_device,
):
    input_dtype, x = dtype_and_x
    helpers.test_frontend_function(
        input_dtypes=input_dtype,
        backend_to_test=backend_fw,
        frontend=frontend,
        test_flags=test_flags,
        fn_tree=fn_tree,
        on_device=on_device,
        x=x[0],
    )


# log
@handle_frontend_test(
    fn_tree="paddle.log",
    dtype_and_x=helpers.dtype_and_values(
        available_dtypes=helpers.get_dtypes("float"),
    ),
)
def test_paddle_log(
    *,
    dtype_and_x,
    on_device,
    fn_tree,
    frontend,
    test_flags,
    backend_fw,
):
    input_dtype, x = dtype_and_x
    helpers.test_frontend_function(
        input_dtypes=input_dtype,
        backend_to_test=backend_fw,
        frontend=frontend,
        test_flags=test_flags,
        fn_tree=fn_tree,
        on_device=on_device,
        x=x[0],
    )


# divide
@handle_frontend_test(
    fn_tree="paddle.divide",
    dtype_and_x=helpers.dtype_and_values(
        available_dtypes=helpers.get_dtypes("float"),
        num_arrays=2,
        allow_inf=False,
        large_abs_safety_factor=2,
        small_abs_safety_factor=2,
        safety_factor_scale="log",
        shared_dtype=True,
    ),
)
def test_paddle_divide(
    *,
    dtype_and_x,
    on_device,
    fn_tree,
    frontend,
    test_flags,
    backend_fw,
):
    input_dtype, x = dtype_and_x
    helpers.test_frontend_function(
        input_dtypes=input_dtype,
        backend_to_test=backend_fw,
        frontend=frontend,
        test_flags=test_flags,
        fn_tree=fn_tree,
        on_device=on_device,
        x=x[0],
        y=x[1],
    )


# multiply
@handle_frontend_test(
    fn_tree="paddle.multiply",
    dtype_and_x=helpers.dtype_and_values(
        available_dtypes=helpers.get_dtypes("float"),
        num_arrays=2,
        allow_inf=False,
        large_abs_safety_factor=2,
        small_abs_safety_factor=2,
        safety_factor_scale="log",
        shared_dtype=True,
    ),
)
def test_paddle_multiply(
    *,
    dtype_and_x,
    on_device,
    fn_tree,
    frontend,
    test_flags,
    backend_fw,
):
    input_dtype, x = dtype_and_x
    helpers.test_frontend_function(
        input_dtypes=input_dtype,
        backend_to_test=backend_fw,
        frontend=frontend,
        test_flags=test_flags,
        fn_tree=fn_tree,
        on_device=on_device,
        x=x[0],
        y=x[1],
    )


# add
@handle_frontend_test(
    fn_tree="paddle.add",
    dtype_and_x=helpers.dtype_and_values(
        available_dtypes=helpers.get_dtypes("valid"),
        num_arrays=2,
        allow_inf=False,
        large_abs_safety_factor=2,
        small_abs_safety_factor=2,
        safety_factor_scale="log",
        shared_dtype=True,
    ),
)
def test_paddle_add(
    *,
    dtype_and_x,
    on_device,
    fn_tree,
    frontend,
    test_flags,
    backend_fw,
):
    input_dtype, x = dtype_and_x
    helpers.test_frontend_function(
        input_dtypes=input_dtype,
        backend_to_test=backend_fw,
        frontend=frontend,
        fn_tree=fn_tree,
        test_flags=test_flags,
        on_device=on_device,
        x=x[0],
        y=x[1],
    )


# subtract
@handle_frontend_test(
    fn_tree="paddle.subtract",
    dtype_and_x=helpers.dtype_and_values(
        available_dtypes=helpers.get_dtypes("float"),
        num_arrays=2,
        allow_inf=False,
        large_abs_safety_factor=2,
        small_abs_safety_factor=2,
        safety_factor_scale="log",
        shared_dtype=True,
    ),
)
def test_paddle_subtract(
    *,
    dtype_and_x,
    on_device,
    fn_tree,
    frontend,
    test_flags,
    backend_fw,
):
    input_dtype, x = dtype_and_x
    helpers.test_frontend_function(
        input_dtypes=input_dtype,
        backend_to_test=backend_fw,
        frontend=frontend,
        fn_tree=fn_tree,
        test_flags=test_flags,
        on_device=on_device,
        x=x[0],
        y=x[1],
    )


# sqrt
@handle_frontend_test(
    fn_tree="paddle.tensor.math.sqrt",
    dtype_and_x=helpers.dtype_and_values(
        available_dtypes=helpers.get_dtypes("valid"),
    ),
)
def test_paddle_sqrt(
    *,
    dtype_and_x,
    frontend,
    test_flags,
    fn_tree,
    backend_fw,
    on_device,
):
    input_dtype, x = dtype_and_x
    helpers.test_frontend_function(
        input_dtypes=input_dtype,
        backend_to_test=backend_fw,
        frontend=frontend,
        test_flags=test_flags,
        fn_tree=fn_tree,
        on_device=on_device,
        x=x[0],
    )


# atanh
@handle_frontend_test(
    fn_tree="paddle.tensor.math.atanh",
    dtype_and_x=helpers.dtype_and_values(
        available_dtypes=helpers.get_dtypes("float"),
    ),
)
def test_paddle_atanh(
    *,
    dtype_and_x,
    on_device,
    fn_tree,
    frontend,
    test_flags,
    backend_fw,
):
    input_dtype, x = dtype_and_x
    helpers.test_frontend_function(
        input_dtypes=input_dtype,
        backend_to_test=backend_fw,
        frontend=frontend,
        test_flags=test_flags,
        fn_tree=fn_tree,
        on_device=on_device,
        x=x[0],
    )


# atan
@handle_frontend_test(
    fn_tree="paddle.tensor.math.atan",
    dtype_and_x=helpers.dtype_and_values(
        available_dtypes=helpers.get_dtypes("float"),
    ),
)
def test_paddle_atan(
    *,
    dtype_and_x,
    frontend,
    test_flags,
    fn_tree,
    backend_fw,
    on_device,
):
    input_dtype, x = dtype_and_x
    helpers.test_frontend_function(
        input_dtypes=input_dtype,
        backend_to_test=backend_fw,
        frontend=frontend,
        test_flags=test_flags,
        fn_tree=fn_tree,
        on_device=on_device,
        x=x[0],
    )


# round
@handle_frontend_test(
    fn_tree="paddle.tensor.math.round",
    dtype_and_x=helpers.dtype_and_values(
        available_dtypes=helpers.get_dtypes("float"),
        min_value=1,
    ),
)
def test_paddle_round(
    *,
    dtype_and_x,
    frontend,
    test_flags,
    fn_tree,
    backend_fw,
    on_device,
):
    input_dtype, x = dtype_and_x
    helpers.test_frontend_function(
        input_dtypes=input_dtype,
        backend_to_test=backend_fw,
        frontend=frontend,
        test_flags=test_flags,
        fn_tree=fn_tree,
        on_device=on_device,
        x=x[0],
    )


# ceil
@handle_frontend_test(
    fn_tree="paddle.tensor.math.ceil",
    dtype_and_x=helpers.dtype_and_values(
        available_dtypes=helpers.get_dtypes("float"),
    ),
)
def test_paddle_ceil(
    *,
    dtype_and_x,
    frontend,
    test_flags,
    fn_tree,
    backend_fw,
    on_device,
):
    input_dtype, x = dtype_and_x
    helpers.test_frontend_function(
        input_dtypes=input_dtype,
        backend_to_test=backend_fw,
        frontend=frontend,
        test_flags=test_flags,
        fn_tree=fn_tree,
        on_device=on_device,
        x=x[0],
    )


# sinh
@handle_frontend_test(
    fn_tree="paddle.sinh",
    dtype_and_x=helpers.dtype_and_values(
        available_dtypes=helpers.get_dtypes("float"),
    ),
)
def test_paddle_sinh(
    *,
    dtype_and_x,
    on_device,
    fn_tree,
    frontend,
    test_flags,
    backend_fw,
):
    input_dtype, x = dtype_and_x
    helpers.test_frontend_function(
        input_dtypes=input_dtype,
        backend_to_test=backend_fw,
        frontend=frontend,
        test_flags=test_flags,
        fn_tree=fn_tree,
        on_device=on_device,
        x=x[0],
    )


# pow
@handle_frontend_test(
    fn_tree="paddle.pow",
    dtype_and_x=helpers.dtype_and_values(
        available_dtypes=helpers.get_dtypes("valid"),
        num_arrays=2,
        allow_inf=False,
        shared_dtype=True,
    ),
)
def test_paddle_pow(
    *,
    dtype_and_x,
    on_device,
    fn_tree,
    frontend,
    test_flags,
    backend_fw,
):
    input_dtype, x = dtype_and_x
    helpers.test_frontend_function(
        input_dtypes=input_dtype,
        backend_to_test=backend_fw,
        frontend=frontend,
        test_flags=test_flags,
        fn_tree=fn_tree,
        on_device=on_device,
        x=x[0],
        y=x[1],
    )


# abs
@handle_frontend_test(
    fn_tree="paddle.tensor.math.abs",
    dtype_and_x=helpers.dtype_and_values(available_dtypes=helpers.get_dtypes("float")),
)
def test_paddle_abs(
    *,
    dtype_and_x,
    on_device,
    fn_tree,
    frontend,
    test_flags,
    backend_fw,
):
    input_dtype, x = dtype_and_x
    helpers.test_frontend_function(
        input_dtypes=input_dtype,
        backend_to_test=backend_fw,
        frontend=frontend,
        test_flags=test_flags,
        fn_tree=fn_tree,
        on_device=on_device,
        x=x[0],
    )


# conj
@handle_frontend_test(
    fn_tree="paddle.tensor.math.conj",
    dtype_and_input=helpers.dtype_and_values(
        available_dtypes=helpers.get_dtypes("numeric"),
    ),
)
def test_paddle_conj(
    *,
    dtype_and_input,
    frontend,
    backend_fw,
    test_flags,
    fn_tree,
    on_device,
):
    input_dtype, x = dtype_and_input
    helpers.test_frontend_function(
        input_dtypes=input_dtype,
        backend_to_test=backend_fw,
        frontend=frontend,
        test_flags=test_flags,
        fn_tree=fn_tree,
        on_device=on_device,
        x=x[0],
    )


# floor
@handle_frontend_test(
    fn_tree="paddle.tensor.math.floor",
    dtype_and_x=helpers.dtype_and_values(
        available_dtypes=helpers.get_dtypes("valid"),
    ),
)
def test_paddle_floor(
    *,
    dtype_and_x,
    frontend,
    backend_fw,
    test_flags,
    fn_tree,
    on_device,
):
    input_dtype, x = dtype_and_x
    helpers.test_frontend_function(
        input_dtypes=input_dtype,
        frontend=frontend,
        backend_to_test=backend_fw,
        test_flags=test_flags,
        fn_tree=fn_tree,
        on_device=on_device,
        x=x[0],
    )


# remainder
@handle_frontend_test(
    fn_tree="paddle.remainder",
    dtype_and_x=helpers.dtype_and_values(
        available_dtypes=helpers.get_dtypes("float"),
        num_arrays=2,
        allow_inf=False,
        large_abs_safety_factor=2,
        small_abs_safety_factor=2,
        safety_factor_scale="log",
        shared_dtype=True,
    ),
)
def test_paddle_remainder(
    *,
    dtype_and_x,
    on_device,
    fn_tree,
    frontend,
    backend_fw,
    test_flags,
):
    input_dtype, x = dtype_and_x
    helpers.test_frontend_function(
        input_dtypes=input_dtype,
        frontend=frontend,
        backend_to_test=backend_fw,
        test_flags=test_flags,
        fn_tree=fn_tree,
        on_device=on_device,
        x=x[0],
        y=x[1],
    )


# log2
@handle_frontend_test(
    fn_tree="paddle.log2",
    dtype_and_x=helpers.dtype_and_values(
        available_dtypes=helpers.get_dtypes("valid"),
    ),
)
def test_paddle_log2(
    *,
    dtype_and_x,
    on_device,
    fn_tree,
    frontend,
    backend_fw,
    test_flags,
):
    input_dtype, x = dtype_and_x
    helpers.test_frontend_function(
        input_dtypes=input_dtype,
        frontend=frontend,
        backend_to_test=backend_fw,
        test_flags=test_flags,
        fn_tree=fn_tree,
        on_device=on_device,
        x=x[0],
    )


# log1p
@handle_frontend_test(
    fn_tree="paddle.log1p",
    dtype_and_x=helpers.dtype_and_values(
        available_dtypes=helpers.get_dtypes("valid"),
        max_value=1e5,
    ),
)
def test_paddle_log1p(
    *,
    dtype_and_x,
    on_device,
    fn_tree,
    frontend,
    backend_fw,
    test_flags,
):
    input_dtype, x = dtype_and_x
    helpers.test_frontend_function(
        input_dtypes=input_dtype,
        frontend=frontend,
        backend_to_test=backend_fw,
        test_flags=test_flags,
        fn_tree=fn_tree,
        on_device=on_device,
        x=x[0],
    )


# rad2deg
@handle_frontend_test(
    fn_tree="paddle.rad2deg",
    dtype_and_x=helpers.dtype_and_values(
        available_dtypes=helpers.get_dtypes("float"),
    ),
)
def test_paddle_rad2deg(
    *,
    dtype_and_x,
    on_device,
    fn_tree,
    frontend,
    backend_fw,
    test_flags,
):
    input_dtype, x = dtype_and_x
    helpers.test_frontend_function(
        input_dtypes=input_dtype,
        frontend=frontend,
        backend_to_test=backend_fw,
        test_flags=test_flags,
        fn_tree=fn_tree,
        on_device=on_device,
        x=x[0],
    )


# deg2rad
@handle_frontend_test(
    fn_tree="paddle.deg2rad",
    dtype_and_x=helpers.dtype_and_values(
        available_dtypes=helpers.get_dtypes("float"),
    ),
)
def test_paddle_deg2rad(
    *,
    dtype_and_x,
    on_device,
    fn_tree,
    frontend,
    backend_fw,
    test_flags,
):
    input_dtype, x = dtype_and_x
    helpers.test_frontend_function(
        input_dtypes=input_dtype,
        frontend=frontend,
        backend_to_test=backend_fw,
        test_flags=test_flags,
        fn_tree=fn_tree,
        on_device=on_device,
        x=x[0],
    )


# tan
@handle_frontend_test(
    fn_tree="paddle.tensor.math.tan",
    dtype_and_x=helpers.dtype_and_values(
        available_dtypes=helpers.get_dtypes("float"),
    ),
)
def test_paddle_tan(
    *,
    dtype_and_x,
    on_device,
    fn_tree,
    frontend,
    backend_fw,
    test_flags,
):
    input_dtype, x = dtype_and_x
    helpers.test_frontend_function(
        input_dtypes=input_dtype,
        frontend=frontend,
        backend_to_test=backend_fw,
        test_flags=test_flags,
        fn_tree=fn_tree,
        on_device=on_device,
        atol=1e-2,
        x=x[0],
    )


# atan2
@handle_frontend_test(
    fn_tree="paddle.atan2",
    dtype_and_x=helpers.dtype_and_values(
        available_dtypes=helpers.get_dtypes("float"),
        num_arrays=2,
        allow_inf=False,
        large_abs_safety_factor=2,
        small_abs_safety_factor=2,
        safety_factor_scale="log",
        shared_dtype=True,
    ),
)
def test_paddle_atan2(
    *,
    dtype_and_x,
    on_device,
    fn_tree,
    frontend,
    backend_fw,
    test_flags,
):
    input_dtype, x = dtype_and_x
    helpers.test_frontend_function(
        input_dtypes=input_dtype,
        frontend=frontend,
        backend_to_test=backend_fw,
        fn_tree=fn_tree,
        test_flags=test_flags,
        on_device=on_device,
        x=x[0],
        y=x[1],
    )


# sign
@handle_frontend_test(
    fn_tree="paddle.tensor.math.sign",
    dtype_and_x=helpers.dtype_and_values(
        available_dtypes=helpers.get_dtypes("float"),
    ),
)
def test_paddle_sign(
    *,
    dtype_and_x,
    on_device,
    fn_tree,
    frontend,
    backend_fw,
    test_flags,
):
    input_dtype, x = dtype_and_x
    helpers.test_frontend_function(
        input_dtypes=input_dtype,
        frontend=frontend,
        backend_to_test=backend_fw,
        test_flags=test_flags,
        fn_tree=fn_tree,
        on_device=on_device,
        x=x[0],
    )


# neg
@handle_frontend_test(
    fn_tree="paddle.neg",
    dtype_and_x=helpers.dtype_and_values(
        available_dtypes=["float32", "float64", "int8", "int16", "int32", "int64"],
    ),
)
def test_paddle_neg(
    *,
    dtype_and_x,
    on_device,
    fn_tree,
    frontend,
    backend_fw,
    test_flags,
):
    input_dtype, x = dtype_and_x
    helpers.test_frontend_function(
        input_dtypes=input_dtype,
        frontend=frontend,
        backend_to_test=backend_fw,
        test_flags=test_flags,
        fn_tree=fn_tree,
        on_device=on_device,
        x=x[0],
    )


# exp
@handle_frontend_test(
    fn_tree="paddle.exp",
    dtype_and_x=helpers.dtype_and_values(
        available_dtypes=helpers.get_dtypes("valid"),
    ),
)
def test_paddle_exp(
    *,
    dtype_and_x,
    on_device,
    fn_tree,
    frontend,
    backend_fw,
    test_flags,
):
    input_dtype, x = dtype_and_x
    helpers.test_frontend_function(
        input_dtypes=input_dtype,
        frontend=frontend,
        backend_to_test=backend_fw,
        test_flags=test_flags,
        fn_tree=fn_tree,
        on_device=on_device,
        x=x[0],
    )


# expm1
@handle_frontend_test(
    fn_tree="paddle.expm1",
    dtype_and_x=helpers.dtype_and_values(
        available_dtypes=helpers.get_dtypes("valid"),
    ),
)
def test_paddle_expm1(
    *,
    dtype_and_x,
    on_device,
    fn_tree,
    frontend,
    backend_fw,
    test_flags,
):
    input_dtype, x = dtype_and_x
    helpers.test_frontend_function(
        input_dtypes=input_dtype,
        frontend=frontend,
        backend_to_test=backend_fw,
        test_flags=test_flags,
        fn_tree=fn_tree,
        on_device=on_device,
        x=x[0],
    )


# square
@handle_frontend_test(
    fn_tree="paddle.tensor.math.square",
    dtype_and_x=helpers.dtype_and_values(
        available_dtypes=helpers.get_dtypes("float"),
    ),
)
def test_paddle_square(
    *,
    dtype_and_x,
    on_device,
    fn_tree,
    frontend,
    backend_fw,
    test_flags,
):
    input_dtype, x = dtype_and_x
    helpers.test_frontend_function(
        input_dtypes=input_dtype,
        frontend=frontend,
        backend_to_test=backend_fw,
        test_flags=test_flags,
        fn_tree=fn_tree,
        on_device=on_device,
        x=x[0],
    )


# reciprocal
@handle_frontend_test(
    fn_tree="paddle.reciprocal",
    dtype_and_x=helpers.dtype_and_values(
        available_dtypes=helpers.get_dtypes("float"),
    ),
)
def test_paddle_reciprocal(
    *,
    dtype_and_x,
    on_device,
    fn_tree,
    frontend,
    backend_fw,
    test_flags,
):
    input_dtype, x = dtype_and_x
    helpers.test_frontend_function(
        input_dtypes=input_dtype,
        frontend=frontend,
        backend_to_test=backend_fw,
        test_flags=test_flags,
        fn_tree=fn_tree,
        on_device=on_device,
        x=x[0],
    )


# lcm
@handle_frontend_test(
    fn_tree="paddle.lcm",
    dtype_and_x=helpers.dtype_and_values(
        available_dtypes=helpers.get_dtypes("valid"),
        num_arrays=2,
        min_num_dims=1,
        safety_factor_scale="log",
        large_abs_safety_factor=2,
        shared_dtype=True,
    ),
)
def test_paddle_lcm(
    *,
    dtype_and_x,
    on_device,
    fn_tree,
    frontend,
    backend_fw,
    test_flags,
):
    input_dtype, x = dtype_and_x
    helpers.test_frontend_function(
        input_dtypes=input_dtype,
        frontend=frontend,
        backend_to_test=backend_fw,
        fn_tree=fn_tree,
        test_flags=test_flags,
        on_device=on_device,
        x=x[0],
        y=x[1],
    )


# cumprod
@handle_frontend_test(
    fn_tree="paddle.tensor.math.cumprod",
    dtype_x_axis=helpers.dtype_values_axis(
        available_dtypes=helpers.get_dtypes("valid"),
        valid_axis=True,
        force_int_axis=True,
        min_num_dims=1,
        min_value=-5,
        max_value=5,
    ),
)
def test_paddle_cumprod(
    *,
    dtype_x_axis,
    on_device,
    fn_tree,
    frontend,
    backend_fw,
    test_flags,
):
    input_dtype, x, axis = dtype_x_axis
    helpers.test_frontend_function(
        input_dtypes=input_dtype,
        frontend=frontend,
        backend_to_test=backend_fw,
        test_flags=test_flags,
        fn_tree=fn_tree,
        on_device=on_device,
        x=x[0],
        dim=axis,
    )


# gcd
@handle_frontend_test(
    fn_tree="paddle.gcd",
    dtype_and_x=helpers.dtype_and_values(
        available_dtypes=helpers.get_dtypes("valid"),
        min_value=-100,
        max_value=100,
        min_num_dims=1,
        min_dim_size=1,
        num_arrays=2,
        shared_dtype=True,
    ),
)
def test_paddle_gcd(
    *,
    dtype_and_x,
    on_device,
    fn_tree,
    frontend,
    backend_fw,
    test_flags,
):
    input_dtype, x = dtype_and_x
    helpers.test_frontend_function(
        input_dtypes=input_dtype,
        frontend=frontend,
        backend_to_test=backend_fw,
        fn_tree=fn_tree,
        test_flags=test_flags,
        on_device=on_device,
        x=x[0],
        y=x[1],
    )


@handle_frontend_test(
    fn_tree="paddle.fmin",
    dtypes_and_x=helpers.dtype_and_values(
        available_dtypes=helpers.get_dtypes("float"), num_arrays=2, shared_dtype=True
    ),
)
def test_paddle_fmin(
    *,
    dtypes_and_x,
    on_device,
    fn_tree,
    frontend,
    backend_fw,
    test_flags,
):
    input_dtype, x = dtypes_and_x
    helpers.test_frontend_function(
        input_dtypes=input_dtype,
        frontend=frontend,
        backend_to_test=backend_fw,
        test_flags=test_flags,
        fn_tree=fn_tree,
        on_device=on_device,
        x=x[0],
        y=x[1],
    )


# logit
@handle_frontend_test(
    fn_tree="paddle.logit",
    dtype_and_x=helpers.dtype_and_values(
        available_dtypes=helpers.get_dtypes("float"),
    ),
)
def test_paddle_logit(
    *,
    dtype_and_x,
    on_device,
    fn_tree,
    frontend,
    backend_fw,
    test_flags,
):
    input_dtype, x = dtype_and_x
    helpers.test_frontend_function(
        input_dtypes=input_dtype,
        frontend=frontend,
        backend_to_test=backend_fw,
        test_flags=test_flags,
        fn_tree=fn_tree,
        on_device=on_device,
        x=x[0],
        eps=1e-2,
    )


# isnan
@handle_frontend_test(
    fn_tree="paddle.isnan",
    dtype_and_x=helpers.dtype_and_values(
        available_dtypes=helpers.get_dtypes("valid"),
    ),
)
def test_paddle_isnan(
    *,
    dtype_and_x,
    frontend,
    backend_fw,
    test_flags,
    fn_tree,
    on_device,
):
    input_dtype, x = dtype_and_x
    helpers.test_frontend_function(
        input_dtypes=input_dtype,
        frontend=frontend,
        backend_to_test=backend_fw,
        test_flags=test_flags,
        fn_tree=fn_tree,
        on_device=on_device,
        x=x[0],
    )


# isfinite
@handle_frontend_test(
    fn_tree="paddle.isfinite",
    dtype_and_x=helpers.dtype_and_values(
        available_dtypes=helpers.get_dtypes("valid"),
    ),
)
def test_paddle_isfinite(
    *,
    dtype_and_x,
    frontend,
    backend_fw,
    test_flags,
    fn_tree,
    on_device,
):
    input_dtype, x = dtype_and_x
    helpers.test_frontend_function(
        input_dtypes=input_dtype,
        frontend=frontend,
        backend_to_test=backend_fw,
        test_flags=test_flags,
        fn_tree=fn_tree,
        on_device=on_device,
        x=x[0],
    )


# isinf
@handle_frontend_test(
    fn_tree="paddle.isinf",
    dtype_and_x=helpers.dtype_and_values(
        available_dtypes=helpers.get_dtypes("valid"),
    ),
)
def test_paddle_isinf(
    *,
    dtype_and_x,
    frontend,
    backend_fw,
    test_flags,
    fn_tree,
    on_device,
):
    input_dtype, x = dtype_and_x
    helpers.test_frontend_function(
        input_dtypes=input_dtype,
        frontend=frontend,
        backend_to_test=backend_fw,
        test_flags=test_flags,
        fn_tree=fn_tree,
        on_device=on_device,
        x=x[0],
    )


@handle_frontend_test(
    fn_tree="paddle.tensor.math.angle",
    dtype_and_x=helpers.dtype_and_values(
        available_dtypes=["float64", "complex64", "complex128"],
    ),
)
def test_paddle_angle(
    *,
    dtype_and_x,
    on_device,
    fn_tree,
    frontend,
    backend_fw,
    test_flags,
):
    input_dtype, x = dtype_and_x
    helpers.test_frontend_function(
        input_dtypes=input_dtype,
        frontend=frontend,
        backend_to_test=backend_fw,
        test_flags=test_flags,
        fn_tree=fn_tree,
        on_device=on_device,
        x=x[0],
    )


@handle_frontend_test(
    fn_tree="paddle.fmax",
    dtypes_and_x=helpers.dtype_and_values(
        available_dtypes=helpers.get_dtypes("float"), num_arrays=2, shared_dtype=True
    ),
)
def test_paddle_fmax(
    *,
    dtypes_and_x,
    on_device,
    fn_tree,
    frontend,
    backend_fw,
    test_flags,
):
    input_dtype, x = dtypes_and_x
    helpers.test_frontend_function(
        input_dtypes=input_dtype,
        frontend=frontend,
        backend_to_test=backend_fw,
        test_flags=test_flags,
        fn_tree=fn_tree,
        on_device=on_device,
        x=x[0],
        y=x[1],
    )


@handle_frontend_test(
    fn_tree="paddle.minimum",
    dtype_and_x=helpers.dtype_and_values(
        available_dtypes=helpers.get_dtypes("float"),
        num_arrays=2,
        shared_dtype=True,
    ),
)
def test_paddle_minimum(
    *,
    dtype_and_x,
    on_device,
    fn_tree,
    frontend,
    backend_fw,
    test_flags,
):
    input_dtype, x = dtype_and_x
    helpers.test_frontend_function(
        input_dtypes=input_dtype,
        frontend=frontend,
        backend_to_test=backend_fw,
        fn_tree=fn_tree,
        test_flags=test_flags,
        on_device=on_device,
        x=x[0],
        y=x[1],
    )


#  erf
@handle_frontend_test(
    fn_tree="paddle.tensor.math.erf",
    dtype_and_x=helpers.dtype_and_values(
        available_dtypes=helpers.get_dtypes("valid"),
    ),
)
def test_paddle_erf(
    *,
    dtype_and_x,
    frontend,
    backend_fw,
    test_flags,
    fn_tree,
    on_device,
):
    input_dtype, x = dtype_and_x
    helpers.test_frontend_function(
        input_dtypes=input_dtype,
        frontend=frontend,
        backend_to_test=backend_fw,
        test_flags=test_flags,
        fn_tree=fn_tree,
        on_device=on_device,
        x=x[0],
    )


# trunc
@handle_frontend_test(
    fn_tree="paddle.trunc",
    dtype_and_x=helpers.dtype_and_values(
        available_dtypes=helpers.get_dtypes("float", "int"),
    ),
)
def test_paddle_trunc(
    *,
    dtype_and_x,
    on_device,
    fn_tree,
    frontend,
    backend_fw,
    test_flags,
):
    input_dtype, x = dtype_and_x
    helpers.test_frontend_function(
        input_dtypes=input_dtype,
        frontend=frontend,
        backend_to_test=backend_fw,
        test_flags=test_flags,
        fn_tree=fn_tree,
        on_device=on_device,
        x=x[0],
    )


@handle_frontend_test(
    fn_tree="paddle.tensor.math.sgn",
    dtype_and_x=helpers.dtype_and_values(
        available_dtypes=helpers.get_dtypes("float_and_complex"),
        min_num_dims=1,
        max_num_dims=1,
        min_dim_size=1,
        max_dim_size=1,
        abs_smallest_val=1e-10,
        min_value=-10,
        max_value=10,
    ),
)
def test_paddle_sgn(
    *,
    dtype_and_x,
    on_device,
    fn_tree,
    frontend,
    backend_fw,
    test_flags,
):
    input_dtype, x = dtype_and_x
    helpers.test_frontend_function(
        input_dtypes=input_dtype,
        frontend=frontend,
        backend_to_test=backend_fw,
        test_flags=test_flags,
        fn_tree=fn_tree,
        on_device=on_device,
        x=x[0],
    )


# maximum
@handle_frontend_test(
    fn_tree="paddle.maximum",
    dtype_and_x=helpers.dtype_and_values(
        available_dtypes=helpers.get_dtypes("float"),
        num_arrays=2,
        shared_dtype=True,
    ),
)
def test_paddle_maximum(
    *,
    dtype_and_x,
    on_device,
    fn_tree,
    frontend,
    backend_fw,
    test_flags,
):
    input_dtype, x = dtype_and_x
    helpers.test_frontend_function(
        input_dtypes=input_dtype,
        frontend=frontend,
        backend_to_test=backend_fw,
        test_flags=test_flags,
        fn_tree=fn_tree,
        on_device=on_device,
        x=x[0],
        y=x[1],
    )


# frac
@handle_frontend_test(
    fn_tree="paddle.tensor.math.frac",
    dtype_and_x=helpers.dtype_and_values(
        available_dtypes=helpers.get_dtypes("valid"),
        num_arrays=1,
        max_value=1e6,
        min_value=-1e6,
    ),
)
def test_paddle_frac(
    *,
    dtype_and_x,
    frontend,
    backend_fw,
    test_flags,
    fn_tree,
    on_device,
):
    input_dtype, x = dtype_and_x
    helpers.test_frontend_function(
        input_dtypes=input_dtype,
        frontend=frontend,
        backend_to_test=backend_fw,
        test_flags=test_flags,
        fn_tree=fn_tree,
        on_device=on_device,
        x=x[0],
    )


# asinh
@handle_frontend_test(
    fn_tree="paddle.tensor.math.asinh",
    dtype_and_x=helpers.dtype_and_values(
        available_dtypes=helpers.get_dtypes("float"),
    ),
)
def test_paddle_asinh(
    *,
    dtype_and_x,
    on_device,
    fn_tree,
    frontend,
    backend_fw,
    test_flags,
):
    input_dtype, x = dtype_and_x
    helpers.test_frontend_function(
        input_dtypes=input_dtype,
        frontend=frontend,
        backend_to_test=backend_fw,
        test_flags=test_flags,
        fn_tree=fn_tree,
        on_device=on_device,
        atol=1e-2,
        x=x[0],
    )


# max
@handle_frontend_test(
    fn_tree="paddle.tensor.math.max",
    dtype_and_x=helpers.dtype_values_axis(
        available_dtypes=helpers.get_dtypes("valid"),
        min_axis=-1,
        max_axis=0,
        min_num_dims=1,
        force_int_axis=False,
    ),
)
def test_paddle_max(
    *,
    dtype_and_x,
    on_device,
    fn_tree,
    frontend,
    backend_fw,
    test_flags,
):
    input_dtype, x, axis = dtype_and_x
    helpers.test_frontend_function(
        input_dtypes=input_dtype,
        frontend=frontend,
        backend_to_test=backend_fw,
        test_flags=test_flags,
        fn_tree=fn_tree,
        on_device=on_device,
        x=x[0],
        axis=axis,
        keepdim=False,
    )


# lerp
@handle_frontend_test(
    fn_tree="paddle.tensor.math.lerp",
    dtype_and_x=helpers.dtype_and_values(
        available_dtypes=helpers.get_dtypes("float"),
        num_arrays=3,
        allow_inf=False,
        large_abs_safety_factor=2,
        small_abs_safety_factor=2,
        safety_factor_scale="log",
        shared_dtype=True,
    ),
)
def test_paddle_lerp(
    *,
    dtype_and_x,
    on_device,
    fn_tree,
    frontend,
    backend_fw,
    test_flags,
):
    input_dtype, x = dtype_and_x
    helpers.test_frontend_function(
        input_dtypes=input_dtype,
        frontend=frontend,
        backend_to_test=backend_fw,
        fn_tree=fn_tree,
        test_flags=test_flags,
        on_device=on_device,
        x=x[0],
        y=x[1],
        weight=x[2],
    )


# outer
@handle_frontend_test(
    fn_tree="paddle.tensor.math.outer",
    dtype_and_x=helpers.dtype_and_values(
        available_dtypes=helpers.get_dtypes("valid"),
        num_arrays=2,
        min_num_dims=1,
        max_num_dims=1,
        shared_dtype=True,
    ),
)
def test_paddle_outer(
    *,
    dtype_and_x,
    on_device,
    fn_tree,
    frontend,
    backend_fw,
    test_flags,
):
    input_dtype, x = dtype_and_x
    helpers.test_frontend_function(
        input_dtypes=input_dtype,
        frontend=frontend,
        backend_to_test=backend_fw,
        fn_tree=fn_tree,
        test_flags=test_flags,
        on_device=on_device,
        x=x[0],
        y=x[1],
    )


# heaviside
@handle_frontend_test(
    fn_tree="paddle.tensor.math.heaviside",
    dtype_and_x=helpers.dtype_and_values(
        available_dtypes=helpers.get_dtypes("float"),
        num_arrays=2,
        allow_inf=False,
        large_abs_safety_factor=2,
        small_abs_safety_factor=2,
        safety_factor_scale="log",
        shared_dtype=True,
    ),
)
def test_paddle_heaviside(
    *,
    dtype_and_x,
    on_device,
    fn_tree,
    frontend,
    backend_fw,
    test_flags,
):
    input_dtype, x = dtype_and_x
    helpers.test_frontend_function(
        input_dtypes=input_dtype,
        frontend=frontend,
        backend_to_test=backend_fw,
        fn_tree=fn_tree,
        test_flags=test_flags,
        on_device=on_device,
        x=x[0],
        y=x[1],
    )


# rsqrt
@handle_frontend_test(
    fn_tree="paddle.tensor.math.rsqrt",
    dtype_and_x=helpers.dtype_and_values(
        available_dtypes=helpers.get_dtypes("valid"),
    ),
)
def test_paddle_rsqrt(
    *,
    dtype_and_x,
    frontend,
    test_flags,
    fn_tree,
    on_device,
):
    input_dtype, x = dtype_and_x
    helpers.test_frontend_function(
        input_dtypes=input_dtype,
        frontend=frontend,
        test_flags=test_flags,
        fn_tree=fn_tree,
        on_device=on_device,
        x=x[0],
    )


<<<<<<< HEAD
# count_nonzero
=======
# prod
@handle_frontend_test(
    fn_tree="paddle.tensor.math.prod",
    dtype_and_x=helpers.dtype_values_axis(
        available_dtypes=helpers.get_dtypes("numeric"),
        min_axis=-1,
        max_axis=0,
        min_num_dims=1,
        min_value=-10,
        max_value=10,
        force_int_axis=False,
        allow_nan=False,
    ),
)
def test_paddle_prod(
    *,
    dtype_and_x,
    on_device,
    fn_tree,
    frontend,
    test_flags,
):
    input_dtype, x, axis = dtype_and_x
    helpers.test_frontend_function(
        input_dtypes=input_dtype,
        frontend=frontend,
        test_flags=test_flags,
        fn_tree=fn_tree,
        on_device=on_device,
        x=x[0],
        axis=axis,
        keepdim=False,
        backend_to_test="paddle",
    )


# any
>>>>>>> a6508ecf
@handle_frontend_test(
    fn_tree="paddle.tensor.math.count_nonzero",
    dtype_and_x=helpers.dtype_values_axis(
        available_dtypes=helpers.get_dtypes("valid"),
        valid_axis=True,
        allow_neg_axes=False,
        force_int_axis=False,
    ),
    keepdim=st.booleans(),
)
def test_paddle_count_nonzero(
    *,
    dtype_and_x,
    keepdim,
    on_device,
    fn_tree,
    frontend,
    test_flags,
    backend_fw,
):
    input_dtype, x, axis = dtype_and_x
    helpers.test_frontend_function(
        input_dtypes=input_dtype,
        frontend=frontend,
        test_flags=test_flags,
        fn_tree=fn_tree,
        on_device=on_device,
        x=x[0],
        axis=axis,
        keepdim=keepdim,
        backend_to_test=backend_fw,
    )<|MERGE_RESOLUTION|>--- conflicted
+++ resolved
@@ -1712,9 +1712,6 @@
     )
 
 
-<<<<<<< HEAD
-# count_nonzero
-=======
 # prod
 @handle_frontend_test(
     fn_tree="paddle.tensor.math.prod",
@@ -1751,8 +1748,7 @@
     )
 
 
-# any
->>>>>>> a6508ecf
+# count_nonzero
 @handle_frontend_test(
     fn_tree="paddle.tensor.math.count_nonzero",
     dtype_and_x=helpers.dtype_values_axis(
