--- conflicted
+++ resolved
@@ -240,7 +240,6 @@
         on_device=on_device,
         x=x[0],
         y=x[1],
-<<<<<<< HEAD
     )
 
 
@@ -270,6 +269,4 @@
         on_device=on_device,
         atol=1e-2,
         x=x[0],
-=======
->>>>>>> 9497bdf0
     )