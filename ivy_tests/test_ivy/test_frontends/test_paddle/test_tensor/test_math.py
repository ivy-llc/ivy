--- conflicted
+++ resolved
@@ -1470,21 +1470,12 @@
     )
 
 
-<<<<<<< HEAD
-# heaviside
-@handle_frontend_test(
-    fn_tree="paddle.tensor.math.heaviside",
-    dtype_and_x=helpers.dtype_and_values(
-        available_dtypes=helpers.get_dtypes("numeric"),
-        num_arrays=2,
-=======
 # lerp
 @handle_frontend_test(
     fn_tree="paddle.tensor.math.lerp",
     dtype_and_x=helpers.dtype_and_values(
         available_dtypes=helpers.get_dtypes("float"),
         num_arrays=3,
->>>>>>> 1bc96497
         allow_inf=False,
         large_abs_safety_factor=2,
         small_abs_safety_factor=2,
@@ -1492,11 +1483,41 @@
         shared_dtype=True,
     ),
 )
-<<<<<<< HEAD
+def test_paddle_lerp(
+    *,
+    dtype_and_x,
+    on_device,
+    fn_tree,
+    frontend,
+    test_flags,
+):
+    input_dtype, x = dtype_and_x
+    helpers.test_frontend_function(
+        input_dtypes=input_dtype,
+        frontend=frontend,
+        fn_tree=fn_tree,
+        test_flags=test_flags,
+        on_device=on_device,
+        x=x[0],
+        y=x[1],
+        weight=x[2],
+    )
+
+
+# heaviside
+@handle_frontend_test(
+    fn_tree="paddle.tensor.math.heaviside",
+    dtype_and_x=helpers.dtype_and_values(
+        available_dtypes=helpers.get_dtypes("numeric"),
+        num_arrays=2,
+        allow_inf=False,
+        large_abs_safety_factor=2,
+        small_abs_safety_factor=2,
+        safety_factor_scale="log",
+        shared_dtype=True,
+    ),
+)
 def test_paddle_heaviside(
-=======
-def test_paddle_lerp(
->>>>>>> 1bc96497
     *,
     dtype_and_x,
     on_device,
@@ -1513,9 +1534,4 @@
         on_device=on_device,
         x=x[0],
         y=x[1],
-<<<<<<< HEAD
-    )
-=======
-        weight=x[2],
-    )
->>>>>>> 1bc96497
+    )