# global

# local
import ivy_tests.test_ivy.helpers as helpers
from ivy_tests.test_ivy.helpers import handle_frontend_test


# sin
@handle_frontend_test(
    fn_tree="paddle.sin",
    dtype_and_x=helpers.dtype_and_values(
        available_dtypes=helpers.get_dtypes("float"),
    ),
)
def test_paddle_sin(
    *,
    dtype_and_x,
    on_device,
    fn_tree,
    frontend,
    test_flags,
):
    input_dtype, x = dtype_and_x
    helpers.test_frontend_function(
        input_dtypes=input_dtype,
        frontend=frontend,
        test_flags=test_flags,
        fn_tree=fn_tree,
        on_device=on_device,
        x=x[0],
    )


# cos
@handle_frontend_test(
    fn_tree="paddle.cos",
    dtype_and_x=helpers.dtype_and_values(
        available_dtypes=helpers.get_dtypes("float"),
    ),
)
def test_paddle_cos(
    *,
    dtype_and_x,
    on_device,
    fn_tree,
    frontend,
    test_flags,
):
    input_dtype, x = dtype_and_x
    helpers.test_frontend_function(
        input_dtypes=input_dtype,
        frontend=frontend,
        test_flags=test_flags,
        fn_tree=fn_tree,
        on_device=on_device,
        x=x[0],
    )


# acos
@handle_frontend_test(
    fn_tree="paddle.acos",
    dtype_and_x=helpers.dtype_and_values(
        available_dtypes=helpers.get_dtypes("float"),
    ),
)
def test_paddle_acos(
    *,
    dtype_and_x,
    on_device,
    fn_tree,
    frontend,
    test_flags,
):
    input_dtype, x = dtype_and_x
    helpers.test_frontend_function(
        input_dtypes=input_dtype,
        frontend=frontend,
        test_flags=test_flags,
        fn_tree=fn_tree,
        on_device=on_device,
        atol=1e-2,
        x=x[0],
    )


# cosh
@handle_frontend_test(
    fn_tree="paddle.tensor.math.cosh",
    dtype_and_x=helpers.dtype_and_values(
        available_dtypes=helpers.get_dtypes("float"),
    ),
)
def test_paddle_cosh(
    *,
    dtype_and_x,
    on_device,
    fn_tree,
    frontend,
    test_flags,
):
    input_dtype, x = dtype_and_x
    helpers.test_frontend_function(
        input_dtypes=input_dtype,
        frontend=frontend,
        test_flags=test_flags,
        fn_tree=fn_tree,
        on_device=on_device,
        atol=1e-2,
        x=x[0],
    )


# tanh
@handle_frontend_test(
    fn_tree="paddle.tensor.math.tanh",
    aliases=["paddle.tanh", "paddle.nn.functional.tanh"],
    dtype_and_x=helpers.dtype_and_values(
        available_dtypes=helpers.get_dtypes("valid"),
    ),
)
def test_paddle_tanh(
    *,
    dtype_and_x,
    on_device,
    fn_tree,
    frontend,
    test_flags,
):
    input_dtype, x = dtype_and_x
    helpers.test_frontend_function(
        input_dtypes=input_dtype,
        frontend=frontend,
        test_flags=test_flags,
        fn_tree=fn_tree,
        on_device=on_device,
        atol=1e-2,
        x=x[0],
    )


# acosh
@handle_frontend_test(
    fn_tree="paddle.tensor.math.acosh",
    dtype_and_x=helpers.dtype_and_values(
        available_dtypes=helpers.get_dtypes("float"),
    ),
)
def test_paddle_acosh(
    *,
    dtype_and_x,
    on_device,
    fn_tree,
    frontend,
    test_flags,
):
    input_dtype, x = dtype_and_x
    helpers.test_frontend_function(
        input_dtypes=input_dtype,
        frontend=frontend,
        test_flags=test_flags,
        fn_tree=fn_tree,
        on_device=on_device,
        atol=1e-2,
        x=x[0],
    )


# asin
@handle_frontend_test(
    fn_tree="paddle.tensor.math.asin",
    dtype_and_x=helpers.dtype_and_values(
        available_dtypes=helpers.get_dtypes("valid"),
    ),
)
def test_paddle_asin(
    *,
    dtype_and_x,
    frontend,
    test_flags,
    fn_tree,
    on_device,
):
    input_dtype, x = dtype_and_x
    helpers.test_frontend_function(
        input_dtypes=input_dtype,
        frontend=frontend,
        test_flags=test_flags,
        fn_tree=fn_tree,
        on_device=on_device,
        x=x[0],
    )


# log
@handle_frontend_test(
    fn_tree="paddle.log",
    dtype_and_x=helpers.dtype_and_values(
        available_dtypes=helpers.get_dtypes("float"),
    ),
)
def test_paddle_log(
    *,
    dtype_and_x,
    on_device,
    fn_tree,
    frontend,
    test_flags,
):
    input_dtype, x = dtype_and_x
    helpers.test_frontend_function(
        input_dtypes=input_dtype,
        frontend=frontend,
        test_flags=test_flags,
        fn_tree=fn_tree,
        on_device=on_device,
        x=x[0],
    )


# divide
@handle_frontend_test(
    fn_tree="paddle.divide",
    dtype_and_x=helpers.dtype_and_values(
        available_dtypes=helpers.get_dtypes("float"),
        num_arrays=2,
        allow_inf=False,
        large_abs_safety_factor=2,
        small_abs_safety_factor=2,
        safety_factor_scale="log",
        shared_dtype=True,
    ),
)
def test_paddle_divide(
    *,
    dtype_and_x,
    on_device,
    fn_tree,
    frontend,
    test_flags,
):
    input_dtype, x = dtype_and_x
    helpers.test_frontend_function(
        input_dtypes=input_dtype,
        frontend=frontend,
        test_flags=test_flags,
        fn_tree=fn_tree,
        on_device=on_device,
        x=x[0],
        y=x[1],
    )


# multiply
@handle_frontend_test(
    fn_tree="paddle.multiply",
    dtype_and_x=helpers.dtype_and_values(
        available_dtypes=helpers.get_dtypes("float"),
        num_arrays=2,
        allow_inf=False,
        large_abs_safety_factor=2,
        small_abs_safety_factor=2,
        safety_factor_scale="log",
        shared_dtype=True,
    ),
)
def test_paddle_multiply(
    *,
    dtype_and_x,
    on_device,
    fn_tree,
    frontend,
    test_flags,
):
    input_dtype, x = dtype_and_x
    helpers.test_frontend_function(
        input_dtypes=input_dtype,
        frontend=frontend,
        test_flags=test_flags,
        fn_tree=fn_tree,
        on_device=on_device,
        x=x[0],
        y=x[1],
    )


# add
@handle_frontend_test(
    fn_tree="paddle.add",
    dtype_and_x=helpers.dtype_and_values(
        available_dtypes=helpers.get_dtypes("valid"),
        num_arrays=2,
        allow_inf=False,
        large_abs_safety_factor=2,
        small_abs_safety_factor=2,
        safety_factor_scale="log",
        shared_dtype=True,
    ),
)
def test_paddle_add(
    *,
    dtype_and_x,
    on_device,
    fn_tree,
    frontend,
    test_flags,
):
    input_dtype, x = dtype_and_x
    helpers.test_frontend_function(
        input_dtypes=input_dtype,
        frontend=frontend,
        fn_tree=fn_tree,
        test_flags=test_flags,
        on_device=on_device,
        x=x[0],
        y=x[1],
    )


# subtract
@handle_frontend_test(
    fn_tree="paddle.subtract",
    dtype_and_x=helpers.dtype_and_values(
        available_dtypes=helpers.get_dtypes("float"),
        num_arrays=2,
        allow_inf=False,
        large_abs_safety_factor=2,
        small_abs_safety_factor=2,
        safety_factor_scale="log",
        shared_dtype=True,
    ),
)
def test_paddle_subtract(
    *,
    dtype_and_x,
    on_device,
    fn_tree,
    frontend,
    test_flags,
):
    input_dtype, x = dtype_and_x
    helpers.test_frontend_function(
        input_dtypes=input_dtype,
        frontend=frontend,
        fn_tree=fn_tree,
        test_flags=test_flags,
        on_device=on_device,
        x=x[0],
        y=x[1],
    )


# sqrt
@handle_frontend_test(
    fn_tree="paddle.tensor.math.sqrt",
    dtype_and_x=helpers.dtype_and_values(
        available_dtypes=helpers.get_dtypes("valid"),
    ),
)
def test_paddle_sqrt(
    *,
    dtype_and_x,
    frontend,
    test_flags,
    fn_tree,
    on_device,
):
    input_dtype, x = dtype_and_x
    helpers.test_frontend_function(
        input_dtypes=input_dtype,
        frontend=frontend,
        test_flags=test_flags,
        fn_tree=fn_tree,
        on_device=on_device,
        x=x[0],
    )


# atanh
@handle_frontend_test(
    fn_tree="paddle.tensor.math.atanh",
    dtype_and_x=helpers.dtype_and_values(
        available_dtypes=helpers.get_dtypes("float"),
    ),
)
def test_paddle_atanh(
    *,
    dtype_and_x,
    on_device,
    fn_tree,
    frontend,
    test_flags,
):
    input_dtype, x = dtype_and_x
    helpers.test_frontend_function(
        input_dtypes=input_dtype,
        frontend=frontend,
        test_flags=test_flags,
        fn_tree=fn_tree,
        on_device=on_device,
        x=x[0],
    )


# atan
@handle_frontend_test(
    fn_tree="paddle.tensor.math.atan",
    dtype_and_x=helpers.dtype_and_values(
        available_dtypes=helpers.get_dtypes("float"),
    ),
)
def test_paddle_atan(
    *,
    dtype_and_x,
    frontend,
    test_flags,
    fn_tree,
    on_device,
):
    input_dtype, x = dtype_and_x
    helpers.test_frontend_function(
        input_dtypes=input_dtype,
        frontend=frontend,
        test_flags=test_flags,
        fn_tree=fn_tree,
        on_device=on_device,
        x=x[0],
    )


# round
@handle_frontend_test(
    fn_tree="paddle.tensor.math.round",
    dtype_and_x=helpers.dtype_and_values(
        available_dtypes=helpers.get_dtypes("float"),
    ),
)
def test_paddle_round(
    *,
    dtype_and_x,
    frontend,
    test_flags,
    fn_tree,
    on_device,
):
    input_dtype, x = dtype_and_x
    helpers.test_frontend_function(
        input_dtypes=input_dtype,
        frontend=frontend,
        test_flags=test_flags,
        fn_tree=fn_tree,
        on_device=on_device,
        x=x[0],
    )


# ceil
@handle_frontend_test(
    fn_tree="paddle.tensor.math.ceil",
    dtype_and_x=helpers.dtype_and_values(
        available_dtypes=helpers.get_dtypes("float"),
    ),
)
def test_paddle_ceil(
    *,
    dtype_and_x,
    frontend,
    test_flags,
    fn_tree,
    on_device,
):
    input_dtype, x = dtype_and_x
    helpers.test_frontend_function(
        input_dtypes=input_dtype,
        frontend=frontend,
        test_flags=test_flags,
        fn_tree=fn_tree,
        on_device=on_device,
        x=x[0],
    )


# sinh
@handle_frontend_test(
    fn_tree="paddle.sinh",
    dtype_and_x=helpers.dtype_and_values(
        available_dtypes=helpers.get_dtypes("float"),
    ),
)
def test_paddle_sinh(
    *,
    dtype_and_x,
    on_device,
    fn_tree,
    frontend,
    test_flags,
):
    input_dtype, x = dtype_and_x
    helpers.test_frontend_function(
        input_dtypes=input_dtype,
        frontend=frontend,
        test_flags=test_flags,
        fn_tree=fn_tree,
        on_device=on_device,
        x=x[0],
    )


# pow
@handle_frontend_test(
    fn_tree="paddle.pow",
    dtype_and_x=helpers.dtype_and_values(
        available_dtypes=helpers.get_dtypes("valid"),
        num_arrays=2,
        allow_inf=False,
        shared_dtype=True,
    ),
)
def test_paddle_pow(
    *,
    dtype_and_x,
    on_device,
    fn_tree,
    frontend,
    test_flags,
):
    input_dtype, x = dtype_and_x
    helpers.test_frontend_function(
        input_dtypes=input_dtype,
        frontend=frontend,
        test_flags=test_flags,
        fn_tree=fn_tree,
        on_device=on_device,
        x=x[0],
        y=x[1],
    )


# abs
@handle_frontend_test(
    fn_tree="paddle.tensor.math.abs",
    dtype_and_x=helpers.dtype_and_values(available_dtypes=helpers.get_dtypes("float")),
)
def test_paddle_abs(
    *,
    dtype_and_x,
    on_device,
    fn_tree,
    frontend,
    test_flags,
):
    input_dtype, x = dtype_and_x
    helpers.test_frontend_function(
        input_dtypes=input_dtype,
        frontend=frontend,
        test_flags=test_flags,
        fn_tree=fn_tree,
        on_device=on_device,
        x=x[0],
    )


# conj
@handle_frontend_test(
    fn_tree="paddle.tensor.math.conj",
    dtype_and_input=helpers.dtype_and_values(
        available_dtypes=helpers.get_dtypes("numeric"),
    ),
)
def test_paddle_conj(
    *,
    dtype_and_input,
    frontend,
    test_flags,
    fn_tree,
    on_device,
):
    input_dtype, x = dtype_and_input
    helpers.test_frontend_function(
        input_dtypes=input_dtype,
        frontend=frontend,
        test_flags=test_flags,
        fn_tree=fn_tree,
        on_device=on_device,
        x=x[0],
    )


# floor
@handle_frontend_test(
    fn_tree="paddle.tensor.math.floor",
    dtype_and_x=helpers.dtype_and_values(
        available_dtypes=helpers.get_dtypes("float"),
    ),
)
def test_paddle_floor(
    *,
    dtype_and_x,
    frontend,
    test_flags,
    fn_tree,
    on_device,
):
    input_dtype, x = dtype_and_x
    helpers.test_frontend_function(
        input_dtypes=input_dtype,
        frontend=frontend,
        test_flags=test_flags,
        fn_tree=fn_tree,
        on_device=on_device,
        x=x[0],
    )


# remainder
@handle_frontend_test(
    fn_tree="paddle.remainder",
    dtype_and_x=helpers.dtype_and_values(
        available_dtypes=helpers.get_dtypes("float"),
        num_arrays=2,
        allow_inf=False,
        large_abs_safety_factor=2,
        small_abs_safety_factor=2,
        safety_factor_scale="log",
        shared_dtype=True,
    ),
)
def test_paddle_remainder(
    *,
    dtype_and_x,
    on_device,
    fn_tree,
    frontend,
    test_flags,
):
    input_dtype, x = dtype_and_x
    helpers.test_frontend_function(
        input_dtypes=input_dtype,
        frontend=frontend,
        test_flags=test_flags,
        fn_tree=fn_tree,
        on_device=on_device,
        x=x[0],
        y=x[1],
    )


# log2
@handle_frontend_test(
    fn_tree="paddle.log2",
    dtype_and_x=helpers.dtype_and_values(
        available_dtypes=helpers.get_dtypes("valid"),
    ),
)
def test_paddle_log2(
    *,
    dtype_and_x,
    on_device,
    fn_tree,
    frontend,
    test_flags,
):
    input_dtype, x = dtype_and_x
    helpers.test_frontend_function(
        input_dtypes=input_dtype,
        frontend=frontend,
        test_flags=test_flags,
        fn_tree=fn_tree,
        on_device=on_device,
        x=x[0],
    )


# log1p
@handle_frontend_test(
    fn_tree="paddle.log1p",
    dtype_and_x=helpers.dtype_and_values(
        available_dtypes=helpers.get_dtypes("valid"),
    ),
)
def test_paddle_log1p(
    *,
    dtype_and_x,
    on_device,
    fn_tree,
    frontend,
    test_flags,
):
    input_dtype, x = dtype_and_x
    helpers.test_frontend_function(
        input_dtypes=input_dtype,
        frontend=frontend,
        test_flags=test_flags,
        fn_tree=fn_tree,
        on_device=on_device,
        x=x[0],
    )


# rad2deg
@handle_frontend_test(
    fn_tree="paddle.rad2deg",
    dtype_and_x=helpers.dtype_and_values(
        available_dtypes=helpers.get_dtypes("float"),
    ),
)
def test_paddle_rad2deg(
    *,
    dtype_and_x,
    on_device,
    fn_tree,
    frontend,
    test_flags,
):
    input_dtype, x = dtype_and_x
    helpers.test_frontend_function(
        input_dtypes=input_dtype,
        frontend=frontend,
        test_flags=test_flags,
        fn_tree=fn_tree,
        on_device=on_device,
        x=x[0],
    )


# deg2rad
@handle_frontend_test(
    fn_tree="paddle.deg2rad",
    dtype_and_x=helpers.dtype_and_values(
        available_dtypes=helpers.get_dtypes("float"),
    ),
)
def test_paddle_deg2rad(
    *,
    dtype_and_x,
    on_device,
    fn_tree,
    frontend,
    test_flags,
):
    input_dtype, x = dtype_and_x
    helpers.test_frontend_function(
        input_dtypes=input_dtype,
        frontend=frontend,
        test_flags=test_flags,
        fn_tree=fn_tree,
        on_device=on_device,
        x=x[0],
    )


# tan
@handle_frontend_test(
    fn_tree="paddle.tensor.math.tan",
    dtype_and_x=helpers.dtype_and_values(
        available_dtypes=helpers.get_dtypes("float"),
    ),
)
def test_paddle_tan(
    *,
    dtype_and_x,
    on_device,
    fn_tree,
    frontend,
    test_flags,
):
    input_dtype, x = dtype_and_x
    helpers.test_frontend_function(
        input_dtypes=input_dtype,
        frontend=frontend,
        test_flags=test_flags,
        fn_tree=fn_tree,
        on_device=on_device,
        atol=1e-2,
        x=x[0],
    )


# atan2
@handle_frontend_test(
    fn_tree="paddle.atan2",
    dtype_and_x=helpers.dtype_and_values(
        available_dtypes=helpers.get_dtypes("float"),
        num_arrays=2,
        allow_inf=False,
        large_abs_safety_factor=2,
        small_abs_safety_factor=2,
        safety_factor_scale="log",
        shared_dtype=True,
    ),
)
def test_paddle_atan2(
    *,
    dtype_and_x,
    on_device,
    fn_tree,
    frontend,
    test_flags,
):
    input_dtype, x = dtype_and_x
    helpers.test_frontend_function(
        input_dtypes=input_dtype,
        frontend=frontend,
        fn_tree=fn_tree,
        test_flags=test_flags,
        on_device=on_device,
        x=x[0],
        y=x[1],
    )


# sign
@handle_frontend_test(
    fn_tree="paddle.tensor.math.sign",
    dtype_and_x=helpers.dtype_and_values(
        available_dtypes=helpers.get_dtypes("float"),
    ),
)
def test_paddle_sign(
    *,
    dtype_and_x,
    on_device,
    fn_tree,
    frontend,
    test_flags,
):
    input_dtype, x = dtype_and_x
    helpers.test_frontend_function(
        input_dtypes=input_dtype,
        frontend=frontend,
        test_flags=test_flags,
        fn_tree=fn_tree,
        on_device=on_device,
        x=x[0],
    )


# neg
@handle_frontend_test(
    fn_tree="paddle.neg",
    dtype_and_x=helpers.dtype_and_values(
        available_dtypes=helpers.get_dtypes("valid"),
    ),
)
def test_paddle_neg(
    *,
    dtype_and_x,
    on_device,
    fn_tree,
    frontend,
    test_flags,
):
    input_dtype, x = dtype_and_x
    helpers.test_frontend_function(
        input_dtypes=input_dtype,
        frontend=frontend,
        test_flags=test_flags,
        fn_tree=fn_tree,
        on_device=on_device,
        x=x[0],
    )


# exp
@handle_frontend_test(
    fn_tree="paddle.exp",
    dtype_and_x=helpers.dtype_and_values(
        available_dtypes=helpers.get_dtypes("valid"),
    ),
)
def test_paddle_exp(
    *,
    dtype_and_x,
    on_device,
    fn_tree,
    frontend,
    test_flags,
):
    input_dtype, x = dtype_and_x
    helpers.test_frontend_function(
        input_dtypes=input_dtype,
        frontend=frontend,
        test_flags=test_flags,
        fn_tree=fn_tree,
        on_device=on_device,
        x=x[0],
    )


# expm1
@handle_frontend_test(
    fn_tree="paddle.expm1",
    dtype_and_x=helpers.dtype_and_values(
        available_dtypes=helpers.get_dtypes("valid"),
    ),
)
def test_paddle_expm1(
    *,
    dtype_and_x,
    on_device,
    fn_tree,
    frontend,
    test_flags,
):
    input_dtype, x = dtype_and_x
    helpers.test_frontend_function(
        input_dtypes=input_dtype,
        frontend=frontend,
        test_flags=test_flags,
        fn_tree=fn_tree,
        on_device=on_device,
        x=x[0],
    )


# square
@handle_frontend_test(
    fn_tree="paddle.tensor.math.square",
    dtype_and_x=helpers.dtype_and_values(
        available_dtypes=helpers.get_dtypes("float"),
    ),
)
def test_paddle_square(
    *,
    dtype_and_x,
    on_device,
    fn_tree,
    frontend,
    test_flags,
):
    input_dtype, x = dtype_and_x
    helpers.test_frontend_function(
        input_dtypes=input_dtype,
        frontend=frontend,
        test_flags=test_flags,
        fn_tree=fn_tree,
        on_device=on_device,
        x=x[0],
    )


# reciprocal
@handle_frontend_test(
    fn_tree="paddle.reciprocal",
    dtype_and_x=helpers.dtype_and_values(
        available_dtypes=helpers.get_dtypes("float"),
    ),
)
def test_paddle_reciprocal(
    *,
    dtype_and_x,
    on_device,
    fn_tree,
    frontend,
    test_flags,
):
    input_dtype, x = dtype_and_x
    helpers.test_frontend_function(
        input_dtypes=input_dtype,
        frontend=frontend,
        test_flags=test_flags,
        fn_tree=fn_tree,
        on_device=on_device,
        x=x[0],
    )


# lcm
@handle_frontend_test(
    fn_tree="paddle.lcm",
    dtype_and_x=helpers.dtype_and_values(
        available_dtypes=helpers.get_dtypes("valid"),
        num_arrays=2,
        min_num_dims=1,
        safety_factor_scale="log",
        large_abs_safety_factor=2,
        shared_dtype=True,
    ),
)
def test_paddle_lcm(
    *,
    dtype_and_x,
    on_device,
    fn_tree,
    frontend,
    test_flags,
):
    input_dtype, x = dtype_and_x
    helpers.test_frontend_function(
        input_dtypes=input_dtype,
        frontend=frontend,
        fn_tree=fn_tree,
        test_flags=test_flags,
        on_device=on_device,
        x=x[0],
        y=x[1],
    )


# cumprod
@handle_frontend_test(
    fn_tree="paddle.tensor.math.cumprod",
    dtype_x_axis=helpers.dtype_values_axis(
        available_dtypes=helpers.get_dtypes("valid"),
        valid_axis=True,
        force_int_axis=True,
        min_num_dims=1,
        min_value=-5,
        max_value=5,
    ),
)
def test_paddle_cumprod(
    *,
    dtype_x_axis,
    on_device,
    fn_tree,
    frontend,
    test_flags,
):
    input_dtype, x, axis = dtype_x_axis
    helpers.test_frontend_function(
        input_dtypes=input_dtype,
        frontend=frontend,
        test_flags=test_flags,
        fn_tree=fn_tree,
        on_device=on_device,
        x=x[0],
        dim=axis,
    )


# gcd
@handle_frontend_test(
    fn_tree="paddle.gcd",
    dtype_and_x=helpers.dtype_and_values(
        available_dtypes=helpers.get_dtypes("valid"),
        min_value=-100,
        max_value=100,
        min_num_dims=1,
        min_dim_size=1,
        num_arrays=2,
        shared_dtype=True,
    ),
)
def test_paddle_gcd(
    *,
    dtype_and_x,
    on_device,
    fn_tree,
    frontend,
    test_flags,
):
    input_dtype, x = dtype_and_x
    helpers.test_frontend_function(
        input_dtypes=input_dtype,
        frontend=frontend,
        fn_tree=fn_tree,
        test_flags=test_flags,
        on_device=on_device,
        x=x[0],
        y=x[1],
    )


@handle_frontend_test(
    fn_tree="paddle.fmin",
    dtypes_and_x=helpers.dtype_and_values(
        available_dtypes=helpers.get_dtypes("float"), num_arrays=2, shared_dtype=True
    ),
)
def test_paddle_fmin(
    *,
    dtypes_and_x,
    on_device,
    fn_tree,
    frontend,
    test_flags,
):
    input_dtype, x = dtypes_and_x
    helpers.test_frontend_function(
        input_dtypes=input_dtype,
        frontend=frontend,
        test_flags=test_flags,
        fn_tree=fn_tree,
        on_device=on_device,
        x=x[0],
        y=x[1],
    )


# logit
@handle_frontend_test(
    fn_tree="paddle.logit",
    dtype_and_x=helpers.dtype_and_values(
        available_dtypes=helpers.get_dtypes("float"),
    ),
)
def test_paddle_logit(
    *,
    dtype_and_x,
    on_device,
    fn_tree,
    frontend,
    test_flags,
):
    input_dtype, x = dtype_and_x
    helpers.test_frontend_function(
        input_dtypes=input_dtype,
        frontend=frontend,
        test_flags=test_flags,
        fn_tree=fn_tree,
        on_device=on_device,
        x=x[0],
        eps=1e-2,
    )


# isnan
@handle_frontend_test(
    fn_tree="paddle.isnan",
    dtype_and_x=helpers.dtype_and_values(
        available_dtypes=helpers.get_dtypes("valid"),
    ),
)
def test_paddle_isnan(
    *,
    dtype_and_x,
    frontend,
    test_flags,
    fn_tree,
    on_device,
):
    input_dtype, x = dtype_and_x
    helpers.test_frontend_function(
        input_dtypes=input_dtype,
        frontend=frontend,
        test_flags=test_flags,
        fn_tree=fn_tree,
        on_device=on_device,
        x=x[0],
    )


# isfinite
@handle_frontend_test(
    fn_tree="paddle.isfinite",
    dtype_and_x=helpers.dtype_and_values(
        available_dtypes=helpers.get_dtypes("valid"),
    ),
)
def test_paddle_isfinite(
    *,
    dtype_and_x,
    frontend,
    test_flags,
    fn_tree,
    on_device,
):
    input_dtype, x = dtype_and_x
    helpers.test_frontend_function(
        input_dtypes=input_dtype,
        frontend=frontend,
        test_flags=test_flags,
        fn_tree=fn_tree,
        on_device=on_device,
        x=x[0],
    )


# isinf
@handle_frontend_test(
    fn_tree="paddle.isinf",
    dtype_and_x=helpers.dtype_and_values(
        available_dtypes=helpers.get_dtypes("valid"),
    ),
)
def test_paddle_isinf(
    *,
    dtype_and_x,
    frontend,
    test_flags,
    fn_tree,
    on_device,
):
    input_dtype, x = dtype_and_x
    helpers.test_frontend_function(
        input_dtypes=input_dtype,
        frontend=frontend,
        test_flags=test_flags,
        fn_tree=fn_tree,
        on_device=on_device,
        x=x[0],
    )


@handle_frontend_test(
    fn_tree="paddle.tensor.math.angle",
    dtype_and_x=helpers.dtype_and_values(
        available_dtypes=["float64", "complex64", "complex128"],
    ),
)
def test_paddle_angle(
    *,
    dtype_and_x,
    on_device,
    fn_tree,
    frontend,
    test_flags,
):
    input_dtype, x = dtype_and_x
    helpers.test_frontend_function(
        input_dtypes=input_dtype,
        frontend=frontend,
        test_flags=test_flags,
        fn_tree=fn_tree,
        on_device=on_device,
        x=x[0],
    )


@handle_frontend_test(
    fn_tree="paddle.fmax",
    dtypes_and_x=helpers.dtype_and_values(
        available_dtypes=helpers.get_dtypes("float"), num_arrays=2, shared_dtype=True
    ),
)
def test_paddle_fmax(
    *,
    dtypes_and_x,
    on_device,
    fn_tree,
    frontend,
    test_flags,
):
    input_dtype, x = dtypes_and_x
    helpers.test_frontend_function(
        input_dtypes=input_dtype,
        frontend=frontend,
        test_flags=test_flags,
        fn_tree=fn_tree,
        on_device=on_device,
        x=x[0],
        y=x[1],
    )


@handle_frontend_test(
    fn_tree="paddle.minimum",
    dtype_and_x=helpers.dtype_and_values(
        available_dtypes=helpers.get_dtypes("float"),
        num_arrays=2,
        shared_dtype=True,
    ),
)
def test_paddle_minimum(
    *,
    dtype_and_x,
    on_device,
    fn_tree,
    frontend,
    test_flags,
):
    input_dtype, x = dtype_and_x
    helpers.test_frontend_function(
        input_dtypes=input_dtype,
        frontend=frontend,
        fn_tree=fn_tree,
        test_flags=test_flags,
        on_device=on_device,
        x=x[0],
        y=x[1],
    )


#  erf
@handle_frontend_test(
    fn_tree="paddle.tensor.math.erf",
    dtype_and_x=helpers.dtype_and_values(
        available_dtypes=helpers.get_dtypes("valid"),
    ),
)
def test_paddle_erf(
    *,
    dtype_and_x,
    frontend,
    test_flags,
    fn_tree,
    on_device,
):
    input_dtype, x = dtype_and_x
    helpers.test_frontend_function(
        input_dtypes=input_dtype,
        frontend=frontend,
        test_flags=test_flags,
        fn_tree=fn_tree,
        on_device=on_device,
        x=x[0],
    )


# trunc
@handle_frontend_test(
    fn_tree="paddle.trunc",
    dtype_and_x=helpers.dtype_and_values(
        available_dtypes=helpers.get_dtypes("float", "int"),
    ),
)
def test_paddle_trunc(
    *,
    dtype_and_x,
    on_device,
    fn_tree,
    frontend,
    test_flags,
):
    input_dtype, x = dtype_and_x
    helpers.test_frontend_function(
        input_dtypes=input_dtype,
        frontend=frontend,
        test_flags=test_flags,
        fn_tree=fn_tree,
        on_device=on_device,
        x=x[0],
    )


@handle_frontend_test(
    fn_tree="paddle.tensor.math.sgn",
    dtype_and_x=helpers.dtype_and_values(
        available_dtypes=helpers.get_dtypes("float_and_complex"),
        min_num_dims=1,
        max_num_dims=1,
        min_dim_size=1,
        max_dim_size=1,
        abs_smallest_val=1e-10,
        min_value=-10,
        max_value=10,
    ),
)
def test_paddle_sgn(
    *,
    dtype_and_x,
    on_device,
    fn_tree,
    frontend,
    test_flags,
):
    input_dtype, x = dtype_and_x
    helpers.test_frontend_function(
        input_dtypes=input_dtype,
        frontend=frontend,
        test_flags=test_flags,
        fn_tree=fn_tree,
        on_device=on_device,
        x=x[0],
    )


# maximum
@handle_frontend_test(
    fn_tree="paddle.maximum",
    dtype_and_x=helpers.dtype_and_values(
        available_dtypes=helpers.get_dtypes("float"),
        num_arrays=2,
        shared_dtype=True,
    ),
)
def test_paddle_maximum(
    *,
    dtype_and_x,
    on_device,
    fn_tree,
    frontend,
    test_flags,
):
    input_dtype, x = dtype_and_x
    helpers.test_frontend_function(
        input_dtypes=input_dtype,
        frontend=frontend,
        test_flags=test_flags,
        fn_tree=fn_tree,
        on_device=on_device,
        x=x[0],
        y=x[1],
    )


# frac
@handle_frontend_test(
    fn_tree="paddle.tensor.math.frac",
    dtype_and_x=helpers.dtype_and_values(
        available_dtypes=helpers.get_dtypes("valid"), num_arrays=1
    ),
)
def test_paddle_frac(
    *,
    dtype_and_x,
    frontend,
    test_flags,
    fn_tree,
    on_device,
):
    input_dtype, x = dtype_and_x
    helpers.test_frontend_function(
        input_dtypes=input_dtype,
        frontend=frontend,
        test_flags=test_flags,
        fn_tree=fn_tree,
        on_device=on_device,
        x=x[0],
    )


# asinh
@handle_frontend_test(
    fn_tree="paddle.tensor.math.asinh",
    dtype_and_x=helpers.dtype_and_values(
        available_dtypes=helpers.get_dtypes("float"),
    ),
)
def test_paddle_asinh(
    *,
    dtype_and_x,
    on_device,
    fn_tree,
    frontend,
    test_flags,
):
    input_dtype, x = dtype_and_x
    helpers.test_frontend_function(
        input_dtypes=input_dtype,
        frontend=frontend,
        test_flags=test_flags,
        fn_tree=fn_tree,
        on_device=on_device,
        atol=1e-2,
        x=x[0],
    )


# max
@handle_frontend_test(
    fn_tree="paddle.tensor.math.max",
    dtype_and_x=helpers.dtype_values_axis(
        available_dtypes=helpers.get_dtypes("valid"),
        min_axis=-1,
        max_axis=0,
        min_num_dims=1,
        force_int_axis=False,
    ),
)
def test_paddle_max(
    *,
    dtype_and_x,
    on_device,
    fn_tree,
    frontend,
    test_flags,
):
    input_dtype, x, axis = dtype_and_x
    helpers.test_frontend_function(
        input_dtypes=input_dtype,
        frontend=frontend,
        test_flags=test_flags,
        fn_tree=fn_tree,
        on_device=on_device,
        x=x[0],
        axis=axis,
        keepdim=False,
    )


<<<<<<< HEAD
# logcumsumexp
@handle_frontend_test(
    fn_tree="paddle.tensor.math.logcumsumexp",
    dtype_and_x=helpers.dtype_and_values(
        available_dtypes=helpers.get_dtypes("float"),
    ),
)
def test_paddle_logcumsumexp(
    *,
    dtype_and_x,
    frontend,
    test_flags,
    fn_tree,
    on_device,
=======
# lerp
@handle_frontend_test(
    fn_tree="paddle.tensor.math.lerp",
    dtype_and_x=helpers.dtype_and_values(
        available_dtypes=helpers.get_dtypes("float"),
        num_arrays=3,
        allow_inf=False,
        large_abs_safety_factor=2,
        small_abs_safety_factor=2,
        safety_factor_scale="log",
        shared_dtype=True,
    ),
)
def test_paddle_lerp(
    *,
    dtype_and_x,
    on_device,
    fn_tree,
    frontend,
    test_flags,
>>>>>>> dcd44cfa
):
    input_dtype, x = dtype_and_x
    helpers.test_frontend_function(
        input_dtypes=input_dtype,
        frontend=frontend,
<<<<<<< HEAD
        test_flags=test_flags,
        fn_tree=fn_tree,
        on_device=on_device,
        x=x[0],
=======
        fn_tree=fn_tree,
        test_flags=test_flags,
        on_device=on_device,
        x=x[0],
        y=x[1],
        weight=x[2],
    )


# outer
@handle_frontend_test(
    fn_tree="paddle.tensor.math.outer",
    dtype_and_x=helpers.dtype_and_values(
        available_dtypes=helpers.get_dtypes("valid"),
        num_arrays=2,
        min_num_dims=1,
        max_num_dims=1,
        shared_dtype=True,
    ),
)
def test_paddle_outer(
    *,
    dtype_and_x,
    on_device,
    fn_tree,
    frontend,
    test_flags,
):
    input_dtype, x = dtype_and_x
    helpers.test_frontend_function(
        input_dtypes=input_dtype,
        frontend=frontend,
        fn_tree=fn_tree,
        test_flags=test_flags,
        on_device=on_device,
        x=x[0],
        y=x[1],
>>>>>>> dcd44cfa
    )<|MERGE_RESOLUTION|>--- conflicted
+++ resolved
@@ -1470,22 +1470,6 @@
     )
 
 
-<<<<<<< HEAD
-# logcumsumexp
-@handle_frontend_test(
-    fn_tree="paddle.tensor.math.logcumsumexp",
-    dtype_and_x=helpers.dtype_and_values(
-        available_dtypes=helpers.get_dtypes("float"),
-    ),
-)
-def test_paddle_logcumsumexp(
-    *,
-    dtype_and_x,
-    frontend,
-    test_flags,
-    fn_tree,
-    on_device,
-=======
 # lerp
 @handle_frontend_test(
     fn_tree="paddle.tensor.math.lerp",
@@ -1506,18 +1490,11 @@
     fn_tree,
     frontend,
     test_flags,
->>>>>>> dcd44cfa
-):
-    input_dtype, x = dtype_and_x
-    helpers.test_frontend_function(
-        input_dtypes=input_dtype,
-        frontend=frontend,
-<<<<<<< HEAD
-        test_flags=test_flags,
-        fn_tree=fn_tree,
-        on_device=on_device,
-        x=x[0],
-=======
+):
+    input_dtype, x = dtype_and_x
+    helpers.test_frontend_function(
+        input_dtypes=input_dtype,
+        frontend=frontend,
         fn_tree=fn_tree,
         test_flags=test_flags,
         on_device=on_device,
@@ -1555,5 +1532,30 @@
         on_device=on_device,
         x=x[0],
         y=x[1],
->>>>>>> dcd44cfa
+    )
+
+
+# logcumsumexp
+@handle_frontend_test(
+    fn_tree="paddle.tensor.math.logcumsumexp",
+    dtype_and_x=helpers.dtype_and_values(
+        available_dtypes=helpers.get_dtypes("float"),
+    ),
+)
+def test_paddle_logcumsumexp(
+    *,
+    dtype_and_x,
+    frontend,
+    test_flags,
+    fn_tree,
+    on_device,
+):
+    input_dtype, x = dtype_and_x
+    helpers.test_frontend_function(
+        input_dtypes=input_dtype,
+        frontend=frontend,
+        test_flags=test_flags,
+        fn_tree=fn_tree,
+        on_device=on_device,
+        x=x[0],
     )