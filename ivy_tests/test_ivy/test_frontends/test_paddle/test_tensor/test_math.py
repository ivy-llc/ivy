# global

# local
import ivy_tests.test_ivy.helpers as helpers
from ivy_tests.test_ivy.helpers import handle_frontend_test


# sin
@handle_frontend_test(
    fn_tree="paddle.sin",
    dtype_and_x=helpers.dtype_and_values(
        available_dtypes=helpers.get_dtypes("float"),
    ),
)
def test_paddle_sin(
    *,
    dtype_and_x,
    on_device,
    fn_tree,
    frontend,
    test_flags,
    backend_fw,
):
    input_dtype, x = dtype_and_x
    helpers.test_frontend_function(
        input_dtypes=input_dtype,
        backend_to_test=backend_fw,
        frontend=frontend,
        test_flags=test_flags,
        fn_tree=fn_tree,
        on_device=on_device,
        x=x[0],
    )


# cos
@handle_frontend_test(
    fn_tree="paddle.cos",
    dtype_and_x=helpers.dtype_and_values(
        available_dtypes=helpers.get_dtypes("float"),
    ),
)
def test_paddle_cos(
    *,
    dtype_and_x,
    on_device,
    fn_tree,
    frontend,
    test_flags,
    backend_fw,
):
    input_dtype, x = dtype_and_x
    helpers.test_frontend_function(
        input_dtypes=input_dtype,
        backend_to_test=backend_fw,
        frontend=frontend,
        test_flags=test_flags,
        fn_tree=fn_tree,
        on_device=on_device,
        x=x[0],
    )


# acos
@handle_frontend_test(
    fn_tree="paddle.acos",
    dtype_and_x=helpers.dtype_and_values(
        available_dtypes=helpers.get_dtypes("float"),
    ),
)
def test_paddle_acos(
    *,
    dtype_and_x,
    on_device,
    fn_tree,
    frontend,
    test_flags,
    backend_fw,
):
    input_dtype, x = dtype_and_x
    helpers.test_frontend_function(
        input_dtypes=input_dtype,
        backend_to_test=backend_fw,
        frontend=frontend,
        test_flags=test_flags,
        fn_tree=fn_tree,
        on_device=on_device,
        atol=1e-2,
        x=x[0],
    )


# cosh
@handle_frontend_test(
    fn_tree="paddle.tensor.math.cosh",
    dtype_and_x=helpers.dtype_and_values(
        available_dtypes=helpers.get_dtypes("float"),
    ),
)
def test_paddle_cosh(
    *,
    dtype_and_x,
    on_device,
    fn_tree,
    frontend,
    test_flags,
    backend_fw,
):
    input_dtype, x = dtype_and_x
    helpers.test_frontend_function(
        input_dtypes=input_dtype,
        backend_to_test=backend_fw,
        frontend=frontend,
        test_flags=test_flags,
        fn_tree=fn_tree,
        on_device=on_device,
        atol=1e-2,
        x=x[0],
    )


# tanh
@handle_frontend_test(
    fn_tree="paddle.tensor.math.tanh",
    aliases=["paddle.tanh", "paddle.nn.functional.tanh"],
    dtype_and_x=helpers.dtype_and_values(
        available_dtypes=helpers.get_dtypes("valid"),
    ),
)
def test_paddle_tanh(
    *,
    dtype_and_x,
    on_device,
    fn_tree,
    frontend,
    test_flags,
    backend_fw,
):
    input_dtype, x = dtype_and_x
    helpers.test_frontend_function(
        input_dtypes=input_dtype,
        backend_to_test=backend_fw,
        frontend=frontend,
        test_flags=test_flags,
        fn_tree=fn_tree,
        on_device=on_device,
        atol=1e-2,
        x=x[0],
    )


# acosh
@handle_frontend_test(
    fn_tree="paddle.tensor.math.acosh",
    dtype_and_x=helpers.dtype_and_values(
        available_dtypes=helpers.get_dtypes("float"),
    ),
)
def test_paddle_acosh(
    *,
    dtype_and_x,
    on_device,
    fn_tree,
    frontend,
    test_flags,
    backend_fw,
):
    input_dtype, x = dtype_and_x
    helpers.test_frontend_function(
        input_dtypes=input_dtype,
        backend_to_test=backend_fw,
        frontend=frontend,
        test_flags=test_flags,
        fn_tree=fn_tree,
        on_device=on_device,
        atol=1e-2,
        x=x[0],
    )


# asin
@handle_frontend_test(
    fn_tree="paddle.tensor.math.asin",
    dtype_and_x=helpers.dtype_and_values(
        available_dtypes=helpers.get_dtypes("valid"),
    ),
)
def test_paddle_asin(
    *,
    dtype_and_x,
    frontend,
    test_flags,
    fn_tree,
    backend_fw,
    on_device,
):
    input_dtype, x = dtype_and_x
    helpers.test_frontend_function(
        input_dtypes=input_dtype,
        backend_to_test=backend_fw,
        frontend=frontend,
        test_flags=test_flags,
        fn_tree=fn_tree,
        on_device=on_device,
        x=x[0],
    )


# log
@handle_frontend_test(
    fn_tree="paddle.log",
    dtype_and_x=helpers.dtype_and_values(
        available_dtypes=helpers.get_dtypes("float"),
    ),
)
def test_paddle_log(
    *,
    dtype_and_x,
    on_device,
    fn_tree,
    frontend,
    test_flags,
    backend_fw,
):
    input_dtype, x = dtype_and_x
    helpers.test_frontend_function(
        input_dtypes=input_dtype,
        backend_to_test=backend_fw,
        frontend=frontend,
        test_flags=test_flags,
        fn_tree=fn_tree,
        on_device=on_device,
        x=x[0],
    )


# divide
@handle_frontend_test(
    fn_tree="paddle.divide",
    dtype_and_x=helpers.dtype_and_values(
        available_dtypes=helpers.get_dtypes("float"),
        num_arrays=2,
        allow_inf=False,
        large_abs_safety_factor=2,
        small_abs_safety_factor=2,
        safety_factor_scale="log",
        shared_dtype=True,
    ),
)
def test_paddle_divide(
    *,
    dtype_and_x,
    on_device,
    fn_tree,
    frontend,
    test_flags,
    backend_fw,
):
    input_dtype, x = dtype_and_x
    helpers.test_frontend_function(
        input_dtypes=input_dtype,
        backend_to_test=backend_fw,
        frontend=frontend,
        test_flags=test_flags,
        fn_tree=fn_tree,
        on_device=on_device,
        x=x[0],
        y=x[1],
    )


# multiply
@handle_frontend_test(
    fn_tree="paddle.multiply",
    dtype_and_x=helpers.dtype_and_values(
        available_dtypes=helpers.get_dtypes("float"),
        num_arrays=2,
        allow_inf=False,
        large_abs_safety_factor=2,
        small_abs_safety_factor=2,
        safety_factor_scale="log",
        shared_dtype=True,
    ),
)
def test_paddle_multiply(
    *,
    dtype_and_x,
    on_device,
    fn_tree,
    frontend,
    test_flags,
    backend_fw,
):
    input_dtype, x = dtype_and_x
    helpers.test_frontend_function(
        input_dtypes=input_dtype,
        backend_to_test=backend_fw,
        frontend=frontend,
        test_flags=test_flags,
        fn_tree=fn_tree,
        on_device=on_device,
        x=x[0],
        y=x[1],
    )


# add
@handle_frontend_test(
    fn_tree="paddle.add",
    dtype_and_x=helpers.dtype_and_values(
        available_dtypes=helpers.get_dtypes("valid"),
        num_arrays=2,
        allow_inf=False,
        large_abs_safety_factor=2,
        small_abs_safety_factor=2,
        safety_factor_scale="log",
        shared_dtype=True,
    ),
)
def test_paddle_add(
    *,
    dtype_and_x,
    on_device,
    fn_tree,
    frontend,
    test_flags,
    backend_fw,
):
    input_dtype, x = dtype_and_x
    helpers.test_frontend_function(
        input_dtypes=input_dtype,
        backend_to_test=backend_fw,
        frontend=frontend,
        fn_tree=fn_tree,
        test_flags=test_flags,
        on_device=on_device,
        x=x[0],
        y=x[1],
    )


# subtract
@handle_frontend_test(
    fn_tree="paddle.subtract",
    dtype_and_x=helpers.dtype_and_values(
        available_dtypes=helpers.get_dtypes("float"),
        num_arrays=2,
        allow_inf=False,
        large_abs_safety_factor=2,
        small_abs_safety_factor=2,
        safety_factor_scale="log",
        shared_dtype=True,
    ),
)
def test_paddle_subtract(
    *,
    dtype_and_x,
    on_device,
    fn_tree,
    frontend,
    test_flags,
    backend_fw,
):
    input_dtype, x = dtype_and_x
    helpers.test_frontend_function(
        input_dtypes=input_dtype,
        backend_to_test=backend_fw,
        frontend=frontend,
        fn_tree=fn_tree,
        test_flags=test_flags,
        on_device=on_device,
        x=x[0],
        y=x[1],
    )


# sqrt
@handle_frontend_test(
    fn_tree="paddle.tensor.math.sqrt",
    dtype_and_x=helpers.dtype_and_values(
        available_dtypes=helpers.get_dtypes("valid"),
    ),
)
def test_paddle_sqrt(
    *,
    dtype_and_x,
    frontend,
    test_flags,
    fn_tree,
    backend_fw,
    on_device,
):
    input_dtype, x = dtype_and_x
    helpers.test_frontend_function(
        input_dtypes=input_dtype,
        backend_to_test=backend_fw,
        frontend=frontend,
        test_flags=test_flags,
        fn_tree=fn_tree,
        on_device=on_device,
        x=x[0],
    )


# atanh
@handle_frontend_test(
    fn_tree="paddle.tensor.math.atanh",
    dtype_and_x=helpers.dtype_and_values(
        available_dtypes=helpers.get_dtypes("float"),
    ),
)
def test_paddle_atanh(
    *,
    dtype_and_x,
    on_device,
    fn_tree,
    frontend,
    test_flags,
    backend_fw,
):
    input_dtype, x = dtype_and_x
    helpers.test_frontend_function(
        input_dtypes=input_dtype,
        backend_to_test=backend_fw,
        frontend=frontend,
        test_flags=test_flags,
        fn_tree=fn_tree,
        on_device=on_device,
        x=x[0],
    )


# atan
@handle_frontend_test(
    fn_tree="paddle.tensor.math.atan",
    dtype_and_x=helpers.dtype_and_values(
        available_dtypes=helpers.get_dtypes("float"),
    ),
)
def test_paddle_atan(
    *,
    dtype_and_x,
    frontend,
    test_flags,
    fn_tree,
    backend_fw,
    on_device,
):
    input_dtype, x = dtype_and_x
    helpers.test_frontend_function(
        input_dtypes=input_dtype,
        backend_to_test=backend_fw,
        frontend=frontend,
        test_flags=test_flags,
        fn_tree=fn_tree,
        on_device=on_device,
        x=x[0],
    )


# round
@handle_frontend_test(
    fn_tree="paddle.tensor.math.round",
    dtype_and_x=helpers.dtype_and_values(
        available_dtypes=helpers.get_dtypes("float"),
        min_value=1,
    ),
)
def test_paddle_round(
    *,
    dtype_and_x,
    frontend,
    test_flags,
    fn_tree,
    backend_fw,
    on_device,
):
    input_dtype, x = dtype_and_x
    helpers.test_frontend_function(
        input_dtypes=input_dtype,
        backend_to_test=backend_fw,
        frontend=frontend,
        test_flags=test_flags,
        fn_tree=fn_tree,
        on_device=on_device,
        x=x[0],
    )


# ceil
@handle_frontend_test(
    fn_tree="paddle.tensor.math.ceil",
    dtype_and_x=helpers.dtype_and_values(
        available_dtypes=helpers.get_dtypes("float"),
    ),
)
def test_paddle_ceil(
    *,
    dtype_and_x,
    frontend,
    test_flags,
    fn_tree,
    backend_fw,
    on_device,
):
    input_dtype, x = dtype_and_x
    helpers.test_frontend_function(
        input_dtypes=input_dtype,
        backend_to_test=backend_fw,
        frontend=frontend,
        test_flags=test_flags,
        fn_tree=fn_tree,
        on_device=on_device,
        x=x[0],
    )


# sinh
@handle_frontend_test(
    fn_tree="paddle.sinh",
    dtype_and_x=helpers.dtype_and_values(
        available_dtypes=helpers.get_dtypes("float"),
    ),
)
def test_paddle_sinh(
    *,
    dtype_and_x,
    on_device,
    fn_tree,
    frontend,
    test_flags,
    backend_fw,
):
    input_dtype, x = dtype_and_x
    helpers.test_frontend_function(
        input_dtypes=input_dtype,
        backend_to_test=backend_fw,
        frontend=frontend,
        test_flags=test_flags,
        fn_tree=fn_tree,
        on_device=on_device,
        x=x[0],
    )


# pow
@handle_frontend_test(
    fn_tree="paddle.pow",
    dtype_and_x=helpers.dtype_and_values(
        available_dtypes=helpers.get_dtypes("valid"),
        num_arrays=2,
        allow_inf=False,
        shared_dtype=True,
    ),
)
def test_paddle_pow(
    *,
    dtype_and_x,
    on_device,
    fn_tree,
    frontend,
    test_flags,
    backend_fw,
):
    input_dtype, x = dtype_and_x
    helpers.test_frontend_function(
        input_dtypes=input_dtype,
        backend_to_test=backend_fw,
        frontend=frontend,
        test_flags=test_flags,
        fn_tree=fn_tree,
        on_device=on_device,
        x=x[0],
        y=x[1],
    )


# abs
@handle_frontend_test(
    fn_tree="paddle.tensor.math.abs",
    dtype_and_x=helpers.dtype_and_values(available_dtypes=helpers.get_dtypes("float")),
)
def test_paddle_abs(
    *,
    dtype_and_x,
    on_device,
    fn_tree,
    frontend,
    test_flags,
    backend_fw,
):
    input_dtype, x = dtype_and_x
    helpers.test_frontend_function(
        input_dtypes=input_dtype,
        backend_to_test=backend_fw,
        frontend=frontend,
        test_flags=test_flags,
        fn_tree=fn_tree,
        on_device=on_device,
        x=x[0],
    )


# conj
@handle_frontend_test(
    fn_tree="paddle.tensor.math.conj",
    dtype_and_input=helpers.dtype_and_values(
        available_dtypes=helpers.get_dtypes("numeric"),
    ),
)
def test_paddle_conj(
    *,
    dtype_and_input,
    frontend,
    backend_fw,
    test_flags,
    fn_tree,
    on_device,
):
    input_dtype, x = dtype_and_input
    helpers.test_frontend_function(
        input_dtypes=input_dtype,
        backend_to_test=backend_fw,
        frontend=frontend,
        test_flags=test_flags,
        fn_tree=fn_tree,
        on_device=on_device,
        x=x[0],
    )


# floor
@handle_frontend_test(
    fn_tree="paddle.tensor.math.floor",
    dtype_and_x=helpers.dtype_and_values(
        available_dtypes=helpers.get_dtypes("valid"),
    ),
)
def test_paddle_floor(
    *,
    dtype_and_x,
    frontend,
    backend_fw,
    test_flags,
    fn_tree,
    on_device,
):
    input_dtype, x = dtype_and_x
    helpers.test_frontend_function(
        input_dtypes=input_dtype,
        frontend=frontend,
        backend_to_test=backend_fw,
        test_flags=test_flags,
        fn_tree=fn_tree,
        on_device=on_device,
        x=x[0],
    )


# remainder
@handle_frontend_test(
    fn_tree="paddle.remainder",
    dtype_and_x=helpers.dtype_and_values(
        available_dtypes=helpers.get_dtypes("float"),
        num_arrays=2,
        allow_inf=False,
        large_abs_safety_factor=2,
        small_abs_safety_factor=2,
        safety_factor_scale="log",
        shared_dtype=True,
    ),
)
def test_paddle_remainder(
    *,
    dtype_and_x,
    on_device,
    fn_tree,
    frontend,
    backend_fw,
    test_flags,
):
    input_dtype, x = dtype_and_x
    helpers.test_frontend_function(
        input_dtypes=input_dtype,
        frontend=frontend,
        backend_to_test=backend_fw,
        test_flags=test_flags,
        fn_tree=fn_tree,
        on_device=on_device,
        x=x[0],
        y=x[1],
    )


# log2
@handle_frontend_test(
    fn_tree="paddle.log2",
    dtype_and_x=helpers.dtype_and_values(
        available_dtypes=helpers.get_dtypes("valid"),
    ),
)
def test_paddle_log2(
    *,
    dtype_and_x,
    on_device,
    fn_tree,
    frontend,
    backend_fw,
    test_flags,
):
    input_dtype, x = dtype_and_x
    helpers.test_frontend_function(
        input_dtypes=input_dtype,
        frontend=frontend,
        backend_to_test=backend_fw,
        test_flags=test_flags,
        fn_tree=fn_tree,
        on_device=on_device,
        x=x[0],
    )


# log1p
@handle_frontend_test(
    fn_tree="paddle.log1p",
    dtype_and_x=helpers.dtype_and_values(
        available_dtypes=helpers.get_dtypes("valid"),
        max_value=1e5,
    ),
)
def test_paddle_log1p(
    *,
    dtype_and_x,
    on_device,
    fn_tree,
    frontend,
    backend_fw,
    test_flags,
):
    input_dtype, x = dtype_and_x
    helpers.test_frontend_function(
        input_dtypes=input_dtype,
        frontend=frontend,
        backend_to_test=backend_fw,
        test_flags=test_flags,
        fn_tree=fn_tree,
        on_device=on_device,
        x=x[0],
    )


# rad2deg
@handle_frontend_test(
    fn_tree="paddle.rad2deg",
    dtype_and_x=helpers.dtype_and_values(
        available_dtypes=helpers.get_dtypes("float"),
    ),
)
def test_paddle_rad2deg(
    *,
    dtype_and_x,
    on_device,
    fn_tree,
    frontend,
    backend_fw,
    test_flags,
):
    input_dtype, x = dtype_and_x
    helpers.test_frontend_function(
        input_dtypes=input_dtype,
        frontend=frontend,
        backend_to_test=backend_fw,
        test_flags=test_flags,
        fn_tree=fn_tree,
        on_device=on_device,
        x=x[0],
    )


# deg2rad
@handle_frontend_test(
    fn_tree="paddle.deg2rad",
    dtype_and_x=helpers.dtype_and_values(
        available_dtypes=helpers.get_dtypes("float"),
    ),
)
def test_paddle_deg2rad(
    *,
    dtype_and_x,
    on_device,
    fn_tree,
    frontend,
    backend_fw,
    test_flags,
):
    input_dtype, x = dtype_and_x
    helpers.test_frontend_function(
        input_dtypes=input_dtype,
        frontend=frontend,
        backend_to_test=backend_fw,
        test_flags=test_flags,
        fn_tree=fn_tree,
        on_device=on_device,
        x=x[0],
    )


# tan
@handle_frontend_test(
    fn_tree="paddle.tensor.math.tan",
    dtype_and_x=helpers.dtype_and_values(
        available_dtypes=helpers.get_dtypes("float"),
    ),
)
def test_paddle_tan(
    *,
    dtype_and_x,
    on_device,
    fn_tree,
    frontend,
    backend_fw,
    test_flags,
):
    input_dtype, x = dtype_and_x
    helpers.test_frontend_function(
        input_dtypes=input_dtype,
        frontend=frontend,
        backend_to_test=backend_fw,
        test_flags=test_flags,
        fn_tree=fn_tree,
        on_device=on_device,
        atol=1e-2,
        x=x[0],
    )


# atan2
@handle_frontend_test(
    fn_tree="paddle.atan2",
    dtype_and_x=helpers.dtype_and_values(
        available_dtypes=helpers.get_dtypes("float"),
        num_arrays=2,
        allow_inf=False,
        large_abs_safety_factor=2,
        small_abs_safety_factor=2,
        safety_factor_scale="log",
        shared_dtype=True,
    ),
)
def test_paddle_atan2(
    *,
    dtype_and_x,
    on_device,
    fn_tree,
    frontend,
    backend_fw,
    test_flags,
):
    input_dtype, x = dtype_and_x
    helpers.test_frontend_function(
        input_dtypes=input_dtype,
        frontend=frontend,
        backend_to_test=backend_fw,
        fn_tree=fn_tree,
        test_flags=test_flags,
        on_device=on_device,
        x=x[0],
        y=x[1],
    )


# sign
@handle_frontend_test(
    fn_tree="paddle.tensor.math.sign",
    dtype_and_x=helpers.dtype_and_values(
        available_dtypes=helpers.get_dtypes("float"),
    ),
)
def test_paddle_sign(
    *,
    dtype_and_x,
    on_device,
    fn_tree,
    frontend,
    backend_fw,
    test_flags,
):
    input_dtype, x = dtype_and_x
    helpers.test_frontend_function(
        input_dtypes=input_dtype,
        frontend=frontend,
        backend_to_test=backend_fw,
        test_flags=test_flags,
        fn_tree=fn_tree,
        on_device=on_device,
        x=x[0],
    )


# neg
@handle_frontend_test(
    fn_tree="paddle.neg",
    dtype_and_x=helpers.dtype_and_values(
        available_dtypes=["float32", "float64", "int8", "int16", "int32", "int64"],
    ),
)
def test_paddle_neg(
    *,
    dtype_and_x,
    on_device,
    fn_tree,
    frontend,
    backend_fw,
    test_flags,
):
    input_dtype, x = dtype_and_x
    helpers.test_frontend_function(
        input_dtypes=input_dtype,
        frontend=frontend,
        backend_to_test=backend_fw,
        test_flags=test_flags,
        fn_tree=fn_tree,
        on_device=on_device,
        x=x[0],
    )


# exp
@handle_frontend_test(
    fn_tree="paddle.exp",
    dtype_and_x=helpers.dtype_and_values(
        available_dtypes=helpers.get_dtypes("valid"),
    ),
)
def test_paddle_exp(
    *,
    dtype_and_x,
    on_device,
    fn_tree,
    frontend,
    backend_fw,
    test_flags,
):
    input_dtype, x = dtype_and_x
    helpers.test_frontend_function(
        input_dtypes=input_dtype,
        frontend=frontend,
        backend_to_test=backend_fw,
        test_flags=test_flags,
        fn_tree=fn_tree,
        on_device=on_device,
        x=x[0],
    )


# expm1
@handle_frontend_test(
    fn_tree="paddle.expm1",
    dtype_and_x=helpers.dtype_and_values(
        available_dtypes=helpers.get_dtypes("valid"),
    ),
)
def test_paddle_expm1(
    *,
    dtype_and_x,
    on_device,
    fn_tree,
    frontend,
    backend_fw,
    test_flags,
):
    input_dtype, x = dtype_and_x
    helpers.test_frontend_function(
        input_dtypes=input_dtype,
        frontend=frontend,
        backend_to_test=backend_fw,
        test_flags=test_flags,
        fn_tree=fn_tree,
        on_device=on_device,
        x=x[0],
    )


# square
@handle_frontend_test(
    fn_tree="paddle.tensor.math.square",
    dtype_and_x=helpers.dtype_and_values(
        available_dtypes=helpers.get_dtypes("float"),
    ),
)
def test_paddle_square(
    *,
    dtype_and_x,
    on_device,
    fn_tree,
    frontend,
    backend_fw,
    test_flags,
):
    input_dtype, x = dtype_and_x
    helpers.test_frontend_function(
        input_dtypes=input_dtype,
        frontend=frontend,
        backend_to_test=backend_fw,
        test_flags=test_flags,
        fn_tree=fn_tree,
        on_device=on_device,
        x=x[0],
    )


# reciprocal
@handle_frontend_test(
    fn_tree="paddle.reciprocal",
    dtype_and_x=helpers.dtype_and_values(
        available_dtypes=helpers.get_dtypes("float"),
    ),
)
def test_paddle_reciprocal(
    *,
    dtype_and_x,
    on_device,
    fn_tree,
    frontend,
    backend_fw,
    test_flags,
):
    input_dtype, x = dtype_and_x
    helpers.test_frontend_function(
        input_dtypes=input_dtype,
        frontend=frontend,
        backend_to_test=backend_fw,
        test_flags=test_flags,
        fn_tree=fn_tree,
        on_device=on_device,
        x=x[0],
    )


# lcm
@handle_frontend_test(
    fn_tree="paddle.lcm",
    dtype_and_x=helpers.dtype_and_values(
        available_dtypes=helpers.get_dtypes("valid"),
        num_arrays=2,
        min_num_dims=1,
        safety_factor_scale="log",
        large_abs_safety_factor=2,
        shared_dtype=True,
    ),
)
def test_paddle_lcm(
    *,
    dtype_and_x,
    on_device,
    fn_tree,
    frontend,
    backend_fw,
    test_flags,
):
    input_dtype, x = dtype_and_x
    helpers.test_frontend_function(
        input_dtypes=input_dtype,
        frontend=frontend,
        backend_to_test=backend_fw,
        fn_tree=fn_tree,
        test_flags=test_flags,
        on_device=on_device,
        x=x[0],
        y=x[1],
    )


# cumprod
@handle_frontend_test(
    fn_tree="paddle.tensor.math.cumprod",
    dtype_x_axis=helpers.dtype_values_axis(
        available_dtypes=helpers.get_dtypes("valid"),
        valid_axis=True,
        force_int_axis=True,
        min_num_dims=1,
        min_value=-5,
        max_value=5,
    ),
)
def test_paddle_cumprod(
    *,
    dtype_x_axis,
    on_device,
    fn_tree,
    frontend,
    backend_fw,
    test_flags,
):
    input_dtype, x, axis = dtype_x_axis
    helpers.test_frontend_function(
        input_dtypes=input_dtype,
        frontend=frontend,
        backend_to_test=backend_fw,
        test_flags=test_flags,
        fn_tree=fn_tree,
        on_device=on_device,
        x=x[0],
        dim=axis,
    )


# gcd
@handle_frontend_test(
    fn_tree="paddle.gcd",
    dtype_and_x=helpers.dtype_and_values(
        available_dtypes=helpers.get_dtypes("valid"),
        min_value=-100,
        max_value=100,
        min_num_dims=1,
        min_dim_size=1,
        num_arrays=2,
        shared_dtype=True,
    ),
)
def test_paddle_gcd(
    *,
    dtype_and_x,
    on_device,
    fn_tree,
    frontend,
    backend_fw,
    test_flags,
):
    input_dtype, x = dtype_and_x
    helpers.test_frontend_function(
        input_dtypes=input_dtype,
        frontend=frontend,
        backend_to_test=backend_fw,
        fn_tree=fn_tree,
        test_flags=test_flags,
        on_device=on_device,
        x=x[0],
        y=x[1],
    )


@handle_frontend_test(
    fn_tree="paddle.fmin",
    dtypes_and_x=helpers.dtype_and_values(
        available_dtypes=helpers.get_dtypes("float"), num_arrays=2, shared_dtype=True
    ),
)
def test_paddle_fmin(
    *,
    dtypes_and_x,
    on_device,
    fn_tree,
    frontend,
    backend_fw,
    test_flags,
):
    input_dtype, x = dtypes_and_x
    helpers.test_frontend_function(
        input_dtypes=input_dtype,
        frontend=frontend,
        backend_to_test=backend_fw,
        test_flags=test_flags,
        fn_tree=fn_tree,
        on_device=on_device,
        x=x[0],
        y=x[1],
    )


# logit
@handle_frontend_test(
    fn_tree="paddle.logit",
    dtype_and_x=helpers.dtype_and_values(
        available_dtypes=helpers.get_dtypes("float"),
    ),
)
def test_paddle_logit(
    *,
    dtype_and_x,
    on_device,
    fn_tree,
    frontend,
    backend_fw,
    test_flags,
):
    input_dtype, x = dtype_and_x
    helpers.test_frontend_function(
        input_dtypes=input_dtype,
        frontend=frontend,
        backend_to_test=backend_fw,
        test_flags=test_flags,
        fn_tree=fn_tree,
        on_device=on_device,
        x=x[0],
        eps=1e-2,
    )


# isnan
@handle_frontend_test(
    fn_tree="paddle.isnan",
    dtype_and_x=helpers.dtype_and_values(
        available_dtypes=helpers.get_dtypes("valid"),
    ),
)
def test_paddle_isnan(
    *,
    dtype_and_x,
    frontend,
    backend_fw,
    test_flags,
    fn_tree,
    on_device,
):
    input_dtype, x = dtype_and_x
    helpers.test_frontend_function(
        input_dtypes=input_dtype,
        frontend=frontend,
        backend_to_test=backend_fw,
        test_flags=test_flags,
        fn_tree=fn_tree,
        on_device=on_device,
        x=x[0],
    )


# isfinite
@handle_frontend_test(
    fn_tree="paddle.isfinite",
    dtype_and_x=helpers.dtype_and_values(
        available_dtypes=helpers.get_dtypes("valid"),
    ),
)
def test_paddle_isfinite(
    *,
    dtype_and_x,
    frontend,
    backend_fw,
    test_flags,
    fn_tree,
    on_device,
):
    input_dtype, x = dtype_and_x
    helpers.test_frontend_function(
        input_dtypes=input_dtype,
        frontend=frontend,
        backend_to_test=backend_fw,
        test_flags=test_flags,
        fn_tree=fn_tree,
        on_device=on_device,
        x=x[0],
    )


# isinf
@handle_frontend_test(
    fn_tree="paddle.isinf",
    dtype_and_x=helpers.dtype_and_values(
        available_dtypes=helpers.get_dtypes("valid"),
    ),
)
def test_paddle_isinf(
    *,
    dtype_and_x,
    frontend,
    backend_fw,
    test_flags,
    fn_tree,
    on_device,
):
    input_dtype, x = dtype_and_x
    helpers.test_frontend_function(
        input_dtypes=input_dtype,
        frontend=frontend,
        backend_to_test=backend_fw,
        test_flags=test_flags,
        fn_tree=fn_tree,
        on_device=on_device,
        x=x[0],
    )


@handle_frontend_test(
    fn_tree="paddle.tensor.math.angle",
    dtype_and_x=helpers.dtype_and_values(
        available_dtypes=["float64", "complex64", "complex128"],
    ),
)
def test_paddle_angle(
    *,
    dtype_and_x,
    on_device,
    fn_tree,
    frontend,
    backend_fw,
    test_flags,
):
    input_dtype, x = dtype_and_x
    helpers.test_frontend_function(
        input_dtypes=input_dtype,
        frontend=frontend,
        backend_to_test=backend_fw,
        test_flags=test_flags,
        fn_tree=fn_tree,
        on_device=on_device,
        x=x[0],
    )


@handle_frontend_test(
    fn_tree="paddle.fmax",
    dtypes_and_x=helpers.dtype_and_values(
        available_dtypes=helpers.get_dtypes("float"), num_arrays=2, shared_dtype=True
    ),
)
def test_paddle_fmax(
    *,
    dtypes_and_x,
    on_device,
    fn_tree,
    frontend,
    backend_fw,
    test_flags,
):
    input_dtype, x = dtypes_and_x
    helpers.test_frontend_function(
        input_dtypes=input_dtype,
        frontend=frontend,
        backend_to_test=backend_fw,
        test_flags=test_flags,
        fn_tree=fn_tree,
        on_device=on_device,
        x=x[0],
        y=x[1],
    )


@handle_frontend_test(
    fn_tree="paddle.minimum",
    dtype_and_x=helpers.dtype_and_values(
        available_dtypes=helpers.get_dtypes("float"),
        num_arrays=2,
        shared_dtype=True,
    ),
)
def test_paddle_minimum(
    *,
    dtype_and_x,
    on_device,
    fn_tree,
    frontend,
    backend_fw,
    test_flags,
):
    input_dtype, x = dtype_and_x
    helpers.test_frontend_function(
        input_dtypes=input_dtype,
        frontend=frontend,
        backend_to_test=backend_fw,
        fn_tree=fn_tree,
        test_flags=test_flags,
        on_device=on_device,
        x=x[0],
        y=x[1],
    )


#  erf
@handle_frontend_test(
    fn_tree="paddle.tensor.math.erf",
    dtype_and_x=helpers.dtype_and_values(
        available_dtypes=helpers.get_dtypes("valid"),
    ),
)
def test_paddle_erf(
    *,
    dtype_and_x,
    frontend,
    backend_fw,
    test_flags,
    fn_tree,
    on_device,
):
    input_dtype, x = dtype_and_x
    helpers.test_frontend_function(
        input_dtypes=input_dtype,
        frontend=frontend,
        backend_to_test=backend_fw,
        test_flags=test_flags,
        fn_tree=fn_tree,
        on_device=on_device,
        x=x[0],
    )


# trunc
@handle_frontend_test(
    fn_tree="paddle.trunc",
    dtype_and_x=helpers.dtype_and_values(
        available_dtypes=helpers.get_dtypes("float", "int"),
    ),
)
def test_paddle_trunc(
    *,
    dtype_and_x,
    on_device,
    fn_tree,
    frontend,
    backend_fw,
    test_flags,
):
    input_dtype, x = dtype_and_x
    helpers.test_frontend_function(
        input_dtypes=input_dtype,
        frontend=frontend,
        backend_to_test=backend_fw,
        test_flags=test_flags,
        fn_tree=fn_tree,
        on_device=on_device,
        x=x[0],
    )


@handle_frontend_test(
    fn_tree="paddle.tensor.math.sgn",
    dtype_and_x=helpers.dtype_and_values(
        available_dtypes=helpers.get_dtypes("float_and_complex"),
        min_num_dims=1,
        max_num_dims=1,
        min_dim_size=1,
        max_dim_size=1,
        abs_smallest_val=1e-10,
        min_value=-10,
        max_value=10,
    ),
)
def test_paddle_sgn(
    *,
    dtype_and_x,
    on_device,
    fn_tree,
    frontend,
    backend_fw,
    test_flags,
):
    input_dtype, x = dtype_and_x
    helpers.test_frontend_function(
        input_dtypes=input_dtype,
        frontend=frontend,
        backend_to_test=backend_fw,
        test_flags=test_flags,
        fn_tree=fn_tree,
        on_device=on_device,
        x=x[0],
    )


# maximum
@handle_frontend_test(
    fn_tree="paddle.maximum",
    dtype_and_x=helpers.dtype_and_values(
        available_dtypes=helpers.get_dtypes("float"),
        num_arrays=2,
        shared_dtype=True,
    ),
)
def test_paddle_maximum(
    *,
    dtype_and_x,
    on_device,
    fn_tree,
    frontend,
    backend_fw,
    test_flags,
):
    input_dtype, x = dtype_and_x
    helpers.test_frontend_function(
        input_dtypes=input_dtype,
        frontend=frontend,
        backend_to_test=backend_fw,
        test_flags=test_flags,
        fn_tree=fn_tree,
        on_device=on_device,
        x=x[0],
        y=x[1],
    )


# frac
@handle_frontend_test(
    fn_tree="paddle.tensor.math.frac",
    dtype_and_x=helpers.dtype_and_values(
        available_dtypes=helpers.get_dtypes("valid"),
        num_arrays=1,
        max_value=1e6,
        min_value=-1e6,
    ),
)
def test_paddle_frac(
    *,
    dtype_and_x,
    frontend,
    backend_fw,
    test_flags,
    fn_tree,
    on_device,
):
    input_dtype, x = dtype_and_x
    helpers.test_frontend_function(
        input_dtypes=input_dtype,
        frontend=frontend,
        backend_to_test=backend_fw,
        test_flags=test_flags,
        fn_tree=fn_tree,
        on_device=on_device,
        x=x[0],
    )


# asinh
@handle_frontend_test(
    fn_tree="paddle.tensor.math.asinh",
    dtype_and_x=helpers.dtype_and_values(
        available_dtypes=helpers.get_dtypes("float"),
    ),
)
def test_paddle_asinh(
    *,
    dtype_and_x,
    on_device,
    fn_tree,
    frontend,
    backend_fw,
    test_flags,
):
    input_dtype, x = dtype_and_x
    helpers.test_frontend_function(
        input_dtypes=input_dtype,
        frontend=frontend,
        backend_to_test=backend_fw,
        test_flags=test_flags,
        fn_tree=fn_tree,
        on_device=on_device,
        atol=1e-2,
        x=x[0],
    )


# max
@handle_frontend_test(
    fn_tree="paddle.tensor.math.max",
    dtype_and_x=helpers.dtype_values_axis(
        available_dtypes=helpers.get_dtypes("valid"),
        min_axis=-1,
        max_axis=0,
        min_num_dims=1,
        force_int_axis=False,
    ),
)
def test_paddle_max(
    *,
    dtype_and_x,
    on_device,
    fn_tree,
    frontend,
    backend_fw,
    test_flags,
):
    input_dtype, x, axis = dtype_and_x
    helpers.test_frontend_function(
        input_dtypes=input_dtype,
        frontend=frontend,
        backend_to_test=backend_fw,
        test_flags=test_flags,
        fn_tree=fn_tree,
        on_device=on_device,
        x=x[0],
        axis=axis,
        keepdim=False,
    )


# lerp
@handle_frontend_test(
    fn_tree="paddle.tensor.math.lerp",
    dtype_and_x=helpers.dtype_and_values(
        available_dtypes=helpers.get_dtypes("float"),
        num_arrays=3,
        allow_inf=False,
        large_abs_safety_factor=2,
        small_abs_safety_factor=2,
        safety_factor_scale="log",
        shared_dtype=True,
    ),
)
def test_paddle_lerp(
    *,
    dtype_and_x,
    on_device,
    fn_tree,
    frontend,
    backend_fw,
    test_flags,
):
    input_dtype, x = dtype_and_x
    helpers.test_frontend_function(
        input_dtypes=input_dtype,
        frontend=frontend,
        backend_to_test=backend_fw,
        fn_tree=fn_tree,
        test_flags=test_flags,
        on_device=on_device,
        x=x[0],
        y=x[1],
        weight=x[2],
    )


# outer
@handle_frontend_test(
    fn_tree="paddle.tensor.math.outer",
    dtype_and_x=helpers.dtype_and_values(
        available_dtypes=helpers.get_dtypes("valid"),
        num_arrays=2,
        min_num_dims=1,
        max_num_dims=1,
        shared_dtype=True,
    ),
)
def test_paddle_outer(
    *,
    dtype_and_x,
    on_device,
    fn_tree,
    frontend,
    backend_fw,
    test_flags,
):
    input_dtype, x = dtype_and_x
    helpers.test_frontend_function(
        input_dtypes=input_dtype,
        frontend=frontend,
        backend_to_test=backend_fw,
        fn_tree=fn_tree,
        test_flags=test_flags,
        on_device=on_device,
        x=x[0],
        y=x[1],
    )


# heaviside
@handle_frontend_test(
    fn_tree="paddle.tensor.math.heaviside",
    dtype_and_x=helpers.dtype_and_values(
        available_dtypes=helpers.get_dtypes("float"),
        num_arrays=2,
        allow_inf=False,
        large_abs_safety_factor=2,
        small_abs_safety_factor=2,
        safety_factor_scale="log",
        shared_dtype=True,
    ),
)
def test_paddle_heaviside(
    *,
    dtype_and_x,
    on_device,
    fn_tree,
    frontend,
    backend_fw,
    test_flags,
):
    input_dtype, x = dtype_and_x
    helpers.test_frontend_function(
        input_dtypes=input_dtype,
        frontend=frontend,
        backend_to_test=backend_fw,
        fn_tree=fn_tree,
        test_flags=test_flags,
        on_device=on_device,
        x=x[0],
        y=x[1],
    )


# rsqrt
@handle_frontend_test(
    fn_tree="paddle.tensor.math.rsqrt",
    dtype_and_x=helpers.dtype_and_values(
        available_dtypes=helpers.get_dtypes("valid"),
    ),
)
def test_paddle_rsqrt(
    *,
    dtype_and_x,
    frontend,
    test_flags,
    fn_tree,
    on_device,
):
    input_dtype, x = dtype_and_x
    helpers.test_frontend_function(
        input_dtypes=input_dtype,
        frontend=frontend,
        test_flags=test_flags,
        fn_tree=fn_tree,
        on_device=on_device,
        x=x[0],
    )


# prod
@handle_frontend_test(
    fn_tree="paddle.tensor.math.prod",
    dtype_and_x=helpers.dtype_values_axis(
        available_dtypes=helpers.get_dtypes("numeric"),
        min_axis=-1,
        max_axis=0,
        min_num_dims=1,
        min_value=-10,
        max_value=10,
        force_int_axis=False,
        allow_nan=False,
    ),
)
def test_paddle_prod(
    *,
    dtype_and_x,
    on_device,
    fn_tree,
    frontend,
    test_flags,
):
    input_dtype, x, axis = dtype_and_x
    helpers.test_frontend_function(
        input_dtypes=input_dtype,
        frontend=frontend,
        test_flags=test_flags,
        fn_tree=fn_tree,
        on_device=on_device,
        x=x[0],
        axis=axis,
        keepdim=False,
        backend_to_test="paddle",
    )


<<<<<<< HEAD
# logcumsumexp
@handle_frontend_test(
    fn_tree="paddle.logcumsumexp",
    dtype_and_input=helpers.dtype_and_values(
        available_dtypes=helpers.get_dtypes("numeric"),
        shape=helpers.get_shape(),
        max_value=100,
        min_value=-100,
    ),
    dim=helpers.get_axis(shape=helpers.get_shape(), force_int=True),
)
def test_paddle_logcumsumexp(
    *,
    dtype_and_input,
=======
# any
@handle_frontend_test(
    fn_tree="paddle.tensor.math.any",
    dtype_and_x=helpers.dtype_values_axis(
        available_dtypes=["bool"],
        valid_axis=True,
        allow_neg_axes=True,
        force_int_axis=True,
        min_num_dims=1,
    ),
)
def test_paddle_any(
    *,
    dtype_and_x,
>>>>>>> e0138263
    on_device,
    fn_tree,
    frontend,
    test_flags,
    backend_fw,
<<<<<<< HEAD
    dim,
):
    dtype, x = dtype_and_input
    helpers.test_frontend_function(
        input_dtypes=dtype,
        backend_to_test=backend_fw,
=======
):
    input_dtype, x, axis = dtype_and_x
    helpers.test_frontend_function(
        input_dtypes=input_dtype,
>>>>>>> e0138263
        frontend=frontend,
        test_flags=test_flags,
        fn_tree=fn_tree,
        on_device=on_device,
<<<<<<< HEAD
        rtol=1e-2,
        atol=1e-2,
        x=x[0],
=======
        backend_to_test=backend_fw,
        x=x[0],
        axis=axis,
        keepdim=False,
>>>>>>> e0138263
    )<|MERGE_RESOLUTION|>--- conflicted
+++ resolved
@@ -1747,22 +1747,6 @@
     )
 
 
-<<<<<<< HEAD
-# logcumsumexp
-@handle_frontend_test(
-    fn_tree="paddle.logcumsumexp",
-    dtype_and_input=helpers.dtype_and_values(
-        available_dtypes=helpers.get_dtypes("numeric"),
-        shape=helpers.get_shape(),
-        max_value=100,
-        min_value=-100,
-    ),
-    dim=helpers.get_axis(shape=helpers.get_shape(), force_int=True),
-)
-def test_paddle_logcumsumexp(
-    *,
-    dtype_and_input,
-=======
 # any
 @handle_frontend_test(
     fn_tree="paddle.tensor.math.any",
@@ -1777,37 +1761,56 @@
 def test_paddle_any(
     *,
     dtype_and_x,
->>>>>>> e0138263
-    on_device,
-    fn_tree,
-    frontend,
-    test_flags,
-    backend_fw,
-<<<<<<< HEAD
+    on_device,
+    fn_tree,
+    frontend,
+    test_flags,
+    backend_fw,
+):
+    input_dtype, x, axis = dtype_and_x
+    helpers.test_frontend_function(
+        input_dtypes=input_dtype,
+        frontend=frontend,
+        test_flags=test_flags,
+        fn_tree=fn_tree,
+        on_device=on_device,
+        backend_to_test=backend_fw,
+        x=x[0],
+        axis=axis,
+        keepdim=False,
+    )
+
+
+# logcumsumexp
+@handle_frontend_test(
+    fn_tree="paddle.logcumsumexp",
+    dtype_and_input=helpers.dtype_and_values(
+        available_dtypes=helpers.get_dtypes("numeric"),
+        shape=helpers.get_shape(),
+        max_value=100,
+        min_value=-100,
+    ),
+    dim=helpers.get_axis(shape=helpers.get_shape(), force_int=True),
+)
+def test_paddle_logcumsumexp(
+    *,
+    dtype_and_input,
+    on_device,
+    fn_tree,
+    frontend,
+    test_flags,
+    backend_fw,
     dim,
 ):
     dtype, x = dtype_and_input
     helpers.test_frontend_function(
         input_dtypes=dtype,
         backend_to_test=backend_fw,
-=======
-):
-    input_dtype, x, axis = dtype_and_x
-    helpers.test_frontend_function(
-        input_dtypes=input_dtype,
->>>>>>> e0138263
-        frontend=frontend,
-        test_flags=test_flags,
-        fn_tree=fn_tree,
-        on_device=on_device,
-<<<<<<< HEAD
+        frontend=frontend,
+        test_flags=test_flags,
+        fn_tree=fn_tree,
+        on_device=on_device,
         rtol=1e-2,
         atol=1e-2,
         x=x[0],
-=======
-        backend_to_test=backend_fw,
-        x=x[0],
-        axis=axis,
-        keepdim=False,
->>>>>>> e0138263
     )