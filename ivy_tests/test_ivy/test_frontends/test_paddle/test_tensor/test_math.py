--- conflicted
+++ resolved
@@ -6,19 +6,6 @@
 from ivy_tests.test_ivy.helpers import handle_frontend_test
 
 
-<<<<<<< HEAD
-# broadcast_shape
-@handle_frontend_test(
-    fn_tree="paddle.tensor.broadcast_shape",
-    shapes=helpers.mutually_broadcastable_shapes(
-        num_shapes=2, min_dims=1, max_dims=5, min_side=1, max_side=5
-    ),
-    test_with_out=st.just(False),
-)
-def test_paddle_broadcast_shape(
-    *,
-    shapes,
-=======
 # add_
 @handle_frontend_test(
     fn_tree="paddle.tensor.math.add_",
@@ -35,14 +22,42 @@
 def test_paddle_add_(
     *,
     dtype_and_x,
->>>>>>> f45b3c23
-    on_device,
-    fn_tree,
-    frontend,
-    test_flags,
-    backend_fw,
-):
-<<<<<<< HEAD
+    on_device,
+    fn_tree,
+    frontend,
+    test_flags,
+    backend_fw,
+):
+    input_dtype, x = dtype_and_x
+    helpers.test_frontend_function(
+        input_dtypes=input_dtype,
+        backend_to_test=backend_fw,
+        frontend=frontend,
+        fn_tree=fn_tree,
+        test_flags=test_flags,
+        on_device=on_device,
+        x=x[0],
+        y=x[1],
+    )
+
+
+# broadcast_shape
+@handle_frontend_test(
+    fn_tree="paddle.tensor.broadcast_shape",
+    shapes=helpers.mutually_broadcastable_shapes(
+        num_shapes=2, min_dims=1, max_dims=5, min_side=1, max_side=5
+    ),
+    test_with_out=st.just(False),
+)
+def test_paddle_broadcast_shape(
+    *,
+    shapes,
+    on_device,
+    fn_tree,
+    frontend,
+    test_flags,
+    backend_fw,
+):
     ret, frontend_ret = helpers.test_frontend_function(
         input_dtypes=["int64"],
         backend_to_test=backend_fw,
@@ -55,19 +70,6 @@
         y_shape=shapes[1],
     )
     assert ret == frontend_ret
-=======
-    input_dtype, x = dtype_and_x
-    helpers.test_frontend_function(
-        input_dtypes=input_dtype,
-        backend_to_test=backend_fw,
-        frontend=frontend,
-        fn_tree=fn_tree,
-        test_flags=test_flags,
-        on_device=on_device,
-        x=x[0],
-        y=x[1],
-    )
->>>>>>> f45b3c23
 
 
 # ceil_
