# global

# local
import ivy_tests.test_ivy.helpers as helpers
from ivy_tests.test_ivy.helpers import handle_frontend_test


# sin
@handle_frontend_test(
    fn_tree="paddle.sin",
    dtype_and_x=helpers.dtype_and_values(
        available_dtypes=helpers.get_dtypes("float"),
    ),
)
def test_paddle_sin(
    *,
    dtype_and_x,
    on_device,
    fn_tree,
    frontend,
    test_flags,
):
    input_dtype, x = dtype_and_x
    helpers.test_frontend_function(
        input_dtypes=input_dtype,
        frontend=frontend,
        test_flags=test_flags,
        fn_tree=fn_tree,
        on_device=on_device,
        x=x[0],
    )


# cos
@handle_frontend_test(
    fn_tree="paddle.cos",
    dtype_and_x=helpers.dtype_and_values(
        available_dtypes=helpers.get_dtypes("float"),
    ),
)
def test_paddle_cos(
    *,
    dtype_and_x,
    on_device,
    fn_tree,
    frontend,
    test_flags,
):
    input_dtype, x = dtype_and_x
    helpers.test_frontend_function(
        input_dtypes=input_dtype,
        frontend=frontend,
        test_flags=test_flags,
        fn_tree=fn_tree,
        on_device=on_device,
        x=x[0],
    )


# acos
@handle_frontend_test(
    fn_tree="paddle.acos",
    dtype_and_x=helpers.dtype_and_values(
        available_dtypes=helpers.get_dtypes("float"),
    ),
)
def test_paddle_acos(
    *,
    dtype_and_x,
    on_device,
    fn_tree,
    frontend,
    test_flags,
):
    input_dtype, x = dtype_and_x
    helpers.test_frontend_function(
        input_dtypes=input_dtype,
        frontend=frontend,
        test_flags=test_flags,
        fn_tree=fn_tree,
        on_device=on_device,
        atol=1e-2,
        x=x[0],
    )


# cosh
@handle_frontend_test(
    fn_tree="paddle.tensor.math.cosh",
    dtype_and_x=helpers.dtype_and_values(
        available_dtypes=helpers.get_dtypes("float"),
    ),
)
def test_paddle_cosh(
    *,
    dtype_and_x,
    on_device,
    fn_tree,
    frontend,
    test_flags,
):
    input_dtype, x = dtype_and_x
    helpers.test_frontend_function(
        input_dtypes=input_dtype,
        frontend=frontend,
        test_flags=test_flags,
        fn_tree=fn_tree,
        on_device=on_device,
        atol=1e-2,
        x=x[0],
    )


# tanh
@handle_frontend_test(
    fn_tree="paddle.tensor.math.tanh",
    aliases=["paddle.tanh", "paddle.nn.functional.tanh"],
    dtype_and_x=helpers.dtype_and_values(
        available_dtypes=helpers.get_dtypes("valid"),
    ),
)
def test_paddle_tanh(
    *,
    dtype_and_x,
    on_device,
    fn_tree,
    frontend,
    test_flags,
):
    input_dtype, x = dtype_and_x
    helpers.test_frontend_function(
        input_dtypes=input_dtype,
        frontend=frontend,
        test_flags=test_flags,
        fn_tree=fn_tree,
        on_device=on_device,
        atol=1e-2,
        x=x[0],
    )


# acosh
@handle_frontend_test(
    fn_tree="paddle.tensor.math.acosh",
    dtype_and_x=helpers.dtype_and_values(
        available_dtypes=helpers.get_dtypes("float"),
    ),
)
def test_paddle_acosh(
    *,
    dtype_and_x,
    on_device,
    fn_tree,
    frontend,
    test_flags,
):
    input_dtype, x = dtype_and_x
    helpers.test_frontend_function(
        input_dtypes=input_dtype,
        frontend=frontend,
        test_flags=test_flags,
        fn_tree=fn_tree,
        on_device=on_device,
        atol=1e-2,
        x=x[0],
    )


# asin
@handle_frontend_test(
    fn_tree="paddle.tensor.math.asin",
    dtype_and_x=helpers.dtype_and_values(
        available_dtypes=helpers.get_dtypes("valid"),
    ),
)
def test_paddle_asin(
    *,
    dtype_and_x,
    frontend,
    test_flags,
    fn_tree,
    on_device,
):
    input_dtype, x = dtype_and_x
    helpers.test_frontend_function(
        input_dtypes=input_dtype,
        frontend=frontend,
        test_flags=test_flags,
        fn_tree=fn_tree,
        on_device=on_device,
        x=x[0],
    )


# log
@handle_frontend_test(
    fn_tree="paddle.log",
    dtype_and_x=helpers.dtype_and_values(
        available_dtypes=helpers.get_dtypes("float"),
    ),
)
def test_paddle_log(
    *,
    dtype_and_x,
    on_device,
    fn_tree,
    frontend,
    test_flags,
):
    input_dtype, x = dtype_and_x
    helpers.test_frontend_function(
        input_dtypes=input_dtype,
        frontend=frontend,
        test_flags=test_flags,
        fn_tree=fn_tree,
        on_device=on_device,
        x=x[0],
    )


# divide
@handle_frontend_test(
    fn_tree="paddle.divide",
    dtype_and_x=helpers.dtype_and_values(
        available_dtypes=helpers.get_dtypes("float"),
        num_arrays=2,
        allow_inf=False,
        large_abs_safety_factor=2,
        small_abs_safety_factor=2,
        safety_factor_scale="log",
        shared_dtype=True,
    ),
)
def test_paddle_divide(
    *,
    dtype_and_x,
    on_device,
    fn_tree,
    frontend,
    test_flags,
):
    input_dtype, x = dtype_and_x
    helpers.test_frontend_function(
        input_dtypes=input_dtype,
        frontend=frontend,
        test_flags=test_flags,
        fn_tree=fn_tree,
        on_device=on_device,
        x=x[0],
        y=x[1],
    )


# multiply
@handle_frontend_test(
    fn_tree="paddle.multiply",
    dtype_and_x=helpers.dtype_and_values(
        available_dtypes=helpers.get_dtypes("float"),
        num_arrays=2,
        allow_inf=False,
        large_abs_safety_factor=2,
        small_abs_safety_factor=2,
        safety_factor_scale="log",
        shared_dtype=True,
    ),
)
def test_paddle_multiply(
    *,
    dtype_and_x,
    on_device,
    fn_tree,
    frontend,
    test_flags,
):
    input_dtype, x = dtype_and_x
    helpers.test_frontend_function(
        input_dtypes=input_dtype,
        frontend=frontend,
        test_flags=test_flags,
        fn_tree=fn_tree,
        on_device=on_device,
        x=x[0],
        y=x[1],
    )


# add
@handle_frontend_test(
    fn_tree="paddle.add",
    dtype_and_x=helpers.dtype_and_values(
        available_dtypes=helpers.get_dtypes("valid"),
        num_arrays=2,
        allow_inf=False,
        large_abs_safety_factor=2,
        small_abs_safety_factor=2,
        safety_factor_scale="log",
        shared_dtype=True,
    ),
)
def test_paddle_add(
    *,
    dtype_and_x,
    on_device,
    fn_tree,
    frontend,
    test_flags,
):
    input_dtype, x = dtype_and_x
    helpers.test_frontend_function(
        input_dtypes=input_dtype,
        frontend=frontend,
        fn_tree=fn_tree,
        test_flags=test_flags,
        on_device=on_device,
        x=x[0],
        y=x[1],
    )


# subtract
@handle_frontend_test(
    fn_tree="paddle.subtract",
    dtype_and_x=helpers.dtype_and_values(
        available_dtypes=helpers.get_dtypes("float"),
        num_arrays=2,
        allow_inf=False,
        large_abs_safety_factor=2,
        small_abs_safety_factor=2,
        safety_factor_scale="log",
        shared_dtype=True,
    ),
)
def test_paddle_subtract(
    *,
    dtype_and_x,
    on_device,
    fn_tree,
    frontend,
    test_flags,
):
    input_dtype, x = dtype_and_x
    helpers.test_frontend_function(
        input_dtypes=input_dtype,
        frontend=frontend,
        fn_tree=fn_tree,
        test_flags=test_flags,
        on_device=on_device,
        x=x[0],
        y=x[1],
    )


# sqrt
@handle_frontend_test(
    fn_tree="paddle.tensor.math.sqrt",
    dtype_and_x=helpers.dtype_and_values(
        available_dtypes=helpers.get_dtypes("valid"),
    ),
)
def test_paddle_sqrt(
    *,
    dtype_and_x,
    frontend,
    test_flags,
    fn_tree,
    on_device,
):
    input_dtype, x = dtype_and_x
    helpers.test_frontend_function(
        input_dtypes=input_dtype,
        frontend=frontend,
        test_flags=test_flags,
        fn_tree=fn_tree,
        on_device=on_device,
        x=x[0],
    )


# atanh
@handle_frontend_test(
    fn_tree="paddle.tensor.math.atanh",
    dtype_and_x=helpers.dtype_and_values(
        available_dtypes=helpers.get_dtypes("float"),
    ),
)
def test_paddle_atanh(
    *,
    dtype_and_x,
    on_device,
    fn_tree,
    frontend,
    test_flags,
):
    input_dtype, x = dtype_and_x
    helpers.test_frontend_function(
        input_dtypes=input_dtype,
        frontend=frontend,
        test_flags=test_flags,
        fn_tree=fn_tree,
        on_device=on_device,
        x=x[0],
    )


# atan
@handle_frontend_test(
    fn_tree="paddle.tensor.math.atan",
    dtype_and_x=helpers.dtype_and_values(
        available_dtypes=helpers.get_dtypes("float"),
    ),
)
def test_paddle_atan(
    *,
    dtype_and_x,
    frontend,
    test_flags,
    fn_tree,
    on_device,
):
    input_dtype, x = dtype_and_x
    helpers.test_frontend_function(
        input_dtypes=input_dtype,
        frontend=frontend,
        test_flags=test_flags,
        fn_tree=fn_tree,
        on_device=on_device,
        x=x[0],
    )


# round
@handle_frontend_test(
    fn_tree="paddle.tensor.math.round",
    dtype_and_x=helpers.dtype_and_values(
        available_dtypes=helpers.get_dtypes("float"),
    ),
)
def test_paddle_round(
    *,
    dtype_and_x,
    frontend,
    test_flags,
    fn_tree,
    on_device,
):
    input_dtype, x = dtype_and_x
    helpers.test_frontend_function(
        input_dtypes=input_dtype,
        frontend=frontend,
        test_flags=test_flags,
        fn_tree=fn_tree,
        on_device=on_device,
        x=x[0],
    )


# ceil
@handle_frontend_test(
    fn_tree="paddle.tensor.math.ceil",
    dtype_and_x=helpers.dtype_and_values(
        available_dtypes=helpers.get_dtypes("float"),
    ),
)
def test_paddle_ceil(
    *,
    dtype_and_x,
    frontend,
    test_flags,
    fn_tree,
    on_device,
):
    input_dtype, x = dtype_and_x
    helpers.test_frontend_function(
        input_dtypes=input_dtype,
        frontend=frontend,
        test_flags=test_flags,
        fn_tree=fn_tree,
        on_device=on_device,
        x=x[0],
    )


# sinh
@handle_frontend_test(
    fn_tree="paddle.sinh",
    dtype_and_x=helpers.dtype_and_values(
        available_dtypes=helpers.get_dtypes("float"),
    ),
)
def test_paddle_sinh(
    *,
    dtype_and_x,
    on_device,
    fn_tree,
    frontend,
    test_flags,
):
    input_dtype, x = dtype_and_x
    helpers.test_frontend_function(
        input_dtypes=input_dtype,
        frontend=frontend,
        test_flags=test_flags,
        fn_tree=fn_tree,
        on_device=on_device,
        x=x[0],
    )


# pow
@handle_frontend_test(
    fn_tree="paddle.pow",
    dtype_and_x=helpers.dtype_and_values(
        available_dtypes=helpers.get_dtypes("valid"),
        num_arrays=2,
        allow_inf=False,
        shared_dtype=True,
    ),
)
def test_paddle_pow(
    *,
    dtype_and_x,
    on_device,
    fn_tree,
    frontend,
    test_flags,
):
    input_dtype, x = dtype_and_x
    helpers.test_frontend_function(
        input_dtypes=input_dtype,
        frontend=frontend,
        test_flags=test_flags,
        fn_tree=fn_tree,
        on_device=on_device,
        x=x[0],
        y=x[1],
    )


# abs
@handle_frontend_test(
    fn_tree="paddle.tensor.math.abs",
    dtype_and_x=helpers.dtype_and_values(available_dtypes=helpers.get_dtypes("float")),
)
def test_paddle_abs(
    *,
    dtype_and_x,
    on_device,
    fn_tree,
    frontend,
    test_flags,
):
    input_dtype, x = dtype_and_x
    helpers.test_frontend_function(
        input_dtypes=input_dtype,
        frontend=frontend,
        test_flags=test_flags,
        fn_tree=fn_tree,
        on_device=on_device,
        x=x[0],
    )


# conj
@handle_frontend_test(
    fn_tree="paddle.tensor.math.conj",
    dtype_and_input=helpers.dtype_and_values(
        available_dtypes=helpers.get_dtypes("numeric"),
    ),
)
def test_paddle_conj(
    *,
    dtype_and_input,
    frontend,
    test_flags,
    fn_tree,
    on_device,
):
    input_dtype, x = dtype_and_input
    helpers.test_frontend_function(
        input_dtypes=input_dtype,
        frontend=frontend,
        test_flags=test_flags,
        fn_tree=fn_tree,
        on_device=on_device,
        x=x[0],
    )


# floor
@handle_frontend_test(
    fn_tree="paddle.tensor.math.floor",
    dtype_and_x=helpers.dtype_and_values(
        available_dtypes=helpers.get_dtypes("float"),
    ),
)
def test_paddle_floor(
    *,
    dtype_and_x,
    frontend,
    test_flags,
    fn_tree,
    on_device,
):
    input_dtype, x = dtype_and_x
    helpers.test_frontend_function(
        input_dtypes=input_dtype,
        frontend=frontend,
        test_flags=test_flags,
        fn_tree=fn_tree,
        on_device=on_device,
        x=x[0],
    )


# remainder
@handle_frontend_test(
    fn_tree="paddle.remainder",
    dtype_and_x=helpers.dtype_and_values(
        available_dtypes=helpers.get_dtypes("float"),
        num_arrays=2,
        allow_inf=False,
        large_abs_safety_factor=2,
        small_abs_safety_factor=2,
        safety_factor_scale="log",
        shared_dtype=True,
    ),
)
def test_paddle_remainder(
    *,
    dtype_and_x,
    on_device,
    fn_tree,
    frontend,
    test_flags,
):
    input_dtype, x = dtype_and_x
    helpers.test_frontend_function(
        input_dtypes=input_dtype,
        frontend=frontend,
        test_flags=test_flags,
        fn_tree=fn_tree,
        on_device=on_device,
        x=x[0],
        y=x[1],
    )


# log2
@handle_frontend_test(
    fn_tree="paddle.log2",
    dtype_and_x=helpers.dtype_and_values(
        available_dtypes=helpers.get_dtypes("valid"),
    ),
)
def test_paddle_log2(
    *,
    dtype_and_x,
    on_device,
    fn_tree,
    frontend,
    test_flags,
):
    input_dtype, x = dtype_and_x
    helpers.test_frontend_function(
        input_dtypes=input_dtype,
        frontend=frontend,
        test_flags=test_flags,
        fn_tree=fn_tree,
        on_device=on_device,
        x=x[0],
    )


# log1p
@handle_frontend_test(
    fn_tree="paddle.log1p",
    dtype_and_x=helpers.dtype_and_values(
        available_dtypes=helpers.get_dtypes("valid"),
    ),
)
def test_paddle_log1p(
    *,
    dtype_and_x,
    on_device,
    fn_tree,
    frontend,
    test_flags,
):
    input_dtype, x = dtype_and_x
    helpers.test_frontend_function(
        input_dtypes=input_dtype,
        frontend=frontend,
        test_flags=test_flags,
        fn_tree=fn_tree,
        on_device=on_device,
        x=x[0],
    )


# rad2deg
@handle_frontend_test(
    fn_tree="paddle.rad2deg",
    dtype_and_x=helpers.dtype_and_values(
        available_dtypes=helpers.get_dtypes("float"),
    ),
)
def test_paddle_rad2deg(
    *,
    dtype_and_x,
    on_device,
    fn_tree,
    frontend,
    test_flags,
):
    input_dtype, x = dtype_and_x
    helpers.test_frontend_function(
        input_dtypes=input_dtype,
        frontend=frontend,
        test_flags=test_flags,
        fn_tree=fn_tree,
        on_device=on_device,
        x=x[0],
    )


# deg2rad
@handle_frontend_test(
    fn_tree="paddle.deg2rad",
    dtype_and_x=helpers.dtype_and_values(
        available_dtypes=helpers.get_dtypes("float"),
    ),
)
def test_paddle_deg2rad(
    *,
    dtype_and_x,
    on_device,
    fn_tree,
    frontend,
    test_flags,
):
    input_dtype, x = dtype_and_x
    helpers.test_frontend_function(
        input_dtypes=input_dtype,
        frontend=frontend,
        test_flags=test_flags,
        fn_tree=fn_tree,
        on_device=on_device,
        x=x[0],
    )


# tan
@handle_frontend_test(
    fn_tree="paddle.tensor.math.tan",
    dtype_and_x=helpers.dtype_and_values(
        available_dtypes=helpers.get_dtypes("float"),
    ),
)
def test_paddle_tan(
    *,
    dtype_and_x,
    on_device,
    fn_tree,
    frontend,
    test_flags,
):
    input_dtype, x = dtype_and_x
    helpers.test_frontend_function(
        input_dtypes=input_dtype,
        frontend=frontend,
        test_flags=test_flags,
        fn_tree=fn_tree,
        on_device=on_device,
        atol=1e-2,
        x=x[0],
    )


# atan2
@handle_frontend_test(
    fn_tree="paddle.atan2",
    dtype_and_x=helpers.dtype_and_values(
        available_dtypes=helpers.get_dtypes("float"),
        num_arrays=2,
        allow_inf=False,
        large_abs_safety_factor=2,
        small_abs_safety_factor=2,
        safety_factor_scale="log",
        shared_dtype=True,
    ),
)
def test_paddle_atan2(
    *,
    dtype_and_x,
    on_device,
    fn_tree,
    frontend,
    test_flags,
):
    input_dtype, x = dtype_and_x
    helpers.test_frontend_function(
        input_dtypes=input_dtype,
        frontend=frontend,
        fn_tree=fn_tree,
        test_flags=test_flags,
        on_device=on_device,
        x=x[0],
        y=x[1],
    )


# sign
@handle_frontend_test(
    fn_tree="paddle.tensor.math.sign",
    dtype_and_x=helpers.dtype_and_values(
        available_dtypes=helpers.get_dtypes("float"),
    ),
)
def test_paddle_sign(
    *,
    dtype_and_x,
    on_device,
    fn_tree,
    frontend,
    test_flags,
):
    input_dtype, x = dtype_and_x
    helpers.test_frontend_function(
        input_dtypes=input_dtype,
        frontend=frontend,
        test_flags=test_flags,
        fn_tree=fn_tree,
        on_device=on_device,
        x=x[0],
    )


# neg
@handle_frontend_test(
    fn_tree="paddle.neg",
    dtype_and_x=helpers.dtype_and_values(
        available_dtypes=helpers.get_dtypes("valid"),
    ),
)
def test_paddle_neg(
    *,
    dtype_and_x,
    on_device,
    fn_tree,
    frontend,
    test_flags,
):
    input_dtype, x = dtype_and_x
    helpers.test_frontend_function(
        input_dtypes=input_dtype,
        frontend=frontend,
        test_flags=test_flags,
        fn_tree=fn_tree,
        on_device=on_device,
        x=x[0],
    )


# exp
@handle_frontend_test(
    fn_tree="paddle.exp",
    dtype_and_x=helpers.dtype_and_values(
        available_dtypes=helpers.get_dtypes("valid"),
    ),
)
def test_paddle_exp(
    *,
    dtype_and_x,
    on_device,
    fn_tree,
    frontend,
    test_flags,
):
    input_dtype, x = dtype_and_x
    helpers.test_frontend_function(
        input_dtypes=input_dtype,
        frontend=frontend,
        test_flags=test_flags,
        fn_tree=fn_tree,
        on_device=on_device,
        x=x[0],
    )


# expm1
@handle_frontend_test(
    fn_tree="paddle.expm1",
    dtype_and_x=helpers.dtype_and_values(
        available_dtypes=helpers.get_dtypes("valid"),
    ),
)
def test_paddle_expm1(
    *,
    dtype_and_x,
    on_device,
    fn_tree,
    frontend,
    test_flags,
):
    input_dtype, x = dtype_and_x
    helpers.test_frontend_function(
        input_dtypes=input_dtype,
        frontend=frontend,
        test_flags=test_flags,
        fn_tree=fn_tree,
        on_device=on_device,
        x=x[0],
    )


# square
@handle_frontend_test(
    fn_tree="paddle.tensor.math.square",
    dtype_and_x=helpers.dtype_and_values(
        available_dtypes=helpers.get_dtypes("float"),
    ),
)
def test_paddle_square(
    *,
    dtype_and_x,
    on_device,
    fn_tree,
    frontend,
    test_flags,
):
    input_dtype, x = dtype_and_x
    helpers.test_frontend_function(
        input_dtypes=input_dtype,
        frontend=frontend,
        test_flags=test_flags,
        fn_tree=fn_tree,
        on_device=on_device,
        x=x[0],
    )


# reciprocal
@handle_frontend_test(
    fn_tree="paddle.reciprocal",
    dtype_and_x=helpers.dtype_and_values(
        available_dtypes=helpers.get_dtypes("float"),
    ),
)
def test_paddle_reciprocal(
    *,
    dtype_and_x,
    on_device,
    fn_tree,
    frontend,
    test_flags,
):
    input_dtype, x = dtype_and_x
    helpers.test_frontend_function(
        input_dtypes=input_dtype,
        frontend=frontend,
        test_flags=test_flags,
        fn_tree=fn_tree,
        on_device=on_device,
        x=x[0],
    )


# lcm
@handle_frontend_test(
    fn_tree="paddle.lcm",
    dtype_and_x=helpers.dtype_and_values(
        available_dtypes=helpers.get_dtypes("valid"),
        num_arrays=2,
        min_num_dims=1,
        safety_factor_scale="log",
        large_abs_safety_factor=2,
        shared_dtype=True,
    ),
)
def test_paddle_lcm(
    *,
    dtype_and_x,
    on_device,
    fn_tree,
    frontend,
    test_flags,
):
    input_dtype, x = dtype_and_x
    helpers.test_frontend_function(
        input_dtypes=input_dtype,
        frontend=frontend,
        fn_tree=fn_tree,
        test_flags=test_flags,
        on_device=on_device,
        x=x[0],
        y=x[1],
    )


# cumprod
@handle_frontend_test(
    fn_tree="paddle.tensor.math.cumprod",
    dtype_x_axis=helpers.dtype_values_axis(
        available_dtypes=helpers.get_dtypes("valid"),
        valid_axis=True,
        force_int_axis=True,
        min_num_dims=1,
        min_value=-5,
        max_value=5,
    ),
)
def test_paddle_cumprod(
    *,
    dtype_x_axis,
    on_device,
    fn_tree,
    frontend,
    test_flags,
):
    input_dtype, x, axis = dtype_x_axis
    helpers.test_frontend_function(
        input_dtypes=input_dtype,
        frontend=frontend,
        test_flags=test_flags,
        fn_tree=fn_tree,
        on_device=on_device,
        x=x[0],
        dim=axis,
    )


# gcd
@handle_frontend_test(
    fn_tree="paddle.gcd",
    dtype_and_x=helpers.dtype_and_values(
        available_dtypes=helpers.get_dtypes("valid"),
        min_value=-100,
        max_value=100,
        min_num_dims=1,
        min_dim_size=1,
        num_arrays=2,
        shared_dtype=True,
    ),
)
def test_paddle_gcd(
    *,
    dtype_and_x,
    on_device,
    fn_tree,
    frontend,
    test_flags,
):
    input_dtype, x = dtype_and_x
    helpers.test_frontend_function(
        input_dtypes=input_dtype,
        frontend=frontend,
        fn_tree=fn_tree,
        test_flags=test_flags,
        on_device=on_device,
        x=x[0],
        y=x[1],
    )


@handle_frontend_test(
    fn_tree="paddle.fmin",
    dtypes_and_x=helpers.dtype_and_values(
        available_dtypes=helpers.get_dtypes("float"), num_arrays=2, shared_dtype=True
    ),
)
def test_paddle_fmin(
    *,
    dtypes_and_x,
    on_device,
    fn_tree,
    frontend,
    test_flags,
):
    input_dtype, x = dtypes_and_x
    helpers.test_frontend_function(
        input_dtypes=input_dtype,
        frontend=frontend,
        test_flags=test_flags,
        fn_tree=fn_tree,
        on_device=on_device,
        x=x[0],
        y=x[1],
    )


# logit
@handle_frontend_test(
    fn_tree="paddle.logit",
    dtype_and_x=helpers.dtype_and_values(
        available_dtypes=helpers.get_dtypes("float"),
    ),
)
def test_paddle_logit(
    *,
    dtype_and_x,
    on_device,
    fn_tree,
    frontend,
    test_flags,
):
    input_dtype, x = dtype_and_x
    helpers.test_frontend_function(
        input_dtypes=input_dtype,
        frontend=frontend,
        test_flags=test_flags,
        fn_tree=fn_tree,
        on_device=on_device,
        x=x[0],
        eps=1e-2,
    )


# isnan
@handle_frontend_test(
    fn_tree="paddle.isnan",
    dtype_and_x=helpers.dtype_and_values(
        available_dtypes=helpers.get_dtypes("valid"),
    ),
)
def test_paddle_isnan(
    *,
    dtype_and_x,
    frontend,
    test_flags,
    fn_tree,
    on_device,
):
    input_dtype, x = dtype_and_x
    helpers.test_frontend_function(
        input_dtypes=input_dtype,
        frontend=frontend,
        test_flags=test_flags,
        fn_tree=fn_tree,
        on_device=on_device,
        x=x[0],
    )


# isfinite
@handle_frontend_test(
    fn_tree="paddle.isfinite",
    dtype_and_x=helpers.dtype_and_values(
        available_dtypes=helpers.get_dtypes("valid"),
    ),
)
def test_paddle_isfinite(
    *,
    dtype_and_x,
    frontend,
    test_flags,
    fn_tree,
    on_device,
):
    input_dtype, x = dtype_and_x
    helpers.test_frontend_function(
        input_dtypes=input_dtype,
        frontend=frontend,
        test_flags=test_flags,
        fn_tree=fn_tree,
        on_device=on_device,
        x=x[0],
    )


# isinf
@handle_frontend_test(
    fn_tree="paddle.isinf",
    dtype_and_x=helpers.dtype_and_values(
        available_dtypes=helpers.get_dtypes("valid"),
    ),
)
def test_paddle_isinf(
    *,
    dtype_and_x,
    frontend,
    test_flags,
    fn_tree,
    on_device,
):
    input_dtype, x = dtype_and_x
    helpers.test_frontend_function(
        input_dtypes=input_dtype,
        frontend=frontend,
        test_flags=test_flags,
        fn_tree=fn_tree,
        on_device=on_device,
        x=x[0],
    )


@handle_frontend_test(
    fn_tree="paddle.tensor.math.angle",
    dtype_and_x=helpers.dtype_and_values(
        available_dtypes=["float64", "complex64", "complex128"],
    ),
)
def test_paddle_angle(
    *,
    dtype_and_x,
    on_device,
    fn_tree,
    frontend,
    test_flags,
):
    input_dtype, x = dtype_and_x
    helpers.test_frontend_function(
        input_dtypes=input_dtype,
        frontend=frontend,
        test_flags=test_flags,
        fn_tree=fn_tree,
        on_device=on_device,
        x=x[0],
    )


@handle_frontend_test(
    fn_tree="paddle.fmax",
    dtypes_and_x=helpers.dtype_and_values(
        available_dtypes=helpers.get_dtypes("float"), num_arrays=2, shared_dtype=True
    ),
)
def test_paddle_fmax(
    *,
    dtypes_and_x,
    on_device,
    fn_tree,
    frontend,
    test_flags,
):
    input_dtype, x = dtypes_and_x
    helpers.test_frontend_function(
        input_dtypes=input_dtype,
        frontend=frontend,
        test_flags=test_flags,
        fn_tree=fn_tree,
        on_device=on_device,
        x=x[0],
        y=x[1],
    )


@handle_frontend_test(
    fn_tree="paddle.minimum",
    dtype_and_x=helpers.dtype_and_values(
        available_dtypes=helpers.get_dtypes("float"),
        num_arrays=2,
        shared_dtype=True,
    ),
)
def test_paddle_minimum(
    *,
    dtype_and_x,
    on_device,
    fn_tree,
    frontend,
    test_flags,
):
    input_dtype, x = dtype_and_x
    helpers.test_frontend_function(
        input_dtypes=input_dtype,
        frontend=frontend,
        fn_tree=fn_tree,
        test_flags=test_flags,
        on_device=on_device,
        x=x[0],
        y=x[1],
    )


#  erf
@handle_frontend_test(
    fn_tree="paddle.tensor.math.erf",
    dtype_and_x=helpers.dtype_and_values(
        available_dtypes=helpers.get_dtypes("valid"),
    ),
)
def test_paddle_erf(
    *,
    dtype_and_x,
    frontend,
    test_flags,
    fn_tree,
    on_device,
):
    input_dtype, x = dtype_and_x
    helpers.test_frontend_function(
        input_dtypes=input_dtype,
        frontend=frontend,
        test_flags=test_flags,
        fn_tree=fn_tree,
        on_device=on_device,
        x=x[0],
    )


# trunc
@handle_frontend_test(
    fn_tree="paddle.trunc",
    dtype_and_x=helpers.dtype_and_values(
        available_dtypes=helpers.get_dtypes("float", "int"),
    ),
)
def test_paddle_trunc(
    *,
    dtype_and_x,
    on_device,
    fn_tree,
    frontend,
    test_flags,
):
    input_dtype, x = dtype_and_x
    helpers.test_frontend_function(
        input_dtypes=input_dtype,
        frontend=frontend,
        test_flags=test_flags,
        fn_tree=fn_tree,
        on_device=on_device,
        x=x[0],
    )


@handle_frontend_test(
    fn_tree="paddle.tensor.math.sgn",
    dtype_and_x=helpers.dtype_and_values(
        available_dtypes=helpers.get_dtypes("float_and_complex"),
        min_num_dims=1,
        max_num_dims=1,
        min_dim_size=1,
        max_dim_size=1,
        abs_smallest_val=1e-10,
        min_value=-10,
        max_value=10,
    ),
)
def test_paddle_sgn(
    *,
    dtype_and_x,
    on_device,
    fn_tree,
    frontend,
    test_flags,
):
    input_dtype, x = dtype_and_x
    helpers.test_frontend_function(
        input_dtypes=input_dtype,
        frontend=frontend,
        test_flags=test_flags,
        fn_tree=fn_tree,
        on_device=on_device,
        x=x[0],
    )


# maximum
@handle_frontend_test(
    fn_tree="paddle.maximum",
    dtype_and_x=helpers.dtype_and_values(
        available_dtypes=helpers.get_dtypes("float"),
        num_arrays=2,
        shared_dtype=True,
    ),
)
def test_paddle_maximum(
    *,
    dtype_and_x,
    on_device,
    fn_tree,
    frontend,
    test_flags,
):
    input_dtype, x = dtype_and_x
    helpers.test_frontend_function(
        input_dtypes=input_dtype,
        frontend=frontend,
        test_flags=test_flags,
        fn_tree=fn_tree,
        on_device=on_device,
        x=x[0],
        y=x[1],
    )


# frac
@handle_frontend_test(
    fn_tree="paddle.tensor.math.frac",
    dtype_and_x=helpers.dtype_and_values(
        available_dtypes=helpers.get_dtypes("valid"), num_arrays=1
    ),
)
def test_paddle_frac(
    *,
    dtype_and_x,
    frontend,
    test_flags,
    fn_tree,
    on_device,
):
    input_dtype, x = dtype_and_x
    helpers.test_frontend_function(
        input_dtypes=input_dtype,
        frontend=frontend,
        test_flags=test_flags,
        fn_tree=fn_tree,
        on_device=on_device,
        x=x[0],
    )


# asinh
@handle_frontend_test(
    fn_tree="paddle.tensor.math.asinh",
    dtype_and_x=helpers.dtype_and_values(
        available_dtypes=helpers.get_dtypes("float"),
    ),
)
def test_paddle_asinh(
    *,
    dtype_and_x,
    on_device,
    fn_tree,
    frontend,
    test_flags,
):
    input_dtype, x = dtype_and_x
    helpers.test_frontend_function(
        input_dtypes=input_dtype,
        frontend=frontend,
        test_flags=test_flags,
        fn_tree=fn_tree,
        on_device=on_device,
        atol=1e-2,
        x=x[0],
    )


# max
@handle_frontend_test(
    fn_tree="paddle.tensor.math.max",
    dtype_and_x=helpers.dtype_values_axis(
        available_dtypes=helpers.get_dtypes("valid"),
        min_axis=-1,
        max_axis=0,
        min_num_dims=1,
        force_int_axis=False,
    ),
)
def test_paddle_max(
    *,
    dtype_and_x,
    on_device,
    fn_tree,
    frontend,
    test_flags,
):
    input_dtype, x, axis = dtype_and_x
    helpers.test_frontend_function(
        input_dtypes=input_dtype,
        frontend=frontend,
        test_flags=test_flags,
        fn_tree=fn_tree,
        on_device=on_device,
        x=x[0],
        axis=axis,
        keepdim=False,
    )


# lerp
@handle_frontend_test(
    fn_tree="paddle.tensor.math.lerp",
    dtype_and_x=helpers.dtype_and_values(
        available_dtypes=helpers.get_dtypes("float"),
        num_arrays=3,
        allow_inf=False,
        large_abs_safety_factor=2,
        small_abs_safety_factor=2,
        safety_factor_scale="log",
        shared_dtype=True,
    ),
)
def test_paddle_lerp(
    *,
    dtype_and_x,
    on_device,
    fn_tree,
    frontend,
    test_flags,
):
    input_dtype, x = dtype_and_x
    helpers.test_frontend_function(
        input_dtypes=input_dtype,
        frontend=frontend,
        fn_tree=fn_tree,
        test_flags=test_flags,
        on_device=on_device,
        x=x[0],
        y=x[1],
        weight=x[2],
    )


<<<<<<< HEAD
# kron
@handle_frontend_test(
    fn_tree="paddle.kron",
    dtype_and_x=helpers.dtype_and_values(
        available_dtypes=helpers.get_dtypes("float"),
        num_arrays=2,
        allow_inf=False,
        shared_dtype=True,
    ),
)
def test_paddle_kron(
=======
# outer
@handle_frontend_test(
    fn_tree="paddle.tensor.math.outer",
    dtype_and_x=helpers.dtype_and_values(
        available_dtypes=helpers.get_dtypes("valid"),
        num_arrays=2,
        min_num_dims=1,
        max_num_dims=1,
        shared_dtype=True,
    ),
)
def test_paddle_outer(
>>>>>>> c7e87153
    *,
    dtype_and_x,
    on_device,
    fn_tree,
    frontend,
    test_flags,
):
    input_dtype, x = dtype_and_x
    helpers.test_frontend_function(
        input_dtypes=input_dtype,
        frontend=frontend,
        fn_tree=fn_tree,
        test_flags=test_flags,
        on_device=on_device,
        x=x[0],
        y=x[1],
    )<|MERGE_RESOLUTION|>--- conflicted
+++ resolved
@@ -1504,19 +1504,6 @@
     )
 
 
-<<<<<<< HEAD
-# kron
-@handle_frontend_test(
-    fn_tree="paddle.kron",
-    dtype_and_x=helpers.dtype_and_values(
-        available_dtypes=helpers.get_dtypes("float"),
-        num_arrays=2,
-        allow_inf=False,
-        shared_dtype=True,
-    ),
-)
-def test_paddle_kron(
-=======
 # outer
 @handle_frontend_test(
     fn_tree="paddle.tensor.math.outer",
@@ -1529,7 +1516,36 @@
     ),
 )
 def test_paddle_outer(
->>>>>>> c7e87153
+    *,
+    dtype_and_x,
+    on_device,
+    fn_tree,
+    frontend,
+    test_flags,
+):
+    input_dtype, x = dtype_and_x
+    helpers.test_frontend_function(
+        input_dtypes=input_dtype,
+        frontend=frontend,
+        fn_tree=fn_tree,
+        test_flags=test_flags,
+        on_device=on_device,
+        x=x[0],
+        y=x[1],
+    )
+
+
+# kron
+@handle_frontend_test(
+    fn_tree="paddle.kron",
+    dtype_and_x=helpers.dtype_and_values(
+        available_dtypes=helpers.get_dtypes("float"),
+        num_arrays=2,
+        allow_inf=False,
+        shared_dtype=True,
+    ),
+)
+def test_paddle_kron(
     *,
     dtype_and_x,
     on_device,
