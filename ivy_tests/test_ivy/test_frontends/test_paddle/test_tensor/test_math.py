--- conflicted
+++ resolved
@@ -1582,29 +1582,6 @@
     )
 
 
-<<<<<<< HEAD
-@handle_frontend_test(
-    fn_tree="paddle.tensor.math.all",
-    dtype_input_axis=helpers.dtype_values_axis(
-        available_dtypes=helpers.get_dtypes("valid"),
-        min_axis=-1,
-        max_axis=0,
-        min_num_dims=1,
-        allow_inf=False,
-    ),
-    keepdims=st.booleans(),
-)
-def test_torch_all(
-    *,
-    dtype_input_axis,
-    keepdims,
-    on_device,
-    fn_tree,
-    frontend,
-    test_flags,
-):
-    input_dtype, x, axis = dtype_input_axis
-=======
 # lerp
 @handle_frontend_test(
     fn_tree="paddle.tensor.math.lerp",
@@ -1725,18 +1702,44 @@
     on_device,
 ):
     input_dtype, x = dtype_and_x
->>>>>>> fa194f4b
-    helpers.test_frontend_function(
-        input_dtypes=input_dtype,
-        frontend=frontend,
-        test_flags=test_flags,
-        fn_tree=fn_tree,
-        on_device=on_device,
-<<<<<<< HEAD
+    helpers.test_frontend_function(
+        input_dtypes=input_dtype,
+        frontend=frontend,
+        test_flags=test_flags,
+        fn_tree=fn_tree,
+        on_device=on_device,
+        x=x[0],
+    )
+
+
+@handle_frontend_test(
+    fn_tree="paddle.tensor.math.all",
+    dtype_input_axis=helpers.dtype_values_axis(
+        available_dtypes=helpers.get_dtypes("valid"),
+        min_axis=-1,
+        max_axis=0,
+        min_num_dims=1,
+        allow_inf=False,
+    ),
+    keepdims=st.booleans(),
+)
+def test_torch_all(
+    *,
+    dtype_input_axis,
+    keepdims,
+    on_device,
+    fn_tree,
+    frontend,
+    test_flags,
+):
+    input_dtype, x, axis = dtype_input_axis
+    helpers.test_frontend_function(
+        input_dtypes=input_dtype,
+        frontend=frontend,
+        test_flags=test_flags,
+        fn_tree=fn_tree,
+        on_device=on_device,
         input=x[0],
         axis=axis,
         keepdim=keepdims,
-=======
-        x=x[0],
->>>>>>> fa194f4b
     )