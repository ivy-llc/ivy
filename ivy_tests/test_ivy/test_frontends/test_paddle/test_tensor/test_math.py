# global
from hypothesis import strategies as st

# local
import ivy_tests.test_ivy.helpers as helpers
from ivy_tests.test_ivy.helpers import handle_frontend_test


# sin
@handle_frontend_test(
    fn_tree="paddle.sin",
    dtype_and_x=helpers.dtype_and_values(
        available_dtypes=helpers.get_dtypes("float"),
    ),
)
def test_paddle_sin(
    *,
    dtype_and_x,
    on_device,
    fn_tree,
    frontend,
    test_flags,
    backend_fw,
):
    input_dtype, x = dtype_and_x
    helpers.test_frontend_function(
        input_dtypes=input_dtype,
        backend_to_test=backend_fw,
        frontend=frontend,
        test_flags=test_flags,
        fn_tree=fn_tree,
        on_device=on_device,
        x=x[0],
    )


# cos
@handle_frontend_test(
    fn_tree="paddle.cos",
    dtype_and_x=helpers.dtype_and_values(
        available_dtypes=helpers.get_dtypes("float"),
    ),
)
def test_paddle_cos(
    *,
    dtype_and_x,
    on_device,
    fn_tree,
    frontend,
    test_flags,
    backend_fw,
):
    input_dtype, x = dtype_and_x
    helpers.test_frontend_function(
        input_dtypes=input_dtype,
        backend_to_test=backend_fw,
        frontend=frontend,
        test_flags=test_flags,
        fn_tree=fn_tree,
        on_device=on_device,
        x=x[0],
    )


# acos
@handle_frontend_test(
    fn_tree="paddle.acos",
    dtype_and_x=helpers.dtype_and_values(
        available_dtypes=helpers.get_dtypes("float"),
    ),
)
def test_paddle_acos(
    *,
    dtype_and_x,
    on_device,
    fn_tree,
    frontend,
    test_flags,
    backend_fw,
):
    input_dtype, x = dtype_and_x
    helpers.test_frontend_function(
        input_dtypes=input_dtype,
        backend_to_test=backend_fw,
        frontend=frontend,
        test_flags=test_flags,
        fn_tree=fn_tree,
        on_device=on_device,
        atol=1e-2,
        x=x[0],
    )


# cosh
@handle_frontend_test(
    fn_tree="paddle.tensor.math.cosh",
    dtype_and_x=helpers.dtype_and_values(
        available_dtypes=helpers.get_dtypes("float"),
    ),
)
def test_paddle_cosh(
    *,
    dtype_and_x,
    on_device,
    fn_tree,
    frontend,
    test_flags,
    backend_fw,
):
    input_dtype, x = dtype_and_x
    helpers.test_frontend_function(
        input_dtypes=input_dtype,
        backend_to_test=backend_fw,
        frontend=frontend,
        test_flags=test_flags,
        fn_tree=fn_tree,
        on_device=on_device,
        atol=1e-2,
        x=x[0],
    )


# tanh
@handle_frontend_test(
    fn_tree="paddle.tensor.math.tanh",
    aliases=["paddle.tanh", "paddle.nn.functional.tanh"],
    dtype_and_x=helpers.dtype_and_values(
        available_dtypes=helpers.get_dtypes("valid"),
    ),
)
def test_paddle_tanh(
    *,
    dtype_and_x,
    on_device,
    fn_tree,
    frontend,
    test_flags,
    backend_fw,
):
    input_dtype, x = dtype_and_x
    helpers.test_frontend_function(
        input_dtypes=input_dtype,
        backend_to_test=backend_fw,
        frontend=frontend,
        test_flags=test_flags,
        fn_tree=fn_tree,
        on_device=on_device,
        atol=1e-2,
        x=x[0],
    )


# acosh
@handle_frontend_test(
    fn_tree="paddle.tensor.math.acosh",
    dtype_and_x=helpers.dtype_and_values(
        available_dtypes=helpers.get_dtypes("float"),
    ),
)
def test_paddle_acosh(
    *,
    dtype_and_x,
    on_device,
    fn_tree,
    frontend,
    test_flags,
    backend_fw,
):
    input_dtype, x = dtype_and_x
    helpers.test_frontend_function(
        input_dtypes=input_dtype,
        backend_to_test=backend_fw,
        frontend=frontend,
        test_flags=test_flags,
        fn_tree=fn_tree,
        on_device=on_device,
        atol=1e-2,
        x=x[0],
    )


# asin
@handle_frontend_test(
    fn_tree="paddle.tensor.math.asin",
    dtype_and_x=helpers.dtype_and_values(
        available_dtypes=helpers.get_dtypes("valid"),
    ),
)
def test_paddle_asin(
    *,
    dtype_and_x,
    frontend,
    test_flags,
    fn_tree,
    backend_fw,
    on_device,
):
    input_dtype, x = dtype_and_x
    helpers.test_frontend_function(
        input_dtypes=input_dtype,
        backend_to_test=backend_fw,
        frontend=frontend,
        test_flags=test_flags,
        fn_tree=fn_tree,
        on_device=on_device,
        x=x[0],
    )


# log
@handle_frontend_test(
    fn_tree="paddle.log",
    dtype_and_x=helpers.dtype_and_values(
        available_dtypes=helpers.get_dtypes("float"),
    ),
)
def test_paddle_log(
    *,
    dtype_and_x,
    on_device,
    fn_tree,
    frontend,
    test_flags,
    backend_fw,
):
    input_dtype, x = dtype_and_x
    helpers.test_frontend_function(
        input_dtypes=input_dtype,
        backend_to_test=backend_fw,
        frontend=frontend,
        test_flags=test_flags,
        fn_tree=fn_tree,
        on_device=on_device,
        x=x[0],
    )


# divide
@handle_frontend_test(
    fn_tree="paddle.divide",
    dtype_and_x=helpers.dtype_and_values(
        available_dtypes=helpers.get_dtypes("float"),
        num_arrays=2,
        allow_inf=False,
        large_abs_safety_factor=2,
        small_abs_safety_factor=2,
        safety_factor_scale="log",
        shared_dtype=True,
    ),
)
def test_paddle_divide(
    *,
    dtype_and_x,
    on_device,
    fn_tree,
    frontend,
    test_flags,
    backend_fw,
):
    input_dtype, x = dtype_and_x
    helpers.test_frontend_function(
        input_dtypes=input_dtype,
        backend_to_test=backend_fw,
        frontend=frontend,
        test_flags=test_flags,
        fn_tree=fn_tree,
        on_device=on_device,
        x=x[0],
        y=x[1],
    )


# multiply
@handle_frontend_test(
    fn_tree="paddle.multiply",
    dtype_and_x=helpers.dtype_and_values(
        available_dtypes=helpers.get_dtypes("float"),
        num_arrays=2,
        allow_inf=False,
        large_abs_safety_factor=2,
        small_abs_safety_factor=2,
        safety_factor_scale="log",
        shared_dtype=True,
    ),
)
def test_paddle_multiply(
    *,
    dtype_and_x,
    on_device,
    fn_tree,
    frontend,
    test_flags,
    backend_fw,
):
    input_dtype, x = dtype_and_x
    helpers.test_frontend_function(
        input_dtypes=input_dtype,
        backend_to_test=backend_fw,
        frontend=frontend,
        test_flags=test_flags,
        fn_tree=fn_tree,
        on_device=on_device,
        x=x[0],
        y=x[1],
    )


# add
@handle_frontend_test(
    fn_tree="paddle.add",
    dtype_and_x=helpers.dtype_and_values(
        available_dtypes=helpers.get_dtypes("valid"),
        num_arrays=2,
        allow_inf=False,
        large_abs_safety_factor=2,
        small_abs_safety_factor=2,
        safety_factor_scale="log",
        shared_dtype=True,
    ),
)
def test_paddle_add(
    *,
    dtype_and_x,
    on_device,
    fn_tree,
    frontend,
    test_flags,
    backend_fw,
):
    input_dtype, x = dtype_and_x
    helpers.test_frontend_function(
        input_dtypes=input_dtype,
        backend_to_test=backend_fw,
        frontend=frontend,
        fn_tree=fn_tree,
        test_flags=test_flags,
        on_device=on_device,
        x=x[0],
        y=x[1],
    )


# subtract
@handle_frontend_test(
    fn_tree="paddle.subtract",
    dtype_and_x=helpers.dtype_and_values(
        available_dtypes=helpers.get_dtypes("float"),
        num_arrays=2,
        allow_inf=False,
        large_abs_safety_factor=2,
        small_abs_safety_factor=2,
        safety_factor_scale="log",
        shared_dtype=True,
    ),
)
def test_paddle_subtract(
    *,
    dtype_and_x,
    on_device,
    fn_tree,
    frontend,
    test_flags,
    backend_fw,
):
    input_dtype, x = dtype_and_x
    helpers.test_frontend_function(
        input_dtypes=input_dtype,
        backend_to_test=backend_fw,
        frontend=frontend,
        fn_tree=fn_tree,
        test_flags=test_flags,
        on_device=on_device,
        x=x[0],
        y=x[1],
    )


# sqrt
@handle_frontend_test(
    fn_tree="paddle.tensor.math.sqrt",
    dtype_and_x=helpers.dtype_and_values(
        available_dtypes=helpers.get_dtypes("valid"),
    ),
)
def test_paddle_sqrt(
    *,
    dtype_and_x,
    frontend,
    test_flags,
    fn_tree,
    backend_fw,
    on_device,
):
    input_dtype, x = dtype_and_x
    helpers.test_frontend_function(
        input_dtypes=input_dtype,
        backend_to_test=backend_fw,
        frontend=frontend,
        test_flags=test_flags,
        fn_tree=fn_tree,
        on_device=on_device,
        x=x[0],
    )


# atanh
@handle_frontend_test(
    fn_tree="paddle.tensor.math.atanh",
    dtype_and_x=helpers.dtype_and_values(
        available_dtypes=helpers.get_dtypes("float"),
    ),
)
def test_paddle_atanh(
    *,
    dtype_and_x,
    on_device,
    fn_tree,
    frontend,
    test_flags,
    backend_fw,
):
    input_dtype, x = dtype_and_x
    helpers.test_frontend_function(
        input_dtypes=input_dtype,
        backend_to_test=backend_fw,
        frontend=frontend,
        test_flags=test_flags,
        fn_tree=fn_tree,
        on_device=on_device,
        x=x[0],
    )


# atan
@handle_frontend_test(
    fn_tree="paddle.tensor.math.atan",
    dtype_and_x=helpers.dtype_and_values(
        available_dtypes=helpers.get_dtypes("float"),
    ),
)
def test_paddle_atan(
    *,
    dtype_and_x,
    frontend,
    test_flags,
    fn_tree,
    backend_fw,
    on_device,
):
    input_dtype, x = dtype_and_x
    helpers.test_frontend_function(
        input_dtypes=input_dtype,
        backend_to_test=backend_fw,
        frontend=frontend,
        test_flags=test_flags,
        fn_tree=fn_tree,
        on_device=on_device,
        x=x[0],
    )


# round
@handle_frontend_test(
    fn_tree="paddle.tensor.math.round",
    dtype_and_x=helpers.dtype_and_values(
        available_dtypes=helpers.get_dtypes("float"),
        min_value=1,
    ),
)
def test_paddle_round(
    *,
    dtype_and_x,
    frontend,
    test_flags,
    fn_tree,
    backend_fw,
    on_device,
):
    input_dtype, x = dtype_and_x
    helpers.test_frontend_function(
        input_dtypes=input_dtype,
        backend_to_test=backend_fw,
        frontend=frontend,
        test_flags=test_flags,
        fn_tree=fn_tree,
        on_device=on_device,
        x=x[0],
    )


# ceil
@handle_frontend_test(
    fn_tree="paddle.tensor.math.ceil",
    dtype_and_x=helpers.dtype_and_values(
        available_dtypes=helpers.get_dtypes("float"),
    ),
)
def test_paddle_ceil(
    *,
    dtype_and_x,
    frontend,
    test_flags,
    fn_tree,
    backend_fw,
    on_device,
):
    input_dtype, x = dtype_and_x
    helpers.test_frontend_function(
        input_dtypes=input_dtype,
        backend_to_test=backend_fw,
        frontend=frontend,
        test_flags=test_flags,
        fn_tree=fn_tree,
        on_device=on_device,
        x=x[0],
    )


# sinh
@handle_frontend_test(
    fn_tree="paddle.sinh",
    dtype_and_x=helpers.dtype_and_values(
        available_dtypes=helpers.get_dtypes("float"),
    ),
)
def test_paddle_sinh(
    *,
    dtype_and_x,
    on_device,
    fn_tree,
    frontend,
    test_flags,
    backend_fw,
):
    input_dtype, x = dtype_and_x
    helpers.test_frontend_function(
        input_dtypes=input_dtype,
        backend_to_test=backend_fw,
        frontend=frontend,
        test_flags=test_flags,
        fn_tree=fn_tree,
        on_device=on_device,
        x=x[0],
    )


# pow
@handle_frontend_test(
    fn_tree="paddle.pow",
    dtype_and_x=helpers.dtype_and_values(
        available_dtypes=helpers.get_dtypes("valid"),
        num_arrays=2,
        allow_inf=False,
        shared_dtype=True,
    ),
)
def test_paddle_pow(
    *,
    dtype_and_x,
    on_device,
    fn_tree,
    frontend,
    test_flags,
    backend_fw,
):
    input_dtype, x = dtype_and_x
    helpers.test_frontend_function(
        input_dtypes=input_dtype,
        backend_to_test=backend_fw,
        frontend=frontend,
        test_flags=test_flags,
        fn_tree=fn_tree,
        on_device=on_device,
        x=x[0],
        y=x[1],
    )


# abs
@handle_frontend_test(
    fn_tree="paddle.tensor.math.abs",
    dtype_and_x=helpers.dtype_and_values(available_dtypes=helpers.get_dtypes("float")),
)
def test_paddle_abs(
    *,
    dtype_and_x,
    on_device,
    fn_tree,
    frontend,
    test_flags,
    backend_fw,
):
    input_dtype, x = dtype_and_x
    helpers.test_frontend_function(
        input_dtypes=input_dtype,
        backend_to_test=backend_fw,
        frontend=frontend,
        test_flags=test_flags,
        fn_tree=fn_tree,
        on_device=on_device,
        x=x[0],
    )


# conj
@handle_frontend_test(
    fn_tree="paddle.tensor.math.conj",
    dtype_and_input=helpers.dtype_and_values(
        available_dtypes=helpers.get_dtypes("numeric"),
    ),
)
def test_paddle_conj(
    *,
    dtype_and_input,
    frontend,
    backend_fw,
    test_flags,
    fn_tree,
    on_device,
):
    input_dtype, x = dtype_and_input
    helpers.test_frontend_function(
        input_dtypes=input_dtype,
        backend_to_test=backend_fw,
        frontend=frontend,
        test_flags=test_flags,
        fn_tree=fn_tree,
        on_device=on_device,
        x=x[0],
    )


# floor
@handle_frontend_test(
    fn_tree="paddle.tensor.math.floor",
    dtype_and_x=helpers.dtype_and_values(
        available_dtypes=helpers.get_dtypes("valid"),
    ),
)
def test_paddle_floor(
    *,
    dtype_and_x,
    frontend,
    backend_fw,
    test_flags,
    fn_tree,
    on_device,
):
    input_dtype, x = dtype_and_x
    helpers.test_frontend_function(
        input_dtypes=input_dtype,
        frontend=frontend,
        backend_to_test=backend_fw,
        test_flags=test_flags,
        fn_tree=fn_tree,
        on_device=on_device,
        x=x[0],
    )


# remainder
@handle_frontend_test(
    fn_tree="paddle.remainder",
    dtype_and_x=helpers.dtype_and_values(
        available_dtypes=helpers.get_dtypes("float"),
        num_arrays=2,
        allow_inf=False,
        large_abs_safety_factor=2,
        small_abs_safety_factor=2,
        safety_factor_scale="log",
        shared_dtype=True,
    ),
)
def test_paddle_remainder(
    *,
    dtype_and_x,
    on_device,
    fn_tree,
    frontend,
    backend_fw,
    test_flags,
):
    input_dtype, x = dtype_and_x
    helpers.test_frontend_function(
        input_dtypes=input_dtype,
        frontend=frontend,
        backend_to_test=backend_fw,
        test_flags=test_flags,
        fn_tree=fn_tree,
        on_device=on_device,
        x=x[0],
        y=x[1],
    )


# log2
@handle_frontend_test(
    fn_tree="paddle.log2",
    dtype_and_x=helpers.dtype_and_values(
        available_dtypes=helpers.get_dtypes("valid"),
    ),
)
def test_paddle_log2(
    *,
    dtype_and_x,
    on_device,
    fn_tree,
    frontend,
    backend_fw,
    test_flags,
):
    input_dtype, x = dtype_and_x
    helpers.test_frontend_function(
        input_dtypes=input_dtype,
        frontend=frontend,
        backend_to_test=backend_fw,
        test_flags=test_flags,
        fn_tree=fn_tree,
        on_device=on_device,
        x=x[0],
    )


# log1p
@handle_frontend_test(
    fn_tree="paddle.log1p",
    dtype_and_x=helpers.dtype_and_values(
        available_dtypes=helpers.get_dtypes("valid"),
        max_value=1e5,
    ),
)
def test_paddle_log1p(
    *,
    dtype_and_x,
    on_device,
    fn_tree,
    frontend,
    backend_fw,
    test_flags,
):
    input_dtype, x = dtype_and_x
    helpers.test_frontend_function(
        input_dtypes=input_dtype,
        frontend=frontend,
        backend_to_test=backend_fw,
        test_flags=test_flags,
        fn_tree=fn_tree,
        on_device=on_device,
        x=x[0],
    )


# rad2deg
@handle_frontend_test(
    fn_tree="paddle.rad2deg",
    dtype_and_x=helpers.dtype_and_values(
        available_dtypes=helpers.get_dtypes("float"),
    ),
)
def test_paddle_rad2deg(
    *,
    dtype_and_x,
    on_device,
    fn_tree,
    frontend,
    backend_fw,
    test_flags,
):
    input_dtype, x = dtype_and_x
    helpers.test_frontend_function(
        input_dtypes=input_dtype,
        frontend=frontend,
        backend_to_test=backend_fw,
        test_flags=test_flags,
        fn_tree=fn_tree,
        on_device=on_device,
        x=x[0],
    )


# deg2rad
@handle_frontend_test(
    fn_tree="paddle.deg2rad",
    dtype_and_x=helpers.dtype_and_values(
        available_dtypes=helpers.get_dtypes("float"),
    ),
)
def test_paddle_deg2rad(
    *,
    dtype_and_x,
    on_device,
    fn_tree,
    frontend,
    backend_fw,
    test_flags,
):
    input_dtype, x = dtype_and_x
    helpers.test_frontend_function(
        input_dtypes=input_dtype,
        frontend=frontend,
        backend_to_test=backend_fw,
        test_flags=test_flags,
        fn_tree=fn_tree,
        on_device=on_device,
        x=x[0],
    )


# tan
@handle_frontend_test(
    fn_tree="paddle.tensor.math.tan",
    dtype_and_x=helpers.dtype_and_values(
        available_dtypes=helpers.get_dtypes("float"),
    ),
)
def test_paddle_tan(
    *,
    dtype_and_x,
    on_device,
    fn_tree,
    frontend,
    backend_fw,
    test_flags,
):
    input_dtype, x = dtype_and_x
    helpers.test_frontend_function(
        input_dtypes=input_dtype,
        frontend=frontend,
        backend_to_test=backend_fw,
        test_flags=test_flags,
        fn_tree=fn_tree,
        on_device=on_device,
        atol=1e-2,
        x=x[0],
    )


# atan2
@handle_frontend_test(
    fn_tree="paddle.atan2",
    dtype_and_x=helpers.dtype_and_values(
        available_dtypes=helpers.get_dtypes("float"),
        num_arrays=2,
        allow_inf=False,
        large_abs_safety_factor=2,
        small_abs_safety_factor=2,
        safety_factor_scale="log",
        shared_dtype=True,
    ),
)
def test_paddle_atan2(
    *,
    dtype_and_x,
    on_device,
    fn_tree,
    frontend,
    backend_fw,
    test_flags,
):
    input_dtype, x = dtype_and_x
    helpers.test_frontend_function(
        input_dtypes=input_dtype,
        frontend=frontend,
        backend_to_test=backend_fw,
        fn_tree=fn_tree,
        test_flags=test_flags,
        on_device=on_device,
        x=x[0],
        y=x[1],
    )


# sign
@handle_frontend_test(
    fn_tree="paddle.tensor.math.sign",
    dtype_and_x=helpers.dtype_and_values(
        available_dtypes=helpers.get_dtypes("float"),
    ),
)
def test_paddle_sign(
    *,
    dtype_and_x,
    on_device,
    fn_tree,
    frontend,
    backend_fw,
    test_flags,
):
    input_dtype, x = dtype_and_x
    helpers.test_frontend_function(
        input_dtypes=input_dtype,
        frontend=frontend,
        backend_to_test=backend_fw,
        test_flags=test_flags,
        fn_tree=fn_tree,
        on_device=on_device,
        x=x[0],
    )


# neg
@handle_frontend_test(
    fn_tree="paddle.neg",
    dtype_and_x=helpers.dtype_and_values(
        available_dtypes=["float32", "float64", "int8", "int16", "int32", "int64"],
    ),
)
def test_paddle_neg(
    *,
    dtype_and_x,
    on_device,
    fn_tree,
    frontend,
    backend_fw,
    test_flags,
):
    input_dtype, x = dtype_and_x
    helpers.test_frontend_function(
        input_dtypes=input_dtype,
        frontend=frontend,
        backend_to_test=backend_fw,
        test_flags=test_flags,
        fn_tree=fn_tree,
        on_device=on_device,
        x=x[0],
    )


# exp
@handle_frontend_test(
    fn_tree="paddle.exp",
    dtype_and_x=helpers.dtype_and_values(
        available_dtypes=helpers.get_dtypes("valid"),
    ),
)
def test_paddle_exp(
    *,
    dtype_and_x,
    on_device,
    fn_tree,
    frontend,
    backend_fw,
    test_flags,
):
    input_dtype, x = dtype_and_x
    helpers.test_frontend_function(
        input_dtypes=input_dtype,
        frontend=frontend,
        backend_to_test=backend_fw,
        test_flags=test_flags,
        fn_tree=fn_tree,
        on_device=on_device,
        x=x[0],
    )


# expm1
@handle_frontend_test(
    fn_tree="paddle.expm1",
    dtype_and_x=helpers.dtype_and_values(
        available_dtypes=helpers.get_dtypes("valid"),
    ),
)
def test_paddle_expm1(
    *,
    dtype_and_x,
    on_device,
    fn_tree,
    frontend,
    backend_fw,
    test_flags,
):
    input_dtype, x = dtype_and_x
    helpers.test_frontend_function(
        input_dtypes=input_dtype,
        frontend=frontend,
        backend_to_test=backend_fw,
        test_flags=test_flags,
        fn_tree=fn_tree,
        on_device=on_device,
        x=x[0],
    )


# square
@handle_frontend_test(
    fn_tree="paddle.tensor.math.square",
    dtype_and_x=helpers.dtype_and_values(
        available_dtypes=helpers.get_dtypes("float"),
    ),
)
def test_paddle_square(
    *,
    dtype_and_x,
    on_device,
    fn_tree,
    frontend,
    backend_fw,
    test_flags,
):
    input_dtype, x = dtype_and_x
    helpers.test_frontend_function(
        input_dtypes=input_dtype,
        frontend=frontend,
        backend_to_test=backend_fw,
        test_flags=test_flags,
        fn_tree=fn_tree,
        on_device=on_device,
        x=x[0],
    )


# reciprocal
@handle_frontend_test(
    fn_tree="paddle.reciprocal",
    dtype_and_x=helpers.dtype_and_values(
        available_dtypes=helpers.get_dtypes("float"),
    ),
)
def test_paddle_reciprocal(
    *,
    dtype_and_x,
    on_device,
    fn_tree,
    frontend,
    backend_fw,
    test_flags,
):
    input_dtype, x = dtype_and_x
    helpers.test_frontend_function(
        input_dtypes=input_dtype,
        frontend=frontend,
        backend_to_test=backend_fw,
        test_flags=test_flags,
        fn_tree=fn_tree,
        on_device=on_device,
        x=x[0],
    )


# lcm
@handle_frontend_test(
    fn_tree="paddle.lcm",
    dtype_and_x=helpers.dtype_and_values(
        available_dtypes=helpers.get_dtypes("valid"),
        num_arrays=2,
        min_num_dims=1,
        safety_factor_scale="log",
        large_abs_safety_factor=2,
        shared_dtype=True,
    ),
)
def test_paddle_lcm(
    *,
    dtype_and_x,
    on_device,
    fn_tree,
    frontend,
    backend_fw,
    test_flags,
):
    input_dtype, x = dtype_and_x
    helpers.test_frontend_function(
        input_dtypes=input_dtype,
        frontend=frontend,
        backend_to_test=backend_fw,
        fn_tree=fn_tree,
        test_flags=test_flags,
        on_device=on_device,
        x=x[0],
        y=x[1],
    )


# cumprod
@handle_frontend_test(
    fn_tree="paddle.tensor.math.cumprod",
    dtype_x_axis=helpers.dtype_values_axis(
        available_dtypes=helpers.get_dtypes("valid"),
        valid_axis=True,
        force_int_axis=True,
        min_num_dims=1,
        min_value=-5,
        max_value=5,
    ),
)
def test_paddle_cumprod(
    *,
    dtype_x_axis,
    on_device,
    fn_tree,
    frontend,
    backend_fw,
    test_flags,
):
    input_dtype, x, axis = dtype_x_axis
    helpers.test_frontend_function(
        input_dtypes=input_dtype,
        frontend=frontend,
        backend_to_test=backend_fw,
        test_flags=test_flags,
        fn_tree=fn_tree,
        on_device=on_device,
        x=x[0],
        dim=axis,
    )


# gcd
@handle_frontend_test(
    fn_tree="paddle.gcd",
    dtype_and_x=helpers.dtype_and_values(
        available_dtypes=helpers.get_dtypes("valid"),
        min_value=-100,
        max_value=100,
        min_num_dims=1,
        min_dim_size=1,
        num_arrays=2,
        shared_dtype=True,
    ),
)
def test_paddle_gcd(
    *,
    dtype_and_x,
    on_device,
    fn_tree,
    frontend,
    backend_fw,
    test_flags,
):
    input_dtype, x = dtype_and_x
    helpers.test_frontend_function(
        input_dtypes=input_dtype,
        frontend=frontend,
        backend_to_test=backend_fw,
        fn_tree=fn_tree,
        test_flags=test_flags,
        on_device=on_device,
        x=x[0],
        y=x[1],
    )


@handle_frontend_test(
    fn_tree="paddle.fmin",
    dtypes_and_x=helpers.dtype_and_values(
        available_dtypes=helpers.get_dtypes("float"), num_arrays=2, shared_dtype=True
    ),
)
def test_paddle_fmin(
    *,
    dtypes_and_x,
    on_device,
    fn_tree,
    frontend,
    backend_fw,
    test_flags,
):
    input_dtype, x = dtypes_and_x
    helpers.test_frontend_function(
        input_dtypes=input_dtype,
        frontend=frontend,
        backend_to_test=backend_fw,
        test_flags=test_flags,
        fn_tree=fn_tree,
        on_device=on_device,
        x=x[0],
        y=x[1],
    )


# logit
@handle_frontend_test(
    fn_tree="paddle.logit",
    dtype_and_x=helpers.dtype_and_values(
        available_dtypes=helpers.get_dtypes("float"),
    ),
)
def test_paddle_logit(
    *,
    dtype_and_x,
    on_device,
    fn_tree,
    frontend,
    backend_fw,
    test_flags,
):
    input_dtype, x = dtype_and_x
    helpers.test_frontend_function(
        input_dtypes=input_dtype,
        frontend=frontend,
        backend_to_test=backend_fw,
        test_flags=test_flags,
        fn_tree=fn_tree,
        on_device=on_device,
        x=x[0],
        eps=1e-2,
    )


# isnan
@handle_frontend_test(
    fn_tree="paddle.isnan",
    dtype_and_x=helpers.dtype_and_values(
        available_dtypes=helpers.get_dtypes("valid"),
    ),
)
def test_paddle_isnan(
    *,
    dtype_and_x,
    frontend,
    backend_fw,
    test_flags,
    fn_tree,
    on_device,
):
    input_dtype, x = dtype_and_x
    helpers.test_frontend_function(
        input_dtypes=input_dtype,
        frontend=frontend,
        backend_to_test=backend_fw,
        test_flags=test_flags,
        fn_tree=fn_tree,
        on_device=on_device,
        x=x[0],
    )


# isfinite
@handle_frontend_test(
    fn_tree="paddle.isfinite",
    dtype_and_x=helpers.dtype_and_values(
        available_dtypes=helpers.get_dtypes("valid"),
    ),
)
def test_paddle_isfinite(
    *,
    dtype_and_x,
    frontend,
    backend_fw,
    test_flags,
    fn_tree,
    on_device,
):
    input_dtype, x = dtype_and_x
    helpers.test_frontend_function(
        input_dtypes=input_dtype,
        frontend=frontend,
        backend_to_test=backend_fw,
        test_flags=test_flags,
        fn_tree=fn_tree,
        on_device=on_device,
        x=x[0],
    )


# isinf
@handle_frontend_test(
    fn_tree="paddle.isinf",
    dtype_and_x=helpers.dtype_and_values(
        available_dtypes=helpers.get_dtypes("valid"),
    ),
)
def test_paddle_isinf(
    *,
    dtype_and_x,
    frontend,
    backend_fw,
    test_flags,
    fn_tree,
    on_device,
):
    input_dtype, x = dtype_and_x
    helpers.test_frontend_function(
        input_dtypes=input_dtype,
        frontend=frontend,
        backend_to_test=backend_fw,
        test_flags=test_flags,
        fn_tree=fn_tree,
        on_device=on_device,
        x=x[0],
    )


@handle_frontend_test(
    fn_tree="paddle.tensor.math.angle",
    dtype_and_x=helpers.dtype_and_values(
        available_dtypes=["float64", "complex64", "complex128"],
    ),
)
def test_paddle_angle(
    *,
    dtype_and_x,
    on_device,
    fn_tree,
    frontend,
    backend_fw,
    test_flags,
):
    input_dtype, x = dtype_and_x
    helpers.test_frontend_function(
        input_dtypes=input_dtype,
        frontend=frontend,
        backend_to_test=backend_fw,
        test_flags=test_flags,
        fn_tree=fn_tree,
        on_device=on_device,
        x=x[0],
    )


@handle_frontend_test(
    fn_tree="paddle.fmax",
    dtypes_and_x=helpers.dtype_and_values(
        available_dtypes=helpers.get_dtypes("float"), num_arrays=2, shared_dtype=True
    ),
)
def test_paddle_fmax(
    *,
    dtypes_and_x,
    on_device,
    fn_tree,
    frontend,
    backend_fw,
    test_flags,
):
    input_dtype, x = dtypes_and_x
    helpers.test_frontend_function(
        input_dtypes=input_dtype,
        frontend=frontend,
        backend_to_test=backend_fw,
        test_flags=test_flags,
        fn_tree=fn_tree,
        on_device=on_device,
        x=x[0],
        y=x[1],
    )


@handle_frontend_test(
    fn_tree="paddle.minimum",
    dtype_and_x=helpers.dtype_and_values(
        available_dtypes=helpers.get_dtypes("float"),
        num_arrays=2,
        shared_dtype=True,
    ),
)
def test_paddle_minimum(
    *,
    dtype_and_x,
    on_device,
    fn_tree,
    frontend,
    backend_fw,
    test_flags,
):
    input_dtype, x = dtype_and_x
    helpers.test_frontend_function(
        input_dtypes=input_dtype,
        frontend=frontend,
        backend_to_test=backend_fw,
        fn_tree=fn_tree,
        test_flags=test_flags,
        on_device=on_device,
        x=x[0],
        y=x[1],
    )


#  erf
@handle_frontend_test(
    fn_tree="paddle.tensor.math.erf",
    dtype_and_x=helpers.dtype_and_values(
        available_dtypes=helpers.get_dtypes("valid"),
    ),
)
def test_paddle_erf(
    *,
    dtype_and_x,
    frontend,
    backend_fw,
    test_flags,
    fn_tree,
    on_device,
):
    input_dtype, x = dtype_and_x
    helpers.test_frontend_function(
        input_dtypes=input_dtype,
        frontend=frontend,
        backend_to_test=backend_fw,
        test_flags=test_flags,
        fn_tree=fn_tree,
        on_device=on_device,
        x=x[0],
    )


# trunc
@handle_frontend_test(
    fn_tree="paddle.trunc",
    dtype_and_x=helpers.dtype_and_values(
        available_dtypes=helpers.get_dtypes("float", "int"),
    ),
)
def test_paddle_trunc(
    *,
    dtype_and_x,
    on_device,
    fn_tree,
    frontend,
    backend_fw,
    test_flags,
):
    input_dtype, x = dtype_and_x
    helpers.test_frontend_function(
        input_dtypes=input_dtype,
        frontend=frontend,
        backend_to_test=backend_fw,
        test_flags=test_flags,
        fn_tree=fn_tree,
        on_device=on_device,
        x=x[0],
    )


@handle_frontend_test(
    fn_tree="paddle.tensor.math.sgn",
    dtype_and_x=helpers.dtype_and_values(
        available_dtypes=helpers.get_dtypes("float_and_complex"),
        min_num_dims=1,
        max_num_dims=1,
        min_dim_size=1,
        max_dim_size=1,
        abs_smallest_val=1e-10,
        min_value=-10,
        max_value=10,
    ),
)
def test_paddle_sgn(
    *,
    dtype_and_x,
    on_device,
    fn_tree,
    frontend,
    backend_fw,
    test_flags,
):
    input_dtype, x = dtype_and_x
    helpers.test_frontend_function(
        input_dtypes=input_dtype,
        frontend=frontend,
        backend_to_test=backend_fw,
        test_flags=test_flags,
        fn_tree=fn_tree,
        on_device=on_device,
        x=x[0],
    )


# maximum
@handle_frontend_test(
    fn_tree="paddle.maximum",
    dtype_and_x=helpers.dtype_and_values(
        available_dtypes=helpers.get_dtypes("float"),
        num_arrays=2,
        shared_dtype=True,
    ),
)
def test_paddle_maximum(
    *,
    dtype_and_x,
    on_device,
    fn_tree,
    frontend,
    backend_fw,
    test_flags,
):
    input_dtype, x = dtype_and_x
    helpers.test_frontend_function(
        input_dtypes=input_dtype,
        frontend=frontend,
        backend_to_test=backend_fw,
        test_flags=test_flags,
        fn_tree=fn_tree,
        on_device=on_device,
        x=x[0],
        y=x[1],
    )


# frac
@handle_frontend_test(
    fn_tree="paddle.tensor.math.frac",
    dtype_and_x=helpers.dtype_and_values(
        available_dtypes=helpers.get_dtypes("valid"),
        num_arrays=1,
        max_value=1e6,
        min_value=-1e6,
    ),
)
def test_paddle_frac(
    *,
    dtype_and_x,
    frontend,
    backend_fw,
    test_flags,
    fn_tree,
    on_device,
):
    input_dtype, x = dtype_and_x
    helpers.test_frontend_function(
        input_dtypes=input_dtype,
        frontend=frontend,
        backend_to_test=backend_fw,
        test_flags=test_flags,
        fn_tree=fn_tree,
        on_device=on_device,
        x=x[0],
    )


# asinh
@handle_frontend_test(
    fn_tree="paddle.tensor.math.asinh",
    dtype_and_x=helpers.dtype_and_values(
        available_dtypes=helpers.get_dtypes("float"),
    ),
)
def test_paddle_asinh(
    *,
    dtype_and_x,
    on_device,
    fn_tree,
    frontend,
    backend_fw,
    test_flags,
):
    input_dtype, x = dtype_and_x
    helpers.test_frontend_function(
        input_dtypes=input_dtype,
        frontend=frontend,
        backend_to_test=backend_fw,
        test_flags=test_flags,
        fn_tree=fn_tree,
        on_device=on_device,
        atol=1e-2,
        x=x[0],
    )


# max
@handle_frontend_test(
    fn_tree="paddle.tensor.math.max",
    dtype_and_x=helpers.dtype_values_axis(
        available_dtypes=helpers.get_dtypes("valid"),
        min_axis=-1,
        max_axis=0,
        min_num_dims=1,
        force_int_axis=False,
    ),
)
def test_paddle_max(
    *,
    dtype_and_x,
    on_device,
    fn_tree,
    frontend,
    backend_fw,
    test_flags,
):
    input_dtype, x, axis = dtype_and_x
    helpers.test_frontend_function(
        input_dtypes=input_dtype,
        frontend=frontend,
        backend_to_test=backend_fw,
        test_flags=test_flags,
        fn_tree=fn_tree,
        on_device=on_device,
        x=x[0],
        axis=axis,
        keepdim=False,
    )


# lerp
@handle_frontend_test(
    fn_tree="paddle.tensor.math.lerp",
    dtype_and_x=helpers.dtype_and_values(
        available_dtypes=helpers.get_dtypes("float"),
        num_arrays=3,
        allow_inf=False,
        large_abs_safety_factor=2,
        small_abs_safety_factor=2,
        safety_factor_scale="log",
        shared_dtype=True,
    ),
)
def test_paddle_lerp(
    *,
    dtype_and_x,
    on_device,
    fn_tree,
    frontend,
    backend_fw,
    test_flags,
):
    input_dtype, x = dtype_and_x
    helpers.test_frontend_function(
        input_dtypes=input_dtype,
        frontend=frontend,
        backend_to_test=backend_fw,
        fn_tree=fn_tree,
        test_flags=test_flags,
        on_device=on_device,
        x=x[0],
        y=x[1],
        weight=x[2],
    )


# outer
@handle_frontend_test(
    fn_tree="paddle.tensor.math.outer",
    dtype_and_x=helpers.dtype_and_values(
        available_dtypes=helpers.get_dtypes("valid"),
        num_arrays=2,
        min_num_dims=1,
        max_num_dims=1,
        shared_dtype=True,
    ),
)
def test_paddle_outer(
    *,
    dtype_and_x,
    on_device,
    fn_tree,
    frontend,
    backend_fw,
    test_flags,
):
    input_dtype, x = dtype_and_x
    helpers.test_frontend_function(
        input_dtypes=input_dtype,
        frontend=frontend,
        backend_to_test=backend_fw,
        fn_tree=fn_tree,
        test_flags=test_flags,
        on_device=on_device,
        x=x[0],
        y=x[1],
    )


# heaviside
@handle_frontend_test(
    fn_tree="paddle.tensor.math.heaviside",
    dtype_and_x=helpers.dtype_and_values(
        available_dtypes=helpers.get_dtypes("float"),
        num_arrays=2,
        allow_inf=False,
        large_abs_safety_factor=2,
        small_abs_safety_factor=2,
        safety_factor_scale="log",
        shared_dtype=True,
    ),
)
def test_paddle_heaviside(
    *,
    dtype_and_x,
    on_device,
    fn_tree,
    frontend,
    backend_fw,
    test_flags,
):
    input_dtype, x = dtype_and_x
    helpers.test_frontend_function(
        input_dtypes=input_dtype,
        frontend=frontend,
        backend_to_test=backend_fw,
        fn_tree=fn_tree,
        test_flags=test_flags,
        on_device=on_device,
        x=x[0],
        y=x[1],
    )


# rsqrt
@handle_frontend_test(
    fn_tree="paddle.tensor.math.rsqrt",
    dtype_and_x=helpers.dtype_and_values(
        available_dtypes=helpers.get_dtypes("valid"),
    ),
)
def test_paddle_rsqrt(
    *,
    dtype_and_x,
    frontend,
    test_flags,
    fn_tree,
    on_device,
    backend_fw,
):
    input_dtype, x = dtype_and_x
    helpers.test_frontend_function(
        input_dtypes=input_dtype,
        backend_to_test=backend_fw,
        frontend=frontend,
        test_flags=test_flags,
        fn_tree=fn_tree,
        on_device=on_device,
        x=x[0],
    )


# prod
@handle_frontend_test(
    fn_tree="paddle.tensor.math.prod",
    dtype_and_x=helpers.dtype_values_axis(
        available_dtypes=helpers.get_dtypes("numeric"),
        min_axis=-1,
        max_axis=0,
        min_num_dims=1,
        min_value=-10,
        max_value=10,
        force_int_axis=False,
        allow_nan=False,
    ),
)
def test_paddle_prod(
    *,
    dtype_and_x,
    on_device,
    backend_fw,
    fn_tree,
    frontend,
    test_flags,
):
    input_dtype, x, axis = dtype_and_x
    helpers.test_frontend_function(
        input_dtypes=input_dtype,
        frontend=frontend,
        test_flags=test_flags,
        fn_tree=fn_tree,
        on_device=on_device,
        x=x[0],
        axis=axis,
        keepdim=False,
        backend_to_test=backend_fw,
    )


# any
@handle_frontend_test(
    fn_tree="paddle.tensor.math.any",
    dtype_and_x=helpers.dtype_values_axis(
        available_dtypes=["bool"],
        valid_axis=True,
        allow_neg_axes=True,
        force_int_axis=True,
        min_num_dims=1,
    ),
)
def test_paddle_any(
    *,
    dtype_and_x,
    on_device,
    fn_tree,
    frontend,
    test_flags,
    backend_fw,
):
    input_dtype, x, axis = dtype_and_x
    helpers.test_frontend_function(
        input_dtypes=input_dtype,
        frontend=frontend,
        test_flags=test_flags,
        fn_tree=fn_tree,
        on_device=on_device,
        backend_to_test=backend_fw,
        x=x[0],
        axis=axis,
        keepdim=False,
    )


<<<<<<< HEAD
# logcumsumexp
@handle_frontend_test(
    fn_tree="paddle.logcumsumexp",
    dtype_and_input=helpers.dtype_and_values(
        available_dtypes=helpers.get_dtypes("numeric"),
        shape=helpers.get_shape(),
        max_value=100,
        min_value=-100,
    ),
    dim=helpers.get_axis(shape=helpers.get_shape(), force_int=True),
)
def test_paddle_logcumsumexp(
    *,
    dtype_and_input,
    on_device,
    fn_tree,
    frontend,
    test_flags,
    backend_fw,
    dim,
):
    dtype, x = dtype_and_input
    helpers.test_frontend_function(
        input_dtypes=dtype,
        backend_to_test=backend_fw,
        frontend=frontend,
        test_flags=test_flags,
        fn_tree=fn_tree,
        on_device=on_device,
        rtol=1e-2,
        atol=1e-2,
        x=x[0],
=======
# diff
@handle_frontend_test(
    fn_tree="paddle.tensor.math.diff",
    dtype_n_x_n_axis=helpers.dtype_values_axis(
        available_dtypes=st.shared(helpers.get_dtypes("valid"), key="dtype"),
        min_num_dims=1,
        valid_axis=True,
        force_int_axis=True,
    ),
    n=st.integers(min_value=1, max_value=1),
    dtype_prepend=helpers.dtype_and_values(
        available_dtypes=st.shared(helpers.get_dtypes("valid"), key="dtype"),
        min_num_dims=1,
        max_num_dims=1,
    ),
    dtype_append=helpers.dtype_and_values(
        available_dtypes=st.shared(helpers.get_dtypes("valid"), key="dtype"),
        min_num_dims=1,
        max_num_dims=1,
    ),
)
def test_paddle_diff(
    *,
    dtype_n_x_n_axis,
    n,
    dtype_prepend,
    dtype_append,
    test_flags,
    frontend,
    backend_fw,
    fn_tree,
    on_device,
):
    input_dtype, x, axis = dtype_n_x_n_axis
    _, prepend = dtype_prepend
    _, append = dtype_append
    helpers.test_frontend_function(
        input_dtypes=input_dtype,
        test_flags=test_flags,
        frontend=frontend,
        backend_to_test=backend_fw,
        fn_tree=fn_tree,
        on_device=on_device,
        x=x[0],
        n=n,
        axis=axis,
        prepend=prepend[0],
        append=append[0],
>>>>>>> 97285e0a
    )<|MERGE_RESOLUTION|>--- conflicted
+++ resolved
@@ -1785,7 +1785,57 @@
     )
 
 
-<<<<<<< HEAD
+# diff
+@handle_frontend_test(
+    fn_tree="paddle.tensor.math.diff",
+    dtype_n_x_n_axis=helpers.dtype_values_axis(
+        available_dtypes=st.shared(helpers.get_dtypes("valid"), key="dtype"),
+        min_num_dims=1,
+        valid_axis=True,
+        force_int_axis=True,
+    ),
+    n=st.integers(min_value=1, max_value=1),
+    dtype_prepend=helpers.dtype_and_values(
+        available_dtypes=st.shared(helpers.get_dtypes("valid"), key="dtype"),
+        min_num_dims=1,
+        max_num_dims=1,
+    ),
+    dtype_append=helpers.dtype_and_values(
+        available_dtypes=st.shared(helpers.get_dtypes("valid"), key="dtype"),
+        min_num_dims=1,
+        max_num_dims=1,
+    ),
+)
+def test_paddle_diff(
+    *,
+    dtype_n_x_n_axis,
+    n,
+    dtype_prepend,
+    dtype_append,
+    test_flags,
+    frontend,
+    backend_fw,
+    fn_tree,
+    on_device,
+):
+    input_dtype, x, axis = dtype_n_x_n_axis
+    _, prepend = dtype_prepend
+    _, append = dtype_append
+    helpers.test_frontend_function(
+        input_dtypes=input_dtype,
+        test_flags=test_flags,
+        frontend=frontend,
+        backend_to_test=backend_fw,
+        fn_tree=fn_tree,
+        on_device=on_device,
+        x=x[0],
+        n=n,
+        axis=axis,
+        prepend=prepend[0],
+        append=append[0],
+    )
+
+
 # logcumsumexp
 @handle_frontend_test(
     fn_tree="paddle.logcumsumexp",
@@ -1818,54 +1868,4 @@
         rtol=1e-2,
         atol=1e-2,
         x=x[0],
-=======
-# diff
-@handle_frontend_test(
-    fn_tree="paddle.tensor.math.diff",
-    dtype_n_x_n_axis=helpers.dtype_values_axis(
-        available_dtypes=st.shared(helpers.get_dtypes("valid"), key="dtype"),
-        min_num_dims=1,
-        valid_axis=True,
-        force_int_axis=True,
-    ),
-    n=st.integers(min_value=1, max_value=1),
-    dtype_prepend=helpers.dtype_and_values(
-        available_dtypes=st.shared(helpers.get_dtypes("valid"), key="dtype"),
-        min_num_dims=1,
-        max_num_dims=1,
-    ),
-    dtype_append=helpers.dtype_and_values(
-        available_dtypes=st.shared(helpers.get_dtypes("valid"), key="dtype"),
-        min_num_dims=1,
-        max_num_dims=1,
-    ),
-)
-def test_paddle_diff(
-    *,
-    dtype_n_x_n_axis,
-    n,
-    dtype_prepend,
-    dtype_append,
-    test_flags,
-    frontend,
-    backend_fw,
-    fn_tree,
-    on_device,
-):
-    input_dtype, x, axis = dtype_n_x_n_axis
-    _, prepend = dtype_prepend
-    _, append = dtype_append
-    helpers.test_frontend_function(
-        input_dtypes=input_dtype,
-        test_flags=test_flags,
-        frontend=frontend,
-        backend_to_test=backend_fw,
-        fn_tree=fn_tree,
-        on_device=on_device,
-        x=x[0],
-        n=n,
-        axis=axis,
-        prepend=prepend[0],
-        append=append[0],
->>>>>>> 97285e0a
     )