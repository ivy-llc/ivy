# global
from hypothesis import strategies as st

# local
import ivy_tests.test_ivy.helpers as helpers
from ivy_tests.test_ivy.helpers import handle_frontend_test
<<<<<<< HEAD
from hypothesis import strategies as st
=======
from ivy_tests.test_ivy.test_frontends.test_torch.test_blas_and_lapack_ops import (
    _get_dtype_input_and_matrices,
)
>>>>>>> ebb87187


# sin
@handle_frontend_test(
    fn_tree="paddle.sin",
    dtype_and_x=helpers.dtype_and_values(
        available_dtypes=helpers.get_dtypes("float"),
    ),
)
def test_paddle_sin(
    *,
    dtype_and_x,
    on_device,
    fn_tree,
    frontend,
    test_flags,
    backend_fw,
):
    input_dtype, x = dtype_and_x
    helpers.test_frontend_function(
        input_dtypes=input_dtype,
        backend_to_test=backend_fw,
        frontend=frontend,
        test_flags=test_flags,
        fn_tree=fn_tree,
        on_device=on_device,
        x=x[0],
    )


# cos
@handle_frontend_test(
    fn_tree="paddle.cos",
    dtype_and_x=helpers.dtype_and_values(
        available_dtypes=helpers.get_dtypes("float"),
    ),
)
def test_paddle_cos(
    *,
    dtype_and_x,
    on_device,
    fn_tree,
    frontend,
    test_flags,
    backend_fw,
):
    input_dtype, x = dtype_and_x
    helpers.test_frontend_function(
        input_dtypes=input_dtype,
        backend_to_test=backend_fw,
        frontend=frontend,
        test_flags=test_flags,
        fn_tree=fn_tree,
        on_device=on_device,
        x=x[0],
    )


# acos
@handle_frontend_test(
    fn_tree="paddle.acos",
    dtype_and_x=helpers.dtype_and_values(
        available_dtypes=helpers.get_dtypes("float"),
    ),
)
def test_paddle_acos(
    *,
    dtype_and_x,
    on_device,
    fn_tree,
    frontend,
    test_flags,
    backend_fw,
):
    input_dtype, x = dtype_and_x
    helpers.test_frontend_function(
        input_dtypes=input_dtype,
        backend_to_test=backend_fw,
        frontend=frontend,
        test_flags=test_flags,
        fn_tree=fn_tree,
        on_device=on_device,
        atol=1e-2,
        x=x[0],
    )


# cosh
@handle_frontend_test(
    fn_tree="paddle.tensor.math.cosh",
    dtype_and_x=helpers.dtype_and_values(
        available_dtypes=helpers.get_dtypes("float"),
    ),
)
def test_paddle_cosh(
    *,
    dtype_and_x,
    on_device,
    fn_tree,
    frontend,
    test_flags,
    backend_fw,
):
    input_dtype, x = dtype_and_x
    helpers.test_frontend_function(
        input_dtypes=input_dtype,
        backend_to_test=backend_fw,
        frontend=frontend,
        test_flags=test_flags,
        fn_tree=fn_tree,
        on_device=on_device,
        atol=1e-2,
        x=x[0],
    )


# tanh
@handle_frontend_test(
    fn_tree="paddle.tensor.math.tanh",
    aliases=["paddle.tanh", "paddle.nn.functional.tanh"],
    dtype_and_x=helpers.dtype_and_values(
        available_dtypes=helpers.get_dtypes("valid"),
    ),
)
def test_paddle_tanh(
    *,
    dtype_and_x,
    on_device,
    fn_tree,
    frontend,
    test_flags,
    backend_fw,
):
    input_dtype, x = dtype_and_x
    helpers.test_frontend_function(
        input_dtypes=input_dtype,
        backend_to_test=backend_fw,
        frontend=frontend,
        test_flags=test_flags,
        fn_tree=fn_tree,
        on_device=on_device,
        atol=1e-2,
        x=x[0],
    )


# acosh
@handle_frontend_test(
    fn_tree="paddle.tensor.math.acosh",
    dtype_and_x=helpers.dtype_and_values(
        available_dtypes=helpers.get_dtypes("float"),
    ),
)
def test_paddle_acosh(
    *,
    dtype_and_x,
    on_device,
    fn_tree,
    frontend,
    test_flags,
    backend_fw,
):
    input_dtype, x = dtype_and_x
    helpers.test_frontend_function(
        input_dtypes=input_dtype,
        backend_to_test=backend_fw,
        frontend=frontend,
        test_flags=test_flags,
        fn_tree=fn_tree,
        on_device=on_device,
        atol=1e-2,
        x=x[0],
    )


# asin
@handle_frontend_test(
    fn_tree="paddle.tensor.math.asin",
    dtype_and_x=helpers.dtype_and_values(
        available_dtypes=helpers.get_dtypes("valid"),
    ),
)
def test_paddle_asin(
    *,
    dtype_and_x,
    frontend,
    test_flags,
    fn_tree,
    backend_fw,
    on_device,
):
    input_dtype, x = dtype_and_x
    helpers.test_frontend_function(
        input_dtypes=input_dtype,
        backend_to_test=backend_fw,
        frontend=frontend,
        test_flags=test_flags,
        fn_tree=fn_tree,
        on_device=on_device,
        x=x[0],
    )


# log
@handle_frontend_test(
    fn_tree="paddle.log",
    dtype_and_x=helpers.dtype_and_values(
        available_dtypes=helpers.get_dtypes("float"),
    ),
)
def test_paddle_log(
    *,
    dtype_and_x,
    on_device,
    fn_tree,
    frontend,
    test_flags,
    backend_fw,
):
    input_dtype, x = dtype_and_x
    helpers.test_frontend_function(
        input_dtypes=input_dtype,
        backend_to_test=backend_fw,
        frontend=frontend,
        test_flags=test_flags,
        fn_tree=fn_tree,
        on_device=on_device,
        x=x[0],
    )


# divide
@handle_frontend_test(
    fn_tree="paddle.divide",
    dtype_and_x=helpers.dtype_and_values(
        available_dtypes=helpers.get_dtypes("float"),
        num_arrays=2,
        allow_inf=False,
        large_abs_safety_factor=2,
        small_abs_safety_factor=2,
        safety_factor_scale="log",
        shared_dtype=True,
    ),
)
def test_paddle_divide(
    *,
    dtype_and_x,
    on_device,
    fn_tree,
    frontend,
    test_flags,
    backend_fw,
):
    input_dtype, x = dtype_and_x
    helpers.test_frontend_function(
        input_dtypes=input_dtype,
        backend_to_test=backend_fw,
        frontend=frontend,
        test_flags=test_flags,
        fn_tree=fn_tree,
        on_device=on_device,
        x=x[0],
        y=x[1],
    )


# multiply
@handle_frontend_test(
    fn_tree="paddle.multiply",
    dtype_and_x=helpers.dtype_and_values(
        available_dtypes=helpers.get_dtypes("float"),
        num_arrays=2,
        allow_inf=False,
        large_abs_safety_factor=2,
        small_abs_safety_factor=2,
        safety_factor_scale="log",
        shared_dtype=True,
    ),
)
def test_paddle_multiply(
    *,
    dtype_and_x,
    on_device,
    fn_tree,
    frontend,
    test_flags,
    backend_fw,
):
    input_dtype, x = dtype_and_x
    helpers.test_frontend_function(
        input_dtypes=input_dtype,
        backend_to_test=backend_fw,
        frontend=frontend,
        test_flags=test_flags,
        fn_tree=fn_tree,
        on_device=on_device,
        x=x[0],
        y=x[1],
    )


# add
@handle_frontend_test(
    fn_tree="paddle.add",
    dtype_and_x=helpers.dtype_and_values(
        available_dtypes=helpers.get_dtypes("valid"),
        num_arrays=2,
        allow_inf=False,
        large_abs_safety_factor=2,
        small_abs_safety_factor=2,
        safety_factor_scale="log",
        shared_dtype=True,
    ),
)
def test_paddle_add(
    *,
    dtype_and_x,
    on_device,
    fn_tree,
    frontend,
    test_flags,
    backend_fw,
):
    input_dtype, x = dtype_and_x
    helpers.test_frontend_function(
        input_dtypes=input_dtype,
        backend_to_test=backend_fw,
        frontend=frontend,
        fn_tree=fn_tree,
        test_flags=test_flags,
        on_device=on_device,
        x=x[0],
        y=x[1],
    )


# subtract
@handle_frontend_test(
    fn_tree="paddle.subtract",
    dtype_and_x=helpers.dtype_and_values(
        available_dtypes=helpers.get_dtypes("float"),
        num_arrays=2,
        allow_inf=False,
        large_abs_safety_factor=2,
        small_abs_safety_factor=2,
        safety_factor_scale="log",
        shared_dtype=True,
    ),
)
def test_paddle_subtract(
    *,
    dtype_and_x,
    on_device,
    fn_tree,
    frontend,
    test_flags,
    backend_fw,
):
    input_dtype, x = dtype_and_x
    helpers.test_frontend_function(
        input_dtypes=input_dtype,
        backend_to_test=backend_fw,
        frontend=frontend,
        fn_tree=fn_tree,
        test_flags=test_flags,
        on_device=on_device,
        x=x[0],
        y=x[1],
    )


# sqrt
@handle_frontend_test(
    fn_tree="paddle.tensor.math.sqrt",
    dtype_and_x=helpers.dtype_and_values(
        available_dtypes=helpers.get_dtypes("valid"),
    ),
)
def test_paddle_sqrt(
    *,
    dtype_and_x,
    frontend,
    test_flags,
    fn_tree,
    backend_fw,
    on_device,
):
    input_dtype, x = dtype_and_x
    helpers.test_frontend_function(
        input_dtypes=input_dtype,
        backend_to_test=backend_fw,
        frontend=frontend,
        test_flags=test_flags,
        fn_tree=fn_tree,
        on_device=on_device,
        x=x[0],
    )


# atanh
@handle_frontend_test(
    fn_tree="paddle.tensor.math.atanh",
    dtype_and_x=helpers.dtype_and_values(
        available_dtypes=helpers.get_dtypes("float"),
    ),
)
def test_paddle_atanh(
    *,
    dtype_and_x,
    on_device,
    fn_tree,
    frontend,
    test_flags,
    backend_fw,
):
    input_dtype, x = dtype_and_x
    helpers.test_frontend_function(
        input_dtypes=input_dtype,
        backend_to_test=backend_fw,
        frontend=frontend,
        test_flags=test_flags,
        fn_tree=fn_tree,
        on_device=on_device,
        x=x[0],
    )


# atan
@handle_frontend_test(
    fn_tree="paddle.tensor.math.atan",
    dtype_and_x=helpers.dtype_and_values(
        available_dtypes=helpers.get_dtypes("float"),
    ),
)
def test_paddle_atan(
    *,
    dtype_and_x,
    frontend,
    test_flags,
    fn_tree,
    backend_fw,
    on_device,
):
    input_dtype, x = dtype_and_x
    helpers.test_frontend_function(
        input_dtypes=input_dtype,
        backend_to_test=backend_fw,
        frontend=frontend,
        test_flags=test_flags,
        fn_tree=fn_tree,
        on_device=on_device,
        x=x[0],
    )


# round
@handle_frontend_test(
    fn_tree="paddle.tensor.math.round",
    dtype_and_x=helpers.dtype_and_values(
        available_dtypes=helpers.get_dtypes("float"),
        min_value=1,
    ),
)
def test_paddle_round(
    *,
    dtype_and_x,
    frontend,
    test_flags,
    fn_tree,
    backend_fw,
    on_device,
):
    input_dtype, x = dtype_and_x
    helpers.test_frontend_function(
        input_dtypes=input_dtype,
        backend_to_test=backend_fw,
        frontend=frontend,
        test_flags=test_flags,
        fn_tree=fn_tree,
        on_device=on_device,
        x=x[0],
    )


# ceil
@handle_frontend_test(
    fn_tree="paddle.tensor.math.ceil",
    dtype_and_x=helpers.dtype_and_values(
        available_dtypes=helpers.get_dtypes("float"),
    ),
)
def test_paddle_ceil(
    *,
    dtype_and_x,
    frontend,
    test_flags,
    fn_tree,
    backend_fw,
    on_device,
):
    input_dtype, x = dtype_and_x
    helpers.test_frontend_function(
        input_dtypes=input_dtype,
        backend_to_test=backend_fw,
        frontend=frontend,
        test_flags=test_flags,
        fn_tree=fn_tree,
        on_device=on_device,
        x=x[0],
    )


# sinh
@handle_frontend_test(
    fn_tree="paddle.sinh",
    dtype_and_x=helpers.dtype_and_values(
        available_dtypes=helpers.get_dtypes("float"),
    ),
)
def test_paddle_sinh(
    *,
    dtype_and_x,
    on_device,
    fn_tree,
    frontend,
    test_flags,
    backend_fw,
):
    input_dtype, x = dtype_and_x
    helpers.test_frontend_function(
        input_dtypes=input_dtype,
        backend_to_test=backend_fw,
        frontend=frontend,
        test_flags=test_flags,
        fn_tree=fn_tree,
        on_device=on_device,
        x=x[0],
    )


# pow
@handle_frontend_test(
    fn_tree="paddle.pow",
    dtype_and_x=helpers.dtype_and_values(
        available_dtypes=helpers.get_dtypes("valid"),
        num_arrays=2,
        allow_inf=False,
        shared_dtype=True,
    ),
)
def test_paddle_pow(
    *,
    dtype_and_x,
    on_device,
    fn_tree,
    frontend,
    test_flags,
    backend_fw,
):
    input_dtype, x = dtype_and_x
    helpers.test_frontend_function(
        input_dtypes=input_dtype,
        backend_to_test=backend_fw,
        frontend=frontend,
        test_flags=test_flags,
        fn_tree=fn_tree,
        on_device=on_device,
        x=x[0],
        y=x[1],
    )


# abs
@handle_frontend_test(
    fn_tree="paddle.tensor.math.abs",
    dtype_and_x=helpers.dtype_and_values(available_dtypes=helpers.get_dtypes("float")),
)
def test_paddle_abs(
    *,
    dtype_and_x,
    on_device,
    fn_tree,
    frontend,
    test_flags,
    backend_fw,
):
    input_dtype, x = dtype_and_x
    helpers.test_frontend_function(
        input_dtypes=input_dtype,
        backend_to_test=backend_fw,
        frontend=frontend,
        test_flags=test_flags,
        fn_tree=fn_tree,
        on_device=on_device,
        x=x[0],
    )


# conj
@handle_frontend_test(
    fn_tree="paddle.tensor.math.conj",
    dtype_and_input=helpers.dtype_and_values(
        available_dtypes=helpers.get_dtypes("numeric"),
    ),
)
def test_paddle_conj(
    *,
    dtype_and_input,
    frontend,
    backend_fw,
    test_flags,
    fn_tree,
    on_device,
):
    input_dtype, x = dtype_and_input
    helpers.test_frontend_function(
        input_dtypes=input_dtype,
        backend_to_test=backend_fw,
        frontend=frontend,
        test_flags=test_flags,
        fn_tree=fn_tree,
        on_device=on_device,
        x=x[0],
    )


# floor
@handle_frontend_test(
    fn_tree="paddle.tensor.math.floor",
    dtype_and_x=helpers.dtype_and_values(
        available_dtypes=helpers.get_dtypes("valid"),
    ),
)
def test_paddle_floor(
    *,
    dtype_and_x,
    frontend,
    backend_fw,
    test_flags,
    fn_tree,
    on_device,
):
    input_dtype, x = dtype_and_x
    helpers.test_frontend_function(
        input_dtypes=input_dtype,
        frontend=frontend,
        backend_to_test=backend_fw,
        test_flags=test_flags,
        fn_tree=fn_tree,
        on_device=on_device,
        x=x[0],
    )


# remainder
@handle_frontend_test(
    fn_tree="paddle.remainder",
    dtype_and_x=helpers.dtype_and_values(
        available_dtypes=helpers.get_dtypes("float"),
        num_arrays=2,
        allow_inf=False,
        large_abs_safety_factor=2,
        small_abs_safety_factor=2,
        safety_factor_scale="log",
        shared_dtype=True,
    ),
)
def test_paddle_remainder(
    *,
    dtype_and_x,
    on_device,
    fn_tree,
    frontend,
    backend_fw,
    test_flags,
):
    input_dtype, x = dtype_and_x
    helpers.test_frontend_function(
        input_dtypes=input_dtype,
        frontend=frontend,
        backend_to_test=backend_fw,
        test_flags=test_flags,
        fn_tree=fn_tree,
        on_device=on_device,
        x=x[0],
        y=x[1],
    )


# log2
@handle_frontend_test(
    fn_tree="paddle.log2",
    dtype_and_x=helpers.dtype_and_values(
        available_dtypes=helpers.get_dtypes("valid"),
    ),
)
def test_paddle_log2(
    *,
    dtype_and_x,
    on_device,
    fn_tree,
    frontend,
    backend_fw,
    test_flags,
):
    input_dtype, x = dtype_and_x
    helpers.test_frontend_function(
        input_dtypes=input_dtype,
        frontend=frontend,
        backend_to_test=backend_fw,
        test_flags=test_flags,
        fn_tree=fn_tree,
        on_device=on_device,
        x=x[0],
    )


# log1p
@handle_frontend_test(
    fn_tree="paddle.log1p",
    dtype_and_x=helpers.dtype_and_values(
        available_dtypes=helpers.get_dtypes("valid"),
        max_value=1e5,
    ),
)
def test_paddle_log1p(
    *,
    dtype_and_x,
    on_device,
    fn_tree,
    frontend,
    backend_fw,
    test_flags,
):
    input_dtype, x = dtype_and_x
    helpers.test_frontend_function(
        input_dtypes=input_dtype,
        frontend=frontend,
        backend_to_test=backend_fw,
        test_flags=test_flags,
        fn_tree=fn_tree,
        on_device=on_device,
        x=x[0],
    )


# rad2deg
@handle_frontend_test(
    fn_tree="paddle.rad2deg",
    dtype_and_x=helpers.dtype_and_values(
        available_dtypes=helpers.get_dtypes("float"),
    ),
)
def test_paddle_rad2deg(
    *,
    dtype_and_x,
    on_device,
    fn_tree,
    frontend,
    backend_fw,
    test_flags,
):
    input_dtype, x = dtype_and_x
    helpers.test_frontend_function(
        input_dtypes=input_dtype,
        frontend=frontend,
        backend_to_test=backend_fw,
        test_flags=test_flags,
        fn_tree=fn_tree,
        on_device=on_device,
        x=x[0],
    )


# deg2rad
@handle_frontend_test(
    fn_tree="paddle.deg2rad",
    dtype_and_x=helpers.dtype_and_values(
        available_dtypes=helpers.get_dtypes("float"),
    ),
)
def test_paddle_deg2rad(
    *,
    dtype_and_x,
    on_device,
    fn_tree,
    frontend,
    backend_fw,
    test_flags,
):
    input_dtype, x = dtype_and_x
    helpers.test_frontend_function(
        input_dtypes=input_dtype,
        frontend=frontend,
        backend_to_test=backend_fw,
        test_flags=test_flags,
        fn_tree=fn_tree,
        on_device=on_device,
        x=x[0],
    )


# tan
@handle_frontend_test(
    fn_tree="paddle.tensor.math.tan",
    dtype_and_x=helpers.dtype_and_values(
        available_dtypes=helpers.get_dtypes("float"),
    ),
)
def test_paddle_tan(
    *,
    dtype_and_x,
    on_device,
    fn_tree,
    frontend,
    backend_fw,
    test_flags,
):
    input_dtype, x = dtype_and_x
    helpers.test_frontend_function(
        input_dtypes=input_dtype,
        frontend=frontend,
        backend_to_test=backend_fw,
        test_flags=test_flags,
        fn_tree=fn_tree,
        on_device=on_device,
        atol=1e-2,
        x=x[0],
    )


# atan2
@handle_frontend_test(
    fn_tree="paddle.atan2",
    dtype_and_x=helpers.dtype_and_values(
        available_dtypes=helpers.get_dtypes("float"),
        num_arrays=2,
        allow_inf=False,
        large_abs_safety_factor=2,
        small_abs_safety_factor=2,
        safety_factor_scale="log",
        shared_dtype=True,
    ),
)
def test_paddle_atan2(
    *,
    dtype_and_x,
    on_device,
    fn_tree,
    frontend,
    backend_fw,
    test_flags,
):
    input_dtype, x = dtype_and_x
    helpers.test_frontend_function(
        input_dtypes=input_dtype,
        frontend=frontend,
        backend_to_test=backend_fw,
        fn_tree=fn_tree,
        test_flags=test_flags,
        on_device=on_device,
        x=x[0],
        y=x[1],
    )


# sign
@handle_frontend_test(
    fn_tree="paddle.tensor.math.sign",
    dtype_and_x=helpers.dtype_and_values(
        available_dtypes=helpers.get_dtypes("float"),
    ),
)
def test_paddle_sign(
    *,
    dtype_and_x,
    on_device,
    fn_tree,
    frontend,
    backend_fw,
    test_flags,
):
    input_dtype, x = dtype_and_x
    helpers.test_frontend_function(
        input_dtypes=input_dtype,
        frontend=frontend,
        backend_to_test=backend_fw,
        test_flags=test_flags,
        fn_tree=fn_tree,
        on_device=on_device,
        x=x[0],
    )


# neg
@handle_frontend_test(
    fn_tree="paddle.neg",
    dtype_and_x=helpers.dtype_and_values(
        available_dtypes=["float32", "float64", "int8", "int16", "int32", "int64"],
    ),
)
def test_paddle_neg(
    *,
    dtype_and_x,
    on_device,
    fn_tree,
    frontend,
    backend_fw,
    test_flags,
):
    input_dtype, x = dtype_and_x
    helpers.test_frontend_function(
        input_dtypes=input_dtype,
        frontend=frontend,
        backend_to_test=backend_fw,
        test_flags=test_flags,
        fn_tree=fn_tree,
        on_device=on_device,
        x=x[0],
    )


# lgamma
@handle_frontend_test(
    fn_tree="paddle.tensor.math.lgamma",
    dtype_and_x=helpers.dtype_and_values(
        available_dtypes=helpers.get_dtypes("float"),
        safety_factor_scale="log",
    ),
)
def test_paddle_lgamma(
    *,
    dtype_and_x,
    on_device,
    fn_tree,
    frontend,
    backend_fw,
    test_flags,
):
    input_dtype, x = dtype_and_x
    helpers.test_frontend_function(
        input_dtypes=input_dtype,
        frontend=frontend,
        backend_to_test=backend_fw,
        test_flags=test_flags,
        fn_tree=fn_tree,
        on_device=on_device,
        atol=1e-4,
        x=x[0],
    )


# exp
@handle_frontend_test(
    fn_tree="paddle.exp",
    dtype_and_x=helpers.dtype_and_values(
        available_dtypes=helpers.get_dtypes("valid"),
    ),
)
def test_paddle_exp(
    *,
    dtype_and_x,
    on_device,
    fn_tree,
    frontend,
    backend_fw,
    test_flags,
):
    input_dtype, x = dtype_and_x
    helpers.test_frontend_function(
        input_dtypes=input_dtype,
        frontend=frontend,
        backend_to_test=backend_fw,
        test_flags=test_flags,
        fn_tree=fn_tree,
        on_device=on_device,
        x=x[0],
    )


# expm1
@handle_frontend_test(
    fn_tree="paddle.expm1",
    dtype_and_x=helpers.dtype_and_values(
        available_dtypes=helpers.get_dtypes("valid"),
    ),
)
def test_paddle_expm1(
    *,
    dtype_and_x,
    on_device,
    fn_tree,
    frontend,
    backend_fw,
    test_flags,
):
    input_dtype, x = dtype_and_x
    helpers.test_frontend_function(
        input_dtypes=input_dtype,
        frontend=frontend,
        backend_to_test=backend_fw,
        test_flags=test_flags,
        fn_tree=fn_tree,
        on_device=on_device,
        x=x[0],
    )


# square
@handle_frontend_test(
    fn_tree="paddle.tensor.math.square",
    dtype_and_x=helpers.dtype_and_values(
        available_dtypes=helpers.get_dtypes("float"),
    ),
)
def test_paddle_square(
    *,
    dtype_and_x,
    on_device,
    fn_tree,
    frontend,
    backend_fw,
    test_flags,
):
    input_dtype, x = dtype_and_x
    helpers.test_frontend_function(
        input_dtypes=input_dtype,
        frontend=frontend,
        backend_to_test=backend_fw,
        test_flags=test_flags,
        fn_tree=fn_tree,
        on_device=on_device,
        x=x[0],
    )


# reciprocal
@handle_frontend_test(
    fn_tree="paddle.reciprocal",
    dtype_and_x=helpers.dtype_and_values(
        available_dtypes=helpers.get_dtypes("float"),
    ),
)
def test_paddle_reciprocal(
    *,
    dtype_and_x,
    on_device,
    fn_tree,
    frontend,
    backend_fw,
    test_flags,
):
    input_dtype, x = dtype_and_x
    helpers.test_frontend_function(
        input_dtypes=input_dtype,
        frontend=frontend,
        backend_to_test=backend_fw,
        test_flags=test_flags,
        fn_tree=fn_tree,
        on_device=on_device,
        x=x[0],
    )


# lcm
@handle_frontend_test(
    fn_tree="paddle.lcm",
    dtype_and_x=helpers.dtype_and_values(
        available_dtypes=helpers.get_dtypes("valid"),
        num_arrays=2,
        min_num_dims=1,
        safety_factor_scale="log",
        large_abs_safety_factor=2,
        shared_dtype=True,
    ),
)
def test_paddle_lcm(
    *,
    dtype_and_x,
    on_device,
    fn_tree,
    frontend,
    backend_fw,
    test_flags,
):
    input_dtype, x = dtype_and_x
    helpers.test_frontend_function(
        input_dtypes=input_dtype,
        frontend=frontend,
        backend_to_test=backend_fw,
        fn_tree=fn_tree,
        test_flags=test_flags,
        on_device=on_device,
        x=x[0],
        y=x[1],
    )


# cumprod
@handle_frontend_test(
    fn_tree="paddle.tensor.math.cumprod",
    dtype_x_axis=helpers.dtype_values_axis(
        available_dtypes=helpers.get_dtypes("valid"),
        valid_axis=True,
        force_int_axis=True,
        min_num_dims=1,
        min_value=-5,
        max_value=5,
    ),
)
def test_paddle_cumprod(
    *,
    dtype_x_axis,
    on_device,
    fn_tree,
    frontend,
    backend_fw,
    test_flags,
):
    input_dtype, x, axis = dtype_x_axis
    helpers.test_frontend_function(
        input_dtypes=input_dtype,
        frontend=frontend,
        backend_to_test=backend_fw,
        test_flags=test_flags,
        fn_tree=fn_tree,
        on_device=on_device,
        x=x[0],
        dim=axis,
    )


# gcd
@handle_frontend_test(
    fn_tree="paddle.gcd",
    dtype_and_x=helpers.dtype_and_values(
        available_dtypes=helpers.get_dtypes("valid"),
        min_value=-100,
        max_value=100,
        min_num_dims=1,
        min_dim_size=1,
        num_arrays=2,
        shared_dtype=True,
    ),
)
def test_paddle_gcd(
    *,
    dtype_and_x,
    on_device,
    fn_tree,
    frontend,
    backend_fw,
    test_flags,
):
    input_dtype, x = dtype_and_x
    helpers.test_frontend_function(
        input_dtypes=input_dtype,
        frontend=frontend,
        backend_to_test=backend_fw,
        fn_tree=fn_tree,
        test_flags=test_flags,
        on_device=on_device,
        x=x[0],
        y=x[1],
    )


@handle_frontend_test(
    fn_tree="paddle.fmin",
    dtypes_and_x=helpers.dtype_and_values(
        available_dtypes=helpers.get_dtypes("float"), num_arrays=2, shared_dtype=True
    ),
)
def test_paddle_fmin(
    *,
    dtypes_and_x,
    on_device,
    fn_tree,
    frontend,
    backend_fw,
    test_flags,
):
    input_dtype, x = dtypes_and_x
    helpers.test_frontend_function(
        input_dtypes=input_dtype,
        frontend=frontend,
        backend_to_test=backend_fw,
        test_flags=test_flags,
        fn_tree=fn_tree,
        on_device=on_device,
        x=x[0],
        y=x[1],
    )


# logit
@handle_frontend_test(
    fn_tree="paddle.logit",
    dtype_and_x=helpers.dtype_and_values(
        available_dtypes=helpers.get_dtypes("float"),
    ),
)
def test_paddle_logit(
    *,
    dtype_and_x,
    on_device,
    fn_tree,
    frontend,
    backend_fw,
    test_flags,
):
    input_dtype, x = dtype_and_x
    helpers.test_frontend_function(
        input_dtypes=input_dtype,
        frontend=frontend,
        backend_to_test=backend_fw,
        test_flags=test_flags,
        fn_tree=fn_tree,
        on_device=on_device,
        x=x[0],
        eps=1e-2,
    )


# isnan
@handle_frontend_test(
    fn_tree="paddle.isnan",
    dtype_and_x=helpers.dtype_and_values(
        available_dtypes=helpers.get_dtypes("valid"),
    ),
)
def test_paddle_isnan(
    *,
    dtype_and_x,
    frontend,
    backend_fw,
    test_flags,
    fn_tree,
    on_device,
):
    input_dtype, x = dtype_and_x
    helpers.test_frontend_function(
        input_dtypes=input_dtype,
        frontend=frontend,
        backend_to_test=backend_fw,
        test_flags=test_flags,
        fn_tree=fn_tree,
        on_device=on_device,
        x=x[0],
    )


# isfinite
@handle_frontend_test(
    fn_tree="paddle.isfinite",
    dtype_and_x=helpers.dtype_and_values(
        available_dtypes=helpers.get_dtypes("valid"),
    ),
)
def test_paddle_isfinite(
    *,
    dtype_and_x,
    frontend,
    backend_fw,
    test_flags,
    fn_tree,
    on_device,
):
    input_dtype, x = dtype_and_x
    helpers.test_frontend_function(
        input_dtypes=input_dtype,
        frontend=frontend,
        backend_to_test=backend_fw,
        test_flags=test_flags,
        fn_tree=fn_tree,
        on_device=on_device,
        x=x[0],
    )


# isinf
@handle_frontend_test(
    fn_tree="paddle.isinf",
    dtype_and_x=helpers.dtype_and_values(
        available_dtypes=helpers.get_dtypes("valid"),
    ),
)
def test_paddle_isinf(
    *,
    dtype_and_x,
    frontend,
    backend_fw,
    test_flags,
    fn_tree,
    on_device,
):
    input_dtype, x = dtype_and_x
    helpers.test_frontend_function(
        input_dtypes=input_dtype,
        frontend=frontend,
        backend_to_test=backend_fw,
        test_flags=test_flags,
        fn_tree=fn_tree,
        on_device=on_device,
        x=x[0],
    )


@handle_frontend_test(
    fn_tree="paddle.tensor.math.angle",
    dtype_and_x=helpers.dtype_and_values(
        available_dtypes=["float64", "complex64", "complex128"],
    ),
)
def test_paddle_angle(
    *,
    dtype_and_x,
    on_device,
    fn_tree,
    frontend,
    backend_fw,
    test_flags,
):
    input_dtype, x = dtype_and_x
    helpers.test_frontend_function(
        input_dtypes=input_dtype,
        frontend=frontend,
        backend_to_test=backend_fw,
        test_flags=test_flags,
        fn_tree=fn_tree,
        on_device=on_device,
        x=x[0],
    )


@handle_frontend_test(
    fn_tree="paddle.fmax",
    dtypes_and_x=helpers.dtype_and_values(
        available_dtypes=helpers.get_dtypes("float"), num_arrays=2, shared_dtype=True
    ),
)
def test_paddle_fmax(
    *,
    dtypes_and_x,
    on_device,
    fn_tree,
    frontend,
    backend_fw,
    test_flags,
):
    input_dtype, x = dtypes_and_x
    helpers.test_frontend_function(
        input_dtypes=input_dtype,
        frontend=frontend,
        backend_to_test=backend_fw,
        test_flags=test_flags,
        fn_tree=fn_tree,
        on_device=on_device,
        x=x[0],
        y=x[1],
    )


@handle_frontend_test(
    fn_tree="paddle.minimum",
    dtype_and_x=helpers.dtype_and_values(
        available_dtypes=helpers.get_dtypes("float"),
        num_arrays=2,
        shared_dtype=True,
    ),
)
def test_paddle_minimum(
    *,
    dtype_and_x,
    on_device,
    fn_tree,
    frontend,
    backend_fw,
    test_flags,
):
    input_dtype, x = dtype_and_x
    helpers.test_frontend_function(
        input_dtypes=input_dtype,
        frontend=frontend,
        backend_to_test=backend_fw,
        fn_tree=fn_tree,
        test_flags=test_flags,
        on_device=on_device,
        x=x[0],
        y=x[1],
    )


#  erf
@handle_frontend_test(
    fn_tree="paddle.tensor.math.erf",
    dtype_and_x=helpers.dtype_and_values(
        available_dtypes=helpers.get_dtypes("valid"),
    ),
)
def test_paddle_erf(
    *,
    dtype_and_x,
    frontend,
    backend_fw,
    test_flags,
    fn_tree,
    on_device,
):
    input_dtype, x = dtype_and_x
    helpers.test_frontend_function(
        input_dtypes=input_dtype,
        frontend=frontend,
        backend_to_test=backend_fw,
        test_flags=test_flags,
        fn_tree=fn_tree,
        on_device=on_device,
        x=x[0],
    )


# trunc
@handle_frontend_test(
    fn_tree="paddle.trunc",
    dtype_and_x=helpers.dtype_and_values(
        available_dtypes=helpers.get_dtypes("float", "int"),
    ),
)
def test_paddle_trunc(
    *,
    dtype_and_x,
    on_device,
    fn_tree,
    frontend,
    backend_fw,
    test_flags,
):
    input_dtype, x = dtype_and_x
    helpers.test_frontend_function(
        input_dtypes=input_dtype,
        frontend=frontend,
        backend_to_test=backend_fw,
        test_flags=test_flags,
        fn_tree=fn_tree,
        on_device=on_device,
        x=x[0],
    )


@handle_frontend_test(
    fn_tree="paddle.tensor.math.sgn",
    dtype_and_x=helpers.dtype_and_values(
        available_dtypes=helpers.get_dtypes("float_and_complex"),
        min_num_dims=1,
        max_num_dims=1,
        min_dim_size=1,
        max_dim_size=1,
        abs_smallest_val=1e-10,
        min_value=-10,
        max_value=10,
    ),
)
def test_paddle_sgn(
    *,
    dtype_and_x,
    on_device,
    fn_tree,
    frontend,
    backend_fw,
    test_flags,
):
    input_dtype, x = dtype_and_x
    helpers.test_frontend_function(
        input_dtypes=input_dtype,
        frontend=frontend,
        backend_to_test=backend_fw,
        test_flags=test_flags,
        fn_tree=fn_tree,
        on_device=on_device,
        x=x[0],
    )


# maximum
@handle_frontend_test(
    fn_tree="paddle.maximum",
    dtype_and_x=helpers.dtype_and_values(
        available_dtypes=helpers.get_dtypes("float"),
        num_arrays=2,
        shared_dtype=True,
    ),
)
def test_paddle_maximum(
    *,
    dtype_and_x,
    on_device,
    fn_tree,
    frontend,
    backend_fw,
    test_flags,
):
    input_dtype, x = dtype_and_x
    helpers.test_frontend_function(
        input_dtypes=input_dtype,
        frontend=frontend,
        backend_to_test=backend_fw,
        test_flags=test_flags,
        fn_tree=fn_tree,
        on_device=on_device,
        x=x[0],
        y=x[1],
    )


# frac
@handle_frontend_test(
    fn_tree="paddle.tensor.math.frac",
    dtype_and_x=helpers.dtype_and_values(
        available_dtypes=helpers.get_dtypes("valid"),
        num_arrays=1,
        max_value=1e6,
        min_value=-1e6,
    ),
)
def test_paddle_frac(
    *,
    dtype_and_x,
    frontend,
    backend_fw,
    test_flags,
    fn_tree,
    on_device,
):
    input_dtype, x = dtype_and_x
    helpers.test_frontend_function(
        input_dtypes=input_dtype,
        frontend=frontend,
        backend_to_test=backend_fw,
        test_flags=test_flags,
        fn_tree=fn_tree,
        on_device=on_device,
        x=x[0],
    )


# asinh
@handle_frontend_test(
    fn_tree="paddle.tensor.math.asinh",
    dtype_and_x=helpers.dtype_and_values(
        available_dtypes=helpers.get_dtypes("float"),
    ),
)
def test_paddle_asinh(
    *,
    dtype_and_x,
    on_device,
    fn_tree,
    frontend,
    backend_fw,
    test_flags,
):
    input_dtype, x = dtype_and_x
    helpers.test_frontend_function(
        input_dtypes=input_dtype,
        frontend=frontend,
        backend_to_test=backend_fw,
        test_flags=test_flags,
        fn_tree=fn_tree,
        on_device=on_device,
        atol=1e-2,
        x=x[0],
    )


# max
@handle_frontend_test(
    fn_tree="paddle.tensor.math.max",
    dtype_and_x=helpers.dtype_values_axis(
        available_dtypes=helpers.get_dtypes("valid"),
        min_axis=-1,
        max_axis=0,
        min_num_dims=1,
        force_int_axis=False,
    ),
)
def test_paddle_max(
    *,
    dtype_and_x,
    on_device,
    fn_tree,
    frontend,
    backend_fw,
    test_flags,
):
    input_dtype, x, axis = dtype_and_x
    helpers.test_frontend_function(
        input_dtypes=input_dtype,
        frontend=frontend,
        backend_to_test=backend_fw,
        test_flags=test_flags,
        fn_tree=fn_tree,
        on_device=on_device,
        x=x[0],
        axis=axis,
        keepdim=False,
    )


# lerp
@handle_frontend_test(
    fn_tree="paddle.tensor.math.lerp",
    dtype_and_x=helpers.dtype_and_values(
        available_dtypes=helpers.get_dtypes("float"),
        num_arrays=3,
        allow_inf=False,
        large_abs_safety_factor=2,
        small_abs_safety_factor=2,
        safety_factor_scale="log",
        shared_dtype=True,
    ),
)
def test_paddle_lerp(
    *,
    dtype_and_x,
    on_device,
    fn_tree,
    frontend,
    backend_fw,
    test_flags,
):
    input_dtype, x = dtype_and_x
    helpers.test_frontend_function(
        input_dtypes=input_dtype,
        frontend=frontend,
        backend_to_test=backend_fw,
        fn_tree=fn_tree,
        test_flags=test_flags,
        on_device=on_device,
        x=x[0],
        y=x[1],
        weight=x[2],
    )


# outer
@handle_frontend_test(
    fn_tree="paddle.tensor.math.outer",
    dtype_and_x=helpers.dtype_and_values(
        available_dtypes=helpers.get_dtypes("valid"),
        num_arrays=2,
        min_num_dims=1,
        max_num_dims=1,
        shared_dtype=True,
    ),
)
def test_paddle_outer(
    *,
    dtype_and_x,
    on_device,
    fn_tree,
    frontend,
    backend_fw,
    test_flags,
):
    input_dtype, x = dtype_and_x
    helpers.test_frontend_function(
        input_dtypes=input_dtype,
        frontend=frontend,
        backend_to_test=backend_fw,
        fn_tree=fn_tree,
        test_flags=test_flags,
        on_device=on_device,
        x=x[0],
        y=x[1],
    )


# heaviside
@handle_frontend_test(
    fn_tree="paddle.tensor.math.heaviside",
    dtype_and_x=helpers.dtype_and_values(
        available_dtypes=helpers.get_dtypes("float"),
        num_arrays=2,
        allow_inf=False,
        large_abs_safety_factor=2,
        small_abs_safety_factor=2,
        safety_factor_scale="log",
        shared_dtype=True,
    ),
)
def test_paddle_heaviside(
    *,
    dtype_and_x,
    on_device,
    fn_tree,
    frontend,
    backend_fw,
    test_flags,
):
    input_dtype, x = dtype_and_x
    helpers.test_frontend_function(
        input_dtypes=input_dtype,
        frontend=frontend,
        backend_to_test=backend_fw,
        fn_tree=fn_tree,
        test_flags=test_flags,
        on_device=on_device,
        x=x[0],
        y=x[1],
    )


# rsqrt
@handle_frontend_test(
    fn_tree="paddle.tensor.math.rsqrt",
    dtype_and_x=helpers.dtype_and_values(
        available_dtypes=helpers.get_dtypes("valid"),
    ),
)
def test_paddle_rsqrt(
    *,
    dtype_and_x,
    frontend,
    test_flags,
    fn_tree,
    on_device,
    backend_fw,
):
    input_dtype, x = dtype_and_x
    helpers.test_frontend_function(
        input_dtypes=input_dtype,
        backend_to_test=backend_fw,
        frontend=frontend,
        test_flags=test_flags,
        fn_tree=fn_tree,
        on_device=on_device,
        x=x[0],
    )


# prod
@handle_frontend_test(
    fn_tree="paddle.tensor.math.prod",
    dtype_and_x=helpers.dtype_values_axis(
        available_dtypes=helpers.get_dtypes("numeric"),
        min_axis=-1,
        max_axis=0,
        min_num_dims=1,
        min_value=-10,
        max_value=10,
        force_int_axis=False,
        allow_nan=False,
    ),
)
def test_paddle_prod(
    *,
    dtype_and_x,
    on_device,
    backend_fw,
    fn_tree,
    frontend,
    test_flags,
):
    input_dtype, x, axis = dtype_and_x
    helpers.test_frontend_function(
        input_dtypes=input_dtype,
        frontend=frontend,
        test_flags=test_flags,
        fn_tree=fn_tree,
        on_device=on_device,
        x=x[0],
        axis=axis,
        keepdim=False,
        backend_to_test=backend_fw,
    )


# any
@handle_frontend_test(
    fn_tree="paddle.tensor.math.any",
    dtype_and_x=helpers.dtype_values_axis(
        available_dtypes=["bool"],
        valid_axis=True,
        allow_neg_axes=True,
        force_int_axis=True,
        min_num_dims=1,
    ),
)
def test_paddle_any(
    *,
    dtype_and_x,
    on_device,
    fn_tree,
    frontend,
    test_flags,
    backend_fw,
):
    input_dtype, x, axis = dtype_and_x
    helpers.test_frontend_function(
        input_dtypes=input_dtype,
        frontend=frontend,
        test_flags=test_flags,
        fn_tree=fn_tree,
        on_device=on_device,
        backend_to_test=backend_fw,
        x=x[0],
        axis=axis,
        keepdim=False,
    )


<<<<<<< HEAD
# stanh
@handle_frontend_test(
    fn_tree="paddle.tensor.math.stanh",
    dtype_and_x=helpers.dtype_and_values(
        available_dtypes=helpers.get_dtypes("float"),
    ),
    scale_a=st.floats(1e-5, 1e5),
    scale_b=st.floats(1e-5, 1e5),
)
def test_paddle_stanh(
    *, dtype_and_x, on_device, fn_tree, frontend, test_flags, scale_a, scale_b
=======
# diff
@handle_frontend_test(
    fn_tree="paddle.tensor.math.diff",
    dtype_n_x_n_axis=helpers.dtype_values_axis(
        available_dtypes=st.shared(helpers.get_dtypes("valid"), key="dtype"),
        min_num_dims=1,
        valid_axis=True,
        force_int_axis=True,
    ),
    n=st.integers(min_value=1, max_value=1),
    dtype_prepend=helpers.dtype_and_values(
        available_dtypes=st.shared(helpers.get_dtypes("valid"), key="dtype"),
        min_num_dims=1,
        max_num_dims=1,
    ),
    dtype_append=helpers.dtype_and_values(
        available_dtypes=st.shared(helpers.get_dtypes("valid"), key="dtype"),
        min_num_dims=1,
        max_num_dims=1,
    ),
)
def test_paddle_diff(
    *,
    dtype_n_x_n_axis,
    n,
    dtype_prepend,
    dtype_append,
    test_flags,
    frontend,
    backend_fw,
    fn_tree,
    on_device,
):
    input_dtype, x, axis = dtype_n_x_n_axis
    _, prepend = dtype_prepend
    _, append = dtype_append
    helpers.test_frontend_function(
        input_dtypes=input_dtype,
        test_flags=test_flags,
        frontend=frontend,
        backend_to_test=backend_fw,
        fn_tree=fn_tree,
        on_device=on_device,
        x=x[0],
        n=n,
        axis=axis,
        prepend=prepend[0],
        append=append[0],
    )


# mm
@handle_frontend_test(
    fn_tree="paddle.tensor.math.mm",
    dtype_xy=_get_dtype_input_and_matrices(),
)
def test_paddle_mm(
    *,
    dtype_xy,
    on_device,
    fn_tree,
    frontend,
    test_flags,
    backend_fw,
):
    input_dtype, x, y = dtype_xy
    helpers.test_frontend_function(
        input_dtypes=input_dtype,
        backend_to_test=backend_fw,
        frontend=frontend,
        test_flags=test_flags,
        fn_tree=fn_tree,
        on_device=on_device,
        input=x,
        mat2=y,
    )


# kron
@handle_frontend_test(
    fn_tree="paddle.tensor.math.kron",
    dtype_and_x=helpers.dtype_and_values(
        available_dtypes=helpers.get_dtypes("float"),
        num_arrays=2,
        allow_inf=False,
        shared_dtype=True,
    ),
)
def test_paddle_kron(
    *,
    dtype_and_x,
    on_device,
    fn_tree,
    backend_fw,
    frontend,
    test_flags,
>>>>>>> ebb87187
):
    input_dtype, x = dtype_and_x
    helpers.test_frontend_function(
        input_dtypes=input_dtype,
        frontend=frontend,
<<<<<<< HEAD
        test_flags=test_flags,
        fn_tree=fn_tree,
        on_device=on_device,
        x=x[0],
        scale_a=scale_a,
        scale_b=scale_b,
=======
        backend_to_test=backend_fw,
        fn_tree=fn_tree,
        test_flags=test_flags,
        on_device=on_device,
        x=x[0],
        y=x[1],
>>>>>>> ebb87187
    )<|MERGE_RESOLUTION|>--- conflicted
+++ resolved
@@ -4,13 +4,10 @@
 # local
 import ivy_tests.test_ivy.helpers as helpers
 from ivy_tests.test_ivy.helpers import handle_frontend_test
-<<<<<<< HEAD
 from hypothesis import strategies as st
-=======
 from ivy_tests.test_ivy.test_frontends.test_torch.test_blas_and_lapack_ops import (
     _get_dtype_input_and_matrices,
 )
->>>>>>> ebb87187
 
 
 # sin
@@ -1822,19 +1819,6 @@
     )
 
 
-<<<<<<< HEAD
-# stanh
-@handle_frontend_test(
-    fn_tree="paddle.tensor.math.stanh",
-    dtype_and_x=helpers.dtype_and_values(
-        available_dtypes=helpers.get_dtypes("float"),
-    ),
-    scale_a=st.floats(1e-5, 1e5),
-    scale_b=st.floats(1e-5, 1e5),
-)
-def test_paddle_stanh(
-    *, dtype_and_x, on_device, fn_tree, frontend, test_flags, scale_a, scale_b
-=======
 # diff
 @handle_frontend_test(
     fn_tree="paddle.tensor.math.diff",
@@ -1931,25 +1915,40 @@
     backend_fw,
     frontend,
     test_flags,
->>>>>>> ebb87187
-):
-    input_dtype, x = dtype_and_x
-    helpers.test_frontend_function(
-        input_dtypes=input_dtype,
-        frontend=frontend,
-<<<<<<< HEAD
+):
+    input_dtype, x = dtype_and_x
+    helpers.test_frontend_function(
+        input_dtypes=input_dtype,
+        frontend=frontend,
+        backend_to_test=backend_fw,
+        fn_tree=fn_tree,
+        test_flags=test_flags,
+        on_device=on_device,
+        x=x[0],
+        y=x[1],
+    )
+
+
+# stanh
+@handle_frontend_test(
+    fn_tree="paddle.tensor.math.stanh",
+    dtype_and_x=helpers.dtype_and_values(
+        available_dtypes=helpers.get_dtypes("float"),
+    ),
+    scale_a=st.floats(1e-5, 1e5),
+    scale_b=st.floats(1e-5, 1e5),
+)
+def test_paddle_stanh(
+    *, dtype_and_x, on_device, fn_tree, frontend, test_flags, scale_a, scale_b
+):
+    input_dtype, x = dtype_and_x
+    helpers.test_frontend_function(
+        input_dtypes=input_dtype,
+        frontend=frontend,
         test_flags=test_flags,
         fn_tree=fn_tree,
         on_device=on_device,
         x=x[0],
         scale_a=scale_a,
         scale_b=scale_b,
-=======
-        backend_to_test=backend_fw,
-        fn_tree=fn_tree,
-        test_flags=test_flags,
-        on_device=on_device,
-        x=x[0],
-        y=x[1],
->>>>>>> ebb87187
     )