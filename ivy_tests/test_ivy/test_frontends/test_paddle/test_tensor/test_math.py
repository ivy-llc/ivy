--- conflicted
+++ resolved
@@ -2136,9 +2136,41 @@
         x=x[0],
         scale_a=scale_a,
         scale_b=scale_b,
-    )
-<<<<<<< HEAD
-    
+    )    
+
+
+# amin
+@handle_frontend_test(
+    fn_tree="paddle.tensor.math.amin",
+    dtype_and_x=helpers.dtype_values_axis(
+        available_dtypes=helpers.get_dtypes("valid"),
+        valid_axis=True,
+    ),
+    keepdim=st.booleans(),
+)
+def test_paddle_amin(
+    *,
+    dtype_and_x,
+    keepdim,
+    on_device,
+    fn_tree,
+    backend_fw,
+    frontend,
+    test_flags,
+):
+    input_dtype, x, axis = dtype_and_x
+    helpers.test_frontend_function(
+        input_dtypes=input_dtype,
+        frontend=frontend,
+        backend_to_test=backend_fw,
+        fn_tree=fn_tree,
+        test_flags=test_flags,
+        on_device=on_device,
+        x=x[0],
+        axis = axis,
+        keepdim = keepdim,
+    )
+
     
 # logcumsumexp
 @handle_frontend_test(
@@ -2172,38 +2204,4 @@
         rtol=1e-2,
         atol=1e-2,
         x=x[0],
-=======
-
-
-# amin
-@handle_frontend_test(
-    fn_tree="paddle.tensor.math.amin",
-    dtype_and_x=helpers.dtype_values_axis(
-        available_dtypes=helpers.get_dtypes("valid"),
-        valid_axis=True,
-    ),
-    keepdim=st.booleans(),
-)
-def test_paddle_amin(
-    *,
-    dtype_and_x,
-    keepdim,
-    on_device,
-    fn_tree,
-    backend_fw,
-    frontend,
-    test_flags,
-):
-    input_dtype, x, axis = dtype_and_x
-    helpers.test_frontend_function(
-        input_dtypes=input_dtype,
-        frontend=frontend,
-        backend_to_test=backend_fw,
-        fn_tree=fn_tree,
-        test_flags=test_flags,
-        on_device=on_device,
-        x=x[0],
-        axis = axis,
-        keepdim = keepdim,
->>>>>>> a2a4e7e7
     )