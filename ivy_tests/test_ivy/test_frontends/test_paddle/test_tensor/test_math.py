--- conflicted
+++ resolved
@@ -205,8 +205,8 @@
         fn_tree=fn_tree,
         on_device=on_device,
         x=x[0],
-<<<<<<< HEAD
-    )
+    )
+
 
 
 # ceil_
@@ -2237,6 +2237,4 @@
         fn_tree=fn_tree,
         on_device=on_device,
         x=x[0],
-=======
->>>>>>> 6d603cd8
-    )+    )
