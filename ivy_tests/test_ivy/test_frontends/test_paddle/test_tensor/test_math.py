# global

# local
import ivy_tests.test_ivy.helpers as helpers
from ivy_tests.test_ivy.helpers import handle_frontend_test


# sin
@handle_frontend_test(
    fn_tree="paddle.sin",
    dtype_and_x=helpers.dtype_and_values(
        available_dtypes=helpers.get_dtypes("float"),
    ),
)
def test_paddle_sin(
    *,
    dtype_and_x,
    on_device,
    fn_tree,
    frontend,
    test_flags,
):
    input_dtype, x = dtype_and_x
    helpers.test_frontend_function(
        input_dtypes=input_dtype,
        frontend=frontend,
        test_flags=test_flags,
        fn_tree=fn_tree,
        on_device=on_device,
        x=x[0],
    )


# cos
@handle_frontend_test(
    fn_tree="paddle.cos",
    dtype_and_x=helpers.dtype_and_values(
        available_dtypes=helpers.get_dtypes("float"),
    ),
)
def test_paddle_cos(
    *,
    dtype_and_x,
    on_device,
    fn_tree,
    frontend,
    test_flags,
):
    input_dtype, x = dtype_and_x
    helpers.test_frontend_function(
        input_dtypes=input_dtype,
        frontend=frontend,
        test_flags=test_flags,
        fn_tree=fn_tree,
        on_device=on_device,
        x=x[0],
    )


# acos
@handle_frontend_test(
    fn_tree="paddle.acos",
    dtype_and_x=helpers.dtype_and_values(
        available_dtypes=helpers.get_dtypes("float"),
    ),
)
def test_paddle_acos(
    *,
    dtype_and_x,
    on_device,
    fn_tree,
    frontend,
    test_flags,
):
    input_dtype, x = dtype_and_x
    helpers.test_frontend_function(
        input_dtypes=input_dtype,
        frontend=frontend,
        test_flags=test_flags,
        fn_tree=fn_tree,
        on_device=on_device,
        atol=1e-2,
        x=x[0],
    )


# cosh
@handle_frontend_test(
    fn_tree="paddle.tensor.math.cosh",
    dtype_and_x=helpers.dtype_and_values(
        available_dtypes=helpers.get_dtypes("float"),
    ),
)
def test_paddle_cosh(
    *,
    dtype_and_x,
    on_device,
    fn_tree,
    frontend,
    test_flags,
):
    input_dtype, x = dtype_and_x
    helpers.test_frontend_function(
        input_dtypes=input_dtype,
        frontend=frontend,
        test_flags=test_flags,
        fn_tree=fn_tree,
        on_device=on_device,
        atol=1e-2,
        x=x[0],
    )


# tanh
@handle_frontend_test(
    fn_tree="paddle.tensor.math.tanh",
    aliases=["paddle.tanh", "paddle.nn.functional.tanh"],
    dtype_and_x=helpers.dtype_and_values(
        available_dtypes=helpers.get_dtypes("valid"),
    ),
)
def test_paddle_tanh(
    *,
    dtype_and_x,
    on_device,
    fn_tree,
    frontend,
    test_flags,
):
    input_dtype, x = dtype_and_x
    helpers.test_frontend_function(
        input_dtypes=input_dtype,
        frontend=frontend,
        test_flags=test_flags,
        fn_tree=fn_tree,
        on_device=on_device,
        atol=1e-2,
        x=x[0],
    )


# acosh
@handle_frontend_test(
    fn_tree="paddle.tensor.math.acosh",
    dtype_and_x=helpers.dtype_and_values(
        available_dtypes=helpers.get_dtypes("float"),
    ),
)
def test_paddle_acosh(
    *,
    dtype_and_x,
    on_device,
    fn_tree,
    frontend,
    test_flags,
):
    input_dtype, x = dtype_and_x
    helpers.test_frontend_function(
        input_dtypes=input_dtype,
        frontend=frontend,
        test_flags=test_flags,
        fn_tree=fn_tree,
        on_device=on_device,
        atol=1e-2,
        x=x[0],
    )


# asin
@handle_frontend_test(
    fn_tree="paddle.tensor.math.asin",
    dtype_and_x=helpers.dtype_and_values(
        available_dtypes=helpers.get_dtypes("valid"),
    ),
)
def test_paddle_asin(
    *,
    dtype_and_x,
    frontend,
    test_flags,
    fn_tree,
    on_device,
):
    input_dtype, x = dtype_and_x
    helpers.test_frontend_function(
        input_dtypes=input_dtype,
        frontend=frontend,
        test_flags=test_flags,
        fn_tree=fn_tree,
        on_device=on_device,
        x=x[0],
    )


# log
@handle_frontend_test(
    fn_tree="paddle.log",
    dtype_and_x=helpers.dtype_and_values(
        available_dtypes=helpers.get_dtypes("float"),
    ),
)
def test_paddle_log(
    *,
    dtype_and_x,
    on_device,
    fn_tree,
    frontend,
    test_flags,
):
    input_dtype, x = dtype_and_x
    helpers.test_frontend_function(
        input_dtypes=input_dtype,
        frontend=frontend,
        test_flags=test_flags,
        fn_tree=fn_tree,
        on_device=on_device,
        x=x[0],
    )


# divide
@handle_frontend_test(
    fn_tree="paddle.divide",
    dtype_and_x=helpers.dtype_and_values(
        available_dtypes=helpers.get_dtypes("float"),
        num_arrays=2,
        allow_inf=False,
        large_abs_safety_factor=2,
        small_abs_safety_factor=2,
        safety_factor_scale="log",
        shared_dtype=True,
    ),
)
def test_paddle_divide(
    *,
    dtype_and_x,
    on_device,
    fn_tree,
    frontend,
    test_flags,
):
    input_dtype, x = dtype_and_x
    helpers.test_frontend_function(
        input_dtypes=input_dtype,
        frontend=frontend,
        test_flags=test_flags,
        fn_tree=fn_tree,
        on_device=on_device,
        x=x[0],
        y=x[1],
    )


# multiply
@handle_frontend_test(
    fn_tree="paddle.multiply",
    dtype_and_x=helpers.dtype_and_values(
        available_dtypes=helpers.get_dtypes("float"),
        num_arrays=2,
        allow_inf=False,
        large_abs_safety_factor=2,
        small_abs_safety_factor=2,
        safety_factor_scale="log",
        shared_dtype=True,
    ),
)
def test_paddle_multiply(
    *,
    dtype_and_x,
    on_device,
    fn_tree,
    frontend,
    test_flags,
):
    input_dtype, x = dtype_and_x
    helpers.test_frontend_function(
        input_dtypes=input_dtype,
        frontend=frontend,
        test_flags=test_flags,
        fn_tree=fn_tree,
        on_device=on_device,
        x=x[0],
        y=x[1],
    )


# add
@handle_frontend_test(
    fn_tree="paddle.add",
    dtype_and_x=helpers.dtype_and_values(
        available_dtypes=helpers.get_dtypes("valid"),
        num_arrays=2,
        allow_inf=False,
        large_abs_safety_factor=2,
        small_abs_safety_factor=2,
        safety_factor_scale="log",
        shared_dtype=True,
    ),
)
def test_paddle_add(
    *,
    dtype_and_x,
    on_device,
    fn_tree,
    frontend,
    test_flags,
):
    input_dtype, x = dtype_and_x
    helpers.test_frontend_function(
        input_dtypes=input_dtype,
        frontend=frontend,
        fn_tree=fn_tree,
        test_flags=test_flags,
        on_device=on_device,
        x=x[0],
        y=x[1],
    )


# subtract
@handle_frontend_test(
    fn_tree="paddle.subtract",
    dtype_and_x=helpers.dtype_and_values(
        available_dtypes=helpers.get_dtypes("float"),
        num_arrays=2,
        allow_inf=False,
        large_abs_safety_factor=2,
        small_abs_safety_factor=2,
        safety_factor_scale="log",
        shared_dtype=True,
    ),
)
def test_paddle_subtract(
    *,
    dtype_and_x,
    on_device,
    fn_tree,
    frontend,
    test_flags,
):
    input_dtype, x = dtype_and_x
    helpers.test_frontend_function(
        input_dtypes=input_dtype,
        frontend=frontend,
        fn_tree=fn_tree,
        test_flags=test_flags,
        on_device=on_device,
        x=x[0],
        y=x[1],
    )


# sqrt
@handle_frontend_test(
    fn_tree="paddle.tensor.math.sqrt",
    dtype_and_x=helpers.dtype_and_values(
        available_dtypes=helpers.get_dtypes("valid"),
    ),
)
def test_paddle_sqrt(
    *,
    dtype_and_x,
    frontend,
    test_flags,
    fn_tree,
    on_device,
):
    input_dtype, x = dtype_and_x
    helpers.test_frontend_function(
        input_dtypes=input_dtype,
        frontend=frontend,
        test_flags=test_flags,
        fn_tree=fn_tree,
        on_device=on_device,
        x=x[0],
    )


# atanh
@handle_frontend_test(
    fn_tree="paddle.tensor.math.atanh",
    dtype_and_x=helpers.dtype_and_values(
        available_dtypes=helpers.get_dtypes("float"),
    ),
)
def test_paddle_atanh(
    *,
    dtype_and_x,
    on_device,
    fn_tree,
    frontend,
    test_flags,
):
    input_dtype, x = dtype_and_x
    helpers.test_frontend_function(
        input_dtypes=input_dtype,
        frontend=frontend,
        test_flags=test_flags,
        fn_tree=fn_tree,
        on_device=on_device,
        x=x[0],
    )


# atan
@handle_frontend_test(
    fn_tree="paddle.tensor.math.atan",
    dtype_and_x=helpers.dtype_and_values(
        available_dtypes=helpers.get_dtypes("float"),
    ),
)
def test_paddle_atan(
    *,
    dtype_and_x,
    frontend,
    test_flags,
    fn_tree,
    on_device,
):
    input_dtype, x = dtype_and_x
    helpers.test_frontend_function(
        input_dtypes=input_dtype,
        frontend=frontend,
        test_flags=test_flags,
        fn_tree=fn_tree,
        on_device=on_device,
        x=x[0],
    )


# round
@handle_frontend_test(
    fn_tree="paddle.tensor.math.round",
    dtype_and_x=helpers.dtype_and_values(
        available_dtypes=helpers.get_dtypes("float"),
        min_value=1,
    ),
)
def test_paddle_round(
    *,
    dtype_and_x,
    frontend,
    test_flags,
    fn_tree,
    on_device,
):
    input_dtype, x = dtype_and_x
    helpers.test_frontend_function(
        input_dtypes=input_dtype,
        frontend=frontend,
        test_flags=test_flags,
        fn_tree=fn_tree,
        on_device=on_device,
        x=x[0],
    )


# ceil
@handle_frontend_test(
    fn_tree="paddle.tensor.math.ceil",
    dtype_and_x=helpers.dtype_and_values(
        available_dtypes=helpers.get_dtypes("float"),
    ),
)
def test_paddle_ceil(
    *,
    dtype_and_x,
    frontend,
    test_flags,
    fn_tree,
    on_device,
):
    input_dtype, x = dtype_and_x
    helpers.test_frontend_function(
        input_dtypes=input_dtype,
        frontend=frontend,
        test_flags=test_flags,
        fn_tree=fn_tree,
        on_device=on_device,
        x=x[0],
    )


# sinh
@handle_frontend_test(
    fn_tree="paddle.sinh",
    dtype_and_x=helpers.dtype_and_values(
        available_dtypes=helpers.get_dtypes("float"),
    ),
)
def test_paddle_sinh(
    *,
    dtype_and_x,
    on_device,
    fn_tree,
    frontend,
    test_flags,
):
    input_dtype, x = dtype_and_x
    helpers.test_frontend_function(
        input_dtypes=input_dtype,
        frontend=frontend,
        test_flags=test_flags,
        fn_tree=fn_tree,
        on_device=on_device,
        x=x[0],
    )


# pow
@handle_frontend_test(
    fn_tree="paddle.pow",
    dtype_and_x=helpers.dtype_and_values(
        available_dtypes=helpers.get_dtypes("valid"),
        num_arrays=2,
        allow_inf=False,
        shared_dtype=True,
    ),
)
def test_paddle_pow(
    *,
    dtype_and_x,
    on_device,
    fn_tree,
    frontend,
    test_flags,
):
    input_dtype, x = dtype_and_x
    helpers.test_frontend_function(
        input_dtypes=input_dtype,
        frontend=frontend,
        test_flags=test_flags,
        fn_tree=fn_tree,
        on_device=on_device,
        x=x[0],
        y=x[1],
    )


# abs
@handle_frontend_test(
    fn_tree="paddle.tensor.math.abs",
    dtype_and_x=helpers.dtype_and_values(available_dtypes=helpers.get_dtypes("float")),
)
def test_paddle_abs(
    *,
    dtype_and_x,
    on_device,
    fn_tree,
    frontend,
    test_flags,
):
    input_dtype, x = dtype_and_x
    helpers.test_frontend_function(
        input_dtypes=input_dtype,
        frontend=frontend,
        test_flags=test_flags,
        fn_tree=fn_tree,
        on_device=on_device,
        x=x[0],
    )


# conj
@handle_frontend_test(
    fn_tree="paddle.tensor.math.conj",
    dtype_and_input=helpers.dtype_and_values(
        available_dtypes=helpers.get_dtypes("numeric"),
    ),
)
def test_paddle_conj(
    *,
    dtype_and_input,
    frontend,
    test_flags,
    fn_tree,
    on_device,
):
    input_dtype, x = dtype_and_input
    helpers.test_frontend_function(
        input_dtypes=input_dtype,
        frontend=frontend,
        test_flags=test_flags,
        fn_tree=fn_tree,
        on_device=on_device,
        x=x[0],
    )


# floor
@handle_frontend_test(
    fn_tree="paddle.tensor.math.floor",
    dtype_and_x=helpers.dtype_and_values(
        available_dtypes=helpers.get_dtypes("valid"),
    ),
)
def test_paddle_floor(
    *,
    dtype_and_x,
    frontend,
    test_flags,
    fn_tree,
    on_device,
):
    input_dtype, x = dtype_and_x
    helpers.test_frontend_function(
        input_dtypes=input_dtype,
        frontend=frontend,
        test_flags=test_flags,
        fn_tree=fn_tree,
        on_device=on_device,
        x=x[0],
    )


# remainder
@handle_frontend_test(
    fn_tree="paddle.remainder",
    dtype_and_x=helpers.dtype_and_values(
        available_dtypes=helpers.get_dtypes("float"),
        num_arrays=2,
        allow_inf=False,
        large_abs_safety_factor=2,
        small_abs_safety_factor=2,
        safety_factor_scale="log",
        shared_dtype=True,
    ),
)
def test_paddle_remainder(
    *,
    dtype_and_x,
    on_device,
    fn_tree,
    frontend,
    test_flags,
):
    input_dtype, x = dtype_and_x
    helpers.test_frontend_function(
        input_dtypes=input_dtype,
        frontend=frontend,
        test_flags=test_flags,
        fn_tree=fn_tree,
        on_device=on_device,
        x=x[0],
        y=x[1],
    )


# log2
@handle_frontend_test(
    fn_tree="paddle.log2",
    dtype_and_x=helpers.dtype_and_values(
        available_dtypes=helpers.get_dtypes("valid"),
    ),
)
def test_paddle_log2(
    *,
    dtype_and_x,
    on_device,
    fn_tree,
    frontend,
    test_flags,
):
    input_dtype, x = dtype_and_x
    helpers.test_frontend_function(
        input_dtypes=input_dtype,
        frontend=frontend,
        test_flags=test_flags,
        fn_tree=fn_tree,
        on_device=on_device,
        x=x[0],
    )


# log1p
@handle_frontend_test(
    fn_tree="paddle.log1p",
    dtype_and_x=helpers.dtype_and_values(
        available_dtypes=helpers.get_dtypes("valid"),
        max_value=1e5,
    ),
)
def test_paddle_log1p(
    *,
    dtype_and_x,
    on_device,
    fn_tree,
    frontend,
    test_flags,
):
    input_dtype, x = dtype_and_x
    helpers.test_frontend_function(
        input_dtypes=input_dtype,
        frontend=frontend,
        test_flags=test_flags,
        fn_tree=fn_tree,
        on_device=on_device,
        x=x[0],
    )


# rad2deg
@handle_frontend_test(
    fn_tree="paddle.rad2deg",
    dtype_and_x=helpers.dtype_and_values(
        available_dtypes=helpers.get_dtypes("float"),
    ),
)
def test_paddle_rad2deg(
    *,
    dtype_and_x,
    on_device,
    fn_tree,
    frontend,
    test_flags,
):
    input_dtype, x = dtype_and_x
    helpers.test_frontend_function(
        input_dtypes=input_dtype,
        frontend=frontend,
        test_flags=test_flags,
        fn_tree=fn_tree,
        on_device=on_device,
        x=x[0],
    )


# deg2rad
@handle_frontend_test(
    fn_tree="paddle.deg2rad",
    dtype_and_x=helpers.dtype_and_values(
        available_dtypes=helpers.get_dtypes("float"),
    ),
)
def test_paddle_deg2rad(
    *,
    dtype_and_x,
    on_device,
    fn_tree,
    frontend,
    test_flags,
):
    input_dtype, x = dtype_and_x
    helpers.test_frontend_function(
        input_dtypes=input_dtype,
        frontend=frontend,
        test_flags=test_flags,
        fn_tree=fn_tree,
        on_device=on_device,
        x=x[0],
    )


# tan
@handle_frontend_test(
    fn_tree="paddle.tensor.math.tan",
    dtype_and_x=helpers.dtype_and_values(
        available_dtypes=helpers.get_dtypes("float"),
    ),
)
def test_paddle_tan(
    *,
    dtype_and_x,
    on_device,
    fn_tree,
    frontend,
    test_flags,
):
    input_dtype, x = dtype_and_x
    helpers.test_frontend_function(
        input_dtypes=input_dtype,
        frontend=frontend,
        test_flags=test_flags,
        fn_tree=fn_tree,
        on_device=on_device,
        atol=1e-2,
        x=x[0],
    )


# atan2
@handle_frontend_test(
    fn_tree="paddle.atan2",
    dtype_and_x=helpers.dtype_and_values(
        available_dtypes=helpers.get_dtypes("float"),
        num_arrays=2,
        allow_inf=False,
        large_abs_safety_factor=2,
        small_abs_safety_factor=2,
        safety_factor_scale="log",
        shared_dtype=True,
    ),
)
def test_paddle_atan2(
    *,
    dtype_and_x,
    on_device,
    fn_tree,
    frontend,
    test_flags,
):
    input_dtype, x = dtype_and_x
    helpers.test_frontend_function(
        input_dtypes=input_dtype,
        frontend=frontend,
        fn_tree=fn_tree,
        test_flags=test_flags,
        on_device=on_device,
        x=x[0],
        y=x[1],
    )


# sign
@handle_frontend_test(
    fn_tree="paddle.tensor.math.sign",
    dtype_and_x=helpers.dtype_and_values(
        available_dtypes=helpers.get_dtypes("float"),
    ),
)
def test_paddle_sign(
    *,
    dtype_and_x,
    on_device,
    fn_tree,
    frontend,
    test_flags,
):
    input_dtype, x = dtype_and_x
    helpers.test_frontend_function(
        input_dtypes=input_dtype,
        frontend=frontend,
        test_flags=test_flags,
        fn_tree=fn_tree,
        on_device=on_device,
        x=x[0],
    )


# neg
@handle_frontend_test(
    fn_tree="paddle.neg",
    dtype_and_x=helpers.dtype_and_values(
        available_dtypes=["float32", "float64", "int8", "int16", "int32", "int64"],
    ),
)
def test_paddle_neg(
    *,
    dtype_and_x,
    on_device,
    fn_tree,
    frontend,
    test_flags,
):
    input_dtype, x = dtype_and_x
    helpers.test_frontend_function(
        input_dtypes=input_dtype,
        frontend=frontend,
        test_flags=test_flags,
        fn_tree=fn_tree,
        on_device=on_device,
        x=x[0],
    )


# exp
@handle_frontend_test(
    fn_tree="paddle.exp",
    dtype_and_x=helpers.dtype_and_values(
        available_dtypes=helpers.get_dtypes("valid"),
    ),
)
def test_paddle_exp(
    *,
    dtype_and_x,
    on_device,
    fn_tree,
    frontend,
    test_flags,
):
    input_dtype, x = dtype_and_x
    helpers.test_frontend_function(
        input_dtypes=input_dtype,
        frontend=frontend,
        test_flags=test_flags,
        fn_tree=fn_tree,
        on_device=on_device,
        x=x[0],
    )


# expm1
@handle_frontend_test(
    fn_tree="paddle.expm1",
    dtype_and_x=helpers.dtype_and_values(
        available_dtypes=helpers.get_dtypes("valid"),
    ),
)
def test_paddle_expm1(
    *,
    dtype_and_x,
    on_device,
    fn_tree,
    frontend,
    test_flags,
):
    input_dtype, x = dtype_and_x
    helpers.test_frontend_function(
        input_dtypes=input_dtype,
        frontend=frontend,
        test_flags=test_flags,
        fn_tree=fn_tree,
        on_device=on_device,
        x=x[0],
    )


# square
@handle_frontend_test(
    fn_tree="paddle.tensor.math.square",
    dtype_and_x=helpers.dtype_and_values(
        available_dtypes=helpers.get_dtypes("float"),
    ),
)
def test_paddle_square(
    *,
    dtype_and_x,
    on_device,
    fn_tree,
    frontend,
    test_flags,
):
    input_dtype, x = dtype_and_x
    helpers.test_frontend_function(
        input_dtypes=input_dtype,
        frontend=frontend,
        test_flags=test_flags,
        fn_tree=fn_tree,
        on_device=on_device,
        x=x[0],
    )


# reciprocal
@handle_frontend_test(
    fn_tree="paddle.reciprocal",
    dtype_and_x=helpers.dtype_and_values(
        available_dtypes=helpers.get_dtypes("float"),
    ),
)
def test_paddle_reciprocal(
    *,
    dtype_and_x,
    on_device,
    fn_tree,
    frontend,
    test_flags,
):
    input_dtype, x = dtype_and_x
    helpers.test_frontend_function(
        input_dtypes=input_dtype,
        frontend=frontend,
        test_flags=test_flags,
        fn_tree=fn_tree,
        on_device=on_device,
        x=x[0],
    )


# lcm
@handle_frontend_test(
    fn_tree="paddle.lcm",
    dtype_and_x=helpers.dtype_and_values(
        available_dtypes=helpers.get_dtypes("valid"),
        num_arrays=2,
        min_num_dims=1,
        safety_factor_scale="log",
        large_abs_safety_factor=2,
        shared_dtype=True,
    ),
)
def test_paddle_lcm(
    *,
    dtype_and_x,
    on_device,
    fn_tree,
    frontend,
    test_flags,
):
    input_dtype, x = dtype_and_x
    helpers.test_frontend_function(
        input_dtypes=input_dtype,
        frontend=frontend,
        fn_tree=fn_tree,
        test_flags=test_flags,
        on_device=on_device,
        x=x[0],
        y=x[1],
    )


# cumprod
@handle_frontend_test(
    fn_tree="paddle.tensor.math.cumprod",
    dtype_x_axis=helpers.dtype_values_axis(
        available_dtypes=helpers.get_dtypes("valid"),
        valid_axis=True,
        force_int_axis=True,
        min_num_dims=1,
        min_value=-5,
        max_value=5,
    ),
)
def test_paddle_cumprod(
    *,
    dtype_x_axis,
    on_device,
    fn_tree,
    frontend,
    test_flags,
):
    input_dtype, x, axis = dtype_x_axis
    helpers.test_frontend_function(
        input_dtypes=input_dtype,
        frontend=frontend,
        test_flags=test_flags,
        fn_tree=fn_tree,
        on_device=on_device,
        x=x[0],
        dim=axis,
    )


# gcd
@handle_frontend_test(
    fn_tree="paddle.gcd",
    dtype_and_x=helpers.dtype_and_values(
        available_dtypes=helpers.get_dtypes("valid"),
        min_value=-100,
        max_value=100,
        min_num_dims=1,
        min_dim_size=1,
        num_arrays=2,
        shared_dtype=True,
    ),
)
def test_paddle_gcd(
    *,
    dtype_and_x,
    on_device,
    fn_tree,
    frontend,
    test_flags,
):
    input_dtype, x = dtype_and_x
    helpers.test_frontend_function(
        input_dtypes=input_dtype,
        frontend=frontend,
        fn_tree=fn_tree,
        test_flags=test_flags,
        on_device=on_device,
        x=x[0],
        y=x[1],
    )


@handle_frontend_test(
    fn_tree="paddle.fmin",
    dtypes_and_x=helpers.dtype_and_values(
        available_dtypes=helpers.get_dtypes("float"), num_arrays=2, shared_dtype=True
    ),
)
def test_paddle_fmin(
    *,
    dtypes_and_x,
    on_device,
    fn_tree,
    frontend,
    test_flags,
):
    input_dtype, x = dtypes_and_x
    helpers.test_frontend_function(
        input_dtypes=input_dtype,
        frontend=frontend,
        test_flags=test_flags,
        fn_tree=fn_tree,
        on_device=on_device,
        x=x[0],
        y=x[1],
    )


# logit
@handle_frontend_test(
    fn_tree="paddle.logit",
    dtype_and_x=helpers.dtype_and_values(
        available_dtypes=helpers.get_dtypes("float"),
    ),
)
def test_paddle_logit(
    *,
    dtype_and_x,
    on_device,
    fn_tree,
    frontend,
    test_flags,
):
    input_dtype, x = dtype_and_x
    helpers.test_frontend_function(
        input_dtypes=input_dtype,
        frontend=frontend,
        test_flags=test_flags,
        fn_tree=fn_tree,
        on_device=on_device,
        x=x[0],
        eps=1e-2,
    )


# isnan
@handle_frontend_test(
    fn_tree="paddle.isnan",
    dtype_and_x=helpers.dtype_and_values(
        available_dtypes=helpers.get_dtypes("valid"),
    ),
)
def test_paddle_isnan(
    *,
    dtype_and_x,
    frontend,
    test_flags,
    fn_tree,
    on_device,
):
    input_dtype, x = dtype_and_x
    helpers.test_frontend_function(
        input_dtypes=input_dtype,
        frontend=frontend,
        test_flags=test_flags,
        fn_tree=fn_tree,
        on_device=on_device,
        x=x[0],
    )


# isfinite
@handle_frontend_test(
    fn_tree="paddle.isfinite",
    dtype_and_x=helpers.dtype_and_values(
        available_dtypes=helpers.get_dtypes("valid"),
    ),
)
def test_paddle_isfinite(
    *,
    dtype_and_x,
    frontend,
    test_flags,
    fn_tree,
    on_device,
):
    input_dtype, x = dtype_and_x
    helpers.test_frontend_function(
        input_dtypes=input_dtype,
        frontend=frontend,
        test_flags=test_flags,
        fn_tree=fn_tree,
        on_device=on_device,
        x=x[0],
    )


# isinf
@handle_frontend_test(
    fn_tree="paddle.isinf",
    dtype_and_x=helpers.dtype_and_values(
        available_dtypes=helpers.get_dtypes("valid"),
    ),
)
def test_paddle_isinf(
    *,
    dtype_and_x,
    frontend,
    test_flags,
    fn_tree,
    on_device,
):
    input_dtype, x = dtype_and_x
    helpers.test_frontend_function(
        input_dtypes=input_dtype,
        frontend=frontend,
        test_flags=test_flags,
        fn_tree=fn_tree,
        on_device=on_device,
        x=x[0],
    )


@handle_frontend_test(
    fn_tree="paddle.tensor.math.angle",
    dtype_and_x=helpers.dtype_and_values(
        available_dtypes=["float64", "complex64", "complex128"],
    ),
)
def test_paddle_angle(
    *,
    dtype_and_x,
    on_device,
    fn_tree,
    frontend,
    test_flags,
):
    input_dtype, x = dtype_and_x
    helpers.test_frontend_function(
        input_dtypes=input_dtype,
        frontend=frontend,
        test_flags=test_flags,
        fn_tree=fn_tree,
        on_device=on_device,
        x=x[0],
    )


@handle_frontend_test(
    fn_tree="paddle.fmax",
    dtypes_and_x=helpers.dtype_and_values(
        available_dtypes=helpers.get_dtypes("float"), num_arrays=2, shared_dtype=True
    ),
)
def test_paddle_fmax(
    *,
    dtypes_and_x,
    on_device,
    fn_tree,
    frontend,
    test_flags,
):
    input_dtype, x = dtypes_and_x
    helpers.test_frontend_function(
        input_dtypes=input_dtype,
        frontend=frontend,
        test_flags=test_flags,
        fn_tree=fn_tree,
        on_device=on_device,
        x=x[0],
        y=x[1],
    )


@handle_frontend_test(
    fn_tree="paddle.minimum",
    dtype_and_x=helpers.dtype_and_values(
        available_dtypes=helpers.get_dtypes("float"),
        num_arrays=2,
        shared_dtype=True,
    ),
)
def test_paddle_minimum(
    *,
    dtype_and_x,
    on_device,
    fn_tree,
    frontend,
    test_flags,
):
    input_dtype, x = dtype_and_x
    helpers.test_frontend_function(
        input_dtypes=input_dtype,
        frontend=frontend,
        fn_tree=fn_tree,
        test_flags=test_flags,
        on_device=on_device,
        x=x[0],
        y=x[1],
    )


#  erf
@handle_frontend_test(
    fn_tree="paddle.tensor.math.erf",
    dtype_and_x=helpers.dtype_and_values(
        available_dtypes=helpers.get_dtypes("valid"),
    ),
)
def test_paddle_erf(
    *,
    dtype_and_x,
    frontend,
    test_flags,
    fn_tree,
    on_device,
):
    input_dtype, x = dtype_and_x
    helpers.test_frontend_function(
        input_dtypes=input_dtype,
        frontend=frontend,
        test_flags=test_flags,
        fn_tree=fn_tree,
        on_device=on_device,
        x=x[0],
    )


# trunc
@handle_frontend_test(
    fn_tree="paddle.trunc",
    dtype_and_x=helpers.dtype_and_values(
        available_dtypes=helpers.get_dtypes("float", "int"),
    ),
)
def test_paddle_trunc(
    *,
    dtype_and_x,
    on_device,
    fn_tree,
    frontend,
    test_flags,
):
    input_dtype, x = dtype_and_x
    helpers.test_frontend_function(
        input_dtypes=input_dtype,
        frontend=frontend,
        test_flags=test_flags,
        fn_tree=fn_tree,
        on_device=on_device,
        x=x[0],
    )


@handle_frontend_test(
    fn_tree="paddle.tensor.math.sgn",
    dtype_and_x=helpers.dtype_and_values(
        available_dtypes=helpers.get_dtypes("float_and_complex"),
        min_num_dims=1,
        max_num_dims=1,
        min_dim_size=1,
        max_dim_size=1,
        abs_smallest_val=1e-10,
        min_value=-10,
        max_value=10,
    ),
)
def test_paddle_sgn(
    *,
    dtype_and_x,
    on_device,
    fn_tree,
    frontend,
    test_flags,
):
    input_dtype, x = dtype_and_x
    helpers.test_frontend_function(
        input_dtypes=input_dtype,
        frontend=frontend,
        test_flags=test_flags,
        fn_tree=fn_tree,
        on_device=on_device,
        x=x[0],
    )


# maximum
@handle_frontend_test(
    fn_tree="paddle.maximum",
    dtype_and_x=helpers.dtype_and_values(
        available_dtypes=helpers.get_dtypes("float"),
        num_arrays=2,
        shared_dtype=True,
    ),
)
def test_paddle_maximum(
    *,
    dtype_and_x,
    on_device,
    fn_tree,
    frontend,
    test_flags,
):
    input_dtype, x = dtype_and_x
    helpers.test_frontend_function(
        input_dtypes=input_dtype,
        frontend=frontend,
        test_flags=test_flags,
        fn_tree=fn_tree,
        on_device=on_device,
        x=x[0],
        y=x[1],
    )


# frac
@handle_frontend_test(
    fn_tree="paddle.tensor.math.frac",
    dtype_and_x=helpers.dtype_and_values(
        available_dtypes=helpers.get_dtypes("valid"),
        num_arrays=1,
        max_value=1e6,
        min_value=-1e6,
    ),
)
def test_paddle_frac(
    *,
    dtype_and_x,
    frontend,
    test_flags,
    fn_tree,
    on_device,
):
    input_dtype, x = dtype_and_x
    helpers.test_frontend_function(
        input_dtypes=input_dtype,
        frontend=frontend,
        test_flags=test_flags,
        fn_tree=fn_tree,
        on_device=on_device,
        x=x[0],
    )


# asinh
@handle_frontend_test(
    fn_tree="paddle.tensor.math.asinh",
    dtype_and_x=helpers.dtype_and_values(
        available_dtypes=helpers.get_dtypes("float"),
    ),
)
def test_paddle_asinh(
    *,
    dtype_and_x,
    on_device,
    fn_tree,
    frontend,
    test_flags,
):
    input_dtype, x = dtype_and_x
    helpers.test_frontend_function(
        input_dtypes=input_dtype,
        frontend=frontend,
        test_flags=test_flags,
        fn_tree=fn_tree,
        on_device=on_device,
        atol=1e-2,
        x=x[0],
    )


# max
@handle_frontend_test(
    fn_tree="paddle.tensor.math.max",
    dtype_and_x=helpers.dtype_values_axis(
        available_dtypes=helpers.get_dtypes("valid"),
        min_axis=-1,
        max_axis=0,
        min_num_dims=1,
        force_int_axis=False,
    ),
)
def test_paddle_max(
    *,
    dtype_and_x,
    on_device,
    fn_tree,
    frontend,
    test_flags,
):
    input_dtype, x, axis = dtype_and_x
    helpers.test_frontend_function(
        input_dtypes=input_dtype,
        frontend=frontend,
        test_flags=test_flags,
        fn_tree=fn_tree,
        on_device=on_device,
        x=x[0],
        axis=axis,
        keepdim=False,
    )


# lerp
@handle_frontend_test(
    fn_tree="paddle.tensor.math.lerp",
    dtype_and_x=helpers.dtype_and_values(
        available_dtypes=helpers.get_dtypes("float"),
        num_arrays=3,
        allow_inf=False,
        large_abs_safety_factor=2,
        small_abs_safety_factor=2,
        safety_factor_scale="log",
        shared_dtype=True,
    ),
)
def test_paddle_lerp(
    *,
    dtype_and_x,
    on_device,
    fn_tree,
    frontend,
    test_flags,
):
    input_dtype, x = dtype_and_x
    helpers.test_frontend_function(
        input_dtypes=input_dtype,
        frontend=frontend,
        fn_tree=fn_tree,
        test_flags=test_flags,
        on_device=on_device,
        x=x[0],
        y=x[1],
        weight=x[2],
    )


# outer
@handle_frontend_test(
    fn_tree="paddle.tensor.math.outer",
    dtype_and_x=helpers.dtype_and_values(
        available_dtypes=helpers.get_dtypes("valid"),
        num_arrays=2,
        min_num_dims=1,
        max_num_dims=1,
        shared_dtype=True,
    ),
)
def test_paddle_outer(
    *,
    dtype_and_x,
    on_device,
    fn_tree,
    frontend,
    test_flags,
):
    input_dtype, x = dtype_and_x
    helpers.test_frontend_function(
        input_dtypes=input_dtype,
        frontend=frontend,
        fn_tree=fn_tree,
        test_flags=test_flags,
        on_device=on_device,
        x=x[0],
        y=x[1],
    )


# heaviside
@handle_frontend_test(
    fn_tree="paddle.tensor.math.heaviside",
    dtype_and_x=helpers.dtype_and_values(
        available_dtypes=helpers.get_dtypes("float"),
        num_arrays=2,
        allow_inf=False,
        large_abs_safety_factor=2,
        small_abs_safety_factor=2,
        safety_factor_scale="log",
        shared_dtype=True,
    ),
)
def test_paddle_heaviside(
    *,
    dtype_and_x,
    on_device,
    fn_tree,
    frontend,
    test_flags,
):
    input_dtype, x = dtype_and_x
    helpers.test_frontend_function(
        input_dtypes=input_dtype,
        frontend=frontend,
        fn_tree=fn_tree,
        test_flags=test_flags,
        on_device=on_device,
        x=x[0],
        y=x[1],
    )


<<<<<<< HEAD
# logcumsumexp
@handle_frontend_test(
    fn_tree="paddle.tensor.math.logcumsumexp",
    dtype_and_x=helpers.dtype_and_values(
        available_dtypes=helpers.get_dtypes("float"),
    ),
)
def test_paddle_logcumsumexp(
=======
# rsqrt
@handle_frontend_test(
    fn_tree="paddle.tensor.math.rsqrt",
    dtype_and_x=helpers.dtype_and_values(
        available_dtypes=helpers.get_dtypes("valid"),
    ),
)
def test_paddle_rsqrt(
>>>>>>> 46c947ca
    *,
    dtype_and_x,
    frontend,
    test_flags,
    fn_tree,
    on_device,
):
    input_dtype, x = dtype_and_x
    helpers.test_frontend_function(
        input_dtypes=input_dtype,
        frontend=frontend,
        test_flags=test_flags,
        fn_tree=fn_tree,
        on_device=on_device,
        x=x[0],
    )<|MERGE_RESOLUTION|>--- conflicted
+++ resolved
@@ -1573,7 +1573,32 @@
     )
 
 
-<<<<<<< HEAD
+# rsqrt
+@handle_frontend_test(
+    fn_tree="paddle.tensor.math.rsqrt",
+    dtype_and_x=helpers.dtype_and_values(
+        available_dtypes=helpers.get_dtypes("valid"),
+    ),
+)
+def test_paddle_rsqrt(
+    *,
+    dtype_and_x,
+    frontend,
+    test_flags,
+    fn_tree,
+    on_device,
+):
+    input_dtype, x = dtype_and_x
+    helpers.test_frontend_function(
+        input_dtypes=input_dtype,
+        frontend=frontend,
+        test_flags=test_flags,
+        fn_tree=fn_tree,
+        on_device=on_device,
+        x=x[0],
+    )
+
+
 # logcumsumexp
 @handle_frontend_test(
     fn_tree="paddle.tensor.math.logcumsumexp",
@@ -1582,16 +1607,6 @@
     ),
 )
 def test_paddle_logcumsumexp(
-=======
-# rsqrt
-@handle_frontend_test(
-    fn_tree="paddle.tensor.math.rsqrt",
-    dtype_and_x=helpers.dtype_and_values(
-        available_dtypes=helpers.get_dtypes("valid"),
-    ),
-)
-def test_paddle_rsqrt(
->>>>>>> 46c947ca
     *,
     dtype_and_x,
     frontend,
