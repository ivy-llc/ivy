--- conflicted
+++ resolved
@@ -1685,27 +1685,6 @@
     )
 
 
-<<<<<<< HEAD
-# diff
-@handle_frontend_test(
-    fn_tree="paddle.tensor.math.diff",
-    dtype_x_axis=helpers.dtype_values_axis(
-        available_dtypes=helpers.get_dtypes("valid"),
-        min_num_dims=1,
-        valid_axis=True,
-        force_int_axis=True,
-    ),
-)
-def test_paddle_diff(
-    *,
-    dtype_x_axis,
-    frontend,
-    test_flags,
-    fn_tree,
-    on_device,
-):
-    input_dtype, x, axis = dtype_x_axis
-=======
 # rsqrt
 @handle_frontend_test(
     fn_tree="paddle.tensor.math.rsqrt",
@@ -1789,20 +1768,44 @@
     backend_fw,
 ):
     input_dtype, x, axis = dtype_and_x
->>>>>>> 1462c2dc
-    helpers.test_frontend_function(
-        input_dtypes=input_dtype,
-        frontend=frontend,
-        test_flags=test_flags,
-        fn_tree=fn_tree,
-        on_device=on_device,
-<<<<<<< HEAD
-        x=x[0],
-        axis=axis,
-=======
+    helpers.test_frontend_function(
+        input_dtypes=input_dtype,
+        frontend=frontend,
+        test_flags=test_flags,
+        fn_tree=fn_tree,
+        on_device=on_device,
         backend_to_test=backend_fw,
         x=x[0],
         axis=axis,
         keepdim=False,
->>>>>>> 1462c2dc
+    )
+
+
+# diff
+@handle_frontend_test(
+    fn_tree="paddle.tensor.math.diff",
+    dtype_x_axis=helpers.dtype_values_axis(
+        available_dtypes=helpers.get_dtypes("valid"),
+        min_num_dims=1,
+        valid_axis=True,
+        force_int_axis=True,
+    ),
+)
+def test_paddle_diff(
+    *,
+    dtype_x_axis,
+    frontend,
+    test_flags,
+    fn_tree,
+    on_device,
+):
+    input_dtype, x, axis = dtype_x_axis
+    helpers.test_frontend_function(
+        input_dtypes=input_dtype,
+        frontend=frontend,
+        test_flags=test_flags,
+        fn_tree=fn_tree,
+        on_device=on_device,
+        x=x[0],
+        axis=axis,
     )