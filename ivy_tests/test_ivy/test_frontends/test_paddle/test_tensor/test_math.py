# local
import ivy_tests.test_ivy.helpers as helpers
from ivy_tests.test_ivy.helpers import handle_frontend_test


# ceil_
@handle_frontend_test(
    fn_tree="paddle.tensor.math.ceil_",
    dtype_and_x=helpers.dtype_and_values(
        available_dtypes=helpers.get_dtypes("float"),
    ),
)
def test_paddle_ceil_(
    *,
    dtype_and_x,
    frontend,
    test_flags,
    fn_tree,
    backend_fw,
    on_device,
):
    input_dtype, x = dtype_and_x
    helpers.test_frontend_function(
        input_dtypes=input_dtype,
        backend_to_test=backend_fw,
        frontend=frontend,
        test_flags=test_flags,
        fn_tree=fn_tree,
        on_device=on_device,
        x=x[0],
    )


# exp_
@handle_frontend_test(
    fn_tree="paddle.tensor.math.exp_",
    dtype_and_x=helpers.dtype_and_values(
        available_dtypes=helpers.get_dtypes("valid"),
    ),
)
def test_paddle_exp_(
    *,
    dtype_and_x,
    on_device,
    fn_tree,
    frontend,
    backend_fw,
    test_flags,
):
    input_dtype, x = dtype_and_x
    helpers.test_frontend_function(
        input_dtypes=input_dtype,
        frontend=frontend,
        backend_to_test=backend_fw,
        test_flags=test_flags,
        fn_tree=fn_tree,
        on_device=on_device,
        x=x[0],
    )


# lerp_
@handle_frontend_test(
    fn_tree="paddle.tensor.math.lerp_",
    dtype_and_x=helpers.dtype_and_values(
        available_dtypes=helpers.get_dtypes("float"),
        num_arrays=3,
        allow_inf=False,
        large_abs_safety_factor=2,
        small_abs_safety_factor=2,
        safety_factor_scale="log",
        shared_dtype=True,
    ),
)
def test_paddle_lerp_(
    *,
    dtype_and_x,
    on_device,
    fn_tree,
    frontend,
    backend_fw,
    test_flags,
):
    input_dtype, x = dtype_and_x
    helpers.test_frontend_function(
        input_dtypes=input_dtype,
        frontend=frontend,
        backend_to_test=backend_fw,
        fn_tree=fn_tree,
        test_flags=test_flags,
        on_device=on_device,
        x=x[0],
        y=x[1],
        weight=x[2],
    )


# reciprocal_
@handle_frontend_test(
    fn_tree="paddle.tensor.math.reciprocal_",
    dtype_and_x=helpers.dtype_and_values(
        available_dtypes=helpers.get_dtypes("float"),
    ),
)
def test_paddle_reciprocal_(
    *,
    dtype_and_x,
    on_device,
    fn_tree,
    frontend,
    backend_fw,
    test_flags,
):
    input_dtype, x = dtype_and_x
    helpers.test_frontend_function(
        input_dtypes=input_dtype,
        frontend=frontend,
        backend_to_test=backend_fw,
        test_flags=test_flags,
        fn_tree=fn_tree,
        on_device=on_device,
        x=x[0],
    )


# round_
@handle_frontend_test(
    fn_tree="paddle.tensor.math.round_",
    dtype_and_x=helpers.dtype_and_values(
        available_dtypes=helpers.get_dtypes("float"),
        min_value=1,
    ),
)
def test_paddle_round_(
    *,
    dtype_and_x,
    frontend,
    test_flags,
    fn_tree,
    backend_fw,
    on_device,
):
    input_dtype, x = dtype_and_x
    helpers.test_frontend_function(
        input_dtypes=input_dtype,
        backend_to_test=backend_fw,
        frontend=frontend,
        test_flags=test_flags,
        fn_tree=fn_tree,
        on_device=on_device,
        x=x[0],
    )


# rsqrt_
@handle_frontend_test(
    fn_tree="paddle.tensor.math.rsqrt_",
    dtype_and_x=helpers.dtype_and_values(
        available_dtypes=helpers.get_dtypes("valid"),
    ),
)
def test_paddle_rsqrt_(
    *,
    dtype_and_x,
    frontend,
    test_flags,
    fn_tree,
    on_device,
    backend_fw,
):
    input_dtype, x = dtype_and_x
    helpers.test_frontend_function(
        input_dtypes=input_dtype,
        backend_to_test=backend_fw,
        frontend=frontend,
        test_flags=test_flags,
        fn_tree=fn_tree,
        on_device=on_device,
        x=x[0],
    )


# sqrt_
@handle_frontend_test(
    fn_tree="paddle.tensor.math.sqrt_",
    dtype_and_x=helpers.dtype_and_values(
        available_dtypes=helpers.get_dtypes("valid"),
    ),
)
def test_paddle_sqrt_(
    *,
    dtype_and_x,
    fn_tree,
    frontend,
    test_flags,
    backend_fw,
    on_device,
):
    input_dtype, x = dtype_and_x
    helpers.test_frontend_function(
        input_dtypes=input_dtype,
        backend_to_test=backend_fw,
        frontend=frontend,
        test_flags=test_flags,
        fn_tree=fn_tree,
        on_device=on_device,
        x=x[0],
<<<<<<< HEAD
    )


# ceil_
@handle_frontend_test(
    fn_tree="paddle.tensor.math.ceil_",
    dtype_and_x=helpers.dtype_and_values(
        available_dtypes=helpers.get_dtypes("float"),
    ),
)
def test_paddle_ceil_(
    *,
    dtype_and_x,
    frontend,
    test_flags,
    fn_tree,
    backend_fw,
    on_device,
):
    input_dtype, x = dtype_and_x
    helpers.test_frontend_function(
        input_dtypes=input_dtype,
        backend_to_test=backend_fw,
        frontend=frontend,
        test_flags=test_flags,
        fn_tree=fn_tree,
        on_device=on_device,
        x=x[0],
    )


# conj
@handle_frontend_test(
    fn_tree="paddle.tensor.math.conj",
    dtype_and_input=helpers.dtype_and_values(
        available_dtypes=helpers.get_dtypes("numeric"),
    ),
)
def test_paddle_conj(
    *,
    dtype_and_input,
    frontend,
    backend_fw,
    test_flags,
    fn_tree,
    on_device,
):
    input_dtype, x = dtype_and_input
    helpers.test_frontend_function(
        input_dtypes=input_dtype,
        backend_to_test=backend_fw,
        frontend=frontend,
        test_flags=test_flags,
        fn_tree=fn_tree,
        on_device=on_device,
        x=x[0],
    )


# cos
@handle_frontend_test(
    fn_tree="paddle.cos",
    dtype_and_x=helpers.dtype_and_values(
        available_dtypes=helpers.get_dtypes("float"),
    ),
)
def test_paddle_cos(
    *,
    dtype_and_x,
    on_device,
    fn_tree,
    frontend,
    test_flags,
    backend_fw,
):
    input_dtype, x = dtype_and_x
    helpers.test_frontend_function(
        input_dtypes=input_dtype,
        backend_to_test=backend_fw,
        frontend=frontend,
        test_flags=test_flags,
        fn_tree=fn_tree,
        on_device=on_device,
        x=x[0],
    )


# cosh
@handle_frontend_test(
    fn_tree="paddle.tensor.math.cosh",
    dtype_and_x=helpers.dtype_and_values(
        available_dtypes=helpers.get_dtypes("float"),
    ),
)
def test_paddle_cosh(
    *,
    dtype_and_x,
    on_device,
    fn_tree,
    frontend,
    test_flags,
    backend_fw,
):
    input_dtype, x = dtype_and_x
    helpers.test_frontend_function(
        input_dtypes=input_dtype,
        backend_to_test=backend_fw,
        frontend=frontend,
        test_flags=test_flags,
        fn_tree=fn_tree,
        on_device=on_device,
        atol=1e-2,
        x=x[0],
    )


# cumprod
@handle_frontend_test(
    fn_tree="paddle.tensor.math.cumprod",
    dtype_x_axis=helpers.dtype_values_axis(
        available_dtypes=helpers.get_dtypes("valid"),
        valid_axis=True,
        force_int_axis=True,
        min_num_dims=1,
        min_value=-5,
        max_value=5,
    ),
)
def test_paddle_cumprod(
    *,
    dtype_x_axis,
    on_device,
    fn_tree,
    frontend,
    backend_fw,
    test_flags,
):
    input_dtype, x, axis = dtype_x_axis
    helpers.test_frontend_function(
        input_dtypes=input_dtype,
        frontend=frontend,
        backend_to_test=backend_fw,
        test_flags=test_flags,
        fn_tree=fn_tree,
        on_device=on_device,
        x=x[0],
        dim=axis,
    )


# deg2rad
@handle_frontend_test(
    fn_tree="paddle.deg2rad",
    dtype_and_x=helpers.dtype_and_values(
        available_dtypes=helpers.get_dtypes("float"),
    ),
)
def test_paddle_deg2rad(
    *,
    dtype_and_x,
    on_device,
    fn_tree,
    frontend,
    backend_fw,
    test_flags,
):
    input_dtype, x = dtype_and_x
    helpers.test_frontend_function(
        input_dtypes=input_dtype,
        frontend=frontend,
        backend_to_test=backend_fw,
        test_flags=test_flags,
        fn_tree=fn_tree,
        on_device=on_device,
        x=x[0],
    )


# diff
@handle_frontend_test(
    fn_tree="paddle.tensor.math.diff",
    dtype_n_x_n_axis=helpers.dtype_values_axis(
        available_dtypes=st.shared(helpers.get_dtypes("valid"), key="dtype"),
        min_num_dims=1,
        valid_axis=True,
        force_int_axis=True,
    ),
    n=st.integers(min_value=1, max_value=1),
    dtype_prepend=helpers.dtype_and_values(
        available_dtypes=st.shared(helpers.get_dtypes("valid"), key="dtype"),
        min_num_dims=1,
        max_num_dims=1,
    ),
    dtype_append=helpers.dtype_and_values(
        available_dtypes=st.shared(helpers.get_dtypes("valid"), key="dtype"),
        min_num_dims=1,
        max_num_dims=1,
    ),
)
def test_paddle_diff(
    *,
    dtype_n_x_n_axis,
    n,
    dtype_prepend,
    dtype_append,
    test_flags,
    frontend,
    backend_fw,
    fn_tree,
    on_device,
):
    input_dtype, x, axis = dtype_n_x_n_axis
    _, prepend = dtype_prepend
    _, append = dtype_append
    helpers.test_frontend_function(
        input_dtypes=input_dtype,
        test_flags=test_flags,
        frontend=frontend,
        backend_to_test=backend_fw,
        fn_tree=fn_tree,
        on_device=on_device,
        x=x[0],
        n=n,
        axis=axis,
        prepend=prepend[0],
        append=append[0],
    )


# digamma
@handle_frontend_test(
    fn_tree="paddle.tensor.math.digamma",
    dtype_and_x=helpers.dtype_and_values(
        available_dtypes=helpers.get_dtypes("float"),
        safety_factor_scale="log",
    ),
)
def test_paddle_digamma(
    *,
    dtype_and_x,
    on_device,
    fn_tree,
    frontend,
    backend_fw,
    test_flags,
):
    input_dtype, x = dtype_and_x
    helpers.test_frontend_function(
        input_dtypes=input_dtype,
        frontend=frontend,
        backend_to_test=backend_fw,
        test_flags=test_flags,
        fn_tree=fn_tree,
        on_device=on_device,
        atol=1e-4,
        x=x[0],
    )


# divide
@handle_frontend_test(
    fn_tree="paddle.divide",
    dtype_and_x=helpers.dtype_and_values(
        available_dtypes=helpers.get_dtypes("float"),
        num_arrays=2,
        allow_inf=False,
        large_abs_safety_factor=2,
        small_abs_safety_factor=2,
        safety_factor_scale="log",
        shared_dtype=True,
    ),
)
def test_paddle_divide(
    *,
    dtype_and_x,
    on_device,
    fn_tree,
    frontend,
    test_flags,
    backend_fw,
):
    input_dtype, x = dtype_and_x
    helpers.test_frontend_function(
        input_dtypes=input_dtype,
        backend_to_test=backend_fw,
        frontend=frontend,
        test_flags=test_flags,
        fn_tree=fn_tree,
        on_device=on_device,
        x=x[0],
        y=x[1],
    )


#  erf
@handle_frontend_test(
    fn_tree="paddle.tensor.math.erf",
    dtype_and_x=helpers.dtype_and_values(
        available_dtypes=helpers.get_dtypes("valid"),
    ),
)
def test_paddle_erf(
    *,
    dtype_and_x,
    frontend,
    backend_fw,
    test_flags,
    fn_tree,
    on_device,
):
    input_dtype, x = dtype_and_x
    helpers.test_frontend_function(
        input_dtypes=input_dtype,
        frontend=frontend,
        backend_to_test=backend_fw,
        test_flags=test_flags,
        fn_tree=fn_tree,
        on_device=on_device,
        x=x[0],
    )


# exp
@handle_frontend_test(
    fn_tree="paddle.exp",
    dtype_and_x=helpers.dtype_and_values(
        available_dtypes=helpers.get_dtypes("valid"),
    ),
)
def test_paddle_exp(
    *,
    dtype_and_x,
    on_device,
    fn_tree,
    frontend,
    backend_fw,
    test_flags,
):
    input_dtype, x = dtype_and_x
    helpers.test_frontend_function(
        input_dtypes=input_dtype,
        frontend=frontend,
        backend_to_test=backend_fw,
        test_flags=test_flags,
        fn_tree=fn_tree,
        on_device=on_device,
        x=x[0],
    )


# exp_
@handle_frontend_test(
    fn_tree="paddle.tensor.math.exp_",
    dtype_and_x=helpers.dtype_and_values(
        available_dtypes=helpers.get_dtypes("valid"),
    ),
)
def test_paddle_exp_(
    *,
    dtype_and_x,
    on_device,
    fn_tree,
    frontend,
    backend_fw,
    test_flags,
):
    input_dtype, x = dtype_and_x
    helpers.test_frontend_function(
        input_dtypes=input_dtype,
        frontend=frontend,
        backend_to_test=backend_fw,
        test_flags=test_flags,
        fn_tree=fn_tree,
        on_device=on_device,
        x=x[0],
    )


# expm1
@handle_frontend_test(
    fn_tree="paddle.expm1",
    dtype_and_x=helpers.dtype_and_values(
        available_dtypes=helpers.get_dtypes("valid"),
    ),
)
def test_paddle_expm1(
    *,
    dtype_and_x,
    on_device,
    fn_tree,
    frontend,
    backend_fw,
    test_flags,
):
    input_dtype, x = dtype_and_x
    helpers.test_frontend_function(
        input_dtypes=input_dtype,
        frontend=frontend,
        backend_to_test=backend_fw,
        test_flags=test_flags,
        fn_tree=fn_tree,
        on_device=on_device,
        x=x[0],
    )


# floor
@handle_frontend_test(
    fn_tree="paddle.tensor.math.floor",
    dtype_and_x=helpers.dtype_and_values(
        available_dtypes=helpers.get_dtypes("valid"),
    ),
)
def test_paddle_floor(
    *,
    dtype_and_x,
    frontend,
    backend_fw,
    test_flags,
    fn_tree,
    on_device,
):
    input_dtype, x = dtype_and_x
    helpers.test_frontend_function(
        input_dtypes=input_dtype,
        frontend=frontend,
        backend_to_test=backend_fw,
        test_flags=test_flags,
        fn_tree=fn_tree,
        on_device=on_device,
        x=x[0],
    )


# floor_divide
@handle_frontend_test(
    fn_tree="paddle.tensor.math.floor_divide",
    dtype_and_x=helpers.dtype_and_values(
        available_dtypes=helpers.get_dtypes("valid"),
        min_value=-10,
        max_value=10,
        num_arrays=2,
        allow_inf=False,
        shared_dtype=True,
    ),
)
def test_paddle_floor_divide(
    *,
    dtype_and_x,
    on_device,
    fn_tree,
    frontend,
    backend_fw,
    test_flags,
):
    input_dtype, x = dtype_and_x
    helpers.test_frontend_function(
        input_dtypes=input_dtype,
        frontend=frontend,
        backend_to_test=backend_fw,
        fn_tree=fn_tree,
        test_flags=test_flags,
        on_device=on_device,
        x=x[0],
        y=x[1],
        atol=1e-5,
    )


@handle_frontend_test(
    fn_tree="paddle.fmax",
    dtypes_and_x=helpers.dtype_and_values(
        available_dtypes=helpers.get_dtypes("float"), num_arrays=2, shared_dtype=True
    ),
)
def test_paddle_fmax(
    *,
    dtypes_and_x,
    on_device,
    fn_tree,
    frontend,
    backend_fw,
    test_flags,
):
    input_dtype, x = dtypes_and_x
    helpers.test_frontend_function(
        input_dtypes=input_dtype,
        frontend=frontend,
        backend_to_test=backend_fw,
        test_flags=test_flags,
        fn_tree=fn_tree,
        on_device=on_device,
        x=x[0],
        y=x[1],
    )


@handle_frontend_test(
    fn_tree="paddle.fmin",
    dtypes_and_x=helpers.dtype_and_values(
        available_dtypes=helpers.get_dtypes("float"), num_arrays=2, shared_dtype=True
    ),
)
def test_paddle_fmin(
    *,
    dtypes_and_x,
    on_device,
    fn_tree,
    frontend,
    backend_fw,
    test_flags,
):
    input_dtype, x = dtypes_and_x
    helpers.test_frontend_function(
        input_dtypes=input_dtype,
        frontend=frontend,
        backend_to_test=backend_fw,
        test_flags=test_flags,
        fn_tree=fn_tree,
        on_device=on_device,
        x=x[0],
        y=x[1],
    )


# frac
@handle_frontend_test(
    fn_tree="paddle.tensor.math.frac",
    dtype_and_x=helpers.dtype_and_values(
        available_dtypes=helpers.get_dtypes("valid"),
        num_arrays=1,
        max_value=1e6,
        min_value=-1e6,
    ),
)
def test_paddle_frac(
    *,
    dtype_and_x,
    frontend,
    backend_fw,
    test_flags,
    fn_tree,
    on_device,
):
    input_dtype, x = dtype_and_x
    helpers.test_frontend_function(
        input_dtypes=input_dtype,
        frontend=frontend,
        backend_to_test=backend_fw,
        test_flags=test_flags,
        fn_tree=fn_tree,
        on_device=on_device,
        x=x[0],
    )


# gcd
@handle_frontend_test(
    fn_tree="paddle.gcd",
    dtype_and_x=helpers.dtype_and_values(
        available_dtypes=helpers.get_dtypes("valid"),
        min_value=-100,
        max_value=100,
        min_num_dims=1,
        min_dim_size=1,
        num_arrays=2,
        shared_dtype=True,
    ),
)
def test_paddle_gcd(
    *,
    dtype_and_x,
    on_device,
    fn_tree,
    frontend,
    backend_fw,
    test_flags,
):
    input_dtype, x = dtype_and_x
    helpers.test_frontend_function(
        input_dtypes=input_dtype,
        frontend=frontend,
        backend_to_test=backend_fw,
        fn_tree=fn_tree,
        test_flags=test_flags,
        on_device=on_device,
        x=x[0],
        y=x[1],
    )


# heaviside
@handle_frontend_test(
    fn_tree="paddle.tensor.math.heaviside",
    dtype_and_x=helpers.dtype_and_values(
        available_dtypes=helpers.get_dtypes("float"),
        num_arrays=2,
        allow_inf=False,
        large_abs_safety_factor=2,
        small_abs_safety_factor=2,
        safety_factor_scale="log",
        shared_dtype=True,
    ),
)
def test_paddle_heaviside(
    *,
    dtype_and_x,
    on_device,
    fn_tree,
    frontend,
    backend_fw,
    test_flags,
):
    input_dtype, x = dtype_and_x
    helpers.test_frontend_function(
        input_dtypes=input_dtype,
        frontend=frontend,
        backend_to_test=backend_fw,
        fn_tree=fn_tree,
        test_flags=test_flags,
        on_device=on_device,
        x=x[0],
        y=x[1],
    )


# inner
@handle_frontend_test(
    fn_tree="paddle.tensor.math.inner",
    dtype_and_x=helpers.dtype_and_values(
        available_dtypes=helpers.get_dtypes("valid"),
        min_value=-10,
        max_value=10,
        num_arrays=2,
        shared_dtype=True,
    ),
)
def test_paddle_inner(
    *,
    dtype_and_x,
    on_device,
    fn_tree,
    frontend,
    backend_fw,
    test_flags,
):
    input_dtype, x = dtype_and_x
    helpers.test_frontend_function(
        input_dtypes=input_dtype,
        frontend=frontend,
        backend_to_test=backend_fw,
        fn_tree=fn_tree,
        test_flags=test_flags,
        on_device=on_device,
        x=x[0],
        y=x[1],
    )


# isfinite
@handle_frontend_test(
    fn_tree="paddle.isfinite",
    dtype_and_x=helpers.dtype_and_values(
        available_dtypes=helpers.get_dtypes("valid"),
    ),
)
def test_paddle_isfinite(
    *,
    dtype_and_x,
    frontend,
    backend_fw,
    test_flags,
    fn_tree,
    on_device,
):
    input_dtype, x = dtype_and_x
    helpers.test_frontend_function(
        input_dtypes=input_dtype,
        frontend=frontend,
        backend_to_test=backend_fw,
        test_flags=test_flags,
        fn_tree=fn_tree,
        on_device=on_device,
        x=x[0],
    )


# isinf
@handle_frontend_test(
    fn_tree="paddle.isinf",
    dtype_and_x=helpers.dtype_and_values(
        available_dtypes=helpers.get_dtypes("valid"),
    ),
)
def test_paddle_isinf(
    *,
    dtype_and_x,
    frontend,
    backend_fw,
    test_flags,
    fn_tree,
    on_device,
):
    input_dtype, x = dtype_and_x
    helpers.test_frontend_function(
        input_dtypes=input_dtype,
        frontend=frontend,
        backend_to_test=backend_fw,
        test_flags=test_flags,
        fn_tree=fn_tree,
        on_device=on_device,
        x=x[0],
    )


# isnan
@handle_frontend_test(
    fn_tree="paddle.isnan",
    dtype_and_x=helpers.dtype_and_values(
        available_dtypes=helpers.get_dtypes("valid"),
    ),
)
def test_paddle_isnan(
    *,
    dtype_and_x,
    frontend,
    backend_fw,
    test_flags,
    fn_tree,
    on_device,
):
    input_dtype, x = dtype_and_x
    helpers.test_frontend_function(
        input_dtypes=input_dtype,
        frontend=frontend,
        backend_to_test=backend_fw,
        test_flags=test_flags,
        fn_tree=fn_tree,
        on_device=on_device,
        x=x[0],
    )


# kron
@handle_frontend_test(
    fn_tree="paddle.tensor.math.kron",
    dtype_and_x=helpers.dtype_and_values(
        available_dtypes=helpers.get_dtypes("float"),
        num_arrays=2,
        allow_inf=False,
        shared_dtype=True,
    ),
)
def test_paddle_kron(
    *,
    dtype_and_x,
    on_device,
    fn_tree,
    backend_fw,
    frontend,
    test_flags,
):
    input_dtype, x = dtype_and_x
    helpers.test_frontend_function(
        input_dtypes=input_dtype,
        frontend=frontend,
        backend_to_test=backend_fw,
        fn_tree=fn_tree,
        test_flags=test_flags,
        on_device=on_device,
        x=x[0],
        y=x[1],
    )


# lcm
@handle_frontend_test(
    fn_tree="paddle.lcm",
    dtype_and_x=helpers.dtype_and_values(
        available_dtypes=helpers.get_dtypes("valid"),
        num_arrays=2,
        min_num_dims=1,
        safety_factor_scale="log",
        large_abs_safety_factor=2,
        shared_dtype=True,
    ),
)
def test_paddle_lcm(
    *,
    dtype_and_x,
    on_device,
    fn_tree,
    frontend,
    backend_fw,
    test_flags,
):
    input_dtype, x = dtype_and_x
    helpers.test_frontend_function(
        input_dtypes=input_dtype,
        frontend=frontend,
        backend_to_test=backend_fw,
        fn_tree=fn_tree,
        test_flags=test_flags,
        on_device=on_device,
        x=x[0],
        y=x[1],
    )


# lerp
@handle_frontend_test(
    fn_tree="paddle.tensor.math.lerp",
    dtype_and_x=helpers.dtype_and_values(
        available_dtypes=helpers.get_dtypes("float"),
        num_arrays=3,
        allow_inf=False,
        large_abs_safety_factor=2,
        small_abs_safety_factor=2,
        safety_factor_scale="log",
        shared_dtype=True,
    ),
)
def test_paddle_lerp(
    *,
    dtype_and_x,
    on_device,
    fn_tree,
    frontend,
    backend_fw,
    test_flags,
):
    input_dtype, x = dtype_and_x
    helpers.test_frontend_function(
        input_dtypes=input_dtype,
        frontend=frontend,
        backend_to_test=backend_fw,
        fn_tree=fn_tree,
        test_flags=test_flags,
        on_device=on_device,
        x=x[0],
        y=x[1],
        weight=x[2],
    )


# lerp_
@handle_frontend_test(
    fn_tree="paddle.tensor.math.lerp_",
    dtype_and_x=helpers.dtype_and_values(
        available_dtypes=helpers.get_dtypes("float"),
        num_arrays=3,
        allow_inf=False,
        large_abs_safety_factor=2,
        small_abs_safety_factor=2,
        safety_factor_scale="log",
        shared_dtype=True,
    ),
)
def test_paddle_lerp_(
    *,
    dtype_and_x,
    on_device,
    fn_tree,
    frontend,
    backend_fw,
    test_flags,
):
    input_dtype, x = dtype_and_x
    helpers.test_frontend_function(
        input_dtypes=input_dtype,
        frontend=frontend,
        backend_to_test=backend_fw,
        fn_tree=fn_tree,
        test_flags=test_flags,
        on_device=on_device,
        x=x[0],
        y=x[1],
        weight=x[2],
    )


# lgamma
@handle_frontend_test(
    fn_tree="paddle.tensor.math.lgamma",
    dtype_and_x=helpers.dtype_and_values(
        available_dtypes=helpers.get_dtypes("float"),
        safety_factor_scale="log",
    ),
)
def test_paddle_lgamma(
    *,
    dtype_and_x,
    on_device,
    fn_tree,
    frontend,
    backend_fw,
    test_flags,
):
    input_dtype, x = dtype_and_x
    helpers.test_frontend_function(
        input_dtypes=input_dtype,
        frontend=frontend,
        backend_to_test=backend_fw,
        test_flags=test_flags,
        fn_tree=fn_tree,
        on_device=on_device,
        atol=1e-4,
        x=x[0],
    )


# log
@handle_frontend_test(
    fn_tree="paddle.log",
    dtype_and_x=helpers.dtype_and_values(
        available_dtypes=helpers.get_dtypes("float"),
    ),
)
def test_paddle_log(
    *,
    dtype_and_x,
    on_device,
    fn_tree,
    frontend,
    test_flags,
    backend_fw,
):
    input_dtype, x = dtype_and_x
    helpers.test_frontend_function(
        input_dtypes=input_dtype,
        backend_to_test=backend_fw,
        frontend=frontend,
        test_flags=test_flags,
        fn_tree=fn_tree,
        on_device=on_device,
        x=x[0],
    )


# log1p
@handle_frontend_test(
    fn_tree="paddle.log1p",
    dtype_and_x=helpers.dtype_and_values(
        available_dtypes=helpers.get_dtypes("valid"),
        max_value=1e5,
    ),
)
def test_paddle_log1p(
    *,
    dtype_and_x,
    on_device,
    fn_tree,
    frontend,
    backend_fw,
    test_flags,
):
    input_dtype, x = dtype_and_x
    helpers.test_frontend_function(
        input_dtypes=input_dtype,
        frontend=frontend,
        backend_to_test=backend_fw,
        test_flags=test_flags,
        fn_tree=fn_tree,
        on_device=on_device,
        x=x[0],
    )


# log2
@handle_frontend_test(
    fn_tree="paddle.log2",
    dtype_and_x=helpers.dtype_and_values(
        available_dtypes=helpers.get_dtypes("valid"),
    ),
)
def test_paddle_log2(
    *,
    dtype_and_x,
    on_device,
    fn_tree,
    frontend,
    backend_fw,
    test_flags,
):
    input_dtype, x = dtype_and_x
    helpers.test_frontend_function(
        input_dtypes=input_dtype,
        frontend=frontend,
        backend_to_test=backend_fw,
        test_flags=test_flags,
        fn_tree=fn_tree,
        on_device=on_device,
        x=x[0],
    )


# logit
@handle_frontend_test(
    fn_tree="paddle.logit",
    dtype_and_x=helpers.dtype_and_values(
        available_dtypes=helpers.get_dtypes("float"),
    ),
)
def test_paddle_logit(
    *,
    dtype_and_x,
    on_device,
    fn_tree,
    frontend,
    backend_fw,
    test_flags,
):
    input_dtype, x = dtype_and_x
    helpers.test_frontend_function(
        input_dtypes=input_dtype,
        frontend=frontend,
        backend_to_test=backend_fw,
        test_flags=test_flags,
        fn_tree=fn_tree,
        on_device=on_device,
        x=x[0],
        eps=1e-2,
    )


# max
@handle_frontend_test(
    fn_tree="paddle.tensor.math.max",
    dtype_and_x=helpers.dtype_values_axis(
        available_dtypes=helpers.get_dtypes("valid"),
        min_axis=-1,
        max_axis=0,
        min_num_dims=1,
        force_int_axis=False,
    ),
)
def test_paddle_max(
    *,
    dtype_and_x,
    on_device,
    fn_tree,
    frontend,
    backend_fw,
    test_flags,
):
    input_dtype, x, axis = dtype_and_x
    helpers.test_frontend_function(
        input_dtypes=input_dtype,
        frontend=frontend,
        backend_to_test=backend_fw,
        test_flags=test_flags,
        fn_tree=fn_tree,
        on_device=on_device,
        x=x[0],
        axis=axis,
        keepdim=False,
    )


# maximum
@handle_frontend_test(
    fn_tree="paddle.maximum",
    dtype_and_x=helpers.dtype_and_values(
        available_dtypes=helpers.get_dtypes("float"),
        num_arrays=2,
        shared_dtype=True,
    ),
)
def test_paddle_maximum(
    *,
    dtype_and_x,
    on_device,
    fn_tree,
    frontend,
    backend_fw,
    test_flags,
):
    input_dtype, x = dtype_and_x
    helpers.test_frontend_function(
        input_dtypes=input_dtype,
        frontend=frontend,
        backend_to_test=backend_fw,
        test_flags=test_flags,
        fn_tree=fn_tree,
        on_device=on_device,
        x=x[0],
        y=x[1],
    )


# min
@handle_frontend_test(
    fn_tree="paddle.tensor.math.min",
    dtype_and_x=helpers.dtype_values_axis(
        available_dtypes=helpers.get_dtypes("valid"),
        min_axis=-1,
        max_axis=0,
        min_num_dims=1,
        force_int_axis=False,
    ),
)
def test_paddle_min(
    *,
    dtype_and_x,
    on_device,
    fn_tree,
    frontend,
    backend_fw,
    test_flags,
):
    input_dtype, x, axis = dtype_and_x
    helpers.test_frontend_function(
        input_dtypes=input_dtype,
        frontend=frontend,
        backend_to_test=backend_fw,
        test_flags=test_flags,
        fn_tree=fn_tree,
        on_device=on_device,
        x=x[0],
        axis=axis,
        keepdim=False,
    )


@handle_frontend_test(
    fn_tree="paddle.minimum",
    dtype_and_x=helpers.dtype_and_values(
        available_dtypes=helpers.get_dtypes("float"),
        num_arrays=2,
        shared_dtype=True,
    ),
)
def test_paddle_minimum(
    *,
    dtype_and_x,
    on_device,
    fn_tree,
    frontend,
    backend_fw,
    test_flags,
):
    input_dtype, x = dtype_and_x
    helpers.test_frontend_function(
        input_dtypes=input_dtype,
        frontend=frontend,
        backend_to_test=backend_fw,
        fn_tree=fn_tree,
        test_flags=test_flags,
        on_device=on_device,
        x=x[0],
        y=x[1],
    )


# mm
@handle_frontend_test(
    fn_tree="paddle.tensor.math.mm",
    dtype_xy=_get_dtype_input_and_matrices(),
)
def test_paddle_mm(
    *,
    dtype_xy,
    on_device,
    fn_tree,
    frontend,
    test_flags,
    backend_fw,
):
    input_dtype, x, y = dtype_xy
    helpers.test_frontend_function(
        input_dtypes=input_dtype,
        backend_to_test=backend_fw,
        frontend=frontend,
        test_flags=test_flags,
        fn_tree=fn_tree,
        on_device=on_device,
        input=x,
        mat2=y,
    )


# multiply
@handle_frontend_test(
    fn_tree="paddle.multiply",
    dtype_and_x=helpers.dtype_and_values(
        available_dtypes=helpers.get_dtypes("float"),
        num_arrays=2,
        allow_inf=False,
        large_abs_safety_factor=2,
        small_abs_safety_factor=2,
        safety_factor_scale="log",
        shared_dtype=True,
    ),
)
def test_paddle_multiply(
    *,
    dtype_and_x,
    on_device,
    fn_tree,
    frontend,
    test_flags,
    backend_fw,
):
    input_dtype, x = dtype_and_x
    helpers.test_frontend_function(
        input_dtypes=input_dtype,
        backend_to_test=backend_fw,
        frontend=frontend,
        test_flags=test_flags,
        fn_tree=fn_tree,
        on_device=on_device,
        x=x[0],
        y=x[1],
    )


# nansum
@handle_frontend_test(
    fn_tree="paddle.tensor.math.nansum",
    dtype_and_x=helpers.dtype_values_axis(
        available_dtypes=helpers.get_dtypes("float"),
        valid_axis=True,
        force_int_axis=True,
        min_num_dims=1,
        allow_nan=True,
    ),
)
def test_paddle_nansum(
    *,
    dtype_and_x,
    on_device,
    fn_tree,
    frontend,
    backend_fw,
    test_flags,
):
    input_dtype, x, axis = dtype_and_x
    helpers.test_frontend_function(
        input_dtypes=input_dtype,
        frontend=frontend,
        backend_to_test=backend_fw,
        test_flags=test_flags,
        fn_tree=fn_tree,
        on_device=on_device,
        x=x[0],
        axis=axis,
        rtol=1e-04,
        atol=1e-04,
    )


# neg
@handle_frontend_test(
    fn_tree="paddle.neg",
    dtype_and_x=helpers.dtype_and_values(
        available_dtypes=["float32", "float64", "int8", "int16", "int32", "int64"],
    ),
)
def test_paddle_neg(
    *,
    dtype_and_x,
    on_device,
    fn_tree,
    frontend,
    backend_fw,
    test_flags,
):
    input_dtype, x = dtype_and_x
    helpers.test_frontend_function(
        input_dtypes=input_dtype,
        frontend=frontend,
        backend_to_test=backend_fw,
        test_flags=test_flags,
        fn_tree=fn_tree,
        on_device=on_device,
        x=x[0],
    )


# outer
@handle_frontend_test(
    fn_tree="paddle.tensor.math.outer",
    dtype_and_x=helpers.dtype_and_values(
        available_dtypes=helpers.get_dtypes("valid"),
        num_arrays=2,
        min_num_dims=1,
        max_num_dims=1,
        shared_dtype=True,
    ),
)
def test_paddle_outer(
    *,
    dtype_and_x,
    on_device,
    fn_tree,
    frontend,
    backend_fw,
    test_flags,
):
    input_dtype, x = dtype_and_x
    helpers.test_frontend_function(
        input_dtypes=input_dtype,
        frontend=frontend,
        backend_to_test=backend_fw,
        fn_tree=fn_tree,
        test_flags=test_flags,
        on_device=on_device,
        x=x[0],
        y=x[1],
    )


# pow
@handle_frontend_test(
    fn_tree="paddle.pow",
    dtype_and_x=helpers.dtype_and_values(
        available_dtypes=helpers.get_dtypes("valid"),
        num_arrays=2,
        allow_inf=False,
        shared_dtype=True,
    ),
)
def test_paddle_pow(
    *,
    dtype_and_x,
    on_device,
    fn_tree,
    frontend,
    test_flags,
    backend_fw,
):
    input_dtype, x = dtype_and_x
    helpers.test_frontend_function(
        input_dtypes=input_dtype,
        backend_to_test=backend_fw,
        frontend=frontend,
        test_flags=test_flags,
        fn_tree=fn_tree,
        on_device=on_device,
        x=x[0],
        y=x[1],
    )


# prod
@handle_frontend_test(
    fn_tree="paddle.tensor.math.prod",
    dtype_and_x=helpers.dtype_values_axis(
        available_dtypes=helpers.get_dtypes("numeric"),
        min_axis=-1,
        max_axis=0,
        min_num_dims=1,
        min_value=-10,
        max_value=10,
        force_int_axis=False,
        allow_nan=False,
    ),
)
def test_paddle_prod(
    *,
    dtype_and_x,
    on_device,
    backend_fw,
    fn_tree,
    frontend,
    test_flags,
):
    input_dtype, x, axis = dtype_and_x
    helpers.test_frontend_function(
        input_dtypes=input_dtype,
        frontend=frontend,
        test_flags=test_flags,
        fn_tree=fn_tree,
        on_device=on_device,
        x=x[0],
        axis=axis,
        keepdim=False,
        backend_to_test=backend_fw,
    )


# rad2deg
@handle_frontend_test(
    fn_tree="paddle.rad2deg",
    dtype_and_x=helpers.dtype_and_values(
        available_dtypes=helpers.get_dtypes("float"),
    ),
)
def test_paddle_rad2deg(
    *,
    dtype_and_x,
    on_device,
    fn_tree,
    frontend,
    backend_fw,
    test_flags,
):
    input_dtype, x = dtype_and_x
    helpers.test_frontend_function(
        input_dtypes=input_dtype,
        frontend=frontend,
        backend_to_test=backend_fw,
        test_flags=test_flags,
        fn_tree=fn_tree,
        on_device=on_device,
        x=x[0],
    )


# reciprocal
@handle_frontend_test(
    fn_tree="paddle.reciprocal",
    dtype_and_x=helpers.dtype_and_values(
        available_dtypes=helpers.get_dtypes("float"),
    ),
)
def test_paddle_reciprocal(
    *,
    dtype_and_x,
    on_device,
    fn_tree,
    frontend,
    backend_fw,
    test_flags,
):
    input_dtype, x = dtype_and_x
    helpers.test_frontend_function(
        input_dtypes=input_dtype,
        frontend=frontend,
        backend_to_test=backend_fw,
        test_flags=test_flags,
        fn_tree=fn_tree,
        on_device=on_device,
        x=x[0],
    )


# reciprocal_
@handle_frontend_test(
    fn_tree="paddle.tensor.math.reciprocal_",
    dtype_and_x=helpers.dtype_and_values(
        available_dtypes=helpers.get_dtypes("float"),
    ),
)
def test_paddle_reciprocal_(
    *,
    dtype_and_x,
    on_device,
    fn_tree,
    frontend,
    backend_fw,
    test_flags,
):
    input_dtype, x = dtype_and_x
    helpers.test_frontend_function(
        input_dtypes=input_dtype,
        frontend=frontend,
        backend_to_test=backend_fw,
        test_flags=test_flags,
        fn_tree=fn_tree,
        on_device=on_device,
        x=x[0],
    )


# remainder
@handle_frontend_test(
    fn_tree="paddle.remainder",
    dtype_and_x=helpers.dtype_and_values(
        available_dtypes=helpers.get_dtypes("float"),
        num_arrays=2,
        allow_inf=False,
        large_abs_safety_factor=2,
        small_abs_safety_factor=2,
        safety_factor_scale="log",
        shared_dtype=True,
    ),
)
def test_paddle_remainder(
    *,
    dtype_and_x,
    on_device,
    fn_tree,
    frontend,
    backend_fw,
    test_flags,
):
    input_dtype, x = dtype_and_x
    helpers.test_frontend_function(
        input_dtypes=input_dtype,
        frontend=frontend,
        backend_to_test=backend_fw,
        test_flags=test_flags,
        fn_tree=fn_tree,
        on_device=on_device,
        x=x[0],
        y=x[1],
    )


# round
@handle_frontend_test(
    fn_tree="paddle.tensor.math.round",
    dtype_and_x=helpers.dtype_and_values(
        available_dtypes=helpers.get_dtypes("float"),
        min_value=1,
    ),
)
def test_paddle_round(
    *,
    dtype_and_x,
    frontend,
    test_flags,
    fn_tree,
    backend_fw,
    on_device,
):
    input_dtype, x = dtype_and_x
    helpers.test_frontend_function(
        input_dtypes=input_dtype,
        backend_to_test=backend_fw,
        frontend=frontend,
        test_flags=test_flags,
        fn_tree=fn_tree,
        on_device=on_device,
        x=x[0],
    )


# round_
@handle_frontend_test(
    fn_tree="paddle.tensor.math.round_",
    dtype_and_x=helpers.dtype_and_values(
        available_dtypes=helpers.get_dtypes("float"),
        min_value=1,
    ),
)
def test_paddle_round_(
    *,
    dtype_and_x,
    frontend,
    test_flags,
    fn_tree,
    backend_fw,
    on_device,
):
    input_dtype, x = dtype_and_x
    helpers.test_frontend_function(
        input_dtypes=input_dtype,
        backend_to_test=backend_fw,
        frontend=frontend,
        test_flags=test_flags,
        fn_tree=fn_tree,
        on_device=on_device,
        x=x[0],
    )


# rsqrt
@handle_frontend_test(
    fn_tree="paddle.tensor.math.rsqrt",
    dtype_and_x=helpers.dtype_and_values(
        available_dtypes=helpers.get_dtypes("valid"),
    ),
)
def test_paddle_rsqrt(
    *,
    dtype_and_x,
    frontend,
    test_flags,
    fn_tree,
    on_device,
    backend_fw,
):
    input_dtype, x = dtype_and_x
    helpers.test_frontend_function(
        input_dtypes=input_dtype,
        backend_to_test=backend_fw,
        frontend=frontend,
        test_flags=test_flags,
        fn_tree=fn_tree,
        on_device=on_device,
        x=x[0],
    )


# rsqrt_
@handle_frontend_test(
    fn_tree="paddle.tensor.math.rsqrt_",
    dtype_and_x=helpers.dtype_and_values(
        available_dtypes=helpers.get_dtypes("valid"),
    ),
)
def test_paddle_rsqrt_(
    *,
    dtype_and_x,
    frontend,
    test_flags,
    fn_tree,
    on_device,
    backend_fw,
):
    input_dtype, x = dtype_and_x
    helpers.test_frontend_function(
        input_dtypes=input_dtype,
        backend_to_test=backend_fw,
        frontend=frontend,
        test_flags=test_flags,
        fn_tree=fn_tree,
        on_device=on_device,
        x=x[0],
    )


@handle_frontend_test(
    fn_tree="paddle.tensor.math.sgn",
    dtype_and_x=helpers.dtype_and_values(
        available_dtypes=helpers.get_dtypes("float_and_complex"),
        min_num_dims=1,
        max_num_dims=1,
        min_dim_size=1,
        max_dim_size=1,
        abs_smallest_val=1e-10,
        min_value=-10,
        max_value=10,
    ),
)
def test_paddle_sgn(
    *,
    dtype_and_x,
    on_device,
    fn_tree,
    frontend,
    backend_fw,
    test_flags,
):
    input_dtype, x = dtype_and_x
    helpers.test_frontend_function(
        input_dtypes=input_dtype,
        frontend=frontend,
        backend_to_test=backend_fw,
        test_flags=test_flags,
        fn_tree=fn_tree,
        on_device=on_device,
        x=x[0],
    )


# sign
@handle_frontend_test(
    fn_tree="paddle.tensor.math.sign",
    dtype_and_x=helpers.dtype_and_values(
        available_dtypes=helpers.get_dtypes("float"),
    ),
)
def test_paddle_sign(
    *,
    dtype_and_x,
    on_device,
    fn_tree,
    frontend,
    backend_fw,
    test_flags,
):
    input_dtype, x = dtype_and_x
    helpers.test_frontend_function(
        input_dtypes=input_dtype,
        frontend=frontend,
        backend_to_test=backend_fw,
        test_flags=test_flags,
        fn_tree=fn_tree,
        on_device=on_device,
        x=x[0],
    )


# sin
@handle_frontend_test(
    fn_tree="paddle.sin",
    dtype_and_x=helpers.dtype_and_values(
        available_dtypes=helpers.get_dtypes("float"),
    ),
)
def test_paddle_sin(
    *,
    dtype_and_x,
    on_device,
    fn_tree,
    frontend,
    test_flags,
    backend_fw,
):
    input_dtype, x = dtype_and_x
    helpers.test_frontend_function(
        input_dtypes=input_dtype,
        backend_to_test=backend_fw,
        frontend=frontend,
        test_flags=test_flags,
        fn_tree=fn_tree,
        on_device=on_device,
        x=x[0],
    )


# diff
# sinh
@handle_frontend_test(
    fn_tree="paddle.sinh",
    dtype_and_x=helpers.dtype_and_values(
        available_dtypes=helpers.get_dtypes("float"),
    ),
)
def test_paddle_sinh(
    *,
    dtype_and_x,
    on_device,
    fn_tree,
    frontend,
    test_flags,
    backend_fw,
):
    input_dtype, x = dtype_and_x
    helpers.test_frontend_function(
        input_dtypes=input_dtype,
        backend_to_test=backend_fw,
        frontend=frontend,
        test_flags=test_flags,
        fn_tree=fn_tree,
        on_device=on_device,
        x=x[0],
    )


# sqrt
@handle_frontend_test(
    fn_tree="paddle.tensor.math.sqrt",
    dtype_and_x=helpers.dtype_and_values(
        available_dtypes=helpers.get_dtypes("valid"),
    ),
)
def test_paddle_sqrt(
    *,
    dtype_and_x,
    frontend,
    test_flags,
    fn_tree,
    backend_fw,
    on_device,
):
    input_dtype, x = dtype_and_x
    helpers.test_frontend_function(
        input_dtypes=input_dtype,
        backend_to_test=backend_fw,
        frontend=frontend,
        test_flags=test_flags,
        fn_tree=fn_tree,
        on_device=on_device,
        x=x[0],
    )


# sqrt_
@handle_frontend_test(
    fn_tree="paddle.tensor.math.sqrt_",
    dtype_and_x=helpers.dtype_and_values(
        available_dtypes=helpers.get_dtypes("valid"),
    ),
)
def test_paddle_sqrt_(
    *,
    dtype_and_x,
    fn_tree,
    frontend,
    test_flags,
    backend_fw,
    on_device,
):
    input_dtype, x = dtype_and_x
    helpers.test_frontend_function(
        input_dtypes=input_dtype,
        backend_to_test=backend_fw,
        frontend=frontend,
        test_flags=test_flags,
        fn_tree=fn_tree,
        on_device=on_device,
        x=x[0],
    )


# square
@handle_frontend_test(
    fn_tree="paddle.tensor.math.square",
    dtype_and_x=helpers.dtype_and_values(
        available_dtypes=helpers.get_dtypes("float"),
    ),
)
def test_paddle_square(
    *,
    dtype_and_x,
    on_device,
    fn_tree,
    frontend,
    backend_fw,
    test_flags,
):
    input_dtype, x = dtype_and_x
    helpers.test_frontend_function(
        input_dtypes=input_dtype,
        frontend=frontend,
        backend_to_test=backend_fw,
        test_flags=test_flags,
        fn_tree=fn_tree,
        on_device=on_device,
        x=x[0],
    )


# stanh
@handle_frontend_test(
    fn_tree="paddle.tensor.math.stanh",
    dtype_and_x=helpers.dtype_and_values(
        available_dtypes=helpers.get_dtypes("float"),
    ),
    scale_a=st.floats(1e-5, 1e5),
    scale_b=st.floats(1e-5, 1e5),
)
def test_paddle_stanh(
    *,
    dtype_and_x,
    on_device,
    fn_tree,
    frontend,
    test_flags,
    backend_fw,
    scale_a,
    scale_b,
):
    input_dtype, x = dtype_and_x
    helpers.test_frontend_function(
        input_dtypes=input_dtype,
        frontend=frontend,
        test_flags=test_flags,
        backend_to_test=backend_fw,
        fn_tree=fn_tree,
        on_device=on_device,
        x=x[0],
        scale_a=scale_a,
        scale_b=scale_b,
    )


# subtract
@handle_frontend_test(
    fn_tree="paddle.subtract",
    dtype_and_x=helpers.dtype_and_values(
        available_dtypes=helpers.get_dtypes("float"),
        num_arrays=2,
        allow_inf=False,
        large_abs_safety_factor=2,
        small_abs_safety_factor=2,
        safety_factor_scale="log",
        shared_dtype=True,
    ),
)
def test_paddle_subtract(
    *,
    dtype_and_x,
    on_device,
    fn_tree,
    frontend,
    test_flags,
    backend_fw,
):
    input_dtype, x = dtype_and_x
    helpers.test_frontend_function(
        input_dtypes=input_dtype,
        backend_to_test=backend_fw,
        frontend=frontend,
        fn_tree=fn_tree,
        test_flags=test_flags,
        on_device=on_device,
        x=x[0],
        y=x[1],
    )


@handle_frontend_test(
    fn_tree="paddle.sum",
    dtype_and_x=helpers.dtype_and_values(
        available_dtypes=helpers.get_dtypes("valid"),
        num_arrays=2,
        allow_inf=False,
        large_abs_safety_factor=2,
        small_abs_safety_factor=2,
        safety_factor_scale="log",
        shared_dtype=True,
    ),
)
def test_paddle_sum(
    *,
    dtype_and_x,
    on_device,
    fn_tree,
    frontend,
    test_flags,
    backend_fw,
):
    input_dtype, x = dtype_and_x
    helpers.test_frontend_function(
        input_dtypes=input_dtype,
        backend_to_test=backend_fw,
        frontend=frontend,
        fn_tree=fn_tree,
        test_flags=test_flags,
        on_device=on_device,
        x=x[0],
    )


# take
@handle_frontend_test(
    fn_tree="paddle.take", dtype_and_values=_test_paddle_take_helper()
)
def test_paddle_take(
    *,
    dtype_and_values,
    on_device,
    fn_tree,
    backend_fw,
    frontend,
    test_flags,
):
    dtypes, xs, indices, modes = dtype_and_values
    helpers.test_frontend_function(
        input_dtypes=dtypes,
        backend_to_test=backend_fw,
        frontend=frontend,
        test_flags=test_flags,
        fn_tree=fn_tree,
        on_device=on_device,
        x=xs,
        index=indices,
        mode=modes,
    )


# tan
@handle_frontend_test(
    fn_tree="paddle.tensor.math.tan",
    dtype_and_x=helpers.dtype_and_values(
        available_dtypes=helpers.get_dtypes("float"),
    ),
)
def test_paddle_tan(
    *,
    dtype_and_x,
    on_device,
    fn_tree,
    frontend,
    backend_fw,
    test_flags,
):
    input_dtype, x = dtype_and_x
    helpers.test_frontend_function(
        input_dtypes=input_dtype,
        frontend=frontend,
        backend_to_test=backend_fw,
        test_flags=test_flags,
        fn_tree=fn_tree,
        on_device=on_device,
        atol=1e-2,
        x=x[0],
    )


# tanh
@handle_frontend_test(
    fn_tree="paddle.tensor.math.tanh",
    aliases=["paddle.tanh", "paddle.nn.functional.tanh"],
    dtype_and_x=helpers.dtype_and_values(
        available_dtypes=helpers.get_dtypes("valid"),
    ),
)
def test_paddle_tanh(
    *,
    dtype_and_x,
    on_device,
    fn_tree,
    frontend,
    test_flags,
    backend_fw,
):
    input_dtype, x = dtype_and_x
    helpers.test_frontend_function(
        input_dtypes=input_dtype,
        backend_to_test=backend_fw,
        frontend=frontend,
        test_flags=test_flags,
        fn_tree=fn_tree,
        on_device=on_device,
        atol=1e-2,
        x=x[0],
    )


# trunc
@handle_frontend_test(
    fn_tree="paddle.trunc",
    dtype_and_x=helpers.dtype_and_values(
        available_dtypes=helpers.get_dtypes("float", "int"),
    ),
)
def test_paddle_trunc(
    *,
    dtype_and_x,
    on_device,
    fn_tree,
    frontend,
    backend_fw,
    test_flags,
):
    input_dtype, x = dtype_and_x
    helpers.test_frontend_function(
        input_dtypes=input_dtype,
        frontend=frontend,
        backend_to_test=backend_fw,
        test_flags=test_flags,
        fn_tree=fn_tree,
        on_device=on_device,
        x=x[0],
=======
>>>>>>> 0a696f26
    )<|MERGE_RESOLUTION|>--- conflicted
+++ resolved
@@ -205,9 +205,7 @@
         fn_tree=fn_tree,
         on_device=on_device,
         x=x[0],
-<<<<<<< HEAD
-    )
-
+    )
 
 # ceil_
 @handle_frontend_test(
@@ -2236,6 +2234,4 @@
         fn_tree=fn_tree,
         on_device=on_device,
         x=x[0],
-=======
->>>>>>> 0a696f26
     )