--- conflicted
+++ resolved
@@ -1535,22 +1535,6 @@
     )
 
 
-<<<<<<< HEAD
-# logcumsumexp
-@handle_frontend_test(
-    fn_tree="paddle.tensor.math.logcumsumexp",
-    dtype_and_x=helpers.dtype_and_values(
-        available_dtypes=helpers.get_dtypes("float"),
-    ),
-)
-def test_paddle_logcumsumexp(
-    *,
-    dtype_and_x,
-    frontend,
-    test_flags,
-    fn_tree,
-    on_device,
-=======
 # heaviside
 @handle_frontend_test(
     fn_tree="paddle.tensor.math.heaviside",
@@ -1571,22 +1555,40 @@
     fn_tree,
     frontend,
     test_flags,
->>>>>>> 178cf562
-):
-    input_dtype, x = dtype_and_x
-    helpers.test_frontend_function(
-        input_dtypes=input_dtype,
-        frontend=frontend,
-<<<<<<< HEAD
-        test_flags=test_flags,
-        fn_tree=fn_tree,
-        on_device=on_device,
-        x=x[0],
-=======
+):
+    input_dtype, x = dtype_and_x
+    helpers.test_frontend_function(
+        input_dtypes=input_dtype,
+        frontend=frontend,
         fn_tree=fn_tree,
         test_flags=test_flags,
         on_device=on_device,
         x=x[0],
         y=x[1],
->>>>>>> 178cf562
+    )
+
+
+# logcumsumexp
+@handle_frontend_test(
+    fn_tree="paddle.tensor.math.logcumsumexp",
+    dtype_and_x=helpers.dtype_and_values(
+        available_dtypes=helpers.get_dtypes("float"),
+    ),
+)
+def test_paddle_logcumsumexp(
+    *,
+    dtype_and_x,
+    frontend,
+    test_flags,
+    fn_tree,
+    on_device,
+):
+    input_dtype, x = dtype_and_x
+    helpers.test_frontend_function(
+        input_dtypes=input_dtype,
+        frontend=frontend,
+        test_flags=test_flags,
+        fn_tree=fn_tree,
+        on_device=on_device,
+        x=x[0],
     )