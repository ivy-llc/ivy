# global
from hypothesis import strategies as st

# local
import ivy_tests.test_ivy.helpers as helpers
from ivy_tests.test_ivy.helpers import handle_frontend_test
from ivy_tests.test_ivy.test_functional.test_core.test_statistical import (
    _statistical_dtype_values,
)


# mean
@handle_frontend_test(
    fn_tree="paddle.mean",
    dtype_and_x=_statistical_dtype_values(function="mean"),
    keepdim=st.booleans(),
    test_with_out=st.just(True),
)
def test_paddle_mean(
    *,
    dtype_and_x,
    keepdim,
    on_device,
    fn_tree,
    frontend,
    backend_fw,
    test_flags,
):
    input_dtype, x, axis = dtype_and_x
    test_flags.num_positional_args = len(dtype_and_x) - 2
    helpers.test_frontend_function(
        input_dtypes=input_dtype,
        frontend=frontend,
        backend_to_test=backend_fw,
        test_flags=test_flags,
        fn_tree=fn_tree,
        on_device=on_device,
        input=x[0],
        axis=axis,
        keepdim=keepdim,
    )


# numel
@handle_frontend_test(
    fn_tree="paddle.numel",
    dtype_and_x=helpers.dtype_and_values(
        available_dtypes=helpers.get_dtypes("valid"),
    ),
)
def test_paddle_numel(
    *,
    dtype_and_x,
    on_device,
    fn_tree,
    frontend,
    backend_fw,
    test_flags,
):
    input_dtype, x = dtype_and_x
    helpers.test_frontend_function(
        input_dtypes=input_dtype,
        frontend=frontend,
        backend_to_test=backend_fw,
        test_flags=test_flags,
        fn_tree=fn_tree,
        on_device=on_device,
        x=x[0],
    )


@handle_frontend_test(
    fn_tree="paddle.nanquantile",
    dtype_and_x=_statistical_dtype_values(function="nanquantile"),
    keepdims=st.booleans(),
    q=st.floats(0.0, 1.0),
    interpolation=st.sampled_from(["nearest", "linear", "lower", "higher", "midpoint"]),
)
def test_paddle_nanquantile(
    *,
    q,
    dtype_and_x,
    keepdims,
    interpolation,
    on_device,
    fn_tree,
    frontend,
    backend_fw,
    test_flags,
):
    input_dtype, x, axis = dtype_and_x
    helpers.test_frontend_function(
        input_dtypes=input_dtype,
        backend_to_test=backend_fw,
        frontend=frontend,
        test_flags=test_flags,
        fn_tree=fn_tree,
        on_device=on_device,
        a=x[0],
        q=q,
        axis=axis,
        interpolation=interpolation,
        keepdims=keepdims,
    )


# median
@handle_frontend_test(
    fn_tree="paddle.median",
    dtype_x_and_axis=helpers.dtype_values_axis(
        available_dtypes=helpers.get_dtypes("valid"),
        min_num_dims=1,
        min_value=-1e10,
        max_value=1e10,
        valid_axis=True,
        force_int_axis=True,
    ),
    keepdim=st.booleans(),
)
def test_paddle_median(
    dtype_x_and_axis, keepdim, backend_fw, frontend, test_flags, fn_tree
):
    input_dtypes, x, axis = dtype_x_and_axis
    helpers.test_frontend_function(
        input_dtypes=input_dtypes,
        frontend=frontend,
        backend_to_test=backend_fw,
        test_flags=test_flags,
        fn_tree=fn_tree,
        x=x[0],
        axis=axis,
        keepdim=keepdim,
    )


<<<<<<< HEAD
# var
@handle_frontend_test(
    fn_tree="paddle.var",
    dtype_and_x=_statistical_dtype_values(function="var"),
    unbiased=st.booleans(),
    keepdim=st.booleans(),
)
def test_paddle_var(
    *,
    unbiased,
    dtype_and_x,
    keepdim,
    fn_tree,
    frontend,
    backend_fw,
    test_flags,
):
    input_dtype, x, axis, _ = dtype_and_x
    helpers.test_frontend_function(
        input_dtypes=input_dtype,
        backend_to_test=backend_fw,
=======
@handle_frontend_test(
    fn_tree="paddle.nanmedian",
    dtype_x_and_axis=helpers.dtype_values_axis(
        available_dtypes=helpers.get_dtypes("valid"),
        min_num_dims=1,
        min_value=-1e10,
        max_value=1e10,
        valid_axis=True,
        force_int_axis=True,
    ),
    keepdim=st.booleans(),
)
def test_paddle_nanmedian(
    dtype_x_and_axis,
    keepdim,
    frontend,
    test_flags,
    fn_tree,
):
    input_dtypes, x, axis = dtype_x_and_axis
    helpers.test_frontend_function(
        input_dtypes=input_dtypes,
>>>>>>> b015b5c9
        frontend=frontend,
        test_flags=test_flags,
        fn_tree=fn_tree,
        x=x[0],
        axis=axis,
<<<<<<< HEAD
        unbiased=unbiased,
=======
>>>>>>> b015b5c9
        keepdim=keepdim,
    )<|MERGE_RESOLUTION|>--- conflicted
+++ resolved
@@ -133,7 +133,6 @@
     )
 
 
-<<<<<<< HEAD
 # var
 @handle_frontend_test(
     fn_tree="paddle.var",
@@ -155,8 +154,17 @@
     helpers.test_frontend_function(
         input_dtypes=input_dtype,
         backend_to_test=backend_fw,
-=======
-@handle_frontend_test(
+        frontend=frontend,
+        test_flags=test_flags,
+        fn_tree=fn_tree,
+        x=x[0],
+        axis=axis,
+        unbiased=unbiased,
+        keepdim=keepdim,
+    )
+   
+  
+ @handle_frontend_test(
     fn_tree="paddle.nanmedian",
     dtype_x_and_axis=helpers.dtype_values_axis(
         available_dtypes=helpers.get_dtypes("valid"),
@@ -178,15 +186,10 @@
     input_dtypes, x, axis = dtype_x_and_axis
     helpers.test_frontend_function(
         input_dtypes=input_dtypes,
->>>>>>> b015b5c9
         frontend=frontend,
         test_flags=test_flags,
         fn_tree=fn_tree,
         x=x[0],
         axis=axis,
-<<<<<<< HEAD
-        unbiased=unbiased,
-=======
->>>>>>> b015b5c9
         keepdim=keepdim,
     )