--- conflicted
+++ resolved
@@ -35,8 +35,7 @@
         on_device=on_device,
         input=x[0],
         axis=axis,
-<<<<<<< HEAD
-        keepdims=keepdims,
+        keepdim=keepdim,
     )
 
 
@@ -64,7 +63,4 @@
         fn_tree=fn_tree,
         on_device=on_device,
         x=x[0],
-=======
-        keepdim=keepdim,
->>>>>>> fcc534a8
     )