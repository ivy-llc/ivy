# global
import ivy
from hypothesis import strategies as st, assume, given
import numpy as np

# local
import ivy_tests.test_ivy.helpers as helpers
from ivy_tests.test_ivy.helpers import handle_frontend_method
from ivy.functional.frontends.paddle import Tensor


CLASS_TREE = "ivy.functional.frontends.paddle.Tensor"


# Helpers #
# ------- #


@st.composite
def _reshape_helper(draw):
    # generate a shape s.t len(shape) > 0
    shape = draw(
        helpers.get_shape(
            allow_none=False,
            min_num_dims=1,
            max_num_dims=3,
            min_dim_size=1,
            max_dim_size=3,
        )
    )

    reshape_shape = draw(helpers.reshape_shapes(shape=shape))

    dtypes, x = draw(
        helpers.dtype_and_values(
            available_dtypes=helpers.get_dtypes("valid"),
            shape=shape,
        )
    )
    return dtypes, x, reshape_shape


@st.composite
def _setitem_helper(draw, available_dtypes, allow_neg_step=True):
    input_dtype, x, index = draw(
        helpers.dtype_array_index(
            available_dtypes=available_dtypes,
            allow_neg_step=allow_neg_step,
        )
    )
    val_dtype, val = draw(
        helpers.dtype_and_values(
            available_dtypes=available_dtypes,
            shape=x[index].shape,
        )
    )
    return input_dtype + val_dtype, x, index, val[0]


@st.composite
def _get_dtype_and_square_matrix(draw):
    dim_size = draw(helpers.ints(min_value=2, max_value=5))
    dtype = draw(helpers.get_dtypes("float", index=1, full=False))
    mat = draw(
        helpers.array_values(
            dtype=dtype[0], shape=(dim_size, dim_size), min_value=0, max_value=10
        )
    )
    return dtype, mat


# Tests #
# ----- #


@given(
    dtype_x=helpers.dtype_and_values(
        available_dtypes=helpers.get_dtypes("valid", prune_function=False)
    ).filter(lambda x: "bfloat16" not in x[0]),
)
def test_paddle_tensor_property_device(
    dtype_x,
):
    _, data = dtype_x
    x = Tensor(data[0])
    x.ivy_array = data[0]
    ivy.utils.assertions.check_equal(
        x.place, ivy.dev(ivy.array(data[0])), as_array=False
    )


@given(
    dtype_x=helpers.dtype_and_values(
        available_dtypes=helpers.get_dtypes("valid", prune_function=False)
    ).filter(lambda x: "bfloat16" not in x[0]),
)
def test_paddle_tensor_property_dtype(
    dtype_x,
):
    dtype, data = dtype_x
    x = Tensor(data[0])
    x.ivy_array = data[0]
    ivy.utils.assertions.check_equal(x.dtype, dtype[0], as_array=False)


@given(
    dtype_x=helpers.dtype_and_values(
        available_dtypes=helpers.get_dtypes("valid", prune_function=False),
        ret_shape=True,
    ).filter(lambda x: "bfloat16" not in x[0]),
)
def test_paddle_tensor_property_shape(dtype_x):
    _, data, shape = dtype_x
    x = Tensor(data[0])
    ivy.utils.assertions.check_equal(
        x.ivy_array.shape, ivy.Shape(shape), as_array=False
    )


@given(
    dtype_x=helpers.dtype_and_values(
        available_dtypes=helpers.get_dtypes("valid", prune_function=False),
    ).filter(lambda x: "bfloat16" not in x[0]),
)
def test_paddle_tensor_property_ndim(
    dtype_x,
):
    _, data = dtype_x
    x = Tensor(data[0])
    ivy.utils.assertions.check_equal(x.ndim, data[0].ndim, as_array=False)


# reshape
@handle_frontend_method(
    class_tree=CLASS_TREE,
    init_tree="paddle.to_tensor",
    method_name="reshape",
    dtype_x_shape=_reshape_helper(),
)
def test_paddle_instance_reshape(
    dtype_x_shape,
    frontend_method_data,
    init_flags,
    method_flags,
    frontend,
    on_device,
):
    input_dtype, x, shape = dtype_x_shape
    assume(len(shape) != 0)
    shape = {
        "shape": shape,
    }
    helpers.test_frontend_method(
        init_input_dtypes=input_dtype,
        init_all_as_kwargs_np={
            "data": x[0],
        },
        method_input_dtypes=input_dtype,
        method_all_as_kwargs_np=shape,
        frontend_method_data=frontend_method_data,
        init_flags=init_flags,
        method_flags=method_flags,
        frontend=frontend,
        on_device=on_device,
    )


# __getitem__
@handle_frontend_method(
    class_tree=CLASS_TREE,
    init_tree="paddle.to_tensor",
    method_name="__getitem__",
    dtype_x_index=helpers.dtype_array_index(
        available_dtypes=helpers.get_dtypes("valid"),
        allow_neg_step=False,
    ),
)
def test_paddle_instance_getitem(
    dtype_x_index,
    frontend_method_data,
    init_flags,
    method_flags,
    frontend,
    on_device,
):
    input_dtype, x, index = dtype_x_index
    helpers.test_frontend_method(
        init_input_dtypes=[input_dtype[0]],
        init_all_as_kwargs_np={"data": x},
        method_input_dtypes=[input_dtype[1]],
        method_all_as_kwargs_np={"item": index},
        frontend_method_data=frontend_method_data,
        init_flags=init_flags,
        method_flags=method_flags,
        frontend=frontend,
        on_device=on_device,
    )


# __setitem__
@handle_frontend_method(
    class_tree=CLASS_TREE,
    init_tree="paddle.to_tensor",
    method_name="__setitem__",
    dtypes_x_index_val=_setitem_helper(
        available_dtypes=helpers.get_dtypes("valid"),
    ),
)
def test_paddle_instance_setitem(
    dtypes_x_index_val,
    frontend_method_data,
    init_flags,
    method_flags,
    frontend,
    on_device,
):
    input_dtype, x, index, val = dtypes_x_index_val
    assume(len(index) != 0)
    helpers.test_frontend_method(
        init_input_dtypes=[input_dtype[0]],
        init_all_as_kwargs_np={"data": x},
        method_input_dtypes=[*input_dtype[1:]],
        method_all_as_kwargs_np={"item": index, "value": val},
        frontend_method_data=frontend_method_data,
        init_flags=init_flags,
        method_flags=method_flags,
        frontend=frontend,
        on_device=on_device,
    )


# dim
@handle_frontend_method(
    class_tree=CLASS_TREE,
    init_tree="paddle.to_tensor",
    method_name="dim",
    dtype_and_x=helpers.dtype_and_values(
        available_dtypes=helpers.get_dtypes("valid"),
    ),
)
def test_paddle_instance_dim(
    dtype_and_x,
    frontend_method_data,
    init_flags,
    method_flags,
    frontend,
    on_device,
):
    input_dtype, x = dtype_and_x
    helpers.test_frontend_method(
        init_input_dtypes=input_dtype,
        init_all_as_kwargs_np={
            "data": x[0],
        },
        method_input_dtypes=[],
        method_all_as_kwargs_np={},
        frontend_method_data=frontend_method_data,
        init_flags=init_flags,
        method_flags=method_flags,
        frontend=frontend,
        on_device=on_device,
    )


# abs
@handle_frontend_method(
    class_tree=CLASS_TREE,
    init_tree="paddle.to_tensor",
    method_name="abs",
    dtype_and_x=helpers.dtype_and_values(
        available_dtypes=helpers.get_dtypes("float"),
    ),
)
def test_torch_instance_abs(
    dtype_and_x,
    frontend_method_data,
    init_flags,
    method_flags,
    frontend,
    on_device,
):
    input_dtype, x = dtype_and_x
    helpers.test_frontend_method(
        init_input_dtypes=input_dtype,
        init_all_as_kwargs_np={
            "data": x[0],
        },
        method_input_dtypes=input_dtype,
        method_all_as_kwargs_np={},
        frontend_method_data=frontend_method_data,
        init_flags=init_flags,
        method_flags=method_flags,
        frontend=frontend,
        on_device=on_device,
    )


# sin
@handle_frontend_method(
    class_tree=CLASS_TREE,
    init_tree="paddle.to_tensor",
    method_name="sin",
    dtype_and_x=helpers.dtype_and_values(
        available_dtypes=helpers.get_dtypes("float"),
    ),
)
def test_paddle_sin(
    dtype_and_x,
    frontend_method_data,
    init_flags,
    method_flags,
    frontend,
    on_device,
):
    input_dtype, x = dtype_and_x
    helpers.test_frontend_method(
        init_input_dtypes=input_dtype,
        init_all_as_kwargs_np={
            "data": x[0],
        },
        method_input_dtypes=input_dtype,
        method_all_as_kwargs_np={},
        frontend_method_data=frontend_method_data,
        init_flags=init_flags,
        method_flags=method_flags,
        frontend=frontend,
        on_device=on_device,
    )


# sinh
@handle_frontend_method(
    class_tree=CLASS_TREE,
    init_tree="paddle.to_tensor",
    method_name="sinh",
    dtype_and_x=helpers.dtype_and_values(
        available_dtypes=helpers.get_dtypes("float"),
    ),
)
def test_paddle_sinh(
    dtype_and_x,
    frontend_method_data,
    init_flags,
    method_flags,
    frontend,
    on_device,
):
    input_dtype, x = dtype_and_x
    helpers.test_frontend_method(
        init_input_dtypes=input_dtype,
        init_all_as_kwargs_np={
            "data": x[0],
        },
        method_input_dtypes=input_dtype,
        method_all_as_kwargs_np={},
        frontend_method_data=frontend_method_data,
        init_flags=init_flags,
        method_flags=method_flags,
        frontend=frontend,
        on_device=on_device,
    )


# asin
@handle_frontend_method(
    class_tree=CLASS_TREE,
    init_tree="paddle.to_tensor",
    method_name="asin",
    dtype_and_x=helpers.dtype_and_values(
        available_dtypes=helpers.get_dtypes("float"),
    ),
)
def test_paddle_asin(
    dtype_and_x,
    frontend_method_data,
    init_flags,
    method_flags,
    frontend,
    on_device,
):
    input_dtype, x = dtype_and_x
    helpers.test_frontend_method(
        init_input_dtypes=input_dtype,
        init_all_as_kwargs_np={
            "data": x[0],
        },
        method_input_dtypes=input_dtype,
        method_all_as_kwargs_np={},
        frontend_method_data=frontend_method_data,
        init_flags=init_flags,
        method_flags=method_flags,
        frontend=frontend,
        on_device=on_device,
    )


# asinh
@handle_frontend_method(
    class_tree=CLASS_TREE,
    init_tree="paddle.to_tensor",
    method_name="asinh",
    dtype_and_x=helpers.dtype_and_values(
        available_dtypes=helpers.get_dtypes("float"),
    ),
)
def test_paddle_asinh(
    dtype_and_x,
    frontend_method_data,
    init_flags,
    method_flags,
    frontend,
    on_device,
):
    input_dtype, x = dtype_and_x
    helpers.test_frontend_method(
        init_input_dtypes=input_dtype,
        init_all_as_kwargs_np={
            "data": x[0],
        },
        method_input_dtypes=input_dtype,
        method_all_as_kwargs_np={},
        frontend_method_data=frontend_method_data,
        init_flags=init_flags,
        method_flags=method_flags,
        frontend=frontend,
        on_device=on_device,
    )


# log
@handle_frontend_method(
    class_tree=CLASS_TREE,
    init_tree="paddle.to_tensor",
    method_name="log",
    dtype_and_x=helpers.dtype_and_values(
        available_dtypes=helpers.get_dtypes("float"),
    ),
)
def test_paddle_log(
    dtype_and_x,
    frontend_method_data,
    init_flags,
    method_flags,
    frontend,
    on_device,
):
    input_dtype, x = dtype_and_x
    helpers.test_frontend_method(
        init_input_dtypes=input_dtype,
        init_all_as_kwargs_np={
            "data": x[0],
        },
        method_input_dtypes=input_dtype,
        method_all_as_kwargs_np={},
        frontend_method_data=frontend_method_data,
        init_flags=init_flags,
        method_flags=method_flags,
        frontend=frontend,
        on_device=on_device,
    )


# argmax
@handle_frontend_method(
    class_tree=CLASS_TREE,
    init_tree="paddle.to_tensor",
    method_name="argmax",
    dtype_x_axis=helpers.dtype_values_axis(
        available_dtypes=st.one_of(helpers.get_dtypes("float")),
        min_axis=-1,
        max_axis=0,
        min_num_dims=1,
        force_int_axis=True,
    ),
    keep_dims=st.booleans(),
)
def test_paddle_argmax(
    dtype_x_axis,
    keep_dims,
    frontend_method_data,
    init_flags,
    method_flags,
    frontend,
    on_device,
):
    input_dtypes, x, axis = dtype_x_axis
    helpers.test_frontend_method(
        init_input_dtypes=input_dtypes,
        init_all_as_kwargs_np={
            "object": x[0],
        },
        method_input_dtypes=input_dtypes,
        method_all_as_kwargs_np={
            "axis": axis,
            "keepdim": keep_dims,
        },
        frontend=frontend,
        frontend_method_data=frontend_method_data,
        init_flags=init_flags,
        method_flags=method_flags,
        on_device=on_device,
    )


# exp
@handle_frontend_method(
    class_tree=CLASS_TREE,
    init_tree="paddle.to_tensor",
    method_name="exp",
    dtype_and_x=helpers.dtype_and_values(
        available_dtypes=helpers.get_dtypes("float"),
    ),
)
def test_paddle_exp(
    dtype_and_x,
    frontend_method_data,
    init_flags,
    method_flags,
    frontend,
    on_device,
):
    input_dtype, x = dtype_and_x
    helpers.test_frontend_method(
        init_input_dtypes=input_dtype,
        init_all_as_kwargs_np={
            "data": x[0],
        },
        method_input_dtypes=input_dtype,
        method_all_as_kwargs_np={},
        frontend_method_data=frontend_method_data,
        init_flags=init_flags,
        method_flags=method_flags,
        frontend=frontend,
        on_device=on_device,
    )


# cos
@handle_frontend_method(
    class_tree=CLASS_TREE,
    init_tree="paddle.to_tensor",
    method_name="cos",
    dtype_and_x=helpers.dtype_and_values(
        available_dtypes=helpers.get_dtypes("float"),
    ),
)
def test_paddle_cos(
    dtype_and_x,
    frontend_method_data,
    init_flags,
    method_flags,
    frontend,
    on_device,
):
    input_dtype, x = dtype_and_x
    helpers.test_frontend_method(
        init_input_dtypes=input_dtype,
        init_all_as_kwargs_np={
            "data": x[0],
        },
        method_input_dtypes=input_dtype,
        method_all_as_kwargs_np={},
        frontend_method_data=frontend_method_data,
        init_flags=init_flags,
        method_flags=method_flags,
        frontend=frontend,
        on_device=on_device,
    )


# log10
@handle_frontend_method(
    class_tree=CLASS_TREE,
    init_tree="paddle.to_tensor",
    method_name="log10",
    dtype_and_x=helpers.dtype_and_values(
        available_dtypes=helpers.get_dtypes("float"),
    ),
)
def test_paddle_log10(
    dtype_and_x,
    frontend_method_data,
    init_flags,
    method_flags,
    frontend,
    on_device,
):
    input_dtype, x = dtype_and_x
    helpers.test_frontend_method(
        init_input_dtypes=input_dtype,
        init_all_as_kwargs_np={
            "data": x[0],
        },
        method_input_dtypes=input_dtype,
        method_all_as_kwargs_np={},
        frontend_method_data=frontend_method_data,
        init_flags=init_flags,
        method_flags=method_flags,
        frontend=frontend,
        on_device=on_device,
    )


# argsort
@handle_frontend_method(
    class_tree=CLASS_TREE,
    init_tree="paddle.to_tensor",
    method_name="argsort",
    dtype_x_axis=helpers.dtype_values_axis(
        available_dtypes=st.one_of(helpers.get_dtypes("float")),
        min_axis=-1,
        max_axis=0,
        min_num_dims=1,
        force_int_axis=True,
    ),
    descending=st.booleans(),
)
def test_paddle_argsort(
    dtype_x_axis,
    descending,
    frontend_method_data,
    init_flags,
    method_flags,
    frontend,
    on_device,
):
    input_dtypes, x, axis = dtype_x_axis
    helpers.test_frontend_method(
        init_input_dtypes=input_dtypes,
        init_all_as_kwargs_np={
            "object": x[0],
        },
        method_input_dtypes=input_dtypes,
        method_all_as_kwargs_np={
            "axis": axis,
            "descending": descending,
        },
        frontend=frontend,
        frontend_method_data=frontend_method_data,
        init_flags=init_flags,
        method_flags=method_flags,
        on_device=on_device,
    )


# floor
@handle_frontend_method(
    class_tree=CLASS_TREE,
    init_tree="paddle.to_tensor",
    method_name="floor",
    dtype_and_x=helpers.dtype_and_values(
        available_dtypes=helpers.get_dtypes("float"),
    ),
)
def test_paddle_floor(
    dtype_and_x,
    frontend_method_data,
    init_flags,
    method_flags,
    frontend,
    on_device,
):
    input_dtype, x = dtype_and_x
    helpers.test_frontend_method(
        init_input_dtypes=input_dtype,
        init_all_as_kwargs_np={
            "data": x[0],
        },
        method_input_dtypes=input_dtype,
        method_all_as_kwargs_np={},
        frontend_method_data=frontend_method_data,
        init_flags=init_flags,
        method_flags=method_flags,
        frontend=frontend,
        on_device=on_device,
    )


# sqrt
@handle_frontend_method(
    class_tree=CLASS_TREE,
    init_tree="paddle.to_tensor",
    method_name="sqrt",
    dtype_and_x=helpers.dtype_and_values(
        available_dtypes=helpers.get_dtypes("valid"),
    ),
)
def test_paddle_sqrt(
    dtype_and_x,
    frontend_method_data,
    init_flags,
    method_flags,
    frontend,
    on_device,
):
    input_dtype, x = dtype_and_x
    helpers.test_frontend_method(
        init_input_dtypes=input_dtype,
        init_all_as_kwargs_np={
            "data": x[0],
        },
        method_input_dtypes=input_dtype,
        method_all_as_kwargs_np={},
        frontend_method_data=frontend_method_data,
        init_flags=init_flags,
        method_flags=method_flags,
        frontend=frontend,
        on_device=on_device,
    )


# tanh
@handle_frontend_method(
    class_tree=CLASS_TREE,
    init_tree="paddle.to_tensor",
    method_name="tanh",
    dtype_and_x=helpers.dtype_and_values(
        available_dtypes=helpers.get_dtypes("float"),
    ),
)
def test_paddle_tanh(
    dtype_and_x,
    frontend_method_data,
    init_flags,
    method_flags,
    frontend,
    on_device,
):
    input_dtype, x = dtype_and_x
    helpers.test_frontend_method(
        init_input_dtypes=input_dtype,
        init_all_as_kwargs_np={
            "data": x[0],
        },
        method_input_dtypes=input_dtype,
        method_all_as_kwargs_np={},
        frontend_method_data=frontend_method_data,
        init_flags=init_flags,
        method_flags=method_flags,
        frontend=frontend,
        on_device=on_device,
    )


# __(add_)__


@handle_frontend_method(
    class_tree=CLASS_TREE,
    init_tree="paddle.to_tensor",
    method_name="add_",
    dtype_and_x=helpers.dtype_and_values(
        available_dtypes=helpers.get_dtypes("float"),
    ),
)
def test_paddle_add_(
    dtype_and_x,
    frontend_method_data,
    init_flags,
    method_flags,
    frontend,
    on_device,
):
    input_dtype, x = dtype_and_x
    helpers.test_frontend_method(
        init_input_dtypes=input_dtype,
        init_all_as_kwargs_np={
            "data": x[0],
        },
        method_input_dtypes=input_dtype,
        method_all_as_kwargs_np={},
        frontend_method_data=frontend_method_data,
        init_flags=init_flags,
        method_flags=method_flags,
        frontend=frontend,
        on_device=on_device,
    )


# square
@handle_frontend_method(
    class_tree=CLASS_TREE,
    init_tree="paddle.to_tensor",
    method_name="square",
    dtype_and_x=helpers.dtype_and_values(
        available_dtypes=helpers.get_dtypes("float"),
    ),
)
def test_paddle_square(
    dtype_and_x,
    frontend_method_data,
    init_flags,
    method_flags,
    frontend,
    on_device,
):
    input_dtype, x = dtype_and_x
    helpers.test_frontend_method(
        init_input_dtypes=input_dtype,
        init_all_as_kwargs_np={
            "data": x[0],
        },
        method_input_dtypes=input_dtype,
        method_all_as_kwargs_np={},
        frontend_method_data=frontend_method_data,
        init_flags=init_flags,
        method_flags=method_flags,
        frontend=frontend,
        on_device=on_device,
    )


<<<<<<< HEAD
# subtract
@handle_frontend_method(
    class_tree=CLASS_TREE,
    init_tree="paddle.to_tensor",
    method_name="subtract",
    dtypes_x_y=helpers.dtype_and_values(
        available_dtypes=helpers.get_dtypes("valid"),
    ),
)
def test_paddle_instance_subtract(
    dtypes_x,
=======
# cholesky
@handle_frontend_method(
    class_tree=CLASS_TREE,
    init_tree="paddle.to_tensor",
    method_name="cholesky",
    dtype_and_x=_get_dtype_and_square_matrix(),
    upper=st.booleans(),
)
def test_paddle_cholesky(
    dtype_and_x,
    upper,
>>>>>>> b181621c
    frontend_method_data,
    init_flags,
    method_flags,
    frontend,
    on_device,
):
<<<<<<< HEAD
    input_dtype, x = dtypes_x
    helpers.test_frontend_method(
        init_input_dtypes=input_dtype,
        init_all_as_kwargs_np={"data": x[0], "y": x[1]},
        method_input_dtypes=input_dtype,
        frontend_method_data=frontend_method_data,
        init_flags=init_flags,
        method_flags=method_flags,
        frontend=frontend,
=======
    input_dtype, x = dtype_and_x
    x = np.matmul(x.T, x) + np.identity(x.shape[0])

    helpers.test_frontend_method(
        init_input_dtypes=input_dtype,
        init_all_as_kwargs_np={
            "data": x,
        },
        method_input_dtypes=input_dtype,
        method_all_as_kwargs_np={"upper": upper},
        frontend=frontend,
        frontend_method_data=frontend_method_data,
        init_flags=init_flags,
        method_flags=method_flags,
>>>>>>> b181621c
        on_device=on_device,
    )<|MERGE_RESOLUTION|>--- conflicted
+++ resolved
@@ -810,7 +810,41 @@
     )
 
 
-<<<<<<< HEAD
+# cholesky
+@handle_frontend_method(
+    class_tree=CLASS_TREE,
+    init_tree="paddle.to_tensor",
+    method_name="cholesky",
+    dtype_and_x=_get_dtype_and_square_matrix(),
+    upper=st.booleans(),
+)
+def test_paddle_cholesky(
+    dtype_and_x,
+    upper,
+    frontend_method_data,
+    init_flags,
+    method_flags,
+    frontend,
+    on_device,
+):
+    input_dtype, x = dtype_and_x
+    x = np.matmul(x.T, x) + np.identity(x.shape[0])
+
+    helpers.test_frontend_method(
+        init_input_dtypes=input_dtype,
+        init_all_as_kwargs_np={
+            "data": x,
+        },
+        method_input_dtypes=input_dtype,
+        method_all_as_kwargs_np={"upper": upper},
+        frontend=frontend,
+        frontend_method_data=frontend_method_data,
+        init_flags=init_flags,
+        method_flags=method_flags,
+        on_device=on_device,
+    )
+
+
 # subtract
 @handle_frontend_method(
     class_tree=CLASS_TREE,
@@ -822,26 +856,12 @@
 )
 def test_paddle_instance_subtract(
     dtypes_x,
-=======
-# cholesky
-@handle_frontend_method(
-    class_tree=CLASS_TREE,
-    init_tree="paddle.to_tensor",
-    method_name="cholesky",
-    dtype_and_x=_get_dtype_and_square_matrix(),
-    upper=st.booleans(),
-)
-def test_paddle_cholesky(
-    dtype_and_x,
-    upper,
->>>>>>> b181621c
-    frontend_method_data,
-    init_flags,
-    method_flags,
-    frontend,
-    on_device,
-):
-<<<<<<< HEAD
+    frontend_method_data,
+    init_flags,
+    method_flags,
+    frontend,
+    on_device,
+):
     input_dtype, x = dtypes_x
     helpers.test_frontend_method(
         init_input_dtypes=input_dtype,
@@ -851,21 +871,5 @@
         init_flags=init_flags,
         method_flags=method_flags,
         frontend=frontend,
-=======
-    input_dtype, x = dtype_and_x
-    x = np.matmul(x.T, x) + np.identity(x.shape[0])
-
-    helpers.test_frontend_method(
-        init_input_dtypes=input_dtype,
-        init_all_as_kwargs_np={
-            "data": x,
-        },
-        method_input_dtypes=input_dtype,
-        method_all_as_kwargs_np={"upper": upper},
-        frontend=frontend,
-        frontend_method_data=frontend_method_data,
-        init_flags=init_flags,
-        method_flags=method_flags,
->>>>>>> b181621c
         on_device=on_device,
     )