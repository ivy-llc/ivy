--- conflicted
+++ resolved
@@ -1414,7 +1414,6 @@
         on_device=on_device,
     )
 
-<<<<<<< HEAD
     
 #bitwise_and
 @handle_frontend_method(
@@ -1426,8 +1425,27 @@
     ),
 )
 def test_paddle_bitwise_and(
-=======
-
+    dtypes_and_x,
+    frontend_method_data,
+    init_flags,
+    method_flags,
+    frontend,
+    on_device,
+):
+    input_dtype, x = dtypes_and_x
+    helpers.test_frontend_method(
+        init_input_dtypes=input_dtype,
+        init_all_as_kwargs_np={"data": x[0]},
+        method_input_dtypes=input_dtype,
+        method_all_as_kwargs_np={"y": x[1]},
+        frontend_method_data=frontend_method_data,
+        init_flags=init_flags,
+        method_flags=method_flags,
+        frontend=frontend,
+        on_device=on_device,
+    )
+
+    
 # greater_than
 @handle_frontend_method(
     class_tree=CLASS_TREE,
@@ -1442,7 +1460,6 @@
     ),
 )
 def test_paddle_greater_than(
->>>>>>> cc8f2e11
     dtypes_and_x,
     frontend_method_data,
     init_flags,
