--- conflicted
+++ resolved
@@ -1524,7 +1524,38 @@
     )
 
 
-<<<<<<< HEAD
+@handle_frontend_method(
+    class_tree=CLASS_TREE,
+    init_tree="paddle.to_tensor",
+    method_name="angle",
+    dtype_and_x=helpers.dtype_and_values(
+        available_dtypes=["float64", "complex64", "complex128"],
+    ),
+)
+def test_paddle_angle(
+    dtype_and_x,
+    frontend_method_data,
+    init_flags,
+    method_flags,
+    frontend,
+    on_device,
+):
+    input_dtype, x = dtype_and_x
+    helpers.test_frontend_method(
+        init_input_dtypes=input_dtype,
+        init_all_as_kwargs_np={
+            "data": x[0],
+        },
+        method_input_dtypes=input_dtype,
+        method_all_as_kwargs_np={},
+        frontend_method_data=frontend_method_data,
+        init_flags=init_flags,
+        method_flags=method_flags,
+        frontend=frontend,
+        on_device=on_device,
+    )
+
+
 # greater_equal
 @handle_frontend_method(
     class_tree=CLASS_TREE,
@@ -1536,41 +1567,18 @@
 )
 def test_paddle_greater_equal(
     dtypes_and_x,
-=======
-@handle_frontend_method(
-    class_tree=CLASS_TREE,
-    init_tree="paddle.to_tensor",
-    method_name="angle",
-    dtype_and_x=helpers.dtype_and_values(
-        available_dtypes=["float64", "complex64", "complex128"],
-    ),
-)
-def test_paddle_angle(
-    dtype_and_x,
->>>>>>> 5100a7c3
-    frontend_method_data,
-    init_flags,
-    method_flags,
-    frontend,
-    on_device,
-):
-<<<<<<< HEAD
+    frontend_method_data,
+    init_flags,
+    method_flags,
+    frontend,
+    on_device,
+):
     input_dtype, x = dtypes_and_x
     helpers.test_frontend_method(
         init_input_dtypes=input_dtype,
         init_all_as_kwargs_np={"data": x[0]},
         method_input_dtypes=input_dtype,
         method_all_as_kwargs_np={"y": x[1]},
-=======
-    input_dtype, x = dtype_and_x
-    helpers.test_frontend_method(
-        init_input_dtypes=input_dtype,
-        init_all_as_kwargs_np={
-            "data": x[0],
-        },
-        method_input_dtypes=input_dtype,
-        method_all_as_kwargs_np={},
->>>>>>> 5100a7c3
         frontend_method_data=frontend_method_data,
         init_flags=init_flags,
         method_flags=method_flags,
