--- conflicted
+++ resolved
@@ -963,9 +963,6 @@
         method_flags=method_flags,
         on_device=on_device,
     )
-<<<<<<< HEAD
-=======
-
 
 #  isinf
 @handle_frontend_method(
@@ -997,5 +994,4 @@
         method_flags=method_flags,
         frontend=frontend,
         on_device=on_device,
-    )
->>>>>>> b9dfa641
+    )