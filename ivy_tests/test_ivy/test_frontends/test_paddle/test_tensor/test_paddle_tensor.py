# global
import numpy as np
from hypothesis import assume, given
from hypothesis import strategies as st

import ivy

# local
import ivy_tests.test_ivy.helpers as helpers
from ivy.functional.frontends.paddle import Tensor
from ivy_tests.test_ivy.helpers import handle_frontend_method
from ivy_tests.test_ivy.test_functional.test_experimental.test_core.test_manipulation import (
    _get_dtype_values_k_axes_for_rot90,
)

CLASS_TREE = "ivy.functional.frontends.paddle.Tensor"


# Helpers #
# ------- #


@st.composite
def _reshape_helper(draw):
    # generate a shape s.t len(shape) > 0
    shape = draw(
        helpers.get_shape(
            allow_none=False,
            min_num_dims=1,
            max_num_dims=3,
            min_dim_size=1,
            max_dim_size=3,
        )
    )

    reshape_shape = draw(helpers.reshape_shapes(shape=shape))

    dtypes, x = draw(
        helpers.dtype_and_values(
            available_dtypes=helpers.get_dtypes("valid"),
            shape=shape,
        )
    )
    return dtypes, x, reshape_shape


@st.composite
def _setitem_helper(draw, available_dtypes, allow_neg_step=True):
    input_dtype, x, index = draw(
        helpers.dtype_array_index(
            available_dtypes=available_dtypes,
            allow_neg_step=allow_neg_step,
        )
    )
    val_dtype, val = draw(
        helpers.dtype_and_values(
            available_dtypes=available_dtypes,
            shape=x[index].shape,
        )
    )
    return input_dtype + val_dtype, x, index, val[0]


@st.composite
def _get_dtype_and_square_matrix(draw):
    dim_size = draw(helpers.ints(min_value=2, max_value=5))
    dtype = draw(helpers.get_dtypes("float", index=1, full=False))
    mat = draw(
        helpers.array_values(
            dtype=dtype[0], shape=(dim_size, dim_size), min_value=0, max_value=10
        )
    )
    return dtype, mat


# Tests #
# ----- #


@given(
    dtype_x=helpers.dtype_and_values(
        available_dtypes=helpers.get_dtypes("valid", prune_function=False)
    ).filter(lambda x: "bfloat16" not in x[0]),
)
def test_paddle_instance_property_device(
    dtype_x,
):
    _, data = dtype_x
    x = Tensor(data[0])
    x.ivy_array = data[0]
    ivy.utils.assertions.check_equal(
        x.place, ivy.dev(ivy.array(data[0])), as_array=False
    )


@given(
    dtype_x=helpers.dtype_and_values(
        available_dtypes=helpers.get_dtypes("valid", prune_function=False)
    ).filter(lambda x: "bfloat16" not in x[0]),
)
def test_paddle_instance_property_dtype(
    dtype_x,
):
    dtype, data = dtype_x
    x = Tensor(data[0])
    x.ivy_array = data[0]
    ivy.utils.assertions.check_equal(x.dtype, dtype[0], as_array=False)


@given(
    dtype_x=helpers.dtype_and_values(
        available_dtypes=helpers.get_dtypes("valid", prune_function=False),
        ret_shape=True,
    ).filter(lambda x: "bfloat16" not in x[0]),
)
def test_paddle_instance_property_shape(dtype_x):
    _, data, shape = dtype_x
    x = Tensor(data[0])
    ivy.utils.assertions.check_equal(
        x.ivy_array.shape, ivy.Shape(shape), as_array=False
    )


@given(
    dtype_x=helpers.dtype_and_values(
        available_dtypes=helpers.get_dtypes("valid", prune_function=False),
    ).filter(lambda x: "bfloat16" not in x[0]),
)
def test_paddle_instance_property_ndim(
    dtype_x,
):
    _, data = dtype_x
    x = Tensor(data[0])
    ivy.utils.assertions.check_equal(x.ndim, data[0].ndim, as_array=False)


# reshape
@handle_frontend_method(
    class_tree=CLASS_TREE,
    init_tree="paddle.to_tensor",
    method_name="reshape",
    dtype_x_shape=_reshape_helper(),
)
def test_paddle_instance_reshape(
    dtype_x_shape,
    frontend_method_data,
    init_flags,
    method_flags,
    frontend,
    on_device,
):
    input_dtype, x, shape = dtype_x_shape
    assume(len(shape) != 0)
    shape = {
        "shape": shape,
    }
    helpers.test_frontend_method(
        init_input_dtypes=input_dtype,
        init_all_as_kwargs_np={
            "data": x[0],
        },
        method_input_dtypes=input_dtype,
        method_all_as_kwargs_np=shape,
        frontend_method_data=frontend_method_data,
        init_flags=init_flags,
        method_flags=method_flags,
        frontend=frontend,
        on_device=on_device,
    )


# __getitem__
@handle_frontend_method(
    class_tree=CLASS_TREE,
    init_tree="paddle.to_tensor",
    method_name="__getitem__",
    dtype_x_index=helpers.dtype_array_index(
        available_dtypes=helpers.get_dtypes("valid"),
        allow_neg_step=False,
    ),
)
def test_paddle_instance_getitem(
    dtype_x_index,
    frontend_method_data,
    init_flags,
    method_flags,
    frontend,
    on_device,
):
    input_dtype, x, index = dtype_x_index
    helpers.test_frontend_method(
        init_input_dtypes=[input_dtype[0]],
        init_all_as_kwargs_np={"data": x},
        method_input_dtypes=[input_dtype[1]],
        method_all_as_kwargs_np={"item": index},
        frontend_method_data=frontend_method_data,
        init_flags=init_flags,
        method_flags=method_flags,
        frontend=frontend,
        on_device=on_device,
    )


# __setitem__
@handle_frontend_method(
    class_tree=CLASS_TREE,
    init_tree="paddle.to_tensor",
    method_name="__setitem__",
    dtypes_x_index_val=_setitem_helper(
        available_dtypes=helpers.get_dtypes("valid"),
    ),
)
def test_paddle_instance_setitem(
    dtypes_x_index_val,
    frontend_method_data,
    init_flags,
    method_flags,
    frontend,
    on_device,
):
    input_dtype, x, index, val = dtypes_x_index_val
    assume(len(index) != 0)
    helpers.test_frontend_method(
        init_input_dtypes=[input_dtype[0]],
        init_all_as_kwargs_np={"data": x},
        method_input_dtypes=[*input_dtype[1:]],
        method_all_as_kwargs_np={"item": index, "value": val},
        frontend_method_data=frontend_method_data,
        init_flags=init_flags,
        method_flags=method_flags,
        frontend=frontend,
        on_device=on_device,
    )


# dim
@handle_frontend_method(
    class_tree=CLASS_TREE,
    init_tree="paddle.to_tensor",
    method_name="dim",
    dtype_and_x=helpers.dtype_and_values(
        available_dtypes=helpers.get_dtypes("valid"),
    ),
)
def test_paddle_instance_dim(
    dtype_and_x,
    frontend_method_data,
    init_flags,
    method_flags,
    frontend,
    on_device,
):
    input_dtype, x = dtype_and_x
    helpers.test_frontend_method(
        init_input_dtypes=input_dtype,
        init_all_as_kwargs_np={
            "data": x[0],
        },
        method_input_dtypes=[],
        method_all_as_kwargs_np={},
        frontend_method_data=frontend_method_data,
        init_flags=init_flags,
        method_flags=method_flags,
        frontend=frontend,
        on_device=on_device,
    )


# abs
@handle_frontend_method(
    class_tree=CLASS_TREE,
    init_tree="paddle.to_tensor",
    method_name="abs",
    dtype_and_x=helpers.dtype_and_values(
        available_dtypes=helpers.get_dtypes("float"),
    ),
)
def test_paddle_instance_abs(
    dtype_and_x,
    frontend_method_data,
    init_flags,
    method_flags,
    frontend,
    on_device,
):
    input_dtype, x = dtype_and_x
    helpers.test_frontend_method(
        init_input_dtypes=input_dtype,
        init_all_as_kwargs_np={
            "data": x[0],
        },
        method_input_dtypes=input_dtype,
        method_all_as_kwargs_np={},
        frontend_method_data=frontend_method_data,
        init_flags=init_flags,
        method_flags=method_flags,
        frontend=frontend,
        on_device=on_device,
    )


# sin
@handle_frontend_method(
    class_tree=CLASS_TREE,
    init_tree="paddle.to_tensor",
    method_name="sin",
    dtype_and_x=helpers.dtype_and_values(
        available_dtypes=helpers.get_dtypes("float"),
    ),
)
def test_paddle_instance_sin(
    dtype_and_x,
    frontend_method_data,
    init_flags,
    method_flags,
    frontend,
    on_device,
):
    input_dtype, x = dtype_and_x
    helpers.test_frontend_method(
        init_input_dtypes=input_dtype,
        init_all_as_kwargs_np={
            "data": x[0],
        },
        method_input_dtypes=input_dtype,
        method_all_as_kwargs_np={},
        frontend_method_data=frontend_method_data,
        init_flags=init_flags,
        method_flags=method_flags,
        frontend=frontend,
        on_device=on_device,
    )


# sinh
@handle_frontend_method(
    class_tree=CLASS_TREE,
    init_tree="paddle.to_tensor",
    method_name="sinh",
    dtype_and_x=helpers.dtype_and_values(
        available_dtypes=helpers.get_dtypes("float"),
    ),
)
def test_paddle_instance_sinh(
    dtype_and_x,
    frontend_method_data,
    init_flags,
    method_flags,
    frontend,
    on_device,
):
    input_dtype, x = dtype_and_x
    helpers.test_frontend_method(
        init_input_dtypes=input_dtype,
        init_all_as_kwargs_np={
            "data": x[0],
        },
        method_input_dtypes=input_dtype,
        method_all_as_kwargs_np={},
        frontend_method_data=frontend_method_data,
        init_flags=init_flags,
        method_flags=method_flags,
        frontend=frontend,
        on_device=on_device,
    )


# asin
@handle_frontend_method(
    class_tree=CLASS_TREE,
    init_tree="paddle.to_tensor",
    method_name="asin",
    dtype_and_x=helpers.dtype_and_values(
        available_dtypes=helpers.get_dtypes("float"),
    ),
)
def test_paddle_instance_asin(
    dtype_and_x,
    frontend_method_data,
    init_flags,
    method_flags,
    frontend,
    on_device,
):
    input_dtype, x = dtype_and_x
    helpers.test_frontend_method(
        init_input_dtypes=input_dtype,
        init_all_as_kwargs_np={
            "data": x[0],
        },
        method_input_dtypes=input_dtype,
        method_all_as_kwargs_np={},
        frontend_method_data=frontend_method_data,
        init_flags=init_flags,
        method_flags=method_flags,
        frontend=frontend,
        on_device=on_device,
    )


# asinh
@handle_frontend_method(
    class_tree=CLASS_TREE,
    init_tree="paddle.to_tensor",
    method_name="asinh",
    dtype_and_x=helpers.dtype_and_values(
        available_dtypes=helpers.get_dtypes("float"),
    ),
)
def test_paddle_instance_asinh(
    dtype_and_x,
    frontend_method_data,
    init_flags,
    method_flags,
    frontend,
    on_device,
):
    input_dtype, x = dtype_and_x
    helpers.test_frontend_method(
        init_input_dtypes=input_dtype,
        init_all_as_kwargs_np={
            "data": x[0],
        },
        method_input_dtypes=input_dtype,
        method_all_as_kwargs_np={},
        frontend_method_data=frontend_method_data,
        init_flags=init_flags,
        method_flags=method_flags,
        frontend=frontend,
        on_device=on_device,
    )


# cosh
@handle_frontend_method(
    class_tree=CLASS_TREE,
    init_tree="paddle.to_tensor",
    method_name="cosh",
    dtype_and_x=helpers.dtype_and_values(
        available_dtypes=helpers.get_dtypes("float"),
    ),
)
def test_paddle_instance_cosh(
    dtype_and_x,
    frontend_method_data,
    init_flags,
    method_flags,
    frontend,
    on_device,
):
    input_dtype, x = dtype_and_x
    helpers.test_frontend_method(
        init_input_dtypes=input_dtype,
        init_all_as_kwargs_np={
            "data": x[0],
        },
        method_input_dtypes=input_dtype,
        method_all_as_kwargs_np={},
        frontend_method_data=frontend_method_data,
        init_flags=init_flags,
        method_flags=method_flags,
        frontend=frontend,
        on_device=on_device,
    )


# log
@handle_frontend_method(
    class_tree=CLASS_TREE,
    init_tree="paddle.to_tensor",
    method_name="log",
    dtype_and_x=helpers.dtype_and_values(
        available_dtypes=helpers.get_dtypes("float"),
    ),
)
def test_paddle_instance_log(
    dtype_and_x,
    frontend_method_data,
    init_flags,
    method_flags,
    frontend,
    on_device,
):
    input_dtype, x = dtype_and_x
    helpers.test_frontend_method(
        init_input_dtypes=input_dtype,
        init_all_as_kwargs_np={
            "data": x[0],
        },
        method_input_dtypes=input_dtype,
        method_all_as_kwargs_np={},
        frontend_method_data=frontend_method_data,
        init_flags=init_flags,
        method_flags=method_flags,
        frontend=frontend,
        on_device=on_device,
    )


# argmax
@handle_frontend_method(
    class_tree=CLASS_TREE,
    init_tree="paddle.to_tensor",
    method_name="argmax",
    dtype_x_axis=helpers.dtype_values_axis(
        available_dtypes=st.one_of(helpers.get_dtypes("float")),
        min_axis=-1,
        max_axis=0,
        min_num_dims=1,
        force_int_axis=True,
    ),
    keep_dims=st.booleans(),
)
def test_paddle_instance_argmax(
    dtype_x_axis,
    keep_dims,
    frontend_method_data,
    init_flags,
    method_flags,
    frontend,
    on_device,
):
    input_dtypes, x, axis = dtype_x_axis
    helpers.test_frontend_method(
        init_input_dtypes=input_dtypes,
        init_all_as_kwargs_np={
            "object": x[0],
        },
        method_input_dtypes=input_dtypes,
        method_all_as_kwargs_np={
            "axis": axis,
            "keepdim": keep_dims,
        },
        frontend=frontend,
        frontend_method_data=frontend_method_data,
        init_flags=init_flags,
        method_flags=method_flags,
        on_device=on_device,
    )


# exp
@handle_frontend_method(
    class_tree=CLASS_TREE,
    init_tree="paddle.to_tensor",
    method_name="exp",
    dtype_and_x=helpers.dtype_and_values(
        available_dtypes=helpers.get_dtypes("float"),
    ),
)
def test_paddle_instance_exp(
    dtype_and_x,
    frontend_method_data,
    init_flags,
    method_flags,
    frontend,
    on_device,
):
    input_dtype, x = dtype_and_x
    helpers.test_frontend_method(
        init_input_dtypes=input_dtype,
        init_all_as_kwargs_np={
            "data": x[0],
        },
        method_input_dtypes=input_dtype,
        method_all_as_kwargs_np={},
        frontend_method_data=frontend_method_data,
        init_flags=init_flags,
        method_flags=method_flags,
        frontend=frontend,
        on_device=on_device,
    )


# cos
@handle_frontend_method(
    class_tree=CLASS_TREE,
    init_tree="paddle.to_tensor",
    method_name="cos",
    dtype_and_x=helpers.dtype_and_values(
        available_dtypes=helpers.get_dtypes("float"),
    ),
)
def test_paddle_instance_cos(
    dtype_and_x,
    frontend_method_data,
    init_flags,
    method_flags,
    frontend,
    on_device,
):
    input_dtype, x = dtype_and_x
    helpers.test_frontend_method(
        init_input_dtypes=input_dtype,
        init_all_as_kwargs_np={
            "data": x[0],
        },
        method_input_dtypes=input_dtype,
        method_all_as_kwargs_np={},
        frontend_method_data=frontend_method_data,
        init_flags=init_flags,
        method_flags=method_flags,
        frontend=frontend,
        on_device=on_device,
    )


# log10
@handle_frontend_method(
    class_tree=CLASS_TREE,
    init_tree="paddle.to_tensor",
    method_name="log10",
    dtype_and_x=helpers.dtype_and_values(
        available_dtypes=helpers.get_dtypes("float"),
    ),
)
def test_paddle_instance_log10(
    dtype_and_x,
    frontend_method_data,
    init_flags,
    method_flags,
    frontend,
    on_device,
):
    input_dtype, x = dtype_and_x
    helpers.test_frontend_method(
        init_input_dtypes=input_dtype,
        init_all_as_kwargs_np={
            "data": x[0],
        },
        method_input_dtypes=input_dtype,
        method_all_as_kwargs_np={},
        frontend_method_data=frontend_method_data,
        init_flags=init_flags,
        method_flags=method_flags,
        frontend=frontend,
        on_device=on_device,
    )


# argsort
@handle_frontend_method(
    class_tree=CLASS_TREE,
    init_tree="paddle.to_tensor",
    method_name="argsort",
    dtype_x_axis=helpers.dtype_values_axis(
        available_dtypes=st.one_of(helpers.get_dtypes("float")),
        min_axis=-1,
        max_axis=0,
        min_num_dims=1,
        force_int_axis=True,
    ),
    descending=st.booleans(),
)
def test_paddle_instance_argsort(
    dtype_x_axis,
    descending,
    frontend_method_data,
    init_flags,
    method_flags,
    frontend,
    on_device,
):
    input_dtypes, x, axis = dtype_x_axis
    helpers.test_frontend_method(
        init_input_dtypes=input_dtypes,
        init_all_as_kwargs_np={
            "object": x[0],
        },
        method_input_dtypes=input_dtypes,
        method_all_as_kwargs_np={
            "axis": axis,
            "descending": descending,
        },
        frontend=frontend,
        frontend_method_data=frontend_method_data,
        init_flags=init_flags,
        method_flags=method_flags,
        on_device=on_device,
    )


# floor
@handle_frontend_method(
    class_tree=CLASS_TREE,
    init_tree="paddle.to_tensor",
    method_name="floor",
    dtype_and_x=helpers.dtype_and_values(
        available_dtypes=helpers.get_dtypes("float"),
    ),
)
def test_paddle_instance_floor(
    dtype_and_x,
    frontend_method_data,
    init_flags,
    method_flags,
    frontend,
    on_device,
):
    input_dtype, x = dtype_and_x
    helpers.test_frontend_method(
        init_input_dtypes=input_dtype,
        init_all_as_kwargs_np={
            "data": x[0],
        },
        method_input_dtypes=input_dtype,
        method_all_as_kwargs_np={},
        frontend_method_data=frontend_method_data,
        init_flags=init_flags,
        method_flags=method_flags,
        frontend=frontend,
        on_device=on_device,
    )


# sqrt
@handle_frontend_method(
    class_tree=CLASS_TREE,
    init_tree="paddle.to_tensor",
    method_name="sqrt",
    dtype_and_x=helpers.dtype_and_values(
        available_dtypes=helpers.get_dtypes("valid"),
    ),
)
def test_paddle_instance_sqrt(
    dtype_and_x,
    frontend_method_data,
    init_flags,
    method_flags,
    frontend,
    on_device,
):
    input_dtype, x = dtype_and_x
    helpers.test_frontend_method(
        init_input_dtypes=input_dtype,
        init_all_as_kwargs_np={
            "data": x[0],
        },
        method_input_dtypes=input_dtype,
        method_all_as_kwargs_np={},
        frontend_method_data=frontend_method_data,
        init_flags=init_flags,
        method_flags=method_flags,
        frontend=frontend,
        on_device=on_device,
    )


# tanh
@handle_frontend_method(
    class_tree=CLASS_TREE,
    init_tree="paddle.to_tensor",
    method_name="tanh",
    dtype_and_x=helpers.dtype_and_values(
        available_dtypes=helpers.get_dtypes("valid"),
    ),
)
def test_paddle_instance_tanh(
    dtype_and_x,
    frontend_method_data,
    init_flags,
    method_flags,
    frontend,
    on_device,
):
    input_dtype, x = dtype_and_x
    helpers.test_frontend_method(
        init_input_dtypes=input_dtype,
        init_all_as_kwargs_np={
            "data": x[0],
        },
        method_input_dtypes=input_dtype,
        method_all_as_kwargs_np={},
        frontend_method_data=frontend_method_data,
        init_flags=init_flags,
        method_flags=method_flags,
        frontend=frontend,
        on_device=on_device,
    )


# __(add_)__


@handle_frontend_method(
    class_tree=CLASS_TREE,
    init_tree="paddle.to_tensor",
    method_name="add_",
    dtype_and_x=helpers.dtype_and_values(
        available_dtypes=helpers.get_dtypes("float"),
    ),
)
def test_paddle_instance_add_(
    dtype_and_x,
    frontend_method_data,
    init_flags,
    method_flags,
    frontend,
    on_device,
):
    input_dtype, x = dtype_and_x
    helpers.test_frontend_method(
        init_input_dtypes=input_dtype,
        init_all_as_kwargs_np={
            "data": x[0],
        },
        method_input_dtypes=input_dtype,
        method_all_as_kwargs_np={},
        frontend_method_data=frontend_method_data,
        init_flags=init_flags,
        method_flags=method_flags,
        frontend=frontend,
        on_device=on_device,
    )


# square
@handle_frontend_method(
    class_tree=CLASS_TREE,
    init_tree="paddle.to_tensor",
    method_name="square",
    dtype_and_x=helpers.dtype_and_values(
        available_dtypes=helpers.get_dtypes("float"),
    ),
)
def test_paddle_instance_square(
    dtype_and_x,
    frontend_method_data,
    init_flags,
    method_flags,
    frontend,
    on_device,
):
    input_dtype, x = dtype_and_x
    helpers.test_frontend_method(
        init_input_dtypes=input_dtype,
        init_all_as_kwargs_np={
            "data": x[0],
        },
        method_input_dtypes=input_dtype,
        method_all_as_kwargs_np={},
        frontend_method_data=frontend_method_data,
        init_flags=init_flags,
        method_flags=method_flags,
        frontend=frontend,
        on_device=on_device,
    )


# cholesky
@handle_frontend_method(
    class_tree=CLASS_TREE,
    init_tree="paddle.to_tensor",
    method_name="cholesky",
    dtype_and_x=_get_dtype_and_square_matrix(),
    upper=st.booleans(),
)
def test_paddle_instance_cholesky(
    dtype_and_x,
    upper,
    frontend_method_data,
    init_flags,
    method_flags,
    frontend,
    on_device,
):
    input_dtype, x = dtype_and_x
    x = np.matmul(x.T, x) + np.identity(x.shape[0])

    helpers.test_frontend_method(
        init_input_dtypes=input_dtype,
        init_all_as_kwargs_np={
            "data": x,
        },
        method_input_dtypes=input_dtype,
        method_all_as_kwargs_np={"upper": upper},
        frontend=frontend,
        frontend_method_data=frontend_method_data,
        init_flags=init_flags,
        method_flags=method_flags,
        on_device=on_device,
    )


@handle_frontend_method(
    class_tree=CLASS_TREE,
    init_tree="paddle.to_tensor",
    method_name="multiply",
    dtype_and_x=helpers.dtype_and_values(
        available_dtypes=helpers.get_dtypes("float"),
        num_arrays=2,
        shared_dtype=True,
    ),
)
def test_paddle_instance_multiply(
    dtype_and_x,
    frontend_method_data,
    init_flags,
    method_flags,
    frontend,
    on_device,
):
    input_dtype, x = dtype_and_x
    helpers.test_frontend_method(
        init_input_dtypes=input_dtype,
        init_all_as_kwargs_np={
            "value": x[0],
        },
        method_input_dtypes=input_dtype,
        method_all_as_kwargs_np={
            "y": x[1],
        },
        frontend_method_data=frontend_method_data,
        init_flags=init_flags,
        method_flags=method_flags,
        frontend=frontend,
        on_device=on_device,
    )


# all
@handle_frontend_method(
    class_tree=CLASS_TREE,
    init_tree="paddle.to_tensor",
    method_name="all",
    dtype_x_axis=helpers.dtype_values_axis(
        available_dtypes=helpers.get_dtypes("bool"),
        min_axis=-1,
        max_axis=0,
        min_num_dims=1,
        force_int_axis=True,
    ),
    keep_dims=st.booleans(),
)
def test_paddle_instance_all(
    dtype_x_axis,
    keep_dims,
    frontend_method_data,
    init_flags,
    method_flags,
    frontend,
    on_device,
):
    input_dtypes, x, axis = dtype_x_axis
    helpers.test_frontend_method(
        init_input_dtypes=input_dtypes,
        init_all_as_kwargs_np={
            "object": x[0],
        },
        method_input_dtypes=input_dtypes,
        method_all_as_kwargs_np={
            "axis": axis,
            "keepdim": keep_dims,
        },
        frontend=frontend,
        frontend_method_data=frontend_method_data,
        init_flags=init_flags,
        method_flags=method_flags,
        on_device=on_device,
    )


# allclose
@handle_frontend_method(
    class_tree=CLASS_TREE,
    init_tree="paddle.to_tensor",
    method_name="allclose",
    dtype_and_x=helpers.dtype_and_values(
        available_dtypes=helpers.get_dtypes("float"),
        num_arrays=2,
        shared_dtype=True,
    ),
    # rtol=1e-05,
    # atol=1e-08,
    # equal_nan=st.booleans(),
)
def test_paddle_instance_allclose(
    dtype_and_x,
    # rtol,
    # atol,
    # equal_nan,
    frontend_method_data,
    init_flags,
    method_flags,
    frontend,
    on_device,
):
    input_dtype, x = dtype_and_x
    helpers.test_frontend_method(
        init_input_dtypes=input_dtype,
        init_all_as_kwargs_np={
            "data": x[0],
        },
        method_input_dtypes=input_dtype,
        method_all_as_kwargs_np={
            "other": x[1],
            # "rtol": rtol,
            # "atol": atol,
            # "equal_nan": equal_nan,
        },
        frontend=frontend,
        frontend_method_data=frontend_method_data,
        init_flags=init_flags,
        method_flags=method_flags,
        on_device=on_device,
    )


# sort
@handle_frontend_method(
    class_tree=CLASS_TREE,
    init_tree="paddle.to_tensor",
    method_name="sort",
    dtype_x_axis=helpers.dtype_values_axis(
        available_dtypes=st.one_of(helpers.get_dtypes("float")),
        min_axis=-1,
        max_axis=0,
        min_num_dims=1,
        force_int_axis=True,
    ),
    descending=st.booleans(),
)
def test_paddle_instance_sort(
    dtype_x_axis,
    descending,
    frontend_method_data,
    init_flags,
    method_flags,
    frontend,
    on_device,
):
    input_dtypes, x, axis = dtype_x_axis
    helpers.test_frontend_method(
        init_input_dtypes=input_dtypes,
        init_all_as_kwargs_np={
            "object": x[0],
        },
        method_input_dtypes=input_dtypes,
        method_all_as_kwargs_np={
            "axis": axis,
            "descending": descending,
        },
        frontend=frontend,
        frontend_method_data=frontend_method_data,
        init_flags=init_flags,
        method_flags=method_flags,
        on_device=on_device,
    )


# any
@handle_frontend_method(
    class_tree=CLASS_TREE,
    init_tree="paddle.to_tensor",
    method_name="any",
    dtype_x_axis=helpers.dtype_values_axis(
        available_dtypes=st.one_of(helpers.get_dtypes("float")),
        min_axis=-1,
        max_axis=0,
        min_num_dims=1,
        force_int_axis=True,
    ),
    keep_dims=st.booleans(),
)
def test_paddle_instance_any(
    dtype_x_axis,
    keep_dims,
    frontend_method_data,
    init_flags,
    method_flags,
    frontend,
    on_device,
):
    input_dtypes, x, axis = dtype_x_axis
    helpers.test_frontend_method(
        init_input_dtypes=input_dtypes,
        init_all_as_kwargs_np={
            "data": x[0],
        },
        method_input_dtypes=input_dtypes,
        method_all_as_kwargs_np={
            "axis": axis,
            "keepdim": keep_dims,
        },
        frontend=frontend,
        frontend_method_data=frontend_method_data,
        init_flags=init_flags,
        method_flags=method_flags,
        on_device=on_device,
    )


#  isinf
@handle_frontend_method(
    class_tree=CLASS_TREE,
    init_tree="paddle.to_tensor",
    method_name="isinf",
    dtype_and_x=helpers.dtype_and_values(
        available_dtypes=helpers.get_dtypes("valid"),
    ),
)
def test_paddle_instance_isinf(
    dtype_and_x,
    frontend_method_data,
    init_flags,
    method_flags,
    frontend,
    on_device,
):
    input_dtype, x = dtype_and_x
    helpers.test_frontend_method(
        init_input_dtypes=input_dtype,
        init_all_as_kwargs_np={
            "data": x[0],
        },
        method_input_dtypes=input_dtype,
        method_all_as_kwargs_np={},
        frontend_method_data=frontend_method_data,
        init_flags=init_flags,
        method_flags=method_flags,
        frontend=frontend,
        on_device=on_device,
    )


# astype
@handle_frontend_method(
    class_tree=CLASS_TREE,
    init_tree="paddle.to_tensor",
    method_name="astype",
    dtype_and_x=helpers.dtype_and_values(
        available_dtypes=helpers.get_dtypes("float"),
    ),
    dtype=st.one_of(helpers.get_dtypes("valid")),
)
def test_paddle_instance_astype(
    dtype_and_x,
    dtype,
    frontend_method_data,
    init_flags,
    method_flags,
    frontend,
    on_device,
):
    input_dtype, x = dtype_and_x
    if dtype is None:
        dtype = input_dtype
    helpers.test_frontend_method(
        init_input_dtypes=input_dtype,
        init_all_as_kwargs_np={
            "data": x[0],
        },
        method_input_dtypes=input_dtype,
        method_all_as_kwargs_np={
            "dtype": dtype,
        },
        frontend_method_data=frontend_method_data,
        init_flags=init_flags,
        method_flags=method_flags,
        frontend=frontend,
        on_device=on_device,
    )


#  isfinite
@handle_frontend_method(
    class_tree=CLASS_TREE,
    init_tree="paddle.to_tensor",
    method_name="isfinite",
    dtype_and_x=helpers.dtype_and_values(
        available_dtypes=helpers.get_dtypes("valid"),
    ),
)
def test_paddle_instance_isfinite(
    dtype_and_x,
    frontend_method_data,
    init_flags,
    method_flags,
    frontend,
    on_device,
):
    input_dtype, x = dtype_and_x
    helpers.test_frontend_method(
        init_input_dtypes=input_dtype,
        init_all_as_kwargs_np={
            "data": x[0],
        },
        method_input_dtypes=input_dtype,
        method_all_as_kwargs_np={},
        frontend_method_data=frontend_method_data,
        init_flags=init_flags,
        method_flags=method_flags,
        frontend=frontend,
        on_device=on_device,
    )


# erf
@handle_frontend_method(
    class_tree=CLASS_TREE,
    init_tree="paddle.to_tensor",
    method_name="erf",
    dtype_and_x=helpers.dtype_and_values(
        available_dtypes=helpers.get_dtypes("valid"),
    ),
)
def test_paddle_instance_erf(
    dtype_and_x,
    frontend_method_data,
    init_flags,
    method_flags,
    frontend,
    on_device,
):
    input_dtype, x = dtype_and_x
    helpers.test_frontend_method(
        init_input_dtypes=input_dtype,
        init_all_as_kwargs_np={
            "data": x[0],
        },
        method_input_dtypes=input_dtype,
        method_all_as_kwargs_np={},
        frontend_method_data=frontend_method_data,
        init_flags=init_flags,
        method_flags=method_flags,
        frontend=frontend,
        on_device=on_device,
    )


# subtract
@handle_frontend_method(
    class_tree=CLASS_TREE,
    init_tree="paddle.to_tensor",
    method_name="subtract",
    dtypes_and_x=helpers.dtype_and_values(
        available_dtypes=helpers.get_dtypes("float"), num_arrays=2, shared_dtype=True
    ),
)
def test_paddle_instance_subtract(
    dtypes_and_x,
    frontend_method_data,
    init_flags,
    method_flags,
    frontend,
    on_device,
):
    input_dtype, x = dtypes_and_x
    helpers.test_frontend_method(
        init_input_dtypes=input_dtype,
        init_all_as_kwargs_np={"data": x[0]},
        method_input_dtypes=input_dtype,
        method_all_as_kwargs_np={"y": x[1]},
        frontend_method_data=frontend_method_data,
        init_flags=init_flags,
        method_flags=method_flags,
        frontend=frontend,
        on_device=on_device,
    )


# bitwise_xor
@handle_frontend_method(
    class_tree=CLASS_TREE,
    init_tree="paddle.to_tensor",
    method_name="bitwise_xor",
    dtypes_and_x=helpers.dtype_and_values(
        available_dtypes=helpers.get_dtypes("valid"), num_arrays=2, shared_dtype=True
    ),
)
def test_paddle_instance_bitwise_xor(
    dtypes_and_x,
    frontend_method_data,
    init_flags,
    method_flags,
    frontend,
    on_device,
):
    input_dtype, x = dtypes_and_x
    helpers.test_frontend_method(
        init_input_dtypes=input_dtype,
        init_all_as_kwargs_np={"data": x[0]},
        method_input_dtypes=input_dtype,
        method_all_as_kwargs_np={"y": x[1]},
        frontend_method_data=frontend_method_data,
        init_flags=init_flags,
        method_flags=method_flags,
        frontend=frontend,
        on_device=on_device,
    )


# logical_xor
@handle_frontend_method(
    class_tree=CLASS_TREE,
    init_tree="paddle.to_tensor",
    method_name="logical_xor",
    dtypes_and_x=helpers.dtype_and_values(
        available_dtypes=helpers.get_dtypes("valid"), num_arrays=2, shared_dtype=True
    ),
)
def test_paddle_instance_logical_xor(
    dtypes_and_x,
    frontend_method_data,
    init_flags,
    method_flags,
    frontend,
    on_device,
):
    input_dtype, x = dtypes_and_x
    helpers.test_frontend_method(
        init_input_dtypes=input_dtype,
        init_all_as_kwargs_np={"data": x[0]},
        method_input_dtypes=input_dtype,
        method_all_as_kwargs_np={"y": x[1]},
        frontend_method_data=frontend_method_data,
        init_flags=init_flags,
        method_flags=method_flags,
        frontend=frontend,
        on_device=on_device,
    )


# logical_or
@handle_frontend_method(
    class_tree=CLASS_TREE,
    init_tree="paddle.to_tensor",
    method_name="logical_or",
    dtypes_and_x=helpers.dtype_and_values(
        available_dtypes=helpers.get_dtypes("valid"), num_arrays=2, shared_dtype=True
    ),
)
def test_paddle_instance_logical_or(
    dtypes_and_x,
    frontend_method_data,
    init_flags,
    method_flags,
    frontend,
    on_device,
):
    input_dtype, x = dtypes_and_x
    helpers.test_frontend_method(
        init_input_dtypes=input_dtype,
        init_all_as_kwargs_np={"data": x[0]},
        method_input_dtypes=input_dtype,
        method_all_as_kwargs_np={"y": x[1]},
        frontend_method_data=frontend_method_data,
        init_flags=init_flags,
        method_flags=method_flags,
        frontend=frontend,
        on_device=on_device,
    )


# rsqrt
@handle_frontend_method(
    class_tree=CLASS_TREE,
    init_tree="paddle.to_tensor",
    method_name="rsqrt",
    dtype_and_x=helpers.dtype_and_values(
        available_dtypes=helpers.get_dtypes("valid"),
    ),
)
def test_paddle_instance_rsqrt(
    dtype_and_x,
    frontend_method_data,
    init_flags,
    method_flags,
    frontend,
    on_device,
):
    input_dtype, x = dtype_and_x
    helpers.test_frontend_method(
        init_input_dtypes=input_dtype,
        init_all_as_kwargs_np={
            "data": x[0],
        },
        method_input_dtypes=input_dtype,
        method_all_as_kwargs_np={},
        frontend_method_data=frontend_method_data,
        init_flags=init_flags,
        method_flags=method_flags,
        frontend=frontend,
        on_device=on_device,
    )


@handle_frontend_method(
    class_tree=CLASS_TREE,
    init_tree="paddle.to_tensor",
    method_name="bitwise_or",
    dtypes_and_x=helpers.dtype_and_values(
        available_dtypes=helpers.get_dtypes("valid"), num_arrays=2, shared_dtype=True
    ),
)
def test_paddle_bitwise_or(
    dtypes_and_x,
    frontend_method_data,
    init_flags,
    method_flags,
    frontend,
    on_device,
):
    input_dtype, x = dtypes_and_x
    helpers.test_frontend_method(
        init_input_dtypes=input_dtype,
        init_all_as_kwargs_np={"data": x[0]},
        method_input_dtypes=input_dtype,
        method_all_as_kwargs_np={"y": x[1]},
        frontend_method_data=frontend_method_data,
        init_flags=init_flags,
        method_flags=method_flags,
        frontend=frontend,
        on_device=on_device,
    )


# ceil
@handle_frontend_method(
    class_tree=CLASS_TREE,
    init_tree="paddle.to_tensor",
    method_name="ceil",
    dtype_and_x=helpers.dtype_and_values(
        available_dtypes=helpers.get_dtypes("float"),
    ),
)
def test_paddle_instance_ceil(
    dtype_and_x,
    frontend_method_data,
    init_flags,
    method_flags,
    frontend,
    on_device,
):
    input_dtype, x = dtype_and_x
    helpers.test_frontend_method(
        init_input_dtypes=input_dtype,
        init_all_as_kwargs_np={
            "data": x[0],
        },
        method_input_dtypes=input_dtype,
        method_all_as_kwargs_np={},
        frontend_method_data=frontend_method_data,
        init_flags=init_flags,
        method_flags=method_flags,
        frontend=frontend,
        on_device=on_device,
    )


# bitwise_and
@handle_frontend_method(
    class_tree=CLASS_TREE,
    init_tree="paddle.to_tensor",
    method_name="bitwise_and",
    dtypes_and_x=helpers.dtype_and_values(
        available_dtypes=helpers.get_dtypes("valid"), num_arrays=2, shared_dtype=True
    ),
)
def test_paddle_bitwise_and(
    dtypes_and_x,
    frontend_method_data,
    init_flags,
    method_flags,
    frontend,
    on_device,
):
    input_dtype, x = dtypes_and_x
    helpers.test_frontend_method(
        init_input_dtypes=input_dtype,
        init_all_as_kwargs_np={"data": x[0]},
        method_input_dtypes=input_dtype,
        method_all_as_kwargs_np={"y": x[1]},
        frontend_method_data=frontend_method_data,
        init_flags=init_flags,
        method_flags=method_flags,
        frontend=frontend,
        on_device=on_device,
    )


# greater_than
@handle_frontend_method(
    class_tree=CLASS_TREE,
    init_tree="paddle.to_tensor",
    method_name="greater_than",
    dtypes_and_x=helpers.dtype_and_values(
        available_dtypes=helpers.get_dtypes("valid"),
        num_arrays=2,
        shared_dtype=True,
        safety_factor_scale="log",
        small_abs_safety_factor=32,
    ),
)
def test_paddle_greater_than(
    dtypes_and_x,
    frontend_method_data,
    init_flags,
    method_flags,
    frontend,
    on_device,
):
    input_dtype, x = dtypes_and_x
    helpers.test_frontend_method(
        init_input_dtypes=input_dtype,
        init_all_as_kwargs_np={"data": x[0]},
        method_input_dtypes=input_dtype,
        method_all_as_kwargs_np={"y": x[1]},
        frontend_method_data=frontend_method_data,
        init_flags=init_flags,
        method_flags=method_flags,
        frontend=frontend,
        on_device=on_device,
    )


# reciprocal
@handle_frontend_method(
    class_tree=CLASS_TREE,
    init_tree="paddle.to_tensor",
    method_name="reciprocal",
    dtype_and_x=helpers.dtype_and_values(
        available_dtypes=helpers.get_dtypes("valid"),
    ),
)
def test_paddle_reciprocal(
    dtype_and_x,
    frontend_method_data,
    init_flags,
    method_flags,
    frontend,
    on_device,
):
    input_dtype, x = dtype_and_x
    helpers.test_frontend_method(
        init_input_dtypes=input_dtype,
        init_all_as_kwargs_np={
            "data": x[0],
        },
        method_input_dtypes=input_dtype,
        method_all_as_kwargs_np={},
        frontend_method_data=frontend_method_data,
        init_flags=init_flags,
        method_flags=method_flags,
        frontend=frontend,
        on_device=on_device,
    )


# logical_and
@handle_frontend_method(
    class_tree=CLASS_TREE,
    init_tree="paddle.to_tensor",
    method_name="logical_and",
    dtypes_and_x=helpers.dtype_and_values(
        available_dtypes=helpers.get_dtypes("valid"), num_arrays=2, shared_dtype=True
    ),
)
def test_paddle_instance_logical_and(
    dtypes_and_x,
    frontend_method_data,
    init_flags,
    method_flags,
    frontend,
    on_device,
):
    input_dtype, x = dtypes_and_x
    helpers.test_frontend_method(
        init_input_dtypes=input_dtype,
        init_all_as_kwargs_np={"self": x[0]},
        method_input_dtypes=input_dtype,
        method_all_as_kwargs_np={"y": x[1]},
        frontend_method_data=frontend_method_data,
        init_flags=init_flags,
        method_flags=method_flags,
        frontend=frontend,
        on_device=on_device,
    )


# divide
@handle_frontend_method(
    class_tree=CLASS_TREE,
    init_tree="paddle.to_tensor",
    method_name="divide",
    dtypes_and_x=helpers.dtype_and_values(
        available_dtypes=helpers.get_dtypes("valid"),
        num_arrays=2,
        shared_dtype=True,
        safety_factor_scale="log",
        small_abs_safety_factor=32,
    ),
)
def test_paddle_divide(
    dtypes_and_x,
    frontend_method_data,
    init_flags,
    method_flags,
    frontend,
    on_device,
):
    input_dtype, x = dtypes_and_x
    helpers.test_frontend_method(
        init_input_dtypes=input_dtype,
        init_all_as_kwargs_np={"data": x[0]},
        method_input_dtypes=input_dtype,
        method_all_as_kwargs_np={"y": x[1]},
        frontend_method_data=frontend_method_data,
        init_flags=init_flags,
        method_flags=method_flags,
        frontend=frontend,
        on_device=on_device,
    )


@handle_frontend_method(
    class_tree=CLASS_TREE,
    init_tree="paddle.to_tensor",
    method_name="cumprod",
    dtype_x_axis=helpers.dtype_values_axis(
        available_dtypes=helpers.get_dtypes("float"),
        valid_axis=True,
        force_int_axis=True,
        min_num_dims=1,
        min_value=-5,
        max_value=5,
    ),
)
def test_paddle_cumprod(
    dtype_x_axis,
    frontend_method_data,
    init_flags,
    method_flags,
    frontend,
    on_device,
):
    input_dtype, x, axis = dtype_x_axis
    helpers.test_frontend_method(
        init_input_dtypes=input_dtype,
        init_all_as_kwargs_np={
            "data": x[0],
        },
        method_input_dtypes=input_dtype,
        method_all_as_kwargs_np={"dim": axis},
        frontend_method_data=frontend_method_data,
        init_flags=init_flags,
        method_flags=method_flags,
        frontend=frontend,
        on_device=on_device,
    )


@handle_frontend_method(
    class_tree=CLASS_TREE,
    init_tree="paddle.to_tensor",
    method_name="cumsum",
    dtype_x_axis=helpers.dtype_values_axis(
        available_dtypes=helpers.get_dtypes("float"),
        valid_axis=True,
        force_int_axis=True,
        min_num_dims=1,
        min_value=-5,
        max_value=5,
    ),
)
def test_paddle_cumsum(
    dtype_x_axis,
    frontend_method_data,
    init_flags,
    method_flags,
    frontend,
    on_device,
):
    input_dtype, x, axis = dtype_x_axis
    helpers.test_frontend_method(
        init_input_dtypes=input_dtype,
        init_all_as_kwargs_np={
            "data": x[0],
        },
        method_input_dtypes=input_dtype,
        method_all_as_kwargs_np={"axis": axis},
        frontend_method_data=frontend_method_data,
        init_flags=init_flags,
        method_flags=method_flags,
        frontend=frontend,
        on_device=on_device,
    )


@handle_frontend_method(
    class_tree=CLASS_TREE,
    init_tree="paddle.to_tensor",
    method_name="angle",
    dtype_and_x=helpers.dtype_and_values(
        available_dtypes=["float64", "complex64", "complex128"],
    ),
)
def test_paddle_angle(
    dtype_and_x,
    frontend_method_data,
    init_flags,
    method_flags,
    frontend,
    on_device,
):
    input_dtype, x = dtype_and_x
    helpers.test_frontend_method(
        init_input_dtypes=input_dtype,
        init_all_as_kwargs_np={
            "data": x[0],
        },
        method_input_dtypes=input_dtype,
        method_all_as_kwargs_np={},
        frontend_method_data=frontend_method_data,
        init_flags=init_flags,
        method_flags=method_flags,
        frontend=frontend,
        on_device=on_device,
    )


# equal
@handle_frontend_method(
    class_tree=CLASS_TREE,
    init_tree="paddle.to_tensor",
    method_name="equal",
    dtypes_and_x=helpers.dtype_and_values(
        available_dtypes=helpers.get_dtypes("valid"),
        num_arrays=2,
        shared_dtype=True,
    ),
)
def test_paddle_equal(
    dtypes_and_x,
    frontend_method_data,
    init_flags,
    method_flags,
    frontend,
    on_device,
):
    input_dtype, x = dtypes_and_x
    helpers.test_frontend_method(
        init_input_dtypes=input_dtype,
        init_all_as_kwargs_np={"data": x[0]},
        method_input_dtypes=input_dtype,
        method_all_as_kwargs_np={"y": x[1]},
        frontend_method_data=frontend_method_data,
        init_flags=init_flags,
        method_flags=method_flags,
        frontend=frontend,
        on_device=on_device,
    )


# rad2deg
@handle_frontend_method(
    class_tree=CLASS_TREE,
    init_tree="paddle.to_tensor",
    method_name="rad2deg",
    dtype_and_x=helpers.dtype_and_values(
        available_dtypes=helpers.get_dtypes("float"),
    ),
)
def test_paddle_rad2deg(
    dtype_and_x,
    frontend_method_data,
    init_flags,
    method_flags,
    frontend,
    on_device,
):
    input_dtype, x = dtype_and_x
    helpers.test_frontend_method(
        init_input_dtypes=input_dtype,
        init_all_as_kwargs_np={
            "data": x[0],
        },
        method_input_dtypes=input_dtype,
        method_all_as_kwargs_np={},
        frontend_method_data=frontend_method_data,
        init_flags=init_flags,
        method_flags=method_flags,
        frontend=frontend,
        on_device=on_device,
    )


@handle_frontend_method(
    class_tree=CLASS_TREE,
    init_tree="paddle.to_tensor",
    method_name="fmax",
    dtypes_and_x=helpers.dtype_and_values(
        available_dtypes=helpers.get_dtypes("float"), num_arrays=2, shared_dtype=True
    ),
)
def test_paddle_fmax(
    dtypes_and_x,
    frontend_method_data,
    init_flags,
    method_flags,
    frontend,
    on_device,
):
    input_dtype, x = dtypes_and_x
    helpers.test_frontend_method(
        init_input_dtypes=input_dtype,
        init_all_as_kwargs_np={"data": x[0]},
        method_input_dtypes=input_dtype,
        method_all_as_kwargs_np={"y": x[1]},
        frontend_method_data=frontend_method_data,
        init_flags=init_flags,
        method_flags=method_flags,
        frontend=frontend,
        on_device=on_device,
    )


@handle_frontend_method(
    class_tree=CLASS_TREE,
    init_tree="paddle.to_tensor",
    method_name="fmin",
    dtypes_and_x=helpers.dtype_and_values(
        available_dtypes=helpers.get_dtypes("float"), num_arrays=2, shared_dtype=True
    ),
)
def test_paddle_fmin(
    dtypes_and_x,
    frontend_method_data,
    init_flags,
    method_flags,
    frontend,
    on_device,
):
    input_dtype, x = dtypes_and_x
    helpers.test_frontend_method(
        init_input_dtypes=input_dtype,
        init_all_as_kwargs_np={"data": x[0]},
        method_input_dtypes=input_dtype,
        method_all_as_kwargs_np={"y": x[1]},
        frontend_method_data=frontend_method_data,
        init_flags=init_flags,
        method_flags=method_flags,
        frontend=frontend,
        on_device=on_device,
    )


@handle_frontend_method(
    class_tree=CLASS_TREE,
    init_tree="paddle.to_tensor",
    method_name="minimum",
    dtype_and_x=helpers.dtype_and_values(
        available_dtypes=helpers.get_dtypes("float"),
        num_arrays=2,
        shared_dtype=True,
    ),
)
def test_paddle_minimum(
    dtype_and_x,
    frontend_method_data,
    init_flags,
    method_flags,
    frontend,
    on_device,
):
    input_dtype, x = dtype_and_x
    helpers.test_frontend_method(
        init_input_dtypes=input_dtype,
        init_all_as_kwargs_np={"data": x[0]},
        method_input_dtypes=input_dtype,
        method_all_as_kwargs_np={"y": x[1]},
        frontend_method_data=frontend_method_data,
        init_flags=init_flags,
        method_flags=method_flags,
        frontend=frontend,
        on_device=on_device,
    )


#  less_than
@handle_frontend_method(
    class_tree=CLASS_TREE,
    init_tree="paddle.to_tensor",
    method_name="less_than",
    dtypes_and_x=helpers.dtype_and_values(
        available_dtypes=helpers.get_dtypes("valid"), num_arrays=2, shared_dtype=True
    ),
)
def test_paddle_less_than(
    dtypes_and_x,
    frontend_method_data,
    init_flags,
    method_flags,
    frontend,
    on_device,
):
    input_dtype, x = dtypes_and_x
    helpers.test_frontend_method(
        init_input_dtypes=input_dtype,
        init_all_as_kwargs_np={"data": x[0]},
        method_input_dtypes=input_dtype,
        method_all_as_kwargs_np={"y": x[1]},
        frontend_method_data=frontend_method_data,
        init_flags=init_flags,
        method_flags=method_flags,
        frontend=frontend,
        on_device=on_device,
    )


# max
@handle_frontend_method(
    class_tree=CLASS_TREE,
    init_tree="paddle.to_tensor",
    method_name="max",
    dtype_x_axis=helpers.dtype_values_axis(
        available_dtypes=st.one_of(helpers.get_dtypes("valid")),
        min_axis=-1,
        max_axis=0,
        min_num_dims=1,
        force_int_axis=False,
    ),
    keep_dims=st.booleans(),
)
def test_paddle_max(
    dtype_x_axis,
    keep_dims,
    frontend_method_data,
    init_flags,
    method_flags,
    frontend,
    on_device,
):
    input_dtypes, x, axis = dtype_x_axis
    helpers.test_frontend_method(
        init_input_dtypes=input_dtypes,
        init_all_as_kwargs_np={
            "object": x[0],
        },
        method_input_dtypes=input_dtypes,
        method_all_as_kwargs_np={
            "axis": axis,
            "keepdim": keep_dims,
        },
        frontend=frontend,
        frontend_method_data=frontend_method_data,
        init_flags=init_flags,
        method_flags=method_flags,
        on_device=on_device,
    )


# deg2rad
@handle_frontend_method(
    class_tree=CLASS_TREE,
    init_tree="paddle.to_tensor",
    method_name="deg2rad",
    dtype_and_x=helpers.dtype_and_values(
        available_dtypes=helpers.get_dtypes("float"),
    ),
)
def test_paddle_deg2rad(
    dtype_and_x,
    frontend_method_data,
    init_flags,
    method_flags,
    frontend,
    on_device,
):
    input_dtype, x = dtype_and_x
    helpers.test_frontend_method(
        init_input_dtypes=input_dtype,
        init_all_as_kwargs_np={
            "data": x[0],
        },
        method_input_dtypes=input_dtype,
        method_all_as_kwargs_np={},
        frontend_method_data=frontend_method_data,
        init_flags=init_flags,
        method_flags=method_flags,
        frontend=frontend,
        on_device=on_device,
    )
    
    
# rot90
@handle_frontend_method(
    class_tree=CLASS_TREE,
    init_tree="paddle.to_tensor",
    method_name="rot90",
    dtype_m_k_axes=_get_dtype_values_k_axes_for_rot90(
        available_dtypes=helpers.get_dtypes("valid"),
        min_num_dims=3,
        max_num_dims=6,
        min_dim_size=1,
        max_dim_size=10,
    ),
)
def test_paddle_rot90(
    dtype_m_k_axes,
    frontend_method_data,
    init_flags,
    method_flags,
    frontend,
    on_device,
):
    input_dtype, values, k, axes = dtype_m_k_axes

    helpers.test_frontend_method(
        init_input_dtypes=input_dtype,
        init_all_as_kwargs_np={
            "data": values,
        },
        method_input_dtypes=input_dtype,
        method_all_as_kwargs_np={
            "k": k,
            "axes": axes,
        },
        frontend_method_data=frontend_method_data,
        init_flags=init_flags,
        method_flags=method_flags,
        frontend=frontend,
        on_device=on_device,
    )


# imag
@handle_frontend_method(
    class_tree=CLASS_TREE,
    init_tree="paddle.to_tensor",
    method_name="imag",
    dtype_and_x=helpers.dtype_and_values(
        available_dtypes=helpers.get_dtypes("valid"),
    ),
)
def test_paddle_imag(
    dtype_and_x,
    frontend_method_data,
    init_flags,
    method_flags,
    frontend,
    on_device,
):
    input_dtype, x = dtype_and_x
    helpers.test_frontend_method(
        init_input_dtypes=input_dtype,
        init_all_as_kwargs_np={
            "data": x[0],
        },
        method_input_dtypes=input_dtype,
        method_all_as_kwargs_np={},
        frontend_method_data=frontend_method_data,
        init_flags=init_flags,
        method_flags=method_flags,
        frontend=frontend,
        on_device=on_device,
    )


# floor_divide
@handle_frontend_method(
    class_tree=CLASS_TREE,
    init_tree="paddle.to_tensor",
    method_name="floor_divide",
    dtypes_and_x=helpers.dtype_and_values(
        available_dtypes=helpers.get_dtypes("valid"),
        num_arrays=2,
        min_value=2,
        shared_dtype=True,
        large_abs_safety_factor=2,
        small_abs_safety_factor=2,
        safety_factor_scale="linear",
    ),
)
def test_paddle_floor_divide(
    dtypes_and_x,
    frontend_method_data,
    init_flags,
    method_flags,
    frontend,
    on_device,
):
    input_dtype, x = dtypes_and_x
    # Absolute tolerance is 1,
    helpers.test_frontend_method(
        init_input_dtypes=input_dtype,
        init_all_as_kwargs_np={"data": x[0]},
        method_input_dtypes=input_dtype,
        method_all_as_kwargs_np={"y": x[1]},
        frontend_method_data=frontend_method_data,
        init_flags=init_flags,
        method_flags=method_flags,
        frontend=frontend,
        on_device=on_device,
        atol_=1,
    )


# is_tensor
@handle_frontend_method(
    class_tree=CLASS_TREE,
    init_tree="paddle.to_tensor",
    method_name="is_tensor",
    dtype_and_x=helpers.dtype_and_values(
        available_dtypes=helpers.get_dtypes("float"),
        num_arrays=1,
    ),
)
def test_paddle_is_tensor(
    dtype_and_x,
    frontend_method_data,
    init_flags,
    method_flags,
    frontend,
    on_device,
):
    input_dtype, x = dtype_and_x
    helpers.test_frontend_method(
        init_input_dtypes=input_dtype,
        init_all_as_kwargs_np={
            "data": x[0],
        },
        method_input_dtypes=input_dtype,
        method_all_as_kwargs_np={},
        frontend_method_data=frontend_method_data,
        init_flags=init_flags,
        method_flags=method_flags,
        frontend=frontend,
        on_device=on_device,
    )


# isclose
@handle_frontend_method(
    class_tree=CLASS_TREE,
    init_tree="paddle.to_tensor",
    method_name="isclose",
    dtypes_and_x=helpers.dtype_and_values(
        available_dtypes=helpers.get_dtypes("valid"), num_arrays=2, shared_dtype=True
    ),
)
def test_paddle_isclose(
    dtypes_and_x,
    frontend_method_data,
    init_flags,
    method_flags,
    frontend,
    on_device,
):
    input_dtype, x = dtypes_and_x
    helpers.test_frontend_method(
        init_input_dtypes=input_dtype,
        init_all_as_kwargs_np={"data": x[0]},
        method_input_dtypes=input_dtype,
        method_all_as_kwargs_np={"y": x[1]},
        frontend_method_data=frontend_method_data,
        init_flags=init_flags,
        method_flags=method_flags,
        frontend=frontend,
        on_device=on_device,
    )


#  equal_all
@handle_frontend_method(
    class_tree=CLASS_TREE,
    init_tree="paddle.to_tensor",
    method_name="equal_all",
    dtypes_and_x=helpers.dtype_and_values(
        available_dtypes=helpers.get_dtypes("valid"),
        num_arrays=2,
        min_value=-np.inf,
        max_value=np.inf,
        shared_dtype=True,
        safety_factor_scale="log",
        small_abs_safety_factor=32,
    ),
)
def test_paddle_equal_all(
    dtypes_and_x,
    frontend_method_data,
    init_flags,
    method_flags,
    frontend,
    on_device,
):
    input_dtype, x = dtypes_and_x
    helpers.test_frontend_method(
        init_input_dtypes=input_dtype,
        init_all_as_kwargs_np={"data": x[0]},
        method_input_dtypes=input_dtype,
        method_all_as_kwargs_np={"y": x[1]},
        frontend_method_data=frontend_method_data,
        init_flags=init_flags,
        method_flags=method_flags,
        frontend=frontend,
        on_device=on_device,
    )


# conj
@handle_frontend_method(
    class_tree=CLASS_TREE,
    init_tree="paddle.to_tensor",
    method_name="conj",
    dtype_and_x=helpers.dtype_and_values(
        available_dtypes=helpers.get_dtypes("numeric"),
    ),
)
def test_paddle_conj(
    dtype_and_x,
    frontend_method_data,
    init_flags,
    method_flags,
    frontend,
    on_device,
):
    input_dtype, x = dtype_and_x
    helpers.test_frontend_method(
        init_input_dtypes=input_dtype,
        init_all_as_kwargs_np={
            "data": x[0],
        },
        method_input_dtypes=input_dtype,
        method_all_as_kwargs_np={},
        frontend_method_data=frontend_method_data,
        init_flags=init_flags,
        method_flags=method_flags,
        frontend=frontend,
        on_device=on_device,
    )


# floor_
@handle_frontend_method(
    class_tree=CLASS_TREE,
    init_tree="paddle.to_tensor",
    method_name="floor_",
    dtype_and_x=helpers.dtype_and_values(
        available_dtypes=helpers.get_dtypes("float"),
    ),
)
def test_paddle_instance_floor_(
    dtype_and_x,
    frontend_method_data,
    init_flags,
    method_flags,
    frontend,
    on_device,
):
    input_dtype, x = dtype_and_x
    helpers.test_frontend_method(
        init_input_dtypes=input_dtype,
        init_all_as_kwargs_np={
            "data": x[0],
        },
        method_input_dtypes=input_dtype,
        method_all_as_kwargs_np={},
        frontend_method_data=frontend_method_data,
        init_flags=init_flags,
        method_flags=method_flags,
        frontend=frontend,
        on_device=on_device,
    )


<<<<<<< HEAD
# real
@handle_frontend_method(
    class_tree=CLASS_TREE,
    init_tree="paddle.to_tensor",
    method_name="real",
    dtype_and_x=helpers.dtype_and_values(
        available_dtypes=helpers.get_dtypes("valid"),
    ),
)
def test_paddle_real(
=======
# isnan
@handle_frontend_method(
    class_tree=CLASS_TREE,
    init_tree="paddle.to_tensor",
    method_name="isnan",
    dtype_and_x=helpers.dtype_and_values(
        available_dtypes=helpers.get_dtypes("float"),
    ),
)
def test_paddle_isnan(
>>>>>>> b0db4b83
    dtype_and_x,
    frontend_method_data,
    init_flags,
    method_flags,
    frontend,
    on_device,
):
    input_dtype, x = dtype_and_x
    helpers.test_frontend_method(
        init_input_dtypes=input_dtype,
        init_all_as_kwargs_np={
            "data": x[0],
        },
        method_input_dtypes=input_dtype,
        method_all_as_kwargs_np={},
        frontend_method_data=frontend_method_data,
        init_flags=init_flags,
        method_flags=method_flags,
        frontend=frontend,
        on_device=on_device,
    )<|MERGE_RESOLUTION|>--- conflicted
+++ resolved
@@ -9,7 +9,7 @@
 import ivy_tests.test_ivy.helpers as helpers
 from ivy.functional.frontends.paddle import Tensor
 from ivy_tests.test_ivy.helpers import handle_frontend_method
-from ivy_tests.test_ivy.test_functional.test_experimental.test_core.test_manipulation import (
+from ivy_tests.test_ivy.test_functional.test_experimental.test_core.test_manipulation import (  # noqa E501
     _get_dtype_values_k_axes_for_rot90,
 )
 
@@ -1981,8 +1981,8 @@
         frontend=frontend,
         on_device=on_device,
     )
-    
-    
+
+
 # rot90
 @handle_frontend_method(
     class_tree=CLASS_TREE,
@@ -2264,7 +2264,39 @@
     )
 
 
-<<<<<<< HEAD
+# isnan
+@handle_frontend_method(
+    class_tree=CLASS_TREE,
+    init_tree="paddle.to_tensor",
+    method_name="isnan",
+    dtype_and_x=helpers.dtype_and_values(
+        available_dtypes=helpers.get_dtypes("float"),
+    ),
+)
+def test_paddle_isnan(
+    dtype_and_x,
+    frontend_method_data,
+    init_flags,
+    method_flags,
+    frontend,
+    on_device,
+):
+    input_dtype, x = dtype_and_x
+    helpers.test_frontend_method(
+        init_input_dtypes=input_dtype,
+        init_all_as_kwargs_np={
+            "data": x[0],
+        },
+        method_input_dtypes=input_dtype,
+        method_all_as_kwargs_np={},
+        frontend_method_data=frontend_method_data,
+        init_flags=init_flags,
+        method_flags=method_flags,
+        frontend=frontend,
+        on_device=on_device,
+    )
+
+
 # real
 @handle_frontend_method(
     class_tree=CLASS_TREE,
@@ -2275,18 +2307,6 @@
     ),
 )
 def test_paddle_real(
-=======
-# isnan
-@handle_frontend_method(
-    class_tree=CLASS_TREE,
-    init_tree="paddle.to_tensor",
-    method_name="isnan",
-    dtype_and_x=helpers.dtype_and_values(
-        available_dtypes=helpers.get_dtypes("float"),
-    ),
-)
-def test_paddle_isnan(
->>>>>>> b0db4b83
     dtype_and_x,
     frontend_method_data,
     init_flags,
