# global
import numpy as np
from hypothesis import assume, given
from hypothesis import strategies as st

import ivy

# local
import ivy_tests.test_ivy.helpers as helpers
from ivy.functional.frontends.paddle import Tensor
from ivy_tests.test_ivy.helpers import handle_frontend_method

CLASS_TREE = "ivy.functional.frontends.paddle.Tensor"


# Helpers #
# ------- #


@st.composite
def _reshape_helper(draw):
    # generate a shape s.t len(shape) > 0
    shape = draw(
        helpers.get_shape(
            allow_none=False,
            min_num_dims=1,
            max_num_dims=3,
            min_dim_size=1,
            max_dim_size=3,
        )
    )

    reshape_shape = draw(helpers.reshape_shapes(shape=shape))

    dtypes, x = draw(
        helpers.dtype_and_values(
            available_dtypes=helpers.get_dtypes("valid"),
            shape=shape,
        )
    )
    return dtypes, x, reshape_shape


@st.composite
def _setitem_helper(draw, available_dtypes, allow_neg_step=True):
    input_dtype, x, index = draw(
        helpers.dtype_array_index(
            available_dtypes=available_dtypes,
            allow_neg_step=allow_neg_step,
        )
    )
    val_dtype, val = draw(
        helpers.dtype_and_values(
            available_dtypes=available_dtypes,
            shape=x[index].shape,
        )
    )
    return input_dtype + val_dtype, x, index, val[0]


@st.composite
def _get_dtype_and_square_matrix(draw):
    dim_size = draw(helpers.ints(min_value=2, max_value=5))
    dtype = draw(helpers.get_dtypes("float", index=1, full=False))
    mat = draw(
        helpers.array_values(
            dtype=dtype[0], shape=(dim_size, dim_size), min_value=0, max_value=10
        )
    )
    return dtype, mat


# Tests #
# ----- #


@given(
    dtype_x=helpers.dtype_and_values(
        available_dtypes=helpers.get_dtypes("valid", prune_function=False)
    ).filter(lambda x: "bfloat16" not in x[0]),
)
def test_paddle_tensor_property_device(
    dtype_x,
):
    _, data = dtype_x
    x = Tensor(data[0])
    x.ivy_array = data[0]
    ivy.utils.assertions.check_equal(
        x.place, ivy.dev(ivy.array(data[0])), as_array=False
    )


@given(
    dtype_x=helpers.dtype_and_values(
        available_dtypes=helpers.get_dtypes("valid", prune_function=False)
    ).filter(lambda x: "bfloat16" not in x[0]),
)
def test_paddle_tensor_property_dtype(
    dtype_x,
):
    dtype, data = dtype_x
    x = Tensor(data[0])
    x.ivy_array = data[0]
    ivy.utils.assertions.check_equal(x.dtype, dtype[0], as_array=False)


@given(
    dtype_x=helpers.dtype_and_values(
        available_dtypes=helpers.get_dtypes("valid", prune_function=False),
        ret_shape=True,
    ).filter(lambda x: "bfloat16" not in x[0]),
)
def test_paddle_tensor_property_shape(dtype_x):
    _, data, shape = dtype_x
    x = Tensor(data[0])
    ivy.utils.assertions.check_equal(
        x.ivy_array.shape, ivy.Shape(shape), as_array=False
    )


@given(
    dtype_x=helpers.dtype_and_values(
        available_dtypes=helpers.get_dtypes("valid", prune_function=False),
    ).filter(lambda x: "bfloat16" not in x[0]),
)
def test_paddle_tensor_property_ndim(
    dtype_x,
):
    _, data = dtype_x
    x = Tensor(data[0])
    ivy.utils.assertions.check_equal(x.ndim, data[0].ndim, as_array=False)


# reshape
@handle_frontend_method(
    class_tree=CLASS_TREE,
    init_tree="paddle.to_tensor",
    method_name="reshape",
    dtype_x_shape=_reshape_helper(),
)
def test_paddle_instance_reshape(
    dtype_x_shape,
    frontend_method_data,
    init_flags,
    method_flags,
    frontend,
    on_device,
):
    input_dtype, x, shape = dtype_x_shape
    assume(len(shape) != 0)
    shape = {
        "shape": shape,
    }
    helpers.test_frontend_method(
        init_input_dtypes=input_dtype,
        init_all_as_kwargs_np={
            "data": x[0],
        },
        method_input_dtypes=input_dtype,
        method_all_as_kwargs_np=shape,
        frontend_method_data=frontend_method_data,
        init_flags=init_flags,
        method_flags=method_flags,
        frontend=frontend,
        on_device=on_device,
    )


# __getitem__
@handle_frontend_method(
    class_tree=CLASS_TREE,
    init_tree="paddle.to_tensor",
    method_name="__getitem__",
    dtype_x_index=helpers.dtype_array_index(
        available_dtypes=helpers.get_dtypes("valid"),
        allow_neg_step=False,
    ),
)
def test_paddle_instance_getitem(
    dtype_x_index,
    frontend_method_data,
    init_flags,
    method_flags,
    frontend,
    on_device,
):
    input_dtype, x, index = dtype_x_index
    helpers.test_frontend_method(
        init_input_dtypes=[input_dtype[0]],
        init_all_as_kwargs_np={"data": x},
        method_input_dtypes=[input_dtype[1]],
        method_all_as_kwargs_np={"item": index},
        frontend_method_data=frontend_method_data,
        init_flags=init_flags,
        method_flags=method_flags,
        frontend=frontend,
        on_device=on_device,
    )


# __setitem__
@handle_frontend_method(
    class_tree=CLASS_TREE,
    init_tree="paddle.to_tensor",
    method_name="__setitem__",
    dtypes_x_index_val=_setitem_helper(
        available_dtypes=helpers.get_dtypes("valid"),
    ),
)
def test_paddle_instance_setitem(
    dtypes_x_index_val,
    frontend_method_data,
    init_flags,
    method_flags,
    frontend,
    on_device,
):
    input_dtype, x, index, val = dtypes_x_index_val
    assume(len(index) != 0)
    helpers.test_frontend_method(
        init_input_dtypes=[input_dtype[0]],
        init_all_as_kwargs_np={"data": x},
        method_input_dtypes=[*input_dtype[1:]],
        method_all_as_kwargs_np={"item": index, "value": val},
        frontend_method_data=frontend_method_data,
        init_flags=init_flags,
        method_flags=method_flags,
        frontend=frontend,
        on_device=on_device,
    )


# dim
@handle_frontend_method(
    class_tree=CLASS_TREE,
    init_tree="paddle.to_tensor",
    method_name="dim",
    dtype_and_x=helpers.dtype_and_values(
        available_dtypes=helpers.get_dtypes("valid"),
    ),
)
def test_paddle_instance_dim(
    dtype_and_x,
    frontend_method_data,
    init_flags,
    method_flags,
    frontend,
    on_device,
):
    input_dtype, x = dtype_and_x
    helpers.test_frontend_method(
        init_input_dtypes=input_dtype,
        init_all_as_kwargs_np={
            "data": x[0],
        },
        method_input_dtypes=[],
        method_all_as_kwargs_np={},
        frontend_method_data=frontend_method_data,
        init_flags=init_flags,
        method_flags=method_flags,
        frontend=frontend,
        on_device=on_device,
    )


# abs
@handle_frontend_method(
    class_tree=CLASS_TREE,
    init_tree="paddle.to_tensor",
    method_name="abs",
    dtype_and_x=helpers.dtype_and_values(
        available_dtypes=helpers.get_dtypes("float"),
    ),
)
def test_torch_instance_abs(
    dtype_and_x,
    frontend_method_data,
    init_flags,
    method_flags,
    frontend,
    on_device,
):
    input_dtype, x = dtype_and_x
    helpers.test_frontend_method(
        init_input_dtypes=input_dtype,
        init_all_as_kwargs_np={
            "data": x[0],
        },
        method_input_dtypes=input_dtype,
        method_all_as_kwargs_np={},
        frontend_method_data=frontend_method_data,
        init_flags=init_flags,
        method_flags=method_flags,
        frontend=frontend,
        on_device=on_device,
    )


# sin
@handle_frontend_method(
    class_tree=CLASS_TREE,
    init_tree="paddle.to_tensor",
    method_name="sin",
    dtype_and_x=helpers.dtype_and_values(
        available_dtypes=helpers.get_dtypes("float"),
    ),
)
def test_paddle_sin(
    dtype_and_x,
    frontend_method_data,
    init_flags,
    method_flags,
    frontend,
    on_device,
):
    input_dtype, x = dtype_and_x
    helpers.test_frontend_method(
        init_input_dtypes=input_dtype,
        init_all_as_kwargs_np={
            "data": x[0],
        },
        method_input_dtypes=input_dtype,
        method_all_as_kwargs_np={},
        frontend_method_data=frontend_method_data,
        init_flags=init_flags,
        method_flags=method_flags,
        frontend=frontend,
        on_device=on_device,
    )


# sinh
@handle_frontend_method(
    class_tree=CLASS_TREE,
    init_tree="paddle.to_tensor",
    method_name="sinh",
    dtype_and_x=helpers.dtype_and_values(
        available_dtypes=helpers.get_dtypes("float"),
    ),
)
def test_paddle_sinh(
    dtype_and_x,
    frontend_method_data,
    init_flags,
    method_flags,
    frontend,
    on_device,
):
    input_dtype, x = dtype_and_x
    helpers.test_frontend_method(
        init_input_dtypes=input_dtype,
        init_all_as_kwargs_np={
            "data": x[0],
        },
        method_input_dtypes=input_dtype,
        method_all_as_kwargs_np={},
        frontend_method_data=frontend_method_data,
        init_flags=init_flags,
        method_flags=method_flags,
        frontend=frontend,
        on_device=on_device,
    )


# asin
@handle_frontend_method(
    class_tree=CLASS_TREE,
    init_tree="paddle.to_tensor",
    method_name="asin",
    dtype_and_x=helpers.dtype_and_values(
        available_dtypes=helpers.get_dtypes("float"),
    ),
)
def test_paddle_asin(
    dtype_and_x,
    frontend_method_data,
    init_flags,
    method_flags,
    frontend,
    on_device,
):
    input_dtype, x = dtype_and_x
    helpers.test_frontend_method(
        init_input_dtypes=input_dtype,
        init_all_as_kwargs_np={
            "data": x[0],
        },
        method_input_dtypes=input_dtype,
        method_all_as_kwargs_np={},
        frontend_method_data=frontend_method_data,
        init_flags=init_flags,
        method_flags=method_flags,
        frontend=frontend,
        on_device=on_device,
    )


# asinh
@handle_frontend_method(
    class_tree=CLASS_TREE,
    init_tree="paddle.to_tensor",
    method_name="asinh",
    dtype_and_x=helpers.dtype_and_values(
        available_dtypes=helpers.get_dtypes("float"),
    ),
)
def test_paddle_asinh(
    dtype_and_x,
    frontend_method_data,
    init_flags,
    method_flags,
    frontend,
    on_device,
):
    input_dtype, x = dtype_and_x
    helpers.test_frontend_method(
        init_input_dtypes=input_dtype,
        init_all_as_kwargs_np={
            "data": x[0],
        },
        method_input_dtypes=input_dtype,
        method_all_as_kwargs_np={},
        frontend_method_data=frontend_method_data,
        init_flags=init_flags,
        method_flags=method_flags,
        frontend=frontend,
        on_device=on_device,
    )


# cosh
@handle_frontend_method(
    class_tree=CLASS_TREE,
    init_tree="paddle.to_tensor",
    method_name="cosh",
    dtype_and_x=helpers.dtype_and_values(
        available_dtypes=helpers.get_dtypes("float"),
    ),
)
def test_paddle_cosh(
    dtype_and_x,
    frontend_method_data,
    init_flags,
    method_flags,
    frontend,
    on_device,
):
    input_dtype, x = dtype_and_x
    helpers.test_frontend_method(
        init_input_dtypes=input_dtype,
        init_all_as_kwargs_np={
            "data": x[0],
        },
        method_input_dtypes=input_dtype,
        method_all_as_kwargs_np={},
        frontend_method_data=frontend_method_data,
        init_flags=init_flags,
        method_flags=method_flags,
        frontend=frontend,
        on_device=on_device,
    )


# log
@handle_frontend_method(
    class_tree=CLASS_TREE,
    init_tree="paddle.to_tensor",
    method_name="log",
    dtype_and_x=helpers.dtype_and_values(
        available_dtypes=helpers.get_dtypes("float"),
    ),
)
def test_paddle_log(
    dtype_and_x,
    frontend_method_data,
    init_flags,
    method_flags,
    frontend,
    on_device,
):
    input_dtype, x = dtype_and_x
    helpers.test_frontend_method(
        init_input_dtypes=input_dtype,
        init_all_as_kwargs_np={
            "data": x[0],
        },
        method_input_dtypes=input_dtype,
        method_all_as_kwargs_np={},
        frontend_method_data=frontend_method_data,
        init_flags=init_flags,
        method_flags=method_flags,
        frontend=frontend,
        on_device=on_device,
    )


# argmax
@handle_frontend_method(
    class_tree=CLASS_TREE,
    init_tree="paddle.to_tensor",
    method_name="argmax",
    dtype_x_axis=helpers.dtype_values_axis(
        available_dtypes=st.one_of(helpers.get_dtypes("float")),
        min_axis=-1,
        max_axis=0,
        min_num_dims=1,
        force_int_axis=True,
    ),
    keep_dims=st.booleans(),
)
def test_paddle_argmax(
    dtype_x_axis,
    keep_dims,
    frontend_method_data,
    init_flags,
    method_flags,
    frontend,
    on_device,
):
    input_dtypes, x, axis = dtype_x_axis
    helpers.test_frontend_method(
        init_input_dtypes=input_dtypes,
        init_all_as_kwargs_np={
            "object": x[0],
        },
        method_input_dtypes=input_dtypes,
        method_all_as_kwargs_np={
            "axis": axis,
            "keepdim": keep_dims,
        },
        frontend=frontend,
        frontend_method_data=frontend_method_data,
        init_flags=init_flags,
        method_flags=method_flags,
        on_device=on_device,
    )


# exp
@handle_frontend_method(
    class_tree=CLASS_TREE,
    init_tree="paddle.to_tensor",
    method_name="exp",
    dtype_and_x=helpers.dtype_and_values(
        available_dtypes=helpers.get_dtypes("float"),
    ),
)
def test_paddle_exp(
    dtype_and_x,
    frontend_method_data,
    init_flags,
    method_flags,
    frontend,
    on_device,
):
    input_dtype, x = dtype_and_x
    helpers.test_frontend_method(
        init_input_dtypes=input_dtype,
        init_all_as_kwargs_np={
            "data": x[0],
        },
        method_input_dtypes=input_dtype,
        method_all_as_kwargs_np={},
        frontend_method_data=frontend_method_data,
        init_flags=init_flags,
        method_flags=method_flags,
        frontend=frontend,
        on_device=on_device,
    )


# cos
@handle_frontend_method(
    class_tree=CLASS_TREE,
    init_tree="paddle.to_tensor",
    method_name="cos",
    dtype_and_x=helpers.dtype_and_values(
        available_dtypes=helpers.get_dtypes("float"),
    ),
)
def test_paddle_cos(
    dtype_and_x,
    frontend_method_data,
    init_flags,
    method_flags,
    frontend,
    on_device,
):
    input_dtype, x = dtype_and_x
    helpers.test_frontend_method(
        init_input_dtypes=input_dtype,
        init_all_as_kwargs_np={
            "data": x[0],
        },
        method_input_dtypes=input_dtype,
        method_all_as_kwargs_np={},
        frontend_method_data=frontend_method_data,
        init_flags=init_flags,
        method_flags=method_flags,
        frontend=frontend,
        on_device=on_device,
    )


# log10
@handle_frontend_method(
    class_tree=CLASS_TREE,
    init_tree="paddle.to_tensor",
    method_name="log10",
    dtype_and_x=helpers.dtype_and_values(
        available_dtypes=helpers.get_dtypes("float"),
    ),
)
def test_paddle_log10(
    dtype_and_x,
    frontend_method_data,
    init_flags,
    method_flags,
    frontend,
    on_device,
):
    input_dtype, x = dtype_and_x
    helpers.test_frontend_method(
        init_input_dtypes=input_dtype,
        init_all_as_kwargs_np={
            "data": x[0],
        },
        method_input_dtypes=input_dtype,
        method_all_as_kwargs_np={},
        frontend_method_data=frontend_method_data,
        init_flags=init_flags,
        method_flags=method_flags,
        frontend=frontend,
        on_device=on_device,
    )


# argsort
@handle_frontend_method(
    class_tree=CLASS_TREE,
    init_tree="paddle.to_tensor",
    method_name="argsort",
    dtype_x_axis=helpers.dtype_values_axis(
        available_dtypes=st.one_of(helpers.get_dtypes("float")),
        min_axis=-1,
        max_axis=0,
        min_num_dims=1,
        force_int_axis=True,
    ),
    descending=st.booleans(),
)
def test_paddle_argsort(
    dtype_x_axis,
    descending,
    frontend_method_data,
    init_flags,
    method_flags,
    frontend,
    on_device,
):
    input_dtypes, x, axis = dtype_x_axis
    helpers.test_frontend_method(
        init_input_dtypes=input_dtypes,
        init_all_as_kwargs_np={
            "object": x[0],
        },
        method_input_dtypes=input_dtypes,
        method_all_as_kwargs_np={
            "axis": axis,
            "descending": descending,
        },
        frontend=frontend,
        frontend_method_data=frontend_method_data,
        init_flags=init_flags,
        method_flags=method_flags,
        on_device=on_device,
    )


# floor
@handle_frontend_method(
    class_tree=CLASS_TREE,
    init_tree="paddle.to_tensor",
    method_name="floor",
    dtype_and_x=helpers.dtype_and_values(
        available_dtypes=helpers.get_dtypes("float"),
    ),
)
def test_paddle_floor(
    dtype_and_x,
    frontend_method_data,
    init_flags,
    method_flags,
    frontend,
    on_device,
):
    input_dtype, x = dtype_and_x
    helpers.test_frontend_method(
        init_input_dtypes=input_dtype,
        init_all_as_kwargs_np={
            "data": x[0],
        },
        method_input_dtypes=input_dtype,
        method_all_as_kwargs_np={},
        frontend_method_data=frontend_method_data,
        init_flags=init_flags,
        method_flags=method_flags,
        frontend=frontend,
        on_device=on_device,
    )


# sqrt
@handle_frontend_method(
    class_tree=CLASS_TREE,
    init_tree="paddle.to_tensor",
    method_name="sqrt",
    dtype_and_x=helpers.dtype_and_values(
        available_dtypes=helpers.get_dtypes("valid"),
    ),
)
def test_paddle_sqrt(
    dtype_and_x,
    frontend_method_data,
    init_flags,
    method_flags,
    frontend,
    on_device,
):
    input_dtype, x = dtype_and_x
    helpers.test_frontend_method(
        init_input_dtypes=input_dtype,
        init_all_as_kwargs_np={
            "data": x[0],
        },
        method_input_dtypes=input_dtype,
        method_all_as_kwargs_np={},
        frontend_method_data=frontend_method_data,
        init_flags=init_flags,
        method_flags=method_flags,
        frontend=frontend,
        on_device=on_device,
    )


# tanh
@handle_frontend_method(
    class_tree=CLASS_TREE,
    init_tree="paddle.to_tensor",
    method_name="tanh",
    dtype_and_x=helpers.dtype_and_values(
        available_dtypes=helpers.get_dtypes("valid"),
    ),
)
def test_paddle_tanh(
    dtype_and_x,
    frontend_method_data,
    init_flags,
    method_flags,
    frontend,
    on_device,
):
    input_dtype, x = dtype_and_x
    helpers.test_frontend_method(
        init_input_dtypes=input_dtype,
        init_all_as_kwargs_np={
            "data": x[0],
        },
        method_input_dtypes=input_dtype,
        method_all_as_kwargs_np={},
        frontend_method_data=frontend_method_data,
        init_flags=init_flags,
        method_flags=method_flags,
        frontend=frontend,
        on_device=on_device,
    )


# __(add_)__


@handle_frontend_method(
    class_tree=CLASS_TREE,
    init_tree="paddle.to_tensor",
    method_name="add_",
    dtype_and_x=helpers.dtype_and_values(
        available_dtypes=helpers.get_dtypes("float"),
    ),
)
def test_paddle_add_(
    dtype_and_x,
    frontend_method_data,
    init_flags,
    method_flags,
    frontend,
    on_device,
):
    input_dtype, x = dtype_and_x
    helpers.test_frontend_method(
        init_input_dtypes=input_dtype,
        init_all_as_kwargs_np={
            "data": x[0],
        },
        method_input_dtypes=input_dtype,
        method_all_as_kwargs_np={},
        frontend_method_data=frontend_method_data,
        init_flags=init_flags,
        method_flags=method_flags,
        frontend=frontend,
        on_device=on_device,
    )


# square
@handle_frontend_method(
    class_tree=CLASS_TREE,
    init_tree="paddle.to_tensor",
    method_name="square",
    dtype_and_x=helpers.dtype_and_values(
        available_dtypes=helpers.get_dtypes("float"),
    ),
)
def test_paddle_square(
    dtype_and_x,
    frontend_method_data,
    init_flags,
    method_flags,
    frontend,
    on_device,
):
    input_dtype, x = dtype_and_x
    helpers.test_frontend_method(
        init_input_dtypes=input_dtype,
        init_all_as_kwargs_np={
            "data": x[0],
        },
        method_input_dtypes=input_dtype,
        method_all_as_kwargs_np={},
        frontend_method_data=frontend_method_data,
        init_flags=init_flags,
        method_flags=method_flags,
        frontend=frontend,
        on_device=on_device,
    )


# cholesky
@handle_frontend_method(
    class_tree=CLASS_TREE,
    init_tree="paddle.to_tensor",
    method_name="cholesky",
    dtype_and_x=_get_dtype_and_square_matrix(),
    upper=st.booleans(),
)
def test_paddle_cholesky(
    dtype_and_x,
    upper,
    frontend_method_data,
    init_flags,
    method_flags,
    frontend,
    on_device,
):
    input_dtype, x = dtype_and_x
    x = np.matmul(x.T, x) + np.identity(x.shape[0])

    helpers.test_frontend_method(
        init_input_dtypes=input_dtype,
        init_all_as_kwargs_np={
            "data": x,
        },
        method_input_dtypes=input_dtype,
        method_all_as_kwargs_np={"upper": upper},
        frontend=frontend,
        frontend_method_data=frontend_method_data,
        init_flags=init_flags,
        method_flags=method_flags,
        on_device=on_device,
    )


@handle_frontend_method(
    class_tree=CLASS_TREE,
    init_tree="paddle.to_tensor",
    method_name="multiply",
    dtype_and_x=helpers.dtype_and_values(
        available_dtypes=helpers.get_dtypes("float"),
        num_arrays=2,
        shared_dtype=True,
    ),
)
def test_paddle_instance_multiply(
    dtype_and_x,
    frontend_method_data,
    init_flags,
    method_flags,
    frontend,
    on_device,
):
    input_dtype, x = dtype_and_x
    helpers.test_frontend_method(
        init_input_dtypes=input_dtype,
        init_all_as_kwargs_np={
            "value": x[0],
        },
        method_input_dtypes=input_dtype,
        method_all_as_kwargs_np={
            "y": x[1],
        },
        frontend_method_data=frontend_method_data,
        init_flags=init_flags,
        method_flags=method_flags,
        frontend=frontend,
        on_device=on_device,
    )


# all
@handle_frontend_method(
    class_tree=CLASS_TREE,
    init_tree="paddle.to_tensor",
    method_name="all",
    dtype_x_axis=helpers.dtype_values_axis(
        available_dtypes=st.one_of(helpers.get_dtypes("float")),
        min_axis=-1,
        max_axis=0,
        min_num_dims=1,
        force_int_axis=True,
    ),
    keep_dims=st.booleans(),
)
def test_paddle_all(
    dtype_x_axis,
    keep_dims,
    frontend_method_data,
    init_flags,
    method_flags,
    frontend,
    on_device,
):
    input_dtypes, x, axis = dtype_x_axis
    helpers.test_frontend_method(
        init_input_dtypes=input_dtypes,
        init_all_as_kwargs_np={
            "object": x[0],
        },
        method_input_dtypes=input_dtypes,
        method_all_as_kwargs_np={
            "axis": axis,
            "keepdim": keep_dims,
        },
        frontend=frontend,
        frontend_method_data=frontend_method_data,
        init_flags=init_flags,
        method_flags=method_flags,
        on_device=on_device,
    )


# allclose
@handle_frontend_method(
    class_tree=CLASS_TREE,
    init_tree="paddle.to_tensor",
    method_name="allclose",
    dtype_and_x=helpers.dtype_and_values(
        available_dtypes=helpers.get_dtypes("float"),
        num_arrays=2,
        shared_dtype=True,
    ),
    # rtol=1e-05,
    # atol=1e-08,
    # equal_nan=st.booleans(),
)
def test_paddle_allclose(
    dtype_and_x,
    # rtol,
    # atol,
    # equal_nan,
    frontend_method_data,
    init_flags,
    method_flags,
    frontend,
    on_device,
):
    input_dtype, x = dtype_and_x
    helpers.test_frontend_method(
        init_input_dtypes=input_dtype,
        init_all_as_kwargs_np={
            "data": x[0],
        },
        method_input_dtypes=input_dtype,
        method_all_as_kwargs_np={
            "other": x[1],
            # "rtol": rtol,
            # "atol": atol,
            # "equal_nan": equal_nan,
        },
        frontend=frontend,
        frontend_method_data=frontend_method_data,
        init_flags=init_flags,
        method_flags=method_flags,
        on_device=on_device,
    )


# sort
@handle_frontend_method(
    class_tree=CLASS_TREE,
    init_tree="paddle.to_tensor",
    method_name="sort",
    dtype_x_axis=helpers.dtype_values_axis(
        available_dtypes=st.one_of(helpers.get_dtypes("float")),
        min_axis=-1,
        max_axis=0,
        min_num_dims=1,
        force_int_axis=True,
    ),
    descending=st.booleans(),
)
def test_paddle_sort(
    dtype_x_axis,
    descending,
    frontend_method_data,
    init_flags,
    method_flags,
    frontend,
    on_device,
):
    input_dtypes, x, axis = dtype_x_axis
    helpers.test_frontend_method(
        init_input_dtypes=input_dtypes,
        init_all_as_kwargs_np={
            "object": x[0],
        },
        method_input_dtypes=input_dtypes,
        method_all_as_kwargs_np={
            "axis": axis,
            "descending": descending,
        },
        frontend=frontend,
        frontend_method_data=frontend_method_data,
        init_flags=init_flags,
        method_flags=method_flags,
        on_device=on_device,
    )


# any
@handle_frontend_method(
    class_tree=CLASS_TREE,
    init_tree="paddle.to_tensor",
    method_name="any",
    dtype_x_axis=helpers.dtype_values_axis(
        available_dtypes=st.one_of(helpers.get_dtypes("float")),
        min_axis=-1,
        max_axis=0,
        min_num_dims=1,
        force_int_axis=True,
    ),
    keep_dims=st.booleans(),
)
def test_paddle_any(
    dtype_x_axis,
    keep_dims,
    frontend_method_data,
    init_flags,
    method_flags,
    frontend,
    on_device,
):
    input_dtypes, x, axis = dtype_x_axis
    helpers.test_frontend_method(
        init_input_dtypes=input_dtypes,
        init_all_as_kwargs_np={
            "data": x[0],
        },
        method_input_dtypes=input_dtypes,
        method_all_as_kwargs_np={
            "axis": axis,
            "keepdim": keep_dims,
        },
        frontend=frontend,
        frontend_method_data=frontend_method_data,
        init_flags=init_flags,
        method_flags=method_flags,
        on_device=on_device,
    )


#  isinf
@handle_frontend_method(
    class_tree=CLASS_TREE,
    init_tree="paddle.to_tensor",
    method_name="isinf",
    dtype_and_x=helpers.dtype_and_values(
        available_dtypes=helpers.get_dtypes("valid"),
    ),
)
def test_paddle_isinf(
    dtype_and_x,
    frontend_method_data,
    init_flags,
    method_flags,
    frontend,
    on_device,
):
    input_dtype, x = dtype_and_x
    helpers.test_frontend_method(
        init_input_dtypes=input_dtype,
        init_all_as_kwargs_np={
            "data": x[0],
        },
        method_input_dtypes=input_dtype,
        method_all_as_kwargs_np={},
        frontend_method_data=frontend_method_data,
        init_flags=init_flags,
        method_flags=method_flags,
        frontend=frontend,
        on_device=on_device,
    )


# astype
@handle_frontend_method(
    class_tree=CLASS_TREE,
    init_tree="paddle.to_tensor",
    method_name="astype",
    dtype_and_x=helpers.dtype_and_values(
        available_dtypes=helpers.get_dtypes("float"),
    ),
    dtype=st.one_of(helpers.get_dtypes("valid")),
)
def test_paddle_astype(
    dtype_and_x,
    dtype,
    frontend_method_data,
    init_flags,
    method_flags,
    frontend,
    on_device,
):
    input_dtype, x = dtype_and_x
    if dtype is None:
        dtype = input_dtype
    helpers.test_frontend_method(
        init_input_dtypes=input_dtype,
        init_all_as_kwargs_np={
            "data": x[0],
        },
        method_input_dtypes=input_dtype,
        method_all_as_kwargs_np={
            "dtype": dtype,
        },
        frontend_method_data=frontend_method_data,
        init_flags=init_flags,
        method_flags=method_flags,
        frontend=frontend,
        on_device=on_device,
    )


#  isfinite
@handle_frontend_method(
    class_tree=CLASS_TREE,
    init_tree="paddle.to_tensor",
    method_name="isfinite",
    dtype_and_x=helpers.dtype_and_values(
        available_dtypes=helpers.get_dtypes("valid"),
    ),
)
def test_paddle_isfinite(
    dtype_and_x,
    frontend_method_data,
    init_flags,
    method_flags,
    frontend,
    on_device,
):
    input_dtype, x = dtype_and_x
    helpers.test_frontend_method(
        init_input_dtypes=input_dtype,
        init_all_as_kwargs_np={
            "data": x[0],
        },
        method_input_dtypes=input_dtype,
        method_all_as_kwargs_np={},
        frontend_method_data=frontend_method_data,
        init_flags=init_flags,
        method_flags=method_flags,
        frontend=frontend,
        on_device=on_device,
    )


# erf
@handle_frontend_method(
    class_tree=CLASS_TREE,
    init_tree="paddle.to_tensor",
    method_name="erf",
    dtype_and_x=helpers.dtype_and_values(
        available_dtypes=helpers.get_dtypes("valid"),
    ),
)
def test_paddle_erf(
    dtype_and_x,
    frontend_method_data,
    init_flags,
    method_flags,
    frontend,
    on_device,
):
    input_dtype, x = dtype_and_x
    helpers.test_frontend_method(
        init_input_dtypes=input_dtype,
        init_all_as_kwargs_np={
            "data": x[0],
        },
        method_input_dtypes=input_dtype,
        method_all_as_kwargs_np={},
        frontend_method_data=frontend_method_data,
        init_flags=init_flags,
        method_flags=method_flags,
        frontend=frontend,
        on_device=on_device,
    )


# subtract
@handle_frontend_method(
    class_tree=CLASS_TREE,
    init_tree="paddle.to_tensor",
    method_name="subtract",
    dtypes_and_x=helpers.dtype_and_values(
        available_dtypes=helpers.get_dtypes("float"), num_arrays=2, shared_dtype=True
    ),
)
def test_paddle_subtract(
    dtypes_and_x,
    frontend_method_data,
    init_flags,
    method_flags,
    frontend,
    on_device,
):
    input_dtype, x = dtypes_and_x
    helpers.test_frontend_method(
        init_input_dtypes=input_dtype,
        init_all_as_kwargs_np={"data": x[0]},
        method_input_dtypes=input_dtype,
        method_all_as_kwargs_np={"y": x[1]},
        frontend_method_data=frontend_method_data,
        init_flags=init_flags,
        method_flags=method_flags,
        frontend=frontend,
        on_device=on_device,
    )


<<<<<<< HEAD
# log1p
SAFETY_FACTOR = 0.5  # Adjust the safety factor as per your requirements


@handle_frontend_method(
    class_tree=CLASS_TREE,
    init_tree="paddle.to_tensor",
    method_name="log1p",
    dtype_and_x=helpers.dtype_and_values(
        available_dtypes=helpers.get_dtypes("float"),
    ),
)
def test_paddle_log1p(
    dtype_and_x,
=======
# bitwise_xor
@handle_frontend_method(
    class_tree=CLASS_TREE,
    init_tree="paddle.to_tensor",
    method_name="bitwise_xor",
    dtypes_and_x=helpers.dtype_and_values(
        available_dtypes=helpers.get_dtypes("valid"), num_arrays=2, shared_dtype=True
    ),
)
def test_paddle_bitwise_xor(
    dtypes_and_x,
>>>>>>> 98d65d8b
    frontend_method_data,
    init_flags,
    method_flags,
    frontend,
    on_device,
):
<<<<<<< HEAD
    input_dtype, x = dtype_and_x

    # Apply safety factor to the test inputs
    x_safety = [elem * SAFETY_FACTOR for elem in x]

    # Ensure the shape of x_safety remains the same as x
    x_safety = [np.broadcast_to(elem, x[0].shape) for elem in x_safety]

    # Test the frontend method
    helpers.test_frontend_method(
        init_input_dtypes=input_dtype,
        init_all_as_kwargs_np={
            "data": x_safety[0],
        },
        method_input_dtypes=input_dtype,
        method_all_as_kwargs_np={},
=======
    input_dtype, x = dtypes_and_x
    helpers.test_frontend_method(
        init_input_dtypes=input_dtype,
        init_all_as_kwargs_np={"data": x[0]},
        method_input_dtypes=input_dtype,
        method_all_as_kwargs_np={"y": x[1]},
>>>>>>> 98d65d8b
        frontend_method_data=frontend_method_data,
        init_flags=init_flags,
        method_flags=method_flags,
        frontend=frontend,
        on_device=on_device,
    )<|MERGE_RESOLUTION|>--- conflicted
+++ resolved
@@ -1256,22 +1256,6 @@
     )
 
 
-<<<<<<< HEAD
-# log1p
-SAFETY_FACTOR = 0.5  # Adjust the safety factor as per your requirements
-
-
-@handle_frontend_method(
-    class_tree=CLASS_TREE,
-    init_tree="paddle.to_tensor",
-    method_name="log1p",
-    dtype_and_x=helpers.dtype_and_values(
-        available_dtypes=helpers.get_dtypes("float"),
-    ),
-)
-def test_paddle_log1p(
-    dtype_and_x,
-=======
 # bitwise_xor
 @handle_frontend_method(
     class_tree=CLASS_TREE,
@@ -1283,14 +1267,46 @@
 )
 def test_paddle_bitwise_xor(
     dtypes_and_x,
->>>>>>> 98d65d8b
-    frontend_method_data,
-    init_flags,
-    method_flags,
-    frontend,
-    on_device,
-):
-<<<<<<< HEAD
+    frontend_method_data,
+    init_flags,
+    method_flags,
+    frontend,
+    on_device,
+):
+    input_dtype, x = dtypes_and_x
+    helpers.test_frontend_method(
+        init_input_dtypes=input_dtype,
+        init_all_as_kwargs_np={"data": x[0]},
+        method_input_dtypes=input_dtype,
+        method_all_as_kwargs_np={"y": x[1]},
+        frontend_method_data=frontend_method_data,
+        init_flags=init_flags,
+        method_flags=method_flags,
+        frontend=frontend,
+        on_device=on_device,
+    )
+
+
+# log1p
+SAFETY_FACTOR = 0.5  # Adjust the safety factor as per your requirements
+
+
+@handle_frontend_method(
+    class_tree=CLASS_TREE,
+    init_tree="paddle.to_tensor",
+    method_name="log1p",
+    dtype_and_x=helpers.dtype_and_values(
+        available_dtypes=helpers.get_dtypes("float"),
+    ),
+)
+def test_paddle_log1p(
+    dtype_and_x,
+    frontend_method_data,
+    init_flags,
+    method_flags,
+    frontend,
+    on_device,
+):
     input_dtype, x = dtype_and_x
 
     # Apply safety factor to the test inputs
@@ -1307,14 +1323,6 @@
         },
         method_input_dtypes=input_dtype,
         method_all_as_kwargs_np={},
-=======
-    input_dtype, x = dtypes_and_x
-    helpers.test_frontend_method(
-        init_input_dtypes=input_dtype,
-        init_all_as_kwargs_np={"data": x[0]},
-        method_input_dtypes=input_dtype,
-        method_all_as_kwargs_np={"y": x[1]},
->>>>>>> 98d65d8b
         frontend_method_data=frontend_method_data,
         init_flags=init_flags,
         method_flags=method_flags,
