--- conflicted
+++ resolved
@@ -1287,22 +1287,6 @@
     )
 
 
-<<<<<<< HEAD
-# log1p
-SAFETY_FACTOR = 0.5  # Adjust the safety factor as per your requirements
-
-
-@handle_frontend_method(
-    class_tree=CLASS_TREE,
-    init_tree="paddle.to_tensor",
-    method_name="log1p",
-    dtype_and_x=helpers.dtype_and_values(
-        available_dtypes=helpers.get_dtypes("float"),
-    ),
-)
-def test_paddle_log1p(
-    dtype_and_x,
-=======
 # logical_xor
 @handle_frontend_method(
     class_tree=CLASS_TREE,
@@ -1314,14 +1298,46 @@
 )
 def test_paddle_logical_xor(
     dtypes_and_x,
->>>>>>> 83f6757f
-    frontend_method_data,
-    init_flags,
-    method_flags,
-    frontend,
-    on_device,
-):
-<<<<<<< HEAD
+    frontend_method_data,
+    init_flags,
+    method_flags,
+    frontend,
+    on_device,
+):
+    input_dtype, x = dtypes_and_x
+    helpers.test_frontend_method(
+        init_input_dtypes=input_dtype,
+        init_all_as_kwargs_np={"data": x[0]},
+        method_input_dtypes=input_dtype,
+        method_all_as_kwargs_np={"y": x[1]},
+        frontend_method_data=frontend_method_data,
+        init_flags=init_flags,
+        method_flags=method_flags,
+        frontend=frontend,
+        on_device=on_device,
+    )
+
+
+# log1p
+SAFETY_FACTOR = 0.5  # Adjust the safety factor as per your requirements
+
+
+@handle_frontend_method(
+    class_tree=CLASS_TREE,
+    init_tree="paddle.to_tensor",
+    method_name="log1p",
+    dtype_and_x=helpers.dtype_and_values(
+        available_dtypes=helpers.get_dtypes("float"),
+    ),
+)
+def test_paddle_log1p(
+    dtype_and_x,
+    frontend_method_data,
+    init_flags,
+    method_flags,
+    frontend,
+    on_device,
+):
     input_dtype, x = dtype_and_x
 
     # Apply safety factor to the test inputs
@@ -1338,14 +1354,6 @@
         },
         method_input_dtypes=input_dtype,
         method_all_as_kwargs_np={},
-=======
-    input_dtype, x = dtypes_and_x
-    helpers.test_frontend_method(
-        init_input_dtypes=input_dtype,
-        init_all_as_kwargs_np={"data": x[0]},
-        method_input_dtypes=input_dtype,
-        method_all_as_kwargs_np={"y": x[1]},
->>>>>>> 83f6757f
         frontend_method_data=frontend_method_data,
         init_flags=init_flags,
         method_flags=method_flags,
