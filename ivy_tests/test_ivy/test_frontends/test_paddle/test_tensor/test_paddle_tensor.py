# global
import numpy as np
from hypothesis import assume, given
from hypothesis import strategies as st

import ivy

# local
import ivy_tests.test_ivy.helpers as helpers
from ivy.functional.frontends.paddle import Tensor
from ivy_tests.test_ivy.helpers import handle_frontend_method
from ivy_tests.test_ivy.test_functional.test_experimental.test_core.test_manipulation import (  # noqa E501
    _get_dtype_values_k_axes_for_rot90,
)

CLASS_TREE = "ivy.functional.frontends.paddle.Tensor"


# Helpers #
# ------- #


@st.composite
def _reshape_helper(draw):
    # generate a shape s.t len(shape) > 0
    shape = draw(
        helpers.get_shape(
            allow_none=False,
            min_num_dims=1,
            max_num_dims=3,
            min_dim_size=1,
            max_dim_size=3,
        )
    )

    reshape_shape = draw(helpers.reshape_shapes(shape=shape))

    dtypes, x = draw(
        helpers.dtype_and_values(
            available_dtypes=helpers.get_dtypes("valid"),
            shape=shape,
        )
    )
    return dtypes, x, reshape_shape


@st.composite
def _setitem_helper(draw, available_dtypes, allow_neg_step=True):
    input_dtype, x, index = draw(
        helpers.dtype_array_index(
            available_dtypes=available_dtypes,
            allow_neg_step=allow_neg_step,
        )
    )
    val_dtype, val = draw(
        helpers.dtype_and_values(
            available_dtypes=available_dtypes,
            shape=x[index].shape,
        )
    )
    return input_dtype + val_dtype, x, index, val[0]


@st.composite
def _get_dtype_and_square_matrix(draw):
    dim_size = draw(helpers.ints(min_value=2, max_value=5))
    dtype = draw(helpers.get_dtypes("float", index=1, full=False))
    mat = draw(
        helpers.array_values(
            dtype=dtype[0], shape=(dim_size, dim_size), min_value=0, max_value=10
        )
    )
    return dtype, mat


# Tests #
# ----- #


@given(
    dtype_x=helpers.dtype_and_values(
        available_dtypes=helpers.get_dtypes("valid", prune_function=False)
    ).filter(lambda x: "bfloat16" not in x[0]),
)
def test_paddle_instance_property_device(
    dtype_x,
):
    _, data = dtype_x
    x = Tensor(data[0])
    x.ivy_array = data[0]
    ivy.utils.assertions.check_equal(
        x.place, ivy.dev(ivy.array(data[0])), as_array=False
    )


@given(
    dtype_x=helpers.dtype_and_values(
        available_dtypes=helpers.get_dtypes("valid", prune_function=False)
    ).filter(lambda x: "bfloat16" not in x[0]),
)
def test_paddle_instance_property_dtype(
    dtype_x,
):
    dtype, data = dtype_x
    x = Tensor(data[0])
    x.ivy_array = data[0]
    ivy.utils.assertions.check_equal(x.dtype, dtype[0], as_array=False)


@given(
    dtype_x=helpers.dtype_and_values(
        available_dtypes=helpers.get_dtypes("valid", prune_function=False),
        ret_shape=True,
    ).filter(lambda x: "bfloat16" not in x[0]),
)
def test_paddle_instance_property_shape(dtype_x):
    _, data, shape = dtype_x
    x = Tensor(data[0])
    ivy.utils.assertions.check_equal(
        x.ivy_array.shape, ivy.Shape(shape), as_array=False
    )


@given(
    dtype_x=helpers.dtype_and_values(
        available_dtypes=helpers.get_dtypes("valid", prune_function=False),
    ).filter(lambda x: "bfloat16" not in x[0]),
)
def test_paddle_instance_property_ndim(
    dtype_x,
):
    _, data = dtype_x
    x = Tensor(data[0])
    ivy.utils.assertions.check_equal(x.ndim, data[0].ndim, as_array=False)


# reshape
@handle_frontend_method(
    class_tree=CLASS_TREE,
    init_tree="paddle.to_tensor",
    method_name="reshape",
    dtype_x_shape=_reshape_helper(),
)
def test_paddle_instance_reshape(
    dtype_x_shape,
    frontend_method_data,
    init_flags,
    method_flags,
    frontend,
    on_device,
):
    input_dtype, x, shape = dtype_x_shape
    assume(len(shape) != 0)
    shape = {
        "shape": shape,
    }
    helpers.test_frontend_method(
        init_input_dtypes=input_dtype,
        init_all_as_kwargs_np={
            "data": x[0],
        },
        method_input_dtypes=input_dtype,
        method_all_as_kwargs_np=shape,
        frontend_method_data=frontend_method_data,
        init_flags=init_flags,
        method_flags=method_flags,
        frontend=frontend,
        on_device=on_device,
    )


# __getitem__
@handle_frontend_method(
    class_tree=CLASS_TREE,
    init_tree="paddle.to_tensor",
    method_name="__getitem__",
    dtype_x_index=helpers.dtype_array_index(
        available_dtypes=helpers.get_dtypes("valid"),
        allow_neg_step=False,
    ),
)
def test_paddle_instance_getitem(
    dtype_x_index,
    frontend_method_data,
    init_flags,
    method_flags,
    frontend,
    on_device,
):
    input_dtype, x, index = dtype_x_index
    helpers.test_frontend_method(
        init_input_dtypes=[input_dtype[0]],
        init_all_as_kwargs_np={"data": x},
        method_input_dtypes=[input_dtype[1]],
        method_all_as_kwargs_np={"item": index},
        frontend_method_data=frontend_method_data,
        init_flags=init_flags,
        method_flags=method_flags,
        frontend=frontend,
        on_device=on_device,
    )


# __setitem__
@handle_frontend_method(
    class_tree=CLASS_TREE,
    init_tree="paddle.to_tensor",
    method_name="__setitem__",
    dtypes_x_index_val=_setitem_helper(
        available_dtypes=helpers.get_dtypes("valid"),
    ),
)
def test_paddle_instance_setitem(
    dtypes_x_index_val,
    frontend_method_data,
    init_flags,
    method_flags,
    frontend,
    on_device,
):
    input_dtype, x, index, val = dtypes_x_index_val
    assume(len(index) != 0)
    helpers.test_frontend_method(
        init_input_dtypes=[input_dtype[0]],
        init_all_as_kwargs_np={"data": x},
        method_input_dtypes=[*input_dtype[1:]],
        method_all_as_kwargs_np={"item": index, "value": val},
        frontend_method_data=frontend_method_data,
        init_flags=init_flags,
        method_flags=method_flags,
        frontend=frontend,
        on_device=on_device,
    )


# dim
@handle_frontend_method(
    class_tree=CLASS_TREE,
    init_tree="paddle.to_tensor",
    method_name="dim",
    dtype_and_x=helpers.dtype_and_values(
        available_dtypes=helpers.get_dtypes("valid"),
    ),
)
def test_paddle_instance_dim(
    dtype_and_x,
    frontend_method_data,
    init_flags,
    method_flags,
    frontend,
    on_device,
):
    input_dtype, x = dtype_and_x
    helpers.test_frontend_method(
        init_input_dtypes=input_dtype,
        init_all_as_kwargs_np={
            "data": x[0],
        },
        method_input_dtypes=[],
        method_all_as_kwargs_np={},
        frontend_method_data=frontend_method_data,
        init_flags=init_flags,
        method_flags=method_flags,
        frontend=frontend,
        on_device=on_device,
    )


# abs
@handle_frontend_method(
    class_tree=CLASS_TREE,
    init_tree="paddle.to_tensor",
    method_name="abs",
    dtype_and_x=helpers.dtype_and_values(
        available_dtypes=helpers.get_dtypes("float"),
    ),
)
def test_paddle_instance_abs(
    dtype_and_x,
    frontend_method_data,
    init_flags,
    method_flags,
    frontend,
    on_device,
):
    input_dtype, x = dtype_and_x
    helpers.test_frontend_method(
        init_input_dtypes=input_dtype,
        init_all_as_kwargs_np={
            "data": x[0],
        },
        method_input_dtypes=input_dtype,
        method_all_as_kwargs_np={},
        frontend_method_data=frontend_method_data,
        init_flags=init_flags,
        method_flags=method_flags,
        frontend=frontend,
        on_device=on_device,
    )


# sin
@handle_frontend_method(
    class_tree=CLASS_TREE,
    init_tree="paddle.to_tensor",
    method_name="sin",
    dtype_and_x=helpers.dtype_and_values(
        available_dtypes=helpers.get_dtypes("float"),
    ),
)
def test_paddle_instance_sin(
    dtype_and_x,
    frontend_method_data,
    init_flags,
    method_flags,
    frontend,
    on_device,
):
    input_dtype, x = dtype_and_x
    helpers.test_frontend_method(
        init_input_dtypes=input_dtype,
        init_all_as_kwargs_np={
            "data": x[0],
        },
        method_input_dtypes=input_dtype,
        method_all_as_kwargs_np={},
        frontend_method_data=frontend_method_data,
        init_flags=init_flags,
        method_flags=method_flags,
        frontend=frontend,
        on_device=on_device,
    )


# sinh
@handle_frontend_method(
    class_tree=CLASS_TREE,
    init_tree="paddle.to_tensor",
    method_name="sinh",
    dtype_and_x=helpers.dtype_and_values(
        available_dtypes=helpers.get_dtypes("float"),
    ),
)
def test_paddle_instance_sinh(
    dtype_and_x,
    frontend_method_data,
    init_flags,
    method_flags,
    frontend,
    on_device,
):
    input_dtype, x = dtype_and_x
    helpers.test_frontend_method(
        init_input_dtypes=input_dtype,
        init_all_as_kwargs_np={
            "data": x[0],
        },
        method_input_dtypes=input_dtype,
        method_all_as_kwargs_np={},
        frontend_method_data=frontend_method_data,
        init_flags=init_flags,
        method_flags=method_flags,
        frontend=frontend,
        on_device=on_device,
    )


# asin
@handle_frontend_method(
    class_tree=CLASS_TREE,
    init_tree="paddle.to_tensor",
    method_name="asin",
    dtype_and_x=helpers.dtype_and_values(
        available_dtypes=helpers.get_dtypes("float"),
    ),
)
def test_paddle_instance_asin(
    dtype_and_x,
    frontend_method_data,
    init_flags,
    method_flags,
    frontend,
    on_device,
):
    input_dtype, x = dtype_and_x
    helpers.test_frontend_method(
        init_input_dtypes=input_dtype,
        init_all_as_kwargs_np={
            "data": x[0],
        },
        method_input_dtypes=input_dtype,
        method_all_as_kwargs_np={},
        frontend_method_data=frontend_method_data,
        init_flags=init_flags,
        method_flags=method_flags,
        frontend=frontend,
        on_device=on_device,
    )


# asinh
@handle_frontend_method(
    class_tree=CLASS_TREE,
    init_tree="paddle.to_tensor",
    method_name="asinh",
    dtype_and_x=helpers.dtype_and_values(
        available_dtypes=helpers.get_dtypes("float"),
    ),
)
def test_paddle_instance_asinh(
    dtype_and_x,
    frontend_method_data,
    init_flags,
    method_flags,
    frontend,
    on_device,
):
    input_dtype, x = dtype_and_x
    helpers.test_frontend_method(
        init_input_dtypes=input_dtype,
        init_all_as_kwargs_np={
            "data": x[0],
        },
        method_input_dtypes=input_dtype,
        method_all_as_kwargs_np={},
        frontend_method_data=frontend_method_data,
        init_flags=init_flags,
        method_flags=method_flags,
        frontend=frontend,
        on_device=on_device,
    )


# cosh
@handle_frontend_method(
    class_tree=CLASS_TREE,
    init_tree="paddle.to_tensor",
    method_name="cosh",
    dtype_and_x=helpers.dtype_and_values(
        available_dtypes=helpers.get_dtypes("float"),
    ),
)
def test_paddle_instance_cosh(
    dtype_and_x,
    frontend_method_data,
    init_flags,
    method_flags,
    frontend,
    on_device,
):
    input_dtype, x = dtype_and_x
    helpers.test_frontend_method(
        init_input_dtypes=input_dtype,
        init_all_as_kwargs_np={
            "data": x[0],
        },
        method_input_dtypes=input_dtype,
        method_all_as_kwargs_np={},
        frontend_method_data=frontend_method_data,
        init_flags=init_flags,
        method_flags=method_flags,
        frontend=frontend,
        on_device=on_device,
    )


# log
@handle_frontend_method(
    class_tree=CLASS_TREE,
    init_tree="paddle.to_tensor",
    method_name="log",
    dtype_and_x=helpers.dtype_and_values(
        available_dtypes=helpers.get_dtypes("float"),
    ),
)
def test_paddle_instance_log(
    dtype_and_x,
    frontend_method_data,
    init_flags,
    method_flags,
    frontend,
    on_device,
):
    input_dtype, x = dtype_and_x
    helpers.test_frontend_method(
        init_input_dtypes=input_dtype,
        init_all_as_kwargs_np={
            "data": x[0],
        },
        method_input_dtypes=input_dtype,
        method_all_as_kwargs_np={},
        frontend_method_data=frontend_method_data,
        init_flags=init_flags,
        method_flags=method_flags,
        frontend=frontend,
        on_device=on_device,
    )


# argmax
@handle_frontend_method(
    class_tree=CLASS_TREE,
    init_tree="paddle.to_tensor",
    method_name="argmax",
    dtype_x_axis=helpers.dtype_values_axis(
        available_dtypes=st.one_of(helpers.get_dtypes("float")),
        min_axis=-1,
        max_axis=0,
        min_num_dims=1,
        force_int_axis=True,
    ),
    keep_dims=st.booleans(),
)
def test_paddle_instance_argmax(
    dtype_x_axis,
    keep_dims,
    frontend_method_data,
    init_flags,
    method_flags,
    frontend,
    on_device,
):
    input_dtypes, x, axis = dtype_x_axis
    helpers.test_frontend_method(
        init_input_dtypes=input_dtypes,
        init_all_as_kwargs_np={
            "object": x[0],
        },
        method_input_dtypes=input_dtypes,
        method_all_as_kwargs_np={
            "axis": axis,
            "keepdim": keep_dims,
        },
        frontend=frontend,
        frontend_method_data=frontend_method_data,
        init_flags=init_flags,
        method_flags=method_flags,
        on_device=on_device,
    )


# exp
@handle_frontend_method(
    class_tree=CLASS_TREE,
    init_tree="paddle.to_tensor",
    method_name="exp",
    dtype_and_x=helpers.dtype_and_values(
        available_dtypes=helpers.get_dtypes("float"),
    ),
)
def test_paddle_instance_exp(
    dtype_and_x,
    frontend_method_data,
    init_flags,
    method_flags,
    frontend,
    on_device,
):
    input_dtype, x = dtype_and_x
    helpers.test_frontend_method(
        init_input_dtypes=input_dtype,
        init_all_as_kwargs_np={
            "data": x[0],
        },
        method_input_dtypes=input_dtype,
        method_all_as_kwargs_np={},
        frontend_method_data=frontend_method_data,
        init_flags=init_flags,
        method_flags=method_flags,
        frontend=frontend,
        on_device=on_device,
    )


# cos
@handle_frontend_method(
    class_tree=CLASS_TREE,
    init_tree="paddle.to_tensor",
    method_name="cos",
    dtype_and_x=helpers.dtype_and_values(
        available_dtypes=helpers.get_dtypes("float"),
    ),
)
def test_paddle_instance_cos(
    dtype_and_x,
    frontend_method_data,
    init_flags,
    method_flags,
    frontend,
    on_device,
):
    input_dtype, x = dtype_and_x
    helpers.test_frontend_method(
        init_input_dtypes=input_dtype,
        init_all_as_kwargs_np={
            "data": x[0],
        },
        method_input_dtypes=input_dtype,
        method_all_as_kwargs_np={},
        frontend_method_data=frontend_method_data,
        init_flags=init_flags,
        method_flags=method_flags,
        frontend=frontend,
        on_device=on_device,
    )


# log10
@handle_frontend_method(
    class_tree=CLASS_TREE,
    init_tree="paddle.to_tensor",
    method_name="log10",
    dtype_and_x=helpers.dtype_and_values(
        available_dtypes=helpers.get_dtypes("float"),
    ),
)
def test_paddle_instance_log10(
    dtype_and_x,
    frontend_method_data,
    init_flags,
    method_flags,
    frontend,
    on_device,
):
    input_dtype, x = dtype_and_x
    helpers.test_frontend_method(
        init_input_dtypes=input_dtype,
        init_all_as_kwargs_np={
            "data": x[0],
        },
        method_input_dtypes=input_dtype,
        method_all_as_kwargs_np={},
        frontend_method_data=frontend_method_data,
        init_flags=init_flags,
        method_flags=method_flags,
        frontend=frontend,
        on_device=on_device,
    )


# argsort
@handle_frontend_method(
    class_tree=CLASS_TREE,
    init_tree="paddle.to_tensor",
    method_name="argsort",
    dtype_x_axis=helpers.dtype_values_axis(
        available_dtypes=st.one_of(helpers.get_dtypes("float")),
        min_axis=-1,
        max_axis=0,
        min_num_dims=1,
        force_int_axis=True,
    ),
    descending=st.booleans(),
)
def test_paddle_instance_argsort(
    dtype_x_axis,
    descending,
    frontend_method_data,
    init_flags,
    method_flags,
    frontend,
    on_device,
):
    input_dtypes, x, axis = dtype_x_axis
    helpers.test_frontend_method(
        init_input_dtypes=input_dtypes,
        init_all_as_kwargs_np={
            "object": x[0],
        },
        method_input_dtypes=input_dtypes,
        method_all_as_kwargs_np={
            "axis": axis,
            "descending": descending,
        },
        frontend=frontend,
        frontend_method_data=frontend_method_data,
        init_flags=init_flags,
        method_flags=method_flags,
        on_device=on_device,
    )


# floor
@handle_frontend_method(
    class_tree=CLASS_TREE,
    init_tree="paddle.to_tensor",
    method_name="floor",
    dtype_and_x=helpers.dtype_and_values(
        available_dtypes=helpers.get_dtypes("float"),
    ),
)
def test_paddle_instance_floor(
    dtype_and_x,
    frontend_method_data,
    init_flags,
    method_flags,
    frontend,
    on_device,
):
    input_dtype, x = dtype_and_x
    helpers.test_frontend_method(
        init_input_dtypes=input_dtype,
        init_all_as_kwargs_np={
            "data": x[0],
        },
        method_input_dtypes=input_dtype,
        method_all_as_kwargs_np={},
        frontend_method_data=frontend_method_data,
        init_flags=init_flags,
        method_flags=method_flags,
        frontend=frontend,
        on_device=on_device,
    )


# sqrt
@handle_frontend_method(
    class_tree=CLASS_TREE,
    init_tree="paddle.to_tensor",
    method_name="sqrt",
    dtype_and_x=helpers.dtype_and_values(
        available_dtypes=helpers.get_dtypes("valid"),
    ),
)
def test_paddle_instance_sqrt(
    dtype_and_x,
    frontend_method_data,
    init_flags,
    method_flags,
    frontend,
    on_device,
):
    input_dtype, x = dtype_and_x
    helpers.test_frontend_method(
        init_input_dtypes=input_dtype,
        init_all_as_kwargs_np={
            "data": x[0],
        },
        method_input_dtypes=input_dtype,
        method_all_as_kwargs_np={},
        frontend_method_data=frontend_method_data,
        init_flags=init_flags,
        method_flags=method_flags,
        frontend=frontend,
        on_device=on_device,
    )


# tanh
@handle_frontend_method(
    class_tree=CLASS_TREE,
    init_tree="paddle.to_tensor",
    method_name="tanh",
    dtype_and_x=helpers.dtype_and_values(
        available_dtypes=helpers.get_dtypes("valid"),
    ),
)
def test_paddle_instance_tanh(
    dtype_and_x,
    frontend_method_data,
    init_flags,
    method_flags,
    frontend,
    on_device,
):
    input_dtype, x = dtype_and_x
    helpers.test_frontend_method(
        init_input_dtypes=input_dtype,
        init_all_as_kwargs_np={
            "data": x[0],
        },
        method_input_dtypes=input_dtype,
        method_all_as_kwargs_np={},
        frontend_method_data=frontend_method_data,
        init_flags=init_flags,
        method_flags=method_flags,
        frontend=frontend,
        on_device=on_device,
    )


# __(add_)__


@handle_frontend_method(
    class_tree=CLASS_TREE,
    init_tree="paddle.to_tensor",
    method_name="add_",
    dtype_and_x=helpers.dtype_and_values(
        available_dtypes=helpers.get_dtypes("float"),
    ),
)
def test_paddle_instance_add_(
    dtype_and_x,
    frontend_method_data,
    init_flags,
    method_flags,
    frontend,
    on_device,
):
    input_dtype, x = dtype_and_x
    helpers.test_frontend_method(
        init_input_dtypes=input_dtype,
        init_all_as_kwargs_np={
            "data": x[0],
        },
        method_input_dtypes=input_dtype,
        method_all_as_kwargs_np={},
        frontend_method_data=frontend_method_data,
        init_flags=init_flags,
        method_flags=method_flags,
        frontend=frontend,
        on_device=on_device,
    )


# square
@handle_frontend_method(
    class_tree=CLASS_TREE,
    init_tree="paddle.to_tensor",
    method_name="square",
    dtype_and_x=helpers.dtype_and_values(
        available_dtypes=helpers.get_dtypes("float"),
    ),
)
def test_paddle_instance_square(
    dtype_and_x,
    frontend_method_data,
    init_flags,
    method_flags,
    frontend,
    on_device,
):
    input_dtype, x = dtype_and_x
    helpers.test_frontend_method(
        init_input_dtypes=input_dtype,
        init_all_as_kwargs_np={
            "data": x[0],
        },
        method_input_dtypes=input_dtype,
        method_all_as_kwargs_np={},
        frontend_method_data=frontend_method_data,
        init_flags=init_flags,
        method_flags=method_flags,
        frontend=frontend,
        on_device=on_device,
    )


# cholesky
@handle_frontend_method(
    class_tree=CLASS_TREE,
    init_tree="paddle.to_tensor",
    method_name="cholesky",
    dtype_and_x=_get_dtype_and_square_matrix(),
    upper=st.booleans(),
)
def test_paddle_instance_cholesky(
    dtype_and_x,
    upper,
    frontend_method_data,
    init_flags,
    method_flags,
    frontend,
    on_device,
):
    input_dtype, x = dtype_and_x
    x = np.matmul(x.T, x) + np.identity(x.shape[0])

    helpers.test_frontend_method(
        init_input_dtypes=input_dtype,
        init_all_as_kwargs_np={
            "data": x,
        },
        method_input_dtypes=input_dtype,
        method_all_as_kwargs_np={"upper": upper},
        frontend=frontend,
        frontend_method_data=frontend_method_data,
        init_flags=init_flags,
        method_flags=method_flags,
        on_device=on_device,
    )


@handle_frontend_method(
    class_tree=CLASS_TREE,
    init_tree="paddle.to_tensor",
    method_name="multiply",
    dtype_and_x=helpers.dtype_and_values(
        available_dtypes=helpers.get_dtypes("float"),
        num_arrays=2,
        shared_dtype=True,
    ),
)
def test_paddle_instance_multiply(
    dtype_and_x,
    frontend_method_data,
    init_flags,
    method_flags,
    frontend,
    on_device,
):
    input_dtype, x = dtype_and_x
    helpers.test_frontend_method(
        init_input_dtypes=input_dtype,
        init_all_as_kwargs_np={
            "value": x[0],
        },
        method_input_dtypes=input_dtype,
        method_all_as_kwargs_np={
            "y": x[1],
        },
        frontend_method_data=frontend_method_data,
        init_flags=init_flags,
        method_flags=method_flags,
        frontend=frontend,
        on_device=on_device,
    )


# all
@handle_frontend_method(
    class_tree=CLASS_TREE,
    init_tree="paddle.to_tensor",
    method_name="all",
    dtype_x_axis=helpers.dtype_values_axis(
        available_dtypes=helpers.get_dtypes("bool"),
        min_axis=-1,
        max_axis=0,
        min_num_dims=1,
        force_int_axis=True,
    ),
    keep_dims=st.booleans(),
)
def test_paddle_instance_all(
    dtype_x_axis,
    keep_dims,
    frontend_method_data,
    init_flags,
    method_flags,
    frontend,
    on_device,
):
    input_dtypes, x, axis = dtype_x_axis
    helpers.test_frontend_method(
        init_input_dtypes=input_dtypes,
        init_all_as_kwargs_np={
            "object": x[0],
        },
        method_input_dtypes=input_dtypes,
        method_all_as_kwargs_np={
            "axis": axis,
            "keepdim": keep_dims,
        },
        frontend=frontend,
        frontend_method_data=frontend_method_data,
        init_flags=init_flags,
        method_flags=method_flags,
        on_device=on_device,
    )


# allclose
@handle_frontend_method(
    class_tree=CLASS_TREE,
    init_tree="paddle.to_tensor",
    method_name="allclose",
    dtype_and_x=helpers.dtype_and_values(
        available_dtypes=helpers.get_dtypes("float"),
        num_arrays=2,
        shared_dtype=True,
    ),
    # rtol=1e-05,
    # atol=1e-08,
    # equal_nan=st.booleans(),
)
def test_paddle_instance_allclose(
    dtype_and_x,
    # rtol,
    # atol,
    # equal_nan,
    frontend_method_data,
    init_flags,
    method_flags,
    frontend,
    on_device,
):
    input_dtype, x = dtype_and_x
    helpers.test_frontend_method(
        init_input_dtypes=input_dtype,
        init_all_as_kwargs_np={
            "data": x[0],
        },
        method_input_dtypes=input_dtype,
        method_all_as_kwargs_np={
            "other": x[1],
            # "rtol": rtol,
            # "atol": atol,
            # "equal_nan": equal_nan,
        },
        frontend=frontend,
        frontend_method_data=frontend_method_data,
        init_flags=init_flags,
        method_flags=method_flags,
        on_device=on_device,
    )


# sort
@handle_frontend_method(
    class_tree=CLASS_TREE,
    init_tree="paddle.to_tensor",
    method_name="sort",
    dtype_x_axis=helpers.dtype_values_axis(
        available_dtypes=st.one_of(helpers.get_dtypes("float")),
        min_axis=-1,
        max_axis=0,
        min_num_dims=1,
        force_int_axis=True,
    ),
    descending=st.booleans(),
)
def test_paddle_instance_sort(
    dtype_x_axis,
    descending,
    frontend_method_data,
    init_flags,
    method_flags,
    frontend,
    on_device,
):
    input_dtypes, x, axis = dtype_x_axis
    helpers.test_frontend_method(
        init_input_dtypes=input_dtypes,
        init_all_as_kwargs_np={
            "object": x[0],
        },
        method_input_dtypes=input_dtypes,
        method_all_as_kwargs_np={
            "axis": axis,
            "descending": descending,
        },
        frontend=frontend,
        frontend_method_data=frontend_method_data,
        init_flags=init_flags,
        method_flags=method_flags,
        on_device=on_device,
    )


# any
@handle_frontend_method(
    class_tree=CLASS_TREE,
    init_tree="paddle.to_tensor",
    method_name="any",
    dtype_x_axis=helpers.dtype_values_axis(
        available_dtypes=st.one_of(helpers.get_dtypes("float")),
        min_axis=-1,
        max_axis=0,
        min_num_dims=1,
        force_int_axis=True,
    ),
    keep_dims=st.booleans(),
)
def test_paddle_instance_any(
    dtype_x_axis,
    keep_dims,
    frontend_method_data,
    init_flags,
    method_flags,
    frontend,
    on_device,
):
    input_dtypes, x, axis = dtype_x_axis
    helpers.test_frontend_method(
        init_input_dtypes=input_dtypes,
        init_all_as_kwargs_np={
            "data": x[0],
        },
        method_input_dtypes=input_dtypes,
        method_all_as_kwargs_np={
            "axis": axis,
            "keepdim": keep_dims,
        },
        frontend=frontend,
        frontend_method_data=frontend_method_data,
        init_flags=init_flags,
        method_flags=method_flags,
        on_device=on_device,
    )


#  isinf
@handle_frontend_method(
    class_tree=CLASS_TREE,
    init_tree="paddle.to_tensor",
    method_name="isinf",
    dtype_and_x=helpers.dtype_and_values(
        available_dtypes=helpers.get_dtypes("valid"),
    ),
)
def test_paddle_instance_isinf(
    dtype_and_x,
    frontend_method_data,
    init_flags,
    method_flags,
    frontend,
    on_device,
):
    input_dtype, x = dtype_and_x
    helpers.test_frontend_method(
        init_input_dtypes=input_dtype,
        init_all_as_kwargs_np={
            "data": x[0],
        },
        method_input_dtypes=input_dtype,
        method_all_as_kwargs_np={},
        frontend_method_data=frontend_method_data,
        init_flags=init_flags,
        method_flags=method_flags,
        frontend=frontend,
        on_device=on_device,
    )


# astype
@handle_frontend_method(
    class_tree=CLASS_TREE,
    init_tree="paddle.to_tensor",
    method_name="astype",
    dtype_and_x=helpers.dtype_and_values(
        available_dtypes=helpers.get_dtypes("float"),
    ),
    dtype=st.one_of(helpers.get_dtypes("valid")),
)
def test_paddle_instance_astype(
    dtype_and_x,
    dtype,
    frontend_method_data,
    init_flags,
    method_flags,
    frontend,
    on_device,
):
    input_dtype, x = dtype_and_x
    if dtype is None:
        dtype = input_dtype
    helpers.test_frontend_method(
        init_input_dtypes=input_dtype,
        init_all_as_kwargs_np={
            "data": x[0],
        },
        method_input_dtypes=input_dtype,
        method_all_as_kwargs_np={
            "dtype": dtype,
        },
        frontend_method_data=frontend_method_data,
        init_flags=init_flags,
        method_flags=method_flags,
        frontend=frontend,
        on_device=on_device,
    )


#  isfinite
@handle_frontend_method(
    class_tree=CLASS_TREE,
    init_tree="paddle.to_tensor",
    method_name="isfinite",
    dtype_and_x=helpers.dtype_and_values(
        available_dtypes=helpers.get_dtypes("valid"),
    ),
)
def test_paddle_instance_isfinite(
    dtype_and_x,
    frontend_method_data,
    init_flags,
    method_flags,
    frontend,
    on_device,
):
    input_dtype, x = dtype_and_x
    helpers.test_frontend_method(
        init_input_dtypes=input_dtype,
        init_all_as_kwargs_np={
            "data": x[0],
        },
        method_input_dtypes=input_dtype,
        method_all_as_kwargs_np={},
        frontend_method_data=frontend_method_data,
        init_flags=init_flags,
        method_flags=method_flags,
        frontend=frontend,
        on_device=on_device,
    )


# erf
@handle_frontend_method(
    class_tree=CLASS_TREE,
    init_tree="paddle.to_tensor",
    method_name="erf",
    dtype_and_x=helpers.dtype_and_values(
        available_dtypes=helpers.get_dtypes("valid"),
    ),
)
def test_paddle_instance_erf(
    dtype_and_x,
    frontend_method_data,
    init_flags,
    method_flags,
    frontend,
    on_device,
):
    input_dtype, x = dtype_and_x
    helpers.test_frontend_method(
        init_input_dtypes=input_dtype,
        init_all_as_kwargs_np={
            "data": x[0],
        },
        method_input_dtypes=input_dtype,
        method_all_as_kwargs_np={},
        frontend_method_data=frontend_method_data,
        init_flags=init_flags,
        method_flags=method_flags,
        frontend=frontend,
        on_device=on_device,
    )


# subtract
@handle_frontend_method(
    class_tree=CLASS_TREE,
    init_tree="paddle.to_tensor",
    method_name="subtract",
    dtypes_and_x=helpers.dtype_and_values(
        available_dtypes=helpers.get_dtypes("float"), num_arrays=2, shared_dtype=True
    ),
)
def test_paddle_instance_subtract(
    dtypes_and_x,
    frontend_method_data,
    init_flags,
    method_flags,
    frontend,
    on_device,
):
    input_dtype, x = dtypes_and_x
    helpers.test_frontend_method(
        init_input_dtypes=input_dtype,
        init_all_as_kwargs_np={"data": x[0]},
        method_input_dtypes=input_dtype,
        method_all_as_kwargs_np={"y": x[1]},
        frontend_method_data=frontend_method_data,
        init_flags=init_flags,
        method_flags=method_flags,
        frontend=frontend,
        on_device=on_device,
    )


# bitwise_xor
@handle_frontend_method(
    class_tree=CLASS_TREE,
    init_tree="paddle.to_tensor",
    method_name="bitwise_xor",
    dtypes_and_x=helpers.dtype_and_values(
        available_dtypes=helpers.get_dtypes("valid"), num_arrays=2, shared_dtype=True
    ),
)
def test_paddle_instance_bitwise_xor(
    dtypes_and_x,
    frontend_method_data,
    init_flags,
    method_flags,
    frontend,
    on_device,
):
    input_dtype, x = dtypes_and_x
    helpers.test_frontend_method(
        init_input_dtypes=input_dtype,
        init_all_as_kwargs_np={"data": x[0]},
        method_input_dtypes=input_dtype,
        method_all_as_kwargs_np={"y": x[1]},
        frontend_method_data=frontend_method_data,
        init_flags=init_flags,
        method_flags=method_flags,
        frontend=frontend,
        on_device=on_device,
    )


# logical_xor
@handle_frontend_method(
    class_tree=CLASS_TREE,
    init_tree="paddle.to_tensor",
    method_name="logical_xor",
    dtypes_and_x=helpers.dtype_and_values(
        available_dtypes=helpers.get_dtypes("valid"), num_arrays=2, shared_dtype=True
    ),
)
def test_paddle_instance_logical_xor(
    dtypes_and_x,
    frontend_method_data,
    init_flags,
    method_flags,
    frontend,
    on_device,
):
    input_dtype, x = dtypes_and_x
    helpers.test_frontend_method(
        init_input_dtypes=input_dtype,
        init_all_as_kwargs_np={"data": x[0]},
        method_input_dtypes=input_dtype,
        method_all_as_kwargs_np={"y": x[1]},
        frontend_method_data=frontend_method_data,
        init_flags=init_flags,
        method_flags=method_flags,
        frontend=frontend,
        on_device=on_device,
    )


# logical_or
@handle_frontend_method(
    class_tree=CLASS_TREE,
    init_tree="paddle.to_tensor",
    method_name="logical_or",
    dtypes_and_x=helpers.dtype_and_values(
        available_dtypes=helpers.get_dtypes("valid"), num_arrays=2, shared_dtype=True
    ),
)
def test_paddle_instance_logical_or(
    dtypes_and_x,
    frontend_method_data,
    init_flags,
    method_flags,
    frontend,
    on_device,
):
    input_dtype, x = dtypes_and_x
    helpers.test_frontend_method(
        init_input_dtypes=input_dtype,
        init_all_as_kwargs_np={"data": x[0]},
        method_input_dtypes=input_dtype,
        method_all_as_kwargs_np={"y": x[1]},
        frontend_method_data=frontend_method_data,
        init_flags=init_flags,
        method_flags=method_flags,
        frontend=frontend,
        on_device=on_device,
    )


# rsqrt
@handle_frontend_method(
    class_tree=CLASS_TREE,
    init_tree="paddle.to_tensor",
    method_name="rsqrt",
    dtype_and_x=helpers.dtype_and_values(
        available_dtypes=helpers.get_dtypes("valid"),
    ),
)
def test_paddle_instance_rsqrt(
    dtype_and_x,
    frontend_method_data,
    init_flags,
    method_flags,
    frontend,
    on_device,
):
    input_dtype, x = dtype_and_x
    helpers.test_frontend_method(
        init_input_dtypes=input_dtype,
        init_all_as_kwargs_np={
            "data": x[0],
        },
        method_input_dtypes=input_dtype,
        method_all_as_kwargs_np={},
        frontend_method_data=frontend_method_data,
        init_flags=init_flags,
        method_flags=method_flags,
        frontend=frontend,
        on_device=on_device,
    )


@handle_frontend_method(
    class_tree=CLASS_TREE,
    init_tree="paddle.to_tensor",
    method_name="bitwise_or",
    dtypes_and_x=helpers.dtype_and_values(
        available_dtypes=helpers.get_dtypes("valid"), num_arrays=2, shared_dtype=True
    ),
)
def test_paddle_bitwise_or(
    dtypes_and_x,
    frontend_method_data,
    init_flags,
    method_flags,
    frontend,
    on_device,
):
    input_dtype, x = dtypes_and_x
    helpers.test_frontend_method(
        init_input_dtypes=input_dtype,
        init_all_as_kwargs_np={"data": x[0]},
        method_input_dtypes=input_dtype,
        method_all_as_kwargs_np={"y": x[1]},
        frontend_method_data=frontend_method_data,
        init_flags=init_flags,
        method_flags=method_flags,
        frontend=frontend,
        on_device=on_device,
    )


# ceil
@handle_frontend_method(
    class_tree=CLASS_TREE,
    init_tree="paddle.to_tensor",
    method_name="ceil",
    dtype_and_x=helpers.dtype_and_values(
        available_dtypes=helpers.get_dtypes("float"),
    ),
)
def test_paddle_instance_ceil(
    dtype_and_x,
    frontend_method_data,
    init_flags,
    method_flags,
    frontend,
    on_device,
):
    input_dtype, x = dtype_and_x
    helpers.test_frontend_method(
        init_input_dtypes=input_dtype,
        init_all_as_kwargs_np={
            "data": x[0],
        },
        method_input_dtypes=input_dtype,
        method_all_as_kwargs_np={},
        frontend_method_data=frontend_method_data,
        init_flags=init_flags,
        method_flags=method_flags,
        frontend=frontend,
        on_device=on_device,
    )


# bitwise_and
@handle_frontend_method(
    class_tree=CLASS_TREE,
    init_tree="paddle.to_tensor",
    method_name="bitwise_and",
    dtypes_and_x=helpers.dtype_and_values(
        available_dtypes=helpers.get_dtypes("valid"), num_arrays=2, shared_dtype=True
    ),
)
def test_paddle_bitwise_and(
    dtypes_and_x,
    frontend_method_data,
    init_flags,
    method_flags,
    frontend,
    on_device,
):
    input_dtype, x = dtypes_and_x
    helpers.test_frontend_method(
        init_input_dtypes=input_dtype,
        init_all_as_kwargs_np={"data": x[0]},
        method_input_dtypes=input_dtype,
        method_all_as_kwargs_np={"y": x[1]},
        frontend_method_data=frontend_method_data,
        init_flags=init_flags,
        method_flags=method_flags,
        frontend=frontend,
        on_device=on_device,
    )


# greater_than
@handle_frontend_method(
    class_tree=CLASS_TREE,
    init_tree="paddle.to_tensor",
    method_name="greater_than",
    dtypes_and_x=helpers.dtype_and_values(
        available_dtypes=helpers.get_dtypes("valid"),
        num_arrays=2,
        shared_dtype=True,
        safety_factor_scale="log",
        small_abs_safety_factor=32,
    ),
)
def test_paddle_greater_than(
    dtypes_and_x,
    frontend_method_data,
    init_flags,
    method_flags,
    frontend,
    on_device,
):
    input_dtype, x = dtypes_and_x
    helpers.test_frontend_method(
        init_input_dtypes=input_dtype,
        init_all_as_kwargs_np={"data": x[0]},
        method_input_dtypes=input_dtype,
        method_all_as_kwargs_np={"y": x[1]},
        frontend_method_data=frontend_method_data,
        init_flags=init_flags,
        method_flags=method_flags,
        frontend=frontend,
        on_device=on_device,
    )


#  bitwise_not
@handle_frontend_method(
    class_tree=CLASS_TREE,
    init_tree="paddle.to_tensor",
    method_name="bitwise_not",
    dtype_and_x=helpers.dtype_and_values(
        available_dtypes=helpers.get_dtypes("valid"),
    ),
)
def test_paddle_bitwise_not(
    dtype_and_x,
    frontend_method_data,
    init_flags,
    method_flags,
    frontend,
    on_device,
):
    input_dtype, x = dtype_and_x
    helpers.test_frontend_method(
        init_input_dtypes=input_dtype,
        init_all_as_kwargs_np={
            "data": x[0],
        },
        method_input_dtypes=input_dtype,
        method_all_as_kwargs_np={},
        frontend_method_data=frontend_method_data,
        init_flags=init_flags,
        method_flags=method_flags,
        frontend=frontend,
        on_device=on_device,
    )

 
# reciprocal
@handle_frontend_method(
    class_tree=CLASS_TREE,
    init_tree="paddle.to_tensor",
    method_name="reciprocal",
    dtype_and_x=helpers.dtype_and_values(
        available_dtypes=helpers.get_dtypes("valid"),
    ),
)
def test_paddle_reciprocal(
    dtype_and_x,
    frontend_method_data,
    init_flags,
    method_flags,
    frontend,
    on_device,
):
    input_dtype, x = dtype_and_x
    helpers.test_frontend_method(
        init_input_dtypes=input_dtype,
        init_all_as_kwargs_np={
            "data": x[0],
        },
        method_input_dtypes=input_dtype,
        method_all_as_kwargs_np={},
        frontend_method_data=frontend_method_data,
        init_flags=init_flags,
        method_flags=method_flags,
        frontend=frontend,
        on_device=on_device,
    )


# logical_and
@handle_frontend_method(
    class_tree=CLASS_TREE,
    init_tree="paddle.to_tensor",
    method_name="logical_and",
    dtypes_and_x=helpers.dtype_and_values(
        available_dtypes=helpers.get_dtypes("valid"), num_arrays=2, shared_dtype=True
    ),
)
def test_paddle_instance_logical_and(
    dtypes_and_x,
    frontend_method_data,
    init_flags,
    method_flags,
    frontend,
    on_device,
):
    input_dtype, x = dtypes_and_x
    helpers.test_frontend_method(
        init_input_dtypes=input_dtype,
        init_all_as_kwargs_np={"self": x[0]},
        method_input_dtypes=input_dtype,
        method_all_as_kwargs_np={"y": x[1]},
        frontend_method_data=frontend_method_data,
        init_flags=init_flags,
        method_flags=method_flags,
        frontend=frontend,
        on_device=on_device,
    )


# divide
@handle_frontend_method(
    class_tree=CLASS_TREE,
    init_tree="paddle.to_tensor",
    method_name="divide",
    dtypes_and_x=helpers.dtype_and_values(
        available_dtypes=helpers.get_dtypes("valid"),
        num_arrays=2,
        shared_dtype=True,
        safety_factor_scale="log",
        small_abs_safety_factor=32,
    ),
)
def test_paddle_divide(
    dtypes_and_x,
    frontend_method_data,
    init_flags,
    method_flags,
    frontend,
    on_device,
):
    input_dtype, x = dtypes_and_x
    helpers.test_frontend_method(
        init_input_dtypes=input_dtype,
        init_all_as_kwargs_np={"data": x[0]},
        method_input_dtypes=input_dtype,
        method_all_as_kwargs_np={"y": x[1]},
        frontend_method_data=frontend_method_data,
        init_flags=init_flags,
        method_flags=method_flags,
        frontend=frontend,
        on_device=on_device,
    )


@handle_frontend_method(
    class_tree=CLASS_TREE,
    init_tree="paddle.to_tensor",
    method_name="cumprod",
    dtype_x_axis=helpers.dtype_values_axis(
        available_dtypes=helpers.get_dtypes("float"),
        valid_axis=True,
        force_int_axis=True,
        min_num_dims=1,
        min_value=-5,
        max_value=5,
    ),
)
def test_paddle_cumprod(
    dtype_x_axis,
    frontend_method_data,
    init_flags,
    method_flags,
    frontend,
    on_device,
):
    input_dtype, x, axis = dtype_x_axis
    helpers.test_frontend_method(
        init_input_dtypes=input_dtype,
        init_all_as_kwargs_np={
            "data": x[0],
        },
        method_input_dtypes=input_dtype,
        method_all_as_kwargs_np={"dim": axis},
        frontend_method_data=frontend_method_data,
        init_flags=init_flags,
        method_flags=method_flags,
        frontend=frontend,
        on_device=on_device,
    )


@handle_frontend_method(
    class_tree=CLASS_TREE,
    init_tree="paddle.to_tensor",
    method_name="cumsum",
    dtype_x_axis=helpers.dtype_values_axis(
        available_dtypes=helpers.get_dtypes("float"),
        valid_axis=True,
        force_int_axis=True,
        min_num_dims=1,
        min_value=-5,
        max_value=5,
    ),
)
def test_paddle_cumsum(
    dtype_x_axis,
    frontend_method_data,
    init_flags,
    method_flags,
    frontend,
    on_device,
):
    input_dtype, x, axis = dtype_x_axis
    helpers.test_frontend_method(
        init_input_dtypes=input_dtype,
        init_all_as_kwargs_np={
            "data": x[0],
        },
        method_input_dtypes=input_dtype,
        method_all_as_kwargs_np={"axis": axis},
        frontend_method_data=frontend_method_data,
        init_flags=init_flags,
        method_flags=method_flags,
        frontend=frontend,
        on_device=on_device,
    )


@handle_frontend_method(
    class_tree=CLASS_TREE,
    init_tree="paddle.to_tensor",
    method_name="angle",
    dtype_and_x=helpers.dtype_and_values(
        available_dtypes=["float64", "complex64", "complex128"],
    ),
)
def test_paddle_angle(
    dtype_and_x,
    frontend_method_data,
    init_flags,
    method_flags,
    frontend,
    on_device,
):
    input_dtype, x = dtype_and_x
    helpers.test_frontend_method(
        init_input_dtypes=input_dtype,
        init_all_as_kwargs_np={
            "data": x[0],
        },
        method_input_dtypes=input_dtype,
        method_all_as_kwargs_np={},
        frontend_method_data=frontend_method_data,
        init_flags=init_flags,
        method_flags=method_flags,
        frontend=frontend,
        on_device=on_device,
    )


# equal
@handle_frontend_method(
    class_tree=CLASS_TREE,
    init_tree="paddle.to_tensor",
    method_name="equal",
    dtypes_and_x=helpers.dtype_and_values(
        available_dtypes=helpers.get_dtypes("valid"),
        num_arrays=2,
        shared_dtype=True,
    ),
)
def test_paddle_equal(
    dtypes_and_x,
    frontend_method_data,
    init_flags,
    method_flags,
    frontend,
    on_device,
):
    input_dtype, x = dtypes_and_x
    helpers.test_frontend_method(
        init_input_dtypes=input_dtype,
        init_all_as_kwargs_np={"data": x[0]},
        method_input_dtypes=input_dtype,
        method_all_as_kwargs_np={"y": x[1]},
        frontend_method_data=frontend_method_data,
        init_flags=init_flags,
        method_flags=method_flags,
        frontend=frontend,
        on_device=on_device,
    )


# rad2deg
@handle_frontend_method(
    class_tree=CLASS_TREE,
    init_tree="paddle.to_tensor",
    method_name="rad2deg",
    dtype_and_x=helpers.dtype_and_values(
        available_dtypes=helpers.get_dtypes("float"),
    ),
)
def test_paddle_rad2deg(
    dtype_and_x,
    frontend_method_data,
    init_flags,
    method_flags,
    frontend,
    on_device,
):
    input_dtype, x = dtype_and_x
    helpers.test_frontend_method(
        init_input_dtypes=input_dtype,
        init_all_as_kwargs_np={
            "data": x[0],
        },
        method_input_dtypes=input_dtype,
        method_all_as_kwargs_np={},
        frontend_method_data=frontend_method_data,
        init_flags=init_flags,
        method_flags=method_flags,
        frontend=frontend,
        on_device=on_device,
    )


@handle_frontend_method(
    class_tree=CLASS_TREE,
    init_tree="paddle.to_tensor",
    method_name="fmax",
    dtypes_and_x=helpers.dtype_and_values(
        available_dtypes=helpers.get_dtypes("float"), num_arrays=2, shared_dtype=True
    ),
)
def test_paddle_fmax(
    dtypes_and_x,
    frontend_method_data,
    init_flags,
    method_flags,
    frontend,
    on_device,
):
    input_dtype, x = dtypes_and_x
    helpers.test_frontend_method(
        init_input_dtypes=input_dtype,
        init_all_as_kwargs_np={"data": x[0]},
        method_input_dtypes=input_dtype,
        method_all_as_kwargs_np={"y": x[1]},
        frontend_method_data=frontend_method_data,
        init_flags=init_flags,
        method_flags=method_flags,
        frontend=frontend,
        on_device=on_device,
    )


@handle_frontend_method(
    class_tree=CLASS_TREE,
    init_tree="paddle.to_tensor",
    method_name="fmin",
    dtypes_and_x=helpers.dtype_and_values(
        available_dtypes=helpers.get_dtypes("float"), num_arrays=2, shared_dtype=True
    ),
)
def test_paddle_fmin(
    dtypes_and_x,
    frontend_method_data,
    init_flags,
    method_flags,
    frontend,
    on_device,
):
    input_dtype, x = dtypes_and_x
    helpers.test_frontend_method(
        init_input_dtypes=input_dtype,
        init_all_as_kwargs_np={"data": x[0]},
        method_input_dtypes=input_dtype,
        method_all_as_kwargs_np={"y": x[1]},
        frontend_method_data=frontend_method_data,
        init_flags=init_flags,
        method_flags=method_flags,
        frontend=frontend,
        on_device=on_device,
    )


@handle_frontend_method(
    class_tree=CLASS_TREE,
    init_tree="paddle.to_tensor",
    method_name="minimum",
    dtype_and_x=helpers.dtype_and_values(
        available_dtypes=helpers.get_dtypes("float"),
        num_arrays=2,
        shared_dtype=True,
    ),
)
def test_paddle_minimum(
    dtype_and_x,
    frontend_method_data,
    init_flags,
    method_flags,
    frontend,
    on_device,
):
    input_dtype, x = dtype_and_x
    helpers.test_frontend_method(
        init_input_dtypes=input_dtype,
        init_all_as_kwargs_np={"data": x[0]},
        method_input_dtypes=input_dtype,
        method_all_as_kwargs_np={"y": x[1]},
        frontend_method_data=frontend_method_data,
        init_flags=init_flags,
        method_flags=method_flags,
        frontend=frontend,
        on_device=on_device,
    )


#  less_than
@handle_frontend_method(
    class_tree=CLASS_TREE,
    init_tree="paddle.to_tensor",
    method_name="less_than",
    dtypes_and_x=helpers.dtype_and_values(
        available_dtypes=helpers.get_dtypes("valid"), num_arrays=2, shared_dtype=True
    ),
)
def test_paddle_less_than(
    dtypes_and_x,
    frontend_method_data,
    init_flags,
    method_flags,
    frontend,
    on_device,
):
    input_dtype, x = dtypes_and_x
    helpers.test_frontend_method(
        init_input_dtypes=input_dtype,
        init_all_as_kwargs_np={"data": x[0]},
        method_input_dtypes=input_dtype,
        method_all_as_kwargs_np={"y": x[1]},
        frontend_method_data=frontend_method_data,
        init_flags=init_flags,
        method_flags=method_flags,
        frontend=frontend,
        on_device=on_device,
    )


# max
@handle_frontend_method(
    class_tree=CLASS_TREE,
    init_tree="paddle.to_tensor",
    method_name="max",
    dtype_x_axis=helpers.dtype_values_axis(
        available_dtypes=st.one_of(helpers.get_dtypes("valid")),
        min_axis=-1,
        max_axis=0,
        min_num_dims=1,
        force_int_axis=False,
    ),
    keep_dims=st.booleans(),
)
def test_paddle_max(
    dtype_x_axis,
    keep_dims,
    frontend_method_data,
    init_flags,
    method_flags,
    frontend,
    on_device,
):
    input_dtypes, x, axis = dtype_x_axis
    helpers.test_frontend_method(
        init_input_dtypes=input_dtypes,
        init_all_as_kwargs_np={
            "object": x[0],
        },
        method_input_dtypes=input_dtypes,
        method_all_as_kwargs_np={
            "axis": axis,
            "keepdim": keep_dims,
        },
        frontend=frontend,
        frontend_method_data=frontend_method_data,
        init_flags=init_flags,
        method_flags=method_flags,
        on_device=on_device,
    )


# deg2rad
@handle_frontend_method(
    class_tree=CLASS_TREE,
    init_tree="paddle.to_tensor",
    method_name="deg2rad",
    dtype_and_x=helpers.dtype_and_values(
        available_dtypes=helpers.get_dtypes("float"),
    ),
)
def test_paddle_deg2rad(
    dtype_and_x,
    frontend_method_data,
    init_flags,
    method_flags,
    frontend,
    on_device,
):
    input_dtype, x = dtype_and_x
    helpers.test_frontend_method(
        init_input_dtypes=input_dtype,
        init_all_as_kwargs_np={
            "data": x[0],
        },
        method_input_dtypes=input_dtype,
        method_all_as_kwargs_np={},
        frontend_method_data=frontend_method_data,
        init_flags=init_flags,
        method_flags=method_flags,
        frontend=frontend,
        on_device=on_device,
    )


# rot90
@handle_frontend_method(
    class_tree=CLASS_TREE,
    init_tree="paddle.to_tensor",
    method_name="rot90",
    dtype_m_k_axes=_get_dtype_values_k_axes_for_rot90(
        available_dtypes=helpers.get_dtypes("valid"),
        min_num_dims=3,
        max_num_dims=6,
        min_dim_size=1,
        max_dim_size=10,
    ),
)
def test_paddle_rot90(
    dtype_m_k_axes,
    frontend_method_data,
    init_flags,
    method_flags,
    frontend,
    on_device,
):
    input_dtype, values, k, axes = dtype_m_k_axes

    helpers.test_frontend_method(
        init_input_dtypes=input_dtype,
        init_all_as_kwargs_np={
            "data": values,
        },
        method_input_dtypes=input_dtype,
        method_all_as_kwargs_np={
            "k": k,
            "axes": axes,
        },
        frontend_method_data=frontend_method_data,
        init_flags=init_flags,
        method_flags=method_flags,
        frontend=frontend,
        on_device=on_device,
    )


# imag
@handle_frontend_method(
    class_tree=CLASS_TREE,
    init_tree="paddle.to_tensor",
    method_name="imag",
    dtype_and_x=helpers.dtype_and_values(
        available_dtypes=helpers.get_dtypes("valid"),
    ),
)
def test_paddle_imag(
    dtype_and_x,
    frontend_method_data,
    init_flags,
    method_flags,
    frontend,
    on_device,
):
    input_dtype, x = dtype_and_x
    helpers.test_frontend_method(
        init_input_dtypes=input_dtype,
        init_all_as_kwargs_np={
            "data": x[0],
        },
        method_input_dtypes=input_dtype,
        method_all_as_kwargs_np={},
        frontend_method_data=frontend_method_data,
        init_flags=init_flags,
        method_flags=method_flags,
        frontend=frontend,
        on_device=on_device,
    )


# floor_divide
@handle_frontend_method(
    class_tree=CLASS_TREE,
    init_tree="paddle.to_tensor",
    method_name="floor_divide",
    dtypes_and_x=helpers.dtype_and_values(
        available_dtypes=helpers.get_dtypes("valid"),
        num_arrays=2,
        min_value=2,
        shared_dtype=True,
        large_abs_safety_factor=2,
        small_abs_safety_factor=2,
        safety_factor_scale="linear",
    ),
)
def test_paddle_floor_divide(
    dtypes_and_x,
    frontend_method_data,
    init_flags,
    method_flags,
    frontend,
    on_device,
):
    input_dtype, x = dtypes_and_x
    # Absolute tolerance is 1,
    helpers.test_frontend_method(
        init_input_dtypes=input_dtype,
        init_all_as_kwargs_np={"data": x[0]},
        method_input_dtypes=input_dtype,
        method_all_as_kwargs_np={"y": x[1]},
        frontend_method_data=frontend_method_data,
        init_flags=init_flags,
        method_flags=method_flags,
        frontend=frontend,
        on_device=on_device,
        atol_=1,
    )


# is_tensor
@handle_frontend_method(
    class_tree=CLASS_TREE,
    init_tree="paddle.to_tensor",
    method_name="is_tensor",
    dtype_and_x=helpers.dtype_and_values(
        available_dtypes=helpers.get_dtypes("float"),
        num_arrays=1,
    ),
)
def test_paddle_is_tensor(
    dtype_and_x,
    frontend_method_data,
    init_flags,
    method_flags,
    frontend,
    on_device,
):
    input_dtype, x = dtype_and_x
    helpers.test_frontend_method(
        init_input_dtypes=input_dtype,
        init_all_as_kwargs_np={
            "data": x[0],
        },
        method_input_dtypes=input_dtype,
        method_all_as_kwargs_np={},
        frontend_method_data=frontend_method_data,
        init_flags=init_flags,
        method_flags=method_flags,
        frontend=frontend,
        on_device=on_device,
    )


# isclose
@handle_frontend_method(
    class_tree=CLASS_TREE,
    init_tree="paddle.to_tensor",
    method_name="isclose",
    dtypes_and_x=helpers.dtype_and_values(
        available_dtypes=helpers.get_dtypes("valid"), num_arrays=2, shared_dtype=True
    ),
)
def test_paddle_isclose(
    dtypes_and_x,
    frontend_method_data,
    init_flags,
    method_flags,
    frontend,
    on_device,
):
    input_dtype, x = dtypes_and_x
    helpers.test_frontend_method(
        init_input_dtypes=input_dtype,
        init_all_as_kwargs_np={"data": x[0]},
        method_input_dtypes=input_dtype,
        method_all_as_kwargs_np={"y": x[1]},
        frontend_method_data=frontend_method_data,
        init_flags=init_flags,
        method_flags=method_flags,
        frontend=frontend,
        on_device=on_device,
    )


<<<<<<< HEAD
# bmm
@handle_frontend_method(
    class_tree=CLASS_TREE,
    init_tree="paddle.to_tensor",
    method_name="bmm",
    dtypes_and_x=helpers.dtype_and_values(
        available_dtypes=helpers.get_dtypes("float"),
        shape=(3, 3, 3),
        num_arrays=2,
        shared_dtype=True,
        min_value=-10,
        max_value=10,
    ),
)
def test_paddle_bmm(
=======
#  equal_all
@handle_frontend_method(
    class_tree=CLASS_TREE,
    init_tree="paddle.to_tensor",
    method_name="equal_all",
    dtypes_and_x=helpers.dtype_and_values(
        available_dtypes=helpers.get_dtypes("valid"),
        num_arrays=2,
        min_value=-np.inf,
        max_value=np.inf,
        shared_dtype=True,
        safety_factor_scale="log",
        small_abs_safety_factor=32,
    ),
)
def test_paddle_equal_all(
>>>>>>> 628b8d91
    dtypes_and_x,
    frontend_method_data,
    init_flags,
    method_flags,
    frontend,
    on_device,
):
    input_dtype, x = dtypes_and_x
    helpers.test_frontend_method(
        init_input_dtypes=input_dtype,
        init_all_as_kwargs_np={"data": x[0]},
        method_input_dtypes=input_dtype,
        method_all_as_kwargs_np={"y": x[1]},
        frontend_method_data=frontend_method_data,
        init_flags=init_flags,
        method_flags=method_flags,
        frontend=frontend,
        on_device=on_device,
<<<<<<< HEAD
=======
    )


# conj
@handle_frontend_method(
    class_tree=CLASS_TREE,
    init_tree="paddle.to_tensor",
    method_name="conj",
    dtype_and_x=helpers.dtype_and_values(
        available_dtypes=helpers.get_dtypes("numeric"),
    ),
)
def test_paddle_conj(
    dtype_and_x,
    frontend_method_data,
    init_flags,
    method_flags,
    frontend,
    on_device,
):
    input_dtype, x = dtype_and_x
    helpers.test_frontend_method(
        init_input_dtypes=input_dtype,
        init_all_as_kwargs_np={
            "data": x[0],
        },
        method_input_dtypes=input_dtype,
        method_all_as_kwargs_np={},
        frontend_method_data=frontend_method_data,
        init_flags=init_flags,
        method_flags=method_flags,
        frontend=frontend,
        on_device=on_device,
    )


# floor_
@handle_frontend_method(
    class_tree=CLASS_TREE,
    init_tree="paddle.to_tensor",
    method_name="floor_",
    dtype_and_x=helpers.dtype_and_values(
        available_dtypes=helpers.get_dtypes("float"),
    ),
)
def test_paddle_instance_floor_(
    dtype_and_x,
    frontend_method_data,
    init_flags,
    method_flags,
    frontend,
    on_device,
):
    input_dtype, x = dtype_and_x
    helpers.test_frontend_method(
        init_input_dtypes=input_dtype,
        init_all_as_kwargs_np={
            "data": x[0],
        },
        method_input_dtypes=input_dtype,
        method_all_as_kwargs_np={},
        frontend_method_data=frontend_method_data,
        init_flags=init_flags,
        method_flags=method_flags,
        frontend=frontend,
        on_device=on_device,
    )


# neg
@handle_frontend_method(
    class_tree=CLASS_TREE,
    init_tree="paddle.to_tensor",
    method_name="neg",
    dtype_and_x=helpers.dtype_and_values(
        available_dtypes=helpers.get_dtypes("float"),
        min_value=-1e04,
        max_value=1e04,
        allow_inf=False,
    ),
)
def test_paddle_neg(
    dtype_and_x,
    frontend,
    frontend_method_data,
    init_flags,
    method_flags,
    on_device,
):
    input_dtype, x = dtype_and_x
    helpers.test_frontend_method(
        init_input_dtypes=input_dtype,
        init_all_as_kwargs_np={
            "data": x[0],
        },
        method_input_dtypes=input_dtype,
        method_all_as_kwargs_np={},
        frontend_method_data=frontend_method_data,
        init_flags=init_flags,
        method_flags=method_flags,
        frontend=frontend,
        on_device=on_device,
    )


# isnan
@handle_frontend_method(
    class_tree=CLASS_TREE,
    init_tree="paddle.to_tensor",
    method_name="isnan",
    dtype_and_x=helpers.dtype_and_values(
        available_dtypes=helpers.get_dtypes("float"),
    ),
)
def test_paddle_isnan(
    dtype_and_x,
    frontend_method_data,
    init_flags,
    method_flags,
    frontend,
    on_device,
):
    input_dtype, x = dtype_and_x
    helpers.test_frontend_method(
        init_input_dtypes=input_dtype,
        init_all_as_kwargs_np={
            "data": x[0],
        },
        method_input_dtypes=input_dtype,
        method_all_as_kwargs_np={},
        frontend_method_data=frontend_method_data,
        init_flags=init_flags,
        method_flags=method_flags,
        frontend=frontend,
        on_device=on_device,
    )


#  logical_not
@handle_frontend_method(
    class_tree=CLASS_TREE,
    init_tree="paddle.to_tensor",
    method_name="logical_not",
    dtype_and_x=helpers.dtype_and_values(
        available_dtypes=helpers.get_dtypes("valid"),
    ),
)
def test_paddle_logical_not(
    dtype_and_x,
    frontend_method_data,
    init_flags,
    method_flags,
    frontend,
    on_device,
):
    input_dtype, x = dtype_and_x
    helpers.test_frontend_method(
        init_input_dtypes=input_dtype,
        init_all_as_kwargs_np={
            "data": x[0],
        },
        method_input_dtypes=input_dtype,
        method_all_as_kwargs_np={},
        frontend_method_data=frontend_method_data,
        init_flags=init_flags,
        method_flags=method_flags,
        frontend=frontend,
        on_device=on_device,
    )


@handle_frontend_method(
    class_tree=CLASS_TREE,
    init_tree="paddle.to_tensor",
    method_name="sign",
    dtype_and_x=helpers.dtype_and_values(
        available_dtypes=helpers.get_dtypes("float"),
    ),
)
def test_paddle_sign(
    dtype_and_x,
    frontend_method_data,
    init_flags,
    method_flags,
    frontend,
    on_device,
):
    input_dtype, x = dtype_and_x
    helpers.test_frontend_method(
        init_input_dtypes=input_dtype,
        init_all_as_kwargs_np={
            "data": x[0],
        },
        method_input_dtypes=input_dtype,
        method_all_as_kwargs_np={},
        frontend_method_data=frontend_method_data,
        init_flags=init_flags,
        method_flags=method_flags,
        frontend=frontend,
        on_device=on_device,
>>>>>>> 628b8d91
    )<|MERGE_RESOLUTION|>--- conflicted
+++ resolved
@@ -1546,7 +1546,7 @@
         on_device=on_device,
     )
 
- 
+
 # reciprocal
 @handle_frontend_method(
     class_tree=CLASS_TREE,
@@ -2194,23 +2194,6 @@
     )
 
 
-<<<<<<< HEAD
-# bmm
-@handle_frontend_method(
-    class_tree=CLASS_TREE,
-    init_tree="paddle.to_tensor",
-    method_name="bmm",
-    dtypes_and_x=helpers.dtype_and_values(
-        available_dtypes=helpers.get_dtypes("float"),
-        shape=(3, 3, 3),
-        num_arrays=2,
-        shared_dtype=True,
-        min_value=-10,
-        max_value=10,
-    ),
-)
-def test_paddle_bmm(
-=======
 #  equal_all
 @handle_frontend_method(
     class_tree=CLASS_TREE,
@@ -2227,7 +2210,6 @@
     ),
 )
 def test_paddle_equal_all(
->>>>>>> 628b8d91
     dtypes_and_x,
     frontend_method_data,
     init_flags,
@@ -2246,8 +2228,6 @@
         method_flags=method_flags,
         frontend=frontend,
         on_device=on_device,
-<<<<<<< HEAD
-=======
     )
 
 
@@ -2448,5 +2428,4 @@
         method_flags=method_flags,
         frontend=frontend,
         on_device=on_device,
->>>>>>> 628b8d91
     )