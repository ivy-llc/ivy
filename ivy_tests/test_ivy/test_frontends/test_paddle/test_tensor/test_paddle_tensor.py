--- conflicted
+++ resolved
@@ -676,7 +676,6 @@
     )
 
 
-<<<<<<< HEAD
 # multiply
 @handle_frontend_method(
     class_tree=CLASS_TREE,
@@ -689,105 +688,120 @@
     ),
 )
 def test_paddle_instance_multiply(
-=======
-# sqrt
-@handle_frontend_method(
-    class_tree=CLASS_TREE,
-    init_tree="paddle.to_tensor",
-    method_name="sqrt",
-    dtype_and_x=helpers.dtype_and_values(
-        available_dtypes=helpers.get_dtypes("valid"),
-    ),
-)
-def test_paddle_sqrt(
-    dtype_and_x,
-    frontend_method_data,
-    init_flags,
-    method_flags,
-    frontend,
-    on_device,
-):
-    input_dtype, x = dtype_and_x
-    helpers.test_frontend_method(
-        init_input_dtypes=input_dtype,
-        init_all_as_kwargs_np={
-            "data": x[0],
-        },
-        method_input_dtypes=input_dtype,
-        method_all_as_kwargs_np={},
-        frontend_method_data=frontend_method_data,
-        init_flags=init_flags,
-        method_flags=method_flags,
-        frontend=frontend,
-        on_device=on_device,
-    )
-
-
-# tanh
-@handle_frontend_method(
-    class_tree=CLASS_TREE,
-    init_tree="paddle.to_tensor",
-    method_name="tanh",
-    dtype_and_x=helpers.dtype_and_values(
-        available_dtypes=helpers.get_dtypes("float"),
-    ),
-)
-def test_paddle_tanh(
-    dtype_and_x,
-    frontend_method_data,
-    init_flags,
-    method_flags,
-    frontend,
-    on_device,
-):
-    input_dtype, x = dtype_and_x
-    helpers.test_frontend_method(
-        init_input_dtypes=input_dtype,
-        init_all_as_kwargs_np={
-            "data": x[0],
-        },
-        method_input_dtypes=input_dtype,
-        method_all_as_kwargs_np={},
-        frontend_method_data=frontend_method_data,
-        init_flags=init_flags,
-        method_flags=method_flags,
-        frontend=frontend,
-        on_device=on_device,
-    )
-
-
-# __(add_)__
-
-
-@handle_frontend_method(
-    class_tree=CLASS_TREE,
-    init_tree="paddle.to_tensor",
-    method_name="add_",
-    dtype_and_x=helpers.dtype_and_values(
-        available_dtypes=helpers.get_dtypes("float"),
-    ),
-)
-def test_paddle_add_(
->>>>>>> 0d4e6dc8
-    dtype_and_x,
-    frontend_method_data,
-    init_flags,
-    method_flags,
-    frontend,
-    on_device,
-):
-    input_dtype, x = dtype_and_x
-    helpers.test_frontend_method(
-        init_input_dtypes=input_dtype,
-        init_all_as_kwargs_np={
-<<<<<<< HEAD
+    dtype_and_x,
+    frontend_method_data,
+    init_flags,
+    method_flags,
+    frontend,
+    on_device,
+):
+    input_dtype, x = dtype_and_x
+    helpers.test_frontend_method(
+        init_input_dtypes=input_dtype,
+        init_all_as_kwargs_np={
             "value": x[0],
         },
         method_input_dtypes=input_dtype,
         method_all_as_kwargs_np={
             "y": x[1],
         },
-=======
+        frontend_method_data=frontend_method_data,
+        init_flags=init_flags,
+        method_flags=method_flags,
+        frontend=frontend,
+        on_device=on_device,
+    )
+  
+  
+# sqrt
+@handle_frontend_method(
+    class_tree=CLASS_TREE,
+    init_tree="paddle.to_tensor",
+    method_name="sqrt",
+    dtype_and_x=helpers.dtype_and_values(
+        available_dtypes=helpers.get_dtypes("valid"),
+    ),
+)
+def test_paddle_sqrt(
+    dtype_and_x,
+    frontend_method_data,
+    init_flags,
+    method_flags,
+    frontend,
+    on_device,
+):
+    input_dtype, x = dtype_and_x
+    helpers.test_frontend_method(
+        init_input_dtypes=input_dtype,
+        init_all_as_kwargs_np={
+            "data": x[0],
+        },
+        method_input_dtypes=input_dtype,
+        method_all_as_kwargs_np={},
+        frontend_method_data=frontend_method_data,
+        init_flags=init_flags,
+        method_flags=method_flags,
+        frontend=frontend,
+        on_device=on_device,
+    )
+
+
+# tanh
+@handle_frontend_method(
+    class_tree=CLASS_TREE,
+    init_tree="paddle.to_tensor",
+    method_name="tanh",
+    dtype_and_x=helpers.dtype_and_values(
+        available_dtypes=helpers.get_dtypes("float"),
+    ),
+)
+def test_paddle_tanh(
+    dtype_and_x,
+    frontend_method_data,
+    init_flags,
+    method_flags,
+    frontend,
+    on_device,
+):
+    input_dtype, x = dtype_and_x
+    helpers.test_frontend_method(
+        init_input_dtypes=input_dtype,
+        init_all_as_kwargs_np={
+            "data": x[0],
+        },
+        method_input_dtypes=input_dtype,
+        method_all_as_kwargs_np={},
+        frontend_method_data=frontend_method_data,
+        init_flags=init_flags,
+        method_flags=method_flags,
+        frontend=frontend,
+        on_device=on_device,
+    )
+
+
+# __(add_)__
+
+
+@handle_frontend_method(
+    class_tree=CLASS_TREE,
+    init_tree="paddle.to_tensor",
+    method_name="add_",
+    dtype_and_x=helpers.dtype_and_values(
+        available_dtypes=helpers.get_dtypes("float"),
+    ),
+)
+def test_paddle_add_(
+    dtype_and_x,
+    frontend_method_data,
+    init_flags,
+    method_flags,
+    frontend,
+    on_device,
+):
+    input_dtype, x = dtype_and_x
+    helpers.test_frontend_method(
+        init_input_dtypes=input_dtype,
+        init_all_as_kwargs_np={
             "data": x[0],
         },
         method_input_dtypes=input_dtype,
@@ -825,14 +839,11 @@
         },
         method_input_dtypes=input_dtype,
         method_all_as_kwargs_np={},
->>>>>>> 0d4e6dc8
-        frontend_method_data=frontend_method_data,
-        init_flags=init_flags,
-        method_flags=method_flags,
-        frontend=frontend,
-        on_device=on_device,
-<<<<<<< HEAD
-=======
+        frontend_method_data=frontend_method_data,
+        init_flags=init_flags,
+        method_flags=method_flags,
+        frontend=frontend,
+        on_device=on_device,
     )
 
 
@@ -868,5 +879,4 @@
         init_flags=init_flags,
         method_flags=method_flags,
         on_device=on_device,
->>>>>>> 0d4e6dc8
     )