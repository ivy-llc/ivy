--- conflicted
+++ resolved
@@ -278,7 +278,6 @@
     )
 
 
-<<<<<<< HEAD
 
 # acosh
 @handle_frontend_method(
@@ -316,8 +315,6 @@
 
 
          
-=======
->>>>>>> 50dc0199
 # asin
 @handle_frontend_method(
     class_tree=CLASS_TREE,
