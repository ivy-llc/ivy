# global
import numpy as np
from hypothesis import assume, given
from hypothesis import strategies as st

import ivy

# local
import ivy_tests.test_ivy.helpers as helpers
from ivy.functional.frontends.paddle import Tensor
from ivy_tests.test_ivy.helpers import handle_frontend_method

CLASS_TREE = "ivy.functional.frontends.paddle.Tensor"


# Helpers #
# ------- #


@st.composite
def _reshape_helper(draw):
    # generate a shape s.t len(shape) > 0
    shape = draw(
        helpers.get_shape(
            allow_none=False,
            min_num_dims=1,
            max_num_dims=3,
            min_dim_size=1,
            max_dim_size=3,
        )
    )

    reshape_shape = draw(helpers.reshape_shapes(shape=shape))

    dtypes, x = draw(
        helpers.dtype_and_values(
            available_dtypes=helpers.get_dtypes("valid"),
            shape=shape,
        )
    )
    return dtypes, x, reshape_shape


@st.composite
def _setitem_helper(draw, available_dtypes, allow_neg_step=True):
    input_dtype, x, index = draw(
        helpers.dtype_array_index(
            available_dtypes=available_dtypes,
            allow_neg_step=allow_neg_step,
        )
    )
    val_dtype, val = draw(
        helpers.dtype_and_values(
            available_dtypes=available_dtypes,
            shape=x[index].shape,
        )
    )
    return input_dtype + val_dtype, x, index, val[0]


@st.composite
def _get_dtype_and_square_matrix(draw):
    dim_size = draw(helpers.ints(min_value=2, max_value=5))
    dtype = draw(helpers.get_dtypes("float", index=1, full=False))
    mat = draw(
        helpers.array_values(
            dtype=dtype[0], shape=(dim_size, dim_size), min_value=0, max_value=10
        )
    )
    return dtype, mat


# Tests #
# ----- #


@given(
    dtype_x=helpers.dtype_and_values(
        available_dtypes=helpers.get_dtypes("valid", prune_function=False)
    ).filter(lambda x: "bfloat16" not in x[0]),
)
def test_paddle_instance_property_device(
    dtype_x,
):
    _, data = dtype_x
    x = Tensor(data[0])
    x.ivy_array = data[0]
    ivy.utils.assertions.check_equal(
        x.place, ivy.dev(ivy.array(data[0])), as_array=False
    )


@given(
    dtype_x=helpers.dtype_and_values(
        available_dtypes=helpers.get_dtypes("valid", prune_function=False)
    ).filter(lambda x: "bfloat16" not in x[0]),
)
def test_paddle_instance_property_dtype(
    dtype_x,
):
    dtype, data = dtype_x
    x = Tensor(data[0])
    x.ivy_array = data[0]
    ivy.utils.assertions.check_equal(x.dtype, dtype[0], as_array=False)


@given(
    dtype_x=helpers.dtype_and_values(
        available_dtypes=helpers.get_dtypes("valid", prune_function=False),
        ret_shape=True,
    ).filter(lambda x: "bfloat16" not in x[0]),
)
def test_paddle_instance_property_shape(dtype_x):
    _, data, shape = dtype_x
    x = Tensor(data[0])
    ivy.utils.assertions.check_equal(
        x.ivy_array.shape, ivy.Shape(shape), as_array=False
    )


@given(
    dtype_x=helpers.dtype_and_values(
        available_dtypes=helpers.get_dtypes("valid", prune_function=False),
    ).filter(lambda x: "bfloat16" not in x[0]),
)
def test_paddle_instance_property_ndim(
    dtype_x,
):
    _, data = dtype_x
    x = Tensor(data[0])
    ivy.utils.assertions.check_equal(x.ndim, data[0].ndim, as_array=False)


# reshape
@handle_frontend_method(
    class_tree=CLASS_TREE,
    init_tree="paddle.to_tensor",
    method_name="reshape",
    dtype_x_shape=_reshape_helper(),
)
def test_paddle_instance_reshape(
    dtype_x_shape,
    frontend_method_data,
    init_flags,
    method_flags,
    frontend,
    on_device,
):
    input_dtype, x, shape = dtype_x_shape
    assume(len(shape) != 0)
    shape = {
        "shape": shape,
    }
    helpers.test_frontend_method(
        init_input_dtypes=input_dtype,
        init_all_as_kwargs_np={
            "data": x[0],
        },
        method_input_dtypes=input_dtype,
        method_all_as_kwargs_np=shape,
        frontend_method_data=frontend_method_data,
        init_flags=init_flags,
        method_flags=method_flags,
        frontend=frontend,
        on_device=on_device,
    )


# __getitem__
@handle_frontend_method(
    class_tree=CLASS_TREE,
    init_tree="paddle.to_tensor",
    method_name="__getitem__",
    dtype_x_index=helpers.dtype_array_index(
        available_dtypes=helpers.get_dtypes("valid"),
        allow_neg_step=False,
    ),
)
def test_paddle_instance_getitem(
    dtype_x_index,
    frontend_method_data,
    init_flags,
    method_flags,
    frontend,
    on_device,
):
    input_dtype, x, index = dtype_x_index
    helpers.test_frontend_method(
        init_input_dtypes=[input_dtype[0]],
        init_all_as_kwargs_np={"data": x},
        method_input_dtypes=[input_dtype[1]],
        method_all_as_kwargs_np={"item": index},
        frontend_method_data=frontend_method_data,
        init_flags=init_flags,
        method_flags=method_flags,
        frontend=frontend,
        on_device=on_device,
    )


# __setitem__
@handle_frontend_method(
    class_tree=CLASS_TREE,
    init_tree="paddle.to_tensor",
    method_name="__setitem__",
    dtypes_x_index_val=_setitem_helper(
        available_dtypes=helpers.get_dtypes("valid"),
    ),
)
def test_paddle_instance_setitem(
    dtypes_x_index_val,
    frontend_method_data,
    init_flags,
    method_flags,
    frontend,
    on_device,
):
    input_dtype, x, index, val = dtypes_x_index_val
    assume(len(index) != 0)
    helpers.test_frontend_method(
        init_input_dtypes=[input_dtype[0]],
        init_all_as_kwargs_np={"data": x},
        method_input_dtypes=[*input_dtype[1:]],
        method_all_as_kwargs_np={"item": index, "value": val},
        frontend_method_data=frontend_method_data,
        init_flags=init_flags,
        method_flags=method_flags,
        frontend=frontend,
        on_device=on_device,
    )


# dim
@handle_frontend_method(
    class_tree=CLASS_TREE,
    init_tree="paddle.to_tensor",
    method_name="dim",
    dtype_and_x=helpers.dtype_and_values(
        available_dtypes=helpers.get_dtypes("valid"),
    ),
)
def test_paddle_instance_dim(
    dtype_and_x,
    frontend_method_data,
    init_flags,
    method_flags,
    frontend,
    on_device,
):
    input_dtype, x = dtype_and_x
    helpers.test_frontend_method(
        init_input_dtypes=input_dtype,
        init_all_as_kwargs_np={
            "data": x[0],
        },
        method_input_dtypes=[],
        method_all_as_kwargs_np={},
        frontend_method_data=frontend_method_data,
        init_flags=init_flags,
        method_flags=method_flags,
        frontend=frontend,
        on_device=on_device,
    )


# abs
@handle_frontend_method(
    class_tree=CLASS_TREE,
    init_tree="paddle.to_tensor",
    method_name="abs",
    dtype_and_x=helpers.dtype_and_values(
        available_dtypes=helpers.get_dtypes("float"),
    ),
)
def test_paddle_instance_abs(
    dtype_and_x,
    frontend_method_data,
    init_flags,
    method_flags,
    frontend,
    on_device,
):
    input_dtype, x = dtype_and_x
    helpers.test_frontend_method(
        init_input_dtypes=input_dtype,
        init_all_as_kwargs_np={
            "data": x[0],
        },
        method_input_dtypes=input_dtype,
        method_all_as_kwargs_np={},
        frontend_method_data=frontend_method_data,
        init_flags=init_flags,
        method_flags=method_flags,
        frontend=frontend,
        on_device=on_device,
    )


# sin
@handle_frontend_method(
    class_tree=CLASS_TREE,
    init_tree="paddle.to_tensor",
    method_name="sin",
    dtype_and_x=helpers.dtype_and_values(
        available_dtypes=helpers.get_dtypes("float"),
    ),
)
def test_paddle_instance_sin(
    dtype_and_x,
    frontend_method_data,
    init_flags,
    method_flags,
    frontend,
    on_device,
):
    input_dtype, x = dtype_and_x
    helpers.test_frontend_method(
        init_input_dtypes=input_dtype,
        init_all_as_kwargs_np={
            "data": x[0],
        },
        method_input_dtypes=input_dtype,
        method_all_as_kwargs_np={},
        frontend_method_data=frontend_method_data,
        init_flags=init_flags,
        method_flags=method_flags,
        frontend=frontend,
        on_device=on_device,
    )


# sinh
@handle_frontend_method(
    class_tree=CLASS_TREE,
    init_tree="paddle.to_tensor",
    method_name="sinh",
    dtype_and_x=helpers.dtype_and_values(
        available_dtypes=helpers.get_dtypes("float"),
    ),
)
def test_paddle_instance_sinh(
    dtype_and_x,
    frontend_method_data,
    init_flags,
    method_flags,
    frontend,
    on_device,
):
    input_dtype, x = dtype_and_x
    helpers.test_frontend_method(
        init_input_dtypes=input_dtype,
        init_all_as_kwargs_np={
            "data": x[0],
        },
        method_input_dtypes=input_dtype,
        method_all_as_kwargs_np={},
        frontend_method_data=frontend_method_data,
        init_flags=init_flags,
        method_flags=method_flags,
        frontend=frontend,
        on_device=on_device,
    )


# asin
@handle_frontend_method(
    class_tree=CLASS_TREE,
    init_tree="paddle.to_tensor",
    method_name="asin",
    dtype_and_x=helpers.dtype_and_values(
        available_dtypes=helpers.get_dtypes("float"),
    ),
)
def test_paddle_instance_asin(
    dtype_and_x,
    frontend_method_data,
    init_flags,
    method_flags,
    frontend,
    on_device,
):
    input_dtype, x = dtype_and_x
    helpers.test_frontend_method(
        init_input_dtypes=input_dtype,
        init_all_as_kwargs_np={
            "data": x[0],
        },
        method_input_dtypes=input_dtype,
        method_all_as_kwargs_np={},
        frontend_method_data=frontend_method_data,
        init_flags=init_flags,
        method_flags=method_flags,
        frontend=frontend,
        on_device=on_device,
    )


# asinh
@handle_frontend_method(
    class_tree=CLASS_TREE,
    init_tree="paddle.to_tensor",
    method_name="asinh",
    dtype_and_x=helpers.dtype_and_values(
        available_dtypes=helpers.get_dtypes("float"),
    ),
)
def test_paddle_instance_asinh(
    dtype_and_x,
    frontend_method_data,
    init_flags,
    method_flags,
    frontend,
    on_device,
):
    input_dtype, x = dtype_and_x
    helpers.test_frontend_method(
        init_input_dtypes=input_dtype,
        init_all_as_kwargs_np={
            "data": x[0],
        },
        method_input_dtypes=input_dtype,
        method_all_as_kwargs_np={},
        frontend_method_data=frontend_method_data,
        init_flags=init_flags,
        method_flags=method_flags,
        frontend=frontend,
        on_device=on_device,
    )


# cosh
@handle_frontend_method(
    class_tree=CLASS_TREE,
    init_tree="paddle.to_tensor",
    method_name="cosh",
    dtype_and_x=helpers.dtype_and_values(
        available_dtypes=helpers.get_dtypes("float"),
    ),
)
def test_paddle_instance_cosh(
    dtype_and_x,
    frontend_method_data,
    init_flags,
    method_flags,
    frontend,
    on_device,
):
    input_dtype, x = dtype_and_x
    helpers.test_frontend_method(
        init_input_dtypes=input_dtype,
        init_all_as_kwargs_np={
            "data": x[0],
        },
        method_input_dtypes=input_dtype,
        method_all_as_kwargs_np={},
        frontend_method_data=frontend_method_data,
        init_flags=init_flags,
        method_flags=method_flags,
        frontend=frontend,
        on_device=on_device,
    )


# log
@handle_frontend_method(
    class_tree=CLASS_TREE,
    init_tree="paddle.to_tensor",
    method_name="log",
    dtype_and_x=helpers.dtype_and_values(
        available_dtypes=helpers.get_dtypes("float"),
    ),
)
def test_paddle_instance_log(
    dtype_and_x,
    frontend_method_data,
    init_flags,
    method_flags,
    frontend,
    on_device,
):
    input_dtype, x = dtype_and_x
    helpers.test_frontend_method(
        init_input_dtypes=input_dtype,
        init_all_as_kwargs_np={
            "data": x[0],
        },
        method_input_dtypes=input_dtype,
        method_all_as_kwargs_np={},
        frontend_method_data=frontend_method_data,
        init_flags=init_flags,
        method_flags=method_flags,
        frontend=frontend,
        on_device=on_device,
    )


# argmax
@handle_frontend_method(
    class_tree=CLASS_TREE,
    init_tree="paddle.to_tensor",
    method_name="argmax",
    dtype_x_axis=helpers.dtype_values_axis(
        available_dtypes=st.one_of(helpers.get_dtypes("float")),
        min_axis=-1,
        max_axis=0,
        min_num_dims=1,
        force_int_axis=True,
    ),
    keep_dims=st.booleans(),
)
def test_paddle_instance_argmax(
    dtype_x_axis,
    keep_dims,
    frontend_method_data,
    init_flags,
    method_flags,
    frontend,
    on_device,
):
    input_dtypes, x, axis = dtype_x_axis
    helpers.test_frontend_method(
        init_input_dtypes=input_dtypes,
        init_all_as_kwargs_np={
            "object": x[0],
        },
        method_input_dtypes=input_dtypes,
        method_all_as_kwargs_np={
            "axis": axis,
            "keepdim": keep_dims,
        },
        frontend=frontend,
        frontend_method_data=frontend_method_data,
        init_flags=init_flags,
        method_flags=method_flags,
        on_device=on_device,
    )


# exp
@handle_frontend_method(
    class_tree=CLASS_TREE,
    init_tree="paddle.to_tensor",
    method_name="exp",
    dtype_and_x=helpers.dtype_and_values(
        available_dtypes=helpers.get_dtypes("float"),
    ),
)
def test_paddle_instance_exp(
    dtype_and_x,
    frontend_method_data,
    init_flags,
    method_flags,
    frontend,
    on_device,
):
    input_dtype, x = dtype_and_x
    helpers.test_frontend_method(
        init_input_dtypes=input_dtype,
        init_all_as_kwargs_np={
            "data": x[0],
        },
        method_input_dtypes=input_dtype,
        method_all_as_kwargs_np={},
        frontend_method_data=frontend_method_data,
        init_flags=init_flags,
        method_flags=method_flags,
        frontend=frontend,
        on_device=on_device,
    )


# cos
@handle_frontend_method(
    class_tree=CLASS_TREE,
    init_tree="paddle.to_tensor",
    method_name="cos",
    dtype_and_x=helpers.dtype_and_values(
        available_dtypes=helpers.get_dtypes("float"),
    ),
)
def test_paddle_instance_cos(
    dtype_and_x,
    frontend_method_data,
    init_flags,
    method_flags,
    frontend,
    on_device,
):
    input_dtype, x = dtype_and_x
    helpers.test_frontend_method(
        init_input_dtypes=input_dtype,
        init_all_as_kwargs_np={
            "data": x[0],
        },
        method_input_dtypes=input_dtype,
        method_all_as_kwargs_np={},
        frontend_method_data=frontend_method_data,
        init_flags=init_flags,
        method_flags=method_flags,
        frontend=frontend,
        on_device=on_device,
    )


# log10
@handle_frontend_method(
    class_tree=CLASS_TREE,
    init_tree="paddle.to_tensor",
    method_name="log10",
    dtype_and_x=helpers.dtype_and_values(
        available_dtypes=helpers.get_dtypes("float"),
    ),
)
def test_paddle_instance_log10(
    dtype_and_x,
    frontend_method_data,
    init_flags,
    method_flags,
    frontend,
    on_device,
):
    input_dtype, x = dtype_and_x
    helpers.test_frontend_method(
        init_input_dtypes=input_dtype,
        init_all_as_kwargs_np={
            "data": x[0],
        },
        method_input_dtypes=input_dtype,
        method_all_as_kwargs_np={},
        frontend_method_data=frontend_method_data,
        init_flags=init_flags,
        method_flags=method_flags,
        frontend=frontend,
        on_device=on_device,
    )


# argsort
@handle_frontend_method(
    class_tree=CLASS_TREE,
    init_tree="paddle.to_tensor",
    method_name="argsort",
    dtype_x_axis=helpers.dtype_values_axis(
        available_dtypes=st.one_of(helpers.get_dtypes("float")),
        min_axis=-1,
        max_axis=0,
        min_num_dims=1,
        force_int_axis=True,
    ),
    descending=st.booleans(),
)
def test_paddle_instance_argsort(
    dtype_x_axis,
    descending,
    frontend_method_data,
    init_flags,
    method_flags,
    frontend,
    on_device,
):
    input_dtypes, x, axis = dtype_x_axis
    helpers.test_frontend_method(
        init_input_dtypes=input_dtypes,
        init_all_as_kwargs_np={
            "object": x[0],
        },
        method_input_dtypes=input_dtypes,
        method_all_as_kwargs_np={
            "axis": axis,
            "descending": descending,
        },
        frontend=frontend,
        frontend_method_data=frontend_method_data,
        init_flags=init_flags,
        method_flags=method_flags,
        on_device=on_device,
    )


# floor
@handle_frontend_method(
    class_tree=CLASS_TREE,
    init_tree="paddle.to_tensor",
    method_name="floor",
    dtype_and_x=helpers.dtype_and_values(
        available_dtypes=helpers.get_dtypes("float"),
    ),
)
def test_paddle_instance_floor(
    dtype_and_x,
    frontend_method_data,
    init_flags,
    method_flags,
    frontend,
    on_device,
):
    input_dtype, x = dtype_and_x
    helpers.test_frontend_method(
        init_input_dtypes=input_dtype,
        init_all_as_kwargs_np={
            "data": x[0],
        },
        method_input_dtypes=input_dtype,
        method_all_as_kwargs_np={},
        frontend_method_data=frontend_method_data,
        init_flags=init_flags,
        method_flags=method_flags,
        frontend=frontend,
        on_device=on_device,
    )


# sqrt
@handle_frontend_method(
    class_tree=CLASS_TREE,
    init_tree="paddle.to_tensor",
    method_name="sqrt",
    dtype_and_x=helpers.dtype_and_values(
        available_dtypes=helpers.get_dtypes("valid"),
    ),
)
def test_paddle_instance_sqrt(
    dtype_and_x,
    frontend_method_data,
    init_flags,
    method_flags,
    frontend,
    on_device,
):
    input_dtype, x = dtype_and_x
    helpers.test_frontend_method(
        init_input_dtypes=input_dtype,
        init_all_as_kwargs_np={
            "data": x[0],
        },
        method_input_dtypes=input_dtype,
        method_all_as_kwargs_np={},
        frontend_method_data=frontend_method_data,
        init_flags=init_flags,
        method_flags=method_flags,
        frontend=frontend,
        on_device=on_device,
    )


# tanh
@handle_frontend_method(
    class_tree=CLASS_TREE,
    init_tree="paddle.to_tensor",
    method_name="tanh",
    dtype_and_x=helpers.dtype_and_values(
        available_dtypes=helpers.get_dtypes("valid"),
    ),
)
def test_paddle_instance_tanh(
    dtype_and_x,
    frontend_method_data,
    init_flags,
    method_flags,
    frontend,
    on_device,
):
    input_dtype, x = dtype_and_x
    helpers.test_frontend_method(
        init_input_dtypes=input_dtype,
        init_all_as_kwargs_np={
            "data": x[0],
        },
        method_input_dtypes=input_dtype,
        method_all_as_kwargs_np={},
        frontend_method_data=frontend_method_data,
        init_flags=init_flags,
        method_flags=method_flags,
        frontend=frontend,
        on_device=on_device,
    )


# __(add_)__


@handle_frontend_method(
    class_tree=CLASS_TREE,
    init_tree="paddle.to_tensor",
    method_name="add_",
    dtype_and_x=helpers.dtype_and_values(
        available_dtypes=helpers.get_dtypes("float"),
    ),
)
def test_paddle_instance_add_(
    dtype_and_x,
    frontend_method_data,
    init_flags,
    method_flags,
    frontend,
    on_device,
):
    input_dtype, x = dtype_and_x
    helpers.test_frontend_method(
        init_input_dtypes=input_dtype,
        init_all_as_kwargs_np={
            "data": x[0],
        },
        method_input_dtypes=input_dtype,
        method_all_as_kwargs_np={},
        frontend_method_data=frontend_method_data,
        init_flags=init_flags,
        method_flags=method_flags,
        frontend=frontend,
        on_device=on_device,
    )


# square
@handle_frontend_method(
    class_tree=CLASS_TREE,
    init_tree="paddle.to_tensor",
    method_name="square",
    dtype_and_x=helpers.dtype_and_values(
        available_dtypes=helpers.get_dtypes("float"),
    ),
)
def test_paddle_instance_square(
    dtype_and_x,
    frontend_method_data,
    init_flags,
    method_flags,
    frontend,
    on_device,
):
    input_dtype, x = dtype_and_x
    helpers.test_frontend_method(
        init_input_dtypes=input_dtype,
        init_all_as_kwargs_np={
            "data": x[0],
        },
        method_input_dtypes=input_dtype,
        method_all_as_kwargs_np={},
        frontend_method_data=frontend_method_data,
        init_flags=init_flags,
        method_flags=method_flags,
        frontend=frontend,
        on_device=on_device,
    )


# cholesky
@handle_frontend_method(
    class_tree=CLASS_TREE,
    init_tree="paddle.to_tensor",
    method_name="cholesky",
    dtype_and_x=_get_dtype_and_square_matrix(),
    upper=st.booleans(),
)
def test_paddle_instance_cholesky(
    dtype_and_x,
    upper,
    frontend_method_data,
    init_flags,
    method_flags,
    frontend,
    on_device,
):
    input_dtype, x = dtype_and_x
    x = np.matmul(x.T, x) + np.identity(x.shape[0])

    helpers.test_frontend_method(
        init_input_dtypes=input_dtype,
        init_all_as_kwargs_np={
            "data": x,
        },
        method_input_dtypes=input_dtype,
        method_all_as_kwargs_np={"upper": upper},
        frontend=frontend,
        frontend_method_data=frontend_method_data,
        init_flags=init_flags,
        method_flags=method_flags,
        on_device=on_device,
    )


@handle_frontend_method(
    class_tree=CLASS_TREE,
    init_tree="paddle.to_tensor",
    method_name="multiply",
    dtype_and_x=helpers.dtype_and_values(
        available_dtypes=helpers.get_dtypes("float"),
        num_arrays=2,
        shared_dtype=True,
    ),
)
def test_paddle_instance_multiply(
    dtype_and_x,
    frontend_method_data,
    init_flags,
    method_flags,
    frontend,
    on_device,
):
    input_dtype, x = dtype_and_x
    helpers.test_frontend_method(
        init_input_dtypes=input_dtype,
        init_all_as_kwargs_np={
            "value": x[0],
        },
        method_input_dtypes=input_dtype,
        method_all_as_kwargs_np={
            "y": x[1],
        },
        frontend_method_data=frontend_method_data,
        init_flags=init_flags,
        method_flags=method_flags,
        frontend=frontend,
        on_device=on_device,
    )


# all
@handle_frontend_method(
    class_tree=CLASS_TREE,
    init_tree="paddle.to_tensor",
    method_name="all",
    dtype_x_axis=helpers.dtype_values_axis(
        available_dtypes=helpers.get_dtypes("bool"),
        min_axis=-1,
        max_axis=0,
        min_num_dims=1,
        force_int_axis=True,
    ),
    keep_dims=st.booleans(),
)
def test_paddle_instance_all(
    dtype_x_axis,
    keep_dims,
    frontend_method_data,
    init_flags,
    method_flags,
    frontend,
    on_device,
):
    input_dtypes, x, axis = dtype_x_axis
    helpers.test_frontend_method(
        init_input_dtypes=input_dtypes,
        init_all_as_kwargs_np={
            "object": x[0],
        },
        method_input_dtypes=input_dtypes,
        method_all_as_kwargs_np={
            "axis": axis,
            "keepdim": keep_dims,
        },
        frontend=frontend,
        frontend_method_data=frontend_method_data,
        init_flags=init_flags,
        method_flags=method_flags,
        on_device=on_device,
    )


# allclose
@handle_frontend_method(
    class_tree=CLASS_TREE,
    init_tree="paddle.to_tensor",
    method_name="allclose",
    dtype_and_x=helpers.dtype_and_values(
        available_dtypes=helpers.get_dtypes("float"),
        num_arrays=2,
        shared_dtype=True,
    ),
    # rtol=1e-05,
    # atol=1e-08,
    # equal_nan=st.booleans(),
)
def test_paddle_instance_allclose(
    dtype_and_x,
    # rtol,
    # atol,
    # equal_nan,
    frontend_method_data,
    init_flags,
    method_flags,
    frontend,
    on_device,
):
    input_dtype, x = dtype_and_x
    helpers.test_frontend_method(
        init_input_dtypes=input_dtype,
        init_all_as_kwargs_np={
            "data": x[0],
        },
        method_input_dtypes=input_dtype,
        method_all_as_kwargs_np={
            "other": x[1],
            # "rtol": rtol,
            # "atol": atol,
            # "equal_nan": equal_nan,
        },
        frontend=frontend,
        frontend_method_data=frontend_method_data,
        init_flags=init_flags,
        method_flags=method_flags,
        on_device=on_device,
    )


# sort
@handle_frontend_method(
    class_tree=CLASS_TREE,
    init_tree="paddle.to_tensor",
    method_name="sort",
    dtype_x_axis=helpers.dtype_values_axis(
        available_dtypes=st.one_of(helpers.get_dtypes("float")),
        min_axis=-1,
        max_axis=0,
        min_num_dims=1,
        force_int_axis=True,
    ),
    descending=st.booleans(),
)
def test_paddle_instance_sort(
    dtype_x_axis,
    descending,
    frontend_method_data,
    init_flags,
    method_flags,
    frontend,
    on_device,
):
    input_dtypes, x, axis = dtype_x_axis
    helpers.test_frontend_method(
        init_input_dtypes=input_dtypes,
        init_all_as_kwargs_np={
            "object": x[0],
        },
        method_input_dtypes=input_dtypes,
        method_all_as_kwargs_np={
            "axis": axis,
            "descending": descending,
        },
        frontend=frontend,
        frontend_method_data=frontend_method_data,
        init_flags=init_flags,
        method_flags=method_flags,
        on_device=on_device,
    )


# any
@handle_frontend_method(
    class_tree=CLASS_TREE,
    init_tree="paddle.to_tensor",
    method_name="any",
    dtype_x_axis=helpers.dtype_values_axis(
        available_dtypes=st.one_of(helpers.get_dtypes("float")),
        min_axis=-1,
        max_axis=0,
        min_num_dims=1,
        force_int_axis=True,
    ),
    keep_dims=st.booleans(),
)
def test_paddle_instance_any(
    dtype_x_axis,
    keep_dims,
    frontend_method_data,
    init_flags,
    method_flags,
    frontend,
    on_device,
):
    input_dtypes, x, axis = dtype_x_axis
    helpers.test_frontend_method(
        init_input_dtypes=input_dtypes,
        init_all_as_kwargs_np={
            "data": x[0],
        },
        method_input_dtypes=input_dtypes,
        method_all_as_kwargs_np={
            "axis": axis,
            "keepdim": keep_dims,
        },
        frontend=frontend,
        frontend_method_data=frontend_method_data,
        init_flags=init_flags,
        method_flags=method_flags,
        on_device=on_device,
    )


#  isinf
@handle_frontend_method(
    class_tree=CLASS_TREE,
    init_tree="paddle.to_tensor",
    method_name="isinf",
    dtype_and_x=helpers.dtype_and_values(
        available_dtypes=helpers.get_dtypes("valid"),
    ),
)
def test_paddle_instance_isinf(
    dtype_and_x,
    frontend_method_data,
    init_flags,
    method_flags,
    frontend,
    on_device,
):
    input_dtype, x = dtype_and_x
    helpers.test_frontend_method(
        init_input_dtypes=input_dtype,
        init_all_as_kwargs_np={
            "data": x[0],
        },
        method_input_dtypes=input_dtype,
        method_all_as_kwargs_np={},
        frontend_method_data=frontend_method_data,
        init_flags=init_flags,
        method_flags=method_flags,
        frontend=frontend,
        on_device=on_device,
    )


# astype
@handle_frontend_method(
    class_tree=CLASS_TREE,
    init_tree="paddle.to_tensor",
    method_name="astype",
    dtype_and_x=helpers.dtype_and_values(
        available_dtypes=helpers.get_dtypes("float"),
    ),
    dtype=st.one_of(helpers.get_dtypes("valid")),
)
def test_paddle_instance_astype(
    dtype_and_x,
    dtype,
    frontend_method_data,
    init_flags,
    method_flags,
    frontend,
    on_device,
):
    input_dtype, x = dtype_and_x
    if dtype is None:
        dtype = input_dtype
    helpers.test_frontend_method(
        init_input_dtypes=input_dtype,
        init_all_as_kwargs_np={
            "data": x[0],
        },
        method_input_dtypes=input_dtype,
        method_all_as_kwargs_np={
            "dtype": dtype,
        },
        frontend_method_data=frontend_method_data,
        init_flags=init_flags,
        method_flags=method_flags,
        frontend=frontend,
        on_device=on_device,
    )


#  isfinite
@handle_frontend_method(
    class_tree=CLASS_TREE,
    init_tree="paddle.to_tensor",
    method_name="isfinite",
    dtype_and_x=helpers.dtype_and_values(
        available_dtypes=helpers.get_dtypes("valid"),
    ),
)
def test_paddle_instance_isfinite(
    dtype_and_x,
    frontend_method_data,
    init_flags,
    method_flags,
    frontend,
    on_device,
):
    input_dtype, x = dtype_and_x
    helpers.test_frontend_method(
        init_input_dtypes=input_dtype,
        init_all_as_kwargs_np={
            "data": x[0],
        },
        method_input_dtypes=input_dtype,
        method_all_as_kwargs_np={},
        frontend_method_data=frontend_method_data,
        init_flags=init_flags,
        method_flags=method_flags,
        frontend=frontend,
        on_device=on_device,
    )


# erf
@handle_frontend_method(
    class_tree=CLASS_TREE,
    init_tree="paddle.to_tensor",
    method_name="erf",
    dtype_and_x=helpers.dtype_and_values(
        available_dtypes=helpers.get_dtypes("valid"),
    ),
)
def test_paddle_instance_erf(
    dtype_and_x,
    frontend_method_data,
    init_flags,
    method_flags,
    frontend,
    on_device,
):
    input_dtype, x = dtype_and_x
    helpers.test_frontend_method(
        init_input_dtypes=input_dtype,
        init_all_as_kwargs_np={
            "data": x[0],
        },
        method_input_dtypes=input_dtype,
        method_all_as_kwargs_np={},
        frontend_method_data=frontend_method_data,
        init_flags=init_flags,
        method_flags=method_flags,
        frontend=frontend,
        on_device=on_device,
    )


# subtract
@handle_frontend_method(
    class_tree=CLASS_TREE,
    init_tree="paddle.to_tensor",
    method_name="subtract",
    dtypes_and_x=helpers.dtype_and_values(
        available_dtypes=helpers.get_dtypes("float"), num_arrays=2, shared_dtype=True
    ),
)
def test_paddle_instance_subtract(
    dtypes_and_x,
    frontend_method_data,
    init_flags,
    method_flags,
    frontend,
    on_device,
):
    input_dtype, x = dtypes_and_x
    helpers.test_frontend_method(
        init_input_dtypes=input_dtype,
        init_all_as_kwargs_np={"data": x[0]},
        method_input_dtypes=input_dtype,
        method_all_as_kwargs_np={"y": x[1]},
        frontend_method_data=frontend_method_data,
        init_flags=init_flags,
        method_flags=method_flags,
        frontend=frontend,
        on_device=on_device,
    )


# bitwise_xor
@handle_frontend_method(
    class_tree=CLASS_TREE,
    init_tree="paddle.to_tensor",
    method_name="bitwise_xor",
    dtypes_and_x=helpers.dtype_and_values(
        available_dtypes=helpers.get_dtypes("valid"), num_arrays=2, shared_dtype=True
    ),
)
def test_paddle_instance_bitwise_xor(
    dtypes_and_x,
    frontend_method_data,
    init_flags,
    method_flags,
    frontend,
    on_device,
):
    input_dtype, x = dtypes_and_x
    helpers.test_frontend_method(
        init_input_dtypes=input_dtype,
        init_all_as_kwargs_np={"data": x[0]},
        method_input_dtypes=input_dtype,
        method_all_as_kwargs_np={"y": x[1]},
        frontend_method_data=frontend_method_data,
        init_flags=init_flags,
        method_flags=method_flags,
        frontend=frontend,
        on_device=on_device,
    )


# logical_xor
@handle_frontend_method(
    class_tree=CLASS_TREE,
    init_tree="paddle.to_tensor",
    method_name="logical_xor",
    dtypes_and_x=helpers.dtype_and_values(
        available_dtypes=helpers.get_dtypes("valid"), num_arrays=2, shared_dtype=True
    ),
)
def test_paddle_instance_logical_xor(
    dtypes_and_x,
    frontend_method_data,
    init_flags,
    method_flags,
    frontend,
    on_device,
):
    input_dtype, x = dtypes_and_x
    helpers.test_frontend_method(
        init_input_dtypes=input_dtype,
        init_all_as_kwargs_np={"data": x[0]},
        method_input_dtypes=input_dtype,
        method_all_as_kwargs_np={"y": x[1]},
        frontend_method_data=frontend_method_data,
        init_flags=init_flags,
        method_flags=method_flags,
        frontend=frontend,
        on_device=on_device,
    )


# logical_or
@handle_frontend_method(
    class_tree=CLASS_TREE,
    init_tree="paddle.to_tensor",
    method_name="logical_or",
    dtypes_and_x=helpers.dtype_and_values(
        available_dtypes=helpers.get_dtypes("valid"), num_arrays=2, shared_dtype=True
    ),
)
def test_paddle_instance_logical_or(
    dtypes_and_x,
    frontend_method_data,
    init_flags,
    method_flags,
    frontend,
    on_device,
):
    input_dtype, x = dtypes_and_x
    helpers.test_frontend_method(
        init_input_dtypes=input_dtype,
        init_all_as_kwargs_np={"data": x[0]},
        method_input_dtypes=input_dtype,
        method_all_as_kwargs_np={"y": x[1]},
        frontend_method_data=frontend_method_data,
        init_flags=init_flags,
        method_flags=method_flags,
        frontend=frontend,
        on_device=on_device,
    )


# rsqrt
@handle_frontend_method(
    class_tree=CLASS_TREE,
    init_tree="paddle.to_tensor",
    method_name="rsqrt",
    dtype_and_x=helpers.dtype_and_values(
        available_dtypes=helpers.get_dtypes("valid"),
    ),
)
def test_paddle_instance_rsqrt(
    dtype_and_x,
    frontend_method_data,
    init_flags,
    method_flags,
    frontend,
    on_device,
):
    input_dtype, x = dtype_and_x
    helpers.test_frontend_method(
        init_input_dtypes=input_dtype,
        init_all_as_kwargs_np={
            "data": x[0],
        },
        method_input_dtypes=input_dtype,
        method_all_as_kwargs_np={},
        frontend_method_data=frontend_method_data,
        init_flags=init_flags,
        method_flags=method_flags,
        frontend=frontend,
        on_device=on_device,
    )


# ceil
@handle_frontend_method(
    class_tree=CLASS_TREE,
    init_tree="paddle.to_tensor",
    method_name="ceil",
    dtype_and_x=helpers.dtype_and_values(
        available_dtypes=helpers.get_dtypes("float"),
    ),
)
def test_paddle_instance_ceil(
    dtype_and_x,
    frontend_method_data,
    init_flags,
    method_flags,
    frontend,
    on_device,
):
    input_dtype, x = dtype_and_x
    helpers.test_frontend_method(
        init_input_dtypes=input_dtype,
        init_all_as_kwargs_np={
            "data": x[0],
        },
        method_input_dtypes=input_dtype,
        method_all_as_kwargs_np={},
        frontend_method_data=frontend_method_data,
        init_flags=init_flags,
        method_flags=method_flags,
        frontend=frontend,
        on_device=on_device,
    )


# bitwise_and
@handle_frontend_method(
    class_tree=CLASS_TREE,
    init_tree="paddle.to_tensor",
    method_name="bitwise_and",
    dtypes_and_x=helpers.dtype_and_values(
        available_dtypes=helpers.get_dtypes("valid"), num_arrays=2, shared_dtype=True
    ),
)
def test_paddle_bitwise_and(
    dtypes_and_x,
    frontend_method_data,
    init_flags,
    method_flags,
    frontend,
    on_device,
):
    input_dtype, x = dtypes_and_x
    helpers.test_frontend_method(
        init_input_dtypes=input_dtype,
        init_all_as_kwargs_np={"data": x[0]},
        method_input_dtypes=input_dtype,
        method_all_as_kwargs_np={"y": x[1]},
        frontend_method_data=frontend_method_data,
        init_flags=init_flags,
        method_flags=method_flags,
        frontend=frontend,
        on_device=on_device,
    )


# greater_than
@handle_frontend_method(
    class_tree=CLASS_TREE,
    init_tree="paddle.to_tensor",
    method_name="greater_than",
    dtypes_and_x=helpers.dtype_and_values(
        available_dtypes=helpers.get_dtypes("valid"),
        num_arrays=2,
        shared_dtype=True,
        safety_factor_scale="log",
        small_abs_safety_factor=32,
    ),
)
def test_paddle_greater_than(
    dtypes_and_x,
    frontend_method_data,
    init_flags,
    method_flags,
    frontend,
    on_device,
):
    input_dtype, x = dtypes_and_x
    helpers.test_frontend_method(
        init_input_dtypes=input_dtype,
        init_all_as_kwargs_np={"data": x[0]},
        method_input_dtypes=input_dtype,
        method_all_as_kwargs_np={"y": x[1]},
        frontend_method_data=frontend_method_data,
        init_flags=init_flags,
        method_flags=method_flags,
        frontend=frontend,
        on_device=on_device,
    )


@handle_frontend_method(
    class_tree=CLASS_TREE,
    init_tree="paddle.to_tensor",
    method_name="cumprod",
    dtype_x_axis=helpers.dtype_values_axis(
        available_dtypes=helpers.get_dtypes("float"),
        valid_axis=True,
        force_int_axis=True,
        min_num_dims=1,
        min_value=-5,
        max_value=5,
    ),
)
def test_paddle_cumprod(
    dtype_x_axis,
    frontend_method_data,
    init_flags,
    method_flags,
    frontend,
    on_device,
):
    input_dtype, x, axis = dtype_x_axis
    helpers.test_frontend_method(
        init_input_dtypes=input_dtype,
        init_all_as_kwargs_np={
            "data": x[0],
        },
        method_input_dtypes=input_dtype,
        method_all_as_kwargs_np={"dim": axis},
        frontend_method_data=frontend_method_data,
        init_flags=init_flags,
        method_flags=method_flags,
        frontend=frontend,
        on_device=on_device,
    )


@handle_frontend_method(
    class_tree=CLASS_TREE,
    init_tree="paddle.to_tensor",
    method_name="cumsum",
    dtype_x_axis=helpers.dtype_values_axis(
        available_dtypes=helpers.get_dtypes("float"),
        valid_axis=True,
        force_int_axis=True,
        min_num_dims=1,
        min_value=-5,
        max_value=5,
    ),
)
def test_paddle_cumsum(
    dtype_x_axis,
    frontend_method_data,
    init_flags,
    method_flags,
    frontend,
    on_device,
):
    input_dtype, x, axis = dtype_x_axis
    helpers.test_frontend_method(
        init_input_dtypes=input_dtype,
        init_all_as_kwargs_np={
            "data": x[0],
        },
        method_input_dtypes=input_dtype,
        method_all_as_kwargs_np={"axis": axis},
        frontend_method_data=frontend_method_data,
        init_flags=init_flags,
        method_flags=method_flags,
        frontend=frontend,
        on_device=on_device,
    )


@handle_frontend_method(
    class_tree=CLASS_TREE,
    init_tree="paddle.to_tensor",
    method_name="angle",
    dtype_and_x=helpers.dtype_and_values(
        available_dtypes=["float64", "complex64", "complex128"],
    ),
)
def test_paddle_angle(
    dtype_and_x,
    frontend_method_data,
    init_flags,
    method_flags,
    frontend,
    on_device,
):
    input_dtype, x = dtype_and_x
    helpers.test_frontend_method(
        init_input_dtypes=input_dtype,
        init_all_as_kwargs_np={
            "data": x[0],
        },
        method_input_dtypes=input_dtype,
        method_all_as_kwargs_np={},
        frontend_method_data=frontend_method_data,
        init_flags=init_flags,
        method_flags=method_flags,
        frontend=frontend,
        on_device=on_device,
    )


# rad2deg
@handle_frontend_method(
    class_tree=CLASS_TREE,
    init_tree="paddle.to_tensor",
    method_name="rad2deg",
    dtype_and_x=helpers.dtype_and_values(
        available_dtypes=helpers.get_dtypes("float"),
    ),
)
def test_paddle_rad2deg(
    dtype_and_x,
    frontend_method_data,
    init_flags,
    method_flags,
    frontend,
    on_device,
):
    input_dtype, x = dtype_and_x
    helpers.test_frontend_method(
        init_input_dtypes=input_dtype,
        init_all_as_kwargs_np={
            "data": x[0],
        },
        method_input_dtypes=input_dtype,
        method_all_as_kwargs_np={},
        frontend_method_data=frontend_method_data,
        init_flags=init_flags,
        method_flags=method_flags,
        frontend=frontend,
        on_device=on_device,
    )


<<<<<<< HEAD
# max
@handle_frontend_method(
    class_tree=CLASS_TREE,
    init_tree="paddle.to_tensor",
    method_name="max",
    dtype_x_axis=helpers.dtype_values_axis(
        available_dtypes=st.one_of(helpers.get_dtypes("valid")),
        min_axis=-1,
        max_axis=0,
        min_num_dims=1,
        force_int_axis=False,
    ),
    keep_dims=st.booleans(),
)
def test_paddle_max(
    dtype_x_axis,
    keep_dims,
=======
@handle_frontend_method(
    class_tree=CLASS_TREE,
    init_tree="paddle.to_tensor",
    method_name="fmax",
    dtypes_and_x=helpers.dtype_and_values(
        available_dtypes=helpers.get_dtypes("float"), num_arrays=2, shared_dtype=True
    ),
)
def test_paddle_fmax(
    dtypes_and_x,
>>>>>>> 9c936a0c
    frontend_method_data,
    init_flags,
    method_flags,
    frontend,
    on_device,
):
<<<<<<< HEAD
    input_dtypes, x, axis = dtype_x_axis
    helpers.test_frontend_method(
        init_input_dtypes=input_dtypes,
        init_all_as_kwargs_np={
            "object": x[0],
        },
        method_input_dtypes=input_dtypes,
        method_all_as_kwargs_np={
            "axis": axis,
            "keepdim": keep_dims,
        },
        frontend=frontend,
        frontend_method_data=frontend_method_data,
        init_flags=init_flags,
        method_flags=method_flags,
=======
    input_dtype, x = dtypes_and_x
    helpers.test_frontend_method(
        init_input_dtypes=input_dtype,
        init_all_as_kwargs_np={"data": x[0]},
        method_input_dtypes=input_dtype,
        method_all_as_kwargs_np={"y": x[1]},
        frontend_method_data=frontend_method_data,
        init_flags=init_flags,
        method_flags=method_flags,
        frontend=frontend,
        on_device=on_device,
    )


@handle_frontend_method(
    class_tree=CLASS_TREE,
    init_tree="paddle.to_tensor",
    method_name="fmin",
    dtypes_and_x=helpers.dtype_and_values(
        available_dtypes=helpers.get_dtypes("float"), num_arrays=2, shared_dtype=True
    ),
)
def test_paddle_fmin(
    dtypes_and_x,
    frontend_method_data,
    init_flags,
    method_flags,
    frontend,
    on_device,
):
    input_dtype, x = dtypes_and_x
    helpers.test_frontend_method(
        init_input_dtypes=input_dtype,
        init_all_as_kwargs_np={"data": x[0]},
        method_input_dtypes=input_dtype,
        method_all_as_kwargs_np={"y": x[1]},
        frontend_method_data=frontend_method_data,
        init_flags=init_flags,
        method_flags=method_flags,
        frontend=frontend,
        on_device=on_device,
    )


@handle_frontend_method(
    class_tree=CLASS_TREE,
    init_tree="paddle.to_tensor",
    method_name="minimum",
    dtype_and_x=helpers.dtype_and_values(
        available_dtypes=helpers.get_dtypes("float"),
        num_arrays=2,
        shared_dtype=True,
    ),
)
def test_paddle_minimum(
    dtype_and_x,
    frontend_method_data,
    init_flags,
    method_flags,
    frontend,
    on_device,
):
    input_dtype, x = dtype_and_x
    helpers.test_frontend_method(
        init_input_dtypes=input_dtype,
        init_all_as_kwargs_np={"data": x[0]},
        method_input_dtypes=input_dtype,
        method_all_as_kwargs_np={"y": x[1]},
        frontend_method_data=frontend_method_data,
        init_flags=init_flags,
        method_flags=method_flags,
        frontend=frontend,
        on_device=on_device,
    )


#  less_than
@handle_frontend_method(
    class_tree=CLASS_TREE,
    init_tree="paddle.to_tensor",
    method_name="less_than",
    dtypes_and_x=helpers.dtype_and_values(
        available_dtypes=helpers.get_dtypes("valid"), num_arrays=2, shared_dtype=True
    ),
)
def test_paddle_less_than(
    dtypes_and_x,
    frontend_method_data,
    init_flags,
    method_flags,
    frontend,
    on_device,
):
    input_dtype, x = dtypes_and_x
    helpers.test_frontend_method(
        init_input_dtypes=input_dtype,
        init_all_as_kwargs_np={"data": x[0]},
        method_input_dtypes=input_dtype,
        method_all_as_kwargs_np={"y": x[1]},
        frontend_method_data=frontend_method_data,
        init_flags=init_flags,
        method_flags=method_flags,
        frontend=frontend,
>>>>>>> 9c936a0c
        on_device=on_device,
    )<|MERGE_RESOLUTION|>--- conflicted
+++ resolved
@@ -1620,7 +1620,129 @@
     )
 
 
-<<<<<<< HEAD
+@handle_frontend_method(
+    class_tree=CLASS_TREE,
+    init_tree="paddle.to_tensor",
+    method_name="fmax",
+    dtypes_and_x=helpers.dtype_and_values(
+        available_dtypes=helpers.get_dtypes("float"), num_arrays=2, shared_dtype=True
+    ),
+)
+def test_paddle_fmax(
+    dtypes_and_x,
+    frontend_method_data,
+    init_flags,
+    method_flags,
+    frontend,
+    on_device,
+):
+    input_dtype, x = dtypes_and_x
+    helpers.test_frontend_method(
+        init_input_dtypes=input_dtype,
+        init_all_as_kwargs_np={"data": x[0]},
+        method_input_dtypes=input_dtype,
+        method_all_as_kwargs_np={"y": x[1]},
+        frontend_method_data=frontend_method_data,
+        init_flags=init_flags,
+        method_flags=method_flags,
+        frontend=frontend,
+        on_device=on_device,
+    )
+
+
+@handle_frontend_method(
+    class_tree=CLASS_TREE,
+    init_tree="paddle.to_tensor",
+    method_name="fmin",
+    dtypes_and_x=helpers.dtype_and_values(
+        available_dtypes=helpers.get_dtypes("float"), num_arrays=2, shared_dtype=True
+    ),
+)
+def test_paddle_fmin(
+    dtypes_and_x,
+    frontend_method_data,
+    init_flags,
+    method_flags,
+    frontend,
+    on_device,
+):
+    input_dtype, x = dtypes_and_x
+    helpers.test_frontend_method(
+        init_input_dtypes=input_dtype,
+        init_all_as_kwargs_np={"data": x[0]},
+        method_input_dtypes=input_dtype,
+        method_all_as_kwargs_np={"y": x[1]},
+        frontend_method_data=frontend_method_data,
+        init_flags=init_flags,
+        method_flags=method_flags,
+        frontend=frontend,
+        on_device=on_device,
+    )
+
+
+@handle_frontend_method(
+    class_tree=CLASS_TREE,
+    init_tree="paddle.to_tensor",
+    method_name="minimum",
+    dtype_and_x=helpers.dtype_and_values(
+        available_dtypes=helpers.get_dtypes("float"),
+        num_arrays=2,
+        shared_dtype=True,
+    ),
+)
+def test_paddle_minimum(
+    dtype_and_x,
+    frontend_method_data,
+    init_flags,
+    method_flags,
+    frontend,
+    on_device,
+):
+    input_dtype, x = dtype_and_x
+    helpers.test_frontend_method(
+        init_input_dtypes=input_dtype,
+        init_all_as_kwargs_np={"data": x[0]},
+        method_input_dtypes=input_dtype,
+        method_all_as_kwargs_np={"y": x[1]},
+        frontend_method_data=frontend_method_data,
+        init_flags=init_flags,
+        method_flags=method_flags,
+        frontend=frontend,
+        on_device=on_device,
+    )
+
+
+#  less_than
+@handle_frontend_method(
+    class_tree=CLASS_TREE,
+    init_tree="paddle.to_tensor",
+    method_name="less_than",
+    dtypes_and_x=helpers.dtype_and_values(
+        available_dtypes=helpers.get_dtypes("valid"), num_arrays=2, shared_dtype=True
+    ),
+)
+def test_paddle_less_than(
+    dtypes_and_x,
+    frontend_method_data,
+    init_flags,
+    method_flags,
+    frontend,
+    on_device,
+):
+    input_dtype, x = dtypes_and_x
+    helpers.test_frontend_method(
+        init_input_dtypes=input_dtype,
+        init_all_as_kwargs_np={"data": x[0]},
+        method_input_dtypes=input_dtype,
+        method_all_as_kwargs_np={"y": x[1]},
+        frontend_method_data=frontend_method_data,
+        init_flags=init_flags,
+        method_flags=method_flags,
+        frontend=frontend,
+        on_device=on_device,
+    )
+
+
 # max
 @handle_frontend_method(
     class_tree=CLASS_TREE,
@@ -1638,25 +1760,12 @@
 def test_paddle_max(
     dtype_x_axis,
     keep_dims,
-=======
-@handle_frontend_method(
-    class_tree=CLASS_TREE,
-    init_tree="paddle.to_tensor",
-    method_name="fmax",
-    dtypes_and_x=helpers.dtype_and_values(
-        available_dtypes=helpers.get_dtypes("float"), num_arrays=2, shared_dtype=True
-    ),
-)
-def test_paddle_fmax(
-    dtypes_and_x,
->>>>>>> 9c936a0c
-    frontend_method_data,
-    init_flags,
-    method_flags,
-    frontend,
-    on_device,
-):
-<<<<<<< HEAD
+    frontend_method_data,
+    init_flags,
+    method_flags,
+    frontend,
+    on_device,
+):
     input_dtypes, x, axis = dtype_x_axis
     helpers.test_frontend_method(
         init_input_dtypes=input_dtypes,
@@ -1672,110 +1781,5 @@
         frontend_method_data=frontend_method_data,
         init_flags=init_flags,
         method_flags=method_flags,
-=======
-    input_dtype, x = dtypes_and_x
-    helpers.test_frontend_method(
-        init_input_dtypes=input_dtype,
-        init_all_as_kwargs_np={"data": x[0]},
-        method_input_dtypes=input_dtype,
-        method_all_as_kwargs_np={"y": x[1]},
-        frontend_method_data=frontend_method_data,
-        init_flags=init_flags,
-        method_flags=method_flags,
-        frontend=frontend,
-        on_device=on_device,
-    )
-
-
-@handle_frontend_method(
-    class_tree=CLASS_TREE,
-    init_tree="paddle.to_tensor",
-    method_name="fmin",
-    dtypes_and_x=helpers.dtype_and_values(
-        available_dtypes=helpers.get_dtypes("float"), num_arrays=2, shared_dtype=True
-    ),
-)
-def test_paddle_fmin(
-    dtypes_and_x,
-    frontend_method_data,
-    init_flags,
-    method_flags,
-    frontend,
-    on_device,
-):
-    input_dtype, x = dtypes_and_x
-    helpers.test_frontend_method(
-        init_input_dtypes=input_dtype,
-        init_all_as_kwargs_np={"data": x[0]},
-        method_input_dtypes=input_dtype,
-        method_all_as_kwargs_np={"y": x[1]},
-        frontend_method_data=frontend_method_data,
-        init_flags=init_flags,
-        method_flags=method_flags,
-        frontend=frontend,
-        on_device=on_device,
-    )
-
-
-@handle_frontend_method(
-    class_tree=CLASS_TREE,
-    init_tree="paddle.to_tensor",
-    method_name="minimum",
-    dtype_and_x=helpers.dtype_and_values(
-        available_dtypes=helpers.get_dtypes("float"),
-        num_arrays=2,
-        shared_dtype=True,
-    ),
-)
-def test_paddle_minimum(
-    dtype_and_x,
-    frontend_method_data,
-    init_flags,
-    method_flags,
-    frontend,
-    on_device,
-):
-    input_dtype, x = dtype_and_x
-    helpers.test_frontend_method(
-        init_input_dtypes=input_dtype,
-        init_all_as_kwargs_np={"data": x[0]},
-        method_input_dtypes=input_dtype,
-        method_all_as_kwargs_np={"y": x[1]},
-        frontend_method_data=frontend_method_data,
-        init_flags=init_flags,
-        method_flags=method_flags,
-        frontend=frontend,
-        on_device=on_device,
-    )
-
-
-#  less_than
-@handle_frontend_method(
-    class_tree=CLASS_TREE,
-    init_tree="paddle.to_tensor",
-    method_name="less_than",
-    dtypes_and_x=helpers.dtype_and_values(
-        available_dtypes=helpers.get_dtypes("valid"), num_arrays=2, shared_dtype=True
-    ),
-)
-def test_paddle_less_than(
-    dtypes_and_x,
-    frontend_method_data,
-    init_flags,
-    method_flags,
-    frontend,
-    on_device,
-):
-    input_dtype, x = dtypes_and_x
-    helpers.test_frontend_method(
-        init_input_dtypes=input_dtype,
-        init_all_as_kwargs_np={"data": x[0]},
-        method_input_dtypes=input_dtype,
-        method_all_as_kwargs_np={"y": x[1]},
-        frontend_method_data=frontend_method_data,
-        init_flags=init_flags,
-        method_flags=method_flags,
-        frontend=frontend,
->>>>>>> 9c936a0c
         on_device=on_device,
     )