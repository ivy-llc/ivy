--- conflicted
+++ resolved
@@ -154,9 +154,13 @@
 
 def _filter_query(query):
     return (
-        query.ndim > 1 if isinstance(query, np.ndarray) else
-        not any(isinstance(i, np.ndarray) and i.ndim <= 1 for i in query)
-        if isinstance(query, tuple) else True
+        query.ndim > 1
+        if isinstance(query, np.ndarray)
+        else (
+            not any(isinstance(i, np.ndarray) and i.ndim <= 1 for i in query)
+            if isinstance(query, tuple)
+            else True
+        )
     )
 
 
@@ -2454,19 +2458,6 @@
     )
 
 
-<<<<<<< HEAD
-# atanh
-@handle_frontend_method(
-    class_tree=CLASS_TREE,
-    init_tree="paddle.to_tensor",
-    method_name="atanh",
-    dtype_and_x=helpers.dtype_and_values(
-        available_dtypes=helpers.get_dtypes("valid"),
-    ),
-)
-def test_paddle_atanh(
-    dtype_and_x,
-=======
 # cond
 @st.composite
 def _get_dtype_and_matrix_non_singular(draw, dtypes):
@@ -2503,25 +2494,53 @@
 def test_paddle_cond(
     dtype_and_x,
     p,
->>>>>>> 021a6628
-    frontend_method_data,
-    init_flags,
-    method_flags,
-    frontend,
-    on_device,
-):
-    input_dtype, x = dtype_and_x
-    helpers.test_frontend_method(
-        init_input_dtypes=input_dtype,
-        init_all_as_kwargs_np={
-            "data": x[0],
-        },
-        method_input_dtypes=input_dtype,
-<<<<<<< HEAD
-        method_all_as_kwargs_np={},
-=======
+    frontend_method_data,
+    init_flags,
+    method_flags,
+    frontend,
+    on_device,
+):
+    input_dtype, x = dtype_and_x
+    helpers.test_frontend_method(
+        init_input_dtypes=input_dtype,
+        init_all_as_kwargs_np={
+            "data": x[0],
+        },
+        method_input_dtypes=input_dtype,
         method_all_as_kwargs_np={"p": p},
->>>>>>> 021a6628
+        frontend_method_data=frontend_method_data,
+        init_flags=init_flags,
+        method_flags=method_flags,
+        frontend=frontend,
+        on_device=on_device,
+    )
+
+
+# atanh
+@handle_frontend_method(
+    class_tree=CLASS_TREE,
+    init_tree="paddle.to_tensor",
+    method_name="atanh",
+    dtype_and_x=helpers.dtype_and_values(
+        available_dtypes=helpers.get_dtypes("valid"),
+    ),
+)
+def test_paddle_atanh(
+    dtype_and_x,
+    frontend_method_data,
+    init_flags,
+    method_flags,
+    frontend,
+    on_device,
+):
+    input_dtype, x = dtype_and_x
+    helpers.test_frontend_method(
+        init_input_dtypes=input_dtype,
+        init_all_as_kwargs_np={
+            "data": x[0],
+        },
+        method_input_dtypes=input_dtype,
+        method_all_as_kwargs_np={},
         frontend_method_data=frontend_method_data,
         init_flags=init_flags,
         method_flags=method_flags,
