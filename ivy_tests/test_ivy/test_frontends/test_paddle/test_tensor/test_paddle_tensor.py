--- conflicted
+++ resolved
@@ -1484,24 +1484,6 @@
     )
 
 
-<<<<<<< HEAD
-# rot90
-@handle_frontend_method(
-    class_tree=CLASS_TREE,
-    init_tree="paddle.to_tensor",
-    method_name="rot90",
-    dtype_m_k_axes=_get_dtype_values_k_axes_for_rot90(
-        available_dtypes=helpers.get_dtypes("numeric"),
-        min_num_dims=3,
-        max_num_dims=6,
-        min_dim_size=1,
-        max_dim_size=10,
-    ),
-)
-def test_paddle_rot90(
-    *,
-    dtype_m_k_axes,
-=======
 @handle_frontend_method(
     class_tree=CLASS_TREE,
     init_tree="paddle.to_tensor",
@@ -1517,27 +1499,12 @@
 )
 def test_paddle_cumprod(
     dtype_x_axis,
->>>>>>> 93d62e8a
-    frontend_method_data,
-    init_flags,
-    method_flags,
-    frontend,
-    on_device,
-):
-<<<<<<< HEAD
-    input_dtype, values, k, axes = dtype_m_k_axes
-
-    helpers.test_frontend_method(
-        init_input_dtypes=input_dtype,
-        init_all_as_kwargs_np={
-            "data": values,
-        },
-        method_input_dtypes=input_dtype,
-        method_all_as_kwargs_np={
-            "k": k,
-            "axes": axes,
-        },
-=======
+    frontend_method_data,
+    init_flags,
+    method_flags,
+    frontend,
+    on_device,
+):
     input_dtype, x, axis = dtype_x_axis
     helpers.test_frontend_method(
         init_input_dtypes=input_dtype,
@@ -1846,7 +1813,47 @@
         },
         method_input_dtypes=input_dtype,
         method_all_as_kwargs_np={},
->>>>>>> 93d62e8a
+        frontend_method_data=frontend_method_data,
+        init_flags=init_flags,
+        method_flags=method_flags,
+        frontend=frontend,
+        on_device=on_device,
+    )
+    
+    
+# rot90
+@handle_frontend_method(
+    class_tree=CLASS_TREE,
+    init_tree="paddle.to_tensor",
+    method_name="rot90",
+    dtype_m_k_axes=_get_dtype_values_k_axes_for_rot90(
+        available_dtypes=helpers.get_dtypes("valid"),
+        min_num_dims=3,
+        max_num_dims=6,
+        min_dim_size=1,
+        max_dim_size=10,
+    ),
+)
+def test_paddle_rot90(
+    dtype_m_k_axes,
+    frontend_method_data,
+    init_flags,
+    method_flags,
+    frontend,
+    on_device,
+):
+    input_dtype, values, k, axes = dtype_m_k_axes
+
+    helpers.test_frontend_method(
+        init_input_dtypes=input_dtype,
+        init_all_as_kwargs_np={
+            "data": values,
+        },
+        method_input_dtypes=input_dtype,
+        method_all_as_kwargs_np={
+            "k": k,
+            "axes": axes,
+        },
         frontend_method_data=frontend_method_data,
         init_flags=init_flags,
         method_flags=method_flags,
