--- conflicted
+++ resolved
@@ -1556,7 +1556,39 @@
     )
 
 
-<<<<<<< HEAD
+# rad2deg
+@handle_frontend_method(
+    class_tree=CLASS_TREE,
+    init_tree="paddle.to_tensor",
+    method_name="rad2deg",
+    dtype_and_x=helpers.dtype_and_values(
+        available_dtypes=helpers.get_dtypes("float"),
+    ),
+)
+def test_paddle_rad2deg(
+    dtype_and_x,
+    frontend_method_data,
+    init_flags,
+    method_flags,
+    frontend,
+    on_device,
+):
+    input_dtype, x = dtype_and_x
+    helpers.test_frontend_method(
+        init_input_dtypes=input_dtype,
+        init_all_as_kwargs_np={
+            "data": x[0],
+        },
+        method_input_dtypes=input_dtype,
+        method_all_as_kwargs_np={},
+        frontend_method_data=frontend_method_data,
+        init_flags=init_flags,
+        method_flags=method_flags,
+        frontend=frontend,
+        on_device=on_device,
+    )
+
+
 # max
 @handle_frontend_method(
     class_tree=CLASS_TREE,
@@ -1574,26 +1606,12 @@
 def test_paddle_max(
     dtype_x_axis,
     keep_dims,
-=======
-# rad2deg
-@handle_frontend_method(
-    class_tree=CLASS_TREE,
-    init_tree="paddle.to_tensor",
-    method_name="rad2deg",
-    dtype_and_x=helpers.dtype_and_values(
-        available_dtypes=helpers.get_dtypes("float"),
-    ),
-)
-def test_paddle_rad2deg(
-    dtype_and_x,
->>>>>>> 4adc7622
-    frontend_method_data,
-    init_flags,
-    method_flags,
-    frontend,
-    on_device,
-):
-<<<<<<< HEAD
+    frontend_method_data,
+    init_flags,
+    method_flags,
+    frontend,
+    on_device,
+):
     input_dtypes, x, axis = dtype_x_axis
     helpers.test_frontend_method(
         init_input_dtypes=input_dtypes,
@@ -1609,19 +1627,5 @@
         frontend_method_data=frontend_method_data,
         init_flags=init_flags,
         method_flags=method_flags,
-=======
-    input_dtype, x = dtype_and_x
-    helpers.test_frontend_method(
-        init_input_dtypes=input_dtype,
-        init_all_as_kwargs_np={
-            "data": x[0],
-        },
-        method_input_dtypes=input_dtype,
-        method_all_as_kwargs_np={},
-        frontend_method_data=frontend_method_data,
-        init_flags=init_flags,
-        method_flags=method_flags,
-        frontend=frontend,
->>>>>>> 4adc7622
         on_device=on_device,
     )