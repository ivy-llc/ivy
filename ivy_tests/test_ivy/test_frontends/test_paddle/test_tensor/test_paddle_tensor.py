--- conflicted
+++ resolved
@@ -1,7 +1,7 @@
 # global
 import ivy
 from hypothesis import strategies as st, assume, given
-import numpy as np
+
 # local
 import ivy_tests.test_ivy.helpers as helpers
 from ivy_tests.test_ivy.helpers import handle_frontend_method
@@ -55,19 +55,29 @@
     )
     return input_dtype + val_dtype, x, index, val[0]
 
-
-
+  
 @st.composite
-def _get_dtype_and_square_matrix(draw):
-    dim_size = draw(helpers.ints(min_value=2, max_value=5))
-    dtype = draw(helpers.get_dtypes("float", index=1, full=False))
-    mat = draw(
-        helpers.array_values(
-            dtype=dtype[0], shape=(dim_size, dim_size), min_value=0, max_value=10
+def _reshape_helper(draw):
+    # generate a shape s.t len(shape) > 0
+    shape = draw(
+        helpers.get_shape(
+            allow_none=False,
+            min_num_dims=1,
+            max_num_dims=3,
+            min_dim_size=1,
+            max_dim_size=3,
         )
     )
-    return dtype, mat
-
+
+    reshape_shape = draw(helpers.reshape_shapes(shape=shape))
+
+    dtypes, x = draw(
+        helpers.dtype_and_values(
+            available_dtypes=helpers.get_dtypes("valid"),
+            shape=shape,
+        )
+    )
+    return dtypes, x, reshape_shape
 
 # Tests #
 # ----- #
@@ -566,6 +576,8 @@
         frontend=frontend,
         on_device=on_device,
     )
+
+
 # log10
 @handle_frontend_method(
     class_tree=CLASS_TREE,
@@ -598,7 +610,7 @@
         on_device=on_device,
     )
 
-    
+
 # argsort
 @handle_frontend_method(
     class_tree=CLASS_TREE,
@@ -639,9 +651,41 @@
         method_flags=method_flags,
         on_device=on_device,
     )
-<<<<<<< HEAD
+
+
+# floor
+@handle_frontend_method(
+    class_tree=CLASS_TREE,
+    init_tree="paddle.to_tensor",
+    method_name="floor",
+    dtype_and_x=helpers.dtype_and_values(
+        available_dtypes=helpers.get_dtypes("float"),
+    ),
+)
+def test_paddle_floor(
+    dtype_and_x,
+    frontend_method_data,
+    init_flags,
+    method_flags,
+    frontend,
+    on_device,
+):
+    input_dtype, x = dtype_and_x
+    helpers.test_frontend_method(
+        init_input_dtypes=input_dtype,
+        init_all_as_kwargs_np={
+            "data": x[0],
+        },
+        method_input_dtypes=input_dtype,
+        method_all_as_kwargs_np={},
+        frontend_method_data=frontend_method_data,
+        init_flags=init_flags,
+        method_flags=method_flags,
+        frontend=frontend,
+        on_device=on_device,
+    )
     
-
+   
 #cholesky
 @handle_frontend_method(
     class_tree=CLASS_TREE,
@@ -653,30 +697,14 @@
 def test_paddle_cholesky(
     dtype_and_x,
     upper,
-=======
-
-
-# floor
-@handle_frontend_method(
-    class_tree=CLASS_TREE,
-    init_tree="paddle.to_tensor",
-    method_name="floor",
-    dtype_and_x=helpers.dtype_and_values(
-        available_dtypes=helpers.get_dtypes("float"),
-    ),
-)
-def test_paddle_floor(
-    dtype_and_x,
->>>>>>> ebb71e97
-    frontend_method_data,
-    init_flags,
-    method_flags,
-    frontend,
-    on_device,
-):
-    input_dtype, x = dtype_and_x
-<<<<<<< HEAD
-    x = np.matmul(x.T, x) + np.identity(x.shape[0])  # make symmetric positive-definite
+    frontend_method_data,
+    init_flags,
+    method_flags,
+    frontend,
+    on_device,
+):
+    input_dtype, x = dtype_and_x
+    x = np.matmul(x.T, x) + np.identity(x.shape[0])  
 
     helpers.test_frontend_method(
         init_input_dtypes=input_dtype,
@@ -689,18 +717,5 @@
         frontend_method_data=frontend_method_data,
         init_flags=init_flags,
         method_flags=method_flags,
-=======
-    helpers.test_frontend_method(
-        init_input_dtypes=input_dtype,
-        init_all_as_kwargs_np={
-            "data": x[0],
-        },
-        method_input_dtypes=input_dtype,
-        method_all_as_kwargs_np={},
-        frontend_method_data=frontend_method_data,
-        init_flags=init_flags,
-        method_flags=method_flags,
-        frontend=frontend,
->>>>>>> ebb71e97
         on_device=on_device,
     )