# global
import ivy
from hypothesis import strategies as st, assume, given
import numpy as np

# local
import ivy_tests.test_ivy.helpers as helpers
from ivy_tests.test_ivy.helpers import handle_frontend_method
from ivy.functional.frontends.paddle import Tensor


CLASS_TREE = "ivy.functional.frontends.paddle.Tensor"


# Helpers #
# ------- #


@st.composite
def _reshape_helper(draw):
    # generate a shape s.t len(shape) > 0
    shape = draw(
        helpers.get_shape(
            allow_none=False,
            min_num_dims=1,
            max_num_dims=3,
            min_dim_size=1,
            max_dim_size=3,
        )
    )

    reshape_shape = draw(helpers.reshape_shapes(shape=shape))

    dtypes, x = draw(
        helpers.dtype_and_values(
            available_dtypes=helpers.get_dtypes("valid"),
            shape=shape,
        )
    )
    return dtypes, x, reshape_shape


@st.composite
def _setitem_helper(draw, available_dtypes, allow_neg_step=True):
    input_dtype, x, index = draw(
        helpers.dtype_array_index(
            available_dtypes=available_dtypes,
            allow_neg_step=allow_neg_step,
        )
    )
    val_dtype, val = draw(
        helpers.dtype_and_values(
            available_dtypes=available_dtypes,
            shape=x[index].shape,
        )
    )
    return input_dtype + val_dtype, x, index, val[0]


@st.composite
def _get_dtype_and_square_matrix(draw):
    dim_size = draw(helpers.ints(min_value=2, max_value=5))
    dtype = draw(helpers.get_dtypes("float", index=1, full=False))
    mat = draw(
        helpers.array_values(
            dtype=dtype[0], shape=(dim_size, dim_size), min_value=0, max_value=10
        )
    )
    return dtype, mat


# Tests #
# ----- #


@given(
    dtype_x=helpers.dtype_and_values(
        available_dtypes=helpers.get_dtypes("valid", prune_function=False)
    ).filter(lambda x: "bfloat16" not in x[0]),
)
def test_paddle_tensor_property_device(
    dtype_x,
):
    _, data = dtype_x
    x = Tensor(data[0])
    x.ivy_array = data[0]
    ivy.utils.assertions.check_equal(
        x.place, ivy.dev(ivy.array(data[0])), as_array=False
    )


@given(
    dtype_x=helpers.dtype_and_values(
        available_dtypes=helpers.get_dtypes("valid", prune_function=False)
    ).filter(lambda x: "bfloat16" not in x[0]),
)
def test_paddle_tensor_property_dtype(
    dtype_x,
):
    dtype, data = dtype_x
    x = Tensor(data[0])
    x.ivy_array = data[0]
    ivy.utils.assertions.check_equal(x.dtype, dtype[0], as_array=False)


@given(
    dtype_x=helpers.dtype_and_values(
        available_dtypes=helpers.get_dtypes("valid", prune_function=False),
        ret_shape=True,
    ).filter(lambda x: "bfloat16" not in x[0]),
)
def test_paddle_tensor_property_shape(dtype_x):
    _, data, shape = dtype_x
    x = Tensor(data[0])
    ivy.utils.assertions.check_equal(
        x.ivy_array.shape, ivy.Shape(shape), as_array=False
    )


@given(
    dtype_x=helpers.dtype_and_values(
        available_dtypes=helpers.get_dtypes("valid", prune_function=False),
    ).filter(lambda x: "bfloat16" not in x[0]),
)
def test_paddle_tensor_property_ndim(
    dtype_x,
):
    _, data = dtype_x
    x = Tensor(data[0])
    ivy.utils.assertions.check_equal(x.ndim, data[0].ndim, as_array=False)


# reshape
@handle_frontend_method(
    class_tree=CLASS_TREE,
    init_tree="paddle.to_tensor",
    method_name="reshape",
    dtype_x_shape=_reshape_helper(),
)
def test_paddle_instance_reshape(
    dtype_x_shape,
    frontend_method_data,
    init_flags,
    method_flags,
    frontend,
    on_device,
):
    input_dtype, x, shape = dtype_x_shape
    assume(len(shape) != 0)
    shape = {
        "shape": shape,
    }
    helpers.test_frontend_method(
        init_input_dtypes=input_dtype,
        init_all_as_kwargs_np={
            "data": x[0],
        },
        method_input_dtypes=input_dtype,
        method_all_as_kwargs_np=shape,
        frontend_method_data=frontend_method_data,
        init_flags=init_flags,
        method_flags=method_flags,
        frontend=frontend,
        on_device=on_device,
    )


# __getitem__
@handle_frontend_method(
    class_tree=CLASS_TREE,
    init_tree="paddle.to_tensor",
    method_name="__getitem__",
    dtype_x_index=helpers.dtype_array_index(
        available_dtypes=helpers.get_dtypes("valid"),
        allow_neg_step=False,
    ),
)
def test_paddle_instance_getitem(
    dtype_x_index,
    frontend_method_data,
    init_flags,
    method_flags,
    frontend,
    on_device,
):
    input_dtype, x, index = dtype_x_index
    helpers.test_frontend_method(
        init_input_dtypes=[input_dtype[0]],
        init_all_as_kwargs_np={"data": x},
        method_input_dtypes=[input_dtype[1]],
        method_all_as_kwargs_np={"item": index},
        frontend_method_data=frontend_method_data,
        init_flags=init_flags,
        method_flags=method_flags,
        frontend=frontend,
        on_device=on_device,
    )


# __setitem__
@handle_frontend_method(
    class_tree=CLASS_TREE,
    init_tree="paddle.to_tensor",
    method_name="__setitem__",
    dtypes_x_index_val=_setitem_helper(
        available_dtypes=helpers.get_dtypes("valid"),
    ),
)
def test_paddle_instance_setitem(
    dtypes_x_index_val,
    frontend_method_data,
    init_flags,
    method_flags,
    frontend,
    on_device,
):
    input_dtype, x, index, val = dtypes_x_index_val
    assume(len(index) != 0)
    helpers.test_frontend_method(
        init_input_dtypes=[input_dtype[0]],
        init_all_as_kwargs_np={"data": x},
        method_input_dtypes=[*input_dtype[1:]],
        method_all_as_kwargs_np={"item": index, "value": val},
        frontend_method_data=frontend_method_data,
        init_flags=init_flags,
        method_flags=method_flags,
        frontend=frontend,
        on_device=on_device,
    )


# dim
@handle_frontend_method(
    class_tree=CLASS_TREE,
    init_tree="paddle.to_tensor",
    method_name="dim",
    dtype_and_x=helpers.dtype_and_values(
        available_dtypes=helpers.get_dtypes("valid"),
    ),
)
def test_paddle_instance_dim(
    dtype_and_x,
    frontend_method_data,
    init_flags,
    method_flags,
    frontend,
    on_device,
):
    input_dtype, x = dtype_and_x
    helpers.test_frontend_method(
        init_input_dtypes=input_dtype,
        init_all_as_kwargs_np={
            "data": x[0],
        },
        method_input_dtypes=[],
        method_all_as_kwargs_np={},
        frontend_method_data=frontend_method_data,
        init_flags=init_flags,
        method_flags=method_flags,
        frontend=frontend,
        on_device=on_device,
    )


# abs
@handle_frontend_method(
    class_tree=CLASS_TREE,
    init_tree="paddle.to_tensor",
    method_name="abs",
    dtype_and_x=helpers.dtype_and_values(
        available_dtypes=helpers.get_dtypes("float"),
    ),
)
def test_torch_instance_abs(
    dtype_and_x,
    frontend_method_data,
    init_flags,
    method_flags,
    frontend,
    on_device,
):
    input_dtype, x = dtype_and_x
    helpers.test_frontend_method(
        init_input_dtypes=input_dtype,
        init_all_as_kwargs_np={
            "data": x[0],
        },
        method_input_dtypes=input_dtype,
        method_all_as_kwargs_np={},
        frontend_method_data=frontend_method_data,
        init_flags=init_flags,
        method_flags=method_flags,
        frontend=frontend,
        on_device=on_device,
    )


# sin
@handle_frontend_method(
    class_tree=CLASS_TREE,
    init_tree="paddle.to_tensor",
    method_name="sin",
    dtype_and_x=helpers.dtype_and_values(
        available_dtypes=helpers.get_dtypes("float"),
    ),
)
def test_paddle_sin(
    dtype_and_x,
    frontend_method_data,
    init_flags,
    method_flags,
    frontend,
    on_device,
):
    input_dtype, x = dtype_and_x
    helpers.test_frontend_method(
        init_input_dtypes=input_dtype,
        init_all_as_kwargs_np={
            "data": x[0],
        },
        method_input_dtypes=input_dtype,
        method_all_as_kwargs_np={},
        frontend_method_data=frontend_method_data,
        init_flags=init_flags,
        method_flags=method_flags,
        frontend=frontend,
        on_device=on_device,
    )


# sinh
@handle_frontend_method(
    class_tree=CLASS_TREE,
    init_tree="paddle.to_tensor",
    method_name="sinh",
    dtype_and_x=helpers.dtype_and_values(
        available_dtypes=helpers.get_dtypes("float"),
    ),
)
def test_paddle_sinh(
    dtype_and_x,
    frontend_method_data,
    init_flags,
    method_flags,
    frontend,
    on_device,
):
    input_dtype, x = dtype_and_x
    helpers.test_frontend_method(
        init_input_dtypes=input_dtype,
        init_all_as_kwargs_np={
            "data": x[0],
        },
        method_input_dtypes=input_dtype,
        method_all_as_kwargs_np={},
        frontend_method_data=frontend_method_data,
        init_flags=init_flags,
        method_flags=method_flags,
        frontend=frontend,
        on_device=on_device,
    )


# asin
@handle_frontend_method(
    class_tree=CLASS_TREE,
    init_tree="paddle.to_tensor",
    method_name="asin",
    dtype_and_x=helpers.dtype_and_values(
        available_dtypes=helpers.get_dtypes("float"),
    ),
)
def test_paddle_asin(
    dtype_and_x,
    frontend_method_data,
    init_flags,
    method_flags,
    frontend,
    on_device,
):
    input_dtype, x = dtype_and_x
    helpers.test_frontend_method(
        init_input_dtypes=input_dtype,
        init_all_as_kwargs_np={
            "data": x[0],
        },
        method_input_dtypes=input_dtype,
        method_all_as_kwargs_np={},
        frontend_method_data=frontend_method_data,
        init_flags=init_flags,
        method_flags=method_flags,
        frontend=frontend,
        on_device=on_device,
    )


# asinh
@handle_frontend_method(
    class_tree=CLASS_TREE,
    init_tree="paddle.to_tensor",
    method_name="asinh",
    dtype_and_x=helpers.dtype_and_values(
        available_dtypes=helpers.get_dtypes("float"),
    ),
)
def test_paddle_asinh(
    dtype_and_x,
    frontend_method_data,
    init_flags,
    method_flags,
    frontend,
    on_device,
):
    input_dtype, x = dtype_and_x
    helpers.test_frontend_method(
        init_input_dtypes=input_dtype,
        init_all_as_kwargs_np={
            "data": x[0],
        },
        method_input_dtypes=input_dtype,
        method_all_as_kwargs_np={},
        frontend_method_data=frontend_method_data,
        init_flags=init_flags,
        method_flags=method_flags,
        frontend=frontend,
        on_device=on_device,
    )


# log
@handle_frontend_method(
    class_tree=CLASS_TREE,
    init_tree="paddle.to_tensor",
    method_name="log",
    dtype_and_x=helpers.dtype_and_values(
        available_dtypes=helpers.get_dtypes("float"),
    ),
)
def test_paddle_log(
    dtype_and_x,
    frontend_method_data,
    init_flags,
    method_flags,
    frontend,
    on_device,
):
    input_dtype, x = dtype_and_x
    helpers.test_frontend_method(
        init_input_dtypes=input_dtype,
        init_all_as_kwargs_np={
            "data": x[0],
        },
        method_input_dtypes=input_dtype,
        method_all_as_kwargs_np={},
        frontend_method_data=frontend_method_data,
        init_flags=init_flags,
        method_flags=method_flags,
        frontend=frontend,
        on_device=on_device,
    )


# argmax
@handle_frontend_method(
    class_tree=CLASS_TREE,
    init_tree="paddle.to_tensor",
    method_name="argmax",
    dtype_x_axis=helpers.dtype_values_axis(
        available_dtypes=st.one_of(helpers.get_dtypes("float")),
        min_axis=-1,
        max_axis=0,
        min_num_dims=1,
        force_int_axis=True,
    ),
    keep_dims=st.booleans(),
)
def test_paddle_argmax(
    dtype_x_axis,
    keep_dims,
    frontend_method_data,
    init_flags,
    method_flags,
    frontend,
    on_device,
):
    input_dtypes, x, axis = dtype_x_axis
    helpers.test_frontend_method(
        init_input_dtypes=input_dtypes,
        init_all_as_kwargs_np={
            "object": x[0],
        },
        method_input_dtypes=input_dtypes,
        method_all_as_kwargs_np={
            "axis": axis,
            "keepdim": keep_dims,
        },
        frontend=frontend,
        frontend_method_data=frontend_method_data,
        init_flags=init_flags,
        method_flags=method_flags,
        on_device=on_device,
    )


# exp
@handle_frontend_method(
    class_tree=CLASS_TREE,
    init_tree="paddle.to_tensor",
    method_name="exp",
    dtype_and_x=helpers.dtype_and_values(
        available_dtypes=helpers.get_dtypes("float"),
    ),
)
def test_paddle_exp(
    dtype_and_x,
    frontend_method_data,
    init_flags,
    method_flags,
    frontend,
    on_device,
):
    input_dtype, x = dtype_and_x
    helpers.test_frontend_method(
        init_input_dtypes=input_dtype,
        init_all_as_kwargs_np={
            "data": x[0],
        },
        method_input_dtypes=input_dtype,
        method_all_as_kwargs_np={},
        frontend_method_data=frontend_method_data,
        init_flags=init_flags,
        method_flags=method_flags,
        frontend=frontend,
        on_device=on_device,
    )


# cos
@handle_frontend_method(
    class_tree=CLASS_TREE,
    init_tree="paddle.to_tensor",
    method_name="cos",
    dtype_and_x=helpers.dtype_and_values(
        available_dtypes=helpers.get_dtypes("float"),
    ),
)
def test_paddle_cos(
    dtype_and_x,
    frontend_method_data,
    init_flags,
    method_flags,
    frontend,
    on_device,
):
    input_dtype, x = dtype_and_x
    helpers.test_frontend_method(
        init_input_dtypes=input_dtype,
        init_all_as_kwargs_np={
            "data": x[0],
        },
        method_input_dtypes=input_dtype,
        method_all_as_kwargs_np={},
        frontend_method_data=frontend_method_data,
        init_flags=init_flags,
        method_flags=method_flags,
        frontend=frontend,
        on_device=on_device,
    )


# log10
@handle_frontend_method(
    class_tree=CLASS_TREE,
    init_tree="paddle.to_tensor",
    method_name="log10",
    dtype_and_x=helpers.dtype_and_values(
        available_dtypes=helpers.get_dtypes("float"),
    ),
)
def test_paddle_log10(
    dtype_and_x,
    frontend_method_data,
    init_flags,
    method_flags,
    frontend,
    on_device,
):
    input_dtype, x = dtype_and_x
    helpers.test_frontend_method(
        init_input_dtypes=input_dtype,
        init_all_as_kwargs_np={
            "data": x[0],
        },
        method_input_dtypes=input_dtype,
        method_all_as_kwargs_np={},
        frontend_method_data=frontend_method_data,
        init_flags=init_flags,
        method_flags=method_flags,
        frontend=frontend,
        on_device=on_device,
    )


# argsort
@handle_frontend_method(
    class_tree=CLASS_TREE,
    init_tree="paddle.to_tensor",
    method_name="argsort",
    dtype_x_axis=helpers.dtype_values_axis(
        available_dtypes=st.one_of(helpers.get_dtypes("float")),
        min_axis=-1,
        max_axis=0,
        min_num_dims=1,
        force_int_axis=True,
    ),
    descending=st.booleans(),
)
def test_paddle_argsort(
    dtype_x_axis,
    descending,
    frontend_method_data,
    init_flags,
    method_flags,
    frontend,
    on_device,
):
    input_dtypes, x, axis = dtype_x_axis
    helpers.test_frontend_method(
        init_input_dtypes=input_dtypes,
        init_all_as_kwargs_np={
            "object": x[0],
        },
        method_input_dtypes=input_dtypes,
        method_all_as_kwargs_np={
            "axis": axis,
            "descending": descending,
        },
        frontend=frontend,
        frontend_method_data=frontend_method_data,
        init_flags=init_flags,
        method_flags=method_flags,
        on_device=on_device,
    )


# floor
@handle_frontend_method(
    class_tree=CLASS_TREE,
    init_tree="paddle.to_tensor",
    method_name="floor",
    dtype_and_x=helpers.dtype_and_values(
        available_dtypes=helpers.get_dtypes("float"),
    ),
)
def test_paddle_floor(
    dtype_and_x,
    frontend_method_data,
    init_flags,
    method_flags,
    frontend,
    on_device,
):
    input_dtype, x = dtype_and_x
    helpers.test_frontend_method(
        init_input_dtypes=input_dtype,
        init_all_as_kwargs_np={
            "data": x[0],
        },
        method_input_dtypes=input_dtype,
        method_all_as_kwargs_np={},
        frontend_method_data=frontend_method_data,
        init_flags=init_flags,
        method_flags=method_flags,
        frontend=frontend,
        on_device=on_device,
    )


# sqrt
@handle_frontend_method(
    class_tree=CLASS_TREE,
    init_tree="paddle.to_tensor",
    method_name="sqrt",
    dtype_and_x=helpers.dtype_and_values(
        available_dtypes=helpers.get_dtypes("valid"),
    ),
)
def test_paddle_sqrt(
    dtype_and_x,
    frontend_method_data,
    init_flags,
    method_flags,
    frontend,
    on_device,
):
    input_dtype, x = dtype_and_x
    helpers.test_frontend_method(
        init_input_dtypes=input_dtype,
        init_all_as_kwargs_np={
            "data": x[0],
        },
        method_input_dtypes=input_dtype,
        method_all_as_kwargs_np={},
        frontend_method_data=frontend_method_data,
        init_flags=init_flags,
        method_flags=method_flags,
        frontend=frontend,
        on_device=on_device,
    )


# tanh
@handle_frontend_method(
    class_tree=CLASS_TREE,
    init_tree="paddle.to_tensor",
    method_name="tanh",
    dtype_and_x=helpers.dtype_and_values(
        available_dtypes=helpers.get_dtypes("valid"),
    ),
)
def test_paddle_tanh(
    dtype_and_x,
    frontend_method_data,
    init_flags,
    method_flags,
    frontend,
    on_device,
):
    input_dtype, x = dtype_and_x
    helpers.test_frontend_method(
        init_input_dtypes=input_dtype,
        init_all_as_kwargs_np={
            "data": x[0],
        },
        method_input_dtypes=input_dtype,
        method_all_as_kwargs_np={},
        frontend_method_data=frontend_method_data,
        init_flags=init_flags,
        method_flags=method_flags,
        frontend=frontend,
        on_device=on_device,
    )


# __(add_)__


@handle_frontend_method(
    class_tree=CLASS_TREE,
    init_tree="paddle.to_tensor",
    method_name="add_",
    dtype_and_x=helpers.dtype_and_values(
        available_dtypes=helpers.get_dtypes("float"),
    ),
)
def test_paddle_add_(
    dtype_and_x,
    frontend_method_data,
    init_flags,
    method_flags,
    frontend,
    on_device,
):
    input_dtype, x = dtype_and_x
    helpers.test_frontend_method(
        init_input_dtypes=input_dtype,
        init_all_as_kwargs_np={
            "data": x[0],
        },
        method_input_dtypes=input_dtype,
        method_all_as_kwargs_np={},
        frontend_method_data=frontend_method_data,
        init_flags=init_flags,
        method_flags=method_flags,
        frontend=frontend,
        on_device=on_device,
    )


# square
@handle_frontend_method(
    class_tree=CLASS_TREE,
    init_tree="paddle.to_tensor",
    method_name="square",
    dtype_and_x=helpers.dtype_and_values(
        available_dtypes=helpers.get_dtypes("float"),
    ),
)
def test_paddle_square(
    dtype_and_x,
    frontend_method_data,
    init_flags,
    method_flags,
    frontend,
    on_device,
):
    input_dtype, x = dtype_and_x
    helpers.test_frontend_method(
        init_input_dtypes=input_dtype,
        init_all_as_kwargs_np={
            "data": x[0],
        },
        method_input_dtypes=input_dtype,
        method_all_as_kwargs_np={},
        frontend_method_data=frontend_method_data,
        init_flags=init_flags,
        method_flags=method_flags,
        frontend=frontend,
        on_device=on_device,
    )


# cholesky
@handle_frontend_method(
    class_tree=CLASS_TREE,
    init_tree="paddle.to_tensor",
    method_name="cholesky",
    dtype_and_x=_get_dtype_and_square_matrix(),
    upper=st.booleans(),
)
def test_paddle_cholesky(
    dtype_and_x,
    upper,
    frontend_method_data,
    init_flags,
    method_flags,
    frontend,
    on_device,
):
    input_dtype, x = dtype_and_x
    x = np.matmul(x.T, x) + np.identity(x.shape[0])

    helpers.test_frontend_method(
        init_input_dtypes=input_dtype,
        init_all_as_kwargs_np={
            "data": x,
        },
        method_input_dtypes=input_dtype,
        method_all_as_kwargs_np={"upper": upper},
        frontend=frontend,
        frontend_method_data=frontend_method_data,
        init_flags=init_flags,
        method_flags=method_flags,
        on_device=on_device,
    )


<<<<<<< HEAD
# multiply
@handle_frontend_method(
    class_tree=CLASS_TREE,
    init_tree="paddle.to_tensor",
    method_name="multiply",
    dtype_and_x=helpers.dtype_and_values(
        available_dtypes=helpers.get_dtypes("float"),
        num_arrays=2,
        shared_dtype=True,
    ),
)
def test_paddle_instance_multiply(
=======
# all
@handle_frontend_method(
    class_tree=CLASS_TREE,
    init_tree="paddle.to_tensor",
    method_name="all",
    dtype_x_axis=helpers.dtype_values_axis(
        available_dtypes=st.one_of(helpers.get_dtypes("float")),
        min_axis=-1,
        max_axis=0,
        min_num_dims=1,
        force_int_axis=True,
    ),
    keep_dims=st.booleans(),
)
def test_paddle_all(
    dtype_x_axis,
    keep_dims,
    frontend_method_data,
    init_flags,
    method_flags,
    frontend,
    on_device,
):
    input_dtypes, x, axis = dtype_x_axis
    helpers.test_frontend_method(
        init_input_dtypes=input_dtypes,
        init_all_as_kwargs_np={
            "object": x[0],
        },
        method_input_dtypes=input_dtypes,
        method_all_as_kwargs_np={
            "axis": axis,
            "keepdim": keep_dims,
        },
        frontend=frontend,
        frontend_method_data=frontend_method_data,
        init_flags=init_flags,
        method_flags=method_flags,
        on_device=on_device,
    )


# sort
@handle_frontend_method(
    class_tree=CLASS_TREE,
    init_tree="paddle.to_tensor",
    method_name="sort",
    dtype_x_axis=helpers.dtype_values_axis(
        available_dtypes=st.one_of(helpers.get_dtypes("float")),
        min_axis=-1,
        max_axis=0,
        min_num_dims=1,
        force_int_axis=True,
    ),
    descending=st.booleans(),
)
def test_paddle_sort(
    dtype_x_axis,
    descending,
    frontend_method_data,
    init_flags,
    method_flags,
    frontend,
    on_device,
):
    input_dtypes, x, axis = dtype_x_axis
    helpers.test_frontend_method(
        init_input_dtypes=input_dtypes,
        init_all_as_kwargs_np={
            "object": x[0],
        },
        method_input_dtypes=input_dtypes,
        method_all_as_kwargs_np={
            "axis": axis,
            "descending": descending,
        },
        frontend=frontend,
        frontend_method_data=frontend_method_data,
        init_flags=init_flags,
        method_flags=method_flags,
        on_device=on_device,
    )


#  isinf
@handle_frontend_method(
    class_tree=CLASS_TREE,
    init_tree="paddle.to_tensor",
    method_name="isinf",
    dtype_and_x=helpers.dtype_and_values(
        available_dtypes=helpers.get_dtypes("valid"),
    ),
)
def test_paddle_isinf(
>>>>>>> 94a3fe66
    dtype_and_x,
    frontend_method_data,
    init_flags,
    method_flags,
    frontend,
    on_device,
):
    input_dtype, x = dtype_and_x
    helpers.test_frontend_method(
        init_input_dtypes=input_dtype,
        init_all_as_kwargs_np={
<<<<<<< HEAD
            "value": x[0],
        },
        method_input_dtypes=input_dtype,
        method_all_as_kwargs_np={
            "y": x[1],
        },
=======
            "data": x[0],
        },
        method_input_dtypes=input_dtype,
        method_all_as_kwargs_np={},
        frontend_method_data=frontend_method_data,
        init_flags=init_flags,
        method_flags=method_flags,
        frontend=frontend,
        on_device=on_device,
    )


#  isfinite
@handle_frontend_method(
    class_tree=CLASS_TREE,
    init_tree="paddle.to_tensor",
    method_name="isfinite",
    dtype_and_x=helpers.dtype_and_values(
        available_dtypes=helpers.get_dtypes("valid"),
    ),
)
def test_paddle_isfinite(
    dtype_and_x,
    frontend_method_data,
    init_flags,
    method_flags,
    frontend,
    on_device,
):
    input_dtype, x = dtype_and_x
    helpers.test_frontend_method(
        init_input_dtypes=input_dtype,
        init_all_as_kwargs_np={
            "data": x[0],
        },
        method_input_dtypes=input_dtype,
        method_all_as_kwargs_np={},
        frontend_method_data=frontend_method_data,
        init_flags=init_flags,
        method_flags=method_flags,
        frontend=frontend,
        on_device=on_device,
    )


# erf
@handle_frontend_method(
    class_tree=CLASS_TREE,
    init_tree="paddle.to_tensor",
    method_name="erf",
    dtype_and_x=helpers.dtype_and_values(
        available_dtypes=helpers.get_dtypes("valid"),
    ),
)
def test_paddle_erf(
    dtype_and_x,
    frontend_method_data,
    init_flags,
    method_flags,
    frontend,
    on_device,
):
    input_dtype, x = dtype_and_x
    helpers.test_frontend_method(
        init_input_dtypes=input_dtype,
        init_all_as_kwargs_np={
            "data": x[0],
        },
        method_input_dtypes=input_dtype,
        method_all_as_kwargs_np={},
>>>>>>> 94a3fe66
        frontend_method_data=frontend_method_data,
        init_flags=init_flags,
        method_flags=method_flags,
        frontend=frontend,
        on_device=on_device,
    )<|MERGE_RESOLUTION|>--- conflicted
+++ resolved
@@ -845,8 +845,6 @@
     )
 
 
-<<<<<<< HEAD
-# multiply
 @handle_frontend_method(
     class_tree=CLASS_TREE,
     init_tree="paddle.to_tensor",
@@ -858,7 +856,31 @@
     ),
 )
 def test_paddle_instance_multiply(
-=======
+    dtype_and_x,
+    frontend_method_data,
+    init_flags,
+    method_flags,
+    frontend,
+    on_device,
+):
+    input_dtype, x = dtype_and_x
+    helpers.test_frontend_method(
+        init_input_dtypes=input_dtype,
+        init_all_as_kwargs_np={
+            "value": x[0],
+        },
+        method_input_dtypes=input_dtype,
+        method_all_as_kwargs_np={
+            "y": x[1],
+        },
+        frontend_method_data=frontend_method_data,
+        init_flags=init_flags,
+        method_flags=method_flags,
+        frontend=frontend,
+        on_device=on_device,
+    )
+
+
 # all
 @handle_frontend_method(
     class_tree=CLASS_TREE,
@@ -953,26 +975,17 @@
     ),
 )
 def test_paddle_isinf(
->>>>>>> 94a3fe66
-    dtype_and_x,
-    frontend_method_data,
-    init_flags,
-    method_flags,
-    frontend,
-    on_device,
-):
-    input_dtype, x = dtype_and_x
-    helpers.test_frontend_method(
-        init_input_dtypes=input_dtype,
-        init_all_as_kwargs_np={
-<<<<<<< HEAD
-            "value": x[0],
-        },
-        method_input_dtypes=input_dtype,
-        method_all_as_kwargs_np={
-            "y": x[1],
-        },
-=======
+    dtype_and_x,
+    frontend_method_data,
+    init_flags,
+    method_flags,
+    frontend,
+    on_device,
+):
+    input_dtype, x = dtype_and_x
+    helpers.test_frontend_method(
+        init_input_dtypes=input_dtype,
+        init_all_as_kwargs_np={
             "data": x[0],
         },
         method_input_dtypes=input_dtype,
@@ -1043,7 +1056,6 @@
         },
         method_input_dtypes=input_dtype,
         method_all_as_kwargs_np={},
->>>>>>> 94a3fe66
         frontend_method_data=frontend_method_data,
         init_flags=init_flags,
         method_flags=method_flags,
