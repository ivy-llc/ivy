# global
import numpy as np
from hypothesis import assume, given
from hypothesis import strategies as st

import ivy

# local
import ivy_tests.test_ivy.helpers as helpers
from ivy.functional.frontends.paddle import Tensor
from ivy_tests.test_ivy.helpers import handle_frontend_method

CLASS_TREE = "ivy.functional.frontends.paddle.Tensor"


# Helpers #
# ------- #


@st.composite
def _reshape_helper(draw):
    # generate a shape s.t len(shape) > 0
    shape = draw(
        helpers.get_shape(
            allow_none=False,
            min_num_dims=1,
            max_num_dims=3,
            min_dim_size=1,
            max_dim_size=3,
        )
    )

    reshape_shape = draw(helpers.reshape_shapes(shape=shape))

    dtypes, x = draw(
        helpers.dtype_and_values(
            available_dtypes=helpers.get_dtypes("valid"),
            shape=shape,
        )
    )
    return dtypes, x, reshape_shape


@st.composite
def _setitem_helper(draw, available_dtypes, allow_neg_step=True):
    input_dtype, x, index = draw(
        helpers.dtype_array_index(
            available_dtypes=available_dtypes,
            allow_neg_step=allow_neg_step,
        )
    )
    val_dtype, val = draw(
        helpers.dtype_and_values(
            available_dtypes=available_dtypes,
            shape=x[index].shape,
        )
    )
    return input_dtype + val_dtype, x, index, val[0]


@st.composite
def _get_dtype_and_square_matrix(draw):
    dim_size = draw(helpers.ints(min_value=2, max_value=5))
    dtype = draw(helpers.get_dtypes("float", index=1, full=False))
    mat = draw(
        helpers.array_values(
            dtype=dtype[0], shape=(dim_size, dim_size), min_value=0, max_value=10
        )
    )
    return dtype, mat


# Tests #
# ----- #


@given(
    dtype_x=helpers.dtype_and_values(
        available_dtypes=helpers.get_dtypes("valid", prune_function=False)
    ).filter(lambda x: "bfloat16" not in x[0]),
)
def test_paddle_instance_property_device(
    dtype_x,
):
    _, data = dtype_x
    x = Tensor(data[0])
    x.ivy_array = data[0]
    ivy.utils.assertions.check_equal(
        x.place, ivy.dev(ivy.array(data[0])), as_array=False
    )


@given(
    dtype_x=helpers.dtype_and_values(
        available_dtypes=helpers.get_dtypes("valid", prune_function=False)
    ).filter(lambda x: "bfloat16" not in x[0]),
)
def test_paddle_instance_property_dtype(
    dtype_x,
):
    dtype, data = dtype_x
    x = Tensor(data[0])
    x.ivy_array = data[0]
    ivy.utils.assertions.check_equal(x.dtype, dtype[0], as_array=False)


@given(
    dtype_x=helpers.dtype_and_values(
        available_dtypes=helpers.get_dtypes("valid", prune_function=False),
        ret_shape=True,
    ).filter(lambda x: "bfloat16" not in x[0]),
)
def test_paddle_instance_property_shape(dtype_x):
    _, data, shape = dtype_x
    x = Tensor(data[0])
    ivy.utils.assertions.check_equal(
        x.ivy_array.shape, ivy.Shape(shape), as_array=False
    )


@given(
    dtype_x=helpers.dtype_and_values(
        available_dtypes=helpers.get_dtypes("valid", prune_function=False),
    ).filter(lambda x: "bfloat16" not in x[0]),
)
def test_paddle_instance_property_ndim(
    dtype_x,
):
    _, data = dtype_x
    x = Tensor(data[0])
    ivy.utils.assertions.check_equal(x.ndim, data[0].ndim, as_array=False)


# reshape
@handle_frontend_method(
    class_tree=CLASS_TREE,
    init_tree="paddle.to_tensor",
    method_name="reshape",
    dtype_x_shape=_reshape_helper(),
)
def test_paddle_instance_reshape(
    dtype_x_shape,
    frontend_method_data,
    init_flags,
    method_flags,
    frontend,
    on_device,
):
    input_dtype, x, shape = dtype_x_shape
    assume(len(shape) != 0)
    shape = {
        "shape": shape,
    }
    helpers.test_frontend_method(
        init_input_dtypes=input_dtype,
        init_all_as_kwargs_np={
            "data": x[0],
        },
        method_input_dtypes=input_dtype,
        method_all_as_kwargs_np=shape,
        frontend_method_data=frontend_method_data,
        init_flags=init_flags,
        method_flags=method_flags,
        frontend=frontend,
        on_device=on_device,
    )


# __getitem__
@handle_frontend_method(
    class_tree=CLASS_TREE,
    init_tree="paddle.to_tensor",
    method_name="__getitem__",
    dtype_x_index=helpers.dtype_array_index(
        available_dtypes=helpers.get_dtypes("valid"),
        allow_neg_step=False,
    ),
)
def test_paddle_instance_getitem(
    dtype_x_index,
    frontend_method_data,
    init_flags,
    method_flags,
    frontend,
    on_device,
):
    input_dtype, x, index = dtype_x_index
    helpers.test_frontend_method(
        init_input_dtypes=[input_dtype[0]],
        init_all_as_kwargs_np={"data": x},
        method_input_dtypes=[input_dtype[1]],
        method_all_as_kwargs_np={"item": index},
        frontend_method_data=frontend_method_data,
        init_flags=init_flags,
        method_flags=method_flags,
        frontend=frontend,
        on_device=on_device,
    )


# __setitem__
@handle_frontend_method(
    class_tree=CLASS_TREE,
    init_tree="paddle.to_tensor",
    method_name="__setitem__",
    dtypes_x_index_val=_setitem_helper(
        available_dtypes=helpers.get_dtypes("valid"),
    ),
)
def test_paddle_instance_setitem(
    dtypes_x_index_val,
    frontend_method_data,
    init_flags,
    method_flags,
    frontend,
    on_device,
):
    input_dtype, x, index, val = dtypes_x_index_val
    assume(len(index) != 0)
    helpers.test_frontend_method(
        init_input_dtypes=[input_dtype[0]],
        init_all_as_kwargs_np={"data": x},
        method_input_dtypes=[*input_dtype[1:]],
        method_all_as_kwargs_np={"item": index, "value": val},
        frontend_method_data=frontend_method_data,
        init_flags=init_flags,
        method_flags=method_flags,
        frontend=frontend,
        on_device=on_device,
    )


# dim
@handle_frontend_method(
    class_tree=CLASS_TREE,
    init_tree="paddle.to_tensor",
    method_name="dim",
    dtype_and_x=helpers.dtype_and_values(
        available_dtypes=helpers.get_dtypes("valid"),
    ),
)
def test_paddle_instance_dim(
    dtype_and_x,
    frontend_method_data,
    init_flags,
    method_flags,
    frontend,
    on_device,
):
    input_dtype, x = dtype_and_x
    helpers.test_frontend_method(
        init_input_dtypes=input_dtype,
        init_all_as_kwargs_np={
            "data": x[0],
        },
        method_input_dtypes=[],
        method_all_as_kwargs_np={},
        frontend_method_data=frontend_method_data,
        init_flags=init_flags,
        method_flags=method_flags,
        frontend=frontend,
        on_device=on_device,
    )


# abs
@handle_frontend_method(
    class_tree=CLASS_TREE,
    init_tree="paddle.to_tensor",
    method_name="abs",
    dtype_and_x=helpers.dtype_and_values(
        available_dtypes=helpers.get_dtypes("float"),
    ),
)
def test_paddle_instance_abs(
    dtype_and_x,
    frontend_method_data,
    init_flags,
    method_flags,
    frontend,
    on_device,
):
    input_dtype, x = dtype_and_x
    helpers.test_frontend_method(
        init_input_dtypes=input_dtype,
        init_all_as_kwargs_np={
            "data": x[0],
        },
        method_input_dtypes=input_dtype,
        method_all_as_kwargs_np={},
        frontend_method_data=frontend_method_data,
        init_flags=init_flags,
        method_flags=method_flags,
        frontend=frontend,
        on_device=on_device,
    )


# sin
@handle_frontend_method(
    class_tree=CLASS_TREE,
    init_tree="paddle.to_tensor",
    method_name="sin",
    dtype_and_x=helpers.dtype_and_values(
        available_dtypes=helpers.get_dtypes("float"),
    ),
)
def test_paddle_instance_sin(
    dtype_and_x,
    frontend_method_data,
    init_flags,
    method_flags,
    frontend,
    on_device,
):
    input_dtype, x = dtype_and_x
    helpers.test_frontend_method(
        init_input_dtypes=input_dtype,
        init_all_as_kwargs_np={
            "data": x[0],
        },
        method_input_dtypes=input_dtype,
        method_all_as_kwargs_np={},
        frontend_method_data=frontend_method_data,
        init_flags=init_flags,
        method_flags=method_flags,
        frontend=frontend,
        on_device=on_device,
    )


# sinh
@handle_frontend_method(
    class_tree=CLASS_TREE,
    init_tree="paddle.to_tensor",
    method_name="sinh",
    dtype_and_x=helpers.dtype_and_values(
        available_dtypes=helpers.get_dtypes("float"),
    ),
)
def test_paddle_instance_sinh(
    dtype_and_x,
    frontend_method_data,
    init_flags,
    method_flags,
    frontend,
    on_device,
):
    input_dtype, x = dtype_and_x
    helpers.test_frontend_method(
        init_input_dtypes=input_dtype,
        init_all_as_kwargs_np={
            "data": x[0],
        },
        method_input_dtypes=input_dtype,
        method_all_as_kwargs_np={},
        frontend_method_data=frontend_method_data,
        init_flags=init_flags,
        method_flags=method_flags,
        frontend=frontend,
        on_device=on_device,
    )


# asin
@handle_frontend_method(
    class_tree=CLASS_TREE,
    init_tree="paddle.to_tensor",
    method_name="asin",
    dtype_and_x=helpers.dtype_and_values(
        available_dtypes=helpers.get_dtypes("float"),
    ),
)
def test_paddle_instance_asin(
    dtype_and_x,
    frontend_method_data,
    init_flags,
    method_flags,
    frontend,
    on_device,
):
    input_dtype, x = dtype_and_x
    helpers.test_frontend_method(
        init_input_dtypes=input_dtype,
        init_all_as_kwargs_np={
            "data": x[0],
        },
        method_input_dtypes=input_dtype,
        method_all_as_kwargs_np={},
        frontend_method_data=frontend_method_data,
        init_flags=init_flags,
        method_flags=method_flags,
        frontend=frontend,
        on_device=on_device,
    )


# asinh
@handle_frontend_method(
    class_tree=CLASS_TREE,
    init_tree="paddle.to_tensor",
    method_name="asinh",
    dtype_and_x=helpers.dtype_and_values(
        available_dtypes=helpers.get_dtypes("float"),
    ),
)
def test_paddle_instance_asinh(
    dtype_and_x,
    frontend_method_data,
    init_flags,
    method_flags,
    frontend,
    on_device,
):
    input_dtype, x = dtype_and_x
    helpers.test_frontend_method(
        init_input_dtypes=input_dtype,
        init_all_as_kwargs_np={
            "data": x[0],
        },
        method_input_dtypes=input_dtype,
        method_all_as_kwargs_np={},
        frontend_method_data=frontend_method_data,
        init_flags=init_flags,
        method_flags=method_flags,
        frontend=frontend,
        on_device=on_device,
    )


# cosh
@handle_frontend_method(
    class_tree=CLASS_TREE,
    init_tree="paddle.to_tensor",
    method_name="cosh",
    dtype_and_x=helpers.dtype_and_values(
        available_dtypes=helpers.get_dtypes("float"),
    ),
)
def test_paddle_instance_cosh(
    dtype_and_x,
    frontend_method_data,
    init_flags,
    method_flags,
    frontend,
    on_device,
):
    input_dtype, x = dtype_and_x
    helpers.test_frontend_method(
        init_input_dtypes=input_dtype,
        init_all_as_kwargs_np={
            "data": x[0],
        },
        method_input_dtypes=input_dtype,
        method_all_as_kwargs_np={},
        frontend_method_data=frontend_method_data,
        init_flags=init_flags,
        method_flags=method_flags,
        frontend=frontend,
        on_device=on_device,
    )


# log
@handle_frontend_method(
    class_tree=CLASS_TREE,
    init_tree="paddle.to_tensor",
    method_name="log",
    dtype_and_x=helpers.dtype_and_values(
        available_dtypes=helpers.get_dtypes("float"),
    ),
)
def test_paddle_instance_log(
    dtype_and_x,
    frontend_method_data,
    init_flags,
    method_flags,
    frontend,
    on_device,
):
    input_dtype, x = dtype_and_x
    helpers.test_frontend_method(
        init_input_dtypes=input_dtype,
        init_all_as_kwargs_np={
            "data": x[0],
        },
        method_input_dtypes=input_dtype,
        method_all_as_kwargs_np={},
        frontend_method_data=frontend_method_data,
        init_flags=init_flags,
        method_flags=method_flags,
        frontend=frontend,
        on_device=on_device,
    )


# argmax
@handle_frontend_method(
    class_tree=CLASS_TREE,
    init_tree="paddle.to_tensor",
    method_name="argmax",
    dtype_x_axis=helpers.dtype_values_axis(
        available_dtypes=st.one_of(helpers.get_dtypes("float")),
        min_axis=-1,
        max_axis=0,
        min_num_dims=1,
        force_int_axis=True,
    ),
    keep_dims=st.booleans(),
)
def test_paddle_instance_argmax(
    dtype_x_axis,
    keep_dims,
    frontend_method_data,
    init_flags,
    method_flags,
    frontend,
    on_device,
):
    input_dtypes, x, axis = dtype_x_axis
    helpers.test_frontend_method(
        init_input_dtypes=input_dtypes,
        init_all_as_kwargs_np={
            "object": x[0],
        },
        method_input_dtypes=input_dtypes,
        method_all_as_kwargs_np={
            "axis": axis,
            "keepdim": keep_dims,
        },
        frontend=frontend,
        frontend_method_data=frontend_method_data,
        init_flags=init_flags,
        method_flags=method_flags,
        on_device=on_device,
    )


# exp
@handle_frontend_method(
    class_tree=CLASS_TREE,
    init_tree="paddle.to_tensor",
    method_name="exp",
    dtype_and_x=helpers.dtype_and_values(
        available_dtypes=helpers.get_dtypes("float"),
    ),
)
def test_paddle_instance_exp(
    dtype_and_x,
    frontend_method_data,
    init_flags,
    method_flags,
    frontend,
    on_device,
):
    input_dtype, x = dtype_and_x
    helpers.test_frontend_method(
        init_input_dtypes=input_dtype,
        init_all_as_kwargs_np={
            "data": x[0],
        },
        method_input_dtypes=input_dtype,
        method_all_as_kwargs_np={},
        frontend_method_data=frontend_method_data,
        init_flags=init_flags,
        method_flags=method_flags,
        frontend=frontend,
        on_device=on_device,
    )


# cos
@handle_frontend_method(
    class_tree=CLASS_TREE,
    init_tree="paddle.to_tensor",
    method_name="cos",
    dtype_and_x=helpers.dtype_and_values(
        available_dtypes=helpers.get_dtypes("float"),
    ),
)
def test_paddle_instance_cos(
    dtype_and_x,
    frontend_method_data,
    init_flags,
    method_flags,
    frontend,
    on_device,
):
    input_dtype, x = dtype_and_x
    helpers.test_frontend_method(
        init_input_dtypes=input_dtype,
        init_all_as_kwargs_np={
            "data": x[0],
        },
        method_input_dtypes=input_dtype,
        method_all_as_kwargs_np={},
        frontend_method_data=frontend_method_data,
        init_flags=init_flags,
        method_flags=method_flags,
        frontend=frontend,
        on_device=on_device,
    )


# log10
@handle_frontend_method(
    class_tree=CLASS_TREE,
    init_tree="paddle.to_tensor",
    method_name="log10",
    dtype_and_x=helpers.dtype_and_values(
        available_dtypes=helpers.get_dtypes("float"),
    ),
)
def test_paddle_instance_log10(
    dtype_and_x,
    frontend_method_data,
    init_flags,
    method_flags,
    frontend,
    on_device,
):
    input_dtype, x = dtype_and_x
    helpers.test_frontend_method(
        init_input_dtypes=input_dtype,
        init_all_as_kwargs_np={
            "data": x[0],
        },
        method_input_dtypes=input_dtype,
        method_all_as_kwargs_np={},
        frontend_method_data=frontend_method_data,
        init_flags=init_flags,
        method_flags=method_flags,
        frontend=frontend,
        on_device=on_device,
    )


# argsort
@handle_frontend_method(
    class_tree=CLASS_TREE,
    init_tree="paddle.to_tensor",
    method_name="argsort",
    dtype_x_axis=helpers.dtype_values_axis(
        available_dtypes=st.one_of(helpers.get_dtypes("float")),
        min_axis=-1,
        max_axis=0,
        min_num_dims=1,
        force_int_axis=True,
    ),
    descending=st.booleans(),
)
def test_paddle_instance_argsort(
    dtype_x_axis,
    descending,
    frontend_method_data,
    init_flags,
    method_flags,
    frontend,
    on_device,
):
    input_dtypes, x, axis = dtype_x_axis
    helpers.test_frontend_method(
        init_input_dtypes=input_dtypes,
        init_all_as_kwargs_np={
            "object": x[0],
        },
        method_input_dtypes=input_dtypes,
        method_all_as_kwargs_np={
            "axis": axis,
            "descending": descending,
        },
        frontend=frontend,
        frontend_method_data=frontend_method_data,
        init_flags=init_flags,
        method_flags=method_flags,
        on_device=on_device,
    )


# floor
@handle_frontend_method(
    class_tree=CLASS_TREE,
    init_tree="paddle.to_tensor",
    method_name="floor",
    dtype_and_x=helpers.dtype_and_values(
        available_dtypes=helpers.get_dtypes("float"),
    ),
)
def test_paddle_instance_floor(
    dtype_and_x,
    frontend_method_data,
    init_flags,
    method_flags,
    frontend,
    on_device,
):
    input_dtype, x = dtype_and_x
    helpers.test_frontend_method(
        init_input_dtypes=input_dtype,
        init_all_as_kwargs_np={
            "data": x[0],
        },
        method_input_dtypes=input_dtype,
        method_all_as_kwargs_np={},
        frontend_method_data=frontend_method_data,
        init_flags=init_flags,
        method_flags=method_flags,
        frontend=frontend,
        on_device=on_device,
    )


# sqrt
@handle_frontend_method(
    class_tree=CLASS_TREE,
    init_tree="paddle.to_tensor",
    method_name="sqrt",
    dtype_and_x=helpers.dtype_and_values(
        available_dtypes=helpers.get_dtypes("valid"),
    ),
)
def test_paddle_instance_sqrt(
    dtype_and_x,
    frontend_method_data,
    init_flags,
    method_flags,
    frontend,
    on_device,
):
    input_dtype, x = dtype_and_x
    helpers.test_frontend_method(
        init_input_dtypes=input_dtype,
        init_all_as_kwargs_np={
            "data": x[0],
        },
        method_input_dtypes=input_dtype,
        method_all_as_kwargs_np={},
        frontend_method_data=frontend_method_data,
        init_flags=init_flags,
        method_flags=method_flags,
        frontend=frontend,
        on_device=on_device,
    )


# tanh
@handle_frontend_method(
    class_tree=CLASS_TREE,
    init_tree="paddle.to_tensor",
    method_name="tanh",
    dtype_and_x=helpers.dtype_and_values(
        available_dtypes=helpers.get_dtypes("valid"),
    ),
)
def test_paddle_instance_tanh(
    dtype_and_x,
    frontend_method_data,
    init_flags,
    method_flags,
    frontend,
    on_device,
):
    input_dtype, x = dtype_and_x
    helpers.test_frontend_method(
        init_input_dtypes=input_dtype,
        init_all_as_kwargs_np={
            "data": x[0],
        },
        method_input_dtypes=input_dtype,
        method_all_as_kwargs_np={},
        frontend_method_data=frontend_method_data,
        init_flags=init_flags,
        method_flags=method_flags,
        frontend=frontend,
        on_device=on_device,
    )


# __(add_)__


@handle_frontend_method(
    class_tree=CLASS_TREE,
    init_tree="paddle.to_tensor",
    method_name="add_",
    dtype_and_x=helpers.dtype_and_values(
        available_dtypes=helpers.get_dtypes("float"),
    ),
)
def test_paddle_instance_add_(
    dtype_and_x,
    frontend_method_data,
    init_flags,
    method_flags,
    frontend,
    on_device,
):
    input_dtype, x = dtype_and_x
    helpers.test_frontend_method(
        init_input_dtypes=input_dtype,
        init_all_as_kwargs_np={
            "data": x[0],
        },
        method_input_dtypes=input_dtype,
        method_all_as_kwargs_np={},
        frontend_method_data=frontend_method_data,
        init_flags=init_flags,
        method_flags=method_flags,
        frontend=frontend,
        on_device=on_device,
    )


# square
@handle_frontend_method(
    class_tree=CLASS_TREE,
    init_tree="paddle.to_tensor",
    method_name="square",
    dtype_and_x=helpers.dtype_and_values(
        available_dtypes=helpers.get_dtypes("float"),
    ),
)
def test_paddle_instance_square(
    dtype_and_x,
    frontend_method_data,
    init_flags,
    method_flags,
    frontend,
    on_device,
):
    input_dtype, x = dtype_and_x
    helpers.test_frontend_method(
        init_input_dtypes=input_dtype,
        init_all_as_kwargs_np={
            "data": x[0],
        },
        method_input_dtypes=input_dtype,
        method_all_as_kwargs_np={},
        frontend_method_data=frontend_method_data,
        init_flags=init_flags,
        method_flags=method_flags,
        frontend=frontend,
        on_device=on_device,
    )


# cholesky
@handle_frontend_method(
    class_tree=CLASS_TREE,
    init_tree="paddle.to_tensor",
    method_name="cholesky",
    dtype_and_x=_get_dtype_and_square_matrix(),
    upper=st.booleans(),
)
def test_paddle_instance_cholesky(
    dtype_and_x,
    upper,
    frontend_method_data,
    init_flags,
    method_flags,
    frontend,
    on_device,
):
    input_dtype, x = dtype_and_x
    x = np.matmul(x.T, x) + np.identity(x.shape[0])

    helpers.test_frontend_method(
        init_input_dtypes=input_dtype,
        init_all_as_kwargs_np={
            "data": x,
        },
        method_input_dtypes=input_dtype,
        method_all_as_kwargs_np={"upper": upper},
        frontend=frontend,
        frontend_method_data=frontend_method_data,
        init_flags=init_flags,
        method_flags=method_flags,
        on_device=on_device,
    )


@handle_frontend_method(
    class_tree=CLASS_TREE,
    init_tree="paddle.to_tensor",
    method_name="multiply",
    dtype_and_x=helpers.dtype_and_values(
        available_dtypes=helpers.get_dtypes("float"),
        num_arrays=2,
        shared_dtype=True,
    ),
)
def test_paddle_instance_multiply(
    dtype_and_x,
    frontend_method_data,
    init_flags,
    method_flags,
    frontend,
    on_device,
):
    input_dtype, x = dtype_and_x
    helpers.test_frontend_method(
        init_input_dtypes=input_dtype,
        init_all_as_kwargs_np={
            "value": x[0],
        },
        method_input_dtypes=input_dtype,
        method_all_as_kwargs_np={
            "y": x[1],
        },
        frontend_method_data=frontend_method_data,
        init_flags=init_flags,
        method_flags=method_flags,
        frontend=frontend,
        on_device=on_device,
    )


# all
@handle_frontend_method(
    class_tree=CLASS_TREE,
    init_tree="paddle.to_tensor",
    method_name="all",
    dtype_x_axis=helpers.dtype_values_axis(
        available_dtypes=helpers.get_dtypes("bool"),
        min_axis=-1,
        max_axis=0,
        min_num_dims=1,
        force_int_axis=True,
    ),
    keep_dims=st.booleans(),
)
def test_paddle_instance_all(
    dtype_x_axis,
    keep_dims,
    frontend_method_data,
    init_flags,
    method_flags,
    frontend,
    on_device,
):
    input_dtypes, x, axis = dtype_x_axis
    helpers.test_frontend_method(
        init_input_dtypes=input_dtypes,
        init_all_as_kwargs_np={
            "object": x[0],
        },
        method_input_dtypes=input_dtypes,
        method_all_as_kwargs_np={
            "axis": axis,
            "keepdim": keep_dims,
        },
        frontend=frontend,
        frontend_method_data=frontend_method_data,
        init_flags=init_flags,
        method_flags=method_flags,
        on_device=on_device,
    )


# allclose
@handle_frontend_method(
    class_tree=CLASS_TREE,
    init_tree="paddle.to_tensor",
    method_name="allclose",
    dtype_and_x=helpers.dtype_and_values(
        available_dtypes=helpers.get_dtypes("float"),
        num_arrays=2,
        shared_dtype=True,
    ),
    # rtol=1e-05,
    # atol=1e-08,
    # equal_nan=st.booleans(),
)
def test_paddle_instance_allclose(
    dtype_and_x,
    # rtol,
    # atol,
    # equal_nan,
    frontend_method_data,
    init_flags,
    method_flags,
    frontend,
    on_device,
):
    input_dtype, x = dtype_and_x
    helpers.test_frontend_method(
        init_input_dtypes=input_dtype,
        init_all_as_kwargs_np={
            "data": x[0],
        },
        method_input_dtypes=input_dtype,
        method_all_as_kwargs_np={
            "other": x[1],
            # "rtol": rtol,
            # "atol": atol,
            # "equal_nan": equal_nan,
        },
        frontend=frontend,
        frontend_method_data=frontend_method_data,
        init_flags=init_flags,
        method_flags=method_flags,
        on_device=on_device,
    )


# sort
@handle_frontend_method(
    class_tree=CLASS_TREE,
    init_tree="paddle.to_tensor",
    method_name="sort",
    dtype_x_axis=helpers.dtype_values_axis(
        available_dtypes=st.one_of(helpers.get_dtypes("float")),
        min_axis=-1,
        max_axis=0,
        min_num_dims=1,
        force_int_axis=True,
    ),
    descending=st.booleans(),
)
def test_paddle_instance_sort(
    dtype_x_axis,
    descending,
    frontend_method_data,
    init_flags,
    method_flags,
    frontend,
    on_device,
):
    input_dtypes, x, axis = dtype_x_axis
    helpers.test_frontend_method(
        init_input_dtypes=input_dtypes,
        init_all_as_kwargs_np={
            "object": x[0],
        },
        method_input_dtypes=input_dtypes,
        method_all_as_kwargs_np={
            "axis": axis,
            "descending": descending,
        },
        frontend=frontend,
        frontend_method_data=frontend_method_data,
        init_flags=init_flags,
        method_flags=method_flags,
        on_device=on_device,
    )


# any
@handle_frontend_method(
    class_tree=CLASS_TREE,
    init_tree="paddle.to_tensor",
    method_name="any",
    dtype_x_axis=helpers.dtype_values_axis(
        available_dtypes=st.one_of(helpers.get_dtypes("float")),
        min_axis=-1,
        max_axis=0,
        min_num_dims=1,
        force_int_axis=True,
    ),
    keep_dims=st.booleans(),
)
def test_paddle_instance_any(
    dtype_x_axis,
    keep_dims,
    frontend_method_data,
    init_flags,
    method_flags,
    frontend,
    on_device,
):
    input_dtypes, x, axis = dtype_x_axis
    helpers.test_frontend_method(
        init_input_dtypes=input_dtypes,
        init_all_as_kwargs_np={
            "data": x[0],
        },
        method_input_dtypes=input_dtypes,
        method_all_as_kwargs_np={
            "axis": axis,
            "keepdim": keep_dims,
        },
        frontend=frontend,
        frontend_method_data=frontend_method_data,
        init_flags=init_flags,
        method_flags=method_flags,
        on_device=on_device,
    )


#  isinf
@handle_frontend_method(
    class_tree=CLASS_TREE,
    init_tree="paddle.to_tensor",
    method_name="isinf",
    dtype_and_x=helpers.dtype_and_values(
        available_dtypes=helpers.get_dtypes("valid"),
    ),
)
def test_paddle_instance_isinf(
    dtype_and_x,
    frontend_method_data,
    init_flags,
    method_flags,
    frontend,
    on_device,
):
    input_dtype, x = dtype_and_x
    helpers.test_frontend_method(
        init_input_dtypes=input_dtype,
        init_all_as_kwargs_np={
            "data": x[0],
        },
        method_input_dtypes=input_dtype,
        method_all_as_kwargs_np={},
        frontend_method_data=frontend_method_data,
        init_flags=init_flags,
        method_flags=method_flags,
        frontend=frontend,
        on_device=on_device,
    )


# astype
@handle_frontend_method(
    class_tree=CLASS_TREE,
    init_tree="paddle.to_tensor",
    method_name="astype",
    dtype_and_x=helpers.dtype_and_values(
        available_dtypes=helpers.get_dtypes("float"),
    ),
    dtype=st.one_of(helpers.get_dtypes("valid")),
)
def test_paddle_instance_astype(
    dtype_and_x,
    dtype,
    frontend_method_data,
    init_flags,
    method_flags,
    frontend,
    on_device,
):
    input_dtype, x = dtype_and_x
    if dtype is None:
        dtype = input_dtype
    helpers.test_frontend_method(
        init_input_dtypes=input_dtype,
        init_all_as_kwargs_np={
            "data": x[0],
        },
        method_input_dtypes=input_dtype,
        method_all_as_kwargs_np={
            "dtype": dtype,
        },
        frontend_method_data=frontend_method_data,
        init_flags=init_flags,
        method_flags=method_flags,
        frontend=frontend,
        on_device=on_device,
    )


#  isfinite
@handle_frontend_method(
    class_tree=CLASS_TREE,
    init_tree="paddle.to_tensor",
    method_name="isfinite",
    dtype_and_x=helpers.dtype_and_values(
        available_dtypes=helpers.get_dtypes("valid"),
    ),
)
def test_paddle_instance_isfinite(
    dtype_and_x,
    frontend_method_data,
    init_flags,
    method_flags,
    frontend,
    on_device,
):
    input_dtype, x = dtype_and_x
    helpers.test_frontend_method(
        init_input_dtypes=input_dtype,
        init_all_as_kwargs_np={
            "data": x[0],
        },
        method_input_dtypes=input_dtype,
        method_all_as_kwargs_np={},
        frontend_method_data=frontend_method_data,
        init_flags=init_flags,
        method_flags=method_flags,
        frontend=frontend,
        on_device=on_device,
    )


# erf
@handle_frontend_method(
    class_tree=CLASS_TREE,
    init_tree="paddle.to_tensor",
    method_name="erf",
    dtype_and_x=helpers.dtype_and_values(
        available_dtypes=helpers.get_dtypes("valid"),
    ),
)
def test_paddle_instance_erf(
    dtype_and_x,
    frontend_method_data,
    init_flags,
    method_flags,
    frontend,
    on_device,
):
    input_dtype, x = dtype_and_x
    helpers.test_frontend_method(
        init_input_dtypes=input_dtype,
        init_all_as_kwargs_np={
            "data": x[0],
        },
        method_input_dtypes=input_dtype,
        method_all_as_kwargs_np={},
        frontend_method_data=frontend_method_data,
        init_flags=init_flags,
        method_flags=method_flags,
        frontend=frontend,
        on_device=on_device,
    )


# subtract
@handle_frontend_method(
    class_tree=CLASS_TREE,
    init_tree="paddle.to_tensor",
    method_name="subtract",
    dtypes_and_x=helpers.dtype_and_values(
        available_dtypes=helpers.get_dtypes("float"), num_arrays=2, shared_dtype=True
    ),
)
def test_paddle_instance_subtract(
    dtypes_and_x,
    frontend_method_data,
    init_flags,
    method_flags,
    frontend,
    on_device,
):
    input_dtype, x = dtypes_and_x
    helpers.test_frontend_method(
        init_input_dtypes=input_dtype,
        init_all_as_kwargs_np={"data": x[0]},
        method_input_dtypes=input_dtype,
        method_all_as_kwargs_np={"y": x[1]},
        frontend_method_data=frontend_method_data,
        init_flags=init_flags,
        method_flags=method_flags,
        frontend=frontend,
        on_device=on_device,
    )


# bitwise_xor
@handle_frontend_method(
    class_tree=CLASS_TREE,
    init_tree="paddle.to_tensor",
    method_name="bitwise_xor",
    dtypes_and_x=helpers.dtype_and_values(
        available_dtypes=helpers.get_dtypes("valid"), num_arrays=2, shared_dtype=True
    ),
)
def test_paddle_instance_bitwise_xor(
    dtypes_and_x,
    frontend_method_data,
    init_flags,
    method_flags,
    frontend,
    on_device,
):
    input_dtype, x = dtypes_and_x
    helpers.test_frontend_method(
        init_input_dtypes=input_dtype,
        init_all_as_kwargs_np={"data": x[0]},
        method_input_dtypes=input_dtype,
        method_all_as_kwargs_np={"y": x[1]},
        frontend_method_data=frontend_method_data,
        init_flags=init_flags,
        method_flags=method_flags,
        frontend=frontend,
        on_device=on_device,
    )


# logical_xor
@handle_frontend_method(
    class_tree=CLASS_TREE,
    init_tree="paddle.to_tensor",
    method_name="logical_xor",
    dtypes_and_x=helpers.dtype_and_values(
        available_dtypes=helpers.get_dtypes("valid"), num_arrays=2, shared_dtype=True
    ),
)
def test_paddle_instance_logical_xor(
    dtypes_and_x,
    frontend_method_data,
    init_flags,
    method_flags,
    frontend,
    on_device,
):
    input_dtype, x = dtypes_and_x
    helpers.test_frontend_method(
        init_input_dtypes=input_dtype,
        init_all_as_kwargs_np={"data": x[0]},
        method_input_dtypes=input_dtype,
        method_all_as_kwargs_np={"y": x[1]},
        frontend_method_data=frontend_method_data,
        init_flags=init_flags,
        method_flags=method_flags,
        frontend=frontend,
        on_device=on_device,
    )


# logical_or
@handle_frontend_method(
    class_tree=CLASS_TREE,
    init_tree="paddle.to_tensor",
    method_name="logical_or",
    dtypes_and_x=helpers.dtype_and_values(
        available_dtypes=helpers.get_dtypes("valid"), num_arrays=2, shared_dtype=True
    ),
)
def test_paddle_instance_logical_or(
    dtypes_and_x,
    frontend_method_data,
    init_flags,
    method_flags,
    frontend,
    on_device,
):
    input_dtype, x = dtypes_and_x
    helpers.test_frontend_method(
        init_input_dtypes=input_dtype,
        init_all_as_kwargs_np={"data": x[0]},
        method_input_dtypes=input_dtype,
        method_all_as_kwargs_np={"y": x[1]},
        frontend_method_data=frontend_method_data,
        init_flags=init_flags,
        method_flags=method_flags,
        frontend=frontend,
        on_device=on_device,
    )


# rsqrt
@handle_frontend_method(
    class_tree=CLASS_TREE,
    init_tree="paddle.to_tensor",
    method_name="rsqrt",
    dtype_and_x=helpers.dtype_and_values(
        available_dtypes=helpers.get_dtypes("valid"),
    ),
)
def test_paddle_instance_rsqrt(
    dtype_and_x,
    frontend_method_data,
    init_flags,
    method_flags,
    frontend,
    on_device,
):
    input_dtype, x = dtype_and_x
    helpers.test_frontend_method(
        init_input_dtypes=input_dtype,
        init_all_as_kwargs_np={
            "data": x[0],
        },
        method_input_dtypes=input_dtype,
        method_all_as_kwargs_np={},
        frontend_method_data=frontend_method_data,
        init_flags=init_flags,
        method_flags=method_flags,
        frontend=frontend,
        on_device=on_device,
    )


# ceil
@handle_frontend_method(
    class_tree=CLASS_TREE,
    init_tree="paddle.to_tensor",
    method_name="ceil",
    dtype_and_x=helpers.dtype_and_values(
        available_dtypes=helpers.get_dtypes("float"),
    ),
)
def test_paddle_instance_ceil(
    dtype_and_x,
    frontend_method_data,
    init_flags,
    method_flags,
    frontend,
    on_device,
):
    input_dtype, x = dtype_and_x
    helpers.test_frontend_method(
        init_input_dtypes=input_dtype,
        init_all_as_kwargs_np={
            "data": x[0],
        },
        method_input_dtypes=input_dtype,
        method_all_as_kwargs_np={},
        frontend_method_data=frontend_method_data,
        init_flags=init_flags,
        method_flags=method_flags,
        frontend=frontend,
        on_device=on_device,
    )


# greater_than
@handle_frontend_method(
    class_tree=CLASS_TREE,
    init_tree="paddle.to_tensor",
    method_name="greater_than",
    dtypes_and_x=helpers.dtype_and_values(
        available_dtypes=helpers.get_dtypes("valid"),
        num_arrays=2,
        shared_dtype=True,
        safety_factor_scale="log",
        small_abs_safety_factor=32,
    ),
)
def test_paddle_greater_than(
    dtypes_and_x,
    frontend_method_data,
    init_flags,
    method_flags,
    frontend,
    on_device,
):
    input_dtype, x = dtypes_and_x
    helpers.test_frontend_method(
        init_input_dtypes=input_dtype,
        init_all_as_kwargs_np={"data": x[0]},
        method_input_dtypes=input_dtype,
        method_all_as_kwargs_np={"y": x[1]},
        frontend_method_data=frontend_method_data,
        init_flags=init_flags,
        method_flags=method_flags,
        frontend=frontend,
        on_device=on_device,
    )


<<<<<<< HEAD
# less_than
@handle_frontend_method(
    class_tree=CLASS_TREE,
    init_tree="paddle.to_tensor",
    method_name="less_than",
    dtypes_and_x=helpers.dtype_and_values(
        available_dtypes=helpers.get_dtypes("valid"), num_arrays=2, shared_dtype=True
    ),
)
def test_paddle_less_than(
    dtypes_and_x,
=======
@handle_frontend_method(
    class_tree=CLASS_TREE,
    init_tree="paddle.to_tensor",
    method_name="cumprod",
    dtype_x_axis=helpers.dtype_values_axis(
        available_dtypes=helpers.get_dtypes("float"),
        valid_axis=True,
        force_int_axis=True,
        min_num_dims=1,
        min_value=-5,
        max_value=5,
    ),
)
def test_paddle_cumprod(
    dtype_x_axis,
>>>>>>> 9a0c1b8b
    frontend_method_data,
    init_flags,
    method_flags,
    frontend,
    on_device,
):
<<<<<<< HEAD
    input_dtype, x = dtypes_and_x
    helpers.test_frontend_method(
        init_input_dtypes=input_dtype,
        init_all_as_kwargs_np={"data": x[0]},
        method_input_dtypes=input_dtype,
        method_all_as_kwargs_np={"y": x[1]},
=======
    input_dtype, x, axis = dtype_x_axis
    helpers.test_frontend_method(
        init_input_dtypes=input_dtype,
        init_all_as_kwargs_np={
            "data": x[0],
        },
        method_input_dtypes=input_dtype,
        method_all_as_kwargs_np={"dim": axis},
        frontend_method_data=frontend_method_data,
        init_flags=init_flags,
        method_flags=method_flags,
        frontend=frontend,
        on_device=on_device,
    )


@handle_frontend_method(
    class_tree=CLASS_TREE,
    init_tree="paddle.to_tensor",
    method_name="cumsum",
    dtype_x_axis=helpers.dtype_values_axis(
        available_dtypes=helpers.get_dtypes("float"),
        valid_axis=True,
        force_int_axis=True,
        min_num_dims=1,
        min_value=-5,
        max_value=5,
    ),
)
def test_paddle_cumsum(
    dtype_x_axis,
    frontend_method_data,
    init_flags,
    method_flags,
    frontend,
    on_device,
):
    input_dtype, x, axis = dtype_x_axis
    helpers.test_frontend_method(
        init_input_dtypes=input_dtype,
        init_all_as_kwargs_np={
            "data": x[0],
        },
        method_input_dtypes=input_dtype,
        method_all_as_kwargs_np={"axis": axis},
>>>>>>> 9a0c1b8b
        frontend_method_data=frontend_method_data,
        init_flags=init_flags,
        method_flags=method_flags,
        frontend=frontend,
        on_device=on_device,
    )<|MERGE_RESOLUTION|>--- conflicted
+++ resolved
@@ -1450,19 +1450,6 @@
     )
 
 
-<<<<<<< HEAD
-# less_than
-@handle_frontend_method(
-    class_tree=CLASS_TREE,
-    init_tree="paddle.to_tensor",
-    method_name="less_than",
-    dtypes_and_x=helpers.dtype_and_values(
-        available_dtypes=helpers.get_dtypes("valid"), num_arrays=2, shared_dtype=True
-    ),
-)
-def test_paddle_less_than(
-    dtypes_and_x,
-=======
 @handle_frontend_method(
     class_tree=CLASS_TREE,
     init_tree="paddle.to_tensor",
@@ -1478,21 +1465,12 @@
 )
 def test_paddle_cumprod(
     dtype_x_axis,
->>>>>>> 9a0c1b8b
-    frontend_method_data,
-    init_flags,
-    method_flags,
-    frontend,
-    on_device,
-):
-<<<<<<< HEAD
-    input_dtype, x = dtypes_and_x
-    helpers.test_frontend_method(
-        init_input_dtypes=input_dtype,
-        init_all_as_kwargs_np={"data": x[0]},
-        method_input_dtypes=input_dtype,
-        method_all_as_kwargs_np={"y": x[1]},
-=======
+    frontend_method_data,
+    init_flags,
+    method_flags,
+    frontend,
+    on_device,
+):
     input_dtype, x, axis = dtype_x_axis
     helpers.test_frontend_method(
         init_input_dtypes=input_dtype,
@@ -1538,7 +1516,37 @@
         },
         method_input_dtypes=input_dtype,
         method_all_as_kwargs_np={"axis": axis},
->>>>>>> 9a0c1b8b
+        frontend_method_data=frontend_method_data,
+        init_flags=init_flags,
+        method_flags=method_flags,
+        frontend=frontend,
+        on_device=on_device,
+    )
+
+
+# less_than
+@handle_frontend_method(
+    class_tree=CLASS_TREE,
+    init_tree="paddle.to_tensor",
+    method_name="less_than",
+    dtypes_and_x=helpers.dtype_and_values(
+        available_dtypes=helpers.get_dtypes("valid"), num_arrays=2, shared_dtype=True
+    ),
+)
+def test_paddle_less_than(
+    dtypes_and_x,
+    frontend_method_data,
+    init_flags,
+    method_flags,
+    frontend,
+    on_device,
+):
+    input_dtype, x = dtypes_and_x
+    helpers.test_frontend_method(
+        init_input_dtypes=input_dtype,
+        init_all_as_kwargs_np={"data": x[0]},
+        method_input_dtypes=input_dtype,
+        method_all_as_kwargs_np={"y": x[1]},
         frontend_method_data=frontend_method_data,
         init_flags=init_flags,
         method_flags=method_flags,
