--- conflicted
+++ resolved
@@ -1287,7 +1287,37 @@
     )
 
 
-<<<<<<< HEAD
+# logical_xor
+@handle_frontend_method(
+    class_tree=CLASS_TREE,
+    init_tree="paddle.to_tensor",
+    method_name="logical_xor",
+    dtypes_and_x=helpers.dtype_and_values(
+        available_dtypes=helpers.get_dtypes("valid"), num_arrays=2, shared_dtype=True
+    ),
+)
+def test_paddle_logical_xor(
+    dtypes_and_x,
+    frontend_method_data,
+    init_flags,
+    method_flags,
+    frontend,
+    on_device,
+):
+    input_dtype, x = dtypes_and_x
+    helpers.test_frontend_method(
+        init_input_dtypes=input_dtype,
+        init_all_as_kwargs_np={"data": x[0]},
+        method_input_dtypes=input_dtype,
+        method_all_as_kwargs_np={"y": x[1]},
+        frontend_method_data=frontend_method_data,
+        init_flags=init_flags,
+        method_flags=method_flags,
+        frontend=frontend,
+        on_device=on_device,
+    )
+
+
 # max
 @handle_frontend_method(
     class_tree=CLASS_TREE,
@@ -1305,26 +1335,12 @@
 def test_paddle_max(
     dtype_x_axis,
     keep_dims,
-=======
-# logical_xor
-@handle_frontend_method(
-    class_tree=CLASS_TREE,
-    init_tree="paddle.to_tensor",
-    method_name="logical_xor",
-    dtypes_and_x=helpers.dtype_and_values(
-        available_dtypes=helpers.get_dtypes("valid"), num_arrays=2, shared_dtype=True
-    ),
-)
-def test_paddle_logical_xor(
-    dtypes_and_x,
->>>>>>> cf397d7d
-    frontend_method_data,
-    init_flags,
-    method_flags,
-    frontend,
-    on_device,
-):
-<<<<<<< HEAD
+    frontend_method_data,
+    init_flags,
+    method_flags,
+    frontend,
+    on_device,
+):
     input_dtypes, x, axis = dtype_x_axis
     helpers.test_frontend_method(
         init_input_dtypes=input_dtypes,
@@ -1340,17 +1356,5 @@
         frontend_method_data=frontend_method_data,
         init_flags=init_flags,
         method_flags=method_flags,
-=======
-    input_dtype, x = dtypes_and_x
-    helpers.test_frontend_method(
-        init_input_dtypes=input_dtype,
-        init_all_as_kwargs_np={"data": x[0]},
-        method_input_dtypes=input_dtype,
-        method_all_as_kwargs_np={"y": x[1]},
-        frontend_method_data=frontend_method_data,
-        init_flags=init_flags,
-        method_flags=method_flags,
-        frontend=frontend,
->>>>>>> cf397d7d
         on_device=on_device,
     )