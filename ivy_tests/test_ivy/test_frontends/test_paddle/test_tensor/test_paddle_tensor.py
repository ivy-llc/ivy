--- conflicted
+++ resolved
@@ -520,11 +520,6 @@
         on_device=on_device,
     )
 
-<<<<<<< HEAD
- 
-=======
-
->>>>>>> dc6a74a7
 # cos
 @handle_frontend_method(
     class_tree=CLASS_TREE,
@@ -557,7 +552,6 @@
         method_flags=method_flags,
         frontend=frontend,
         on_device=on_device,
-<<<<<<< HEAD
     )
 
 #acosh
@@ -590,6 +584,4 @@
         method_flags=method_flags,
         frontend=frontend,
         on_device=on_device,
-=======
->>>>>>> dc6a74a7
-    )+    )
