# global
import ivy
from hypothesis import strategies as st, assume, given

# local
import ivy_tests.test_ivy.helpers as helpers
from ivy_tests.test_ivy.helpers import handle_frontend_method
from ivy.functional.frontends.paddle import Tensor


CLASS_TREE = "ivy.functional.frontends.paddle.Tensor"


# Helpers #
# ------- #


@st.composite
def _reshape_helper(draw):
    # generate a shape s.t len(shape) > 0
    shape = draw(
        helpers.get_shape(
            allow_none=False,
            min_num_dims=1,
            max_num_dims=3,
            min_dim_size=1,
            max_dim_size=3,
        )
    )

    reshape_shape = draw(helpers.reshape_shapes(shape=shape))

    dtypes, x = draw(
        helpers.dtype_and_values(
            available_dtypes=helpers.get_dtypes("valid"),
            shape=shape,
        )
    )
    return dtypes, x, reshape_shape


@st.composite
def _setitem_helper(draw, available_dtypes, allow_neg_step=True):
    input_dtype, x, index = draw(
        helpers.dtype_array_index(
            available_dtypes=available_dtypes,
            allow_neg_step=allow_neg_step,
        )
    )
    val_dtype, val = draw(
        helpers.dtype_and_values(
            available_dtypes=available_dtypes,
            shape=x[index].shape,
        )
    )
    return input_dtype + val_dtype, x, index, val[0]


# Tests #
# ----- #


@given(
    dtype_x=helpers.dtype_and_values(
        available_dtypes=helpers.get_dtypes("valid", prune_function=False)
    ).filter(lambda x: "bfloat16" not in x[0]),
)
def test_paddle_tensor_property_device(
    dtype_x,
):
    _, data = dtype_x
    x = Tensor(data[0])
    x.ivy_array = data[0]
    ivy.utils.assertions.check_equal(x.place, ivy.dev(ivy.array(data[0])))


@given(
    dtype_x=helpers.dtype_and_values(
        available_dtypes=helpers.get_dtypes("valid", prune_function=False)
    ).filter(lambda x: "bfloat16" not in x[0]),
)
def test_paddle_tensor_property_dtype(
    dtype_x,
):
    dtype, data = dtype_x
    x = Tensor(data[0])
    x.ivy_array = data[0]
    ivy.utils.assertions.check_equal(x.dtype, dtype[0])


@given(
    dtype_x=helpers.dtype_and_values(
        available_dtypes=helpers.get_dtypes("valid", prune_function=False),
        ret_shape=True,
    ).filter(lambda x: "bfloat16" not in x[0]),
)
def test_paddle_tensor_property_shape(dtype_x):
    _, data, shape = dtype_x
    x = Tensor(data[0])
    ivy.utils.assertions.check_equal(x.ivy_array.shape, ivy.Shape(shape))


@given(
    dtype_x=helpers.dtype_and_values(
        available_dtypes=helpers.get_dtypes("valid", prune_function=False),
    ).filter(lambda x: "bfloat16" not in x[0]),
)
def test_paddle_tensor_property_ndim(
    dtype_x,
):
    _, data = dtype_x
    x = Tensor(data[0])
    ivy.utils.assertions.check_equal(x.ndim, data[0].ndim)


# reshape
@handle_frontend_method(
    class_tree=CLASS_TREE,
    init_tree="paddle.to_tensor",
    method_name="reshape",
    dtype_x_shape=_reshape_helper(),
)
def test_paddle_instance_reshape(
    dtype_x_shape,
    frontend_method_data,
    init_flags,
    method_flags,
    frontend,
    on_device,
):
    input_dtype, x, shape = dtype_x_shape
    assume(len(shape) != 0)
    shape = {
        "shape": shape,
    }
    helpers.test_frontend_method(
        init_input_dtypes=input_dtype,
        init_all_as_kwargs_np={
            "data": x[0],
        },
        method_input_dtypes=input_dtype,
        method_all_as_kwargs_np=shape,
        frontend_method_data=frontend_method_data,
        init_flags=init_flags,
        method_flags=method_flags,
        frontend=frontend,
        on_device=on_device,
    )


# __getitem__
@handle_frontend_method(
    class_tree=CLASS_TREE,
    init_tree="paddle.to_tensor",
    method_name="__getitem__",
    dtype_x_index=helpers.dtype_array_index(
        available_dtypes=helpers.get_dtypes("valid"),
        allow_neg_step=False,
    ),
)
def test_paddle_instance_getitem(
    dtype_x_index,
    frontend_method_data,
    init_flags,
    method_flags,
    frontend,
    on_device,
):
    input_dtype, x, index = dtype_x_index
    helpers.test_frontend_method(
        init_input_dtypes=[input_dtype[0]],
        init_all_as_kwargs_np={"data": x},
        method_input_dtypes=[input_dtype[1]],
        method_all_as_kwargs_np={"item": index},
        frontend_method_data=frontend_method_data,
        init_flags=init_flags,
        method_flags=method_flags,
        frontend=frontend,
        on_device=on_device,
    )


# __setitem__
@handle_frontend_method(
    class_tree=CLASS_TREE,
    init_tree="paddle.to_tensor",
    method_name="__setitem__",
    dtypes_x_index_val=_setitem_helper(
        available_dtypes=helpers.get_dtypes("valid"),
    ),
)
def test_paddle_instance_setitem(
    dtypes_x_index_val,
    frontend_method_data,
    init_flags,
    method_flags,
    frontend,
    on_device,
):
    input_dtype, x, index, val = dtypes_x_index_val
    assume(len(index) != 0)
    helpers.test_frontend_method(
        init_input_dtypes=[input_dtype[0]],
        init_all_as_kwargs_np={"data": x},
        method_input_dtypes=[*input_dtype[1:]],
        method_all_as_kwargs_np={"item": index, "value": val},
        frontend_method_data=frontend_method_data,
        init_flags=init_flags,
        method_flags=method_flags,
        frontend=frontend,
        on_device=on_device,
    )


# dim
@handle_frontend_method(
    class_tree=CLASS_TREE,
    init_tree="paddle.to_tensor",
    method_name="dim",
    dtype_and_x=helpers.dtype_and_values(
        available_dtypes=helpers.get_dtypes("valid"),
    ),
)
def test_paddle_instance_dim(
    dtype_and_x,
    frontend_method_data,
    init_flags,
    method_flags,
    frontend,
    on_device,
):
    input_dtype, x = dtype_and_x
    helpers.test_frontend_method(
        init_input_dtypes=input_dtype,
        init_all_as_kwargs_np={
            "data": x[0],
        },
        method_input_dtypes=[],
        method_all_as_kwargs_np={},
        frontend_method_data=frontend_method_data,
        init_flags=init_flags,
        method_flags=method_flags,
        frontend=frontend,
        on_device=on_device,
    )


# abs
@handle_frontend_method(
    class_tree=CLASS_TREE,
    init_tree="paddle.to_tensor",
    method_name="abs",
    dtype_and_x=helpers.dtype_and_values(
        available_dtypes=helpers.get_dtypes("float"),
    ),
)
def test_torch_instance_abs(
    dtype_and_x,
    frontend_method_data,
    init_flags,
    method_flags,
    frontend,
    on_device,
):
    input_dtype, x = dtype_and_x
    helpers.test_frontend_method(
        init_input_dtypes=input_dtype,
        init_all_as_kwargs_np={
            "data": x[0],
        },
        method_input_dtypes=input_dtype,
        method_all_as_kwargs_np={},
        frontend_method_data=frontend_method_data,
        init_flags=init_flags,
        method_flags=method_flags,
        frontend=frontend,
        on_device=on_device,
    )


<<<<<<< HEAD
# acosh
@handle_frontend_method(
    class_tree=CLASS_TREE,
    init_tree="paddle.to_tensor",
    method_name="acosh",
    dtype_and_x=helpers.dtype_and_values(
        available_dtypes=helpers.get_dtypes("float"),
    ),
)
def test_paddle_acosh(
    dtype_and_x,
    frontend_method_data,
    init_flags,
    method_flags,
    frontend,
    on_device,
):
    input_dtype, x = dtype_and_x
    helpers.test_frontend_method(
        init_input_dtypes=input_dtype,
        init_all_as_kwargs_np={
            "data": x[0],
        },
        method_input_dtypes=input_dtype,
        method_all_as_kwargs_np={},
        frontend_method_data=frontend_method_data,
        init_flags=init_flags,
        method_flags=method_flags,
        frontend=frontend,
        on_device=on_device,
    )


=======

         
>>>>>>> ccca4c1c
# asin
@handle_frontend_method(
    class_tree=CLASS_TREE,
    init_tree="paddle.to_tensor",
    method_name="asin",
    dtype_and_x=helpers.dtype_and_values(
        available_dtypes=helpers.get_dtypes("float"),
    ),
)
def test_paddle_asin(
    dtype_and_x,
    frontend_method_data,
    init_flags,
    method_flags,
    frontend,
    on_device,
):
    input_dtype, x = dtype_and_x
    helpers.test_frontend_method(
        init_input_dtypes=input_dtype,
        init_all_as_kwargs_np={
            "data": x[0],
        },
        method_input_dtypes=input_dtype,
        method_all_as_kwargs_np={},
        frontend_method_data=frontend_method_data,
        init_flags=init_flags,
        method_flags=method_flags,
        frontend=frontend,
        on_device=on_device,
    )
   
 # asinh
@handle_frontend_method(
    class_tree=CLASS_TREE,
    init_tree="paddle.to_tensor",
    method_name="asinh",
    dtype_and_x=helpers.dtype_and_values(
        available_dtypes=helpers.get_dtypes("float"),
    ),
)
def test_paddle_asinh(
    dtype_and_x,
    frontend_method_data,
    init_flags,
    method_flags,
    frontend,
    on_device,
):
    input_dtype, x = dtype_and_x
    helpers.test_frontend_method(
        init_input_dtypes=input_dtype,
        init_all_as_kwargs_np={
            "data": x[0],
        },
        method_input_dtypes=input_dtype,
        method_all_as_kwargs_np={},
        frontend_method_data=frontend_method_data,
        init_flags=init_flags,
        method_flags=method_flags,
        frontend=frontend,
        on_device=on_device,
    )
<|MERGE_RESOLUTION|>--- conflicted
+++ resolved
@@ -278,7 +278,7 @@
     )
 
 
-<<<<<<< HEAD
+
 # acosh
 @handle_frontend_method(
     class_tree=CLASS_TREE,
@@ -312,10 +312,9 @@
     )
 
 
-=======
+
 
          
->>>>>>> ccca4c1c
 # asin
 @handle_frontend_method(
     class_tree=CLASS_TREE,
