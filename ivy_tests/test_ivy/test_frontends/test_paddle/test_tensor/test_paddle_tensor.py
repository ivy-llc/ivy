--- conflicted
+++ resolved
@@ -1719,9 +1719,7 @@
         method_flags=method_flags,
         frontend=frontend,
         on_device=on_device,
-<<<<<<< HEAD
-
-=======
+
     )
 
 
@@ -1754,5 +1752,4 @@
         method_flags=method_flags,
         frontend=frontend,
         on_device=on_device,
->>>>>>> b4110316
     )