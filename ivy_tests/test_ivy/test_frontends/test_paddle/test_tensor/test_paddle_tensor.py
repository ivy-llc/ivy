--- conflicted
+++ resolved
@@ -548,9 +548,7 @@
         method_flags=method_flags,
         frontend=frontend,
         on_device=on_device,
-<<<<<<< HEAD
-    )
-
+    )
 
 # subtract
 @handle_frontend_method(
@@ -580,6 +578,4 @@
         method_flags=method_flags,
         frontend=frontend,
         on_device=on_device,
-=======
->>>>>>> 6ebeb161
-    )+    )
