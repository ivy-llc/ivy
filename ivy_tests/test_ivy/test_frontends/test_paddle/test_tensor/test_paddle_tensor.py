--- conflicted
+++ resolved
@@ -2330,18 +2330,6 @@
     )
 
 
-<<<<<<< HEAD
-# real
-@handle_frontend_method(
-    class_tree=CLASS_TREE,
-    init_tree="paddle.to_tensor",
-    method_name="real",
-    dtype_and_x=helpers.dtype_and_values(
-        available_dtypes=helpers.get_dtypes("valid"),
-    ),
-)
-def test_paddle_real(
-=======
 @handle_frontend_method(
     class_tree=CLASS_TREE,
     init_tree="paddle.to_tensor",
@@ -2351,7 +2339,6 @@
     ),
 )
 def test_paddle_sign(
->>>>>>> 61e0adea
     dtype_and_x,
     frontend_method_data,
     init_flags,
