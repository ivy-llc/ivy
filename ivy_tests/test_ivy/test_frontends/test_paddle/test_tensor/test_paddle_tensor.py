# global
import ivy
from hypothesis import strategies as st, assume, given

# local
import ivy_tests.test_ivy.helpers as helpers
from ivy_tests.test_ivy.helpers import handle_frontend_method
from ivy.functional.frontends.paddle import Tensor


CLASS_TREE = "ivy.functional.frontends.paddle.Tensor"


# Helpers #
# ------- #


@st.composite
def _reshape_helper(draw):
    # generate a shape s.t len(shape) > 0
    shape = draw(
        helpers.get_shape(
            allow_none=False,
            min_num_dims=1,
            max_num_dims=3,
            min_dim_size=1,
            max_dim_size=3,
        )
    )

    reshape_shape = draw(helpers.reshape_shapes(shape=shape))

    dtypes, x = draw(
        helpers.dtype_and_values(
            available_dtypes=helpers.get_dtypes("valid"),
            shape=shape,
        )
    )
    return dtypes, x, reshape_shape


@st.composite
def _setitem_helper(draw, available_dtypes, allow_neg_step=True):
    input_dtype, x, index = draw(
        helpers.dtype_array_index(
            available_dtypes=available_dtypes,
            allow_neg_step=allow_neg_step,
        )
    )
    val_dtype, val = draw(
        helpers.dtype_and_values(
            available_dtypes=available_dtypes,
            shape=x[index].shape,
        )
    )
    return input_dtype + val_dtype, x, index, val[0]


# Tests #
# ----- #


@given(
    dtype_x=helpers.dtype_and_values(
        available_dtypes=helpers.get_dtypes("valid", prune_function=False)
    ).filter(lambda x: "bfloat16" not in x[0]),
)
def test_paddle_tensor_property_device(
    dtype_x,
):
    _, data = dtype_x
    x = Tensor(data[0])
    x.ivy_array = data[0]
    ivy.utils.assertions.check_equal(
        x.place, ivy.dev(ivy.array(data[0])), as_array=False
    )


@given(
    dtype_x=helpers.dtype_and_values(
        available_dtypes=helpers.get_dtypes("valid", prune_function=False)
    ).filter(lambda x: "bfloat16" not in x[0]),
)
def test_paddle_tensor_property_dtype(
    dtype_x,
):
    dtype, data = dtype_x
    x = Tensor(data[0])
    x.ivy_array = data[0]
    ivy.utils.assertions.check_equal(x.dtype, dtype[0], as_array=False)


@given(
    dtype_x=helpers.dtype_and_values(
        available_dtypes=helpers.get_dtypes("valid", prune_function=False),
        ret_shape=True,
    ).filter(lambda x: "bfloat16" not in x[0]),
)
def test_paddle_tensor_property_shape(dtype_x):
    _, data, shape = dtype_x
    x = Tensor(data[0])
    ivy.utils.assertions.check_equal(
        x.ivy_array.shape, ivy.Shape(shape), as_array=False
    )


@given(
    dtype_x=helpers.dtype_and_values(
        available_dtypes=helpers.get_dtypes("valid", prune_function=False),
    ).filter(lambda x: "bfloat16" not in x[0]),
)
def test_paddle_tensor_property_ndim(
    dtype_x,
):
    _, data = dtype_x
    x = Tensor(data[0])
    ivy.utils.assertions.check_equal(x.ndim, data[0].ndim, as_array=False)


# reshape
@handle_frontend_method(
    class_tree=CLASS_TREE,
    init_tree="paddle.to_tensor",
    method_name="reshape",
    dtype_x_shape=_reshape_helper(),
)
def test_paddle_instance_reshape(
    dtype_x_shape,
    frontend_method_data,
    init_flags,
    method_flags,
    frontend,
    on_device,
):
    input_dtype, x, shape = dtype_x_shape
    assume(len(shape) != 0)
    shape = {
        "shape": shape,
    }
    helpers.test_frontend_method(
        init_input_dtypes=input_dtype,
        init_all_as_kwargs_np={
            "data": x[0],
        },
        method_input_dtypes=input_dtype,
        method_all_as_kwargs_np=shape,
        frontend_method_data=frontend_method_data,
        init_flags=init_flags,
        method_flags=method_flags,
        frontend=frontend,
        on_device=on_device,
    )


# __getitem__
@handle_frontend_method(
    class_tree=CLASS_TREE,
    init_tree="paddle.to_tensor",
    method_name="__getitem__",
    dtype_x_index=helpers.dtype_array_index(
        available_dtypes=helpers.get_dtypes("valid"),
        allow_neg_step=False,
    ),
)
def test_paddle_instance_getitem(
    dtype_x_index,
    frontend_method_data,
    init_flags,
    method_flags,
    frontend,
    on_device,
):
    input_dtype, x, index = dtype_x_index
    helpers.test_frontend_method(
        init_input_dtypes=[input_dtype[0]],
        init_all_as_kwargs_np={"data": x},
        method_input_dtypes=[input_dtype[1]],
        method_all_as_kwargs_np={"item": index},
        frontend_method_data=frontend_method_data,
        init_flags=init_flags,
        method_flags=method_flags,
        frontend=frontend,
        on_device=on_device,
    )


# __setitem__
@handle_frontend_method(
    class_tree=CLASS_TREE,
    init_tree="paddle.to_tensor",
    method_name="__setitem__",
    dtypes_x_index_val=_setitem_helper(
        available_dtypes=helpers.get_dtypes("valid"),
    ),
)
def test_paddle_instance_setitem(
    dtypes_x_index_val,
    frontend_method_data,
    init_flags,
    method_flags,
    frontend,
    on_device,
):
    input_dtype, x, index, val = dtypes_x_index_val
    assume(len(index) != 0)
    helpers.test_frontend_method(
        init_input_dtypes=[input_dtype[0]],
        init_all_as_kwargs_np={"data": x},
        method_input_dtypes=[*input_dtype[1:]],
        method_all_as_kwargs_np={"item": index, "value": val},
        frontend_method_data=frontend_method_data,
        init_flags=init_flags,
        method_flags=method_flags,
        frontend=frontend,
        on_device=on_device,
    )


# dim
@handle_frontend_method(
    class_tree=CLASS_TREE,
    init_tree="paddle.to_tensor",
    method_name="dim",
    dtype_and_x=helpers.dtype_and_values(
        available_dtypes=helpers.get_dtypes("valid"),
    ),
)
def test_paddle_instance_dim(
    dtype_and_x,
    frontend_method_data,
    init_flags,
    method_flags,
    frontend,
    on_device,
):
    input_dtype, x = dtype_and_x
    helpers.test_frontend_method(
        init_input_dtypes=input_dtype,
        init_all_as_kwargs_np={
            "data": x[0],
        },
        method_input_dtypes=[],
        method_all_as_kwargs_np={},
        frontend_method_data=frontend_method_data,
        init_flags=init_flags,
        method_flags=method_flags,
        frontend=frontend,
        on_device=on_device,
    )


# abs
@handle_frontend_method(
    class_tree=CLASS_TREE,
    init_tree="paddle.to_tensor",
    method_name="abs",
    dtype_and_x=helpers.dtype_and_values(
        available_dtypes=helpers.get_dtypes("float"),
    ),
)
def test_torch_instance_abs(
    dtype_and_x,
    frontend_method_data,
    init_flags,
    method_flags,
    frontend,
    on_device,
):
    input_dtype, x = dtype_and_x
    helpers.test_frontend_method(
        init_input_dtypes=input_dtype,
        init_all_as_kwargs_np={
            "data": x[0],
        },
        method_input_dtypes=input_dtype,
        method_all_as_kwargs_np={},
        frontend_method_data=frontend_method_data,
        init_flags=init_flags,
        method_flags=method_flags,
        frontend=frontend,
        on_device=on_device,
    )


# sin
@handle_frontend_method(
    class_tree=CLASS_TREE,
    init_tree="paddle.to_tensor",
    method_name="sin",
    dtype_and_x=helpers.dtype_and_values(
        available_dtypes=helpers.get_dtypes("float"),
    ),
)
def test_paddle_sin(
    dtype_and_x,
    frontend_method_data,
    init_flags,
    method_flags,
    frontend,
    on_device,
):
    input_dtype, x = dtype_and_x
    helpers.test_frontend_method(
        init_input_dtypes=input_dtype,
        init_all_as_kwargs_np={
            "data": x[0],
        },
        method_input_dtypes=input_dtype,
        method_all_as_kwargs_np={},
        frontend_method_data=frontend_method_data,
        init_flags=init_flags,
        method_flags=method_flags,
        frontend=frontend,
        on_device=on_device,
    )


# sinh
@handle_frontend_method(
    class_tree=CLASS_TREE,
    init_tree="paddle.to_tensor",
    method_name="sinh",
    dtype_and_x=helpers.dtype_and_values(
        available_dtypes=helpers.get_dtypes("float"),
    ),
)
def test_paddle_sinh(
    dtype_and_x,
    frontend_method_data,
    init_flags,
    method_flags,
    frontend,
    on_device,
):
    input_dtype, x = dtype_and_x
    helpers.test_frontend_method(
        init_input_dtypes=input_dtype,
        init_all_as_kwargs_np={
            "data": x[0],
        },
        method_input_dtypes=input_dtype,
        method_all_as_kwargs_np={},
        frontend_method_data=frontend_method_data,
        init_flags=init_flags,
        method_flags=method_flags,
        frontend=frontend,
        on_device=on_device,
    )


# asin
@handle_frontend_method(
    class_tree=CLASS_TREE,
    init_tree="paddle.to_tensor",
    method_name="asin",
    dtype_and_x=helpers.dtype_and_values(
        available_dtypes=helpers.get_dtypes("float"),
    ),
)
def test_paddle_asin(
    dtype_and_x,
    frontend_method_data,
    init_flags,
    method_flags,
    frontend,
    on_device,
):
    input_dtype, x = dtype_and_x
    helpers.test_frontend_method(
        init_input_dtypes=input_dtype,
        init_all_as_kwargs_np={
            "data": x[0],
        },
        method_input_dtypes=input_dtype,
        method_all_as_kwargs_np={},
        frontend_method_data=frontend_method_data,
        init_flags=init_flags,
        method_flags=method_flags,
        frontend=frontend,
        on_device=on_device,
    )


# asinh
@handle_frontend_method(
    class_tree=CLASS_TREE,
    init_tree="paddle.to_tensor",
    method_name="asinh",
    dtype_and_x=helpers.dtype_and_values(
        available_dtypes=helpers.get_dtypes("float"),
    ),
)
def test_paddle_asinh(
    dtype_and_x,
    frontend_method_data,
    init_flags,
    method_flags,
    frontend,
    on_device,
):
    input_dtype, x = dtype_and_x
    helpers.test_frontend_method(
        init_input_dtypes=input_dtype,
        init_all_as_kwargs_np={
            "data": x[0],
        },
        method_input_dtypes=input_dtype,
        method_all_as_kwargs_np={},
        frontend_method_data=frontend_method_data,
        init_flags=init_flags,
        method_flags=method_flags,
        frontend=frontend,
        on_device=on_device,
    )


# log
@handle_frontend_method(
    class_tree=CLASS_TREE,
    init_tree="paddle.to_tensor",
    method_name="log",
    dtype_and_x=helpers.dtype_and_values(
        available_dtypes=helpers.get_dtypes("float"),
    ),
)
def test_paddle_log(
    dtype_and_x,
    frontend_method_data,
    init_flags,
    method_flags,
    frontend,
    on_device,
):
    input_dtype, x = dtype_and_x
    helpers.test_frontend_method(
        init_input_dtypes=input_dtype,
        init_all_as_kwargs_np={
            "data": x[0],
        },
        method_input_dtypes=input_dtype,
        method_all_as_kwargs_np={},
        frontend_method_data=frontend_method_data,
        init_flags=init_flags,
        method_flags=method_flags,
        frontend=frontend,
        on_device=on_device,
    )


# argmax
@handle_frontend_method(
    class_tree=CLASS_TREE,
    init_tree="paddle.to_tensor",
    method_name="argmax",
    dtype_x_axis=helpers.dtype_values_axis(
        available_dtypes=st.one_of(helpers.get_dtypes("float")),
        min_axis=-1,
        max_axis=0,
        min_num_dims=1,
        force_int_axis=True,
    ),
    keep_dims=st.booleans(),
)
def test_paddle_argmax(
    dtype_x_axis,
    keep_dims,
    frontend_method_data,
    init_flags,
    method_flags,
    frontend,
    on_device,
):
    input_dtypes, x, axis = dtype_x_axis
    helpers.test_frontend_method(
        init_input_dtypes=input_dtypes,
        init_all_as_kwargs_np={
            "object": x[0],
        },
        method_input_dtypes=input_dtypes,
        method_all_as_kwargs_np={
            "axis": axis,
            "keepdim": keep_dims,
        },
        frontend=frontend,
        frontend_method_data=frontend_method_data,
        init_flags=init_flags,
        method_flags=method_flags,
        on_device=on_device,
    )


# exp
@handle_frontend_method(
    class_tree=CLASS_TREE,
    init_tree="paddle.to_tensor",
    method_name="exp",
    dtype_and_x=helpers.dtype_and_values(
        available_dtypes=helpers.get_dtypes("float"),
    ),
)
def test_paddle_exp(
    dtype_and_x,
    frontend_method_data,
    init_flags,
    method_flags,
    frontend,
    on_device,
):
    input_dtype, x = dtype_and_x
    helpers.test_frontend_method(
        init_input_dtypes=input_dtype,
        init_all_as_kwargs_np={
            "data": x[0],
        },
        method_input_dtypes=input_dtype,
        method_all_as_kwargs_np={},
        frontend_method_data=frontend_method_data,
        init_flags=init_flags,
        method_flags=method_flags,
        frontend=frontend,
        on_device=on_device,
    )


# cos
@handle_frontend_method(
    class_tree=CLASS_TREE,
    init_tree="paddle.to_tensor",
    method_name="cos",
    dtype_and_x=helpers.dtype_and_values(
        available_dtypes=helpers.get_dtypes("float"),
    ),
)
def test_paddle_cos(
    dtype_and_x,
    frontend_method_data,
    init_flags,
    method_flags,
    frontend,
    on_device,
):
    input_dtype, x = dtype_and_x
    helpers.test_frontend_method(
        init_input_dtypes=input_dtype,
        init_all_as_kwargs_np={
            "data": x[0],
        },
        method_input_dtypes=input_dtype,
        method_all_as_kwargs_np={},
        frontend_method_data=frontend_method_data,
        init_flags=init_flags,
        method_flags=method_flags,
        frontend=frontend,
        on_device=on_device,
    )


# log10
@handle_frontend_method(
    class_tree=CLASS_TREE,
    init_tree="paddle.to_tensor",
    method_name="log10",
    dtype_and_x=helpers.dtype_and_values(
        available_dtypes=helpers.get_dtypes("float"),
    ),
)
def test_paddle_log10(
    dtype_and_x,
    frontend_method_data,
    init_flags,
    method_flags,
    frontend,
    on_device,
):
    input_dtype, x = dtype_and_x
    helpers.test_frontend_method(
        init_input_dtypes=input_dtype,
        init_all_as_kwargs_np={
            "data": x[0],
        },
        method_input_dtypes=input_dtype,
        method_all_as_kwargs_np={},
        frontend_method_data=frontend_method_data,
        init_flags=init_flags,
        method_flags=method_flags,
        frontend=frontend,
        on_device=on_device,
    )


# argsort
@handle_frontend_method(
    class_tree=CLASS_TREE,
    init_tree="paddle.to_tensor",
    method_name="argsort",
    dtype_x_axis=helpers.dtype_values_axis(
        available_dtypes=st.one_of(helpers.get_dtypes("float")),
        min_axis=-1,
        max_axis=0,
        min_num_dims=1,
        force_int_axis=True,
    ),
    descending=st.booleans(),
)
def test_paddle_argsort(
    dtype_x_axis,
    descending,
    frontend_method_data,
    init_flags,
    method_flags,
    frontend,
    on_device,
):
    input_dtypes, x, axis = dtype_x_axis
    helpers.test_frontend_method(
        init_input_dtypes=input_dtypes,
        init_all_as_kwargs_np={
            "object": x[0],
        },
        method_input_dtypes=input_dtypes,
        method_all_as_kwargs_np={
            "axis": axis,
            "descending": descending,
        },
        frontend=frontend,
        frontend_method_data=frontend_method_data,
        init_flags=init_flags,
        method_flags=method_flags,
        on_device=on_device,
    )


# floor
@handle_frontend_method(
    class_tree=CLASS_TREE,
    init_tree="paddle.to_tensor",
    method_name="floor",
    dtype_and_x=helpers.dtype_and_values(
        available_dtypes=helpers.get_dtypes("float"),
    ),
)
def test_paddle_floor(
    dtype_and_x,
    frontend_method_data,
    init_flags,
    method_flags,
    frontend,
    on_device,
):
    input_dtype, x = dtype_and_x
    helpers.test_frontend_method(
        init_input_dtypes=input_dtype,
        init_all_as_kwargs_np={
            "data": x[0],
        },
        method_input_dtypes=input_dtype,
        method_all_as_kwargs_np={},
        frontend_method_data=frontend_method_data,
        init_flags=init_flags,
        method_flags=method_flags,
        frontend=frontend,
        on_device=on_device,
    )


# sqrt
@handle_frontend_method(
    class_tree=CLASS_TREE,
    init_tree="paddle.to_tensor",
    method_name="sqrt",
    dtype_and_x=helpers.dtype_and_values(
        available_dtypes=helpers.get_dtypes("valid"),
    ),
)
def test_paddle_sqrt(
    dtype_and_x,
    frontend_method_data,
    init_flags,
    method_flags,
    frontend,
    on_device,
):
    input_dtype, x = dtype_and_x
    helpers.test_frontend_method(
        init_input_dtypes=input_dtype,
        init_all_as_kwargs_np={
            "data": x[0],
        },
        method_input_dtypes=input_dtype,
        method_all_as_kwargs_np={},
        frontend_method_data=frontend_method_data,
        init_flags=init_flags,
        method_flags=method_flags,
        frontend=frontend,
        on_device=on_device,
    )


<<<<<<< HEAD
# subtract
@handle_frontend_method(
    class_tree=CLASS_TREE,
    init_tree="paddle.to_tensor",
    method_name="subtract",
    dtypes_x_y=helpers.dtype_and_values(
        available_dtypes=helpers.get_dtypes("valid"),
    ),
)
def test_paddle_instance_subtract(
    dtypes_x,
=======
# tanh
@handle_frontend_method(
    class_tree=CLASS_TREE,
    init_tree="paddle.to_tensor",
    method_name="tanh",
    dtype_and_x=helpers.dtype_and_values(
        available_dtypes=helpers.get_dtypes("float"),
    ),
)
def test_paddle_tanh(
    dtype_and_x,
>>>>>>> 6192879c
    frontend_method_data,
    init_flags,
    method_flags,
    frontend,
    on_device,
):
<<<<<<< HEAD
    input_dtype, x = dtypes_x
    helpers.test_frontend_method(
        init_input_dtypes=input_dtype,
        init_all_as_kwargs_np={"data": x[0], "y": x[1]},
        method_input_dtypes=input_dtype,
=======
    input_dtype, x = dtype_and_x
    helpers.test_frontend_method(
        init_input_dtypes=input_dtype,
        init_all_as_kwargs_np={
            "data": x[0],
        },
        method_input_dtypes=input_dtype,
        method_all_as_kwargs_np={},
>>>>>>> 6192879c
        frontend_method_data=frontend_method_data,
        init_flags=init_flags,
        method_flags=method_flags,
        frontend=frontend,
        on_device=on_device,
    )<|MERGE_RESOLUTION|>--- conflicted
+++ resolved
@@ -696,7 +696,39 @@
     )
 
 
-<<<<<<< HEAD
+# tanh
+@handle_frontend_method(
+    class_tree=CLASS_TREE,
+    init_tree="paddle.to_tensor",
+    method_name="tanh",
+    dtype_and_x=helpers.dtype_and_values(
+        available_dtypes=helpers.get_dtypes("float"),
+    ),
+)
+def test_paddle_tanh(
+    dtype_and_x,
+    frontend_method_data,
+    init_flags,
+    method_flags,
+    frontend,
+    on_device,
+):
+    input_dtype, x = dtype_and_x
+    helpers.test_frontend_method(
+        init_input_dtypes=input_dtype,
+        init_all_as_kwargs_np={
+            "data": x[0],
+        },
+        method_input_dtypes=input_dtype,
+        method_all_as_kwargs_np={},
+        frontend_method_data=frontend_method_data,
+        init_flags=init_flags,
+        method_flags=method_flags,
+        frontend=frontend,
+        on_device=on_device,
+    )
+
+
 # subtract
 @handle_frontend_method(
     class_tree=CLASS_TREE,
@@ -708,41 +740,17 @@
 )
 def test_paddle_instance_subtract(
     dtypes_x,
-=======
-# tanh
-@handle_frontend_method(
-    class_tree=CLASS_TREE,
-    init_tree="paddle.to_tensor",
-    method_name="tanh",
-    dtype_and_x=helpers.dtype_and_values(
-        available_dtypes=helpers.get_dtypes("float"),
-    ),
-)
-def test_paddle_tanh(
-    dtype_and_x,
->>>>>>> 6192879c
-    frontend_method_data,
-    init_flags,
-    method_flags,
-    frontend,
-    on_device,
-):
-<<<<<<< HEAD
+    frontend_method_data,
+    init_flags,
+    method_flags,
+    frontend,
+    on_device,
+):
     input_dtype, x = dtypes_x
     helpers.test_frontend_method(
         init_input_dtypes=input_dtype,
         init_all_as_kwargs_np={"data": x[0], "y": x[1]},
         method_input_dtypes=input_dtype,
-=======
-    input_dtype, x = dtype_and_x
-    helpers.test_frontend_method(
-        init_input_dtypes=input_dtype,
-        init_all_as_kwargs_np={
-            "data": x[0],
-        },
-        method_input_dtypes=input_dtype,
-        method_all_as_kwargs_np={},
->>>>>>> 6192879c
         frontend_method_data=frontend_method_data,
         init_flags=init_flags,
         method_flags=method_flags,
