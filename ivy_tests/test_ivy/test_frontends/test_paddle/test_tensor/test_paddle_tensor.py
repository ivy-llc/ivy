--- conflicted
+++ resolved
@@ -566,9 +566,37 @@
         frontend=frontend,
         on_device=on_device,
     )
-<<<<<<< HEAD
-    
-    
+# log10
+@handle_frontend_method(
+    class_tree=CLASS_TREE,
+    init_tree="paddle.to_tensor",
+    method_name="log10",
+    dtype_and_x=helpers.dtype_and_values(
+        available_dtypes=helpers.get_dtypes("float"),
+    ),
+)
+def test_paddle_log10(
+    dtype_and_x,
+    frontend_method_data,
+    init_flags,
+    method_flags,
+    frontend,
+    on_device,
+):
+    input_dtype, x = dtype_and_x
+    helpers.test_frontend_method(
+        init_input_dtypes=input_dtype,
+        init_all_as_kwargs_np={
+            "data": x[0],
+        },
+        method_input_dtypes=input_dtype,
+        method_all_as_kwargs_np={},
+        frontend_method_data=frontend_method_data,
+        init_flags=init_flags,
+        method_flags=method_flags,
+        frontend=frontend,
+        on_device=on_device,
+    )
     
 # cholesky
 @handle_frontend_method(
@@ -581,29 +609,13 @@
 def test_paddle_cholesky(
     dtype_and_x,
     upper,
-=======
-
-
-# log10
-@handle_frontend_method(
-    class_tree=CLASS_TREE,
-    init_tree="paddle.to_tensor",
-    method_name="log10",
-    dtype_and_x=helpers.dtype_and_values(
-        available_dtypes=helpers.get_dtypes("float"),
-    ),
-)
-def test_paddle_log10(
-    dtype_and_x,
->>>>>>> 9baa8358
-    frontend_method_data,
-    init_flags,
-    method_flags,
-    frontend,
-    on_device,
-):
-    input_dtype, x = dtype_and_x
-<<<<<<< HEAD
+    frontend_method_data,
+    init_flags,
+    method_flags,
+    frontend,
+    on_device,
+):
+    input_dtype, x = dtype_and_x
     x = np.matmul(x.T, x) + np.identity(x.shape[0])  # make symmetric positive-definite
 
     helpers.test_frontend_method(
@@ -617,18 +629,5 @@
         frontend_method_data=frontend_method_data,
         init_flags=init_flags,
         method_flags=method_flags,
-=======
-    helpers.test_frontend_method(
-        init_input_dtypes=input_dtype,
-        init_all_as_kwargs_np={
-            "data": x[0],
-        },
-        method_input_dtypes=input_dtype,
-        method_all_as_kwargs_np={},
-        frontend_method_data=frontend_method_data,
-        init_flags=init_flags,
-        method_flags=method_flags,
-        frontend=frontend,
->>>>>>> 9baa8358
         on_device=on_device,
     )