# global
import numpy as np
from hypothesis import assume, given
from hypothesis import strategies as st

import ivy
<<<<<<< HEAD
from hypothesis import strategies as st, assume, given
import numpy as np
=======
>>>>>>> c7c9c91c

# local
import ivy_tests.test_ivy.helpers as helpers
from ivy.functional.frontends.paddle import Tensor
from ivy_tests.test_ivy.helpers import handle_frontend_method

CLASS_TREE = "ivy.functional.frontends.paddle.Tensor"


# Helpers #
# ------- #


@st.composite
def _reshape_helper(draw):
    # generate a shape s.t len(shape) > 0
    shape = draw(
        helpers.get_shape(
            allow_none=False,
            min_num_dims=1,
            max_num_dims=3,
            min_dim_size=1,
            max_dim_size=3,
        )
    )

    reshape_shape = draw(helpers.reshape_shapes(shape=shape))

    dtypes, x = draw(
        helpers.dtype_and_values(
            available_dtypes=helpers.get_dtypes("valid"),
            shape=shape,
        )
    )
    return dtypes, x, reshape_shape


@st.composite
def _setitem_helper(draw, available_dtypes, allow_neg_step=True):
    input_dtype, x, index = draw(
        helpers.dtype_array_index(
            available_dtypes=available_dtypes,
            allow_neg_step=allow_neg_step,
        )
    )
    val_dtype, val = draw(
        helpers.dtype_and_values(
            available_dtypes=available_dtypes,
            shape=x[index].shape,
        )
    )
    return input_dtype + val_dtype, x, index, val[0]


@st.composite
def _get_dtype_and_square_matrix(draw):
    dim_size = draw(helpers.ints(min_value=2, max_value=5))
    dtype = draw(helpers.get_dtypes("float", index=1, full=False))
    mat = draw(
        helpers.array_values(
            dtype=dtype[0], shape=(dim_size, dim_size), min_value=0, max_value=10
        )
    )
    return dtype, mat


# Tests #
# ----- #


@given(
    dtype_x=helpers.dtype_and_values(
        available_dtypes=helpers.get_dtypes("valid", prune_function=False)
    ).filter(lambda x: "bfloat16" not in x[0]),
)
def test_paddle_tensor_property_device(
    dtype_x,
):
    _, data = dtype_x
    x = Tensor(data[0])
    x.ivy_array = data[0]
    ivy.utils.assertions.check_equal(
        x.place, ivy.dev(ivy.array(data[0])), as_array=False
    )


@given(
    dtype_x=helpers.dtype_and_values(
        available_dtypes=helpers.get_dtypes("valid", prune_function=False)
    ).filter(lambda x: "bfloat16" not in x[0]),
)
def test_paddle_tensor_property_dtype(
    dtype_x,
):
    dtype, data = dtype_x
    x = Tensor(data[0])
    x.ivy_array = data[0]
    ivy.utils.assertions.check_equal(x.dtype, dtype[0], as_array=False)


@given(
    dtype_x=helpers.dtype_and_values(
        available_dtypes=helpers.get_dtypes("valid", prune_function=False),
        ret_shape=True,
    ).filter(lambda x: "bfloat16" not in x[0]),
)
def test_paddle_tensor_property_shape(dtype_x):
    _, data, shape = dtype_x
    x = Tensor(data[0])
    ivy.utils.assertions.check_equal(
        x.ivy_array.shape, ivy.Shape(shape), as_array=False
    )


@given(
    dtype_x=helpers.dtype_and_values(
        available_dtypes=helpers.get_dtypes("valid", prune_function=False),
    ).filter(lambda x: "bfloat16" not in x[0]),
)
def test_paddle_tensor_property_ndim(
    dtype_x,
):
    _, data = dtype_x
    x = Tensor(data[0])
    ivy.utils.assertions.check_equal(x.ndim, data[0].ndim, as_array=False)


# reshape
@handle_frontend_method(
    class_tree=CLASS_TREE,
    init_tree="paddle.to_tensor",
    method_name="reshape",
    dtype_x_shape=_reshape_helper(),
)
def test_paddle_instance_reshape(
    dtype_x_shape,
    frontend_method_data,
    init_flags,
    method_flags,
    frontend,
    on_device,
):
    input_dtype, x, shape = dtype_x_shape
    assume(len(shape) != 0)
    shape = {
        "shape": shape,
    }
    helpers.test_frontend_method(
        init_input_dtypes=input_dtype,
        init_all_as_kwargs_np={
            "data": x[0],
        },
        method_input_dtypes=input_dtype,
        method_all_as_kwargs_np=shape,
        frontend_method_data=frontend_method_data,
        init_flags=init_flags,
        method_flags=method_flags,
        frontend=frontend,
        on_device=on_device,
    )


# __getitem__
@handle_frontend_method(
    class_tree=CLASS_TREE,
    init_tree="paddle.to_tensor",
    method_name="__getitem__",
    dtype_x_index=helpers.dtype_array_index(
        available_dtypes=helpers.get_dtypes("valid"),
        allow_neg_step=False,
    ),
)
def test_paddle_instance_getitem(
    dtype_x_index,
    frontend_method_data,
    init_flags,
    method_flags,
    frontend,
    on_device,
):
    input_dtype, x, index = dtype_x_index
    helpers.test_frontend_method(
        init_input_dtypes=[input_dtype[0]],
        init_all_as_kwargs_np={"data": x},
        method_input_dtypes=[input_dtype[1]],
        method_all_as_kwargs_np={"item": index},
        frontend_method_data=frontend_method_data,
        init_flags=init_flags,
        method_flags=method_flags,
        frontend=frontend,
        on_device=on_device,
    )


# __setitem__
@handle_frontend_method(
    class_tree=CLASS_TREE,
    init_tree="paddle.to_tensor",
    method_name="__setitem__",
    dtypes_x_index_val=_setitem_helper(
        available_dtypes=helpers.get_dtypes("valid"),
    ),
)
def test_paddle_instance_setitem(
    dtypes_x_index_val,
    frontend_method_data,
    init_flags,
    method_flags,
    frontend,
    on_device,
):
    input_dtype, x, index, val = dtypes_x_index_val
    assume(len(index) != 0)
    helpers.test_frontend_method(
        init_input_dtypes=[input_dtype[0]],
        init_all_as_kwargs_np={"data": x},
        method_input_dtypes=[*input_dtype[1:]],
        method_all_as_kwargs_np={"item": index, "value": val},
        frontend_method_data=frontend_method_data,
        init_flags=init_flags,
        method_flags=method_flags,
        frontend=frontend,
        on_device=on_device,
    )


# dim
@handle_frontend_method(
    class_tree=CLASS_TREE,
    init_tree="paddle.to_tensor",
    method_name="dim",
    dtype_and_x=helpers.dtype_and_values(
        available_dtypes=helpers.get_dtypes("valid"),
    ),
)
def test_paddle_instance_dim(
    dtype_and_x,
    frontend_method_data,
    init_flags,
    method_flags,
    frontend,
    on_device,
):
    input_dtype, x = dtype_and_x
    helpers.test_frontend_method(
        init_input_dtypes=input_dtype,
        init_all_as_kwargs_np={
            "data": x[0],
        },
        method_input_dtypes=[],
        method_all_as_kwargs_np={},
        frontend_method_data=frontend_method_data,
        init_flags=init_flags,
        method_flags=method_flags,
        frontend=frontend,
        on_device=on_device,
    )


# abs
@handle_frontend_method(
    class_tree=CLASS_TREE,
    init_tree="paddle.to_tensor",
    method_name="abs",
    dtype_and_x=helpers.dtype_and_values(
        available_dtypes=helpers.get_dtypes("float"),
    ),
)
def test_torch_instance_abs(
    dtype_and_x,
    frontend_method_data,
    init_flags,
    method_flags,
    frontend,
    on_device,
):
    input_dtype, x = dtype_and_x
    helpers.test_frontend_method(
        init_input_dtypes=input_dtype,
        init_all_as_kwargs_np={
            "data": x[0],
        },
        method_input_dtypes=input_dtype,
        method_all_as_kwargs_np={},
        frontend_method_data=frontend_method_data,
        init_flags=init_flags,
        method_flags=method_flags,
        frontend=frontend,
        on_device=on_device,
    )


# sin
@handle_frontend_method(
    class_tree=CLASS_TREE,
    init_tree="paddle.to_tensor",
    method_name="sin",
    dtype_and_x=helpers.dtype_and_values(
        available_dtypes=helpers.get_dtypes("float"),
    ),
)
def test_paddle_sin(
    dtype_and_x,
    frontend_method_data,
    init_flags,
    method_flags,
    frontend,
    on_device,
):
    input_dtype, x = dtype_and_x
    helpers.test_frontend_method(
        init_input_dtypes=input_dtype,
        init_all_as_kwargs_np={
            "data": x[0],
        },
        method_input_dtypes=input_dtype,
        method_all_as_kwargs_np={},
        frontend_method_data=frontend_method_data,
        init_flags=init_flags,
        method_flags=method_flags,
        frontend=frontend,
        on_device=on_device,
    )


# sinh
@handle_frontend_method(
    class_tree=CLASS_TREE,
    init_tree="paddle.to_tensor",
    method_name="sinh",
    dtype_and_x=helpers.dtype_and_values(
        available_dtypes=helpers.get_dtypes("float"),
    ),
)
def test_paddle_sinh(
    dtype_and_x,
    frontend_method_data,
    init_flags,
    method_flags,
    frontend,
    on_device,
):
    input_dtype, x = dtype_and_x
    helpers.test_frontend_method(
        init_input_dtypes=input_dtype,
        init_all_as_kwargs_np={
            "data": x[0],
        },
        method_input_dtypes=input_dtype,
        method_all_as_kwargs_np={},
        frontend_method_data=frontend_method_data,
        init_flags=init_flags,
        method_flags=method_flags,
        frontend=frontend,
        on_device=on_device,
    )


# asin
@handle_frontend_method(
    class_tree=CLASS_TREE,
    init_tree="paddle.to_tensor",
    method_name="asin",
    dtype_and_x=helpers.dtype_and_values(
        available_dtypes=helpers.get_dtypes("float"),
    ),
)
def test_paddle_asin(
    dtype_and_x,
    frontend_method_data,
    init_flags,
    method_flags,
    frontend,
    on_device,
):
    input_dtype, x = dtype_and_x
    helpers.test_frontend_method(
        init_input_dtypes=input_dtype,
        init_all_as_kwargs_np={
            "data": x[0],
        },
        method_input_dtypes=input_dtype,
        method_all_as_kwargs_np={},
        frontend_method_data=frontend_method_data,
        init_flags=init_flags,
        method_flags=method_flags,
        frontend=frontend,
        on_device=on_device,
    )


# asinh
@handle_frontend_method(
    class_tree=CLASS_TREE,
    init_tree="paddle.to_tensor",
    method_name="asinh",
    dtype_and_x=helpers.dtype_and_values(
        available_dtypes=helpers.get_dtypes("float"),
    ),
)
def test_paddle_asinh(
    dtype_and_x,
    frontend_method_data,
    init_flags,
    method_flags,
    frontend,
    on_device,
):
    input_dtype, x = dtype_and_x
    helpers.test_frontend_method(
        init_input_dtypes=input_dtype,
        init_all_as_kwargs_np={
            "data": x[0],
        },
        method_input_dtypes=input_dtype,
        method_all_as_kwargs_np={},
        frontend_method_data=frontend_method_data,
        init_flags=init_flags,
        method_flags=method_flags,
        frontend=frontend,
        on_device=on_device,
    )


# cosh
@handle_frontend_method(
    class_tree=CLASS_TREE,
    init_tree="paddle.to_tensor",
    method_name="cosh",
    dtype_and_x=helpers.dtype_and_values(
        available_dtypes=helpers.get_dtypes("float"),
    ),
)
def test_paddle_cosh(
    dtype_and_x,
    frontend_method_data,
    init_flags,
    method_flags,
    frontend,
    on_device,
):
    input_dtype, x = dtype_and_x
    helpers.test_frontend_method(
        init_input_dtypes=input_dtype,
        init_all_as_kwargs_np={
            "data": x[0],
        },
        method_input_dtypes=input_dtype,
        method_all_as_kwargs_np={},
        frontend_method_data=frontend_method_data,
        init_flags=init_flags,
        method_flags=method_flags,
        frontend=frontend,
        on_device=on_device,
    )


# log
@handle_frontend_method(
    class_tree=CLASS_TREE,
    init_tree="paddle.to_tensor",
    method_name="log",
    dtype_and_x=helpers.dtype_and_values(
        available_dtypes=helpers.get_dtypes("float"),
    ),
)
def test_paddle_log(
    dtype_and_x,
    frontend_method_data,
    init_flags,
    method_flags,
    frontend,
    on_device,
):
    input_dtype, x = dtype_and_x
    helpers.test_frontend_method(
        init_input_dtypes=input_dtype,
        init_all_as_kwargs_np={
            "data": x[0],
        },
        method_input_dtypes=input_dtype,
        method_all_as_kwargs_np={},
        frontend_method_data=frontend_method_data,
        init_flags=init_flags,
        method_flags=method_flags,
        frontend=frontend,
        on_device=on_device,
    )


# argmax
@handle_frontend_method(
    class_tree=CLASS_TREE,
    init_tree="paddle.to_tensor",
    method_name="argmax",
    dtype_x_axis=helpers.dtype_values_axis(
        available_dtypes=st.one_of(helpers.get_dtypes("float")),
        min_axis=-1,
        max_axis=0,
        min_num_dims=1,
        force_int_axis=True,
    ),
    keep_dims=st.booleans(),
)
def test_paddle_argmax(
    dtype_x_axis,
    keep_dims,
    frontend_method_data,
    init_flags,
    method_flags,
    frontend,
    on_device,
):
    input_dtypes, x, axis = dtype_x_axis
    helpers.test_frontend_method(
        init_input_dtypes=input_dtypes,
        init_all_as_kwargs_np={
            "object": x[0],
        },
        method_input_dtypes=input_dtypes,
        method_all_as_kwargs_np={
            "axis": axis,
            "keepdim": keep_dims,
        },
        frontend=frontend,
        frontend_method_data=frontend_method_data,
        init_flags=init_flags,
        method_flags=method_flags,
        on_device=on_device,
    )


# exp
@handle_frontend_method(
    class_tree=CLASS_TREE,
    init_tree="paddle.to_tensor",
    method_name="exp",
    dtype_and_x=helpers.dtype_and_values(
        available_dtypes=helpers.get_dtypes("float"),
    ),
)
def test_paddle_exp(
    dtype_and_x,
    frontend_method_data,
    init_flags,
    method_flags,
    frontend,
    on_device,
):
    input_dtype, x = dtype_and_x
    helpers.test_frontend_method(
        init_input_dtypes=input_dtype,
        init_all_as_kwargs_np={
            "data": x[0],
        },
        method_input_dtypes=input_dtype,
        method_all_as_kwargs_np={},
        frontend_method_data=frontend_method_data,
        init_flags=init_flags,
        method_flags=method_flags,
        frontend=frontend,
        on_device=on_device,
    )


# cos
@handle_frontend_method(
    class_tree=CLASS_TREE,
    init_tree="paddle.to_tensor",
    method_name="cos",
    dtype_and_x=helpers.dtype_and_values(
        available_dtypes=helpers.get_dtypes("float"),
    ),
)
def test_paddle_cos(
    dtype_and_x,
    frontend_method_data,
    init_flags,
    method_flags,
    frontend,
    on_device,
):
    input_dtype, x = dtype_and_x
    helpers.test_frontend_method(
        init_input_dtypes=input_dtype,
        init_all_as_kwargs_np={
            "data": x[0],
        },
        method_input_dtypes=input_dtype,
        method_all_as_kwargs_np={},
        frontend_method_data=frontend_method_data,
        init_flags=init_flags,
        method_flags=method_flags,
        frontend=frontend,
        on_device=on_device,
    )


# log10
@handle_frontend_method(
    class_tree=CLASS_TREE,
    init_tree="paddle.to_tensor",
    method_name="log10",
    dtype_and_x=helpers.dtype_and_values(
        available_dtypes=helpers.get_dtypes("float"),
    ),
)
def test_paddle_log10(
    dtype_and_x,
    frontend_method_data,
    init_flags,
    method_flags,
    frontend,
    on_device,
):
    input_dtype, x = dtype_and_x
    helpers.test_frontend_method(
        init_input_dtypes=input_dtype,
        init_all_as_kwargs_np={
            "data": x[0],
        },
        method_input_dtypes=input_dtype,
        method_all_as_kwargs_np={},
        frontend_method_data=frontend_method_data,
        init_flags=init_flags,
        method_flags=method_flags,
        frontend=frontend,
        on_device=on_device,
    )


# argsort
@handle_frontend_method(
    class_tree=CLASS_TREE,
    init_tree="paddle.to_tensor",
    method_name="argsort",
    dtype_x_axis=helpers.dtype_values_axis(
        available_dtypes=st.one_of(helpers.get_dtypes("float")),
        min_axis=-1,
        max_axis=0,
        min_num_dims=1,
        force_int_axis=True,
    ),
    descending=st.booleans(),
)
def test_paddle_argsort(
    dtype_x_axis,
    descending,
    frontend_method_data,
    init_flags,
    method_flags,
    frontend,
    on_device,
):
    input_dtypes, x, axis = dtype_x_axis
    helpers.test_frontend_method(
        init_input_dtypes=input_dtypes,
        init_all_as_kwargs_np={
            "object": x[0],
        },
        method_input_dtypes=input_dtypes,
        method_all_as_kwargs_np={
            "axis": axis,
            "descending": descending,
        },
        frontend=frontend,
        frontend_method_data=frontend_method_data,
        init_flags=init_flags,
        method_flags=method_flags,
        on_device=on_device,
    )


# floor
@handle_frontend_method(
    class_tree=CLASS_TREE,
    init_tree="paddle.to_tensor",
    method_name="floor",
    dtype_and_x=helpers.dtype_and_values(
        available_dtypes=helpers.get_dtypes("float"),
    ),
)
def test_paddle_floor(
    dtype_and_x,
    frontend_method_data,
    init_flags,
    method_flags,
    frontend,
    on_device,
):
    input_dtype, x = dtype_and_x
    helpers.test_frontend_method(
        init_input_dtypes=input_dtype,
        init_all_as_kwargs_np={
            "data": x[0],
        },
        method_input_dtypes=input_dtype,
        method_all_as_kwargs_np={},
        frontend_method_data=frontend_method_data,
        init_flags=init_flags,
        method_flags=method_flags,
        frontend=frontend,
        on_device=on_device,
    )


# sqrt
@handle_frontend_method(
    class_tree=CLASS_TREE,
    init_tree="paddle.to_tensor",
    method_name="sqrt",
    dtype_and_x=helpers.dtype_and_values(
        available_dtypes=helpers.get_dtypes("valid"),
    ),
)
def test_paddle_sqrt(
    dtype_and_x,
    frontend_method_data,
    init_flags,
    method_flags,
    frontend,
    on_device,
):
    input_dtype, x = dtype_and_x
    helpers.test_frontend_method(
        init_input_dtypes=input_dtype,
        init_all_as_kwargs_np={
            "data": x[0],
        },
        method_input_dtypes=input_dtype,
        method_all_as_kwargs_np={},
        frontend_method_data=frontend_method_data,
        init_flags=init_flags,
        method_flags=method_flags,
        frontend=frontend,
        on_device=on_device,
    )


# tanh
@handle_frontend_method(
    class_tree=CLASS_TREE,
    init_tree="paddle.to_tensor",
    method_name="tanh",
    dtype_and_x=helpers.dtype_and_values(
        available_dtypes=helpers.get_dtypes("valid"),
    ),
)
def test_paddle_tanh(
    dtype_and_x,
    frontend_method_data,
    init_flags,
    method_flags,
    frontend,
    on_device,
):
    input_dtype, x = dtype_and_x
    helpers.test_frontend_method(
        init_input_dtypes=input_dtype,
        init_all_as_kwargs_np={
            "data": x[0],
        },
        method_input_dtypes=input_dtype,
        method_all_as_kwargs_np={},
        frontend_method_data=frontend_method_data,
        init_flags=init_flags,
        method_flags=method_flags,
        frontend=frontend,
        on_device=on_device,
    )


# __(add_)__


@handle_frontend_method(
    class_tree=CLASS_TREE,
    init_tree="paddle.to_tensor",
    method_name="add_",
    dtype_and_x=helpers.dtype_and_values(
        available_dtypes=helpers.get_dtypes("float"),
    ),
)
def test_paddle_add_(
    dtype_and_x,
    frontend_method_data,
    init_flags,
    method_flags,
    frontend,
    on_device,
):
    input_dtype, x = dtype_and_x
    helpers.test_frontend_method(
        init_input_dtypes=input_dtype,
        init_all_as_kwargs_np={
            "data": x[0],
        },
        method_input_dtypes=input_dtype,
        method_all_as_kwargs_np={},
        frontend_method_data=frontend_method_data,
        init_flags=init_flags,
        method_flags=method_flags,
        frontend=frontend,
        on_device=on_device,
    )


# square
@handle_frontend_method(
    class_tree=CLASS_TREE,
    init_tree="paddle.to_tensor",
    method_name="square",
    dtype_and_x=helpers.dtype_and_values(
        available_dtypes=helpers.get_dtypes("float"),
    ),
)
def test_paddle_square(
    dtype_and_x,
    frontend_method_data,
    init_flags,
    method_flags,
    frontend,
    on_device,
):
    input_dtype, x = dtype_and_x
    helpers.test_frontend_method(
        init_input_dtypes=input_dtype,
        init_all_as_kwargs_np={
            "data": x[0],
        },
        method_input_dtypes=input_dtype,
        method_all_as_kwargs_np={},
        frontend_method_data=frontend_method_data,
        init_flags=init_flags,
        method_flags=method_flags,
        frontend=frontend,
        on_device=on_device,
    )


# cholesky
@handle_frontend_method(
    class_tree=CLASS_TREE,
    init_tree="paddle.to_tensor",
    method_name="cholesky",
    dtype_and_x=_get_dtype_and_square_matrix(),
    upper=st.booleans(),
)
def test_paddle_cholesky(
    dtype_and_x,
    upper,
    frontend_method_data,
    init_flags,
    method_flags,
    frontend,
    on_device,
):
    input_dtype, x = dtype_and_x
    x = np.matmul(x.T, x) + np.identity(x.shape[0])

    helpers.test_frontend_method(
        init_input_dtypes=input_dtype,
        init_all_as_kwargs_np={
            "data": x,
        },
        method_input_dtypes=input_dtype,
        method_all_as_kwargs_np={"upper": upper},
        frontend=frontend,
        frontend_method_data=frontend_method_data,
        init_flags=init_flags,
        method_flags=method_flags,
        on_device=on_device,
<<<<<<< HEAD
=======
    )


@handle_frontend_method(
    class_tree=CLASS_TREE,
    init_tree="paddle.to_tensor",
    method_name="multiply",
    dtype_and_x=helpers.dtype_and_values(
        available_dtypes=helpers.get_dtypes("float"),
        num_arrays=2,
        shared_dtype=True,
    ),
)
def test_paddle_instance_multiply(
    dtype_and_x,
    frontend_method_data,
    init_flags,
    method_flags,
    frontend,
    on_device,
):
    input_dtype, x = dtype_and_x
    helpers.test_frontend_method(
        init_input_dtypes=input_dtype,
        init_all_as_kwargs_np={
            "value": x[0],
        },
        method_input_dtypes=input_dtype,
        method_all_as_kwargs_np={
            "y": x[1],
        },
        frontend_method_data=frontend_method_data,
        init_flags=init_flags,
        method_flags=method_flags,
        frontend=frontend,
        on_device=on_device,
    )


# all
@handle_frontend_method(
    class_tree=CLASS_TREE,
    init_tree="paddle.to_tensor",
    method_name="all",
    dtype_x_axis=helpers.dtype_values_axis(
        available_dtypes=st.one_of(helpers.get_dtypes("float")),
        min_axis=-1,
        max_axis=0,
        min_num_dims=1,
        force_int_axis=True,
    ),
    keep_dims=st.booleans(),
)
def test_paddle_all(
    dtype_x_axis,
    keep_dims,
    frontend_method_data,
    init_flags,
    method_flags,
    frontend,
    on_device,
):
    input_dtypes, x, axis = dtype_x_axis
    helpers.test_frontend_method(
        init_input_dtypes=input_dtypes,
        init_all_as_kwargs_np={
            "object": x[0],
        },
        method_input_dtypes=input_dtypes,
        method_all_as_kwargs_np={
            "axis": axis,
            "keepdim": keep_dims,
        },
        frontend=frontend,
        frontend_method_data=frontend_method_data,
        init_flags=init_flags,
        method_flags=method_flags,
        on_device=on_device,
    )


# allclose
@handle_frontend_method(
    class_tree=CLASS_TREE,
    init_tree="paddle.to_tensor",
    method_name="allclose",
    dtype_and_x=helpers.dtype_and_values(
        available_dtypes=helpers.get_dtypes("float"),
        num_arrays=2,
        shared_dtype=True,
    ),
    # rtol=1e-05,
    # atol=1e-08,
    # equal_nan=st.booleans(),
)
def test_paddle_allclose(
    dtype_and_x,
    # rtol,
    # atol,
    # equal_nan,
    frontend_method_data,
    init_flags,
    method_flags,
    frontend,
    on_device,
):
    input_dtype, x = dtype_and_x
    helpers.test_frontend_method(
        init_input_dtypes=input_dtype,
        init_all_as_kwargs_np={
            "data": x[0],
        },
        method_input_dtypes=input_dtype,
        method_all_as_kwargs_np={
            "other": x[1],
            # "rtol": rtol,
            # "atol": atol,
            # "equal_nan": equal_nan,
        },
        frontend=frontend,
        frontend_method_data=frontend_method_data,
        init_flags=init_flags,
        method_flags=method_flags,
        on_device=on_device,
    )


# sort
@handle_frontend_method(
    class_tree=CLASS_TREE,
    init_tree="paddle.to_tensor",
    method_name="sort",
    dtype_x_axis=helpers.dtype_values_axis(
        available_dtypes=st.one_of(helpers.get_dtypes("float")),
        min_axis=-1,
        max_axis=0,
        min_num_dims=1,
        force_int_axis=True,
    ),
    descending=st.booleans(),
)
def test_paddle_sort(
    dtype_x_axis,
    descending,
    frontend_method_data,
    init_flags,
    method_flags,
    frontend,
    on_device,
):
    input_dtypes, x, axis = dtype_x_axis
    helpers.test_frontend_method(
        init_input_dtypes=input_dtypes,
        init_all_as_kwargs_np={
            "object": x[0],
        },
        method_input_dtypes=input_dtypes,
        method_all_as_kwargs_np={
            "axis": axis,
            "descending": descending,
        },
        frontend=frontend,
        frontend_method_data=frontend_method_data,
        init_flags=init_flags,
        method_flags=method_flags,
        on_device=on_device,
    )


# any
@handle_frontend_method(
    class_tree=CLASS_TREE,
    init_tree="paddle.to_tensor",
    method_name="any",
    dtype_x_axis=helpers.dtype_values_axis(
        available_dtypes=st.one_of(helpers.get_dtypes("float")),
        min_axis=-1,
        max_axis=0,
        min_num_dims=1,
        force_int_axis=True,
    ),
    keep_dims=st.booleans(),
)
def test_paddle_any(
    dtype_x_axis,
    keep_dims,
    frontend_method_data,
    init_flags,
    method_flags,
    frontend,
    on_device,
):
    input_dtypes, x, axis = dtype_x_axis
    helpers.test_frontend_method(
        init_input_dtypes=input_dtypes,
        init_all_as_kwargs_np={
            "data": x[0],
        },
        method_input_dtypes=input_dtypes,
        method_all_as_kwargs_np={
            "axis": axis,
            "keepdim": keep_dims,
        },
        frontend=frontend,
        frontend_method_data=frontend_method_data,
        init_flags=init_flags,
        method_flags=method_flags,
        on_device=on_device,
    )


#  isinf
@handle_frontend_method(
    class_tree=CLASS_TREE,
    init_tree="paddle.to_tensor",
    method_name="isinf",
    dtype_and_x=helpers.dtype_and_values(
        available_dtypes=helpers.get_dtypes("valid"),
    ),
)
def test_paddle_isinf(
    dtype_and_x,
    frontend_method_data,
    init_flags,
    method_flags,
    frontend,
    on_device,
):
    input_dtype, x = dtype_and_x
    helpers.test_frontend_method(
        init_input_dtypes=input_dtype,
        init_all_as_kwargs_np={
            "data": x[0],
        },
        method_input_dtypes=input_dtype,
        method_all_as_kwargs_np={},
        frontend_method_data=frontend_method_data,
        init_flags=init_flags,
        method_flags=method_flags,
        frontend=frontend,
        on_device=on_device,
    )


# astype
@handle_frontend_method(
    class_tree=CLASS_TREE,
    init_tree="paddle.to_tensor",
    method_name="astype",
    dtype_and_x=helpers.dtype_and_values(
        available_dtypes=helpers.get_dtypes("float"),
    ),
    dtype=st.one_of(helpers.get_dtypes("valid")),
)
def test_paddle_astype(
    dtype_and_x,
    dtype,
    frontend_method_data,
    init_flags,
    method_flags,
    frontend,
    on_device,
):
    input_dtype, x = dtype_and_x
    if dtype is None:
        dtype = input_dtype
    helpers.test_frontend_method(
        init_input_dtypes=input_dtype,
        init_all_as_kwargs_np={
            "data": x[0],
        },
        method_input_dtypes=input_dtype,
        method_all_as_kwargs_np={
            "dtype": dtype,
        },
        frontend_method_data=frontend_method_data,
        init_flags=init_flags,
        method_flags=method_flags,
        frontend=frontend,
        on_device=on_device,
    )


#  isfinite
@handle_frontend_method(
    class_tree=CLASS_TREE,
    init_tree="paddle.to_tensor",
    method_name="isfinite",
    dtype_and_x=helpers.dtype_and_values(
        available_dtypes=helpers.get_dtypes("valid"),
    ),
)
def test_paddle_isfinite(
    dtype_and_x,
    frontend_method_data,
    init_flags,
    method_flags,
    frontend,
    on_device,
):
    input_dtype, x = dtype_and_x
    helpers.test_frontend_method(
        init_input_dtypes=input_dtype,
        init_all_as_kwargs_np={
            "data": x[0],
        },
        method_input_dtypes=input_dtype,
        method_all_as_kwargs_np={},
        frontend_method_data=frontend_method_data,
        init_flags=init_flags,
        method_flags=method_flags,
        frontend=frontend,
        on_device=on_device,
    )


# erf
@handle_frontend_method(
    class_tree=CLASS_TREE,
    init_tree="paddle.to_tensor",
    method_name="erf",
    dtype_and_x=helpers.dtype_and_values(
        available_dtypes=helpers.get_dtypes("valid"),
    ),
)
def test_paddle_erf(
    dtype_and_x,
    frontend_method_data,
    init_flags,
    method_flags,
    frontend,
    on_device,
):
    input_dtype, x = dtype_and_x
    helpers.test_frontend_method(
        init_input_dtypes=input_dtype,
        init_all_as_kwargs_np={
            "data": x[0],
        },
        method_input_dtypes=input_dtype,
        method_all_as_kwargs_np={},
        frontend_method_data=frontend_method_data,
        init_flags=init_flags,
        method_flags=method_flags,
        frontend=frontend,
        on_device=on_device,
    )


# subtract
@handle_frontend_method(
    class_tree=CLASS_TREE,
    init_tree="paddle.to_tensor",
    method_name="subtract",
    dtypes_and_x=helpers.dtype_and_values(
        available_dtypes=helpers.get_dtypes("float"), num_arrays=2, shared_dtype=True
    ),
)
def test_paddle_subtract(
    dtypes_and_x,
    frontend_method_data,
    init_flags,
    method_flags,
    frontend,
    on_device,
):
    input_dtype, x = dtypes_and_x
    helpers.test_frontend_method(
        init_input_dtypes=input_dtype,
        init_all_as_kwargs_np={"data": x[0]},
        method_input_dtypes=input_dtype,
        method_all_as_kwargs_np={"y": x[1]},
        frontend_method_data=frontend_method_data,
        init_flags=init_flags,
        method_flags=method_flags,
        frontend=frontend,
        on_device=on_device,
    )


# bitwise_xor
@handle_frontend_method(
    class_tree=CLASS_TREE,
    init_tree="paddle.to_tensor",
    method_name="bitwise_xor",
    dtypes_and_x=helpers.dtype_and_values(
        available_dtypes=helpers.get_dtypes("valid"), num_arrays=2, shared_dtype=True
    ),
)
def test_paddle_bitwise_xor(
    dtypes_and_x,
    frontend_method_data,
    init_flags,
    method_flags,
    frontend,
    on_device,
):
    input_dtype, x = dtypes_and_x
    helpers.test_frontend_method(
        init_input_dtypes=input_dtype,
        init_all_as_kwargs_np={"data": x[0]},
        method_input_dtypes=input_dtype,
        method_all_as_kwargs_np={"y": x[1]},
        frontend_method_data=frontend_method_data,
        init_flags=init_flags,
        method_flags=method_flags,
        frontend=frontend,
        on_device=on_device,
>>>>>>> c7c9c91c
    )<|MERGE_RESOLUTION|>--- conflicted
+++ resolved
@@ -4,16 +4,14 @@
 from hypothesis import strategies as st
 
 import ivy
-<<<<<<< HEAD
-from hypothesis import strategies as st, assume, given
-import numpy as np
-=======
->>>>>>> c7c9c91c
 
 # local
 import ivy_tests.test_ivy.helpers as helpers
 from ivy.functional.frontends.paddle import Tensor
 from ivy_tests.test_ivy.helpers import handle_frontend_method
+from ivy_tests.test_ivy.test_functional.test_experimental.test_core.test_manipulation import (
+    _get_dtype_values_k_axes_for_rot90,
+)
 
 CLASS_TREE = "ivy.functional.frontends.paddle.Tensor"
 
@@ -881,8 +879,6 @@
         init_flags=init_flags,
         method_flags=method_flags,
         on_device=on_device,
-<<<<<<< HEAD
-=======
     )
 
 
@@ -1291,5 +1287,46 @@
         method_flags=method_flags,
         frontend=frontend,
         on_device=on_device,
->>>>>>> c7c9c91c
+    )
+
+
+# rot90
+@handle_frontend_method(
+    class_tree=CLASS_TREE,
+    init_tree="paddle.to_tensor",
+    method_name="rot90",
+    dtype_m_k_axes=_get_dtype_values_k_axes_for_rot90(
+        available_dtypes=helpers.get_dtypes("numeric"),
+        min_num_dims=3,
+        max_num_dims=6,
+        min_dim_size=1,
+        max_dim_size=10,
+    ),
+)
+def test_paddle_rot90(
+    *,
+    dtype_m_k_axes,
+    frontend_method_data,
+    init_flags,
+    method_flags,
+    frontend,
+    on_device,
+):
+    input_dtype, values, k, axes = dtype_m_k_axes
+
+    helpers.test_frontend_method(
+        init_input_dtypes=input_dtype,
+        init_all_as_kwargs_np={
+            "data": values,
+        },
+        method_input_dtypes=input_dtype,
+        method_all_as_kwargs_np={
+            "k": k,
+            "axes": axes,
+        },
+        frontend_method_data=frontend_method_data,
+        init_flags=init_flags,
+        method_flags=method_flags,
+        frontend=frontend,
+        on_device=on_device,
     )