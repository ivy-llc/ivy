--- conflicted
+++ resolved
@@ -1948,7 +1948,6 @@
         frontend=frontend,
         on_device=on_device,
     )
-<<<<<<< HEAD
     
     
 # rot90
@@ -1966,7 +1965,30 @@
 )
 def test_paddle_rot90(
     dtype_m_k_axes,
-=======
+    frontend_method_data,
+    init_flags,
+    method_flags,
+    frontend,
+    on_device,
+):
+    input_dtype, values, k, axes = dtype_m_k_axes
+
+    helpers.test_frontend_method(
+        init_input_dtypes=input_dtype,
+        init_all_as_kwargs_np={
+            "data": values,
+        },
+        method_input_dtypes=input_dtype,
+        method_all_as_kwargs_np={
+            "k": k,
+            "axes": axes,
+        },
+        frontend_method_data=frontend_method_data,
+        init_flags=init_flags,
+        method_flags=method_flags,
+        frontend=frontend,
+        on_device=on_device,
+    )
 
 
 # imag
@@ -2123,27 +2145,12 @@
 )
 def test_paddle_equal_all(
     dtypes_and_x,
->>>>>>> 657f7df6
-    frontend_method_data,
-    init_flags,
-    method_flags,
-    frontend,
-    on_device,
-):
-<<<<<<< HEAD
-    input_dtype, values, k, axes = dtype_m_k_axes
-
-    helpers.test_frontend_method(
-        init_input_dtypes=input_dtype,
-        init_all_as_kwargs_np={
-            "data": values,
-        },
-        method_input_dtypes=input_dtype,
-        method_all_as_kwargs_np={
-            "k": k,
-            "axes": axes,
-        },
-=======
+    frontend_method_data,
+    init_flags,
+    method_flags,
+    frontend,
+    on_device,
+):
     input_dtype, x = dtypes_and_x
     helpers.test_frontend_method(
         init_input_dtypes=input_dtype,
@@ -2216,7 +2223,6 @@
         },
         method_input_dtypes=input_dtype,
         method_all_as_kwargs_np={},
->>>>>>> 657f7df6
         frontend_method_data=frontend_method_data,
         init_flags=init_flags,
         method_flags=method_flags,
