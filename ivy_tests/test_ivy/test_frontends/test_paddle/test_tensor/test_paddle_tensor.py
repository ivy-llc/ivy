--- conflicted
+++ resolved
@@ -519,11 +519,7 @@
         on_device=on_device,
     )
 
-<<<<<<< HEAD
- 
-=======
-
->>>>>>> dc6a74a7
+
 # cos
 @handle_frontend_method(
     class_tree=CLASS_TREE,
@@ -557,9 +553,8 @@
         method_flags=method_flags,
         frontend=frontend,
         on_device=on_device,
-<<<<<<< HEAD
-    )
-   
+    )
+  
 # sqrt
 @handle_frontend_method(
     class_tree=CLASS_TREE,
@@ -592,6 +587,3 @@
         on_device=on_device,
     )
 
-=======
-    )
->>>>>>> dc6a74a7
