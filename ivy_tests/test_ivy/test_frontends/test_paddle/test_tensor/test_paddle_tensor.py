--- conflicted
+++ resolved
@@ -2366,60 +2366,81 @@
     )
 
 
-<<<<<<< HEAD
+#  logical_not
+@handle_frontend_method(
+    class_tree=CLASS_TREE,
+    init_tree="paddle.to_tensor",
+    method_name="logical_not",
+    dtype_and_x=helpers.dtype_and_values(
+        available_dtypes=helpers.get_dtypes("valid"),
+    ),
+)
+def test_paddle_logical_not(
+    dtype_and_x,
+    frontend_method_data,
+    init_flags,
+    method_flags,
+    frontend,
+    on_device,
+):
+    input_dtype, x = dtype_and_x
+    helpers.test_frontend_method(
+        init_input_dtypes=input_dtype,
+        init_all_as_kwargs_np={
+            "data": x[0],
+        },
+        method_input_dtypes=input_dtype,
+        method_all_as_kwargs_np={},
+        frontend_method_data=frontend_method_data,
+        init_flags=init_flags,
+        method_flags=method_flags,
+        frontend=frontend,
+        on_device=on_device,
+    )
+
+
+@handle_frontend_method(
+    class_tree=CLASS_TREE,
+    init_tree="paddle.to_tensor",
+    method_name="sign",
+    dtype_and_x=helpers.dtype_and_values(
+        available_dtypes=helpers.get_dtypes("float"),
+    ),
+)
+def test_paddle_sign(
+    dtype_and_x,
+    frontend_method_data,
+    init_flags,
+    method_flags,
+    frontend,
+    on_device,
+):
+    input_dtype, x = dtype_and_x
+    helpers.test_frontend_method(
+        init_input_dtypes=input_dtype,
+        init_all_as_kwargs_np={
+            "data": x[0],
+        },
+        method_input_dtypes=input_dtype,
+        method_all_as_kwargs_np={},
+        frontend_method_data=frontend_method_data,
+        init_flags=init_flags,
+        method_flags=method_flags,
+        frontend=frontend,
+        on_device=on_device,
+    )
+
+
 # acosh
 @handle_frontend_method(
     class_tree=CLASS_TREE,
     init_tree="paddle.to_tensor",
     method_name="acosh",
-=======
-#  logical_not
-@handle_frontend_method(
-    class_tree=CLASS_TREE,
-    init_tree="paddle.to_tensor",
-    method_name="logical_not",
-    dtype_and_x=helpers.dtype_and_values(
-        available_dtypes=helpers.get_dtypes("valid"),
-    ),
-)
-def test_paddle_logical_not(
-    dtype_and_x,
-    frontend_method_data,
-    init_flags,
-    method_flags,
-    frontend,
-    on_device,
-):
-    input_dtype, x = dtype_and_x
-    helpers.test_frontend_method(
-        init_input_dtypes=input_dtype,
-        init_all_as_kwargs_np={
-            "data": x[0],
-        },
-        method_input_dtypes=input_dtype,
-        method_all_as_kwargs_np={},
-        frontend_method_data=frontend_method_data,
-        init_flags=init_flags,
-        method_flags=method_flags,
-        frontend=frontend,
-        on_device=on_device,
-    )
-
-
-@handle_frontend_method(
-    class_tree=CLASS_TREE,
-    init_tree="paddle.to_tensor",
-    method_name="sign",
->>>>>>> 5e90b041
-    dtype_and_x=helpers.dtype_and_values(
-        available_dtypes=helpers.get_dtypes("float"),
-    ),
-)
-<<<<<<< HEAD
+    dtype_and_x=helpers.dtype_and_values(
+        available_dtypes=helpers.get_dtypes("float"),
+    ),
+)
 def test_paddle_acosh(
-=======
-def test_paddle_sign(
->>>>>>> 5e90b041
     dtype_and_x,
     frontend_method_data,
     init_flags,
