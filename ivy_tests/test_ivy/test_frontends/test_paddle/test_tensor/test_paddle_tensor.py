--- conflicted
+++ resolved
@@ -1914,26 +1914,6 @@
     )
 
 
-<<<<<<< HEAD
-# neg
-@handle_frontend_method(
-    class_tree=CLASS_TREE,
-    init_tree="paddle.to_tensor",
-    method_name="neg",
-    dtype_and_x=helpers.dtype_and_values(
-        available_dtypes=helpers.get_dtypes("float"),
-        min_value=-1e04,
-        max_value=1e04,
-        allow_inf=False,
-    ),
-)
-def test_paddle_neg(
-    dtype_and_x,
-    frontend,
-    frontend_method_data,
-    init_flags,
-    method_flags,
-=======
 # imag
 @handle_frontend_method(
     class_tree=CLASS_TREE,
@@ -2123,7 +2103,42 @@
     init_flags,
     method_flags,
     frontend,
->>>>>>> 8256711c
+    on_device,
+):
+    input_dtype, x = dtype_and_x
+    helpers.test_frontend_method(
+        init_input_dtypes=input_dtype,
+        init_all_as_kwargs_np={
+            "data": x[0],
+        },
+        method_input_dtypes=input_dtype,
+        method_all_as_kwargs_np={},
+        frontend_method_data=frontend_method_data,
+        init_flags=init_flags,
+        method_flags=method_flags,
+        frontend=frontend,
+        on_device=on_device,
+    )
+
+
+# neg
+@handle_frontend_method(
+    class_tree=CLASS_TREE,
+    init_tree="paddle.to_tensor",
+    method_name="neg",
+    dtype_and_x=helpers.dtype_and_values(
+        available_dtypes=helpers.get_dtypes("float"),
+        min_value=-1e04,
+        max_value=1e04,
+        allow_inf=False,
+    ),
+)
+def test_paddle_neg(
+    dtype_and_x,
+    frontend,
+    frontend_method_data,
+    init_flags,
+    method_flags,
     on_device,
 ):
     input_dtype, x = dtype_and_x
