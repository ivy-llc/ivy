# global
import ivy
from hypothesis import strategies as st, assume, given

# local
import ivy_tests.test_ivy.helpers as helpers
from ivy_tests.test_ivy.helpers import handle_frontend_method
from ivy.functional.frontends.paddle import Tensor


CLASS_TREE = "ivy.functional.frontends.paddle.Tensor"


# Helpers #
# ------- #


@st.composite
def _reshape_helper(draw):
    # generate a shape s.t len(shape) > 0
    shape = draw(
        helpers.get_shape(
            allow_none=False,
            min_num_dims=1,
            max_num_dims=3,
            min_dim_size=1,
            max_dim_size=3,
        )
    )

    reshape_shape = draw(helpers.reshape_shapes(shape=shape))

    dtypes, x = draw(
        helpers.dtype_and_values(
            available_dtypes=helpers.get_dtypes("valid"),
            shape=shape,
        )
    )
    return dtypes, x, reshape_shape


@st.composite
def _setitem_helper(draw, available_dtypes, allow_neg_step=True):
    input_dtype, x, index = draw(
        helpers.dtype_array_index(
            available_dtypes=available_dtypes,
            allow_neg_step=allow_neg_step,
        )
    )
    val_dtype, val = draw(
        helpers.dtype_and_values(
            available_dtypes=available_dtypes,
            shape=x[index].shape,
        )
    )
    return input_dtype + val_dtype, x, index, val[0]


# Tests #
# ----- #


@given(
    dtype_x=helpers.dtype_and_values(
        available_dtypes=helpers.get_dtypes("valid", prune_function=False)
    ).filter(lambda x: "bfloat16" not in x[0]),
)
def test_paddle_tensor_property_device(
    dtype_x,
):
    _, data = dtype_x
    x = Tensor(data[0])
    x.ivy_array = data[0]
    ivy.utils.assertions.check_equal(x.place, ivy.dev(ivy.array(data[0])))


@given(
    dtype_x=helpers.dtype_and_values(
        available_dtypes=helpers.get_dtypes("valid", prune_function=False)
    ).filter(lambda x: "bfloat16" not in x[0]),
)
def test_paddle_tensor_property_dtype(
    dtype_x,
):
    dtype, data = dtype_x
    x = Tensor(data[0])
    x.ivy_array = data[0]
    ivy.utils.assertions.check_equal(x.dtype, dtype[0])


@given(
    dtype_x=helpers.dtype_and_values(
        available_dtypes=helpers.get_dtypes("valid", prune_function=False),
        ret_shape=True,
    ).filter(lambda x: "bfloat16" not in x[0]),
)
def test_paddle_tensor_property_shape(dtype_x):
    _, data, shape = dtype_x
    x = Tensor(data[0])
    ivy.utils.assertions.check_equal(x.ivy_array.shape, ivy.Shape(shape))


@given(
    dtype_x=helpers.dtype_and_values(
        available_dtypes=helpers.get_dtypes("valid", prune_function=False),
    ).filter(lambda x: "bfloat16" not in x[0]),
)
def test_paddle_tensor_property_ndim(
    dtype_x,
):
    _, data = dtype_x
    x = Tensor(data[0])
    ivy.utils.assertions.check_equal(x.ndim, data[0].ndim)


# reshape
@handle_frontend_method(
    class_tree=CLASS_TREE,
    init_tree="paddle.to_tensor",
    method_name="reshape",
    dtype_x_shape=_reshape_helper(),
)
def test_paddle_instance_reshape(
    dtype_x_shape,
    frontend_method_data,
    init_flags,
    method_flags,
    frontend,
    on_device,
):
    input_dtype, x, shape = dtype_x_shape
    assume(len(shape) != 0)
    shape = {
        "shape": shape,
    }
    helpers.test_frontend_method(
        init_input_dtypes=input_dtype,
        init_all_as_kwargs_np={
            "data": x[0],
        },
        method_input_dtypes=input_dtype,
        method_all_as_kwargs_np=shape,
        frontend_method_data=frontend_method_data,
        init_flags=init_flags,
        method_flags=method_flags,
        frontend=frontend,
        on_device=on_device,
    )


# __getitem__
@handle_frontend_method(
    class_tree=CLASS_TREE,
    init_tree="paddle.to_tensor",
    method_name="__getitem__",
    dtype_x_index=helpers.dtype_array_index(
        available_dtypes=helpers.get_dtypes("valid"),
        allow_neg_step=False,
    ),
)
def test_paddle_instance_getitem(
    dtype_x_index,
    frontend_method_data,
    init_flags,
    method_flags,
    frontend,
    on_device,
):
    input_dtype, x, index = dtype_x_index
    helpers.test_frontend_method(
        init_input_dtypes=[input_dtype[0]],
        init_all_as_kwargs_np={"data": x},
        method_input_dtypes=[input_dtype[1]],
        method_all_as_kwargs_np={"item": index},
        frontend_method_data=frontend_method_data,
        init_flags=init_flags,
        method_flags=method_flags,
        frontend=frontend,
        on_device=on_device,
    )


# __setitem__
@handle_frontend_method(
    class_tree=CLASS_TREE,
    init_tree="paddle.to_tensor",
    method_name="__setitem__",
    dtypes_x_index_val=_setitem_helper(
        available_dtypes=helpers.get_dtypes("valid"),
    ),
)
def test_paddle_instance_setitem(
    dtypes_x_index_val,
    frontend_method_data,
    init_flags,
    method_flags,
    frontend,
    on_device,
):
    input_dtype, x, index, val = dtypes_x_index_val
    assume(len(index) != 0)
    helpers.test_frontend_method(
        init_input_dtypes=[input_dtype[0]],
        init_all_as_kwargs_np={"data": x},
        method_input_dtypes=[*input_dtype[1:]],
        method_all_as_kwargs_np={"item": index, "value": val},
        frontend_method_data=frontend_method_data,
        init_flags=init_flags,
        method_flags=method_flags,
        frontend=frontend,
        on_device=on_device,
    )


# dim
@handle_frontend_method(
    class_tree=CLASS_TREE,
    init_tree="paddle.to_tensor",
    method_name="dim",
    dtype_and_x=helpers.dtype_and_values(
        available_dtypes=helpers.get_dtypes("valid"),
    ),
)
def test_paddle_instance_dim(
    dtype_and_x,
    frontend_method_data,
    init_flags,
    method_flags,
    frontend,
    on_device,
):
    input_dtype, x = dtype_and_x
    helpers.test_frontend_method(
        init_input_dtypes=input_dtype,
        init_all_as_kwargs_np={
            "data": x[0],
        },
        method_input_dtypes=[],
        method_all_as_kwargs_np={},
        frontend_method_data=frontend_method_data,
        init_flags=init_flags,
        method_flags=method_flags,
        frontend=frontend,
        on_device=on_device,
    )


# abs
@handle_frontend_method(
    class_tree=CLASS_TREE,
    init_tree="paddle.to_tensor",
    method_name="abs",
    dtype_and_x=helpers.dtype_and_values(
        available_dtypes=helpers.get_dtypes("float"),
    ),
)
def test_torch_instance_abs(
    dtype_and_x,
    frontend_method_data,
    init_flags,
    method_flags,
    frontend,
    on_device,
):
    input_dtype, x = dtype_and_x
    helpers.test_frontend_method(
        init_input_dtypes=input_dtype,
        init_all_as_kwargs_np={
            "data": x[0],
        },
        method_input_dtypes=input_dtype,
        method_all_as_kwargs_np={},
        frontend_method_data=frontend_method_data,
        init_flags=init_flags,
        method_flags=method_flags,
        frontend=frontend,
        on_device=on_device,
    )



# sin
@handle_frontend_method(
    class_tree=CLASS_TREE,
    init_tree="paddle.to_tensor",
    method_name="sin",

    dtype_and_x=helpers.dtype_and_values(
        available_dtypes=helpers.get_dtypes("float"),
    ),
)

def test_paddle_sin(
    dtype_and_x,
    frontend_method_data,
    init_flags,
    method_flags,
    frontend,
    on_device,
):
    input_dtype, x = dtype_and_x
    helpers.test_frontend_method(
        init_input_dtypes=input_dtype,
        init_all_as_kwargs_np={
            "data": x[0],
        },
        method_input_dtypes=input_dtype,
        method_all_as_kwargs_np={},
        frontend_method_data=frontend_method_data,
        init_flags=init_flags,
        method_flags=method_flags,
        frontend=frontend,
        on_device=on_device,
    )


<<<<<<< HEAD
=======
# sinh
@handle_frontend_method(
    class_tree=CLASS_TREE,
    init_tree="paddle.to_tensor",
    method_name="sinh",
    dtype_and_x=helpers.dtype_and_values(
        available_dtypes=helpers.get_dtypes("float"),
    ),
)
def test_paddle_sinh(
    dtype_and_x,
    frontend_method_data,
    init_flags,
    method_flags,
    frontend,
    on_device,
):
    input_dtype, x = dtype_and_x
    helpers.test_frontend_method(
        init_input_dtypes=input_dtype,
        init_all_as_kwargs_np={
            "data": x[0],
        },
        method_input_dtypes=input_dtype,
        method_all_as_kwargs_np={},
        frontend_method_data=frontend_method_data,
        init_flags=init_flags,
        method_flags=method_flags,
        frontend=frontend,
        on_device=on_device,
    )

>>>>>>> c9b9cfaa

# asin
@handle_frontend_method(
    class_tree=CLASS_TREE,
    init_tree="paddle.to_tensor",
    method_name="asin",
    dtype_and_x=helpers.dtype_and_values(
        available_dtypes=helpers.get_dtypes("float"),
    ),
)
def test_paddle_asin(
    dtype_and_x,
    frontend_method_data,
    init_flags,
    method_flags,
    frontend,
    on_device,
):
    input_dtype, x = dtype_and_x
    helpers.test_frontend_method(
        init_input_dtypes=input_dtype,
        init_all_as_kwargs_np={
            "data": x[0],
        },
        method_input_dtypes=input_dtype,
        method_all_as_kwargs_np={},
        frontend_method_data=frontend_method_data,
        init_flags=init_flags,
        method_flags=method_flags,
        frontend=frontend,
        on_device=on_device,
    )


# asinh
@handle_frontend_method(
    class_tree=CLASS_TREE,
    init_tree="paddle.to_tensor",
    method_name="asinh",
    dtype_and_x=helpers.dtype_and_values(
        available_dtypes=helpers.get_dtypes("float"),
    ),
)
def test_paddle_asinh(
    dtype_and_x,
    frontend_method_data,
    init_flags,
    method_flags,
    frontend,
    on_device,
):
    input_dtype, x = dtype_and_x
    helpers.test_frontend_method(
        init_input_dtypes=input_dtype,
        init_all_as_kwargs_np={
            "data": x[0],
        },
        method_input_dtypes=input_dtype,
        method_all_as_kwargs_np={},
        frontend_method_data=frontend_method_data,
        init_flags=init_flags,
        method_flags=method_flags,
        frontend=frontend,
        on_device=on_device,
    )


# log
@handle_frontend_method(
    class_tree=CLASS_TREE,
    init_tree="paddle.to_tensor",
    method_name="log",
    dtype_and_x=helpers.dtype_and_values(
        available_dtypes=helpers.get_dtypes("float"),
    ),
)
def test_paddle_log(
    dtype_and_x,
    frontend_method_data,
    init_flags,
    method_flags,
    frontend,
    on_device,
):
    input_dtype, x = dtype_and_x
    helpers.test_frontend_method(
        init_input_dtypes=input_dtype,
        init_all_as_kwargs_np={
            "data": x[0],
        },
        method_input_dtypes=input_dtype,
        method_all_as_kwargs_np={},
        frontend_method_data=frontend_method_data,
        init_flags=init_flags,
        method_flags=method_flags,
        frontend=frontend,
        on_device=on_device,
    )


# argmax
@handle_frontend_method(
    class_tree=CLASS_TREE,
    init_tree="paddle.to_tensor",
    method_name="argmax",
    dtype_x_axis=helpers.dtype_values_axis(
        available_dtypes=st.one_of(helpers.get_dtypes("float")),
        min_axis=-1,
        max_axis=0,
        min_num_dims=1,
        force_int_axis=True,
    ),
    keep_dims=st.booleans(),
)
def test_paddle_argmax(
    dtype_x_axis,
    keep_dims,
    frontend_method_data,
    init_flags,
    method_flags,
    frontend,
    on_device,
):
    input_dtypes, x, axis = dtype_x_axis
    helpers.test_frontend_method(
        init_input_dtypes=input_dtypes,
        init_all_as_kwargs_np={
            "object": x[0],
        },
        method_input_dtypes=input_dtypes,
        method_all_as_kwargs_np={
            "axis": axis,
            "keepdim": keep_dims,
        },
        frontend=frontend,
        frontend_method_data=frontend_method_data,
        init_flags=init_flags,
        method_flags=method_flags,
        on_device=on_device,
    )
<<<<<<< HEAD
    
 #acosh
@handle_frontend_method(
    class_tree=CLASS_TREE,
    init_tree="paddle.to_tensor",
    method_name="acosh",
=======


# exp
@handle_frontend_method(
    class_tree=CLASS_TREE,
    init_tree="paddle.to_tensor",
    method_name="exp",
>>>>>>> c9b9cfaa
    dtype_and_x=helpers.dtype_and_values(
        available_dtypes=helpers.get_dtypes("float"),
    ),
)
<<<<<<< HEAD
def test_paddle_acosh(
=======
def test_paddle_exp(
>>>>>>> c9b9cfaa
    dtype_and_x,
    frontend_method_data,
    init_flags,
    method_flags,
    frontend,
    on_device,
):
    input_dtype, x = dtype_and_x
    helpers.test_frontend_method(
        init_input_dtypes=input_dtype,
        init_all_as_kwargs_np={
            "data": x[0],
        },
        method_input_dtypes=input_dtype,
        method_all_as_kwargs_np={},
        frontend_method_data=frontend_method_data,
        init_flags=init_flags,
        method_flags=method_flags,
        frontend=frontend,
        on_device=on_device,
<<<<<<< HEAD
    )

=======
    )
>>>>>>> c9b9cfaa
<|MERGE_RESOLUTION|>--- conflicted
+++ resolved
@@ -314,8 +314,7 @@
     )
 
 
-<<<<<<< HEAD
-=======
+
 # sinh
 @handle_frontend_method(
     class_tree=CLASS_TREE,
@@ -347,8 +346,6 @@
         frontend=frontend,
         on_device=on_device,
     )
-
->>>>>>> c9b9cfaa
 
 # asin
 @handle_frontend_method(
@@ -489,54 +486,72 @@
         method_flags=method_flags,
         on_device=on_device,
     )
-<<<<<<< HEAD
-    
- #acosh
+
+
+
+# exp
+@handle_frontend_method(
+    class_tree=CLASS_TREE,
+    init_tree="paddle.to_tensor",
+    method_name="exp",
+    dtype_and_x=helpers.dtype_and_values(
+        available_dtypes=helpers.get_dtypes("float"),
+    ),
+)
+def test_paddle_exp(
+    dtype_and_x,
+    frontend_method_data,
+    init_flags,
+    method_flags,
+    frontend,
+    on_device,
+):
+    input_dtype, x = dtype_and_x
+    helpers.test_frontend_method(
+        init_input_dtypes=input_dtype,
+        init_all_as_kwargs_np={
+            "data": x[0],
+        },
+        method_input_dtypes=input_dtype,
+        method_all_as_kwargs_np={},
+        frontend_method_data=frontend_method_data,
+        init_flags=init_flags,
+        method_flags=method_flags,
+        frontend=frontend,
+        on_device=on_device,
+    )
+
+#acosh
 @handle_frontend_method(
     class_tree=CLASS_TREE,
     init_tree="paddle.to_tensor",
     method_name="acosh",
-=======
-
-
-# exp
-@handle_frontend_method(
-    class_tree=CLASS_TREE,
-    init_tree="paddle.to_tensor",
-    method_name="exp",
->>>>>>> c9b9cfaa
-    dtype_and_x=helpers.dtype_and_values(
-        available_dtypes=helpers.get_dtypes("float"),
-    ),
-)
-<<<<<<< HEAD
+    dtype_and_x=helpers.dtype_and_values(
+        available_dtypes=helpers.get_dtypes("float"),
+    ),
+)
 def test_paddle_acosh(
-=======
-def test_paddle_exp(
->>>>>>> c9b9cfaa
-    dtype_and_x,
-    frontend_method_data,
-    init_flags,
-    method_flags,
-    frontend,
-    on_device,
-):
-    input_dtype, x = dtype_and_x
-    helpers.test_frontend_method(
-        init_input_dtypes=input_dtype,
-        init_all_as_kwargs_np={
-            "data": x[0],
-        },
-        method_input_dtypes=input_dtype,
-        method_all_as_kwargs_np={},
-        frontend_method_data=frontend_method_data,
-        init_flags=init_flags,
-        method_flags=method_flags,
-        frontend=frontend,
-        on_device=on_device,
-<<<<<<< HEAD
-    )
-
-=======
-    )
->>>>>>> c9b9cfaa
+    dtype_and_x,
+    frontend_method_data,
+    init_flags,
+    method_flags,
+    frontend,
+    on_device,
+):
+    input_dtype, x = dtype_and_x
+    helpers.test_frontend_method(
+        init_input_dtypes=input_dtype,
+        init_all_as_kwargs_np={
+            "data": x[0],
+        },
+        method_input_dtypes=input_dtype,
+        method_all_as_kwargs_np={},
+        frontend_method_data=frontend_method_data,
+        init_flags=init_flags,
+        method_flags=method_flags,
+        frontend=frontend,
+        on_device=on_device,
+    )
+
+
+  