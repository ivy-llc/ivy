--- conflicted
+++ resolved
@@ -1620,7 +1620,7 @@
     )
 
 
-<<<<<<< HEAD
+
 #diagonal
 @handle_frontend_method(
     class_tree=CLASS_TREE,
@@ -1639,7 +1639,7 @@
     dtype_x_axis,
     offset,
     on_device,
-=======
+
 @handle_frontend_method(
     class_tree=CLASS_TREE,
     init_tree="paddle.to_tensor",
@@ -1650,12 +1650,12 @@
 )
 def test_paddle_fmax(
     dtypes_and_x,
->>>>>>> fefbe340
-    frontend_method_data,
-    init_flags,
-    method_flags,
-    frontend,
-<<<<<<< HEAD
+
+    frontend_method_data,
+    init_flags,
+    method_flags,
+    frontend,
+
 
 ):
     input_dtypes, x, axis = dtype_x_axis
@@ -1676,8 +1676,7 @@
         frontend_method_data=frontend_method_data,
         init_flags=init_flags,
         method_flags=method_flags,
-=======
-    on_device,
+        on_device,
 ):
     input_dtype, x = dtypes_and_x
     helpers.test_frontend_method(
@@ -1720,5 +1719,5 @@
         method_flags=method_flags,
         frontend=frontend,
         on_device=on_device,
->>>>>>> fefbe340
+
     )