--- conflicted
+++ resolved
@@ -929,7 +929,39 @@
     )
 
 
-<<<<<<< HEAD
+#  isinf
+@handle_frontend_method(
+    class_tree=CLASS_TREE,
+    init_tree="paddle.to_tensor",
+    method_name="isinf",
+    dtype_and_x=helpers.dtype_and_values(
+        available_dtypes=helpers.get_dtypes("valid"),
+    ),
+)
+def test_paddle_isinf(
+    dtype_and_x,
+    frontend_method_data,
+    init_flags,
+    method_flags,
+    frontend,
+    on_device,
+):
+    input_dtype, x = dtype_and_x
+    helpers.test_frontend_method(
+        init_input_dtypes=input_dtype,
+        init_all_as_kwargs_np={
+            "data": x[0],
+        },
+        method_input_dtypes=input_dtype,
+        method_all_as_kwargs_np={},
+        frontend_method_data=frontend_method_data,
+        init_flags=init_flags,
+        method_flags=method_flags,
+        frontend=frontend,
+        on_device=on_device,
+    )
+
+
 # subtract
 @handle_frontend_method(
     class_tree=CLASS_TREE,
@@ -941,41 +973,17 @@
 )
 def test_paddle_subtract(
     dtypes_x,
-=======
-#  isinf
-@handle_frontend_method(
-    class_tree=CLASS_TREE,
-    init_tree="paddle.to_tensor",
-    method_name="isinf",
-    dtype_and_x=helpers.dtype_and_values(
-        available_dtypes=helpers.get_dtypes("valid"),
-    ),
-)
-def test_paddle_isinf(
-    dtype_and_x,
->>>>>>> 2deae99d
-    frontend_method_data,
-    init_flags,
-    method_flags,
-    frontend,
-    on_device,
-):
-<<<<<<< HEAD
+    frontend_method_data,
+    init_flags,
+    method_flags,
+    frontend,
+    on_device,
+):
     input_dtype, x = dtypes_x
     helpers.test_frontend_method(
         init_input_dtypes=input_dtype,
         init_all_as_kwargs_np={"data": x[0], "y": x[1]},
         method_input_dtypes=input_dtype,
-=======
-    input_dtype, x = dtype_and_x
-    helpers.test_frontend_method(
-        init_input_dtypes=input_dtype,
-        init_all_as_kwargs_np={
-            "data": x[0],
-        },
-        method_input_dtypes=input_dtype,
-        method_all_as_kwargs_np={},
->>>>>>> 2deae99d
         frontend_method_data=frontend_method_data,
         init_flags=init_flags,
         method_flags=method_flags,
