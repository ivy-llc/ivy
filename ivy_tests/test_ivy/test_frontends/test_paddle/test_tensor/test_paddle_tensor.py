--- conflicted
+++ resolved
@@ -1480,14 +1480,38 @@
         on_device=on_device,
     )
 
-
-<<<<<<< HEAD
+    
 # logical_and
 @handle_frontend_method(
     class_tree=CLASS_TREE,
     init_tree="paddle.to_tensor",
     method_name="logical_and",
-=======
+    dtypes_and_x=helpers.dtype_and_values(
+        available_dtypes=helpers.get_dtypes("valid"), num_arrays=2, shared_dtype=True
+    ),
+)
+def test_paddle_instance_logical_and(
+    dtypes_and_x,
+    frontend_method_data,
+    init_flags,
+    method_flags,
+    frontend,
+    on_device,
+):
+    input_dtype, x = dtypes_and_x
+    helpers.test_frontend_method(
+        init_input_dtypes=input_dtype,
+        init_all_as_kwargs_np={"self": x[0]},
+        method_input_dtypes=input_dtype,
+        method_all_as_kwargs_np={"y": x[1]},
+        frontend_method_data=frontend_method_data,
+        init_flags=init_flags,
+        method_flags=method_flags,
+        frontend=frontend,
+        on_device=on_device,
+    )
+
+    
 @handle_frontend_method(
     class_tree=CLASS_TREE,
     init_tree="paddle.to_tensor",
@@ -1724,16 +1748,11 @@
     class_tree=CLASS_TREE,
     init_tree="paddle.to_tensor",
     method_name="less_than",
->>>>>>> 4e8f5447
     dtypes_and_x=helpers.dtype_and_values(
         available_dtypes=helpers.get_dtypes("valid"), num_arrays=2, shared_dtype=True
     ),
 )
-<<<<<<< HEAD
-def test_paddle_instance_logical_and(
-=======
 def test_paddle_less_than(
->>>>>>> 4e8f5447
     dtypes_and_x,
     frontend_method_data,
     init_flags,
@@ -1744,11 +1763,7 @@
     input_dtype, x = dtypes_and_x
     helpers.test_frontend_method(
         init_input_dtypes=input_dtype,
-<<<<<<< HEAD
-        init_all_as_kwargs_np={"self": x[0]},
-=======
         init_all_as_kwargs_np={"data": x[0]},
->>>>>>> 4e8f5447
         method_input_dtypes=input_dtype,
         method_all_as_kwargs_np={"y": x[1]},
         frontend_method_data=frontend_method_data,
@@ -1756,11 +1771,9 @@
         method_flags=method_flags,
         frontend=frontend,
         on_device=on_device,
-<<<<<<< HEAD
-=======
-    )
-
-
+    )
+    
+    
 # max
 @handle_frontend_method(
     class_tree=CLASS_TREE,
@@ -1833,5 +1846,4 @@
         method_flags=method_flags,
         frontend=frontend,
         on_device=on_device,
->>>>>>> 4e8f5447
     )