# global
import numpy as np
from hypothesis import assume, given
from hypothesis import strategies as st

import ivy

# local
import ivy_tests.test_ivy.helpers as helpers
from ivy.functional.frontends.paddle import Tensor
from ivy_tests.test_ivy.helpers import handle_frontend_method

CLASS_TREE = "ivy.functional.frontends.paddle.Tensor"


# Helpers #
# ------- #


@st.composite
def _reshape_helper(draw):
    # generate a shape s.t len(shape) > 0
    shape = draw(
        helpers.get_shape(
            allow_none=False,
            min_num_dims=1,
            max_num_dims=3,
            min_dim_size=1,
            max_dim_size=3,
        )
    )

    reshape_shape = draw(helpers.reshape_shapes(shape=shape))

    dtypes, x = draw(
        helpers.dtype_and_values(
            available_dtypes=helpers.get_dtypes("valid"),
            shape=shape,
        )
    )
    return dtypes, x, reshape_shape


@st.composite
def _setitem_helper(draw, available_dtypes, allow_neg_step=True):
    input_dtype, x, index = draw(
        helpers.dtype_array_index(
            available_dtypes=available_dtypes,
            allow_neg_step=allow_neg_step,
        )
    )
    val_dtype, val = draw(
        helpers.dtype_and_values(
            available_dtypes=available_dtypes,
            shape=x[index].shape,
        )
    )
    return input_dtype + val_dtype, x, index, val[0]


@st.composite
def _get_dtype_and_square_matrix(draw):
    dim_size = draw(helpers.ints(min_value=2, max_value=5))
    dtype = draw(helpers.get_dtypes("float", index=1, full=False))
    mat = draw(
        helpers.array_values(
            dtype=dtype[0], shape=(dim_size, dim_size), min_value=0, max_value=10
        )
    )
    return dtype, mat


# Tests #
# ----- #


@given(
    dtype_x=helpers.dtype_and_values(
        available_dtypes=helpers.get_dtypes("valid", prune_function=False)
    ).filter(lambda x: "bfloat16" not in x[0]),
)
def test_paddle_instance_property_device(
    dtype_x,
):
    _, data = dtype_x
    x = Tensor(data[0])
    x.ivy_array = data[0]
    ivy.utils.assertions.check_equal(
        x.place, ivy.dev(ivy.array(data[0])), as_array=False
    )


@given(
    dtype_x=helpers.dtype_and_values(
        available_dtypes=helpers.get_dtypes("valid", prune_function=False)
    ).filter(lambda x: "bfloat16" not in x[0]),
)
def test_paddle_instance_property_dtype(
    dtype_x,
):
    dtype, data = dtype_x
    x = Tensor(data[0])
    x.ivy_array = data[0]
    ivy.utils.assertions.check_equal(x.dtype, dtype[0], as_array=False)


@given(
    dtype_x=helpers.dtype_and_values(
        available_dtypes=helpers.get_dtypes("valid", prune_function=False),
        ret_shape=True,
    ).filter(lambda x: "bfloat16" not in x[0]),
)
def test_paddle_instance_property_shape(dtype_x):
    _, data, shape = dtype_x
    x = Tensor(data[0])
    ivy.utils.assertions.check_equal(
        x.ivy_array.shape, ivy.Shape(shape), as_array=False
    )


@given(
    dtype_x=helpers.dtype_and_values(
        available_dtypes=helpers.get_dtypes("valid", prune_function=False),
    ).filter(lambda x: "bfloat16" not in x[0]),
)
def test_paddle_instance_property_ndim(
    dtype_x,
):
    _, data = dtype_x
    x = Tensor(data[0])
    ivy.utils.assertions.check_equal(x.ndim, data[0].ndim, as_array=False)


# reshape
@handle_frontend_method(
    class_tree=CLASS_TREE,
    init_tree="paddle.to_tensor",
    method_name="reshape",
    dtype_x_shape=_reshape_helper(),
)
def test_paddle_instance_reshape(
    dtype_x_shape,
    frontend_method_data,
    init_flags,
    method_flags,
    frontend,
    on_device,
):
    input_dtype, x, shape = dtype_x_shape
    assume(len(shape) != 0)
    shape = {
        "shape": shape,
    }
    helpers.test_frontend_method(
        init_input_dtypes=input_dtype,
        init_all_as_kwargs_np={
            "data": x[0],
        },
        method_input_dtypes=input_dtype,
        method_all_as_kwargs_np=shape,
        frontend_method_data=frontend_method_data,
        init_flags=init_flags,
        method_flags=method_flags,
        frontend=frontend,
        on_device=on_device,
    )


# __getitem__
@handle_frontend_method(
    class_tree=CLASS_TREE,
    init_tree="paddle.to_tensor",
    method_name="__getitem__",
    dtype_x_index=helpers.dtype_array_index(
        available_dtypes=helpers.get_dtypes("valid"),
        allow_neg_step=False,
    ),
)
def test_paddle_instance_getitem(
    dtype_x_index,
    frontend_method_data,
    init_flags,
    method_flags,
    frontend,
    on_device,
):
    input_dtype, x, index = dtype_x_index
    helpers.test_frontend_method(
        init_input_dtypes=[input_dtype[0]],
        init_all_as_kwargs_np={"data": x},
        method_input_dtypes=[input_dtype[1]],
        method_all_as_kwargs_np={"item": index},
        frontend_method_data=frontend_method_data,
        init_flags=init_flags,
        method_flags=method_flags,
        frontend=frontend,
        on_device=on_device,
    )


# __setitem__
@handle_frontend_method(
    class_tree=CLASS_TREE,
    init_tree="paddle.to_tensor",
    method_name="__setitem__",
    dtypes_x_index_val=_setitem_helper(
        available_dtypes=helpers.get_dtypes("valid"),
    ),
)
def test_paddle_instance_setitem(
    dtypes_x_index_val,
    frontend_method_data,
    init_flags,
    method_flags,
    frontend,
    on_device,
):
    input_dtype, x, index, val = dtypes_x_index_val
    assume(len(index) != 0)
    helpers.test_frontend_method(
        init_input_dtypes=[input_dtype[0]],
        init_all_as_kwargs_np={"data": x},
        method_input_dtypes=[*input_dtype[1:]],
        method_all_as_kwargs_np={"item": index, "value": val},
        frontend_method_data=frontend_method_data,
        init_flags=init_flags,
        method_flags=method_flags,
        frontend=frontend,
        on_device=on_device,
    )


# dim
@handle_frontend_method(
    class_tree=CLASS_TREE,
    init_tree="paddle.to_tensor",
    method_name="dim",
    dtype_and_x=helpers.dtype_and_values(
        available_dtypes=helpers.get_dtypes("valid"),
    ),
)
def test_paddle_instance_dim(
    dtype_and_x,
    frontend_method_data,
    init_flags,
    method_flags,
    frontend,
    on_device,
):
    input_dtype, x = dtype_and_x
    helpers.test_frontend_method(
        init_input_dtypes=input_dtype,
        init_all_as_kwargs_np={
            "data": x[0],
        },
        method_input_dtypes=[],
        method_all_as_kwargs_np={},
        frontend_method_data=frontend_method_data,
        init_flags=init_flags,
        method_flags=method_flags,
        frontend=frontend,
        on_device=on_device,
    )


# abs
@handle_frontend_method(
    class_tree=CLASS_TREE,
    init_tree="paddle.to_tensor",
    method_name="abs",
    dtype_and_x=helpers.dtype_and_values(
        available_dtypes=helpers.get_dtypes("float"),
    ),
)
def test_paddle_instance_abs(
    dtype_and_x,
    frontend_method_data,
    init_flags,
    method_flags,
    frontend,
    on_device,
):
    input_dtype, x = dtype_and_x
    helpers.test_frontend_method(
        init_input_dtypes=input_dtype,
        init_all_as_kwargs_np={
            "data": x[0],
        },
        method_input_dtypes=input_dtype,
        method_all_as_kwargs_np={},
        frontend_method_data=frontend_method_data,
        init_flags=init_flags,
        method_flags=method_flags,
        frontend=frontend,
        on_device=on_device,
    )


# sin
@handle_frontend_method(
    class_tree=CLASS_TREE,
    init_tree="paddle.to_tensor",
    method_name="sin",
    dtype_and_x=helpers.dtype_and_values(
        available_dtypes=helpers.get_dtypes("float"),
    ),
)
def test_paddle_instance_sin(
    dtype_and_x,
    frontend_method_data,
    init_flags,
    method_flags,
    frontend,
    on_device,
):
    input_dtype, x = dtype_and_x
    helpers.test_frontend_method(
        init_input_dtypes=input_dtype,
        init_all_as_kwargs_np={
            "data": x[0],
        },
        method_input_dtypes=input_dtype,
        method_all_as_kwargs_np={},
        frontend_method_data=frontend_method_data,
        init_flags=init_flags,
        method_flags=method_flags,
        frontend=frontend,
        on_device=on_device,
    )


# sinh
@handle_frontend_method(
    class_tree=CLASS_TREE,
    init_tree="paddle.to_tensor",
    method_name="sinh",
    dtype_and_x=helpers.dtype_and_values(
        available_dtypes=helpers.get_dtypes("float"),
    ),
)
def test_paddle_instance_sinh(
    dtype_and_x,
    frontend_method_data,
    init_flags,
    method_flags,
    frontend,
    on_device,
):
    input_dtype, x = dtype_and_x
    helpers.test_frontend_method(
        init_input_dtypes=input_dtype,
        init_all_as_kwargs_np={
            "data": x[0],
        },
        method_input_dtypes=input_dtype,
        method_all_as_kwargs_np={},
        frontend_method_data=frontend_method_data,
        init_flags=init_flags,
        method_flags=method_flags,
        frontend=frontend,
        on_device=on_device,
    )


# asin
@handle_frontend_method(
    class_tree=CLASS_TREE,
    init_tree="paddle.to_tensor",
    method_name="asin",
    dtype_and_x=helpers.dtype_and_values(
        available_dtypes=helpers.get_dtypes("float"),
    ),
)
def test_paddle_instance_asin(
    dtype_and_x,
    frontend_method_data,
    init_flags,
    method_flags,
    frontend,
    on_device,
):
    input_dtype, x = dtype_and_x
    helpers.test_frontend_method(
        init_input_dtypes=input_dtype,
        init_all_as_kwargs_np={
            "data": x[0],
        },
        method_input_dtypes=input_dtype,
        method_all_as_kwargs_np={},
        frontend_method_data=frontend_method_data,
        init_flags=init_flags,
        method_flags=method_flags,
        frontend=frontend,
        on_device=on_device,
    )


# asinh
@handle_frontend_method(
    class_tree=CLASS_TREE,
    init_tree="paddle.to_tensor",
    method_name="asinh",
    dtype_and_x=helpers.dtype_and_values(
        available_dtypes=helpers.get_dtypes("float"),
    ),
)
def test_paddle_instance_asinh(
    dtype_and_x,
    frontend_method_data,
    init_flags,
    method_flags,
    frontend,
    on_device,
):
    input_dtype, x = dtype_and_x
    helpers.test_frontend_method(
        init_input_dtypes=input_dtype,
        init_all_as_kwargs_np={
            "data": x[0],
        },
        method_input_dtypes=input_dtype,
        method_all_as_kwargs_np={},
        frontend_method_data=frontend_method_data,
        init_flags=init_flags,
        method_flags=method_flags,
        frontend=frontend,
        on_device=on_device,
    )


# cosh
@handle_frontend_method(
    class_tree=CLASS_TREE,
    init_tree="paddle.to_tensor",
    method_name="cosh",
    dtype_and_x=helpers.dtype_and_values(
        available_dtypes=helpers.get_dtypes("float"),
    ),
)
def test_paddle_instance_cosh(
    dtype_and_x,
    frontend_method_data,
    init_flags,
    method_flags,
    frontend,
    on_device,
):
    input_dtype, x = dtype_and_x
    helpers.test_frontend_method(
        init_input_dtypes=input_dtype,
        init_all_as_kwargs_np={
            "data": x[0],
        },
        method_input_dtypes=input_dtype,
        method_all_as_kwargs_np={},
        frontend_method_data=frontend_method_data,
        init_flags=init_flags,
        method_flags=method_flags,
        frontend=frontend,
        on_device=on_device,
    )


# log
@handle_frontend_method(
    class_tree=CLASS_TREE,
    init_tree="paddle.to_tensor",
    method_name="log",
    dtype_and_x=helpers.dtype_and_values(
        available_dtypes=helpers.get_dtypes("float"),
    ),
)
def test_paddle_instance_log(
    dtype_and_x,
    frontend_method_data,
    init_flags,
    method_flags,
    frontend,
    on_device,
):
    input_dtype, x = dtype_and_x
    helpers.test_frontend_method(
        init_input_dtypes=input_dtype,
        init_all_as_kwargs_np={
            "data": x[0],
        },
        method_input_dtypes=input_dtype,
        method_all_as_kwargs_np={},
        frontend_method_data=frontend_method_data,
        init_flags=init_flags,
        method_flags=method_flags,
        frontend=frontend,
        on_device=on_device,
    )


# argmax
@handle_frontend_method(
    class_tree=CLASS_TREE,
    init_tree="paddle.to_tensor",
    method_name="argmax",
    dtype_x_axis=helpers.dtype_values_axis(
        available_dtypes=st.one_of(helpers.get_dtypes("float")),
        min_axis=-1,
        max_axis=0,
        min_num_dims=1,
        force_int_axis=True,
    ),
    keep_dims=st.booleans(),
)
def test_paddle_instance_argmax(
    dtype_x_axis,
    keep_dims,
    frontend_method_data,
    init_flags,
    method_flags,
    frontend,
    on_device,
):
    input_dtypes, x, axis = dtype_x_axis
    helpers.test_frontend_method(
        init_input_dtypes=input_dtypes,
        init_all_as_kwargs_np={
            "object": x[0],
        },
        method_input_dtypes=input_dtypes,
        method_all_as_kwargs_np={
            "axis": axis,
            "keepdim": keep_dims,
        },
        frontend=frontend,
        frontend_method_data=frontend_method_data,
        init_flags=init_flags,
        method_flags=method_flags,
        on_device=on_device,
    )


# exp
@handle_frontend_method(
    class_tree=CLASS_TREE,
    init_tree="paddle.to_tensor",
    method_name="exp",
    dtype_and_x=helpers.dtype_and_values(
        available_dtypes=helpers.get_dtypes("float"),
    ),
)
def test_paddle_instance_exp(
    dtype_and_x,
    frontend_method_data,
    init_flags,
    method_flags,
    frontend,
    on_device,
):
    input_dtype, x = dtype_and_x
    helpers.test_frontend_method(
        init_input_dtypes=input_dtype,
        init_all_as_kwargs_np={
            "data": x[0],
        },
        method_input_dtypes=input_dtype,
        method_all_as_kwargs_np={},
        frontend_method_data=frontend_method_data,
        init_flags=init_flags,
        method_flags=method_flags,
        frontend=frontend,
        on_device=on_device,
    )


# cos
@handle_frontend_method(
    class_tree=CLASS_TREE,
    init_tree="paddle.to_tensor",
    method_name="cos",
    dtype_and_x=helpers.dtype_and_values(
        available_dtypes=helpers.get_dtypes("float"),
    ),
)
def test_paddle_instance_cos(
    dtype_and_x,
    frontend_method_data,
    init_flags,
    method_flags,
    frontend,
    on_device,
):
    input_dtype, x = dtype_and_x
    helpers.test_frontend_method(
        init_input_dtypes=input_dtype,
        init_all_as_kwargs_np={
            "data": x[0],
        },
        method_input_dtypes=input_dtype,
        method_all_as_kwargs_np={},
        frontend_method_data=frontend_method_data,
        init_flags=init_flags,
        method_flags=method_flags,
        frontend=frontend,
        on_device=on_device,
    )


# log10
@handle_frontend_method(
    class_tree=CLASS_TREE,
    init_tree="paddle.to_tensor",
    method_name="log10",
    dtype_and_x=helpers.dtype_and_values(
        available_dtypes=helpers.get_dtypes("float"),
    ),
)
def test_paddle_instance_log10(
    dtype_and_x,
    frontend_method_data,
    init_flags,
    method_flags,
    frontend,
    on_device,
):
    input_dtype, x = dtype_and_x
    helpers.test_frontend_method(
        init_input_dtypes=input_dtype,
        init_all_as_kwargs_np={
            "data": x[0],
        },
        method_input_dtypes=input_dtype,
        method_all_as_kwargs_np={},
        frontend_method_data=frontend_method_data,
        init_flags=init_flags,
        method_flags=method_flags,
        frontend=frontend,
        on_device=on_device,
    )


# argsort
@handle_frontend_method(
    class_tree=CLASS_TREE,
    init_tree="paddle.to_tensor",
    method_name="argsort",
    dtype_x_axis=helpers.dtype_values_axis(
        available_dtypes=st.one_of(helpers.get_dtypes("float")),
        min_axis=-1,
        max_axis=0,
        min_num_dims=1,
        force_int_axis=True,
    ),
    descending=st.booleans(),
)
def test_paddle_instance_argsort(
    dtype_x_axis,
    descending,
    frontend_method_data,
    init_flags,
    method_flags,
    frontend,
    on_device,
):
    input_dtypes, x, axis = dtype_x_axis
    helpers.test_frontend_method(
        init_input_dtypes=input_dtypes,
        init_all_as_kwargs_np={
            "object": x[0],
        },
        method_input_dtypes=input_dtypes,
        method_all_as_kwargs_np={
            "axis": axis,
            "descending": descending,
        },
        frontend=frontend,
        frontend_method_data=frontend_method_data,
        init_flags=init_flags,
        method_flags=method_flags,
        on_device=on_device,
    )


# floor
@handle_frontend_method(
    class_tree=CLASS_TREE,
    init_tree="paddle.to_tensor",
    method_name="floor",
    dtype_and_x=helpers.dtype_and_values(
        available_dtypes=helpers.get_dtypes("float"),
    ),
)
def test_paddle_instance_floor(
    dtype_and_x,
    frontend_method_data,
    init_flags,
    method_flags,
    frontend,
    on_device,
):
    input_dtype, x = dtype_and_x
    helpers.test_frontend_method(
        init_input_dtypes=input_dtype,
        init_all_as_kwargs_np={
            "data": x[0],
        },
        method_input_dtypes=input_dtype,
        method_all_as_kwargs_np={},
        frontend_method_data=frontend_method_data,
        init_flags=init_flags,
        method_flags=method_flags,
        frontend=frontend,
        on_device=on_device,
    )


# sqrt
@handle_frontend_method(
    class_tree=CLASS_TREE,
    init_tree="paddle.to_tensor",
    method_name="sqrt",
    dtype_and_x=helpers.dtype_and_values(
        available_dtypes=helpers.get_dtypes("valid"),
    ),
)
def test_paddle_instance_sqrt(
    dtype_and_x,
    frontend_method_data,
    init_flags,
    method_flags,
    frontend,
    on_device,
):
    input_dtype, x = dtype_and_x
    helpers.test_frontend_method(
        init_input_dtypes=input_dtype,
        init_all_as_kwargs_np={
            "data": x[0],
        },
        method_input_dtypes=input_dtype,
        method_all_as_kwargs_np={},
        frontend_method_data=frontend_method_data,
        init_flags=init_flags,
        method_flags=method_flags,
        frontend=frontend,
        on_device=on_device,
    )


# tanh
@handle_frontend_method(
    class_tree=CLASS_TREE,
    init_tree="paddle.to_tensor",
    method_name="tanh",
    dtype_and_x=helpers.dtype_and_values(
        available_dtypes=helpers.get_dtypes("valid"),
    ),
)
def test_paddle_instance_tanh(
    dtype_and_x,
    frontend_method_data,
    init_flags,
    method_flags,
    frontend,
    on_device,
):
    input_dtype, x = dtype_and_x
    helpers.test_frontend_method(
        init_input_dtypes=input_dtype,
        init_all_as_kwargs_np={
            "data": x[0],
        },
        method_input_dtypes=input_dtype,
        method_all_as_kwargs_np={},
        frontend_method_data=frontend_method_data,
        init_flags=init_flags,
        method_flags=method_flags,
        frontend=frontend,
        on_device=on_device,
    )


# __(add_)__


@handle_frontend_method(
    class_tree=CLASS_TREE,
    init_tree="paddle.to_tensor",
    method_name="add_",
    dtype_and_x=helpers.dtype_and_values(
        available_dtypes=helpers.get_dtypes("float"),
    ),
)
def test_paddle_instance_add_(
    dtype_and_x,
    frontend_method_data,
    init_flags,
    method_flags,
    frontend,
    on_device,
):
    input_dtype, x = dtype_and_x
    helpers.test_frontend_method(
        init_input_dtypes=input_dtype,
        init_all_as_kwargs_np={
            "data": x[0],
        },
        method_input_dtypes=input_dtype,
        method_all_as_kwargs_np={},
        frontend_method_data=frontend_method_data,
        init_flags=init_flags,
        method_flags=method_flags,
        frontend=frontend,
        on_device=on_device,
    )


# square
@handle_frontend_method(
    class_tree=CLASS_TREE,
    init_tree="paddle.to_tensor",
    method_name="square",
    dtype_and_x=helpers.dtype_and_values(
        available_dtypes=helpers.get_dtypes("float"),
    ),
)
def test_paddle_instance_square(
    dtype_and_x,
    frontend_method_data,
    init_flags,
    method_flags,
    frontend,
    on_device,
):
    input_dtype, x = dtype_and_x
    helpers.test_frontend_method(
        init_input_dtypes=input_dtype,
        init_all_as_kwargs_np={
            "data": x[0],
        },
        method_input_dtypes=input_dtype,
        method_all_as_kwargs_np={},
        frontend_method_data=frontend_method_data,
        init_flags=init_flags,
        method_flags=method_flags,
        frontend=frontend,
        on_device=on_device,
    )


# cholesky
@handle_frontend_method(
    class_tree=CLASS_TREE,
    init_tree="paddle.to_tensor",
    method_name="cholesky",
    dtype_and_x=_get_dtype_and_square_matrix(),
    upper=st.booleans(),
)
def test_paddle_instance_cholesky(
    dtype_and_x,
    upper,
    frontend_method_data,
    init_flags,
    method_flags,
    frontend,
    on_device,
):
    input_dtype, x = dtype_and_x
    x = np.matmul(x.T, x) + np.identity(x.shape[0])

    helpers.test_frontend_method(
        init_input_dtypes=input_dtype,
        init_all_as_kwargs_np={
            "data": x,
        },
        method_input_dtypes=input_dtype,
        method_all_as_kwargs_np={"upper": upper},
        frontend=frontend,
        frontend_method_data=frontend_method_data,
        init_flags=init_flags,
        method_flags=method_flags,
        on_device=on_device,
    )


@handle_frontend_method(
    class_tree=CLASS_TREE,
    init_tree="paddle.to_tensor",
    method_name="multiply",
    dtype_and_x=helpers.dtype_and_values(
        available_dtypes=helpers.get_dtypes("float"),
        num_arrays=2,
        shared_dtype=True,
    ),
)
def test_paddle_instance_multiply(
    dtype_and_x,
    frontend_method_data,
    init_flags,
    method_flags,
    frontend,
    on_device,
):
    input_dtype, x = dtype_and_x
    helpers.test_frontend_method(
        init_input_dtypes=input_dtype,
        init_all_as_kwargs_np={
            "value": x[0],
        },
        method_input_dtypes=input_dtype,
        method_all_as_kwargs_np={
            "y": x[1],
        },
        frontend_method_data=frontend_method_data,
        init_flags=init_flags,
        method_flags=method_flags,
        frontend=frontend,
        on_device=on_device,
    )


# all
@handle_frontend_method(
    class_tree=CLASS_TREE,
    init_tree="paddle.to_tensor",
    method_name="all",
    dtype_x_axis=helpers.dtype_values_axis(
        available_dtypes=helpers.get_dtypes("bool"),
        min_axis=-1,
        max_axis=0,
        min_num_dims=1,
        force_int_axis=True,
    ),
    keep_dims=st.booleans(),
)
def test_paddle_instance_all(
    dtype_x_axis,
    keep_dims,
    frontend_method_data,
    init_flags,
    method_flags,
    frontend,
    on_device,
):
    input_dtypes, x, axis = dtype_x_axis
    helpers.test_frontend_method(
        init_input_dtypes=input_dtypes,
        init_all_as_kwargs_np={
            "object": x[0],
        },
        method_input_dtypes=input_dtypes,
        method_all_as_kwargs_np={
            "axis": axis,
            "keepdim": keep_dims,
        },
        frontend=frontend,
        frontend_method_data=frontend_method_data,
        init_flags=init_flags,
        method_flags=method_flags,
        on_device=on_device,
    )


# allclose
@handle_frontend_method(
    class_tree=CLASS_TREE,
    init_tree="paddle.to_tensor",
    method_name="allclose",
    dtype_and_x=helpers.dtype_and_values(
        available_dtypes=helpers.get_dtypes("float"),
        num_arrays=2,
        shared_dtype=True,
    ),
    # rtol=1e-05,
    # atol=1e-08,
    # equal_nan=st.booleans(),
)
def test_paddle_instance_allclose(
    dtype_and_x,
    # rtol,
    # atol,
    # equal_nan,
    frontend_method_data,
    init_flags,
    method_flags,
    frontend,
    on_device,
):
    input_dtype, x = dtype_and_x
    helpers.test_frontend_method(
        init_input_dtypes=input_dtype,
        init_all_as_kwargs_np={
            "data": x[0],
        },
        method_input_dtypes=input_dtype,
        method_all_as_kwargs_np={
            "other": x[1],
            # "rtol": rtol,
            # "atol": atol,
            # "equal_nan": equal_nan,
        },
        frontend=frontend,
        frontend_method_data=frontend_method_data,
        init_flags=init_flags,
        method_flags=method_flags,
        on_device=on_device,
    )


# sort
@handle_frontend_method(
    class_tree=CLASS_TREE,
    init_tree="paddle.to_tensor",
    method_name="sort",
    dtype_x_axis=helpers.dtype_values_axis(
        available_dtypes=st.one_of(helpers.get_dtypes("float")),
        min_axis=-1,
        max_axis=0,
        min_num_dims=1,
        force_int_axis=True,
    ),
    descending=st.booleans(),
)
def test_paddle_instance_sort(
    dtype_x_axis,
    descending,
    frontend_method_data,
    init_flags,
    method_flags,
    frontend,
    on_device,
):
    input_dtypes, x, axis = dtype_x_axis
    helpers.test_frontend_method(
        init_input_dtypes=input_dtypes,
        init_all_as_kwargs_np={
            "object": x[0],
        },
        method_input_dtypes=input_dtypes,
        method_all_as_kwargs_np={
            "axis": axis,
            "descending": descending,
        },
        frontend=frontend,
        frontend_method_data=frontend_method_data,
        init_flags=init_flags,
        method_flags=method_flags,
        on_device=on_device,
    )


# any
@handle_frontend_method(
    class_tree=CLASS_TREE,
    init_tree="paddle.to_tensor",
    method_name="any",
    dtype_x_axis=helpers.dtype_values_axis(
        available_dtypes=st.one_of(helpers.get_dtypes("float")),
        min_axis=-1,
        max_axis=0,
        min_num_dims=1,
        force_int_axis=True,
    ),
    keep_dims=st.booleans(),
)
def test_paddle_instance_any(
    dtype_x_axis,
    keep_dims,
    frontend_method_data,
    init_flags,
    method_flags,
    frontend,
    on_device,
):
    input_dtypes, x, axis = dtype_x_axis
    helpers.test_frontend_method(
        init_input_dtypes=input_dtypes,
        init_all_as_kwargs_np={
            "data": x[0],
        },
        method_input_dtypes=input_dtypes,
        method_all_as_kwargs_np={
            "axis": axis,
            "keepdim": keep_dims,
        },
        frontend=frontend,
        frontend_method_data=frontend_method_data,
        init_flags=init_flags,
        method_flags=method_flags,
        on_device=on_device,
    )


#  isinf
@handle_frontend_method(
    class_tree=CLASS_TREE,
    init_tree="paddle.to_tensor",
    method_name="isinf",
    dtype_and_x=helpers.dtype_and_values(
        available_dtypes=helpers.get_dtypes("valid"),
    ),
)
def test_paddle_instance_isinf(
    dtype_and_x,
    frontend_method_data,
    init_flags,
    method_flags,
    frontend,
    on_device,
):
    input_dtype, x = dtype_and_x
    helpers.test_frontend_method(
        init_input_dtypes=input_dtype,
        init_all_as_kwargs_np={
            "data": x[0],
        },
        method_input_dtypes=input_dtype,
        method_all_as_kwargs_np={},
        frontend_method_data=frontend_method_data,
        init_flags=init_flags,
        method_flags=method_flags,
        frontend=frontend,
        on_device=on_device,
    )


# astype
@handle_frontend_method(
    class_tree=CLASS_TREE,
    init_tree="paddle.to_tensor",
    method_name="astype",
    dtype_and_x=helpers.dtype_and_values(
        available_dtypes=helpers.get_dtypes("float"),
    ),
    dtype=st.one_of(helpers.get_dtypes("valid")),
)
def test_paddle_instance_astype(
    dtype_and_x,
    dtype,
    frontend_method_data,
    init_flags,
    method_flags,
    frontend,
    on_device,
):
    input_dtype, x = dtype_and_x
    if dtype is None:
        dtype = input_dtype
    helpers.test_frontend_method(
        init_input_dtypes=input_dtype,
        init_all_as_kwargs_np={
            "data": x[0],
        },
        method_input_dtypes=input_dtype,
        method_all_as_kwargs_np={
            "dtype": dtype,
        },
        frontend_method_data=frontend_method_data,
        init_flags=init_flags,
        method_flags=method_flags,
        frontend=frontend,
        on_device=on_device,
    )


#  isfinite
@handle_frontend_method(
    class_tree=CLASS_TREE,
    init_tree="paddle.to_tensor",
    method_name="isfinite",
    dtype_and_x=helpers.dtype_and_values(
        available_dtypes=helpers.get_dtypes("valid"),
    ),
)
def test_paddle_instance_isfinite(
    dtype_and_x,
    frontend_method_data,
    init_flags,
    method_flags,
    frontend,
    on_device,
):
    input_dtype, x = dtype_and_x
    helpers.test_frontend_method(
        init_input_dtypes=input_dtype,
        init_all_as_kwargs_np={
            "data": x[0],
        },
        method_input_dtypes=input_dtype,
        method_all_as_kwargs_np={},
        frontend_method_data=frontend_method_data,
        init_flags=init_flags,
        method_flags=method_flags,
        frontend=frontend,
        on_device=on_device,
    )


# erf
@handle_frontend_method(
    class_tree=CLASS_TREE,
    init_tree="paddle.to_tensor",
    method_name="erf",
    dtype_and_x=helpers.dtype_and_values(
        available_dtypes=helpers.get_dtypes("valid"),
    ),
)
def test_paddle_instance_erf(
    dtype_and_x,
    frontend_method_data,
    init_flags,
    method_flags,
    frontend,
    on_device,
):
    input_dtype, x = dtype_and_x
    helpers.test_frontend_method(
        init_input_dtypes=input_dtype,
        init_all_as_kwargs_np={
            "data": x[0],
        },
        method_input_dtypes=input_dtype,
        method_all_as_kwargs_np={},
        frontend_method_data=frontend_method_data,
        init_flags=init_flags,
        method_flags=method_flags,
        frontend=frontend,
        on_device=on_device,
    )


# subtract
@handle_frontend_method(
    class_tree=CLASS_TREE,
    init_tree="paddle.to_tensor",
    method_name="subtract",
    dtypes_and_x=helpers.dtype_and_values(
        available_dtypes=helpers.get_dtypes("float"), num_arrays=2, shared_dtype=True
    ),
)
def test_paddle_instance_subtract(
    dtypes_and_x,
    frontend_method_data,
    init_flags,
    method_flags,
    frontend,
    on_device,
):
    input_dtype, x = dtypes_and_x
    helpers.test_frontend_method(
        init_input_dtypes=input_dtype,
        init_all_as_kwargs_np={"data": x[0]},
        method_input_dtypes=input_dtype,
        method_all_as_kwargs_np={"y": x[1]},
        frontend_method_data=frontend_method_data,
        init_flags=init_flags,
        method_flags=method_flags,
        frontend=frontend,
        on_device=on_device,
    )


# bitwise_xor
@handle_frontend_method(
    class_tree=CLASS_TREE,
    init_tree="paddle.to_tensor",
    method_name="bitwise_xor",
    dtypes_and_x=helpers.dtype_and_values(
        available_dtypes=helpers.get_dtypes("valid"), num_arrays=2, shared_dtype=True
    ),
)
def test_paddle_instance_bitwise_xor(
    dtypes_and_x,
    frontend_method_data,
    init_flags,
    method_flags,
    frontend,
    on_device,
):
    input_dtype, x = dtypes_and_x
    helpers.test_frontend_method(
        init_input_dtypes=input_dtype,
        init_all_as_kwargs_np={"data": x[0]},
        method_input_dtypes=input_dtype,
        method_all_as_kwargs_np={"y": x[1]},
        frontend_method_data=frontend_method_data,
        init_flags=init_flags,
        method_flags=method_flags,
        frontend=frontend,
        on_device=on_device,
    )


# logical_xor
@handle_frontend_method(
    class_tree=CLASS_TREE,
    init_tree="paddle.to_tensor",
    method_name="logical_xor",
    dtypes_and_x=helpers.dtype_and_values(
        available_dtypes=helpers.get_dtypes("valid"), num_arrays=2, shared_dtype=True
    ),
)
def test_paddle_instance_logical_xor(
    dtypes_and_x,
    frontend_method_data,
    init_flags,
    method_flags,
    frontend,
    on_device,
):
    input_dtype, x = dtypes_and_x
    helpers.test_frontend_method(
        init_input_dtypes=input_dtype,
        init_all_as_kwargs_np={"data": x[0]},
        method_input_dtypes=input_dtype,
        method_all_as_kwargs_np={"y": x[1]},
        frontend_method_data=frontend_method_data,
        init_flags=init_flags,
        method_flags=method_flags,
        frontend=frontend,
        on_device=on_device,
    )


# logical_or
@handle_frontend_method(
    class_tree=CLASS_TREE,
    init_tree="paddle.to_tensor",
    method_name="logical_or",
    dtypes_and_x=helpers.dtype_and_values(
        available_dtypes=helpers.get_dtypes("valid"), num_arrays=2, shared_dtype=True
    ),
)
def test_paddle_instance_logical_or(
    dtypes_and_x,
    frontend_method_data,
    init_flags,
    method_flags,
    frontend,
    on_device,
):
    input_dtype, x = dtypes_and_x
    helpers.test_frontend_method(
        init_input_dtypes=input_dtype,
        init_all_as_kwargs_np={"data": x[0]},
        method_input_dtypes=input_dtype,
        method_all_as_kwargs_np={"y": x[1]},
        frontend_method_data=frontend_method_data,
        init_flags=init_flags,
        method_flags=method_flags,
        frontend=frontend,
        on_device=on_device,
    )


# rsqrt
@handle_frontend_method(
    class_tree=CLASS_TREE,
    init_tree="paddle.to_tensor",
    method_name="rsqrt",
    dtype_and_x=helpers.dtype_and_values(
        available_dtypes=helpers.get_dtypes("valid"),
    ),
)
def test_paddle_instance_rsqrt(
    dtype_and_x,
    frontend_method_data,
    init_flags,
    method_flags,
    frontend,
    on_device,
):
    input_dtype, x = dtype_and_x
    helpers.test_frontend_method(
        init_input_dtypes=input_dtype,
        init_all_as_kwargs_np={
            "data": x[0],
        },
        method_input_dtypes=input_dtype,
        method_all_as_kwargs_np={},
        frontend_method_data=frontend_method_data,
        init_flags=init_flags,
        method_flags=method_flags,
        frontend=frontend,
        on_device=on_device,
    )


# ceil
@handle_frontend_method(
    class_tree=CLASS_TREE,
    init_tree="paddle.to_tensor",
    method_name="ceil",
    dtype_and_x=helpers.dtype_and_values(
        available_dtypes=helpers.get_dtypes("float"),
    ),
)
def test_paddle_instance_ceil(
    dtype_and_x,
    frontend_method_data,
    init_flags,
    method_flags,
    frontend,
    on_device,
):
    input_dtype, x = dtype_and_x
    helpers.test_frontend_method(
        init_input_dtypes=input_dtype,
        init_all_as_kwargs_np={
            "data": x[0],
        },
        method_input_dtypes=input_dtype,
        method_all_as_kwargs_np={},
        frontend_method_data=frontend_method_data,
        init_flags=init_flags,
        method_flags=method_flags,
        frontend=frontend,
        on_device=on_device,
    )


# bitwise_and
@handle_frontend_method(
    class_tree=CLASS_TREE,
    init_tree="paddle.to_tensor",
    method_name="bitwise_and",
    dtypes_and_x=helpers.dtype_and_values(
        available_dtypes=helpers.get_dtypes("valid"), num_arrays=2, shared_dtype=True
    ),
)
def test_paddle_bitwise_and(
    dtypes_and_x,
    frontend_method_data,
    init_flags,
    method_flags,
    frontend,
    on_device,
):
    input_dtype, x = dtypes_and_x
    helpers.test_frontend_method(
        init_input_dtypes=input_dtype,
        init_all_as_kwargs_np={"data": x[0]},
        method_input_dtypes=input_dtype,
        method_all_as_kwargs_np={"y": x[1]},
        frontend_method_data=frontend_method_data,
        init_flags=init_flags,
        method_flags=method_flags,
        frontend=frontend,
        on_device=on_device,
    )


# greater_than
@handle_frontend_method(
    class_tree=CLASS_TREE,
    init_tree="paddle.to_tensor",
    method_name="greater_than",
    dtypes_and_x=helpers.dtype_and_values(
        available_dtypes=helpers.get_dtypes("valid"),
        num_arrays=2,
        shared_dtype=True,
        safety_factor_scale="log",
        small_abs_safety_factor=32,
    ),
)
def test_paddle_greater_than(
    dtypes_and_x,
    frontend_method_data,
    init_flags,
    method_flags,
    frontend,
    on_device,
):
    input_dtype, x = dtypes_and_x
    helpers.test_frontend_method(
        init_input_dtypes=input_dtype,
        init_all_as_kwargs_np={"data": x[0]},
        method_input_dtypes=input_dtype,
        method_all_as_kwargs_np={"y": x[1]},
        frontend_method_data=frontend_method_data,
        init_flags=init_flags,
        method_flags=method_flags,
        frontend=frontend,
        on_device=on_device,
    )


@handle_frontend_method(
    class_tree=CLASS_TREE,
    init_tree="paddle.to_tensor",
    method_name="cumprod",
    dtype_x_axis=helpers.dtype_values_axis(
        available_dtypes=helpers.get_dtypes("float"),
        valid_axis=True,
        force_int_axis=True,
        min_num_dims=1,
        min_value=-5,
        max_value=5,
    ),
)
def test_paddle_cumprod(
    dtype_x_axis,
    frontend_method_data,
    init_flags,
    method_flags,
    frontend,
    on_device,
):
    input_dtype, x, axis = dtype_x_axis
    helpers.test_frontend_method(
        init_input_dtypes=input_dtype,
        init_all_as_kwargs_np={
            "data": x[0],
        },
        method_input_dtypes=input_dtype,
        method_all_as_kwargs_np={"dim": axis},
        frontend_method_data=frontend_method_data,
        init_flags=init_flags,
        method_flags=method_flags,
        frontend=frontend,
        on_device=on_device,
    )


@handle_frontend_method(
    class_tree=CLASS_TREE,
    init_tree="paddle.to_tensor",
    method_name="cumsum",
    dtype_x_axis=helpers.dtype_values_axis(
        available_dtypes=helpers.get_dtypes("float"),
        valid_axis=True,
        force_int_axis=True,
        min_num_dims=1,
        min_value=-5,
        max_value=5,
    ),
)
def test_paddle_cumsum(
    dtype_x_axis,
    frontend_method_data,
    init_flags,
    method_flags,
    frontend,
    on_device,
):
    input_dtype, x, axis = dtype_x_axis
    helpers.test_frontend_method(
        init_input_dtypes=input_dtype,
        init_all_as_kwargs_np={
            "data": x[0],
        },
        method_input_dtypes=input_dtype,
        method_all_as_kwargs_np={"axis": axis},
        frontend_method_data=frontend_method_data,
        init_flags=init_flags,
        method_flags=method_flags,
        frontend=frontend,
        on_device=on_device,
    )


@handle_frontend_method(
    class_tree=CLASS_TREE,
    init_tree="paddle.to_tensor",
    method_name="angle",
    dtype_and_x=helpers.dtype_and_values(
        available_dtypes=["float64", "complex64", "complex128"],
    ),
)
def test_paddle_angle(
    dtype_and_x,
    frontend_method_data,
    init_flags,
    method_flags,
    frontend,
    on_device,
):
    input_dtype, x = dtype_and_x
    helpers.test_frontend_method(
        init_input_dtypes=input_dtype,
        init_all_as_kwargs_np={
            "data": x[0],
        },
        method_input_dtypes=input_dtype,
        method_all_as_kwargs_np={},
        frontend_method_data=frontend_method_data,
        init_flags=init_flags,
        method_flags=method_flags,
        frontend=frontend,
        on_device=on_device,
    )


# rad2deg
@handle_frontend_method(
    class_tree=CLASS_TREE,
    init_tree="paddle.to_tensor",
    method_name="rad2deg",
    dtype_and_x=helpers.dtype_and_values(
        available_dtypes=helpers.get_dtypes("float"),
    ),
)
def test_paddle_rad2deg(
    dtype_and_x,
    frontend_method_data,
    init_flags,
    method_flags,
    frontend,
    on_device,
):
    input_dtype, x = dtype_and_x
    helpers.test_frontend_method(
        init_input_dtypes=input_dtype,
        init_all_as_kwargs_np={
            "data": x[0],
        },
        method_input_dtypes=input_dtype,
        method_all_as_kwargs_np={},
        frontend_method_data=frontend_method_data,
        init_flags=init_flags,
        method_flags=method_flags,
        frontend=frontend,
        on_device=on_device,
    )


<<<<<<< HEAD
# maximum
@handle_frontend_method(
    class_tree=CLASS_TREE,
    init_tree="paddle.to_tensor",
    method_name="maximum",
=======
@handle_frontend_method(
    class_tree=CLASS_TREE,
    init_tree="paddle.to_tensor",
    method_name="fmax",
    dtypes_and_x=helpers.dtype_and_values(
        available_dtypes=helpers.get_dtypes("float"), num_arrays=2, shared_dtype=True
    ),
)
def test_paddle_fmax(
    dtypes_and_x,
    frontend_method_data,
    init_flags,
    method_flags,
    frontend,
    on_device,
):
    input_dtype, x = dtypes_and_x
    helpers.test_frontend_method(
        init_input_dtypes=input_dtype,
        init_all_as_kwargs_np={"data": x[0]},
        method_input_dtypes=input_dtype,
        method_all_as_kwargs_np={"y": x[1]},
        frontend_method_data=frontend_method_data,
        init_flags=init_flags,
        method_flags=method_flags,
        frontend=frontend,
        on_device=on_device,
    )


@handle_frontend_method(
    class_tree=CLASS_TREE,
    init_tree="paddle.to_tensor",
    method_name="fmin",
    dtypes_and_x=helpers.dtype_and_values(
        available_dtypes=helpers.get_dtypes("float"), num_arrays=2, shared_dtype=True
    ),
)
def test_paddle_fmin(
    dtypes_and_x,
    frontend_method_data,
    init_flags,
    method_flags,
    frontend,
    on_device,
):
    input_dtype, x = dtypes_and_x
    helpers.test_frontend_method(
        init_input_dtypes=input_dtype,
        init_all_as_kwargs_np={"data": x[0]},
        method_input_dtypes=input_dtype,
        method_all_as_kwargs_np={"y": x[1]},
        frontend_method_data=frontend_method_data,
        init_flags=init_flags,
        method_flags=method_flags,
        frontend=frontend,
        on_device=on_device,
    )


@handle_frontend_method(
    class_tree=CLASS_TREE,
    init_tree="paddle.to_tensor",
    method_name="minimum",
>>>>>>> f0803d0c
    dtype_and_x=helpers.dtype_and_values(
        available_dtypes=helpers.get_dtypes("float"),
        num_arrays=2,
        shared_dtype=True,
    ),
)
<<<<<<< HEAD
def test_paddle_maximum(
=======
def test_paddle_minimum(
>>>>>>> f0803d0c
    dtype_and_x,
    frontend_method_data,
    init_flags,
    method_flags,
    frontend,
    on_device,
):
    input_dtype, x = dtype_and_x
    helpers.test_frontend_method(
        init_input_dtypes=input_dtype,
<<<<<<< HEAD
        init_all_as_kwargs_np={
            "object": x[0],
        },
        method_input_dtypes=input_dtype,
        method_all_as_kwargs_np={"other": x[1]},
        frontend=frontend,
        frontend_method_data=frontend_method_data,
        init_flags=init_flags,
        method_flags=method_flags,
=======
        init_all_as_kwargs_np={"data": x[0]},
        method_input_dtypes=input_dtype,
        method_all_as_kwargs_np={"y": x[1]},
        frontend_method_data=frontend_method_data,
        init_flags=init_flags,
        method_flags=method_flags,
        frontend=frontend,
>>>>>>> f0803d0c
        on_device=on_device,
    )<|MERGE_RESOLUTION|>--- conflicted
+++ resolved
@@ -1620,13 +1620,40 @@
     )
 
 
-<<<<<<< HEAD
 # maximum
 @handle_frontend_method(
     class_tree=CLASS_TREE,
     init_tree="paddle.to_tensor",
     method_name="maximum",
-=======
+    dtype_and_x=helpers.dtype_and_values(
+        available_dtypes=helpers.get_dtypes("float"),
+        num_arrays=2,
+        shared_dtype=True,
+    ),
+)
+def test_paddle_maximum(
+    dtype_and_x,
+    frontend_method_data,
+    init_flags,
+    method_flags,
+    frontend,
+    on_device,
+):
+    input_dtype, x = dtype_and_x
+    helpers.test_frontend_method(
+        init_input_dtypes=input_dtype,
+        init_all_as_kwargs_np={
+            "object": x[0],
+        },
+        method_input_dtypes=input_dtype,
+        method_all_as_kwargs_np={"other": x[1]},
+        frontend=frontend,
+        frontend_method_data=frontend_method_data,
+        init_flags=init_flags,
+        method_flags=method_flags,
+        on_device=on_device,
+    )
+    
 @handle_frontend_method(
     class_tree=CLASS_TREE,
     init_tree="paddle.to_tensor",
@@ -1691,39 +1718,23 @@
     class_tree=CLASS_TREE,
     init_tree="paddle.to_tensor",
     method_name="minimum",
->>>>>>> f0803d0c
     dtype_and_x=helpers.dtype_and_values(
         available_dtypes=helpers.get_dtypes("float"),
         num_arrays=2,
         shared_dtype=True,
     ),
 )
-<<<<<<< HEAD
-def test_paddle_maximum(
-=======
 def test_paddle_minimum(
->>>>>>> f0803d0c
-    dtype_and_x,
-    frontend_method_data,
-    init_flags,
-    method_flags,
-    frontend,
-    on_device,
-):
-    input_dtype, x = dtype_and_x
-    helpers.test_frontend_method(
-        init_input_dtypes=input_dtype,
-<<<<<<< HEAD
-        init_all_as_kwargs_np={
-            "object": x[0],
-        },
-        method_input_dtypes=input_dtype,
-        method_all_as_kwargs_np={"other": x[1]},
-        frontend=frontend,
-        frontend_method_data=frontend_method_data,
-        init_flags=init_flags,
-        method_flags=method_flags,
-=======
+    dtype_and_x,
+    frontend_method_data,
+    init_flags,
+    method_flags,
+    frontend,
+    on_device,
+):
+    input_dtype, x = dtype_and_x
+    helpers.test_frontend_method(
+        init_input_dtypes=input_dtype,
         init_all_as_kwargs_np={"data": x[0]},
         method_input_dtypes=input_dtype,
         method_all_as_kwargs_np={"y": x[1]},
@@ -1731,6 +1742,5 @@
         init_flags=init_flags,
         method_flags=method_flags,
         frontend=frontend,
->>>>>>> f0803d0c
         on_device=on_device,
     )