# global
import numpy as np
from hypothesis import assume, given
from hypothesis import strategies as st

import ivy

# local
import ivy_tests.test_ivy.helpers as helpers
from ivy.functional.frontends.paddle import Tensor
from ivy_tests.test_ivy.helpers import handle_frontend_method

CLASS_TREE = "ivy.functional.frontends.paddle.Tensor"


# Helpers #
# ------- #


@st.composite
def _reshape_helper(draw):
    # generate a shape s.t len(shape) > 0
    shape = draw(
        helpers.get_shape(
            allow_none=False,
            min_num_dims=1,
            max_num_dims=3,
            min_dim_size=1,
            max_dim_size=3,
        )
    )

    reshape_shape = draw(helpers.reshape_shapes(shape=shape))

    dtypes, x = draw(
        helpers.dtype_and_values(
            available_dtypes=helpers.get_dtypes("valid"),
            shape=shape,
        )
    )
    return dtypes, x, reshape_shape


@st.composite
def _setitem_helper(draw, available_dtypes, allow_neg_step=True):
    input_dtype, x, index = draw(
        helpers.dtype_array_index(
            available_dtypes=available_dtypes,
            allow_neg_step=allow_neg_step,
        )
    )
    val_dtype, val = draw(
        helpers.dtype_and_values(
            available_dtypes=available_dtypes,
            shape=x[index].shape,
        )
    )
    return input_dtype + val_dtype, x, index, val[0]


@st.composite
def _get_dtype_and_square_matrix(draw):
    dim_size = draw(helpers.ints(min_value=2, max_value=5))
    dtype = draw(helpers.get_dtypes("float", index=1, full=False))
    mat = draw(
        helpers.array_values(
            dtype=dtype[0], shape=(dim_size, dim_size), min_value=0, max_value=10
        )
    )
    return dtype, mat


# Tests #
# ----- #


@given(
    dtype_x=helpers.dtype_and_values(
        available_dtypes=helpers.get_dtypes("valid", prune_function=False)
    ).filter(lambda x: "bfloat16" not in x[0]),
)
def test_paddle_instance_property_device(
    dtype_x,
):
    _, data = dtype_x
    x = Tensor(data[0])
    x.ivy_array = data[0]
    ivy.utils.assertions.check_equal(
        x.place, ivy.dev(ivy.array(data[0])), as_array=False
    )


@given(
    dtype_x=helpers.dtype_and_values(
        available_dtypes=helpers.get_dtypes("valid", prune_function=False)
    ).filter(lambda x: "bfloat16" not in x[0]),
)
def test_paddle_instance_property_dtype(
    dtype_x,
):
    dtype, data = dtype_x
    x = Tensor(data[0])
    x.ivy_array = data[0]
    ivy.utils.assertions.check_equal(x.dtype, dtype[0], as_array=False)


@given(
    dtype_x=helpers.dtype_and_values(
        available_dtypes=helpers.get_dtypes("valid", prune_function=False),
        ret_shape=True,
    ).filter(lambda x: "bfloat16" not in x[0]),
)
def test_paddle_instance_property_shape(dtype_x):
    _, data, shape = dtype_x
    x = Tensor(data[0])
    ivy.utils.assertions.check_equal(
        x.ivy_array.shape, ivy.Shape(shape), as_array=False
    )


@given(
    dtype_x=helpers.dtype_and_values(
        available_dtypes=helpers.get_dtypes("valid", prune_function=False),
    ).filter(lambda x: "bfloat16" not in x[0]),
)
def test_paddle_instance_property_ndim(
    dtype_x,
):
    _, data = dtype_x
    x = Tensor(data[0])
    ivy.utils.assertions.check_equal(x.ndim, data[0].ndim, as_array=False)


# reshape
@handle_frontend_method(
    class_tree=CLASS_TREE,
    init_tree="paddle.to_tensor",
    method_name="reshape",
    dtype_x_shape=_reshape_helper(),
)
def test_paddle_instance_reshape(
    dtype_x_shape,
    frontend_method_data,
    init_flags,
    method_flags,
    frontend,
    on_device,
):
    input_dtype, x, shape = dtype_x_shape
    assume(len(shape) != 0)
    shape = {
        "shape": shape,
    }
    helpers.test_frontend_method(
        init_input_dtypes=input_dtype,
        init_all_as_kwargs_np={
            "data": x[0],
        },
        method_input_dtypes=input_dtype,
        method_all_as_kwargs_np=shape,
        frontend_method_data=frontend_method_data,
        init_flags=init_flags,
        method_flags=method_flags,
        frontend=frontend,
        on_device=on_device,
    )


# __getitem__
@handle_frontend_method(
    class_tree=CLASS_TREE,
    init_tree="paddle.to_tensor",
    method_name="__getitem__",
    dtype_x_index=helpers.dtype_array_index(
        available_dtypes=helpers.get_dtypes("valid"),
        allow_neg_step=False,
    ),
)
def test_paddle_instance_getitem(
    dtype_x_index,
    frontend_method_data,
    init_flags,
    method_flags,
    frontend,
    on_device,
):
    input_dtype, x, index = dtype_x_index
    helpers.test_frontend_method(
        init_input_dtypes=[input_dtype[0]],
        init_all_as_kwargs_np={"data": x},
        method_input_dtypes=[input_dtype[1]],
        method_all_as_kwargs_np={"item": index},
        frontend_method_data=frontend_method_data,
        init_flags=init_flags,
        method_flags=method_flags,
        frontend=frontend,
        on_device=on_device,
    )


# __setitem__
@handle_frontend_method(
    class_tree=CLASS_TREE,
    init_tree="paddle.to_tensor",
    method_name="__setitem__",
    dtypes_x_index_val=_setitem_helper(
        available_dtypes=helpers.get_dtypes("valid"),
    ),
)
def test_paddle_instance_setitem(
    dtypes_x_index_val,
    frontend_method_data,
    init_flags,
    method_flags,
    frontend,
    on_device,
):
    input_dtype, x, index, val = dtypes_x_index_val
    assume(len(index) != 0)
    helpers.test_frontend_method(
        init_input_dtypes=[input_dtype[0]],
        init_all_as_kwargs_np={"data": x},
        method_input_dtypes=[*input_dtype[1:]],
        method_all_as_kwargs_np={"item": index, "value": val},
        frontend_method_data=frontend_method_data,
        init_flags=init_flags,
        method_flags=method_flags,
        frontend=frontend,
        on_device=on_device,
    )


# dim
@handle_frontend_method(
    class_tree=CLASS_TREE,
    init_tree="paddle.to_tensor",
    method_name="dim",
    dtype_and_x=helpers.dtype_and_values(
        available_dtypes=helpers.get_dtypes("valid"),
    ),
)
def test_paddle_instance_dim(
    dtype_and_x,
    frontend_method_data,
    init_flags,
    method_flags,
    frontend,
    on_device,
):
    input_dtype, x = dtype_and_x
    helpers.test_frontend_method(
        init_input_dtypes=input_dtype,
        init_all_as_kwargs_np={
            "data": x[0],
        },
        method_input_dtypes=[],
        method_all_as_kwargs_np={},
        frontend_method_data=frontend_method_data,
        init_flags=init_flags,
        method_flags=method_flags,
        frontend=frontend,
        on_device=on_device,
    )


# abs
@handle_frontend_method(
    class_tree=CLASS_TREE,
    init_tree="paddle.to_tensor",
    method_name="abs",
    dtype_and_x=helpers.dtype_and_values(
        available_dtypes=helpers.get_dtypes("float"),
    ),
)
def test_paddle_instance_abs(
    dtype_and_x,
    frontend_method_data,
    init_flags,
    method_flags,
    frontend,
    on_device,
):
    input_dtype, x = dtype_and_x
    helpers.test_frontend_method(
        init_input_dtypes=input_dtype,
        init_all_as_kwargs_np={
            "data": x[0],
        },
        method_input_dtypes=input_dtype,
        method_all_as_kwargs_np={},
        frontend_method_data=frontend_method_data,
        init_flags=init_flags,
        method_flags=method_flags,
        frontend=frontend,
        on_device=on_device,
    )


# sin
@handle_frontend_method(
    class_tree=CLASS_TREE,
    init_tree="paddle.to_tensor",
    method_name="sin",
    dtype_and_x=helpers.dtype_and_values(
        available_dtypes=helpers.get_dtypes("float"),
    ),
)
def test_paddle_instance_sin(
    dtype_and_x,
    frontend_method_data,
    init_flags,
    method_flags,
    frontend,
    on_device,
):
    input_dtype, x = dtype_and_x
    helpers.test_frontend_method(
        init_input_dtypes=input_dtype,
        init_all_as_kwargs_np={
            "data": x[0],
        },
        method_input_dtypes=input_dtype,
        method_all_as_kwargs_np={},
        frontend_method_data=frontend_method_data,
        init_flags=init_flags,
        method_flags=method_flags,
        frontend=frontend,
        on_device=on_device,
    )


# sinh
@handle_frontend_method(
    class_tree=CLASS_TREE,
    init_tree="paddle.to_tensor",
    method_name="sinh",
    dtype_and_x=helpers.dtype_and_values(
        available_dtypes=helpers.get_dtypes("float"),
    ),
)
def test_paddle_instance_sinh(
    dtype_and_x,
    frontend_method_data,
    init_flags,
    method_flags,
    frontend,
    on_device,
):
    input_dtype, x = dtype_and_x
    helpers.test_frontend_method(
        init_input_dtypes=input_dtype,
        init_all_as_kwargs_np={
            "data": x[0],
        },
        method_input_dtypes=input_dtype,
        method_all_as_kwargs_np={},
        frontend_method_data=frontend_method_data,
        init_flags=init_flags,
        method_flags=method_flags,
        frontend=frontend,
        on_device=on_device,
    )


# asin
@handle_frontend_method(
    class_tree=CLASS_TREE,
    init_tree="paddle.to_tensor",
    method_name="asin",
    dtype_and_x=helpers.dtype_and_values(
        available_dtypes=helpers.get_dtypes("float"),
    ),
)
def test_paddle_instance_asin(
    dtype_and_x,
    frontend_method_data,
    init_flags,
    method_flags,
    frontend,
    on_device,
):
    input_dtype, x = dtype_and_x
    helpers.test_frontend_method(
        init_input_dtypes=input_dtype,
        init_all_as_kwargs_np={
            "data": x[0],
        },
        method_input_dtypes=input_dtype,
        method_all_as_kwargs_np={},
        frontend_method_data=frontend_method_data,
        init_flags=init_flags,
        method_flags=method_flags,
        frontend=frontend,
        on_device=on_device,
    )


# asinh
@handle_frontend_method(
    class_tree=CLASS_TREE,
    init_tree="paddle.to_tensor",
    method_name="asinh",
    dtype_and_x=helpers.dtype_and_values(
        available_dtypes=helpers.get_dtypes("float"),
    ),
)
def test_paddle_instance_asinh(
    dtype_and_x,
    frontend_method_data,
    init_flags,
    method_flags,
    frontend,
    on_device,
):
    input_dtype, x = dtype_and_x
    helpers.test_frontend_method(
        init_input_dtypes=input_dtype,
        init_all_as_kwargs_np={
            "data": x[0],
        },
        method_input_dtypes=input_dtype,
        method_all_as_kwargs_np={},
        frontend_method_data=frontend_method_data,
        init_flags=init_flags,
        method_flags=method_flags,
        frontend=frontend,
        on_device=on_device,
    )


# cosh
@handle_frontend_method(
    class_tree=CLASS_TREE,
    init_tree="paddle.to_tensor",
    method_name="cosh",
    dtype_and_x=helpers.dtype_and_values(
        available_dtypes=helpers.get_dtypes("float"),
    ),
)
def test_paddle_instance_cosh(
    dtype_and_x,
    frontend_method_data,
    init_flags,
    method_flags,
    frontend,
    on_device,
):
    input_dtype, x = dtype_and_x
    helpers.test_frontend_method(
        init_input_dtypes=input_dtype,
        init_all_as_kwargs_np={
            "data": x[0],
        },
        method_input_dtypes=input_dtype,
        method_all_as_kwargs_np={},
        frontend_method_data=frontend_method_data,
        init_flags=init_flags,
        method_flags=method_flags,
        frontend=frontend,
        on_device=on_device,
    )


# log
@handle_frontend_method(
    class_tree=CLASS_TREE,
    init_tree="paddle.to_tensor",
    method_name="log",
    dtype_and_x=helpers.dtype_and_values(
        available_dtypes=helpers.get_dtypes("float"),
    ),
)
def test_paddle_instance_log(
    dtype_and_x,
    frontend_method_data,
    init_flags,
    method_flags,
    frontend,
    on_device,
):
    input_dtype, x = dtype_and_x
    helpers.test_frontend_method(
        init_input_dtypes=input_dtype,
        init_all_as_kwargs_np={
            "data": x[0],
        },
        method_input_dtypes=input_dtype,
        method_all_as_kwargs_np={},
        frontend_method_data=frontend_method_data,
        init_flags=init_flags,
        method_flags=method_flags,
        frontend=frontend,
        on_device=on_device,
    )


# argmax
@handle_frontend_method(
    class_tree=CLASS_TREE,
    init_tree="paddle.to_tensor",
    method_name="argmax",
    dtype_x_axis=helpers.dtype_values_axis(
        available_dtypes=st.one_of(helpers.get_dtypes("float")),
        min_axis=-1,
        max_axis=0,
        min_num_dims=1,
        force_int_axis=True,
    ),
    keep_dims=st.booleans(),
)
def test_paddle_instance_argmax(
    dtype_x_axis,
    keep_dims,
    frontend_method_data,
    init_flags,
    method_flags,
    frontend,
    on_device,
):
    input_dtypes, x, axis = dtype_x_axis
    helpers.test_frontend_method(
        init_input_dtypes=input_dtypes,
        init_all_as_kwargs_np={
            "object": x[0],
        },
        method_input_dtypes=input_dtypes,
        method_all_as_kwargs_np={
            "axis": axis,
            "keepdim": keep_dims,
        },
        frontend=frontend,
        frontend_method_data=frontend_method_data,
        init_flags=init_flags,
        method_flags=method_flags,
        on_device=on_device,
    )


# exp
@handle_frontend_method(
    class_tree=CLASS_TREE,
    init_tree="paddle.to_tensor",
    method_name="exp",
    dtype_and_x=helpers.dtype_and_values(
        available_dtypes=helpers.get_dtypes("float"),
    ),
)
def test_paddle_instance_exp(
    dtype_and_x,
    frontend_method_data,
    init_flags,
    method_flags,
    frontend,
    on_device,
):
    input_dtype, x = dtype_and_x
    helpers.test_frontend_method(
        init_input_dtypes=input_dtype,
        init_all_as_kwargs_np={
            "data": x[0],
        },
        method_input_dtypes=input_dtype,
        method_all_as_kwargs_np={},
        frontend_method_data=frontend_method_data,
        init_flags=init_flags,
        method_flags=method_flags,
        frontend=frontend,
        on_device=on_device,
    )


# cos
@handle_frontend_method(
    class_tree=CLASS_TREE,
    init_tree="paddle.to_tensor",
    method_name="cos",
    dtype_and_x=helpers.dtype_and_values(
        available_dtypes=helpers.get_dtypes("float"),
    ),
)
def test_paddle_instance_cos(
    dtype_and_x,
    frontend_method_data,
    init_flags,
    method_flags,
    frontend,
    on_device,
):
    input_dtype, x = dtype_and_x
    helpers.test_frontend_method(
        init_input_dtypes=input_dtype,
        init_all_as_kwargs_np={
            "data": x[0],
        },
        method_input_dtypes=input_dtype,
        method_all_as_kwargs_np={},
        frontend_method_data=frontend_method_data,
        init_flags=init_flags,
        method_flags=method_flags,
        frontend=frontend,
        on_device=on_device,
    )


# log10
@handle_frontend_method(
    class_tree=CLASS_TREE,
    init_tree="paddle.to_tensor",
    method_name="log10",
    dtype_and_x=helpers.dtype_and_values(
        available_dtypes=helpers.get_dtypes("float"),
    ),
)
def test_paddle_instance_log10(
    dtype_and_x,
    frontend_method_data,
    init_flags,
    method_flags,
    frontend,
    on_device,
):
    input_dtype, x = dtype_and_x
    helpers.test_frontend_method(
        init_input_dtypes=input_dtype,
        init_all_as_kwargs_np={
            "data": x[0],
        },
        method_input_dtypes=input_dtype,
        method_all_as_kwargs_np={},
        frontend_method_data=frontend_method_data,
        init_flags=init_flags,
        method_flags=method_flags,
        frontend=frontend,
        on_device=on_device,
    )


# argsort
@handle_frontend_method(
    class_tree=CLASS_TREE,
    init_tree="paddle.to_tensor",
    method_name="argsort",
    dtype_x_axis=helpers.dtype_values_axis(
        available_dtypes=st.one_of(helpers.get_dtypes("float")),
        min_axis=-1,
        max_axis=0,
        min_num_dims=1,
        force_int_axis=True,
    ),
    descending=st.booleans(),
)
def test_paddle_instance_argsort(
    dtype_x_axis,
    descending,
    frontend_method_data,
    init_flags,
    method_flags,
    frontend,
    on_device,
):
    input_dtypes, x, axis = dtype_x_axis
    helpers.test_frontend_method(
        init_input_dtypes=input_dtypes,
        init_all_as_kwargs_np={
            "object": x[0],
        },
        method_input_dtypes=input_dtypes,
        method_all_as_kwargs_np={
            "axis": axis,
            "descending": descending,
        },
        frontend=frontend,
        frontend_method_data=frontend_method_data,
        init_flags=init_flags,
        method_flags=method_flags,
        on_device=on_device,
    )


# floor
@handle_frontend_method(
    class_tree=CLASS_TREE,
    init_tree="paddle.to_tensor",
    method_name="floor",
    dtype_and_x=helpers.dtype_and_values(
        available_dtypes=helpers.get_dtypes("float"),
    ),
)
def test_paddle_instance_floor(
    dtype_and_x,
    frontend_method_data,
    init_flags,
    method_flags,
    frontend,
    on_device,
):
    input_dtype, x = dtype_and_x
    helpers.test_frontend_method(
        init_input_dtypes=input_dtype,
        init_all_as_kwargs_np={
            "data": x[0],
        },
        method_input_dtypes=input_dtype,
        method_all_as_kwargs_np={},
        frontend_method_data=frontend_method_data,
        init_flags=init_flags,
        method_flags=method_flags,
        frontend=frontend,
        on_device=on_device,
    )


# sqrt
@handle_frontend_method(
    class_tree=CLASS_TREE,
    init_tree="paddle.to_tensor",
    method_name="sqrt",
    dtype_and_x=helpers.dtype_and_values(
        available_dtypes=helpers.get_dtypes("valid"),
    ),
)
def test_paddle_instance_sqrt(
    dtype_and_x,
    frontend_method_data,
    init_flags,
    method_flags,
    frontend,
    on_device,
):
    input_dtype, x = dtype_and_x
    helpers.test_frontend_method(
        init_input_dtypes=input_dtype,
        init_all_as_kwargs_np={
            "data": x[0],
        },
        method_input_dtypes=input_dtype,
        method_all_as_kwargs_np={},
        frontend_method_data=frontend_method_data,
        init_flags=init_flags,
        method_flags=method_flags,
        frontend=frontend,
        on_device=on_device,
    )


# tanh
@handle_frontend_method(
    class_tree=CLASS_TREE,
    init_tree="paddle.to_tensor",
    method_name="tanh",
    dtype_and_x=helpers.dtype_and_values(
        available_dtypes=helpers.get_dtypes("valid"),
    ),
)
def test_paddle_instance_tanh(
    dtype_and_x,
    frontend_method_data,
    init_flags,
    method_flags,
    frontend,
    on_device,
):
    input_dtype, x = dtype_and_x
    helpers.test_frontend_method(
        init_input_dtypes=input_dtype,
        init_all_as_kwargs_np={
            "data": x[0],
        },
        method_input_dtypes=input_dtype,
        method_all_as_kwargs_np={},
        frontend_method_data=frontend_method_data,
        init_flags=init_flags,
        method_flags=method_flags,
        frontend=frontend,
        on_device=on_device,
    )


# __(add_)__


@handle_frontend_method(
    class_tree=CLASS_TREE,
    init_tree="paddle.to_tensor",
    method_name="add_",
    dtype_and_x=helpers.dtype_and_values(
        available_dtypes=helpers.get_dtypes("float"),
    ),
)
def test_paddle_instance_add_(
    dtype_and_x,
    frontend_method_data,
    init_flags,
    method_flags,
    frontend,
    on_device,
):
    input_dtype, x = dtype_and_x
    helpers.test_frontend_method(
        init_input_dtypes=input_dtype,
        init_all_as_kwargs_np={
            "data": x[0],
        },
        method_input_dtypes=input_dtype,
        method_all_as_kwargs_np={},
        frontend_method_data=frontend_method_data,
        init_flags=init_flags,
        method_flags=method_flags,
        frontend=frontend,
        on_device=on_device,
    )


# square
@handle_frontend_method(
    class_tree=CLASS_TREE,
    init_tree="paddle.to_tensor",
    method_name="square",
    dtype_and_x=helpers.dtype_and_values(
        available_dtypes=helpers.get_dtypes("float"),
    ),
)
def test_paddle_instance_square(
    dtype_and_x,
    frontend_method_data,
    init_flags,
    method_flags,
    frontend,
    on_device,
):
    input_dtype, x = dtype_and_x
    helpers.test_frontend_method(
        init_input_dtypes=input_dtype,
        init_all_as_kwargs_np={
            "data": x[0],
        },
        method_input_dtypes=input_dtype,
        method_all_as_kwargs_np={},
        frontend_method_data=frontend_method_data,
        init_flags=init_flags,
        method_flags=method_flags,
        frontend=frontend,
        on_device=on_device,
    )


# cholesky
@handle_frontend_method(
    class_tree=CLASS_TREE,
    init_tree="paddle.to_tensor",
    method_name="cholesky",
    dtype_and_x=_get_dtype_and_square_matrix(),
    upper=st.booleans(),
)
def test_paddle_instance_cholesky(
    dtype_and_x,
    upper,
    frontend_method_data,
    init_flags,
    method_flags,
    frontend,
    on_device,
):
    input_dtype, x = dtype_and_x
    x = np.matmul(x.T, x) + np.identity(x.shape[0])

    helpers.test_frontend_method(
        init_input_dtypes=input_dtype,
        init_all_as_kwargs_np={
            "data": x,
        },
        method_input_dtypes=input_dtype,
        method_all_as_kwargs_np={"upper": upper},
        frontend=frontend,
        frontend_method_data=frontend_method_data,
        init_flags=init_flags,
        method_flags=method_flags,
        on_device=on_device,
    )


@handle_frontend_method(
    class_tree=CLASS_TREE,
    init_tree="paddle.to_tensor",
    method_name="multiply",
    dtype_and_x=helpers.dtype_and_values(
        available_dtypes=helpers.get_dtypes("float"),
        num_arrays=2,
        shared_dtype=True,
    ),
)
def test_paddle_instance_multiply(
    dtype_and_x,
    frontend_method_data,
    init_flags,
    method_flags,
    frontend,
    on_device,
):
    input_dtype, x = dtype_and_x
    helpers.test_frontend_method(
        init_input_dtypes=input_dtype,
        init_all_as_kwargs_np={
            "value": x[0],
        },
        method_input_dtypes=input_dtype,
        method_all_as_kwargs_np={
            "y": x[1],
        },
        frontend_method_data=frontend_method_data,
        init_flags=init_flags,
        method_flags=method_flags,
        frontend=frontend,
        on_device=on_device,
    )


# all
@handle_frontend_method(
    class_tree=CLASS_TREE,
    init_tree="paddle.to_tensor",
    method_name="all",
    dtype_x_axis=helpers.dtype_values_axis(
        available_dtypes=helpers.get_dtypes("bool"),
        min_axis=-1,
        max_axis=0,
        min_num_dims=1,
        force_int_axis=True,
    ),
    keep_dims=st.booleans(),
)
def test_paddle_instance_all(
    dtype_x_axis,
    keep_dims,
    frontend_method_data,
    init_flags,
    method_flags,
    frontend,
    on_device,
):
    input_dtypes, x, axis = dtype_x_axis
    helpers.test_frontend_method(
        init_input_dtypes=input_dtypes,
        init_all_as_kwargs_np={
            "object": x[0],
        },
        method_input_dtypes=input_dtypes,
        method_all_as_kwargs_np={
            "axis": axis,
            "keepdim": keep_dims,
        },
        frontend=frontend,
        frontend_method_data=frontend_method_data,
        init_flags=init_flags,
        method_flags=method_flags,
        on_device=on_device,
    )


# allclose
@handle_frontend_method(
    class_tree=CLASS_TREE,
    init_tree="paddle.to_tensor",
    method_name="allclose",
    dtype_and_x=helpers.dtype_and_values(
        available_dtypes=helpers.get_dtypes("float"),
        num_arrays=2,
        shared_dtype=True,
    ),
    # rtol=1e-05,
    # atol=1e-08,
    # equal_nan=st.booleans(),
)
def test_paddle_instance_allclose(
    dtype_and_x,
    # rtol,
    # atol,
    # equal_nan,
    frontend_method_data,
    init_flags,
    method_flags,
    frontend,
    on_device,
):
    input_dtype, x = dtype_and_x
    helpers.test_frontend_method(
        init_input_dtypes=input_dtype,
        init_all_as_kwargs_np={
            "data": x[0],
        },
        method_input_dtypes=input_dtype,
        method_all_as_kwargs_np={
            "other": x[1],
            # "rtol": rtol,
            # "atol": atol,
            # "equal_nan": equal_nan,
        },
        frontend=frontend,
        frontend_method_data=frontend_method_data,
        init_flags=init_flags,
        method_flags=method_flags,
        on_device=on_device,
    )


# sort
@handle_frontend_method(
    class_tree=CLASS_TREE,
    init_tree="paddle.to_tensor",
    method_name="sort",
    dtype_x_axis=helpers.dtype_values_axis(
        available_dtypes=st.one_of(helpers.get_dtypes("float")),
        min_axis=-1,
        max_axis=0,
        min_num_dims=1,
        force_int_axis=True,
    ),
    descending=st.booleans(),
)
def test_paddle_instance_sort(
    dtype_x_axis,
    descending,
    frontend_method_data,
    init_flags,
    method_flags,
    frontend,
    on_device,
):
    input_dtypes, x, axis = dtype_x_axis
    helpers.test_frontend_method(
        init_input_dtypes=input_dtypes,
        init_all_as_kwargs_np={
            "object": x[0],
        },
        method_input_dtypes=input_dtypes,
        method_all_as_kwargs_np={
            "axis": axis,
            "descending": descending,
        },
        frontend=frontend,
        frontend_method_data=frontend_method_data,
        init_flags=init_flags,
        method_flags=method_flags,
        on_device=on_device,
    )


# any
@handle_frontend_method(
    class_tree=CLASS_TREE,
    init_tree="paddle.to_tensor",
    method_name="any",
    dtype_x_axis=helpers.dtype_values_axis(
        available_dtypes=st.one_of(helpers.get_dtypes("float")),
        min_axis=-1,
        max_axis=0,
        min_num_dims=1,
        force_int_axis=True,
    ),
    keep_dims=st.booleans(),
)
def test_paddle_instance_any(
    dtype_x_axis,
    keep_dims,
    frontend_method_data,
    init_flags,
    method_flags,
    frontend,
    on_device,
):
    input_dtypes, x, axis = dtype_x_axis
    helpers.test_frontend_method(
        init_input_dtypes=input_dtypes,
        init_all_as_kwargs_np={
            "data": x[0],
        },
        method_input_dtypes=input_dtypes,
        method_all_as_kwargs_np={
            "axis": axis,
            "keepdim": keep_dims,
        },
        frontend=frontend,
        frontend_method_data=frontend_method_data,
        init_flags=init_flags,
        method_flags=method_flags,
        on_device=on_device,
    )


#  isinf
@handle_frontend_method(
    class_tree=CLASS_TREE,
    init_tree="paddle.to_tensor",
    method_name="isinf",
    dtype_and_x=helpers.dtype_and_values(
        available_dtypes=helpers.get_dtypes("valid"),
    ),
)
def test_paddle_instance_isinf(
    dtype_and_x,
    frontend_method_data,
    init_flags,
    method_flags,
    frontend,
    on_device,
):
    input_dtype, x = dtype_and_x
    helpers.test_frontend_method(
        init_input_dtypes=input_dtype,
        init_all_as_kwargs_np={
            "data": x[0],
        },
        method_input_dtypes=input_dtype,
        method_all_as_kwargs_np={},
        frontend_method_data=frontend_method_data,
        init_flags=init_flags,
        method_flags=method_flags,
        frontend=frontend,
        on_device=on_device,
    )


# astype
@handle_frontend_method(
    class_tree=CLASS_TREE,
    init_tree="paddle.to_tensor",
    method_name="astype",
    dtype_and_x=helpers.dtype_and_values(
        available_dtypes=helpers.get_dtypes("float"),
    ),
    dtype=st.one_of(helpers.get_dtypes("valid")),
)
def test_paddle_instance_astype(
    dtype_and_x,
    dtype,
    frontend_method_data,
    init_flags,
    method_flags,
    frontend,
    on_device,
):
    input_dtype, x = dtype_and_x
    if dtype is None:
        dtype = input_dtype
    helpers.test_frontend_method(
        init_input_dtypes=input_dtype,
        init_all_as_kwargs_np={
            "data": x[0],
        },
        method_input_dtypes=input_dtype,
        method_all_as_kwargs_np={
            "dtype": dtype,
        },
        frontend_method_data=frontend_method_data,
        init_flags=init_flags,
        method_flags=method_flags,
        frontend=frontend,
        on_device=on_device,
    )


#  isfinite
@handle_frontend_method(
    class_tree=CLASS_TREE,
    init_tree="paddle.to_tensor",
    method_name="isfinite",
    dtype_and_x=helpers.dtype_and_values(
        available_dtypes=helpers.get_dtypes("valid"),
    ),
)
def test_paddle_instance_isfinite(
    dtype_and_x,
    frontend_method_data,
    init_flags,
    method_flags,
    frontend,
    on_device,
):
    input_dtype, x = dtype_and_x
    helpers.test_frontend_method(
        init_input_dtypes=input_dtype,
        init_all_as_kwargs_np={
            "data": x[0],
        },
        method_input_dtypes=input_dtype,
        method_all_as_kwargs_np={},
        frontend_method_data=frontend_method_data,
        init_flags=init_flags,
        method_flags=method_flags,
        frontend=frontend,
        on_device=on_device,
    )


# erf
@handle_frontend_method(
    class_tree=CLASS_TREE,
    init_tree="paddle.to_tensor",
    method_name="erf",
    dtype_and_x=helpers.dtype_and_values(
        available_dtypes=helpers.get_dtypes("valid"),
    ),
)
def test_paddle_instance_erf(
    dtype_and_x,
    frontend_method_data,
    init_flags,
    method_flags,
    frontend,
    on_device,
):
    input_dtype, x = dtype_and_x
    helpers.test_frontend_method(
        init_input_dtypes=input_dtype,
        init_all_as_kwargs_np={
            "data": x[0],
        },
        method_input_dtypes=input_dtype,
        method_all_as_kwargs_np={},
        frontend_method_data=frontend_method_data,
        init_flags=init_flags,
        method_flags=method_flags,
        frontend=frontend,
        on_device=on_device,
    )


# subtract
@handle_frontend_method(
    class_tree=CLASS_TREE,
    init_tree="paddle.to_tensor",
    method_name="subtract",
    dtypes_and_x=helpers.dtype_and_values(
        available_dtypes=helpers.get_dtypes("float"), num_arrays=2, shared_dtype=True
    ),
)
def test_paddle_instance_subtract(
    dtypes_and_x,
    frontend_method_data,
    init_flags,
    method_flags,
    frontend,
    on_device,
):
    input_dtype, x = dtypes_and_x
    helpers.test_frontend_method(
        init_input_dtypes=input_dtype,
        init_all_as_kwargs_np={"data": x[0]},
        method_input_dtypes=input_dtype,
        method_all_as_kwargs_np={"y": x[1]},
        frontend_method_data=frontend_method_data,
        init_flags=init_flags,
        method_flags=method_flags,
        frontend=frontend,
        on_device=on_device,
    )


# bitwise_xor
@handle_frontend_method(
    class_tree=CLASS_TREE,
    init_tree="paddle.to_tensor",
    method_name="bitwise_xor",
    dtypes_and_x=helpers.dtype_and_values(
        available_dtypes=helpers.get_dtypes("valid"), num_arrays=2, shared_dtype=True
    ),
)
def test_paddle_instance_bitwise_xor(
    dtypes_and_x,
    frontend_method_data,
    init_flags,
    method_flags,
    frontend,
    on_device,
):
    input_dtype, x = dtypes_and_x
    helpers.test_frontend_method(
        init_input_dtypes=input_dtype,
        init_all_as_kwargs_np={"data": x[0]},
        method_input_dtypes=input_dtype,
        method_all_as_kwargs_np={"y": x[1]},
        frontend_method_data=frontend_method_data,
        init_flags=init_flags,
        method_flags=method_flags,
        frontend=frontend,
        on_device=on_device,
    )


# logical_xor
@handle_frontend_method(
    class_tree=CLASS_TREE,
    init_tree="paddle.to_tensor",
    method_name="logical_xor",
    dtypes_and_x=helpers.dtype_and_values(
        available_dtypes=helpers.get_dtypes("valid"), num_arrays=2, shared_dtype=True
    ),
)
def test_paddle_instance_logical_xor(
    dtypes_and_x,
    frontend_method_data,
    init_flags,
    method_flags,
    frontend,
    on_device,
):
    input_dtype, x = dtypes_and_x
    helpers.test_frontend_method(
        init_input_dtypes=input_dtype,
        init_all_as_kwargs_np={"data": x[0]},
        method_input_dtypes=input_dtype,
        method_all_as_kwargs_np={"y": x[1]},
        frontend_method_data=frontend_method_data,
        init_flags=init_flags,
        method_flags=method_flags,
        frontend=frontend,
        on_device=on_device,
    )


# logical_or
@handle_frontend_method(
    class_tree=CLASS_TREE,
    init_tree="paddle.to_tensor",
    method_name="logical_or",
    dtypes_and_x=helpers.dtype_and_values(
        available_dtypes=helpers.get_dtypes("valid"), num_arrays=2, shared_dtype=True
    ),
)
def test_paddle_instance_logical_or(
    dtypes_and_x,
    frontend_method_data,
    init_flags,
    method_flags,
    frontend,
    on_device,
):
    input_dtype, x = dtypes_and_x
    helpers.test_frontend_method(
        init_input_dtypes=input_dtype,
        init_all_as_kwargs_np={"data": x[0]},
        method_input_dtypes=input_dtype,
        method_all_as_kwargs_np={"y": x[1]},
        frontend_method_data=frontend_method_data,
        init_flags=init_flags,
        method_flags=method_flags,
        frontend=frontend,
        on_device=on_device,
    )


# rsqrt
@handle_frontend_method(
    class_tree=CLASS_TREE,
    init_tree="paddle.to_tensor",
    method_name="rsqrt",
    dtype_and_x=helpers.dtype_and_values(
        available_dtypes=helpers.get_dtypes("valid"),
    ),
)
def test_paddle_instance_rsqrt(
    dtype_and_x,
    frontend_method_data,
    init_flags,
    method_flags,
    frontend,
    on_device,
):
    input_dtype, x = dtype_and_x
    helpers.test_frontend_method(
        init_input_dtypes=input_dtype,
        init_all_as_kwargs_np={
            "data": x[0],
        },
        method_input_dtypes=input_dtype,
        method_all_as_kwargs_np={},
        frontend_method_data=frontend_method_data,
        init_flags=init_flags,
        method_flags=method_flags,
        frontend=frontend,
        on_device=on_device,
    )


@handle_frontend_method(
    class_tree=CLASS_TREE,
    init_tree="paddle.to_tensor",
    method_name="bitwise_or",
    dtypes_and_x=helpers.dtype_and_values(
        available_dtypes=helpers.get_dtypes("valid"), num_arrays=2, shared_dtype=True
    ),
)
def test_paddle_bitwise_or(
    dtypes_and_x,
    frontend_method_data,
    init_flags,
    method_flags,
    frontend,
    on_device,
):
    input_dtype, x = dtypes_and_x
    helpers.test_frontend_method(
        init_input_dtypes=input_dtype,
        init_all_as_kwargs_np={"data": x[0]},
        method_input_dtypes=input_dtype,
        method_all_as_kwargs_np={"y": x[1]},
        frontend_method_data=frontend_method_data,
        init_flags=init_flags,
        method_flags=method_flags,
        frontend=frontend,
        on_device=on_device,
    )


# ceil
@handle_frontend_method(
    class_tree=CLASS_TREE,
    init_tree="paddle.to_tensor",
    method_name="ceil",
    dtype_and_x=helpers.dtype_and_values(
        available_dtypes=helpers.get_dtypes("float"),
    ),
)
def test_paddle_instance_ceil(
    dtype_and_x,
    frontend_method_data,
    init_flags,
    method_flags,
    frontend,
    on_device,
):
    input_dtype, x = dtype_and_x
    helpers.test_frontend_method(
        init_input_dtypes=input_dtype,
        init_all_as_kwargs_np={
            "data": x[0],
        },
        method_input_dtypes=input_dtype,
        method_all_as_kwargs_np={},
        frontend_method_data=frontend_method_data,
        init_flags=init_flags,
        method_flags=method_flags,
        frontend=frontend,
        on_device=on_device,
    )


# bitwise_and
@handle_frontend_method(
    class_tree=CLASS_TREE,
    init_tree="paddle.to_tensor",
    method_name="bitwise_and",
    dtypes_and_x=helpers.dtype_and_values(
        available_dtypes=helpers.get_dtypes("valid"), num_arrays=2, shared_dtype=True
    ),
)
def test_paddle_bitwise_and(
    dtypes_and_x,
    frontend_method_data,
    init_flags,
    method_flags,
    frontend,
    on_device,
):
    input_dtype, x = dtypes_and_x
    helpers.test_frontend_method(
        init_input_dtypes=input_dtype,
        init_all_as_kwargs_np={"data": x[0]},
        method_input_dtypes=input_dtype,
        method_all_as_kwargs_np={"y": x[1]},
        frontend_method_data=frontend_method_data,
        init_flags=init_flags,
        method_flags=method_flags,
        frontend=frontend,
        on_device=on_device,
    )


# greater_than
@handle_frontend_method(
    class_tree=CLASS_TREE,
    init_tree="paddle.to_tensor",
    method_name="greater_than",
    dtypes_and_x=helpers.dtype_and_values(
        available_dtypes=helpers.get_dtypes("valid"),
        num_arrays=2,
        shared_dtype=True,
        safety_factor_scale="log",
        small_abs_safety_factor=32,
    ),
)
def test_paddle_greater_than(
    dtypes_and_x,
    frontend_method_data,
    init_flags,
    method_flags,
    frontend,
    on_device,
):
    input_dtype, x = dtypes_and_x
    helpers.test_frontend_method(
        init_input_dtypes=input_dtype,
        init_all_as_kwargs_np={"data": x[0]},
        method_input_dtypes=input_dtype,
        method_all_as_kwargs_np={"y": x[1]},
        frontend_method_data=frontend_method_data,
        init_flags=init_flags,
        method_flags=method_flags,
        frontend=frontend,
        on_device=on_device,
    )


# logical_and
@handle_frontend_method(
    class_tree=CLASS_TREE,
    init_tree="paddle.to_tensor",
    method_name="logical_and",
    dtypes_and_x=helpers.dtype_and_values(
        available_dtypes=helpers.get_dtypes("valid"), num_arrays=2, shared_dtype=True
    ),
)
def test_paddle_instance_logical_and(
    dtypes_and_x,
    frontend_method_data,
    init_flags,
    method_flags,
    frontend,
    on_device,
):
    input_dtype, x = dtypes_and_x
    helpers.test_frontend_method(
        init_input_dtypes=input_dtype,
        init_all_as_kwargs_np={"self": x[0]},
        method_input_dtypes=input_dtype,
        method_all_as_kwargs_np={"y": x[1]},
        frontend_method_data=frontend_method_data,
        init_flags=init_flags,
        method_flags=method_flags,
        frontend=frontend,
        on_device=on_device,
    )


# divide
@handle_frontend_method(
    class_tree=CLASS_TREE,
    init_tree="paddle.to_tensor",
    method_name="divide",
    dtypes_and_x=helpers.dtype_and_values(
        available_dtypes=helpers.get_dtypes("valid"),
        num_arrays=2,
        shared_dtype=True,
        safety_factor_scale="log",
        small_abs_safety_factor=32,
    ),
)
def test_paddle_divide(
    dtypes_and_x,
    frontend_method_data,
    init_flags,
    method_flags,
    frontend,
    on_device,
):
    input_dtype, x = dtypes_and_x
    helpers.test_frontend_method(
        init_input_dtypes=input_dtype,
        init_all_as_kwargs_np={"data": x[0]},
        method_input_dtypes=input_dtype,
        method_all_as_kwargs_np={"y": x[1]},
        frontend_method_data=frontend_method_data,
        init_flags=init_flags,
        method_flags=method_flags,
        frontend=frontend,
        on_device=on_device,
    )


@handle_frontend_method(
    class_tree=CLASS_TREE,
    init_tree="paddle.to_tensor",
    method_name="cumprod",
    dtype_x_axis=helpers.dtype_values_axis(
        available_dtypes=helpers.get_dtypes("float"),
        valid_axis=True,
        force_int_axis=True,
        min_num_dims=1,
        min_value=-5,
        max_value=5,
    ),
)
def test_paddle_cumprod(
    dtype_x_axis,
    frontend_method_data,
    init_flags,
    method_flags,
    frontend,
    on_device,
):
    input_dtype, x, axis = dtype_x_axis
    helpers.test_frontend_method(
        init_input_dtypes=input_dtype,
        init_all_as_kwargs_np={
            "data": x[0],
        },
        method_input_dtypes=input_dtype,
        method_all_as_kwargs_np={"dim": axis},
        frontend_method_data=frontend_method_data,
        init_flags=init_flags,
        method_flags=method_flags,
        frontend=frontend,
        on_device=on_device,
    )


@handle_frontend_method(
    class_tree=CLASS_TREE,
    init_tree="paddle.to_tensor",
    method_name="cumsum",
    dtype_x_axis=helpers.dtype_values_axis(
        available_dtypes=helpers.get_dtypes("float"),
        valid_axis=True,
        force_int_axis=True,
        min_num_dims=1,
        min_value=-5,
        max_value=5,
    ),
)
def test_paddle_cumsum(
    dtype_x_axis,
    frontend_method_data,
    init_flags,
    method_flags,
    frontend,
    on_device,
):
    input_dtype, x, axis = dtype_x_axis
    helpers.test_frontend_method(
        init_input_dtypes=input_dtype,
        init_all_as_kwargs_np={
            "data": x[0],
        },
        method_input_dtypes=input_dtype,
        method_all_as_kwargs_np={"axis": axis},
        frontend_method_data=frontend_method_data,
        init_flags=init_flags,
        method_flags=method_flags,
        frontend=frontend,
        on_device=on_device,
    )


@handle_frontend_method(
    class_tree=CLASS_TREE,
    init_tree="paddle.to_tensor",
    method_name="angle",
    dtype_and_x=helpers.dtype_and_values(
        available_dtypes=["float64", "complex64", "complex128"],
    ),
)
def test_paddle_angle(
    dtype_and_x,
    frontend_method_data,
    init_flags,
    method_flags,
    frontend,
    on_device,
):
    input_dtype, x = dtype_and_x
    helpers.test_frontend_method(
        init_input_dtypes=input_dtype,
        init_all_as_kwargs_np={
            "data": x[0],
        },
        method_input_dtypes=input_dtype,
        method_all_as_kwargs_np={},
        frontend_method_data=frontend_method_data,
        init_flags=init_flags,
        method_flags=method_flags,
        frontend=frontend,
        on_device=on_device,
    )


# rad2deg
@handle_frontend_method(
    class_tree=CLASS_TREE,
    init_tree="paddle.to_tensor",
    method_name="rad2deg",
    dtype_and_x=helpers.dtype_and_values(
        available_dtypes=helpers.get_dtypes("float"),
    ),
)
def test_paddle_rad2deg(
    dtype_and_x,
    frontend_method_data,
    init_flags,
    method_flags,
    frontend,
    on_device,
):
    input_dtype, x = dtype_and_x
    helpers.test_frontend_method(
        init_input_dtypes=input_dtype,
        init_all_as_kwargs_np={
            "data": x[0],
        },
        method_input_dtypes=input_dtype,
        method_all_as_kwargs_np={},
        frontend_method_data=frontend_method_data,
        init_flags=init_flags,
        method_flags=method_flags,
        frontend=frontend,
        on_device=on_device,
    )


@handle_frontend_method(
    class_tree=CLASS_TREE,
    init_tree="paddle.to_tensor",
    method_name="fmax",
    dtypes_and_x=helpers.dtype_and_values(
        available_dtypes=helpers.get_dtypes("float"), num_arrays=2, shared_dtype=True
    ),
)
def test_paddle_fmax(
    dtypes_and_x,
    frontend_method_data,
    init_flags,
    method_flags,
    frontend,
    on_device,
):
    input_dtype, x = dtypes_and_x
    helpers.test_frontend_method(
        init_input_dtypes=input_dtype,
        init_all_as_kwargs_np={"data": x[0]},
        method_input_dtypes=input_dtype,
        method_all_as_kwargs_np={"y": x[1]},
        frontend_method_data=frontend_method_data,
        init_flags=init_flags,
        method_flags=method_flags,
        frontend=frontend,
        on_device=on_device,
    )


@handle_frontend_method(
    class_tree=CLASS_TREE,
    init_tree="paddle.to_tensor",
    method_name="fmin",
    dtypes_and_x=helpers.dtype_and_values(
        available_dtypes=helpers.get_dtypes("float"), num_arrays=2, shared_dtype=True
    ),
)
def test_paddle_fmin(
    dtypes_and_x,
    frontend_method_data,
    init_flags,
    method_flags,
    frontend,
    on_device,
):
    input_dtype, x = dtypes_and_x
    helpers.test_frontend_method(
        init_input_dtypes=input_dtype,
        init_all_as_kwargs_np={"data": x[0]},
        method_input_dtypes=input_dtype,
        method_all_as_kwargs_np={"y": x[1]},
        frontend_method_data=frontend_method_data,
        init_flags=init_flags,
        method_flags=method_flags,
        frontend=frontend,
        on_device=on_device,
    )


@handle_frontend_method(
    class_tree=CLASS_TREE,
    init_tree="paddle.to_tensor",
    method_name="minimum",
    dtype_and_x=helpers.dtype_and_values(
        available_dtypes=helpers.get_dtypes("float"),
        num_arrays=2,
        shared_dtype=True,
    ),
)
def test_paddle_minimum(
    dtype_and_x,
    frontend_method_data,
    init_flags,
    method_flags,
    frontend,
    on_device,
):
    input_dtype, x = dtype_and_x
    helpers.test_frontend_method(
        init_input_dtypes=input_dtype,
        init_all_as_kwargs_np={"data": x[0]},
        method_input_dtypes=input_dtype,
        method_all_as_kwargs_np={"y": x[1]},
        frontend_method_data=frontend_method_data,
        init_flags=init_flags,
        method_flags=method_flags,
        frontend=frontend,
        on_device=on_device,
    )


#  less_than
@handle_frontend_method(
    class_tree=CLASS_TREE,
    init_tree="paddle.to_tensor",
    method_name="less_than",
    dtypes_and_x=helpers.dtype_and_values(
        available_dtypes=helpers.get_dtypes("valid"), num_arrays=2, shared_dtype=True
    ),
)
def test_paddle_less_than(
    dtypes_and_x,
    frontend_method_data,
    init_flags,
    method_flags,
    frontend,
    on_device,
):
    input_dtype, x = dtypes_and_x
    helpers.test_frontend_method(
        init_input_dtypes=input_dtype,
        init_all_as_kwargs_np={"data": x[0]},
        method_input_dtypes=input_dtype,
        method_all_as_kwargs_np={"y": x[1]},
        frontend_method_data=frontend_method_data,
        init_flags=init_flags,
        method_flags=method_flags,
        frontend=frontend,
        on_device=on_device,
    )


# max
@handle_frontend_method(
    class_tree=CLASS_TREE,
    init_tree="paddle.to_tensor",
    method_name="max",
    dtype_x_axis=helpers.dtype_values_axis(
        available_dtypes=st.one_of(helpers.get_dtypes("valid")),
        min_axis=-1,
        max_axis=0,
        min_num_dims=1,
        force_int_axis=False,
    ),
    keep_dims=st.booleans(),
)
def test_paddle_max(
    dtype_x_axis,
    keep_dims,
    frontend_method_data,
    init_flags,
    method_flags,
    frontend,
    on_device,
):
    input_dtypes, x, axis = dtype_x_axis
    helpers.test_frontend_method(
        init_input_dtypes=input_dtypes,
        init_all_as_kwargs_np={
            "object": x[0],
        },
        method_input_dtypes=input_dtypes,
        method_all_as_kwargs_np={
            "axis": axis,
            "keepdim": keep_dims,
        },
        frontend=frontend,
        frontend_method_data=frontend_method_data,
        init_flags=init_flags,
        method_flags=method_flags,
        on_device=on_device,
    )


# deg2rad
@handle_frontend_method(
    class_tree=CLASS_TREE,
    init_tree="paddle.to_tensor",
    method_name="deg2rad",
    dtype_and_x=helpers.dtype_and_values(
        available_dtypes=helpers.get_dtypes("float"),
    ),
)
def test_paddle_deg2rad(
    dtype_and_x,
    frontend_method_data,
    init_flags,
    method_flags,
    frontend,
    on_device,
):
    input_dtype, x = dtype_and_x
    helpers.test_frontend_method(
        init_input_dtypes=input_dtype,
        init_all_as_kwargs_np={
            "data": x[0],
        },
        method_input_dtypes=input_dtype,
        method_all_as_kwargs_np={},
        frontend_method_data=frontend_method_data,
        init_flags=init_flags,
        method_flags=method_flags,
        frontend=frontend,
        on_device=on_device,
    )


# imag
@handle_frontend_method(
    class_tree=CLASS_TREE,
    init_tree="paddle.to_tensor",
    method_name="imag",
    dtype_and_x=helpers.dtype_and_values(
        available_dtypes=helpers.get_dtypes("valid"),
    ),
)
def test_paddle_imag(
    dtype_and_x,
    frontend_method_data,
    init_flags,
    method_flags,
    frontend,
    on_device,
):
    input_dtype, x = dtype_and_x
    helpers.test_frontend_method(
        init_input_dtypes=input_dtype,
        init_all_as_kwargs_np={
            "data": x[0],
        },
        method_input_dtypes=input_dtype,
        method_all_as_kwargs_np={},
        frontend_method_data=frontend_method_data,
        init_flags=init_flags,
        method_flags=method_flags,
        frontend=frontend,
        on_device=on_device,
    )


# floor_divide
@handle_frontend_method(
    class_tree=CLASS_TREE,
    init_tree="paddle.to_tensor",
    method_name="floor_divide",
    dtypes_and_x=helpers.dtype_and_values(
        available_dtypes=helpers.get_dtypes("valid"),
        num_arrays=2,
        min_value=2,
        shared_dtype=True,
        large_abs_safety_factor=2,
        small_abs_safety_factor=2,
        safety_factor_scale="linear",
    ),
)
def test_paddle_floor_divide(
    dtypes_and_x,
    frontend_method_data,
    init_flags,
    method_flags,
    frontend,
    on_device,
):
    input_dtype, x = dtypes_and_x
    # Absolute tolerance is 1,
    helpers.test_frontend_method(
        init_input_dtypes=input_dtype,
        init_all_as_kwargs_np={"data": x[0]},
        method_input_dtypes=input_dtype,
        method_all_as_kwargs_np={"y": x[1]},
        frontend_method_data=frontend_method_data,
        init_flags=init_flags,
        method_flags=method_flags,
        frontend=frontend,
        on_device=on_device,
        atol_=1,
    )


# is_tensor
@handle_frontend_method(
    class_tree=CLASS_TREE,
    init_tree="paddle.to_tensor",
    method_name="is_tensor",
    dtype_and_x=helpers.dtype_and_values(
        available_dtypes=helpers.get_dtypes("float"),
        num_arrays=1,
    ),
)
def test_paddle_is_tensor(
    dtype_and_x,
    frontend_method_data,
    init_flags,
    method_flags,
    frontend,
    on_device,
):
    input_dtype, x = dtype_and_x
    helpers.test_frontend_method(
        init_input_dtypes=input_dtype,
        init_all_as_kwargs_np={
            "data": x[0],
        },
        method_input_dtypes=input_dtype,
        method_all_as_kwargs_np={},
        frontend_method_data=frontend_method_data,
        init_flags=init_flags,
        method_flags=method_flags,
        frontend=frontend,
        on_device=on_device,
    )


# isclose
@handle_frontend_method(
    class_tree=CLASS_TREE,
    init_tree="paddle.to_tensor",
    method_name="isclose",
    dtypes_and_x=helpers.dtype_and_values(
        available_dtypes=helpers.get_dtypes("valid"), num_arrays=2, shared_dtype=True
    ),
)
def test_paddle_isclose(
    dtypes_and_x,
    frontend_method_data,
    init_flags,
    method_flags,
    frontend,
    on_device,
):
    input_dtype, x = dtypes_and_x
    helpers.test_frontend_method(
        init_input_dtypes=input_dtype,
        init_all_as_kwargs_np={"data": x[0]},
        method_input_dtypes=input_dtype,
        method_all_as_kwargs_np={"y": x[1]},
        frontend_method_data=frontend_method_data,
        init_flags=init_flags,
        method_flags=method_flags,
        frontend=frontend,
        on_device=on_device,
    )


<<<<<<< HEAD
# log1p
@handle_frontend_method(
    class_tree=CLASS_TREE,
    init_tree="paddle.to_tensor",
    method_name="log1p",
    dtype_and_x=helpers.dtype_and_values(
        available_dtypes=helpers.get_dtypes("float"),
=======
#  equal_all
@handle_frontend_method(
    class_tree=CLASS_TREE,
    init_tree="paddle.to_tensor",
    method_name="equal_all",
    dtypes_and_x=helpers.dtype_and_values(
        available_dtypes=helpers.get_dtypes("valid"),
        num_arrays=2,
        min_value=-np.inf,
        max_value=np.inf,
        shared_dtype=True,
>>>>>>> 991af105
        safety_factor_scale="log",
        small_abs_safety_factor=32,
    ),
)
<<<<<<< HEAD
def test_paddle_log1p(
    dtype_and_x,
=======
def test_paddle_equal_all(
    dtypes_and_x,
>>>>>>> 991af105
    frontend_method_data,
    init_flags,
    method_flags,
    frontend,
    on_device,
):
<<<<<<< HEAD
    input_dtype, x = dtype_and_x
    helpers.test_frontend_method(
        init_input_dtypes=input_dtype,
        init_all_as_kwargs_np={
            "data": x[0],
        },
        method_input_dtypes=input_dtype,
        method_all_as_kwargs_np={},
=======
    input_dtype, x = dtypes_and_x
    helpers.test_frontend_method(
        init_input_dtypes=input_dtype,
        init_all_as_kwargs_np={"data": x[0]},
        method_input_dtypes=input_dtype,
        method_all_as_kwargs_np={"y": x[1]},
>>>>>>> 991af105
        frontend_method_data=frontend_method_data,
        init_flags=init_flags,
        method_flags=method_flags,
        frontend=frontend,
        on_device=on_device,
    )<|MERGE_RESOLUTION|>--- conflicted
+++ resolved
@@ -2051,15 +2051,6 @@
     )
 
 
-<<<<<<< HEAD
-# log1p
-@handle_frontend_method(
-    class_tree=CLASS_TREE,
-    init_tree="paddle.to_tensor",
-    method_name="log1p",
-    dtype_and_x=helpers.dtype_and_values(
-        available_dtypes=helpers.get_dtypes("float"),
-=======
 #  equal_all
 @handle_frontend_method(
     class_tree=CLASS_TREE,
@@ -2071,41 +2062,59 @@
         min_value=-np.inf,
         max_value=np.inf,
         shared_dtype=True,
->>>>>>> 991af105
         safety_factor_scale="log",
         small_abs_safety_factor=32,
     ),
 )
-<<<<<<< HEAD
-def test_paddle_log1p(
-    dtype_and_x,
-=======
 def test_paddle_equal_all(
     dtypes_and_x,
->>>>>>> 991af105
-    frontend_method_data,
-    init_flags,
-    method_flags,
-    frontend,
-    on_device,
-):
-<<<<<<< HEAD
-    input_dtype, x = dtype_and_x
-    helpers.test_frontend_method(
-        init_input_dtypes=input_dtype,
-        init_all_as_kwargs_np={
-            "data": x[0],
-        },
-        method_input_dtypes=input_dtype,
-        method_all_as_kwargs_np={},
-=======
+    frontend_method_data,
+    init_flags,
+    method_flags,
+    frontend,
+    on_device,
+):
     input_dtype, x = dtypes_and_x
     helpers.test_frontend_method(
         init_input_dtypes=input_dtype,
         init_all_as_kwargs_np={"data": x[0]},
         method_input_dtypes=input_dtype,
         method_all_as_kwargs_np={"y": x[1]},
->>>>>>> 991af105
+        frontend_method_data=frontend_method_data,
+        init_flags=init_flags,
+        method_flags=method_flags,
+        frontend=frontend,
+        on_device=on_device,
+    )
+
+
+# log1p
+@handle_frontend_method(
+    class_tree=CLASS_TREE,
+    init_tree="paddle.to_tensor",
+    method_name="log1p",
+    dtype_and_x=helpers.dtype_and_values(
+        available_dtypes=helpers.get_dtypes("float"),
+        safety_factor_scale="log",
+        small_abs_safety_factor=32,
+    ),
+)
+def test_paddle_log1p(
+    dtype_and_x,
+    frontend_method_data,
+    init_flags,
+    method_flags,
+    frontend,
+    on_device,
+):
+    input_dtype, x = dtype_and_x
+    helpers.test_frontend_method(
+        init_input_dtypes=input_dtype,
+        init_all_as_kwargs_np={
+            "data": x[0],
+        },
+        method_input_dtypes=input_dtype,
+        method_all_as_kwargs_np={},
         frontend_method_data=frontend_method_data,
         init_flags=init_flags,
         method_flags=method_flags,
