--- conflicted
+++ resolved
@@ -1349,7 +1349,39 @@
     )
 
 
-<<<<<<< HEAD
+# rsqrt
+@handle_frontend_method(
+    class_tree=CLASS_TREE,
+    init_tree="paddle.to_tensor",
+    method_name="rsqrt",
+    dtype_and_x=helpers.dtype_and_values(
+        available_dtypes=helpers.get_dtypes("valid"),
+    ),
+)
+def test_paddle_rsqrt(
+    dtype_and_x,
+    frontend_method_data,
+    init_flags,
+    method_flags,
+    frontend,
+    on_device,
+):
+    input_dtype, x = dtype_and_x
+    helpers.test_frontend_method(
+        init_input_dtypes=input_dtype,
+        init_all_as_kwargs_np={
+            "data": x[0],
+        },
+        method_input_dtypes=input_dtype,
+        method_all_as_kwargs_np={},
+        frontend_method_data=frontend_method_data,
+        init_flags=init_flags,
+        method_flags=method_flags,
+        frontend=frontend,
+        on_device=on_device,
+    )
+
+
 # greater_than
 @handle_frontend_method(
     class_tree=CLASS_TREE,
@@ -1365,42 +1397,18 @@
 )
 def test_paddle_greater_than(
     dtypes_and_x,
-=======
-# rsqrt
-@handle_frontend_method(
-    class_tree=CLASS_TREE,
-    init_tree="paddle.to_tensor",
-    method_name="rsqrt",
-    dtype_and_x=helpers.dtype_and_values(
-        available_dtypes=helpers.get_dtypes("valid"),
-    ),
-)
-def test_paddle_rsqrt(
-    dtype_and_x,
->>>>>>> 229255e6
-    frontend_method_data,
-    init_flags,
-    method_flags,
-    frontend,
-    on_device,
-):
-<<<<<<< HEAD
+    frontend_method_data,
+    init_flags,
+    method_flags,
+    frontend,
+    on_device,
+):
     input_dtype, x = dtypes_and_x
     helpers.test_frontend_method(
         init_input_dtypes=input_dtype,
         init_all_as_kwargs_np={"data": x[0]},
         method_input_dtypes=input_dtype,
         method_all_as_kwargs_np={"y": x[1]},
-=======
-    input_dtype, x = dtype_and_x
-    helpers.test_frontend_method(
-        init_input_dtypes=input_dtype,
-        init_all_as_kwargs_np={
-            "data": x[0],
-        },
-        method_input_dtypes=input_dtype,
-        method_all_as_kwargs_np={},
->>>>>>> 229255e6
         frontend_method_data=frontend_method_data,
         init_flags=init_flags,
         method_flags=method_flags,
