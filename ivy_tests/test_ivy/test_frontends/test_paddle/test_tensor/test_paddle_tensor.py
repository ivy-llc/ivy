# global
import ivy
from hypothesis import strategies as st, assume, given
import numpy as np

# local
import ivy_tests.test_ivy.helpers as helpers
from ivy_tests.test_ivy.helpers import handle_frontend_method
from ivy.functional.frontends.paddle import Tensor


CLASS_TREE = "ivy.functional.frontends.paddle.Tensor"


# Helpers #
# ------- #


@st.composite
def _reshape_helper(draw):
    # generate a shape s.t len(shape) > 0
    shape = draw(
        helpers.get_shape(
            allow_none=False,
            min_num_dims=1,
            max_num_dims=3,
            min_dim_size=1,
            max_dim_size=3,
        )
    )

    reshape_shape = draw(helpers.reshape_shapes(shape=shape))

    dtypes, x = draw(
        helpers.dtype_and_values(
            available_dtypes=helpers.get_dtypes("valid"),
            shape=shape,
        )
    )
    return dtypes, x, reshape_shape


@st.composite
def _setitem_helper(draw, available_dtypes, allow_neg_step=True):
    input_dtype, x, index = draw(
        helpers.dtype_array_index(
            available_dtypes=available_dtypes,
            allow_neg_step=allow_neg_step,
        )
    )
    val_dtype, val = draw(
        helpers.dtype_and_values(
            available_dtypes=available_dtypes,
            shape=x[index].shape,
        )
    )
    return input_dtype + val_dtype, x, index, val[0]


@st.composite
def _get_dtype_and_square_matrix(draw):
    dim_size = draw(helpers.ints(min_value=2, max_value=5))
    dtype = draw(helpers.get_dtypes("float", index=1, full=False))
    mat = draw(
        helpers.array_values(
            dtype=dtype[0], shape=(dim_size, dim_size), min_value=0, max_value=10
        )
    )
    return dtype, mat


# Tests #
# ----- #


@given(
    dtype_x=helpers.dtype_and_values(
        available_dtypes=helpers.get_dtypes("valid", prune_function=False)
    ).filter(lambda x: "bfloat16" not in x[0]),
)
def test_paddle_tensor_property_device(
    dtype_x,
):
    _, data = dtype_x
    x = Tensor(data[0])
    x.ivy_array = data[0]
    ivy.utils.assertions.check_equal(
        x.place, ivy.dev(ivy.array(data[0])), as_array=False
    )


@given(
    dtype_x=helpers.dtype_and_values(
        available_dtypes=helpers.get_dtypes("valid", prune_function=False)
    ).filter(lambda x: "bfloat16" not in x[0]),
)
def test_paddle_tensor_property_dtype(
    dtype_x,
):
    dtype, data = dtype_x
    x = Tensor(data[0])
    x.ivy_array = data[0]
    ivy.utils.assertions.check_equal(x.dtype, dtype[0], as_array=False)


@given(
    dtype_x=helpers.dtype_and_values(
        available_dtypes=helpers.get_dtypes("valid", prune_function=False),
        ret_shape=True,
    ).filter(lambda x: "bfloat16" not in x[0]),
)
def test_paddle_tensor_property_shape(dtype_x):
    _, data, shape = dtype_x
    x = Tensor(data[0])
    ivy.utils.assertions.check_equal(
        x.ivy_array.shape, ivy.Shape(shape), as_array=False
    )


@given(
    dtype_x=helpers.dtype_and_values(
        available_dtypes=helpers.get_dtypes("valid", prune_function=False),
    ).filter(lambda x: "bfloat16" not in x[0]),
)
def test_paddle_tensor_property_ndim(
    dtype_x,
):
    _, data = dtype_x
    x = Tensor(data[0])
    ivy.utils.assertions.check_equal(x.ndim, data[0].ndim, as_array=False)


# reshape
@handle_frontend_method(
    class_tree=CLASS_TREE,
    init_tree="paddle.to_tensor",
    method_name="reshape",
    dtype_x_shape=_reshape_helper(),
)
def test_paddle_instance_reshape(
    dtype_x_shape,
    frontend_method_data,
    init_flags,
    method_flags,
    frontend,
    on_device,
):
    input_dtype, x, shape = dtype_x_shape
    assume(len(shape) != 0)
    shape = {
        "shape": shape,
    }
    helpers.test_frontend_method(
        init_input_dtypes=input_dtype,
        init_all_as_kwargs_np={
            "data": x[0],
        },
        method_input_dtypes=input_dtype,
        method_all_as_kwargs_np=shape,
        frontend_method_data=frontend_method_data,
        init_flags=init_flags,
        method_flags=method_flags,
        frontend=frontend,
        on_device=on_device,
    )


# __getitem__
@handle_frontend_method(
    class_tree=CLASS_TREE,
    init_tree="paddle.to_tensor",
    method_name="__getitem__",
    dtype_x_index=helpers.dtype_array_index(
        available_dtypes=helpers.get_dtypes("valid"),
        allow_neg_step=False,
    ),
)
def test_paddle_instance_getitem(
    dtype_x_index,
    frontend_method_data,
    init_flags,
    method_flags,
    frontend,
    on_device,
):
    input_dtype, x, index = dtype_x_index
    helpers.test_frontend_method(
        init_input_dtypes=[input_dtype[0]],
        init_all_as_kwargs_np={"data": x},
        method_input_dtypes=[input_dtype[1]],
        method_all_as_kwargs_np={"item": index},
        frontend_method_data=frontend_method_data,
        init_flags=init_flags,
        method_flags=method_flags,
        frontend=frontend,
        on_device=on_device,
    )


# __setitem__
@handle_frontend_method(
    class_tree=CLASS_TREE,
    init_tree="paddle.to_tensor",
    method_name="__setitem__",
    dtypes_x_index_val=_setitem_helper(
        available_dtypes=helpers.get_dtypes("valid"),
    ),
)
def test_paddle_instance_setitem(
    dtypes_x_index_val,
    frontend_method_data,
    init_flags,
    method_flags,
    frontend,
    on_device,
):
    input_dtype, x, index, val = dtypes_x_index_val
    assume(len(index) != 0)
    helpers.test_frontend_method(
        init_input_dtypes=[input_dtype[0]],
        init_all_as_kwargs_np={"data": x},
        method_input_dtypes=[*input_dtype[1:]],
        method_all_as_kwargs_np={"item": index, "value": val},
        frontend_method_data=frontend_method_data,
        init_flags=init_flags,
        method_flags=method_flags,
        frontend=frontend,
        on_device=on_device,
    )


# dim
@handle_frontend_method(
    class_tree=CLASS_TREE,
    init_tree="paddle.to_tensor",
    method_name="dim",
    dtype_and_x=helpers.dtype_and_values(
        available_dtypes=helpers.get_dtypes("valid"),
    ),
)
def test_paddle_instance_dim(
    dtype_and_x,
    frontend_method_data,
    init_flags,
    method_flags,
    frontend,
    on_device,
):
    input_dtype, x = dtype_and_x
    helpers.test_frontend_method(
        init_input_dtypes=input_dtype,
        init_all_as_kwargs_np={
            "data": x[0],
        },
        method_input_dtypes=[],
        method_all_as_kwargs_np={},
        frontend_method_data=frontend_method_data,
        init_flags=init_flags,
        method_flags=method_flags,
        frontend=frontend,
        on_device=on_device,
    )


# abs
@handle_frontend_method(
    class_tree=CLASS_TREE,
    init_tree="paddle.to_tensor",
    method_name="abs",
    dtype_and_x=helpers.dtype_and_values(
        available_dtypes=helpers.get_dtypes("float"),
    ),
)
def test_torch_instance_abs(
    dtype_and_x,
    frontend_method_data,
    init_flags,
    method_flags,
    frontend,
    on_device,
):
    input_dtype, x = dtype_and_x
    helpers.test_frontend_method(
        init_input_dtypes=input_dtype,
        init_all_as_kwargs_np={
            "data": x[0],
        },
        method_input_dtypes=input_dtype,
        method_all_as_kwargs_np={},
        frontend_method_data=frontend_method_data,
        init_flags=init_flags,
        method_flags=method_flags,
        frontend=frontend,
        on_device=on_device,
    )


# sin
@handle_frontend_method(
    class_tree=CLASS_TREE,
    init_tree="paddle.to_tensor",
    method_name="sin",
    dtype_and_x=helpers.dtype_and_values(
        available_dtypes=helpers.get_dtypes("float"),
    ),
)
def test_paddle_sin(
    dtype_and_x,
    frontend_method_data,
    init_flags,
    method_flags,
    frontend,
    on_device,
):
    input_dtype, x = dtype_and_x
    helpers.test_frontend_method(
        init_input_dtypes=input_dtype,
        init_all_as_kwargs_np={
            "data": x[0],
        },
        method_input_dtypes=input_dtype,
        method_all_as_kwargs_np={},
        frontend_method_data=frontend_method_data,
        init_flags=init_flags,
        method_flags=method_flags,
        frontend=frontend,
        on_device=on_device,
    )


# sinh
@handle_frontend_method(
    class_tree=CLASS_TREE,
    init_tree="paddle.to_tensor",
    method_name="sinh",
    dtype_and_x=helpers.dtype_and_values(
        available_dtypes=helpers.get_dtypes("float"),
    ),
)
def test_paddle_sinh(
    dtype_and_x,
    frontend_method_data,
    init_flags,
    method_flags,
    frontend,
    on_device,
):
    input_dtype, x = dtype_and_x
    helpers.test_frontend_method(
        init_input_dtypes=input_dtype,
        init_all_as_kwargs_np={
            "data": x[0],
        },
        method_input_dtypes=input_dtype,
        method_all_as_kwargs_np={},
        frontend_method_data=frontend_method_data,
        init_flags=init_flags,
        method_flags=method_flags,
        frontend=frontend,
        on_device=on_device,
    )


# asin
@handle_frontend_method(
    class_tree=CLASS_TREE,
    init_tree="paddle.to_tensor",
    method_name="asin",
    dtype_and_x=helpers.dtype_and_values(
        available_dtypes=helpers.get_dtypes("float"),
    ),
)
def test_paddle_asin(
    dtype_and_x,
    frontend_method_data,
    init_flags,
    method_flags,
    frontend,
    on_device,
):
    input_dtype, x = dtype_and_x
    helpers.test_frontend_method(
        init_input_dtypes=input_dtype,
        init_all_as_kwargs_np={
            "data": x[0],
        },
        method_input_dtypes=input_dtype,
        method_all_as_kwargs_np={},
        frontend_method_data=frontend_method_data,
        init_flags=init_flags,
        method_flags=method_flags,
        frontend=frontend,
        on_device=on_device,
    )


# asinh
@handle_frontend_method(
    class_tree=CLASS_TREE,
    init_tree="paddle.to_tensor",
    method_name="asinh",
    dtype_and_x=helpers.dtype_and_values(
        available_dtypes=helpers.get_dtypes("float"),
    ),
)
def test_paddle_asinh(
    dtype_and_x,
    frontend_method_data,
    init_flags,
    method_flags,
    frontend,
    on_device,
):
    input_dtype, x = dtype_and_x
    helpers.test_frontend_method(
        init_input_dtypes=input_dtype,
        init_all_as_kwargs_np={
            "data": x[0],
        },
        method_input_dtypes=input_dtype,
        method_all_as_kwargs_np={},
        frontend_method_data=frontend_method_data,
        init_flags=init_flags,
        method_flags=method_flags,
        frontend=frontend,
        on_device=on_device,
    )


# log
@handle_frontend_method(
    class_tree=CLASS_TREE,
    init_tree="paddle.to_tensor",
    method_name="log",
    dtype_and_x=helpers.dtype_and_values(
        available_dtypes=helpers.get_dtypes("float"),
    ),
)
def test_paddle_log(
    dtype_and_x,
    frontend_method_data,
    init_flags,
    method_flags,
    frontend,
    on_device,
):
    input_dtype, x = dtype_and_x
    helpers.test_frontend_method(
        init_input_dtypes=input_dtype,
        init_all_as_kwargs_np={
            "data": x[0],
        },
        method_input_dtypes=input_dtype,
        method_all_as_kwargs_np={},
        frontend_method_data=frontend_method_data,
        init_flags=init_flags,
        method_flags=method_flags,
        frontend=frontend,
        on_device=on_device,
    )


# argmax
@handle_frontend_method(
    class_tree=CLASS_TREE,
    init_tree="paddle.to_tensor",
    method_name="argmax",
    dtype_x_axis=helpers.dtype_values_axis(
        available_dtypes=st.one_of(helpers.get_dtypes("float")),
        min_axis=-1,
        max_axis=0,
        min_num_dims=1,
        force_int_axis=True,
    ),
    keep_dims=st.booleans(),
)
def test_paddle_argmax(
    dtype_x_axis,
    keep_dims,
    frontend_method_data,
    init_flags,
    method_flags,
    frontend,
    on_device,
):
    input_dtypes, x, axis = dtype_x_axis
    helpers.test_frontend_method(
        init_input_dtypes=input_dtypes,
        init_all_as_kwargs_np={
            "object": x[0],
        },
        method_input_dtypes=input_dtypes,
        method_all_as_kwargs_np={
            "axis": axis,
            "keepdim": keep_dims,
        },
        frontend=frontend,
        frontend_method_data=frontend_method_data,
        init_flags=init_flags,
        method_flags=method_flags,
        on_device=on_device,
    )


# exp
@handle_frontend_method(
    class_tree=CLASS_TREE,
    init_tree="paddle.to_tensor",
    method_name="exp",
    dtype_and_x=helpers.dtype_and_values(
        available_dtypes=helpers.get_dtypes("float"),
    ),
)
def test_paddle_exp(
    dtype_and_x,
    frontend_method_data,
    init_flags,
    method_flags,
    frontend,
    on_device,
):
    input_dtype, x = dtype_and_x
    helpers.test_frontend_method(
        init_input_dtypes=input_dtype,
        init_all_as_kwargs_np={
            "data": x[0],
        },
        method_input_dtypes=input_dtype,
        method_all_as_kwargs_np={},
        frontend_method_data=frontend_method_data,
        init_flags=init_flags,
        method_flags=method_flags,
        frontend=frontend,
        on_device=on_device,
    )


# cos
@handle_frontend_method(
    class_tree=CLASS_TREE,
    init_tree="paddle.to_tensor",
    method_name="cos",
    dtype_and_x=helpers.dtype_and_values(
        available_dtypes=helpers.get_dtypes("float"),
    ),
)
def test_paddle_cos(
    dtype_and_x,
    frontend_method_data,
    init_flags,
    method_flags,
    frontend,
    on_device,
):
    input_dtype, x = dtype_and_x
    helpers.test_frontend_method(
        init_input_dtypes=input_dtype,
        init_all_as_kwargs_np={
            "data": x[0],
        },
        method_input_dtypes=input_dtype,
        method_all_as_kwargs_np={},
        frontend_method_data=frontend_method_data,
        init_flags=init_flags,
        method_flags=method_flags,
        frontend=frontend,
        on_device=on_device,
    )


# log10
@handle_frontend_method(
    class_tree=CLASS_TREE,
    init_tree="paddle.to_tensor",
    method_name="log10",
    dtype_and_x=helpers.dtype_and_values(
        available_dtypes=helpers.get_dtypes("float"),
    ),
)
def test_paddle_log10(
    dtype_and_x,
    frontend_method_data,
    init_flags,
    method_flags,
    frontend,
    on_device,
):
    input_dtype, x = dtype_and_x
    helpers.test_frontend_method(
        init_input_dtypes=input_dtype,
        init_all_as_kwargs_np={
            "data": x[0],
        },
        method_input_dtypes=input_dtype,
        method_all_as_kwargs_np={},
        frontend_method_data=frontend_method_data,
        init_flags=init_flags,
        method_flags=method_flags,
        frontend=frontend,
        on_device=on_device,
    )


# argsort
@handle_frontend_method(
    class_tree=CLASS_TREE,
    init_tree="paddle.to_tensor",
    method_name="argsort",
    dtype_x_axis=helpers.dtype_values_axis(
        available_dtypes=st.one_of(helpers.get_dtypes("float")),
        min_axis=-1,
        max_axis=0,
        min_num_dims=1,
        force_int_axis=True,
    ),
    descending=st.booleans(),
)
def test_paddle_argsort(
    dtype_x_axis,
    descending,
    frontend_method_data,
    init_flags,
    method_flags,
    frontend,
    on_device,
):
    input_dtypes, x, axis = dtype_x_axis
    helpers.test_frontend_method(
        init_input_dtypes=input_dtypes,
        init_all_as_kwargs_np={
            "object": x[0],
        },
        method_input_dtypes=input_dtypes,
        method_all_as_kwargs_np={
            "axis": axis,
            "descending": descending,
        },
        frontend=frontend,
        frontend_method_data=frontend_method_data,
        init_flags=init_flags,
        method_flags=method_flags,
        on_device=on_device,
    )


# floor
@handle_frontend_method(
    class_tree=CLASS_TREE,
    init_tree="paddle.to_tensor",
    method_name="floor",
    dtype_and_x=helpers.dtype_and_values(
        available_dtypes=helpers.get_dtypes("float"),
    ),
)
def test_paddle_floor(
    dtype_and_x,
    frontend_method_data,
    init_flags,
    method_flags,
    frontend,
    on_device,
):
    input_dtype, x = dtype_and_x
    helpers.test_frontend_method(
        init_input_dtypes=input_dtype,
        init_all_as_kwargs_np={
            "data": x[0],
        },
        method_input_dtypes=input_dtype,
        method_all_as_kwargs_np={},
        frontend_method_data=frontend_method_data,
        init_flags=init_flags,
        method_flags=method_flags,
        frontend=frontend,
        on_device=on_device,
    )


# sqrt
@handle_frontend_method(
    class_tree=CLASS_TREE,
    init_tree="paddle.to_tensor",
    method_name="sqrt",
    dtype_and_x=helpers.dtype_and_values(
        available_dtypes=helpers.get_dtypes("valid"),
    ),
)
def test_paddle_sqrt(
    dtype_and_x,
    frontend_method_data,
    init_flags,
    method_flags,
    frontend,
    on_device,
):
    input_dtype, x = dtype_and_x
    helpers.test_frontend_method(
        init_input_dtypes=input_dtype,
        init_all_as_kwargs_np={
            "data": x[0],
        },
        method_input_dtypes=input_dtype,
        method_all_as_kwargs_np={},
        frontend_method_data=frontend_method_data,
        init_flags=init_flags,
        method_flags=method_flags,
        frontend=frontend,
        on_device=on_device,
    )


# tanh
@handle_frontend_method(
    class_tree=CLASS_TREE,
    init_tree="paddle.to_tensor",
    method_name="tanh",
    dtype_and_x=helpers.dtype_and_values(
        available_dtypes=helpers.get_dtypes("valid"),
    ),
)
def test_paddle_tanh(
    dtype_and_x,
    frontend_method_data,
    init_flags,
    method_flags,
    frontend,
    on_device,
):
    input_dtype, x = dtype_and_x
    helpers.test_frontend_method(
        init_input_dtypes=input_dtype,
        init_all_as_kwargs_np={
            "data": x[0],
        },
        method_input_dtypes=input_dtype,
        method_all_as_kwargs_np={},
        frontend_method_data=frontend_method_data,
        init_flags=init_flags,
        method_flags=method_flags,
        frontend=frontend,
        on_device=on_device,
    )


# __(add_)__


@handle_frontend_method(
    class_tree=CLASS_TREE,
    init_tree="paddle.to_tensor",
    method_name="add_",
    dtype_and_x=helpers.dtype_and_values(
        available_dtypes=helpers.get_dtypes("float"),
    ),
)
def test_paddle_add_(
    dtype_and_x,
    frontend_method_data,
    init_flags,
    method_flags,
    frontend,
    on_device,
):
    input_dtype, x = dtype_and_x
    helpers.test_frontend_method(
        init_input_dtypes=input_dtype,
        init_all_as_kwargs_np={
            "data": x[0],
        },
        method_input_dtypes=input_dtype,
        method_all_as_kwargs_np={},
        frontend_method_data=frontend_method_data,
        init_flags=init_flags,
        method_flags=method_flags,
        frontend=frontend,
        on_device=on_device,
    )


# square
@handle_frontend_method(
    class_tree=CLASS_TREE,
    init_tree="paddle.to_tensor",
    method_name="square",
    dtype_and_x=helpers.dtype_and_values(
        available_dtypes=helpers.get_dtypes("float"),
    ),
)
def test_paddle_square(
    dtype_and_x,
    frontend_method_data,
    init_flags,
    method_flags,
    frontend,
    on_device,
):
    input_dtype, x = dtype_and_x
    helpers.test_frontend_method(
        init_input_dtypes=input_dtype,
        init_all_as_kwargs_np={
            "data": x[0],
        },
        method_input_dtypes=input_dtype,
        method_all_as_kwargs_np={},
        frontend_method_data=frontend_method_data,
        init_flags=init_flags,
        method_flags=method_flags,
        frontend=frontend,
        on_device=on_device,
    )


# cholesky
@handle_frontend_method(
    class_tree=CLASS_TREE,
    init_tree="paddle.to_tensor",
    method_name="cholesky",
    dtype_and_x=_get_dtype_and_square_matrix(),
    upper=st.booleans(),
)
def test_paddle_cholesky(
    dtype_and_x,
    upper,
    frontend_method_data,
    init_flags,
    method_flags,
    frontend,
    on_device,
):
    input_dtype, x = dtype_and_x
    x = np.matmul(x.T, x) + np.identity(x.shape[0])

    helpers.test_frontend_method(
        init_input_dtypes=input_dtype,
        init_all_as_kwargs_np={
            "data": x,
        },
        method_input_dtypes=input_dtype,
        method_all_as_kwargs_np={"upper": upper},
        frontend=frontend,
        frontend_method_data=frontend_method_data,
        init_flags=init_flags,
        method_flags=method_flags,
        on_device=on_device,
    )


@handle_frontend_method(
    class_tree=CLASS_TREE,
    init_tree="paddle.to_tensor",
    method_name="multiply",
    dtype_and_x=helpers.dtype_and_values(
        available_dtypes=helpers.get_dtypes("float"),
        num_arrays=2,
        shared_dtype=True,
    ),
)
def test_paddle_instance_multiply(
    dtype_and_x,
    frontend_method_data,
    init_flags,
    method_flags,
    frontend,
    on_device,
):
    input_dtype, x = dtype_and_x
    helpers.test_frontend_method(
        init_input_dtypes=input_dtype,
        init_all_as_kwargs_np={
            "value": x[0],
        },
        method_input_dtypes=input_dtype,
        method_all_as_kwargs_np={
            "y": x[1],
        },
        frontend_method_data=frontend_method_data,
        init_flags=init_flags,
        method_flags=method_flags,
        frontend=frontend,
        on_device=on_device,
    )


# all
@handle_frontend_method(
    class_tree=CLASS_TREE,
    init_tree="paddle.to_tensor",
    method_name="all",
    dtype_x_axis=helpers.dtype_values_axis(
        available_dtypes=st.one_of(helpers.get_dtypes("float")),
        min_axis=-1,
        max_axis=0,
        min_num_dims=1,
        force_int_axis=True,
    ),
    keep_dims=st.booleans(),
)
def test_paddle_all(
    dtype_x_axis,
    keep_dims,
    frontend_method_data,
    init_flags,
    method_flags,
    frontend,
    on_device,
):
    input_dtypes, x, axis = dtype_x_axis
    helpers.test_frontend_method(
        init_input_dtypes=input_dtypes,
        init_all_as_kwargs_np={
            "object": x[0],
        },
        method_input_dtypes=input_dtypes,
        method_all_as_kwargs_np={
            "axis": axis,
            "keepdim": keep_dims,
        },
        frontend=frontend,
        frontend_method_data=frontend_method_data,
        init_flags=init_flags,
        method_flags=method_flags,
        on_device=on_device,
    )


# sort
@handle_frontend_method(
    class_tree=CLASS_TREE,
    init_tree="paddle.to_tensor",
    method_name="sort",
    dtype_x_axis=helpers.dtype_values_axis(
        available_dtypes=st.one_of(helpers.get_dtypes("float")),
        min_axis=-1,
        max_axis=0,
        min_num_dims=1,
        force_int_axis=True,
    ),
    descending=st.booleans(),
)
def test_paddle_sort(
    dtype_x_axis,
    descending,
    frontend_method_data,
    init_flags,
    method_flags,
    frontend,
    on_device,
):
    input_dtypes, x, axis = dtype_x_axis
    helpers.test_frontend_method(
        init_input_dtypes=input_dtypes,
        init_all_as_kwargs_np={
            "object": x[0],
        },
        method_input_dtypes=input_dtypes,
        method_all_as_kwargs_np={
            "axis": axis,
            "descending": descending,
        },
        frontend=frontend,
        frontend_method_data=frontend_method_data,
        init_flags=init_flags,
        method_flags=method_flags,
        on_device=on_device,
    )


#  isinf
@handle_frontend_method(
    class_tree=CLASS_TREE,
    init_tree="paddle.to_tensor",
    method_name="isinf",
    dtype_and_x=helpers.dtype_and_values(
        available_dtypes=helpers.get_dtypes("valid"),
    ),
)
def test_paddle_isinf(
    dtype_and_x,
    frontend_method_data,
    init_flags,
    method_flags,
    frontend,
    on_device,
):
    input_dtype, x = dtype_and_x
    helpers.test_frontend_method(
        init_input_dtypes=input_dtype,
        init_all_as_kwargs_np={
            "data": x[0],
        },
        method_input_dtypes=input_dtype,
        method_all_as_kwargs_np={},
        frontend_method_data=frontend_method_data,
        init_flags=init_flags,
        method_flags=method_flags,
        frontend=frontend,
        on_device=on_device,
    )


#  isfinite
@handle_frontend_method(
    class_tree=CLASS_TREE,
    init_tree="paddle.to_tensor",
    method_name="isfinite",
    dtype_and_x=helpers.dtype_and_values(
        available_dtypes=helpers.get_dtypes("valid"),
    ),
)
def test_paddle_isfinite(
    dtype_and_x,
    frontend_method_data,
    init_flags,
    method_flags,
    frontend,
    on_device,
):
    input_dtype, x = dtype_and_x
    helpers.test_frontend_method(
        init_input_dtypes=input_dtype,
        init_all_as_kwargs_np={
            "data": x[0],
        },
        method_input_dtypes=input_dtype,
        method_all_as_kwargs_np={},
        frontend_method_data=frontend_method_data,
        init_flags=init_flags,
        method_flags=method_flags,
        frontend=frontend,
        on_device=on_device,
    )


# erf
@handle_frontend_method(
    class_tree=CLASS_TREE,
    init_tree="paddle.to_tensor",
    method_name="erf",
    dtype_and_x=helpers.dtype_and_values(
        available_dtypes=helpers.get_dtypes("valid"),
    ),
)
def test_paddle_erf(
    dtype_and_x,
    frontend_method_data,
    init_flags,
    method_flags,
    frontend,
    on_device,
):
    input_dtype, x = dtype_and_x
    helpers.test_frontend_method(
        init_input_dtypes=input_dtype,
        init_all_as_kwargs_np={
            "data": x[0],
        },
        method_input_dtypes=input_dtype,
        method_all_as_kwargs_np={},
        frontend_method_data=frontend_method_data,
        init_flags=init_flags,
        method_flags=method_flags,
        frontend=frontend,
        on_device=on_device,
    )


<<<<<<< HEAD
# log1p
SAFETY_FACTOR = 0.5  # Adjust the safety factor as per your requirements


@handle_frontend_method(
    class_tree=CLASS_TREE,
    init_tree="paddle.to_tensor",
    method_name="log1p",
    dtype_and_x=helpers.dtype_and_values(
        available_dtypes=helpers.get_dtypes("float"),
    ),
)
def test_paddle_log1p(
    dtype_and_x,
=======
# amax
@handle_frontend_method(
    class_tree=CLASS_TREE,
    init_tree="paddle.to_tensor",
    method_name="amax",
    dtype_x_axis=helpers.dtype_values_axis(
        available_dtypes=st.one_of(helpers.get_dtypes("float", "int")),
        min_axis=None,
        max_axis=4,
        min_num_dims=0,
        max_num_dims=4,
        force_int_axis=False,
    ),
    keep_dims=st.booleans(),
)
def test_paddle_amax(
    dtype_x_axis,
    keep_dims,
>>>>>>> a0f8229f
    frontend_method_data,
    init_flags,
    method_flags,
    frontend,
    on_device,
):
<<<<<<< HEAD
    input_dtype, x = dtype_and_x

    # Apply safety factor to the test inputs
    x_safety = [elem * SAFETY_FACTOR for elem in x]

    # Ensure the shape of x_safety remains the same as x
    x_safety = [np.broadcast_to(elem, x[0].shape) for elem in x_safety]

    # Test the frontend method
    helpers.test_frontend_method(
        init_input_dtypes=input_dtype,
        init_all_as_kwargs_np={
            "data": x_safety[0],
        },
        method_input_dtypes=input_dtype,
        method_all_as_kwargs_np={},
=======
    input_dtypes, x, axis = dtype_x_axis
    helpers.test_frontend_method(
        init_input_dtypes=input_dtypes,
        init_all_as_kwargs_np={
            "object": x[0],
        },
        method_input_dtypes=input_dtypes,
        method_all_as_kwargs_np={
            "axis": axis,
            "keepdim": keep_dims,
        },
        frontend=frontend,
        frontend_method_data=frontend_method_data,
        init_flags=init_flags,
        method_flags=method_flags,
        on_device=on_device,
    )


# subtract
@handle_frontend_method(
    class_tree=CLASS_TREE,
    init_tree="paddle.to_tensor",
    method_name="subtract",
    dtypes_and_x=helpers.dtype_and_values(
        available_dtypes=helpers.get_dtypes("float"), num_arrays=2, shared_dtype=True
    ),
)
def test_paddle_subtract(
    dtypes_and_x,
    frontend_method_data,
    init_flags,
    method_flags,
    frontend,
    on_device,
):
    input_dtype, x = dtypes_and_x
    helpers.test_frontend_method(
        init_input_dtypes=input_dtype,
        init_all_as_kwargs_np={"data": x[0]},
        method_input_dtypes=input_dtype,
        method_all_as_kwargs_np={"y": x[1]},
>>>>>>> a0f8229f
        frontend_method_data=frontend_method_data,
        init_flags=init_flags,
        method_flags=method_flags,
        frontend=frontend,
        on_device=on_device,
    )<|MERGE_RESOLUTION|>--- conflicted
+++ resolved
@@ -1064,22 +1064,6 @@
     )
 
 
-<<<<<<< HEAD
-# log1p
-SAFETY_FACTOR = 0.5  # Adjust the safety factor as per your requirements
-
-
-@handle_frontend_method(
-    class_tree=CLASS_TREE,
-    init_tree="paddle.to_tensor",
-    method_name="log1p",
-    dtype_and_x=helpers.dtype_and_values(
-        available_dtypes=helpers.get_dtypes("float"),
-    ),
-)
-def test_paddle_log1p(
-    dtype_and_x,
-=======
 # amax
 @handle_frontend_method(
     class_tree=CLASS_TREE,
@@ -1098,31 +1082,12 @@
 def test_paddle_amax(
     dtype_x_axis,
     keep_dims,
->>>>>>> a0f8229f
-    frontend_method_data,
-    init_flags,
-    method_flags,
-    frontend,
-    on_device,
-):
-<<<<<<< HEAD
-    input_dtype, x = dtype_and_x
-
-    # Apply safety factor to the test inputs
-    x_safety = [elem * SAFETY_FACTOR for elem in x]
-
-    # Ensure the shape of x_safety remains the same as x
-    x_safety = [np.broadcast_to(elem, x[0].shape) for elem in x_safety]
-
-    # Test the frontend method
-    helpers.test_frontend_method(
-        init_input_dtypes=input_dtype,
-        init_all_as_kwargs_np={
-            "data": x_safety[0],
-        },
-        method_input_dtypes=input_dtype,
-        method_all_as_kwargs_np={},
-=======
+    frontend_method_data,
+    init_flags,
+    method_flags,
+    frontend,
+    on_device,
+):
     input_dtypes, x, axis = dtype_x_axis
     helpers.test_frontend_method(
         init_input_dtypes=input_dtypes,
@@ -1165,7 +1130,50 @@
         init_all_as_kwargs_np={"data": x[0]},
         method_input_dtypes=input_dtype,
         method_all_as_kwargs_np={"y": x[1]},
->>>>>>> a0f8229f
+        frontend_method_data=frontend_method_data,
+        init_flags=init_flags,
+        method_flags=method_flags,
+        frontend=frontend,
+        on_device=on_device,
+    )
+
+
+# log1p
+SAFETY_FACTOR = 0.5  # Adjust the safety factor as per your requirements
+
+
+@handle_frontend_method(
+    class_tree=CLASS_TREE,
+    init_tree="paddle.to_tensor",
+    method_name="log1p",
+    dtype_and_x=helpers.dtype_and_values(
+        available_dtypes=helpers.get_dtypes("float"),
+    ),
+)
+def test_paddle_log1p(
+    dtype_and_x,
+    frontend_method_data,
+    init_flags,
+    method_flags,
+    frontend,
+    on_device,
+):
+    input_dtype, x = dtype_and_x
+
+    # Apply safety factor to the test inputs
+    x_safety = [elem * SAFETY_FACTOR for elem in x]
+
+    # Ensure the shape of x_safety remains the same as x
+    x_safety = [np.broadcast_to(elem, x[0].shape) for elem in x_safety]
+
+    # Test the frontend method
+    helpers.test_frontend_method(
+        init_input_dtypes=input_dtype,
+        init_all_as_kwargs_np={
+            "data": x_safety[0],
+        },
+        method_input_dtypes=input_dtype,
+        method_all_as_kwargs_np={},
         frontend_method_data=frontend_method_data,
         init_flags=init_flags,
         method_flags=method_flags,
