# global
import numpy as np
from hypothesis import assume, given
from hypothesis import strategies as st

import ivy
# local
import ivy_tests.test_ivy.helpers as helpers
from ivy.functional.frontends.paddle import Tensor
from ivy_tests.test_ivy.helpers import handle_frontend_method

CLASS_TREE = "ivy.functional.frontends.paddle.Tensor"


# Helpers #
# ------- #


@st.composite
def _reshape_helper(draw):
    # generate a shape s.t len(shape) > 0
    shape = draw(
        helpers.get_shape(
            allow_none=False,
            min_num_dims=1,
            max_num_dims=3,
            min_dim_size=1,
            max_dim_size=3,
        )
    )

    reshape_shape = draw(helpers.reshape_shapes(shape=shape))

    dtypes, x = draw(
        helpers.dtype_and_values(
            available_dtypes=helpers.get_dtypes("valid"),
            shape=shape,
        )
    )
    return dtypes, x, reshape_shape


@st.composite
def _setitem_helper(draw, available_dtypes, allow_neg_step=True):
    input_dtype, x, index = draw(
        helpers.dtype_array_index(
            available_dtypes=available_dtypes,
            allow_neg_step=allow_neg_step,
        )
    )
    val_dtype, val = draw(
        helpers.dtype_and_values(
            available_dtypes=available_dtypes,
            shape=x[index].shape,
        )
    )
    return input_dtype + val_dtype, x, index, val[0]


@st.composite
def _get_dtype_and_square_matrix(draw):
    dim_size = draw(helpers.ints(min_value=2, max_value=5))
    dtype = draw(helpers.get_dtypes("float", index=1, full=False))
    mat = draw(
        helpers.array_values(
            dtype=dtype[0], shape=(dim_size, dim_size), min_value=0, max_value=10
        )
    )
    return dtype, mat


# Tests #
# ----- #


@given(
    dtype_x=helpers.dtype_and_values(
        available_dtypes=helpers.get_dtypes("valid", prune_function=False)
    ).filter(lambda x: "bfloat16" not in x[0]),
)
def test_paddle_tensor_property_device(
    dtype_x,
):
    _, data = dtype_x
    x = Tensor(data[0])
    x.ivy_array = data[0]
    ivy.utils.assertions.check_equal(
        x.place, ivy.dev(ivy.array(data[0])), as_array=False
    )


@given(
    dtype_x=helpers.dtype_and_values(
        available_dtypes=helpers.get_dtypes("valid", prune_function=False)
    ).filter(lambda x: "bfloat16" not in x[0]),
)
def test_paddle_tensor_property_dtype(
    dtype_x,
):
    dtype, data = dtype_x
    x = Tensor(data[0])
    x.ivy_array = data[0]
    ivy.utils.assertions.check_equal(x.dtype, dtype[0], as_array=False)


@given(
    dtype_x=helpers.dtype_and_values(
        available_dtypes=helpers.get_dtypes("valid", prune_function=False),
        ret_shape=True,
    ).filter(lambda x: "bfloat16" not in x[0]),
)
def test_paddle_tensor_property_shape(dtype_x):
    _, data, shape = dtype_x
    x = Tensor(data[0])
    ivy.utils.assertions.check_equal(
        x.ivy_array.shape, ivy.Shape(shape), as_array=False
    )


@given(
    dtype_x=helpers.dtype_and_values(
        available_dtypes=helpers.get_dtypes("valid", prune_function=False),
    ).filter(lambda x: "bfloat16" not in x[0]),
)
def test_paddle_tensor_property_ndim(
    dtype_x,
):
    _, data = dtype_x
    x = Tensor(data[0])
    ivy.utils.assertions.check_equal(x.ndim, data[0].ndim, as_array=False)


# reshape
@handle_frontend_method(
    class_tree=CLASS_TREE,
    init_tree="paddle.to_tensor",
    method_name="reshape",
    dtype_x_shape=_reshape_helper(),
)
def test_paddle_instance_reshape(
    dtype_x_shape,
    frontend_method_data,
    init_flags,
    method_flags,
    frontend,
    on_device,
):
    input_dtype, x, shape = dtype_x_shape
    assume(len(shape) != 0)
    shape = {
        "shape": shape,
    }
    helpers.test_frontend_method(
        init_input_dtypes=input_dtype,
        init_all_as_kwargs_np={
            "data": x[0],
        },
        method_input_dtypes=input_dtype,
        method_all_as_kwargs_np=shape,
        frontend_method_data=frontend_method_data,
        init_flags=init_flags,
        method_flags=method_flags,
        frontend=frontend,
        on_device=on_device,
    )


# __getitem__
@handle_frontend_method(
    class_tree=CLASS_TREE,
    init_tree="paddle.to_tensor",
    method_name="__getitem__",
    dtype_x_index=helpers.dtype_array_index(
        available_dtypes=helpers.get_dtypes("valid"),
        allow_neg_step=False,
    ),
)
def test_paddle_instance_getitem(
    dtype_x_index,
    frontend_method_data,
    init_flags,
    method_flags,
    frontend,
    on_device,
):
    input_dtype, x, index = dtype_x_index
    helpers.test_frontend_method(
        init_input_dtypes=[input_dtype[0]],
        init_all_as_kwargs_np={"data": x},
        method_input_dtypes=[input_dtype[1]],
        method_all_as_kwargs_np={"item": index},
        frontend_method_data=frontend_method_data,
        init_flags=init_flags,
        method_flags=method_flags,
        frontend=frontend,
        on_device=on_device,
    )


# __setitem__
@handle_frontend_method(
    class_tree=CLASS_TREE,
    init_tree="paddle.to_tensor",
    method_name="__setitem__",
    dtypes_x_index_val=_setitem_helper(
        available_dtypes=helpers.get_dtypes("valid"),
    ),
)
def test_paddle_instance_setitem(
    dtypes_x_index_val,
    frontend_method_data,
    init_flags,
    method_flags,
    frontend,
    on_device,
):
    input_dtype, x, index, val = dtypes_x_index_val
    assume(len(index) != 0)
    helpers.test_frontend_method(
        init_input_dtypes=[input_dtype[0]],
        init_all_as_kwargs_np={"data": x},
        method_input_dtypes=[*input_dtype[1:]],
        method_all_as_kwargs_np={"item": index, "value": val},
        frontend_method_data=frontend_method_data,
        init_flags=init_flags,
        method_flags=method_flags,
        frontend=frontend,
        on_device=on_device,
    )


# dim
@handle_frontend_method(
    class_tree=CLASS_TREE,
    init_tree="paddle.to_tensor",
    method_name="dim",
    dtype_and_x=helpers.dtype_and_values(
        available_dtypes=helpers.get_dtypes("valid"),
    ),
)
def test_paddle_instance_dim(
    dtype_and_x,
    frontend_method_data,
    init_flags,
    method_flags,
    frontend,
    on_device,
):
    input_dtype, x = dtype_and_x
    helpers.test_frontend_method(
        init_input_dtypes=input_dtype,
        init_all_as_kwargs_np={
            "data": x[0],
        },
        method_input_dtypes=[],
        method_all_as_kwargs_np={},
        frontend_method_data=frontend_method_data,
        init_flags=init_flags,
        method_flags=method_flags,
        frontend=frontend,
        on_device=on_device,
    )


# abs
@handle_frontend_method(
    class_tree=CLASS_TREE,
    init_tree="paddle.to_tensor",
    method_name="abs",
    dtype_and_x=helpers.dtype_and_values(
        available_dtypes=helpers.get_dtypes("float"),
    ),
)
def test_torch_instance_abs(
    dtype_and_x,
    frontend_method_data,
    init_flags,
    method_flags,
    frontend,
    on_device,
):
    input_dtype, x = dtype_and_x
    helpers.test_frontend_method(
        init_input_dtypes=input_dtype,
        init_all_as_kwargs_np={
            "data": x[0],
        },
        method_input_dtypes=input_dtype,
        method_all_as_kwargs_np={},
        frontend_method_data=frontend_method_data,
        init_flags=init_flags,
        method_flags=method_flags,
        frontend=frontend,
        on_device=on_device,
    )


# sin
@handle_frontend_method(
    class_tree=CLASS_TREE,
    init_tree="paddle.to_tensor",
    method_name="sin",
    dtype_and_x=helpers.dtype_and_values(
        available_dtypes=helpers.get_dtypes("float"),
    ),
)
def test_paddle_sin(
    dtype_and_x,
    frontend_method_data,
    init_flags,
    method_flags,
    frontend,
    on_device,
):
    input_dtype, x = dtype_and_x
    helpers.test_frontend_method(
        init_input_dtypes=input_dtype,
        init_all_as_kwargs_np={
            "data": x[0],
        },
        method_input_dtypes=input_dtype,
        method_all_as_kwargs_np={},
        frontend_method_data=frontend_method_data,
        init_flags=init_flags,
        method_flags=method_flags,
        frontend=frontend,
        on_device=on_device,
    )


# sinh
@handle_frontend_method(
    class_tree=CLASS_TREE,
    init_tree="paddle.to_tensor",
    method_name="sinh",
    dtype_and_x=helpers.dtype_and_values(
        available_dtypes=helpers.get_dtypes("float"),
    ),
)
def test_paddle_sinh(
    dtype_and_x,
    frontend_method_data,
    init_flags,
    method_flags,
    frontend,
    on_device,
):
    input_dtype, x = dtype_and_x
    helpers.test_frontend_method(
        init_input_dtypes=input_dtype,
        init_all_as_kwargs_np={
            "data": x[0],
        },
        method_input_dtypes=input_dtype,
        method_all_as_kwargs_np={},
        frontend_method_data=frontend_method_data,
        init_flags=init_flags,
        method_flags=method_flags,
        frontend=frontend,
        on_device=on_device,
    )


# asin
@handle_frontend_method(
    class_tree=CLASS_TREE,
    init_tree="paddle.to_tensor",
    method_name="asin",
    dtype_and_x=helpers.dtype_and_values(
        available_dtypes=helpers.get_dtypes("float"),
    ),
)
def test_paddle_asin(
    dtype_and_x,
    frontend_method_data,
    init_flags,
    method_flags,
    frontend,
    on_device,
):
    input_dtype, x = dtype_and_x
    helpers.test_frontend_method(
        init_input_dtypes=input_dtype,
        init_all_as_kwargs_np={
            "data": x[0],
        },
        method_input_dtypes=input_dtype,
        method_all_as_kwargs_np={},
        frontend_method_data=frontend_method_data,
        init_flags=init_flags,
        method_flags=method_flags,
        frontend=frontend,
        on_device=on_device,
    )


# asinh
@handle_frontend_method(
    class_tree=CLASS_TREE,
    init_tree="paddle.to_tensor",
    method_name="asinh",
    dtype_and_x=helpers.dtype_and_values(
        available_dtypes=helpers.get_dtypes("float"),
    ),
)
def test_paddle_asinh(
    dtype_and_x,
    frontend_method_data,
    init_flags,
    method_flags,
    frontend,
    on_device,
):
    input_dtype, x = dtype_and_x
    helpers.test_frontend_method(
        init_input_dtypes=input_dtype,
        init_all_as_kwargs_np={
            "data": x[0],
        },
        method_input_dtypes=input_dtype,
        method_all_as_kwargs_np={},
        frontend_method_data=frontend_method_data,
        init_flags=init_flags,
        method_flags=method_flags,
        frontend=frontend,
        on_device=on_device,
    )


# log
@handle_frontend_method(
    class_tree=CLASS_TREE,
    init_tree="paddle.to_tensor",
    method_name="log",
    dtype_and_x=helpers.dtype_and_values(
        available_dtypes=helpers.get_dtypes("float"),
    ),
)
def test_paddle_log(
    dtype_and_x,
    frontend_method_data,
    init_flags,
    method_flags,
    frontend,
    on_device,
):
    input_dtype, x = dtype_and_x
    helpers.test_frontend_method(
        init_input_dtypes=input_dtype,
        init_all_as_kwargs_np={
            "data": x[0],
        },
        method_input_dtypes=input_dtype,
        method_all_as_kwargs_np={},
        frontend_method_data=frontend_method_data,
        init_flags=init_flags,
        method_flags=method_flags,
        frontend=frontend,
        on_device=on_device,
    )


# argmax
@handle_frontend_method(
    class_tree=CLASS_TREE,
    init_tree="paddle.to_tensor",
    method_name="argmax",
    dtype_x_axis=helpers.dtype_values_axis(
        available_dtypes=st.one_of(helpers.get_dtypes("float")),
        min_axis=-1,
        max_axis=0,
        min_num_dims=1,
        force_int_axis=True,
    ),
    keep_dims=st.booleans(),
)
def test_paddle_argmax(
    dtype_x_axis,
    keep_dims,
    frontend_method_data,
    init_flags,
    method_flags,
    frontend,
    on_device,
):
    input_dtypes, x, axis = dtype_x_axis
    helpers.test_frontend_method(
        init_input_dtypes=input_dtypes,
        init_all_as_kwargs_np={
            "object": x[0],
        },
        method_input_dtypes=input_dtypes,
        method_all_as_kwargs_np={
            "axis": axis,
            "keepdim": keep_dims,
        },
        frontend=frontend,
        frontend_method_data=frontend_method_data,
        init_flags=init_flags,
        method_flags=method_flags,
        on_device=on_device,
    )


# exp
@handle_frontend_method(
    class_tree=CLASS_TREE,
    init_tree="paddle.to_tensor",
    method_name="exp",
    dtype_and_x=helpers.dtype_and_values(
        available_dtypes=helpers.get_dtypes("float"),
    ),
)
def test_paddle_exp(
    dtype_and_x,
    frontend_method_data,
    init_flags,
    method_flags,
    frontend,
    on_device,
):
    input_dtype, x = dtype_and_x
    helpers.test_frontend_method(
        init_input_dtypes=input_dtype,
        init_all_as_kwargs_np={
            "data": x[0],
        },
        method_input_dtypes=input_dtype,
        method_all_as_kwargs_np={},
        frontend_method_data=frontend_method_data,
        init_flags=init_flags,
        method_flags=method_flags,
        frontend=frontend,
        on_device=on_device,
    )


# cos
@handle_frontend_method(
    class_tree=CLASS_TREE,
    init_tree="paddle.to_tensor",
    method_name="cos",
    dtype_and_x=helpers.dtype_and_values(
        available_dtypes=helpers.get_dtypes("float"),
    ),
)
def test_paddle_cos(
    dtype_and_x,
    frontend_method_data,
    init_flags,
    method_flags,
    frontend,
    on_device,
):
    input_dtype, x = dtype_and_x
    helpers.test_frontend_method(
        init_input_dtypes=input_dtype,
        init_all_as_kwargs_np={
            "data": x[0],
        },
        method_input_dtypes=input_dtype,
        method_all_as_kwargs_np={},
        frontend_method_data=frontend_method_data,
        init_flags=init_flags,
        method_flags=method_flags,
        frontend=frontend,
        on_device=on_device,
    )


# log10
@handle_frontend_method(
    class_tree=CLASS_TREE,
    init_tree="paddle.to_tensor",
    method_name="log10",
    dtype_and_x=helpers.dtype_and_values(
        available_dtypes=helpers.get_dtypes("float"),
    ),
)
def test_paddle_log10(
    dtype_and_x,
    frontend_method_data,
    init_flags,
    method_flags,
    frontend,
    on_device,
):
    input_dtype, x = dtype_and_x
    helpers.test_frontend_method(
        init_input_dtypes=input_dtype,
        init_all_as_kwargs_np={
            "data": x[0],
        },
        method_input_dtypes=input_dtype,
        method_all_as_kwargs_np={},
        frontend_method_data=frontend_method_data,
        init_flags=init_flags,
        method_flags=method_flags,
        frontend=frontend,
        on_device=on_device,
    )


# argsort
@handle_frontend_method(
    class_tree=CLASS_TREE,
    init_tree="paddle.to_tensor",
    method_name="argsort",
    dtype_x_axis=helpers.dtype_values_axis(
        available_dtypes=st.one_of(helpers.get_dtypes("float")),
        min_axis=-1,
        max_axis=0,
        min_num_dims=1,
        force_int_axis=True,
    ),
    descending=st.booleans(),
)
def test_paddle_argsort(
    dtype_x_axis,
    descending,
    frontend_method_data,
    init_flags,
    method_flags,
    frontend,
    on_device,
):
    input_dtypes, x, axis = dtype_x_axis
    helpers.test_frontend_method(
        init_input_dtypes=input_dtypes,
        init_all_as_kwargs_np={
            "object": x[0],
        },
        method_input_dtypes=input_dtypes,
        method_all_as_kwargs_np={
            "axis": axis,
            "descending": descending,
        },
        frontend=frontend,
        frontend_method_data=frontend_method_data,
        init_flags=init_flags,
        method_flags=method_flags,
        on_device=on_device,
    )


# floor
@handle_frontend_method(
    class_tree=CLASS_TREE,
    init_tree="paddle.to_tensor",
    method_name="floor",
    dtype_and_x=helpers.dtype_and_values(
        available_dtypes=helpers.get_dtypes("float"),
    ),
)
def test_paddle_floor(
    dtype_and_x,
    frontend_method_data,
    init_flags,
    method_flags,
    frontend,
    on_device,
):
    input_dtype, x = dtype_and_x
    helpers.test_frontend_method(
        init_input_dtypes=input_dtype,
        init_all_as_kwargs_np={
            "data": x[0],
        },
        method_input_dtypes=input_dtype,
        method_all_as_kwargs_np={},
        frontend_method_data=frontend_method_data,
        init_flags=init_flags,
        method_flags=method_flags,
        frontend=frontend,
        on_device=on_device,
    )


# sqrt
@handle_frontend_method(
    class_tree=CLASS_TREE,
    init_tree="paddle.to_tensor",
    method_name="sqrt",
    dtype_and_x=helpers.dtype_and_values(
        available_dtypes=helpers.get_dtypes("valid"),
    ),
)
def test_paddle_sqrt(
    dtype_and_x,
    frontend_method_data,
    init_flags,
    method_flags,
    frontend,
    on_device,
):
    input_dtype, x = dtype_and_x
    helpers.test_frontend_method(
        init_input_dtypes=input_dtype,
        init_all_as_kwargs_np={
            "data": x[0],
        },
        method_input_dtypes=input_dtype,
        method_all_as_kwargs_np={},
        frontend_method_data=frontend_method_data,
        init_flags=init_flags,
        method_flags=method_flags,
        frontend=frontend,
        on_device=on_device,
    )


# tanh
@handle_frontend_method(
    class_tree=CLASS_TREE,
    init_tree="paddle.to_tensor",
    method_name="tanh",
    dtype_and_x=helpers.dtype_and_values(
        available_dtypes=helpers.get_dtypes("float"),
    ),
)
def test_paddle_tanh(
    dtype_and_x,
    frontend_method_data,
    init_flags,
    method_flags,
    frontend,
    on_device,
):
    input_dtype, x = dtype_and_x
    helpers.test_frontend_method(
        init_input_dtypes=input_dtype,
        init_all_as_kwargs_np={
            "data": x[0],
        },
        method_input_dtypes=input_dtype,
        method_all_as_kwargs_np={},
        frontend_method_data=frontend_method_data,
        init_flags=init_flags,
        method_flags=method_flags,
        frontend=frontend,
        on_device=on_device,
    )


# __(add_)__


@handle_frontend_method(
    class_tree=CLASS_TREE,
    init_tree="paddle.to_tensor",
    method_name="add_",
    dtype_and_x=helpers.dtype_and_values(
        available_dtypes=helpers.get_dtypes("float"),
    ),
)
def test_paddle_add_(
    dtype_and_x,
    frontend_method_data,
    init_flags,
    method_flags,
    frontend,
    on_device,
):
    input_dtype, x = dtype_and_x
    helpers.test_frontend_method(
        init_input_dtypes=input_dtype,
        init_all_as_kwargs_np={
            "data": x[0],
        },
        method_input_dtypes=input_dtype,
        method_all_as_kwargs_np={},
        frontend_method_data=frontend_method_data,
        init_flags=init_flags,
        method_flags=method_flags,
        frontend=frontend,
        on_device=on_device,
    )


# square
@handle_frontend_method(
    class_tree=CLASS_TREE,
    init_tree="paddle.to_tensor",
    method_name="square",
    dtype_and_x=helpers.dtype_and_values(
        available_dtypes=helpers.get_dtypes("float"),
    ),
)
def test_paddle_square(
    dtype_and_x,
    frontend_method_data,
    init_flags,
    method_flags,
    frontend,
    on_device,
):
    input_dtype, x = dtype_and_x
    helpers.test_frontend_method(
        init_input_dtypes=input_dtype,
        init_all_as_kwargs_np={
            "data": x[0],
        },
        method_input_dtypes=input_dtype,
        method_all_as_kwargs_np={},
        frontend_method_data=frontend_method_data,
        init_flags=init_flags,
        method_flags=method_flags,
        frontend=frontend,
        on_device=on_device,
    )


# cholesky
@handle_frontend_method(
    class_tree=CLASS_TREE,
    init_tree="paddle.to_tensor",
    method_name="cholesky",
    dtype_and_x=_get_dtype_and_square_matrix(),
    upper=st.booleans(),
)
def test_paddle_cholesky(
    dtype_and_x,
    upper,
    frontend_method_data,
    init_flags,
    method_flags,
    frontend,
    on_device,
):
    input_dtype, x = dtype_and_x
    x = np.matmul(x.T, x) + np.identity(x.shape[0])

    helpers.test_frontend_method(
        init_input_dtypes=input_dtype,
        init_all_as_kwargs_np={
            "data": x,
        },
        method_input_dtypes=input_dtype,
        method_all_as_kwargs_np={"upper": upper},
        frontend=frontend,
        frontend_method_data=frontend_method_data,
        init_flags=init_flags,
        method_flags=method_flags,
        on_device=on_device,
    )


# all
@handle_frontend_method(
    class_tree=CLASS_TREE,
    init_tree="paddle.to_tensor",
    method_name="all",
    dtype_x_axis=helpers.dtype_values_axis(
        available_dtypes=st.one_of(helpers.get_dtypes("float")),
        min_axis=-1,
        max_axis=0,
        min_num_dims=1,
        force_int_axis=True,
    ),
    keep_dims=st.booleans(),
)
def test_paddle_all(
    dtype_x_axis,
    keep_dims,
    frontend_method_data,
    init_flags,
    method_flags,
    frontend,
    on_device,
):
    input_dtypes, x, axis = dtype_x_axis
    helpers.test_frontend_method(
        init_input_dtypes=input_dtypes,
        init_all_as_kwargs_np={
            "object": x[0],
        },
        method_input_dtypes=input_dtypes,
        method_all_as_kwargs_np={
            "axis": axis,
            "keepdim": keep_dims,
        },
        frontend=frontend,
        frontend_method_data=frontend_method_data,
        init_flags=init_flags,
        method_flags=method_flags,
        on_device=on_device,
    )


<<<<<<< HEAD
# allclose
@handle_frontend_method(
    class_tree=CLASS_TREE,
    init_tree="paddle.to_tensor",
    method_name="allclose",
    dtype_x_y_atol_rtol_equal_nan=helpers.dtype_values_atol_rtol_equal_nan(
        available_dtypes=st.one_of(helpers.get_dtypes("float")),
        min_num_dims=1,
    ),
)
def test_paddle_allclose(
    dtype_x_y_atol_rtol_equal_nan,
=======
#sort
@handle_frontend_method(
    class_tree=CLASS_TREE,
    init_tree="paddle.to_tensor",
    method_name="sort",
    dtype_x_axis=helpers.dtype_values_axis(
        available_dtypes=st.one_of(helpers.get_dtypes("float")),
        min_axis=-1,
        max_axis=0,
        min_num_dims=1,
        force_int_axis=True,
    ),
    descending=st.booleans(),
)
def test_paddle_sort(
    dtype_x_axis,
    descending,
>>>>>>> 5a769d6d
    frontend_method_data,
    init_flags,
    method_flags,
    frontend,
    on_device,
):
<<<<<<< HEAD
    input_dtypes, x, y, atol, rtol, equal_nan = dtype_x_y_atol_rtol_equal_nan
    helpers.test_frontend_method(
        init_input_dtypes=input_dtypes,
        init_all_as_kwargs_np={
            "x": x[0],
            "y": y[0],
        },
        method_input_dtypes=input_dtypes,
        method_all_as_kwargs_np={
            "atol": atol,
            "rtol": rtol,
            "equal_nan": equal_nan,
=======
    input_dtypes, x, axis = dtype_x_axis
    helpers.test_frontend_method(
        init_input_dtypes=input_dtypes,
        init_all_as_kwargs_np={
            "object": x[0],
        },
        method_input_dtypes=input_dtypes,
        method_all_as_kwargs_np={
            "axis": axis,
            "descending": descending,
>>>>>>> 5a769d6d
        },
        frontend=frontend,
        frontend_method_data=frontend_method_data,
        init_flags=init_flags,
        method_flags=method_flags,
        on_device=on_device,
    )<|MERGE_RESOLUTION|>--- conflicted
+++ resolved
@@ -887,7 +887,6 @@
     )
 
 
-<<<<<<< HEAD
 # allclose
 @handle_frontend_method(
     class_tree=CLASS_TREE,
@@ -900,7 +899,33 @@
 )
 def test_paddle_allclose(
     dtype_x_y_atol_rtol_equal_nan,
-=======
+    frontend_method_data,
+    init_flags,
+    method_flags,
+    frontend,
+    on_device,
+):
+    input_dtypes, x, y, atol, rtol, equal_nan = dtype_x_y_atol_rtol_equal_nan
+    helpers.test_frontend_method(
+        init_input_dtypes=input_dtypes,
+        init_all_as_kwargs_np={
+            "x": x[0],
+            "y": y[0],
+        },
+        method_input_dtypes=input_dtypes,
+        method_all_as_kwargs_np={
+            "atol": atol,
+            "rtol": rtol,
+            "equal_nan": equal_nan,
+        },
+        frontend=frontend,
+        frontend_method_data=frontend_method_data,
+        init_flags=init_flags,
+        method_flags=method_flags,
+        on_device=on_device,
+    )
+    
+    
 #sort
 @handle_frontend_method(
     class_tree=CLASS_TREE,
@@ -918,27 +943,12 @@
 def test_paddle_sort(
     dtype_x_axis,
     descending,
->>>>>>> 5a769d6d
-    frontend_method_data,
-    init_flags,
-    method_flags,
-    frontend,
-    on_device,
-):
-<<<<<<< HEAD
-    input_dtypes, x, y, atol, rtol, equal_nan = dtype_x_y_atol_rtol_equal_nan
-    helpers.test_frontend_method(
-        init_input_dtypes=input_dtypes,
-        init_all_as_kwargs_np={
-            "x": x[0],
-            "y": y[0],
-        },
-        method_input_dtypes=input_dtypes,
-        method_all_as_kwargs_np={
-            "atol": atol,
-            "rtol": rtol,
-            "equal_nan": equal_nan,
-=======
+    frontend_method_data,
+    init_flags,
+    method_flags,
+    frontend,
+    on_device,
+):
     input_dtypes, x, axis = dtype_x_axis
     helpers.test_frontend_method(
         init_input_dtypes=input_dtypes,
@@ -949,7 +959,6 @@
         method_all_as_kwargs_np={
             "axis": axis,
             "descending": descending,
->>>>>>> 5a769d6d
         },
         frontend=frontend,
         frontend_method_data=frontend_method_data,
