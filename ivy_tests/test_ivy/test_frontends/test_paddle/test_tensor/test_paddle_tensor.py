# global
import ivy
from hypothesis import strategies as st, assume, given
import numpy as np

# local
import ivy_tests.test_ivy.helpers as helpers
from ivy_tests.test_ivy.helpers import handle_frontend_method
from ivy.functional.frontends.paddle import Tensor


CLASS_TREE = "ivy.functional.frontends.paddle.Tensor"


# Helpers #
# ------- #


@st.composite
def _reshape_helper(draw):
    # generate a shape s.t len(shape) > 0
    shape = draw(
        helpers.get_shape(
            allow_none=False,
            min_num_dims=1,
            max_num_dims=3,
            min_dim_size=1,
            max_dim_size=3,
        )
    )

    reshape_shape = draw(helpers.reshape_shapes(shape=shape))

    dtypes, x = draw(
        helpers.dtype_and_values(
            available_dtypes=helpers.get_dtypes("valid"),
            shape=shape,
        )
    )
    return dtypes, x, reshape_shape


@st.composite
def _setitem_helper(draw, available_dtypes, allow_neg_step=True):
    input_dtype, x, index = draw(
        helpers.dtype_array_index(
            available_dtypes=available_dtypes,
            allow_neg_step=allow_neg_step,
        )
    )
    val_dtype, val = draw(
        helpers.dtype_and_values(
            available_dtypes=available_dtypes,
            shape=x[index].shape,
        )
    )
    return input_dtype + val_dtype, x, index, val[0]


@st.composite
def _get_dtype_and_square_matrix(draw):
    dim_size = draw(helpers.ints(min_value=2, max_value=5))
    dtype = draw(helpers.get_dtypes("float", index=1, full=False))
    mat = draw(
        helpers.array_values(
            dtype=dtype[0], shape=(dim_size, dim_size), min_value=0, max_value=10
        )
    )
    return dtype, mat


# Tests #
# ----- #


@given(
    dtype_x=helpers.dtype_and_values(
        available_dtypes=helpers.get_dtypes("valid", prune_function=False)
    ).filter(lambda x: "bfloat16" not in x[0]),
)
def test_paddle_tensor_property_device(
    dtype_x,
):
    _, data = dtype_x
    x = Tensor(data[0])
    x.ivy_array = data[0]
    ivy.utils.assertions.check_equal(
        x.place, ivy.dev(ivy.array(data[0])), as_array=False
    )


@given(
    dtype_x=helpers.dtype_and_values(
        available_dtypes=helpers.get_dtypes("valid", prune_function=False)
    ).filter(lambda x: "bfloat16" not in x[0]),
)
def test_paddle_tensor_property_dtype(
    dtype_x,
):
    dtype, data = dtype_x
    x = Tensor(data[0])
    x.ivy_array = data[0]
    ivy.utils.assertions.check_equal(x.dtype, dtype[0], as_array=False)


@given(
    dtype_x=helpers.dtype_and_values(
        available_dtypes=helpers.get_dtypes("valid", prune_function=False),
        ret_shape=True,
    ).filter(lambda x: "bfloat16" not in x[0]),
)
def test_paddle_tensor_property_shape(dtype_x):
    _, data, shape = dtype_x
    x = Tensor(data[0])
    ivy.utils.assertions.check_equal(
        x.ivy_array.shape, ivy.Shape(shape), as_array=False
    )


@given(
    dtype_x=helpers.dtype_and_values(
        available_dtypes=helpers.get_dtypes("valid", prune_function=False),
    ).filter(lambda x: "bfloat16" not in x[0]),
)
def test_paddle_tensor_property_ndim(
    dtype_x,
):
    _, data = dtype_x
    x = Tensor(data[0])
    ivy.utils.assertions.check_equal(x.ndim, data[0].ndim, as_array=False)


# reshape
@handle_frontend_method(
    class_tree=CLASS_TREE,
    init_tree="paddle.to_tensor",
    method_name="reshape",
    dtype_x_shape=_reshape_helper(),
)
def test_paddle_instance_reshape(
    dtype_x_shape,
    frontend_method_data,
    init_flags,
    method_flags,
    frontend,
    on_device,
):
    input_dtype, x, shape = dtype_x_shape
    assume(len(shape) != 0)
    shape = {
        "shape": shape,
    }
    helpers.test_frontend_method(
        init_input_dtypes=input_dtype,
        init_all_as_kwargs_np={
            "data": x[0],
        },
        method_input_dtypes=input_dtype,
        method_all_as_kwargs_np=shape,
        frontend_method_data=frontend_method_data,
        init_flags=init_flags,
        method_flags=method_flags,
        frontend=frontend,
        on_device=on_device,
    )


# __getitem__
@handle_frontend_method(
    class_tree=CLASS_TREE,
    init_tree="paddle.to_tensor",
    method_name="__getitem__",
    dtype_x_index=helpers.dtype_array_index(
        available_dtypes=helpers.get_dtypes("valid"),
        allow_neg_step=False,
    ),
)
def test_paddle_instance_getitem(
    dtype_x_index,
    frontend_method_data,
    init_flags,
    method_flags,
    frontend,
    on_device,
):
    input_dtype, x, index = dtype_x_index
    helpers.test_frontend_method(
        init_input_dtypes=[input_dtype[0]],
        init_all_as_kwargs_np={"data": x},
        method_input_dtypes=[input_dtype[1]],
        method_all_as_kwargs_np={"item": index},
        frontend_method_data=frontend_method_data,
        init_flags=init_flags,
        method_flags=method_flags,
        frontend=frontend,
        on_device=on_device,
    )


# __setitem__
@handle_frontend_method(
    class_tree=CLASS_TREE,
    init_tree="paddle.to_tensor",
    method_name="__setitem__",
    dtypes_x_index_val=_setitem_helper(
        available_dtypes=helpers.get_dtypes("valid"),
    ),
)
def test_paddle_instance_setitem(
    dtypes_x_index_val,
    frontend_method_data,
    init_flags,
    method_flags,
    frontend,
    on_device,
):
    input_dtype, x, index, val = dtypes_x_index_val
    assume(len(index) != 0)
    helpers.test_frontend_method(
        init_input_dtypes=[input_dtype[0]],
        init_all_as_kwargs_np={"data": x},
        method_input_dtypes=[*input_dtype[1:]],
        method_all_as_kwargs_np={"item": index, "value": val},
        frontend_method_data=frontend_method_data,
        init_flags=init_flags,
        method_flags=method_flags,
        frontend=frontend,
        on_device=on_device,
    )


# dim
@handle_frontend_method(
    class_tree=CLASS_TREE,
    init_tree="paddle.to_tensor",
    method_name="dim",
    dtype_and_x=helpers.dtype_and_values(
        available_dtypes=helpers.get_dtypes("valid"),
    ),
)
def test_paddle_instance_dim(
    dtype_and_x,
    frontend_method_data,
    init_flags,
    method_flags,
    frontend,
    on_device,
):
    input_dtype, x = dtype_and_x
    helpers.test_frontend_method(
        init_input_dtypes=input_dtype,
        init_all_as_kwargs_np={
            "data": x[0],
        },
        method_input_dtypes=[],
        method_all_as_kwargs_np={},
        frontend_method_data=frontend_method_data,
        init_flags=init_flags,
        method_flags=method_flags,
        frontend=frontend,
        on_device=on_device,
    )


# abs
@handle_frontend_method(
    class_tree=CLASS_TREE,
    init_tree="paddle.to_tensor",
    method_name="abs",
    dtype_and_x=helpers.dtype_and_values(
        available_dtypes=helpers.get_dtypes("float"),
    ),
)
def test_torch_instance_abs(
    dtype_and_x,
    frontend_method_data,
    init_flags,
    method_flags,
    frontend,
    on_device,
):
    input_dtype, x = dtype_and_x
    helpers.test_frontend_method(
        init_input_dtypes=input_dtype,
        init_all_as_kwargs_np={
            "data": x[0],
        },
        method_input_dtypes=input_dtype,
        method_all_as_kwargs_np={},
        frontend_method_data=frontend_method_data,
        init_flags=init_flags,
        method_flags=method_flags,
        frontend=frontend,
        on_device=on_device,
    )


# sin
@handle_frontend_method(
    class_tree=CLASS_TREE,
    init_tree="paddle.to_tensor",
    method_name="sin",
    dtype_and_x=helpers.dtype_and_values(
        available_dtypes=helpers.get_dtypes("float"),
    ),
)
def test_paddle_sin(
    dtype_and_x,
    frontend_method_data,
    init_flags,
    method_flags,
    frontend,
    on_device,
):
    input_dtype, x = dtype_and_x
    helpers.test_frontend_method(
        init_input_dtypes=input_dtype,
        init_all_as_kwargs_np={
            "data": x[0],
        },
        method_input_dtypes=input_dtype,
        method_all_as_kwargs_np={},
        frontend_method_data=frontend_method_data,
        init_flags=init_flags,
        method_flags=method_flags,
        frontend=frontend,
        on_device=on_device,
    )


# sinh
@handle_frontend_method(
    class_tree=CLASS_TREE,
    init_tree="paddle.to_tensor",
    method_name="sinh",
    dtype_and_x=helpers.dtype_and_values(
        available_dtypes=helpers.get_dtypes("float"),
    ),
)
def test_paddle_sinh(
    dtype_and_x,
    frontend_method_data,
    init_flags,
    method_flags,
    frontend,
    on_device,
):
    input_dtype, x = dtype_and_x
    helpers.test_frontend_method(
        init_input_dtypes=input_dtype,
        init_all_as_kwargs_np={
            "data": x[0],
        },
        method_input_dtypes=input_dtype,
        method_all_as_kwargs_np={},
        frontend_method_data=frontend_method_data,
        init_flags=init_flags,
        method_flags=method_flags,
        frontend=frontend,
        on_device=on_device,
    )


# asin
@handle_frontend_method(
    class_tree=CLASS_TREE,
    init_tree="paddle.to_tensor",
    method_name="asin",
    dtype_and_x=helpers.dtype_and_values(
        available_dtypes=helpers.get_dtypes("float"),
    ),
)
def test_paddle_asin(
    dtype_and_x,
    frontend_method_data,
    init_flags,
    method_flags,
    frontend,
    on_device,
):
    input_dtype, x = dtype_and_x
    helpers.test_frontend_method(
        init_input_dtypes=input_dtype,
        init_all_as_kwargs_np={
            "data": x[0],
        },
        method_input_dtypes=input_dtype,
        method_all_as_kwargs_np={},
        frontend_method_data=frontend_method_data,
        init_flags=init_flags,
        method_flags=method_flags,
        frontend=frontend,
        on_device=on_device,
    )


# asinh
@handle_frontend_method(
    class_tree=CLASS_TREE,
    init_tree="paddle.to_tensor",
    method_name="asinh",
    dtype_and_x=helpers.dtype_and_values(
        available_dtypes=helpers.get_dtypes("float"),
    ),
)
def test_paddle_asinh(
    dtype_and_x,
    frontend_method_data,
    init_flags,
    method_flags,
    frontend,
    on_device,
):
    input_dtype, x = dtype_and_x
    helpers.test_frontend_method(
        init_input_dtypes=input_dtype,
        init_all_as_kwargs_np={
            "data": x[0],
        },
        method_input_dtypes=input_dtype,
        method_all_as_kwargs_np={},
        frontend_method_data=frontend_method_data,
        init_flags=init_flags,
        method_flags=method_flags,
        frontend=frontend,
        on_device=on_device,
    )


# log
@handle_frontend_method(
    class_tree=CLASS_TREE,
    init_tree="paddle.to_tensor",
    method_name="log",
    dtype_and_x=helpers.dtype_and_values(
        available_dtypes=helpers.get_dtypes("float"),
    ),
)
def test_paddle_log(
    dtype_and_x,
    frontend_method_data,
    init_flags,
    method_flags,
    frontend,
    on_device,
):
    input_dtype, x = dtype_and_x
    helpers.test_frontend_method(
        init_input_dtypes=input_dtype,
        init_all_as_kwargs_np={
            "data": x[0],
        },
        method_input_dtypes=input_dtype,
        method_all_as_kwargs_np={},
        frontend_method_data=frontend_method_data,
        init_flags=init_flags,
        method_flags=method_flags,
        frontend=frontend,
        on_device=on_device,
    )


# argmax
@handle_frontend_method(
    class_tree=CLASS_TREE,
    init_tree="paddle.to_tensor",
    method_name="argmax",
    dtype_x_axis=helpers.dtype_values_axis(
        available_dtypes=st.one_of(helpers.get_dtypes("float")),
        min_axis=-1,
        max_axis=0,
        min_num_dims=1,
        force_int_axis=True,
    ),
    keep_dims=st.booleans(),
)
def test_paddle_argmax(
    dtype_x_axis,
    keep_dims,
    frontend_method_data,
    init_flags,
    method_flags,
    frontend,
    on_device,
):
    input_dtypes, x, axis = dtype_x_axis
    helpers.test_frontend_method(
        init_input_dtypes=input_dtypes,
        init_all_as_kwargs_np={
            "object": x[0],
        },
        method_input_dtypes=input_dtypes,
        method_all_as_kwargs_np={
            "axis": axis,
            "keepdim": keep_dims,
        },
        frontend=frontend,
        frontend_method_data=frontend_method_data,
        init_flags=init_flags,
        method_flags=method_flags,
        on_device=on_device,
    )


# exp
@handle_frontend_method(
    class_tree=CLASS_TREE,
    init_tree="paddle.to_tensor",
    method_name="exp",
    dtype_and_x=helpers.dtype_and_values(
        available_dtypes=helpers.get_dtypes("float"),
    ),
)
def test_paddle_exp(
    dtype_and_x,
    frontend_method_data,
    init_flags,
    method_flags,
    frontend,
    on_device,
):
    input_dtype, x = dtype_and_x
    helpers.test_frontend_method(
        init_input_dtypes=input_dtype,
        init_all_as_kwargs_np={
            "data": x[0],
        },
        method_input_dtypes=input_dtype,
        method_all_as_kwargs_np={},
        frontend_method_data=frontend_method_data,
        init_flags=init_flags,
        method_flags=method_flags,
        frontend=frontend,
        on_device=on_device,
    )


# cos
@handle_frontend_method(
    class_tree=CLASS_TREE,
    init_tree="paddle.to_tensor",
    method_name="cos",
    dtype_and_x=helpers.dtype_and_values(
        available_dtypes=helpers.get_dtypes("float"),
    ),
)
def test_paddle_cos(
    dtype_and_x,
    frontend_method_data,
    init_flags,
    method_flags,
    frontend,
    on_device,
):
    input_dtype, x = dtype_and_x
    helpers.test_frontend_method(
        init_input_dtypes=input_dtype,
        init_all_as_kwargs_np={
            "data": x[0],
        },
        method_input_dtypes=input_dtype,
        method_all_as_kwargs_np={},
        frontend_method_data=frontend_method_data,
        init_flags=init_flags,
        method_flags=method_flags,
        frontend=frontend,
        on_device=on_device,
    )


# log10
@handle_frontend_method(
    class_tree=CLASS_TREE,
    init_tree="paddle.to_tensor",
    method_name="log10",
    dtype_and_x=helpers.dtype_and_values(
        available_dtypes=helpers.get_dtypes("float"),
    ),
)
def test_paddle_log10(
    dtype_and_x,
    frontend_method_data,
    init_flags,
    method_flags,
    frontend,
    on_device,
):
    input_dtype, x = dtype_and_x
    helpers.test_frontend_method(
        init_input_dtypes=input_dtype,
        init_all_as_kwargs_np={
            "data": x[0],
        },
        method_input_dtypes=input_dtype,
        method_all_as_kwargs_np={},
        frontend_method_data=frontend_method_data,
        init_flags=init_flags,
        method_flags=method_flags,
        frontend=frontend,
        on_device=on_device,
    )


# argsort
@handle_frontend_method(
    class_tree=CLASS_TREE,
    init_tree="paddle.to_tensor",
    method_name="argsort",
    dtype_x_axis=helpers.dtype_values_axis(
        available_dtypes=st.one_of(helpers.get_dtypes("float")),
        min_axis=-1,
        max_axis=0,
        min_num_dims=1,
        force_int_axis=True,
    ),
    descending=st.booleans(),
)
def test_paddle_argsort(
    dtype_x_axis,
    descending,
    frontend_method_data,
    init_flags,
    method_flags,
    frontend,
    on_device,
):
    input_dtypes, x, axis = dtype_x_axis
    helpers.test_frontend_method(
        init_input_dtypes=input_dtypes,
        init_all_as_kwargs_np={
            "object": x[0],
        },
        method_input_dtypes=input_dtypes,
        method_all_as_kwargs_np={
            "axis": axis,
            "descending": descending,
        },
        frontend=frontend,
        frontend_method_data=frontend_method_data,
        init_flags=init_flags,
        method_flags=method_flags,
        on_device=on_device,
    )


# floor
@handle_frontend_method(
    class_tree=CLASS_TREE,
    init_tree="paddle.to_tensor",
    method_name="floor",
    dtype_and_x=helpers.dtype_and_values(
        available_dtypes=helpers.get_dtypes("float"),
    ),
)
def test_paddle_floor(
    dtype_and_x,
    frontend_method_data,
    init_flags,
    method_flags,
    frontend,
    on_device,
):
    input_dtype, x = dtype_and_x
    helpers.test_frontend_method(
        init_input_dtypes=input_dtype,
        init_all_as_kwargs_np={
            "data": x[0],
        },
        method_input_dtypes=input_dtype,
        method_all_as_kwargs_np={},
        frontend_method_data=frontend_method_data,
        init_flags=init_flags,
        method_flags=method_flags,
        frontend=frontend,
        on_device=on_device,
    )


# sqrt
@handle_frontend_method(
    class_tree=CLASS_TREE,
    init_tree="paddle.to_tensor",
    method_name="sqrt",
    dtype_and_x=helpers.dtype_and_values(
        available_dtypes=helpers.get_dtypes("valid"),
    ),
)
def test_paddle_sqrt(
    dtype_and_x,
    frontend_method_data,
    init_flags,
    method_flags,
    frontend,
    on_device,
):
    input_dtype, x = dtype_and_x
    helpers.test_frontend_method(
        init_input_dtypes=input_dtype,
        init_all_as_kwargs_np={
            "data": x[0],
        },
        method_input_dtypes=input_dtype,
        method_all_as_kwargs_np={},
        frontend_method_data=frontend_method_data,
        init_flags=init_flags,
        method_flags=method_flags,
        frontend=frontend,
        on_device=on_device,
    )


# tanh
@handle_frontend_method(
    class_tree=CLASS_TREE,
    init_tree="paddle.to_tensor",
    method_name="tanh",
    dtype_and_x=helpers.dtype_and_values(
        available_dtypes=helpers.get_dtypes("float"),
    ),
)
def test_paddle_tanh(
    dtype_and_x,
    frontend_method_data,
    init_flags,
    method_flags,
    frontend,
    on_device,
):
    input_dtype, x = dtype_and_x
    helpers.test_frontend_method(
        init_input_dtypes=input_dtype,
        init_all_as_kwargs_np={
            "data": x[0],
        },
        method_input_dtypes=input_dtype,
        method_all_as_kwargs_np={},
        frontend_method_data=frontend_method_data,
        init_flags=init_flags,
        method_flags=method_flags,
        frontend=frontend,
        on_device=on_device,
    )


# __(add_)__


@handle_frontend_method(
    class_tree=CLASS_TREE,
    init_tree="paddle.to_tensor",
    method_name="add_",
    dtype_and_x=helpers.dtype_and_values(
        available_dtypes=helpers.get_dtypes("float"),
    ),
)
def test_paddle_add_(
    dtype_and_x,
    frontend_method_data,
    init_flags,
    method_flags,
    frontend,
    on_device,
):
    input_dtype, x = dtype_and_x
    helpers.test_frontend_method(
        init_input_dtypes=input_dtype,
        init_all_as_kwargs_np={
            "data": x[0],
        },
        method_input_dtypes=input_dtype,
        method_all_as_kwargs_np={},
        frontend_method_data=frontend_method_data,
        init_flags=init_flags,
        method_flags=method_flags,
        frontend=frontend,
        on_device=on_device,
    )
    

# add_n


@handle_frontend_method(
    class_tree=CLASS_TREE,
    init_tree="paddle.to_tensor",
    method_name="add_n",
    dtype_and_x=helpers.dtype_and_values(
        available_dtypes=helpers.get_dtypes("float"),
    ),
)
def test_paddle_add_n(
    dtype_and_x,
    frontend_method_data,
    init_flags,
    method_flags,
    frontend,
    on_device,
):
    input_dtype, x = dtype_and_x
    helpers.test_frontend_method(
        init_input_dtypes=input_dtype,
        init_all_as_kwargs_np={
            "data": x[0],
        },
        method_input_dtypes=input_dtype,
        method_all_as_kwargs_np={},
        frontend_method_data=frontend_method_data,
        init_flags=init_flags,
        method_flags=method_flags,
        frontend=frontend,
        on_device=on_device,
    )
 

#square

@handle_frontend_method(
    class_tree=CLASS_TREE,
    init_tree="paddle.to_tensor",
    method_name="square",
    dtype_and_x=helpers.dtype_and_values(
        available_dtypes=helpers.get_dtypes("float"),
    ),
)
def test_paddle_square(
    dtype_and_x,
    frontend_method_data,
    init_flags,
    method_flags,
    frontend,
    on_device,
):
    input_dtype, x = dtype_and_x
    helpers.test_frontend_method(
        init_input_dtypes=input_dtype,
        init_all_as_kwargs_np={
            "data": x[0],
        },
        method_input_dtypes=input_dtype,
        method_all_as_kwargs_np={},
        frontend_method_data=frontend_method_data,
        init_flags=init_flags,
        method_flags=method_flags,
        frontend=frontend,
        on_device=on_device,
    )

<<<<<<< HEAD
=======

# cholesky
@handle_frontend_method(
    class_tree=CLASS_TREE,
    init_tree="paddle.to_tensor",
    method_name="cholesky",
    dtype_and_x=_get_dtype_and_square_matrix(),
    upper=st.booleans(),
)
def test_paddle_cholesky(
    dtype_and_x,
    upper,
    frontend_method_data,
    init_flags,
    method_flags,
    frontend,
    on_device,
):
    input_dtype, x = dtype_and_x
    x = np.matmul(x.T, x) + np.identity(x.shape[0])

    helpers.test_frontend_method(
        init_input_dtypes=input_dtype,
        init_all_as_kwargs_np={
            "data": x,
        },
        method_input_dtypes=input_dtype,
        method_all_as_kwargs_np={"upper": upper},
        frontend=frontend,
        frontend_method_data=frontend_method_data,
        init_flags=init_flags,
        method_flags=method_flags,
        on_device=on_device,
    )


# all
@handle_frontend_method(
    class_tree=CLASS_TREE,
    init_tree="paddle.to_tensor",
    method_name="all",
    dtype_x_axis=helpers.dtype_values_axis(
        available_dtypes=st.one_of(helpers.get_dtypes("float")),
        min_axis=-1,
        max_axis=0,
        min_num_dims=1,
        force_int_axis=True,
    ),
    keep_dims=st.booleans(),
)
def test_paddle_all(
    dtype_x_axis,
    keep_dims,
    frontend_method_data,
    init_flags,
    method_flags,
    frontend,
    on_device,
):
    input_dtypes, x, axis = dtype_x_axis
    helpers.test_frontend_method(
        init_input_dtypes=input_dtypes,
        init_all_as_kwargs_np={
            "object": x[0],
        },
        method_input_dtypes=input_dtypes,
        method_all_as_kwargs_np={
            "axis": axis,
            "keepdim": keep_dims,
        },
        frontend=frontend,
        frontend_method_data=frontend_method_data,
        init_flags=init_flags,
        method_flags=method_flags,
        on_device=on_device,
    )


# sort
@handle_frontend_method(
    class_tree=CLASS_TREE,
    init_tree="paddle.to_tensor",
    method_name="sort",
    dtype_x_axis=helpers.dtype_values_axis(
        available_dtypes=st.one_of(helpers.get_dtypes("float")),
        min_axis=-1,
        max_axis=0,
        min_num_dims=1,
        force_int_axis=True,
    ),
    descending=st.booleans(),
)
def test_paddle_sort(
    dtype_x_axis,
    descending,
    frontend_method_data,
    init_flags,
    method_flags,
    frontend,
    on_device,
):
    input_dtypes, x, axis = dtype_x_axis
    helpers.test_frontend_method(
        init_input_dtypes=input_dtypes,
        init_all_as_kwargs_np={
            "object": x[0],
        },
        method_input_dtypes=input_dtypes,
        method_all_as_kwargs_np={
            "axis": axis,
            "descending": descending,
        },
        frontend=frontend,
        frontend_method_data=frontend_method_data,
        init_flags=init_flags,
        method_flags=method_flags,
        on_device=on_device,
    )
>>>>>>> 8056213a
<|MERGE_RESOLUTION|>--- conflicted
+++ resolved
@@ -845,8 +845,6 @@
         on_device=on_device,
     )
 
-<<<<<<< HEAD
-=======
 
 # cholesky
 @handle_frontend_method(
@@ -965,4 +963,3 @@
         method_flags=method_flags,
         on_device=on_device,
     )
->>>>>>> 8056213a
