# global
import ivy
from hypothesis import strategies as st, assume, given
import numpy as np

# local
import ivy_tests.test_ivy.helpers as helpers
from ivy_tests.test_ivy.helpers import handle_frontend_method
from ivy.functional.frontends.paddle import Tensor


CLASS_TREE = "ivy.functional.frontends.paddle.Tensor"


# Helpers #
# ------- #


@st.composite
def _reshape_helper(draw):
    # generate a shape s.t len(shape) > 0
    shape = draw(
        helpers.get_shape(
            allow_none=False,
            min_num_dims=1,
            max_num_dims=3,
            min_dim_size=1,
            max_dim_size=3,
        )
    )

    reshape_shape = draw(helpers.reshape_shapes(shape=shape))

    dtypes, x = draw(
        helpers.dtype_and_values(
            available_dtypes=helpers.get_dtypes("valid"),
            shape=shape,
        )
    )
    return dtypes, x, reshape_shape


@st.composite
def _setitem_helper(draw, available_dtypes, allow_neg_step=True):
    input_dtype, x, index = draw(
        helpers.dtype_array_index(
            available_dtypes=available_dtypes,
            allow_neg_step=allow_neg_step,
        )
    )
    val_dtype, val = draw(
        helpers.dtype_and_values(
            available_dtypes=available_dtypes,
            shape=x[index].shape,
        )
    )
    return input_dtype + val_dtype, x, index, val[0]


@st.composite
def _get_dtype_and_square_matrix(draw):
    dim_size = draw(helpers.ints(min_value=2, max_value=5))
    dtype = draw(helpers.get_dtypes("float", index=1, full=False))
    mat = draw(
        helpers.array_values(
            dtype=dtype[0], shape=(dim_size, dim_size), min_value=0, max_value=10
        )
    )
    return dtype, mat


# Tests #
# ----- #


@given(
    dtype_x=helpers.dtype_and_values(
        available_dtypes=helpers.get_dtypes("valid", prune_function=False)
    ).filter(lambda x: "bfloat16" not in x[0]),
)
def test_paddle_tensor_property_device(
    dtype_x,
):
    _, data = dtype_x
    x = Tensor(data[0])
    x.ivy_array = data[0]
    ivy.utils.assertions.check_equal(
        x.place, ivy.dev(ivy.array(data[0])), as_array=False
    )


@given(
    dtype_x=helpers.dtype_and_values(
        available_dtypes=helpers.get_dtypes("valid", prune_function=False)
    ).filter(lambda x: "bfloat16" not in x[0]),
)
def test_paddle_tensor_property_dtype(
    dtype_x,
):
    dtype, data = dtype_x
    x = Tensor(data[0])
    x.ivy_array = data[0]
    ivy.utils.assertions.check_equal(x.dtype, dtype[0], as_array=False)


@given(
    dtype_x=helpers.dtype_and_values(
        available_dtypes=helpers.get_dtypes("valid", prune_function=False),
        ret_shape=True,
    ).filter(lambda x: "bfloat16" not in x[0]),
)
def test_paddle_tensor_property_shape(dtype_x):
    _, data, shape = dtype_x
    x = Tensor(data[0])
    ivy.utils.assertions.check_equal(
        x.ivy_array.shape, ivy.Shape(shape), as_array=False
    )


@given(
    dtype_x=helpers.dtype_and_values(
        available_dtypes=helpers.get_dtypes("valid", prune_function=False),
    ).filter(lambda x: "bfloat16" not in x[0]),
)
def test_paddle_tensor_property_ndim(
    dtype_x,
):
    _, data = dtype_x
    x = Tensor(data[0])
    ivy.utils.assertions.check_equal(x.ndim, data[0].ndim, as_array=False)


# reshape
@handle_frontend_method(
    class_tree=CLASS_TREE,
    init_tree="paddle.to_tensor",
    method_name="reshape",
    dtype_x_shape=_reshape_helper(),
)
def test_paddle_instance_reshape(
    dtype_x_shape,
    frontend_method_data,
    init_flags,
    method_flags,
    frontend,
    on_device,
):
    input_dtype, x, shape = dtype_x_shape
    assume(len(shape) != 0)
    shape = {
        "shape": shape,
    }
    helpers.test_frontend_method(
        init_input_dtypes=input_dtype,
        init_all_as_kwargs_np={
            "data": x[0],
        },
        method_input_dtypes=input_dtype,
        method_all_as_kwargs_np=shape,
        frontend_method_data=frontend_method_data,
        init_flags=init_flags,
        method_flags=method_flags,
        frontend=frontend,
        on_device=on_device,
    )


# __getitem__
@handle_frontend_method(
    class_tree=CLASS_TREE,
    init_tree="paddle.to_tensor",
    method_name="__getitem__",
    dtype_x_index=helpers.dtype_array_index(
        available_dtypes=helpers.get_dtypes("valid"),
        allow_neg_step=False,
    ),
)
def test_paddle_instance_getitem(
    dtype_x_index,
    frontend_method_data,
    init_flags,
    method_flags,
    frontend,
    on_device,
):
    input_dtype, x, index = dtype_x_index
    helpers.test_frontend_method(
        init_input_dtypes=[input_dtype[0]],
        init_all_as_kwargs_np={"data": x},
        method_input_dtypes=[input_dtype[1]],
        method_all_as_kwargs_np={"item": index},
        frontend_method_data=frontend_method_data,
        init_flags=init_flags,
        method_flags=method_flags,
        frontend=frontend,
        on_device=on_device,
    )


# __setitem__
@handle_frontend_method(
    class_tree=CLASS_TREE,
    init_tree="paddle.to_tensor",
    method_name="__setitem__",
    dtypes_x_index_val=_setitem_helper(
        available_dtypes=helpers.get_dtypes("valid"),
    ),
)
def test_paddle_instance_setitem(
    dtypes_x_index_val,
    frontend_method_data,
    init_flags,
    method_flags,
    frontend,
    on_device,
):
    input_dtype, x, index, val = dtypes_x_index_val
    assume(len(index) != 0)
    helpers.test_frontend_method(
        init_input_dtypes=[input_dtype[0]],
        init_all_as_kwargs_np={"data": x},
        method_input_dtypes=[*input_dtype[1:]],
        method_all_as_kwargs_np={"item": index, "value": val},
        frontend_method_data=frontend_method_data,
        init_flags=init_flags,
        method_flags=method_flags,
        frontend=frontend,
        on_device=on_device,
    )


# dim
@handle_frontend_method(
    class_tree=CLASS_TREE,
    init_tree="paddle.to_tensor",
    method_name="dim",
    dtype_and_x=helpers.dtype_and_values(
        available_dtypes=helpers.get_dtypes("valid"),
    ),
)
def test_paddle_instance_dim(
    dtype_and_x,
    frontend_method_data,
    init_flags,
    method_flags,
    frontend,
    on_device,
):
    input_dtype, x = dtype_and_x
    helpers.test_frontend_method(
        init_input_dtypes=input_dtype,
        init_all_as_kwargs_np={
            "data": x[0],
        },
        method_input_dtypes=[],
        method_all_as_kwargs_np={},
        frontend_method_data=frontend_method_data,
        init_flags=init_flags,
        method_flags=method_flags,
        frontend=frontend,
        on_device=on_device,
    )


# abs
@handle_frontend_method(
    class_tree=CLASS_TREE,
    init_tree="paddle.to_tensor",
    method_name="abs",
    dtype_and_x=helpers.dtype_and_values(
        available_dtypes=helpers.get_dtypes("float"),
    ),
)
def test_torch_instance_abs(
    dtype_and_x,
    frontend_method_data,
    init_flags,
    method_flags,
    frontend,
    on_device,
):
    input_dtype, x = dtype_and_x
    helpers.test_frontend_method(
        init_input_dtypes=input_dtype,
        init_all_as_kwargs_np={
            "data": x[0],
        },
        method_input_dtypes=input_dtype,
        method_all_as_kwargs_np={},
        frontend_method_data=frontend_method_data,
        init_flags=init_flags,
        method_flags=method_flags,
        frontend=frontend,
        on_device=on_device,
    )


# sin
@handle_frontend_method(
    class_tree=CLASS_TREE,
    init_tree="paddle.to_tensor",
    method_name="sin",
    dtype_and_x=helpers.dtype_and_values(
        available_dtypes=helpers.get_dtypes("float"),
    ),
)
def test_paddle_sin(
    dtype_and_x,
    frontend_method_data,
    init_flags,
    method_flags,
    frontend,
    on_device,
):
    input_dtype, x = dtype_and_x
    helpers.test_frontend_method(
        init_input_dtypes=input_dtype,
        init_all_as_kwargs_np={
            "data": x[0],
        },
        method_input_dtypes=input_dtype,
        method_all_as_kwargs_np={},
        frontend_method_data=frontend_method_data,
        init_flags=init_flags,
        method_flags=method_flags,
        frontend=frontend,
        on_device=on_device,
    )


# sinh
@handle_frontend_method(
    class_tree=CLASS_TREE,
    init_tree="paddle.to_tensor",
    method_name="sinh",
    dtype_and_x=helpers.dtype_and_values(
        available_dtypes=helpers.get_dtypes("float"),
    ),
)
def test_paddle_sinh(
    dtype_and_x,
    frontend_method_data,
    init_flags,
    method_flags,
    frontend,
    on_device,
):
    input_dtype, x = dtype_and_x
    helpers.test_frontend_method(
        init_input_dtypes=input_dtype,
        init_all_as_kwargs_np={
            "data": x[0],
        },
        method_input_dtypes=input_dtype,
        method_all_as_kwargs_np={},
        frontend_method_data=frontend_method_data,
        init_flags=init_flags,
        method_flags=method_flags,
        frontend=frontend,
        on_device=on_device,
    )


# asin
@handle_frontend_method(
    class_tree=CLASS_TREE,
    init_tree="paddle.to_tensor",
    method_name="asin",
    dtype_and_x=helpers.dtype_and_values(
        available_dtypes=helpers.get_dtypes("float"),
    ),
)
def test_paddle_asin(
    dtype_and_x,
    frontend_method_data,
    init_flags,
    method_flags,
    frontend,
    on_device,
):
    input_dtype, x = dtype_and_x
    helpers.test_frontend_method(
        init_input_dtypes=input_dtype,
        init_all_as_kwargs_np={
            "data": x[0],
        },
        method_input_dtypes=input_dtype,
        method_all_as_kwargs_np={},
        frontend_method_data=frontend_method_data,
        init_flags=init_flags,
        method_flags=method_flags,
        frontend=frontend,
        on_device=on_device,
    )


# asinh
@handle_frontend_method(
    class_tree=CLASS_TREE,
    init_tree="paddle.to_tensor",
    method_name="asinh",
    dtype_and_x=helpers.dtype_and_values(
        available_dtypes=helpers.get_dtypes("float"),
    ),
)
def test_paddle_asinh(
    dtype_and_x,
    frontend_method_data,
    init_flags,
    method_flags,
    frontend,
    on_device,
):
    input_dtype, x = dtype_and_x
    helpers.test_frontend_method(
        init_input_dtypes=input_dtype,
        init_all_as_kwargs_np={
            "data": x[0],
        },
        method_input_dtypes=input_dtype,
        method_all_as_kwargs_np={},
        frontend_method_data=frontend_method_data,
        init_flags=init_flags,
        method_flags=method_flags,
        frontend=frontend,
        on_device=on_device,
    )


# log
@handle_frontend_method(
    class_tree=CLASS_TREE,
    init_tree="paddle.to_tensor",
    method_name="log",
    dtype_and_x=helpers.dtype_and_values(
        available_dtypes=helpers.get_dtypes("float"),
    ),
)
def test_paddle_log(
    dtype_and_x,
    frontend_method_data,
    init_flags,
    method_flags,
    frontend,
    on_device,
):
    input_dtype, x = dtype_and_x
    helpers.test_frontend_method(
        init_input_dtypes=input_dtype,
        init_all_as_kwargs_np={
            "data": x[0],
        },
        method_input_dtypes=input_dtype,
        method_all_as_kwargs_np={},
        frontend_method_data=frontend_method_data,
        init_flags=init_flags,
        method_flags=method_flags,
        frontend=frontend,
        on_device=on_device,
    )


# argmax
@handle_frontend_method(
    class_tree=CLASS_TREE,
    init_tree="paddle.to_tensor",
    method_name="argmax",
    dtype_x_axis=helpers.dtype_values_axis(
        available_dtypes=st.one_of(helpers.get_dtypes("float")),
        min_axis=-1,
        max_axis=0,
        min_num_dims=1,
        force_int_axis=True,
    ),
    keep_dims=st.booleans(),
)
def test_paddle_argmax(
    dtype_x_axis,
    keep_dims,
    frontend_method_data,
    init_flags,
    method_flags,
    frontend,
    on_device,
):
    input_dtypes, x, axis = dtype_x_axis
    helpers.test_frontend_method(
        init_input_dtypes=input_dtypes,
        init_all_as_kwargs_np={
            "object": x[0],
        },
        method_input_dtypes=input_dtypes,
        method_all_as_kwargs_np={
            "axis": axis,
            "keepdim": keep_dims,
        },
        frontend=frontend,
        frontend_method_data=frontend_method_data,
        init_flags=init_flags,
        method_flags=method_flags,
        on_device=on_device,
    )


# exp
@handle_frontend_method(
    class_tree=CLASS_TREE,
    init_tree="paddle.to_tensor",
    method_name="exp",
    dtype_and_x=helpers.dtype_and_values(
        available_dtypes=helpers.get_dtypes("float"),
    ),
)
def test_paddle_exp(
    dtype_and_x,
    frontend_method_data,
    init_flags,
    method_flags,
    frontend,
    on_device,
):
    input_dtype, x = dtype_and_x
    helpers.test_frontend_method(
        init_input_dtypes=input_dtype,
        init_all_as_kwargs_np={
            "data": x[0],
        },
        method_input_dtypes=input_dtype,
        method_all_as_kwargs_np={},
        frontend_method_data=frontend_method_data,
        init_flags=init_flags,
        method_flags=method_flags,
        frontend=frontend,
        on_device=on_device,
    )


# cos
@handle_frontend_method(
    class_tree=CLASS_TREE,
    init_tree="paddle.to_tensor",
    method_name="cos",
    dtype_and_x=helpers.dtype_and_values(
        available_dtypes=helpers.get_dtypes("float"),
    ),
)
def test_paddle_cos(
    dtype_and_x,
    frontend_method_data,
    init_flags,
    method_flags,
    frontend,
    on_device,
):
    input_dtype, x = dtype_and_x
    helpers.test_frontend_method(
        init_input_dtypes=input_dtype,
        init_all_as_kwargs_np={
            "data": x[0],
        },
        method_input_dtypes=input_dtype,
        method_all_as_kwargs_np={},
        frontend_method_data=frontend_method_data,
        init_flags=init_flags,
        method_flags=method_flags,
        frontend=frontend,
        on_device=on_device,
    )


# log10
@handle_frontend_method(
    class_tree=CLASS_TREE,
    init_tree="paddle.to_tensor",
    method_name="log10",
    dtype_and_x=helpers.dtype_and_values(
        available_dtypes=helpers.get_dtypes("float"),
    ),
)
def test_paddle_log10(
    dtype_and_x,
    frontend_method_data,
    init_flags,
    method_flags,
    frontend,
    on_device,
):
    input_dtype, x = dtype_and_x
    helpers.test_frontend_method(
        init_input_dtypes=input_dtype,
        init_all_as_kwargs_np={
            "data": x[0],
        },
        method_input_dtypes=input_dtype,
        method_all_as_kwargs_np={},
        frontend_method_data=frontend_method_data,
        init_flags=init_flags,
        method_flags=method_flags,
        frontend=frontend,
        on_device=on_device,
    )


# argsort
@handle_frontend_method(
    class_tree=CLASS_TREE,
    init_tree="paddle.to_tensor",
    method_name="argsort",
    dtype_x_axis=helpers.dtype_values_axis(
        available_dtypes=st.one_of(helpers.get_dtypes("float")),
        min_axis=-1,
        max_axis=0,
        min_num_dims=1,
        force_int_axis=True,
    ),
    descending=st.booleans(),
)
def test_paddle_argsort(
    dtype_x_axis,
    descending,
    frontend_method_data,
    init_flags,
    method_flags,
    frontend,
    on_device,
):
    input_dtypes, x, axis = dtype_x_axis
    helpers.test_frontend_method(
        init_input_dtypes=input_dtypes,
        init_all_as_kwargs_np={
            "object": x[0],
        },
        method_input_dtypes=input_dtypes,
        method_all_as_kwargs_np={
            "axis": axis,
            "descending": descending,
        },
        frontend=frontend,
        frontend_method_data=frontend_method_data,
        init_flags=init_flags,
        method_flags=method_flags,
        on_device=on_device,
    )


# floor
@handle_frontend_method(
    class_tree=CLASS_TREE,
    init_tree="paddle.to_tensor",
    method_name="floor",
    dtype_and_x=helpers.dtype_and_values(
        available_dtypes=helpers.get_dtypes("float"),
    ),
)
def test_paddle_floor(
    dtype_and_x,
    frontend_method_data,
    init_flags,
    method_flags,
    frontend,
    on_device,
):
    input_dtype, x = dtype_and_x
    helpers.test_frontend_method(
        init_input_dtypes=input_dtype,
        init_all_as_kwargs_np={
            "data": x[0],
        },
        method_input_dtypes=input_dtype,
        method_all_as_kwargs_np={},
        frontend_method_data=frontend_method_data,
        init_flags=init_flags,
        method_flags=method_flags,
        frontend=frontend,
        on_device=on_device,
    )


# sqrt
@handle_frontend_method(
    class_tree=CLASS_TREE,
    init_tree="paddle.to_tensor",
    method_name="sqrt",
    dtype_and_x=helpers.dtype_and_values(
        available_dtypes=helpers.get_dtypes("valid"),
    ),
)
def test_paddle_sqrt(
    dtype_and_x,
    frontend_method_data,
    init_flags,
    method_flags,
    frontend,
    on_device,
):
    input_dtype, x = dtype_and_x
    helpers.test_frontend_method(
        init_input_dtypes=input_dtype,
        init_all_as_kwargs_np={
            "data": x[0],
        },
        method_input_dtypes=input_dtype,
        method_all_as_kwargs_np={},
        frontend_method_data=frontend_method_data,
        init_flags=init_flags,
        method_flags=method_flags,
        frontend=frontend,
        on_device=on_device,
    )


# tanh
@handle_frontend_method(
    class_tree=CLASS_TREE,
    init_tree="paddle.to_tensor",
    method_name="tanh",
    dtype_and_x=helpers.dtype_and_values(
        available_dtypes=helpers.get_dtypes("valid"),
    ),
)
def test_paddle_tanh(
    dtype_and_x,
    frontend_method_data,
    init_flags,
    method_flags,
    frontend,
    on_device,
):
    input_dtype, x = dtype_and_x
    helpers.test_frontend_method(
        init_input_dtypes=input_dtype,
        init_all_as_kwargs_np={
            "data": x[0],
        },
        method_input_dtypes=input_dtype,
        method_all_as_kwargs_np={},
        frontend_method_data=frontend_method_data,
        init_flags=init_flags,
        method_flags=method_flags,
        frontend=frontend,
        on_device=on_device,
    )


# __(add_)__


@handle_frontend_method(
    class_tree=CLASS_TREE,
    init_tree="paddle.to_tensor",
    method_name="add_",
    dtype_and_x=helpers.dtype_and_values(
        available_dtypes=helpers.get_dtypes("float"),
    ),
)
def test_paddle_add_(
    dtype_and_x,
    frontend_method_data,
    init_flags,
    method_flags,
    frontend,
    on_device,
):
    input_dtype, x = dtype_and_x
    helpers.test_frontend_method(
        init_input_dtypes=input_dtype,
        init_all_as_kwargs_np={
            "data": x[0],
        },
        method_input_dtypes=input_dtype,
        method_all_as_kwargs_np={},
        frontend_method_data=frontend_method_data,
        init_flags=init_flags,
        method_flags=method_flags,
        frontend=frontend,
        on_device=on_device,
    )


# square
@handle_frontend_method(
    class_tree=CLASS_TREE,
    init_tree="paddle.to_tensor",
    method_name="square",
    dtype_and_x=helpers.dtype_and_values(
        available_dtypes=helpers.get_dtypes("float"),
    ),
)
def test_paddle_square(
    dtype_and_x,
    frontend_method_data,
    init_flags,
    method_flags,
    frontend,
    on_device,
):
    input_dtype, x = dtype_and_x
    helpers.test_frontend_method(
        init_input_dtypes=input_dtype,
        init_all_as_kwargs_np={
            "data": x[0],
        },
        method_input_dtypes=input_dtype,
        method_all_as_kwargs_np={},
        frontend_method_data=frontend_method_data,
        init_flags=init_flags,
        method_flags=method_flags,
        frontend=frontend,
        on_device=on_device,
    )


# cholesky
@handle_frontend_method(
    class_tree=CLASS_TREE,
    init_tree="paddle.to_tensor",
    method_name="cholesky",
    dtype_and_x=_get_dtype_and_square_matrix(),
    upper=st.booleans(),
)
def test_paddle_cholesky(
    dtype_and_x,
    upper,
    frontend_method_data,
    init_flags,
    method_flags,
    frontend,
    on_device,
):
    input_dtype, x = dtype_and_x
    x = np.matmul(x.T, x) + np.identity(x.shape[0])

    helpers.test_frontend_method(
        init_input_dtypes=input_dtype,
        init_all_as_kwargs_np={
            "data": x,
        },
        method_input_dtypes=input_dtype,
        method_all_as_kwargs_np={"upper": upper},
        frontend=frontend,
        frontend_method_data=frontend_method_data,
        init_flags=init_flags,
        method_flags=method_flags,
        on_device=on_device,
    )


# all
@handle_frontend_method(
    class_tree=CLASS_TREE,
    init_tree="paddle.to_tensor",
    method_name="all",
    dtype_x_axis=helpers.dtype_values_axis(
        available_dtypes=st.one_of(helpers.get_dtypes("float")),
        min_axis=-1,
        max_axis=0,
        min_num_dims=1,
        force_int_axis=True,
    ),
    keep_dims=st.booleans(),
)
def test_paddle_all(
    dtype_x_axis,
    keep_dims,
    frontend_method_data,
    init_flags,
    method_flags,
    frontend,
    on_device,
):
    input_dtypes, x, axis = dtype_x_axis
    helpers.test_frontend_method(
        init_input_dtypes=input_dtypes,
        init_all_as_kwargs_np={
            "object": x[0],
        },
        method_input_dtypes=input_dtypes,
        method_all_as_kwargs_np={
            "axis": axis,
            "keepdim": keep_dims,
        },
        frontend=frontend,
        frontend_method_data=frontend_method_data,
        init_flags=init_flags,
        method_flags=method_flags,
        on_device=on_device,
    )


# sort
@handle_frontend_method(
    class_tree=CLASS_TREE,
    init_tree="paddle.to_tensor",
    method_name="sort",
    dtype_x_axis=helpers.dtype_values_axis(
        available_dtypes=st.one_of(helpers.get_dtypes("float")),
        min_axis=-1,
        max_axis=0,
        min_num_dims=1,
        force_int_axis=True,
    ),
    descending=st.booleans(),
)
def test_paddle_sort(
    dtype_x_axis,
    descending,
    frontend_method_data,
    init_flags,
    method_flags,
    frontend,
    on_device,
):
    input_dtypes, x, axis = dtype_x_axis
    helpers.test_frontend_method(
        init_input_dtypes=input_dtypes,
        init_all_as_kwargs_np={
            "object": x[0],
        },
        method_input_dtypes=input_dtypes,
        method_all_as_kwargs_np={
            "axis": axis,
            "descending": descending,
        },
        frontend=frontend,
        frontend_method_data=frontend_method_data,
        init_flags=init_flags,
        method_flags=method_flags,
        on_device=on_device,
    )


#  isinf
@handle_frontend_method(
    class_tree=CLASS_TREE,
    init_tree="paddle.to_tensor",
    method_name="isinf",
    dtype_and_x=helpers.dtype_and_values(
        available_dtypes=helpers.get_dtypes("valid"),
    ),
)
def test_paddle_isinf(
    dtype_and_x,
    frontend_method_data,
    init_flags,
    method_flags,
    frontend,
    on_device,
):
    input_dtype, x = dtype_and_x
    helpers.test_frontend_method(
        init_input_dtypes=input_dtype,
        init_all_as_kwargs_np={
            "data": x[0],
        },
        method_input_dtypes=input_dtype,
        method_all_as_kwargs_np={},
        frontend_method_data=frontend_method_data,
        init_flags=init_flags,
        method_flags=method_flags,
        frontend=frontend,
        on_device=on_device,
    )


<<<<<<< HEAD
# bitwise_xor
@handle_frontend_method(
    class_tree=CLASS_TREE,
    init_tree="paddle.to_tensor",
    method_name="bitwise_xor",
    dtypes_and_x=helpers.dtype_and_values(
        available_dtypes=helpers.get_dtypes("valid"), num_arrays=2, shared_dtype=True
    ),
)
def test_paddle_bitwise_xor(
    dtypes_and_x,
=======
#  isfinite
@handle_frontend_method(
    class_tree=CLASS_TREE,
    init_tree="paddle.to_tensor",
    method_name="isfinite",
    dtype_and_x=helpers.dtype_and_values(
        available_dtypes=helpers.get_dtypes("valid"),
    ),
)
def test_paddle_isfinite(
    dtype_and_x,
>>>>>>> 64f6e07c
    frontend_method_data,
    init_flags,
    method_flags,
    frontend,
    on_device,
):
<<<<<<< HEAD
    input_dtype, x = dtypes_and_x
    helpers.test_frontend_method(
        init_input_dtypes=input_dtype,
        init_all_as_kwargs_np={"data": x[0]},
        method_input_dtypes=input_dtype,
        method_all_as_kwargs_np={"y": x[1]},
=======
    input_dtype, x = dtype_and_x
    helpers.test_frontend_method(
        init_input_dtypes=input_dtype,
        init_all_as_kwargs_np={
            "data": x[0],
        },
        method_input_dtypes=input_dtype,
        method_all_as_kwargs_np={},
>>>>>>> 64f6e07c
        frontend_method_data=frontend_method_data,
        init_flags=init_flags,
        method_flags=method_flags,
        frontend=frontend,
        on_device=on_device,
    )<|MERGE_RESOLUTION|>--- conflicted
+++ resolved
@@ -962,7 +962,39 @@
     )
 
 
-<<<<<<< HEAD
+#  isfinite
+@handle_frontend_method(
+    class_tree=CLASS_TREE,
+    init_tree="paddle.to_tensor",
+    method_name="isfinite",
+    dtype_and_x=helpers.dtype_and_values(
+        available_dtypes=helpers.get_dtypes("valid"),
+    ),
+)
+def test_paddle_isfinite(
+    dtype_and_x,
+    frontend_method_data,
+    init_flags,
+    method_flags,
+    frontend,
+    on_device,
+):
+    input_dtype, x = dtype_and_x
+    helpers.test_frontend_method(
+        init_input_dtypes=input_dtype,
+        init_all_as_kwargs_np={
+            "data": x[0],
+        },
+        method_input_dtypes=input_dtype,
+        method_all_as_kwargs_np={},
+        frontend_method_data=frontend_method_data,
+        init_flags=init_flags,
+        method_flags=method_flags,
+        frontend=frontend,
+        on_device=on_device,
+    )
+
+
 # bitwise_xor
 @handle_frontend_method(
     class_tree=CLASS_TREE,
@@ -974,42 +1006,18 @@
 )
 def test_paddle_bitwise_xor(
     dtypes_and_x,
-=======
-#  isfinite
-@handle_frontend_method(
-    class_tree=CLASS_TREE,
-    init_tree="paddle.to_tensor",
-    method_name="isfinite",
-    dtype_and_x=helpers.dtype_and_values(
-        available_dtypes=helpers.get_dtypes("valid"),
-    ),
-)
-def test_paddle_isfinite(
-    dtype_and_x,
->>>>>>> 64f6e07c
-    frontend_method_data,
-    init_flags,
-    method_flags,
-    frontend,
-    on_device,
-):
-<<<<<<< HEAD
+    frontend_method_data,
+    init_flags,
+    method_flags,
+    frontend,
+    on_device,
+):
     input_dtype, x = dtypes_and_x
     helpers.test_frontend_method(
         init_input_dtypes=input_dtype,
         init_all_as_kwargs_np={"data": x[0]},
         method_input_dtypes=input_dtype,
         method_all_as_kwargs_np={"y": x[1]},
-=======
-    input_dtype, x = dtype_and_x
-    helpers.test_frontend_method(
-        init_input_dtypes=input_dtype,
-        init_all_as_kwargs_np={
-            "data": x[0],
-        },
-        method_input_dtypes=input_dtype,
-        method_all_as_kwargs_np={},
->>>>>>> 64f6e07c
         frontend_method_data=frontend_method_data,
         init_flags=init_flags,
         method_flags=method_flags,
