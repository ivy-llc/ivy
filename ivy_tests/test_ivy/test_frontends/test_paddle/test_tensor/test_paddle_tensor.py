# global
import ivy
from hypothesis import strategies as st, assume, given
import numpy as np

# local
import ivy_tests.test_ivy.helpers as helpers
from ivy_tests.test_ivy.helpers import handle_frontend_method
from ivy.functional.frontends.paddle import Tensor


CLASS_TREE = "ivy.functional.frontends.paddle.Tensor"


# Helpers #
# ------- #


@st.composite
def _reshape_helper(draw):
    # generate a shape s.t len(shape) > 0
    shape = draw(
        helpers.get_shape(
            allow_none=False,
            min_num_dims=1,
            max_num_dims=3,
            min_dim_size=1,
            max_dim_size=3,
        )
    )

    reshape_shape = draw(helpers.reshape_shapes(shape=shape))

    dtypes, x = draw(
        helpers.dtype_and_values(
            available_dtypes=helpers.get_dtypes("valid"),
            shape=shape,
        )
    )
    return dtypes, x, reshape_shape


@st.composite
def _setitem_helper(draw, available_dtypes, allow_neg_step=True):
    input_dtype, x, index = draw(
        helpers.dtype_array_index(
            available_dtypes=available_dtypes,
            allow_neg_step=allow_neg_step,
        )
    )
    val_dtype, val = draw(
        helpers.dtype_and_values(
            available_dtypes=available_dtypes,
            shape=x[index].shape,
        )
    )
    return input_dtype + val_dtype, x, index, val[0]


@st.composite
def _get_dtype_and_square_matrix(draw):
    dim_size = draw(helpers.ints(min_value=2, max_value=5))
    dtype = draw(helpers.get_dtypes("float", index=1, full=False))
    mat = draw(
        helpers.array_values(
            dtype=dtype[0], shape=(dim_size, dim_size), min_value=0, max_value=10
        )
    )
    return dtype, mat


# Tests #
# ----- #


@given(
    dtype_x=helpers.dtype_and_values(
        available_dtypes=helpers.get_dtypes("valid", prune_function=False)
    ).filter(lambda x: "bfloat16" not in x[0]),
)
def test_paddle_tensor_property_device(
    dtype_x,
):
    _, data = dtype_x
    x = Tensor(data[0])
    x.ivy_array = data[0]
    ivy.utils.assertions.check_equal(
        x.place, ivy.dev(ivy.array(data[0])), as_array=False
    )


@given(
    dtype_x=helpers.dtype_and_values(
        available_dtypes=helpers.get_dtypes("valid", prune_function=False)
    ).filter(lambda x: "bfloat16" not in x[0]),
)
def test_paddle_tensor_property_dtype(
    dtype_x,
):
    dtype, data = dtype_x
    x = Tensor(data[0])
    x.ivy_array = data[0]
    ivy.utils.assertions.check_equal(x.dtype, dtype[0], as_array=False)


@given(
    dtype_x=helpers.dtype_and_values(
        available_dtypes=helpers.get_dtypes("valid", prune_function=False),
        ret_shape=True,
    ).filter(lambda x: "bfloat16" not in x[0]),
)
def test_paddle_tensor_property_shape(dtype_x):
    _, data, shape = dtype_x
    x = Tensor(data[0])
    ivy.utils.assertions.check_equal(
        x.ivy_array.shape, ivy.Shape(shape), as_array=False
    )


@given(
    dtype_x=helpers.dtype_and_values(
        available_dtypes=helpers.get_dtypes("valid", prune_function=False),
    ).filter(lambda x: "bfloat16" not in x[0]),
)
def test_paddle_tensor_property_ndim(
    dtype_x,
):
    _, data = dtype_x
    x = Tensor(data[0])
    ivy.utils.assertions.check_equal(x.ndim, data[0].ndim, as_array=False)


# reshape
@handle_frontend_method(
    class_tree=CLASS_TREE,
    init_tree="paddle.to_tensor",
    method_name="reshape",
    dtype_x_shape=_reshape_helper(),
)
def test_paddle_instance_reshape(
    dtype_x_shape,
    frontend_method_data,
    init_flags,
    method_flags,
    frontend,
    on_device,
):
    input_dtype, x, shape = dtype_x_shape
    assume(len(shape) != 0)
    shape = {
        "shape": shape,
    }
    helpers.test_frontend_method(
        init_input_dtypes=input_dtype,
        init_all_as_kwargs_np={
            "data": x[0],
        },
        method_input_dtypes=input_dtype,
        method_all_as_kwargs_np=shape,
        frontend_method_data=frontend_method_data,
        init_flags=init_flags,
        method_flags=method_flags,
        frontend=frontend,
        on_device=on_device,
    )


# __getitem__
@handle_frontend_method(
    class_tree=CLASS_TREE,
    init_tree="paddle.to_tensor",
    method_name="__getitem__",
    dtype_x_index=helpers.dtype_array_index(
        available_dtypes=helpers.get_dtypes("valid"),
        allow_neg_step=False,
    ),
)
def test_paddle_instance_getitem(
    dtype_x_index,
    frontend_method_data,
    init_flags,
    method_flags,
    frontend,
    on_device,
):
    input_dtype, x, index = dtype_x_index
    helpers.test_frontend_method(
        init_input_dtypes=[input_dtype[0]],
        init_all_as_kwargs_np={"data": x},
        method_input_dtypes=[input_dtype[1]],
        method_all_as_kwargs_np={"item": index},
        frontend_method_data=frontend_method_data,
        init_flags=init_flags,
        method_flags=method_flags,
        frontend=frontend,
        on_device=on_device,
    )


# __setitem__
@handle_frontend_method(
    class_tree=CLASS_TREE,
    init_tree="paddle.to_tensor",
    method_name="__setitem__",
    dtypes_x_index_val=_setitem_helper(
        available_dtypes=helpers.get_dtypes("valid"),
    ),
)
def test_paddle_instance_setitem(
    dtypes_x_index_val,
    frontend_method_data,
    init_flags,
    method_flags,
    frontend,
    on_device,
):
    input_dtype, x, index, val = dtypes_x_index_val
    assume(len(index) != 0)
    helpers.test_frontend_method(
        init_input_dtypes=[input_dtype[0]],
        init_all_as_kwargs_np={"data": x},
        method_input_dtypes=[*input_dtype[1:]],
        method_all_as_kwargs_np={"item": index, "value": val},
        frontend_method_data=frontend_method_data,
        init_flags=init_flags,
        method_flags=method_flags,
        frontend=frontend,
        on_device=on_device,
    )


# dim
@handle_frontend_method(
    class_tree=CLASS_TREE,
    init_tree="paddle.to_tensor",
    method_name="dim",
    dtype_and_x=helpers.dtype_and_values(
        available_dtypes=helpers.get_dtypes("valid"),
    ),
)
def test_paddle_instance_dim(
    dtype_and_x,
    frontend_method_data,
    init_flags,
    method_flags,
    frontend,
    on_device,
):
    input_dtype, x = dtype_and_x
    helpers.test_frontend_method(
        init_input_dtypes=input_dtype,
        init_all_as_kwargs_np={
            "data": x[0],
        },
        method_input_dtypes=[],
        method_all_as_kwargs_np={},
        frontend_method_data=frontend_method_data,
        init_flags=init_flags,
        method_flags=method_flags,
        frontend=frontend,
        on_device=on_device,
    )


# abs
@handle_frontend_method(
    class_tree=CLASS_TREE,
    init_tree="paddle.to_tensor",
    method_name="abs",
    dtype_and_x=helpers.dtype_and_values(
        available_dtypes=helpers.get_dtypes("float"),
    ),
)
def test_torch_instance_abs(
    dtype_and_x,
    frontend_method_data,
    init_flags,
    method_flags,
    frontend,
    on_device,
):
    input_dtype, x = dtype_and_x
    helpers.test_frontend_method(
        init_input_dtypes=input_dtype,
        init_all_as_kwargs_np={
            "data": x[0],
        },
        method_input_dtypes=input_dtype,
        method_all_as_kwargs_np={},
        frontend_method_data=frontend_method_data,
        init_flags=init_flags,
        method_flags=method_flags,
        frontend=frontend,
        on_device=on_device,
    )


# sin
@handle_frontend_method(
    class_tree=CLASS_TREE,
    init_tree="paddle.to_tensor",
    method_name="sin",
    dtype_and_x=helpers.dtype_and_values(
        available_dtypes=helpers.get_dtypes("float"),
    ),
)
def test_paddle_sin(
    dtype_and_x,
    frontend_method_data,
    init_flags,
    method_flags,
    frontend,
    on_device,
):
    input_dtype, x = dtype_and_x
    helpers.test_frontend_method(
        init_input_dtypes=input_dtype,
        init_all_as_kwargs_np={
            "data": x[0],
        },
        method_input_dtypes=input_dtype,
        method_all_as_kwargs_np={},
        frontend_method_data=frontend_method_data,
        init_flags=init_flags,
        method_flags=method_flags,
        frontend=frontend,
        on_device=on_device,
    )


# sinh
@handle_frontend_method(
    class_tree=CLASS_TREE,
    init_tree="paddle.to_tensor",
    method_name="sinh",
    dtype_and_x=helpers.dtype_and_values(
        available_dtypes=helpers.get_dtypes("float"),
    ),
)
def test_paddle_sinh(
    dtype_and_x,
    frontend_method_data,
    init_flags,
    method_flags,
    frontend,
    on_device,
):
    input_dtype, x = dtype_and_x
    helpers.test_frontend_method(
        init_input_dtypes=input_dtype,
        init_all_as_kwargs_np={
            "data": x[0],
        },
        method_input_dtypes=input_dtype,
        method_all_as_kwargs_np={},
        frontend_method_data=frontend_method_data,
        init_flags=init_flags,
        method_flags=method_flags,
        frontend=frontend,
        on_device=on_device,
    )


# asin
@handle_frontend_method(
    class_tree=CLASS_TREE,
    init_tree="paddle.to_tensor",
    method_name="asin",
    dtype_and_x=helpers.dtype_and_values(
        available_dtypes=helpers.get_dtypes("float"),
    ),
)
def test_paddle_asin(
    dtype_and_x,
    frontend_method_data,
    init_flags,
    method_flags,
    frontend,
    on_device,
):
    input_dtype, x = dtype_and_x
    helpers.test_frontend_method(
        init_input_dtypes=input_dtype,
        init_all_as_kwargs_np={
            "data": x[0],
        },
        method_input_dtypes=input_dtype,
        method_all_as_kwargs_np={},
        frontend_method_data=frontend_method_data,
        init_flags=init_flags,
        method_flags=method_flags,
        frontend=frontend,
        on_device=on_device,
    )


# asinh
@handle_frontend_method(
    class_tree=CLASS_TREE,
    init_tree="paddle.to_tensor",
    method_name="asinh",
    dtype_and_x=helpers.dtype_and_values(
        available_dtypes=helpers.get_dtypes("float"),
    ),
)
def test_paddle_asinh(
    dtype_and_x,
    frontend_method_data,
    init_flags,
    method_flags,
    frontend,
    on_device,
):
    input_dtype, x = dtype_and_x
    helpers.test_frontend_method(
        init_input_dtypes=input_dtype,
        init_all_as_kwargs_np={
            "data": x[0],
        },
        method_input_dtypes=input_dtype,
        method_all_as_kwargs_np={},
        frontend_method_data=frontend_method_data,
        init_flags=init_flags,
        method_flags=method_flags,
        frontend=frontend,
        on_device=on_device,
    )


# log
@handle_frontend_method(
    class_tree=CLASS_TREE,
    init_tree="paddle.to_tensor",
    method_name="log",
    dtype_and_x=helpers.dtype_and_values(
        available_dtypes=helpers.get_dtypes("float"),
    ),
)
def test_paddle_log(
    dtype_and_x,
    frontend_method_data,
    init_flags,
    method_flags,
    frontend,
    on_device,
):
    input_dtype, x = dtype_and_x
    helpers.test_frontend_method(
        init_input_dtypes=input_dtype,
        init_all_as_kwargs_np={
            "data": x[0],
        },
        method_input_dtypes=input_dtype,
        method_all_as_kwargs_np={},
        frontend_method_data=frontend_method_data,
        init_flags=init_flags,
        method_flags=method_flags,
        frontend=frontend,
        on_device=on_device,
    )


# argmax
@handle_frontend_method(
    class_tree=CLASS_TREE,
    init_tree="paddle.to_tensor",
    method_name="argmax",
    dtype_x_axis=helpers.dtype_values_axis(
        available_dtypes=st.one_of(helpers.get_dtypes("float")),
        min_axis=-1,
        max_axis=0,
        min_num_dims=1,
        force_int_axis=True,
    ),
    keep_dims=st.booleans(),
)
def test_paddle_argmax(
    dtype_x_axis,
    keep_dims,
    frontend_method_data,
    init_flags,
    method_flags,
    frontend,
    on_device,
):
    input_dtypes, x, axis = dtype_x_axis
    helpers.test_frontend_method(
        init_input_dtypes=input_dtypes,
        init_all_as_kwargs_np={
            "object": x[0],
        },
        method_input_dtypes=input_dtypes,
        method_all_as_kwargs_np={
            "axis": axis,
            "keepdim": keep_dims,
        },
        frontend=frontend,
        frontend_method_data=frontend_method_data,
        init_flags=init_flags,
        method_flags=method_flags,
        on_device=on_device,
    )


# exp
@handle_frontend_method(
    class_tree=CLASS_TREE,
    init_tree="paddle.to_tensor",
    method_name="exp",
    dtype_and_x=helpers.dtype_and_values(
        available_dtypes=helpers.get_dtypes("float"),
    ),
)
def test_paddle_exp(
    dtype_and_x,
    frontend_method_data,
    init_flags,
    method_flags,
    frontend,
    on_device,
):
    input_dtype, x = dtype_and_x
    helpers.test_frontend_method(
        init_input_dtypes=input_dtype,
        init_all_as_kwargs_np={
            "data": x[0],
        },
        method_input_dtypes=input_dtype,
        method_all_as_kwargs_np={},
        frontend_method_data=frontend_method_data,
        init_flags=init_flags,
        method_flags=method_flags,
        frontend=frontend,
        on_device=on_device,
    )


# cos
@handle_frontend_method(
    class_tree=CLASS_TREE,
    init_tree="paddle.to_tensor",
    method_name="cos",
    dtype_and_x=helpers.dtype_and_values(
        available_dtypes=helpers.get_dtypes("float"),
    ),
)
def test_paddle_cos(
    dtype_and_x,
    frontend_method_data,
    init_flags,
    method_flags,
    frontend,
    on_device,
):
    input_dtype, x = dtype_and_x
    helpers.test_frontend_method(
        init_input_dtypes=input_dtype,
        init_all_as_kwargs_np={
            "data": x[0],
        },
        method_input_dtypes=input_dtype,
        method_all_as_kwargs_np={},
        frontend_method_data=frontend_method_data,
        init_flags=init_flags,
        method_flags=method_flags,
        frontend=frontend,
        on_device=on_device,
    )


# log10
@handle_frontend_method(
    class_tree=CLASS_TREE,
    init_tree="paddle.to_tensor",
    method_name="log10",
    dtype_and_x=helpers.dtype_and_values(
        available_dtypes=helpers.get_dtypes("float"),
    ),
)
def test_paddle_log10(
    dtype_and_x,
    frontend_method_data,
    init_flags,
    method_flags,
    frontend,
    on_device,
):
    input_dtype, x = dtype_and_x
    helpers.test_frontend_method(
        init_input_dtypes=input_dtype,
        init_all_as_kwargs_np={
            "data": x[0],
        },
        method_input_dtypes=input_dtype,
        method_all_as_kwargs_np={},
        frontend_method_data=frontend_method_data,
        init_flags=init_flags,
        method_flags=method_flags,
        frontend=frontend,
        on_device=on_device,
    )


# argsort
@handle_frontend_method(
    class_tree=CLASS_TREE,
    init_tree="paddle.to_tensor",
    method_name="argsort",
    dtype_x_axis=helpers.dtype_values_axis(
        available_dtypes=st.one_of(helpers.get_dtypes("float")),
        min_axis=-1,
        max_axis=0,
        min_num_dims=1,
        force_int_axis=True,
    ),
    descending=st.booleans(),
)
def test_paddle_argsort(
    dtype_x_axis,
    descending,
    frontend_method_data,
    init_flags,
    method_flags,
    frontend,
    on_device,
):
    input_dtypes, x, axis = dtype_x_axis
    helpers.test_frontend_method(
        init_input_dtypes=input_dtypes,
        init_all_as_kwargs_np={
            "object": x[0],
        },
        method_input_dtypes=input_dtypes,
        method_all_as_kwargs_np={
            "axis": axis,
            "descending": descending,
        },
        frontend=frontend,
        frontend_method_data=frontend_method_data,
        init_flags=init_flags,
        method_flags=method_flags,
        on_device=on_device,
    )


# floor
@handle_frontend_method(
    class_tree=CLASS_TREE,
    init_tree="paddle.to_tensor",
    method_name="floor",
    dtype_and_x=helpers.dtype_and_values(
        available_dtypes=helpers.get_dtypes("float"),
    ),
)
def test_paddle_floor(
    dtype_and_x,
    frontend_method_data,
    init_flags,
    method_flags,
    frontend,
    on_device,
):
    input_dtype, x = dtype_and_x
    helpers.test_frontend_method(
        init_input_dtypes=input_dtype,
        init_all_as_kwargs_np={
            "data": x[0],
        },
        method_input_dtypes=input_dtype,
        method_all_as_kwargs_np={},
        frontend_method_data=frontend_method_data,
        init_flags=init_flags,
        method_flags=method_flags,
        frontend=frontend,
        on_device=on_device,
    )


# sqrt
@handle_frontend_method(
    class_tree=CLASS_TREE,
    init_tree="paddle.to_tensor",
    method_name="sqrt",
    dtype_and_x=helpers.dtype_and_values(
        available_dtypes=helpers.get_dtypes("valid"),
    ),
)
def test_paddle_sqrt(
    dtype_and_x,
    frontend_method_data,
    init_flags,
    method_flags,
    frontend,
    on_device,
):
    input_dtype, x = dtype_and_x
    helpers.test_frontend_method(
        init_input_dtypes=input_dtype,
        init_all_as_kwargs_np={
            "data": x[0],
        },
        method_input_dtypes=input_dtype,
        method_all_as_kwargs_np={},
        frontend_method_data=frontend_method_data,
        init_flags=init_flags,
        method_flags=method_flags,
        frontend=frontend,
        on_device=on_device,
    )


# tanh
@handle_frontend_method(
    class_tree=CLASS_TREE,
    init_tree="paddle.to_tensor",
    method_name="tanh",
    dtype_and_x=helpers.dtype_and_values(
        available_dtypes=helpers.get_dtypes("valid"),
    ),
)
def test_paddle_tanh(
    dtype_and_x,
    frontend_method_data,
    init_flags,
    method_flags,
    frontend,
    on_device,
):
    input_dtype, x = dtype_and_x
    helpers.test_frontend_method(
        init_input_dtypes=input_dtype,
        init_all_as_kwargs_np={
            "data": x[0],
        },
        method_input_dtypes=input_dtype,
        method_all_as_kwargs_np={},
        frontend_method_data=frontend_method_data,
        init_flags=init_flags,
        method_flags=method_flags,
        frontend=frontend,
        on_device=on_device,
    )


# __(add_)__


@handle_frontend_method(
    class_tree=CLASS_TREE,
    init_tree="paddle.to_tensor",
    method_name="add_",
    dtype_and_x=helpers.dtype_and_values(
        available_dtypes=helpers.get_dtypes("float"),
    ),
)
def test_paddle_add_(
    dtype_and_x,
    frontend_method_data,
    init_flags,
    method_flags,
    frontend,
    on_device,
):
    input_dtype, x = dtype_and_x
    helpers.test_frontend_method(
        init_input_dtypes=input_dtype,
        init_all_as_kwargs_np={
            "data": x[0],
        },
        method_input_dtypes=input_dtype,
        method_all_as_kwargs_np={},
        frontend_method_data=frontend_method_data,
        init_flags=init_flags,
        method_flags=method_flags,
        frontend=frontend,
        on_device=on_device,
    )


# square
@handle_frontend_method(
    class_tree=CLASS_TREE,
    init_tree="paddle.to_tensor",
    method_name="square",
    dtype_and_x=helpers.dtype_and_values(
        available_dtypes=helpers.get_dtypes("float"),
    ),
)
def test_paddle_square(
    dtype_and_x,
    frontend_method_data,
    init_flags,
    method_flags,
    frontend,
    on_device,
):
    input_dtype, x = dtype_and_x
    helpers.test_frontend_method(
        init_input_dtypes=input_dtype,
        init_all_as_kwargs_np={
            "data": x[0],
        },
        method_input_dtypes=input_dtype,
        method_all_as_kwargs_np={},
        frontend_method_data=frontend_method_data,
        init_flags=init_flags,
        method_flags=method_flags,
        frontend=frontend,
        on_device=on_device,
    )


# cholesky
@handle_frontend_method(
    class_tree=CLASS_TREE,
    init_tree="paddle.to_tensor",
    method_name="cholesky",
    dtype_and_x=_get_dtype_and_square_matrix(),
    upper=st.booleans(),
)
def test_paddle_cholesky(
    dtype_and_x,
    upper,
    frontend_method_data,
    init_flags,
    method_flags,
    frontend,
    on_device,
):
    input_dtype, x = dtype_and_x
    x = np.matmul(x.T, x) + np.identity(x.shape[0])

    helpers.test_frontend_method(
        init_input_dtypes=input_dtype,
        init_all_as_kwargs_np={
            "data": x,
        },
        method_input_dtypes=input_dtype,
        method_all_as_kwargs_np={"upper": upper},
        frontend=frontend,
        frontend_method_data=frontend_method_data,
        init_flags=init_flags,
        method_flags=method_flags,
        on_device=on_device,
    )


@handle_frontend_method(
    class_tree=CLASS_TREE,
    init_tree="paddle.to_tensor",
    method_name="multiply",
    dtype_and_x=helpers.dtype_and_values(
        available_dtypes=helpers.get_dtypes("float"),
        num_arrays=2,
        shared_dtype=True,
    ),
)
def test_paddle_instance_multiply(
    dtype_and_x,
    frontend_method_data,
    init_flags,
    method_flags,
    frontend,
    on_device,
):
    input_dtype, x = dtype_and_x
    helpers.test_frontend_method(
        init_input_dtypes=input_dtype,
        init_all_as_kwargs_np={
            "value": x[0],
        },
        method_input_dtypes=input_dtype,
        method_all_as_kwargs_np={
            "y": x[1],
        },
        frontend_method_data=frontend_method_data,
        init_flags=init_flags,
        method_flags=method_flags,
        frontend=frontend,
        on_device=on_device,
    )


# all
@handle_frontend_method(
    class_tree=CLASS_TREE,
    init_tree="paddle.to_tensor",
    method_name="all",
    dtype_x_axis=helpers.dtype_values_axis(
        available_dtypes=st.one_of(helpers.get_dtypes("float")),
        min_axis=-1,
        max_axis=0,
        min_num_dims=1,
        force_int_axis=True,
    ),
    keep_dims=st.booleans(),
)
def test_paddle_all(
    dtype_x_axis,
    keep_dims,
    frontend_method_data,
    init_flags,
    method_flags,
    frontend,
    on_device,
):
    input_dtypes, x, axis = dtype_x_axis
    helpers.test_frontend_method(
        init_input_dtypes=input_dtypes,
        init_all_as_kwargs_np={
            "object": x[0],
        },
        method_input_dtypes=input_dtypes,
        method_all_as_kwargs_np={
            "axis": axis,
            "keepdim": keep_dims,
        },
        frontend=frontend,
        frontend_method_data=frontend_method_data,
        init_flags=init_flags,
        method_flags=method_flags,
        on_device=on_device,
    )


# sort
@handle_frontend_method(
    class_tree=CLASS_TREE,
    init_tree="paddle.to_tensor",
    method_name="sort",
    dtype_x_axis=helpers.dtype_values_axis(
        available_dtypes=st.one_of(helpers.get_dtypes("float")),
        min_axis=-1,
        max_axis=0,
        min_num_dims=1,
        force_int_axis=True,
    ),
    descending=st.booleans(),
)
def test_paddle_sort(
    dtype_x_axis,
    descending,
    frontend_method_data,
    init_flags,
    method_flags,
    frontend,
    on_device,
):
    input_dtypes, x, axis = dtype_x_axis
    helpers.test_frontend_method(
        init_input_dtypes=input_dtypes,
        init_all_as_kwargs_np={
            "object": x[0],
        },
        method_input_dtypes=input_dtypes,
        method_all_as_kwargs_np={
            "axis": axis,
            "descending": descending,
        },
        frontend=frontend,
        frontend_method_data=frontend_method_data,
        init_flags=init_flags,
        method_flags=method_flags,
        on_device=on_device,
    )


#  isinf
@handle_frontend_method(
    class_tree=CLASS_TREE,
    init_tree="paddle.to_tensor",
    method_name="isinf",
    dtype_and_x=helpers.dtype_and_values(
        available_dtypes=helpers.get_dtypes("valid"),
    ),
)
def test_paddle_isinf(
    dtype_and_x,
    frontend_method_data,
    init_flags,
    method_flags,
    frontend,
    on_device,
):
    input_dtype, x = dtype_and_x
    helpers.test_frontend_method(
        init_input_dtypes=input_dtype,
        init_all_as_kwargs_np={
            "data": x[0],
        },
        method_input_dtypes=input_dtype,
        method_all_as_kwargs_np={},
        frontend_method_data=frontend_method_data,
        init_flags=init_flags,
        method_flags=method_flags,
        frontend=frontend,
        on_device=on_device,
    )


#  isfinite
@handle_frontend_method(
    class_tree=CLASS_TREE,
    init_tree="paddle.to_tensor",
    method_name="isfinite",
    dtype_and_x=helpers.dtype_and_values(
        available_dtypes=helpers.get_dtypes("valid"),
    ),
)
def test_paddle_isfinite(
    dtype_and_x,
    frontend_method_data,
    init_flags,
    method_flags,
    frontend,
    on_device,
):
    input_dtype, x = dtype_and_x
    helpers.test_frontend_method(
        init_input_dtypes=input_dtype,
        init_all_as_kwargs_np={
            "data": x[0],
        },
        method_input_dtypes=input_dtype,
        method_all_as_kwargs_np={},
        frontend_method_data=frontend_method_data,
        init_flags=init_flags,
        method_flags=method_flags,
        frontend=frontend,
        on_device=on_device,
    )


# erf
@handle_frontend_method(
    class_tree=CLASS_TREE,
    init_tree="paddle.to_tensor",
    method_name="erf",
    dtype_and_x=helpers.dtype_and_values(
        available_dtypes=helpers.get_dtypes("valid"),
    ),
)
def test_paddle_erf(
    dtype_and_x,
    frontend_method_data,
    init_flags,
    method_flags,
    frontend,
    on_device,
):
    input_dtype, x = dtype_and_x
    helpers.test_frontend_method(
        init_input_dtypes=input_dtype,
        init_all_as_kwargs_np={
            "data": x[0],
        },
        method_input_dtypes=input_dtype,
        method_all_as_kwargs_np={},
        frontend_method_data=frontend_method_data,
        init_flags=init_flags,
        method_flags=method_flags,
        frontend=frontend,
        on_device=on_device,
    )


<<<<<<< HEAD
# bitwise_xor
@handle_frontend_method(
    class_tree=CLASS_TREE,
    init_tree="paddle.to_tensor",
    method_name="bitwise_xor",
    dtypes_and_x=helpers.dtype_and_values(
        available_dtypes=helpers.get_dtypes("valid"), num_arrays=2, shared_dtype=True
    ),
)
def test_paddle_bitwise_xor(
=======
# amax
@handle_frontend_method(
    class_tree=CLASS_TREE,
    init_tree="paddle.to_tensor",
    method_name="amax",
    dtype_x_axis=helpers.dtype_values_axis(
        available_dtypes=st.one_of(helpers.get_dtypes("float", "int")),
        min_axis=None,
        max_axis=4,
        min_num_dims=0,
        max_num_dims=4,
        force_int_axis=False,
    ),
    keep_dims=st.booleans(),
)
def test_paddle_amax(
    dtype_x_axis,
    keep_dims,
    frontend_method_data,
    init_flags,
    method_flags,
    frontend,
    on_device,
):
    input_dtypes, x, axis = dtype_x_axis
    helpers.test_frontend_method(
        init_input_dtypes=input_dtypes,
        init_all_as_kwargs_np={
            "object": x[0],
        },
        method_input_dtypes=input_dtypes,
        method_all_as_kwargs_np={
            "axis": axis,
            "keepdim": keep_dims,
        },
        frontend=frontend,
        frontend_method_data=frontend_method_data,
        init_flags=init_flags,
        method_flags=method_flags,
        on_device=on_device,
    )


# subtract
@handle_frontend_method(
    class_tree=CLASS_TREE,
    init_tree="paddle.to_tensor",
    method_name="subtract",
    dtypes_and_x=helpers.dtype_and_values(
        available_dtypes=helpers.get_dtypes("float"), num_arrays=2, shared_dtype=True
    ),
)
def test_paddle_subtract(
>>>>>>> a0f8229f
    dtypes_and_x,
    frontend_method_data,
    init_flags,
    method_flags,
    frontend,
    on_device,
):
    input_dtype, x = dtypes_and_x
    helpers.test_frontend_method(
        init_input_dtypes=input_dtype,
        init_all_as_kwargs_np={"data": x[0]},
        method_input_dtypes=input_dtype,
        method_all_as_kwargs_np={"y": x[1]},
        frontend_method_data=frontend_method_data,
        init_flags=init_flags,
        method_flags=method_flags,
        frontend=frontend,
        on_device=on_device,
    )<|MERGE_RESOLUTION|>--- conflicted
+++ resolved
@@ -1064,18 +1064,6 @@
     )
 
 
-<<<<<<< HEAD
-# bitwise_xor
-@handle_frontend_method(
-    class_tree=CLASS_TREE,
-    init_tree="paddle.to_tensor",
-    method_name="bitwise_xor",
-    dtypes_and_x=helpers.dtype_and_values(
-        available_dtypes=helpers.get_dtypes("valid"), num_arrays=2, shared_dtype=True
-    ),
-)
-def test_paddle_bitwise_xor(
-=======
 # amax
 @handle_frontend_method(
     class_tree=CLASS_TREE,
@@ -1129,7 +1117,6 @@
     ),
 )
 def test_paddle_subtract(
->>>>>>> a0f8229f
     dtypes_and_x,
     frontend_method_data,
     init_flags,
@@ -1148,4 +1135,35 @@
         method_flags=method_flags,
         frontend=frontend,
         on_device=on_device,
+    )
+
+
+# bitwise_xor
+@handle_frontend_method(
+    class_tree=CLASS_TREE,
+    init_tree="paddle.to_tensor",
+    method_name="bitwise_xor",
+    dtypes_and_x=helpers.dtype_and_values(
+        available_dtypes=helpers.get_dtypes("valid"), num_arrays=2, shared_dtype=True
+    ),
+)
+def test_paddle_bitwise_xor(
+    dtypes_and_x,
+    frontend_method_data,
+    init_flags,
+    method_flags,
+    frontend,
+    on_device,
+):
+    input_dtype, x = dtypes_and_x
+    helpers.test_frontend_method(
+        init_input_dtypes=input_dtype,
+        init_all_as_kwargs_np={"data": x[0]},
+        method_input_dtypes=input_dtype,
+        method_all_as_kwargs_np={"y": x[1]},
+        frontend_method_data=frontend_method_data,
+        init_flags=init_flags,
+        method_flags=method_flags,
+        frontend=frontend,
+        on_device=on_device,
     )