--- conflicted
+++ resolved
@@ -1818,7 +1818,39 @@
     )
 
 
-<<<<<<< HEAD
+# imag
+@handle_frontend_method(
+    class_tree=CLASS_TREE,
+    init_tree="paddle.to_tensor",
+    method_name="imag",
+    dtype_and_x=helpers.dtype_and_values(
+        available_dtypes=helpers.get_dtypes("valid"),
+    ),
+)
+def test_paddle_imag(
+    dtype_and_x,
+    frontend_method_data,
+    init_flags,
+    method_flags,
+    frontend,
+    on_device,
+):
+    input_dtype, x = dtype_and_x
+    helpers.test_frontend_method(
+        init_input_dtypes=input_dtype,
+        init_all_as_kwargs_np={
+            "data": x[0],
+        },
+        method_input_dtypes=input_dtype,
+        method_all_as_kwargs_np={},
+        frontend_method_data=frontend_method_data,
+        init_flags=init_flags,
+        method_flags=method_flags,
+        frontend=frontend,
+        on_device=on_device,
+    )
+
+
 # floor_divide
 @handle_frontend_method(
     class_tree=CLASS_TREE,
@@ -1836,26 +1868,12 @@
 )
 def test_paddle_floor_divide(
     dtypes_and_x,
-=======
-# imag
-@handle_frontend_method(
-    class_tree=CLASS_TREE,
-    init_tree="paddle.to_tensor",
-    method_name="imag",
-    dtype_and_x=helpers.dtype_and_values(
-        available_dtypes=helpers.get_dtypes("valid"),
-    ),
-)
-def test_paddle_imag(
-    dtype_and_x,
->>>>>>> d8a7618c
-    frontend_method_data,
-    init_flags,
-    method_flags,
-    frontend,
-    on_device,
-):
-<<<<<<< HEAD
+    frontend_method_data,
+    init_flags,
+    method_flags,
+    frontend,
+    on_device,
+):
     input_dtype, x = dtypes_and_x
     # Absolute tolerance is 1,
     helpers.test_frontend_method(
@@ -1863,23 +1881,10 @@
         init_all_as_kwargs_np={"data": x[0]},
         method_input_dtypes=input_dtype,
         method_all_as_kwargs_np={"y": x[1]},
-=======
-    input_dtype, x = dtype_and_x
-    helpers.test_frontend_method(
-        init_input_dtypes=input_dtype,
-        init_all_as_kwargs_np={
-            "data": x[0],
-        },
-        method_input_dtypes=input_dtype,
-        method_all_as_kwargs_np={},
->>>>>>> d8a7618c
-        frontend_method_data=frontend_method_data,
-        init_flags=init_flags,
-        method_flags=method_flags,
-        frontend=frontend,
-        on_device=on_device,
-<<<<<<< HEAD
+        frontend_method_data=frontend_method_data,
+        init_flags=init_flags,
+        method_flags=method_flags,
+        frontend=frontend,
+        on_device=on_device,
         atol_=1,
-=======
->>>>>>> d8a7618c
     )