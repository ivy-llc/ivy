--- conflicted
+++ resolved
@@ -1818,7 +1818,73 @@
     )
 
 
-<<<<<<< HEAD
+# imag
+@handle_frontend_method(
+    class_tree=CLASS_TREE,
+    init_tree="paddle.to_tensor",
+    method_name="imag",
+    dtype_and_x=helpers.dtype_and_values(
+        available_dtypes=helpers.get_dtypes("valid"),
+    ),
+)
+def test_paddle_imag(
+    dtype_and_x,
+    frontend_method_data,
+    init_flags,
+    method_flags,
+    frontend,
+    on_device,
+):
+    input_dtype, x = dtype_and_x
+    helpers.test_frontend_method(
+        init_input_dtypes=input_dtype,
+        init_all_as_kwargs_np={
+            "data": x[0],
+        },
+        method_input_dtypes=input_dtype,
+        method_all_as_kwargs_np={},
+        frontend_method_data=frontend_method_data,
+        init_flags=init_flags,
+        method_flags=method_flags,
+        frontend=frontend,
+        on_device=on_device,
+    )
+
+
+# is_tensor
+@handle_frontend_method(
+    class_tree=CLASS_TREE,
+    init_tree="paddle.to_tensor",
+    method_name="is_tensor",
+    dtype_and_x=helpers.dtype_and_values(
+        available_dtypes=helpers.get_dtypes("float"),
+        num_arrays=1,
+    ),
+)
+def test_paddle_is_tensor(
+    dtype_and_x,
+    frontend_method_data,
+    init_flags,
+    method_flags,
+    frontend,
+    on_device,
+):
+    input_dtype, x = dtype_and_x
+    helpers.test_frontend_method(
+        init_input_dtypes=input_dtype,
+        init_all_as_kwargs_np={
+            "data": x[0],
+        },
+        method_input_dtypes=input_dtype,
+        method_all_as_kwargs_np={},
+        frontend_method_data=frontend_method_data,
+        init_flags=init_flags,
+        method_flags=method_flags,
+        frontend=frontend,
+        on_device=on_device,
+    )
+
+
 # std
 @handle_frontend_method(
     class_tree=CLASS_TREE,
@@ -1835,26 +1901,12 @@
 def test_paddle_std(
     dtype_x_axis,
     keep_dims,
-=======
-# imag
-@handle_frontend_method(
-    class_tree=CLASS_TREE,
-    init_tree="paddle.to_tensor",
-    method_name="imag",
-    dtype_and_x=helpers.dtype_and_values(
-        available_dtypes=helpers.get_dtypes("valid"),
-    ),
-)
-def test_paddle_imag(
-    dtype_and_x,
->>>>>>> 303ead37
-    frontend_method_data,
-    init_flags,
-    method_flags,
-    frontend,
-    on_device,
-):
-<<<<<<< HEAD
+    frontend_method_data,
+    init_flags,
+    method_flags,
+    frontend,
+    on_device,
+):
     input_dtypes, x, axis = dtype_x_axis
     helpers.test_frontend_method(
         init_input_dtypes=input_dtypes,
@@ -1866,50 +1918,6 @@
             "axis": axis,
             "keepdim": keep_dims,
         },
-=======
-    input_dtype, x = dtype_and_x
-    helpers.test_frontend_method(
-        init_input_dtypes=input_dtype,
-        init_all_as_kwargs_np={
-            "data": x[0],
-        },
-        method_input_dtypes=input_dtype,
-        method_all_as_kwargs_np={},
-        frontend_method_data=frontend_method_data,
-        init_flags=init_flags,
-        method_flags=method_flags,
-        frontend=frontend,
-        on_device=on_device,
-    )
-
-
-# is_tensor
-@handle_frontend_method(
-    class_tree=CLASS_TREE,
-    init_tree="paddle.to_tensor",
-    method_name="is_tensor",
-    dtype_and_x=helpers.dtype_and_values(
-        available_dtypes=helpers.get_dtypes("float"),
-        num_arrays=1,
-    ),
-)
-def test_paddle_is_tensor(
-    dtype_and_x,
-    frontend_method_data,
-    init_flags,
-    method_flags,
-    frontend,
-    on_device,
-):
-    input_dtype, x = dtype_and_x
-    helpers.test_frontend_method(
-        init_input_dtypes=input_dtype,
-        init_all_as_kwargs_np={
-            "data": x[0],
-        },
-        method_input_dtypes=input_dtype,
-        method_all_as_kwargs_np={},
->>>>>>> 303ead37
         frontend_method_data=frontend_method_data,
         init_flags=init_flags,
         method_flags=method_flags,
