# global
import ivy
from hypothesis import strategies as st, assume, given
import numpy as np

# local
import ivy_tests.test_ivy.helpers as helpers
from ivy_tests.test_ivy.helpers import handle_frontend_method
from ivy.functional.frontends.paddle import Tensor


CLASS_TREE = "ivy.functional.frontends.paddle.Tensor"


# Helpers #
# ------- #


@st.composite
def _reshape_helper(draw):
    # generate a shape s.t len(shape) > 0
    shape = draw(
        helpers.get_shape(
            allow_none=False,
            min_num_dims=1,
            max_num_dims=3,
            min_dim_size=1,
            max_dim_size=3,
        )
    )

    reshape_shape = draw(helpers.reshape_shapes(shape=shape))

    dtypes, x = draw(
        helpers.dtype_and_values(
            available_dtypes=helpers.get_dtypes("valid"),
            shape=shape,
        )
    )
    return dtypes, x, reshape_shape


@st.composite
def _setitem_helper(draw, available_dtypes, allow_neg_step=True):
    input_dtype, x, index = draw(
        helpers.dtype_array_index(
            available_dtypes=available_dtypes,
            allow_neg_step=allow_neg_step,
        )
    )
    val_dtype, val = draw(
        helpers.dtype_and_values(
            available_dtypes=available_dtypes,
            shape=x[index].shape,
        )
    )
    return input_dtype + val_dtype, x, index, val[0]


@st.composite
def _get_dtype_and_square_matrix(draw):
    dim_size = draw(helpers.ints(min_value=2, max_value=5))
    dtype = draw(helpers.get_dtypes("float", index=1, full=False))
    mat = draw(
        helpers.array_values(
            dtype=dtype[0], shape=(dim_size, dim_size), min_value=0, max_value=10
        )
    )
    return dtype, mat


# Tests #
# ----- #


@given(
    dtype_x=helpers.dtype_and_values(
        available_dtypes=helpers.get_dtypes("valid", prune_function=False)
    ).filter(lambda x: "bfloat16" not in x[0]),
)
def test_paddle_tensor_property_device(
    dtype_x,
):
    _, data = dtype_x
    x = Tensor(data[0])
    x.ivy_array = data[0]
    ivy.utils.assertions.check_equal(
        x.place, ivy.dev(ivy.array(data[0])), as_array=False
    )


@given(
    dtype_x=helpers.dtype_and_values(
        available_dtypes=helpers.get_dtypes("valid", prune_function=False)
    ).filter(lambda x: "bfloat16" not in x[0]),
)
def test_paddle_tensor_property_dtype(
    dtype_x,
):
    dtype, data = dtype_x
    x = Tensor(data[0])
    x.ivy_array = data[0]
    ivy.utils.assertions.check_equal(x.dtype, dtype[0], as_array=False)


@given(
    dtype_x=helpers.dtype_and_values(
        available_dtypes=helpers.get_dtypes("valid", prune_function=False),
        ret_shape=True,
    ).filter(lambda x: "bfloat16" not in x[0]),
)
def test_paddle_tensor_property_shape(dtype_x):
    _, data, shape = dtype_x
    x = Tensor(data[0])
    ivy.utils.assertions.check_equal(
        x.ivy_array.shape, ivy.Shape(shape), as_array=False
    )


@given(
    dtype_x=helpers.dtype_and_values(
        available_dtypes=helpers.get_dtypes("valid", prune_function=False),
    ).filter(lambda x: "bfloat16" not in x[0]),
)
def test_paddle_tensor_property_ndim(
    dtype_x,
):
    _, data = dtype_x
    x = Tensor(data[0])
    ivy.utils.assertions.check_equal(x.ndim, data[0].ndim, as_array=False)


# reshape
@handle_frontend_method(
    class_tree=CLASS_TREE,
    init_tree="paddle.to_tensor",
    method_name="reshape",
    dtype_x_shape=_reshape_helper(),
)
def test_paddle_instance_reshape(
    dtype_x_shape,
    frontend_method_data,
    init_flags,
    method_flags,
    frontend,
    on_device,
):
    input_dtype, x, shape = dtype_x_shape
    assume(len(shape) != 0)
    shape = {
        "shape": shape,
    }
    helpers.test_frontend_method(
        init_input_dtypes=input_dtype,
        init_all_as_kwargs_np={
            "data": x[0],
        },
        method_input_dtypes=input_dtype,
        method_all_as_kwargs_np=shape,
        frontend_method_data=frontend_method_data,
        init_flags=init_flags,
        method_flags=method_flags,
        frontend=frontend,
        on_device=on_device,
    )


# __getitem__
@handle_frontend_method(
    class_tree=CLASS_TREE,
    init_tree="paddle.to_tensor",
    method_name="__getitem__",
    dtype_x_index=helpers.dtype_array_index(
        available_dtypes=helpers.get_dtypes("valid"),
        allow_neg_step=False,
    ),
)
def test_paddle_instance_getitem(
    dtype_x_index,
    frontend_method_data,
    init_flags,
    method_flags,
    frontend,
    on_device,
):
    input_dtype, x, index = dtype_x_index
    helpers.test_frontend_method(
        init_input_dtypes=[input_dtype[0]],
        init_all_as_kwargs_np={"data": x},
        method_input_dtypes=[input_dtype[1]],
        method_all_as_kwargs_np={"item": index},
        frontend_method_data=frontend_method_data,
        init_flags=init_flags,
        method_flags=method_flags,
        frontend=frontend,
        on_device=on_device,
    )


# __setitem__
@handle_frontend_method(
    class_tree=CLASS_TREE,
    init_tree="paddle.to_tensor",
    method_name="__setitem__",
    dtypes_x_index_val=_setitem_helper(
        available_dtypes=helpers.get_dtypes("valid"),
    ),
)
def test_paddle_instance_setitem(
    dtypes_x_index_val,
    frontend_method_data,
    init_flags,
    method_flags,
    frontend,
    on_device,
):
    input_dtype, x, index, val = dtypes_x_index_val
    assume(len(index) != 0)
    helpers.test_frontend_method(
        init_input_dtypes=[input_dtype[0]],
        init_all_as_kwargs_np={"data": x},
        method_input_dtypes=[*input_dtype[1:]],
        method_all_as_kwargs_np={"item": index, "value": val},
        frontend_method_data=frontend_method_data,
        init_flags=init_flags,
        method_flags=method_flags,
        frontend=frontend,
        on_device=on_device,
    )


# dim
@handle_frontend_method(
    class_tree=CLASS_TREE,
    init_tree="paddle.to_tensor",
    method_name="dim",
    dtype_and_x=helpers.dtype_and_values(
        available_dtypes=helpers.get_dtypes("valid"),
    ),
)
def test_paddle_instance_dim(
    dtype_and_x,
    frontend_method_data,
    init_flags,
    method_flags,
    frontend,
    on_device,
):
    input_dtype, x = dtype_and_x
    helpers.test_frontend_method(
        init_input_dtypes=input_dtype,
        init_all_as_kwargs_np={
            "data": x[0],
        },
        method_input_dtypes=[],
        method_all_as_kwargs_np={},
        frontend_method_data=frontend_method_data,
        init_flags=init_flags,
        method_flags=method_flags,
        frontend=frontend,
        on_device=on_device,
    )


# abs
@handle_frontend_method(
    class_tree=CLASS_TREE,
    init_tree="paddle.to_tensor",
    method_name="abs",
    dtype_and_x=helpers.dtype_and_values(
        available_dtypes=helpers.get_dtypes("float"),
    ),
)
def test_torch_instance_abs(
    dtype_and_x,
    frontend_method_data,
    init_flags,
    method_flags,
    frontend,
    on_device,
):
    input_dtype, x = dtype_and_x
    helpers.test_frontend_method(
        init_input_dtypes=input_dtype,
        init_all_as_kwargs_np={
            "data": x[0],
        },
        method_input_dtypes=input_dtype,
        method_all_as_kwargs_np={},
        frontend_method_data=frontend_method_data,
        init_flags=init_flags,
        method_flags=method_flags,
        frontend=frontend,
        on_device=on_device,
    )


# sin
@handle_frontend_method(
    class_tree=CLASS_TREE,
    init_tree="paddle.to_tensor",
    method_name="sin",
    dtype_and_x=helpers.dtype_and_values(
        available_dtypes=helpers.get_dtypes("float"),
    ),
)
def test_paddle_sin(
    dtype_and_x,
    frontend_method_data,
    init_flags,
    method_flags,
    frontend,
    on_device,
):
    input_dtype, x = dtype_and_x
    helpers.test_frontend_method(
        init_input_dtypes=input_dtype,
        init_all_as_kwargs_np={
            "data": x[0],
        },
        method_input_dtypes=input_dtype,
        method_all_as_kwargs_np={},
        frontend_method_data=frontend_method_data,
        init_flags=init_flags,
        method_flags=method_flags,
        frontend=frontend,
        on_device=on_device,
    )


# sinh
@handle_frontend_method(
    class_tree=CLASS_TREE,
    init_tree="paddle.to_tensor",
    method_name="sinh",
    dtype_and_x=helpers.dtype_and_values(
        available_dtypes=helpers.get_dtypes("float"),
    ),
)
def test_paddle_sinh(
    dtype_and_x,
    frontend_method_data,
    init_flags,
    method_flags,
    frontend,
    on_device,
):
    input_dtype, x = dtype_and_x
    helpers.test_frontend_method(
        init_input_dtypes=input_dtype,
        init_all_as_kwargs_np={
            "data": x[0],
        },
        method_input_dtypes=input_dtype,
        method_all_as_kwargs_np={},
        frontend_method_data=frontend_method_data,
        init_flags=init_flags,
        method_flags=method_flags,
        frontend=frontend,
        on_device=on_device,
    )


# asin
@handle_frontend_method(
    class_tree=CLASS_TREE,
    init_tree="paddle.to_tensor",
    method_name="asin",
    dtype_and_x=helpers.dtype_and_values(
        available_dtypes=helpers.get_dtypes("float"),
    ),
)
def test_paddle_asin(
    dtype_and_x,
    frontend_method_data,
    init_flags,
    method_flags,
    frontend,
    on_device,
):
    input_dtype, x = dtype_and_x
    helpers.test_frontend_method(
        init_input_dtypes=input_dtype,
        init_all_as_kwargs_np={
            "data": x[0],
        },
        method_input_dtypes=input_dtype,
        method_all_as_kwargs_np={},
        frontend_method_data=frontend_method_data,
        init_flags=init_flags,
        method_flags=method_flags,
        frontend=frontend,
        on_device=on_device,
    )


# asinh
@handle_frontend_method(
    class_tree=CLASS_TREE,
    init_tree="paddle.to_tensor",
    method_name="asinh",
    dtype_and_x=helpers.dtype_and_values(
        available_dtypes=helpers.get_dtypes("float"),
    ),
)
def test_paddle_asinh(
    dtype_and_x,
    frontend_method_data,
    init_flags,
    method_flags,
    frontend,
    on_device,
):
    input_dtype, x = dtype_and_x
    helpers.test_frontend_method(
        init_input_dtypes=input_dtype,
        init_all_as_kwargs_np={
            "data": x[0],
        },
        method_input_dtypes=input_dtype,
        method_all_as_kwargs_np={},
        frontend_method_data=frontend_method_data,
        init_flags=init_flags,
        method_flags=method_flags,
        frontend=frontend,
        on_device=on_device,
    )


# log
@handle_frontend_method(
    class_tree=CLASS_TREE,
    init_tree="paddle.to_tensor",
    method_name="log",
    dtype_and_x=helpers.dtype_and_values(
        available_dtypes=helpers.get_dtypes("float"),
    ),
)
def test_paddle_log(
    dtype_and_x,
    frontend_method_data,
    init_flags,
    method_flags,
    frontend,
    on_device,
):
    input_dtype, x = dtype_and_x
    helpers.test_frontend_method(
        init_input_dtypes=input_dtype,
        init_all_as_kwargs_np={
            "data": x[0],
        },
        method_input_dtypes=input_dtype,
        method_all_as_kwargs_np={},
        frontend_method_data=frontend_method_data,
        init_flags=init_flags,
        method_flags=method_flags,
        frontend=frontend,
        on_device=on_device,
    )


# argmax
@handle_frontend_method(
    class_tree=CLASS_TREE,
    init_tree="paddle.to_tensor",
    method_name="argmax",
    dtype_x_axis=helpers.dtype_values_axis(
        available_dtypes=st.one_of(helpers.get_dtypes("float")),
        min_axis=-1,
        max_axis=0,
        min_num_dims=1,
        force_int_axis=True,
    ),
    keep_dims=st.booleans(),
)
def test_paddle_argmax(
    dtype_x_axis,
    keep_dims,
    frontend_method_data,
    init_flags,
    method_flags,
    frontend,
    on_device,
):
    input_dtypes, x, axis = dtype_x_axis
    helpers.test_frontend_method(
        init_input_dtypes=input_dtypes,
        init_all_as_kwargs_np={
            "object": x[0],
        },
        method_input_dtypes=input_dtypes,
        method_all_as_kwargs_np={
            "axis": axis,
            "keepdim": keep_dims,
        },
        frontend=frontend,
        frontend_method_data=frontend_method_data,
        init_flags=init_flags,
        method_flags=method_flags,
        on_device=on_device,
    )


# exp
@handle_frontend_method(
    class_tree=CLASS_TREE,
    init_tree="paddle.to_tensor",
    method_name="exp",
    dtype_and_x=helpers.dtype_and_values(
        available_dtypes=helpers.get_dtypes("float"),
    ),
)
def test_paddle_exp(
    dtype_and_x,
    frontend_method_data,
    init_flags,
    method_flags,
    frontend,
    on_device,
):
    input_dtype, x = dtype_and_x
    helpers.test_frontend_method(
        init_input_dtypes=input_dtype,
        init_all_as_kwargs_np={
            "data": x[0],
        },
        method_input_dtypes=input_dtype,
        method_all_as_kwargs_np={},
        frontend_method_data=frontend_method_data,
        init_flags=init_flags,
        method_flags=method_flags,
        frontend=frontend,
        on_device=on_device,
    )


# cos
@handle_frontend_method(
    class_tree=CLASS_TREE,
    init_tree="paddle.to_tensor",
    method_name="cos",
    dtype_and_x=helpers.dtype_and_values(
        available_dtypes=helpers.get_dtypes("float"),
    ),
)
def test_paddle_cos(
    dtype_and_x,
    frontend_method_data,
    init_flags,
    method_flags,
    frontend,
    on_device,
):
    input_dtype, x = dtype_and_x
    helpers.test_frontend_method(
        init_input_dtypes=input_dtype,
        init_all_as_kwargs_np={
            "data": x[0],
        },
        method_input_dtypes=input_dtype,
        method_all_as_kwargs_np={},
        frontend_method_data=frontend_method_data,
        init_flags=init_flags,
        method_flags=method_flags,
        frontend=frontend,
        on_device=on_device,
    )


# log10
@handle_frontend_method(
    class_tree=CLASS_TREE,
    init_tree="paddle.to_tensor",
    method_name="log10",
    dtype_and_x=helpers.dtype_and_values(
        available_dtypes=helpers.get_dtypes("float"),
    ),
)
def test_paddle_log10(
    dtype_and_x,
    frontend_method_data,
    init_flags,
    method_flags,
    frontend,
    on_device,
):
    input_dtype, x = dtype_and_x
    helpers.test_frontend_method(
        init_input_dtypes=input_dtype,
        init_all_as_kwargs_np={
            "data": x[0],
        },
        method_input_dtypes=input_dtype,
        method_all_as_kwargs_np={},
        frontend_method_data=frontend_method_data,
        init_flags=init_flags,
        method_flags=method_flags,
        frontend=frontend,
        on_device=on_device,
    )


# argsort
@handle_frontend_method(
    class_tree=CLASS_TREE,
    init_tree="paddle.to_tensor",
    method_name="argsort",
    dtype_x_axis=helpers.dtype_values_axis(
        available_dtypes=st.one_of(helpers.get_dtypes("float")),
        min_axis=-1,
        max_axis=0,
        min_num_dims=1,
        force_int_axis=True,
    ),
    descending=st.booleans(),
)
def test_paddle_argsort(
    dtype_x_axis,
    descending,
    frontend_method_data,
    init_flags,
    method_flags,
    frontend,
    on_device,
):
    input_dtypes, x, axis = dtype_x_axis
    helpers.test_frontend_method(
        init_input_dtypes=input_dtypes,
        init_all_as_kwargs_np={
            "object": x[0],
        },
        method_input_dtypes=input_dtypes,
        method_all_as_kwargs_np={
            "axis": axis,
            "descending": descending,
        },
        frontend=frontend,
        frontend_method_data=frontend_method_data,
        init_flags=init_flags,
        method_flags=method_flags,
        on_device=on_device,
    )


# floor
@handle_frontend_method(
    class_tree=CLASS_TREE,
    init_tree="paddle.to_tensor",
    method_name="floor",
    dtype_and_x=helpers.dtype_and_values(
        available_dtypes=helpers.get_dtypes("float"),
    ),
)
def test_paddle_floor(
    dtype_and_x,
    frontend_method_data,
    init_flags,
    method_flags,
    frontend,
    on_device,
):
    input_dtype, x = dtype_and_x
    helpers.test_frontend_method(
        init_input_dtypes=input_dtype,
        init_all_as_kwargs_np={
            "data": x[0],
        },
        method_input_dtypes=input_dtype,
        method_all_as_kwargs_np={},
        frontend_method_data=frontend_method_data,
        init_flags=init_flags,
        method_flags=method_flags,
        frontend=frontend,
        on_device=on_device,
    )


# sqrt
@handle_frontend_method(
    class_tree=CLASS_TREE,
    init_tree="paddle.to_tensor",
    method_name="sqrt",
    dtype_and_x=helpers.dtype_and_values(
        available_dtypes=helpers.get_dtypes("valid"),
    ),
)
def test_paddle_sqrt(
    dtype_and_x,
    frontend_method_data,
    init_flags,
    method_flags,
    frontend,
    on_device,
):
    input_dtype, x = dtype_and_x
    helpers.test_frontend_method(
        init_input_dtypes=input_dtype,
        init_all_as_kwargs_np={
            "data": x[0],
        },
        method_input_dtypes=input_dtype,
        method_all_as_kwargs_np={},
        frontend_method_data=frontend_method_data,
        init_flags=init_flags,
        method_flags=method_flags,
        frontend=frontend,
        on_device=on_device,
    )


# tanh
@handle_frontend_method(
    class_tree=CLASS_TREE,
    init_tree="paddle.to_tensor",
    method_name="tanh",
    dtype_and_x=helpers.dtype_and_values(
        available_dtypes=helpers.get_dtypes("valid"),
    ),
)
def test_paddle_tanh(
    dtype_and_x,
    frontend_method_data,
    init_flags,
    method_flags,
    frontend,
    on_device,
):
    input_dtype, x = dtype_and_x
    helpers.test_frontend_method(
        init_input_dtypes=input_dtype,
        init_all_as_kwargs_np={
            "data": x[0],
        },
        method_input_dtypes=input_dtype,
        method_all_as_kwargs_np={},
        frontend_method_data=frontend_method_data,
        init_flags=init_flags,
        method_flags=method_flags,
        frontend=frontend,
        on_device=on_device,
    )


# __(add_)__


@handle_frontend_method(
    class_tree=CLASS_TREE,
    init_tree="paddle.to_tensor",
    method_name="add_",
    dtype_and_x=helpers.dtype_and_values(
        available_dtypes=helpers.get_dtypes("float"),
    ),
)
def test_paddle_add_(
    dtype_and_x,
    frontend_method_data,
    init_flags,
    method_flags,
    frontend,
    on_device,
):
    input_dtype, x = dtype_and_x
    helpers.test_frontend_method(
        init_input_dtypes=input_dtype,
        init_all_as_kwargs_np={
            "data": x[0],
        },
        method_input_dtypes=input_dtype,
        method_all_as_kwargs_np={},
        frontend_method_data=frontend_method_data,
        init_flags=init_flags,
        method_flags=method_flags,
        frontend=frontend,
        on_device=on_device,
    )


# square
@handle_frontend_method(
    class_tree=CLASS_TREE,
    init_tree="paddle.to_tensor",
    method_name="square",
    dtype_and_x=helpers.dtype_and_values(
        available_dtypes=helpers.get_dtypes("float"),
    ),
)
def test_paddle_square(
    dtype_and_x,
    frontend_method_data,
    init_flags,
    method_flags,
    frontend,
    on_device,
):
    input_dtype, x = dtype_and_x
    helpers.test_frontend_method(
        init_input_dtypes=input_dtype,
        init_all_as_kwargs_np={
            "data": x[0],
        },
        method_input_dtypes=input_dtype,
        method_all_as_kwargs_np={},
        frontend_method_data=frontend_method_data,
        init_flags=init_flags,
        method_flags=method_flags,
        frontend=frontend,
        on_device=on_device,
    )


# cholesky
@handle_frontend_method(
    class_tree=CLASS_TREE,
    init_tree="paddle.to_tensor",
    method_name="cholesky",
    dtype_and_x=_get_dtype_and_square_matrix(),
    upper=st.booleans(),
)
def test_paddle_cholesky(
    dtype_and_x,
    upper,
    frontend_method_data,
    init_flags,
    method_flags,
    frontend,
    on_device,
):
    input_dtype, x = dtype_and_x
    x = np.matmul(x.T, x) + np.identity(x.shape[0])

    helpers.test_frontend_method(
        init_input_dtypes=input_dtype,
        init_all_as_kwargs_np={
            "data": x,
        },
        method_input_dtypes=input_dtype,
        method_all_as_kwargs_np={"upper": upper},
        frontend=frontend,
        frontend_method_data=frontend_method_data,
        init_flags=init_flags,
        method_flags=method_flags,
        on_device=on_device,
    )


# all
@handle_frontend_method(
    class_tree=CLASS_TREE,
    init_tree="paddle.to_tensor",
    method_name="all",
    dtype_x_axis=helpers.dtype_values_axis(
        available_dtypes=st.one_of(helpers.get_dtypes("float")),
        min_axis=-1,
        max_axis=0,
        min_num_dims=1,
        force_int_axis=True,
    ),
    keep_dims=st.booleans(),
)
def test_paddle_all(
    dtype_x_axis,
    keep_dims,
    frontend_method_data,
    init_flags,
    method_flags,
    frontend,
    on_device,
):
    input_dtypes, x, axis = dtype_x_axis
    helpers.test_frontend_method(
        init_input_dtypes=input_dtypes,
        init_all_as_kwargs_np={
            "object": x[0],
        },
        method_input_dtypes=input_dtypes,
        method_all_as_kwargs_np={
            "axis": axis,
            "keepdim": keep_dims,
        },
        frontend=frontend,
        frontend_method_data=frontend_method_data,
        init_flags=init_flags,
        method_flags=method_flags,
        on_device=on_device,
    )


# sort
@handle_frontend_method(
    class_tree=CLASS_TREE,
    init_tree="paddle.to_tensor",
    method_name="sort",
    dtype_x_axis=helpers.dtype_values_axis(
        available_dtypes=st.one_of(helpers.get_dtypes("float")),
        min_axis=-1,
        max_axis=0,
        min_num_dims=1,
        force_int_axis=True,
    ),
    descending=st.booleans(),
)
def test_paddle_sort(
    dtype_x_axis,
    descending,
    frontend_method_data,
    init_flags,
    method_flags,
    frontend,
    on_device,
):
    input_dtypes, x, axis = dtype_x_axis
    helpers.test_frontend_method(
        init_input_dtypes=input_dtypes,
        init_all_as_kwargs_np={
            "object": x[0],
        },
        method_input_dtypes=input_dtypes,
        method_all_as_kwargs_np={
            "axis": axis,
            "descending": descending,
        },
        frontend=frontend,
        frontend_method_data=frontend_method_data,
        init_flags=init_flags,
        method_flags=method_flags,
        on_device=on_device,
    )


#  isinf
@handle_frontend_method(
    class_tree=CLASS_TREE,
    init_tree="paddle.to_tensor",
    method_name="isinf",
    dtype_and_x=helpers.dtype_and_values(
        available_dtypes=helpers.get_dtypes("valid"),
    ),
)
def test_paddle_isinf(
    dtype_and_x,
    frontend_method_data,
    init_flags,
    method_flags,
    frontend,
    on_device,
):
    input_dtype, x = dtype_and_x
    helpers.test_frontend_method(
        init_input_dtypes=input_dtype,
        init_all_as_kwargs_np={
            "data": x[0],
        },
        method_input_dtypes=input_dtype,
        method_all_as_kwargs_np={},
        frontend_method_data=frontend_method_data,
        init_flags=init_flags,
        method_flags=method_flags,
        frontend=frontend,
        on_device=on_device,
    )


#  isfinite
@handle_frontend_method(
    class_tree=CLASS_TREE,
    init_tree="paddle.to_tensor",
    method_name="isfinite",
    dtype_and_x=helpers.dtype_and_values(
        available_dtypes=helpers.get_dtypes("valid"),
    ),
)
def test_paddle_isfinite(
    dtype_and_x,
    frontend_method_data,
    init_flags,
    method_flags,
    frontend,
    on_device,
):
    input_dtype, x = dtype_and_x
    helpers.test_frontend_method(
        init_input_dtypes=input_dtype,
        init_all_as_kwargs_np={
            "data": x[0],
        },
        method_input_dtypes=input_dtype,
        method_all_as_kwargs_np={},
        frontend_method_data=frontend_method_data,
        init_flags=init_flags,
        method_flags=method_flags,
        frontend=frontend,
        on_device=on_device,
    )


<<<<<<< HEAD
# log1p
SAFETY_FACTOR = 0.5  # Adjust the safety factor as per your requirements


@handle_frontend_method(
    class_tree=CLASS_TREE,
    init_tree="paddle.to_tensor",
    method_name="log1p",
    dtype_and_x=helpers.dtype_and_values(
        available_dtypes=helpers.get_dtypes("float"),
    ),
)
def test_paddle_log1p(
=======
# erf
@handle_frontend_method(
    class_tree=CLASS_TREE,
    init_tree="paddle.to_tensor",
    method_name="erf",
    dtype_and_x=helpers.dtype_and_values(
        available_dtypes=helpers.get_dtypes("valid"),
    ),
)
def test_paddle_erf(
>>>>>>> f19692af
    dtype_and_x,
    frontend_method_data,
    init_flags,
    method_flags,
    frontend,
    on_device,
):
    input_dtype, x = dtype_and_x
<<<<<<< HEAD

    # Apply safety factor to the test inputs
    x_safety = [elem * SAFETY_FACTOR for elem in x]

    # Ensure the shape of x_safety remains the same as x
    x_safety = [np.broadcast_to(elem, x[0].shape) for elem in x_safety]

    # Test the frontend method
    helpers.test_frontend_method(
        init_input_dtypes=input_dtype,
        init_all_as_kwargs_np={
            "data": x_safety[0],
=======
    helpers.test_frontend_method(
        init_input_dtypes=input_dtype,
        init_all_as_kwargs_np={
            "data": x[0],
>>>>>>> f19692af
        },
        method_input_dtypes=input_dtype,
        method_all_as_kwargs_np={},
        frontend_method_data=frontend_method_data,
        init_flags=init_flags,
        method_flags=method_flags,
        frontend=frontend,
        on_device=on_device,
    )<|MERGE_RESOLUTION|>--- conflicted
+++ resolved
@@ -995,7 +995,39 @@
     )
 
 
-<<<<<<< HEAD
+# erf
+@handle_frontend_method(
+    class_tree=CLASS_TREE,
+    init_tree="paddle.to_tensor",
+    method_name="erf",
+    dtype_and_x=helpers.dtype_and_values(
+        available_dtypes=helpers.get_dtypes("valid"),
+    ),
+)
+def test_paddle_erf(
+    dtype_and_x,
+    frontend_method_data,
+    init_flags,
+    method_flags,
+    frontend,
+    on_device,
+):
+    input_dtype, x = dtype_and_x
+    helpers.test_frontend_method(
+        init_input_dtypes=input_dtype,
+        init_all_as_kwargs_np={
+            "data": x[0],
+        },
+        method_input_dtypes=input_dtype,
+        method_all_as_kwargs_np={},
+        frontend_method_data=frontend_method_data,
+        init_flags=init_flags,
+        method_flags=method_flags,
+        frontend=frontend,
+        on_device=on_device,
+    )
+
+
 # log1p
 SAFETY_FACTOR = 0.5  # Adjust the safety factor as per your requirements
 
@@ -1009,27 +1041,14 @@
     ),
 )
 def test_paddle_log1p(
-=======
-# erf
-@handle_frontend_method(
-    class_tree=CLASS_TREE,
-    init_tree="paddle.to_tensor",
-    method_name="erf",
-    dtype_and_x=helpers.dtype_and_values(
-        available_dtypes=helpers.get_dtypes("valid"),
-    ),
-)
-def test_paddle_erf(
->>>>>>> f19692af
-    dtype_and_x,
-    frontend_method_data,
-    init_flags,
-    method_flags,
-    frontend,
-    on_device,
-):
-    input_dtype, x = dtype_and_x
-<<<<<<< HEAD
+    dtype_and_x,
+    frontend_method_data,
+    init_flags,
+    method_flags,
+    frontend,
+    on_device,
+):
+    input_dtype, x = dtype_and_x
 
     # Apply safety factor to the test inputs
     x_safety = [elem * SAFETY_FACTOR for elem in x]
@@ -1042,12 +1061,6 @@
         init_input_dtypes=input_dtype,
         init_all_as_kwargs_np={
             "data": x_safety[0],
-=======
-    helpers.test_frontend_method(
-        init_input_dtypes=input_dtype,
-        init_all_as_kwargs_np={
-            "data": x[0],
->>>>>>> f19692af
         },
         method_input_dtypes=input_dtype,
         method_all_as_kwargs_np={},
