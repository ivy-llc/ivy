--- conflicted
+++ resolved
@@ -1546,7 +1546,7 @@
         on_device=on_device,
     )
 
- 
+
 # reciprocal
 @handle_frontend_method(
     class_tree=CLASS_TREE,
@@ -2194,7 +2194,243 @@
     )
 
 
-<<<<<<< HEAD
+#  equal_all
+@handle_frontend_method(
+    class_tree=CLASS_TREE,
+    init_tree="paddle.to_tensor",
+    method_name="equal_all",
+    dtypes_and_x=helpers.dtype_and_values(
+        available_dtypes=helpers.get_dtypes("valid"),
+        num_arrays=2,
+        min_value=-np.inf,
+        max_value=np.inf,
+        shared_dtype=True,
+        safety_factor_scale="log",
+        small_abs_safety_factor=32,
+    ),
+)
+def test_paddle_equal_all(
+    dtypes_and_x,
+    frontend_method_data,
+    init_flags,
+    method_flags,
+    frontend,
+    on_device,
+):
+    input_dtype, x = dtypes_and_x
+    helpers.test_frontend_method(
+        init_input_dtypes=input_dtype,
+        init_all_as_kwargs_np={"data": x[0]},
+        method_input_dtypes=input_dtype,
+        method_all_as_kwargs_np={"y": x[1]},
+        frontend_method_data=frontend_method_data,
+        init_flags=init_flags,
+        method_flags=method_flags,
+        frontend=frontend,
+        on_device=on_device,
+    )
+
+
+# conj
+@handle_frontend_method(
+    class_tree=CLASS_TREE,
+    init_tree="paddle.to_tensor",
+    method_name="conj",
+    dtype_and_x=helpers.dtype_and_values(
+        available_dtypes=helpers.get_dtypes("numeric"),
+    ),
+)
+def test_paddle_conj(
+    dtype_and_x,
+    frontend_method_data,
+    init_flags,
+    method_flags,
+    frontend,
+    on_device,
+):
+    input_dtype, x = dtype_and_x
+    helpers.test_frontend_method(
+        init_input_dtypes=input_dtype,
+        init_all_as_kwargs_np={
+            "data": x[0],
+        },
+        method_input_dtypes=input_dtype,
+        method_all_as_kwargs_np={},
+        frontend_method_data=frontend_method_data,
+        init_flags=init_flags,
+        method_flags=method_flags,
+        frontend=frontend,
+        on_device=on_device,
+    )
+
+
+# floor_
+@handle_frontend_method(
+    class_tree=CLASS_TREE,
+    init_tree="paddle.to_tensor",
+    method_name="floor_",
+    dtype_and_x=helpers.dtype_and_values(
+        available_dtypes=helpers.get_dtypes("float"),
+    ),
+)
+def test_paddle_instance_floor_(
+    dtype_and_x,
+    frontend_method_data,
+    init_flags,
+    method_flags,
+    frontend,
+    on_device,
+):
+    input_dtype, x = dtype_and_x
+    helpers.test_frontend_method(
+        init_input_dtypes=input_dtype,
+        init_all_as_kwargs_np={
+            "data": x[0],
+        },
+        method_input_dtypes=input_dtype,
+        method_all_as_kwargs_np={},
+        frontend_method_data=frontend_method_data,
+        init_flags=init_flags,
+        method_flags=method_flags,
+        frontend=frontend,
+        on_device=on_device,
+    )
+
+
+# neg
+@handle_frontend_method(
+    class_tree=CLASS_TREE,
+    init_tree="paddle.to_tensor",
+    method_name="neg",
+    dtype_and_x=helpers.dtype_and_values(
+        available_dtypes=helpers.get_dtypes("float"),
+        min_value=-1e04,
+        max_value=1e04,
+        allow_inf=False,
+    ),
+)
+def test_paddle_neg(
+    dtype_and_x,
+    frontend,
+    frontend_method_data,
+    init_flags,
+    method_flags,
+    on_device,
+):
+    input_dtype, x = dtype_and_x
+    helpers.test_frontend_method(
+        init_input_dtypes=input_dtype,
+        init_all_as_kwargs_np={
+            "data": x[0],
+        },
+        method_input_dtypes=input_dtype,
+        method_all_as_kwargs_np={},
+        frontend_method_data=frontend_method_data,
+        init_flags=init_flags,
+        method_flags=method_flags,
+        frontend=frontend,
+        on_device=on_device,
+    )
+
+
+# isnan
+@handle_frontend_method(
+    class_tree=CLASS_TREE,
+    init_tree="paddle.to_tensor",
+    method_name="isnan",
+    dtype_and_x=helpers.dtype_and_values(
+        available_dtypes=helpers.get_dtypes("float"),
+    ),
+)
+def test_paddle_isnan(
+    dtype_and_x,
+    frontend_method_data,
+    init_flags,
+    method_flags,
+    frontend,
+    on_device,
+):
+    input_dtype, x = dtype_and_x
+    helpers.test_frontend_method(
+        init_input_dtypes=input_dtype,
+        init_all_as_kwargs_np={
+            "data": x[0],
+        },
+        method_input_dtypes=input_dtype,
+        method_all_as_kwargs_np={},
+        frontend_method_data=frontend_method_data,
+        init_flags=init_flags,
+        method_flags=method_flags,
+        frontend=frontend,
+        on_device=on_device,
+    )
+
+
+#  logical_not
+@handle_frontend_method(
+    class_tree=CLASS_TREE,
+    init_tree="paddle.to_tensor",
+    method_name="logical_not",
+    dtype_and_x=helpers.dtype_and_values(
+        available_dtypes=helpers.get_dtypes("valid"),
+    ),
+)
+def test_paddle_logical_not(
+    dtype_and_x,
+    frontend_method_data,
+    init_flags,
+    method_flags,
+    frontend,
+    on_device,
+):
+    input_dtype, x = dtype_and_x
+    helpers.test_frontend_method(
+        init_input_dtypes=input_dtype,
+        init_all_as_kwargs_np={
+            "data": x[0],
+        },
+        method_input_dtypes=input_dtype,
+        method_all_as_kwargs_np={},
+        frontend_method_data=frontend_method_data,
+        init_flags=init_flags,
+        method_flags=method_flags,
+        frontend=frontend,
+        on_device=on_device,
+    )
+
+
+@handle_frontend_method(
+    class_tree=CLASS_TREE,
+    init_tree="paddle.to_tensor",
+    method_name="sign",
+    dtype_and_x=helpers.dtype_and_values(
+        available_dtypes=helpers.get_dtypes("float"),
+    ),
+)
+def test_paddle_sign(
+    dtype_and_x,
+    frontend_method_data,
+    init_flags,
+    method_flags,
+    frontend,
+    on_device,
+):
+    input_dtype, x = dtype_and_x
+    helpers.test_frontend_method(
+        init_input_dtypes=input_dtype,
+        init_all_as_kwargs_np={
+            "data": x[0],
+        },
+        method_input_dtypes=input_dtype,
+        method_all_as_kwargs_np={},
+        frontend_method_data=frontend_method_data,
+        init_flags=init_flags,
+        method_flags=method_flags,
+        frontend=frontend,
+        on_device=on_device,
+    )
+
+
 # cond
 @st.composite
 def _get_dtype_and_matrix_non_singular(draw, dtypes):
@@ -2219,245 +2455,32 @@
             break
 
     return matrix[0], matrix[1]
-=======
-#  equal_all
-@handle_frontend_method(
-    class_tree=CLASS_TREE,
-    init_tree="paddle.to_tensor",
-    method_name="equal_all",
-    dtypes_and_x=helpers.dtype_and_values(
-        available_dtypes=helpers.get_dtypes("valid"),
-        num_arrays=2,
-        min_value=-np.inf,
-        max_value=np.inf,
-        shared_dtype=True,
-        safety_factor_scale="log",
-        small_abs_safety_factor=32,
-    ),
-)
-def test_paddle_equal_all(
-    dtypes_and_x,
-    frontend_method_data,
-    init_flags,
-    method_flags,
-    frontend,
-    on_device,
-):
-    input_dtype, x = dtypes_and_x
-    helpers.test_frontend_method(
-        init_input_dtypes=input_dtype,
-        init_all_as_kwargs_np={"data": x[0]},
-        method_input_dtypes=input_dtype,
-        method_all_as_kwargs_np={"y": x[1]},
-        frontend_method_data=frontend_method_data,
-        init_flags=init_flags,
-        method_flags=method_flags,
-        frontend=frontend,
-        on_device=on_device,
-    )
-
-
-# conj
-@handle_frontend_method(
-    class_tree=CLASS_TREE,
-    init_tree="paddle.to_tensor",
-    method_name="conj",
-    dtype_and_x=helpers.dtype_and_values(
-        available_dtypes=helpers.get_dtypes("numeric"),
-    ),
-)
-def test_paddle_conj(
-    dtype_and_x,
-    frontend_method_data,
-    init_flags,
-    method_flags,
-    frontend,
-    on_device,
-):
-    input_dtype, x = dtype_and_x
-    helpers.test_frontend_method(
-        init_input_dtypes=input_dtype,
-        init_all_as_kwargs_np={
-            "data": x[0],
-        },
-        method_input_dtypes=input_dtype,
-        method_all_as_kwargs_np={},
-        frontend_method_data=frontend_method_data,
-        init_flags=init_flags,
-        method_flags=method_flags,
-        frontend=frontend,
-        on_device=on_device,
-    )
-
-
-# floor_
-@handle_frontend_method(
-    class_tree=CLASS_TREE,
-    init_tree="paddle.to_tensor",
-    method_name="floor_",
-    dtype_and_x=helpers.dtype_and_values(
-        available_dtypes=helpers.get_dtypes("float"),
-    ),
-)
-def test_paddle_instance_floor_(
-    dtype_and_x,
-    frontend_method_data,
-    init_flags,
-    method_flags,
-    frontend,
-    on_device,
-):
-    input_dtype, x = dtype_and_x
-    helpers.test_frontend_method(
-        init_input_dtypes=input_dtype,
-        init_all_as_kwargs_np={
-            "data": x[0],
-        },
-        method_input_dtypes=input_dtype,
-        method_all_as_kwargs_np={},
-        frontend_method_data=frontend_method_data,
-        init_flags=init_flags,
-        method_flags=method_flags,
-        frontend=frontend,
-        on_device=on_device,
-    )
-
-
-# neg
-@handle_frontend_method(
-    class_tree=CLASS_TREE,
-    init_tree="paddle.to_tensor",
-    method_name="neg",
-    dtype_and_x=helpers.dtype_and_values(
-        available_dtypes=helpers.get_dtypes("float"),
-        min_value=-1e04,
-        max_value=1e04,
-        allow_inf=False,
-    ),
-)
-def test_paddle_neg(
-    dtype_and_x,
-    frontend,
-    frontend_method_data,
-    init_flags,
-    method_flags,
-    on_device,
-):
-    input_dtype, x = dtype_and_x
-    helpers.test_frontend_method(
-        init_input_dtypes=input_dtype,
-        init_all_as_kwargs_np={
-            "data": x[0],
-        },
-        method_input_dtypes=input_dtype,
-        method_all_as_kwargs_np={},
-        frontend_method_data=frontend_method_data,
-        init_flags=init_flags,
-        method_flags=method_flags,
-        frontend=frontend,
-        on_device=on_device,
-    )
-
-
-# isnan
-@handle_frontend_method(
-    class_tree=CLASS_TREE,
-    init_tree="paddle.to_tensor",
-    method_name="isnan",
-    dtype_and_x=helpers.dtype_and_values(
-        available_dtypes=helpers.get_dtypes("float"),
-    ),
-)
-def test_paddle_isnan(
-    dtype_and_x,
-    frontend_method_data,
-    init_flags,
-    method_flags,
-    frontend,
-    on_device,
-):
-    input_dtype, x = dtype_and_x
-    helpers.test_frontend_method(
-        init_input_dtypes=input_dtype,
-        init_all_as_kwargs_np={
-            "data": x[0],
-        },
-        method_input_dtypes=input_dtype,
-        method_all_as_kwargs_np={},
-        frontend_method_data=frontend_method_data,
-        init_flags=init_flags,
-        method_flags=method_flags,
-        frontend=frontend,
-        on_device=on_device,
-    )
-
-
-#  logical_not
-@handle_frontend_method(
-    class_tree=CLASS_TREE,
-    init_tree="paddle.to_tensor",
-    method_name="logical_not",
-    dtype_and_x=helpers.dtype_and_values(
-        available_dtypes=helpers.get_dtypes("valid"),
-    ),
-)
-def test_paddle_logical_not(
-    dtype_and_x,
-    frontend_method_data,
-    init_flags,
-    method_flags,
-    frontend,
-    on_device,
-):
-    input_dtype, x = dtype_and_x
-    helpers.test_frontend_method(
-        init_input_dtypes=input_dtype,
-        init_all_as_kwargs_np={
-            "data": x[0],
-        },
-        method_input_dtypes=input_dtype,
-        method_all_as_kwargs_np={},
-        frontend_method_data=frontend_method_data,
-        init_flags=init_flags,
-        method_flags=method_flags,
-        frontend=frontend,
-        on_device=on_device,
-    )
->>>>>>> 628b8d91
-
-
-@handle_frontend_method(
-    class_tree=CLASS_TREE,
-    init_tree="paddle.to_tensor",
-<<<<<<< HEAD
+
+
+@handle_frontend_method(
+    class_tree=CLASS_TREE,
+    init_tree="paddle.to_tensor",
     method_name="cond",
     dtype_and_x=_get_dtype_and_matrix_non_singular(dtypes=["float32", "float64"]),
+    p=st.sampled_from([None, "fro", "nuc", np.inf, -np.inf, 1, -1, 2, -2]),
 )
 def test_paddle_cond(
-    *,
-=======
-    method_name="sign",
-    dtype_and_x=helpers.dtype_and_values(
-        available_dtypes=helpers.get_dtypes("float"),
-    ),
-)
-def test_paddle_sign(
->>>>>>> 628b8d91
-    dtype_and_x,
-    frontend_method_data,
-    init_flags,
-    method_flags,
-    frontend,
-    on_device,
-):
-    input_dtype, x = dtype_and_x
-    helpers.test_frontend_method(
-        init_input_dtypes=input_dtype,
-        init_all_as_kwargs_np={
-            "data": x[0],
-        },
-        method_input_dtypes=input_dtype,
-        method_all_as_kwargs_np={},
+    dtype_and_x,
+    p,
+    frontend_method_data,
+    init_flags,
+    method_flags,
+    frontend,
+    on_device,
+):
+    input_dtype, x = dtype_and_x
+    helpers.test_frontend_method(
+        init_input_dtypes=input_dtype,
+        init_all_as_kwargs_np={
+            "data": x[0],
+        },
+        method_input_dtypes=input_dtype,
+        method_all_as_kwargs_np={"p": p},
         frontend_method_data=frontend_method_data,
         init_flags=init_flags,
         method_flags=method_flags,
