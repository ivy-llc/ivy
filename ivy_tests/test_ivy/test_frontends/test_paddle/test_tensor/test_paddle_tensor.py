--- conflicted
+++ resolved
@@ -1712,7 +1712,37 @@
     )
 
 
-<<<<<<< HEAD
+#  less_than
+@handle_frontend_method(
+    class_tree=CLASS_TREE,
+    init_tree="paddle.to_tensor",
+    method_name="less_than",
+    dtypes_and_x=helpers.dtype_and_values(
+        available_dtypes=helpers.get_dtypes("valid"), num_arrays=2, shared_dtype=True
+    ),
+)
+def test_paddle_less_than(
+    dtypes_and_x,
+    frontend_method_data,
+    init_flags,
+    method_flags,
+    frontend,
+    on_device,
+):
+    input_dtype, x = dtypes_and_x
+    helpers.test_frontend_method(
+        init_input_dtypes=input_dtype,
+        init_all_as_kwargs_np={"data": x[0]},
+        method_input_dtypes=input_dtype,
+        method_all_as_kwargs_np={"y": x[1]},
+        frontend_method_data=frontend_method_data,
+        init_flags=init_flags,
+        method_flags=method_flags,
+        frontend=frontend,
+        on_device=on_device,
+    )
+
+
 #  equal_all
 @handle_frontend_method(
     class_tree=CLASS_TREE,
@@ -1729,18 +1759,6 @@
     ),
 )
 def test_paddle_equal_all(
-=======
-#  less_than
-@handle_frontend_method(
-    class_tree=CLASS_TREE,
-    init_tree="paddle.to_tensor",
-    method_name="less_than",
-    dtypes_and_x=helpers.dtype_and_values(
-        available_dtypes=helpers.get_dtypes("valid"), num_arrays=2, shared_dtype=True
-    ),
-)
-def test_paddle_less_than(
->>>>>>> 9cef4493
     dtypes_and_x,
     frontend_method_data,
     init_flags,
