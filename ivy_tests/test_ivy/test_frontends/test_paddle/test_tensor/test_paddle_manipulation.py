# global
from hypothesis import strategies as st
import math

# local
import ivy_tests.test_ivy.helpers as helpers
from ivy_tests.test_ivy.helpers import handle_frontend_test


# Helpers #
# ------ #


@st.composite
def dtypes_x_reshape(draw):
    shape = draw(helpers.get_shape(min_num_dims=1))
    dtypes, x = draw(
        helpers.dtype_and_values(
            available_dtypes=helpers.get_dtypes("numeric"),
            shape=shape,
        )
    )
    shape = draw(
        helpers.get_shape(min_num_dims=1).filter(
            lambda s: math.prod(s) == math.prod(shape)
        )
    )
    return dtypes, x, shape


# Tests #
# ----- #


# reshape
@handle_frontend_test(
    fn_tree="paddle.reshape",
    dtypes_x_reshape=dtypes_x_reshape(),
)
def test_paddle_reshape(
    *,
    dtypes_x_reshape,
    on_device,
    fn_tree,
    frontend,
    test_flags,
):
    input_dtype, x, shape = dtypes_x_reshape
    helpers.test_frontend_function(
        input_dtypes=input_dtype,
        frontend=frontend,
        test_flags=test_flags,
        fn_tree=fn_tree,
        on_device=on_device,
        x=x[0],
        shape=shape,
    )


# abs
@handle_frontend_test(
    fn_tree="paddle.abs",
    dtype_and_x=helpers.dtype_and_values(
        available_dtypes=helpers.get_dtypes("float"),
    ),
)
def test_paddle_abs(
    *,
    dtype_and_x,
    on_device,
    fn_tree,
    frontend,
    test_flags,
):
    input_dtype, x = dtype_and_x
    helpers.test_frontend_function(
        input_dtypes=input_dtype,
        frontend=frontend,
        test_flags=test_flags,
        fn_tree=fn_tree,
        on_device=on_device,
        x=x[0],
    )


# stack
@st.composite
def _arrays_axis_n_dtypes(draw):
    num_dims = draw(st.shared(helpers.ints(min_value=2, max_value=5), key="num_dims"))
    num_arrays = draw(
        st.shared(helpers.ints(min_value=2, max_value=4), key="num_arrays")
    )
    common_shape = draw(
        helpers.list_of_size(
            x=helpers.ints(min_value=2, max_value=3),
            size=num_dims - 1,
        )
    )
    axis = draw(st.sampled_from(list(range(num_dims))))
    xs = []
    input_dtypes = draw(
        helpers.array_dtypes(available_dtypes=draw(helpers.get_dtypes("numeric")))
    )
    dtype = draw(st.sampled_from(input_dtypes))
    for _ in range(num_arrays):
        x = draw(
            helpers.array_values(
                shape=common_shape,
                dtype=dtype,
            )
        )
        xs.append(x)
    input_dtypes = [dtype] * len(input_dtypes)
    return xs, input_dtypes, axis


@handle_frontend_test(
    fn_tree="paddle.stack",
    _arrays_n_dtypes_axis=_arrays_axis_n_dtypes(),
    test_with_out=st.just(False),
)
def test_paddle_stack(
    *,
    _arrays_n_dtypes_axis,
    on_device,
    fn_tree,
    frontend,
    test_flags,
):
    xs, input_dtypes, axis = _arrays_n_dtypes_axis
    helpers.test_frontend_function(
        input_dtypes=input_dtypes,
        frontend=frontend,
        test_flags=test_flags,
        fn_tree=fn_tree,
        on_device=on_device,
        x=xs,
        axis=axis,
    )


<<<<<<< HEAD
# tile
@st.composite
def tile_helper(
    draw,
    min_dim_size=2,
    max_dim_size=5,
):
    x_dtype, x, x_shape = draw(
        helpers.dtype_and_values(
            available_dtypes=helpers.get_dtypes("float"),
            num_arrays=1,
            ret_shape=True,
            min_num_dims=min_dim_size,
            max_num_dims=max_dim_size,
        )
    )
    repeats = draw(
        helpers.list_of_size(
            x=helpers.ints(min_value=1, max_value=4),
            size=len(x_shape),
        )
    )
    return x_dtype, x, repeats


@handle_frontend_test(
    fn_tree="paddle.tile",
    dtype_x_repeats=tile_helper(),
    test_with_out=st.just(False),
)
def test_paddle_tile(
    *,
    dtype_x_repeats,
=======
# concat
@st.composite
def _arrays_idx_n_dtypes(draw):
    num_dims = draw(st.shared(helpers.ints(min_value=1, max_value=4), key="num_dims"))
    num_arrays = draw(
        st.shared(helpers.ints(min_value=2, max_value=4), key="num_arrays")
    )
    common_shape = draw(
        helpers.list_of_size(
            x=helpers.ints(min_value=2, max_value=3),
            size=num_dims - 1,
        )
    )
    unique_idx = draw(helpers.ints(min_value=0, max_value=num_dims - 1))
    unique_dims = draw(
        helpers.list_of_size(
            x=helpers.ints(min_value=2, max_value=3),
            size=num_arrays,
        )
    )
    xs = []
    input_dtypes = draw(
        helpers.array_dtypes(available_dtypes=draw(helpers.get_dtypes("valid")))
    )
    dtype = draw(st.sampled_from(input_dtypes))
    for ud in unique_dims:
        x = draw(
            helpers.array_values(
                shape=common_shape[:unique_idx] + [ud] + common_shape[unique_idx:],
                dtype=dtype,
            )
        )
        xs.append(x)
    input_dtypes = [dtype] * len(input_dtypes)
    return xs, input_dtypes, unique_idx


@handle_frontend_test(
    fn_tree="paddle.concat",
    xs_n_input_dtypes_n_unique_idx=_arrays_idx_n_dtypes(),
    test_with_out=st.just(False),
)
def test_paddle_concat(
    *,
    xs_n_input_dtypes_n_unique_idx,
>>>>>>> 1f824a73
    on_device,
    fn_tree,
    frontend,
    test_flags,
):
<<<<<<< HEAD
    input_dtype, x, repeats = dtype_x_repeats
    helpers.test_frontend_function(
        input_dtypes=input_dtype,
=======
    xs, input_dtypes, unique_idx = xs_n_input_dtypes_n_unique_idx
    helpers.test_frontend_function(
        input_dtypes=input_dtypes,
>>>>>>> 1f824a73
        frontend=frontend,
        test_flags=test_flags,
        fn_tree=fn_tree,
        on_device=on_device,
<<<<<<< HEAD
        x=x[0],
        repeat_times=repeats,
=======
        x=xs,
        axis=unique_idx,
>>>>>>> 1f824a73
    )<|MERGE_RESOLUTION|>--- conflicted
+++ resolved
@@ -139,7 +139,7 @@
     )
 
 
-<<<<<<< HEAD
+
 # tile
 @st.composite
 def tile_helper(
@@ -173,7 +173,8 @@
 def test_paddle_tile(
     *,
     dtype_x_repeats,
-=======
+
+ 
 # concat
 @st.composite
 def _arrays_idx_n_dtypes(draw):
@@ -219,30 +220,24 @@
 def test_paddle_concat(
     *,
     xs_n_input_dtypes_n_unique_idx,
->>>>>>> 1f824a73
-    on_device,
-    fn_tree,
-    frontend,
-    test_flags,
-):
-<<<<<<< HEAD
+    master
+    on_device,
+    fn_tree,
+    frontend,
+    test_flags,
+):
     input_dtype, x, repeats = dtype_x_repeats
     helpers.test_frontend_function(
         input_dtypes=input_dtype,
-=======
     xs, input_dtypes, unique_idx = xs_n_input_dtypes_n_unique_idx
     helpers.test_frontend_function(
         input_dtypes=input_dtypes,
->>>>>>> 1f824a73
-        frontend=frontend,
-        test_flags=test_flags,
-        fn_tree=fn_tree,
-        on_device=on_device,
-<<<<<<< HEAD
+        frontend=frontend,
+        test_flags=test_flags,
+        fn_tree=fn_tree,
+        on_device=on_device,
         x=x[0],
         repeat_times=repeats,
-=======
         x=xs,
         axis=unique_idx,
->>>>>>> 1f824a73
     )