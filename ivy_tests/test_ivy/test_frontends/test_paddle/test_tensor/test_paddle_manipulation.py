--- conflicted
+++ resolved
@@ -248,28 +248,6 @@
     )
 
 
-<<<<<<< HEAD
-# flip
-@st.composite
-def _dtype_x_axis(draw, **kwargs):
-    dtype, x, shape = draw(helpers.dtype_and_values(**kwargs, ret_shape=True))
-    axis = draw(helpers.ints(min_value=0, max_value=len(shape) - 1))
-    return dtype, x, axis
-
-
-@handle_frontend_test(
-    fn_tree="paddle.flip",
-    dtype_x_axis=_dtype_x_axis(
-        available_dtypes=helpers.get_dtypes("numeric"),
-        min_num_dims=1,
-        min_dim_size=1,
-    ),
-    test_with_out=st.just(False),
-)
-def test_paddle_flip(
-    *,
-    dtype_x_axis,
-=======
 # split
 @st.composite
 def _split_helper(draw):
@@ -298,29 +276,56 @@
 def test_paddle_split(
     *,
     dt_x_num_splits_axis,
->>>>>>> 8755de68
-    on_device,
-    fn_tree,
-    frontend,
-    test_flags,
-):
-<<<<<<< HEAD
+    on_device,
+    fn_tree,
+    frontend,
+    test_flags,
+):
+    input_dtypes, x, num_splits, axis = dt_x_num_splits_axis
+    helpers.test_frontend_function(
+        input_dtypes=input_dtypes,
+        frontend=frontend,
+        test_flags=test_flags,
+        fn_tree=fn_tree,
+        on_device=on_device,
+        x=x[0],
+        num_or_sections=num_splits,
+        axis=axis,
+    )
+
+
+# flip
+@st.composite
+def _dtype_x_axis(draw, **kwargs):
+    dtype, x, shape = draw(helpers.dtype_and_values(**kwargs, ret_shape=True))
+    axis = draw(helpers.ints(min_value=0, max_value=len(shape) - 1))
+    return dtype, x, axis
+
+
+@handle_frontend_test(
+    fn_tree="paddle.flip",
+    dtype_x_axis=_dtype_x_axis(
+        available_dtypes=helpers.get_dtypes("numeric"),
+        min_num_dims=1,
+        min_dim_size=1,
+    ),
+    test_with_out=st.just(False),
+)
+def test_paddle_flip(
+    *,
+    dtype_x_axis,
+    on_device,
+    fn_tree,
+    frontend,
+    test_flags,
+):
     input_dtype, x, axis = dtype_x_axis
     helpers.test_frontend_function(
         input_dtypes=input_dtype,
-=======
-    input_dtypes, x, num_splits, axis = dt_x_num_splits_axis
-    helpers.test_frontend_function(
-        input_dtypes=input_dtypes,
->>>>>>> 8755de68
-        frontend=frontend,
-        test_flags=test_flags,
-        fn_tree=fn_tree,
-        on_device=on_device,
-        x=x[0],
-<<<<<<< HEAD
-=======
-        num_or_sections=num_splits,
->>>>>>> 8755de68
+        frontend=frontend,
+        test_flags=test_flags,
+        fn_tree=fn_tree,
+        on_device=on_device,
+        x=x[0],
         axis=axis,
     )