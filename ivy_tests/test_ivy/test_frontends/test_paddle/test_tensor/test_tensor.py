--- conflicted
+++ resolved
@@ -2721,7 +2721,47 @@
     )
 
 
-<<<<<<< HEAD
+# std
+@handle_frontend_method(
+    class_tree=CLASS_TREE,
+    init_tree="paddle.to_tensor",
+    method_name="std",
+    dtypes_and_x=helpers.dtype_and_values(
+        available_dtypes=st.one_of(helpers.get_dtypes("float")),
+        min_axis=-1,
+        max_axis=0,
+    ),
+    keep_dims=st.booleans(),
+    unbiased=st.booleans(),
+)
+def test_paddle_instance_std(
+    dtype_x_axis,
+    keep_dims,
+    frontend_method_data,
+    init_flags,
+    method_flags,
+    frontend,
+    on_device,
+):
+    input_dtypes, x, axis = dtype_x_axis
+    helpers.test_frontend_method(
+        init_input_dtypes=input_dtypes,
+        init_all_as_kwargs_np={
+            "object": x[0],
+        },
+        method_input_dtypes=input_dtypes,
+        method_all_as_kwargs_np={
+            "axis": axis,
+            "keepdim": keep_dims,
+        },
+        frontend_method_data=frontend_method_data,
+        init_flags=init_flags,
+        method_flags=method_flags,
+        frontend=frontend,
+        on_device=on_device,
+    )
+
+
 # bmm
 @handle_frontend_method(
     class_tree=CLASS_TREE,
@@ -2740,50 +2780,18 @@
 )
 def test_paddle_bmm(
     dtypes_and_x,
-=======
-# std
-@handle_frontend_method(
-    class_tree=CLASS_TREE,
-    init_tree="paddle.to_tensor",
-    method_name="std",
-    dtypes_and_x=helpers.dtype_and_values(
-        available_dtypes=st.one_of(helpers.get_dtypes("float")),
-        min_axis=-1,
-        max_axis=0,
-    ),
-    keep_dims=st.booleans(),
-    unbiased=st.booleans(),
-)
-def test_paddle_instance_std(
-    dtype_x_axis,
-    keep_dims,
->>>>>>> 28d05b08
-    frontend_method_data,
-    init_flags,
-    method_flags,
-    frontend,
-    on_device,
-):
-<<<<<<< HEAD
+    frontend_method_data,
+    init_flags,
+    method_flags,
+    frontend,
+    on_device,
+):
     input_dtype, x = dtypes_and_x
     helpers.test_frontend_method(
         init_input_dtypes=input_dtype,
         init_all_as_kwargs_np={"data": x[0]},
         method_input_dtypes=input_dtype,
         method_all_as_kwargs_np={"y": x[1]},
-=======
-    input_dtypes, x, axis = dtype_x_axis
-    helpers.test_frontend_method(
-        init_input_dtypes=input_dtypes,
-        init_all_as_kwargs_np={
-            "object": x[0],
-        },
-        method_input_dtypes=input_dtypes,
-        method_all_as_kwargs_np={
-            "axis": axis,
-            "keepdim": keep_dims,
-        },
->>>>>>> 28d05b08
         frontend_method_data=frontend_method_data,
         init_flags=init_flags,
         method_flags=method_flags,
