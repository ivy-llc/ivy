--- conflicted
+++ resolved
@@ -536,45 +536,7 @@
     )
 
 
-<<<<<<< HEAD
-@handle_frontend_method(
-    class_tree=CLASS_TREE,
-    init_tree="paddle.to_tensor",
-    method_name="acos",
-    dtype_and_x=helpers.dtype_and_values(
-        available_dtypes=helpers.get_dtypes("float"),
-    ),
-)
-def test_paddle_tensor_acos(
-    dtype_and_x,
-    frontend_method_data,
-    init_flags,
-    method_flags,
-    frontend,
-    on_device,
-    backend_fw,
-):
-    input_dtype, x = dtype_and_x
-    helpers.test_frontend_method(
-        init_input_dtypes=input_dtype,
-        backend_to_test=backend_fw,
-        init_all_as_kwargs_np={
-            "data": x[0],
-        },
-        method_input_dtypes=input_dtype,
-        method_all_as_kwargs_np={},
-        frontend_method_data=frontend_method_data,
-        init_flags=init_flags,
-        method_flags=method_flags,
-        frontend=frontend,
-        on_device=on_device,
-    )
-
-
-# acosh
-=======
 # __radd__
->>>>>>> 3c7917f6
 @handle_frontend_method(
     class_tree=CLASS_TREE,
     init_tree="paddle.to_tensor",
@@ -1157,6 +1119,40 @@
     ),
 )
 def test_paddle_abs(
+    dtype_and_x,
+    frontend_method_data,
+    init_flags,
+    method_flags,
+    frontend,
+    on_device,
+    backend_fw,
+):
+    input_dtype, x = dtype_and_x
+    helpers.test_frontend_method(
+        init_input_dtypes=input_dtype,
+        backend_to_test=backend_fw,
+        init_all_as_kwargs_np={
+            "data": x[0],
+        },
+        method_input_dtypes=input_dtype,
+        method_all_as_kwargs_np={},
+        frontend_method_data=frontend_method_data,
+        init_flags=init_flags,
+        method_flags=method_flags,
+        frontend=frontend,
+        on_device=on_device,
+    )
+
+
+@handle_frontend_method(
+    class_tree=CLASS_TREE,
+    init_tree="paddle.to_tensor",
+    method_name="acos",
+    dtype_and_x=helpers.dtype_and_values(
+        available_dtypes=helpers.get_dtypes("float"),
+    ),
+)
+def test_paddle_tensor_acos(
     dtype_and_x,
     frontend_method_data,
     init_flags,
