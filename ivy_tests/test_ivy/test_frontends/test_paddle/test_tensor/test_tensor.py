# global
import numpy as np
from hypothesis import assume, given
from hypothesis import strategies as st

import ivy

# local
import ivy_tests.test_ivy.helpers as helpers
from ivy.functional.frontends.paddle import Tensor
from ivy_tests.test_ivy.helpers import assert_all_close
from ivy_tests.test_ivy.helpers import handle_frontend_method, BackendHandler
from ivy_tests.test_ivy.test_functional.test_experimental.test_core.test_manipulation import (  # noqa E501
    _get_dtype_values_k_axes_for_rot90,
)
from ivy_tests.test_ivy.test_functional.test_core.test_statistical import (
    _statistical_dtype_values,
)
from ivy_tests.test_ivy.test_frontends.test_torch.test_blas_and_lapack_ops import (
    _get_dtype_and_3dbatch_matrices,
)
from ivy_tests.test_ivy.test_frontends.test_paddle.test_manipulation import (
    _tile_helper,
)

CLASS_TREE = "ivy.functional.frontends.paddle.Tensor"


# --- Helpers --- #
# --------------- #


def _filter_query(query):
    return (
        query.ndim > 1
        if isinstance(query, np.ndarray)
        else (
            not any(isinstance(i, np.ndarray) and i.ndim <= 1 for i in query)
            if isinstance(query, tuple)
            else True
        )
    )


# as_complex
@st.composite
def _get_as_complex_inputs_(draw):
    shape = draw(
        helpers.get_shape(
            min_num_dims=2, max_num_dims=5, min_dim_size=2, max_dim_size=10
        )
    )

    x_dtype, x = draw(
        helpers.dtype_and_values(
            available_dtypes=helpers.get_dtypes("valid"),
            shape=(*shape, 2),
            min_value=0,
            max_value=50,
        )
    )
    return x_dtype, x


# clip
@st.composite
def _get_clip_inputs(draw):
    shape = draw(
        helpers.get_shape(
            min_num_dims=1, max_num_dims=5, min_dim_size=1, max_dim_size=10
        )
    )
    x_dtype, x = draw(
        helpers.dtype_and_values(
            available_dtypes=helpers.get_dtypes("valid"),
            shape=shape,
            min_value=0,
            max_value=50,
        )
    )
    min = draw(
        helpers.array_values(dtype=x_dtype[0], shape=(1,), min_value=0, max_value=25)
    )
    max = draw(
        helpers.array_values(dtype=x_dtype[0], shape=(1,), min_value=26, max_value=50)
    )
    if draw(st.booleans()):
        min = None
    elif draw(st.booleans()):
        max = None
    return x_dtype, x, min, max


# clip_
@st.composite
def _get_clip_inputs_(draw):
    shape = draw(
        helpers.get_shape(
            min_num_dims=1, max_num_dims=5, min_dim_size=1, max_dim_size=10
        )
    )
    x_dtype, x = draw(
        helpers.dtype_and_values(
            available_dtypes=helpers.get_dtypes("valid"),
            shape=shape,
            min_value=0,
            max_value=50,
        )
    )
    min = draw(
        helpers.array_values(dtype=x_dtype[0], shape=(1,), min_value=0, max_value=25)
    )
    max = draw(
        helpers.array_values(dtype=x_dtype[0], shape=(1,), min_value=26, max_value=50)
    )
    return x_dtype, x, min, max


# cond
@st.composite
def _get_dtype_and_matrix_non_singular(draw, dtypes):
    while True:
        matrix = draw(
            helpers.dtype_and_values(
                available_dtypes=dtypes,
                min_value=-10,
                max_value=10,
                min_num_dims=2,
                max_num_dims=2,
                min_dim_size=1,
                max_dim_size=5,
                shape=st.tuples(st.integers(1, 5), st.integers(1, 5)).filter(
                    lambda x: x[0] == x[1]
                ),
                allow_inf=False,
                allow_nan=False,
            )
        )
        if np.linalg.det(matrix[1][0]) != 0:
            break

    return matrix[0], matrix[1]


@st.composite
def _get_dtype_and_square_matrix(draw):
    dim_size = draw(helpers.ints(min_value=2, max_value=5))
    dtype = draw(helpers.get_dtypes("float", index=1, full=False))
    mat = draw(
        helpers.array_values(
            dtype=dtype[0], shape=(dim_size, dim_size), min_value=0, max_value=10
        )
    )
    return dtype, mat


# bmm helper function
@st.composite
def _get_dtype_and_values_bmm(draw):
    # arrays x and y of sizes (b, m, k) and (b, k, n) respectively
    b = draw(helpers.ints(min_value=1, max_value=10))
    k = draw(helpers.ints(min_value=1, max_value=10))
    m = draw(helpers.ints(min_value=1, max_value=10))
    n = draw(helpers.ints(min_value=1, max_value=10))
    dtype = draw(helpers.get_dtypes("float", index=1, full=False))
    x = draw(
        helpers.array_values(
            dtype=dtype[0], shape=(b, m, k), min_value=-10, max_value=10
        )
    )
    y = draw(
        helpers.array_values(
            dtype=dtype[0], shape=(b, k, n), min_value=-10, max_value=10
        )
    )
    return dtype, x, y


# lerp helper function
@st.composite
def _get_dtype_and_values_for_lerp(draw):
    is_tensor = draw(st.booleans())
    if is_tensor:
        input_dtype, x = draw(
            helpers.dtype_and_values(
                num_arrays=3,
                available_dtypes=helpers.get_dtypes("valid"),
                shared_dtype=True,
            )
        )
        return input_dtype, x[0], x[1], x[2]
    else:
        input_dtype, x = draw(
            helpers.dtype_and_values(
                num_arrays=2,
                available_dtypes=helpers.get_dtypes("valid"),
                shared_dtype=True,
            )
        )
        weight = draw(st.floats())
        return input_dtype, x[0], x[1], weight


@st.composite
def _reshape_helper(draw):
    # generate a shape s.t len(shape) > 0
    shape = draw(
        helpers.get_shape(
            allow_none=False,
            min_num_dims=1,
            max_num_dims=3,
            min_dim_size=1,
            max_dim_size=3,
        )
    )

    reshape_shape = draw(helpers.reshape_shapes(shape=shape))

    dtypes, x = draw(
        helpers.dtype_and_values(
            available_dtypes=helpers.get_dtypes("valid"),
            shape=shape,
        )
    )
    return dtypes, x, reshape_shape


# diagonal
@st.composite
def dims_and_offset(draw, shape):
    shape_actual = draw(shape)
    dim1 = draw(helpers.get_axis(shape=shape, force_int=True))
    dim2 = draw(helpers.get_axis(shape=shape, force_int=True))
    offset = draw(
        st.integers(min_value=-shape_actual[dim1], max_value=shape_actual[dim1])
    )
    return dim1, dim2, offset


# expand helper function
@st.composite
def dtypes_x_shape(draw):
    dtypes, x = draw(
        helpers.dtype_and_values(
            min_dim_size=1,
            min_num_dims=1,
            available_dtypes=["float32"],
            shape=st.shared(
                helpers.get_shape(
                    min_num_dims=1,
                    max_num_dims=6,
                ),
                key="shape",
            ),
        )
    )
    shape = draw(
        st.shared(
            helpers.get_shape(
                min_num_dims=1,
                max_num_dims=6,
            ),
            key="shape",
        )
    )
    return dtypes, x, shape


# --- Main --- #
# ------------ #


# __add__
@handle_frontend_method(
    class_tree=CLASS_TREE,
    init_tree="paddle.to_tensor",
    method_name="__add__",
    dtype_and_x=helpers.dtype_and_values(
        available_dtypes=helpers.get_dtypes("valid"), num_arrays=2, shared_dtype=True
    ),
)
def test_paddle___add__(
    dtype_and_x,
    frontend_method_data,
    init_flags,
    method_flags,
    frontend,
    on_device,
    backend_fw,
):
    input_dtype, x = dtype_and_x
    helpers.test_frontend_method(
        init_input_dtypes=input_dtype,
        backend_to_test=backend_fw,
        init_all_as_kwargs_np={
            "data": x[0],
        },
        method_input_dtypes=input_dtype,
        method_all_as_kwargs_np={
            "y": x[1],
        },
        frontend_method_data=frontend_method_data,
        init_flags=init_flags,
        method_flags=method_flags,
        frontend=frontend,
        on_device=on_device,
    )


# __setitem__
@handle_frontend_method(
    class_tree=CLASS_TREE,
    init_tree="paddle.to_tensor",
    method_name="__setitem__",
    dtypes_x_index_val=helpers.dtype_array_query_val(
        available_dtypes=helpers.get_dtypes("valid"),
    ).filter(lambda x: x[0][0] == x[0][-1] and _filter_query(x[-2])),
)
def test_paddle___setitem__(
    dtypes_x_index_val,
    frontend_method_data,
    init_flags,
    method_flags,
    frontend,
    on_device,
    backend_fw,
):
    input_dtype, x, index, val = dtypes_x_index_val
    helpers.test_frontend_method(
        init_input_dtypes=[input_dtype[0]],
        backend_to_test=backend_fw,
        init_all_as_kwargs_np={"data": x},
        method_input_dtypes=[*input_dtype[1:]],
        method_all_as_kwargs_np={"item": index, "value": val},
        frontend_method_data=frontend_method_data,
        init_flags=init_flags,
        method_flags=method_flags,
        frontend=frontend,
        on_device=on_device,
    )


# __getitem__
@handle_frontend_method(
    class_tree=CLASS_TREE,
    init_tree="paddle.to_tensor",
    method_name="__getitem__",
    dtype_x_index=helpers.dtype_array_query(
        available_dtypes=helpers.get_dtypes("valid"),
        allow_neg_step=False,
    ).filter(lambda x: x[0][0] == x[0][-1] and _filter_query(x[-2])),
)
def test_paddle__getitem__(
    dtype_x_index,
    frontend_method_data,
    init_flags,
    method_flags,
    frontend,
    on_device,
    backend_fw,
):
    input_dtype, x, index = dtype_x_index
    helpers.test_frontend_method(
        init_input_dtypes=[input_dtype[0]],
        backend_to_test=backend_fw,
        init_all_as_kwargs_np={"data": x},
        method_input_dtypes=[*input_dtype[1:]],
        method_all_as_kwargs_np={"item": index},
        frontend_method_data=frontend_method_data,
        init_flags=init_flags,
        method_flags=method_flags,
        frontend=frontend,
        on_device=on_device,
    )


# reshape
@handle_frontend_method(
    class_tree=CLASS_TREE,
    init_tree="paddle.to_tensor",
    method_name="reshape",
    dtype_x_shape=_reshape_helper(),
)
def test_paddle__reshape(
    dtype_x_shape,
    frontend_method_data,
    init_flags,
    method_flags,
    frontend,
    on_device,
    backend_fw,
):
    input_dtype, x, shape = dtype_x_shape
    assume(len(shape) != 0)
    shape = {
        "shape": shape,
    }
    helpers.test_frontend_method(
        init_input_dtypes=input_dtype,
        backend_to_test=backend_fw,
        init_all_as_kwargs_np={
            "data": x[0],
        },
        method_input_dtypes=input_dtype,
        method_all_as_kwargs_np=shape,
        frontend_method_data=frontend_method_data,
        init_flags=init_flags,
        method_flags=method_flags,
        frontend=frontend,
        on_device=on_device,
    )


# abs
@handle_frontend_method(
    class_tree=CLASS_TREE,
    init_tree="paddle.to_tensor",
    method_name="abs",
    dtype_and_x=helpers.dtype_and_values(
        available_dtypes=helpers.get_dtypes("float"),
    ),
)
def test_paddle_abs(
    dtype_and_x,
    frontend_method_data,
    init_flags,
    method_flags,
    frontend,
    on_device,
    backend_fw,
):
    input_dtype, x = dtype_and_x
    helpers.test_frontend_method(
        init_input_dtypes=input_dtype,
        backend_to_test=backend_fw,
        init_all_as_kwargs_np={
            "data": x[0],
        },
        method_input_dtypes=input_dtype,
        method_all_as_kwargs_np={},
        frontend_method_data=frontend_method_data,
        init_flags=init_flags,
        method_flags=method_flags,
        frontend=frontend,
        on_device=on_device,
    )


# acosh
@handle_frontend_method(
    class_tree=CLASS_TREE,
    init_tree="paddle.to_tensor",
    method_name="acosh",
    dtype_and_x=helpers.dtype_and_values(
        available_dtypes=helpers.get_dtypes("float"),
    ),
)
def test_paddle_acosh(
    dtype_and_x,
    frontend_method_data,
    init_flags,
    method_flags,
    frontend,
    on_device,
    backend_fw,
):
    input_dtype, x = dtype_and_x
    helpers.test_frontend_method(
        init_input_dtypes=input_dtype,
        backend_to_test=backend_fw,
        init_all_as_kwargs_np={
            "data": x[0],
        },
        method_input_dtypes=input_dtype,
        method_all_as_kwargs_np={},
        frontend_method_data=frontend_method_data,
        init_flags=init_flags,
        method_flags=method_flags,
        frontend=frontend,
        on_device=on_device,
    )


# add_
@handle_frontend_method(
    class_tree=CLASS_TREE,
    init_tree="paddle.to_tensor",
    method_name="add_",
    dtype_and_x=helpers.dtype_and_values(
        available_dtypes=helpers.get_dtypes("valid"), num_arrays=2, shared_dtype=True
    ),
    test_inplace=st.just(True),
)
def test_paddle_add_(
    dtype_and_x,
    frontend_method_data,
    init_flags,
    method_flags,
    frontend,
    on_device,
    backend_fw,
):
    input_dtype, x = dtype_and_x
    helpers.test_frontend_method(
        init_input_dtypes=input_dtype,
        backend_to_test=backend_fw,
        init_all_as_kwargs_np={
            "data": x[0],
        },
        method_input_dtypes=input_dtype,
        method_all_as_kwargs_np={"y": x[1]},
        frontend_method_data=frontend_method_data,
        init_flags=init_flags,
        method_flags=method_flags,
        frontend=frontend,
        on_device=on_device,
    )


@handle_frontend_method(
    class_tree=CLASS_TREE,
    init_tree="paddle.to_tensor",
    method_name="add_n",
    dtype_and_x=helpers.dtype_and_values(
        available_dtypes=helpers.get_dtypes("float"),
        num_arrays=helpers.ints(min_value=1, max_value=5),
        shared_dtype=True,
    ),
)
def test_paddle_add_n(
    dtype_and_x,
    frontend_method_data,
    init_flags,
    method_flags,
    frontend,
    on_device,
    backend_fw,
):
    input_dtype, x = dtype_and_x
    helpers.test_frontend_method(
        init_input_dtypes=input_dtype,
        backend_to_test=backend_fw,
        init_all_as_kwargs_np={"inputs": x},
        method_input_dtypes=input_dtype,
        method_all_as_kwargs_np={"inputs": x},
        frontend_method_data=frontend_method_data,
        init_flags=init_flags,
        method_flags=method_flags,
        frontend=frontend,
        on_device=on_device,
    )


# addmm
@handle_frontend_method(
    class_tree=CLASS_TREE,
    init_tree="paddle.to_tensor",
    method_name="addmm",
    dtype_input_xy=_get_dtype_and_3dbatch_matrices(with_input=True, input_3d=True),
    beta=st.floats(
        min_value=-5,
        max_value=5,
        allow_nan=False,
        allow_subnormal=False,
        allow_infinity=False,
    ),
    alpha=st.floats(
        min_value=-5,
        max_value=5,
        allow_nan=False,
        allow_subnormal=False,
        allow_infinity=False,
    ),
)
def test_paddle_addmm(
    *,
    dtype_input_xy,
    beta,
    alpha,
    frontend_method_data,
    init_flags,
    method_flags,
    frontend,
    on_device,
    backend_fw,
):
    input_dtype, input, x, y = dtype_input_xy
    helpers.test_frontend_method(
        init_input_dtypes=input_dtype,
        backend_to_test=backend_fw,
        init_all_as_kwargs_np={
            "data": input[0],
        },
        method_input_dtypes=input_dtype,
        method_all_as_kwargs_np={"x": x[0], "y": y[0], "beta": beta, "alpha": alpha},
        frontend_method_data=frontend_method_data,
        init_flags=init_flags,
        method_flags=method_flags,
        frontend=frontend,
        on_device=on_device,
    )


# all
@handle_frontend_method(
    class_tree=CLASS_TREE,
    init_tree="paddle.to_tensor",
    method_name="all",
    dtype_x_axis=helpers.dtype_values_axis(
        available_dtypes=helpers.get_dtypes("bool"),
        min_axis=-1,
        max_axis=0,
        min_num_dims=1,
        force_int_axis=True,
    ),
    keep_dims=st.booleans(),
)
def test_paddle_all(
    dtype_x_axis,
    keep_dims,
    frontend_method_data,
    init_flags,
    method_flags,
    frontend,
    on_device,
    backend_fw,
):
    input_dtypes, x, axis = dtype_x_axis
    helpers.test_frontend_method(
        init_input_dtypes=input_dtypes,
        backend_to_test=backend_fw,
        init_all_as_kwargs_np={
            "object": x[0],
        },
        method_input_dtypes=input_dtypes,
        method_all_as_kwargs_np={
            "axis": axis,
            "keepdim": keep_dims,
        },
        frontend=frontend,
        frontend_method_data=frontend_method_data,
        init_flags=init_flags,
        method_flags=method_flags,
        on_device=on_device,
    )


# allclose
@handle_frontend_method(
    class_tree=CLASS_TREE,
    init_tree="paddle.to_tensor",
    method_name="allclose",
    dtype_and_x=helpers.dtype_and_values(
        available_dtypes=helpers.get_dtypes("float"),
        num_arrays=2,
        shared_dtype=True,
    ),
    # rtol=1e-05,
    # atol=1e-08,
    # equal_nan=st.booleans(),
)
def test_paddle_allclose(
    dtype_and_x,
    # rtol,
    # atol,
    # equal_nan,
    frontend_method_data,
    init_flags,
    method_flags,
    frontend,
    on_device,
    backend_fw,
):
    input_dtype, x = dtype_and_x
    helpers.test_frontend_method(
        init_input_dtypes=input_dtype,
        backend_to_test=backend_fw,
        init_all_as_kwargs_np={
            "data": x[0],
        },
        method_input_dtypes=input_dtype,
        method_all_as_kwargs_np={
            "other": x[1],
            # "rtol": rtol,
            # "atol": atol,
            # "equal_nan": equal_nan,
        },
        frontend=frontend,
        frontend_method_data=frontend_method_data,
        init_flags=init_flags,
        method_flags=method_flags,
        on_device=on_device,
    )


@handle_frontend_method(
    class_tree=CLASS_TREE,
    init_tree="paddle.to_tensor",
    method_name="angle",
    dtype_and_x=helpers.dtype_and_values(
        available_dtypes=["float64", "complex64", "complex128"],
    ),
)
def test_paddle_angle(
    dtype_and_x,
    frontend_method_data,
    init_flags,
    method_flags,
    frontend,
    on_device,
    backend_fw,
):
    input_dtype, x = dtype_and_x
    helpers.test_frontend_method(
        init_input_dtypes=input_dtype,
        backend_to_test=backend_fw,
        init_all_as_kwargs_np={
            "data": x[0],
        },
        method_input_dtypes=input_dtype,
        method_all_as_kwargs_np={},
        frontend_method_data=frontend_method_data,
        init_flags=init_flags,
        method_flags=method_flags,
        frontend=frontend,
        on_device=on_device,
    )


# any
@handle_frontend_method(
    class_tree=CLASS_TREE,
    init_tree="paddle.to_tensor",
    method_name="any",
    dtype_x_axis=helpers.dtype_values_axis(
        available_dtypes=st.one_of(helpers.get_dtypes("float")),
        min_axis=-1,
        max_axis=0,
        min_num_dims=1,
        force_int_axis=True,
    ),
    keep_dims=st.booleans(),
)
def test_paddle_any(
    dtype_x_axis,
    keep_dims,
    frontend_method_data,
    init_flags,
    method_flags,
    frontend,
    on_device,
    backend_fw,
):
    input_dtypes, x, axis = dtype_x_axis
    helpers.test_frontend_method(
        init_input_dtypes=input_dtypes,
        backend_to_test=backend_fw,
        init_all_as_kwargs_np={
            "data": x[0],
        },
        method_input_dtypes=input_dtypes,
        method_all_as_kwargs_np={
            "axis": axis,
            "keepdim": keep_dims,
        },
        frontend=frontend,
        frontend_method_data=frontend_method_data,
        init_flags=init_flags,
        method_flags=method_flags,
        on_device=on_device,
    )


# argmax
@handle_frontend_method(
    class_tree=CLASS_TREE,
    init_tree="paddle.to_tensor",
    method_name="argmax",
    dtype_x_axis=helpers.dtype_values_axis(
        available_dtypes=st.one_of(helpers.get_dtypes("float")),
        min_axis=-1,
        max_axis=0,
        min_num_dims=1,
        force_int_axis=True,
    ),
    keep_dims=st.booleans(),
)
def test_paddle_argmax(
    dtype_x_axis,
    keep_dims,
    frontend_method_data,
    init_flags,
    method_flags,
    frontend,
    on_device,
    backend_fw,
):
    input_dtypes, x, axis = dtype_x_axis
    helpers.test_frontend_method(
        init_input_dtypes=input_dtypes,
        backend_to_test=backend_fw,
        init_all_as_kwargs_np={
            "object": x[0],
        },
        method_input_dtypes=input_dtypes,
        method_all_as_kwargs_np={
            "axis": axis,
            "keepdim": keep_dims,
        },
        frontend=frontend,
        frontend_method_data=frontend_method_data,
        init_flags=init_flags,
        method_flags=method_flags,
        on_device=on_device,
    )


# argmin
@handle_frontend_method(
    class_tree=CLASS_TREE,
    init_tree="paddle.to_tensor",
    method_name="argmin",
    dtype_x_axis=helpers.dtype_values_axis(
        available_dtypes=st.one_of(helpers.get_dtypes("valid")),
        min_axis=-1,
        max_axis=0,
        min_num_dims=1,
        force_int_axis=True,
    ),
    keep_dims=st.booleans(),
)
def test_paddle_argmin(
    dtype_x_axis,
    keep_dims,
    on_device,
    backend_fw,
    frontend_method_data,
    init_flags,
    method_flags,
    frontend,
):
    input_dtypes, x, axis = dtype_x_axis
    helpers.test_frontend_method(
        init_input_dtypes=input_dtypes,
        backend_to_test=backend_fw,
        init_all_as_kwargs_np={
            "object": x[0],
        },
        method_input_dtypes=input_dtypes,
        method_all_as_kwargs_np={
            "axis": axis,
            "keepdim": keep_dims,
        },
        frontend=frontend,
        frontend_method_data=frontend_method_data,
        init_flags=init_flags,
        method_flags=method_flags,
        on_device=on_device,
    )


# argsort
@handle_frontend_method(
    class_tree=CLASS_TREE,
    init_tree="paddle.to_tensor",
    method_name="argsort",
    dtype_x_axis=helpers.dtype_values_axis(
        available_dtypes=st.one_of(helpers.get_dtypes("float")),
        min_axis=-1,
        max_axis=0,
        min_num_dims=1,
        force_int_axis=True,
    ),
    descending=st.booleans(),
)
def test_paddle_argsort(
    dtype_x_axis,
    descending,
    frontend_method_data,
    init_flags,
    method_flags,
    frontend,
    on_device,
    backend_fw,
):
    input_dtypes, x, axis = dtype_x_axis
    helpers.test_frontend_method(
        init_input_dtypes=input_dtypes,
        backend_to_test=backend_fw,
        init_all_as_kwargs_np={
            "object": x[0],
        },
        method_input_dtypes=input_dtypes,
        method_all_as_kwargs_np={
            "axis": axis,
            "descending": descending,
        },
        frontend=frontend,
        frontend_method_data=frontend_method_data,
        init_flags=init_flags,
        method_flags=method_flags,
        on_device=on_device,
    )


# as_complex
@handle_frontend_method(
    class_tree=CLASS_TREE,
    init_tree="paddle.to_tensor",
    method_name="as_complex",
    dtypes_and_x=_get_as_complex_inputs_(),
)
def test_paddle_as_complex(
    dtypes_and_x,
    frontend_method_data,
    init_flags,
    method_flags,
    frontend,
    on_device,
    backend_fw,
):
    input_dtype, x = dtypes_and_x
    helpers.test_frontend_method(
        init_input_dtypes=input_dtype,
        backend_to_test=backend_fw,
        init_all_as_kwargs_np={"data": x[0]},
        method_input_dtypes=input_dtype,
        method_all_as_kwargs_np={},
        frontend_method_data=frontend_method_data,
        init_flags=init_flags,
        method_flags=method_flags,
        frontend=frontend,
        on_device=on_device,
    )


# as_real
@handle_frontend_method(
    class_tree=CLASS_TREE,
    init_tree="paddle.to_tensor",
    method_name="as_real",
    dtype_and_x=helpers.dtype_and_values(
        available_dtypes=helpers.get_dtypes("valid"),
        num_arrays=1,
    ),
)
def test_paddle_as_real(
    dtype_and_x,
    frontend_method_data,
    init_flags,
    method_flags,
    frontend,
    backend_fw,
    on_device,
):
    input_dtype, x = dtype_and_x
    helpers.test_frontend_method(
        init_input_dtypes=input_dtype,
        init_all_as_kwargs_np={
            "data": x[0],
        },
        method_input_dtypes=input_dtype,
        backend_to_test=backend_fw,
        method_all_as_kwargs_np={},
        frontend_method_data=frontend_method_data,
        init_flags=init_flags,
        method_flags=method_flags,
        frontend=frontend,
        on_device=on_device,
    )


# asin
@handle_frontend_method(
    class_tree=CLASS_TREE,
    init_tree="paddle.to_tensor",
    method_name="asin",
    dtype_and_x=helpers.dtype_and_values(
        available_dtypes=helpers.get_dtypes("float"),
    ),
)
def test_paddle_asin(
    dtype_and_x,
    frontend_method_data,
    init_flags,
    method_flags,
    frontend,
    on_device,
    backend_fw,
):
    input_dtype, x = dtype_and_x
    helpers.test_frontend_method(
        init_input_dtypes=input_dtype,
        backend_to_test=backend_fw,
        init_all_as_kwargs_np={
            "data": x[0],
        },
        method_input_dtypes=input_dtype,
        method_all_as_kwargs_np={},
        frontend_method_data=frontend_method_data,
        init_flags=init_flags,
        method_flags=method_flags,
        frontend=frontend,
        on_device=on_device,
    )


# asinh
@handle_frontend_method(
    class_tree=CLASS_TREE,
    init_tree="paddle.to_tensor",
    method_name="asinh",
    dtype_and_x=helpers.dtype_and_values(
        available_dtypes=helpers.get_dtypes("float"),
    ),
)
def test_paddle_asinh(
    dtype_and_x,
    frontend_method_data,
    init_flags,
    method_flags,
    frontend,
    on_device,
    backend_fw,
):
    input_dtype, x = dtype_and_x
    helpers.test_frontend_method(
        init_input_dtypes=input_dtype,
        backend_to_test=backend_fw,
        init_all_as_kwargs_np={
            "data": x[0],
        },
        method_input_dtypes=input_dtype,
        method_all_as_kwargs_np={},
        frontend_method_data=frontend_method_data,
        init_flags=init_flags,
        method_flags=method_flags,
        frontend=frontend,
        on_device=on_device,
    )


# astype
@handle_frontend_method(
    class_tree=CLASS_TREE,
    init_tree="paddle.to_tensor",
    method_name="astype",
    dtype_and_x=helpers.dtype_and_values(
        available_dtypes=helpers.get_dtypes("float"),
    ),
    dtype=st.one_of(helpers.get_dtypes("valid")),
)
def test_paddle_astype(
    dtype_and_x,
    dtype,
    frontend_method_data,
    init_flags,
    method_flags,
    frontend,
    on_device,
    backend_fw,
):
    input_dtype, x = dtype_and_x
    if dtype is None:
        dtype = input_dtype
    helpers.test_frontend_method(
        init_input_dtypes=input_dtype,
        backend_to_test=backend_fw,
        init_all_as_kwargs_np={
            "data": x[0],
        },
        method_input_dtypes=input_dtype,
        method_all_as_kwargs_np={
            "dtype": dtype,
        },
        frontend_method_data=frontend_method_data,
        init_flags=init_flags,
        method_flags=method_flags,
        frontend=frontend,
        on_device=on_device,
    )


# atan
@handle_frontend_method(
    class_tree=CLASS_TREE,
    init_tree="paddle.to_tensor",
    method_name="atan",
    dtype_and_x=helpers.dtype_and_values(
        available_dtypes=helpers.get_dtypes("float"),
    ),
)
def test_paddle_atan(
    dtype_and_x,
    frontend_method_data,
    init_flags,
    method_flags,
    frontend,
    on_device,
    backend_fw,
):
    input_dtype, x = dtype_and_x
    helpers.test_frontend_method(
        init_input_dtypes=input_dtype,
        init_all_as_kwargs_np={
            "data": x[0],
        },
        backend_to_test=backend_fw,
        method_input_dtypes=input_dtype,
        method_all_as_kwargs_np={},
        frontend_method_data=frontend_method_data,
        init_flags=init_flags,
        method_flags=method_flags,
        frontend=frontend,
        on_device=on_device,
    )


# bitwise_and
@handle_frontend_method(
    class_tree=CLASS_TREE,
    init_tree="paddle.to_tensor",
    method_name="bitwise_and",
    dtypes_and_x=helpers.dtype_and_values(
        available_dtypes=helpers.get_dtypes("valid"), num_arrays=2, shared_dtype=True
    ),
)
def test_paddle_bitwise_and(
    dtypes_and_x,
    frontend_method_data,
    init_flags,
    method_flags,
    frontend,
    on_device,
    backend_fw,
):
    input_dtype, x = dtypes_and_x
    helpers.test_frontend_method(
        init_input_dtypes=input_dtype,
        backend_to_test=backend_fw,
        init_all_as_kwargs_np={"data": x[0]},
        method_input_dtypes=input_dtype,
        method_all_as_kwargs_np={"y": x[1]},
        frontend_method_data=frontend_method_data,
        init_flags=init_flags,
        method_flags=method_flags,
        frontend=frontend,
        on_device=on_device,
    )


#  bitwise_not
@handle_frontend_method(
    class_tree=CLASS_TREE,
    init_tree="paddle.to_tensor",
    method_name="bitwise_not",
    dtype_and_x=helpers.dtype_and_values(
        available_dtypes=helpers.get_dtypes("valid"),
    ),
)
def test_paddle_bitwise_not(
    dtype_and_x,
    frontend_method_data,
    init_flags,
    method_flags,
    frontend,
    on_device,
    backend_fw,
):
    input_dtype, x = dtype_and_x
    helpers.test_frontend_method(
        init_input_dtypes=input_dtype,
        backend_to_test=backend_fw,
        init_all_as_kwargs_np={
            "data": x[0],
        },
        method_input_dtypes=input_dtype,
        method_all_as_kwargs_np={},
        frontend_method_data=frontend_method_data,
        init_flags=init_flags,
        method_flags=method_flags,
        frontend=frontend,
        on_device=on_device,
    )


@handle_frontend_method(
    class_tree=CLASS_TREE,
    init_tree="paddle.to_tensor",
    method_name="bitwise_or",
    dtypes_and_x=helpers.dtype_and_values(
        available_dtypes=helpers.get_dtypes("valid"), num_arrays=2, shared_dtype=True
    ),
)
def test_paddle_bitwise_or(
    dtypes_and_x,
    frontend_method_data,
    init_flags,
    method_flags,
    frontend,
    on_device,
    backend_fw,
):
    input_dtype, x = dtypes_and_x
    helpers.test_frontend_method(
        init_input_dtypes=input_dtype,
        backend_to_test=backend_fw,
        init_all_as_kwargs_np={"data": x[0]},
        method_input_dtypes=input_dtype,
        method_all_as_kwargs_np={"y": x[1]},
        frontend_method_data=frontend_method_data,
        init_flags=init_flags,
        method_flags=method_flags,
        frontend=frontend,
        on_device=on_device,
    )


# bitwise_xor
@handle_frontend_method(
    class_tree=CLASS_TREE,
    init_tree="paddle.to_tensor",
    method_name="bitwise_xor",
    dtypes_and_x=helpers.dtype_and_values(
        available_dtypes=helpers.get_dtypes("valid"), num_arrays=2, shared_dtype=True
    ),
)
def test_paddle_bitwise_xor(
    dtypes_and_x,
    frontend_method_data,
    init_flags,
    method_flags,
    frontend,
    on_device,
    backend_fw,
):
    input_dtype, x = dtypes_and_x
    helpers.test_frontend_method(
        init_input_dtypes=input_dtype,
        backend_to_test=backend_fw,
        init_all_as_kwargs_np={"data": x[0]},
        method_input_dtypes=input_dtype,
        method_all_as_kwargs_np={"y": x[1]},
        frontend_method_data=frontend_method_data,
        init_flags=init_flags,
        method_flags=method_flags,
        frontend=frontend,
        on_device=on_device,
    )


# bmm
@handle_frontend_method(
    class_tree=CLASS_TREE,
    init_tree="paddle.to_tensor",
    method_name="bmm",
    dtype_and_x=_get_dtype_and_values_bmm(),
)
def test_paddle_bmm(
    dtype_and_x,
    frontend_method_data,
    init_flags,
    method_flags,
    frontend,
    on_device,
    backend_fw,
):
    input_dtype, x, y = dtype_and_x
    helpers.test_frontend_method(
        init_input_dtypes=input_dtype,
        backend_to_test=backend_fw,
        init_all_as_kwargs_np={"data": x},
        method_input_dtypes=input_dtype,
        method_all_as_kwargs_np={"y": y},
        frontend_method_data=frontend_method_data,
        init_flags=init_flags,
        method_flags=method_flags,
        frontend=frontend,
        on_device=on_device,
    )


# cast
@handle_frontend_method(
    class_tree=CLASS_TREE,
    init_tree="paddle.to_tensor",
    method_name="cast",
    dtype_and_x=helpers.dtype_and_values(
        available_dtypes=helpers.get_dtypes("valid"),
    ),
    dtype=helpers.get_dtypes("valid", full=False),
)
def test_paddle_cast(
    dtype_and_x,
    dtype,
    frontend_method_data,
    init_flags,
    method_flags,
    frontend,
    on_device,
    backend_fw,
):
    input_dtype, x = dtype_and_x
    if dtype is None:
        dtype = input_dtype
    helpers.test_frontend_method(
        init_input_dtypes=input_dtype,
        backend_to_test=backend_fw,
        init_all_as_kwargs_np={
            "data": x[0],
        },
        method_input_dtypes=input_dtype,
        method_all_as_kwargs_np={
            "dtype": dtype[0],
        },
        frontend_method_data=frontend_method_data,
        init_flags=init_flags,
        method_flags=method_flags,
        frontend=frontend,
        on_device=on_device,
    )


# ceil
@handle_frontend_method(
    class_tree=CLASS_TREE,
    init_tree="paddle.to_tensor",
    method_name="ceil",
    dtype_and_x=helpers.dtype_and_values(
        available_dtypes=helpers.get_dtypes("float"),
    ),
)
def test_paddle_ceil(
    dtype_and_x,
    frontend_method_data,
    init_flags,
    method_flags,
    frontend,
    on_device,
    backend_fw,
):
    input_dtype, x = dtype_and_x
    helpers.test_frontend_method(
        init_input_dtypes=input_dtype,
        backend_to_test=backend_fw,
        init_all_as_kwargs_np={
            "data": x[0],
        },
        method_input_dtypes=input_dtype,
        method_all_as_kwargs_np={},
        frontend_method_data=frontend_method_data,
        init_flags=init_flags,
        method_flags=method_flags,
        frontend=frontend,
        on_device=on_device,
    )


# ceil_
@handle_frontend_method(
    class_tree=CLASS_TREE,
    init_tree="paddle.to_tensor",
    method_name="ceil_",
    dtype_and_x=helpers.dtype_and_values(
        available_dtypes=helpers.get_dtypes("valid"),
    ),
    test_inplace=st.just(True),
)
def test_paddle_ceil_(
    dtype_and_x,
    frontend_method_data,
    init_flags,
    method_flags,
    frontend,
    on_device,
    backend_fw,
):
    input_dtype, x = dtype_and_x
    helpers.test_frontend_method(
        init_input_dtypes=input_dtype,
        backend_to_test=backend_fw,
        init_all_as_kwargs_np={
            "data": x[0],
        },
        method_input_dtypes=input_dtype,
        method_all_as_kwargs_np={},
        frontend_method_data=frontend_method_data,
        init_flags=init_flags,
        method_flags=method_flags,
        frontend=frontend,
        on_device=on_device,
    )


# cholesky
@handle_frontend_method(
    class_tree=CLASS_TREE,
    init_tree="paddle.to_tensor",
    method_name="cholesky",
    dtype_and_x=_get_dtype_and_square_matrix(),
    upper=st.booleans(),
)
def test_paddle_cholesky(
    dtype_and_x,
    upper,
    frontend_method_data,
    init_flags,
    method_flags,
    frontend,
    on_device,
    backend_fw,
):
    input_dtype, x = dtype_and_x
    x = np.matmul(x.T, x) + np.identity(x.shape[0])

    helpers.test_frontend_method(
        init_input_dtypes=input_dtype,
        backend_to_test=backend_fw,
        init_all_as_kwargs_np={
            "data": x,
        },
        method_input_dtypes=input_dtype,
        method_all_as_kwargs_np={"upper": upper},
        frontend=frontend,
        frontend_method_data=frontend_method_data,
        init_flags=init_flags,
        method_flags=method_flags,
        on_device=on_device,
    )


@handle_frontend_method(
    class_tree=CLASS_TREE,
    init_tree="paddle.to_tensor",
    method_name="clip",
    input_and_ranges=_get_clip_inputs(),
)
def test_paddle_clip(
    input_and_ranges,
    frontend,
    frontend_method_data,
    backend_fw,
    init_flags,
    method_flags,
    on_device,
):
    input_dtype, x, min, max = input_and_ranges
    helpers.test_frontend_method(
        init_input_dtypes=input_dtype,
        init_all_as_kwargs_np={
            "data": x[0],
        },
        method_input_dtypes=input_dtype,
        method_all_as_kwargs_np={"min": min, "max": max},
        frontend_method_data=frontend_method_data,
        init_flags=init_flags,
        method_flags=method_flags,
        frontend=frontend,
        backend_to_test=backend_fw,
        on_device=on_device,
    )


# clip_
@handle_frontend_method(
    class_tree=CLASS_TREE,
    init_tree="paddle.to_tensor",
    method_name="clip_",
    input_and_ranges=_get_clip_inputs_(),
    test_inplace=st.just(True),
)
def test_paddle_clip_(
    input_and_ranges,
    frontend,
    frontend_method_data,
    backend_fw,
    init_flags,
    method_flags,
    on_device,
):
    input_dtype, x, min_val, max_val = input_and_ranges
    if min_val > max_val:
        max_value = min_val
        min_value = max_val
    else:
        max_value = max_val
        min_value = min_val

    helpers.test_frontend_method(
        init_input_dtypes=input_dtype,
        init_all_as_kwargs_np={
            "data": x[0],
        },
        method_input_dtypes=input_dtype,
        method_all_as_kwargs_np={"min": min_value, "max": max_value},
        frontend_method_data=frontend_method_data,
        init_flags=init_flags,
        method_flags=method_flags,
        frontend=frontend,
        backend_to_test=backend_fw,
        on_device=on_device,
    )


@handle_frontend_method(
    class_tree=CLASS_TREE,
    init_tree="paddle.to_tensor",
    method_name="cond",
    dtype_and_x=_get_dtype_and_matrix_non_singular(dtypes=["float32", "float64"]),
    p=st.sampled_from([None, "fro", "nuc", np.inf, -np.inf, 1, -1, 2, -2]),
)
def test_paddle_cond(
    dtype_and_x,
    p,
    frontend_method_data,
    init_flags,
    method_flags,
    frontend,
    on_device,
    backend_fw,
):
    input_dtype, x = dtype_and_x
    helpers.test_frontend_method(
        init_input_dtypes=input_dtype,
        backend_to_test=backend_fw,
        init_all_as_kwargs_np={
            "data": x[0],
        },
        method_input_dtypes=input_dtype,
        method_all_as_kwargs_np={"p": p},
        frontend_method_data=frontend_method_data,
        init_flags=init_flags,
        method_flags=method_flags,
        frontend=frontend,
        on_device=on_device,
    )


# conj
@handle_frontend_method(
    class_tree=CLASS_TREE,
    init_tree="paddle.to_tensor",
    method_name="conj",
    dtype_and_x=helpers.dtype_and_values(
        available_dtypes=helpers.get_dtypes("numeric"),
    ),
)
def test_paddle_conj(
    dtype_and_x,
    frontend_method_data,
    init_flags,
    method_flags,
    frontend,
    on_device,
    backend_fw,
):
    input_dtype, x = dtype_and_x
    helpers.test_frontend_method(
        init_input_dtypes=input_dtype,
        backend_to_test=backend_fw,
        init_all_as_kwargs_np={
            "data": x[0],
        },
        method_input_dtypes=input_dtype,
        method_all_as_kwargs_np={},
        frontend_method_data=frontend_method_data,
        init_flags=init_flags,
        method_flags=method_flags,
        frontend=frontend,
        on_device=on_device,
    )


# cos
@handle_frontend_method(
    class_tree=CLASS_TREE,
    init_tree="paddle.to_tensor",
    method_name="cos",
    dtype_and_x=helpers.dtype_and_values(
        available_dtypes=helpers.get_dtypes("float"),
    ),
)
def test_paddle_cos(
    dtype_and_x,
    frontend_method_data,
    init_flags,
    method_flags,
    frontend,
    on_device,
    backend_fw,
):
    input_dtype, x = dtype_and_x
    helpers.test_frontend_method(
        init_input_dtypes=input_dtype,
        backend_to_test=backend_fw,
        init_all_as_kwargs_np={
            "data": x[0],
        },
        method_input_dtypes=input_dtype,
        method_all_as_kwargs_np={},
        frontend_method_data=frontend_method_data,
        init_flags=init_flags,
        method_flags=method_flags,
        frontend=frontend,
        on_device=on_device,
    )


# cosh
@handle_frontend_method(
    class_tree=CLASS_TREE,
    init_tree="paddle.to_tensor",
    method_name="cosh",
    dtype_and_x=helpers.dtype_and_values(
        available_dtypes=helpers.get_dtypes("float"),
    ),
)
def test_paddle_cosh(
    dtype_and_x,
    frontend_method_data,
    init_flags,
    method_flags,
    frontend,
    on_device,
    backend_fw,
):
    input_dtype, x = dtype_and_x
    helpers.test_frontend_method(
        init_input_dtypes=input_dtype,
        backend_to_test=backend_fw,
        init_all_as_kwargs_np={
            "data": x[0],
        },
        method_input_dtypes=input_dtype,
        method_all_as_kwargs_np={},
        frontend_method_data=frontend_method_data,
        init_flags=init_flags,
        method_flags=method_flags,
        frontend=frontend,
        on_device=on_device,
    )


@handle_frontend_method(
    class_tree=CLASS_TREE,
    init_tree="paddle.to_tensor",
    method_name="cumprod",
    dtype_x_axis=helpers.dtype_values_axis(
        available_dtypes=helpers.get_dtypes("float"),
        valid_axis=True,
        force_int_axis=True,
        min_num_dims=1,
        min_value=-5,
        max_value=5,
    ),
)
def test_paddle_cumprod(
    dtype_x_axis,
    frontend_method_data,
    init_flags,
    method_flags,
    frontend,
    on_device,
    backend_fw,
):
    input_dtype, x, axis = dtype_x_axis
    helpers.test_frontend_method(
        init_input_dtypes=input_dtype,
        backend_to_test=backend_fw,
        init_all_as_kwargs_np={
            "data": x[0],
        },
        method_input_dtypes=input_dtype,
        method_all_as_kwargs_np={"dim": axis},
        frontend_method_data=frontend_method_data,
        init_flags=init_flags,
        method_flags=method_flags,
        frontend=frontend,
        on_device=on_device,
    )


@handle_frontend_method(
    class_tree=CLASS_TREE,
    init_tree="paddle.to_tensor",
    method_name="cumsum",
    dtype_x_axis=helpers.dtype_values_axis(
        available_dtypes=helpers.get_dtypes("float"),
        valid_axis=True,
        force_int_axis=True,
        min_num_dims=1,
        min_value=-5,
        max_value=5,
    ),
)
def test_paddle_cumsum(
    dtype_x_axis,
    frontend_method_data,
    init_flags,
    method_flags,
    frontend,
    on_device,
    backend_fw,
):
    input_dtype, x, axis = dtype_x_axis
    helpers.test_frontend_method(
        init_input_dtypes=input_dtype,
        backend_to_test=backend_fw,
        init_all_as_kwargs_np={
            "data": x[0],
        },
        method_input_dtypes=input_dtype,
        method_all_as_kwargs_np={"axis": axis},
        frontend_method_data=frontend_method_data,
        init_flags=init_flags,
        method_flags=method_flags,
        frontend=frontend,
        on_device=on_device,
    )


# deg2rad
@handle_frontend_method(
    class_tree=CLASS_TREE,
    init_tree="paddle.to_tensor",
    method_name="deg2rad",
    dtype_and_x=helpers.dtype_and_values(
        available_dtypes=helpers.get_dtypes("float"),
    ),
)
def test_paddle_deg2rad(
    dtype_and_x,
    frontend_method_data,
    init_flags,
    method_flags,
    frontend,
    on_device,
    backend_fw,
):
    input_dtype, x = dtype_and_x
    helpers.test_frontend_method(
        init_input_dtypes=input_dtype,
        backend_to_test=backend_fw,
        init_all_as_kwargs_np={
            "data": x[0],
        },
        method_input_dtypes=input_dtype,
        method_all_as_kwargs_np={},
        frontend_method_data=frontend_method_data,
        init_flags=init_flags,
        method_flags=method_flags,
        frontend=frontend,
        on_device=on_device,
    )


# Tests #
# ----- #


@given(
    dtype_x=helpers.dtype_and_values(
        available_dtypes=helpers.get_dtypes("valid", prune_function=False)
    ).filter(lambda x: "bfloat16" not in x[0]),
)
def test_paddle_device(
    dtype_x,
):
    _, data = dtype_x
    x = Tensor(data[0])
    x.ivy_array = data[0]
    ivy.utils.assertions.check_equal(
        x.place, ivy.dev(ivy.array(data[0])), as_array=False
    )


# diagonal
@handle_frontend_method(
    class_tree=CLASS_TREE,
    init_tree="paddle.to_tensor",
    method_name="diagonal",
    dtype_and_values=helpers.dtype_and_values(
        available_dtypes=helpers.get_dtypes("valid"),
        shape=st.shared(helpers.get_shape(min_num_dims=2), key="shape"),
    ),
    dims_and_offset=dims_and_offset(
        shape=st.shared(helpers.get_shape(min_num_dims=2), key="shape")
    ),
)
def test_paddle_diagonal(
    dtype_and_values,
    dims_and_offset,
    frontend,
    frontend_method_data,
    backend_fw,
    init_flags,
    method_flags,
    on_device,
):
    input_dtype, value = dtype_and_values
    dim1, dim2, offset = dims_and_offset
    input = value[0]
    num_dims = len(np.shape(input))
    assume(dim1 != dim2)
    if dim1 < 0:
        assume(dim1 + num_dims != dim2)
    if dim2 < 0:
        assume(dim1 != dim2 + num_dims)
    helpers.test_frontend_method(
        init_input_dtypes=[input_dtype[0]],
        init_all_as_kwargs_np={"x": input},
        method_input_dtypes=[input_dtype[0]],
        method_all_as_kwargs_np={
            "offset": offset,
            "axis1": dim1,
            "axis2": dim2,
        },
        frontend=frontend,
        frontend_method_data=frontend_method_data,
        backend_to_test=backend_fw,
        init_flags=init_flags,
        method_flags=method_flags,
        on_device=on_device,
    )


# digamma
@handle_frontend_method(
    class_tree=CLASS_TREE,
    init_tree="paddle.to_tensor",
    method_name="digamma",
    dtype_and_x=helpers.dtype_and_values(
        available_dtypes=helpers.get_dtypes("float"),
        min_value=1,
        max_value=1e5,
    ),
)
def test_paddle_digamma(
    dtype_and_x,
    frontend_method_data,
    init_flags,
    method_flags,
    frontend,
    on_device,
    backend_fw,
):
    input_dtype, x = dtype_and_x
    helpers.test_frontend_method(
        init_input_dtypes=input_dtype,
        backend_to_test=backend_fw,
        init_all_as_kwargs_np={
            "data": x[0],
        },
        method_input_dtypes=input_dtype,
        method_all_as_kwargs_np={},
        frontend_method_data=frontend_method_data,
        init_flags=init_flags,
        method_flags=method_flags,
        frontend=frontend,
        on_device=on_device,
    )


# dim
@handle_frontend_method(
    class_tree=CLASS_TREE,
    init_tree="paddle.to_tensor",
    method_name="dim",
    dtype_and_x=helpers.dtype_and_values(
        available_dtypes=helpers.get_dtypes("valid"),
    ),
)
def test_paddle_dim(
    dtype_and_x,
    frontend_method_data,
    init_flags,
    method_flags,
    frontend,
    on_device,
    backend_fw,
):
    input_dtype, x = dtype_and_x
    helpers.test_frontend_method(
        init_input_dtypes=input_dtype,
        backend_to_test=backend_fw,
        init_all_as_kwargs_np={
            "data": x[0],
        },
        method_input_dtypes=[],
        method_all_as_kwargs_np={},
        frontend_method_data=frontend_method_data,
        init_flags=init_flags,
        method_flags=method_flags,
        frontend=frontend,
        on_device=on_device,
    )


# divide
@handle_frontend_method(
    class_tree=CLASS_TREE,
    init_tree="paddle.to_tensor",
    method_name="divide",
    dtypes_and_x=helpers.dtype_and_values(
        available_dtypes=helpers.get_dtypes("valid"),
        num_arrays=2,
        shared_dtype=True,
        safety_factor_scale="log",
        small_abs_safety_factor=32,
    ),
)
def test_paddle_divide(
    dtypes_and_x,
    frontend_method_data,
    init_flags,
    method_flags,
    frontend,
    on_device,
    backend_fw,
):
    input_dtype, x = dtypes_and_x
    helpers.test_frontend_method(
        init_input_dtypes=input_dtype,
        backend_to_test=backend_fw,
        init_all_as_kwargs_np={"data": x[0]},
        method_input_dtypes=input_dtype,
        method_all_as_kwargs_np={"y": x[1]},
        frontend_method_data=frontend_method_data,
        init_flags=init_flags,
        method_flags=method_flags,
        frontend=frontend,
        on_device=on_device,
    )


@given(
    dtype_x=helpers.dtype_and_values(
        available_dtypes=helpers.get_dtypes("valid", prune_function=False)
    ).filter(lambda x: "bfloat16" not in x[0]),
)
def test_paddle_dtype(
    dtype_x,
):
    dtype, data = dtype_x
    x = Tensor(data[0])
    x.ivy_array = data[0]
    ivy.utils.assertions.check_equal(x.dtype, dtype[0], as_array=False)


# eigvals
@handle_frontend_method(
    class_tree=CLASS_TREE,
    init_tree="paddle.to_tensor",
    method_name="eigvals",
    dtype_and_x=_get_dtype_and_square_matrix(),
)
def test_paddle_eigvals(
    dtype_and_x,
    frontend_method_data,
    init_flags,
    method_flags,
    frontend,
    on_device,
    backend_fw,
):
    input_dtype, x = dtype_and_x

    ret, frontend_ret = helpers.test_frontend_method(
        init_input_dtypes=input_dtype,
        backend_to_test=backend_fw,
        init_all_as_kwargs_np={"data": x},
        method_input_dtypes=input_dtype,
        method_all_as_kwargs_np={},
        frontend=frontend,
        frontend_method_data=frontend_method_data,
        init_flags=init_flags,
        method_flags=method_flags,
        on_device=on_device,
        test_values=False,
    )

    with BackendHandler.update_backend(backend_fw) as ivy_backend:
        # check if Tensor or ivy array
        try:
            ret = ret.ivy_array.to_numpy()
        except AttributeError:
            ret = ivy_backend.to_numpy(ret)
        frontend_ret = [np.asarray(x) for x in frontend_ret]
        # Calculate the magnitude of the complex numbers then sort them for testing
        ret = np.sort(np.abs(ret)).astype(np.float64)
        frontend_ret = np.sort(np.abs(frontend_ret)).astype(np.float64)

        assert_all_close(
            ret_np=ret,
            ret_from_gt_np=frontend_ret,
            backend=backend_fw,
            ground_truth_backend=frontend,
            atol=1e-2,
            rtol=1e-2,
        )


# equal
@handle_frontend_method(
    class_tree=CLASS_TREE,
    init_tree="paddle.to_tensor",
    method_name="equal",
    dtypes_and_x=helpers.dtype_and_values(
        available_dtypes=helpers.get_dtypes("valid"),
        num_arrays=2,
        shared_dtype=True,
    ),
)
def test_paddle_equal(
    dtypes_and_x,
    frontend_method_data,
    init_flags,
    method_flags,
    frontend,
    on_device,
    backend_fw,
):
    input_dtype, x = dtypes_and_x
    helpers.test_frontend_method(
        init_input_dtypes=input_dtype,
        backend_to_test=backend_fw,
        init_all_as_kwargs_np={"data": x[0]},
        method_input_dtypes=input_dtype,
        method_all_as_kwargs_np={"y": x[1]},
        frontend_method_data=frontend_method_data,
        init_flags=init_flags,
        method_flags=method_flags,
        frontend=frontend,
        on_device=on_device,
    )


#  equal_all
@handle_frontend_method(
    class_tree=CLASS_TREE,
    init_tree="paddle.to_tensor",
    method_name="equal_all",
    dtypes_and_x=helpers.dtype_and_values(
        available_dtypes=helpers.get_dtypes("valid"),
        num_arrays=2,
        min_value=-np.inf,
        max_value=np.inf,
        shared_dtype=True,
        safety_factor_scale="log",
        small_abs_safety_factor=32,
    ),
)
def test_paddle_equal_all(
    dtypes_and_x,
    frontend_method_data,
    init_flags,
    method_flags,
    frontend,
    on_device,
    backend_fw,
):
    input_dtype, x = dtypes_and_x
    helpers.test_frontend_method(
        init_input_dtypes=input_dtype,
        backend_to_test=backend_fw,
        init_all_as_kwargs_np={"data": x[0]},
        method_input_dtypes=input_dtype,
        method_all_as_kwargs_np={"y": x[1]},
        frontend_method_data=frontend_method_data,
        init_flags=init_flags,
        method_flags=method_flags,
        frontend=frontend,
        on_device=on_device,
    )


# erf
@handle_frontend_method(
    class_tree=CLASS_TREE,
    init_tree="paddle.to_tensor",
    method_name="erf",
    dtype_and_x=helpers.dtype_and_values(
        available_dtypes=helpers.get_dtypes("valid"),
    ),
)
def test_paddle_erf(
    dtype_and_x,
    frontend_method_data,
    init_flags,
    method_flags,
    frontend,
    on_device,
    backend_fw,
):
    input_dtype, x = dtype_and_x
    helpers.test_frontend_method(
        init_input_dtypes=input_dtype,
        backend_to_test=backend_fw,
        init_all_as_kwargs_np={
            "data": x[0],
        },
        method_input_dtypes=input_dtype,
        method_all_as_kwargs_np={},
        frontend_method_data=frontend_method_data,
        init_flags=init_flags,
        method_flags=method_flags,
        frontend=frontend,
        on_device=on_device,
    )


# exp
@handle_frontend_method(
    class_tree=CLASS_TREE,
    init_tree="paddle.to_tensor",
    method_name="exp",
    dtype_and_x=helpers.dtype_and_values(
        available_dtypes=helpers.get_dtypes("float"),
    ),
)
def test_paddle_exp(
    dtype_and_x,
    frontend_method_data,
    init_flags,
    method_flags,
    frontend,
    on_device,
    backend_fw,
):
    input_dtype, x = dtype_and_x
    helpers.test_frontend_method(
        init_input_dtypes=input_dtype,
        backend_to_test=backend_fw,
        init_all_as_kwargs_np={
            "data": x[0],
        },
        method_input_dtypes=input_dtype,
        method_all_as_kwargs_np={},
        frontend_method_data=frontend_method_data,
        init_flags=init_flags,
        method_flags=method_flags,
        frontend=frontend,
        on_device=on_device,
    )


# exp_
@handle_frontend_method(
    class_tree=CLASS_TREE,
    init_tree="paddle.to_tensor",
    method_name="exp_",
    dtype_and_x=helpers.dtype_and_values(
        available_dtypes=helpers.get_dtypes("float"),
    ),
    test_inplace=st.just(True),
)
def test_paddle_exp_(
    dtype_and_x,
    frontend_method_data,
    init_flags,
    method_flags,
    frontend,
    on_device,
    backend_fw,
):
    input_dtype, x = dtype_and_x
    helpers.test_frontend_method(
        init_input_dtypes=input_dtype,
        backend_to_test=backend_fw,
        init_all_as_kwargs_np={
            "data": x[0],
        },
        method_input_dtypes=input_dtype,
        method_all_as_kwargs_np={},
        frontend_method_data=frontend_method_data,
        init_flags=init_flags,
        method_flags=method_flags,
        frontend=frontend,
        on_device=on_device,
    )


# fill_
@handle_frontend_method(
    class_tree=CLASS_TREE,
    init_tree="paddle.to_tensor",
    method_name="fill_",
    dtype_and_x=helpers.dtype_and_values(
        available_dtypes=helpers.get_dtypes("valid"),
        allow_inf=False,
    ),
    dtype_v=helpers.dtype_and_values(
        available_dtypes=helpers.get_dtypes("valid"),
        shape=(1,),
        min_value=0,
        max_value=10,
    ),
)
def test_paddle_fill_(
    dtype_and_x,
    dtype_v,
    frontend_method_data,
    init_flags,
    method_flags,
    frontend,
    on_device,
    backend_fw,
):
    input_dtype, x = dtype_and_x
    value_dtype, v = dtype_v
    helpers.test_frontend_method(
        init_input_dtypes=input_dtype,
        backend_to_test=backend_fw,
        init_all_as_kwargs_np={
            "data": x[0],
        },
        method_input_dtypes=value_dtype,
        method_all_as_kwargs_np={"value": v[0].item()},
        frontend_method_data=frontend_method_data,
        init_flags=init_flags,
        method_flags=method_flags,
        frontend=frontend,
        on_device=on_device,
    )


# floor
@handle_frontend_method(
    class_tree=CLASS_TREE,
    init_tree="paddle.to_tensor",
    method_name="floor",
    dtype_and_x=helpers.dtype_and_values(
        available_dtypes=helpers.get_dtypes("float"),
    ),
)
def test_paddle_floor(
    dtype_and_x,
    frontend_method_data,
    init_flags,
    method_flags,
    frontend,
    on_device,
    backend_fw,
):
    input_dtype, x = dtype_and_x
    helpers.test_frontend_method(
        init_input_dtypes=input_dtype,
        backend_to_test=backend_fw,
        init_all_as_kwargs_np={
            "data": x[0],
        },
        method_input_dtypes=input_dtype,
        method_all_as_kwargs_np={},
        frontend_method_data=frontend_method_data,
        init_flags=init_flags,
        method_flags=method_flags,
        frontend=frontend,
        on_device=on_device,
    )


# floor_
@handle_frontend_method(
    class_tree=CLASS_TREE,
    init_tree="paddle.to_tensor",
    method_name="floor_",
    dtype_and_x=helpers.dtype_and_values(
        available_dtypes=helpers.get_dtypes("float"),
    ),
    test_inplace=st.just(True),
)
def test_paddle_floor_(
    dtype_and_x,
    frontend_method_data,
    init_flags,
    method_flags,
    frontend,
    on_device,
    backend_fw,
):
    input_dtype, x = dtype_and_x
    helpers.test_frontend_method(
        init_input_dtypes=input_dtype,
        backend_to_test=backend_fw,
        init_all_as_kwargs_np={
            "data": x[0],
        },
        method_input_dtypes=input_dtype,
        method_all_as_kwargs_np={},
        frontend_method_data=frontend_method_data,
        init_flags=init_flags,
        method_flags=method_flags,
        frontend=frontend,
        on_device=on_device,
    )


# floor_divide
@handle_frontend_method(
    class_tree=CLASS_TREE,
    init_tree="paddle.to_tensor",
    method_name="floor_divide",
    dtypes_and_x=helpers.dtype_and_values(
        available_dtypes=helpers.get_dtypes("valid"),
        num_arrays=2,
        min_value=2,
        shared_dtype=True,
        large_abs_safety_factor=2,
        small_abs_safety_factor=2,
        safety_factor_scale="linear",
    ),
)
def test_paddle_floor_divide(
    dtypes_and_x,
    frontend_method_data,
    init_flags,
    method_flags,
    frontend,
    on_device,
    backend_fw,
):
    input_dtype, x = dtypes_and_x
    # Absolute tolerance is 1,
    helpers.test_frontend_method(
        init_input_dtypes=input_dtype,
        backend_to_test=backend_fw,
        init_all_as_kwargs_np={"data": x[0]},
        method_input_dtypes=input_dtype,
        method_all_as_kwargs_np={"y": x[1]},
        frontend_method_data=frontend_method_data,
        init_flags=init_flags,
        method_flags=method_flags,
        frontend=frontend,
        on_device=on_device,
        atol_=1,
    )


@handle_frontend_method(
    class_tree=CLASS_TREE,
    init_tree="paddle.to_tensor",
    method_name="fmax",
    dtypes_and_x=helpers.dtype_and_values(
        available_dtypes=helpers.get_dtypes("float"), num_arrays=2, shared_dtype=True
    ),
)
def test_paddle_fmax(
    dtypes_and_x,
    frontend_method_data,
    init_flags,
    method_flags,
    frontend,
    on_device,
    backend_fw,
):
    input_dtype, x = dtypes_and_x
    helpers.test_frontend_method(
        init_input_dtypes=input_dtype,
        backend_to_test=backend_fw,
        init_all_as_kwargs_np={"data": x[0]},
        method_input_dtypes=input_dtype,
        method_all_as_kwargs_np={"y": x[1]},
        frontend_method_data=frontend_method_data,
        init_flags=init_flags,
        method_flags=method_flags,
        frontend=frontend,
        on_device=on_device,
    )


@handle_frontend_method(
    class_tree=CLASS_TREE,
    init_tree="paddle.to_tensor",
    method_name="fmin",
    dtypes_and_x=helpers.dtype_and_values(
        available_dtypes=helpers.get_dtypes("float"), num_arrays=2, shared_dtype=True
    ),
)
def test_paddle_fmin(
    dtypes_and_x,
    frontend_method_data,
    init_flags,
    method_flags,
    frontend,
    on_device,
    backend_fw,
):
    input_dtype, x = dtypes_and_x
    helpers.test_frontend_method(
        init_input_dtypes=input_dtype,
        backend_to_test=backend_fw,
        init_all_as_kwargs_np={"data": x[0]},
        method_input_dtypes=input_dtype,
        method_all_as_kwargs_np={"y": x[1]},
        frontend_method_data=frontend_method_data,
        init_flags=init_flags,
        method_flags=method_flags,
        frontend=frontend,
        on_device=on_device,
    )


# frac
@handle_frontend_method(
    class_tree=CLASS_TREE,
    init_tree="paddle.to_tensor",
    method_name="frac",
    dtype_and_x=helpers.dtype_and_values(
        available_dtypes=helpers.get_dtypes(kind="valid"),
        num_arrays=1,
        max_value=1e6,
        min_value=-1e6,
    ),
)
def test_paddle_frac(
    dtype_and_x,
    frontend_method_data,
    init_flags,
    method_flags,
    frontend,
    on_device,
    backend_fw,
):
    input_dtype, x = dtype_and_x
    helpers.test_frontend_method(
        init_input_dtypes=input_dtype,
        backend_to_test=backend_fw,
        init_all_as_kwargs_np={
            "data": x[0],
        },
        method_input_dtypes=input_dtype,
        method_all_as_kwargs_np={},
        frontend_method_data=frontend_method_data,
        init_flags=init_flags,
        method_flags=method_flags,
        frontend=frontend,
        on_device=on_device,
    )


# gather
@handle_frontend_method(
    class_tree=CLASS_TREE,
    init_tree="paddle.to_tensor",
    method_name="gather",
    dtypes_and_x=helpers.dtype_and_values(
        available_dtypes=helpers.get_dtypes("float"), num_arrays=2, shared_dtype=True
    ),
)
def test_paddle_gather(
    dtypes_and_x,
    frontend_method_data,
    init_flags,
    method_flags,
    frontend,
    on_device,
    backend_fw,
):
    input_dtype, x = dtypes_and_x
    helpers.test_frontend_method(
        init_input_dtypes=input_dtype,
        backend_to_test=backend_fw,
        init_all_as_kwargs_np={"data": x[0]},
        method_input_dtypes=input_dtype,
        method_all_as_kwargs_np={"y": x[1]},
        frontend_method_data=frontend_method_data,
        init_flags=init_flags,
        method_flags=method_flags,
        frontend=frontend,
        on_device=on_device,
    )


# greater_than
@handle_frontend_method(
    class_tree=CLASS_TREE,
    init_tree="paddle.to_tensor",
    method_name="greater_than",
    dtypes_and_x=helpers.dtype_and_values(
        available_dtypes=helpers.get_dtypes("valid"),
        num_arrays=2,
        shared_dtype=True,
        safety_factor_scale="log",
        small_abs_safety_factor=32,
    ),
)
def test_paddle_greater_than(
    dtypes_and_x,
    frontend_method_data,
    init_flags,
    method_flags,
    frontend,
    on_device,
    backend_fw,
):
    input_dtype, x = dtypes_and_x
    helpers.test_frontend_method(
        init_input_dtypes=input_dtype,
        backend_to_test=backend_fw,
        init_all_as_kwargs_np={"data": x[0]},
        method_input_dtypes=input_dtype,
        method_all_as_kwargs_np={"y": x[1]},
        frontend_method_data=frontend_method_data,
        init_flags=init_flags,
        method_flags=method_flags,
        frontend=frontend,
        on_device=on_device,
    )


# imag
@handle_frontend_method(
    class_tree=CLASS_TREE,
    init_tree="paddle.to_tensor",
    method_name="imag",
    dtype_and_x=helpers.dtype_and_values(
        available_dtypes=helpers.get_dtypes("valid"),
    ),
)
def test_paddle_imag(
    dtype_and_x,
    frontend_method_data,
    init_flags,
    method_flags,
    frontend,
    on_device,
    backend_fw,
):
    input_dtype, x = dtype_and_x
    helpers.test_frontend_method(
        init_input_dtypes=input_dtype,
        backend_to_test=backend_fw,
        init_all_as_kwargs_np={
            "data": x[0],
        },
        method_input_dtypes=input_dtype,
        method_all_as_kwargs_np={},
        frontend_method_data=frontend_method_data,
        init_flags=init_flags,
        method_flags=method_flags,
        frontend=frontend,
        on_device=on_device,
    )


# inner
@handle_frontend_method(
    class_tree=CLASS_TREE,
    init_tree="paddle.to_tensor",
    method_name="inner",
    dtype_and_x=helpers.dtype_and_values(
        available_dtypes=helpers.get_dtypes("valid"),
        min_value=-10,
        max_value=10,
        num_arrays=2,
        shared_dtype=True,
    ),
)
def test_paddle_inner(
    dtype_and_x,
    frontend_method_data,
    init_flags,
    method_flags,
    frontend,
    on_device,
    backend_fw,
):
    input_dtype, x = dtype_and_x
    helpers.test_frontend_method(
        init_input_dtypes=input_dtype,
        backend_to_test=backend_fw,
        init_all_as_kwargs_np={
            "data": x[0],
        },
        method_input_dtypes=input_dtype,
        method_all_as_kwargs_np={"y": x[1]},
        frontend_method_data=frontend_method_data,
        init_flags=init_flags,
        method_flags=method_flags,
        frontend=frontend,
        on_device=on_device,
    )


# is_floating_point
@handle_frontend_method(
    class_tree=CLASS_TREE,
    init_tree="paddle.to_tensor",
    method_name="is_floating_point",
    dtype_and_x=helpers.dtype_and_values(
        available_dtypes=["int16", "int32", "int64", "float32", "float64"],
    ),
)
def test_paddle_is_floating_point(
    dtype_and_x,
    frontend_method_data,
    init_flags,
    method_flags,
    frontend,
    backend_fw,
    on_device,
):
    input_dtype, x = dtype_and_x
    helpers.test_frontend_method(
        init_input_dtypes=input_dtype,
        init_all_as_kwargs_np={"data": x[0]},
        method_input_dtypes=input_dtype,
        backend_to_test=backend_fw,
        method_all_as_kwargs_np={},
        frontend_method_data=frontend_method_data,
        init_flags=init_flags,
        method_flags=method_flags,
        frontend=frontend,
        on_device=on_device,
    )


# is_tensor
@handle_frontend_method(
    class_tree=CLASS_TREE,
    init_tree="paddle.to_tensor",
    method_name="is_tensor",
    dtype_and_x=helpers.dtype_and_values(
        available_dtypes=helpers.get_dtypes("float"),
        num_arrays=1,
    ),
)
def test_paddle_is_tensor(
    dtype_and_x,
    frontend_method_data,
    init_flags,
    method_flags,
    frontend,
    on_device,
    backend_fw,
):
    input_dtype, x = dtype_and_x
    helpers.test_frontend_method(
        init_input_dtypes=input_dtype,
        backend_to_test=backend_fw,
        init_all_as_kwargs_np={
            "data": x[0],
        },
        method_input_dtypes=input_dtype,
        method_all_as_kwargs_np={},
        frontend_method_data=frontend_method_data,
        init_flags=init_flags,
        method_flags=method_flags,
        frontend=frontend,
        on_device=on_device,
    )


# isclose
@handle_frontend_method(
    class_tree=CLASS_TREE,
    init_tree="paddle.to_tensor",
    method_name="isclose",
    dtypes_and_x=helpers.dtype_and_values(
        available_dtypes=helpers.get_dtypes("valid"), num_arrays=2, shared_dtype=True
    ),
)
def test_paddle_isclose(
    dtypes_and_x,
    frontend_method_data,
    init_flags,
    method_flags,
    frontend,
    on_device,
    backend_fw,
):
    input_dtype, x = dtypes_and_x
    helpers.test_frontend_method(
        init_input_dtypes=input_dtype,
        backend_to_test=backend_fw,
        init_all_as_kwargs_np={"data": x[0]},
        method_input_dtypes=input_dtype,
        method_all_as_kwargs_np={"y": x[1]},
        frontend_method_data=frontend_method_data,
        init_flags=init_flags,
        method_flags=method_flags,
        frontend=frontend,
        on_device=on_device,
    )


#  isfinite
@handle_frontend_method(
    class_tree=CLASS_TREE,
    init_tree="paddle.to_tensor",
    method_name="isfinite",
    dtype_and_x=helpers.dtype_and_values(
        available_dtypes=helpers.get_dtypes("valid"),
    ),
)
def test_paddle_isfinite(
    dtype_and_x,
    frontend_method_data,
    init_flags,
    method_flags,
    frontend,
    on_device,
    backend_fw,
):
    input_dtype, x = dtype_and_x
    helpers.test_frontend_method(
        init_input_dtypes=input_dtype,
        backend_to_test=backend_fw,
        init_all_as_kwargs_np={
            "data": x[0],
        },
        method_input_dtypes=input_dtype,
        method_all_as_kwargs_np={},
        frontend_method_data=frontend_method_data,
        init_flags=init_flags,
        method_flags=method_flags,
        frontend=frontend,
        on_device=on_device,
    )


#  isinf
@handle_frontend_method(
    class_tree=CLASS_TREE,
    init_tree="paddle.to_tensor",
    method_name="isinf",
    dtype_and_x=helpers.dtype_and_values(
        available_dtypes=helpers.get_dtypes("valid"),
    ),
)
def test_paddle_isinf(
    dtype_and_x,
    frontend_method_data,
    init_flags,
    method_flags,
    frontend,
    on_device,
    backend_fw,
):
    input_dtype, x = dtype_and_x
    helpers.test_frontend_method(
        init_input_dtypes=input_dtype,
        backend_to_test=backend_fw,
        init_all_as_kwargs_np={
            "data": x[0],
        },
        method_input_dtypes=input_dtype,
        method_all_as_kwargs_np={},
        frontend_method_data=frontend_method_data,
        init_flags=init_flags,
        method_flags=method_flags,
        frontend=frontend,
        on_device=on_device,
    )


# isnan
@handle_frontend_method(
    class_tree=CLASS_TREE,
    init_tree="paddle.to_tensor",
    method_name="isnan",
    dtype_and_x=helpers.dtype_and_values(
        available_dtypes=helpers.get_dtypes("float"),
    ),
)
def test_paddle_isnan(
    dtype_and_x,
    frontend_method_data,
    init_flags,
    method_flags,
    frontend,
    on_device,
    backend_fw,
):
    input_dtype, x = dtype_and_x
    helpers.test_frontend_method(
        init_input_dtypes=input_dtype,
        backend_to_test=backend_fw,
        init_all_as_kwargs_np={
            "data": x[0],
        },
        method_input_dtypes=input_dtype,
        method_all_as_kwargs_np={},
        frontend_method_data=frontend_method_data,
        init_flags=init_flags,
        method_flags=method_flags,
        frontend=frontend,
        on_device=on_device,
    )


# lerp
@handle_frontend_method(
    class_tree=CLASS_TREE,
    init_tree="paddle.to_tensor",
    method_name="lerp",
    dtypes_and_x=_get_dtype_and_values_for_lerp(),
)
def test_paddle_lerp(
    dtypes_and_x,
    frontend_method_data,
    init_flags,
    method_flags,
    frontend,
    on_device,
    backend_fw,
):
    input_dtype, x, y, weight = dtypes_and_x
    helpers.test_frontend_method(
        init_input_dtypes=input_dtype,
        backend_to_test=backend_fw,
        init_all_as_kwargs_np={"data": x},
        method_input_dtypes=input_dtype,
        method_all_as_kwargs_np={
            "y": y,
            "weight": weight,
        },
        frontend_method_data=frontend_method_data,
        init_flags=init_flags,
        method_flags=method_flags,
        frontend=frontend,
        on_device=on_device,
    )


# lerp_
@handle_frontend_method(
    class_tree=CLASS_TREE,
    init_tree="paddle.to_tensor",
    method_name="lerp_",
    dtypes_and_x=helpers.dtype_and_values(
        available_dtypes=helpers.get_dtypes("valid"), num_arrays=3, shared_dtype=True
    ),
    test_inplace=st.just(True),
)
def test_paddle_lerp_(
    dtypes_and_x,
    frontend_method_data,
    init_flags,
    method_flags,
    frontend,
    on_device,
    backend_fw,
):
    input_dtype, x = dtypes_and_x
    helpers.test_frontend_method(
        init_input_dtypes=input_dtype,
        backend_to_test=backend_fw,
        init_all_as_kwargs_np={"data": x[0]},
        method_input_dtypes=input_dtype,
        method_all_as_kwargs_np={
            "y": x[1],
            "weight": x[2],
        },
        frontend_method_data=frontend_method_data,
        init_flags=init_flags,
        method_flags=method_flags,
        frontend=frontend,
        on_device=on_device,
    )


# less_equal
@handle_frontend_method(
    class_tree=CLASS_TREE,
    init_tree="paddle.to_tensor",
    method_name="less_equal",
    dtype_and_x=helpers.dtype_and_values(
        available_dtypes=helpers.get_dtypes("valid"),
        num_arrays=2,
        allow_inf=False,
        large_abs_safety_factor=2,
        small_abs_safety_factor=2,
        safety_factor_scale="log",
        shared_dtype=True,
    ),
)
def test_paddle_less_equal(
    dtype_and_x,
    frontend_method_data,
    init_flags,
    method_flags,
    frontend,
    on_device,
    backend_fw,
):
    input_dtype, x = dtype_and_x
    helpers.test_frontend_method(
        init_input_dtypes=input_dtype,
        backend_to_test=backend_fw,
        init_all_as_kwargs_np={"data": x[0]},
        method_input_dtypes=input_dtype,
        method_all_as_kwargs_np={"y": x[1]},
        frontend_method_data=frontend_method_data,
        init_flags=init_flags,
        method_flags=method_flags,
        frontend=frontend,
        on_device=on_device,
    )


#  less_than
@handle_frontend_method(
    class_tree=CLASS_TREE,
    init_tree="paddle.to_tensor",
    method_name="less_than",
    dtypes_and_x=helpers.dtype_and_values(
        available_dtypes=helpers.get_dtypes("valid"), num_arrays=2, shared_dtype=True
    ),
)
def test_paddle_less_than(
    dtypes_and_x,
    frontend_method_data,
    init_flags,
    method_flags,
    frontend,
    on_device,
    backend_fw,
):
    input_dtype, x = dtypes_and_x
    helpers.test_frontend_method(
        init_input_dtypes=input_dtype,
        backend_to_test=backend_fw,
        init_all_as_kwargs_np={"data": x[0]},
        method_input_dtypes=input_dtype,
        method_all_as_kwargs_np={"y": x[1]},
        frontend_method_data=frontend_method_data,
        init_flags=init_flags,
        method_flags=method_flags,
        frontend=frontend,
        on_device=on_device,
    )


# log
@handle_frontend_method(
    class_tree=CLASS_TREE,
    init_tree="paddle.to_tensor",
    method_name="log",
    dtype_and_x=helpers.dtype_and_values(
        available_dtypes=helpers.get_dtypes("float"),
    ),
)
def test_paddle_log(
    dtype_and_x,
    frontend_method_data,
    init_flags,
    method_flags,
    frontend,
    on_device,
    backend_fw,
):
    input_dtype, x = dtype_and_x
    helpers.test_frontend_method(
        init_input_dtypes=input_dtype,
        backend_to_test=backend_fw,
        init_all_as_kwargs_np={
            "data": x[0],
        },
        method_input_dtypes=input_dtype,
        method_all_as_kwargs_np={},
        frontend_method_data=frontend_method_data,
        init_flags=init_flags,
        method_flags=method_flags,
        frontend=frontend,
        on_device=on_device,
    )


# log10
@handle_frontend_method(
    class_tree=CLASS_TREE,
    init_tree="paddle.to_tensor",
    method_name="log10",
    dtype_and_x=helpers.dtype_and_values(
        available_dtypes=helpers.get_dtypes("float"),
    ),
)
def test_paddle_log10(
    dtype_and_x,
    frontend_method_data,
    init_flags,
    method_flags,
    frontend,
    on_device,
    backend_fw,
):
    input_dtype, x = dtype_and_x
    helpers.test_frontend_method(
        init_input_dtypes=input_dtype,
        backend_to_test=backend_fw,
        init_all_as_kwargs_np={
            "data": x[0],
        },
        method_input_dtypes=input_dtype,
        method_all_as_kwargs_np={},
        frontend_method_data=frontend_method_data,
        init_flags=init_flags,
        method_flags=method_flags,
        frontend=frontend,
        on_device=on_device,
    )


# logical_and
@handle_frontend_method(
    class_tree=CLASS_TREE,
    init_tree="paddle.to_tensor",
    method_name="logical_and",
    dtypes_and_x=helpers.dtype_and_values(
        available_dtypes=helpers.get_dtypes("valid"), num_arrays=2, shared_dtype=True
    ),
)
def test_paddle_logical_and(
    dtypes_and_x,
    frontend_method_data,
    init_flags,
    method_flags,
    frontend,
    on_device,
    backend_fw,
):
    input_dtype, x = dtypes_and_x
    helpers.test_frontend_method(
        init_input_dtypes=input_dtype,
        backend_to_test=backend_fw,
        init_all_as_kwargs_np={"self": x[0]},
        method_input_dtypes=input_dtype,
        method_all_as_kwargs_np={"y": x[1]},
        frontend_method_data=frontend_method_data,
        init_flags=init_flags,
        method_flags=method_flags,
        frontend=frontend,
        on_device=on_device,
    )


#  logical_not
@handle_frontend_method(
    class_tree=CLASS_TREE,
    init_tree="paddle.to_tensor",
    method_name="logical_not",
    dtype_and_x=helpers.dtype_and_values(
        available_dtypes=helpers.get_dtypes("valid"),
    ),
)
def test_paddle_logical_not(
    dtype_and_x,
    frontend_method_data,
    init_flags,
    method_flags,
    frontend,
    on_device,
    backend_fw,
):
    input_dtype, x = dtype_and_x
    helpers.test_frontend_method(
        init_input_dtypes=input_dtype,
        backend_to_test=backend_fw,
        init_all_as_kwargs_np={
            "data": x[0],
        },
        method_input_dtypes=input_dtype,
        method_all_as_kwargs_np={},
        frontend_method_data=frontend_method_data,
        init_flags=init_flags,
        method_flags=method_flags,
        frontend=frontend,
        on_device=on_device,
    )


# logical_or
@handle_frontend_method(
    class_tree=CLASS_TREE,
    init_tree="paddle.to_tensor",
    method_name="logical_or",
    dtypes_and_x=helpers.dtype_and_values(
        available_dtypes=helpers.get_dtypes("valid"), num_arrays=2, shared_dtype=True
    ),
)
def test_paddle_logical_or(
    dtypes_and_x,
    frontend_method_data,
    init_flags,
    method_flags,
    frontend,
    on_device,
    backend_fw,
):
    input_dtype, x = dtypes_and_x
    helpers.test_frontend_method(
        init_input_dtypes=input_dtype,
        backend_to_test=backend_fw,
        init_all_as_kwargs_np={"data": x[0]},
        method_input_dtypes=input_dtype,
        method_all_as_kwargs_np={"y": x[1]},
        frontend_method_data=frontend_method_data,
        init_flags=init_flags,
        method_flags=method_flags,
        frontend=frontend,
        on_device=on_device,
    )


# logical_xor
@handle_frontend_method(
    class_tree=CLASS_TREE,
    init_tree="paddle.to_tensor",
    method_name="logical_xor",
    dtypes_and_x=helpers.dtype_and_values(
        available_dtypes=helpers.get_dtypes("valid"), num_arrays=2, shared_dtype=True
    ),
)
def test_paddle_logical_xor(
    dtypes_and_x,
    frontend_method_data,
    init_flags,
    method_flags,
    frontend,
    on_device,
    backend_fw,
):
    input_dtype, x = dtypes_and_x
    helpers.test_frontend_method(
        init_input_dtypes=input_dtype,
        backend_to_test=backend_fw,
        init_all_as_kwargs_np={"data": x[0]},
        method_input_dtypes=input_dtype,
        method_all_as_kwargs_np={"y": x[1]},
        frontend_method_data=frontend_method_data,
        init_flags=init_flags,
        method_flags=method_flags,
        frontend=frontend,
        on_device=on_device,
    )


# max
@handle_frontend_method(
    class_tree=CLASS_TREE,
    init_tree="paddle.to_tensor",
    method_name="max",
    dtype_x_axis=helpers.dtype_values_axis(
        available_dtypes=st.one_of(helpers.get_dtypes("valid")),
        min_axis=-1,
        max_axis=0,
        min_num_dims=1,
        force_int_axis=False,
    ),
    keep_dims=st.booleans(),
)
def test_paddle_max(
    dtype_x_axis,
    keep_dims,
    frontend_method_data,
    init_flags,
    method_flags,
    frontend,
    on_device,
    backend_fw,
):
    input_dtypes, x, axis = dtype_x_axis
    helpers.test_frontend_method(
        init_input_dtypes=input_dtypes,
        backend_to_test=backend_fw,
        init_all_as_kwargs_np={
            "object": x[0],
        },
        method_input_dtypes=input_dtypes,
        method_all_as_kwargs_np={
            "axis": axis,
            "keepdim": keep_dims,
        },
        frontend=frontend,
        frontend_method_data=frontend_method_data,
        init_flags=init_flags,
        method_flags=method_flags,
        on_device=on_device,
    )


# mean
@handle_frontend_method(
    class_tree=CLASS_TREE,
    init_tree="paddle.to_tensor",
    method_name="mean",
    dtype_and_x=_statistical_dtype_values(function="mean"),
    keepdim=st.booleans(),
)
def test_paddle_mean(
    dtype_and_x,
    keepdim,
    frontend,
    backend_fw,
    frontend_method_data,
    init_flags,
    method_flags,
    on_device,
):
    input_dtype, x, axis = dtype_and_x
    helpers.test_frontend_method(
        init_input_dtypes=input_dtype,
        init_all_as_kwargs_np={"data": x[0]},
        method_input_dtypes=input_dtype,
        method_all_as_kwargs_np={
            "axis": axis,
            "keepdim": keepdim,
        },
        frontend=frontend,
        frontend_method_data=frontend_method_data,
        init_flags=init_flags,
        backend_to_test=backend_fw,
        method_flags=method_flags,
        on_device=on_device,
    )


@handle_frontend_method(
    class_tree=CLASS_TREE,
    init_tree="paddle.to_tensor",
    method_name="minimum",
    dtype_and_x=helpers.dtype_and_values(
        available_dtypes=helpers.get_dtypes("float"),
        num_arrays=2,
        shared_dtype=True,
    ),
)
def test_paddle_minimum(
    dtype_and_x,
    frontend_method_data,
    init_flags,
    method_flags,
    frontend,
    on_device,
    backend_fw,
):
    input_dtype, x = dtype_and_x
    helpers.test_frontend_method(
        init_input_dtypes=input_dtype,
        backend_to_test=backend_fw,
        init_all_as_kwargs_np={"data": x[0]},
        method_input_dtypes=input_dtype,
        method_all_as_kwargs_np={"y": x[1]},
        frontend_method_data=frontend_method_data,
        init_flags=init_flags,
        method_flags=method_flags,
        frontend=frontend,
        on_device=on_device,
    )


@handle_frontend_method(
    class_tree=CLASS_TREE,
    init_tree="paddle.to_tensor",
    method_name="mod",
    dtype_and_x=helpers.dtype_and_values(
        available_dtypes=helpers.get_dtypes("valid"),
        num_arrays=2,
        shared_dtype=True,
        min_value=0,
        exclude_min=True,
    ),
)
def test_paddle_mod(
    dtype_and_x,
    frontend_method_data,
    init_flags,
    method_flags,
    frontend,
    on_device,
    backend_fw,
):
    input_dtype, x = dtype_and_x
    helpers.test_frontend_method(
        init_input_dtypes=input_dtype,
        backend_to_test=backend_fw,
        init_all_as_kwargs_np={"data": x[0]},
        method_input_dtypes=input_dtype,
        method_all_as_kwargs_np={"y": x[1]},
        frontend_method_data=frontend_method_data,
        init_flags=init_flags,
        method_flags=method_flags,
        frontend=frontend,
        on_device=on_device,
    )


@handle_frontend_method(
    class_tree=CLASS_TREE,
    init_tree="paddle.to_tensor",
    method_name="multiply",
    dtype_and_x=helpers.dtype_and_values(
        available_dtypes=helpers.get_dtypes("float"),
        num_arrays=2,
        shared_dtype=True,
    ),
)
def test_paddle_multiply(
    dtype_and_x,
    frontend_method_data,
    init_flags,
    method_flags,
    frontend,
    on_device,
    backend_fw,
):
    input_dtype, x = dtype_and_x
    helpers.test_frontend_method(
        init_input_dtypes=input_dtype,
        backend_to_test=backend_fw,
        init_all_as_kwargs_np={
            "value": x[0],
        },
        method_input_dtypes=input_dtype,
        method_all_as_kwargs_np={
            "y": x[1],
        },
        frontend_method_data=frontend_method_data,
        init_flags=init_flags,
        method_flags=method_flags,
        frontend=frontend,
        on_device=on_device,
    )


@given(
    dtype_x=helpers.dtype_and_values(
        available_dtypes=helpers.get_dtypes("valid", prune_function=False),
    ).filter(lambda x: "bfloat16" not in x[0]),
)
def test_paddle_ndim(
    dtype_x,
):
    _, data = dtype_x
    x = Tensor(data[0])
    ivy.utils.assertions.check_equal(x.ndim, data[0].ndim, as_array=False)


# neg
@handle_frontend_method(
    class_tree=CLASS_TREE,
    init_tree="paddle.to_tensor",
    method_name="neg",
    dtype_and_x=helpers.dtype_and_values(
        available_dtypes=helpers.get_dtypes("float"),
        min_value=-1e04,
        max_value=1e04,
        allow_inf=False,
    ),
)
def test_paddle_neg(
    dtype_and_x,
    frontend,
    frontend_method_data,
    init_flags,
    method_flags,
    on_device,
    backend_fw,
):
    input_dtype, x = dtype_and_x
    helpers.test_frontend_method(
        init_input_dtypes=input_dtype,
        backend_to_test=backend_fw,
        init_all_as_kwargs_np={
            "data": x[0],
        },
        method_input_dtypes=input_dtype,
        method_all_as_kwargs_np={},
        frontend_method_data=frontend_method_data,
        init_flags=init_flags,
        method_flags=method_flags,
        frontend=frontend,
        on_device=on_device,
    )


# nonzero
@handle_frontend_method(
    class_tree=CLASS_TREE,
    init_tree="paddle.to_tensor",
    method_name="nonzero",
    dtype_and_x=helpers.dtype_and_values(
        available_dtypes=helpers.get_dtypes(kind="float"),
        min_num_dims=1,
        allow_inf=True,
    ),
)
def test_paddle_nonzero(
    dtype_and_x,
    frontend_method_data,
    init_flags,
    method_flags,
    frontend,
    on_device,
    backend_fw,
):
    input_dtype, x = dtype_and_x
    helpers.test_frontend_method(
        init_input_dtypes=input_dtype,
        backend_to_test=backend_fw,
        init_all_as_kwargs_np={
            "data": x[0],
        },
        method_input_dtypes=input_dtype,
        method_all_as_kwargs_np={},
        frontend_method_data=frontend_method_data,
        init_flags=init_flags,
        method_flags=method_flags,
        frontend=frontend,
        on_device=on_device,
    )


# not_equal
@handle_frontend_method(
    class_tree=CLASS_TREE,
    init_tree="paddle.to_tensor",
    method_name="not_equal",
    dtype_and_x=helpers.dtype_and_values(
        available_dtypes=helpers.get_dtypes(kind="valid"),
        num_arrays=2,
        shared_dtype=True,
    ),
)
def test_paddle_not_equal(
    dtype_and_x,
    frontend_method_data,
    init_flags,
    method_flags,
    frontend,
    on_device,
    backend_fw,
):
    input_dtype, x = dtype_and_x
    helpers.test_frontend_method(
        init_input_dtypes=input_dtype,
        backend_to_test=backend_fw,
        init_all_as_kwargs_np={
            "x": x[0],
        },
        method_input_dtypes=input_dtype,
        method_all_as_kwargs_np={
            "y": x[1],
        },
        frontend_method_data=frontend_method_data,
        init_flags=init_flags,
        method_flags=method_flags,
        frontend=frontend,
        on_device=on_device,
        rtol_=1e-02,
        atol_=1e-02,
    )


@handle_frontend_method(
    class_tree=CLASS_TREE,
    init_tree="paddle.to_tensor",
    method_name="numel",
    dtype_and_x=helpers.dtype_and_values(
        available_dtypes=helpers.get_dtypes("valid"),
        min_num_dims=1,
    ),
)
def test_paddle_numel(
    dtype_and_x,
    frontend_method_data,
    init_flags,
    method_flags,
    frontend,
    backend_fw,
    on_device,
):
    input_dtype, x = dtype_and_x
    helpers.test_frontend_method(
        init_input_dtypes=input_dtype,
        init_all_as_kwargs_np={
            "data": x[0],
        },
        method_input_dtypes=input_dtype,
        backend_to_test=backend_fw,
        method_all_as_kwargs_np={},
        frontend_method_data=frontend_method_data,
        init_flags=init_flags,
        method_flags=method_flags,
        frontend=frontend,
        on_device=on_device,
    )


# numpy
@handle_frontend_method(
    class_tree=CLASS_TREE,
    init_tree="paddle.to_tensor",
    method_name="numpy",
    dtype_and_x=helpers.dtype_and_values(
        available_dtypes=helpers.get_dtypes("valid"),
        min_num_dims=2,
        min_dim_size=2,
    ),
)
def test_paddle_numpy(
    dtype_and_x,
    frontend_method_data,
    init_flags,
    method_flags,
    frontend,
    on_device,
    backend_fw,
):
    input_dtype, x = dtype_and_x
    helpers.test_frontend_method(
        init_input_dtypes=input_dtype,
        backend_to_test=backend_fw,
        init_all_as_kwargs_np={
            "data": x[0],
        },
        method_input_dtypes=[],
        method_all_as_kwargs_np={},
        frontend_method_data=frontend_method_data,
        init_flags=init_flags,
        method_flags=method_flags,
        frontend=frontend,
        on_device=on_device,
    )


# pow
@handle_frontend_method(
    class_tree=CLASS_TREE,
    init_tree="paddle.to_tensor",
    method_name="pow",
    dtypes_and_x=helpers.dtype_and_values(
        available_dtypes=helpers.get_dtypes("valid"),
        num_arrays=2,
        allow_inf=False,
        shared_dtype=True,
    ),
)
def test_paddle_pow(
    dtypes_and_x,
    frontend_method_data,
    init_flags,
    method_flags,
    frontend,
    on_device,
    backend_fw,
):
    input_dtype, x = dtypes_and_x
    helpers.test_frontend_method(
        init_input_dtypes=input_dtype,
        backend_to_test=backend_fw,
        init_all_as_kwargs_np={"data": x[0]},
        method_input_dtypes=input_dtype,
        method_all_as_kwargs_np={"y": x[1]},
        frontend_method_data=frontend_method_data,
        init_flags=init_flags,
        method_flags=method_flags,
        frontend=frontend,
        on_device=on_device,
    )


# prod
@handle_frontend_method(
    class_tree=CLASS_TREE,
    init_tree="paddle.to_tensor",
    method_name="prod",
    dtype_x_axis=helpers.dtype_values_axis(
        available_dtypes=helpers.get_dtypes("valid"),
        min_num_dims=1,
        min_value=-5,
        max_value=5,
        valid_axis=True,
        force_int_axis=True,
        allow_inf=False,
    ),
    keep_dims=st.booleans(),
)
def test_paddle_prod(
    dtype_x_axis,
    keep_dims,
    frontend_method_data,
    init_flags,
    method_flags,
    frontend,
    on_device,
    backend_fw,
):
    input_dtype, x, axis = dtype_x_axis
    helpers.test_frontend_method(
        init_input_dtypes=input_dtype,
        backend_to_test=backend_fw,
        init_all_as_kwargs_np={"data": x[0]},
        method_input_dtypes=input_dtype,
        method_all_as_kwargs_np={
            "axis": axis,
            "keepdim": keep_dims,
            "dtype": x[0].dtype,
        },
        frontend_method_data=frontend_method_data,
        init_flags=init_flags,
        method_flags=method_flags,
        frontend=frontend,
        on_device=on_device,
    )


# rad2deg
@handle_frontend_method(
    class_tree=CLASS_TREE,
    init_tree="paddle.to_tensor",
    method_name="rad2deg",
    dtype_and_x=helpers.dtype_and_values(
        available_dtypes=helpers.get_dtypes("float"),
    ),
)
def test_paddle_rad2deg(
    dtype_and_x,
    frontend_method_data,
    init_flags,
    method_flags,
    frontend,
    on_device,
    backend_fw,
):
    input_dtype, x = dtype_and_x
    helpers.test_frontend_method(
        init_input_dtypes=input_dtype,
        backend_to_test=backend_fw,
        init_all_as_kwargs_np={
            "data": x[0],
        },
        method_input_dtypes=input_dtype,
        method_all_as_kwargs_np={},
        frontend_method_data=frontend_method_data,
        init_flags=init_flags,
        method_flags=method_flags,
        frontend=frontend,
        on_device=on_device,
    )


@handle_frontend_method(
    class_tree=CLASS_TREE,
    init_tree="paddle.to_tensor",
    method_name="real",
    dtype_and_x=helpers.dtype_and_values(
        available_dtypes=helpers.get_dtypes(kind="valid"),
        num_arrays=2,
        min_num_dims=1,
        allow_inf=True,
    ),
)
def test_paddle_real(
    dtype_and_x,
    frontend_method_data,
    init_flags,
    method_flags,
    frontend,
    on_device,
    backend_fw,
):
    input_dtype, x = dtype_and_x
    helpers.test_frontend_method(
        init_input_dtypes=input_dtype,
        backend_to_test=backend_fw,
        init_all_as_kwargs_np={
            "data": x[0],
        },
        method_input_dtypes=input_dtype,
        method_all_as_kwargs_np={},
        frontend_method_data=frontend_method_data,
        init_flags=init_flags,
        method_flags=method_flags,
        frontend=frontend,
        on_device=on_device,
    )


# reciprocal
@handle_frontend_method(
    class_tree=CLASS_TREE,
    init_tree="paddle.to_tensor",
    method_name="reciprocal",
    dtype_and_x=helpers.dtype_and_values(
        available_dtypes=helpers.get_dtypes("valid"),
    ),
)
def test_paddle_reciprocal(
    dtype_and_x,
    frontend_method_data,
    init_flags,
    method_flags,
    frontend,
    on_device,
    backend_fw,
):
    input_dtype, x = dtype_and_x
    helpers.test_frontend_method(
        init_input_dtypes=input_dtype,
        backend_to_test=backend_fw,
        init_all_as_kwargs_np={
            "data": x[0],
        },
        method_input_dtypes=input_dtype,
        method_all_as_kwargs_np={},
        frontend_method_data=frontend_method_data,
        init_flags=init_flags,
        method_flags=method_flags,
        frontend=frontend,
        on_device=on_device,
    )


# reciprocal_
@handle_frontend_method(
    class_tree=CLASS_TREE,
    init_tree="paddle.to_tensor",
    method_name="reciprocal_",
    dtype_and_x=helpers.dtype_and_values(
        available_dtypes=helpers.get_dtypes("valid"),
    ),
)
def test_paddle_reciprocal_(
    dtype_and_x,
    frontend_method_data,
    init_flags,
    method_flags,
    frontend,
    on_device,
    backend_fw,
):
    input_dtype, x = dtype_and_x
    helpers.test_frontend_method(
        init_input_dtypes=input_dtype,
        backend_to_test=backend_fw,
        init_all_as_kwargs_np={
            "data": x[0],
        },
        method_input_dtypes=input_dtype,
        method_all_as_kwargs_np={},
        frontend_method_data=frontend_method_data,
        init_flags=init_flags,
        method_flags=method_flags,
        frontend=frontend,
        on_device=on_device,
    )


# remainder
@handle_frontend_method(
    class_tree=CLASS_TREE,
    init_tree="paddle.to_tensor",
    method_name="remainder",
    dtype_and_x=helpers.dtype_and_values(
        available_dtypes=helpers.get_dtypes("float"),
        num_arrays=2,
        allow_inf=False,
        large_abs_safety_factor=2,
        small_abs_safety_factor=2,
        safety_factor_scale="log",
        shared_dtype=True,
    ),
)
def test_paddle_remainder(
    dtype_and_x,
    frontend_method_data,
    init_flags,
    method_flags,
    frontend,
    on_device,
    backend_fw,
):
    input_dtype, x = dtype_and_x
    helpers.test_frontend_method(
        init_input_dtypes=input_dtype,
        backend_to_test=backend_fw,
        init_all_as_kwargs_np={"data": x[0]},
        method_input_dtypes=input_dtype,
        method_all_as_kwargs_np={"y": x[1]},
        frontend_method_data=frontend_method_data,
        init_flags=init_flags,
        method_flags=method_flags,
        frontend=frontend,
        on_device=on_device,
    )


# remainder_
@handle_frontend_method(
    class_tree=CLASS_TREE,
    init_tree="paddle.to_tensor",
    method_name="remainder_",
    dtype_and_x=helpers.dtype_and_values(
        available_dtypes=helpers.get_dtypes("float"),
        num_arrays=2,
        shared_dtype=True,
    ),
    test_inplace=st.just(True),
)
def test_paddle_remainder_(
    dtype_and_x,
    frontend_method_data,
    init_flags,
    method_flags,
    frontend,
    on_device,
    backend_fw,
):
    input_dtype, x = dtype_and_x
    helpers.test_frontend_method(
        init_input_dtypes=input_dtype,
        backend_to_test=backend_fw,
        init_all_as_kwargs_np={
            "value": x[0],
        },
        method_input_dtypes=input_dtype,
        method_all_as_kwargs_np={
            "y": x[1],
        },
        frontend_method_data=frontend_method_data,
        init_flags=init_flags,
        method_flags=method_flags,
        frontend=frontend,
        on_device=on_device,
    )


# rot90
@handle_frontend_method(
    class_tree=CLASS_TREE,
    init_tree="paddle.to_tensor",
    method_name="rot90",
    dtype_m_k_axes=_get_dtype_values_k_axes_for_rot90(
        available_dtypes=helpers.get_dtypes("valid"),
        min_num_dims=3,
        max_num_dims=6,
        min_dim_size=1,
        max_dim_size=10,
    ),
)
def test_paddle_rot90(
    dtype_m_k_axes,
    frontend_method_data,
    init_flags,
    method_flags,
    frontend,
    on_device,
    backend_fw,
):
    input_dtype, values, k, axes = dtype_m_k_axes

    helpers.test_frontend_method(
        init_input_dtypes=input_dtype,
        backend_to_test=backend_fw,
        init_all_as_kwargs_np={
            "data": values,
        },
        method_input_dtypes=input_dtype,
        method_all_as_kwargs_np={
            "k": k,
            "axes": axes,
        },
        frontend_method_data=frontend_method_data,
        init_flags=init_flags,
        method_flags=method_flags,
        frontend=frontend,
        on_device=on_device,
    )


# round_
@handle_frontend_method(
    class_tree=CLASS_TREE,
    init_tree="paddle.to_tensor",
    method_name="round_",
    dtype_and_x=helpers.dtype_and_values(
        available_dtypes=helpers.get_dtypes("valid"),
    ),
)
def test_paddle_round_(
    dtype_and_x,
    frontend_method_data,
    init_flags,
    method_flags,
    frontend,
    on_device,
    backend_fw,
):
    input_dtype, x = dtype_and_x
    helpers.test_frontend_method(
        init_input_dtypes=input_dtype,
        backend_to_test=backend_fw,
        init_all_as_kwargs_np={
            "data": x[0],
        },
        method_input_dtypes=input_dtype,
        method_all_as_kwargs_np={},
        frontend_method_data=frontend_method_data,
        init_flags=init_flags,
        method_flags=method_flags,
        frontend=frontend,
        on_device=on_device,
    )


# rsqrt
@handle_frontend_method(
    class_tree=CLASS_TREE,
    init_tree="paddle.to_tensor",
    method_name="rsqrt",
    dtype_and_x=helpers.dtype_and_values(
        available_dtypes=helpers.get_dtypes("valid"),
    ),
)
def test_paddle_rsqrt(
    dtype_and_x,
    frontend_method_data,
    init_flags,
    method_flags,
    frontend,
    on_device,
    backend_fw,
):
    input_dtype, x = dtype_and_x
    helpers.test_frontend_method(
        init_input_dtypes=input_dtype,
        backend_to_test=backend_fw,
        init_all_as_kwargs_np={
            "data": x[0],
        },
        method_input_dtypes=input_dtype,
        method_all_as_kwargs_np={},
        frontend_method_data=frontend_method_data,
        init_flags=init_flags,
        method_flags=method_flags,
        frontend=frontend,
        on_device=on_device,
    )


# rsqrt_
@handle_frontend_method(
    class_tree=CLASS_TREE,
    init_tree="paddle.to_tensor",
    method_name="rsqrt_",
    dtype_and_x=helpers.dtype_and_values(
        available_dtypes=helpers.get_dtypes("valid"),
    ),
    test_inplace=st.just(True),
)
def test_paddle_rsqrt_(
    dtype_and_x,
    frontend_method_data,
    init_flags,
    method_flags,
    frontend,
    on_device,
    backend_fw,
):
    input_dtype, x = dtype_and_x
    helpers.test_frontend_method(
        init_input_dtypes=input_dtype,
        backend_to_test=backend_fw,
        init_all_as_kwargs_np={
            "data": x[0],
        },
        method_input_dtypes=input_dtype,
        method_all_as_kwargs_np={},
        frontend_method_data=frontend_method_data,
        init_flags=init_flags,
        method_flags=method_flags,
        frontend=frontend,
        on_device=on_device,
    )


@given(
    dtype_x=helpers.dtype_and_values(
        available_dtypes=helpers.get_dtypes("valid", prune_function=False),
        ret_shape=True,
    ).filter(lambda x: "bfloat16" not in x[0]),
)
def test_paddle_shape(dtype_x):
    _, data, shape = dtype_x
    x = Tensor(data[0])
    ivy.utils.assertions.check_equal(
        x.ivy_array.shape, ivy.Shape(shape), as_array=False
    )


@handle_frontend_method(
    class_tree=CLASS_TREE,
    init_tree="paddle.to_tensor",
    method_name="sign",
    dtype_and_x=helpers.dtype_and_values(
        available_dtypes=helpers.get_dtypes("float"),
    ),
)
def test_paddle_sign(
    dtype_and_x,
    frontend_method_data,
    init_flags,
    method_flags,
    frontend,
    on_device,
    backend_fw,
):
    input_dtype, x = dtype_and_x
    helpers.test_frontend_method(
        init_input_dtypes=input_dtype,
        backend_to_test=backend_fw,
        init_all_as_kwargs_np={
            "data": x[0],
        },
        method_input_dtypes=input_dtype,
        method_all_as_kwargs_np={},
        frontend_method_data=frontend_method_data,
        init_flags=init_flags,
        method_flags=method_flags,
        frontend=frontend,
        on_device=on_device,
    )


# sin
@handle_frontend_method(
    class_tree=CLASS_TREE,
    init_tree="paddle.to_tensor",
    method_name="sin",
    dtype_and_x=helpers.dtype_and_values(
        available_dtypes=helpers.get_dtypes("float"),
    ),
)
def test_paddle_sin(
    dtype_and_x,
    frontend_method_data,
    init_flags,
    method_flags,
    frontend,
    on_device,
    backend_fw,
):
    input_dtype, x = dtype_and_x
    helpers.test_frontend_method(
        init_input_dtypes=input_dtype,
        backend_to_test=backend_fw,
        init_all_as_kwargs_np={
            "data": x[0],
        },
        method_input_dtypes=input_dtype,
        method_all_as_kwargs_np={},
        frontend_method_data=frontend_method_data,
        init_flags=init_flags,
        method_flags=method_flags,
        frontend=frontend,
        on_device=on_device,
    )


# sinh
@handle_frontend_method(
    class_tree=CLASS_TREE,
    init_tree="paddle.to_tensor",
    method_name="sinh",
    dtype_and_x=helpers.dtype_and_values(
        available_dtypes=helpers.get_dtypes("float"),
    ),
)
def test_paddle_sinh(
    dtype_and_x,
    frontend_method_data,
    init_flags,
    method_flags,
    frontend,
    on_device,
    backend_fw,
):
    input_dtype, x = dtype_and_x
    helpers.test_frontend_method(
        init_input_dtypes=input_dtype,
        backend_to_test=backend_fw,
        init_all_as_kwargs_np={
            "data": x[0],
        },
        method_input_dtypes=input_dtype,
        method_all_as_kwargs_np={},
        frontend_method_data=frontend_method_data,
        init_flags=init_flags,
        method_flags=method_flags,
        frontend=frontend,
        on_device=on_device,
    )


# sort
@handle_frontend_method(
    class_tree=CLASS_TREE,
    init_tree="paddle.to_tensor",
    method_name="sort",
    dtype_x_axis=helpers.dtype_values_axis(
        available_dtypes=st.one_of(helpers.get_dtypes("float")),
        min_axis=-1,
        max_axis=0,
        min_num_dims=1,
        force_int_axis=True,
    ),
    descending=st.booleans(),
)
def test_paddle_sort(
    dtype_x_axis,
    descending,
    frontend_method_data,
    init_flags,
    method_flags,
    frontend,
    on_device,
    backend_fw,
):
    input_dtypes, x, axis = dtype_x_axis
    helpers.test_frontend_method(
        init_input_dtypes=input_dtypes,
        backend_to_test=backend_fw,
        init_all_as_kwargs_np={
            "object": x[0],
        },
        method_input_dtypes=input_dtypes,
        method_all_as_kwargs_np={
            "axis": axis,
            "descending": descending,
        },
        frontend=frontend,
        frontend_method_data=frontend_method_data,
        init_flags=init_flags,
        method_flags=method_flags,
        on_device=on_device,
    )


# split
@handle_frontend_method(
    class_tree=CLASS_TREE,
    init_tree="paddle.to_tensor",
    method_name="split",
    dtype_and_x=helpers.dtype_and_values(
        available_dtypes=helpers.get_dtypes("valid"),
    ),
)
def test_paddle_split(
    dtype_and_x,
    frontend_method_data,
    init_flags,
    method_flags,
    frontend,
    on_device,
    backend_fw,
):
    input_dtype, x = dtype_and_x
    helpers.test_frontend_method(
        init_input_dtypes=input_dtype,
        backend_to_test=backend_fw,
        init_all_as_kwargs_np={
            "data": x[0],
        },
        method_input_dtypes=input_dtype,
        method_all_as_kwargs_np={},
        frontend_method_data=frontend_method_data,
        init_flags=init_flags,
        method_flags=method_flags,
        frontend=frontend,
        on_device=on_device,
    )


# sqrt
@handle_frontend_method(
    class_tree=CLASS_TREE,
    init_tree="paddle.to_tensor",
    method_name="sqrt",
    dtype_and_x=helpers.dtype_and_values(
        available_dtypes=helpers.get_dtypes("valid"),
    ),
)
def test_paddle_sqrt(
    dtype_and_x,
    frontend_method_data,
    init_flags,
    method_flags,
    frontend,
    on_device,
    backend_fw,
):
    input_dtype, x = dtype_and_x
    helpers.test_frontend_method(
        init_input_dtypes=input_dtype,
        backend_to_test=backend_fw,
        init_all_as_kwargs_np={
            "data": x[0],
        },
        method_input_dtypes=input_dtype,
        method_all_as_kwargs_np={},
        frontend_method_data=frontend_method_data,
        init_flags=init_flags,
        method_flags=method_flags,
        frontend=frontend,
        on_device=on_device,
    )


# sqrt_
@handle_frontend_method(
    class_tree=CLASS_TREE,
    init_tree="paddle.to_tensor",
    method_name="sqrt_",
    dtype_x=helpers.dtype_and_values(
        available_dtypes=helpers.get_dtypes("valid"),
    ),
    test_inplace=st.just(True),
)
def test_paddle_sqrt_(
    dtype_x,
    frontend,
    frontend_method_data,
    init_flags,
    method_flags,
    on_device,
    backend_fw,
):
    input_dtype, x = dtype_x
    helpers.test_frontend_method(
        init_input_dtypes=input_dtype,
        backend_to_test=backend_fw,
        init_all_as_kwargs_np={"data": x[0]},
        method_input_dtypes=input_dtype,
        method_all_as_kwargs_np={},
        frontend_method_data=frontend_method_data,
        init_flags=init_flags,
        method_flags=method_flags,
        frontend=frontend,
        on_device=on_device,
    )


# square
@handle_frontend_method(
    class_tree=CLASS_TREE,
    init_tree="paddle.to_tensor",
    method_name="square",
    dtype_and_x=helpers.dtype_and_values(
        available_dtypes=helpers.get_dtypes("float"),
    ),
)
def test_paddle_square(
    dtype_and_x,
    frontend_method_data,
    init_flags,
    method_flags,
    frontend,
    on_device,
    backend_fw,
):
    input_dtype, x = dtype_and_x
    helpers.test_frontend_method(
        init_input_dtypes=input_dtype,
        backend_to_test=backend_fw,
        init_all_as_kwargs_np={
            "data": x[0],
        },
        method_input_dtypes=input_dtype,
        method_all_as_kwargs_np={},
        frontend_method_data=frontend_method_data,
        init_flags=init_flags,
        method_flags=method_flags,
        frontend=frontend,
        on_device=on_device,
    )


# squeeze_
@handle_frontend_method(
    class_tree=CLASS_TREE,
    init_tree="paddle.to_tensor",
    method_name="squeeze_",
    dtype_value=helpers.dtype_and_values(
        available_dtypes=helpers.get_dtypes("valid"),
        shape=st.shared(helpers.get_shape(), key="shape"),
    ),
    axis=helpers.get_axis(
        shape=st.shared(helpers.get_shape(), key="shape"),
        allow_neg=True,
        force_int=True,
    ),
    test_inplace=st.just(True),
)
def test_paddle_squeeze_(
    dtype_value,
    axis,
    frontend_method_data,
    init_flags,
    method_flags,
    frontend,
    on_device,
    backend_fw,
):
    input_dtype, x = dtype_value
    helpers.test_frontend_method(
        init_input_dtypes=input_dtype,
        backend_to_test=backend_fw,
        init_all_as_kwargs_np={
            "data": x[0],
        },
        method_input_dtypes=input_dtype,
        method_all_as_kwargs_np={
            "axis": axis,
        },
        frontend_method_data=frontend_method_data,
        init_flags=init_flags,
        method_flags=method_flags,
        frontend=frontend,
        on_device=on_device,
    )


# stanh
@handle_frontend_method(
    class_tree=CLASS_TREE,
    init_tree="paddle.to_tensor",
    method_name="stanh",
    dtype_and_x=helpers.dtype_and_values(
        available_dtypes=helpers.get_dtypes("valid"),
    ),
    scale_a=st.floats(1e-5, 1e5),
    scale_b=st.floats(1e-5, 1e5),
)
def test_paddle_stanh(
    dtype_and_x,
    frontend_method_data,
    scale_a,
    scale_b,
    init_flags,
    method_flags,
    frontend,
    backend_fw,
    on_device,
):
    input_dtype, x = dtype_and_x
    helpers.test_frontend_method(
        init_input_dtypes=input_dtype,
        init_all_as_kwargs_np={
            "data": x[0],
        },
        method_input_dtypes=input_dtype,
        backend_to_test=backend_fw,
        method_all_as_kwargs_np={
            "scale_a": scale_a,
            "scale_b": scale_b,
        },
        frontend_method_data=frontend_method_data,
        init_flags=init_flags,
        method_flags=method_flags,
        frontend=frontend,
        on_device=on_device,
    )


# std
@handle_frontend_method(
    class_tree=CLASS_TREE,
    init_tree="paddle.to_tensor",
    method_name="std",
    dtype_and_x=_statistical_dtype_values(function="std"),
    keepdim=st.booleans(),
)
def test_paddle_std(
    dtype_and_x,
    keepdim,
    frontend,
    backend_fw,
    frontend_method_data,
    init_flags,
    method_flags,
    on_device,
):
    input_dtype, x, axis, correction = dtype_and_x
    helpers.test_frontend_method(
        init_input_dtypes=input_dtype,
        init_all_as_kwargs_np={"data": x[0]},
        method_input_dtypes=input_dtype,
        method_all_as_kwargs_np={
            "axis": axis,
            "unbiased": bool(correction),
            "keepdim": keepdim,
        },
        frontend=frontend,
        frontend_method_data=frontend_method_data,
        init_flags=init_flags,
        backend_to_test=backend_fw,
        method_flags=method_flags,
        on_device=on_device,
    )


# subtract
@handle_frontend_method(
    class_tree=CLASS_TREE,
    init_tree="paddle.to_tensor",
    method_name="subtract",
    dtypes_and_x=helpers.dtype_and_values(
        available_dtypes=helpers.get_dtypes("float"), num_arrays=2, shared_dtype=True
    ),
)
def test_paddle_subtract(
    dtypes_and_x,
    frontend_method_data,
    init_flags,
    method_flags,
    frontend,
    on_device,
    backend_fw,
):
    input_dtype, x = dtypes_and_x
    helpers.test_frontend_method(
        init_input_dtypes=input_dtype,
        backend_to_test=backend_fw,
        init_all_as_kwargs_np={"data": x[0]},
        method_input_dtypes=input_dtype,
        method_all_as_kwargs_np={"y": x[1]},
        frontend_method_data=frontend_method_data,
        init_flags=init_flags,
        method_flags=method_flags,
        frontend=frontend,
        on_device=on_device,
    )


# subtract_
@handle_frontend_method(
    class_tree=CLASS_TREE,
    init_tree="paddle.to_tensor",
    method_name="subtract_",
    dtypes_and_x=helpers.dtype_and_values(
        available_dtypes=helpers.get_dtypes("valid"), num_arrays=2, shared_dtype=True
    ),
    test_inplace=st.just(True),
)
def test_paddle_subtract_(
    dtypes_and_x,
    frontend_method_data,
    init_flags,
    method_flags,
    frontend,
    on_device,
    backend_fw,
):
    input_dtype, x = dtypes_and_x
    helpers.test_frontend_method(
        init_input_dtypes=input_dtype,
        backend_to_test=backend_fw,
        init_all_as_kwargs_np={"data": x[0]},
        method_input_dtypes=input_dtype,
        method_all_as_kwargs_np={"y": x[1]},
        frontend_method_data=frontend_method_data,
        init_flags=init_flags,
        method_flags=method_flags,
        frontend=frontend,
        on_device=on_device,
    )


# t
@handle_frontend_method(
    class_tree=CLASS_TREE,
    init_tree="paddle.to_tensor",
    method_name="t",
    dtype_and_x=helpers.dtype_and_values(
        available_dtypes=helpers.get_dtypes("valid"),
        max_num_dims=2,
    ),
)
def test_paddle_t(
    dtype_and_x,
    frontend_method_data,
    init_flags,
    method_flags,
    frontend,
    on_device,
    backend_fw,
):
    input_dtype, x = dtype_and_x
    helpers.test_frontend_method(
        init_input_dtypes=input_dtype,
        init_all_as_kwargs_np={
            "data": x[0],
        },
        backend_to_test=backend_fw,
        method_input_dtypes=input_dtype,
        method_all_as_kwargs_np={},
        frontend_method_data=frontend_method_data,
        init_flags=init_flags,
        method_flags=method_flags,
        frontend=frontend,
        on_device=on_device,
    )


# tanh
@handle_frontend_method(
    class_tree=CLASS_TREE,
    init_tree="paddle.to_tensor",
    method_name="tanh",
    dtype_and_x=helpers.dtype_and_values(
        available_dtypes=helpers.get_dtypes("valid"),
    ),
)
def test_paddle_tanh(
    dtype_and_x,
    frontend_method_data,
    init_flags,
    method_flags,
    frontend,
    on_device,
    backend_fw,
):
    input_dtype, x = dtype_and_x
    helpers.test_frontend_method(
        init_input_dtypes=input_dtype,
        backend_to_test=backend_fw,
        init_all_as_kwargs_np={
            "data": x[0],
        },
        method_input_dtypes=input_dtype,
        method_all_as_kwargs_np={},
        frontend_method_data=frontend_method_data,
        init_flags=init_flags,
        method_flags=method_flags,
        frontend=frontend,
        on_device=on_device,
    )


# tanh_
@handle_frontend_method(
    class_tree=CLASS_TREE,
    init_tree="paddle.to_tensor",
    method_name="tanh_",
    dtype_and_x=helpers.dtype_and_values(
        available_dtypes=helpers.get_dtypes("valid"),
    ),
)
def test_paddle_tanh_(
    dtype_and_x,
    frontend_method_data,
    init_flags,
    method_flags,
    frontend,
    on_device,
    backend_fw,
):
    input_dtype, x = dtype_and_x
    helpers.test_frontend_method(
        init_input_dtypes=input_dtype,
        backend_to_test=backend_fw,
        init_all_as_kwargs_np={
            "data": x[0],
        },
        method_input_dtypes=input_dtype,
        method_all_as_kwargs_np={},
        frontend_method_data=frontend_method_data,
        init_flags=init_flags,
        method_flags=method_flags,
        frontend=frontend,
        on_device=on_device,
    )


<<<<<<< HEAD

@handle_frontend_method(
    class_tree=CLASS_TREE,
    init_tree="paddle.to_tensor",
    method_name="increment",
    dtypes_and_x=helpers.dtype_and_values(
        available_dtypes=helpers.get_dtypes("float"),
        num_arrays=1,
        shape=(1,),
    ),
)
def test_paddle_tensor_increment(
    dtypes_and_x,
=======
# expand
@handle_frontend_method(
    class_tree=CLASS_TREE,
    init_tree="paddle.to_tensor",
    method_name="expand",
    dtype_x_shape=dtypes_x_shape(),
)
def test_paddle_tensor_expand(
    dtype_x_shape,
>>>>>>> d038b486
    frontend_method_data,
    init_flags,
    method_flags,
    frontend,
    on_device,
    backend_fw,
):
<<<<<<< HEAD
    input_dtype, x = dtypes_and_x
    value = 5.0  # example value to increment
    helpers.test_frontend_method(
        init_input_dtypes=input_dtype,
        backend_to_test=backend_fw,
        init_all_as_kwargs_np={"data": x[0]},
        method_input_dtypes=input_dtype,
        method_all_as_kwargs_np={"value": value},
=======
    input_dtype, x, shape = dtype_x_shape
    helpers.test_frontend_method(
        init_input_dtypes=input_dtype,
        backend_to_test=backend_fw,
        init_all_as_kwargs_np={
            "data": x[0],
        },
        method_input_dtypes=input_dtype,
        method_all_as_kwargs_np={
            "shape": shape,
        },
>>>>>>> d038b486
        frontend_method_data=frontend_method_data,
        init_flags=init_flags,
        method_flags=method_flags,
        frontend=frontend,
<<<<<<< HEAD
=======
        on_device=on_device,
    )

>>>>>>> d038b486

# tile
@handle_frontend_method(
    class_tree=CLASS_TREE,
    init_tree="paddle.to_tensor",
    method_name="tile",
    dt_x_repeats=_tile_helper(),
)
def test_paddle_tensor_tile(
    dt_x_repeats,
    frontend,
    backend_fw,
    frontend_method_data,
    init_flags,
    method_flags,
    on_device,
):
    input_dtypes, x, repeats = dt_x_repeats
    helpers.test_frontend_method(
        init_input_dtypes=input_dtypes,
        init_all_as_kwargs_np={"data": x[0]},
        method_input_dtypes=input_dtypes,
        method_all_as_kwargs_np={
            "repeat_times": repeats,
        },
        frontend=frontend,
        frontend_method_data=frontend_method_data,
        init_flags=init_flags,
        backend_to_test=backend_fw,
        method_flags=method_flags,

        on_device=on_device,
    )


# topk
@handle_frontend_method(
    class_tree=CLASS_TREE,
    init_tree="paddle.to_tensor",
    method_name="topk",
    dtype_x_and_axis=helpers.dtype_values_axis(
        available_dtypes=helpers.get_dtypes("valid"),
        min_num_dims=1,
        valid_axis=True,
        force_int_axis=True,
    ),
    k=st.data(),
    sorted=st.booleans(),
    largest=st.booleans(),
)
def test_paddle_topk(
    dtype_x_and_axis,
    k,
    sorted,
    largest,
    frontend_method_data,
    init_flags,
    method_flags,
    frontend,
    on_device,
    backend_fw,
):
    input_dtype, x, axis = dtype_x_and_axis
    k = k.draw(st.integers(min_value=1, max_value=x[0].shape[axis]))
    helpers.test_frontend_method(
        init_input_dtypes=input_dtype,
        backend_to_test=backend_fw,
        init_all_as_kwargs_np={
            "data": x[0],
        },
        method_input_dtypes=input_dtype,
        method_all_as_kwargs_np={
            "k": k,
            "axis": axis,
            "largest": largest,
            "sorted": sorted,
        },
        frontend_method_data=frontend_method_data,
        init_flags=init_flags,
        method_flags=method_flags,
        frontend=frontend,
        on_device=on_device,
        test_values=False,
    )


# trace
@handle_frontend_method(
    class_tree=CLASS_TREE,
    init_tree="paddle.to_tensor",
    method_name="trace",
    dtype_and_x=helpers.dtype_and_values(
        available_dtypes=helpers.get_dtypes("float"),
        num_arrays=1,
        min_num_dims=2,
        min_value=-1e04,
        max_value=1e04,
        allow_inf=False,
    ),
    offset=st.integers(min_value=-1e04, max_value=1e04),
    axis1=st.integers(min_value=0, max_value=0),
    axis2=st.integers(min_value=1, max_value=1),
)
def test_paddle_trace(
    dtype_and_x,
    offset,
    axis1,
    axis2,
    frontend,
    backend_fw,
    frontend_method_data,
    init_flags,
    method_flags,
    on_device,
):
    input_dtype, x = dtype_and_x
    helpers.test_frontend_method(
        init_input_dtypes=input_dtype,
        init_all_as_kwargs_np={
            "value": x[0],
        },
        method_input_dtypes=input_dtype,
        method_all_as_kwargs_np={
            "offset": offset,
            "axis1": axis1,
            "axis2": axis2,
        },
        frontend_method_data=frontend_method_data,
        init_flags=init_flags,
        method_flags=method_flags,
        frontend=frontend,
        backend_to_test=backend_fw,
        on_device=on_device,
    )


@handle_frontend_method(
    class_tree=CLASS_TREE,
    init_tree="paddle.to_tensor",
    method_name="trunc",
    dtype_and_x=helpers.dtype_and_values(
        available_dtypes=helpers.get_dtypes("valid"),
    ),
)
def test_paddle_trunc(
    dtype_and_x,
    frontend_method_data,
    init_flags,
    method_flags,
    frontend,
    backend_fw,
    on_device,
):
    input_dtype, x = dtype_and_x
    helpers.test_frontend_method(
        init_input_dtypes=input_dtype,
        init_all_as_kwargs_np={
            "data": x[0],
        },
        method_input_dtypes=input_dtype,
        backend_to_test=backend_fw,
        method_all_as_kwargs_np={},
        frontend_method_data=frontend_method_data,
        init_flags=init_flags,
        method_flags=method_flags,
        frontend=frontend,
        on_device=on_device,
    )


# unbind
@handle_frontend_method(
    class_tree=CLASS_TREE,
    init_tree="paddle.to_tensor",
    method_name="unbind",
    dtype_x_axis=helpers.dtype_values_axis(
        available_dtypes=helpers.get_dtypes("valid"),
        min_num_dims=2,
        max_num_dims=2,
        max_dim_size=1,
        force_int_axis=True,
        min_axis=-1,
        max_axis=0,
    ),
)
def test_paddle_unbind(
    dtype_x_axis,
    frontend_method_data,
    init_flags,
    method_flags,
    frontend,
    on_device,
    backend_fw,
):
    input_dtypes, x, axis = dtype_x_axis
    helpers.test_frontend_method(
        init_input_dtypes=input_dtypes,
        backend_to_test=backend_fw,
        init_all_as_kwargs_np={
            "data": x[0],
        },
        method_input_dtypes=input_dtypes,
        method_all_as_kwargs_np={
            "axis": axis,
        },
        frontend=frontend,
        frontend_method_data=frontend_method_data,
        init_flags=init_flags,
        method_flags=method_flags,
        on_device=on_device,
    )


# unique_consecutive
@handle_frontend_method(
    class_tree=CLASS_TREE,
    init_tree="paddle.to_tensor",
    method_name="unique_consecutive",
    dtype_x_axis=helpers.dtype_values_axis(
        available_dtypes=helpers.get_dtypes("valid"),
        min_num_dims=2,
        max_num_dims=4,
        max_dim_size=1,
        force_int_axis=True,
        min_axis=-1,
        max_axis=0,
    ),
)
def test_paddle_unique_consecutive(
    dtype_x_axis,
    frontend_method_data,
    init_flags,
    method_flags,
    frontend,
    on_device,
    backend_fw,
):
    input_dtypes, x, axis = dtype_x_axis
    helpers.test_frontend_method(
        init_input_dtypes=input_dtypes,
        backend_to_test=backend_fw,
        init_all_as_kwargs_np={
            "data": x[0],
        },
        method_input_dtypes=input_dtypes,
        method_all_as_kwargs_np={
            "axis": axis,
        },
        frontend=frontend,
        frontend_method_data=frontend_method_data,
        init_flags=init_flags,
        method_flags=method_flags,
        on_device=on_device,
    )


# unsqueeze
@handle_frontend_method(
    class_tree=CLASS_TREE,
    init_tree="paddle.to_tensor",
    method_name="unsqueeze",
    dtype_value=helpers.dtype_and_values(
        available_dtypes=helpers.get_dtypes("valid"),
        shape=st.shared(helpers.get_shape(), key="shape"),
    ),
    axis=helpers.get_axis(
        shape=st.shared(helpers.get_shape(), key="shape"),
        allow_neg=True,
        force_int=True,
    ),
)
def test_paddle_unsqueeze(
    dtype_value,
    axis,
    frontend_method_data,
    init_flags,
    method_flags,
    frontend,
    on_device,
    backend_fw,
):
    input_dtype, x = dtype_value
    helpers.test_frontend_method(
        init_input_dtypes=input_dtype,
        backend_to_test=backend_fw,
        init_all_as_kwargs_np={
            "data": x[0],
        },
        method_input_dtypes=input_dtype,
        method_all_as_kwargs_np={
            "axis": axis,
        },
        frontend_method_data=frontend_method_data,
        init_flags=init_flags,
        method_flags=method_flags,
        frontend=frontend,
        on_device=on_device,
    )


# unsqueeze_
@handle_frontend_method(
    class_tree=CLASS_TREE,
    init_tree="paddle.to_tensor",
    method_name="unsqueeze_",
    dtype_value=helpers.dtype_and_values(
        available_dtypes=helpers.get_dtypes("valid"),
        shape=st.shared(helpers.get_shape(), key="shape"),
    ),
    axis=helpers.get_axis(
        shape=st.shared(helpers.get_shape(), key="shape"),
        allow_neg=True,
        force_int=True,
    ),
    test_inplace=st.just(True),
)
def test_paddle_unsqueeze_(
    dtype_value,
    axis,
    frontend_method_data,
    init_flags,
    method_flags,
    frontend,
    on_device,
    backend_fw,
):
    input_dtype, x = dtype_value
    helpers.test_frontend_method(
        init_input_dtypes=input_dtype,
        backend_to_test=backend_fw,
        init_all_as_kwargs_np={
            "data": x[0],
        },
        method_input_dtypes=input_dtype,
        method_all_as_kwargs_np={
            "axis": axis,
        },
        frontend_method_data=frontend_method_data,
        init_flags=init_flags,
        method_flags=method_flags,
        frontend=frontend,
        on_device=on_device,
    )


# var
@handle_frontend_method(
    class_tree=CLASS_TREE,
    init_tree="paddle.to_tensor",
    method_name="var",
    dtype_and_x=_statistical_dtype_values(function="var"),
    keepdim=st.booleans(),
)
def test_paddle_var(
    dtype_and_x,
    keepdim,
    frontend,
    backend_fw,
    frontend_method_data,
    init_flags,
    method_flags,
    on_device,
):
    input_dtype, x, axis, correction = dtype_and_x
    helpers.test_frontend_method(
        init_input_dtypes=input_dtype,
        init_all_as_kwargs_np={"data": x[0]},
        method_input_dtypes=input_dtype,
        method_all_as_kwargs_np={
            "axis": axis,
            "unbiased": bool(correction),
            "keepdim": keepdim,
        },
        frontend=frontend,
        frontend_method_data=frontend_method_data,
        init_flags=init_flags,
        backend_to_test=backend_fw,
        method_flags=method_flags,
        on_device=on_device,
    )


# zero_
@handle_frontend_method(
    class_tree=CLASS_TREE,
    init_tree="paddle.to_tensor",
    method_name="zero_",
    dtype_and_x=helpers.dtype_and_values(
        available_dtypes=helpers.get_dtypes("float"),
        allow_inf=False,
    ),
    test_inplace=st.just(True),
)
def test_paddle_zero_(
    dtype_and_x,
    frontend_method_data,
    init_flags,
    method_flags,
    frontend,
    on_device,
    backend_fw,
):
    input_dtype, x = dtype_and_x
    helpers.test_frontend_method(
        init_input_dtypes=input_dtype,
        backend_to_test=backend_fw,
        init_all_as_kwargs_np={
            "data": x[0],
        },
        method_input_dtypes=input_dtype,
        method_all_as_kwargs_np={},
        frontend_method_data=frontend_method_data,
        init_flags=init_flags,
        method_flags=method_flags,
        frontend=frontend,
        on_device=on_device,
    )<|MERGE_RESOLUTION|>--- conflicted
+++ resolved
@@ -4574,7 +4574,7 @@
     )
 
 
-<<<<<<< HEAD
+
 
 @handle_frontend_method(
     class_tree=CLASS_TREE,
@@ -4588,7 +4588,7 @@
 )
 def test_paddle_tensor_increment(
     dtypes_and_x,
-=======
+
 # expand
 @handle_frontend_method(
     class_tree=CLASS_TREE,
@@ -4598,15 +4598,14 @@
 )
 def test_paddle_tensor_expand(
     dtype_x_shape,
->>>>>>> d038b486
-    frontend_method_data,
-    init_flags,
-    method_flags,
-    frontend,
-    on_device,
-    backend_fw,
-):
-<<<<<<< HEAD
+
+    frontend_method_data,
+    init_flags,
+    method_flags,
+    frontend,
+    on_device,
+    backend_fw,
+):
     input_dtype, x = dtypes_and_x
     value = 5.0  # example value to increment
     helpers.test_frontend_method(
@@ -4615,7 +4614,6 @@
         init_all_as_kwargs_np={"data": x[0]},
         method_input_dtypes=input_dtype,
         method_all_as_kwargs_np={"value": value},
-=======
     input_dtype, x, shape = dtype_x_shape
     helpers.test_frontend_method(
         init_input_dtypes=input_dtype,
@@ -4627,17 +4625,13 @@
         method_all_as_kwargs_np={
             "shape": shape,
         },
->>>>>>> d038b486
-        frontend_method_data=frontend_method_data,
-        init_flags=init_flags,
-        method_flags=method_flags,
-        frontend=frontend,
-<<<<<<< HEAD
-=======
-        on_device=on_device,
-    )
-
->>>>>>> d038b486
+
+        frontend_method_data=frontend_method_data,
+        init_flags=init_flags,
+        method_flags=method_flags,
+        frontend=frontend,
+        on_device=on_device,
+    )
 
 # tile
 @handle_frontend_method(
