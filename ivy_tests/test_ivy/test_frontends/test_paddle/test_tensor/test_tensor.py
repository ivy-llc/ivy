# global
import numpy as np
from hypothesis import assume, given
from hypothesis import strategies as st

import ivy

# local
import ivy_tests.test_ivy.helpers as helpers
from ivy.functional.frontends.paddle import Tensor
from ivy_tests.test_ivy.helpers import assert_all_close
from ivy_tests.test_ivy.helpers import handle_frontend_method, BackendHandler
from ivy_tests.test_ivy.test_functional.test_experimental.test_core.test_manipulation import (  # noqa E501
    _get_dtype_values_k_axes_for_rot90,
)
from ivy_tests.test_ivy.test_functional.test_core.test_statistical import (
    _statistical_dtype_values,
)
from ivy_tests.test_ivy.test_frontends.test_torch.test_blas_and_lapack_ops import (
    _get_dtype_and_3dbatch_matrices,
)
from ivy_tests.test_ivy.test_frontends.test_paddle.test_manipulation import (
    _tile_helper,
)

CLASS_TREE = "ivy.functional.frontends.paddle.Tensor"


# --- Helpers --- #
# --------------- #


def _filter_query(query):
    return (
        query.ndim > 1
        if isinstance(query, np.ndarray)
        else (
            not any(isinstance(i, np.ndarray) and i.ndim <= 1 for i in query)
            if isinstance(query, tuple)
            else True
        )
    )


# as_complex
@st.composite
def _get_as_complex_inputs_(draw):
    shape = draw(
        helpers.get_shape(
            min_num_dims=2, max_num_dims=5, min_dim_size=2, max_dim_size=10
        )
    )

    x_dtype, x = draw(
        helpers.dtype_and_values(
            available_dtypes=helpers.get_dtypes("valid"),
            shape=(*shape, 2),
            min_value=0,
            max_value=50,
        )
    )
    return x_dtype, x


# clip
@st.composite
def _get_clip_inputs(draw):
    shape = draw(
        helpers.get_shape(
            min_num_dims=1, max_num_dims=5, min_dim_size=1, max_dim_size=10
        )
    )
    x_dtype, x = draw(
        helpers.dtype_and_values(
            available_dtypes=helpers.get_dtypes("valid"),
            shape=shape,
            min_value=0,
            max_value=50,
        )
    )
    min = draw(
        helpers.array_values(dtype=x_dtype[0], shape=(1,), min_value=0, max_value=25)
    )
    max = draw(
        helpers.array_values(dtype=x_dtype[0], shape=(1,), min_value=26, max_value=50)
    )
    if draw(st.booleans()):
        min = None
    elif draw(st.booleans()):
        max = None
    return x_dtype, x, min, max


# clip_
@st.composite
def _get_clip_inputs_(draw):
    shape = draw(
        helpers.get_shape(
            min_num_dims=1, max_num_dims=5, min_dim_size=1, max_dim_size=10
        )
    )
    x_dtype, x = draw(
        helpers.dtype_and_values(
            available_dtypes=helpers.get_dtypes("valid"),
            shape=shape,
            min_value=0,
            max_value=50,
        )
    )
    min = draw(
        helpers.array_values(dtype=x_dtype[0], shape=(1,), min_value=0, max_value=25)
    )
    max = draw(
        helpers.array_values(dtype=x_dtype[0], shape=(1,), min_value=26, max_value=50)
    )
    return x_dtype, x, min, max


# cond
@st.composite
def _get_dtype_and_matrix_non_singular(draw, dtypes):
    while True:
        matrix = draw(
            helpers.dtype_and_values(
                available_dtypes=dtypes,
                min_value=-10,
                max_value=10,
                min_num_dims=2,
                max_num_dims=2,
                min_dim_size=1,
                max_dim_size=5,
                shape=st.tuples(st.integers(1, 5), st.integers(1, 5)).filter(
                    lambda x: x[0] == x[1]
                ),
                allow_inf=False,
                allow_nan=False,
            )
        )
        if np.linalg.det(matrix[1][0]) != 0:
            break

    return matrix[0], matrix[1]


@st.composite
def _get_dtype_and_square_matrix(draw):
    dim_size = draw(helpers.ints(min_value=2, max_value=5))
    dtype = draw(helpers.get_dtypes("float", index=1, full=False))
    mat = draw(
        helpers.array_values(
            dtype=dtype[0], shape=(dim_size, dim_size), min_value=0, max_value=10
        )
    )
    return dtype, mat


# bmm helper function
@st.composite
def _get_dtype_and_values_bmm(draw):
    # arrays x and y of sizes (b, m, k) and (b, k, n) respectively
    b = draw(helpers.ints(min_value=1, max_value=10))
    k = draw(helpers.ints(min_value=1, max_value=10))
    m = draw(helpers.ints(min_value=1, max_value=10))
    n = draw(helpers.ints(min_value=1, max_value=10))
    dtype = draw(helpers.get_dtypes("float", index=1, full=False))
    x = draw(
        helpers.array_values(
            dtype=dtype[0], shape=(b, m, k), min_value=-10, max_value=10
        )
    )
    y = draw(
        helpers.array_values(
            dtype=dtype[0], shape=(b, k, n), min_value=-10, max_value=10
        )
    )
    return dtype, x, y


# lerp helper function
@st.composite
def _get_dtype_and_values_for_lerp(draw):
    is_tensor = draw(st.booleans())
    if is_tensor:
        input_dtype, x = draw(
            helpers.dtype_and_values(
                num_arrays=3,
                available_dtypes=helpers.get_dtypes("valid"),
                shared_dtype=True,
            )
        )
        return input_dtype, x[0], x[1], x[2]
    else:
        input_dtype, x = draw(
            helpers.dtype_and_values(
                num_arrays=2,
                available_dtypes=helpers.get_dtypes("valid"),
                shared_dtype=True,
            )
        )
        weight = draw(st.floats())
        return input_dtype, x[0], x[1], weight


@st.composite
def _get_x_axes_starts_ends(draw):
    shape = draw(
        helpers.get_shape(
            min_num_dims=1, max_num_dims=5, min_dim_size=1, max_dim_size=10
        )
    )
    x_dtype, x = draw(
        helpers.dtype_and_values(
            available_dtypes=helpers.get_dtypes("valid"),
            shape=shape,
            min_value=0,
            max_value=10,
        )
    )

    axes = draw(helpers.get_axis(shape=shape, allow_neg=True, force_tuple=True))
    axes_shape = (len(axes),)
    starts = draw(
<<<<<<< HEAD
        helpers.array_values(dtype=helpers.get_dtypes(kind='numeric', full=False), shape=axes_shape)
    )
    ends = draw(
        helpers.array_values(dtype=helpers.get_dtypes(kind='numeric', full=False), shape=axes_shape)
    )
    strides = draw(
        helpers.array_values(dtype=helpers.get_dtypes(kind='numeric', full=False), shape=axes_shape)
=======
        helpers.array_values(
            dtype=helpers.get_dtypes(kind="int", full=False), shape=axes_shape
        )
    )
    ends = draw(
        helpers.array_values(
            dtype=helpers.get_dtypes(kind="int", full=False), shape=axes_shape
        )
    )
    strides = draw(
        helpers.array_values(
            dtype=helpers.get_dtypes(kind="int", full=False), shape=axes_shape
        )
>>>>>>> 9bc2c3ef
    )
    return x_dtype, x, axes, starts, ends, strides


@st.composite
def _reshape_helper(draw):
    # generate a shape s.t len(shape) > 0
    shape = draw(
        helpers.get_shape(
            allow_none=False,
            min_num_dims=1,
            max_num_dims=3,
            min_dim_size=1,
            max_dim_size=3,
        )
    )

    reshape_shape = draw(helpers.reshape_shapes(shape=shape))

    dtypes, x = draw(
        helpers.dtype_and_values(
            available_dtypes=helpers.get_dtypes("valid"),
            shape=shape,
        )
    )
    return dtypes, x, reshape_shape


# diagonal
@st.composite
def dims_and_offset(draw, shape):
    shape_actual = draw(shape)
    dim1 = draw(helpers.get_axis(shape=shape, force_int=True))
    dim2 = draw(helpers.get_axis(shape=shape, force_int=True))
    offset = draw(
        st.integers(min_value=-shape_actual[dim1], max_value=shape_actual[dim1])
    )
    return dim1, dim2, offset


# expand helper function
@st.composite
def dtypes_x_shape(draw):
    dtypes, x = draw(
        helpers.dtype_and_values(
            min_dim_size=1,
            min_num_dims=1,
            available_dtypes=["float32"],
            shape=st.shared(
                helpers.get_shape(
                    min_num_dims=1,
                    max_num_dims=6,
                ),
                key="shape",
            ),
        )
    )
    shape = draw(
        st.shared(
            helpers.get_shape(
                min_num_dims=1,
                max_num_dims=6,
            ),
            key="shape",
        )
    )
    return dtypes, x, shape


# --- Main --- #
# ------------ #


# __add__
@handle_frontend_method(
    class_tree=CLASS_TREE,
    init_tree="paddle.to_tensor",
    method_name="__add__",
    dtype_and_x=helpers.dtype_and_values(
        available_dtypes=helpers.get_dtypes("valid"), num_arrays=2, shared_dtype=True
    ),
)
def test_paddle___add__(
    dtype_and_x,
    frontend_method_data,
    init_flags,
    method_flags,
    frontend,
    on_device,
    backend_fw,
):
    input_dtype, x = dtype_and_x
    helpers.test_frontend_method(
        init_input_dtypes=input_dtype,
        backend_to_test=backend_fw,
        init_all_as_kwargs_np={
            "data": x[0],
        },
        method_input_dtypes=input_dtype,
        method_all_as_kwargs_np={
            "y": x[1],
        },
        frontend_method_data=frontend_method_data,
        init_flags=init_flags,
        method_flags=method_flags,
        frontend=frontend,
        on_device=on_device,
    )


# __setitem__
@handle_frontend_method(
    class_tree=CLASS_TREE,
    init_tree="paddle.to_tensor",
    method_name="__setitem__",
    dtypes_x_index_val=helpers.dtype_array_query_val(
        available_dtypes=helpers.get_dtypes("valid"),
    ).filter(lambda x: x[0][0] == x[0][-1] and _filter_query(x[-2])),
)
def test_paddle___setitem__(
    dtypes_x_index_val,
    frontend_method_data,
    init_flags,
    method_flags,
    frontend,
    on_device,
    backend_fw,
):
    input_dtype, x, index, val = dtypes_x_index_val
    helpers.test_frontend_method(
        init_input_dtypes=[input_dtype[0]],
        backend_to_test=backend_fw,
        init_all_as_kwargs_np={"data": x},
        method_input_dtypes=[*input_dtype[1:]],
        method_all_as_kwargs_np={"item": index, "value": val},
        frontend_method_data=frontend_method_data,
        init_flags=init_flags,
        method_flags=method_flags,
        frontend=frontend,
        on_device=on_device,
    )


# __getitem__
@handle_frontend_method(
    class_tree=CLASS_TREE,
    init_tree="paddle.to_tensor",
    method_name="__getitem__",
    dtype_x_index=helpers.dtype_array_query(
        available_dtypes=helpers.get_dtypes("valid"),
        allow_neg_step=False,
    ).filter(lambda x: x[0][0] == x[0][-1] and _filter_query(x[-2])),
)
def test_paddle__getitem__(
    dtype_x_index,
    frontend_method_data,
    init_flags,
    method_flags,
    frontend,
    on_device,
    backend_fw,
):
    input_dtype, x, index = dtype_x_index
    helpers.test_frontend_method(
        init_input_dtypes=[input_dtype[0]],
        backend_to_test=backend_fw,
        init_all_as_kwargs_np={"data": x},
        method_input_dtypes=[*input_dtype[1:]],
        method_all_as_kwargs_np={"item": index},
        frontend_method_data=frontend_method_data,
        init_flags=init_flags,
        method_flags=method_flags,
        frontend=frontend,
        on_device=on_device,
    )


# reshape
@handle_frontend_method(
    class_tree=CLASS_TREE,
    init_tree="paddle.to_tensor",
    method_name="reshape",
    dtype_x_shape=_reshape_helper(),
)
def test_paddle__reshape(
    dtype_x_shape,
    frontend_method_data,
    init_flags,
    method_flags,
    frontend,
    on_device,
    backend_fw,
):
    input_dtype, x, shape = dtype_x_shape
    assume(len(shape) != 0)
    shape = {
        "shape": shape,
    }
    helpers.test_frontend_method(
        init_input_dtypes=input_dtype,
        backend_to_test=backend_fw,
        init_all_as_kwargs_np={
            "data": x[0],
        },
        method_input_dtypes=input_dtype,
        method_all_as_kwargs_np=shape,
        frontend_method_data=frontend_method_data,
        init_flags=init_flags,
        method_flags=method_flags,
        frontend=frontend,
        on_device=on_device,
    )


# abs
@handle_frontend_method(
    class_tree=CLASS_TREE,
    init_tree="paddle.to_tensor",
    method_name="abs",
    dtype_and_x=helpers.dtype_and_values(
        available_dtypes=helpers.get_dtypes("float"),
    ),
)
def test_paddle_abs(
    dtype_and_x,
    frontend_method_data,
    init_flags,
    method_flags,
    frontend,
    on_device,
    backend_fw,
):
    input_dtype, x = dtype_and_x
    helpers.test_frontend_method(
        init_input_dtypes=input_dtype,
        backend_to_test=backend_fw,
        init_all_as_kwargs_np={
            "data": x[0],
        },
        method_input_dtypes=input_dtype,
        method_all_as_kwargs_np={},
        frontend_method_data=frontend_method_data,
        init_flags=init_flags,
        method_flags=method_flags,
        frontend=frontend,
        on_device=on_device,
    )


# acosh
@handle_frontend_method(
    class_tree=CLASS_TREE,
    init_tree="paddle.to_tensor",
    method_name="acosh",
    dtype_and_x=helpers.dtype_and_values(
        available_dtypes=helpers.get_dtypes("float"),
    ),
)
def test_paddle_acosh(
    dtype_and_x,
    frontend_method_data,
    init_flags,
    method_flags,
    frontend,
    on_device,
    backend_fw,
):
    input_dtype, x = dtype_and_x
    helpers.test_frontend_method(
        init_input_dtypes=input_dtype,
        backend_to_test=backend_fw,
        init_all_as_kwargs_np={
            "data": x[0],
        },
        method_input_dtypes=input_dtype,
        method_all_as_kwargs_np={},
        frontend_method_data=frontend_method_data,
        init_flags=init_flags,
        method_flags=method_flags,
        frontend=frontend,
        on_device=on_device,
    )


# add_
@handle_frontend_method(
    class_tree=CLASS_TREE,
    init_tree="paddle.to_tensor",
    method_name="add_",
    dtype_and_x=helpers.dtype_and_values(
        available_dtypes=helpers.get_dtypes("valid"), num_arrays=2, shared_dtype=True
    ),
    test_inplace=st.just(True),
)
def test_paddle_add_(
    dtype_and_x,
    frontend_method_data,
    init_flags,
    method_flags,
    frontend,
    on_device,
    backend_fw,
):
    input_dtype, x = dtype_and_x
    helpers.test_frontend_method(
        init_input_dtypes=input_dtype,
        backend_to_test=backend_fw,
        init_all_as_kwargs_np={
            "data": x[0],
        },
        method_input_dtypes=input_dtype,
        method_all_as_kwargs_np={"y": x[1]},
        frontend_method_data=frontend_method_data,
        init_flags=init_flags,
        method_flags=method_flags,
        frontend=frontend,
        on_device=on_device,
    )


@handle_frontend_method(
    class_tree=CLASS_TREE,
    init_tree="paddle.to_tensor",
    method_name="add_n",
    dtype_and_x=helpers.dtype_and_values(
        available_dtypes=helpers.get_dtypes("float"),
        num_arrays=helpers.ints(min_value=1, max_value=5),
        shared_dtype=True,
    ),
)
def test_paddle_add_n(
    dtype_and_x,
    frontend_method_data,
    init_flags,
    method_flags,
    frontend,
    on_device,
    backend_fw,
):
    input_dtype, x = dtype_and_x
    helpers.test_frontend_method(
        init_input_dtypes=input_dtype,
        backend_to_test=backend_fw,
        init_all_as_kwargs_np={"inputs": x},
        method_input_dtypes=input_dtype,
        method_all_as_kwargs_np={"inputs": x},
        frontend_method_data=frontend_method_data,
        init_flags=init_flags,
        method_flags=method_flags,
        frontend=frontend,
        on_device=on_device,
    )


# addmm
@handle_frontend_method(
    class_tree=CLASS_TREE,
    init_tree="paddle.to_tensor",
    method_name="addmm",
    dtype_input_xy=_get_dtype_and_3dbatch_matrices(with_input=True, input_3d=True),
    beta=st.floats(
        min_value=-5,
        max_value=5,
        allow_nan=False,
        allow_subnormal=False,
        allow_infinity=False,
    ),
    alpha=st.floats(
        min_value=-5,
        max_value=5,
        allow_nan=False,
        allow_subnormal=False,
        allow_infinity=False,
    ),
)
def test_paddle_addmm(
    *,
    dtype_input_xy,
    beta,
    alpha,
    frontend_method_data,
    init_flags,
    method_flags,
    frontend,
    on_device,
    backend_fw,
):
    input_dtype, input, x, y = dtype_input_xy
    helpers.test_frontend_method(
        init_input_dtypes=input_dtype,
        backend_to_test=backend_fw,
        init_all_as_kwargs_np={
            "data": input[0],
        },
        method_input_dtypes=input_dtype,
        method_all_as_kwargs_np={"x": x[0], "y": y[0], "beta": beta, "alpha": alpha},
        frontend_method_data=frontend_method_data,
        init_flags=init_flags,
        method_flags=method_flags,
        frontend=frontend,
        on_device=on_device,
    )


# all
@handle_frontend_method(
    class_tree=CLASS_TREE,
    init_tree="paddle.to_tensor",
    method_name="all",
    dtype_x_axis=helpers.dtype_values_axis(
        available_dtypes=helpers.get_dtypes("bool"),
        min_axis=-1,
        max_axis=0,
        min_num_dims=1,
        force_int_axis=True,
    ),
    keep_dims=st.booleans(),
)
def test_paddle_all(
    dtype_x_axis,
    keep_dims,
    frontend_method_data,
    init_flags,
    method_flags,
    frontend,
    on_device,
    backend_fw,
):
    input_dtypes, x, axis = dtype_x_axis
    helpers.test_frontend_method(
        init_input_dtypes=input_dtypes,
        backend_to_test=backend_fw,
        init_all_as_kwargs_np={
            "object": x[0],
        },
        method_input_dtypes=input_dtypes,
        method_all_as_kwargs_np={
            "axis": axis,
            "keepdim": keep_dims,
        },
        frontend=frontend,
        frontend_method_data=frontend_method_data,
        init_flags=init_flags,
        method_flags=method_flags,
        on_device=on_device,
    )


# allclose
@handle_frontend_method(
    class_tree=CLASS_TREE,
    init_tree="paddle.to_tensor",
    method_name="allclose",
    dtype_and_x=helpers.dtype_and_values(
        available_dtypes=helpers.get_dtypes("float"),
        num_arrays=2,
        shared_dtype=True,
    ),
    # rtol=1e-05,
    # atol=1e-08,
    # equal_nan=st.booleans(),
)
def test_paddle_allclose(
    dtype_and_x,
    # rtol,
    # atol,
    # equal_nan,
    frontend_method_data,
    init_flags,
    method_flags,
    frontend,
    on_device,
    backend_fw,
):
    input_dtype, x = dtype_and_x
    helpers.test_frontend_method(
        init_input_dtypes=input_dtype,
        backend_to_test=backend_fw,
        init_all_as_kwargs_np={
            "data": x[0],
        },
        method_input_dtypes=input_dtype,
        method_all_as_kwargs_np={
            "other": x[1],
            # "rtol": rtol,
            # "atol": atol,
            # "equal_nan": equal_nan,
        },
        frontend=frontend,
        frontend_method_data=frontend_method_data,
        init_flags=init_flags,
        method_flags=method_flags,
        on_device=on_device,
    )


@handle_frontend_method(
    class_tree=CLASS_TREE,
    init_tree="paddle.to_tensor",
    method_name="angle",
    dtype_and_x=helpers.dtype_and_values(
        available_dtypes=["float64", "complex64", "complex128"],
    ),
)
def test_paddle_angle(
    dtype_and_x,
    frontend_method_data,
    init_flags,
    method_flags,
    frontend,
    on_device,
    backend_fw,
):
    input_dtype, x = dtype_and_x
    helpers.test_frontend_method(
        init_input_dtypes=input_dtype,
        backend_to_test=backend_fw,
        init_all_as_kwargs_np={
            "data": x[0],
        },
        method_input_dtypes=input_dtype,
        method_all_as_kwargs_np={},
        frontend_method_data=frontend_method_data,
        init_flags=init_flags,
        method_flags=method_flags,
        frontend=frontend,
        on_device=on_device,
    )


# any
@handle_frontend_method(
    class_tree=CLASS_TREE,
    init_tree="paddle.to_tensor",
    method_name="any",
    dtype_x_axis=helpers.dtype_values_axis(
        available_dtypes=st.one_of(helpers.get_dtypes("float")),
        min_axis=-1,
        max_axis=0,
        min_num_dims=1,
        force_int_axis=True,
    ),
    keep_dims=st.booleans(),
)
def test_paddle_any(
    dtype_x_axis,
    keep_dims,
    frontend_method_data,
    init_flags,
    method_flags,
    frontend,
    on_device,
    backend_fw,
):
    input_dtypes, x, axis = dtype_x_axis
    helpers.test_frontend_method(
        init_input_dtypes=input_dtypes,
        backend_to_test=backend_fw,
        init_all_as_kwargs_np={
            "data": x[0],
        },
        method_input_dtypes=input_dtypes,
        method_all_as_kwargs_np={
            "axis": axis,
            "keepdim": keep_dims,
        },
        frontend=frontend,
        frontend_method_data=frontend_method_data,
        init_flags=init_flags,
        method_flags=method_flags,
        on_device=on_device,
    )


# argmax
@handle_frontend_method(
    class_tree=CLASS_TREE,
    init_tree="paddle.to_tensor",
    method_name="argmax",
    dtype_x_axis=helpers.dtype_values_axis(
        available_dtypes=st.one_of(helpers.get_dtypes("float")),
        min_axis=-1,
        max_axis=0,
        min_num_dims=1,
        force_int_axis=True,
    ),
    keep_dims=st.booleans(),
)
def test_paddle_argmax(
    dtype_x_axis,
    keep_dims,
    frontend_method_data,
    init_flags,
    method_flags,
    frontend,
    on_device,
    backend_fw,
):
    input_dtypes, x, axis = dtype_x_axis
    helpers.test_frontend_method(
        init_input_dtypes=input_dtypes,
        backend_to_test=backend_fw,
        init_all_as_kwargs_np={
            "object": x[0],
        },
        method_input_dtypes=input_dtypes,
        method_all_as_kwargs_np={
            "axis": axis,
            "keepdim": keep_dims,
        },
        frontend=frontend,
        frontend_method_data=frontend_method_data,
        init_flags=init_flags,
        method_flags=method_flags,
        on_device=on_device,
    )


# argmin
@handle_frontend_method(
    class_tree=CLASS_TREE,
    init_tree="paddle.to_tensor",
    method_name="argmin",
    dtype_x_axis=helpers.dtype_values_axis(
        available_dtypes=st.one_of(helpers.get_dtypes("valid")),
        min_axis=-1,
        max_axis=0,
        min_num_dims=1,
        force_int_axis=True,
    ),
    keep_dims=st.booleans(),
)
def test_paddle_argmin(
    dtype_x_axis,
    keep_dims,
    on_device,
    backend_fw,
    frontend_method_data,
    init_flags,
    method_flags,
    frontend,
):
    input_dtypes, x, axis = dtype_x_axis
    helpers.test_frontend_method(
        init_input_dtypes=input_dtypes,
        backend_to_test=backend_fw,
        init_all_as_kwargs_np={
            "object": x[0],
        },
        method_input_dtypes=input_dtypes,
        method_all_as_kwargs_np={
            "axis": axis,
            "keepdim": keep_dims,
        },
        frontend=frontend,
        frontend_method_data=frontend_method_data,
        init_flags=init_flags,
        method_flags=method_flags,
        on_device=on_device,
    )


# argsort
@handle_frontend_method(
    class_tree=CLASS_TREE,
    init_tree="paddle.to_tensor",
    method_name="argsort",
    dtype_x_axis=helpers.dtype_values_axis(
        available_dtypes=st.one_of(helpers.get_dtypes("float")),
        min_axis=-1,
        max_axis=0,
        min_num_dims=1,
        force_int_axis=True,
    ),
    descending=st.booleans(),
)
def test_paddle_argsort(
    dtype_x_axis,
    descending,
    frontend_method_data,
    init_flags,
    method_flags,
    frontend,
    on_device,
    backend_fw,
):
    input_dtypes, x, axis = dtype_x_axis
    helpers.test_frontend_method(
        init_input_dtypes=input_dtypes,
        backend_to_test=backend_fw,
        init_all_as_kwargs_np={
            "object": x[0],
        },
        method_input_dtypes=input_dtypes,
        method_all_as_kwargs_np={
            "axis": axis,
            "descending": descending,
        },
        frontend=frontend,
        frontend_method_data=frontend_method_data,
        init_flags=init_flags,
        method_flags=method_flags,
        on_device=on_device,
    )


# as_complex
@handle_frontend_method(
    class_tree=CLASS_TREE,
    init_tree="paddle.to_tensor",
    method_name="as_complex",
    dtypes_and_x=_get_as_complex_inputs_(),
)
def test_paddle_as_complex(
    dtypes_and_x,
    frontend_method_data,
    init_flags,
    method_flags,
    frontend,
    on_device,
    backend_fw,
):
    input_dtype, x = dtypes_and_x
    helpers.test_frontend_method(
        init_input_dtypes=input_dtype,
        backend_to_test=backend_fw,
        init_all_as_kwargs_np={"data": x[0]},
        method_input_dtypes=input_dtype,
        method_all_as_kwargs_np={},
        frontend_method_data=frontend_method_data,
        init_flags=init_flags,
        method_flags=method_flags,
        frontend=frontend,
        on_device=on_device,
    )


# as_real
@handle_frontend_method(
    class_tree=CLASS_TREE,
    init_tree="paddle.to_tensor",
    method_name="as_real",
    dtype_and_x=helpers.dtype_and_values(
        available_dtypes=helpers.get_dtypes("valid"),
        num_arrays=1,
    ),
)
def test_paddle_as_real(
    dtype_and_x,
    frontend_method_data,
    init_flags,
    method_flags,
    frontend,
    backend_fw,
    on_device,
):
    input_dtype, x = dtype_and_x
    helpers.test_frontend_method(
        init_input_dtypes=input_dtype,
        init_all_as_kwargs_np={
            "data": x[0],
        },
        method_input_dtypes=input_dtype,
        backend_to_test=backend_fw,
        method_all_as_kwargs_np={},
        frontend_method_data=frontend_method_data,
        init_flags=init_flags,
        method_flags=method_flags,
        frontend=frontend,
        on_device=on_device,
    )


# asin
@handle_frontend_method(
    class_tree=CLASS_TREE,
    init_tree="paddle.to_tensor",
    method_name="asin",
    dtype_and_x=helpers.dtype_and_values(
        available_dtypes=helpers.get_dtypes("float"),
    ),
)
def test_paddle_asin(
    dtype_and_x,
    frontend_method_data,
    init_flags,
    method_flags,
    frontend,
    on_device,
    backend_fw,
):
    input_dtype, x = dtype_and_x
    helpers.test_frontend_method(
        init_input_dtypes=input_dtype,
        backend_to_test=backend_fw,
        init_all_as_kwargs_np={
            "data": x[0],
        },
        method_input_dtypes=input_dtype,
        method_all_as_kwargs_np={},
        frontend_method_data=frontend_method_data,
        init_flags=init_flags,
        method_flags=method_flags,
        frontend=frontend,
        on_device=on_device,
    )


# asinh
@handle_frontend_method(
    class_tree=CLASS_TREE,
    init_tree="paddle.to_tensor",
    method_name="asinh",
    dtype_and_x=helpers.dtype_and_values(
        available_dtypes=helpers.get_dtypes("float"),
    ),
)
def test_paddle_asinh(
    dtype_and_x,
    frontend_method_data,
    init_flags,
    method_flags,
    frontend,
    on_device,
    backend_fw,
):
    input_dtype, x = dtype_and_x
    helpers.test_frontend_method(
        init_input_dtypes=input_dtype,
        backend_to_test=backend_fw,
        init_all_as_kwargs_np={
            "data": x[0],
        },
        method_input_dtypes=input_dtype,
        method_all_as_kwargs_np={},
        frontend_method_data=frontend_method_data,
        init_flags=init_flags,
        method_flags=method_flags,
        frontend=frontend,
        on_device=on_device,
    )


# astype
@handle_frontend_method(
    class_tree=CLASS_TREE,
    init_tree="paddle.to_tensor",
    method_name="astype",
    dtype_and_x=helpers.dtype_and_values(
        available_dtypes=helpers.get_dtypes("float"),
    ),
    dtype=st.one_of(helpers.get_dtypes("valid")),
)
def test_paddle_astype(
    dtype_and_x,
    dtype,
    frontend_method_data,
    init_flags,
    method_flags,
    frontend,
    on_device,
    backend_fw,
):
    input_dtype, x = dtype_and_x
    if dtype is None:
        dtype = input_dtype
    helpers.test_frontend_method(
        init_input_dtypes=input_dtype,
        backend_to_test=backend_fw,
        init_all_as_kwargs_np={
            "data": x[0],
        },
        method_input_dtypes=input_dtype,
        method_all_as_kwargs_np={
            "dtype": dtype,
        },
        frontend_method_data=frontend_method_data,
        init_flags=init_flags,
        method_flags=method_flags,
        frontend=frontend,
        on_device=on_device,
    )


# atan
@handle_frontend_method(
    class_tree=CLASS_TREE,
    init_tree="paddle.to_tensor",
    method_name="atan",
    dtype_and_x=helpers.dtype_and_values(
        available_dtypes=helpers.get_dtypes("float"),
    ),
)
def test_paddle_atan(
    dtype_and_x,
    frontend_method_data,
    init_flags,
    method_flags,
    frontend,
    on_device,
    backend_fw,
):
    input_dtype, x = dtype_and_x
    helpers.test_frontend_method(
        init_input_dtypes=input_dtype,
        init_all_as_kwargs_np={
            "data": x[0],
        },
        backend_to_test=backend_fw,
        method_input_dtypes=input_dtype,
        method_all_as_kwargs_np={},
        frontend_method_data=frontend_method_data,
        init_flags=init_flags,
        method_flags=method_flags,
        frontend=frontend,
        on_device=on_device,
    )


# bitwise_and
@handle_frontend_method(
    class_tree=CLASS_TREE,
    init_tree="paddle.to_tensor",
    method_name="bitwise_and",
    dtypes_and_x=helpers.dtype_and_values(
        available_dtypes=helpers.get_dtypes("valid"), num_arrays=2, shared_dtype=True
    ),
)
def test_paddle_bitwise_and(
    dtypes_and_x,
    frontend_method_data,
    init_flags,
    method_flags,
    frontend,
    on_device,
    backend_fw,
):
    input_dtype, x = dtypes_and_x
    helpers.test_frontend_method(
        init_input_dtypes=input_dtype,
        backend_to_test=backend_fw,
        init_all_as_kwargs_np={"data": x[0]},
        method_input_dtypes=input_dtype,
        method_all_as_kwargs_np={"y": x[1]},
        frontend_method_data=frontend_method_data,
        init_flags=init_flags,
        method_flags=method_flags,
        frontend=frontend,
        on_device=on_device,
    )


#  bitwise_not
@handle_frontend_method(
    class_tree=CLASS_TREE,
    init_tree="paddle.to_tensor",
    method_name="bitwise_not",
    dtype_and_x=helpers.dtype_and_values(
        available_dtypes=helpers.get_dtypes("valid"),
    ),
)
def test_paddle_bitwise_not(
    dtype_and_x,
    frontend_method_data,
    init_flags,
    method_flags,
    frontend,
    on_device,
    backend_fw,
):
    input_dtype, x = dtype_and_x
    helpers.test_frontend_method(
        init_input_dtypes=input_dtype,
        backend_to_test=backend_fw,
        init_all_as_kwargs_np={
            "data": x[0],
        },
        method_input_dtypes=input_dtype,
        method_all_as_kwargs_np={},
        frontend_method_data=frontend_method_data,
        init_flags=init_flags,
        method_flags=method_flags,
        frontend=frontend,
        on_device=on_device,
    )


@handle_frontend_method(
    class_tree=CLASS_TREE,
    init_tree="paddle.to_tensor",
    method_name="bitwise_or",
    dtypes_and_x=helpers.dtype_and_values(
        available_dtypes=helpers.get_dtypes("valid"), num_arrays=2, shared_dtype=True
    ),
)
def test_paddle_bitwise_or(
    dtypes_and_x,
    frontend_method_data,
    init_flags,
    method_flags,
    frontend,
    on_device,
    backend_fw,
):
    input_dtype, x = dtypes_and_x
    helpers.test_frontend_method(
        init_input_dtypes=input_dtype,
        backend_to_test=backend_fw,
        init_all_as_kwargs_np={"data": x[0]},
        method_input_dtypes=input_dtype,
        method_all_as_kwargs_np={"y": x[1]},
        frontend_method_data=frontend_method_data,
        init_flags=init_flags,
        method_flags=method_flags,
        frontend=frontend,
        on_device=on_device,
    )


# bitwise_xor
@handle_frontend_method(
    class_tree=CLASS_TREE,
    init_tree="paddle.to_tensor",
    method_name="bitwise_xor",
    dtypes_and_x=helpers.dtype_and_values(
        available_dtypes=helpers.get_dtypes("valid"), num_arrays=2, shared_dtype=True
    ),
)
def test_paddle_bitwise_xor(
    dtypes_and_x,
    frontend_method_data,
    init_flags,
    method_flags,
    frontend,
    on_device,
    backend_fw,
):
    input_dtype, x = dtypes_and_x
    helpers.test_frontend_method(
        init_input_dtypes=input_dtype,
        backend_to_test=backend_fw,
        init_all_as_kwargs_np={"data": x[0]},
        method_input_dtypes=input_dtype,
        method_all_as_kwargs_np={"y": x[1]},
        frontend_method_data=frontend_method_data,
        init_flags=init_flags,
        method_flags=method_flags,
        frontend=frontend,
        on_device=on_device,
    )


# bmm
@handle_frontend_method(
    class_tree=CLASS_TREE,
    init_tree="paddle.to_tensor",
    method_name="bmm",
    dtype_and_x=_get_dtype_and_values_bmm(),
)
def test_paddle_bmm(
    dtype_and_x,
    frontend_method_data,
    init_flags,
    method_flags,
    frontend,
    on_device,
    backend_fw,
):
    input_dtype, x, y = dtype_and_x
    helpers.test_frontend_method(
        init_input_dtypes=input_dtype,
        backend_to_test=backend_fw,
        init_all_as_kwargs_np={"data": x},
        method_input_dtypes=input_dtype,
        method_all_as_kwargs_np={"y": y},
        frontend_method_data=frontend_method_data,
        init_flags=init_flags,
        method_flags=method_flags,
        frontend=frontend,
        on_device=on_device,
    )


# cast
@handle_frontend_method(
    class_tree=CLASS_TREE,
    init_tree="paddle.to_tensor",
    method_name="cast",
    dtype_and_x=helpers.dtype_and_values(
        available_dtypes=helpers.get_dtypes("valid"),
    ),
    dtype=helpers.get_dtypes("valid", full=False),
)
def test_paddle_cast(
    dtype_and_x,
    dtype,
    frontend_method_data,
    init_flags,
    method_flags,
    frontend,
    on_device,
    backend_fw,
):
    input_dtype, x = dtype_and_x
    if dtype is None:
        dtype = input_dtype
    helpers.test_frontend_method(
        init_input_dtypes=input_dtype,
        backend_to_test=backend_fw,
        init_all_as_kwargs_np={
            "data": x[0],
        },
        method_input_dtypes=input_dtype,
        method_all_as_kwargs_np={
            "dtype": dtype[0],
        },
        frontend_method_data=frontend_method_data,
        init_flags=init_flags,
        method_flags=method_flags,
        frontend=frontend,
        on_device=on_device,
    )


# ceil
@handle_frontend_method(
    class_tree=CLASS_TREE,
    init_tree="paddle.to_tensor",
    method_name="ceil",
    dtype_and_x=helpers.dtype_and_values(
        available_dtypes=helpers.get_dtypes("float"),
    ),
)
def test_paddle_ceil(
    dtype_and_x,
    frontend_method_data,
    init_flags,
    method_flags,
    frontend,
    on_device,
    backend_fw,
):
    input_dtype, x = dtype_and_x
    helpers.test_frontend_method(
        init_input_dtypes=input_dtype,
        backend_to_test=backend_fw,
        init_all_as_kwargs_np={
            "data": x[0],
        },
        method_input_dtypes=input_dtype,
        method_all_as_kwargs_np={},
        frontend_method_data=frontend_method_data,
        init_flags=init_flags,
        method_flags=method_flags,
        frontend=frontend,
        on_device=on_device,
    )


# ceil_
@handle_frontend_method(
    class_tree=CLASS_TREE,
    init_tree="paddle.to_tensor",
    method_name="ceil_",
    dtype_and_x=helpers.dtype_and_values(
        available_dtypes=helpers.get_dtypes("valid"),
    ),
    test_inplace=st.just(True),
)
def test_paddle_ceil_(
    dtype_and_x,
    frontend_method_data,
    init_flags,
    method_flags,
    frontend,
    on_device,
    backend_fw,
):
    input_dtype, x = dtype_and_x
    helpers.test_frontend_method(
        init_input_dtypes=input_dtype,
        backend_to_test=backend_fw,
        init_all_as_kwargs_np={
            "data": x[0],
        },
        method_input_dtypes=input_dtype,
        method_all_as_kwargs_np={},
        frontend_method_data=frontend_method_data,
        init_flags=init_flags,
        method_flags=method_flags,
        frontend=frontend,
        on_device=on_device,
    )


# cholesky
@handle_frontend_method(
    class_tree=CLASS_TREE,
    init_tree="paddle.to_tensor",
    method_name="cholesky",
    dtype_and_x=_get_dtype_and_square_matrix(),
    upper=st.booleans(),
)
def test_paddle_cholesky(
    dtype_and_x,
    upper,
    frontend_method_data,
    init_flags,
    method_flags,
    frontend,
    on_device,
    backend_fw,
):
    input_dtype, x = dtype_and_x
    x = np.matmul(x.T, x) + np.identity(x.shape[0])

    helpers.test_frontend_method(
        init_input_dtypes=input_dtype,
        backend_to_test=backend_fw,
        init_all_as_kwargs_np={
            "data": x,
        },
        method_input_dtypes=input_dtype,
        method_all_as_kwargs_np={"upper": upper},
        frontend=frontend,
        frontend_method_data=frontend_method_data,
        init_flags=init_flags,
        method_flags=method_flags,
        on_device=on_device,
    )


@handle_frontend_method(
    class_tree=CLASS_TREE,
    init_tree="paddle.to_tensor",
    method_name="clip",
    input_and_ranges=_get_clip_inputs(),
)
def test_paddle_clip(
    input_and_ranges,
    frontend,
    frontend_method_data,
    backend_fw,
    init_flags,
    method_flags,
    on_device,
):
    input_dtype, x, min, max = input_and_ranges
    helpers.test_frontend_method(
        init_input_dtypes=input_dtype,
        init_all_as_kwargs_np={
            "data": x[0],
        },
        method_input_dtypes=input_dtype,
        method_all_as_kwargs_np={"min": min, "max": max},
        frontend_method_data=frontend_method_data,
        init_flags=init_flags,
        method_flags=method_flags,
        frontend=frontend,
        backend_to_test=backend_fw,
        on_device=on_device,
    )


# clip_
@handle_frontend_method(
    class_tree=CLASS_TREE,
    init_tree="paddle.to_tensor",
    method_name="clip_",
    input_and_ranges=_get_clip_inputs_(),
    test_inplace=st.just(True),
)
def test_paddle_clip_(
    input_and_ranges,
    frontend,
    frontend_method_data,
    backend_fw,
    init_flags,
    method_flags,
    on_device,
):
    input_dtype, x, min_val, max_val = input_and_ranges
    if min_val > max_val:
        max_value = min_val
        min_value = max_val
    else:
        max_value = max_val
        min_value = min_val

    helpers.test_frontend_method(
        init_input_dtypes=input_dtype,
        init_all_as_kwargs_np={
            "data": x[0],
        },
        method_input_dtypes=input_dtype,
        method_all_as_kwargs_np={"min": min_value, "max": max_value},
        frontend_method_data=frontend_method_data,
        init_flags=init_flags,
        method_flags=method_flags,
        frontend=frontend,
        backend_to_test=backend_fw,
        on_device=on_device,
    )


@handle_frontend_method(
    class_tree=CLASS_TREE,
    init_tree="paddle.to_tensor",
    method_name="cond",
    dtype_and_x=_get_dtype_and_matrix_non_singular(dtypes=["float32", "float64"]),
    p=st.sampled_from([None, "fro", "nuc", np.inf, -np.inf, 1, -1, 2, -2]),
)
def test_paddle_cond(
    dtype_and_x,
    p,
    frontend_method_data,
    init_flags,
    method_flags,
    frontend,
    on_device,
    backend_fw,
):
    input_dtype, x = dtype_and_x
    helpers.test_frontend_method(
        init_input_dtypes=input_dtype,
        backend_to_test=backend_fw,
        init_all_as_kwargs_np={
            "data": x[0],
        },
        method_input_dtypes=input_dtype,
        method_all_as_kwargs_np={"p": p},
        frontend_method_data=frontend_method_data,
        init_flags=init_flags,
        method_flags=method_flags,
        frontend=frontend,
        on_device=on_device,
    )


# conj
@handle_frontend_method(
    class_tree=CLASS_TREE,
    init_tree="paddle.to_tensor",
    method_name="conj",
    dtype_and_x=helpers.dtype_and_values(
        available_dtypes=helpers.get_dtypes("numeric"),
    ),
)
def test_paddle_conj(
    dtype_and_x,
    frontend_method_data,
    init_flags,
    method_flags,
    frontend,
    on_device,
    backend_fw,
):
    input_dtype, x = dtype_and_x
    helpers.test_frontend_method(
        init_input_dtypes=input_dtype,
        backend_to_test=backend_fw,
        init_all_as_kwargs_np={
            "data": x[0],
        },
        method_input_dtypes=input_dtype,
        method_all_as_kwargs_np={},
        frontend_method_data=frontend_method_data,
        init_flags=init_flags,
        method_flags=method_flags,
        frontend=frontend,
        on_device=on_device,
    )


# cos
@handle_frontend_method(
    class_tree=CLASS_TREE,
    init_tree="paddle.to_tensor",
    method_name="cos",
    dtype_and_x=helpers.dtype_and_values(
        available_dtypes=helpers.get_dtypes("float"),
    ),
)
def test_paddle_cos(
    dtype_and_x,
    frontend_method_data,
    init_flags,
    method_flags,
    frontend,
    on_device,
    backend_fw,
):
    input_dtype, x = dtype_and_x
    helpers.test_frontend_method(
        init_input_dtypes=input_dtype,
        backend_to_test=backend_fw,
        init_all_as_kwargs_np={
            "data": x[0],
        },
        method_input_dtypes=input_dtype,
        method_all_as_kwargs_np={},
        frontend_method_data=frontend_method_data,
        init_flags=init_flags,
        method_flags=method_flags,
        frontend=frontend,
        on_device=on_device,
    )


# cosh
@handle_frontend_method(
    class_tree=CLASS_TREE,
    init_tree="paddle.to_tensor",
    method_name="cosh",
    dtype_and_x=helpers.dtype_and_values(
        available_dtypes=helpers.get_dtypes("float"),
    ),
)
def test_paddle_cosh(
    dtype_and_x,
    frontend_method_data,
    init_flags,
    method_flags,
    frontend,
    on_device,
    backend_fw,
):
    input_dtype, x = dtype_and_x
    helpers.test_frontend_method(
        init_input_dtypes=input_dtype,
        backend_to_test=backend_fw,
        init_all_as_kwargs_np={
            "data": x[0],
        },
        method_input_dtypes=input_dtype,
        method_all_as_kwargs_np={},
        frontend_method_data=frontend_method_data,
        init_flags=init_flags,
        method_flags=method_flags,
        frontend=frontend,
        on_device=on_device,
    )


@handle_frontend_method(
    class_tree=CLASS_TREE,
    init_tree="paddle.to_tensor",
    method_name="cumprod",
    dtype_x_axis=helpers.dtype_values_axis(
        available_dtypes=helpers.get_dtypes("float"),
        valid_axis=True,
        force_int_axis=True,
        min_num_dims=1,
        min_value=-5,
        max_value=5,
    ),
)
def test_paddle_cumprod(
    dtype_x_axis,
    frontend_method_data,
    init_flags,
    method_flags,
    frontend,
    on_device,
    backend_fw,
):
    input_dtype, x, axis = dtype_x_axis
    helpers.test_frontend_method(
        init_input_dtypes=input_dtype,
        backend_to_test=backend_fw,
        init_all_as_kwargs_np={
            "data": x[0],
        },
        method_input_dtypes=input_dtype,
        method_all_as_kwargs_np={"dim": axis},
        frontend_method_data=frontend_method_data,
        init_flags=init_flags,
        method_flags=method_flags,
        frontend=frontend,
        on_device=on_device,
    )


@handle_frontend_method(
    class_tree=CLASS_TREE,
    init_tree="paddle.to_tensor",
    method_name="cumsum",
    dtype_x_axis=helpers.dtype_values_axis(
        available_dtypes=helpers.get_dtypes("float"),
        valid_axis=True,
        force_int_axis=True,
        min_num_dims=1,
        min_value=-5,
        max_value=5,
    ),
)
def test_paddle_cumsum(
    dtype_x_axis,
    frontend_method_data,
    init_flags,
    method_flags,
    frontend,
    on_device,
    backend_fw,
):
    input_dtype, x, axis = dtype_x_axis
    helpers.test_frontend_method(
        init_input_dtypes=input_dtype,
        backend_to_test=backend_fw,
        init_all_as_kwargs_np={
            "data": x[0],
        },
        method_input_dtypes=input_dtype,
        method_all_as_kwargs_np={"axis": axis},
        frontend_method_data=frontend_method_data,
        init_flags=init_flags,
        method_flags=method_flags,
        frontend=frontend,
        on_device=on_device,
    )


# deg2rad
@handle_frontend_method(
    class_tree=CLASS_TREE,
    init_tree="paddle.to_tensor",
    method_name="deg2rad",
    dtype_and_x=helpers.dtype_and_values(
        available_dtypes=helpers.get_dtypes("float"),
    ),
)
def test_paddle_deg2rad(
    dtype_and_x,
    frontend_method_data,
    init_flags,
    method_flags,
    frontend,
    on_device,
    backend_fw,
):
    input_dtype, x = dtype_and_x
    helpers.test_frontend_method(
        init_input_dtypes=input_dtype,
        backend_to_test=backend_fw,
        init_all_as_kwargs_np={
            "data": x[0],
        },
        method_input_dtypes=input_dtype,
        method_all_as_kwargs_np={},
        frontend_method_data=frontend_method_data,
        init_flags=init_flags,
        method_flags=method_flags,
        frontend=frontend,
        on_device=on_device,
    )


# Tests #
# ----- #


@given(
    dtype_x=helpers.dtype_and_values(
        available_dtypes=helpers.get_dtypes("valid", prune_function=False)
    ).filter(lambda x: "bfloat16" not in x[0]),
)
def test_paddle_device(
    dtype_x,
):
    _, data = dtype_x
    x = Tensor(data[0])
    x.ivy_array = data[0]
    ivy.utils.assertions.check_equal(
        x.place, ivy.dev(ivy.array(data[0])), as_array=False
    )


# diagonal
@handle_frontend_method(
    class_tree=CLASS_TREE,
    init_tree="paddle.to_tensor",
    method_name="diagonal",
    dtype_and_values=helpers.dtype_and_values(
        available_dtypes=helpers.get_dtypes("valid"),
        shape=st.shared(helpers.get_shape(min_num_dims=2), key="shape"),
    ),
    dims_and_offset=dims_and_offset(
        shape=st.shared(helpers.get_shape(min_num_dims=2), key="shape")
    ),
)
def test_paddle_diagonal(
    dtype_and_values,
    dims_and_offset,
    frontend,
    frontend_method_data,
    backend_fw,
    init_flags,
    method_flags,
    on_device,
):
    input_dtype, value = dtype_and_values
    dim1, dim2, offset = dims_and_offset
    input = value[0]
    num_dims = len(np.shape(input))
    assume(dim1 != dim2)
    if dim1 < 0:
        assume(dim1 + num_dims != dim2)
    if dim2 < 0:
        assume(dim1 != dim2 + num_dims)
    helpers.test_frontend_method(
        init_input_dtypes=[input_dtype[0]],
        init_all_as_kwargs_np={"x": input},
        method_input_dtypes=[input_dtype[0]],
        method_all_as_kwargs_np={
            "offset": offset,
            "axis1": dim1,
            "axis2": dim2,
        },
        frontend=frontend,
        frontend_method_data=frontend_method_data,
        backend_to_test=backend_fw,
        init_flags=init_flags,
        method_flags=method_flags,
        on_device=on_device,
    )


# digamma
@handle_frontend_method(
    class_tree=CLASS_TREE,
    init_tree="paddle.to_tensor",
    method_name="digamma",
    dtype_and_x=helpers.dtype_and_values(
        available_dtypes=helpers.get_dtypes("float"),
        min_value=1,
        max_value=1e5,
    ),
)
def test_paddle_digamma(
    dtype_and_x,
    frontend_method_data,
    init_flags,
    method_flags,
    frontend,
    on_device,
    backend_fw,
):
    input_dtype, x = dtype_and_x
    helpers.test_frontend_method(
        init_input_dtypes=input_dtype,
        backend_to_test=backend_fw,
        init_all_as_kwargs_np={
            "data": x[0],
        },
        method_input_dtypes=input_dtype,
        method_all_as_kwargs_np={},
        frontend_method_data=frontend_method_data,
        init_flags=init_flags,
        method_flags=method_flags,
        frontend=frontend,
        on_device=on_device,
    )


# dim
@handle_frontend_method(
    class_tree=CLASS_TREE,
    init_tree="paddle.to_tensor",
    method_name="dim",
    dtype_and_x=helpers.dtype_and_values(
        available_dtypes=helpers.get_dtypes("valid"),
    ),
)
def test_paddle_dim(
    dtype_and_x,
    frontend_method_data,
    init_flags,
    method_flags,
    frontend,
    on_device,
    backend_fw,
):
    input_dtype, x = dtype_and_x
    helpers.test_frontend_method(
        init_input_dtypes=input_dtype,
        backend_to_test=backend_fw,
        init_all_as_kwargs_np={
            "data": x[0],
        },
        method_input_dtypes=[],
        method_all_as_kwargs_np={},
        frontend_method_data=frontend_method_data,
        init_flags=init_flags,
        method_flags=method_flags,
        frontend=frontend,
        on_device=on_device,
    )


# divide
@handle_frontend_method(
    class_tree=CLASS_TREE,
    init_tree="paddle.to_tensor",
    method_name="divide",
    dtypes_and_x=helpers.dtype_and_values(
        available_dtypes=helpers.get_dtypes("valid"),
        num_arrays=2,
        shared_dtype=True,
        safety_factor_scale="log",
        small_abs_safety_factor=32,
    ),
)
def test_paddle_divide(
    dtypes_and_x,
    frontend_method_data,
    init_flags,
    method_flags,
    frontend,
    on_device,
    backend_fw,
):
    input_dtype, x = dtypes_and_x
    helpers.test_frontend_method(
        init_input_dtypes=input_dtype,
        backend_to_test=backend_fw,
        init_all_as_kwargs_np={"data": x[0]},
        method_input_dtypes=input_dtype,
        method_all_as_kwargs_np={"y": x[1]},
        frontend_method_data=frontend_method_data,
        init_flags=init_flags,
        method_flags=method_flags,
        frontend=frontend,
        on_device=on_device,
    )


@given(
    dtype_x=helpers.dtype_and_values(
        available_dtypes=helpers.get_dtypes("valid", prune_function=False)
    ).filter(lambda x: "bfloat16" not in x[0]),
)
def test_paddle_dtype(
    dtype_x,
):
    dtype, data = dtype_x
    x = Tensor(data[0])
    x.ivy_array = data[0]
    ivy.utils.assertions.check_equal(x.dtype, dtype[0], as_array=False)


# eigvals
@handle_frontend_method(
    class_tree=CLASS_TREE,
    init_tree="paddle.to_tensor",
    method_name="eigvals",
    dtype_and_x=_get_dtype_and_square_matrix(),
)
def test_paddle_eigvals(
    dtype_and_x,
    frontend_method_data,
    init_flags,
    method_flags,
    frontend,
    on_device,
    backend_fw,
):
    input_dtype, x = dtype_and_x

    ret, frontend_ret = helpers.test_frontend_method(
        init_input_dtypes=input_dtype,
        backend_to_test=backend_fw,
        init_all_as_kwargs_np={"data": x},
        method_input_dtypes=input_dtype,
        method_all_as_kwargs_np={},
        frontend=frontend,
        frontend_method_data=frontend_method_data,
        init_flags=init_flags,
        method_flags=method_flags,
        on_device=on_device,
        test_values=False,
    )

    with BackendHandler.update_backend(backend_fw) as ivy_backend:
        # check if Tensor or ivy array
        try:
            ret = ret.ivy_array.to_numpy()
        except AttributeError:
            ret = ivy_backend.to_numpy(ret)
        frontend_ret = [np.asarray(x) for x in frontend_ret]
        # Calculate the magnitude of the complex numbers then sort them for testing
        ret = np.sort(np.abs(ret)).astype(np.float64)
        frontend_ret = np.sort(np.abs(frontend_ret)).astype(np.float64)

        assert_all_close(
            ret_np=ret,
            ret_from_gt_np=frontend_ret,
            backend=backend_fw,
            ground_truth_backend=frontend,
            atol=1e-2,
            rtol=1e-2,
        )


# equal
@handle_frontend_method(
    class_tree=CLASS_TREE,
    init_tree="paddle.to_tensor",
    method_name="equal",
    dtypes_and_x=helpers.dtype_and_values(
        available_dtypes=helpers.get_dtypes("valid"),
        num_arrays=2,
        shared_dtype=True,
    ),
)
def test_paddle_equal(
    dtypes_and_x,
    frontend_method_data,
    init_flags,
    method_flags,
    frontend,
    on_device,
    backend_fw,
):
    input_dtype, x = dtypes_and_x
    helpers.test_frontend_method(
        init_input_dtypes=input_dtype,
        backend_to_test=backend_fw,
        init_all_as_kwargs_np={"data": x[0]},
        method_input_dtypes=input_dtype,
        method_all_as_kwargs_np={"y": x[1]},
        frontend_method_data=frontend_method_data,
        init_flags=init_flags,
        method_flags=method_flags,
        frontend=frontend,
        on_device=on_device,
    )


#  equal_all
@handle_frontend_method(
    class_tree=CLASS_TREE,
    init_tree="paddle.to_tensor",
    method_name="equal_all",
    dtypes_and_x=helpers.dtype_and_values(
        available_dtypes=helpers.get_dtypes("valid"),
        num_arrays=2,
        min_value=-np.inf,
        max_value=np.inf,
        shared_dtype=True,
        safety_factor_scale="log",
        small_abs_safety_factor=32,
    ),
)
def test_paddle_equal_all(
    dtypes_and_x,
    frontend_method_data,
    init_flags,
    method_flags,
    frontend,
    on_device,
    backend_fw,
):
    input_dtype, x = dtypes_and_x
    helpers.test_frontend_method(
        init_input_dtypes=input_dtype,
        backend_to_test=backend_fw,
        init_all_as_kwargs_np={"data": x[0]},
        method_input_dtypes=input_dtype,
        method_all_as_kwargs_np={"y": x[1]},
        frontend_method_data=frontend_method_data,
        init_flags=init_flags,
        method_flags=method_flags,
        frontend=frontend,
        on_device=on_device,
    )


# erf
@handle_frontend_method(
    class_tree=CLASS_TREE,
    init_tree="paddle.to_tensor",
    method_name="erf",
    dtype_and_x=helpers.dtype_and_values(
        available_dtypes=helpers.get_dtypes("valid"),
    ),
)
def test_paddle_erf(
    dtype_and_x,
    frontend_method_data,
    init_flags,
    method_flags,
    frontend,
    on_device,
    backend_fw,
):
    input_dtype, x = dtype_and_x
    helpers.test_frontend_method(
        init_input_dtypes=input_dtype,
        backend_to_test=backend_fw,
        init_all_as_kwargs_np={
            "data": x[0],
        },
        method_input_dtypes=input_dtype,
        method_all_as_kwargs_np={},
        frontend_method_data=frontend_method_data,
        init_flags=init_flags,
        method_flags=method_flags,
        frontend=frontend,
        on_device=on_device,
    )


# exp
@handle_frontend_method(
    class_tree=CLASS_TREE,
    init_tree="paddle.to_tensor",
    method_name="exp",
    dtype_and_x=helpers.dtype_and_values(
        available_dtypes=helpers.get_dtypes("float"),
    ),
)
def test_paddle_exp(
    dtype_and_x,
    frontend_method_data,
    init_flags,
    method_flags,
    frontend,
    on_device,
    backend_fw,
):
    input_dtype, x = dtype_and_x
    helpers.test_frontend_method(
        init_input_dtypes=input_dtype,
        backend_to_test=backend_fw,
        init_all_as_kwargs_np={
            "data": x[0],
        },
        method_input_dtypes=input_dtype,
        method_all_as_kwargs_np={},
        frontend_method_data=frontend_method_data,
        init_flags=init_flags,
        method_flags=method_flags,
        frontend=frontend,
        on_device=on_device,
    )


# exp_
@handle_frontend_method(
    class_tree=CLASS_TREE,
    init_tree="paddle.to_tensor",
    method_name="exp_",
    dtype_and_x=helpers.dtype_and_values(
        available_dtypes=helpers.get_dtypes("float"),
    ),
    test_inplace=st.just(True),
)
def test_paddle_exp_(
    dtype_and_x,
    frontend_method_data,
    init_flags,
    method_flags,
    frontend,
    on_device,
    backend_fw,
):
    input_dtype, x = dtype_and_x
    helpers.test_frontend_method(
        init_input_dtypes=input_dtype,
        backend_to_test=backend_fw,
        init_all_as_kwargs_np={
            "data": x[0],
        },
        method_input_dtypes=input_dtype,
        method_all_as_kwargs_np={},
        frontend_method_data=frontend_method_data,
        init_flags=init_flags,
        method_flags=method_flags,
        frontend=frontend,
        on_device=on_device,
    )


# fill_
@handle_frontend_method(
    class_tree=CLASS_TREE,
    init_tree="paddle.to_tensor",
    method_name="fill_",
    dtype_and_x=helpers.dtype_and_values(
        available_dtypes=helpers.get_dtypes("valid"),
        allow_inf=False,
    ),
    dtype_v=helpers.dtype_and_values(
        available_dtypes=helpers.get_dtypes("valid"),
        shape=(1,),
        min_value=0,
        max_value=10,
    ),
)
def test_paddle_fill_(
    dtype_and_x,
    dtype_v,
    frontend_method_data,
    init_flags,
    method_flags,
    frontend,
    on_device,
    backend_fw,
):
    input_dtype, x = dtype_and_x
    value_dtype, v = dtype_v
    helpers.test_frontend_method(
        init_input_dtypes=input_dtype,
        backend_to_test=backend_fw,
        init_all_as_kwargs_np={
            "data": x[0],
        },
        method_input_dtypes=value_dtype,
        method_all_as_kwargs_np={"value": v[0].item()},
        frontend_method_data=frontend_method_data,
        init_flags=init_flags,
        method_flags=method_flags,
        frontend=frontend,
        on_device=on_device,
    )


# floor
@handle_frontend_method(
    class_tree=CLASS_TREE,
    init_tree="paddle.to_tensor",
    method_name="floor",
    dtype_and_x=helpers.dtype_and_values(
        available_dtypes=helpers.get_dtypes("float"),
    ),
)
def test_paddle_floor(
    dtype_and_x,
    frontend_method_data,
    init_flags,
    method_flags,
    frontend,
    on_device,
    backend_fw,
):
    input_dtype, x = dtype_and_x
    helpers.test_frontend_method(
        init_input_dtypes=input_dtype,
        backend_to_test=backend_fw,
        init_all_as_kwargs_np={
            "data": x[0],
        },
        method_input_dtypes=input_dtype,
        method_all_as_kwargs_np={},
        frontend_method_data=frontend_method_data,
        init_flags=init_flags,
        method_flags=method_flags,
        frontend=frontend,
        on_device=on_device,
    )


# floor_
@handle_frontend_method(
    class_tree=CLASS_TREE,
    init_tree="paddle.to_tensor",
    method_name="floor_",
    dtype_and_x=helpers.dtype_and_values(
        available_dtypes=helpers.get_dtypes("float"),
    ),
    test_inplace=st.just(True),
)
def test_paddle_floor_(
    dtype_and_x,
    frontend_method_data,
    init_flags,
    method_flags,
    frontend,
    on_device,
    backend_fw,
):
    input_dtype, x = dtype_and_x
    helpers.test_frontend_method(
        init_input_dtypes=input_dtype,
        backend_to_test=backend_fw,
        init_all_as_kwargs_np={
            "data": x[0],
        },
        method_input_dtypes=input_dtype,
        method_all_as_kwargs_np={},
        frontend_method_data=frontend_method_data,
        init_flags=init_flags,
        method_flags=method_flags,
        frontend=frontend,
        on_device=on_device,
    )


# floor_divide
@handle_frontend_method(
    class_tree=CLASS_TREE,
    init_tree="paddle.to_tensor",
    method_name="floor_divide",
    dtypes_and_x=helpers.dtype_and_values(
        available_dtypes=helpers.get_dtypes("valid"),
        num_arrays=2,
        min_value=2,
        shared_dtype=True,
        large_abs_safety_factor=2,
        small_abs_safety_factor=2,
        safety_factor_scale="linear",
    ),
)
def test_paddle_floor_divide(
    dtypes_and_x,
    frontend_method_data,
    init_flags,
    method_flags,
    frontend,
    on_device,
    backend_fw,
):
    input_dtype, x = dtypes_and_x
    # Absolute tolerance is 1,
    helpers.test_frontend_method(
        init_input_dtypes=input_dtype,
        backend_to_test=backend_fw,
        init_all_as_kwargs_np={"data": x[0]},
        method_input_dtypes=input_dtype,
        method_all_as_kwargs_np={"y": x[1]},
        frontend_method_data=frontend_method_data,
        init_flags=init_flags,
        method_flags=method_flags,
        frontend=frontend,
        on_device=on_device,
        atol_=1,
    )


@handle_frontend_method(
    class_tree=CLASS_TREE,
    init_tree="paddle.to_tensor",
    method_name="fmax",
    dtypes_and_x=helpers.dtype_and_values(
        available_dtypes=helpers.get_dtypes("float"), num_arrays=2, shared_dtype=True
    ),
)
def test_paddle_fmax(
    dtypes_and_x,
    frontend_method_data,
    init_flags,
    method_flags,
    frontend,
    on_device,
    backend_fw,
):
    input_dtype, x = dtypes_and_x
    helpers.test_frontend_method(
        init_input_dtypes=input_dtype,
        backend_to_test=backend_fw,
        init_all_as_kwargs_np={"data": x[0]},
        method_input_dtypes=input_dtype,
        method_all_as_kwargs_np={"y": x[1]},
        frontend_method_data=frontend_method_data,
        init_flags=init_flags,
        method_flags=method_flags,
        frontend=frontend,
        on_device=on_device,
    )


@handle_frontend_method(
    class_tree=CLASS_TREE,
    init_tree="paddle.to_tensor",
    method_name="fmin",
    dtypes_and_x=helpers.dtype_and_values(
        available_dtypes=helpers.get_dtypes("float"), num_arrays=2, shared_dtype=True
    ),
)
def test_paddle_fmin(
    dtypes_and_x,
    frontend_method_data,
    init_flags,
    method_flags,
    frontend,
    on_device,
    backend_fw,
):
    input_dtype, x = dtypes_and_x
    helpers.test_frontend_method(
        init_input_dtypes=input_dtype,
        backend_to_test=backend_fw,
        init_all_as_kwargs_np={"data": x[0]},
        method_input_dtypes=input_dtype,
        method_all_as_kwargs_np={"y": x[1]},
        frontend_method_data=frontend_method_data,
        init_flags=init_flags,
        method_flags=method_flags,
        frontend=frontend,
        on_device=on_device,
    )


# frac
@handle_frontend_method(
    class_tree=CLASS_TREE,
    init_tree="paddle.to_tensor",
    method_name="frac",
    dtype_and_x=helpers.dtype_and_values(
        available_dtypes=helpers.get_dtypes(kind="valid"),
        num_arrays=1,
        max_value=1e6,
        min_value=-1e6,
    ),
)
def test_paddle_frac(
    dtype_and_x,
    frontend_method_data,
    init_flags,
    method_flags,
    frontend,
    on_device,
    backend_fw,
):
    input_dtype, x = dtype_and_x
    helpers.test_frontend_method(
        init_input_dtypes=input_dtype,
        backend_to_test=backend_fw,
        init_all_as_kwargs_np={
            "data": x[0],
        },
        method_input_dtypes=input_dtype,
        method_all_as_kwargs_np={},
        frontend_method_data=frontend_method_data,
        init_flags=init_flags,
        method_flags=method_flags,
        frontend=frontend,
        on_device=on_device,
    )


# gather
@handle_frontend_method(
    class_tree=CLASS_TREE,
    init_tree="paddle.to_tensor",
    method_name="gather",
    dtypes_and_x=helpers.dtype_and_values(
        available_dtypes=helpers.get_dtypes("float"), num_arrays=2, shared_dtype=True
    ),
)
def test_paddle_gather(
    dtypes_and_x,
    frontend_method_data,
    init_flags,
    method_flags,
    frontend,
    on_device,
    backend_fw,
):
    input_dtype, x = dtypes_and_x
    helpers.test_frontend_method(
        init_input_dtypes=input_dtype,
        backend_to_test=backend_fw,
        init_all_as_kwargs_np={"data": x[0]},
        method_input_dtypes=input_dtype,
        method_all_as_kwargs_np={"y": x[1]},
        frontend_method_data=frontend_method_data,
        init_flags=init_flags,
        method_flags=method_flags,
        frontend=frontend,
        on_device=on_device,
    )


# greater_than
@handle_frontend_method(
    class_tree=CLASS_TREE,
    init_tree="paddle.to_tensor",
    method_name="greater_than",
    dtypes_and_x=helpers.dtype_and_values(
        available_dtypes=helpers.get_dtypes("valid"),
        num_arrays=2,
        shared_dtype=True,
        safety_factor_scale="log",
        small_abs_safety_factor=32,
    ),
)
def test_paddle_greater_than(
    dtypes_and_x,
    frontend_method_data,
    init_flags,
    method_flags,
    frontend,
    on_device,
    backend_fw,
):
    input_dtype, x = dtypes_and_x
    helpers.test_frontend_method(
        init_input_dtypes=input_dtype,
        backend_to_test=backend_fw,
        init_all_as_kwargs_np={"data": x[0]},
        method_input_dtypes=input_dtype,
        method_all_as_kwargs_np={"y": x[1]},
        frontend_method_data=frontend_method_data,
        init_flags=init_flags,
        method_flags=method_flags,
        frontend=frontend,
        on_device=on_device,
    )


# imag
@handle_frontend_method(
    class_tree=CLASS_TREE,
    init_tree="paddle.to_tensor",
    method_name="imag",
    dtype_and_x=helpers.dtype_and_values(
        available_dtypes=helpers.get_dtypes("valid"),
    ),
)
def test_paddle_imag(
    dtype_and_x,
    frontend_method_data,
    init_flags,
    method_flags,
    frontend,
    on_device,
    backend_fw,
):
    input_dtype, x = dtype_and_x
    helpers.test_frontend_method(
        init_input_dtypes=input_dtype,
        backend_to_test=backend_fw,
        init_all_as_kwargs_np={
            "data": x[0],
        },
        method_input_dtypes=input_dtype,
        method_all_as_kwargs_np={},
        frontend_method_data=frontend_method_data,
        init_flags=init_flags,
        method_flags=method_flags,
        frontend=frontend,
        on_device=on_device,
    )


# inner
@handle_frontend_method(
    class_tree=CLASS_TREE,
    init_tree="paddle.to_tensor",
    method_name="inner",
    dtype_and_x=helpers.dtype_and_values(
        available_dtypes=helpers.get_dtypes("valid"),
        min_value=-10,
        max_value=10,
        num_arrays=2,
        shared_dtype=True,
    ),
)
def test_paddle_inner(
    dtype_and_x,
    frontend_method_data,
    init_flags,
    method_flags,
    frontend,
    on_device,
    backend_fw,
):
    input_dtype, x = dtype_and_x
    helpers.test_frontend_method(
        init_input_dtypes=input_dtype,
        backend_to_test=backend_fw,
        init_all_as_kwargs_np={
            "data": x[0],
        },
        method_input_dtypes=input_dtype,
        method_all_as_kwargs_np={"y": x[1]},
        frontend_method_data=frontend_method_data,
        init_flags=init_flags,
        method_flags=method_flags,
        frontend=frontend,
        on_device=on_device,
    )


# is_floating_point
@handle_frontend_method(
    class_tree=CLASS_TREE,
    init_tree="paddle.to_tensor",
    method_name="is_floating_point",
    dtype_and_x=helpers.dtype_and_values(
        available_dtypes=["int16", "int32", "int64", "float32", "float64"],
    ),
)
def test_paddle_is_floating_point(
    dtype_and_x,
    frontend_method_data,
    init_flags,
    method_flags,
    frontend,
    backend_fw,
    on_device,
):
    input_dtype, x = dtype_and_x
    helpers.test_frontend_method(
        init_input_dtypes=input_dtype,
        init_all_as_kwargs_np={"data": x[0]},
        method_input_dtypes=input_dtype,
        backend_to_test=backend_fw,
        method_all_as_kwargs_np={},
        frontend_method_data=frontend_method_data,
        init_flags=init_flags,
        method_flags=method_flags,
        frontend=frontend,
        on_device=on_device,
    )


# is_tensor
@handle_frontend_method(
    class_tree=CLASS_TREE,
    init_tree="paddle.to_tensor",
    method_name="is_tensor",
    dtype_and_x=helpers.dtype_and_values(
        available_dtypes=helpers.get_dtypes("float"),
        num_arrays=1,
    ),
)
def test_paddle_is_tensor(
    dtype_and_x,
    frontend_method_data,
    init_flags,
    method_flags,
    frontend,
    on_device,
    backend_fw,
):
    input_dtype, x = dtype_and_x
    helpers.test_frontend_method(
        init_input_dtypes=input_dtype,
        backend_to_test=backend_fw,
        init_all_as_kwargs_np={
            "data": x[0],
        },
        method_input_dtypes=input_dtype,
        method_all_as_kwargs_np={},
        frontend_method_data=frontend_method_data,
        init_flags=init_flags,
        method_flags=method_flags,
        frontend=frontend,
        on_device=on_device,
    )


# isclose
@handle_frontend_method(
    class_tree=CLASS_TREE,
    init_tree="paddle.to_tensor",
    method_name="isclose",
    dtypes_and_x=helpers.dtype_and_values(
        available_dtypes=helpers.get_dtypes("valid"), num_arrays=2, shared_dtype=True
    ),
)
def test_paddle_isclose(
    dtypes_and_x,
    frontend_method_data,
    init_flags,
    method_flags,
    frontend,
    on_device,
    backend_fw,
):
    input_dtype, x = dtypes_and_x
    helpers.test_frontend_method(
        init_input_dtypes=input_dtype,
        backend_to_test=backend_fw,
        init_all_as_kwargs_np={"data": x[0]},
        method_input_dtypes=input_dtype,
        method_all_as_kwargs_np={"y": x[1]},
        frontend_method_data=frontend_method_data,
        init_flags=init_flags,
        method_flags=method_flags,
        frontend=frontend,
        on_device=on_device,
    )


#  isfinite
@handle_frontend_method(
    class_tree=CLASS_TREE,
    init_tree="paddle.to_tensor",
    method_name="isfinite",
    dtype_and_x=helpers.dtype_and_values(
        available_dtypes=helpers.get_dtypes("valid"),
    ),
)
def test_paddle_isfinite(
    dtype_and_x,
    frontend_method_data,
    init_flags,
    method_flags,
    frontend,
    on_device,
    backend_fw,
):
    input_dtype, x = dtype_and_x
    helpers.test_frontend_method(
        init_input_dtypes=input_dtype,
        backend_to_test=backend_fw,
        init_all_as_kwargs_np={
            "data": x[0],
        },
        method_input_dtypes=input_dtype,
        method_all_as_kwargs_np={},
        frontend_method_data=frontend_method_data,
        init_flags=init_flags,
        method_flags=method_flags,
        frontend=frontend,
        on_device=on_device,
    )


#  isinf
@handle_frontend_method(
    class_tree=CLASS_TREE,
    init_tree="paddle.to_tensor",
    method_name="isinf",
    dtype_and_x=helpers.dtype_and_values(
        available_dtypes=helpers.get_dtypes("valid"),
    ),
)
def test_paddle_isinf(
    dtype_and_x,
    frontend_method_data,
    init_flags,
    method_flags,
    frontend,
    on_device,
    backend_fw,
):
    input_dtype, x = dtype_and_x
    helpers.test_frontend_method(
        init_input_dtypes=input_dtype,
        backend_to_test=backend_fw,
        init_all_as_kwargs_np={
            "data": x[0],
        },
        method_input_dtypes=input_dtype,
        method_all_as_kwargs_np={},
        frontend_method_data=frontend_method_data,
        init_flags=init_flags,
        method_flags=method_flags,
        frontend=frontend,
        on_device=on_device,
    )


# isnan
@handle_frontend_method(
    class_tree=CLASS_TREE,
    init_tree="paddle.to_tensor",
    method_name="isnan",
    dtype_and_x=helpers.dtype_and_values(
        available_dtypes=helpers.get_dtypes("float"),
    ),
)
def test_paddle_isnan(
    dtype_and_x,
    frontend_method_data,
    init_flags,
    method_flags,
    frontend,
    on_device,
    backend_fw,
):
    input_dtype, x = dtype_and_x
    helpers.test_frontend_method(
        init_input_dtypes=input_dtype,
        backend_to_test=backend_fw,
        init_all_as_kwargs_np={
            "data": x[0],
        },
        method_input_dtypes=input_dtype,
        method_all_as_kwargs_np={},
        frontend_method_data=frontend_method_data,
        init_flags=init_flags,
        method_flags=method_flags,
        frontend=frontend,
        on_device=on_device,
    )


# lerp
@handle_frontend_method(
    class_tree=CLASS_TREE,
    init_tree="paddle.to_tensor",
    method_name="lerp",
    dtypes_and_x=_get_dtype_and_values_for_lerp(),
)
def test_paddle_lerp(
    dtypes_and_x,
    frontend_method_data,
    init_flags,
    method_flags,
    frontend,
    on_device,
    backend_fw,
):
    input_dtype, x, y, weight = dtypes_and_x
    helpers.test_frontend_method(
        init_input_dtypes=input_dtype,
        backend_to_test=backend_fw,
        init_all_as_kwargs_np={"data": x},
        method_input_dtypes=input_dtype,
        method_all_as_kwargs_np={
            "y": y,
            "weight": weight,
        },
        frontend_method_data=frontend_method_data,
        init_flags=init_flags,
        method_flags=method_flags,
        frontend=frontend,
        on_device=on_device,
    )


# lerp_
@handle_frontend_method(
    class_tree=CLASS_TREE,
    init_tree="paddle.to_tensor",
    method_name="lerp_",
    dtypes_and_x=helpers.dtype_and_values(
        available_dtypes=helpers.get_dtypes("valid"), num_arrays=3, shared_dtype=True
    ),
    test_inplace=st.just(True),
)
def test_paddle_lerp_(
    dtypes_and_x,
    frontend_method_data,
    init_flags,
    method_flags,
    frontend,
    on_device,
    backend_fw,
):
    input_dtype, x = dtypes_and_x
    helpers.test_frontend_method(
        init_input_dtypes=input_dtype,
        backend_to_test=backend_fw,
        init_all_as_kwargs_np={"data": x[0]},
        method_input_dtypes=input_dtype,
        method_all_as_kwargs_np={
            "y": x[1],
            "weight": x[2],
        },
        frontend_method_data=frontend_method_data,
        init_flags=init_flags,
        method_flags=method_flags,
        frontend=frontend,
        on_device=on_device,
    )


# less_equal
@handle_frontend_method(
    class_tree=CLASS_TREE,
    init_tree="paddle.to_tensor",
    method_name="less_equal",
    dtype_and_x=helpers.dtype_and_values(
        available_dtypes=helpers.get_dtypes("valid"),
        num_arrays=2,
        allow_inf=False,
        large_abs_safety_factor=2,
        small_abs_safety_factor=2,
        safety_factor_scale="log",
        shared_dtype=True,
    ),
)
def test_paddle_less_equal(
    dtype_and_x,
    frontend_method_data,
    init_flags,
    method_flags,
    frontend,
    on_device,
    backend_fw,
):
    input_dtype, x = dtype_and_x
    helpers.test_frontend_method(
        init_input_dtypes=input_dtype,
        backend_to_test=backend_fw,
        init_all_as_kwargs_np={"data": x[0]},
        method_input_dtypes=input_dtype,
        method_all_as_kwargs_np={"y": x[1]},
        frontend_method_data=frontend_method_data,
        init_flags=init_flags,
        method_flags=method_flags,
        frontend=frontend,
        on_device=on_device,
    )


#  less_than
@handle_frontend_method(
    class_tree=CLASS_TREE,
    init_tree="paddle.to_tensor",
    method_name="less_than",
    dtypes_and_x=helpers.dtype_and_values(
        available_dtypes=helpers.get_dtypes("valid"), num_arrays=2, shared_dtype=True
    ),
)
def test_paddle_less_than(
    dtypes_and_x,
    frontend_method_data,
    init_flags,
    method_flags,
    frontend,
    on_device,
    backend_fw,
):
    input_dtype, x = dtypes_and_x
    helpers.test_frontend_method(
        init_input_dtypes=input_dtype,
        backend_to_test=backend_fw,
        init_all_as_kwargs_np={"data": x[0]},
        method_input_dtypes=input_dtype,
        method_all_as_kwargs_np={"y": x[1]},
        frontend_method_data=frontend_method_data,
        init_flags=init_flags,
        method_flags=method_flags,
        frontend=frontend,
        on_device=on_device,
    )


# log
@handle_frontend_method(
    class_tree=CLASS_TREE,
    init_tree="paddle.to_tensor",
    method_name="log",
    dtype_and_x=helpers.dtype_and_values(
        available_dtypes=helpers.get_dtypes("float"),
    ),
)
def test_paddle_log(
    dtype_and_x,
    frontend_method_data,
    init_flags,
    method_flags,
    frontend,
    on_device,
    backend_fw,
):
    input_dtype, x = dtype_and_x
    helpers.test_frontend_method(
        init_input_dtypes=input_dtype,
        backend_to_test=backend_fw,
        init_all_as_kwargs_np={
            "data": x[0],
        },
        method_input_dtypes=input_dtype,
        method_all_as_kwargs_np={},
        frontend_method_data=frontend_method_data,
        init_flags=init_flags,
        method_flags=method_flags,
        frontend=frontend,
        on_device=on_device,
    )


# log10
@handle_frontend_method(
    class_tree=CLASS_TREE,
    init_tree="paddle.to_tensor",
    method_name="log10",
    dtype_and_x=helpers.dtype_and_values(
        available_dtypes=helpers.get_dtypes("float"),
    ),
)
def test_paddle_log10(
    dtype_and_x,
    frontend_method_data,
    init_flags,
    method_flags,
    frontend,
    on_device,
    backend_fw,
):
    input_dtype, x = dtype_and_x
    helpers.test_frontend_method(
        init_input_dtypes=input_dtype,
        backend_to_test=backend_fw,
        init_all_as_kwargs_np={
            "data": x[0],
        },
        method_input_dtypes=input_dtype,
        method_all_as_kwargs_np={},
        frontend_method_data=frontend_method_data,
        init_flags=init_flags,
        method_flags=method_flags,
        frontend=frontend,
        on_device=on_device,
    )


# logical_and
@handle_frontend_method(
    class_tree=CLASS_TREE,
    init_tree="paddle.to_tensor",
    method_name="logical_and",
    dtypes_and_x=helpers.dtype_and_values(
        available_dtypes=helpers.get_dtypes("valid"), num_arrays=2, shared_dtype=True
    ),
)
def test_paddle_logical_and(
    dtypes_and_x,
    frontend_method_data,
    init_flags,
    method_flags,
    frontend,
    on_device,
    backend_fw,
):
    input_dtype, x = dtypes_and_x
    helpers.test_frontend_method(
        init_input_dtypes=input_dtype,
        backend_to_test=backend_fw,
        init_all_as_kwargs_np={"self": x[0]},
        method_input_dtypes=input_dtype,
        method_all_as_kwargs_np={"y": x[1]},
        frontend_method_data=frontend_method_data,
        init_flags=init_flags,
        method_flags=method_flags,
        frontend=frontend,
        on_device=on_device,
    )


#  logical_not
@handle_frontend_method(
    class_tree=CLASS_TREE,
    init_tree="paddle.to_tensor",
    method_name="logical_not",
    dtype_and_x=helpers.dtype_and_values(
        available_dtypes=helpers.get_dtypes("valid"),
    ),
)
def test_paddle_logical_not(
    dtype_and_x,
    frontend_method_data,
    init_flags,
    method_flags,
    frontend,
    on_device,
    backend_fw,
):
    input_dtype, x = dtype_and_x
    helpers.test_frontend_method(
        init_input_dtypes=input_dtype,
        backend_to_test=backend_fw,
        init_all_as_kwargs_np={
            "data": x[0],
        },
        method_input_dtypes=input_dtype,
        method_all_as_kwargs_np={},
        frontend_method_data=frontend_method_data,
        init_flags=init_flags,
        method_flags=method_flags,
        frontend=frontend,
        on_device=on_device,
    )


# logical_or
@handle_frontend_method(
    class_tree=CLASS_TREE,
    init_tree="paddle.to_tensor",
    method_name="logical_or",
    dtypes_and_x=helpers.dtype_and_values(
        available_dtypes=helpers.get_dtypes("valid"), num_arrays=2, shared_dtype=True
    ),
)
def test_paddle_logical_or(
    dtypes_and_x,
    frontend_method_data,
    init_flags,
    method_flags,
    frontend,
    on_device,
    backend_fw,
):
    input_dtype, x = dtypes_and_x
    helpers.test_frontend_method(
        init_input_dtypes=input_dtype,
        backend_to_test=backend_fw,
        init_all_as_kwargs_np={"data": x[0]},
        method_input_dtypes=input_dtype,
        method_all_as_kwargs_np={"y": x[1]},
        frontend_method_data=frontend_method_data,
        init_flags=init_flags,
        method_flags=method_flags,
        frontend=frontend,
        on_device=on_device,
    )


# logical_xor
@handle_frontend_method(
    class_tree=CLASS_TREE,
    init_tree="paddle.to_tensor",
    method_name="logical_xor",
    dtypes_and_x=helpers.dtype_and_values(
        available_dtypes=helpers.get_dtypes("valid"), num_arrays=2, shared_dtype=True
    ),
)
def test_paddle_logical_xor(
    dtypes_and_x,
    frontend_method_data,
    init_flags,
    method_flags,
    frontend,
    on_device,
    backend_fw,
):
    input_dtype, x = dtypes_and_x
    helpers.test_frontend_method(
        init_input_dtypes=input_dtype,
        backend_to_test=backend_fw,
        init_all_as_kwargs_np={"data": x[0]},
        method_input_dtypes=input_dtype,
        method_all_as_kwargs_np={"y": x[1]},
        frontend_method_data=frontend_method_data,
        init_flags=init_flags,
        method_flags=method_flags,
        frontend=frontend,
        on_device=on_device,
    )


# max
@handle_frontend_method(
    class_tree=CLASS_TREE,
    init_tree="paddle.to_tensor",
    method_name="max",
    dtype_x_axis=helpers.dtype_values_axis(
        available_dtypes=st.one_of(helpers.get_dtypes("valid")),
        min_axis=-1,
        max_axis=0,
        min_num_dims=1,
        force_int_axis=False,
    ),
    keep_dims=st.booleans(),
)
def test_paddle_max(
    dtype_x_axis,
    keep_dims,
    frontend_method_data,
    init_flags,
    method_flags,
    frontend,
    on_device,
    backend_fw,
):
    input_dtypes, x, axis = dtype_x_axis
    helpers.test_frontend_method(
        init_input_dtypes=input_dtypes,
        backend_to_test=backend_fw,
        init_all_as_kwargs_np={
            "object": x[0],
        },
        method_input_dtypes=input_dtypes,
        method_all_as_kwargs_np={
            "axis": axis,
            "keepdim": keep_dims,
        },
        frontend=frontend,
        frontend_method_data=frontend_method_data,
        init_flags=init_flags,
        method_flags=method_flags,
        on_device=on_device,
    )


# mean
@handle_frontend_method(
    class_tree=CLASS_TREE,
    init_tree="paddle.to_tensor",
    method_name="mean",
    dtype_and_x=_statistical_dtype_values(function="mean"),
    keepdim=st.booleans(),
)
def test_paddle_mean(
    dtype_and_x,
    keepdim,
    frontend,
    backend_fw,
    frontend_method_data,
    init_flags,
    method_flags,
    on_device,
):
    input_dtype, x, axis = dtype_and_x
    helpers.test_frontend_method(
        init_input_dtypes=input_dtype,
        init_all_as_kwargs_np={"data": x[0]},
        method_input_dtypes=input_dtype,
        method_all_as_kwargs_np={
            "axis": axis,
            "keepdim": keepdim,
        },
        frontend=frontend,
        frontend_method_data=frontend_method_data,
        init_flags=init_flags,
        backend_to_test=backend_fw,
        method_flags=method_flags,
        on_device=on_device,
    )


@handle_frontend_method(
    class_tree=CLASS_TREE,
    init_tree="paddle.to_tensor",
    method_name="minimum",
    dtype_and_x=helpers.dtype_and_values(
        available_dtypes=helpers.get_dtypes("float"),
        num_arrays=2,
        shared_dtype=True,
    ),
)
def test_paddle_minimum(
    dtype_and_x,
    frontend_method_data,
    init_flags,
    method_flags,
    frontend,
    on_device,
    backend_fw,
):
    input_dtype, x = dtype_and_x
    helpers.test_frontend_method(
        init_input_dtypes=input_dtype,
        backend_to_test=backend_fw,
        init_all_as_kwargs_np={"data": x[0]},
        method_input_dtypes=input_dtype,
        method_all_as_kwargs_np={"y": x[1]},
        frontend_method_data=frontend_method_data,
        init_flags=init_flags,
        method_flags=method_flags,
        frontend=frontend,
        on_device=on_device,
    )


@handle_frontend_method(
    class_tree=CLASS_TREE,
    init_tree="paddle.to_tensor",
    method_name="mod",
    dtype_and_x=helpers.dtype_and_values(
        available_dtypes=helpers.get_dtypes("valid"),
        num_arrays=2,
        shared_dtype=True,
        min_value=0,
        exclude_min=True,
    ),
)
def test_paddle_mod(
    dtype_and_x,
    frontend_method_data,
    init_flags,
    method_flags,
    frontend,
    on_device,
    backend_fw,
):
    input_dtype, x = dtype_and_x
    helpers.test_frontend_method(
        init_input_dtypes=input_dtype,
        backend_to_test=backend_fw,
        init_all_as_kwargs_np={"data": x[0]},
        method_input_dtypes=input_dtype,
        method_all_as_kwargs_np={"y": x[1]},
        frontend_method_data=frontend_method_data,
        init_flags=init_flags,
        method_flags=method_flags,
        frontend=frontend,
        on_device=on_device,
    )


@handle_frontend_method(
    class_tree=CLASS_TREE,
    init_tree="paddle.to_tensor",
    method_name="multiply",
    dtype_and_x=helpers.dtype_and_values(
        available_dtypes=helpers.get_dtypes("float"),
        num_arrays=2,
        shared_dtype=True,
    ),
)
def test_paddle_multiply(
    dtype_and_x,
    frontend_method_data,
    init_flags,
    method_flags,
    frontend,
    on_device,
    backend_fw,
):
    input_dtype, x = dtype_and_x
    helpers.test_frontend_method(
        init_input_dtypes=input_dtype,
        backend_to_test=backend_fw,
        init_all_as_kwargs_np={
            "value": x[0],
        },
        method_input_dtypes=input_dtype,
        method_all_as_kwargs_np={
            "y": x[1],
        },
        frontend_method_data=frontend_method_data,
        init_flags=init_flags,
        method_flags=method_flags,
        frontend=frontend,
        on_device=on_device,
    )


@given(
    dtype_x=helpers.dtype_and_values(
        available_dtypes=helpers.get_dtypes("valid", prune_function=False),
    ).filter(lambda x: "bfloat16" not in x[0]),
)
def test_paddle_ndim(
    dtype_x,
):
    _, data = dtype_x
    x = Tensor(data[0])
    ivy.utils.assertions.check_equal(x.ndim, data[0].ndim, as_array=False)


# neg
@handle_frontend_method(
    class_tree=CLASS_TREE,
    init_tree="paddle.to_tensor",
    method_name="neg",
    dtype_and_x=helpers.dtype_and_values(
        available_dtypes=helpers.get_dtypes("float"),
        min_value=-1e04,
        max_value=1e04,
        allow_inf=False,
    ),
)
def test_paddle_neg(
    dtype_and_x,
    frontend,
    frontend_method_data,
    init_flags,
    method_flags,
    on_device,
    backend_fw,
):
    input_dtype, x = dtype_and_x
    helpers.test_frontend_method(
        init_input_dtypes=input_dtype,
        backend_to_test=backend_fw,
        init_all_as_kwargs_np={
            "data": x[0],
        },
        method_input_dtypes=input_dtype,
        method_all_as_kwargs_np={},
        frontend_method_data=frontend_method_data,
        init_flags=init_flags,
        method_flags=method_flags,
        frontend=frontend,
        on_device=on_device,
    )


# nonzero
@handle_frontend_method(
    class_tree=CLASS_TREE,
    init_tree="paddle.to_tensor",
    method_name="nonzero",
    dtype_and_x=helpers.dtype_and_values(
        available_dtypes=helpers.get_dtypes(kind="float"),
        min_num_dims=1,
        allow_inf=True,
    ),
)
def test_paddle_nonzero(
    dtype_and_x,
    frontend_method_data,
    init_flags,
    method_flags,
    frontend,
    on_device,
    backend_fw,
):
    input_dtype, x = dtype_and_x
    helpers.test_frontend_method(
        init_input_dtypes=input_dtype,
        backend_to_test=backend_fw,
        init_all_as_kwargs_np={
            "data": x[0],
        },
        method_input_dtypes=input_dtype,
        method_all_as_kwargs_np={},
        frontend_method_data=frontend_method_data,
        init_flags=init_flags,
        method_flags=method_flags,
        frontend=frontend,
        on_device=on_device,
    )


# not_equal
@handle_frontend_method(
    class_tree=CLASS_TREE,
    init_tree="paddle.to_tensor",
    method_name="not_equal",
    dtype_and_x=helpers.dtype_and_values(
        available_dtypes=helpers.get_dtypes(kind="valid"),
        num_arrays=2,
        shared_dtype=True,
    ),
)
def test_paddle_not_equal(
    dtype_and_x,
    frontend_method_data,
    init_flags,
    method_flags,
    frontend,
    on_device,
    backend_fw,
):
    input_dtype, x = dtype_and_x
    helpers.test_frontend_method(
        init_input_dtypes=input_dtype,
        backend_to_test=backend_fw,
        init_all_as_kwargs_np={
            "x": x[0],
        },
        method_input_dtypes=input_dtype,
        method_all_as_kwargs_np={
            "y": x[1],
        },
        frontend_method_data=frontend_method_data,
        init_flags=init_flags,
        method_flags=method_flags,
        frontend=frontend,
        on_device=on_device,
        rtol_=1e-02,
        atol_=1e-02,
    )


@handle_frontend_method(
    class_tree=CLASS_TREE,
    init_tree="paddle.to_tensor",
    method_name="numel",
    dtype_and_x=helpers.dtype_and_values(
        available_dtypes=helpers.get_dtypes("valid"),
        min_num_dims=1,
    ),
)
def test_paddle_numel(
    dtype_and_x,
    frontend_method_data,
    init_flags,
    method_flags,
    frontend,
    backend_fw,
    on_device,
):
    input_dtype, x = dtype_and_x
    helpers.test_frontend_method(
        init_input_dtypes=input_dtype,
        init_all_as_kwargs_np={
            "data": x[0],
        },
        method_input_dtypes=input_dtype,
        backend_to_test=backend_fw,
        method_all_as_kwargs_np={},
        frontend_method_data=frontend_method_data,
        init_flags=init_flags,
        method_flags=method_flags,
        frontend=frontend,
        on_device=on_device,
    )


# numpy
@handle_frontend_method(
    class_tree=CLASS_TREE,
    init_tree="paddle.to_tensor",
    method_name="numpy",
    dtype_and_x=helpers.dtype_and_values(
        available_dtypes=helpers.get_dtypes("valid"),
        min_num_dims=2,
        min_dim_size=2,
    ),
)
def test_paddle_numpy(
    dtype_and_x,
    frontend_method_data,
    init_flags,
    method_flags,
    frontend,
    on_device,
    backend_fw,
):
    input_dtype, x = dtype_and_x
    helpers.test_frontend_method(
        init_input_dtypes=input_dtype,
        backend_to_test=backend_fw,
        init_all_as_kwargs_np={
            "data": x[0],
        },
        method_input_dtypes=[],
        method_all_as_kwargs_np={},
        frontend_method_data=frontend_method_data,
        init_flags=init_flags,
        method_flags=method_flags,
        frontend=frontend,
        on_device=on_device,
    )


# pow
@handle_frontend_method(
    class_tree=CLASS_TREE,
    init_tree="paddle.to_tensor",
    method_name="pow",
    dtypes_and_x=helpers.dtype_and_values(
        available_dtypes=helpers.get_dtypes("valid"),
        num_arrays=2,
        allow_inf=False,
        shared_dtype=True,
    ),
)
def test_paddle_pow(
    dtypes_and_x,
    frontend_method_data,
    init_flags,
    method_flags,
    frontend,
    on_device,
    backend_fw,
):
    input_dtype, x = dtypes_and_x
    helpers.test_frontend_method(
        init_input_dtypes=input_dtype,
        backend_to_test=backend_fw,
        init_all_as_kwargs_np={"data": x[0]},
        method_input_dtypes=input_dtype,
        method_all_as_kwargs_np={"y": x[1]},
        frontend_method_data=frontend_method_data,
        init_flags=init_flags,
        method_flags=method_flags,
        frontend=frontend,
        on_device=on_device,
    )


# prod
@handle_frontend_method(
    class_tree=CLASS_TREE,
    init_tree="paddle.to_tensor",
    method_name="prod",
    dtype_x_axis=helpers.dtype_values_axis(
        available_dtypes=helpers.get_dtypes("valid"),
        min_num_dims=1,
        min_value=-5,
        max_value=5,
        valid_axis=True,
        force_int_axis=True,
        allow_inf=False,
    ),
    keep_dims=st.booleans(),
)
def test_paddle_prod(
    dtype_x_axis,
    keep_dims,
    frontend_method_data,
    init_flags,
    method_flags,
    frontend,
    on_device,
    backend_fw,
):
    input_dtype, x, axis = dtype_x_axis
    helpers.test_frontend_method(
        init_input_dtypes=input_dtype,
        backend_to_test=backend_fw,
        init_all_as_kwargs_np={"data": x[0]},
        method_input_dtypes=input_dtype,
        method_all_as_kwargs_np={
            "axis": axis,
            "keepdim": keep_dims,
            "dtype": x[0].dtype,
        },
        frontend_method_data=frontend_method_data,
        init_flags=init_flags,
        method_flags=method_flags,
        frontend=frontend,
        on_device=on_device,
    )


# rad2deg
@handle_frontend_method(
    class_tree=CLASS_TREE,
    init_tree="paddle.to_tensor",
    method_name="rad2deg",
    dtype_and_x=helpers.dtype_and_values(
        available_dtypes=helpers.get_dtypes("float"),
    ),
)
def test_paddle_rad2deg(
    dtype_and_x,
    frontend_method_data,
    init_flags,
    method_flags,
    frontend,
    on_device,
    backend_fw,
):
    input_dtype, x = dtype_and_x
    helpers.test_frontend_method(
        init_input_dtypes=input_dtype,
        backend_to_test=backend_fw,
        init_all_as_kwargs_np={
            "data": x[0],
        },
        method_input_dtypes=input_dtype,
        method_all_as_kwargs_np={},
        frontend_method_data=frontend_method_data,
        init_flags=init_flags,
        method_flags=method_flags,
        frontend=frontend,
        on_device=on_device,
    )


@handle_frontend_method(
    class_tree=CLASS_TREE,
    init_tree="paddle.to_tensor",
    method_name="real",
    dtype_and_x=helpers.dtype_and_values(
        available_dtypes=helpers.get_dtypes(kind="valid"),
        num_arrays=2,
        min_num_dims=1,
        allow_inf=True,
    ),
)
def test_paddle_real(
    dtype_and_x,
    frontend_method_data,
    init_flags,
    method_flags,
    frontend,
    on_device,
    backend_fw,
):
    input_dtype, x = dtype_and_x
    helpers.test_frontend_method(
        init_input_dtypes=input_dtype,
        backend_to_test=backend_fw,
        init_all_as_kwargs_np={
            "data": x[0],
        },
        method_input_dtypes=input_dtype,
        method_all_as_kwargs_np={},
        frontend_method_data=frontend_method_data,
        init_flags=init_flags,
        method_flags=method_flags,
        frontend=frontend,
        on_device=on_device,
    )


# reciprocal
@handle_frontend_method(
    class_tree=CLASS_TREE,
    init_tree="paddle.to_tensor",
    method_name="reciprocal",
    dtype_and_x=helpers.dtype_and_values(
        available_dtypes=helpers.get_dtypes("valid"),
    ),
)
def test_paddle_reciprocal(
    dtype_and_x,
    frontend_method_data,
    init_flags,
    method_flags,
    frontend,
    on_device,
    backend_fw,
):
    input_dtype, x = dtype_and_x
    helpers.test_frontend_method(
        init_input_dtypes=input_dtype,
        backend_to_test=backend_fw,
        init_all_as_kwargs_np={
            "data": x[0],
        },
        method_input_dtypes=input_dtype,
        method_all_as_kwargs_np={},
        frontend_method_data=frontend_method_data,
        init_flags=init_flags,
        method_flags=method_flags,
        frontend=frontend,
        on_device=on_device,
    )


# reciprocal_
@handle_frontend_method(
    class_tree=CLASS_TREE,
    init_tree="paddle.to_tensor",
    method_name="reciprocal_",
    dtype_and_x=helpers.dtype_and_values(
        available_dtypes=helpers.get_dtypes("valid"),
    ),
)
def test_paddle_reciprocal_(
    dtype_and_x,
    frontend_method_data,
    init_flags,
    method_flags,
    frontend,
    on_device,
    backend_fw,
):
    input_dtype, x = dtype_and_x
    helpers.test_frontend_method(
        init_input_dtypes=input_dtype,
        backend_to_test=backend_fw,
        init_all_as_kwargs_np={
            "data": x[0],
        },
        method_input_dtypes=input_dtype,
        method_all_as_kwargs_np={},
        frontend_method_data=frontend_method_data,
        init_flags=init_flags,
        method_flags=method_flags,
        frontend=frontend,
        on_device=on_device,
    )


# remainder
@handle_frontend_method(
    class_tree=CLASS_TREE,
    init_tree="paddle.to_tensor",
    method_name="remainder",
    dtype_and_x=helpers.dtype_and_values(
        available_dtypes=helpers.get_dtypes("float"),
        num_arrays=2,
        allow_inf=False,
        large_abs_safety_factor=2,
        small_abs_safety_factor=2,
        safety_factor_scale="log",
        shared_dtype=True,
    ),
)
def test_paddle_remainder(
    dtype_and_x,
    frontend_method_data,
    init_flags,
    method_flags,
    frontend,
    on_device,
    backend_fw,
):
    input_dtype, x = dtype_and_x
    helpers.test_frontend_method(
        init_input_dtypes=input_dtype,
        backend_to_test=backend_fw,
        init_all_as_kwargs_np={"data": x[0]},
        method_input_dtypes=input_dtype,
        method_all_as_kwargs_np={"y": x[1]},
        frontend_method_data=frontend_method_data,
        init_flags=init_flags,
        method_flags=method_flags,
        frontend=frontend,
        on_device=on_device,
    )


# remainder_
@handle_frontend_method(
    class_tree=CLASS_TREE,
    init_tree="paddle.to_tensor",
    method_name="remainder_",
    dtype_and_x=helpers.dtype_and_values(
        available_dtypes=helpers.get_dtypes("float"),
        num_arrays=2,
        shared_dtype=True,
    ),
    test_inplace=st.just(True),
)
def test_paddle_remainder_(
    dtype_and_x,
    frontend_method_data,
    init_flags,
    method_flags,
    frontend,
    on_device,
    backend_fw,
):
    input_dtype, x = dtype_and_x
    helpers.test_frontend_method(
        init_input_dtypes=input_dtype,
        backend_to_test=backend_fw,
        init_all_as_kwargs_np={
            "value": x[0],
        },
        method_input_dtypes=input_dtype,
        method_all_as_kwargs_np={
            "y": x[1],
        },
        frontend_method_data=frontend_method_data,
        init_flags=init_flags,
        method_flags=method_flags,
        frontend=frontend,
        on_device=on_device,
    )


# rot90
@handle_frontend_method(
    class_tree=CLASS_TREE,
    init_tree="paddle.to_tensor",
    method_name="rot90",
    dtype_m_k_axes=_get_dtype_values_k_axes_for_rot90(
        available_dtypes=helpers.get_dtypes("valid"),
        min_num_dims=3,
        max_num_dims=6,
        min_dim_size=1,
        max_dim_size=10,
    ),
)
def test_paddle_rot90(
    dtype_m_k_axes,
    frontend_method_data,
    init_flags,
    method_flags,
    frontend,
    on_device,
    backend_fw,
):
    input_dtype, values, k, axes = dtype_m_k_axes

    helpers.test_frontend_method(
        init_input_dtypes=input_dtype,
        backend_to_test=backend_fw,
        init_all_as_kwargs_np={
            "data": values,
        },
        method_input_dtypes=input_dtype,
        method_all_as_kwargs_np={
            "k": k,
            "axes": axes,
        },
        frontend_method_data=frontend_method_data,
        init_flags=init_flags,
        method_flags=method_flags,
        frontend=frontend,
        on_device=on_device,
    )


# round_
@handle_frontend_method(
    class_tree=CLASS_TREE,
    init_tree="paddle.to_tensor",
    method_name="round_",
    dtype_and_x=helpers.dtype_and_values(
        available_dtypes=helpers.get_dtypes("valid"),
    ),
)
def test_paddle_round_(
    dtype_and_x,
    frontend_method_data,
    init_flags,
    method_flags,
    frontend,
    on_device,
    backend_fw,
):
    input_dtype, x = dtype_and_x
    helpers.test_frontend_method(
        init_input_dtypes=input_dtype,
        backend_to_test=backend_fw,
        init_all_as_kwargs_np={
            "data": x[0],
        },
        method_input_dtypes=input_dtype,
        method_all_as_kwargs_np={},
        frontend_method_data=frontend_method_data,
        init_flags=init_flags,
        method_flags=method_flags,
        frontend=frontend,
        on_device=on_device,
    )


# rsqrt
@handle_frontend_method(
    class_tree=CLASS_TREE,
    init_tree="paddle.to_tensor",
    method_name="rsqrt",
    dtype_and_x=helpers.dtype_and_values(
        available_dtypes=helpers.get_dtypes("valid"),
    ),
)
def test_paddle_rsqrt(
    dtype_and_x,
    frontend_method_data,
    init_flags,
    method_flags,
    frontend,
    on_device,
    backend_fw,
):
    input_dtype, x = dtype_and_x
    helpers.test_frontend_method(
        init_input_dtypes=input_dtype,
        backend_to_test=backend_fw,
        init_all_as_kwargs_np={
            "data": x[0],
        },
        method_input_dtypes=input_dtype,
        method_all_as_kwargs_np={},
        frontend_method_data=frontend_method_data,
        init_flags=init_flags,
        method_flags=method_flags,
        frontend=frontend,
        on_device=on_device,
    )


# rsqrt_
@handle_frontend_method(
    class_tree=CLASS_TREE,
    init_tree="paddle.to_tensor",
    method_name="rsqrt_",
    dtype_and_x=helpers.dtype_and_values(
        available_dtypes=helpers.get_dtypes("valid"),
    ),
    test_inplace=st.just(True),
)
def test_paddle_rsqrt_(
    dtype_and_x,
    frontend_method_data,
    init_flags,
    method_flags,
    frontend,
    on_device,
    backend_fw,
):
    input_dtype, x = dtype_and_x
    helpers.test_frontend_method(
        init_input_dtypes=input_dtype,
        backend_to_test=backend_fw,
        init_all_as_kwargs_np={
            "data": x[0],
        },
        method_input_dtypes=input_dtype,
        method_all_as_kwargs_np={},
        frontend_method_data=frontend_method_data,
        init_flags=init_flags,
        method_flags=method_flags,
        frontend=frontend,
        on_device=on_device,
    )


@given(
    dtype_x=helpers.dtype_and_values(
        available_dtypes=helpers.get_dtypes("valid", prune_function=False),
        ret_shape=True,
    ).filter(lambda x: "bfloat16" not in x[0]),
)
def test_paddle_shape(dtype_x):
    _, data, shape = dtype_x
    x = Tensor(data[0])
    ivy.utils.assertions.check_equal(
        x.ivy_array.shape, ivy.Shape(shape), as_array=False
    )


@handle_frontend_method(
    class_tree=CLASS_TREE,
    init_tree="paddle.to_tensor",
    method_name="sign",
    dtype_and_x=helpers.dtype_and_values(
        available_dtypes=helpers.get_dtypes("float"),
    ),
)
def test_paddle_sign(
    dtype_and_x,
    frontend_method_data,
    init_flags,
    method_flags,
    frontend,
    on_device,
    backend_fw,
):
    input_dtype, x = dtype_and_x
    helpers.test_frontend_method(
        init_input_dtypes=input_dtype,
        backend_to_test=backend_fw,
        init_all_as_kwargs_np={
            "data": x[0],
        },
        method_input_dtypes=input_dtype,
        method_all_as_kwargs_np={},
        frontend_method_data=frontend_method_data,
        init_flags=init_flags,
        method_flags=method_flags,
        frontend=frontend,
        on_device=on_device,
    )


# sin
@handle_frontend_method(
    class_tree=CLASS_TREE,
    init_tree="paddle.to_tensor",
    method_name="sin",
    dtype_and_x=helpers.dtype_and_values(
        available_dtypes=helpers.get_dtypes("float"),
    ),
)
def test_paddle_sin(
    dtype_and_x,
    frontend_method_data,
    init_flags,
    method_flags,
    frontend,
    on_device,
    backend_fw,
):
    input_dtype, x = dtype_and_x
    helpers.test_frontend_method(
        init_input_dtypes=input_dtype,
        backend_to_test=backend_fw,
        init_all_as_kwargs_np={
            "data": x[0],
        },
        method_input_dtypes=input_dtype,
        method_all_as_kwargs_np={},
        frontend_method_data=frontend_method_data,
        init_flags=init_flags,
        method_flags=method_flags,
        frontend=frontend,
        on_device=on_device,
    )


# sinh
@handle_frontend_method(
    class_tree=CLASS_TREE,
    init_tree="paddle.to_tensor",
    method_name="sinh",
    dtype_and_x=helpers.dtype_and_values(
        available_dtypes=helpers.get_dtypes("float"),
    ),
)
def test_paddle_sinh(
    dtype_and_x,
    frontend_method_data,
    init_flags,
    method_flags,
    frontend,
    on_device,
    backend_fw,
):
    input_dtype, x = dtype_and_x
    helpers.test_frontend_method(
        init_input_dtypes=input_dtype,
        backend_to_test=backend_fw,
        init_all_as_kwargs_np={
            "data": x[0],
        },
        method_input_dtypes=input_dtype,
        method_all_as_kwargs_np={},
        frontend_method_data=frontend_method_data,
        init_flags=init_flags,
        method_flags=method_flags,
        frontend=frontend,
        on_device=on_device,
    )


# sort
@handle_frontend_method(
    class_tree=CLASS_TREE,
    init_tree="paddle.to_tensor",
    method_name="sort",
    dtype_x_axis=helpers.dtype_values_axis(
        available_dtypes=st.one_of(helpers.get_dtypes("float")),
        min_axis=-1,
        max_axis=0,
        min_num_dims=1,
        force_int_axis=True,
    ),
    descending=st.booleans(),
)
def test_paddle_sort(
    dtype_x_axis,
    descending,
    frontend_method_data,
    init_flags,
    method_flags,
    frontend,
    on_device,
    backend_fw,
):
    input_dtypes, x, axis = dtype_x_axis
    helpers.test_frontend_method(
        init_input_dtypes=input_dtypes,
        backend_to_test=backend_fw,
        init_all_as_kwargs_np={
            "object": x[0],
        },
        method_input_dtypes=input_dtypes,
        method_all_as_kwargs_np={
            "axis": axis,
            "descending": descending,
        },
        frontend=frontend,
        frontend_method_data=frontend_method_data,
        init_flags=init_flags,
        method_flags=method_flags,
        on_device=on_device,
    )


# split
@handle_frontend_method(
    class_tree=CLASS_TREE,
    init_tree="paddle.to_tensor",
    method_name="split",
    dtype_and_x=helpers.dtype_and_values(
        available_dtypes=helpers.get_dtypes("valid"),
    ),
)
def test_paddle_split(
    dtype_and_x,
    frontend_method_data,
    init_flags,
    method_flags,
    frontend,
    on_device,
    backend_fw,
):
    input_dtype, x = dtype_and_x
    helpers.test_frontend_method(
        init_input_dtypes=input_dtype,
        backend_to_test=backend_fw,
        init_all_as_kwargs_np={
            "data": x[0],
        },
        method_input_dtypes=input_dtype,
        method_all_as_kwargs_np={},
        frontend_method_data=frontend_method_data,
        init_flags=init_flags,
        method_flags=method_flags,
        frontend=frontend,
        on_device=on_device,
    )


# sqrt
@handle_frontend_method(
    class_tree=CLASS_TREE,
    init_tree="paddle.to_tensor",
    method_name="sqrt",
    dtype_and_x=helpers.dtype_and_values(
        available_dtypes=helpers.get_dtypes("valid"),
    ),
)
def test_paddle_sqrt(
    dtype_and_x,
    frontend_method_data,
    init_flags,
    method_flags,
    frontend,
    on_device,
    backend_fw,
):
    input_dtype, x = dtype_and_x
    helpers.test_frontend_method(
        init_input_dtypes=input_dtype,
        backend_to_test=backend_fw,
        init_all_as_kwargs_np={
            "data": x[0],
        },
        method_input_dtypes=input_dtype,
        method_all_as_kwargs_np={},
        frontend_method_data=frontend_method_data,
        init_flags=init_flags,
        method_flags=method_flags,
        frontend=frontend,
        on_device=on_device,
    )


# sqrt_
@handle_frontend_method(
    class_tree=CLASS_TREE,
    init_tree="paddle.to_tensor",
    method_name="sqrt_",
    dtype_x=helpers.dtype_and_values(
        available_dtypes=helpers.get_dtypes("valid"),
    ),
    test_inplace=st.just(True),
)
def test_paddle_sqrt_(
    dtype_x,
    frontend,
    frontend_method_data,
    init_flags,
    method_flags,
    on_device,
    backend_fw,
):
    input_dtype, x = dtype_x
    helpers.test_frontend_method(
        init_input_dtypes=input_dtype,
        backend_to_test=backend_fw,
        init_all_as_kwargs_np={"data": x[0]},
        method_input_dtypes=input_dtype,
        method_all_as_kwargs_np={},
        frontend_method_data=frontend_method_data,
        init_flags=init_flags,
        method_flags=method_flags,
        frontend=frontend,
        on_device=on_device,
    )


# square
@handle_frontend_method(
    class_tree=CLASS_TREE,
    init_tree="paddle.to_tensor",
    method_name="square",
    dtype_and_x=helpers.dtype_and_values(
        available_dtypes=helpers.get_dtypes("float"),
    ),
)
def test_paddle_square(
    dtype_and_x,
    frontend_method_data,
    init_flags,
    method_flags,
    frontend,
    on_device,
    backend_fw,
):
    input_dtype, x = dtype_and_x
    helpers.test_frontend_method(
        init_input_dtypes=input_dtype,
        backend_to_test=backend_fw,
        init_all_as_kwargs_np={
            "data": x[0],
        },
        method_input_dtypes=input_dtype,
        method_all_as_kwargs_np={},
        frontend_method_data=frontend_method_data,
        init_flags=init_flags,
        method_flags=method_flags,
        frontend=frontend,
        on_device=on_device,
    )


# squeeze_
@handle_frontend_method(
    class_tree=CLASS_TREE,
    init_tree="paddle.to_tensor",
    method_name="squeeze_",
    dtype_value=helpers.dtype_and_values(
        available_dtypes=helpers.get_dtypes("valid"),
        shape=st.shared(helpers.get_shape(), key="shape"),
    ),
    axis=helpers.get_axis(
        shape=st.shared(helpers.get_shape(), key="shape"),
        allow_neg=True,
        force_int=True,
    ),
    test_inplace=st.just(True),
)
def test_paddle_squeeze_(
    dtype_value,
    axis,
    frontend_method_data,
    init_flags,
    method_flags,
    frontend,
    on_device,
    backend_fw,
):
    input_dtype, x = dtype_value
    helpers.test_frontend_method(
        init_input_dtypes=input_dtype,
        backend_to_test=backend_fw,
        init_all_as_kwargs_np={
            "data": x[0],
        },
        method_input_dtypes=input_dtype,
        method_all_as_kwargs_np={
            "axis": axis,
        },
        frontend_method_data=frontend_method_data,
        init_flags=init_flags,
        method_flags=method_flags,
        frontend=frontend,
        on_device=on_device,
    )


# stanh
@handle_frontend_method(
    class_tree=CLASS_TREE,
    init_tree="paddle.to_tensor",
    method_name="stanh",
    dtype_and_x=helpers.dtype_and_values(
        available_dtypes=helpers.get_dtypes("valid"),
    ),
    scale_a=st.floats(1e-5, 1e5),
    scale_b=st.floats(1e-5, 1e5),
)
def test_paddle_stanh(
    dtype_and_x,
    frontend_method_data,
    scale_a,
    scale_b,
    init_flags,
    method_flags,
    frontend,
    backend_fw,
    on_device,
):
    input_dtype, x = dtype_and_x
    helpers.test_frontend_method(
        init_input_dtypes=input_dtype,
        init_all_as_kwargs_np={
            "data": x[0],
        },
        method_input_dtypes=input_dtype,
        backend_to_test=backend_fw,
        method_all_as_kwargs_np={
            "scale_a": scale_a,
            "scale_b": scale_b,
        },
        frontend_method_data=frontend_method_data,
        init_flags=init_flags,
        method_flags=method_flags,
        frontend=frontend,
        on_device=on_device,
    )


# std
@handle_frontend_method(
    class_tree=CLASS_TREE,
    init_tree="paddle.to_tensor",
    method_name="std",
    dtype_and_x=_statistical_dtype_values(function="std"),
    keepdim=st.booleans(),
)
def test_paddle_std(
    dtype_and_x,
    keepdim,
    frontend,
    backend_fw,
    frontend_method_data,
    init_flags,
    method_flags,
    on_device,
):
    input_dtype, x, axis, correction = dtype_and_x
    helpers.test_frontend_method(
        init_input_dtypes=input_dtype,
        init_all_as_kwargs_np={"data": x[0]},
        method_input_dtypes=input_dtype,
        method_all_as_kwargs_np={
            "axis": axis,
            "unbiased": bool(correction),
            "keepdim": keepdim,
        },
        frontend=frontend,
        frontend_method_data=frontend_method_data,
        init_flags=init_flags,
        backend_to_test=backend_fw,
        method_flags=method_flags,
        on_device=on_device,
    )


# subtract
@handle_frontend_method(
    class_tree=CLASS_TREE,
    init_tree="paddle.to_tensor",
    method_name="subtract",
    dtypes_and_x=helpers.dtype_and_values(
        available_dtypes=helpers.get_dtypes("float"), num_arrays=2, shared_dtype=True
    ),
)
def test_paddle_subtract(
    dtypes_and_x,
    frontend_method_data,
    init_flags,
    method_flags,
    frontend,
    on_device,
    backend_fw,
):
    input_dtype, x = dtypes_and_x
    helpers.test_frontend_method(
        init_input_dtypes=input_dtype,
        backend_to_test=backend_fw,
        init_all_as_kwargs_np={"data": x[0]},
        method_input_dtypes=input_dtype,
        method_all_as_kwargs_np={"y": x[1]},
        frontend_method_data=frontend_method_data,
        init_flags=init_flags,
        method_flags=method_flags,
        frontend=frontend,
        on_device=on_device,
    )


# subtract_
@handle_frontend_method(
    class_tree=CLASS_TREE,
    init_tree="paddle.to_tensor",
    method_name="subtract_",
    dtypes_and_x=helpers.dtype_and_values(
        available_dtypes=helpers.get_dtypes("valid"), num_arrays=2, shared_dtype=True
    ),
    test_inplace=st.just(True),
)
def test_paddle_subtract_(
    dtypes_and_x,
    frontend_method_data,
    init_flags,
    method_flags,
    frontend,
    on_device,
    backend_fw,
):
    input_dtype, x = dtypes_and_x
    helpers.test_frontend_method(
        init_input_dtypes=input_dtype,
        backend_to_test=backend_fw,
        init_all_as_kwargs_np={"data": x[0]},
        method_input_dtypes=input_dtype,
        method_all_as_kwargs_np={"y": x[1]},
        frontend_method_data=frontend_method_data,
        init_flags=init_flags,
        method_flags=method_flags,
        frontend=frontend,
        on_device=on_device,
    )


# t
@handle_frontend_method(
    class_tree=CLASS_TREE,
    init_tree="paddle.to_tensor",
    method_name="t",
    dtype_and_x=helpers.dtype_and_values(
        available_dtypes=helpers.get_dtypes("valid"),
        max_num_dims=2,
    ),
)
def test_paddle_t(
    dtype_and_x,
    frontend_method_data,
    init_flags,
    method_flags,
    frontend,
    on_device,
    backend_fw,
):
    input_dtype, x = dtype_and_x
    helpers.test_frontend_method(
        init_input_dtypes=input_dtype,
        init_all_as_kwargs_np={
            "data": x[0],
        },
        backend_to_test=backend_fw,
        method_input_dtypes=input_dtype,
        method_all_as_kwargs_np={},
        frontend_method_data=frontend_method_data,
        init_flags=init_flags,
        method_flags=method_flags,
        frontend=frontend,
        on_device=on_device,
    )


# tanh
@handle_frontend_method(
    class_tree=CLASS_TREE,
    init_tree="paddle.to_tensor",
    method_name="tanh",
    dtype_and_x=helpers.dtype_and_values(
        available_dtypes=helpers.get_dtypes("valid"),
    ),
)
def test_paddle_tanh(
    dtype_and_x,
    frontend_method_data,
    init_flags,
    method_flags,
    frontend,
    on_device,
    backend_fw,
):
    input_dtype, x = dtype_and_x
    helpers.test_frontend_method(
        init_input_dtypes=input_dtype,
        backend_to_test=backend_fw,
        init_all_as_kwargs_np={
            "data": x[0],
        },
        method_input_dtypes=input_dtype,
        method_all_as_kwargs_np={},
        frontend_method_data=frontend_method_data,
        init_flags=init_flags,
        method_flags=method_flags,
        frontend=frontend,
        on_device=on_device,
    )


# tanh_
@handle_frontend_method(
    class_tree=CLASS_TREE,
    init_tree="paddle.to_tensor",
    method_name="tanh_",
    dtype_and_x=helpers.dtype_and_values(
        available_dtypes=helpers.get_dtypes("valid"),
    ),
)
def test_paddle_tanh_(
    dtype_and_x,
    frontend_method_data,
    init_flags,
    method_flags,
    frontend,
    on_device,
    backend_fw,
):
    input_dtype, x = dtype_and_x
    helpers.test_frontend_method(
        init_input_dtypes=input_dtype,
        backend_to_test=backend_fw,
        init_all_as_kwargs_np={
            "data": x[0],
        },
        method_input_dtypes=input_dtype,
        method_all_as_kwargs_np={},
        frontend_method_data=frontend_method_data,
        init_flags=init_flags,
        method_flags=method_flags,
        frontend=frontend,
        on_device=on_device,
    )


# expand
@handle_frontend_method(
    class_tree=CLASS_TREE,
    init_tree="paddle.to_tensor",
    method_name="expand",
    dtype_x_shape=dtypes_x_shape(),
)
def test_paddle_tensor_expand(
    dtype_x_shape,
    frontend_method_data,
    init_flags,
    method_flags,
    frontend,
    on_device,
    backend_fw,
):
    input_dtype, x, shape = dtype_x_shape
    helpers.test_frontend_method(
        init_input_dtypes=input_dtype,
        backend_to_test=backend_fw,
        init_all_as_kwargs_np={
            "data": x[0],
        },
        method_input_dtypes=input_dtype,
        method_all_as_kwargs_np={
            "shape": shape,
        },
        frontend_method_data=frontend_method_data,
        init_flags=init_flags,
        method_flags=method_flags,
        frontend=frontend,
        on_device=on_device,
    )


@handle_frontend_method(
    class_tree=CLASS_TREE,
    init_tree="paddle.to_tensor",
    method_name="heaviside",
    dtype_and_x=helpers.dtype_and_values(
        available_dtypes=helpers.get_dtypes("float"),
        num_arrays=2,
        allow_inf=False,
        large_abs_safety_factor=2,
        small_abs_safety_factor=2,
        safety_factor_scale="log",
        shared_dtype=True,
    ),
)
def test_paddle_tensor_heaviside(
    dtype_and_x,
    frontend_method_data,
    init_flags,
    method_flags,
    frontend,
    backend_fw,
    on_device,
):
    input_dtype, x = dtype_and_x
    helpers.test_frontend_method(
        init_input_dtypes=input_dtype,
        backend_to_test=backend_fw,
        init_all_as_kwargs_np={
            "x": x[0],
        },
        method_input_dtypes=input_dtype,
        method_all_as_kwargs_np={
            "y": x[1],
        },
        init_flags=init_flags,
        method_flags=method_flags,
        frontend_method_data=frontend_method_data,
        frontend=frontend,
        on_device=on_device,
    )


# strided_slice
@handle_frontend_method(
    class_tree=CLASS_TREE,
    init_tree="paddle.to_tensor",
    method_name="strided_slice",
    input_axes_starts_ends=_get_x_axes_starts_ends(),
)
def test_paddle_tensor_stided_slice(
    input_axes_starts_ends,
    frontend_method_data,
    init_flags,
    method_flags,
    frontend,
    on_device,
    backend_fw,
):
    input_dtypes, x, axes, starts, ends, strides = input_axes_starts_ends
    helpers.test_frontend_method(
        init_input_dtypes=input_dtypes,
        backend_to_test=backend_fw,
        init_all_as_kwargs_np={
            "data": x[0],
        },
        method_input_dtypes=input_dtypes,
        method_all_as_kwargs_np={
            "axes": axes,
            "starts": starts,
            "ends": ends,
            "strides": strides,
        },
        frontend=frontend,
        frontend_method_data=frontend_method_data,
        init_flags=init_flags,
        method_flags=method_flags,
        on_device=on_device,
    )


# tile
@handle_frontend_method(
    class_tree=CLASS_TREE,
    init_tree="paddle.to_tensor",
    method_name="tile",
    dt_x_repeats=_tile_helper(),
)
def test_paddle_tensor_tile(
    dt_x_repeats,
    frontend,
    backend_fw,
    frontend_method_data,
    init_flags,
    method_flags,
    on_device,
):
    input_dtypes, x, repeats = dt_x_repeats
    helpers.test_frontend_method(
        init_input_dtypes=input_dtypes,
        init_all_as_kwargs_np={"data": x[0]},
        method_input_dtypes=input_dtypes,
        method_all_as_kwargs_np={
            "repeat_times": repeats,
        },
        frontend=frontend,
        frontend_method_data=frontend_method_data,
        init_flags=init_flags,
        backend_to_test=backend_fw,
        method_flags=method_flags,
        on_device=on_device,
    )


# topk
@handle_frontend_method(
    class_tree=CLASS_TREE,
    init_tree="paddle.to_tensor",
    method_name="topk",
    dtype_x_and_axis=helpers.dtype_values_axis(
        available_dtypes=helpers.get_dtypes("valid"),
        min_num_dims=1,
        valid_axis=True,
        force_int_axis=True,
    ),
    k=st.data(),
    sorted=st.booleans(),
    largest=st.booleans(),
)
def test_paddle_topk(
    dtype_x_and_axis,
    k,
    sorted,
    largest,
    frontend_method_data,
    init_flags,
    method_flags,
    frontend,
    on_device,
    backend_fw,
):
    input_dtype, x, axis = dtype_x_and_axis
    k = k.draw(st.integers(min_value=1, max_value=x[0].shape[axis]))
    helpers.test_frontend_method(
        init_input_dtypes=input_dtype,
        backend_to_test=backend_fw,
        init_all_as_kwargs_np={
            "data": x[0],
        },
        method_input_dtypes=input_dtype,
        method_all_as_kwargs_np={
            "k": k,
            "axis": axis,
            "largest": largest,
            "sorted": sorted,
        },
        frontend_method_data=frontend_method_data,
        init_flags=init_flags,
        method_flags=method_flags,
        frontend=frontend,
        on_device=on_device,
        test_values=False,
    )


# trace
@handle_frontend_method(
    class_tree=CLASS_TREE,
    init_tree="paddle.to_tensor",
    method_name="trace",
    dtype_and_x=helpers.dtype_and_values(
        available_dtypes=helpers.get_dtypes("float"),
        num_arrays=1,
        min_num_dims=2,
        min_value=-1e04,
        max_value=1e04,
        allow_inf=False,
    ),
    offset=st.integers(min_value=-1e04, max_value=1e04),
    axis1=st.integers(min_value=0, max_value=0),
    axis2=st.integers(min_value=1, max_value=1),
)
def test_paddle_trace(
    dtype_and_x,
    offset,
    axis1,
    axis2,
    frontend,
    backend_fw,
    frontend_method_data,
    init_flags,
    method_flags,
    on_device,
):
    input_dtype, x = dtype_and_x
    helpers.test_frontend_method(
        init_input_dtypes=input_dtype,
        init_all_as_kwargs_np={
            "value": x[0],
        },
        method_input_dtypes=input_dtype,
        method_all_as_kwargs_np={
            "offset": offset,
            "axis1": axis1,
            "axis2": axis2,
        },
        frontend_method_data=frontend_method_data,
        init_flags=init_flags,
        method_flags=method_flags,
        frontend=frontend,
        backend_to_test=backend_fw,
        on_device=on_device,
    )


@handle_frontend_method(
    class_tree=CLASS_TREE,
    init_tree="paddle.to_tensor",
    method_name="trunc",
    dtype_and_x=helpers.dtype_and_values(
        available_dtypes=helpers.get_dtypes("valid"),
    ),
)
def test_paddle_trunc(
    dtype_and_x,
    frontend_method_data,
    init_flags,
    method_flags,
    frontend,
    backend_fw,
    on_device,
):
    input_dtype, x = dtype_and_x
    helpers.test_frontend_method(
        init_input_dtypes=input_dtype,
        init_all_as_kwargs_np={
            "data": x[0],
        },
        method_input_dtypes=input_dtype,
        backend_to_test=backend_fw,
        method_all_as_kwargs_np={},
        frontend_method_data=frontend_method_data,
        init_flags=init_flags,
        method_flags=method_flags,
        frontend=frontend,
        on_device=on_device,
    )


# unbind
@handle_frontend_method(
    class_tree=CLASS_TREE,
    init_tree="paddle.to_tensor",
    method_name="unbind",
    dtype_x_axis=helpers.dtype_values_axis(
        available_dtypes=helpers.get_dtypes("valid"),
        min_num_dims=2,
        max_num_dims=2,
        max_dim_size=1,
        force_int_axis=True,
        min_axis=-1,
        max_axis=0,
    ),
)
def test_paddle_unbind(
    dtype_x_axis,
    frontend_method_data,
    init_flags,
    method_flags,
    frontend,
    on_device,
    backend_fw,
):
    input_dtypes, x, axis = dtype_x_axis
    helpers.test_frontend_method(
        init_input_dtypes=input_dtypes,
        backend_to_test=backend_fw,
        init_all_as_kwargs_np={
            "data": x[0],
        },
        method_input_dtypes=input_dtypes,
        method_all_as_kwargs_np={
            "axis": axis,
        },
        frontend=frontend,
        frontend_method_data=frontend_method_data,
        init_flags=init_flags,
        method_flags=method_flags,
        on_device=on_device,
    )


# unique_consecutive
@handle_frontend_method(
    class_tree=CLASS_TREE,
    init_tree="paddle.to_tensor",
    method_name="unique_consecutive",
    dtype_x_axis=helpers.dtype_values_axis(
        available_dtypes=helpers.get_dtypes("valid"),
        min_num_dims=2,
        max_num_dims=4,
        max_dim_size=1,
        force_int_axis=True,
        min_axis=-1,
        max_axis=0,
    ),
)
def test_paddle_unique_consecutive(
    dtype_x_axis,
    frontend_method_data,
    init_flags,
    method_flags,
    frontend,
    on_device,
    backend_fw,
):
    input_dtypes, x, axis = dtype_x_axis
    helpers.test_frontend_method(
        init_input_dtypes=input_dtypes,
        backend_to_test=backend_fw,
        init_all_as_kwargs_np={
            "data": x[0],
        },
        method_input_dtypes=input_dtypes,
        method_all_as_kwargs_np={
            "axis": axis,
        },
        frontend=frontend,
        frontend_method_data=frontend_method_data,
        init_flags=init_flags,
        method_flags=method_flags,
        on_device=on_device,
    )


# unsqueeze
@handle_frontend_method(
    class_tree=CLASS_TREE,
    init_tree="paddle.to_tensor",
    method_name="unsqueeze",
    dtype_value=helpers.dtype_and_values(
        available_dtypes=helpers.get_dtypes("valid"),
        shape=st.shared(helpers.get_shape(), key="shape"),
    ),
    axis=helpers.get_axis(
        shape=st.shared(helpers.get_shape(), key="shape"),
        allow_neg=True,
        force_int=True,
    ),
)
def test_paddle_unsqueeze(
    dtype_value,
    axis,
    frontend_method_data,
    init_flags,
    method_flags,
    frontend,
    on_device,
    backend_fw,
):
    input_dtype, x = dtype_value
    helpers.test_frontend_method(
        init_input_dtypes=input_dtype,
        backend_to_test=backend_fw,
        init_all_as_kwargs_np={
            "data": x[0],
        },
        method_input_dtypes=input_dtype,
        method_all_as_kwargs_np={
            "axis": axis,
        },
        frontend_method_data=frontend_method_data,
        init_flags=init_flags,
        method_flags=method_flags,
        frontend=frontend,
        on_device=on_device,
    )


# unsqueeze_
@handle_frontend_method(
    class_tree=CLASS_TREE,
    init_tree="paddle.to_tensor",
    method_name="unsqueeze_",
    dtype_value=helpers.dtype_and_values(
        available_dtypes=helpers.get_dtypes("valid"),
        shape=st.shared(helpers.get_shape(), key="shape"),
    ),
    axis=helpers.get_axis(
        shape=st.shared(helpers.get_shape(), key="shape"),
        allow_neg=True,
        force_int=True,
    ),
    test_inplace=st.just(True),
)
def test_paddle_unsqueeze_(
    dtype_value,
    axis,
    frontend_method_data,
    init_flags,
    method_flags,
    frontend,
    on_device,
    backend_fw,
):
    input_dtype, x = dtype_value
    helpers.test_frontend_method(
        init_input_dtypes=input_dtype,
        backend_to_test=backend_fw,
        init_all_as_kwargs_np={
            "data": x[0],
        },
        method_input_dtypes=input_dtype,
        method_all_as_kwargs_np={
            "axis": axis,
        },
        frontend_method_data=frontend_method_data,
        init_flags=init_flags,
        method_flags=method_flags,
        frontend=frontend,
        on_device=on_device,
    )


# var
@handle_frontend_method(
    class_tree=CLASS_TREE,
    init_tree="paddle.to_tensor",
    method_name="var",
    dtype_and_x=_statistical_dtype_values(function="var"),
    keepdim=st.booleans(),
)
def test_paddle_var(
    dtype_and_x,
    keepdim,
    frontend,
    backend_fw,
    frontend_method_data,
    init_flags,
    method_flags,
    on_device,
):
    input_dtype, x, axis, correction = dtype_and_x
    helpers.test_frontend_method(
        init_input_dtypes=input_dtype,
        init_all_as_kwargs_np={"data": x[0]},
        method_input_dtypes=input_dtype,
        method_all_as_kwargs_np={
            "axis": axis,
            "unbiased": bool(correction),
            "keepdim": keepdim,
        },
        frontend=frontend,
        frontend_method_data=frontend_method_data,
        init_flags=init_flags,
        backend_to_test=backend_fw,
        method_flags=method_flags,
        on_device=on_device,
    )


# zero_
@handle_frontend_method(
    class_tree=CLASS_TREE,
    init_tree="paddle.to_tensor",
    method_name="zero_",
    dtype_and_x=helpers.dtype_and_values(
        available_dtypes=helpers.get_dtypes("float"),
        allow_inf=False,
    ),
    test_inplace=st.just(True),
)
def test_paddle_zero_(
    dtype_and_x,
    frontend_method_data,
    init_flags,
    method_flags,
    frontend,
    on_device,
    backend_fw,
):
    input_dtype, x = dtype_and_x
    helpers.test_frontend_method(
        init_input_dtypes=input_dtype,
        backend_to_test=backend_fw,
        init_all_as_kwargs_np={
            "data": x[0],
        },
        method_input_dtypes=input_dtype,
        method_all_as_kwargs_np={},
        frontend_method_data=frontend_method_data,
        init_flags=init_flags,
        method_flags=method_flags,
        frontend=frontend,
        on_device=on_device,
    )<|MERGE_RESOLUTION|>--- conflicted
+++ resolved
@@ -220,29 +220,19 @@
     axes = draw(helpers.get_axis(shape=shape, allow_neg=True, force_tuple=True))
     axes_shape = (len(axes),)
     starts = draw(
-<<<<<<< HEAD
-        helpers.array_values(dtype=helpers.get_dtypes(kind='numeric', full=False), shape=axes_shape)
-    )
-    ends = draw(
-        helpers.array_values(dtype=helpers.get_dtypes(kind='numeric', full=False), shape=axes_shape)
-    )
-    strides = draw(
-        helpers.array_values(dtype=helpers.get_dtypes(kind='numeric', full=False), shape=axes_shape)
-=======
         helpers.array_values(
-            dtype=helpers.get_dtypes(kind="int", full=False), shape=axes_shape
+            dtype=helpers.get_dtypes(kind="numeric", full=False), shape=axes_shape
         )
     )
     ends = draw(
         helpers.array_values(
-            dtype=helpers.get_dtypes(kind="int", full=False), shape=axes_shape
+            dtype=helpers.get_dtypes(kind="numeric", full=False), shape=axes_shape
         )
     )
     strides = draw(
         helpers.array_values(
-            dtype=helpers.get_dtypes(kind="int", full=False), shape=axes_shape
+            dtype=helpers.get_dtypes(kind="numeric", full=False), shape=axes_shape
         )
->>>>>>> 9bc2c3ef
     )
     return x_dtype, x, axes, starts, ends, strides
 
