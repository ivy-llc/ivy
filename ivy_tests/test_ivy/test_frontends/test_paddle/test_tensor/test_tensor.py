# global
import numpy as np
from hypothesis import assume, given
from hypothesis import strategies as st

import ivy

# local
import ivy_tests.test_ivy.helpers as helpers
from ivy.functional.frontends.paddle import Tensor
from ivy_tests.test_ivy.helpers import assert_all_close
from ivy_tests.test_ivy.helpers import handle_frontend_method, BackendHandler
from ivy_tests.test_ivy.test_functional.test_experimental.test_core.test_manipulation import (  # noqa E501
    _get_dtype_values_k_axes_for_rot90,
)
from ivy_tests.test_ivy.test_functional.test_core.test_statistical import (
    _statistical_dtype_values,
)
from ivy_tests.test_ivy.test_frontends.test_torch.test_blas_and_lapack_ops import (
    _get_dtype_and_3dbatch_matrices,
)
from ivy_tests.test_ivy.test_frontends.test_paddle.test_manipulation import (
    _tile_helper,
)

CLASS_TREE = "ivy.functional.frontends.paddle.Tensor"


# --- Helpers --- #
# --------------- #


def _filter_query(query):
    return (
        query.ndim > 1
        if isinstance(query, np.ndarray)
        else (
            not any(isinstance(i, np.ndarray) and i.ndim <= 1 for i in query)
            if isinstance(query, tuple)
            else True
        )
    )


# as_complex
@st.composite
def _get_as_complex_inputs_(draw):
    shape = draw(
        helpers.get_shape(
            min_num_dims=2, max_num_dims=5, min_dim_size=2, max_dim_size=10
        )
    )

    x_dtype, x = draw(
        helpers.dtype_and_values(
            available_dtypes=helpers.get_dtypes("valid"),
            shape=(*shape, 2),
            min_value=0,
            max_value=50,
        )
    )
    return x_dtype, x


# clip
@st.composite
def _get_clip_inputs(draw):
    shape = draw(
        helpers.get_shape(
            min_num_dims=1, max_num_dims=5, min_dim_size=1, max_dim_size=10
        )
    )
    x_dtype, x = draw(
        helpers.dtype_and_values(
            available_dtypes=helpers.get_dtypes("valid"),
            shape=shape,
            min_value=0,
            max_value=50,
        )
    )
    min = draw(
        helpers.array_values(dtype=x_dtype[0], shape=(1,), min_value=0, max_value=25)
    )
    max = draw(
        helpers.array_values(dtype=x_dtype[0], shape=(1,), min_value=26, max_value=50)
    )
    if draw(st.booleans()):
        min = None
    elif draw(st.booleans()):
        max = None
    return x_dtype, x, min, max


# clip_
@st.composite
def _get_clip_inputs_(draw):
    shape = draw(
        helpers.get_shape(
            min_num_dims=1, max_num_dims=5, min_dim_size=1, max_dim_size=10
        )
    )
    x_dtype, x = draw(
        helpers.dtype_and_values(
            available_dtypes=helpers.get_dtypes("valid"),
            shape=shape,
            min_value=0,
            max_value=50,
        )
    )
    min = draw(
        helpers.array_values(dtype=x_dtype[0], shape=(1,), min_value=0, max_value=25)
    )
    max = draw(
        helpers.array_values(dtype=x_dtype[0], shape=(1,), min_value=26, max_value=50)
    )
    return x_dtype, x, min, max


# cond
@st.composite
def _get_dtype_and_matrix_non_singular(draw, dtypes):
    while True:
        matrix = draw(
            helpers.dtype_and_values(
                available_dtypes=dtypes,
                min_value=-10,
                max_value=10,
                min_num_dims=2,
                max_num_dims=2,
                min_dim_size=1,
                max_dim_size=5,
                shape=st.tuples(st.integers(1, 5), st.integers(1, 5)).filter(
                    lambda x: x[0] == x[1]
                ),
                allow_inf=False,
                allow_nan=False,
            )
        )
        if np.linalg.det(matrix[1][0]) != 0:
            break

    return matrix[0], matrix[1]


@st.composite
def _get_dtype_and_square_matrix(draw):
    dim_size = draw(helpers.ints(min_value=2, max_value=5))
    dtype = draw(helpers.get_dtypes("float", index=1, full=False))
    mat = draw(
        helpers.array_values(
            dtype=dtype[0], shape=(dim_size, dim_size), min_value=0, max_value=10
        )
    )
    return dtype, mat


# bmm helper function
@st.composite
def _get_dtype_and_values_bmm(draw):
    # arrays x and y of sizes (b, m, k) and (b, k, n) respectively
    b = draw(helpers.ints(min_value=1, max_value=10))
    k = draw(helpers.ints(min_value=1, max_value=10))
    m = draw(helpers.ints(min_value=1, max_value=10))
    n = draw(helpers.ints(min_value=1, max_value=10))
    dtype = draw(helpers.get_dtypes("float", index=1, full=False))
    x = draw(
        helpers.array_values(
            dtype=dtype[0], shape=(b, m, k), min_value=-10, max_value=10
        )
    )
    y = draw(
        helpers.array_values(
            dtype=dtype[0], shape=(b, k, n), min_value=-10, max_value=10
        )
    )
    return dtype, x, y


# lerp helper function
@st.composite
def _get_dtype_and_values_for_lerp(draw):
    is_tensor = draw(st.booleans())
    if is_tensor:
        input_dtype, x = draw(
            helpers.dtype_and_values(
                num_arrays=3,
                available_dtypes=helpers.get_dtypes("valid"),
                shared_dtype=True,
            )
        )
        return input_dtype, x[0], x[1], x[2]
    else:
        input_dtype, x = draw(
            helpers.dtype_and_values(
                num_arrays=2,
                available_dtypes=helpers.get_dtypes("valid"),
                shared_dtype=True,
            )
        )
        weight = draw(st.floats())
        return input_dtype, x[0], x[1], weight


@st.composite
def _get_x_axes_starts_ends(draw):
    shape = draw(
        helpers.get_shape(
            min_num_dims=1, max_num_dims=5, min_dim_size=1, max_dim_size=10
        )
    )
    x_dtype, x = draw(
        helpers.array_values(
            dtype=helpers.get_dtypes("valid"), shape=shape, min_value=0, max_value=10
        )
    )

    axes = draw(
        helpers.get_axis(
            shape=shape,
            min_size=0,
            max_size=2,
            allow_neg=True,
            force_int=True,
        )
    )
    axes_shape = [len(a) for a in axes]
    starts = draw(
        helpers.array_values(dtype=helpers.get_dtypes("int"), shape=axes_shape)
    )
    ends = draw(helpers.array_values(dtype=helpers.get_dtypes("int"), shape=axes_shape))
    strides = draw(
        helpers.array_values(dtype=helpers.get_dtypes("int"), shape=axes_shape)
    )
    return x_dtype, x, axes, starts, ends, strides


@st.composite
def _reshape_helper(draw):
    # generate a shape s.t len(shape) > 0
    shape = draw(
        helpers.get_shape(
            allow_none=False,
            min_num_dims=1,
            max_num_dims=3,
            min_dim_size=1,
            max_dim_size=3,
        )
    )

    reshape_shape = draw(helpers.reshape_shapes(shape=shape))

    dtypes, x = draw(
        helpers.dtype_and_values(
            available_dtypes=helpers.get_dtypes("valid"),
            shape=shape,
        )
    )
    return dtypes, x, reshape_shape


# diagonal
@st.composite
def dims_and_offset(draw, shape):
    shape_actual = draw(shape)
    dim1 = draw(helpers.get_axis(shape=shape, force_int=True))
    dim2 = draw(helpers.get_axis(shape=shape, force_int=True))
    offset = draw(
        st.integers(min_value=-shape_actual[dim1], max_value=shape_actual[dim1])
    )
    return dim1, dim2, offset


# expand helper function
@st.composite
def dtypes_x_shape(draw):
    dtypes, x = draw(
        helpers.dtype_and_values(
            min_dim_size=1,
            min_num_dims=1,
            available_dtypes=["float32"],
            shape=st.shared(
                helpers.get_shape(
                    min_num_dims=1,
                    max_num_dims=6,
                ),
                key="shape",
            ),
        )
    )
    shape = draw(
        st.shared(
            helpers.get_shape(
                min_num_dims=1,
                max_num_dims=6,
            ),
            key="shape",
        )
    )
    return dtypes, x, shape


# --- Main --- #
# ------------ #


# __add__
@handle_frontend_method(
    class_tree=CLASS_TREE,
    init_tree="paddle.to_tensor",
    method_name="__add__",
    dtype_and_x=helpers.dtype_and_values(
        available_dtypes=helpers.get_dtypes("valid"), num_arrays=2, shared_dtype=True
    ),
)
def test_paddle___add__(
    dtype_and_x,
    frontend_method_data,
    init_flags,
    method_flags,
    frontend,
    on_device,
    backend_fw,
):
    input_dtype, x = dtype_and_x
    helpers.test_frontend_method(
        init_input_dtypes=input_dtype,
        backend_to_test=backend_fw,
        init_all_as_kwargs_np={
            "data": x[0],
        },
        method_input_dtypes=input_dtype,
        method_all_as_kwargs_np={
            "y": x[1],
        },
        frontend_method_data=frontend_method_data,
        init_flags=init_flags,
        method_flags=method_flags,
        frontend=frontend,
        on_device=on_device,
    )


# __setitem__
@handle_frontend_method(
    class_tree=CLASS_TREE,
    init_tree="paddle.to_tensor",
    method_name="__setitem__",
    dtypes_x_index_val=helpers.dtype_array_query_val(
        available_dtypes=helpers.get_dtypes("valid"),
    ).filter(lambda x: x[0][0] == x[0][-1] and _filter_query(x[-2])),
)
def test_paddle___setitem__(
    dtypes_x_index_val,
    frontend_method_data,
    init_flags,
    method_flags,
    frontend,
    on_device,
    backend_fw,
):
    input_dtype, x, index, val = dtypes_x_index_val
    helpers.test_frontend_method(
        init_input_dtypes=[input_dtype[0]],
        backend_to_test=backend_fw,
        init_all_as_kwargs_np={"data": x},
        method_input_dtypes=[*input_dtype[1:]],
        method_all_as_kwargs_np={"item": index, "value": val},
        frontend_method_data=frontend_method_data,
        init_flags=init_flags,
        method_flags=method_flags,
        frontend=frontend,
        on_device=on_device,
    )


# __getitem__
@handle_frontend_method(
    class_tree=CLASS_TREE,
    init_tree="paddle.to_tensor",
    method_name="__getitem__",
    dtype_x_index=helpers.dtype_array_query(
        available_dtypes=helpers.get_dtypes("valid"),
        allow_neg_step=False,
    ).filter(lambda x: x[0][0] == x[0][-1] and _filter_query(x[-2])),
)
def test_paddle__getitem__(
    dtype_x_index,
    frontend_method_data,
    init_flags,
    method_flags,
    frontend,
    on_device,
    backend_fw,
):
    input_dtype, x, index = dtype_x_index
    helpers.test_frontend_method(
        init_input_dtypes=[input_dtype[0]],
        backend_to_test=backend_fw,
        init_all_as_kwargs_np={"data": x},
        method_input_dtypes=[*input_dtype[1:]],
        method_all_as_kwargs_np={"item": index},
        frontend_method_data=frontend_method_data,
        init_flags=init_flags,
        method_flags=method_flags,
        frontend=frontend,
        on_device=on_device,
    )


# reshape
@handle_frontend_method(
    class_tree=CLASS_TREE,
    init_tree="paddle.to_tensor",
    method_name="reshape",
    dtype_x_shape=_reshape_helper(),
)
def test_paddle__reshape(
    dtype_x_shape,
    frontend_method_data,
    init_flags,
    method_flags,
    frontend,
    on_device,
    backend_fw,
):
    input_dtype, x, shape = dtype_x_shape
    assume(len(shape) != 0)
    shape = {
        "shape": shape,
    }
    helpers.test_frontend_method(
        init_input_dtypes=input_dtype,
        backend_to_test=backend_fw,
        init_all_as_kwargs_np={
            "data": x[0],
        },
        method_input_dtypes=input_dtype,
        method_all_as_kwargs_np=shape,
        frontend_method_data=frontend_method_data,
        init_flags=init_flags,
        method_flags=method_flags,
        frontend=frontend,
        on_device=on_device,
    )


# abs
@handle_frontend_method(
    class_tree=CLASS_TREE,
    init_tree="paddle.to_tensor",
    method_name="abs",
    dtype_and_x=helpers.dtype_and_values(
        available_dtypes=helpers.get_dtypes("float"),
    ),
)
def test_paddle_abs(
    dtype_and_x,
    frontend_method_data,
    init_flags,
    method_flags,
    frontend,
    on_device,
    backend_fw,
):
    input_dtype, x = dtype_and_x
    helpers.test_frontend_method(
        init_input_dtypes=input_dtype,
        backend_to_test=backend_fw,
        init_all_as_kwargs_np={
            "data": x[0],
        },
        method_input_dtypes=input_dtype,
        method_all_as_kwargs_np={},
        frontend_method_data=frontend_method_data,
        init_flags=init_flags,
        method_flags=method_flags,
        frontend=frontend,
        on_device=on_device,
    )


# acosh
@handle_frontend_method(
    class_tree=CLASS_TREE,
    init_tree="paddle.to_tensor",
    method_name="acosh",
    dtype_and_x=helpers.dtype_and_values(
        available_dtypes=helpers.get_dtypes("float"),
    ),
)
def test_paddle_acosh(
    dtype_and_x,
    frontend_method_data,
    init_flags,
    method_flags,
    frontend,
    on_device,
    backend_fw,
):
    input_dtype, x = dtype_and_x
    helpers.test_frontend_method(
        init_input_dtypes=input_dtype,
        backend_to_test=backend_fw,
        init_all_as_kwargs_np={
            "data": x[0],
        },
        method_input_dtypes=input_dtype,
        method_all_as_kwargs_np={},
        frontend_method_data=frontend_method_data,
        init_flags=init_flags,
        method_flags=method_flags,
        frontend=frontend,
        on_device=on_device,
    )


# add_
@handle_frontend_method(
    class_tree=CLASS_TREE,
    init_tree="paddle.to_tensor",
    method_name="add_",
    dtype_and_x=helpers.dtype_and_values(
        available_dtypes=helpers.get_dtypes("valid"), num_arrays=2, shared_dtype=True
    ),
    test_inplace=st.just(True),
)
def test_paddle_add_(
    dtype_and_x,
    frontend_method_data,
    init_flags,
    method_flags,
    frontend,
    on_device,
    backend_fw,
):
    input_dtype, x = dtype_and_x
    helpers.test_frontend_method(
        init_input_dtypes=input_dtype,
        backend_to_test=backend_fw,
        init_all_as_kwargs_np={
            "data": x[0],
        },
        method_input_dtypes=input_dtype,
        method_all_as_kwargs_np={"y": x[1]},
        frontend_method_data=frontend_method_data,
        init_flags=init_flags,
        method_flags=method_flags,
        frontend=frontend,
        on_device=on_device,
    )


@handle_frontend_method(
    class_tree=CLASS_TREE,
    init_tree="paddle.to_tensor",
    method_name="add_n",
    dtype_and_x=helpers.dtype_and_values(
        available_dtypes=helpers.get_dtypes("float"),
        num_arrays=helpers.ints(min_value=1, max_value=5),
        shared_dtype=True,
    ),
)
def test_paddle_add_n(
    dtype_and_x,
    frontend_method_data,
    init_flags,
    method_flags,
    frontend,
    on_device,
    backend_fw,
):
    input_dtype, x = dtype_and_x
    helpers.test_frontend_method(
        init_input_dtypes=input_dtype,
        backend_to_test=backend_fw,
        init_all_as_kwargs_np={"inputs": x},
        method_input_dtypes=input_dtype,
        method_all_as_kwargs_np={"inputs": x},
        frontend_method_data=frontend_method_data,
        init_flags=init_flags,
        method_flags=method_flags,
        frontend=frontend,
        on_device=on_device,
    )


# addmm
@handle_frontend_method(
    class_tree=CLASS_TREE,
    init_tree="paddle.to_tensor",
    method_name="addmm",
    dtype_input_xy=_get_dtype_and_3dbatch_matrices(with_input=True, input_3d=True),
    beta=st.floats(
        min_value=-5,
        max_value=5,
        allow_nan=False,
        allow_subnormal=False,
        allow_infinity=False,
    ),
    alpha=st.floats(
        min_value=-5,
        max_value=5,
        allow_nan=False,
        allow_subnormal=False,
        allow_infinity=False,
    ),
)
def test_paddle_addmm(
    *,
    dtype_input_xy,
    beta,
    alpha,
    frontend_method_data,
    init_flags,
    method_flags,
    frontend,
    on_device,
    backend_fw,
):
    input_dtype, input, x, y = dtype_input_xy
    helpers.test_frontend_method(
        init_input_dtypes=input_dtype,
        backend_to_test=backend_fw,
        init_all_as_kwargs_np={
            "data": input[0],
        },
        method_input_dtypes=input_dtype,
        method_all_as_kwargs_np={"x": x[0], "y": y[0], "beta": beta, "alpha": alpha},
        frontend_method_data=frontend_method_data,
        init_flags=init_flags,
        method_flags=method_flags,
        frontend=frontend,
        on_device=on_device,
    )


# all
@handle_frontend_method(
    class_tree=CLASS_TREE,
    init_tree="paddle.to_tensor",
    method_name="all",
    dtype_x_axis=helpers.dtype_values_axis(
        available_dtypes=helpers.get_dtypes("bool"),
        min_axis=-1,
        max_axis=0,
        min_num_dims=1,
        force_int_axis=True,
    ),
    keep_dims=st.booleans(),
)
def test_paddle_all(
    dtype_x_axis,
    keep_dims,
    frontend_method_data,
    init_flags,
    method_flags,
    frontend,
    on_device,
    backend_fw,
):
    input_dtypes, x, axis = dtype_x_axis
    helpers.test_frontend_method(
        init_input_dtypes=input_dtypes,
        backend_to_test=backend_fw,
        init_all_as_kwargs_np={
            "object": x[0],
        },
        method_input_dtypes=input_dtypes,
        method_all_as_kwargs_np={
            "axis": axis,
            "keepdim": keep_dims,
        },
        frontend=frontend,
        frontend_method_data=frontend_method_data,
        init_flags=init_flags,
        method_flags=method_flags,
        on_device=on_device,
    )


# allclose
@handle_frontend_method(
    class_tree=CLASS_TREE,
    init_tree="paddle.to_tensor",
    method_name="allclose",
    dtype_and_x=helpers.dtype_and_values(
        available_dtypes=helpers.get_dtypes("float"),
        num_arrays=2,
        shared_dtype=True,
    ),
    # rtol=1e-05,
    # atol=1e-08,
    # equal_nan=st.booleans(),
)
def test_paddle_allclose(
    dtype_and_x,
    # rtol,
    # atol,
    # equal_nan,
    frontend_method_data,
    init_flags,
    method_flags,
    frontend,
    on_device,
    backend_fw,
):
    input_dtype, x = dtype_and_x
    helpers.test_frontend_method(
        init_input_dtypes=input_dtype,
        backend_to_test=backend_fw,
        init_all_as_kwargs_np={
            "data": x[0],
        },
        method_input_dtypes=input_dtype,
        method_all_as_kwargs_np={
            "other": x[1],
            # "rtol": rtol,
            # "atol": atol,
            # "equal_nan": equal_nan,
        },
        frontend=frontend,
        frontend_method_data=frontend_method_data,
        init_flags=init_flags,
        method_flags=method_flags,
        on_device=on_device,
    )


@handle_frontend_method(
    class_tree=CLASS_TREE,
    init_tree="paddle.to_tensor",
    method_name="angle",
    dtype_and_x=helpers.dtype_and_values(
        available_dtypes=["float64", "complex64", "complex128"],
    ),
)
def test_paddle_angle(
    dtype_and_x,
    frontend_method_data,
    init_flags,
    method_flags,
    frontend,
    on_device,
    backend_fw,
):
    input_dtype, x = dtype_and_x
    helpers.test_frontend_method(
        init_input_dtypes=input_dtype,
        backend_to_test=backend_fw,
        init_all_as_kwargs_np={
            "data": x[0],
        },
        method_input_dtypes=input_dtype,
        method_all_as_kwargs_np={},
        frontend_method_data=frontend_method_data,
        init_flags=init_flags,
        method_flags=method_flags,
        frontend=frontend,
        on_device=on_device,
    )


# any
@handle_frontend_method(
    class_tree=CLASS_TREE,
    init_tree="paddle.to_tensor",
    method_name="any",
    dtype_x_axis=helpers.dtype_values_axis(
        available_dtypes=st.one_of(helpers.get_dtypes("float")),
        min_axis=-1,
        max_axis=0,
        min_num_dims=1,
        force_int_axis=True,
    ),
    keep_dims=st.booleans(),
)
def test_paddle_any(
    dtype_x_axis,
    keep_dims,
    frontend_method_data,
    init_flags,
    method_flags,
    frontend,
    on_device,
    backend_fw,
):
    input_dtypes, x, axis = dtype_x_axis
    helpers.test_frontend_method(
        init_input_dtypes=input_dtypes,
        backend_to_test=backend_fw,
        init_all_as_kwargs_np={
            "data": x[0],
        },
        method_input_dtypes=input_dtypes,
        method_all_as_kwargs_np={
            "axis": axis,
            "keepdim": keep_dims,
        },
        frontend=frontend,
        frontend_method_data=frontend_method_data,
        init_flags=init_flags,
        method_flags=method_flags,
        on_device=on_device,
    )


# argmax
@handle_frontend_method(
    class_tree=CLASS_TREE,
    init_tree="paddle.to_tensor",
    method_name="argmax",
    dtype_x_axis=helpers.dtype_values_axis(
        available_dtypes=st.one_of(helpers.get_dtypes("float")),
        min_axis=-1,
        max_axis=0,
        min_num_dims=1,
        force_int_axis=True,
    ),
    keep_dims=st.booleans(),
)
def test_paddle_argmax(
    dtype_x_axis,
    keep_dims,
    frontend_method_data,
    init_flags,
    method_flags,
    frontend,
    on_device,
    backend_fw,
):
    input_dtypes, x, axis = dtype_x_axis
    helpers.test_frontend_method(
        init_input_dtypes=input_dtypes,
        backend_to_test=backend_fw,
        init_all_as_kwargs_np={
            "object": x[0],
        },
        method_input_dtypes=input_dtypes,
        method_all_as_kwargs_np={
            "axis": axis,
            "keepdim": keep_dims,
        },
        frontend=frontend,
        frontend_method_data=frontend_method_data,
        init_flags=init_flags,
        method_flags=method_flags,
        on_device=on_device,
    )


# argmin
@handle_frontend_method(
    class_tree=CLASS_TREE,
    init_tree="paddle.to_tensor",
    method_name="argmin",
    dtype_x_axis=helpers.dtype_values_axis(
        available_dtypes=st.one_of(helpers.get_dtypes("valid")),
        min_axis=-1,
        max_axis=0,
        min_num_dims=1,
        force_int_axis=True,
    ),
    keep_dims=st.booleans(),
)
def test_paddle_argmin(
    dtype_x_axis,
    keep_dims,
    on_device,
    backend_fw,
    frontend_method_data,
    init_flags,
    method_flags,
    frontend,
):
    input_dtypes, x, axis = dtype_x_axis
    helpers.test_frontend_method(
        init_input_dtypes=input_dtypes,
        backend_to_test=backend_fw,
        init_all_as_kwargs_np={
            "object": x[0],
        },
        method_input_dtypes=input_dtypes,
        method_all_as_kwargs_np={
            "axis": axis,
            "keepdim": keep_dims,
        },
        frontend=frontend,
        frontend_method_data=frontend_method_data,
        init_flags=init_flags,
        method_flags=method_flags,
        on_device=on_device,
    )


# argsort
@handle_frontend_method(
    class_tree=CLASS_TREE,
    init_tree="paddle.to_tensor",
    method_name="argsort",
    dtype_x_axis=helpers.dtype_values_axis(
        available_dtypes=st.one_of(helpers.get_dtypes("float")),
        min_axis=-1,
        max_axis=0,
        min_num_dims=1,
        force_int_axis=True,
    ),
    descending=st.booleans(),
)
def test_paddle_argsort(
    dtype_x_axis,
    descending,
    frontend_method_data,
    init_flags,
    method_flags,
    frontend,
    on_device,
    backend_fw,
):
    input_dtypes, x, axis = dtype_x_axis
    helpers.test_frontend_method(
        init_input_dtypes=input_dtypes,
        backend_to_test=backend_fw,
        init_all_as_kwargs_np={
            "object": x[0],
        },
        method_input_dtypes=input_dtypes,
        method_all_as_kwargs_np={
            "axis": axis,
            "descending": descending,
        },
        frontend=frontend,
        frontend_method_data=frontend_method_data,
        init_flags=init_flags,
        method_flags=method_flags,
        on_device=on_device,
    )


# as_complex
@handle_frontend_method(
    class_tree=CLASS_TREE,
    init_tree="paddle.to_tensor",
    method_name="as_complex",
    dtypes_and_x=_get_as_complex_inputs_(),
)
def test_paddle_as_complex(
    dtypes_and_x,
    frontend_method_data,
    init_flags,
    method_flags,
    frontend,
    on_device,
    backend_fw,
):
    input_dtype, x = dtypes_and_x
    helpers.test_frontend_method(
        init_input_dtypes=input_dtype,
        backend_to_test=backend_fw,
        init_all_as_kwargs_np={"data": x[0]},
        method_input_dtypes=input_dtype,
        method_all_as_kwargs_np={},
        frontend_method_data=frontend_method_data,
        init_flags=init_flags,
        method_flags=method_flags,
        frontend=frontend,
        on_device=on_device,
    )


# as_real
@handle_frontend_method(
    class_tree=CLASS_TREE,
    init_tree="paddle.to_tensor",
    method_name="as_real",
    dtype_and_x=helpers.dtype_and_values(
        available_dtypes=helpers.get_dtypes("valid"),
        num_arrays=1,
    ),
)
def test_paddle_as_real(
    dtype_and_x,
    frontend_method_data,
    init_flags,
    method_flags,
    frontend,
    backend_fw,
    on_device,
):
    input_dtype, x = dtype_and_x
    helpers.test_frontend_method(
        init_input_dtypes=input_dtype,
        init_all_as_kwargs_np={
            "data": x[0],
        },
        method_input_dtypes=input_dtype,
        backend_to_test=backend_fw,
        method_all_as_kwargs_np={},
        frontend_method_data=frontend_method_data,
        init_flags=init_flags,
        method_flags=method_flags,
        frontend=frontend,
        on_device=on_device,
    )


# asin
@handle_frontend_method(
    class_tree=CLASS_TREE,
    init_tree="paddle.to_tensor",
    method_name="asin",
    dtype_and_x=helpers.dtype_and_values(
        available_dtypes=helpers.get_dtypes("float"),
    ),
)
def test_paddle_asin(
    dtype_and_x,
    frontend_method_data,
    init_flags,
    method_flags,
    frontend,
    on_device,
    backend_fw,
):
    input_dtype, x = dtype_and_x
    helpers.test_frontend_method(
        init_input_dtypes=input_dtype,
        backend_to_test=backend_fw,
        init_all_as_kwargs_np={
            "data": x[0],
        },
        method_input_dtypes=input_dtype,
        method_all_as_kwargs_np={},
        frontend_method_data=frontend_method_data,
        init_flags=init_flags,
        method_flags=method_flags,
        frontend=frontend,
        on_device=on_device,
    )


# asinh
@handle_frontend_method(
    class_tree=CLASS_TREE,
    init_tree="paddle.to_tensor",
    method_name="asinh",
    dtype_and_x=helpers.dtype_and_values(
        available_dtypes=helpers.get_dtypes("float"),
    ),
)
def test_paddle_asinh(
    dtype_and_x,
    frontend_method_data,
    init_flags,
    method_flags,
    frontend,
    on_device,
    backend_fw,
):
    input_dtype, x = dtype_and_x
    helpers.test_frontend_method(
        init_input_dtypes=input_dtype,
        backend_to_test=backend_fw,
        init_all_as_kwargs_np={
            "data": x[0],
        },
        method_input_dtypes=input_dtype,
        method_all_as_kwargs_np={},
        frontend_method_data=frontend_method_data,
        init_flags=init_flags,
        method_flags=method_flags,
        frontend=frontend,
        on_device=on_device,
    )


# astype
@handle_frontend_method(
    class_tree=CLASS_TREE,
    init_tree="paddle.to_tensor",
    method_name="astype",
    dtype_and_x=helpers.dtype_and_values(
        available_dtypes=helpers.get_dtypes("float"),
    ),
    dtype=st.one_of(helpers.get_dtypes("valid")),
)
def test_paddle_astype(
    dtype_and_x,
    dtype,
    frontend_method_data,
    init_flags,
    method_flags,
    frontend,
    on_device,
    backend_fw,
):
    input_dtype, x = dtype_and_x
    if dtype is None:
        dtype = input_dtype
    helpers.test_frontend_method(
        init_input_dtypes=input_dtype,
        backend_to_test=backend_fw,
        init_all_as_kwargs_np={
            "data": x[0],
        },
        method_input_dtypes=input_dtype,
        method_all_as_kwargs_np={
            "dtype": dtype,
        },
        frontend_method_data=frontend_method_data,
        init_flags=init_flags,
        method_flags=method_flags,
        frontend=frontend,
        on_device=on_device,
    )


# atan
@handle_frontend_method(
    class_tree=CLASS_TREE,
    init_tree="paddle.to_tensor",
    method_name="atan",
    dtype_and_x=helpers.dtype_and_values(
        available_dtypes=helpers.get_dtypes("float"),
    ),
)
def test_paddle_atan(
    dtype_and_x,
    frontend_method_data,
    init_flags,
    method_flags,
    frontend,
    on_device,
    backend_fw,
):
    input_dtype, x = dtype_and_x
    helpers.test_frontend_method(
        init_input_dtypes=input_dtype,
        init_all_as_kwargs_np={
            "data": x[0],
        },
        backend_to_test=backend_fw,
        method_input_dtypes=input_dtype,
        method_all_as_kwargs_np={},
        frontend_method_data=frontend_method_data,
        init_flags=init_flags,
        method_flags=method_flags,
        frontend=frontend,
        on_device=on_device,
    )


# bitwise_and
@handle_frontend_method(
    class_tree=CLASS_TREE,
    init_tree="paddle.to_tensor",
    method_name="bitwise_and",
    dtypes_and_x=helpers.dtype_and_values(
        available_dtypes=helpers.get_dtypes("valid"), num_arrays=2, shared_dtype=True
    ),
)
def test_paddle_bitwise_and(
    dtypes_and_x,
    frontend_method_data,
    init_flags,
    method_flags,
    frontend,
    on_device,
    backend_fw,
):
    input_dtype, x = dtypes_and_x
    helpers.test_frontend_method(
        init_input_dtypes=input_dtype,
        backend_to_test=backend_fw,
        init_all_as_kwargs_np={"data": x[0]},
        method_input_dtypes=input_dtype,
        method_all_as_kwargs_np={"y": x[1]},
        frontend_method_data=frontend_method_data,
        init_flags=init_flags,
        method_flags=method_flags,
        frontend=frontend,
        on_device=on_device,
    )


#  bitwise_not
@handle_frontend_method(
    class_tree=CLASS_TREE,
    init_tree="paddle.to_tensor",
    method_name="bitwise_not",
    dtype_and_x=helpers.dtype_and_values(
        available_dtypes=helpers.get_dtypes("valid"),
    ),
)
def test_paddle_bitwise_not(
    dtype_and_x,
    frontend_method_data,
    init_flags,
    method_flags,
    frontend,
    on_device,
    backend_fw,
):
    input_dtype, x = dtype_and_x
    helpers.test_frontend_method(
        init_input_dtypes=input_dtype,
        backend_to_test=backend_fw,
        init_all_as_kwargs_np={
            "data": x[0],
        },
        method_input_dtypes=input_dtype,
        method_all_as_kwargs_np={},
        frontend_method_data=frontend_method_data,
        init_flags=init_flags,
        method_flags=method_flags,
        frontend=frontend,
        on_device=on_device,
    )


@handle_frontend_method(
    class_tree=CLASS_TREE,
    init_tree="paddle.to_tensor",
    method_name="bitwise_or",
    dtypes_and_x=helpers.dtype_and_values(
        available_dtypes=helpers.get_dtypes("valid"), num_arrays=2, shared_dtype=True
    ),
)
def test_paddle_bitwise_or(
    dtypes_and_x,
    frontend_method_data,
    init_flags,
    method_flags,
    frontend,
    on_device,
    backend_fw,
):
    input_dtype, x = dtypes_and_x
    helpers.test_frontend_method(
        init_input_dtypes=input_dtype,
        backend_to_test=backend_fw,
        init_all_as_kwargs_np={"data": x[0]},
        method_input_dtypes=input_dtype,
        method_all_as_kwargs_np={"y": x[1]},
        frontend_method_data=frontend_method_data,
        init_flags=init_flags,
        method_flags=method_flags,
        frontend=frontend,
        on_device=on_device,
    )


# bitwise_xor
@handle_frontend_method(
    class_tree=CLASS_TREE,
    init_tree="paddle.to_tensor",
    method_name="bitwise_xor",
    dtypes_and_x=helpers.dtype_and_values(
        available_dtypes=helpers.get_dtypes("valid"), num_arrays=2, shared_dtype=True
    ),
)
def test_paddle_bitwise_xor(
    dtypes_and_x,
    frontend_method_data,
    init_flags,
    method_flags,
    frontend,
    on_device,
    backend_fw,
):
    input_dtype, x = dtypes_and_x
    helpers.test_frontend_method(
        init_input_dtypes=input_dtype,
        backend_to_test=backend_fw,
        init_all_as_kwargs_np={"data": x[0]},
        method_input_dtypes=input_dtype,
        method_all_as_kwargs_np={"y": x[1]},
        frontend_method_data=frontend_method_data,
        init_flags=init_flags,
        method_flags=method_flags,
        frontend=frontend,
        on_device=on_device,
    )


# bmm
@handle_frontend_method(
    class_tree=CLASS_TREE,
    init_tree="paddle.to_tensor",
    method_name="bmm",
    dtype_and_x=_get_dtype_and_values_bmm(),
)
def test_paddle_bmm(
    dtype_and_x,
    frontend_method_data,
    init_flags,
    method_flags,
    frontend,
    on_device,
    backend_fw,
):
    input_dtype, x, y = dtype_and_x
    helpers.test_frontend_method(
        init_input_dtypes=input_dtype,
        backend_to_test=backend_fw,
        init_all_as_kwargs_np={"data": x},
        method_input_dtypes=input_dtype,
        method_all_as_kwargs_np={"y": y},
        frontend_method_data=frontend_method_data,
        init_flags=init_flags,
        method_flags=method_flags,
        frontend=frontend,
        on_device=on_device,
    )


# cast
@handle_frontend_method(
    class_tree=CLASS_TREE,
    init_tree="paddle.to_tensor",
    method_name="cast",
    dtype_and_x=helpers.dtype_and_values(
        available_dtypes=helpers.get_dtypes("valid"),
    ),
    dtype=helpers.get_dtypes("valid", full=False),
)
def test_paddle_cast(
    dtype_and_x,
    dtype,
    frontend_method_data,
    init_flags,
    method_flags,
    frontend,
    on_device,
    backend_fw,
):
    input_dtype, x = dtype_and_x
    if dtype is None:
        dtype = input_dtype
    helpers.test_frontend_method(
        init_input_dtypes=input_dtype,
        backend_to_test=backend_fw,
        init_all_as_kwargs_np={
            "data": x[0],
        },
        method_input_dtypes=input_dtype,
        method_all_as_kwargs_np={
            "dtype": dtype[0],
        },
        frontend_method_data=frontend_method_data,
        init_flags=init_flags,
        method_flags=method_flags,
        frontend=frontend,
        on_device=on_device,
    )


# ceil
@handle_frontend_method(
    class_tree=CLASS_TREE,
    init_tree="paddle.to_tensor",
    method_name="ceil",
    dtype_and_x=helpers.dtype_and_values(
        available_dtypes=helpers.get_dtypes("float"),
    ),
)
def test_paddle_ceil(
    dtype_and_x,
    frontend_method_data,
    init_flags,
    method_flags,
    frontend,
    on_device,
    backend_fw,
):
    input_dtype, x = dtype_and_x
    helpers.test_frontend_method(
        init_input_dtypes=input_dtype,
        backend_to_test=backend_fw,
        init_all_as_kwargs_np={
            "data": x[0],
        },
        method_input_dtypes=input_dtype,
        method_all_as_kwargs_np={},
        frontend_method_data=frontend_method_data,
        init_flags=init_flags,
        method_flags=method_flags,
        frontend=frontend,
        on_device=on_device,
    )


# ceil_
@handle_frontend_method(
    class_tree=CLASS_TREE,
    init_tree="paddle.to_tensor",
    method_name="ceil_",
    dtype_and_x=helpers.dtype_and_values(
        available_dtypes=helpers.get_dtypes("valid"),
    ),
    test_inplace=st.just(True),
)
def test_paddle_ceil_(
    dtype_and_x,
    frontend_method_data,
    init_flags,
    method_flags,
    frontend,
    on_device,
    backend_fw,
):
    input_dtype, x = dtype_and_x
    helpers.test_frontend_method(
        init_input_dtypes=input_dtype,
        backend_to_test=backend_fw,
        init_all_as_kwargs_np={
            "data": x[0],
        },
        method_input_dtypes=input_dtype,
        method_all_as_kwargs_np={},
        frontend_method_data=frontend_method_data,
        init_flags=init_flags,
        method_flags=method_flags,
        frontend=frontend,
        on_device=on_device,
    )


# cholesky
@handle_frontend_method(
    class_tree=CLASS_TREE,
    init_tree="paddle.to_tensor",
    method_name="cholesky",
    dtype_and_x=_get_dtype_and_square_matrix(),
    upper=st.booleans(),
)
def test_paddle_cholesky(
    dtype_and_x,
    upper,
    frontend_method_data,
    init_flags,
    method_flags,
    frontend,
    on_device,
    backend_fw,
):
    input_dtype, x = dtype_and_x
    x = np.matmul(x.T, x) + np.identity(x.shape[0])

    helpers.test_frontend_method(
        init_input_dtypes=input_dtype,
        backend_to_test=backend_fw,
        init_all_as_kwargs_np={
            "data": x,
        },
        method_input_dtypes=input_dtype,
        method_all_as_kwargs_np={"upper": upper},
        frontend=frontend,
        frontend_method_data=frontend_method_data,
        init_flags=init_flags,
        method_flags=method_flags,
        on_device=on_device,
    )


@handle_frontend_method(
    class_tree=CLASS_TREE,
    init_tree="paddle.to_tensor",
    method_name="clip",
    input_and_ranges=_get_clip_inputs(),
)
def test_paddle_clip(
    input_and_ranges,
    frontend,
    frontend_method_data,
    backend_fw,
    init_flags,
    method_flags,
    on_device,
):
    input_dtype, x, min, max = input_and_ranges
    helpers.test_frontend_method(
        init_input_dtypes=input_dtype,
        init_all_as_kwargs_np={
            "data": x[0],
        },
        method_input_dtypes=input_dtype,
        method_all_as_kwargs_np={"min": min, "max": max},
        frontend_method_data=frontend_method_data,
        init_flags=init_flags,
        method_flags=method_flags,
        frontend=frontend,
        backend_to_test=backend_fw,
        on_device=on_device,
    )


# clip_
@handle_frontend_method(
    class_tree=CLASS_TREE,
    init_tree="paddle.to_tensor",
    method_name="clip_",
    input_and_ranges=_get_clip_inputs_(),
    test_inplace=st.just(True),
)
def test_paddle_clip_(
    input_and_ranges,
    frontend,
    frontend_method_data,
    backend_fw,
    init_flags,
    method_flags,
    on_device,
):
    input_dtype, x, min_val, max_val = input_and_ranges
    if min_val > max_val:
        max_value = min_val
        min_value = max_val
    else:
        max_value = max_val
        min_value = min_val

    helpers.test_frontend_method(
        init_input_dtypes=input_dtype,
        init_all_as_kwargs_np={
            "data": x[0],
        },
        method_input_dtypes=input_dtype,
        method_all_as_kwargs_np={"min": min_value, "max": max_value},
        frontend_method_data=frontend_method_data,
        init_flags=init_flags,
        method_flags=method_flags,
        frontend=frontend,
        backend_to_test=backend_fw,
        on_device=on_device,
    )


@handle_frontend_method(
    class_tree=CLASS_TREE,
    init_tree="paddle.to_tensor",
    method_name="cond",
    dtype_and_x=_get_dtype_and_matrix_non_singular(dtypes=["float32", "float64"]),
    p=st.sampled_from([None, "fro", "nuc", np.inf, -np.inf, 1, -1, 2, -2]),
)
def test_paddle_cond(
    dtype_and_x,
    p,
    frontend_method_data,
    init_flags,
    method_flags,
    frontend,
    on_device,
    backend_fw,
):
    input_dtype, x = dtype_and_x
    helpers.test_frontend_method(
        init_input_dtypes=input_dtype,
        backend_to_test=backend_fw,
        init_all_as_kwargs_np={
            "data": x[0],
        },
        method_input_dtypes=input_dtype,
        method_all_as_kwargs_np={"p": p},
        frontend_method_data=frontend_method_data,
        init_flags=init_flags,
        method_flags=method_flags,
        frontend=frontend,
        on_device=on_device,
    )


# conj
@handle_frontend_method(
    class_tree=CLASS_TREE,
    init_tree="paddle.to_tensor",
    method_name="conj",
    dtype_and_x=helpers.dtype_and_values(
        available_dtypes=helpers.get_dtypes("numeric"),
    ),
)
def test_paddle_conj(
    dtype_and_x,
    frontend_method_data,
    init_flags,
    method_flags,
    frontend,
    on_device,
    backend_fw,
):
    input_dtype, x = dtype_and_x
    helpers.test_frontend_method(
        init_input_dtypes=input_dtype,
        backend_to_test=backend_fw,
        init_all_as_kwargs_np={
            "data": x[0],
        },
        method_input_dtypes=input_dtype,
        method_all_as_kwargs_np={},
        frontend_method_data=frontend_method_data,
        init_flags=init_flags,
        method_flags=method_flags,
        frontend=frontend,
        on_device=on_device,
    )


# cos
@handle_frontend_method(
    class_tree=CLASS_TREE,
    init_tree="paddle.to_tensor",
    method_name="cos",
    dtype_and_x=helpers.dtype_and_values(
        available_dtypes=helpers.get_dtypes("float"),
    ),
)
def test_paddle_cos(
    dtype_and_x,
    frontend_method_data,
    init_flags,
    method_flags,
    frontend,
    on_device,
    backend_fw,
):
    input_dtype, x = dtype_and_x
    helpers.test_frontend_method(
        init_input_dtypes=input_dtype,
        backend_to_test=backend_fw,
        init_all_as_kwargs_np={
            "data": x[0],
        },
        method_input_dtypes=input_dtype,
        method_all_as_kwargs_np={},
        frontend_method_data=frontend_method_data,
        init_flags=init_flags,
        method_flags=method_flags,
        frontend=frontend,
        on_device=on_device,
    )


# cosh
@handle_frontend_method(
    class_tree=CLASS_TREE,
    init_tree="paddle.to_tensor",
    method_name="cosh",
    dtype_and_x=helpers.dtype_and_values(
        available_dtypes=helpers.get_dtypes("float"),
    ),
)
def test_paddle_cosh(
    dtype_and_x,
    frontend_method_data,
    init_flags,
    method_flags,
    frontend,
    on_device,
    backend_fw,
):
    input_dtype, x = dtype_and_x
    helpers.test_frontend_method(
        init_input_dtypes=input_dtype,
        backend_to_test=backend_fw,
        init_all_as_kwargs_np={
            "data": x[0],
        },
        method_input_dtypes=input_dtype,
        method_all_as_kwargs_np={},
        frontend_method_data=frontend_method_data,
        init_flags=init_flags,
        method_flags=method_flags,
        frontend=frontend,
        on_device=on_device,
    )


@handle_frontend_method(
    class_tree=CLASS_TREE,
    init_tree="paddle.to_tensor",
    method_name="cumprod",
    dtype_x_axis=helpers.dtype_values_axis(
        available_dtypes=helpers.get_dtypes("float"),
        valid_axis=True,
        force_int_axis=True,
        min_num_dims=1,
        min_value=-5,
        max_value=5,
    ),
)
def test_paddle_cumprod(
    dtype_x_axis,
    frontend_method_data,
    init_flags,
    method_flags,
    frontend,
    on_device,
    backend_fw,
):
    input_dtype, x, axis = dtype_x_axis
    helpers.test_frontend_method(
        init_input_dtypes=input_dtype,
        backend_to_test=backend_fw,
        init_all_as_kwargs_np={
            "data": x[0],
        },
        method_input_dtypes=input_dtype,
        method_all_as_kwargs_np={"dim": axis},
        frontend_method_data=frontend_method_data,
        init_flags=init_flags,
        method_flags=method_flags,
        frontend=frontend,
        on_device=on_device,
    )


@handle_frontend_method(
    class_tree=CLASS_TREE,
    init_tree="paddle.to_tensor",
    method_name="cumsum",
    dtype_x_axis=helpers.dtype_values_axis(
        available_dtypes=helpers.get_dtypes("float"),
        valid_axis=True,
        force_int_axis=True,
        min_num_dims=1,
        min_value=-5,
        max_value=5,
    ),
)
def test_paddle_cumsum(
    dtype_x_axis,
    frontend_method_data,
    init_flags,
    method_flags,
    frontend,
    on_device,
    backend_fw,
):
    input_dtype, x, axis = dtype_x_axis
    helpers.test_frontend_method(
        init_input_dtypes=input_dtype,
        backend_to_test=backend_fw,
        init_all_as_kwargs_np={
            "data": x[0],
        },
        method_input_dtypes=input_dtype,
        method_all_as_kwargs_np={"axis": axis},
        frontend_method_data=frontend_method_data,
        init_flags=init_flags,
        method_flags=method_flags,
        frontend=frontend,
        on_device=on_device,
    )


# deg2rad
@handle_frontend_method(
    class_tree=CLASS_TREE,
    init_tree="paddle.to_tensor",
    method_name="deg2rad",
    dtype_and_x=helpers.dtype_and_values(
        available_dtypes=helpers.get_dtypes("float"),
    ),
)
def test_paddle_deg2rad(
    dtype_and_x,
    frontend_method_data,
    init_flags,
    method_flags,
    frontend,
    on_device,
    backend_fw,
):
    input_dtype, x = dtype_and_x
    helpers.test_frontend_method(
        init_input_dtypes=input_dtype,
        backend_to_test=backend_fw,
        init_all_as_kwargs_np={
            "data": x[0],
        },
        method_input_dtypes=input_dtype,
        method_all_as_kwargs_np={},
        frontend_method_data=frontend_method_data,
        init_flags=init_flags,
        method_flags=method_flags,
        frontend=frontend,
        on_device=on_device,
    )


# Tests #
# ----- #


@given(
    dtype_x=helpers.dtype_and_values(
        available_dtypes=helpers.get_dtypes("valid", prune_function=False)
    ).filter(lambda x: "bfloat16" not in x[0]),
)
def test_paddle_device(
    dtype_x,
):
    _, data = dtype_x
    x = Tensor(data[0])
    x.ivy_array = data[0]
    ivy.utils.assertions.check_equal(
        x.place, ivy.dev(ivy.array(data[0])), as_array=False
    )


# diagonal
@handle_frontend_method(
    class_tree=CLASS_TREE,
    init_tree="paddle.to_tensor",
    method_name="diagonal",
    dtype_and_values=helpers.dtype_and_values(
        available_dtypes=helpers.get_dtypes("valid"),
        shape=st.shared(helpers.get_shape(min_num_dims=2), key="shape"),
    ),
    dims_and_offset=dims_and_offset(
        shape=st.shared(helpers.get_shape(min_num_dims=2), key="shape")
    ),
)
def test_paddle_diagonal(
    dtype_and_values,
    dims_and_offset,
    frontend,
    frontend_method_data,
    backend_fw,
    init_flags,
    method_flags,
    on_device,
):
    input_dtype, value = dtype_and_values
    dim1, dim2, offset = dims_and_offset
    input = value[0]
    num_dims = len(np.shape(input))
    assume(dim1 != dim2)
    if dim1 < 0:
        assume(dim1 + num_dims != dim2)
    if dim2 < 0:
        assume(dim1 != dim2 + num_dims)
    helpers.test_frontend_method(
        init_input_dtypes=[input_dtype[0]],
        init_all_as_kwargs_np={"x": input},
        method_input_dtypes=[input_dtype[0]],
        method_all_as_kwargs_np={
            "offset": offset,
            "axis1": dim1,
            "axis2": dim2,
        },
        frontend=frontend,
        frontend_method_data=frontend_method_data,
        backend_to_test=backend_fw,
        init_flags=init_flags,
        method_flags=method_flags,
        on_device=on_device,
    )


# digamma
@handle_frontend_method(
    class_tree=CLASS_TREE,
    init_tree="paddle.to_tensor",
    method_name="digamma",
    dtype_and_x=helpers.dtype_and_values(
        available_dtypes=helpers.get_dtypes("float"),
        min_value=1,
        max_value=1e5,
    ),
)
def test_paddle_digamma(
    dtype_and_x,
    frontend_method_data,
    init_flags,
    method_flags,
    frontend,
    on_device,
    backend_fw,
):
    input_dtype, x = dtype_and_x
    helpers.test_frontend_method(
        init_input_dtypes=input_dtype,
        backend_to_test=backend_fw,
        init_all_as_kwargs_np={
            "data": x[0],
        },
        method_input_dtypes=input_dtype,
        method_all_as_kwargs_np={},
        frontend_method_data=frontend_method_data,
        init_flags=init_flags,
        method_flags=method_flags,
        frontend=frontend,
        on_device=on_device,
    )


# dim
@handle_frontend_method(
    class_tree=CLASS_TREE,
    init_tree="paddle.to_tensor",
    method_name="dim",
    dtype_and_x=helpers.dtype_and_values(
        available_dtypes=helpers.get_dtypes("valid"),
    ),
)
def test_paddle_dim(
    dtype_and_x,
    frontend_method_data,
    init_flags,
    method_flags,
    frontend,
    on_device,
    backend_fw,
):
    input_dtype, x = dtype_and_x
    helpers.test_frontend_method(
        init_input_dtypes=input_dtype,
        backend_to_test=backend_fw,
        init_all_as_kwargs_np={
            "data": x[0],
        },
        method_input_dtypes=[],
        method_all_as_kwargs_np={},
        frontend_method_data=frontend_method_data,
        init_flags=init_flags,
        method_flags=method_flags,
        frontend=frontend,
        on_device=on_device,
    )


# divide
@handle_frontend_method(
    class_tree=CLASS_TREE,
    init_tree="paddle.to_tensor",
    method_name="divide",
    dtypes_and_x=helpers.dtype_and_values(
        available_dtypes=helpers.get_dtypes("valid"),
        num_arrays=2,
        shared_dtype=True,
        safety_factor_scale="log",
        small_abs_safety_factor=32,
    ),
)
def test_paddle_divide(
    dtypes_and_x,
    frontend_method_data,
    init_flags,
    method_flags,
    frontend,
    on_device,
    backend_fw,
):
    input_dtype, x = dtypes_and_x
    helpers.test_frontend_method(
        init_input_dtypes=input_dtype,
        backend_to_test=backend_fw,
        init_all_as_kwargs_np={"data": x[0]},
        method_input_dtypes=input_dtype,
        method_all_as_kwargs_np={"y": x[1]},
        frontend_method_data=frontend_method_data,
        init_flags=init_flags,
        method_flags=method_flags,
        frontend=frontend,
        on_device=on_device,
    )


@given(
    dtype_x=helpers.dtype_and_values(
        available_dtypes=helpers.get_dtypes("valid", prune_function=False)
    ).filter(lambda x: "bfloat16" not in x[0]),
)
def test_paddle_dtype(
    dtype_x,
):
    dtype, data = dtype_x
    x = Tensor(data[0])
    x.ivy_array = data[0]
    ivy.utils.assertions.check_equal(x.dtype, dtype[0], as_array=False)


# eigvals
@handle_frontend_method(
    class_tree=CLASS_TREE,
    init_tree="paddle.to_tensor",
    method_name="eigvals",
    dtype_and_x=_get_dtype_and_square_matrix(),
)
def test_paddle_eigvals(
    dtype_and_x,
    frontend_method_data,
    init_flags,
    method_flags,
    frontend,
    on_device,
    backend_fw,
):
    input_dtype, x = dtype_and_x

    ret, frontend_ret = helpers.test_frontend_method(
        init_input_dtypes=input_dtype,
        backend_to_test=backend_fw,
        init_all_as_kwargs_np={"data": x},
        method_input_dtypes=input_dtype,
        method_all_as_kwargs_np={},
        frontend=frontend,
        frontend_method_data=frontend_method_data,
        init_flags=init_flags,
        method_flags=method_flags,
        on_device=on_device,
        test_values=False,
    )

    with BackendHandler.update_backend(backend_fw) as ivy_backend:
        # check if Tensor or ivy array
        try:
            ret = ret.ivy_array.to_numpy()
        except AttributeError:
            ret = ivy_backend.to_numpy(ret)
        frontend_ret = [np.asarray(x) for x in frontend_ret]
        # Calculate the magnitude of the complex numbers then sort them for testing
        ret = np.sort(np.abs(ret)).astype(np.float64)
        frontend_ret = np.sort(np.abs(frontend_ret)).astype(np.float64)

        assert_all_close(
            ret_np=ret,
            ret_from_gt_np=frontend_ret,
            backend=backend_fw,
            ground_truth_backend=frontend,
            atol=1e-2,
            rtol=1e-2,
        )


# equal
@handle_frontend_method(
    class_tree=CLASS_TREE,
    init_tree="paddle.to_tensor",
    method_name="equal",
    dtypes_and_x=helpers.dtype_and_values(
        available_dtypes=helpers.get_dtypes("valid"),
        num_arrays=2,
        shared_dtype=True,
    ),
)
def test_paddle_equal(
    dtypes_and_x,
    frontend_method_data,
    init_flags,
    method_flags,
    frontend,
    on_device,
    backend_fw,
):
    input_dtype, x = dtypes_and_x
    helpers.test_frontend_method(
        init_input_dtypes=input_dtype,
        backend_to_test=backend_fw,
        init_all_as_kwargs_np={"data": x[0]},
        method_input_dtypes=input_dtype,
        method_all_as_kwargs_np={"y": x[1]},
        frontend_method_data=frontend_method_data,
        init_flags=init_flags,
        method_flags=method_flags,
        frontend=frontend,
        on_device=on_device,
    )


#  equal_all
@handle_frontend_method(
    class_tree=CLASS_TREE,
    init_tree="paddle.to_tensor",
    method_name="equal_all",
    dtypes_and_x=helpers.dtype_and_values(
        available_dtypes=helpers.get_dtypes("valid"),
        num_arrays=2,
        min_value=-np.inf,
        max_value=np.inf,
        shared_dtype=True,
        safety_factor_scale="log",
        small_abs_safety_factor=32,
    ),
)
def test_paddle_equal_all(
    dtypes_and_x,
    frontend_method_data,
    init_flags,
    method_flags,
    frontend,
    on_device,
    backend_fw,
):
    input_dtype, x = dtypes_and_x
    helpers.test_frontend_method(
        init_input_dtypes=input_dtype,
        backend_to_test=backend_fw,
        init_all_as_kwargs_np={"data": x[0]},
        method_input_dtypes=input_dtype,
        method_all_as_kwargs_np={"y": x[1]},
        frontend_method_data=frontend_method_data,
        init_flags=init_flags,
        method_flags=method_flags,
        frontend=frontend,
        on_device=on_device,
    )


# erf
@handle_frontend_method(
    class_tree=CLASS_TREE,
    init_tree="paddle.to_tensor",
    method_name="erf",
    dtype_and_x=helpers.dtype_and_values(
        available_dtypes=helpers.get_dtypes("valid"),
    ),
)
def test_paddle_erf(
    dtype_and_x,
    frontend_method_data,
    init_flags,
    method_flags,
    frontend,
    on_device,
    backend_fw,
):
    input_dtype, x = dtype_and_x
    helpers.test_frontend_method(
        init_input_dtypes=input_dtype,
        backend_to_test=backend_fw,
        init_all_as_kwargs_np={
            "data": x[0],
        },
        method_input_dtypes=input_dtype,
        method_all_as_kwargs_np={},
        frontend_method_data=frontend_method_data,
        init_flags=init_flags,
        method_flags=method_flags,
        frontend=frontend,
        on_device=on_device,
    )


# exp
@handle_frontend_method(
    class_tree=CLASS_TREE,
    init_tree="paddle.to_tensor",
    method_name="exp",
    dtype_and_x=helpers.dtype_and_values(
        available_dtypes=helpers.get_dtypes("float"),
    ),
)
def test_paddle_exp(
    dtype_and_x,
    frontend_method_data,
    init_flags,
    method_flags,
    frontend,
    on_device,
    backend_fw,
):
    input_dtype, x = dtype_and_x
    helpers.test_frontend_method(
        init_input_dtypes=input_dtype,
        backend_to_test=backend_fw,
        init_all_as_kwargs_np={
            "data": x[0],
        },
        method_input_dtypes=input_dtype,
        method_all_as_kwargs_np={},
        frontend_method_data=frontend_method_data,
        init_flags=init_flags,
        method_flags=method_flags,
        frontend=frontend,
        on_device=on_device,
    )


# exp_
@handle_frontend_method(
    class_tree=CLASS_TREE,
    init_tree="paddle.to_tensor",
    method_name="exp_",
    dtype_and_x=helpers.dtype_and_values(
        available_dtypes=helpers.get_dtypes("float"),
    ),
    test_inplace=st.just(True),
)
def test_paddle_exp_(
    dtype_and_x,
    frontend_method_data,
    init_flags,
    method_flags,
    frontend,
    on_device,
    backend_fw,
):
    input_dtype, x = dtype_and_x
    helpers.test_frontend_method(
        init_input_dtypes=input_dtype,
        backend_to_test=backend_fw,
        init_all_as_kwargs_np={
            "data": x[0],
        },
        method_input_dtypes=input_dtype,
        method_all_as_kwargs_np={},
        frontend_method_data=frontend_method_data,
        init_flags=init_flags,
        method_flags=method_flags,
        frontend=frontend,
        on_device=on_device,
    )


# fill_
@handle_frontend_method(
    class_tree=CLASS_TREE,
    init_tree="paddle.to_tensor",
    method_name="fill_",
    dtype_and_x=helpers.dtype_and_values(
        available_dtypes=helpers.get_dtypes("valid"),
        allow_inf=False,
    ),
    dtype_v=helpers.dtype_and_values(
        available_dtypes=helpers.get_dtypes("valid"),
        shape=(1,),
        min_value=0,
        max_value=10,
    ),
)
def test_paddle_fill_(
    dtype_and_x,
    dtype_v,
    frontend_method_data,
    init_flags,
    method_flags,
    frontend,
    on_device,
    backend_fw,
):
    input_dtype, x = dtype_and_x
    value_dtype, v = dtype_v
    helpers.test_frontend_method(
        init_input_dtypes=input_dtype,
        backend_to_test=backend_fw,
        init_all_as_kwargs_np={
            "data": x[0],
        },
        method_input_dtypes=value_dtype,
        method_all_as_kwargs_np={"value": v[0].item()},
        frontend_method_data=frontend_method_data,
        init_flags=init_flags,
        method_flags=method_flags,
        frontend=frontend,
        on_device=on_device,
    )


# floor
@handle_frontend_method(
    class_tree=CLASS_TREE,
    init_tree="paddle.to_tensor",
    method_name="floor",
    dtype_and_x=helpers.dtype_and_values(
        available_dtypes=helpers.get_dtypes("float"),
    ),
)
def test_paddle_floor(
    dtype_and_x,
    frontend_method_data,
    init_flags,
    method_flags,
    frontend,
    on_device,
    backend_fw,
):
    input_dtype, x = dtype_and_x
    helpers.test_frontend_method(
        init_input_dtypes=input_dtype,
        backend_to_test=backend_fw,
        init_all_as_kwargs_np={
            "data": x[0],
        },
        method_input_dtypes=input_dtype,
        method_all_as_kwargs_np={},
        frontend_method_data=frontend_method_data,
        init_flags=init_flags,
        method_flags=method_flags,
        frontend=frontend,
        on_device=on_device,
    )


# floor_
@handle_frontend_method(
    class_tree=CLASS_TREE,
    init_tree="paddle.to_tensor",
    method_name="floor_",
    dtype_and_x=helpers.dtype_and_values(
        available_dtypes=helpers.get_dtypes("float"),
    ),
    test_inplace=st.just(True),
)
def test_paddle_floor_(
    dtype_and_x,
    frontend_method_data,
    init_flags,
    method_flags,
    frontend,
    on_device,
    backend_fw,
):
    input_dtype, x = dtype_and_x
    helpers.test_frontend_method(
        init_input_dtypes=input_dtype,
        backend_to_test=backend_fw,
        init_all_as_kwargs_np={
            "data": x[0],
        },
        method_input_dtypes=input_dtype,
        method_all_as_kwargs_np={},
        frontend_method_data=frontend_method_data,
        init_flags=init_flags,
        method_flags=method_flags,
        frontend=frontend,
        on_device=on_device,
    )


# floor_divide
@handle_frontend_method(
    class_tree=CLASS_TREE,
    init_tree="paddle.to_tensor",
    method_name="floor_divide",
    dtypes_and_x=helpers.dtype_and_values(
        available_dtypes=helpers.get_dtypes("valid"),
        num_arrays=2,
        min_value=2,
        shared_dtype=True,
        large_abs_safety_factor=2,
        small_abs_safety_factor=2,
        safety_factor_scale="linear",
    ),
)
def test_paddle_floor_divide(
    dtypes_and_x,
    frontend_method_data,
    init_flags,
    method_flags,
    frontend,
    on_device,
    backend_fw,
):
    input_dtype, x = dtypes_and_x
    # Absolute tolerance is 1,
    helpers.test_frontend_method(
        init_input_dtypes=input_dtype,
        backend_to_test=backend_fw,
        init_all_as_kwargs_np={"data": x[0]},
        method_input_dtypes=input_dtype,
        method_all_as_kwargs_np={"y": x[1]},
        frontend_method_data=frontend_method_data,
        init_flags=init_flags,
        method_flags=method_flags,
        frontend=frontend,
        on_device=on_device,
        atol_=1,
    )


@handle_frontend_method(
    class_tree=CLASS_TREE,
    init_tree="paddle.to_tensor",
    method_name="fmax",
    dtypes_and_x=helpers.dtype_and_values(
        available_dtypes=helpers.get_dtypes("float"), num_arrays=2, shared_dtype=True
    ),
)
def test_paddle_fmax(
    dtypes_and_x,
    frontend_method_data,
    init_flags,
    method_flags,
    frontend,
    on_device,
    backend_fw,
):
    input_dtype, x = dtypes_and_x
    helpers.test_frontend_method(
        init_input_dtypes=input_dtype,
        backend_to_test=backend_fw,
        init_all_as_kwargs_np={"data": x[0]},
        method_input_dtypes=input_dtype,
        method_all_as_kwargs_np={"y": x[1]},
        frontend_method_data=frontend_method_data,
        init_flags=init_flags,
        method_flags=method_flags,
        frontend=frontend,
        on_device=on_device,
    )


@handle_frontend_method(
    class_tree=CLASS_TREE,
    init_tree="paddle.to_tensor",
    method_name="fmin",
    dtypes_and_x=helpers.dtype_and_values(
        available_dtypes=helpers.get_dtypes("float"), num_arrays=2, shared_dtype=True
    ),
)
def test_paddle_fmin(
    dtypes_and_x,
    frontend_method_data,
    init_flags,
    method_flags,
    frontend,
    on_device,
    backend_fw,
):
    input_dtype, x = dtypes_and_x
    helpers.test_frontend_method(
        init_input_dtypes=input_dtype,
        backend_to_test=backend_fw,
        init_all_as_kwargs_np={"data": x[0]},
        method_input_dtypes=input_dtype,
        method_all_as_kwargs_np={"y": x[1]},
        frontend_method_data=frontend_method_data,
        init_flags=init_flags,
        method_flags=method_flags,
        frontend=frontend,
        on_device=on_device,
    )


# frac
@handle_frontend_method(
    class_tree=CLASS_TREE,
    init_tree="paddle.to_tensor",
    method_name="frac",
    dtype_and_x=helpers.dtype_and_values(
        available_dtypes=helpers.get_dtypes(kind="valid"),
        num_arrays=1,
        max_value=1e6,
        min_value=-1e6,
    ),
)
def test_paddle_frac(
    dtype_and_x,
    frontend_method_data,
    init_flags,
    method_flags,
    frontend,
    on_device,
    backend_fw,
):
    input_dtype, x = dtype_and_x
    helpers.test_frontend_method(
        init_input_dtypes=input_dtype,
        backend_to_test=backend_fw,
        init_all_as_kwargs_np={
            "data": x[0],
        },
        method_input_dtypes=input_dtype,
        method_all_as_kwargs_np={},
        frontend_method_data=frontend_method_data,
        init_flags=init_flags,
        method_flags=method_flags,
        frontend=frontend,
        on_device=on_device,
    )


# gather
@handle_frontend_method(
    class_tree=CLASS_TREE,
    init_tree="paddle.to_tensor",
    method_name="gather",
    dtypes_and_x=helpers.dtype_and_values(
        available_dtypes=helpers.get_dtypes("float"), num_arrays=2, shared_dtype=True
    ),
)
def test_paddle_gather(
    dtypes_and_x,
    frontend_method_data,
    init_flags,
    method_flags,
    frontend,
    on_device,
    backend_fw,
):
    input_dtype, x = dtypes_and_x
    helpers.test_frontend_method(
        init_input_dtypes=input_dtype,
        backend_to_test=backend_fw,
        init_all_as_kwargs_np={"data": x[0]},
        method_input_dtypes=input_dtype,
        method_all_as_kwargs_np={"y": x[1]},
        frontend_method_data=frontend_method_data,
        init_flags=init_flags,
        method_flags=method_flags,
        frontend=frontend,
        on_device=on_device,
    )


# greater_than
@handle_frontend_method(
    class_tree=CLASS_TREE,
    init_tree="paddle.to_tensor",
    method_name="greater_than",
    dtypes_and_x=helpers.dtype_and_values(
        available_dtypes=helpers.get_dtypes("valid"),
        num_arrays=2,
        shared_dtype=True,
        safety_factor_scale="log",
        small_abs_safety_factor=32,
    ),
)
def test_paddle_greater_than(
    dtypes_and_x,
    frontend_method_data,
    init_flags,
    method_flags,
    frontend,
    on_device,
    backend_fw,
):
    input_dtype, x = dtypes_and_x
    helpers.test_frontend_method(
        init_input_dtypes=input_dtype,
        backend_to_test=backend_fw,
        init_all_as_kwargs_np={"data": x[0]},
        method_input_dtypes=input_dtype,
        method_all_as_kwargs_np={"y": x[1]},
        frontend_method_data=frontend_method_data,
        init_flags=init_flags,
        method_flags=method_flags,
        frontend=frontend,
        on_device=on_device,
    )


# imag
@handle_frontend_method(
    class_tree=CLASS_TREE,
    init_tree="paddle.to_tensor",
    method_name="imag",
    dtype_and_x=helpers.dtype_and_values(
        available_dtypes=helpers.get_dtypes("valid"),
    ),
)
def test_paddle_imag(
    dtype_and_x,
    frontend_method_data,
    init_flags,
    method_flags,
    frontend,
    on_device,
    backend_fw,
):
    input_dtype, x = dtype_and_x
    helpers.test_frontend_method(
        init_input_dtypes=input_dtype,
        backend_to_test=backend_fw,
        init_all_as_kwargs_np={
            "data": x[0],
        },
        method_input_dtypes=input_dtype,
        method_all_as_kwargs_np={},
        frontend_method_data=frontend_method_data,
        init_flags=init_flags,
        method_flags=method_flags,
        frontend=frontend,
        on_device=on_device,
    )


# inner
@handle_frontend_method(
    class_tree=CLASS_TREE,
    init_tree="paddle.to_tensor",
    method_name="inner",
    dtype_and_x=helpers.dtype_and_values(
        available_dtypes=helpers.get_dtypes("valid"),
        min_value=-10,
        max_value=10,
        num_arrays=2,
        shared_dtype=True,
    ),
)
def test_paddle_inner(
    dtype_and_x,
    frontend_method_data,
    init_flags,
    method_flags,
    frontend,
    on_device,
    backend_fw,
):
    input_dtype, x = dtype_and_x
    helpers.test_frontend_method(
        init_input_dtypes=input_dtype,
        backend_to_test=backend_fw,
        init_all_as_kwargs_np={
            "data": x[0],
        },
        method_input_dtypes=input_dtype,
        method_all_as_kwargs_np={"y": x[1]},
        frontend_method_data=frontend_method_data,
        init_flags=init_flags,
        method_flags=method_flags,
        frontend=frontend,
        on_device=on_device,
    )


# is_floating_point
@handle_frontend_method(
    class_tree=CLASS_TREE,
    init_tree="paddle.to_tensor",
    method_name="is_floating_point",
    dtype_and_x=helpers.dtype_and_values(
        available_dtypes=["int16", "int32", "int64", "float32", "float64"],
    ),
)
def test_paddle_is_floating_point(
    dtype_and_x,
    frontend_method_data,
    init_flags,
    method_flags,
    frontend,
    backend_fw,
    on_device,
):
    input_dtype, x = dtype_and_x
    helpers.test_frontend_method(
        init_input_dtypes=input_dtype,
        init_all_as_kwargs_np={"data": x[0]},
        method_input_dtypes=input_dtype,
        backend_to_test=backend_fw,
        method_all_as_kwargs_np={},
        frontend_method_data=frontend_method_data,
        init_flags=init_flags,
        method_flags=method_flags,
        frontend=frontend,
        on_device=on_device,
    )


# is_tensor
@handle_frontend_method(
    class_tree=CLASS_TREE,
    init_tree="paddle.to_tensor",
    method_name="is_tensor",
    dtype_and_x=helpers.dtype_and_values(
        available_dtypes=helpers.get_dtypes("float"),
        num_arrays=1,
    ),
)
def test_paddle_is_tensor(
    dtype_and_x,
    frontend_method_data,
    init_flags,
    method_flags,
    frontend,
    on_device,
    backend_fw,
):
    input_dtype, x = dtype_and_x
    helpers.test_frontend_method(
        init_input_dtypes=input_dtype,
        backend_to_test=backend_fw,
        init_all_as_kwargs_np={
            "data": x[0],
        },
        method_input_dtypes=input_dtype,
        method_all_as_kwargs_np={},
        frontend_method_data=frontend_method_data,
        init_flags=init_flags,
        method_flags=method_flags,
        frontend=frontend,
        on_device=on_device,
    )


# isclose
@handle_frontend_method(
    class_tree=CLASS_TREE,
    init_tree="paddle.to_tensor",
    method_name="isclose",
    dtypes_and_x=helpers.dtype_and_values(
        available_dtypes=helpers.get_dtypes("valid"), num_arrays=2, shared_dtype=True
    ),
)
def test_paddle_isclose(
    dtypes_and_x,
    frontend_method_data,
    init_flags,
    method_flags,
    frontend,
    on_device,
    backend_fw,
):
    input_dtype, x = dtypes_and_x
    helpers.test_frontend_method(
        init_input_dtypes=input_dtype,
        backend_to_test=backend_fw,
        init_all_as_kwargs_np={"data": x[0]},
        method_input_dtypes=input_dtype,
        method_all_as_kwargs_np={"y": x[1]},
        frontend_method_data=frontend_method_data,
        init_flags=init_flags,
        method_flags=method_flags,
        frontend=frontend,
        on_device=on_device,
    )


#  isfinite
@handle_frontend_method(
    class_tree=CLASS_TREE,
    init_tree="paddle.to_tensor",
    method_name="isfinite",
    dtype_and_x=helpers.dtype_and_values(
        available_dtypes=helpers.get_dtypes("valid"),
    ),
)
def test_paddle_isfinite(
    dtype_and_x,
    frontend_method_data,
    init_flags,
    method_flags,
    frontend,
    on_device,
    backend_fw,
):
    input_dtype, x = dtype_and_x
    helpers.test_frontend_method(
        init_input_dtypes=input_dtype,
        backend_to_test=backend_fw,
        init_all_as_kwargs_np={
            "data": x[0],
        },
        method_input_dtypes=input_dtype,
        method_all_as_kwargs_np={},
        frontend_method_data=frontend_method_data,
        init_flags=init_flags,
        method_flags=method_flags,
        frontend=frontend,
        on_device=on_device,
    )


#  isinf
@handle_frontend_method(
    class_tree=CLASS_TREE,
    init_tree="paddle.to_tensor",
    method_name="isinf",
    dtype_and_x=helpers.dtype_and_values(
        available_dtypes=helpers.get_dtypes("valid"),
    ),
)
def test_paddle_isinf(
    dtype_and_x,
    frontend_method_data,
    init_flags,
    method_flags,
    frontend,
    on_device,
    backend_fw,
):
    input_dtype, x = dtype_and_x
    helpers.test_frontend_method(
        init_input_dtypes=input_dtype,
        backend_to_test=backend_fw,
        init_all_as_kwargs_np={
            "data": x[0],
        },
        method_input_dtypes=input_dtype,
        method_all_as_kwargs_np={},
        frontend_method_data=frontend_method_data,
        init_flags=init_flags,
        method_flags=method_flags,
        frontend=frontend,
        on_device=on_device,
    )


# isnan
@handle_frontend_method(
    class_tree=CLASS_TREE,
    init_tree="paddle.to_tensor",
    method_name="isnan",
    dtype_and_x=helpers.dtype_and_values(
        available_dtypes=helpers.get_dtypes("float"),
    ),
)
def test_paddle_isnan(
    dtype_and_x,
    frontend_method_data,
    init_flags,
    method_flags,
    frontend,
    on_device,
    backend_fw,
):
    input_dtype, x = dtype_and_x
    helpers.test_frontend_method(
        init_input_dtypes=input_dtype,
        backend_to_test=backend_fw,
        init_all_as_kwargs_np={
            "data": x[0],
        },
        method_input_dtypes=input_dtype,
        method_all_as_kwargs_np={},
        frontend_method_data=frontend_method_data,
        init_flags=init_flags,
        method_flags=method_flags,
        frontend=frontend,
        on_device=on_device,
    )


# lerp
@handle_frontend_method(
    class_tree=CLASS_TREE,
    init_tree="paddle.to_tensor",
    method_name="lerp",
    dtypes_and_x=_get_dtype_and_values_for_lerp(),
)
def test_paddle_lerp(
    dtypes_and_x,
    frontend_method_data,
    init_flags,
    method_flags,
    frontend,
    on_device,
    backend_fw,
):
    input_dtype, x, y, weight = dtypes_and_x
    helpers.test_frontend_method(
        init_input_dtypes=input_dtype,
        backend_to_test=backend_fw,
        init_all_as_kwargs_np={"data": x},
        method_input_dtypes=input_dtype,
        method_all_as_kwargs_np={
            "y": y,
            "weight": weight,
        },
        frontend_method_data=frontend_method_data,
        init_flags=init_flags,
        method_flags=method_flags,
        frontend=frontend,
        on_device=on_device,
    )


# lerp_
@handle_frontend_method(
    class_tree=CLASS_TREE,
    init_tree="paddle.to_tensor",
    method_name="lerp_",
    dtypes_and_x=helpers.dtype_and_values(
        available_dtypes=helpers.get_dtypes("valid"), num_arrays=3, shared_dtype=True
    ),
    test_inplace=st.just(True),
)
def test_paddle_lerp_(
    dtypes_and_x,
    frontend_method_data,
    init_flags,
    method_flags,
    frontend,
    on_device,
    backend_fw,
):
    input_dtype, x = dtypes_and_x
    helpers.test_frontend_method(
        init_input_dtypes=input_dtype,
        backend_to_test=backend_fw,
        init_all_as_kwargs_np={"data": x[0]},
        method_input_dtypes=input_dtype,
        method_all_as_kwargs_np={
            "y": x[1],
            "weight": x[2],
        },
        frontend_method_data=frontend_method_data,
        init_flags=init_flags,
        method_flags=method_flags,
        frontend=frontend,
        on_device=on_device,
    )


# less_equal
@handle_frontend_method(
    class_tree=CLASS_TREE,
    init_tree="paddle.to_tensor",
    method_name="less_equal",
    dtype_and_x=helpers.dtype_and_values(
        available_dtypes=helpers.get_dtypes("valid"),
        num_arrays=2,
        allow_inf=False,
        large_abs_safety_factor=2,
        small_abs_safety_factor=2,
        safety_factor_scale="log",
        shared_dtype=True,
    ),
)
def test_paddle_less_equal(
    dtype_and_x,
    frontend_method_data,
    init_flags,
    method_flags,
    frontend,
    on_device,
    backend_fw,
):
    input_dtype, x = dtype_and_x
    helpers.test_frontend_method(
        init_input_dtypes=input_dtype,
        backend_to_test=backend_fw,
        init_all_as_kwargs_np={"data": x[0]},
        method_input_dtypes=input_dtype,
        method_all_as_kwargs_np={"y": x[1]},
        frontend_method_data=frontend_method_data,
        init_flags=init_flags,
        method_flags=method_flags,
        frontend=frontend,
        on_device=on_device,
    )


#  less_than
@handle_frontend_method(
    class_tree=CLASS_TREE,
    init_tree="paddle.to_tensor",
    method_name="less_than",
    dtypes_and_x=helpers.dtype_and_values(
        available_dtypes=helpers.get_dtypes("valid"), num_arrays=2, shared_dtype=True
    ),
)
def test_paddle_less_than(
    dtypes_and_x,
    frontend_method_data,
    init_flags,
    method_flags,
    frontend,
    on_device,
    backend_fw,
):
    input_dtype, x = dtypes_and_x
    helpers.test_frontend_method(
        init_input_dtypes=input_dtype,
        backend_to_test=backend_fw,
        init_all_as_kwargs_np={"data": x[0]},
        method_input_dtypes=input_dtype,
        method_all_as_kwargs_np={"y": x[1]},
        frontend_method_data=frontend_method_data,
        init_flags=init_flags,
        method_flags=method_flags,
        frontend=frontend,
        on_device=on_device,
    )


# log
@handle_frontend_method(
    class_tree=CLASS_TREE,
    init_tree="paddle.to_tensor",
    method_name="log",
    dtype_and_x=helpers.dtype_and_values(
        available_dtypes=helpers.get_dtypes("float"),
    ),
)
def test_paddle_log(
    dtype_and_x,
    frontend_method_data,
    init_flags,
    method_flags,
    frontend,
    on_device,
    backend_fw,
):
    input_dtype, x = dtype_and_x
    helpers.test_frontend_method(
        init_input_dtypes=input_dtype,
        backend_to_test=backend_fw,
        init_all_as_kwargs_np={
            "data": x[0],
        },
        method_input_dtypes=input_dtype,
        method_all_as_kwargs_np={},
        frontend_method_data=frontend_method_data,
        init_flags=init_flags,
        method_flags=method_flags,
        frontend=frontend,
        on_device=on_device,
    )


# log10
@handle_frontend_method(
    class_tree=CLASS_TREE,
    init_tree="paddle.to_tensor",
    method_name="log10",
    dtype_and_x=helpers.dtype_and_values(
        available_dtypes=helpers.get_dtypes("float"),
    ),
)
def test_paddle_log10(
    dtype_and_x,
    frontend_method_data,
    init_flags,
    method_flags,
    frontend,
    on_device,
    backend_fw,
):
    input_dtype, x = dtype_and_x
    helpers.test_frontend_method(
        init_input_dtypes=input_dtype,
        backend_to_test=backend_fw,
        init_all_as_kwargs_np={
            "data": x[0],
        },
        method_input_dtypes=input_dtype,
        method_all_as_kwargs_np={},
        frontend_method_data=frontend_method_data,
        init_flags=init_flags,
        method_flags=method_flags,
        frontend=frontend,
        on_device=on_device,
    )


# logical_and
@handle_frontend_method(
    class_tree=CLASS_TREE,
    init_tree="paddle.to_tensor",
    method_name="logical_and",
    dtypes_and_x=helpers.dtype_and_values(
        available_dtypes=helpers.get_dtypes("valid"), num_arrays=2, shared_dtype=True
    ),
)
def test_paddle_logical_and(
    dtypes_and_x,
    frontend_method_data,
    init_flags,
    method_flags,
    frontend,
    on_device,
    backend_fw,
):
    input_dtype, x = dtypes_and_x
    helpers.test_frontend_method(
        init_input_dtypes=input_dtype,
        backend_to_test=backend_fw,
        init_all_as_kwargs_np={"self": x[0]},
        method_input_dtypes=input_dtype,
        method_all_as_kwargs_np={"y": x[1]},
        frontend_method_data=frontend_method_data,
        init_flags=init_flags,
        method_flags=method_flags,
        frontend=frontend,
        on_device=on_device,
    )


#  logical_not
@handle_frontend_method(
    class_tree=CLASS_TREE,
    init_tree="paddle.to_tensor",
    method_name="logical_not",
    dtype_and_x=helpers.dtype_and_values(
        available_dtypes=helpers.get_dtypes("valid"),
    ),
)
def test_paddle_logical_not(
    dtype_and_x,
    frontend_method_data,
    init_flags,
    method_flags,
    frontend,
    on_device,
    backend_fw,
):
    input_dtype, x = dtype_and_x
    helpers.test_frontend_method(
        init_input_dtypes=input_dtype,
        backend_to_test=backend_fw,
        init_all_as_kwargs_np={
            "data": x[0],
        },
        method_input_dtypes=input_dtype,
        method_all_as_kwargs_np={},
        frontend_method_data=frontend_method_data,
        init_flags=init_flags,
        method_flags=method_flags,
        frontend=frontend,
        on_device=on_device,
    )


# logical_or
@handle_frontend_method(
    class_tree=CLASS_TREE,
    init_tree="paddle.to_tensor",
    method_name="logical_or",
    dtypes_and_x=helpers.dtype_and_values(
        available_dtypes=helpers.get_dtypes("valid"), num_arrays=2, shared_dtype=True
    ),
)
def test_paddle_logical_or(
    dtypes_and_x,
    frontend_method_data,
    init_flags,
    method_flags,
    frontend,
    on_device,
    backend_fw,
):
    input_dtype, x = dtypes_and_x
    helpers.test_frontend_method(
        init_input_dtypes=input_dtype,
        backend_to_test=backend_fw,
        init_all_as_kwargs_np={"data": x[0]},
        method_input_dtypes=input_dtype,
        method_all_as_kwargs_np={"y": x[1]},
        frontend_method_data=frontend_method_data,
        init_flags=init_flags,
        method_flags=method_flags,
        frontend=frontend,
        on_device=on_device,
    )


# logical_xor
@handle_frontend_method(
    class_tree=CLASS_TREE,
    init_tree="paddle.to_tensor",
    method_name="logical_xor",
    dtypes_and_x=helpers.dtype_and_values(
        available_dtypes=helpers.get_dtypes("valid"), num_arrays=2, shared_dtype=True
    ),
)
def test_paddle_logical_xor(
    dtypes_and_x,
    frontend_method_data,
    init_flags,
    method_flags,
    frontend,
    on_device,
    backend_fw,
):
    input_dtype, x = dtypes_and_x
    helpers.test_frontend_method(
        init_input_dtypes=input_dtype,
        backend_to_test=backend_fw,
        init_all_as_kwargs_np={"data": x[0]},
        method_input_dtypes=input_dtype,
        method_all_as_kwargs_np={"y": x[1]},
        frontend_method_data=frontend_method_data,
        init_flags=init_flags,
        method_flags=method_flags,
        frontend=frontend,
        on_device=on_device,
    )


# max
@handle_frontend_method(
    class_tree=CLASS_TREE,
    init_tree="paddle.to_tensor",
    method_name="max",
    dtype_x_axis=helpers.dtype_values_axis(
        available_dtypes=st.one_of(helpers.get_dtypes("valid")),
        min_axis=-1,
        max_axis=0,
        min_num_dims=1,
        force_int_axis=False,
    ),
    keep_dims=st.booleans(),
)
def test_paddle_max(
    dtype_x_axis,
    keep_dims,
    frontend_method_data,
    init_flags,
    method_flags,
    frontend,
    on_device,
    backend_fw,
):
    input_dtypes, x, axis = dtype_x_axis
    helpers.test_frontend_method(
        init_input_dtypes=input_dtypes,
        backend_to_test=backend_fw,
        init_all_as_kwargs_np={
            "object": x[0],
        },
        method_input_dtypes=input_dtypes,
        method_all_as_kwargs_np={
            "axis": axis,
            "keepdim": keep_dims,
        },
        frontend=frontend,
        frontend_method_data=frontend_method_data,
        init_flags=init_flags,
        method_flags=method_flags,
        on_device=on_device,
    )


# mean
@handle_frontend_method(
    class_tree=CLASS_TREE,
    init_tree="paddle.to_tensor",
    method_name="mean",
    dtype_and_x=_statistical_dtype_values(function="mean"),
    keepdim=st.booleans(),
)
def test_paddle_mean(
    dtype_and_x,
    keepdim,
    frontend,
    backend_fw,
    frontend_method_data,
    init_flags,
    method_flags,
    on_device,
):
    input_dtype, x, axis = dtype_and_x
    helpers.test_frontend_method(
        init_input_dtypes=input_dtype,
        init_all_as_kwargs_np={"data": x[0]},
        method_input_dtypes=input_dtype,
        method_all_as_kwargs_np={
            "axis": axis,
            "keepdim": keepdim,
        },
        frontend=frontend,
        frontend_method_data=frontend_method_data,
        init_flags=init_flags,
        backend_to_test=backend_fw,
        method_flags=method_flags,
        on_device=on_device,
    )


@handle_frontend_method(
    class_tree=CLASS_TREE,
    init_tree="paddle.to_tensor",
    method_name="minimum",
    dtype_and_x=helpers.dtype_and_values(
        available_dtypes=helpers.get_dtypes("float"),
        num_arrays=2,
        shared_dtype=True,
    ),
)
def test_paddle_minimum(
    dtype_and_x,
    frontend_method_data,
    init_flags,
    method_flags,
    frontend,
    on_device,
    backend_fw,
):
    input_dtype, x = dtype_and_x
    helpers.test_frontend_method(
        init_input_dtypes=input_dtype,
        backend_to_test=backend_fw,
        init_all_as_kwargs_np={"data": x[0]},
        method_input_dtypes=input_dtype,
        method_all_as_kwargs_np={"y": x[1]},
        frontend_method_data=frontend_method_data,
        init_flags=init_flags,
        method_flags=method_flags,
        frontend=frontend,
        on_device=on_device,
    )


@handle_frontend_method(
    class_tree=CLASS_TREE,
    init_tree="paddle.to_tensor",
    method_name="mod",
    dtype_and_x=helpers.dtype_and_values(
        available_dtypes=helpers.get_dtypes("valid"),
        num_arrays=2,
        shared_dtype=True,
        min_value=0,
        exclude_min=True,
    ),
)
def test_paddle_mod(
    dtype_and_x,
    frontend_method_data,
    init_flags,
    method_flags,
    frontend,
    on_device,
    backend_fw,
):
    input_dtype, x = dtype_and_x
    helpers.test_frontend_method(
        init_input_dtypes=input_dtype,
        backend_to_test=backend_fw,
        init_all_as_kwargs_np={"data": x[0]},
        method_input_dtypes=input_dtype,
        method_all_as_kwargs_np={"y": x[1]},
        frontend_method_data=frontend_method_data,
        init_flags=init_flags,
        method_flags=method_flags,
        frontend=frontend,
        on_device=on_device,
    )


@handle_frontend_method(
    class_tree=CLASS_TREE,
    init_tree="paddle.to_tensor",
    method_name="multiply",
    dtype_and_x=helpers.dtype_and_values(
        available_dtypes=helpers.get_dtypes("float"),
        num_arrays=2,
        shared_dtype=True,
    ),
)
def test_paddle_multiply(
    dtype_and_x,
    frontend_method_data,
    init_flags,
    method_flags,
    frontend,
    on_device,
    backend_fw,
):
    input_dtype, x = dtype_and_x
    helpers.test_frontend_method(
        init_input_dtypes=input_dtype,
        backend_to_test=backend_fw,
        init_all_as_kwargs_np={
            "value": x[0],
        },
        method_input_dtypes=input_dtype,
        method_all_as_kwargs_np={
            "y": x[1],
        },
        frontend_method_data=frontend_method_data,
        init_flags=init_flags,
        method_flags=method_flags,
        frontend=frontend,
        on_device=on_device,
    )


@given(
    dtype_x=helpers.dtype_and_values(
        available_dtypes=helpers.get_dtypes("valid", prune_function=False),
    ).filter(lambda x: "bfloat16" not in x[0]),
)
def test_paddle_ndim(
    dtype_x,
):
    _, data = dtype_x
    x = Tensor(data[0])
    ivy.utils.assertions.check_equal(x.ndim, data[0].ndim, as_array=False)


# neg
@handle_frontend_method(
    class_tree=CLASS_TREE,
    init_tree="paddle.to_tensor",
    method_name="neg",
    dtype_and_x=helpers.dtype_and_values(
        available_dtypes=helpers.get_dtypes("float"),
        min_value=-1e04,
        max_value=1e04,
        allow_inf=False,
    ),
)
def test_paddle_neg(
    dtype_and_x,
    frontend,
    frontend_method_data,
    init_flags,
    method_flags,
    on_device,
    backend_fw,
):
    input_dtype, x = dtype_and_x
    helpers.test_frontend_method(
        init_input_dtypes=input_dtype,
        backend_to_test=backend_fw,
        init_all_as_kwargs_np={
            "data": x[0],
        },
        method_input_dtypes=input_dtype,
        method_all_as_kwargs_np={},
        frontend_method_data=frontend_method_data,
        init_flags=init_flags,
        method_flags=method_flags,
        frontend=frontend,
        on_device=on_device,
    )


# nonzero
@handle_frontend_method(
    class_tree=CLASS_TREE,
    init_tree="paddle.to_tensor",
    method_name="nonzero",
    dtype_and_x=helpers.dtype_and_values(
        available_dtypes=helpers.get_dtypes(kind="float"),
        min_num_dims=1,
        allow_inf=True,
    ),
)
def test_paddle_nonzero(
    dtype_and_x,
    frontend_method_data,
    init_flags,
    method_flags,
    frontend,
    on_device,
    backend_fw,
):
    input_dtype, x = dtype_and_x
    helpers.test_frontend_method(
        init_input_dtypes=input_dtype,
        backend_to_test=backend_fw,
        init_all_as_kwargs_np={
            "data": x[0],
        },
        method_input_dtypes=input_dtype,
        method_all_as_kwargs_np={},
        frontend_method_data=frontend_method_data,
        init_flags=init_flags,
        method_flags=method_flags,
        frontend=frontend,
        on_device=on_device,
    )


# not_equal
@handle_frontend_method(
    class_tree=CLASS_TREE,
    init_tree="paddle.to_tensor",
    method_name="not_equal",
    dtype_and_x=helpers.dtype_and_values(
        available_dtypes=helpers.get_dtypes(kind="valid"),
        num_arrays=2,
        shared_dtype=True,
    ),
)
def test_paddle_not_equal(
    dtype_and_x,
    frontend_method_data,
    init_flags,
    method_flags,
    frontend,
    on_device,
    backend_fw,
):
    input_dtype, x = dtype_and_x
    helpers.test_frontend_method(
        init_input_dtypes=input_dtype,
        backend_to_test=backend_fw,
        init_all_as_kwargs_np={
            "x": x[0],
        },
        method_input_dtypes=input_dtype,
        method_all_as_kwargs_np={
            "y": x[1],
        },
        frontend_method_data=frontend_method_data,
        init_flags=init_flags,
        method_flags=method_flags,
        frontend=frontend,
        on_device=on_device,
        rtol_=1e-02,
        atol_=1e-02,
    )


@handle_frontend_method(
    class_tree=CLASS_TREE,
    init_tree="paddle.to_tensor",
    method_name="numel",
    dtype_and_x=helpers.dtype_and_values(
        available_dtypes=helpers.get_dtypes("valid"),
        min_num_dims=1,
    ),
)
def test_paddle_numel(
    dtype_and_x,
    frontend_method_data,
    init_flags,
    method_flags,
    frontend,
    backend_fw,
    on_device,
):
    input_dtype, x = dtype_and_x
    helpers.test_frontend_method(
        init_input_dtypes=input_dtype,
        init_all_as_kwargs_np={
            "data": x[0],
        },
        method_input_dtypes=input_dtype,
        backend_to_test=backend_fw,
        method_all_as_kwargs_np={},
        frontend_method_data=frontend_method_data,
        init_flags=init_flags,
        method_flags=method_flags,
        frontend=frontend,
        on_device=on_device,
    )


# numpy
@handle_frontend_method(
    class_tree=CLASS_TREE,
    init_tree="paddle.to_tensor",
    method_name="numpy",
    dtype_and_x=helpers.dtype_and_values(
        available_dtypes=helpers.get_dtypes("valid"),
        min_num_dims=2,
        min_dim_size=2,
    ),
)
def test_paddle_numpy(
    dtype_and_x,
    frontend_method_data,
    init_flags,
    method_flags,
    frontend,
    on_device,
    backend_fw,
):
    input_dtype, x = dtype_and_x
    helpers.test_frontend_method(
        init_input_dtypes=input_dtype,
        backend_to_test=backend_fw,
        init_all_as_kwargs_np={
            "data": x[0],
        },
        method_input_dtypes=[],
        method_all_as_kwargs_np={},
        frontend_method_data=frontend_method_data,
        init_flags=init_flags,
        method_flags=method_flags,
        frontend=frontend,
        on_device=on_device,
    )


# pow
@handle_frontend_method(
    class_tree=CLASS_TREE,
    init_tree="paddle.to_tensor",
    method_name="pow",
    dtypes_and_x=helpers.dtype_and_values(
        available_dtypes=helpers.get_dtypes("valid"),
        num_arrays=2,
        allow_inf=False,
        shared_dtype=True,
    ),
)
def test_paddle_pow(
    dtypes_and_x,
    frontend_method_data,
    init_flags,
    method_flags,
    frontend,
    on_device,
    backend_fw,
):
    input_dtype, x = dtypes_and_x
    helpers.test_frontend_method(
        init_input_dtypes=input_dtype,
        backend_to_test=backend_fw,
        init_all_as_kwargs_np={"data": x[0]},
        method_input_dtypes=input_dtype,
        method_all_as_kwargs_np={"y": x[1]},
        frontend_method_data=frontend_method_data,
        init_flags=init_flags,
        method_flags=method_flags,
        frontend=frontend,
        on_device=on_device,
    )


# prod
@handle_frontend_method(
    class_tree=CLASS_TREE,
    init_tree="paddle.to_tensor",
    method_name="prod",
    dtype_x_axis=helpers.dtype_values_axis(
        available_dtypes=helpers.get_dtypes("valid"),
        min_num_dims=1,
        min_value=-5,
        max_value=5,
        valid_axis=True,
        force_int_axis=True,
        allow_inf=False,
    ),
    keep_dims=st.booleans(),
)
def test_paddle_prod(
    dtype_x_axis,
    keep_dims,
    frontend_method_data,
    init_flags,
    method_flags,
    frontend,
    on_device,
    backend_fw,
):
    input_dtype, x, axis = dtype_x_axis
    helpers.test_frontend_method(
        init_input_dtypes=input_dtype,
        backend_to_test=backend_fw,
        init_all_as_kwargs_np={"data": x[0]},
        method_input_dtypes=input_dtype,
        method_all_as_kwargs_np={
            "axis": axis,
            "keepdim": keep_dims,
            "dtype": x[0].dtype,
        },
        frontend_method_data=frontend_method_data,
        init_flags=init_flags,
        method_flags=method_flags,
        frontend=frontend,
        on_device=on_device,
    )


# rad2deg
@handle_frontend_method(
    class_tree=CLASS_TREE,
    init_tree="paddle.to_tensor",
    method_name="rad2deg",
    dtype_and_x=helpers.dtype_and_values(
        available_dtypes=helpers.get_dtypes("float"),
    ),
)
def test_paddle_rad2deg(
    dtype_and_x,
    frontend_method_data,
    init_flags,
    method_flags,
    frontend,
    on_device,
    backend_fw,
):
    input_dtype, x = dtype_and_x
    helpers.test_frontend_method(
        init_input_dtypes=input_dtype,
        backend_to_test=backend_fw,
        init_all_as_kwargs_np={
            "data": x[0],
        },
        method_input_dtypes=input_dtype,
        method_all_as_kwargs_np={},
        frontend_method_data=frontend_method_data,
        init_flags=init_flags,
        method_flags=method_flags,
        frontend=frontend,
        on_device=on_device,
    )


@handle_frontend_method(
    class_tree=CLASS_TREE,
    init_tree="paddle.to_tensor",
    method_name="real",
    dtype_and_x=helpers.dtype_and_values(
        available_dtypes=helpers.get_dtypes(kind="valid"),
        num_arrays=2,
        min_num_dims=1,
        allow_inf=True,
    ),
)
def test_paddle_real(
    dtype_and_x,
    frontend_method_data,
    init_flags,
    method_flags,
    frontend,
    on_device,
    backend_fw,
):
    input_dtype, x = dtype_and_x
    helpers.test_frontend_method(
        init_input_dtypes=input_dtype,
        backend_to_test=backend_fw,
        init_all_as_kwargs_np={
            "data": x[0],
        },
        method_input_dtypes=input_dtype,
        method_all_as_kwargs_np={},
        frontend_method_data=frontend_method_data,
        init_flags=init_flags,
        method_flags=method_flags,
        frontend=frontend,
        on_device=on_device,
    )


# reciprocal
@handle_frontend_method(
    class_tree=CLASS_TREE,
    init_tree="paddle.to_tensor",
    method_name="reciprocal",
    dtype_and_x=helpers.dtype_and_values(
        available_dtypes=helpers.get_dtypes("valid"),
    ),
)
def test_paddle_reciprocal(
    dtype_and_x,
    frontend_method_data,
    init_flags,
    method_flags,
    frontend,
    on_device,
    backend_fw,
):
    input_dtype, x = dtype_and_x
    helpers.test_frontend_method(
        init_input_dtypes=input_dtype,
        backend_to_test=backend_fw,
        init_all_as_kwargs_np={
            "data": x[0],
        },
        method_input_dtypes=input_dtype,
        method_all_as_kwargs_np={},
        frontend_method_data=frontend_method_data,
        init_flags=init_flags,
        method_flags=method_flags,
        frontend=frontend,
        on_device=on_device,
    )


# reciprocal_
@handle_frontend_method(
    class_tree=CLASS_TREE,
    init_tree="paddle.to_tensor",
    method_name="reciprocal_",
    dtype_and_x=helpers.dtype_and_values(
        available_dtypes=helpers.get_dtypes("valid"),
    ),
)
def test_paddle_reciprocal_(
    dtype_and_x,
    frontend_method_data,
    init_flags,
    method_flags,
    frontend,
    on_device,
    backend_fw,
):
    input_dtype, x = dtype_and_x
    helpers.test_frontend_method(
        init_input_dtypes=input_dtype,
        backend_to_test=backend_fw,
        init_all_as_kwargs_np={
            "data": x[0],
        },
        method_input_dtypes=input_dtype,
        method_all_as_kwargs_np={},
        frontend_method_data=frontend_method_data,
        init_flags=init_flags,
        method_flags=method_flags,
        frontend=frontend,
        on_device=on_device,
    )


# remainder
@handle_frontend_method(
    class_tree=CLASS_TREE,
    init_tree="paddle.to_tensor",
    method_name="remainder",
    dtype_and_x=helpers.dtype_and_values(
        available_dtypes=helpers.get_dtypes("float"),
        num_arrays=2,
        allow_inf=False,
        large_abs_safety_factor=2,
        small_abs_safety_factor=2,
        safety_factor_scale="log",
        shared_dtype=True,
    ),
)
def test_paddle_remainder(
    dtype_and_x,
    frontend_method_data,
    init_flags,
    method_flags,
    frontend,
    on_device,
    backend_fw,
):
    input_dtype, x = dtype_and_x
    helpers.test_frontend_method(
        init_input_dtypes=input_dtype,
        backend_to_test=backend_fw,
        init_all_as_kwargs_np={"data": x[0]},
        method_input_dtypes=input_dtype,
        method_all_as_kwargs_np={"y": x[1]},
        frontend_method_data=frontend_method_data,
        init_flags=init_flags,
        method_flags=method_flags,
        frontend=frontend,
        on_device=on_device,
    )


# remainder_
@handle_frontend_method(
    class_tree=CLASS_TREE,
    init_tree="paddle.to_tensor",
    method_name="remainder_",
    dtype_and_x=helpers.dtype_and_values(
        available_dtypes=helpers.get_dtypes("float"),
        num_arrays=2,
        shared_dtype=True,
    ),
    test_inplace=st.just(True),
)
def test_paddle_remainder_(
    dtype_and_x,
    frontend_method_data,
    init_flags,
    method_flags,
    frontend,
    on_device,
    backend_fw,
):
    input_dtype, x = dtype_and_x
    helpers.test_frontend_method(
        init_input_dtypes=input_dtype,
        backend_to_test=backend_fw,
        init_all_as_kwargs_np={
            "value": x[0],
        },
        method_input_dtypes=input_dtype,
        method_all_as_kwargs_np={
            "y": x[1],
        },
        frontend_method_data=frontend_method_data,
        init_flags=init_flags,
        method_flags=method_flags,
        frontend=frontend,
        on_device=on_device,
    )


# rot90
@handle_frontend_method(
    class_tree=CLASS_TREE,
    init_tree="paddle.to_tensor",
    method_name="rot90",
    dtype_m_k_axes=_get_dtype_values_k_axes_for_rot90(
        available_dtypes=helpers.get_dtypes("valid"),
        min_num_dims=3,
        max_num_dims=6,
        min_dim_size=1,
        max_dim_size=10,
    ),
)
def test_paddle_rot90(
    dtype_m_k_axes,
    frontend_method_data,
    init_flags,
    method_flags,
    frontend,
    on_device,
    backend_fw,
):
    input_dtype, values, k, axes = dtype_m_k_axes

    helpers.test_frontend_method(
        init_input_dtypes=input_dtype,
        backend_to_test=backend_fw,
        init_all_as_kwargs_np={
            "data": values,
        },
        method_input_dtypes=input_dtype,
        method_all_as_kwargs_np={
            "k": k,
            "axes": axes,
        },
        frontend_method_data=frontend_method_data,
        init_flags=init_flags,
        method_flags=method_flags,
        frontend=frontend,
        on_device=on_device,
    )


# round_
@handle_frontend_method(
    class_tree=CLASS_TREE,
    init_tree="paddle.to_tensor",
    method_name="round_",
    dtype_and_x=helpers.dtype_and_values(
        available_dtypes=helpers.get_dtypes("valid"),
    ),
)
def test_paddle_round_(
    dtype_and_x,
    frontend_method_data,
    init_flags,
    method_flags,
    frontend,
    on_device,
    backend_fw,
):
    input_dtype, x = dtype_and_x
    helpers.test_frontend_method(
        init_input_dtypes=input_dtype,
        backend_to_test=backend_fw,
        init_all_as_kwargs_np={
            "data": x[0],
        },
        method_input_dtypes=input_dtype,
        method_all_as_kwargs_np={},
        frontend_method_data=frontend_method_data,
        init_flags=init_flags,
        method_flags=method_flags,
        frontend=frontend,
        on_device=on_device,
    )


# rsqrt
@handle_frontend_method(
    class_tree=CLASS_TREE,
    init_tree="paddle.to_tensor",
    method_name="rsqrt",
    dtype_and_x=helpers.dtype_and_values(
        available_dtypes=helpers.get_dtypes("valid"),
    ),
)
def test_paddle_rsqrt(
    dtype_and_x,
    frontend_method_data,
    init_flags,
    method_flags,
    frontend,
    on_device,
    backend_fw,
):
    input_dtype, x = dtype_and_x
    helpers.test_frontend_method(
        init_input_dtypes=input_dtype,
        backend_to_test=backend_fw,
        init_all_as_kwargs_np={
            "data": x[0],
        },
        method_input_dtypes=input_dtype,
        method_all_as_kwargs_np={},
        frontend_method_data=frontend_method_data,
        init_flags=init_flags,
        method_flags=method_flags,
        frontend=frontend,
        on_device=on_device,
    )


# rsqrt_
@handle_frontend_method(
    class_tree=CLASS_TREE,
    init_tree="paddle.to_tensor",
    method_name="rsqrt_",
    dtype_and_x=helpers.dtype_and_values(
        available_dtypes=helpers.get_dtypes("valid"),
    ),
    test_inplace=st.just(True),
)
def test_paddle_rsqrt_(
    dtype_and_x,
    frontend_method_data,
    init_flags,
    method_flags,
    frontend,
    on_device,
    backend_fw,
):
    input_dtype, x = dtype_and_x
    helpers.test_frontend_method(
        init_input_dtypes=input_dtype,
        backend_to_test=backend_fw,
        init_all_as_kwargs_np={
            "data": x[0],
        },
        method_input_dtypes=input_dtype,
        method_all_as_kwargs_np={},
        frontend_method_data=frontend_method_data,
        init_flags=init_flags,
        method_flags=method_flags,
        frontend=frontend,
        on_device=on_device,
    )


@given(
    dtype_x=helpers.dtype_and_values(
        available_dtypes=helpers.get_dtypes("valid", prune_function=False),
        ret_shape=True,
    ).filter(lambda x: "bfloat16" not in x[0]),
)
def test_paddle_shape(dtype_x):
    _, data, shape = dtype_x
    x = Tensor(data[0])
    ivy.utils.assertions.check_equal(
        x.ivy_array.shape, ivy.Shape(shape), as_array=False
    )


@handle_frontend_method(
    class_tree=CLASS_TREE,
    init_tree="paddle.to_tensor",
    method_name="sign",
    dtype_and_x=helpers.dtype_and_values(
        available_dtypes=helpers.get_dtypes("float"),
    ),
)
def test_paddle_sign(
    dtype_and_x,
    frontend_method_data,
    init_flags,
    method_flags,
    frontend,
    on_device,
    backend_fw,
):
    input_dtype, x = dtype_and_x
    helpers.test_frontend_method(
        init_input_dtypes=input_dtype,
        backend_to_test=backend_fw,
        init_all_as_kwargs_np={
            "data": x[0],
        },
        method_input_dtypes=input_dtype,
        method_all_as_kwargs_np={},
        frontend_method_data=frontend_method_data,
        init_flags=init_flags,
        method_flags=method_flags,
        frontend=frontend,
        on_device=on_device,
    )


# sin
@handle_frontend_method(
    class_tree=CLASS_TREE,
    init_tree="paddle.to_tensor",
    method_name="sin",
    dtype_and_x=helpers.dtype_and_values(
        available_dtypes=helpers.get_dtypes("float"),
    ),
)
def test_paddle_sin(
    dtype_and_x,
    frontend_method_data,
    init_flags,
    method_flags,
    frontend,
    on_device,
    backend_fw,
):
    input_dtype, x = dtype_and_x
    helpers.test_frontend_method(
        init_input_dtypes=input_dtype,
        backend_to_test=backend_fw,
        init_all_as_kwargs_np={
            "data": x[0],
        },
        method_input_dtypes=input_dtype,
        method_all_as_kwargs_np={},
        frontend_method_data=frontend_method_data,
        init_flags=init_flags,
        method_flags=method_flags,
        frontend=frontend,
        on_device=on_device,
    )


# sinh
@handle_frontend_method(
    class_tree=CLASS_TREE,
    init_tree="paddle.to_tensor",
    method_name="sinh",
    dtype_and_x=helpers.dtype_and_values(
        available_dtypes=helpers.get_dtypes("float"),
    ),
)
def test_paddle_sinh(
    dtype_and_x,
    frontend_method_data,
    init_flags,
    method_flags,
    frontend,
    on_device,
    backend_fw,
):
    input_dtype, x = dtype_and_x
    helpers.test_frontend_method(
        init_input_dtypes=input_dtype,
        backend_to_test=backend_fw,
        init_all_as_kwargs_np={
            "data": x[0],
        },
        method_input_dtypes=input_dtype,
        method_all_as_kwargs_np={},
        frontend_method_data=frontend_method_data,
        init_flags=init_flags,
        method_flags=method_flags,
        frontend=frontend,
        on_device=on_device,
    )


# sort
@handle_frontend_method(
    class_tree=CLASS_TREE,
    init_tree="paddle.to_tensor",
    method_name="sort",
    dtype_x_axis=helpers.dtype_values_axis(
        available_dtypes=st.one_of(helpers.get_dtypes("float")),
        min_axis=-1,
        max_axis=0,
        min_num_dims=1,
        force_int_axis=True,
    ),
    descending=st.booleans(),
)
def test_paddle_sort(
    dtype_x_axis,
    descending,
    frontend_method_data,
    init_flags,
    method_flags,
    frontend,
    on_device,
    backend_fw,
):
    input_dtypes, x, axis = dtype_x_axis
    helpers.test_frontend_method(
        init_input_dtypes=input_dtypes,
        backend_to_test=backend_fw,
        init_all_as_kwargs_np={
            "object": x[0],
        },
        method_input_dtypes=input_dtypes,
        method_all_as_kwargs_np={
            "axis": axis,
            "descending": descending,
        },
        frontend=frontend,
        frontend_method_data=frontend_method_data,
        init_flags=init_flags,
        method_flags=method_flags,
        on_device=on_device,
    )


# split
@handle_frontend_method(
    class_tree=CLASS_TREE,
    init_tree="paddle.to_tensor",
    method_name="split",
    dtype_and_x=helpers.dtype_and_values(
        available_dtypes=helpers.get_dtypes("valid"),
    ),
)
def test_paddle_split(
    dtype_and_x,
    frontend_method_data,
    init_flags,
    method_flags,
    frontend,
    on_device,
    backend_fw,
):
    input_dtype, x = dtype_and_x
    helpers.test_frontend_method(
        init_input_dtypes=input_dtype,
        backend_to_test=backend_fw,
        init_all_as_kwargs_np={
            "data": x[0],
        },
        method_input_dtypes=input_dtype,
        method_all_as_kwargs_np={},
        frontend_method_data=frontend_method_data,
        init_flags=init_flags,
        method_flags=method_flags,
        frontend=frontend,
        on_device=on_device,
    )


# sqrt
@handle_frontend_method(
    class_tree=CLASS_TREE,
    init_tree="paddle.to_tensor",
    method_name="sqrt",
    dtype_and_x=helpers.dtype_and_values(
        available_dtypes=helpers.get_dtypes("valid"),
    ),
)
def test_paddle_sqrt(
    dtype_and_x,
    frontend_method_data,
    init_flags,
    method_flags,
    frontend,
    on_device,
    backend_fw,
):
    input_dtype, x = dtype_and_x
    helpers.test_frontend_method(
        init_input_dtypes=input_dtype,
        backend_to_test=backend_fw,
        init_all_as_kwargs_np={
            "data": x[0],
        },
        method_input_dtypes=input_dtype,
        method_all_as_kwargs_np={},
        frontend_method_data=frontend_method_data,
        init_flags=init_flags,
        method_flags=method_flags,
        frontend=frontend,
        on_device=on_device,
    )


# sqrt_
@handle_frontend_method(
    class_tree=CLASS_TREE,
    init_tree="paddle.to_tensor",
    method_name="sqrt_",
    dtype_x=helpers.dtype_and_values(
        available_dtypes=helpers.get_dtypes("valid"),
    ),
    test_inplace=st.just(True),
)
def test_paddle_sqrt_(
    dtype_x,
    frontend,
    frontend_method_data,
    init_flags,
    method_flags,
    on_device,
    backend_fw,
):
    input_dtype, x = dtype_x
    helpers.test_frontend_method(
        init_input_dtypes=input_dtype,
        backend_to_test=backend_fw,
        init_all_as_kwargs_np={"data": x[0]},
        method_input_dtypes=input_dtype,
        method_all_as_kwargs_np={},
        frontend_method_data=frontend_method_data,
        init_flags=init_flags,
        method_flags=method_flags,
        frontend=frontend,
        on_device=on_device,
    )


# square
@handle_frontend_method(
    class_tree=CLASS_TREE,
    init_tree="paddle.to_tensor",
    method_name="square",
    dtype_and_x=helpers.dtype_and_values(
        available_dtypes=helpers.get_dtypes("float"),
    ),
)
def test_paddle_square(
    dtype_and_x,
    frontend_method_data,
    init_flags,
    method_flags,
    frontend,
    on_device,
    backend_fw,
):
    input_dtype, x = dtype_and_x
    helpers.test_frontend_method(
        init_input_dtypes=input_dtype,
        backend_to_test=backend_fw,
        init_all_as_kwargs_np={
            "data": x[0],
        },
        method_input_dtypes=input_dtype,
        method_all_as_kwargs_np={},
        frontend_method_data=frontend_method_data,
        init_flags=init_flags,
        method_flags=method_flags,
        frontend=frontend,
        on_device=on_device,
    )


# squeeze_
@handle_frontend_method(
    class_tree=CLASS_TREE,
    init_tree="paddle.to_tensor",
    method_name="squeeze_",
    dtype_value=helpers.dtype_and_values(
        available_dtypes=helpers.get_dtypes("valid"),
        shape=st.shared(helpers.get_shape(), key="shape"),
    ),
    axis=helpers.get_axis(
        shape=st.shared(helpers.get_shape(), key="shape"),
        allow_neg=True,
        force_int=True,
    ),
    test_inplace=st.just(True),
)
def test_paddle_squeeze_(
    dtype_value,
    axis,
    frontend_method_data,
    init_flags,
    method_flags,
    frontend,
    on_device,
    backend_fw,
):
    input_dtype, x = dtype_value
    helpers.test_frontend_method(
        init_input_dtypes=input_dtype,
        backend_to_test=backend_fw,
        init_all_as_kwargs_np={
            "data": x[0],
        },
        method_input_dtypes=input_dtype,
        method_all_as_kwargs_np={
            "axis": axis,
        },
        frontend_method_data=frontend_method_data,
        init_flags=init_flags,
        method_flags=method_flags,
        frontend=frontend,
        on_device=on_device,
    )


# stanh
@handle_frontend_method(
    class_tree=CLASS_TREE,
    init_tree="paddle.to_tensor",
    method_name="stanh",
    dtype_and_x=helpers.dtype_and_values(
        available_dtypes=helpers.get_dtypes("valid"),
    ),
    scale_a=st.floats(1e-5, 1e5),
    scale_b=st.floats(1e-5, 1e5),
)
def test_paddle_stanh(
    dtype_and_x,
    frontend_method_data,
    scale_a,
    scale_b,
    init_flags,
    method_flags,
    frontend,
    backend_fw,
    on_device,
):
    input_dtype, x = dtype_and_x
    helpers.test_frontend_method(
        init_input_dtypes=input_dtype,
        init_all_as_kwargs_np={
            "data": x[0],
        },
        method_input_dtypes=input_dtype,
        backend_to_test=backend_fw,
        method_all_as_kwargs_np={
            "scale_a": scale_a,
            "scale_b": scale_b,
        },
        frontend_method_data=frontend_method_data,
        init_flags=init_flags,
        method_flags=method_flags,
        frontend=frontend,
        on_device=on_device,
    )


# std
@handle_frontend_method(
    class_tree=CLASS_TREE,
    init_tree="paddle.to_tensor",
    method_name="std",
    dtype_and_x=_statistical_dtype_values(function="std"),
    keepdim=st.booleans(),
)
def test_paddle_std(
    dtype_and_x,
    keepdim,
    frontend,
    backend_fw,
    frontend_method_data,
    init_flags,
    method_flags,
    on_device,
):
    input_dtype, x, axis, correction = dtype_and_x
    helpers.test_frontend_method(
        init_input_dtypes=input_dtype,
        init_all_as_kwargs_np={"data": x[0]},
        method_input_dtypes=input_dtype,
        method_all_as_kwargs_np={
            "axis": axis,
            "unbiased": bool(correction),
            "keepdim": keepdim,
        },
        frontend=frontend,
        frontend_method_data=frontend_method_data,
        init_flags=init_flags,
        backend_to_test=backend_fw,
        method_flags=method_flags,
        on_device=on_device,
    )


# subtract
@handle_frontend_method(
    class_tree=CLASS_TREE,
    init_tree="paddle.to_tensor",
    method_name="subtract",
    dtypes_and_x=helpers.dtype_and_values(
        available_dtypes=helpers.get_dtypes("float"), num_arrays=2, shared_dtype=True
    ),
)
def test_paddle_subtract(
    dtypes_and_x,
    frontend_method_data,
    init_flags,
    method_flags,
    frontend,
    on_device,
    backend_fw,
):
    input_dtype, x = dtypes_and_x
    helpers.test_frontend_method(
        init_input_dtypes=input_dtype,
        backend_to_test=backend_fw,
        init_all_as_kwargs_np={"data": x[0]},
        method_input_dtypes=input_dtype,
        method_all_as_kwargs_np={"y": x[1]},
        frontend_method_data=frontend_method_data,
        init_flags=init_flags,
        method_flags=method_flags,
        frontend=frontend,
        on_device=on_device,
    )


# subtract_
@handle_frontend_method(
    class_tree=CLASS_TREE,
    init_tree="paddle.to_tensor",
    method_name="subtract_",
    dtypes_and_x=helpers.dtype_and_values(
        available_dtypes=helpers.get_dtypes("valid"), num_arrays=2, shared_dtype=True
    ),
    test_inplace=st.just(True),
)
def test_paddle_subtract_(
    dtypes_and_x,
    frontend_method_data,
    init_flags,
    method_flags,
    frontend,
    on_device,
    backend_fw,
):
    input_dtype, x = dtypes_and_x
    helpers.test_frontend_method(
        init_input_dtypes=input_dtype,
        backend_to_test=backend_fw,
        init_all_as_kwargs_np={"data": x[0]},
        method_input_dtypes=input_dtype,
        method_all_as_kwargs_np={"y": x[1]},
        frontend_method_data=frontend_method_data,
        init_flags=init_flags,
        method_flags=method_flags,
        frontend=frontend,
        on_device=on_device,
    )


# t
@handle_frontend_method(
    class_tree=CLASS_TREE,
    init_tree="paddle.to_tensor",
    method_name="t",
    dtype_and_x=helpers.dtype_and_values(
        available_dtypes=helpers.get_dtypes("valid"),
        max_num_dims=2,
    ),
)
def test_paddle_t(
    dtype_and_x,
    frontend_method_data,
    init_flags,
    method_flags,
    frontend,
    on_device,
    backend_fw,
):
    input_dtype, x = dtype_and_x
    helpers.test_frontend_method(
        init_input_dtypes=input_dtype,
        init_all_as_kwargs_np={
            "data": x[0],
        },
        backend_to_test=backend_fw,
        method_input_dtypes=input_dtype,
        method_all_as_kwargs_np={},
        frontend_method_data=frontend_method_data,
        init_flags=init_flags,
        method_flags=method_flags,
        frontend=frontend,
        on_device=on_device,
    )


# tanh
@handle_frontend_method(
    class_tree=CLASS_TREE,
    init_tree="paddle.to_tensor",
    method_name="tanh",
    dtype_and_x=helpers.dtype_and_values(
        available_dtypes=helpers.get_dtypes("valid"),
    ),
)
def test_paddle_tanh(
    dtype_and_x,
    frontend_method_data,
    init_flags,
    method_flags,
    frontend,
    on_device,
    backend_fw,
):
    input_dtype, x = dtype_and_x
    helpers.test_frontend_method(
        init_input_dtypes=input_dtype,
        backend_to_test=backend_fw,
        init_all_as_kwargs_np={
            "data": x[0],
        },
        method_input_dtypes=input_dtype,
        method_all_as_kwargs_np={},
        frontend_method_data=frontend_method_data,
        init_flags=init_flags,
        method_flags=method_flags,
        frontend=frontend,
        on_device=on_device,
    )


# tanh_
@handle_frontend_method(
    class_tree=CLASS_TREE,
    init_tree="paddle.to_tensor",
    method_name="tanh_",
    dtype_and_x=helpers.dtype_and_values(
        available_dtypes=helpers.get_dtypes("valid"),
    ),
)
def test_paddle_tanh_(
    dtype_and_x,
    frontend_method_data,
    init_flags,
    method_flags,
    frontend,
    on_device,
    backend_fw,
):
    input_dtype, x = dtype_and_x
    helpers.test_frontend_method(
        init_input_dtypes=input_dtype,
        backend_to_test=backend_fw,
        init_all_as_kwargs_np={
            "data": x[0],
        },
        method_input_dtypes=input_dtype,
        method_all_as_kwargs_np={},
        frontend_method_data=frontend_method_data,
        init_flags=init_flags,
        method_flags=method_flags,
        frontend=frontend,
        on_device=on_device,
    )


# expand
@handle_frontend_method(
    class_tree=CLASS_TREE,
    init_tree="paddle.to_tensor",
    method_name="expand",
    dtype_x_shape=dtypes_x_shape(),
)
def test_paddle_tensor_expand(
    dtype_x_shape,
    frontend_method_data,
    init_flags,
    method_flags,
    frontend,
    on_device,
    backend_fw,
):
    input_dtype, x, shape = dtype_x_shape
    helpers.test_frontend_method(
        init_input_dtypes=input_dtype,
        backend_to_test=backend_fw,
        init_all_as_kwargs_np={
            "data": x[0],
        },
        method_input_dtypes=input_dtype,
        method_all_as_kwargs_np={
            "shape": shape,
        },
        frontend_method_data=frontend_method_data,
        init_flags=init_flags,
        method_flags=method_flags,
        frontend=frontend,
        on_device=on_device,
    )


<<<<<<< HEAD
# strided_slice
@handle_frontend_method(
    class_tree=CLASS_TREE,
    init_tree="paddle.to_tensor",
    method_name="strided_slice",
    input_axes_starts_ends=_get_x_axes_starts_ends(),
)
def test_paddle_tensor_stided_slice(
    input_axes_starts_ends,
=======
@handle_frontend_method(
    class_tree=CLASS_TREE,
    init_tree="paddle.to_tensor",
    method_name="heaviside",
    dtype_and_x=helpers.dtype_and_values(
        available_dtypes=helpers.get_dtypes("float"),
        num_arrays=2,
        allow_inf=False,
        large_abs_safety_factor=2,
        small_abs_safety_factor=2,
        safety_factor_scale="log",
        shared_dtype=True,
    ),
)
def test_paddle_tensor_heaviside(
    dtype_and_x,
>>>>>>> 62101f42
    frontend_method_data,
    init_flags,
    method_flags,
    frontend,
<<<<<<< HEAD
    on_device,
    backend_fw,
):
    input_dtypes, x, axes, starts, ends, strides = input_axes_starts_ends
    helpers.test_frontend_method(
        init_input_dtypes=input_dtypes,
        backend_to_test=backend_fw,
        init_all_as_kwargs_np={
            "data": x[0],
        },
        method_input_dtypes=input_dtypes,
        method_all_as_kwargs_np={
            "axes": axes,
            "starts": starts,
            "ends": ends,
            "strides": strides,
        },
        frontend=frontend,
        frontend_method_data=frontend_method_data,
        init_flags=init_flags,
        method_flags=method_flags,
=======
    backend_fw,
    on_device,
):
    input_dtype, x = dtype_and_x
    helpers.test_frontend_method(
        init_input_dtypes=input_dtype,
        backend_to_test=backend_fw,
        init_all_as_kwargs_np={
            "x": x[0],
        },
        method_input_dtypes=input_dtype,
        method_all_as_kwargs_np={
            "y": x[1],
        },
        init_flags=init_flags,
        method_flags=method_flags,
        frontend_method_data=frontend_method_data,
        frontend=frontend,
>>>>>>> 62101f42
        on_device=on_device,
    )


# tile
@handle_frontend_method(
    class_tree=CLASS_TREE,
    init_tree="paddle.to_tensor",
    method_name="tile",
    dt_x_repeats=_tile_helper(),
)
def test_paddle_tensor_tile(
    dt_x_repeats,
    frontend,
    backend_fw,
    frontend_method_data,
    init_flags,
    method_flags,
    on_device,
):
    input_dtypes, x, repeats = dt_x_repeats
    helpers.test_frontend_method(
        init_input_dtypes=input_dtypes,
        init_all_as_kwargs_np={"data": x[0]},
        method_input_dtypes=input_dtypes,
        method_all_as_kwargs_np={
            "repeat_times": repeats,
        },
        frontend=frontend,
        frontend_method_data=frontend_method_data,
        init_flags=init_flags,
        backend_to_test=backend_fw,
        method_flags=method_flags,
        on_device=on_device,
    )


# topk
@handle_frontend_method(
    class_tree=CLASS_TREE,
    init_tree="paddle.to_tensor",
    method_name="topk",
    dtype_x_and_axis=helpers.dtype_values_axis(
        available_dtypes=helpers.get_dtypes("valid"),
        min_num_dims=1,
        valid_axis=True,
        force_int_axis=True,
    ),
    k=st.data(),
    sorted=st.booleans(),
    largest=st.booleans(),
)
def test_paddle_topk(
    dtype_x_and_axis,
    k,
    sorted,
    largest,
    frontend_method_data,
    init_flags,
    method_flags,
    frontend,
    on_device,
    backend_fw,
):
    input_dtype, x, axis = dtype_x_and_axis
    k = k.draw(st.integers(min_value=1, max_value=x[0].shape[axis]))
    helpers.test_frontend_method(
        init_input_dtypes=input_dtype,
        backend_to_test=backend_fw,
        init_all_as_kwargs_np={
            "data": x[0],
        },
        method_input_dtypes=input_dtype,
        method_all_as_kwargs_np={
            "k": k,
            "axis": axis,
            "largest": largest,
            "sorted": sorted,
        },
        frontend_method_data=frontend_method_data,
        init_flags=init_flags,
        method_flags=method_flags,
        frontend=frontend,
        on_device=on_device,
        test_values=False,
    )


# trace
@handle_frontend_method(
    class_tree=CLASS_TREE,
    init_tree="paddle.to_tensor",
    method_name="trace",
    dtype_and_x=helpers.dtype_and_values(
        available_dtypes=helpers.get_dtypes("float"),
        num_arrays=1,
        min_num_dims=2,
        min_value=-1e04,
        max_value=1e04,
        allow_inf=False,
    ),
    offset=st.integers(min_value=-1e04, max_value=1e04),
    axis1=st.integers(min_value=0, max_value=0),
    axis2=st.integers(min_value=1, max_value=1),
)
def test_paddle_trace(
    dtype_and_x,
    offset,
    axis1,
    axis2,
    frontend,
    backend_fw,
    frontend_method_data,
    init_flags,
    method_flags,
    on_device,
):
    input_dtype, x = dtype_and_x
    helpers.test_frontend_method(
        init_input_dtypes=input_dtype,
        init_all_as_kwargs_np={
            "value": x[0],
        },
        method_input_dtypes=input_dtype,
        method_all_as_kwargs_np={
            "offset": offset,
            "axis1": axis1,
            "axis2": axis2,
        },
        frontend_method_data=frontend_method_data,
        init_flags=init_flags,
        method_flags=method_flags,
        frontend=frontend,
        backend_to_test=backend_fw,
        on_device=on_device,
    )


@handle_frontend_method(
    class_tree=CLASS_TREE,
    init_tree="paddle.to_tensor",
    method_name="trunc",
    dtype_and_x=helpers.dtype_and_values(
        available_dtypes=helpers.get_dtypes("valid"),
    ),
)
def test_paddle_trunc(
    dtype_and_x,
    frontend_method_data,
    init_flags,
    method_flags,
    frontend,
    backend_fw,
    on_device,
):
    input_dtype, x = dtype_and_x
    helpers.test_frontend_method(
        init_input_dtypes=input_dtype,
        init_all_as_kwargs_np={
            "data": x[0],
        },
        method_input_dtypes=input_dtype,
        backend_to_test=backend_fw,
        method_all_as_kwargs_np={},
        frontend_method_data=frontend_method_data,
        init_flags=init_flags,
        method_flags=method_flags,
        frontend=frontend,
        on_device=on_device,
    )


# unbind
@handle_frontend_method(
    class_tree=CLASS_TREE,
    init_tree="paddle.to_tensor",
    method_name="unbind",
    dtype_x_axis=helpers.dtype_values_axis(
        available_dtypes=helpers.get_dtypes("valid"),
        min_num_dims=2,
        max_num_dims=2,
        max_dim_size=1,
        force_int_axis=True,
        min_axis=-1,
        max_axis=0,
    ),
)
def test_paddle_unbind(
    dtype_x_axis,
    frontend_method_data,
    init_flags,
    method_flags,
    frontend,
    on_device,
    backend_fw,
):
    input_dtypes, x, axis = dtype_x_axis
    helpers.test_frontend_method(
        init_input_dtypes=input_dtypes,
        backend_to_test=backend_fw,
        init_all_as_kwargs_np={
            "data": x[0],
        },
        method_input_dtypes=input_dtypes,
        method_all_as_kwargs_np={
            "axis": axis,
        },
        frontend=frontend,
        frontend_method_data=frontend_method_data,
        init_flags=init_flags,
        method_flags=method_flags,
        on_device=on_device,
    )


# unique_consecutive
@handle_frontend_method(
    class_tree=CLASS_TREE,
    init_tree="paddle.to_tensor",
    method_name="unique_consecutive",
    dtype_x_axis=helpers.dtype_values_axis(
        available_dtypes=helpers.get_dtypes("valid"),
        min_num_dims=2,
        max_num_dims=4,
        max_dim_size=1,
        force_int_axis=True,
        min_axis=-1,
        max_axis=0,
    ),
)
def test_paddle_unique_consecutive(
    dtype_x_axis,
    frontend_method_data,
    init_flags,
    method_flags,
    frontend,
    on_device,
    backend_fw,
):
    input_dtypes, x, axis = dtype_x_axis
    helpers.test_frontend_method(
        init_input_dtypes=input_dtypes,
        backend_to_test=backend_fw,
        init_all_as_kwargs_np={
            "data": x[0],
        },
        method_input_dtypes=input_dtypes,
        method_all_as_kwargs_np={
            "axis": axis,
        },
        frontend=frontend,
        frontend_method_data=frontend_method_data,
        init_flags=init_flags,
        method_flags=method_flags,
        on_device=on_device,
    )


# unsqueeze
@handle_frontend_method(
    class_tree=CLASS_TREE,
    init_tree="paddle.to_tensor",
    method_name="unsqueeze",
    dtype_value=helpers.dtype_and_values(
        available_dtypes=helpers.get_dtypes("valid"),
        shape=st.shared(helpers.get_shape(), key="shape"),
    ),
    axis=helpers.get_axis(
        shape=st.shared(helpers.get_shape(), key="shape"),
        allow_neg=True,
        force_int=True,
    ),
)
def test_paddle_unsqueeze(
    dtype_value,
    axis,
    frontend_method_data,
    init_flags,
    method_flags,
    frontend,
    on_device,
    backend_fw,
):
    input_dtype, x = dtype_value
    helpers.test_frontend_method(
        init_input_dtypes=input_dtype,
        backend_to_test=backend_fw,
        init_all_as_kwargs_np={
            "data": x[0],
        },
        method_input_dtypes=input_dtype,
        method_all_as_kwargs_np={
            "axis": axis,
        },
        frontend_method_data=frontend_method_data,
        init_flags=init_flags,
        method_flags=method_flags,
        frontend=frontend,
        on_device=on_device,
    )


# unsqueeze_
@handle_frontend_method(
    class_tree=CLASS_TREE,
    init_tree="paddle.to_tensor",
    method_name="unsqueeze_",
    dtype_value=helpers.dtype_and_values(
        available_dtypes=helpers.get_dtypes("valid"),
        shape=st.shared(helpers.get_shape(), key="shape"),
    ),
    axis=helpers.get_axis(
        shape=st.shared(helpers.get_shape(), key="shape"),
        allow_neg=True,
        force_int=True,
    ),
    test_inplace=st.just(True),
)
def test_paddle_unsqueeze_(
    dtype_value,
    axis,
    frontend_method_data,
    init_flags,
    method_flags,
    frontend,
    on_device,
    backend_fw,
):
    input_dtype, x = dtype_value
    helpers.test_frontend_method(
        init_input_dtypes=input_dtype,
        backend_to_test=backend_fw,
        init_all_as_kwargs_np={
            "data": x[0],
        },
        method_input_dtypes=input_dtype,
        method_all_as_kwargs_np={
            "axis": axis,
        },
        frontend_method_data=frontend_method_data,
        init_flags=init_flags,
        method_flags=method_flags,
        frontend=frontend,
        on_device=on_device,
    )


# var
@handle_frontend_method(
    class_tree=CLASS_TREE,
    init_tree="paddle.to_tensor",
    method_name="var",
    dtype_and_x=_statistical_dtype_values(function="var"),
    keepdim=st.booleans(),
)
def test_paddle_var(
    dtype_and_x,
    keepdim,
    frontend,
    backend_fw,
    frontend_method_data,
    init_flags,
    method_flags,
    on_device,
):
    input_dtype, x, axis, correction = dtype_and_x
    helpers.test_frontend_method(
        init_input_dtypes=input_dtype,
        init_all_as_kwargs_np={"data": x[0]},
        method_input_dtypes=input_dtype,
        method_all_as_kwargs_np={
            "axis": axis,
            "unbiased": bool(correction),
            "keepdim": keepdim,
        },
        frontend=frontend,
        frontend_method_data=frontend_method_data,
        init_flags=init_flags,
        backend_to_test=backend_fw,
        method_flags=method_flags,
        on_device=on_device,
    )


# zero_
@handle_frontend_method(
    class_tree=CLASS_TREE,
    init_tree="paddle.to_tensor",
    method_name="zero_",
    dtype_and_x=helpers.dtype_and_values(
        available_dtypes=helpers.get_dtypes("float"),
        allow_inf=False,
    ),
    test_inplace=st.just(True),
)
def test_paddle_zero_(
    dtype_and_x,
    frontend_method_data,
    init_flags,
    method_flags,
    frontend,
    on_device,
    backend_fw,
):
    input_dtype, x = dtype_and_x
    helpers.test_frontend_method(
        init_input_dtypes=input_dtype,
        backend_to_test=backend_fw,
        init_all_as_kwargs_np={
            "data": x[0],
        },
        method_input_dtypes=input_dtype,
        method_all_as_kwargs_np={},
        frontend_method_data=frontend_method_data,
        init_flags=init_flags,
        method_flags=method_flags,
        frontend=frontend,
        on_device=on_device,
    )<|MERGE_RESOLUTION|>--- conflicted
+++ resolved
@@ -4642,7 +4642,6 @@
     )
 
 
-<<<<<<< HEAD
 # strided_slice
 @handle_frontend_method(
     class_tree=CLASS_TREE,
@@ -4652,7 +4651,35 @@
 )
 def test_paddle_tensor_stided_slice(
     input_axes_starts_ends,
-=======
+    frontend_method_data,
+    init_flags,
+    method_flags,
+    frontend,
+    on_device,
+    backend_fw,
+):
+    input_dtypes, x, axes, starts, ends, strides = input_axes_starts_ends
+    helpers.test_frontend_method(
+        init_input_dtypes=input_dtypes,
+        backend_to_test=backend_fw,
+        init_all_as_kwargs_np={
+            "data": x[0],
+        },
+        method_input_dtypes=input_dtypes,
+        method_all_as_kwargs_np={
+            "axes": axes,
+            "starts": starts,
+            "ends": ends,
+            "strides": strides,
+        },
+        frontend=frontend,
+        frontend_method_data=frontend_method_data,
+        init_flags=init_flags,
+        method_flags=method_flags,
+        on_device=on_device,
+    )
+
+
 @handle_frontend_method(
     class_tree=CLASS_TREE,
     init_tree="paddle.to_tensor",
@@ -4669,34 +4696,10 @@
 )
 def test_paddle_tensor_heaviside(
     dtype_and_x,
->>>>>>> 62101f42
-    frontend_method_data,
-    init_flags,
-    method_flags,
-    frontend,
-<<<<<<< HEAD
-    on_device,
-    backend_fw,
-):
-    input_dtypes, x, axes, starts, ends, strides = input_axes_starts_ends
-    helpers.test_frontend_method(
-        init_input_dtypes=input_dtypes,
-        backend_to_test=backend_fw,
-        init_all_as_kwargs_np={
-            "data": x[0],
-        },
-        method_input_dtypes=input_dtypes,
-        method_all_as_kwargs_np={
-            "axes": axes,
-            "starts": starts,
-            "ends": ends,
-            "strides": strides,
-        },
-        frontend=frontend,
-        frontend_method_data=frontend_method_data,
-        init_flags=init_flags,
-        method_flags=method_flags,
-=======
+    frontend_method_data,
+    init_flags,
+    method_flags,
+    frontend,
     backend_fw,
     on_device,
 ):
@@ -4715,7 +4718,6 @@
         method_flags=method_flags,
         frontend_method_data=frontend_method_data,
         frontend=frontend,
->>>>>>> 62101f42
         on_device=on_device,
     )
 
