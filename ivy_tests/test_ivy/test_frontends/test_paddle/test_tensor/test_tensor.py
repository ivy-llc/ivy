--- conflicted
+++ resolved
@@ -424,7 +424,7 @@
     )
 
 
-<<<<<<< HEAD
+
 # add
 @handle_frontend_method(
     class_tree=CLASS_TREE,
@@ -463,9 +463,6 @@
 # __(add_)__
 
 
-=======
-# add_
->>>>>>> f8938d0a
 @handle_frontend_method(
     class_tree=CLASS_TREE,
     init_tree="paddle.to_tensor",
