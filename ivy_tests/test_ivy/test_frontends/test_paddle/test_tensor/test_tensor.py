--- conflicted
+++ resolved
@@ -5682,28 +5682,6 @@
     )
 
 
-<<<<<<< HEAD
-# __div__
-@handle_frontend_method(
-    class_tree=CLASS_TREE,
-    init_tree="paddle.to_tensor",
-    method_name="__div__",
-    dtype_and_x=helpers.dtype_and_values(
-        available_dtypes=helpers.get_dtypes("numeric"),
-        num_arrays=2,
-        shared_dtype=True,
-        large_abs_safety_factor=10,
-        small_abs_safety_factor=10,
-        safety_factor_scale="log",
-    ),
-)
-def test_paddle_tensor__div__(
-    dtype_and_x,
-    frontend,
-    frontend_method_data,
-    init_flags,
-    method_flags,
-=======
 @handle_frontend_method(
     class_tree=CLASS_TREE,
     init_tree="paddle.to_tensor",
@@ -5718,32 +5696,14 @@
     init_flags,
     method_flags,
     frontend,
->>>>>>> 55271e9b
-    on_device,
-    backend_fw,
-):
-    input_dtype, x = dtype_and_x
-<<<<<<< HEAD
-    assume(not np.any(np.isclose(x[0], 0)))
-    assume(not np.any(np.isclose(x[1], 0)))
-=======
->>>>>>> 55271e9b
-    helpers.test_frontend_method(
-        init_input_dtypes=input_dtype,
-        backend_to_test=backend_fw,
-        init_all_as_kwargs_np={
-<<<<<<< HEAD
-            "value": x[0],
-        },
-        method_input_dtypes=input_dtype,
-        method_all_as_kwargs_np={
-            "y": x[1],
-        },
-        frontend=frontend,
-        frontend_method_data=frontend_method_data,
-        init_flags=init_flags,
-        method_flags=method_flags,
-=======
+    on_device,
+    backend_fw,
+):
+    input_dtype, x = dtype_and_x
+    helpers.test_frontend_method(
+        init_input_dtypes=input_dtype,
+        backend_to_test=backend_fw,
+        init_all_as_kwargs_np={
             "data": x[0],
         },
         method_input_dtypes=input_dtype,
@@ -5787,7 +5747,6 @@
         init_flags=init_flags,
         method_flags=method_flags,
         frontend=frontend,
->>>>>>> 55271e9b
         on_device=on_device,
     )
 
@@ -6551,4 +6510,48 @@
         method_flags=method_flags,
         frontend=frontend,
         on_device=on_device,
+    )
+
+
+# __div__
+@handle_frontend_method(
+    class_tree=CLASS_TREE,
+    init_tree="paddle.to_tensor",
+    method_name="__div__",
+    dtype_and_x=helpers.dtype_and_values(
+        available_dtypes=helpers.get_dtypes("numeric"),
+        num_arrays=2,
+        shared_dtype=True,
+        large_abs_safety_factor=10,
+        small_abs_safety_factor=10,
+        safety_factor_scale="log",
+    ),
+)
+def test_paddle_tensor__div__(
+    dtype_and_x,
+    frontend,
+    frontend_method_data,
+    init_flags,
+    method_flags,
+    on_device,
+    backend_fw,
+):
+    input_dtype, x = dtype_and_x
+    assume(not np.any(np.isclose(x[0], 0)))
+    assume(not np.any(np.isclose(x[1], 0)))
+    helpers.test_frontend_method(
+        init_input_dtypes=input_dtype,
+        backend_to_test=backend_fw,
+        init_all_as_kwargs_np={
+            "value": x[0],
+        },
+        method_input_dtypes=input_dtype,
+        method_all_as_kwargs_np={
+            "y": x[1],
+        },
+        frontend=frontend,
+        frontend_method_data=frontend_method_data,
+        init_flags=init_flags,
+        method_flags=method_flags,
+        on_device=on_device,
     )