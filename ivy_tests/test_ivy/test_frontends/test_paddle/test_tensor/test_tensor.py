--- conflicted
+++ resolved
@@ -4647,18 +4647,7 @@
     )
 
 
-<<<<<<< HEAD
-# __add__
-@handle_frontend_method(
-    class_tree=CLASS_TREE,
-    init_tree="paddle.to_tensor",
-    method_name="__add__",
-    dtype_and_x=helpers.dtype_and_values(
-        available_dtypes=helpers.get_dtypes("valid"), num_arrays=2, shared_dtype=True
-    ),
-)
-def test_paddle_tensor___add__(
-=======
+
 # expand
 @handle_frontend_method(
     class_tree=CLASS_TREE,
@@ -4709,41 +4698,29 @@
     ),
 )
 def test_paddle_tensor_heaviside(
->>>>>>> 365cfd9b
-    dtype_and_x,
-    frontend_method_data,
-    init_flags,
-    method_flags,
-    frontend,
-<<<<<<< HEAD
-    on_device,
-    backend_fw,
-=======
-    backend_fw,
-    on_device,
->>>>>>> 365cfd9b
-):
-    input_dtype, x = dtype_and_x
-    helpers.test_frontend_method(
-        init_input_dtypes=input_dtype,
-        backend_to_test=backend_fw,
-        init_all_as_kwargs_np={
-<<<<<<< HEAD
-            "data": x[0],
-=======
+
+    dtype_and_x,
+    frontend_method_data,
+    init_flags,
+    method_flags,
+    frontend,
+    backend_fw,
+    on_device,
+
+):
+    input_dtype, x = dtype_and_x
+    helpers.test_frontend_method(
+        init_input_dtypes=input_dtype,
+        backend_to_test=backend_fw,
+        init_all_as_kwargs_np={
+
             "x": x[0],
->>>>>>> 365cfd9b
+
         },
         method_input_dtypes=input_dtype,
         method_all_as_kwargs_np={
             "y": x[1],
         },
-<<<<<<< HEAD
-        frontend_method_data=frontend_method_data,
-        init_flags=init_flags,
-        method_flags=method_flags,
-        frontend=frontend,
-=======
         init_flags=init_flags,
         method_flags=method_flags,
         frontend_method_data=frontend_method_data,
@@ -4781,7 +4758,7 @@
         init_flags=init_flags,
         backend_to_test=backend_fw,
         method_flags=method_flags,
->>>>>>> 365cfd9b
+
         on_device=on_device,
     )
 
