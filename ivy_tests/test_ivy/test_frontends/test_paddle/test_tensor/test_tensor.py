# global
import numpy as np
from hypothesis import assume, given
from hypothesis import strategies as st

import ivy

# local
import ivy_tests.test_ivy.helpers as helpers
from ivy.functional.frontends.paddle import Tensor
from ivy_tests.test_ivy.helpers import assert_all_close
from ivy_tests.test_ivy.helpers import handle_frontend_method, BackendHandler
from ivy_tests.test_ivy.test_functional.test_experimental.test_core.test_manipulation import (  # noqa E501
    _get_dtype_values_k_axes_for_rot90,
)
from ivy_tests.test_ivy.test_functional.test_core.test_statistical import (
    _statistical_dtype_values,
)
from ivy_tests.test_ivy.test_frontends.test_torch.test_blas_and_lapack_ops import (
    _get_dtype_and_3dbatch_matrices,
)
from ivy_tests.test_ivy.test_frontends.test_paddle.test_manipulation import (
    _tile_helper,
)

CLASS_TREE = "ivy.functional.frontends.paddle.Tensor"


# --- Helpers --- #
# --------------- #


@st.composite
def _array_and_shape(
    draw,
    *,
    min_num_dims=1,
    max_num_dims=3,
    min_dim_size=1,
    max_dim_size=10,
):
    if isinstance(min_dim_size, st._internal.SearchStrategy):
        min_dim_size = draw(min_dim_size)
    if isinstance(max_dim_size, st._internal.SearchStrategy):
        max_dim_size = draw(max_dim_size)

    available_dtypes = draw(helpers.get_dtypes("numeric"))
    dtype = draw(
        helpers.array_dtypes(
            num_arrays=1,
            available_dtypes=available_dtypes,
        )
    )
    dtype.append("int32")
    shape = draw(
        st.shared(
            helpers.get_shape(
                min_num_dims=min_num_dims,
                max_num_dims=max_num_dims,
                min_dim_size=min_dim_size,
                max_dim_size=max_dim_size,
            ),
            key="shape",
        )
    )
    array = draw(
        helpers.array_values(
            dtype=dtype[0],
            shape=shape,
        )
    )
    to_shape = [(None if draw(st.booleans()) else _) for _ in shape]

    return dtype, [array, to_shape]


def _filter_query(query):
    return (
        query.ndim > 1
        if isinstance(query, np.ndarray)
        else (
            not any(isinstance(i, np.ndarray) and i.ndim <= 1 for i in query)
            if isinstance(query, tuple)
            else True
        )
    )


# as_complex
@st.composite
def _get_as_complex_inputs_(draw):
    shape = draw(
        helpers.get_shape(
            min_num_dims=2, max_num_dims=5, min_dim_size=2, max_dim_size=10
        )
    )

    x_dtype, x = draw(
        helpers.dtype_and_values(
            available_dtypes=helpers.get_dtypes("valid"),
            shape=(*shape, 2),
            min_value=0,
            max_value=50,
        )
    )
    return x_dtype, x


# clip
@st.composite
def _get_clip_inputs(draw):
    shape = draw(
        helpers.get_shape(
            min_num_dims=1, max_num_dims=5, min_dim_size=1, max_dim_size=10
        )
    )
    x_dtype, x = draw(
        helpers.dtype_and_values(
            available_dtypes=helpers.get_dtypes("valid"),
            shape=shape,
            min_value=0,
            max_value=50,
        )
    )
    min = draw(
        helpers.array_values(dtype=x_dtype[0], shape=(1,), min_value=0, max_value=25)
    )
    max = draw(
        helpers.array_values(dtype=x_dtype[0], shape=(1,), min_value=26, max_value=50)
    )
    if draw(st.booleans()):
        min = None
    elif draw(st.booleans()):
        max = None
    return x_dtype, x, min, max


# clip_
@st.composite
def _get_clip_inputs_(draw):
    shape = draw(
        helpers.get_shape(
            min_num_dims=1, max_num_dims=5, min_dim_size=1, max_dim_size=10
        )
    )
    x_dtype, x = draw(
        helpers.dtype_and_values(
            available_dtypes=helpers.get_dtypes("valid"),
            shape=shape,
            min_value=0,
            max_value=50,
        )
    )
    min = draw(
        helpers.array_values(dtype=x_dtype[0], shape=(1,), min_value=0, max_value=25)
    )
    max = draw(
        helpers.array_values(dtype=x_dtype[0], shape=(1,), min_value=26, max_value=50)
    )
    return x_dtype, x, min, max


@st.composite
def _get_dtype_and_3dbatch_matrices_for_matmul(draw):
    dim_size1 = draw(helpers.ints(min_value=2, max_value=5))
    dim_size2 = draw(helpers.ints(min_value=2, max_value=5))
    shared_size = draw(helpers.ints(min_value=2, max_value=5))
    dtype = draw(helpers.get_dtypes("float", full=True))
    dtype = [
        draw(st.sampled_from(tuple(set(dtype).difference({"bfloat16", "float16"}))))
    ]
    batch_size = draw(helpers.ints(min_value=2, max_value=4))
    transpose_x = draw(st.booleans())
    transpose_y = draw(st.booleans())

    mat1_shape = (
        (batch_size, dim_size1, shared_size)
        if not transpose_x
        else (batch_size, shared_size, dim_size1)
    )
    mat2_shape = (
        (batch_size, shared_size, dim_size2)
        if not transpose_y
        else (batch_size, dim_size2, shared_size)
    )

    mat1 = draw(
        helpers.array_values(dtype=dtype[0], shape=mat1_shape, min_value=2, max_value=5)
    )
    mat2 = draw(
        helpers.array_values(dtype=dtype[0], shape=mat2_shape, min_value=2, max_value=5)
    )
    return dtype, mat1, mat2, transpose_x, transpose_y


# cond
@st.composite
def _get_dtype_and_matrix_non_singular(draw, dtypes):
    while True:
        matrix = draw(
            helpers.dtype_and_values(
                available_dtypes=dtypes,
                min_value=-10,
                max_value=10,
                min_num_dims=2,
                max_num_dims=2,
                min_dim_size=1,
                max_dim_size=5,
                shape=st.tuples(st.integers(1, 5), st.integers(1, 5)).filter(
                    lambda x: x[0] == x[1]
                ),
                allow_inf=False,
                allow_nan=False,
            )
        )
        if np.linalg.det(matrix[1][0]) != 0:
            break

    return matrix[0], matrix[1]


@st.composite
def _get_dtype_and_multiplicative_matrices(draw):
    return draw(
        st.one_of(
            _get_dtype_input_and_matrices_for_matmul(),
            _get_dtype_and_3dbatch_matrices_for_matmul(),
        )
    )


@st.composite
def _get_dtype_and_square_matrix(draw):
    dim_size = draw(helpers.ints(min_value=2, max_value=5))
    dtype = draw(helpers.get_dtypes("float", index=1, full=False))
    mat = draw(
        helpers.array_values(
            dtype=dtype[0], shape=(dim_size, dim_size), min_value=0, max_value=10
        )
    )
    return dtype, mat


# bmm helper function
@st.composite
def _get_dtype_and_values_bmm(draw):
    # arrays x and y of sizes (b, m, k) and (b, k, n) respectively
    b = draw(helpers.ints(min_value=1, max_value=10))
    k = draw(helpers.ints(min_value=1, max_value=10))
    m = draw(helpers.ints(min_value=1, max_value=10))
    n = draw(helpers.ints(min_value=1, max_value=10))
    dtype = draw(helpers.get_dtypes("float", index=1, full=False))
    x = draw(
        helpers.array_values(
            dtype=dtype[0], shape=(b, m, k), min_value=-10, max_value=10
        )
    )
    y = draw(
        helpers.array_values(
            dtype=dtype[0], shape=(b, k, n), min_value=-10, max_value=10
        )
    )
    return dtype, x, y


# lerp helper function
@st.composite
def _get_dtype_and_values_for_lerp(draw):
    is_tensor = draw(st.booleans())
    if is_tensor:
        input_dtype, x = draw(
            helpers.dtype_and_values(
                num_arrays=3,
                available_dtypes=helpers.get_dtypes("valid"),
                shared_dtype=True,
            )
        )
        return input_dtype, x[0], x[1], x[2]
    else:
        input_dtype, x = draw(
            helpers.dtype_and_values(
                num_arrays=2,
                available_dtypes=helpers.get_dtypes("valid"),
                shared_dtype=True,
            )
        )
        weight = draw(st.floats())
        return input_dtype, x[0], x[1], weight


@st.composite
def _get_dtype_input_and_matrices_for_matmul(draw):
    dim_size1 = draw(helpers.ints(min_value=2, max_value=5))
    dim_size2 = draw(helpers.ints(min_value=2, max_value=5))
    shared_size = draw(helpers.ints(min_value=2, max_value=5))
    dtype = draw(helpers.get_dtypes("float", full=True))
    dtype = [
        draw(st.sampled_from(tuple(set(dtype).difference({"bfloat16", "float16"}))))
    ]
    transpose_x = draw(st.booleans())
    transpose_y = draw(st.booleans())

    mat1_shape = (shared_size, dim_size1) if transpose_x else (dim_size1, shared_size)
    mat2_shape = (dim_size2, shared_size) if transpose_y else (shared_size, dim_size2)

    mat1 = draw(
        helpers.array_values(dtype=dtype[0], shape=mat1_shape, min_value=2, max_value=5)
    )
    mat2 = draw(
        helpers.array_values(dtype=dtype[0], shape=mat2_shape, min_value=2, max_value=5)
    )
    return dtype, mat1, mat2, transpose_x, transpose_y


@st.composite
def _reshape_helper(draw):
    # generate a shape s.t len(shape) > 0
    shape = draw(
        helpers.get_shape(
            allow_none=False,
            min_num_dims=1,
            max_num_dims=3,
            min_dim_size=1,
            max_dim_size=3,
        )
    )

    reshape_shape = draw(helpers.reshape_shapes(shape=shape))

    dtypes, x = draw(
        helpers.dtype_and_values(
            available_dtypes=helpers.get_dtypes("valid"),
            shape=shape,
        )
    )
    return dtypes, x, reshape_shape


# diagonal
@st.composite
def dims_and_offset(draw, shape):
    shape_actual = draw(shape)
    dim1 = draw(helpers.get_axis(shape=shape, force_int=True))
    dim2 = draw(helpers.get_axis(shape=shape, force_int=True))
    offset = draw(
        st.integers(min_value=-shape_actual[dim1], max_value=shape_actual[dim1])
    )
    return dim1, dim2, offset


# expand helper function
@st.composite
def dtypes_x_shape(draw):
    dtypes, x = draw(
        helpers.dtype_and_values(
            min_dim_size=1,
            min_num_dims=1,
            available_dtypes=["float32"],
            shape=st.shared(
                helpers.get_shape(
                    min_num_dims=1,
                    max_num_dims=6,
                ),
                key="shape",
            ),
        )
    )
    shape = draw(
        st.shared(
            helpers.get_shape(
                min_num_dims=1,
                max_num_dims=6,
            ),
            key="shape",
        )
    )
    return dtypes, x, shape


# --- Main --- #
# ------------ #


# __add__
@handle_frontend_method(
    class_tree=CLASS_TREE,
    init_tree="paddle.to_tensor",
    method_name="__add__",
    dtype_and_x=helpers.dtype_and_values(
        available_dtypes=helpers.get_dtypes("valid"), num_arrays=2, shared_dtype=True
    ),
)
def test_paddle___add__(
    dtype_and_x,
    frontend_method_data,
    init_flags,
    method_flags,
    frontend,
    on_device,
    backend_fw,
):
    input_dtype, x = dtype_and_x
    helpers.test_frontend_method(
        init_input_dtypes=input_dtype,
        backend_to_test=backend_fw,
        init_all_as_kwargs_np={
            "data": x[0],
        },
        method_input_dtypes=input_dtype,
        method_all_as_kwargs_np={
            "y": x[1],
        },
        frontend_method_data=frontend_method_data,
        init_flags=init_flags,
        method_flags=method_flags,
        frontend=frontend,
        on_device=on_device,
    )


# __ge__
@handle_frontend_method(
    class_tree=CLASS_TREE,
    init_tree="paddle.to_tensor",
    method_name="__ge__",
    dtype_and_x=helpers.dtype_and_values(
        available_dtypes=helpers.get_dtypes("numeric"), num_arrays=2, shared_dtype=True
    ),
)
def test_paddle___ge__(
    dtype_and_x,
    frontend_method_data,
    init_flags,
    method_flags,
    frontend,
    on_device,
    backend_fw,
):
    input_dtype, x = dtype_and_x
    helpers.test_frontend_method(
        init_input_dtypes=input_dtype,
        backend_to_test=backend_fw,
        init_all_as_kwargs_np={
            "data": x[0],
        },
        method_input_dtypes=input_dtype,
        method_all_as_kwargs_np={
            "y": x[1],
        },
        frontend_method_data=frontend_method_data,
        init_flags=init_flags,
        method_flags=method_flags,
        frontend=frontend,
        on_device=on_device,
    )


# __gt__
@handle_frontend_method(
    class_tree=CLASS_TREE,
    init_tree="paddle.to_tensor",
    method_name="__gt__",
    dtype_and_x=helpers.dtype_and_values(
        available_dtypes=helpers.get_dtypes("numeric"), num_arrays=2, shared_dtype=True
    ),
)
def test_paddle___gt__(
    dtype_and_x,
    frontend_method_data,
    init_flags,
    method_flags,
    frontend,
    on_device,
    backend_fw,
):
    input_dtype, x = dtype_and_x
    helpers.test_frontend_method(
        init_input_dtypes=input_dtype,
        backend_to_test=backend_fw,
        init_all_as_kwargs_np={
            "data": x[0],
        },
        method_input_dtypes=input_dtype,
        method_all_as_kwargs_np={
            "y": x[1],
        },
        frontend_method_data=frontend_method_data,
        init_flags=init_flags,
        method_flags=method_flags,
        frontend=frontend,
        on_device=on_device,
    )


# __le__
@handle_frontend_method(
    class_tree=CLASS_TREE,
    init_tree="paddle.to_tensor",
    method_name="__le__",
    dtype_and_x=helpers.dtype_and_values(
        available_dtypes=helpers.get_dtypes("valid"), num_arrays=2, shared_dtype=True
    ),
)
def test_paddle___le__(
    dtype_and_x,
    frontend_method_data,
    init_flags,
    method_flags,
    frontend,
    on_device,
    backend_fw,
):
    input_dtype, x = dtype_and_x
    helpers.test_frontend_method(
        init_input_dtypes=input_dtype,
        backend_to_test=backend_fw,
        init_all_as_kwargs_np={
            "data": x[0],
        },
        method_input_dtypes=input_dtype,
        method_all_as_kwargs_np={
            "y": x[1],
        },
        frontend_method_data=frontend_method_data,
        init_flags=init_flags,
        method_flags=method_flags,
        frontend=frontend,
        on_device=on_device,
    )


# __lt__
@handle_frontend_method(
    class_tree=CLASS_TREE,
    init_tree="paddle.to_tensor",
    method_name="__lt__",
    dtype_and_x=helpers.dtype_and_values(
        available_dtypes=helpers.get_dtypes("numeric"), num_arrays=2, shared_dtype=True
    ),
)
def test_paddle___lt__(
    dtype_and_x,
    frontend_method_data,
    init_flags,
    method_flags,
    frontend,
    on_device,
    backend_fw,
):
    input_dtype, x = dtype_and_x
    helpers.test_frontend_method(
        init_input_dtypes=input_dtype,
        backend_to_test=backend_fw,
        init_all_as_kwargs_np={
            "data": x[0],
        },
        method_input_dtypes=input_dtype,
        method_all_as_kwargs_np={
            "y": x[1],
        },
        frontend_method_data=frontend_method_data,
        init_flags=init_flags,
        method_flags=method_flags,
        frontend=frontend,
        on_device=on_device,
    )


# __mul__
@handle_frontend_method(
    class_tree=CLASS_TREE,
    init_tree="paddle.to_tensor",
    method_name="__mul__",
    dtype_and_x=helpers.dtype_and_values(
        available_dtypes=helpers.get_dtypes("numeric"), num_arrays=2, shared_dtype=True
    ),
)
def test_paddle___mul__(
    dtype_and_x,
    frontend_method_data,
    init_flags,
    method_flags,
    frontend,
    on_device,
    backend_fw,
):
    input_dtype, x = dtype_and_x
    helpers.test_frontend_method(
        init_input_dtypes=input_dtype,
        backend_to_test=backend_fw,
        init_all_as_kwargs_np={
            "data": x[0],
        },
        method_input_dtypes=input_dtype,
        method_all_as_kwargs_np={
            "y": x[1],
        },
        frontend_method_data=frontend_method_data,
        init_flags=init_flags,
        method_flags=method_flags,
        frontend=frontend,
        on_device=on_device,
    )


# __or__
@handle_frontend_method(
    class_tree=CLASS_TREE,
    init_tree="paddle.to_tensor",
    method_name="__or__",
    dtype_and_x=helpers.dtype_and_values(
        available_dtypes=helpers.get_dtypes("integer"), num_arrays=2, shared_dtype=True
    ),
)
def test_paddle___or__(
    dtype_and_x,
    frontend_method_data,
    init_flags,
    method_flags,
    frontend,
    on_device,
    backend_fw,
):
    input_dtype, x = dtype_and_x
    helpers.test_frontend_method(
        init_input_dtypes=input_dtype,
        backend_to_test=backend_fw,
        init_all_as_kwargs_np={
            "data": x[0],
        },
        method_input_dtypes=input_dtype,
        method_all_as_kwargs_np={
            "y": x[1],
        },
        frontend_method_data=frontend_method_data,
        init_flags=init_flags,
        method_flags=method_flags,
        frontend=frontend,
        on_device=on_device,
    )


# __radd__
@handle_frontend_method(
    class_tree=CLASS_TREE,
    init_tree="paddle.to_tensor",
    method_name="__radd__",
    dtype_and_x=helpers.dtype_and_values(
        available_dtypes=helpers.get_dtypes("valid"), num_arrays=2, shared_dtype=True
    ),
)
def test_paddle___radd__(
    dtype_and_x,
    frontend_method_data,
    init_flags,
    method_flags,
    frontend,
    on_device,
    backend_fw,
):
    input_dtype, x = dtype_and_x
    helpers.test_frontend_method(
        init_input_dtypes=input_dtype,
        backend_to_test=backend_fw,
        init_all_as_kwargs_np={
            "data": x[0],
        },
        method_input_dtypes=input_dtype,
        method_all_as_kwargs_np={
            "x": x[1],
        },
        frontend_method_data=frontend_method_data,
        init_flags=init_flags,
        method_flags=method_flags,
        frontend=frontend,
        on_device=on_device,
    )


# __setitem__
@handle_frontend_method(
    class_tree=CLASS_TREE,
    init_tree="paddle.to_tensor",
    method_name="__setitem__",
    dtypes_x_index_val=helpers.dtype_array_query_val(
        available_dtypes=helpers.get_dtypes("valid"),
    ).filter(lambda x: x[0][0] == x[0][-1] and _filter_query(x[-2])),
)
def test_paddle___setitem__(
    dtypes_x_index_val,
    frontend_method_data,
    init_flags,
    method_flags,
    frontend,
    on_device,
    backend_fw,
):
    input_dtype, x, index, val = dtypes_x_index_val
    helpers.test_frontend_method(
        init_input_dtypes=[input_dtype[0]],
        backend_to_test=backend_fw,
        init_all_as_kwargs_np={"data": x},
        method_input_dtypes=[*input_dtype[1:]],
        method_all_as_kwargs_np={"item": index, "value": val},
        frontend_method_data=frontend_method_data,
        init_flags=init_flags,
        method_flags=method_flags,
        frontend=frontend,
        on_device=on_device,
    )


# __sub__
@handle_frontend_method(
    class_tree=CLASS_TREE,
    init_tree="paddle.to_tensor",
    method_name="__sub__",
    dtype_and_x=helpers.dtype_and_values(
        available_dtypes=helpers.get_dtypes("valid"), num_arrays=2, shared_dtype=True
    ),
)
def test_paddle___sub__(
    dtype_and_x,
    frontend_method_data,
    init_flags,
    method_flags,
    frontend,
    on_device,
    backend_fw,
):
    input_dtype, x = dtype_and_x
    helpers.test_frontend_method(
        init_input_dtypes=input_dtype,
        backend_to_test=backend_fw,
        init_all_as_kwargs_np={
            "data": x[0],
        },
        method_input_dtypes=input_dtype,
        method_all_as_kwargs_np={
            "y": x[1],
        },
        frontend_method_data=frontend_method_data,
        init_flags=init_flags,
        method_flags=method_flags,
        frontend=frontend,
        on_device=on_device,
    )


@handle_frontend_method(
    class_tree=CLASS_TREE,
    init_tree="paddle.to_tensor",
    method_name="__float__",
    dtype_and_x=helpers.dtype_and_values(
        available_dtypes=helpers.get_dtypes("numeric"),
        max_num_dims=0,
    ),
)
def test_paddle__float__(
    dtype_and_x,
    frontend_method_data,
    init_flags,
    method_flags,
    backend_fw,
    frontend,
    on_device,
):
    input_dtypes, xs = dtype_and_x
    # Numpy doesn't support complex to float conversion
    assume(not np.issubdtype(input_dtypes[0], np.complexfloating))
    helpers.test_frontend_method(
        init_input_dtypes=input_dtypes,
        backend_to_test=backend_fw,
        method_input_dtypes=input_dtypes,
        init_all_as_kwargs_np={
            "object": xs[0],
        },
        method_all_as_kwargs_np={},
        frontend=frontend,
        frontend_method_data=frontend_method_data,
        init_flags=init_flags,
        method_flags=method_flags,
        on_device=on_device,
    )


@handle_frontend_method(
    class_tree=CLASS_TREE,
    init_tree="paddle.to_tensor",
    method_name="__floordiv__",
    dtype_and_x=helpers.dtype_and_values(
        available_dtypes=helpers.get_dtypes("float"),
        num_arrays=2,
        large_abs_safety_factor=2.5,
        small_abs_safety_factor=2.5,
        safety_factor_scale="log",
    ),
)
def test_paddle__floordiv__(
    dtype_and_x,
    frontend_method_data,
    init_flags,
    method_flags,
    frontend,
    on_device,
    backend_fw,
):
    input_dtype, x = dtype_and_x
    assume(not np.any(np.isclose(x[1], 0)))
    helpers.test_frontend_method(
        init_input_dtypes=input_dtype,
        backend_to_test=backend_fw,
        init_all_as_kwargs_np={
            "data": x[0],
        },
        method_input_dtypes=input_dtype,
        method_all_as_kwargs_np={
            "other": x[1],
        },
        frontend_method_data=frontend_method_data,
        init_flags=init_flags,
        method_flags=method_flags,
        frontend=frontend,
        on_device=on_device,
        atol_=1,
    )


# __getitem__
@handle_frontend_method(
    class_tree=CLASS_TREE,
    init_tree="paddle.to_tensor",
    method_name="__getitem__",
    dtype_x_index=helpers.dtype_array_query(
        available_dtypes=helpers.get_dtypes("valid"),
        allow_neg_step=False,
    ).filter(lambda x: x[0][0] == x[0][-1] and _filter_query(x[-2])),
)
def test_paddle__getitem__(
    dtype_x_index,
    frontend_method_data,
    init_flags,
    method_flags,
    frontend,
    on_device,
    backend_fw,
):
    input_dtype, x, index = dtype_x_index
    helpers.test_frontend_method(
        init_input_dtypes=[input_dtype[0]],
        backend_to_test=backend_fw,
        init_all_as_kwargs_np={"data": x},
        method_input_dtypes=[*input_dtype[1:]],
        method_all_as_kwargs_np={"item": index},
        frontend_method_data=frontend_method_data,
        init_flags=init_flags,
        method_flags=method_flags,
        frontend=frontend,
        on_device=on_device,
    )


@handle_frontend_method(
    class_tree=CLASS_TREE,
    init_tree="paddle.to_tensor",
    method_name="__int__",
    dtype_and_x=helpers.dtype_and_values(
        available_dtypes=helpers.get_dtypes("integer"),
        max_num_dims=0,
        min_value=-1e15,
        max_value=1e15,
    ),
)
def test_paddle__int__(
    dtype_and_x,
    frontend_method_data,
    init_flags,
    method_flags,
    backend_fw,
    frontend,
    on_device,
):
    input_dtypes, xs = dtype_and_x
    # Numpy doesn't support complex to int conversion
    assume(not np.issubdtype(input_dtypes[0], np.complexfloating))
    helpers.test_frontend_method(
        init_input_dtypes=input_dtypes,
        backend_to_test=backend_fw,
        method_input_dtypes=input_dtypes,
        init_all_as_kwargs_np={
            "object": xs[0],
        },
        method_all_as_kwargs_np={},
        frontend=frontend,
        frontend_method_data=frontend_method_data,
        init_flags=init_flags,
        method_flags=method_flags,
        on_device=on_device,
    )


# invert
@handle_frontend_method(
    class_tree=CLASS_TREE,
    init_tree="paddle.to_tensor",
    method_name="__invert__",
    dtype_and_x=helpers.dtype_and_values(
        available_dtypes=helpers.get_dtypes("numeric"),
        max_num_dims=0,
    ),
)
def test_paddle__invert__(
    dtype_and_x,
    frontend_method_data,
    init_flags,
    method_flags,
    backend_fw,
    frontend,
    on_device,
):
    input_dtypes, xs = dtype_and_x
    helpers.test_frontend_method(
        init_input_dtypes=input_dtypes,
        backend_to_test=backend_fw,
        method_input_dtypes=input_dtypes,
        init_all_as_kwargs_np={
            "object": xs[0],
        },
        method_all_as_kwargs_np={},
        frontend=frontend,
        frontend_method_data=frontend_method_data,
        init_flags=init_flags,
        method_flags=method_flags,
        on_device=on_device,
    )


# __len__
@handle_frontend_method(
    class_tree=CLASS_TREE,
    init_tree="paddle.to_tensor",
    method_name="__len__",
    dtype_and_x=_array_and_shape(
        min_num_dims=1,
        max_num_dims=5,
    ),
)
def test_paddle__len__(
    dtype_and_x,
    frontend,
    frontend_method_data,
    init_flags,
    method_flags,
    backend_fw,
    on_device,
):
    input_dtype, x = dtype_and_x
    helpers.test_frontend_method(
        init_input_dtypes=input_dtype,
        backend_to_test=backend_fw,
        init_all_as_kwargs_np={
            "value": x[0],
        },
        method_input_dtypes=input_dtype,
        method_all_as_kwargs_np={},
        frontend=frontend,
        frontend_method_data=frontend_method_data,
        init_flags=init_flags,
        method_flags=method_flags,
        on_device=on_device,
    )


# long
@handle_frontend_method(
    class_tree=CLASS_TREE,
    init_tree="paddle.to_tensor",
    method_name="__long__",
    dtype_and_x=helpers.dtype_and_values(
        available_dtypes=helpers.get_dtypes("integer"),
        max_num_dims=0,
        min_value=-1e15,
        max_value=1e15,
    ),
)
def test_paddle__long__(
    dtype_and_x,
    frontend_method_data,
    init_flags,
    method_flags,
    backend_fw,
    frontend,
    on_device,
):
    input_dtypes, xs = dtype_and_x
    # Numpy doesn't support complex to int conversion
    assume(not np.issubdtype(input_dtypes[0], np.complexfloating))
    helpers.test_frontend_method(
        init_input_dtypes=input_dtypes,
        backend_to_test=backend_fw,
        method_input_dtypes=input_dtypes,
        init_all_as_kwargs_np={
            "object": xs[0],
        },
        method_all_as_kwargs_np={},
        frontend=frontend,
        frontend_method_data=frontend_method_data,
        init_flags=init_flags,
        method_flags=method_flags,
        on_device=on_device,
    )


# __ne__
@handle_frontend_method(
    class_tree=CLASS_TREE,
    init_tree="paddle.to_tensor",
    method_name="__ne__",
    dtype_and_x=helpers.dtype_and_values(
        available_dtypes=helpers.get_dtypes("float"),
        num_arrays=2,
        min_value=-1e04,
        max_value=1e04,
        allow_inf=False,
    ),
)
def test_paddle__ne__(
    dtype_and_x,
    frontend_method_data,
    init_flags,
    method_flags,
    frontend,
    on_device,
    backend_fw,
):
    input_dtype, x = dtype_and_x
    helpers.test_frontend_method(
        init_input_dtypes=input_dtype,
        backend_to_test=backend_fw,
        init_all_as_kwargs_np={
            "data": x[0],
        },
        method_input_dtypes=input_dtype,
        method_all_as_kwargs_np={
            "other": x[1],
        },
        frontend_method_data=frontend_method_data,
        init_flags=init_flags,
        method_flags=method_flags,
        frontend=frontend,
        on_device=on_device,
    )


# __neg__
@handle_frontend_method(
    class_tree=CLASS_TREE,
    init_tree="paddle.to_tensor",
    method_name="__neg__",
    dtype_and_x=helpers.dtype_and_values(
        available_dtypes=helpers.get_dtypes("float"),
        min_value=-1e04,
        max_value=1e04,
        allow_inf=False,
    ),
)
def test_paddle__neg__(
    dtype_and_x,
    frontend_method_data,
    init_flags,
    method_flags,
    frontend,
    on_device,
    backend_fw,
):
    input_dtype, x = dtype_and_x
    helpers.test_frontend_method(
        init_input_dtypes=input_dtype,
        backend_to_test=backend_fw,
        init_all_as_kwargs_np={
            "data": x[0],
        },
        method_input_dtypes=input_dtype,
        method_all_as_kwargs_np={},
        frontend_method_data=frontend_method_data,
        init_flags=init_flags,
        method_flags=method_flags,
        frontend=frontend,
        on_device=on_device,
    )


@handle_frontend_method(
    class_tree=CLASS_TREE,
    init_tree="paddle.to_tensor",
    method_name="__rdiv__",
    dtype_and_x=helpers.dtype_and_values(
        available_dtypes=helpers.get_dtypes("numeric"),
        num_arrays=2,
        shared_dtype=True,
        large_abs_safety_factor=10,
        small_abs_safety_factor=10,
        safety_factor_scale="log",
    ),
)
def test_paddle__rdiv__(
    dtype_and_x,
    frontend,
    frontend_method_data,
    init_flags,
    method_flags,
    on_device,
    backend_fw,
):
    input_dtype, x = dtype_and_x
    assume(not np.any(np.isclose(x[0], 0)))
    assume(not np.any(np.isclose(x[1], 0)))
    helpers.test_frontend_method(
        init_input_dtypes=input_dtype,
        backend_to_test=backend_fw,
        init_all_as_kwargs_np={
            "value": x[0],
        },
        method_input_dtypes=input_dtype,
        method_all_as_kwargs_np={
            "y": x[1],
        },
        frontend=frontend,
        frontend_method_data=frontend_method_data,
        init_flags=init_flags,
        method_flags=method_flags,
        on_device=on_device,
    )


# reshape
@handle_frontend_method(
    class_tree=CLASS_TREE,
    init_tree="paddle.to_tensor",
    method_name="reshape",
    dtype_x_shape=_reshape_helper(),
)
def test_paddle__reshape(
    dtype_x_shape,
    frontend_method_data,
    init_flags,
    method_flags,
    frontend,
    on_device,
    backend_fw,
):
    input_dtype, x, shape = dtype_x_shape
    assume(len(shape) != 0)
    shape = {
        "shape": shape,
    }
    helpers.test_frontend_method(
        init_input_dtypes=input_dtype,
        backend_to_test=backend_fw,
        init_all_as_kwargs_np={
            "data": x[0],
        },
        method_input_dtypes=input_dtype,
        method_all_as_kwargs_np=shape,
        frontend_method_data=frontend_method_data,
        init_flags=init_flags,
        method_flags=method_flags,
        frontend=frontend,
        on_device=on_device,
    )


# reshape_
@handle_frontend_method(
    class_tree=CLASS_TREE,
    init_tree="paddle.to_tensor",
    method_name="reshape_",
    dtype_x_shape=_reshape_helper(),
)
def test_paddle__reshape_(
    dtype_x_shape,
    frontend_method_data,
    init_flags,
    method_flags,
    frontend,
    on_device,
    backend_fw,
):
    input_dtype, x, shape = dtype_x_shape
    assume(len(shape) != 0)
    shape = {
        "shape": shape,
    }
    helpers.test_frontend_method(
        init_input_dtypes=input_dtype,
        backend_to_test=backend_fw,
        init_all_as_kwargs_np={
            "data": x[0],
        },
        method_input_dtypes=input_dtype,
        method_all_as_kwargs_np=shape,
        frontend_method_data=frontend_method_data,
        init_flags=init_flags,
        method_flags=method_flags,
        frontend=frontend,
        on_device=on_device,
    )


# __rmul__
@handle_frontend_method(
    class_tree=CLASS_TREE,
    init_tree="paddle.to_tensor",
    method_name="__rmul__",
    dtype_and_x=helpers.dtype_and_values(
        available_dtypes=helpers.get_dtypes("float"),
        num_arrays=2,
        min_value=-1e04,
        max_value=1e04,
        allow_inf=False,
    ),
)
def test_paddle__rmul__(
    dtype_and_x,
    frontend_method_data,
    init_flags,
    method_flags,
    frontend,
    on_device,
    backend_fw,
):
    input_dtype, x = dtype_and_x
    helpers.test_frontend_method(
        init_input_dtypes=input_dtype,
        backend_to_test=backend_fw,
        init_all_as_kwargs_np={
            "data": x[0],
        },
        method_input_dtypes=input_dtype,
        method_all_as_kwargs_np={
            "other": x[1],
        },
        frontend_method_data=frontend_method_data,
        init_flags=init_flags,
        method_flags=method_flags,
        frontend=frontend,
        on_device=on_device,
    )


# __rsub__
@handle_frontend_method(
    class_tree=CLASS_TREE,
    init_tree="paddle.to_tensor",
    method_name="__rsub__",
    dtype_and_x=helpers.dtype_and_values(
        available_dtypes=helpers.get_dtypes("numeric"),
        num_arrays=2,
        shared_dtype=True,
    ),
)
def test_paddle__rsub__(
    dtype_and_x,
    frontend,
    frontend_method_data,
    init_flags,
    method_flags,
    backend_fw,
    on_device,
):
    input_dtype, x = dtype_and_x
    helpers.test_frontend_method(
        init_input_dtypes=input_dtype,
        backend_to_test=backend_fw,
        init_all_as_kwargs_np={
            "value": x[0],
        },
        method_input_dtypes=input_dtype,
        method_all_as_kwargs_np={
            "x": x[1],
        },
        frontend=frontend,
        frontend_method_data=frontend_method_data,
        init_flags=init_flags,
        method_flags=method_flags,
        on_device=on_device,
    )


# __xor__
@handle_frontend_method(
    class_tree=CLASS_TREE,
    init_tree="paddle.to_tensor",
    method_name="__xor__",
    dtype_and_x=helpers.dtype_and_values(
        available_dtypes=helpers.get_dtypes("integer"),
        num_arrays=2,
        shared_dtype=True,
    ),
)
def test_paddle__xor__(
    dtype_and_x,
    frontend,
    frontend_method_data,
    init_flags,
    method_flags,
    backend_fw,
    on_device,
):
    input_dtype, x = dtype_and_x
    helpers.test_frontend_method(
        init_input_dtypes=input_dtype,
        backend_to_test=backend_fw,
        init_all_as_kwargs_np={
            "value": x[0],
        },
        method_input_dtypes=input_dtype,
        method_all_as_kwargs_np={
            "y": x[1],
        },
        frontend=frontend,
        frontend_method_data=frontend_method_data,
        init_flags=init_flags,
        method_flags=method_flags,
        on_device=on_device,
    )


# abs
@handle_frontend_method(
    class_tree=CLASS_TREE,
    init_tree="paddle.to_tensor",
    method_name="abs",
    dtype_and_x=helpers.dtype_and_values(
        available_dtypes=helpers.get_dtypes("float"),
    ),
)
def test_paddle_abs(
    dtype_and_x,
    frontend_method_data,
    init_flags,
    method_flags,
    frontend,
    on_device,
    backend_fw,
):
    input_dtype, x = dtype_and_x
    helpers.test_frontend_method(
        init_input_dtypes=input_dtype,
        backend_to_test=backend_fw,
        init_all_as_kwargs_np={
            "data": x[0],
        },
        method_input_dtypes=input_dtype,
        method_all_as_kwargs_np={},
        frontend_method_data=frontend_method_data,
        init_flags=init_flags,
        method_flags=method_flags,
        frontend=frontend,
        on_device=on_device,
    )


# acosh
@handle_frontend_method(
    class_tree=CLASS_TREE,
    init_tree="paddle.to_tensor",
    method_name="acosh",
    dtype_and_x=helpers.dtype_and_values(
        available_dtypes=helpers.get_dtypes("float"),
    ),
)
def test_paddle_acosh(
    dtype_and_x,
    frontend_method_data,
    init_flags,
    method_flags,
    frontend,
    on_device,
    backend_fw,
):
    input_dtype, x = dtype_and_x
    helpers.test_frontend_method(
        init_input_dtypes=input_dtype,
        backend_to_test=backend_fw,
        init_all_as_kwargs_np={
            "data": x[0],
        },
        method_input_dtypes=input_dtype,
        method_all_as_kwargs_np={},
        frontend_method_data=frontend_method_data,
        init_flags=init_flags,
        method_flags=method_flags,
        frontend=frontend,
        on_device=on_device,
    )


# add_
@handle_frontend_method(
    class_tree=CLASS_TREE,
    init_tree="paddle.to_tensor",
    method_name="add_",
    dtype_and_x=helpers.dtype_and_values(
        available_dtypes=helpers.get_dtypes("valid"), num_arrays=2, shared_dtype=True
    ),
    test_inplace=st.just(True),
)
def test_paddle_add_(
    dtype_and_x,
    frontend_method_data,
    init_flags,
    method_flags,
    frontend,
    on_device,
    backend_fw,
):
    input_dtype, x = dtype_and_x
    helpers.test_frontend_method(
        init_input_dtypes=input_dtype,
        backend_to_test=backend_fw,
        init_all_as_kwargs_np={
            "data": x[0],
        },
        method_input_dtypes=input_dtype,
        method_all_as_kwargs_np={"y": x[1]},
        frontend_method_data=frontend_method_data,
        init_flags=init_flags,
        method_flags=method_flags,
        frontend=frontend,
        on_device=on_device,
    )


@handle_frontend_method(
    class_tree=CLASS_TREE,
    init_tree="paddle.to_tensor",
    method_name="add_n",
    dtype_and_x=helpers.dtype_and_values(
        available_dtypes=helpers.get_dtypes("float"),
        num_arrays=helpers.ints(min_value=1, max_value=5),
        shared_dtype=True,
    ),
)
def test_paddle_add_n(
    dtype_and_x,
    frontend_method_data,
    init_flags,
    method_flags,
    frontend,
    on_device,
    backend_fw,
):
    input_dtype, x = dtype_and_x
    helpers.test_frontend_method(
        init_input_dtypes=input_dtype,
        backend_to_test=backend_fw,
        init_all_as_kwargs_np={"inputs": x},
        method_input_dtypes=input_dtype,
        method_all_as_kwargs_np={"inputs": x},
        frontend_method_data=frontend_method_data,
        init_flags=init_flags,
        method_flags=method_flags,
        frontend=frontend,
        on_device=on_device,
    )


# addmm
@handle_frontend_method(
    class_tree=CLASS_TREE,
    init_tree="paddle.to_tensor",
    method_name="addmm",
    dtype_input_xy=_get_dtype_and_3dbatch_matrices(with_input=True, input_3d=True),
    beta=st.floats(
        min_value=-5,
        max_value=5,
        allow_nan=False,
        allow_subnormal=False,
        allow_infinity=False,
    ),
    alpha=st.floats(
        min_value=-5,
        max_value=5,
        allow_nan=False,
        allow_subnormal=False,
        allow_infinity=False,
    ),
)
def test_paddle_addmm(
    *,
    dtype_input_xy,
    beta,
    alpha,
    frontend_method_data,
    init_flags,
    method_flags,
    frontend,
    on_device,
    backend_fw,
):
    input_dtype, input, x, y = dtype_input_xy
    helpers.test_frontend_method(
        init_input_dtypes=input_dtype,
        backend_to_test=backend_fw,
        init_all_as_kwargs_np={
            "data": input[0],
        },
        method_input_dtypes=input_dtype,
        method_all_as_kwargs_np={"x": x[0], "y": y[0], "beta": beta, "alpha": alpha},
        frontend_method_data=frontend_method_data,
        init_flags=init_flags,
        method_flags=method_flags,
        frontend=frontend,
        on_device=on_device,
    )


# all
@handle_frontend_method(
    class_tree=CLASS_TREE,
    init_tree="paddle.to_tensor",
    method_name="all",
    dtype_x_axis=helpers.dtype_values_axis(
        available_dtypes=helpers.get_dtypes("bool"),
        min_axis=-1,
        max_axis=0,
        min_num_dims=1,
        force_int_axis=True,
    ),
    keep_dims=st.booleans(),
)
def test_paddle_all(
    dtype_x_axis,
    keep_dims,
    frontend_method_data,
    init_flags,
    method_flags,
    frontend,
    on_device,
    backend_fw,
):
    input_dtypes, x, axis = dtype_x_axis
    helpers.test_frontend_method(
        init_input_dtypes=input_dtypes,
        backend_to_test=backend_fw,
        init_all_as_kwargs_np={
            "object": x[0],
        },
        method_input_dtypes=input_dtypes,
        method_all_as_kwargs_np={
            "axis": axis,
            "keepdim": keep_dims,
        },
        frontend=frontend,
        frontend_method_data=frontend_method_data,
        init_flags=init_flags,
        method_flags=method_flags,
        on_device=on_device,
    )


# allclose
@handle_frontend_method(
    class_tree=CLASS_TREE,
    init_tree="paddle.to_tensor",
    method_name="allclose",
    dtype_and_x=helpers.dtype_and_values(
        available_dtypes=helpers.get_dtypes("float"),
        num_arrays=2,
        shared_dtype=True,
    ),
    # rtol=1e-05,
    # atol=1e-08,
    # equal_nan=st.booleans(),
)
def test_paddle_allclose(
    dtype_and_x,
    # rtol,
    # atol,
    # equal_nan,
    frontend_method_data,
    init_flags,
    method_flags,
    frontend,
    on_device,
    backend_fw,
):
    input_dtype, x = dtype_and_x
    helpers.test_frontend_method(
        init_input_dtypes=input_dtype,
        backend_to_test=backend_fw,
        init_all_as_kwargs_np={
            "data": x[0],
        },
        method_input_dtypes=input_dtype,
        method_all_as_kwargs_np={
            "other": x[1],
            # "rtol": rtol,
            # "atol": atol,
            # "equal_nan": equal_nan,
        },
        frontend=frontend,
        frontend_method_data=frontend_method_data,
        init_flags=init_flags,
        method_flags=method_flags,
        on_device=on_device,
    )


@handle_frontend_method(
    class_tree=CLASS_TREE,
    init_tree="paddle.to_tensor",
    method_name="angle",
    dtype_and_x=helpers.dtype_and_values(
        available_dtypes=["float64", "complex64", "complex128"],
    ),
)
def test_paddle_angle(
    dtype_and_x,
    frontend_method_data,
    init_flags,
    method_flags,
    frontend,
    on_device,
    backend_fw,
):
    input_dtype, x = dtype_and_x
    helpers.test_frontend_method(
        init_input_dtypes=input_dtype,
        backend_to_test=backend_fw,
        init_all_as_kwargs_np={
            "data": x[0],
        },
        method_input_dtypes=input_dtype,
        method_all_as_kwargs_np={},
        frontend_method_data=frontend_method_data,
        init_flags=init_flags,
        method_flags=method_flags,
        frontend=frontend,
        on_device=on_device,
    )


# any
@handle_frontend_method(
    class_tree=CLASS_TREE,
    init_tree="paddle.to_tensor",
    method_name="any",
    dtype_x_axis=helpers.dtype_values_axis(
        available_dtypes=st.one_of(helpers.get_dtypes("float")),
        min_axis=-1,
        max_axis=0,
        min_num_dims=1,
        force_int_axis=True,
    ),
    keep_dims=st.booleans(),
)
def test_paddle_any(
    dtype_x_axis,
    keep_dims,
    frontend_method_data,
    init_flags,
    method_flags,
    frontend,
    on_device,
    backend_fw,
):
    input_dtypes, x, axis = dtype_x_axis
    helpers.test_frontend_method(
        init_input_dtypes=input_dtypes,
        backend_to_test=backend_fw,
        init_all_as_kwargs_np={
            "data": x[0],
        },
        method_input_dtypes=input_dtypes,
        method_all_as_kwargs_np={
            "axis": axis,
            "keepdim": keep_dims,
        },
        frontend=frontend,
        frontend_method_data=frontend_method_data,
        init_flags=init_flags,
        method_flags=method_flags,
        on_device=on_device,
    )


# argmax
@handle_frontend_method(
    class_tree=CLASS_TREE,
    init_tree="paddle.to_tensor",
    method_name="argmax",
    dtype_x_axis=helpers.dtype_values_axis(
        available_dtypes=st.one_of(helpers.get_dtypes("float")),
        min_axis=-1,
        max_axis=0,
        min_num_dims=1,
        force_int_axis=True,
    ),
    keep_dims=st.booleans(),
)
def test_paddle_argmax(
    dtype_x_axis,
    keep_dims,
    frontend_method_data,
    init_flags,
    method_flags,
    frontend,
    on_device,
    backend_fw,
):
    input_dtypes, x, axis = dtype_x_axis
    helpers.test_frontend_method(
        init_input_dtypes=input_dtypes,
        backend_to_test=backend_fw,
        init_all_as_kwargs_np={
            "object": x[0],
        },
        method_input_dtypes=input_dtypes,
        method_all_as_kwargs_np={
            "axis": axis,
            "keepdim": keep_dims,
        },
        frontend=frontend,
        frontend_method_data=frontend_method_data,
        init_flags=init_flags,
        method_flags=method_flags,
        on_device=on_device,
    )


# argmin
@handle_frontend_method(
    class_tree=CLASS_TREE,
    init_tree="paddle.to_tensor",
    method_name="argmin",
    dtype_x_axis=helpers.dtype_values_axis(
        available_dtypes=st.one_of(helpers.get_dtypes("valid")),
        min_axis=-1,
        max_axis=0,
        min_num_dims=1,
        force_int_axis=True,
    ),
    keep_dims=st.booleans(),
)
def test_paddle_argmin(
    dtype_x_axis,
    keep_dims,
    on_device,
    backend_fw,
    frontend_method_data,
    init_flags,
    method_flags,
    frontend,
):
    input_dtypes, x, axis = dtype_x_axis
    helpers.test_frontend_method(
        init_input_dtypes=input_dtypes,
        backend_to_test=backend_fw,
        init_all_as_kwargs_np={
            "object": x[0],
        },
        method_input_dtypes=input_dtypes,
        method_all_as_kwargs_np={
            "axis": axis,
            "keepdim": keep_dims,
        },
        frontend=frontend,
        frontend_method_data=frontend_method_data,
        init_flags=init_flags,
        method_flags=method_flags,
        on_device=on_device,
    )


# argsort
@handle_frontend_method(
    class_tree=CLASS_TREE,
    init_tree="paddle.to_tensor",
    method_name="argsort",
    dtype_x_axis=helpers.dtype_values_axis(
        available_dtypes=st.one_of(helpers.get_dtypes("float")),
        min_axis=-1,
        max_axis=0,
        min_num_dims=1,
        force_int_axis=True,
    ),
    descending=st.booleans(),
)
def test_paddle_argsort(
    dtype_x_axis,
    descending,
    frontend_method_data,
    init_flags,
    method_flags,
    frontend,
    on_device,
    backend_fw,
):
    input_dtypes, x, axis = dtype_x_axis
    helpers.test_frontend_method(
        init_input_dtypes=input_dtypes,
        backend_to_test=backend_fw,
        init_all_as_kwargs_np={
            "object": x[0],
        },
        method_input_dtypes=input_dtypes,
        method_all_as_kwargs_np={
            "axis": axis,
            "descending": descending,
        },
        frontend=frontend,
        frontend_method_data=frontend_method_data,
        init_flags=init_flags,
        method_flags=method_flags,
        on_device=on_device,
    )


# as_complex
@handle_frontend_method(
    class_tree=CLASS_TREE,
    init_tree="paddle.to_tensor",
    method_name="as_complex",
    dtypes_and_x=_get_as_complex_inputs_(),
)
def test_paddle_as_complex(
    dtypes_and_x,
    frontend_method_data,
    init_flags,
    method_flags,
    frontend,
    on_device,
    backend_fw,
):
    input_dtype, x = dtypes_and_x
    helpers.test_frontend_method(
        init_input_dtypes=input_dtype,
        backend_to_test=backend_fw,
        init_all_as_kwargs_np={"data": x[0]},
        method_input_dtypes=input_dtype,
        method_all_as_kwargs_np={},
        frontend_method_data=frontend_method_data,
        init_flags=init_flags,
        method_flags=method_flags,
        frontend=frontend,
        on_device=on_device,
    )


# as_real
@handle_frontend_method(
    class_tree=CLASS_TREE,
    init_tree="paddle.to_tensor",
    method_name="as_real",
    dtype_and_x=helpers.dtype_and_values(
        available_dtypes=helpers.get_dtypes("valid"),
        num_arrays=1,
    ),
)
def test_paddle_as_real(
    dtype_and_x,
    frontend_method_data,
    init_flags,
    method_flags,
    frontend,
    backend_fw,
    on_device,
):
    input_dtype, x = dtype_and_x
    helpers.test_frontend_method(
        init_input_dtypes=input_dtype,
        init_all_as_kwargs_np={
            "data": x[0],
        },
        method_input_dtypes=input_dtype,
        backend_to_test=backend_fw,
        method_all_as_kwargs_np={},
        frontend_method_data=frontend_method_data,
        init_flags=init_flags,
        method_flags=method_flags,
        frontend=frontend,
        on_device=on_device,
    )


# asin
@handle_frontend_method(
    class_tree=CLASS_TREE,
    init_tree="paddle.to_tensor",
    method_name="asin",
    dtype_and_x=helpers.dtype_and_values(
        available_dtypes=helpers.get_dtypes("float"),
    ),
)
def test_paddle_asin(
    dtype_and_x,
    frontend_method_data,
    init_flags,
    method_flags,
    frontend,
    on_device,
    backend_fw,
):
    input_dtype, x = dtype_and_x
    helpers.test_frontend_method(
        init_input_dtypes=input_dtype,
        backend_to_test=backend_fw,
        init_all_as_kwargs_np={
            "data": x[0],
        },
        method_input_dtypes=input_dtype,
        method_all_as_kwargs_np={},
        frontend_method_data=frontend_method_data,
        init_flags=init_flags,
        method_flags=method_flags,
        frontend=frontend,
        on_device=on_device,
    )


# asinh
@handle_frontend_method(
    class_tree=CLASS_TREE,
    init_tree="paddle.to_tensor",
    method_name="asinh",
    dtype_and_x=helpers.dtype_and_values(
        available_dtypes=helpers.get_dtypes("float"),
    ),
)
def test_paddle_asinh(
    dtype_and_x,
    frontend_method_data,
    init_flags,
    method_flags,
    frontend,
    on_device,
    backend_fw,
):
    input_dtype, x = dtype_and_x
    helpers.test_frontend_method(
        init_input_dtypes=input_dtype,
        backend_to_test=backend_fw,
        init_all_as_kwargs_np={
            "data": x[0],
        },
        method_input_dtypes=input_dtype,
        method_all_as_kwargs_np={},
        frontend_method_data=frontend_method_data,
        init_flags=init_flags,
        method_flags=method_flags,
        frontend=frontend,
        on_device=on_device,
    )


# astype
@handle_frontend_method(
    class_tree=CLASS_TREE,
    init_tree="paddle.to_tensor",
    method_name="astype",
    dtype_and_x=helpers.dtype_and_values(
        available_dtypes=helpers.get_dtypes("float"),
    ),
    dtype=st.one_of(helpers.get_dtypes("valid")),
)
def test_paddle_astype(
    dtype_and_x,
    dtype,
    frontend_method_data,
    init_flags,
    method_flags,
    frontend,
    on_device,
    backend_fw,
):
    input_dtype, x = dtype_and_x
    if dtype is None:
        dtype = input_dtype
    helpers.test_frontend_method(
        init_input_dtypes=input_dtype,
        backend_to_test=backend_fw,
        init_all_as_kwargs_np={
            "data": x[0],
        },
        method_input_dtypes=input_dtype,
        method_all_as_kwargs_np={
            "dtype": dtype,
        },
        frontend_method_data=frontend_method_data,
        init_flags=init_flags,
        method_flags=method_flags,
        frontend=frontend,
        on_device=on_device,
    )


# atan
@handle_frontend_method(
    class_tree=CLASS_TREE,
    init_tree="paddle.to_tensor",
    method_name="atan",
    dtype_and_x=helpers.dtype_and_values(
        available_dtypes=helpers.get_dtypes("float"),
    ),
)
def test_paddle_atan(
    dtype_and_x,
    frontend_method_data,
    init_flags,
    method_flags,
    frontend,
    on_device,
    backend_fw,
):
    input_dtype, x = dtype_and_x
    helpers.test_frontend_method(
        init_input_dtypes=input_dtype,
        init_all_as_kwargs_np={
            "data": x[0],
        },
        backend_to_test=backend_fw,
        method_input_dtypes=input_dtype,
        method_all_as_kwargs_np={},
        frontend_method_data=frontend_method_data,
        init_flags=init_flags,
        method_flags=method_flags,
        frontend=frontend,
        on_device=on_device,
    )


# bitwise_and
@handle_frontend_method(
    class_tree=CLASS_TREE,
    init_tree="paddle.to_tensor",
    method_name="bitwise_and",
    dtypes_and_x=helpers.dtype_and_values(
        available_dtypes=helpers.get_dtypes("valid"), num_arrays=2, shared_dtype=True
    ),
)
def test_paddle_bitwise_and(
    dtypes_and_x,
    frontend_method_data,
    init_flags,
    method_flags,
    frontend,
    on_device,
    backend_fw,
):
    input_dtype, x = dtypes_and_x
    helpers.test_frontend_method(
        init_input_dtypes=input_dtype,
        backend_to_test=backend_fw,
        init_all_as_kwargs_np={"data": x[0]},
        method_input_dtypes=input_dtype,
        method_all_as_kwargs_np={"y": x[1]},
        frontend_method_data=frontend_method_data,
        init_flags=init_flags,
        method_flags=method_flags,
        frontend=frontend,
        on_device=on_device,
    )


#  bitwise_not
@handle_frontend_method(
    class_tree=CLASS_TREE,
    init_tree="paddle.to_tensor",
    method_name="bitwise_not",
    dtype_and_x=helpers.dtype_and_values(
        available_dtypes=helpers.get_dtypes("valid"),
    ),
)
def test_paddle_bitwise_not(
    dtype_and_x,
    frontend_method_data,
    init_flags,
    method_flags,
    frontend,
    on_device,
    backend_fw,
):
    input_dtype, x = dtype_and_x
    helpers.test_frontend_method(
        init_input_dtypes=input_dtype,
        backend_to_test=backend_fw,
        init_all_as_kwargs_np={
            "data": x[0],
        },
        method_input_dtypes=input_dtype,
        method_all_as_kwargs_np={},
        frontend_method_data=frontend_method_data,
        init_flags=init_flags,
        method_flags=method_flags,
        frontend=frontend,
        on_device=on_device,
    )


@handle_frontend_method(
    class_tree=CLASS_TREE,
    init_tree="paddle.to_tensor",
    method_name="bitwise_or",
    dtypes_and_x=helpers.dtype_and_values(
        available_dtypes=helpers.get_dtypes("valid"), num_arrays=2, shared_dtype=True
    ),
)
def test_paddle_bitwise_or(
    dtypes_and_x,
    frontend_method_data,
    init_flags,
    method_flags,
    frontend,
    on_device,
    backend_fw,
):
    input_dtype, x = dtypes_and_x
    helpers.test_frontend_method(
        init_input_dtypes=input_dtype,
        backend_to_test=backend_fw,
        init_all_as_kwargs_np={"data": x[0]},
        method_input_dtypes=input_dtype,
        method_all_as_kwargs_np={"y": x[1]},
        frontend_method_data=frontend_method_data,
        init_flags=init_flags,
        method_flags=method_flags,
        frontend=frontend,
        on_device=on_device,
    )


# bitwise_xor
@handle_frontend_method(
    class_tree=CLASS_TREE,
    init_tree="paddle.to_tensor",
    method_name="bitwise_xor",
    dtypes_and_x=helpers.dtype_and_values(
        available_dtypes=helpers.get_dtypes("valid"), num_arrays=2, shared_dtype=True
    ),
)
def test_paddle_bitwise_xor(
    dtypes_and_x,
    frontend_method_data,
    init_flags,
    method_flags,
    frontend,
    on_device,
    backend_fw,
):
    input_dtype, x = dtypes_and_x
    helpers.test_frontend_method(
        init_input_dtypes=input_dtype,
        backend_to_test=backend_fw,
        init_all_as_kwargs_np={"data": x[0]},
        method_input_dtypes=input_dtype,
        method_all_as_kwargs_np={"y": x[1]},
        frontend_method_data=frontend_method_data,
        init_flags=init_flags,
        method_flags=method_flags,
        frontend=frontend,
        on_device=on_device,
    )


# bmm
@handle_frontend_method(
    class_tree=CLASS_TREE,
    init_tree="paddle.to_tensor",
    method_name="bmm",
    dtype_and_x=_get_dtype_and_values_bmm(),
)
def test_paddle_bmm(
    dtype_and_x,
    frontend_method_data,
    init_flags,
    method_flags,
    frontend,
    on_device,
    backend_fw,
):
    input_dtype, x, y = dtype_and_x
    helpers.test_frontend_method(
        init_input_dtypes=input_dtype,
        backend_to_test=backend_fw,
        init_all_as_kwargs_np={"data": x},
        method_input_dtypes=input_dtype,
        method_all_as_kwargs_np={"y": y},
        frontend_method_data=frontend_method_data,
        init_flags=init_flags,
        method_flags=method_flags,
        frontend=frontend,
        on_device=on_device,
    )


# cast
@handle_frontend_method(
    class_tree=CLASS_TREE,
    init_tree="paddle.to_tensor",
    method_name="cast",
    dtype_and_x=helpers.dtype_and_values(
        available_dtypes=helpers.get_dtypes("valid"),
    ),
    dtype=helpers.get_dtypes("valid", full=False),
)
def test_paddle_cast(
    dtype_and_x,
    dtype,
    frontend_method_data,
    init_flags,
    method_flags,
    frontend,
    on_device,
    backend_fw,
):
    input_dtype, x = dtype_and_x
    if dtype is None:
        dtype = input_dtype
    helpers.test_frontend_method(
        init_input_dtypes=input_dtype,
        backend_to_test=backend_fw,
        init_all_as_kwargs_np={
            "data": x[0],
        },
        method_input_dtypes=input_dtype,
        method_all_as_kwargs_np={
            "dtype": dtype[0],
        },
        frontend_method_data=frontend_method_data,
        init_flags=init_flags,
        method_flags=method_flags,
        frontend=frontend,
        on_device=on_device,
    )


# ceil
@handle_frontend_method(
    class_tree=CLASS_TREE,
    init_tree="paddle.to_tensor",
    method_name="ceil",
    dtype_and_x=helpers.dtype_and_values(
        available_dtypes=helpers.get_dtypes("float"),
    ),
)
def test_paddle_ceil(
    dtype_and_x,
    frontend_method_data,
    init_flags,
    method_flags,
    frontend,
    on_device,
    backend_fw,
):
    input_dtype, x = dtype_and_x
    helpers.test_frontend_method(
        init_input_dtypes=input_dtype,
        backend_to_test=backend_fw,
        init_all_as_kwargs_np={
            "data": x[0],
        },
        method_input_dtypes=input_dtype,
        method_all_as_kwargs_np={},
        frontend_method_data=frontend_method_data,
        init_flags=init_flags,
        method_flags=method_flags,
        frontend=frontend,
        on_device=on_device,
    )


# ceil_
@handle_frontend_method(
    class_tree=CLASS_TREE,
    init_tree="paddle.to_tensor",
    method_name="ceil_",
    dtype_and_x=helpers.dtype_and_values(
        available_dtypes=helpers.get_dtypes("valid"),
    ),
    test_inplace=st.just(True),
)
def test_paddle_ceil_(
    dtype_and_x,
    frontend_method_data,
    init_flags,
    method_flags,
    frontend,
    on_device,
    backend_fw,
):
    input_dtype, x = dtype_and_x
    helpers.test_frontend_method(
        init_input_dtypes=input_dtype,
        backend_to_test=backend_fw,
        init_all_as_kwargs_np={
            "data": x[0],
        },
        method_input_dtypes=input_dtype,
        method_all_as_kwargs_np={},
        frontend_method_data=frontend_method_data,
        init_flags=init_flags,
        method_flags=method_flags,
        frontend=frontend,
        on_device=on_device,
    )


# cholesky
@handle_frontend_method(
    class_tree=CLASS_TREE,
    init_tree="paddle.to_tensor",
    method_name="cholesky",
    dtype_and_x=_get_dtype_and_square_matrix(),
    upper=st.booleans(),
)
def test_paddle_cholesky(
    dtype_and_x,
    upper,
    frontend_method_data,
    init_flags,
    method_flags,
    frontend,
    on_device,
    backend_fw,
):
    input_dtype, x = dtype_and_x
    x = np.matmul(x.T, x) + np.identity(x.shape[0])

    helpers.test_frontend_method(
        init_input_dtypes=input_dtype,
        backend_to_test=backend_fw,
        init_all_as_kwargs_np={
            "data": x,
        },
        method_input_dtypes=input_dtype,
        method_all_as_kwargs_np={"upper": upper},
        frontend=frontend,
        frontend_method_data=frontend_method_data,
        init_flags=init_flags,
        method_flags=method_flags,
        on_device=on_device,
    )


@handle_frontend_method(
    class_tree=CLASS_TREE,
    init_tree="paddle.to_tensor",
    method_name="clip",
    input_and_ranges=_get_clip_inputs(),
)
def test_paddle_clip(
    input_and_ranges,
    frontend,
    frontend_method_data,
    backend_fw,
    init_flags,
    method_flags,
    on_device,
):
    input_dtype, x, min, max = input_and_ranges
    helpers.test_frontend_method(
        init_input_dtypes=input_dtype,
        init_all_as_kwargs_np={
            "data": x[0],
        },
        method_input_dtypes=input_dtype,
        method_all_as_kwargs_np={"min": min, "max": max},
        frontend_method_data=frontend_method_data,
        init_flags=init_flags,
        method_flags=method_flags,
        frontend=frontend,
        backend_to_test=backend_fw,
        on_device=on_device,
    )


# clip_
@handle_frontend_method(
    class_tree=CLASS_TREE,
    init_tree="paddle.to_tensor",
    method_name="clip_",
    input_and_ranges=_get_clip_inputs_(),
    test_inplace=st.just(True),
)
def test_paddle_clip_(
    input_and_ranges,
    frontend,
    frontend_method_data,
    backend_fw,
    init_flags,
    method_flags,
    on_device,
):
    input_dtype, x, min_val, max_val = input_and_ranges
    if min_val > max_val:
        max_value = min_val
        min_value = max_val
    else:
        max_value = max_val
        min_value = min_val

    helpers.test_frontend_method(
        init_input_dtypes=input_dtype,
        init_all_as_kwargs_np={
            "data": x[0],
        },
        method_input_dtypes=input_dtype,
        method_all_as_kwargs_np={"min": min_value, "max": max_value},
        frontend_method_data=frontend_method_data,
        init_flags=init_flags,
        method_flags=method_flags,
        frontend=frontend,
        backend_to_test=backend_fw,
        on_device=on_device,
    )


@handle_frontend_method(
    class_tree=CLASS_TREE,
    init_tree="paddle.to_tensor",
    method_name="cond",
    dtype_and_x=_get_dtype_and_matrix_non_singular(dtypes=["float32", "float64"]),
    p=st.sampled_from([None, "fro", "nuc", np.inf, -np.inf, 1, -1, 2, -2]),
)
def test_paddle_cond(
    dtype_and_x,
    p,
    frontend_method_data,
    init_flags,
    method_flags,
    frontend,
    on_device,
    backend_fw,
):
    input_dtype, x = dtype_and_x
    helpers.test_frontend_method(
        init_input_dtypes=input_dtype,
        backend_to_test=backend_fw,
        init_all_as_kwargs_np={
            "data": x[0],
        },
        method_input_dtypes=input_dtype,
        method_all_as_kwargs_np={"p": p},
        frontend_method_data=frontend_method_data,
        init_flags=init_flags,
        method_flags=method_flags,
        frontend=frontend,
        on_device=on_device,
    )


# conj
@handle_frontend_method(
    class_tree=CLASS_TREE,
    init_tree="paddle.to_tensor",
    method_name="conj",
    dtype_and_x=helpers.dtype_and_values(
        available_dtypes=helpers.get_dtypes("numeric"),
    ),
)
def test_paddle_conj(
    dtype_and_x,
    frontend_method_data,
    init_flags,
    method_flags,
    frontend,
    on_device,
    backend_fw,
):
    input_dtype, x = dtype_and_x
    helpers.test_frontend_method(
        init_input_dtypes=input_dtype,
        backend_to_test=backend_fw,
        init_all_as_kwargs_np={
            "data": x[0],
        },
        method_input_dtypes=input_dtype,
        method_all_as_kwargs_np={},
        frontend_method_data=frontend_method_data,
        init_flags=init_flags,
        method_flags=method_flags,
        frontend=frontend,
        on_device=on_device,
    )


# cos
@handle_frontend_method(
    class_tree=CLASS_TREE,
    init_tree="paddle.to_tensor",
    method_name="cos",
    dtype_and_x=helpers.dtype_and_values(
        available_dtypes=helpers.get_dtypes("float"),
    ),
)
def test_paddle_cos(
    dtype_and_x,
    frontend_method_data,
    init_flags,
    method_flags,
    frontend,
    on_device,
    backend_fw,
):
    input_dtype, x = dtype_and_x
    helpers.test_frontend_method(
        init_input_dtypes=input_dtype,
        backend_to_test=backend_fw,
        init_all_as_kwargs_np={
            "data": x[0],
        },
        method_input_dtypes=input_dtype,
        method_all_as_kwargs_np={},
        frontend_method_data=frontend_method_data,
        init_flags=init_flags,
        method_flags=method_flags,
        frontend=frontend,
        on_device=on_device,
    )


# cosh
@handle_frontend_method(
    class_tree=CLASS_TREE,
    init_tree="paddle.to_tensor",
    method_name="cosh",
    dtype_and_x=helpers.dtype_and_values(
        available_dtypes=helpers.get_dtypes("float"),
    ),
)
def test_paddle_cosh(
    dtype_and_x,
    frontend_method_data,
    init_flags,
    method_flags,
    frontend,
    on_device,
    backend_fw,
):
    input_dtype, x = dtype_and_x
    helpers.test_frontend_method(
        init_input_dtypes=input_dtype,
        backend_to_test=backend_fw,
        init_all_as_kwargs_np={
            "data": x[0],
        },
        method_input_dtypes=input_dtype,
        method_all_as_kwargs_np={},
        frontend_method_data=frontend_method_data,
        init_flags=init_flags,
        method_flags=method_flags,
        frontend=frontend,
        on_device=on_device,
    )


@handle_frontend_method(
    class_tree=CLASS_TREE,
    init_tree="paddle.to_tensor",
    method_name="cumprod",
    dtype_x_axis=helpers.dtype_values_axis(
        available_dtypes=helpers.get_dtypes("float"),
        valid_axis=True,
        force_int_axis=True,
        min_num_dims=1,
        min_value=-5,
        max_value=5,
    ),
)
def test_paddle_cumprod(
    dtype_x_axis,
    frontend_method_data,
    init_flags,
    method_flags,
    frontend,
    on_device,
    backend_fw,
):
    input_dtype, x, axis = dtype_x_axis
    helpers.test_frontend_method(
        init_input_dtypes=input_dtype,
        backend_to_test=backend_fw,
        init_all_as_kwargs_np={
            "data": x[0],
        },
        method_input_dtypes=input_dtype,
        method_all_as_kwargs_np={"dim": axis},
        frontend_method_data=frontend_method_data,
        init_flags=init_flags,
        method_flags=method_flags,
        frontend=frontend,
        on_device=on_device,
    )


@handle_frontend_method(
    class_tree=CLASS_TREE,
    init_tree="paddle.to_tensor",
    method_name="cumsum",
    dtype_x_axis=helpers.dtype_values_axis(
        available_dtypes=helpers.get_dtypes("float"),
        valid_axis=True,
        force_int_axis=True,
        min_num_dims=1,
        min_value=-5,
        max_value=5,
    ),
)
def test_paddle_cumsum(
    dtype_x_axis,
    frontend_method_data,
    init_flags,
    method_flags,
    frontend,
    on_device,
    backend_fw,
):
    input_dtype, x, axis = dtype_x_axis
    helpers.test_frontend_method(
        init_input_dtypes=input_dtype,
        backend_to_test=backend_fw,
        init_all_as_kwargs_np={
            "data": x[0],
        },
        method_input_dtypes=input_dtype,
        method_all_as_kwargs_np={"axis": axis},
        frontend_method_data=frontend_method_data,
        init_flags=init_flags,
        method_flags=method_flags,
        frontend=frontend,
        on_device=on_device,
    )


# deg2rad
@handle_frontend_method(
    class_tree=CLASS_TREE,
    init_tree="paddle.to_tensor",
    method_name="deg2rad",
    dtype_and_x=helpers.dtype_and_values(
        available_dtypes=helpers.get_dtypes("float"),
    ),
)
def test_paddle_deg2rad(
    dtype_and_x,
    frontend_method_data,
    init_flags,
    method_flags,
    frontend,
    on_device,
    backend_fw,
):
    input_dtype, x = dtype_and_x
    helpers.test_frontend_method(
        init_input_dtypes=input_dtype,
        backend_to_test=backend_fw,
        init_all_as_kwargs_np={
            "data": x[0],
        },
        method_input_dtypes=input_dtype,
        method_all_as_kwargs_np={},
        frontend_method_data=frontend_method_data,
        init_flags=init_flags,
        method_flags=method_flags,
        frontend=frontend,
        on_device=on_device,
    )


# Tests #
# ----- #


@given(
    dtype_x=helpers.dtype_and_values(
        available_dtypes=helpers.get_dtypes("valid", prune_function=False)
    ).filter(lambda x: "bfloat16" not in x[0]),
)
def test_paddle_device(
    dtype_x,
):
    _, data = dtype_x
    x = Tensor(data[0])
    x.ivy_array = data[0]
    ivy.utils.assertions.check_equal(
        x.place, ivy.dev(ivy.array(data[0])), as_array=False
    )


# diagonal
@handle_frontend_method(
    class_tree=CLASS_TREE,
    init_tree="paddle.to_tensor",
    method_name="diagonal",
    dtype_and_values=helpers.dtype_and_values(
        available_dtypes=helpers.get_dtypes("valid"),
        shape=st.shared(helpers.get_shape(min_num_dims=2), key="shape"),
    ),
    dims_and_offset=dims_and_offset(
        shape=st.shared(helpers.get_shape(min_num_dims=2), key="shape")
    ),
)
def test_paddle_diagonal(
    dtype_and_values,
    dims_and_offset,
    frontend,
    frontend_method_data,
    backend_fw,
    init_flags,
    method_flags,
    on_device,
):
    input_dtype, value = dtype_and_values
    dim1, dim2, offset = dims_and_offset
    input = value[0]
    num_dims = len(np.shape(input))
    assume(dim1 != dim2)
    if dim1 < 0:
        assume(dim1 + num_dims != dim2)
    if dim2 < 0:
        assume(dim1 != dim2 + num_dims)
    helpers.test_frontend_method(
        init_input_dtypes=[input_dtype[0]],
        init_all_as_kwargs_np={"x": input},
        method_input_dtypes=[input_dtype[0]],
        method_all_as_kwargs_np={
            "offset": offset,
            "axis1": dim1,
            "axis2": dim2,
        },
        frontend=frontend,
        frontend_method_data=frontend_method_data,
        backend_to_test=backend_fw,
        init_flags=init_flags,
        method_flags=method_flags,
        on_device=on_device,
    )


# digamma
@handle_frontend_method(
    class_tree=CLASS_TREE,
    init_tree="paddle.to_tensor",
    method_name="digamma",
    dtype_and_x=helpers.dtype_and_values(
        available_dtypes=helpers.get_dtypes("float"),
        min_value=1,
        max_value=1e5,
    ),
)
def test_paddle_digamma(
    dtype_and_x,
    frontend_method_data,
    init_flags,
    method_flags,
    frontend,
    on_device,
    backend_fw,
):
    input_dtype, x = dtype_and_x
    helpers.test_frontend_method(
        init_input_dtypes=input_dtype,
        backend_to_test=backend_fw,
        init_all_as_kwargs_np={
            "data": x[0],
        },
        method_input_dtypes=input_dtype,
        method_all_as_kwargs_np={},
        frontend_method_data=frontend_method_data,
        init_flags=init_flags,
        method_flags=method_flags,
        frontend=frontend,
        on_device=on_device,
    )


# dim
@handle_frontend_method(
    class_tree=CLASS_TREE,
    init_tree="paddle.to_tensor",
    method_name="dim",
    dtype_and_x=helpers.dtype_and_values(
        available_dtypes=helpers.get_dtypes("valid"),
    ),
)
def test_paddle_dim(
    dtype_and_x,
    frontend_method_data,
    init_flags,
    method_flags,
    frontend,
    on_device,
    backend_fw,
):
    input_dtype, x = dtype_and_x
    helpers.test_frontend_method(
        init_input_dtypes=input_dtype,
        backend_to_test=backend_fw,
        init_all_as_kwargs_np={
            "data": x[0],
        },
        method_input_dtypes=[],
        method_all_as_kwargs_np={},
        frontend_method_data=frontend_method_data,
        init_flags=init_flags,
        method_flags=method_flags,
        frontend=frontend,
        on_device=on_device,
    )


# divide
@handle_frontend_method(
    class_tree=CLASS_TREE,
    init_tree="paddle.to_tensor",
    method_name="divide",
    dtypes_and_x=helpers.dtype_and_values(
        available_dtypes=helpers.get_dtypes("valid"),
        num_arrays=2,
        shared_dtype=True,
        safety_factor_scale="log",
        small_abs_safety_factor=32,
    ),
)
def test_paddle_divide(
    dtypes_and_x,
    frontend_method_data,
    init_flags,
    method_flags,
    frontend,
    on_device,
    backend_fw,
):
    input_dtype, x = dtypes_and_x
    helpers.test_frontend_method(
        init_input_dtypes=input_dtype,
        backend_to_test=backend_fw,
        init_all_as_kwargs_np={"data": x[0]},
        method_input_dtypes=input_dtype,
        method_all_as_kwargs_np={"y": x[1]},
        frontend_method_data=frontend_method_data,
        init_flags=init_flags,
        method_flags=method_flags,
        frontend=frontend,
        on_device=on_device,
    )


@given(
    dtype_x=helpers.dtype_and_values(
        available_dtypes=helpers.get_dtypes("valid", prune_function=False)
    ).filter(lambda x: "bfloat16" not in x[0]),
)
def test_paddle_dtype(
    dtype_x,
):
    dtype, data = dtype_x
    x = Tensor(data[0])
    x.ivy_array = data[0]
    ivy.utils.assertions.check_equal(x.dtype, dtype[0], as_array=False)


# eigvals
@handle_frontend_method(
    class_tree=CLASS_TREE,
    init_tree="paddle.to_tensor",
    method_name="eigvals",
    dtype_and_x=_get_dtype_and_square_matrix(),
)
def test_paddle_eigvals(
    dtype_and_x,
    frontend_method_data,
    init_flags,
    method_flags,
    frontend,
    on_device,
    backend_fw,
):
    input_dtype, x = dtype_and_x

    ret, frontend_ret = helpers.test_frontend_method(
        init_input_dtypes=input_dtype,
        backend_to_test=backend_fw,
        init_all_as_kwargs_np={"data": x},
        method_input_dtypes=input_dtype,
        method_all_as_kwargs_np={},
        frontend=frontend,
        frontend_method_data=frontend_method_data,
        init_flags=init_flags,
        method_flags=method_flags,
        on_device=on_device,
        test_values=False,
    )

    with BackendHandler.update_backend(backend_fw) as ivy_backend:
        # check if Tensor or ivy array
        try:
            ret = ret.ivy_array.to_numpy()
        except AttributeError:
            ret = ivy_backend.to_numpy(ret)
        frontend_ret = [np.asarray(x) for x in frontend_ret]
        # Calculate the magnitude of the complex numbers then sort them for testing
        ret = np.sort(np.abs(ret)).astype(np.float64)
        frontend_ret = np.sort(np.abs(frontend_ret)).astype(np.float64)

        assert_all_close(
            ret_np=ret,
            ret_from_gt_np=frontend_ret,
            backend=backend_fw,
            ground_truth_backend=frontend,
            atol=1e-2,
            rtol=1e-2,
        )


# equal
@handle_frontend_method(
    class_tree=CLASS_TREE,
    init_tree="paddle.to_tensor",
    method_name="equal",
    dtypes_and_x=helpers.dtype_and_values(
        available_dtypes=helpers.get_dtypes("valid"),
        num_arrays=2,
        shared_dtype=True,
    ),
)
def test_paddle_equal(
    dtypes_and_x,
    frontend_method_data,
    init_flags,
    method_flags,
    frontend,
    on_device,
    backend_fw,
):
    input_dtype, x = dtypes_and_x
    helpers.test_frontend_method(
        init_input_dtypes=input_dtype,
        backend_to_test=backend_fw,
        init_all_as_kwargs_np={"data": x[0]},
        method_input_dtypes=input_dtype,
        method_all_as_kwargs_np={"y": x[1]},
        frontend_method_data=frontend_method_data,
        init_flags=init_flags,
        method_flags=method_flags,
        frontend=frontend,
        on_device=on_device,
    )


#  equal_all
@handle_frontend_method(
    class_tree=CLASS_TREE,
    init_tree="paddle.to_tensor",
    method_name="equal_all",
    dtypes_and_x=helpers.dtype_and_values(
        available_dtypes=helpers.get_dtypes("valid"),
        num_arrays=2,
        min_value=-np.inf,
        max_value=np.inf,
        shared_dtype=True,
        safety_factor_scale="log",
        small_abs_safety_factor=32,
    ),
)
def test_paddle_equal_all(
    dtypes_and_x,
    frontend_method_data,
    init_flags,
    method_flags,
    frontend,
    on_device,
    backend_fw,
):
    input_dtype, x = dtypes_and_x
    helpers.test_frontend_method(
        init_input_dtypes=input_dtype,
        backend_to_test=backend_fw,
        init_all_as_kwargs_np={"data": x[0]},
        method_input_dtypes=input_dtype,
        method_all_as_kwargs_np={"y": x[1]},
        frontend_method_data=frontend_method_data,
        init_flags=init_flags,
        method_flags=method_flags,
        frontend=frontend,
        on_device=on_device,
    )


# erf
@handle_frontend_method(
    class_tree=CLASS_TREE,
    init_tree="paddle.to_tensor",
    method_name="erf",
    dtype_and_x=helpers.dtype_and_values(
        available_dtypes=helpers.get_dtypes("valid"),
    ),
)
def test_paddle_erf(
    dtype_and_x,
    frontend_method_data,
    init_flags,
    method_flags,
    frontend,
    on_device,
    backend_fw,
):
    input_dtype, x = dtype_and_x
    helpers.test_frontend_method(
        init_input_dtypes=input_dtype,
        backend_to_test=backend_fw,
        init_all_as_kwargs_np={
            "data": x[0],
        },
        method_input_dtypes=input_dtype,
        method_all_as_kwargs_np={},
        frontend_method_data=frontend_method_data,
        init_flags=init_flags,
        method_flags=method_flags,
        frontend=frontend,
        on_device=on_device,
    )


# exp
@handle_frontend_method(
    class_tree=CLASS_TREE,
    init_tree="paddle.to_tensor",
    method_name="exp",
    dtype_and_x=helpers.dtype_and_values(
        available_dtypes=helpers.get_dtypes("float"),
    ),
)
def test_paddle_exp(
    dtype_and_x,
    frontend_method_data,
    init_flags,
    method_flags,
    frontend,
    on_device,
    backend_fw,
):
    input_dtype, x = dtype_and_x
    helpers.test_frontend_method(
        init_input_dtypes=input_dtype,
        backend_to_test=backend_fw,
        init_all_as_kwargs_np={
            "data": x[0],
        },
        method_input_dtypes=input_dtype,
        method_all_as_kwargs_np={},
        frontend_method_data=frontend_method_data,
        init_flags=init_flags,
        method_flags=method_flags,
        frontend=frontend,
        on_device=on_device,
    )


# exp_
@handle_frontend_method(
    class_tree=CLASS_TREE,
    init_tree="paddle.to_tensor",
    method_name="exp_",
    dtype_and_x=helpers.dtype_and_values(
        available_dtypes=helpers.get_dtypes("float"),
    ),
    test_inplace=st.just(True),
)
def test_paddle_exp_(
    dtype_and_x,
    frontend_method_data,
    init_flags,
    method_flags,
    frontend,
    on_device,
    backend_fw,
):
    input_dtype, x = dtype_and_x
    helpers.test_frontend_method(
        init_input_dtypes=input_dtype,
        backend_to_test=backend_fw,
        init_all_as_kwargs_np={
            "data": x[0],
        },
        method_input_dtypes=input_dtype,
        method_all_as_kwargs_np={},
        frontend_method_data=frontend_method_data,
        init_flags=init_flags,
        method_flags=method_flags,
        frontend=frontend,
        on_device=on_device,
    )


# fill_
@handle_frontend_method(
    class_tree=CLASS_TREE,
    init_tree="paddle.to_tensor",
    method_name="fill_",
    dtype_and_x=helpers.dtype_and_values(
        available_dtypes=helpers.get_dtypes("valid"),
        allow_inf=False,
    ),
    dtype_v=helpers.dtype_and_values(
        available_dtypes=helpers.get_dtypes("valid"),
        shape=(1,),
        min_value=0,
        max_value=10,
    ),
)
def test_paddle_fill_(
    dtype_and_x,
    dtype_v,
    frontend_method_data,
    init_flags,
    method_flags,
    frontend,
    on_device,
    backend_fw,
):
    input_dtype, x = dtype_and_x
    value_dtype, v = dtype_v
    helpers.test_frontend_method(
        init_input_dtypes=input_dtype,
        backend_to_test=backend_fw,
        init_all_as_kwargs_np={
            "data": x[0],
        },
        method_input_dtypes=value_dtype,
        method_all_as_kwargs_np={"value": v[0].item()},
        frontend_method_data=frontend_method_data,
        init_flags=init_flags,
        method_flags=method_flags,
        frontend=frontend,
        on_device=on_device,
    )


# floor
@handle_frontend_method(
    class_tree=CLASS_TREE,
    init_tree="paddle.to_tensor",
    method_name="floor",
    dtype_and_x=helpers.dtype_and_values(
        available_dtypes=helpers.get_dtypes("float"),
    ),
)
def test_paddle_floor(
    dtype_and_x,
    frontend_method_data,
    init_flags,
    method_flags,
    frontend,
    on_device,
    backend_fw,
):
    input_dtype, x = dtype_and_x
    helpers.test_frontend_method(
        init_input_dtypes=input_dtype,
        backend_to_test=backend_fw,
        init_all_as_kwargs_np={
            "data": x[0],
        },
        method_input_dtypes=input_dtype,
        method_all_as_kwargs_np={},
        frontend_method_data=frontend_method_data,
        init_flags=init_flags,
        method_flags=method_flags,
        frontend=frontend,
        on_device=on_device,
    )


# floor_
@handle_frontend_method(
    class_tree=CLASS_TREE,
    init_tree="paddle.to_tensor",
    method_name="floor_",
    dtype_and_x=helpers.dtype_and_values(
        available_dtypes=helpers.get_dtypes("float"),
    ),
    test_inplace=st.just(True),
)
def test_paddle_floor_(
    dtype_and_x,
    frontend_method_data,
    init_flags,
    method_flags,
    frontend,
    on_device,
    backend_fw,
):
    input_dtype, x = dtype_and_x
    helpers.test_frontend_method(
        init_input_dtypes=input_dtype,
        backend_to_test=backend_fw,
        init_all_as_kwargs_np={
            "data": x[0],
        },
        method_input_dtypes=input_dtype,
        method_all_as_kwargs_np={},
        frontend_method_data=frontend_method_data,
        init_flags=init_flags,
        method_flags=method_flags,
        frontend=frontend,
        on_device=on_device,
    )


# floor_divide
@handle_frontend_method(
    class_tree=CLASS_TREE,
    init_tree="paddle.to_tensor",
    method_name="floor_divide",
    dtypes_and_x=helpers.dtype_and_values(
        available_dtypes=helpers.get_dtypes("valid"),
        num_arrays=2,
        min_value=2,
        shared_dtype=True,
        large_abs_safety_factor=2,
        small_abs_safety_factor=2,
        safety_factor_scale="linear",
    ),
)
def test_paddle_floor_divide(
    dtypes_and_x,
    frontend_method_data,
    init_flags,
    method_flags,
    frontend,
    on_device,
    backend_fw,
):
    input_dtype, x = dtypes_and_x
    # Absolute tolerance is 1,
    helpers.test_frontend_method(
        init_input_dtypes=input_dtype,
        backend_to_test=backend_fw,
        init_all_as_kwargs_np={"data": x[0]},
        method_input_dtypes=input_dtype,
        method_all_as_kwargs_np={"y": x[1]},
        frontend_method_data=frontend_method_data,
        init_flags=init_flags,
        method_flags=method_flags,
        frontend=frontend,
        on_device=on_device,
        atol_=1,
    )


@handle_frontend_method(
    class_tree=CLASS_TREE,
    init_tree="paddle.to_tensor",
    method_name="fmax",
    dtypes_and_x=helpers.dtype_and_values(
        available_dtypes=helpers.get_dtypes("float"), num_arrays=2, shared_dtype=True
    ),
)
def test_paddle_fmax(
    dtypes_and_x,
    frontend_method_data,
    init_flags,
    method_flags,
    frontend,
    on_device,
    backend_fw,
):
    input_dtype, x = dtypes_and_x
    helpers.test_frontend_method(
        init_input_dtypes=input_dtype,
        backend_to_test=backend_fw,
        init_all_as_kwargs_np={"data": x[0]},
        method_input_dtypes=input_dtype,
        method_all_as_kwargs_np={"y": x[1]},
        frontend_method_data=frontend_method_data,
        init_flags=init_flags,
        method_flags=method_flags,
        frontend=frontend,
        on_device=on_device,
    )


@handle_frontend_method(
    class_tree=CLASS_TREE,
    init_tree="paddle.to_tensor",
    method_name="fmin",
    dtypes_and_x=helpers.dtype_and_values(
        available_dtypes=helpers.get_dtypes("float"), num_arrays=2, shared_dtype=True
    ),
)
def test_paddle_fmin(
    dtypes_and_x,
    frontend_method_data,
    init_flags,
    method_flags,
    frontend,
    on_device,
    backend_fw,
):
    input_dtype, x = dtypes_and_x
    helpers.test_frontend_method(
        init_input_dtypes=input_dtype,
        backend_to_test=backend_fw,
        init_all_as_kwargs_np={"data": x[0]},
        method_input_dtypes=input_dtype,
        method_all_as_kwargs_np={"y": x[1]},
        frontend_method_data=frontend_method_data,
        init_flags=init_flags,
        method_flags=method_flags,
        frontend=frontend,
        on_device=on_device,
    )


# frac
@handle_frontend_method(
    class_tree=CLASS_TREE,
    init_tree="paddle.to_tensor",
    method_name="frac",
    dtype_and_x=helpers.dtype_and_values(
        available_dtypes=helpers.get_dtypes(kind="valid"),
        num_arrays=1,
        max_value=1e6,
        min_value=-1e6,
    ),
)
def test_paddle_frac(
    dtype_and_x,
    frontend_method_data,
    init_flags,
    method_flags,
    frontend,
    on_device,
    backend_fw,
):
    input_dtype, x = dtype_and_x
    helpers.test_frontend_method(
        init_input_dtypes=input_dtype,
        backend_to_test=backend_fw,
        init_all_as_kwargs_np={
            "data": x[0],
        },
        method_input_dtypes=input_dtype,
        method_all_as_kwargs_np={},
        frontend_method_data=frontend_method_data,
        init_flags=init_flags,
        method_flags=method_flags,
        frontend=frontend,
        on_device=on_device,
    )


# gather
@handle_frontend_method(
    class_tree=CLASS_TREE,
    init_tree="paddle.to_tensor",
    method_name="gather",
    dtypes_and_x=helpers.dtype_and_values(
        available_dtypes=helpers.get_dtypes("float"), num_arrays=2, shared_dtype=True
    ),
)
def test_paddle_gather(
    dtypes_and_x,
    frontend_method_data,
    init_flags,
    method_flags,
    frontend,
    on_device,
    backend_fw,
):
    input_dtype, x = dtypes_and_x
    helpers.test_frontend_method(
        init_input_dtypes=input_dtype,
        backend_to_test=backend_fw,
        init_all_as_kwargs_np={"data": x[0]},
        method_input_dtypes=input_dtype,
        method_all_as_kwargs_np={"y": x[1]},
        frontend_method_data=frontend_method_data,
        init_flags=init_flags,
        method_flags=method_flags,
        frontend=frontend,
        on_device=on_device,
    )


# greater_than
@handle_frontend_method(
    class_tree=CLASS_TREE,
    init_tree="paddle.to_tensor",
    method_name="greater_than",
    dtypes_and_x=helpers.dtype_and_values(
        available_dtypes=helpers.get_dtypes("valid"),
        num_arrays=2,
        shared_dtype=True,
        safety_factor_scale="log",
        small_abs_safety_factor=32,
    ),
)
def test_paddle_greater_than(
    dtypes_and_x,
    frontend_method_data,
    init_flags,
    method_flags,
    frontend,
    on_device,
    backend_fw,
):
    input_dtype, x = dtypes_and_x
    helpers.test_frontend_method(
        init_input_dtypes=input_dtype,
        backend_to_test=backend_fw,
        init_all_as_kwargs_np={"data": x[0]},
        method_input_dtypes=input_dtype,
        method_all_as_kwargs_np={"y": x[1]},
        frontend_method_data=frontend_method_data,
        init_flags=init_flags,
        method_flags=method_flags,
        frontend=frontend,
        on_device=on_device,
    )


# imag
@handle_frontend_method(
    class_tree=CLASS_TREE,
    init_tree="paddle.to_tensor",
    method_name="imag",
    dtype_and_x=helpers.dtype_and_values(
        available_dtypes=helpers.get_dtypes("valid"),
    ),
)
def test_paddle_imag(
    dtype_and_x,
    frontend_method_data,
    init_flags,
    method_flags,
    frontend,
    on_device,
    backend_fw,
):
    input_dtype, x = dtype_and_x
    helpers.test_frontend_method(
        init_input_dtypes=input_dtype,
        backend_to_test=backend_fw,
        init_all_as_kwargs_np={
            "data": x[0],
        },
        method_input_dtypes=input_dtype,
        method_all_as_kwargs_np={},
        frontend_method_data=frontend_method_data,
        init_flags=init_flags,
        method_flags=method_flags,
        frontend=frontend,
        on_device=on_device,
    )


# inner
@handle_frontend_method(
    class_tree=CLASS_TREE,
    init_tree="paddle.to_tensor",
    method_name="inner",
    dtype_and_x=helpers.dtype_and_values(
        available_dtypes=helpers.get_dtypes("valid"),
        min_value=-10,
        max_value=10,
        num_arrays=2,
        shared_dtype=True,
    ),
)
def test_paddle_inner(
    dtype_and_x,
    frontend_method_data,
    init_flags,
    method_flags,
    frontend,
    on_device,
    backend_fw,
):
    input_dtype, x = dtype_and_x
    helpers.test_frontend_method(
        init_input_dtypes=input_dtype,
        backend_to_test=backend_fw,
        init_all_as_kwargs_np={
            "data": x[0],
        },
        method_input_dtypes=input_dtype,
        method_all_as_kwargs_np={"y": x[1]},
        frontend_method_data=frontend_method_data,
        init_flags=init_flags,
        method_flags=method_flags,
        frontend=frontend,
        on_device=on_device,
    )


# is_complex
@handle_frontend_method(
    class_tree=CLASS_TREE,
    init_tree="paddle.to_tensor",
    method_name="is_complex",
    dtype_and_x=helpers.dtype_and_values(
        available_dtypes=helpers.get_dtypes("valid"),
    ),
)
def test_paddle_is_complex(
    dtype_and_x,
    frontend_method_data,
    init_flags,
    method_flags,
    frontend,
    backend_fw,
    on_device,
):
    input_dtype, x = dtype_and_x
    helpers.test_frontend_method(
        init_input_dtypes=input_dtype,
        init_all_as_kwargs_np={"data": x[0]},
        method_input_dtypes=input_dtype,
        backend_to_test=backend_fw,
        method_all_as_kwargs_np={},
        frontend_method_data=frontend_method_data,
        init_flags=init_flags,
        method_flags=method_flags,
        frontend=frontend,
        on_device=on_device,
    )


# is_floating_point
@handle_frontend_method(
    class_tree=CLASS_TREE,
    init_tree="paddle.to_tensor",
    method_name="is_floating_point",
    dtype_and_x=helpers.dtype_and_values(
        available_dtypes=["int16", "int32", "int64", "float32", "float64"],
    ),
)
def test_paddle_is_floating_point(
    dtype_and_x,
    frontend_method_data,
    init_flags,
    method_flags,
    frontend,
    backend_fw,
    on_device,
):
    input_dtype, x = dtype_and_x
    helpers.test_frontend_method(
        init_input_dtypes=input_dtype,
        init_all_as_kwargs_np={"data": x[0]},
        method_input_dtypes=input_dtype,
        backend_to_test=backend_fw,
        method_all_as_kwargs_np={},
        frontend_method_data=frontend_method_data,
        init_flags=init_flags,
        method_flags=method_flags,
        frontend=frontend,
        on_device=on_device,
    )


# is_tensor
@handle_frontend_method(
    class_tree=CLASS_TREE,
    init_tree="paddle.to_tensor",
    method_name="is_tensor",
    dtype_and_x=helpers.dtype_and_values(
        available_dtypes=helpers.get_dtypes("float"),
        num_arrays=1,
    ),
)
def test_paddle_is_tensor(
    dtype_and_x,
    frontend_method_data,
    init_flags,
    method_flags,
    frontend,
    on_device,
    backend_fw,
):
    input_dtype, x = dtype_and_x
    helpers.test_frontend_method(
        init_input_dtypes=input_dtype,
        backend_to_test=backend_fw,
        init_all_as_kwargs_np={
            "data": x[0],
        },
        method_input_dtypes=input_dtype,
        method_all_as_kwargs_np={},
        frontend_method_data=frontend_method_data,
        init_flags=init_flags,
        method_flags=method_flags,
        frontend=frontend,
        on_device=on_device,
    )


# isclose
@handle_frontend_method(
    class_tree=CLASS_TREE,
    init_tree="paddle.to_tensor",
    method_name="isclose",
    dtypes_and_x=helpers.dtype_and_values(
        available_dtypes=helpers.get_dtypes("valid"), num_arrays=2, shared_dtype=True
    ),
)
def test_paddle_isclose(
    dtypes_and_x,
    frontend_method_data,
    init_flags,
    method_flags,
    frontend,
    on_device,
    backend_fw,
):
    input_dtype, x = dtypes_and_x
    helpers.test_frontend_method(
        init_input_dtypes=input_dtype,
        backend_to_test=backend_fw,
        init_all_as_kwargs_np={"data": x[0]},
        method_input_dtypes=input_dtype,
        method_all_as_kwargs_np={"y": x[1]},
        frontend_method_data=frontend_method_data,
        init_flags=init_flags,
        method_flags=method_flags,
        frontend=frontend,
        on_device=on_device,
    )


#  isfinite
@handle_frontend_method(
    class_tree=CLASS_TREE,
    init_tree="paddle.to_tensor",
    method_name="isfinite",
    dtype_and_x=helpers.dtype_and_values(
        available_dtypes=helpers.get_dtypes("valid"),
    ),
)
def test_paddle_isfinite(
    dtype_and_x,
    frontend_method_data,
    init_flags,
    method_flags,
    frontend,
    on_device,
    backend_fw,
):
    input_dtype, x = dtype_and_x
    helpers.test_frontend_method(
        init_input_dtypes=input_dtype,
        backend_to_test=backend_fw,
        init_all_as_kwargs_np={
            "data": x[0],
        },
        method_input_dtypes=input_dtype,
        method_all_as_kwargs_np={},
        frontend_method_data=frontend_method_data,
        init_flags=init_flags,
        method_flags=method_flags,
        frontend=frontend,
        on_device=on_device,
    )


#  isinf
@handle_frontend_method(
    class_tree=CLASS_TREE,
    init_tree="paddle.to_tensor",
    method_name="isinf",
    dtype_and_x=helpers.dtype_and_values(
        available_dtypes=helpers.get_dtypes("valid"),
    ),
)
def test_paddle_isinf(
    dtype_and_x,
    frontend_method_data,
    init_flags,
    method_flags,
    frontend,
    on_device,
    backend_fw,
):
    input_dtype, x = dtype_and_x
    helpers.test_frontend_method(
        init_input_dtypes=input_dtype,
        backend_to_test=backend_fw,
        init_all_as_kwargs_np={
            "data": x[0],
        },
        method_input_dtypes=input_dtype,
        method_all_as_kwargs_np={},
        frontend_method_data=frontend_method_data,
        init_flags=init_flags,
        method_flags=method_flags,
        frontend=frontend,
        on_device=on_device,
    )


# isnan
@handle_frontend_method(
    class_tree=CLASS_TREE,
    init_tree="paddle.to_tensor",
    method_name="isnan",
    dtype_and_x=helpers.dtype_and_values(
        available_dtypes=helpers.get_dtypes("float"),
    ),
)
def test_paddle_isnan(
    dtype_and_x,
    frontend_method_data,
    init_flags,
    method_flags,
    frontend,
    on_device,
    backend_fw,
):
    input_dtype, x = dtype_and_x
    helpers.test_frontend_method(
        init_input_dtypes=input_dtype,
        backend_to_test=backend_fw,
        init_all_as_kwargs_np={
            "data": x[0],
        },
        method_input_dtypes=input_dtype,
        method_all_as_kwargs_np={},
        frontend_method_data=frontend_method_data,
        init_flags=init_flags,
        method_flags=method_flags,
        frontend=frontend,
        on_device=on_device,
    )


# lerp
@handle_frontend_method(
    class_tree=CLASS_TREE,
    init_tree="paddle.to_tensor",
    method_name="lerp",
    dtypes_and_x=_get_dtype_and_values_for_lerp(),
)
def test_paddle_lerp(
    dtypes_and_x,
    frontend_method_data,
    init_flags,
    method_flags,
    frontend,
    on_device,
    backend_fw,
):
    input_dtype, x, y, weight = dtypes_and_x
    helpers.test_frontend_method(
        init_input_dtypes=input_dtype,
        backend_to_test=backend_fw,
        init_all_as_kwargs_np={"data": x},
        method_input_dtypes=input_dtype,
        method_all_as_kwargs_np={
            "y": y,
            "weight": weight,
        },
        frontend_method_data=frontend_method_data,
        init_flags=init_flags,
        method_flags=method_flags,
        frontend=frontend,
        on_device=on_device,
    )


# lerp_
@handle_frontend_method(
    class_tree=CLASS_TREE,
    init_tree="paddle.to_tensor",
    method_name="lerp_",
    dtypes_and_x=helpers.dtype_and_values(
        available_dtypes=helpers.get_dtypes("valid"), num_arrays=3, shared_dtype=True
    ),
    test_inplace=st.just(True),
)
def test_paddle_lerp_(
    dtypes_and_x,
    frontend_method_data,
    init_flags,
    method_flags,
    frontend,
    on_device,
    backend_fw,
):
    input_dtype, x = dtypes_and_x
    helpers.test_frontend_method(
        init_input_dtypes=input_dtype,
        backend_to_test=backend_fw,
        init_all_as_kwargs_np={"data": x[0]},
        method_input_dtypes=input_dtype,
        method_all_as_kwargs_np={
            "y": x[1],
            "weight": x[2],
        },
        frontend_method_data=frontend_method_data,
        init_flags=init_flags,
        method_flags=method_flags,
        frontend=frontend,
        on_device=on_device,
    )


# less_equal
@handle_frontend_method(
    class_tree=CLASS_TREE,
    init_tree="paddle.to_tensor",
    method_name="less_equal",
    dtype_and_x=helpers.dtype_and_values(
        available_dtypes=helpers.get_dtypes("valid"),
        num_arrays=2,
        allow_inf=False,
        large_abs_safety_factor=2,
        small_abs_safety_factor=2,
        safety_factor_scale="log",
        shared_dtype=True,
    ),
)
def test_paddle_less_equal(
    dtype_and_x,
    frontend_method_data,
    init_flags,
    method_flags,
    frontend,
    on_device,
    backend_fw,
):
    input_dtype, x = dtype_and_x
    helpers.test_frontend_method(
        init_input_dtypes=input_dtype,
        backend_to_test=backend_fw,
        init_all_as_kwargs_np={"data": x[0]},
        method_input_dtypes=input_dtype,
        method_all_as_kwargs_np={"y": x[1]},
        frontend_method_data=frontend_method_data,
        init_flags=init_flags,
        method_flags=method_flags,
        frontend=frontend,
        on_device=on_device,
    )


#  less_than
@handle_frontend_method(
    class_tree=CLASS_TREE,
    init_tree="paddle.to_tensor",
    method_name="less_than",
    dtypes_and_x=helpers.dtype_and_values(
        available_dtypes=helpers.get_dtypes("valid"), num_arrays=2, shared_dtype=True
    ),
)
def test_paddle_less_than(
    dtypes_and_x,
    frontend_method_data,
    init_flags,
    method_flags,
    frontend,
    on_device,
    backend_fw,
):
    input_dtype, x = dtypes_and_x
    helpers.test_frontend_method(
        init_input_dtypes=input_dtype,
        backend_to_test=backend_fw,
        init_all_as_kwargs_np={"data": x[0]},
        method_input_dtypes=input_dtype,
        method_all_as_kwargs_np={"y": x[1]},
        frontend_method_data=frontend_method_data,
        init_flags=init_flags,
        method_flags=method_flags,
        frontend=frontend,
        on_device=on_device,
    )


# log
@handle_frontend_method(
    class_tree=CLASS_TREE,
    init_tree="paddle.to_tensor",
    method_name="log",
    dtype_and_x=helpers.dtype_and_values(
        available_dtypes=helpers.get_dtypes("float"),
    ),
)
def test_paddle_log(
    dtype_and_x,
    frontend_method_data,
    init_flags,
    method_flags,
    frontend,
    on_device,
    backend_fw,
):
    input_dtype, x = dtype_and_x
    helpers.test_frontend_method(
        init_input_dtypes=input_dtype,
        backend_to_test=backend_fw,
        init_all_as_kwargs_np={
            "data": x[0],
        },
        method_input_dtypes=input_dtype,
        method_all_as_kwargs_np={},
        frontend_method_data=frontend_method_data,
        init_flags=init_flags,
        method_flags=method_flags,
        frontend=frontend,
        on_device=on_device,
    )


# log10
@handle_frontend_method(
    class_tree=CLASS_TREE,
    init_tree="paddle.to_tensor",
    method_name="log10",
    dtype_and_x=helpers.dtype_and_values(
        available_dtypes=helpers.get_dtypes("float"),
    ),
)
def test_paddle_log10(
    dtype_and_x,
    frontend_method_data,
    init_flags,
    method_flags,
    frontend,
    on_device,
    backend_fw,
):
    input_dtype, x = dtype_and_x
    helpers.test_frontend_method(
        init_input_dtypes=input_dtype,
        backend_to_test=backend_fw,
        init_all_as_kwargs_np={
            "data": x[0],
        },
        method_input_dtypes=input_dtype,
        method_all_as_kwargs_np={},
        frontend_method_data=frontend_method_data,
        init_flags=init_flags,
        method_flags=method_flags,
        frontend=frontend,
        on_device=on_device,
    )


# logical_and
@handle_frontend_method(
    class_tree=CLASS_TREE,
    init_tree="paddle.to_tensor",
    method_name="logical_and",
    dtypes_and_x=helpers.dtype_and_values(
        available_dtypes=helpers.get_dtypes("valid"), num_arrays=2, shared_dtype=True
    ),
)
def test_paddle_logical_and(
    dtypes_and_x,
    frontend_method_data,
    init_flags,
    method_flags,
    frontend,
    on_device,
    backend_fw,
):
    input_dtype, x = dtypes_and_x
    helpers.test_frontend_method(
        init_input_dtypes=input_dtype,
        backend_to_test=backend_fw,
        init_all_as_kwargs_np={"self": x[0]},
        method_input_dtypes=input_dtype,
        method_all_as_kwargs_np={"y": x[1]},
        frontend_method_data=frontend_method_data,
        init_flags=init_flags,
        method_flags=method_flags,
        frontend=frontend,
        on_device=on_device,
    )


#  logical_not
@handle_frontend_method(
    class_tree=CLASS_TREE,
    init_tree="paddle.to_tensor",
    method_name="logical_not",
    dtype_and_x=helpers.dtype_and_values(
        available_dtypes=helpers.get_dtypes("valid"),
    ),
)
def test_paddle_logical_not(
    dtype_and_x,
    frontend_method_data,
    init_flags,
    method_flags,
    frontend,
    on_device,
    backend_fw,
):
    input_dtype, x = dtype_and_x
    helpers.test_frontend_method(
        init_input_dtypes=input_dtype,
        backend_to_test=backend_fw,
        init_all_as_kwargs_np={
            "data": x[0],
        },
        method_input_dtypes=input_dtype,
        method_all_as_kwargs_np={},
        frontend_method_data=frontend_method_data,
        init_flags=init_flags,
        method_flags=method_flags,
        frontend=frontend,
        on_device=on_device,
    )


# logical_or
@handle_frontend_method(
    class_tree=CLASS_TREE,
    init_tree="paddle.to_tensor",
    method_name="logical_or",
    dtypes_and_x=helpers.dtype_and_values(
        available_dtypes=helpers.get_dtypes("valid"), num_arrays=2, shared_dtype=True
    ),
)
def test_paddle_logical_or(
    dtypes_and_x,
    frontend_method_data,
    init_flags,
    method_flags,
    frontend,
    on_device,
    backend_fw,
):
    input_dtype, x = dtypes_and_x
    helpers.test_frontend_method(
        init_input_dtypes=input_dtype,
        backend_to_test=backend_fw,
        init_all_as_kwargs_np={"data": x[0]},
        method_input_dtypes=input_dtype,
        method_all_as_kwargs_np={"y": x[1]},
        frontend_method_data=frontend_method_data,
        init_flags=init_flags,
        method_flags=method_flags,
        frontend=frontend,
        on_device=on_device,
    )


# logical_xor
@handle_frontend_method(
    class_tree=CLASS_TREE,
    init_tree="paddle.to_tensor",
    method_name="logical_xor",
    dtypes_and_x=helpers.dtype_and_values(
        available_dtypes=helpers.get_dtypes("valid"), num_arrays=2, shared_dtype=True
    ),
)
def test_paddle_logical_xor(
    dtypes_and_x,
    frontend_method_data,
    init_flags,
    method_flags,
    frontend,
    on_device,
    backend_fw,
):
    input_dtype, x = dtypes_and_x
    helpers.test_frontend_method(
        init_input_dtypes=input_dtype,
        backend_to_test=backend_fw,
        init_all_as_kwargs_np={"data": x[0]},
        method_input_dtypes=input_dtype,
        method_all_as_kwargs_np={"y": x[1]},
        frontend_method_data=frontend_method_data,
        init_flags=init_flags,
        method_flags=method_flags,
        frontend=frontend,
        on_device=on_device,
    )


# max
@handle_frontend_method(
    class_tree=CLASS_TREE,
    init_tree="paddle.to_tensor",
    method_name="max",
    dtype_x_axis=helpers.dtype_values_axis(
        available_dtypes=st.one_of(helpers.get_dtypes("valid")),
        min_axis=-1,
        max_axis=0,
        min_num_dims=1,
        force_int_axis=False,
    ),
    keep_dims=st.booleans(),
)
def test_paddle_max(
    dtype_x_axis,
    keep_dims,
    frontend_method_data,
    init_flags,
    method_flags,
    frontend,
    on_device,
    backend_fw,
):
    input_dtypes, x, axis = dtype_x_axis
    helpers.test_frontend_method(
        init_input_dtypes=input_dtypes,
        backend_to_test=backend_fw,
        init_all_as_kwargs_np={
            "object": x[0],
        },
        method_input_dtypes=input_dtypes,
        method_all_as_kwargs_np={
            "axis": axis,
            "keepdim": keep_dims,
        },
        frontend=frontend,
        frontend_method_data=frontend_method_data,
        init_flags=init_flags,
        method_flags=method_flags,
        on_device=on_device,
    )


# mean
@handle_frontend_method(
    class_tree=CLASS_TREE,
    init_tree="paddle.to_tensor",
    method_name="mean",
    dtype_and_x=_statistical_dtype_values(function="mean"),
    keepdim=st.booleans(),
)
def test_paddle_mean(
    dtype_and_x,
    keepdim,
    frontend,
    backend_fw,
    frontend_method_data,
    init_flags,
    method_flags,
    on_device,
):
    input_dtype, x, axis = dtype_and_x
    helpers.test_frontend_method(
        init_input_dtypes=input_dtype,
        init_all_as_kwargs_np={"data": x[0]},
        method_input_dtypes=input_dtype,
        method_all_as_kwargs_np={
            "axis": axis,
            "keepdim": keepdim,
        },
        frontend=frontend,
        frontend_method_data=frontend_method_data,
        init_flags=init_flags,
        backend_to_test=backend_fw,
        method_flags=method_flags,
        on_device=on_device,
    )


@handle_frontend_method(
    class_tree=CLASS_TREE,
    init_tree="paddle.to_tensor",
    method_name="minimum",
    dtype_and_x=helpers.dtype_and_values(
        available_dtypes=helpers.get_dtypes("float"),
        num_arrays=2,
        shared_dtype=True,
    ),
)
def test_paddle_minimum(
    dtype_and_x,
    frontend_method_data,
    init_flags,
    method_flags,
    frontend,
    on_device,
    backend_fw,
):
    input_dtype, x = dtype_and_x
    helpers.test_frontend_method(
        init_input_dtypes=input_dtype,
        backend_to_test=backend_fw,
        init_all_as_kwargs_np={"data": x[0]},
        method_input_dtypes=input_dtype,
        method_all_as_kwargs_np={"y": x[1]},
        frontend_method_data=frontend_method_data,
        init_flags=init_flags,
        method_flags=method_flags,
        frontend=frontend,
        on_device=on_device,
    )


@handle_frontend_method(
    class_tree=CLASS_TREE,
    init_tree="paddle.to_tensor",
    method_name="mod",
    dtype_and_x=helpers.dtype_and_values(
        available_dtypes=helpers.get_dtypes("valid"),
        num_arrays=2,
        shared_dtype=True,
        min_value=0,
        exclude_min=True,
    ),
)
def test_paddle_mod(
    dtype_and_x,
    frontend_method_data,
    init_flags,
    method_flags,
    frontend,
    on_device,
    backend_fw,
):
    input_dtype, x = dtype_and_x
    helpers.test_frontend_method(
        init_input_dtypes=input_dtype,
        backend_to_test=backend_fw,
        init_all_as_kwargs_np={"data": x[0]},
        method_input_dtypes=input_dtype,
        method_all_as_kwargs_np={"y": x[1]},
        frontend_method_data=frontend_method_data,
        init_flags=init_flags,
        method_flags=method_flags,
        frontend=frontend,
        on_device=on_device,
    )


@handle_frontend_method(
    class_tree=CLASS_TREE,
    init_tree="paddle.to_tensor",
    method_name="multiply",
    dtype_and_x=helpers.dtype_and_values(
        available_dtypes=helpers.get_dtypes("float"),
        num_arrays=2,
        shared_dtype=True,
    ),
)
def test_paddle_multiply(
    dtype_and_x,
    frontend_method_data,
    init_flags,
    method_flags,
    frontend,
    on_device,
    backend_fw,
):
    input_dtype, x = dtype_and_x
    helpers.test_frontend_method(
        init_input_dtypes=input_dtype,
        backend_to_test=backend_fw,
        init_all_as_kwargs_np={
            "value": x[0],
        },
        method_input_dtypes=input_dtype,
        method_all_as_kwargs_np={
            "y": x[1],
        },
        frontend_method_data=frontend_method_data,
        init_flags=init_flags,
        method_flags=method_flags,
        frontend=frontend,
        on_device=on_device,
    )


@given(
    dtype_x=helpers.dtype_and_values(
        available_dtypes=helpers.get_dtypes("valid", prune_function=False),
    ).filter(lambda x: "bfloat16" not in x[0]),
)
def test_paddle_ndim(
    dtype_x,
):
    _, data = dtype_x
    x = Tensor(data[0])
    ivy.utils.assertions.check_equal(x.ndim, data[0].ndim, as_array=False)


# neg
@handle_frontend_method(
    class_tree=CLASS_TREE,
    init_tree="paddle.to_tensor",
    method_name="neg",
    dtype_and_x=helpers.dtype_and_values(
        available_dtypes=helpers.get_dtypes("float"),
        min_value=-1e04,
        max_value=1e04,
        allow_inf=False,
    ),
)
def test_paddle_neg(
    dtype_and_x,
    frontend,
    frontend_method_data,
    init_flags,
    method_flags,
    on_device,
    backend_fw,
):
    input_dtype, x = dtype_and_x
    helpers.test_frontend_method(
        init_input_dtypes=input_dtype,
        backend_to_test=backend_fw,
        init_all_as_kwargs_np={
            "data": x[0],
        },
        method_input_dtypes=input_dtype,
        method_all_as_kwargs_np={},
        frontend_method_data=frontend_method_data,
        init_flags=init_flags,
        method_flags=method_flags,
        frontend=frontend,
        on_device=on_device,
    )


# nonzero
@handle_frontend_method(
    class_tree=CLASS_TREE,
    init_tree="paddle.to_tensor",
    method_name="nonzero",
    dtype_and_x=helpers.dtype_and_values(
        available_dtypes=helpers.get_dtypes(kind="float"),
        min_num_dims=1,
        allow_inf=True,
    ),
)
def test_paddle_nonzero(
    dtype_and_x,
    frontend_method_data,
    init_flags,
    method_flags,
    frontend,
    on_device,
    backend_fw,
):
    input_dtype, x = dtype_and_x
    helpers.test_frontend_method(
        init_input_dtypes=input_dtype,
        backend_to_test=backend_fw,
        init_all_as_kwargs_np={
            "data": x[0],
        },
        method_input_dtypes=input_dtype,
        method_all_as_kwargs_np={},
        frontend_method_data=frontend_method_data,
        init_flags=init_flags,
        method_flags=method_flags,
        frontend=frontend,
        on_device=on_device,
    )


# not_equal
@handle_frontend_method(
    class_tree=CLASS_TREE,
    init_tree="paddle.to_tensor",
    method_name="not_equal",
    dtype_and_x=helpers.dtype_and_values(
        available_dtypes=helpers.get_dtypes(kind="valid"),
        num_arrays=2,
        shared_dtype=True,
    ),
)
def test_paddle_not_equal(
    dtype_and_x,
    frontend_method_data,
    init_flags,
    method_flags,
    frontend,
    on_device,
    backend_fw,
):
    input_dtype, x = dtype_and_x
    helpers.test_frontend_method(
        init_input_dtypes=input_dtype,
        backend_to_test=backend_fw,
        init_all_as_kwargs_np={
            "x": x[0],
        },
        method_input_dtypes=input_dtype,
        method_all_as_kwargs_np={
            "y": x[1],
        },
        frontend_method_data=frontend_method_data,
        init_flags=init_flags,
        method_flags=method_flags,
        frontend=frontend,
        on_device=on_device,
        rtol_=1e-02,
        atol_=1e-02,
    )


@handle_frontend_method(
    class_tree=CLASS_TREE,
    init_tree="paddle.to_tensor",
    method_name="numel",
    dtype_and_x=helpers.dtype_and_values(
        available_dtypes=helpers.get_dtypes("valid"),
        min_num_dims=1,
    ),
)
def test_paddle_numel(
    dtype_and_x,
    frontend_method_data,
    init_flags,
    method_flags,
    frontend,
    backend_fw,
    on_device,
):
    input_dtype, x = dtype_and_x
    helpers.test_frontend_method(
        init_input_dtypes=input_dtype,
        init_all_as_kwargs_np={
            "data": x[0],
        },
        method_input_dtypes=input_dtype,
        backend_to_test=backend_fw,
        method_all_as_kwargs_np={},
        frontend_method_data=frontend_method_data,
        init_flags=init_flags,
        method_flags=method_flags,
        frontend=frontend,
        on_device=on_device,
    )


# numpy
@handle_frontend_method(
    class_tree=CLASS_TREE,
    init_tree="paddle.to_tensor",
    method_name="numpy",
    dtype_and_x=helpers.dtype_and_values(
        available_dtypes=helpers.get_dtypes("valid"),
        min_num_dims=2,
        min_dim_size=2,
    ),
)
def test_paddle_numpy(
    dtype_and_x,
    frontend_method_data,
    init_flags,
    method_flags,
    frontend,
    on_device,
    backend_fw,
):
    input_dtype, x = dtype_and_x
    helpers.test_frontend_method(
        init_input_dtypes=input_dtype,
        backend_to_test=backend_fw,
        init_all_as_kwargs_np={
            "data": x[0],
        },
        method_input_dtypes=[],
        method_all_as_kwargs_np={},
        frontend_method_data=frontend_method_data,
        init_flags=init_flags,
        method_flags=method_flags,
        frontend=frontend,
        on_device=on_device,
    )


# pow
@handle_frontend_method(
    class_tree=CLASS_TREE,
    init_tree="paddle.to_tensor",
    method_name="pow",
    dtypes_and_x=helpers.dtype_and_values(
        available_dtypes=helpers.get_dtypes("valid"),
        num_arrays=2,
        allow_inf=False,
        shared_dtype=True,
    ),
)
def test_paddle_pow(
    dtypes_and_x,
    frontend_method_data,
    init_flags,
    method_flags,
    frontend,
    on_device,
    backend_fw,
):
    input_dtype, x = dtypes_and_x
    helpers.test_frontend_method(
        init_input_dtypes=input_dtype,
        backend_to_test=backend_fw,
        init_all_as_kwargs_np={"data": x[0]},
        method_input_dtypes=input_dtype,
        method_all_as_kwargs_np={"y": x[1]},
        frontend_method_data=frontend_method_data,
        init_flags=init_flags,
        method_flags=method_flags,
        frontend=frontend,
        on_device=on_device,
    )


# prod
@handle_frontend_method(
    class_tree=CLASS_TREE,
    init_tree="paddle.to_tensor",
    method_name="prod",
    dtype_x_axis=helpers.dtype_values_axis(
        available_dtypes=helpers.get_dtypes("valid"),
        min_num_dims=1,
        min_value=-5,
        max_value=5,
        valid_axis=True,
        force_int_axis=True,
        allow_inf=False,
    ),
    keep_dims=st.booleans(),
)
def test_paddle_prod(
    dtype_x_axis,
    keep_dims,
    frontend_method_data,
    init_flags,
    method_flags,
    frontend,
    on_device,
    backend_fw,
):
    input_dtype, x, axis = dtype_x_axis
    helpers.test_frontend_method(
        init_input_dtypes=input_dtype,
        backend_to_test=backend_fw,
        init_all_as_kwargs_np={"data": x[0]},
        method_input_dtypes=input_dtype,
        method_all_as_kwargs_np={
            "axis": axis,
            "keepdim": keep_dims,
            "dtype": x[0].dtype,
        },
        frontend_method_data=frontend_method_data,
        init_flags=init_flags,
        method_flags=method_flags,
        frontend=frontend,
        on_device=on_device,
    )


# rad2deg
@handle_frontend_method(
    class_tree=CLASS_TREE,
    init_tree="paddle.to_tensor",
    method_name="rad2deg",
    dtype_and_x=helpers.dtype_and_values(
        available_dtypes=helpers.get_dtypes("float"),
    ),
)
def test_paddle_rad2deg(
    dtype_and_x,
    frontend_method_data,
    init_flags,
    method_flags,
    frontend,
    on_device,
    backend_fw,
):
    input_dtype, x = dtype_and_x
    helpers.test_frontend_method(
        init_input_dtypes=input_dtype,
        backend_to_test=backend_fw,
        init_all_as_kwargs_np={
            "data": x[0],
        },
        method_input_dtypes=input_dtype,
        method_all_as_kwargs_np={},
        frontend_method_data=frontend_method_data,
        init_flags=init_flags,
        method_flags=method_flags,
        frontend=frontend,
        on_device=on_device,
    )


@handle_frontend_method(
    class_tree=CLASS_TREE,
    init_tree="paddle.to_tensor",
    method_name="real",
    dtype_and_x=helpers.dtype_and_values(
        available_dtypes=helpers.get_dtypes(kind="valid"),
        num_arrays=2,
        min_num_dims=1,
        allow_inf=True,
    ),
)
def test_paddle_real(
    dtype_and_x,
    frontend_method_data,
    init_flags,
    method_flags,
    frontend,
    on_device,
    backend_fw,
):
    input_dtype, x = dtype_and_x
    helpers.test_frontend_method(
        init_input_dtypes=input_dtype,
        backend_to_test=backend_fw,
        init_all_as_kwargs_np={
            "data": x[0],
        },
        method_input_dtypes=input_dtype,
        method_all_as_kwargs_np={},
        frontend_method_data=frontend_method_data,
        init_flags=init_flags,
        method_flags=method_flags,
        frontend=frontend,
        on_device=on_device,
    )


# reciprocal
@handle_frontend_method(
    class_tree=CLASS_TREE,
    init_tree="paddle.to_tensor",
    method_name="reciprocal",
    dtype_and_x=helpers.dtype_and_values(
        available_dtypes=helpers.get_dtypes("valid"),
    ),
)
def test_paddle_reciprocal(
    dtype_and_x,
    frontend_method_data,
    init_flags,
    method_flags,
    frontend,
    on_device,
    backend_fw,
):
    input_dtype, x = dtype_and_x
    helpers.test_frontend_method(
        init_input_dtypes=input_dtype,
        backend_to_test=backend_fw,
        init_all_as_kwargs_np={
            "data": x[0],
        },
        method_input_dtypes=input_dtype,
        method_all_as_kwargs_np={},
        frontend_method_data=frontend_method_data,
        init_flags=init_flags,
        method_flags=method_flags,
        frontend=frontend,
        on_device=on_device,
    )


# reciprocal_
@handle_frontend_method(
    class_tree=CLASS_TREE,
    init_tree="paddle.to_tensor",
    method_name="reciprocal_",
    dtype_and_x=helpers.dtype_and_values(
        available_dtypes=helpers.get_dtypes("valid"),
    ),
)
def test_paddle_reciprocal_(
    dtype_and_x,
    frontend_method_data,
    init_flags,
    method_flags,
    frontend,
    on_device,
    backend_fw,
):
    input_dtype, x = dtype_and_x
    helpers.test_frontend_method(
        init_input_dtypes=input_dtype,
        backend_to_test=backend_fw,
        init_all_as_kwargs_np={
            "data": x[0],
        },
        method_input_dtypes=input_dtype,
        method_all_as_kwargs_np={},
        frontend_method_data=frontend_method_data,
        init_flags=init_flags,
        method_flags=method_flags,
        frontend=frontend,
        on_device=on_device,
    )


# remainder
@handle_frontend_method(
    class_tree=CLASS_TREE,
    init_tree="paddle.to_tensor",
    method_name="remainder",
    dtype_and_x=helpers.dtype_and_values(
        available_dtypes=helpers.get_dtypes("float"),
        num_arrays=2,
        allow_inf=False,
        large_abs_safety_factor=2,
        small_abs_safety_factor=2,
        safety_factor_scale="log",
        shared_dtype=True,
    ),
)
def test_paddle_remainder(
    dtype_and_x,
    frontend_method_data,
    init_flags,
    method_flags,
    frontend,
    on_device,
    backend_fw,
):
    input_dtype, x = dtype_and_x
    helpers.test_frontend_method(
        init_input_dtypes=input_dtype,
        backend_to_test=backend_fw,
        init_all_as_kwargs_np={"data": x[0]},
        method_input_dtypes=input_dtype,
        method_all_as_kwargs_np={"y": x[1]},
        frontend_method_data=frontend_method_data,
        init_flags=init_flags,
        method_flags=method_flags,
        frontend=frontend,
        on_device=on_device,
    )


# remainder_
@handle_frontend_method(
    class_tree=CLASS_TREE,
    init_tree="paddle.to_tensor",
    method_name="remainder_",
    dtype_and_x=helpers.dtype_and_values(
        available_dtypes=helpers.get_dtypes("float"),
        num_arrays=2,
        shared_dtype=True,
    ),
    test_inplace=st.just(True),
)
def test_paddle_remainder_(
    dtype_and_x,
    frontend_method_data,
    init_flags,
    method_flags,
    frontend,
    on_device,
    backend_fw,
):
    input_dtype, x = dtype_and_x
    helpers.test_frontend_method(
        init_input_dtypes=input_dtype,
        backend_to_test=backend_fw,
        init_all_as_kwargs_np={
            "value": x[0],
        },
        method_input_dtypes=input_dtype,
        method_all_as_kwargs_np={
            "y": x[1],
        },
        frontend_method_data=frontend_method_data,
        init_flags=init_flags,
        method_flags=method_flags,
        frontend=frontend,
        on_device=on_device,
    )


# rot90
@handle_frontend_method(
    class_tree=CLASS_TREE,
    init_tree="paddle.to_tensor",
    method_name="rot90",
    dtype_m_k_axes=_get_dtype_values_k_axes_for_rot90(
        available_dtypes=helpers.get_dtypes("valid"),
        min_num_dims=3,
        max_num_dims=6,
        min_dim_size=1,
        max_dim_size=10,
    ),
)
def test_paddle_rot90(
    dtype_m_k_axes,
    frontend_method_data,
    init_flags,
    method_flags,
    frontend,
    on_device,
    backend_fw,
):
    input_dtype, values, k, axes = dtype_m_k_axes

    helpers.test_frontend_method(
        init_input_dtypes=input_dtype,
        backend_to_test=backend_fw,
        init_all_as_kwargs_np={
            "data": values,
        },
        method_input_dtypes=input_dtype,
        method_all_as_kwargs_np={
            "k": k,
            "axes": axes,
        },
        frontend_method_data=frontend_method_data,
        init_flags=init_flags,
        method_flags=method_flags,
        frontend=frontend,
        on_device=on_device,
    )


# round_
@handle_frontend_method(
    class_tree=CLASS_TREE,
    init_tree="paddle.to_tensor",
    method_name="round_",
    dtype_and_x=helpers.dtype_and_values(
        available_dtypes=helpers.get_dtypes("valid"),
    ),
)
def test_paddle_round_(
    dtype_and_x,
    frontend_method_data,
    init_flags,
    method_flags,
    frontend,
    on_device,
    backend_fw,
):
    input_dtype, x = dtype_and_x
    helpers.test_frontend_method(
        init_input_dtypes=input_dtype,
        backend_to_test=backend_fw,
        init_all_as_kwargs_np={
            "data": x[0],
        },
        method_input_dtypes=input_dtype,
        method_all_as_kwargs_np={},
        frontend_method_data=frontend_method_data,
        init_flags=init_flags,
        method_flags=method_flags,
        frontend=frontend,
        on_device=on_device,
    )


# rsqrt
@handle_frontend_method(
    class_tree=CLASS_TREE,
    init_tree="paddle.to_tensor",
    method_name="rsqrt",
    dtype_and_x=helpers.dtype_and_values(
        available_dtypes=helpers.get_dtypes("valid"),
    ),
)
def test_paddle_rsqrt(
    dtype_and_x,
    frontend_method_data,
    init_flags,
    method_flags,
    frontend,
    on_device,
    backend_fw,
):
    input_dtype, x = dtype_and_x
    helpers.test_frontend_method(
        init_input_dtypes=input_dtype,
        backend_to_test=backend_fw,
        init_all_as_kwargs_np={
            "data": x[0],
        },
        method_input_dtypes=input_dtype,
        method_all_as_kwargs_np={},
        frontend_method_data=frontend_method_data,
        init_flags=init_flags,
        method_flags=method_flags,
        frontend=frontend,
        on_device=on_device,
    )


# rsqrt_
@handle_frontend_method(
    class_tree=CLASS_TREE,
    init_tree="paddle.to_tensor",
    method_name="rsqrt_",
    dtype_and_x=helpers.dtype_and_values(
        available_dtypes=helpers.get_dtypes("valid"),
    ),
    test_inplace=st.just(True),
)
def test_paddle_rsqrt_(
    dtype_and_x,
    frontend_method_data,
    init_flags,
    method_flags,
    frontend,
    on_device,
    backend_fw,
):
    input_dtype, x = dtype_and_x
    helpers.test_frontend_method(
        init_input_dtypes=input_dtype,
        backend_to_test=backend_fw,
        init_all_as_kwargs_np={
            "data": x[0],
        },
        method_input_dtypes=input_dtype,
        method_all_as_kwargs_np={},
        frontend_method_data=frontend_method_data,
        init_flags=init_flags,
        method_flags=method_flags,
        frontend=frontend,
        on_device=on_device,
    )


@given(
    dtype_x=helpers.dtype_and_values(
        available_dtypes=helpers.get_dtypes("valid", prune_function=False),
        ret_shape=True,
    ).filter(lambda x: "bfloat16" not in x[0]),
)
def test_paddle_shape(dtype_x):
    _, data, shape = dtype_x
    x = Tensor(data[0])
    ivy.utils.assertions.check_equal(
        x.ivy_array.shape, ivy.Shape(shape), as_array=False
    )


@handle_frontend_method(
    class_tree=CLASS_TREE,
    init_tree="paddle.to_tensor",
    method_name="sign",
    dtype_and_x=helpers.dtype_and_values(
        available_dtypes=helpers.get_dtypes("float"),
    ),
)
def test_paddle_sign(
    dtype_and_x,
    frontend_method_data,
    init_flags,
    method_flags,
    frontend,
    on_device,
    backend_fw,
):
    input_dtype, x = dtype_and_x
    helpers.test_frontend_method(
        init_input_dtypes=input_dtype,
        backend_to_test=backend_fw,
        init_all_as_kwargs_np={
            "data": x[0],
        },
        method_input_dtypes=input_dtype,
        method_all_as_kwargs_np={},
        frontend_method_data=frontend_method_data,
        init_flags=init_flags,
        method_flags=method_flags,
        frontend=frontend,
        on_device=on_device,
    )


# sin
@handle_frontend_method(
    class_tree=CLASS_TREE,
    init_tree="paddle.to_tensor",
    method_name="sin",
    dtype_and_x=helpers.dtype_and_values(
        available_dtypes=helpers.get_dtypes("float"),
    ),
)
def test_paddle_sin(
    dtype_and_x,
    frontend_method_data,
    init_flags,
    method_flags,
    frontend,
    on_device,
    backend_fw,
):
    input_dtype, x = dtype_and_x
    helpers.test_frontend_method(
        init_input_dtypes=input_dtype,
        backend_to_test=backend_fw,
        init_all_as_kwargs_np={
            "data": x[0],
        },
        method_input_dtypes=input_dtype,
        method_all_as_kwargs_np={},
        frontend_method_data=frontend_method_data,
        init_flags=init_flags,
        method_flags=method_flags,
        frontend=frontend,
        on_device=on_device,
    )


# sinh
@handle_frontend_method(
    class_tree=CLASS_TREE,
    init_tree="paddle.to_tensor",
    method_name="sinh",
    dtype_and_x=helpers.dtype_and_values(
        available_dtypes=helpers.get_dtypes("float"),
    ),
)
def test_paddle_sinh(
    dtype_and_x,
    frontend_method_data,
    init_flags,
    method_flags,
    frontend,
    on_device,
    backend_fw,
):
    input_dtype, x = dtype_and_x
    helpers.test_frontend_method(
        init_input_dtypes=input_dtype,
        backend_to_test=backend_fw,
        init_all_as_kwargs_np={
            "data": x[0],
        },
        method_input_dtypes=input_dtype,
        method_all_as_kwargs_np={},
        frontend_method_data=frontend_method_data,
        init_flags=init_flags,
        method_flags=method_flags,
        frontend=frontend,
        on_device=on_device,
    )


# sort
@handle_frontend_method(
    class_tree=CLASS_TREE,
    init_tree="paddle.to_tensor",
    method_name="sort",
    dtype_x_axis=helpers.dtype_values_axis(
        available_dtypes=st.one_of(helpers.get_dtypes("float")),
        min_axis=-1,
        max_axis=0,
        min_num_dims=1,
        force_int_axis=True,
    ),
    descending=st.booleans(),
)
def test_paddle_sort(
    dtype_x_axis,
    descending,
    frontend_method_data,
    init_flags,
    method_flags,
    frontend,
    on_device,
    backend_fw,
):
    input_dtypes, x, axis = dtype_x_axis
    helpers.test_frontend_method(
        init_input_dtypes=input_dtypes,
        backend_to_test=backend_fw,
        init_all_as_kwargs_np={
            "object": x[0],
        },
        method_input_dtypes=input_dtypes,
        method_all_as_kwargs_np={
            "axis": axis,
            "descending": descending,
        },
        frontend=frontend,
        frontend_method_data=frontend_method_data,
        init_flags=init_flags,
        method_flags=method_flags,
        on_device=on_device,
    )


# split
@handle_frontend_method(
    class_tree=CLASS_TREE,
    init_tree="paddle.to_tensor",
    method_name="split",
    dtype_and_x=helpers.dtype_and_values(
        available_dtypes=helpers.get_dtypes("valid"),
    ),
)
def test_paddle_split(
    dtype_and_x,
    frontend_method_data,
    init_flags,
    method_flags,
    frontend,
    on_device,
    backend_fw,
):
    input_dtype, x = dtype_and_x
    helpers.test_frontend_method(
        init_input_dtypes=input_dtype,
        backend_to_test=backend_fw,
        init_all_as_kwargs_np={
            "data": x[0],
        },
        method_input_dtypes=input_dtype,
        method_all_as_kwargs_np={},
        frontend_method_data=frontend_method_data,
        init_flags=init_flags,
        method_flags=method_flags,
        frontend=frontend,
        on_device=on_device,
    )


# sqrt
@handle_frontend_method(
    class_tree=CLASS_TREE,
    init_tree="paddle.to_tensor",
    method_name="sqrt",
    dtype_and_x=helpers.dtype_and_values(
        available_dtypes=helpers.get_dtypes("valid"),
    ),
)
def test_paddle_sqrt(
    dtype_and_x,
    frontend_method_data,
    init_flags,
    method_flags,
    frontend,
    on_device,
    backend_fw,
):
    input_dtype, x = dtype_and_x
    helpers.test_frontend_method(
        init_input_dtypes=input_dtype,
        backend_to_test=backend_fw,
        init_all_as_kwargs_np={
            "data": x[0],
        },
        method_input_dtypes=input_dtype,
        method_all_as_kwargs_np={},
        frontend_method_data=frontend_method_data,
        init_flags=init_flags,
        method_flags=method_flags,
        frontend=frontend,
        on_device=on_device,
    )


# sqrt_
@handle_frontend_method(
    class_tree=CLASS_TREE,
    init_tree="paddle.to_tensor",
    method_name="sqrt_",
    dtype_x=helpers.dtype_and_values(
        available_dtypes=helpers.get_dtypes("valid"),
    ),
    test_inplace=st.just(True),
)
def test_paddle_sqrt_(
    dtype_x,
    frontend,
    frontend_method_data,
    init_flags,
    method_flags,
    on_device,
    backend_fw,
):
    input_dtype, x = dtype_x
    helpers.test_frontend_method(
        init_input_dtypes=input_dtype,
        backend_to_test=backend_fw,
        init_all_as_kwargs_np={"data": x[0]},
        method_input_dtypes=input_dtype,
        method_all_as_kwargs_np={},
        frontend_method_data=frontend_method_data,
        init_flags=init_flags,
        method_flags=method_flags,
        frontend=frontend,
        on_device=on_device,
    )


# square
@handle_frontend_method(
    class_tree=CLASS_TREE,
    init_tree="paddle.to_tensor",
    method_name="square",
    dtype_and_x=helpers.dtype_and_values(
        available_dtypes=helpers.get_dtypes("float"),
    ),
)
def test_paddle_square(
    dtype_and_x,
    frontend_method_data,
    init_flags,
    method_flags,
    frontend,
    on_device,
    backend_fw,
):
    input_dtype, x = dtype_and_x
    helpers.test_frontend_method(
        init_input_dtypes=input_dtype,
        backend_to_test=backend_fw,
        init_all_as_kwargs_np={
            "data": x[0],
        },
        method_input_dtypes=input_dtype,
        method_all_as_kwargs_np={},
        frontend_method_data=frontend_method_data,
        init_flags=init_flags,
        method_flags=method_flags,
        frontend=frontend,
        on_device=on_device,
    )


# squeeze_
@handle_frontend_method(
    class_tree=CLASS_TREE,
    init_tree="paddle.to_tensor",
    method_name="squeeze_",
    dtype_value=helpers.dtype_and_values(
        available_dtypes=helpers.get_dtypes("valid"),
        shape=st.shared(helpers.get_shape(), key="shape"),
    ),
    axis=helpers.get_axis(
        shape=st.shared(helpers.get_shape(), key="shape"),
        allow_neg=True,
        force_int=True,
    ),
    test_inplace=st.just(True),
)
def test_paddle_squeeze_(
    dtype_value,
    axis,
    frontend_method_data,
    init_flags,
    method_flags,
    frontend,
    on_device,
    backend_fw,
):
    input_dtype, x = dtype_value
    helpers.test_frontend_method(
        init_input_dtypes=input_dtype,
        backend_to_test=backend_fw,
        init_all_as_kwargs_np={
            "data": x[0],
        },
        method_input_dtypes=input_dtype,
        method_all_as_kwargs_np={
            "axis": axis,
        },
        frontend_method_data=frontend_method_data,
        init_flags=init_flags,
        method_flags=method_flags,
        frontend=frontend,
        on_device=on_device,
    )


# stanh
@handle_frontend_method(
    class_tree=CLASS_TREE,
    init_tree="paddle.to_tensor",
    method_name="stanh",
    dtype_and_x=helpers.dtype_and_values(
        available_dtypes=helpers.get_dtypes("valid"),
    ),
    scale_a=st.floats(1e-5, 1e5),
    scale_b=st.floats(1e-5, 1e5),
)
def test_paddle_stanh(
    dtype_and_x,
    frontend_method_data,
    scale_a,
    scale_b,
    init_flags,
    method_flags,
    frontend,
    backend_fw,
    on_device,
):
    input_dtype, x = dtype_and_x
    helpers.test_frontend_method(
        init_input_dtypes=input_dtype,
        init_all_as_kwargs_np={
            "data": x[0],
        },
        method_input_dtypes=input_dtype,
        backend_to_test=backend_fw,
        method_all_as_kwargs_np={
            "scale_a": scale_a,
            "scale_b": scale_b,
        },
        frontend_method_data=frontend_method_data,
        init_flags=init_flags,
        method_flags=method_flags,
        frontend=frontend,
        on_device=on_device,
    )


# std
@handle_frontend_method(
    class_tree=CLASS_TREE,
    init_tree="paddle.to_tensor",
    method_name="std",
    dtype_and_x=_statistical_dtype_values(function="std"),
    keepdim=st.booleans(),
)
def test_paddle_std(
    dtype_and_x,
    keepdim,
    frontend,
    backend_fw,
    frontend_method_data,
    init_flags,
    method_flags,
    on_device,
):
    input_dtype, x, axis, correction = dtype_and_x
    helpers.test_frontend_method(
        init_input_dtypes=input_dtype,
        init_all_as_kwargs_np={"data": x[0]},
        method_input_dtypes=input_dtype,
        method_all_as_kwargs_np={
            "axis": axis,
            "unbiased": bool(correction),
            "keepdim": keepdim,
        },
        frontend=frontend,
        frontend_method_data=frontend_method_data,
        init_flags=init_flags,
        backend_to_test=backend_fw,
        method_flags=method_flags,
        on_device=on_device,
    )


# subtract
@handle_frontend_method(
    class_tree=CLASS_TREE,
    init_tree="paddle.to_tensor",
    method_name="subtract",
    dtypes_and_x=helpers.dtype_and_values(
        available_dtypes=helpers.get_dtypes("float"), num_arrays=2, shared_dtype=True
    ),
)
def test_paddle_subtract(
    dtypes_and_x,
    frontend_method_data,
    init_flags,
    method_flags,
    frontend,
    on_device,
    backend_fw,
):
    input_dtype, x = dtypes_and_x
    helpers.test_frontend_method(
        init_input_dtypes=input_dtype,
        backend_to_test=backend_fw,
        init_all_as_kwargs_np={"data": x[0]},
        method_input_dtypes=input_dtype,
        method_all_as_kwargs_np={"y": x[1]},
        frontend_method_data=frontend_method_data,
        init_flags=init_flags,
        method_flags=method_flags,
        frontend=frontend,
        on_device=on_device,
    )


# subtract_
@handle_frontend_method(
    class_tree=CLASS_TREE,
    init_tree="paddle.to_tensor",
    method_name="subtract_",
    dtypes_and_x=helpers.dtype_and_values(
        available_dtypes=helpers.get_dtypes("valid"), num_arrays=2, shared_dtype=True
    ),
    test_inplace=st.just(True),
)
def test_paddle_subtract_(
    dtypes_and_x,
    frontend_method_data,
    init_flags,
    method_flags,
    frontend,
    on_device,
    backend_fw,
):
    input_dtype, x = dtypes_and_x
    helpers.test_frontend_method(
        init_input_dtypes=input_dtype,
        backend_to_test=backend_fw,
        init_all_as_kwargs_np={"data": x[0]},
        method_input_dtypes=input_dtype,
        method_all_as_kwargs_np={"y": x[1]},
        frontend_method_data=frontend_method_data,
        init_flags=init_flags,
        method_flags=method_flags,
        frontend=frontend,
        on_device=on_device,
    )


# t
@handle_frontend_method(
    class_tree=CLASS_TREE,
    init_tree="paddle.to_tensor",
    method_name="t",
    dtype_and_x=helpers.dtype_and_values(
        available_dtypes=helpers.get_dtypes("valid"),
        max_num_dims=2,
    ),
)
def test_paddle_t(
    dtype_and_x,
    frontend_method_data,
    init_flags,
    method_flags,
    frontend,
    on_device,
    backend_fw,
):
    input_dtype, x = dtype_and_x
    helpers.test_frontend_method(
        init_input_dtypes=input_dtype,
        init_all_as_kwargs_np={
            "data": x[0],
        },
        backend_to_test=backend_fw,
        method_input_dtypes=input_dtype,
        method_all_as_kwargs_np={},
        frontend_method_data=frontend_method_data,
        init_flags=init_flags,
        method_flags=method_flags,
        frontend=frontend,
        on_device=on_device,
    )


# tanh
@handle_frontend_method(
    class_tree=CLASS_TREE,
    init_tree="paddle.to_tensor",
    method_name="tanh",
    dtype_and_x=helpers.dtype_and_values(
        available_dtypes=helpers.get_dtypes("valid"),
    ),
)
def test_paddle_tanh(
    dtype_and_x,
    frontend_method_data,
    init_flags,
    method_flags,
    frontend,
    on_device,
    backend_fw,
):
    input_dtype, x = dtype_and_x
    helpers.test_frontend_method(
        init_input_dtypes=input_dtype,
        backend_to_test=backend_fw,
        init_all_as_kwargs_np={
            "data": x[0],
        },
        method_input_dtypes=input_dtype,
        method_all_as_kwargs_np={},
        frontend_method_data=frontend_method_data,
        init_flags=init_flags,
        method_flags=method_flags,
        frontend=frontend,
        on_device=on_device,
    )


# tanh_
@handle_frontend_method(
    class_tree=CLASS_TREE,
    init_tree="paddle.to_tensor",
    method_name="tanh_",
    dtype_and_x=helpers.dtype_and_values(
        available_dtypes=helpers.get_dtypes("valid"),
    ),
)
def test_paddle_tanh_(
    dtype_and_x,
    frontend_method_data,
    init_flags,
    method_flags,
    frontend,
    on_device,
    backend_fw,
):
    input_dtype, x = dtype_and_x
    helpers.test_frontend_method(
        init_input_dtypes=input_dtype,
        backend_to_test=backend_fw,
        init_all_as_kwargs_np={
            "data": x[0],
        },
        method_input_dtypes=input_dtype,
        method_all_as_kwargs_np={},
        frontend_method_data=frontend_method_data,
        init_flags=init_flags,
        method_flags=method_flags,
        frontend=frontend,
        on_device=on_device,
    )


@handle_frontend_method(
    class_tree=CLASS_TREE,
    init_tree="paddle.to_tensor",
    method_name="acos",
    dtype_and_x=helpers.dtype_and_values(
        available_dtypes=helpers.get_dtypes("float"),
    ),
)
def test_paddle_tensor_acos(
    dtype_and_x,
    frontend_method_data,
    init_flags,
    method_flags,
    frontend,
    on_device,
    backend_fw,
):
    input_dtype, x = dtype_and_x
    helpers.test_frontend_method(
        init_input_dtypes=input_dtype,
        backend_to_test=backend_fw,
        init_all_as_kwargs_np={
            "data": x[0],
        },
        method_input_dtypes=input_dtype,
        method_all_as_kwargs_np={},
        frontend_method_data=frontend_method_data,
        init_flags=init_flags,
        method_flags=method_flags,
        frontend=frontend,
        on_device=on_device,
    )


# add
@handle_frontend_method(
    class_tree=CLASS_TREE,
    init_tree="paddle.to_tensor",
    method_name="add",
    dtype_and_x=helpers.dtype_and_values(
        available_dtypes=helpers.get_dtypes("valid"), num_arrays=2, shared_dtype=True
    ),
)
def test_paddle_tensor_add(
    dtype_and_x,
    frontend_method_data,
    init_flags,
    method_flags,
    frontend,
    on_device,
    backend_fw,
):
    input_dtype, x = dtype_and_x
    helpers.test_frontend_method(
        init_input_dtypes=input_dtype,
        backend_to_test=backend_fw,
        init_all_as_kwargs_np={
            "data": x[0],
        },
        method_input_dtypes=input_dtype,
        method_all_as_kwargs_np={"y": x[1]},
        frontend_method_data=frontend_method_data,
        init_flags=init_flags,
        method_flags=method_flags,
        frontend=frontend,
        on_device=on_device,
    )


# chunk
@handle_frontend_method(
    class_tree=CLASS_TREE,
    init_tree="paddle.to_tensor",
    method_name="chunk",
    dtype_x_axis=helpers.dtype_values_axis(
        available_dtypes=helpers.get_dtypes("float"),
        min_num_dims=1,
        min_value=0.1,
        max_value=1e02,
        force_int_axis=True,
        valid_axis=True,
    ),
    chunks=st.integers(
        min_value=1,
        max_value=8,
    ),
)
def test_paddle_tensor_chunk(
    dtype_x_axis,
    chunks,
    frontend,
    frontend_method_data,
    init_flags,
    method_flags,
    on_device,
    backend_fw,
):
    input_dtype, x, axis = dtype_x_axis
    is_remainder = x[0].shape[axis] % chunks != 0
    axis_solvable = len(x[0].shape) + axis < 0
    if is_remainder or axis_solvable:
        assume(False)
    helpers.test_frontend_method(
        init_input_dtypes=input_dtype,
        backend_to_test=backend_fw,
        init_all_as_kwargs_np={
            "value": x[0],
        },
        method_input_dtypes=input_dtype,
        method_all_as_kwargs_np={
            "chunks": chunks,
            "axis": axis,
        },
        frontend_method_data=frontend_method_data,
        init_flags=init_flags,
        method_flags=method_flags,
        frontend=frontend,
        on_device=on_device,
    )


# expand
@handle_frontend_method(
    class_tree=CLASS_TREE,
    init_tree="paddle.to_tensor",
    method_name="expand",
    dtype_x_shape=dtypes_x_shape(),
)
def test_paddle_tensor_expand(
    dtype_x_shape,
    frontend_method_data,
    init_flags,
    method_flags,
    frontend,
    on_device,
    backend_fw,
):
    input_dtype, x, shape = dtype_x_shape
    helpers.test_frontend_method(
        init_input_dtypes=input_dtype,
        backend_to_test=backend_fw,
        init_all_as_kwargs_np={
            "data": x[0],
        },
        method_input_dtypes=input_dtype,
        method_all_as_kwargs_np={
            "shape": shape,
        },
        frontend_method_data=frontend_method_data,
        init_flags=init_flags,
        method_flags=method_flags,
        frontend=frontend,
        on_device=on_device,
    )


# flatten
@handle_frontend_method(
    class_tree=CLASS_TREE,
    init_tree="paddle.to_tensor",
    method_name="flatten",
    dtype_value=helpers.dtype_and_values(
        available_dtypes=helpers.get_dtypes("valid"),
        shape=st.shared(helpers.get_shape(), key="shape"),
    ),
    axes=helpers.get_axis(
        shape=st.shared(helpers.get_shape(), key="shape"),
        min_size=2,
        max_size=2,
        unique=False,
        force_tuple=True,
    ),
)
def test_paddle_tensor_flatten(
    dtype_value,
    axes,
    frontend_method_data,
    init_flags,
    method_flags,
    frontend,
    on_device,
    backend_fw,
):
    input_dtype, x = dtype_value
    helpers.test_frontend_method(
        init_input_dtypes=input_dtype,
        backend_to_test=backend_fw,
        init_all_as_kwargs_np={
            "data": x[0],
        },
        method_input_dtypes=input_dtype,
        method_all_as_kwargs_np={
            "start_axis": axes[0],
            "stop_axis": axes[1],
        },
        frontend_method_data=frontend_method_data,
        init_flags=init_flags,
        method_flags=method_flags,
        frontend=frontend,
        on_device=on_device,
    )


# floor_mod
@handle_frontend_method(
    class_tree=CLASS_TREE,
    init_tree="paddle.to_tensor",
    method_name="floor_mod",
    dtypes_and_x=helpers.dtype_and_values(
        available_dtypes=helpers.get_dtypes("valid"),
        num_arrays=2,
        min_value=2,
        shared_dtype=True,
    ),
)
def test_paddle_tensor_floor_mod(
    dtypes_and_x,
    frontend_method_data,
    init_flags,
    method_flags,
    frontend,
    on_device,
    backend_fw,
):
    input_dtype, x = dtypes_and_x
    helpers.test_frontend_method(
        init_input_dtypes=input_dtype,
        backend_to_test=backend_fw,
        init_all_as_kwargs_np={"data": x[0]},
        method_input_dtypes=input_dtype,
        method_all_as_kwargs_np={"y": x[1]},
        frontend_method_data=frontend_method_data,
        init_flags=init_flags,
        method_flags=method_flags,
        frontend=frontend,
        on_device=on_device,
    )


@handle_frontend_method(
    class_tree=CLASS_TREE,
    init_tree="paddle.to_tensor",
    method_name="heaviside",
    dtype_and_x=helpers.dtype_and_values(
        available_dtypes=helpers.get_dtypes("float"),
        num_arrays=2,
        allow_inf=False,
        large_abs_safety_factor=2,
        small_abs_safety_factor=2,
        safety_factor_scale="log",
        shared_dtype=True,
    ),
)
def test_paddle_tensor_heaviside(
    dtype_and_x,
    frontend_method_data,
    init_flags,
    method_flags,
    frontend,
    backend_fw,
    on_device,
):
    input_dtype, x = dtype_and_x
    helpers.test_frontend_method(
        init_input_dtypes=input_dtype,
        backend_to_test=backend_fw,
        init_all_as_kwargs_np={
            "x": x[0],
        },
        method_input_dtypes=input_dtype,
        method_all_as_kwargs_np={
            "y": x[1],
        },
        init_flags=init_flags,
        method_flags=method_flags,
        frontend_method_data=frontend_method_data,
        frontend=frontend,
        on_device=on_device,
    )


<<<<<<< HEAD
# increment
@handle_frontend_method(
    class_tree=CLASS_TREE,
    init_tree="paddle.to_tensor",
    method_name="increment",
    dtypes_and_x=helpers.dtype_and_values(
        available_dtypes=helpers.get_dtypes("float"),
        num_arrays=1,
        shape=(1,),
    ),
)
def test_paddle_tensor_increment(
    dtypes_and_x,
=======
# matmul
@handle_frontend_method(
    class_tree=CLASS_TREE,
    init_tree="paddle.to_tensor",
    method_name="matmul",
    dtype_tensor1_tensor2=_get_dtype_and_multiplicative_matrices(),
)
def test_paddle_tensor_matmul(
    dtype_tensor1_tensor2,
    frontend_method_data,
    init_flags,
    method_flags,
    frontend,
    on_device,
    backend_fw,
):
    dtype, tensor1, tensor2, transpose_x, transpose_y = dtype_tensor1_tensor2

    helpers.test_frontend_method(
        init_input_dtypes=dtype,
        backend_to_test=backend_fw,
        init_all_as_kwargs_np={
            "data": tensor1,
        },
        method_input_dtypes=dtype,
        method_all_as_kwargs_np={
            "y": tensor2,
            "transpose_x": transpose_x,
            "transpose_y": transpose_y,
        },
        frontend_method_data=frontend_method_data,
        init_flags=init_flags,
        method_flags=method_flags,
        frontend=frontend,
        on_device=on_device,
    )


# squeeze
@handle_frontend_method(
    class_tree=CLASS_TREE,
    init_tree="paddle.to_tensor",
    method_name="squeeze",
    dtype_value=helpers.dtype_and_values(
        available_dtypes=helpers.get_dtypes("valid"),
        shape=st.shared(helpers.get_shape(), key="shape"),
    ),
    axis=helpers.get_axis(
        shape=st.shared(helpers.get_shape(), key="shape"),
        allow_neg=True,
        force_int=True,
    ),
)
def test_paddle_tensor_squeeze(
    dtype_value,
    axis,
>>>>>>> 0d3f9df7
    frontend_method_data,
    init_flags,
    method_flags,
    frontend,
    on_device,
    backend_fw,
):
<<<<<<< HEAD
    input_dtype, x = dtypes_and_x
    value = 5.0  # example value to increment
    helpers.test_frontend_method(
        init_input_dtypes=input_dtype,
        backend_to_test=backend_fw,
        init_all_as_kwargs_np={"data": x[0]},
        method_input_dtypes=input_dtype,
        method_all_as_kwargs_np={"value": value},
=======
    input_dtype, x = dtype_value
    helpers.test_frontend_method(
        init_input_dtypes=input_dtype,
        backend_to_test=backend_fw,
        init_all_as_kwargs_np={
            "data": x[0],
        },
        method_input_dtypes=input_dtype,
        method_all_as_kwargs_np={
            "axis": axis,
        },
>>>>>>> 0d3f9df7
        frontend_method_data=frontend_method_data,
        init_flags=init_flags,
        method_flags=method_flags,
        frontend=frontend,
        on_device=on_device,
    )


# tile
@handle_frontend_method(
    class_tree=CLASS_TREE,
    init_tree="paddle.to_tensor",
    method_name="tile",
    dt_x_repeats=_tile_helper(),
)
def test_paddle_tensor_tile(
    dt_x_repeats,
    frontend,
    backend_fw,
    frontend_method_data,
    init_flags,
    method_flags,
    on_device,
):
    input_dtypes, x, repeats = dt_x_repeats
    helpers.test_frontend_method(
        init_input_dtypes=input_dtypes,
        init_all_as_kwargs_np={"data": x[0]},
        method_input_dtypes=input_dtypes,
        method_all_as_kwargs_np={
            "repeat_times": repeats,
        },
        frontend=frontend,
        frontend_method_data=frontend_method_data,
        init_flags=init_flags,
        backend_to_test=backend_fw,
        method_flags=method_flags,
        on_device=on_device,
    )


# topk
@handle_frontend_method(
    class_tree=CLASS_TREE,
    init_tree="paddle.to_tensor",
    method_name="topk",
    dtype_x_and_axis=helpers.dtype_values_axis(
        available_dtypes=helpers.get_dtypes("valid"),
        min_num_dims=1,
        valid_axis=True,
        force_int_axis=True,
    ),
    k=st.data(),
    sorted=st.booleans(),
    largest=st.booleans(),
)
def test_paddle_topk(
    dtype_x_and_axis,
    k,
    sorted,
    largest,
    frontend_method_data,
    init_flags,
    method_flags,
    frontend,
    on_device,
    backend_fw,
):
    input_dtype, x, axis = dtype_x_and_axis
    k = k.draw(st.integers(min_value=1, max_value=x[0].shape[axis]))
    helpers.test_frontend_method(
        init_input_dtypes=input_dtype,
        backend_to_test=backend_fw,
        init_all_as_kwargs_np={
            "data": x[0],
        },
        method_input_dtypes=input_dtype,
        method_all_as_kwargs_np={
            "k": k,
            "axis": axis,
            "largest": largest,
            "sorted": sorted,
        },
        frontend_method_data=frontend_method_data,
        init_flags=init_flags,
        method_flags=method_flags,
        frontend=frontend,
        on_device=on_device,
        test_values=False,
    )


# trace
@handle_frontend_method(
    class_tree=CLASS_TREE,
    init_tree="paddle.to_tensor",
    method_name="trace",
    dtype_and_x=helpers.dtype_and_values(
        available_dtypes=helpers.get_dtypes("float"),
        num_arrays=1,
        min_num_dims=2,
        min_value=-1e04,
        max_value=1e04,
        allow_inf=False,
    ),
    offset=st.integers(min_value=-1e04, max_value=1e04),
    axis1=st.integers(min_value=0, max_value=0),
    axis2=st.integers(min_value=1, max_value=1),
)
def test_paddle_trace(
    dtype_and_x,
    offset,
    axis1,
    axis2,
    frontend,
    backend_fw,
    frontend_method_data,
    init_flags,
    method_flags,
    on_device,
):
    input_dtype, x = dtype_and_x
    helpers.test_frontend_method(
        init_input_dtypes=input_dtype,
        init_all_as_kwargs_np={
            "value": x[0],
        },
        method_input_dtypes=input_dtype,
        method_all_as_kwargs_np={
            "offset": offset,
            "axis1": axis1,
            "axis2": axis2,
        },
        frontend_method_data=frontend_method_data,
        init_flags=init_flags,
        method_flags=method_flags,
        frontend=frontend,
        backend_to_test=backend_fw,
        on_device=on_device,
    )


@handle_frontend_method(
    class_tree=CLASS_TREE,
    init_tree="paddle.to_tensor",
    method_name="trunc",
    dtype_and_x=helpers.dtype_and_values(
        available_dtypes=helpers.get_dtypes("valid"),
    ),
)
def test_paddle_trunc(
    dtype_and_x,
    frontend_method_data,
    init_flags,
    method_flags,
    frontend,
    backend_fw,
    on_device,
):
    input_dtype, x = dtype_and_x
    helpers.test_frontend_method(
        init_input_dtypes=input_dtype,
        init_all_as_kwargs_np={
            "data": x[0],
        },
        method_input_dtypes=input_dtype,
        backend_to_test=backend_fw,
        method_all_as_kwargs_np={},
        frontend_method_data=frontend_method_data,
        init_flags=init_flags,
        method_flags=method_flags,
        frontend=frontend,
        on_device=on_device,
    )


# unbind
@handle_frontend_method(
    class_tree=CLASS_TREE,
    init_tree="paddle.to_tensor",
    method_name="unbind",
    dtype_x_axis=helpers.dtype_values_axis(
        available_dtypes=helpers.get_dtypes("valid"),
        min_num_dims=2,
        max_num_dims=2,
        max_dim_size=1,
        force_int_axis=True,
        min_axis=-1,
        max_axis=0,
    ),
)
def test_paddle_unbind(
    dtype_x_axis,
    frontend_method_data,
    init_flags,
    method_flags,
    frontend,
    on_device,
    backend_fw,
):
    input_dtypes, x, axis = dtype_x_axis
    helpers.test_frontend_method(
        init_input_dtypes=input_dtypes,
        backend_to_test=backend_fw,
        init_all_as_kwargs_np={
            "data": x[0],
        },
        method_input_dtypes=input_dtypes,
        method_all_as_kwargs_np={
            "axis": axis,
        },
        frontend=frontend,
        frontend_method_data=frontend_method_data,
        init_flags=init_flags,
        method_flags=method_flags,
        on_device=on_device,
    )


# unique_consecutive
@handle_frontend_method(
    class_tree=CLASS_TREE,
    init_tree="paddle.to_tensor",
    method_name="unique_consecutive",
    dtype_x_axis=helpers.dtype_values_axis(
        available_dtypes=helpers.get_dtypes("valid"),
        min_num_dims=2,
        max_num_dims=4,
        max_dim_size=1,
        force_int_axis=True,
        min_axis=-1,
        max_axis=0,
    ),
)
def test_paddle_unique_consecutive(
    dtype_x_axis,
    frontend_method_data,
    init_flags,
    method_flags,
    frontend,
    on_device,
    backend_fw,
):
    input_dtypes, x, axis = dtype_x_axis
    helpers.test_frontend_method(
        init_input_dtypes=input_dtypes,
        backend_to_test=backend_fw,
        init_all_as_kwargs_np={
            "data": x[0],
        },
        method_input_dtypes=input_dtypes,
        method_all_as_kwargs_np={
            "axis": axis,
        },
        frontend=frontend,
        frontend_method_data=frontend_method_data,
        init_flags=init_flags,
        method_flags=method_flags,
        on_device=on_device,
    )


# unsqueeze
@handle_frontend_method(
    class_tree=CLASS_TREE,
    init_tree="paddle.to_tensor",
    method_name="unsqueeze",
    dtype_value=helpers.dtype_and_values(
        available_dtypes=helpers.get_dtypes("valid"),
        shape=st.shared(helpers.get_shape(), key="shape"),
    ),
    axis=helpers.get_axis(
        shape=st.shared(helpers.get_shape(), key="shape"),
        allow_neg=True,
        force_int=True,
    ),
)
def test_paddle_unsqueeze(
    dtype_value,
    axis,
    frontend_method_data,
    init_flags,
    method_flags,
    frontend,
    on_device,
    backend_fw,
):
    input_dtype, x = dtype_value
    helpers.test_frontend_method(
        init_input_dtypes=input_dtype,
        backend_to_test=backend_fw,
        init_all_as_kwargs_np={
            "data": x[0],
        },
        method_input_dtypes=input_dtype,
        method_all_as_kwargs_np={
            "axis": axis,
        },
        frontend_method_data=frontend_method_data,
        init_flags=init_flags,
        method_flags=method_flags,
        frontend=frontend,
        on_device=on_device,
    )


# unsqueeze_
@handle_frontend_method(
    class_tree=CLASS_TREE,
    init_tree="paddle.to_tensor",
    method_name="unsqueeze_",
    dtype_value=helpers.dtype_and_values(
        available_dtypes=helpers.get_dtypes("valid"),
        shape=st.shared(helpers.get_shape(), key="shape"),
    ),
    axis=helpers.get_axis(
        shape=st.shared(helpers.get_shape(), key="shape"),
        allow_neg=True,
        force_int=True,
    ),
    test_inplace=st.just(True),
)
def test_paddle_unsqueeze_(
    dtype_value,
    axis,
    frontend_method_data,
    init_flags,
    method_flags,
    frontend,
    on_device,
    backend_fw,
):
    input_dtype, x = dtype_value
    helpers.test_frontend_method(
        init_input_dtypes=input_dtype,
        backend_to_test=backend_fw,
        init_all_as_kwargs_np={
            "data": x[0],
        },
        method_input_dtypes=input_dtype,
        method_all_as_kwargs_np={
            "axis": axis,
        },
        frontend_method_data=frontend_method_data,
        init_flags=init_flags,
        method_flags=method_flags,
        frontend=frontend,
        on_device=on_device,
    )


# var
@handle_frontend_method(
    class_tree=CLASS_TREE,
    init_tree="paddle.to_tensor",
    method_name="var",
    dtype_and_x=_statistical_dtype_values(function="var"),
    keepdim=st.booleans(),
)
def test_paddle_var(
    dtype_and_x,
    keepdim,
    frontend,
    backend_fw,
    frontend_method_data,
    init_flags,
    method_flags,
    on_device,
):
    input_dtype, x, axis, correction = dtype_and_x
    helpers.test_frontend_method(
        init_input_dtypes=input_dtype,
        init_all_as_kwargs_np={"data": x[0]},
        method_input_dtypes=input_dtype,
        method_all_as_kwargs_np={
            "axis": axis,
            "unbiased": bool(correction),
            "keepdim": keepdim,
        },
        frontend=frontend,
        frontend_method_data=frontend_method_data,
        init_flags=init_flags,
        backend_to_test=backend_fw,
        method_flags=method_flags,
        on_device=on_device,
    )


# zero_
@handle_frontend_method(
    class_tree=CLASS_TREE,
    init_tree="paddle.to_tensor",
    method_name="zero_",
    dtype_and_x=helpers.dtype_and_values(
        available_dtypes=helpers.get_dtypes("float"),
        allow_inf=False,
    ),
    test_inplace=st.just(True),
)
def test_paddle_zero_(
    dtype_and_x,
    frontend_method_data,
    init_flags,
    method_flags,
    frontend,
    on_device,
    backend_fw,
):
    input_dtype, x = dtype_and_x
    helpers.test_frontend_method(
        init_input_dtypes=input_dtype,
        backend_to_test=backend_fw,
        init_all_as_kwargs_np={
            "data": x[0],
        },
        method_input_dtypes=input_dtype,
        method_all_as_kwargs_np={},
        frontend_method_data=frontend_method_data,
        init_flags=init_flags,
        method_flags=method_flags,
        frontend=frontend,
        on_device=on_device,
    )<|MERGE_RESOLUTION|>--- conflicted
+++ resolved
@@ -5803,7 +5803,7 @@
     )
 
 
-<<<<<<< HEAD
+
 # increment
 @handle_frontend_method(
     class_tree=CLASS_TREE,
@@ -5817,7 +5817,7 @@
 )
 def test_paddle_tensor_increment(
     dtypes_and_x,
-=======
+
 # matmul
 @handle_frontend_method(
     class_tree=CLASS_TREE,
@@ -5874,15 +5874,15 @@
 def test_paddle_tensor_squeeze(
     dtype_value,
     axis,
->>>>>>> 0d3f9df7
-    frontend_method_data,
-    init_flags,
-    method_flags,
-    frontend,
-    on_device,
-    backend_fw,
-):
-<<<<<<< HEAD
+
+    frontend_method_data,
+    init_flags,
+    method_flags,
+    frontend,
+    on_device,
+    backend_fw,
+):
+
     input_dtype, x = dtypes_and_x
     value = 5.0  # example value to increment
     helpers.test_frontend_method(
@@ -5891,7 +5891,7 @@
         init_all_as_kwargs_np={"data": x[0]},
         method_input_dtypes=input_dtype,
         method_all_as_kwargs_np={"value": value},
-=======
+
     input_dtype, x = dtype_value
     helpers.test_frontend_method(
         init_input_dtypes=input_dtype,
@@ -5903,7 +5903,7 @@
         method_all_as_kwargs_np={
             "axis": axis,
         },
->>>>>>> 0d3f9df7
+
         frontend_method_data=frontend_method_data,
         init_flags=init_flags,
         method_flags=method_flags,
