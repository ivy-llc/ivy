--- conflicted
+++ resolved
@@ -219,27 +219,9 @@
 
     axes = draw(helpers.get_axis(shape=shape, allow_neg=False, force_tuple=True))
     axes_shape = (len(axes),)
-<<<<<<< HEAD
-    starts = draw(
-        helpers.array_values(
-            dtype=helpers.get_dtypes(kind="signed_integer", full=False), shape=axes_shape
-        )
-    )
-    ends = draw(
-        helpers.array_values(
-            dtype=helpers.get_dtypes(kind="signed_integer", full=False), shape=axes_shape
-        )
-    )
-    strides = draw(
-        helpers.array_values(
-            dtype=helpers.get_dtypes(kind="signed_integer", full=False), shape=axes_shape
-        )
-    )
-=======
-    starts = draw(helpers.array_values(dtype=["int64"], shape=axes_shape))
-    ends = draw(helpers.array_values(dtype=["int64"], shape=axes_shape))
-    strides = draw(helpers.array_values(dtype=["int64"], shape=axes_shape))
->>>>>>> b5affa39
+    starts = draw(helpers.array_values(dtype=["signed_integer"], shape=axes_shape))
+    ends = draw(helpers.array_values(dtype=["signed_integer"], shape=axes_shape))
+    strides = draw(helpers.array_values(dtype=["signed_integer"], shape=axes_shape))
     return x_dtype, x, axes, starts, ends, strides
 
 
