# flake8: noqa
import ivy

# local
import ivy_tests.test_ivy.helpers as helpers
from ivy.functional.frontends.paddle import Tensor
from ivy_tests.test_ivy.helpers import handle_frontend_method
from ivy_tests.test_ivy.test_functional.test_experimental.test_core.test_manipulation import (  # noqa E501
    _get_dtype_values_k_axes_for_rot90,
)

CLASS_TREE = "ivy.functional.frontends.paddle.Tensor"


# Helpers #
# ------- #


@st.composite
def _reshape_helper(draw):
    # generate a shape s.t len(shape) > 0
    shape = draw(
        helpers.get_shape(
            allow_none=False,
            min_num_dims=1,
            max_num_dims=3,
            min_dim_size=1,
            max_dim_size=3,
        )
    )

    reshape_shape = draw(helpers.reshape_shapes(shape=shape))

    dtypes, x = draw(
        helpers.dtype_and_values(
            available_dtypes=helpers.get_dtypes("valid"),
            shape=shape,
        )
    )
    return dtypes, x, reshape_shape


@st.composite
def _get_dtype_and_square_matrix(draw):
    dim_size = draw(helpers.ints(min_value=2, max_value=5))
    dtype = draw(helpers.get_dtypes("float", index=1, full=False))
    mat = draw(
        helpers.array_values(
            dtype=dtype[0], shape=(dim_size, dim_size), min_value=0, max_value=10
        )
    )
    return dtype, mat


@st.composite
def _get_clip_inputs(draw):
    shape = draw(
        helpers.get_shape(
            min_num_dims=1, max_num_dims=5, min_dim_size=1, max_dim_size=10
        )
    )
    x_dtype, x = draw(
        helpers.dtype_and_values(
            available_dtypes=helpers.get_dtypes("valid"),
            shape=shape,
            min_value=0,
            max_value=50,
        )
    )
    min = draw(
        helpers.array_values(dtype=x_dtype[0], shape=(1,), min_value=0, max_value=25)
    )
    max = draw(
        helpers.array_values(dtype=x_dtype[0], shape=(1,), min_value=26, max_value=50)
    )
    if draw(st.booleans()):
        min = None
    elif draw(st.booleans()):
        max = None
    return x_dtype, x, min, max


# Tests #
# ----- #


@given(
    dtype_x=helpers.dtype_and_values(
        available_dtypes=helpers.get_dtypes("valid", prune_function=False)
    ).filter(lambda x: "bfloat16" not in x[0]),
)
def test_paddle_instance_property_device(
    dtype_x,
):
    _, data = dtype_x
    x = Tensor(data[0])
    x.ivy_array = data[0]
    ivy.utils.assertions.check_equal(
        x.place, ivy.dev(ivy.array(data[0])), as_array=False
    )


@given(
    dtype_x=helpers.dtype_and_values(
        available_dtypes=helpers.get_dtypes("valid", prune_function=False)
    ).filter(lambda x: "bfloat16" not in x[0]),
)
def test_paddle_instance_property_dtype(
    dtype_x,
):
    dtype, data = dtype_x
    x = Tensor(data[0])
    x.ivy_array = data[0]
    ivy.utils.assertions.check_equal(x.dtype, dtype[0], as_array=False)


@given(
    dtype_x=helpers.dtype_and_values(
        available_dtypes=helpers.get_dtypes("valid", prune_function=False),
        ret_shape=True,
    ).filter(lambda x: "bfloat16" not in x[0]),
)
def test_paddle_instance_property_shape(dtype_x):
    _, data, shape = dtype_x
    x = Tensor(data[0])
    ivy.utils.assertions.check_equal(
        x.ivy_array.shape, ivy.Shape(shape), as_array=False
    )


@given(
    dtype_x=helpers.dtype_and_values(
        available_dtypes=helpers.get_dtypes("valid", prune_function=False),
    ).filter(lambda x: "bfloat16" not in x[0]),
)
def test_paddle_instance_property_ndim(
    dtype_x,
):
    _, data = dtype_x
    x = Tensor(data[0])
    ivy.utils.assertions.check_equal(x.ndim, data[0].ndim, as_array=False)


# reshape
@handle_frontend_method(
    class_tree=CLASS_TREE,
    init_tree="paddle.to_tensor",
    method_name="reshape",
    dtype_x_shape=_reshape_helper(),
)
def test_paddle_instance_reshape(
    dtype_x_shape,
    frontend_method_data,
    init_flags,
    method_flags,
    frontend,
    on_device,
):
    input_dtype, x, shape = dtype_x_shape
    assume(len(shape) != 0)
    shape = {
        "shape": shape,
    }
    helpers.test_frontend_method(
        init_input_dtypes=input_dtype,
        init_all_as_kwargs_np={
            "data": x[0],
        },
        method_input_dtypes=input_dtype,
        method_all_as_kwargs_np=shape,
        frontend_method_data=frontend_method_data,
        init_flags=init_flags,
        method_flags=method_flags,
        frontend=frontend,
        on_device=on_device,
    )


def _filter_query(query):
    return (
        query.ndim > 1
        if isinstance(query, np.ndarray)
        else (
            not any(isinstance(i, np.ndarray) and i.ndim <= 1 for i in query)
            if isinstance(query, tuple)
            else True
        )
    )


# __getitem__
@handle_frontend_method(
    class_tree=CLASS_TREE,
    init_tree="paddle.to_tensor",
    method_name="__getitem__",
    dtype_x_index=helpers.dtype_array_query(
        available_dtypes=helpers.get_dtypes("valid"),
        allow_neg_step=False,
    ).filter(lambda x: x[0][0] == x[0][-1] and _filter_query(x[-2])),
)
def test_paddle_instance_getitem(
    dtype_x_index,
    frontend_method_data,
    init_flags,
    method_flags,
    frontend,
    on_device,
):
    input_dtype, x, index = dtype_x_index
    helpers.test_frontend_method(
        init_input_dtypes=[input_dtype[0]],
        init_all_as_kwargs_np={"data": x},
        method_input_dtypes=[*input_dtype[1:]],
        method_all_as_kwargs_np={"item": index},
        frontend_method_data=frontend_method_data,
        init_flags=init_flags,
        method_flags=method_flags,
        frontend=frontend,
        on_device=on_device,
    )


# __setitem__
@handle_frontend_method(
    class_tree=CLASS_TREE,
    init_tree="paddle.to_tensor",
    method_name="__setitem__",
    dtypes_x_index_val=helpers.dtype_array_query_val(
        available_dtypes=helpers.get_dtypes("valid"),
    ).filter(lambda x: x[0][0] == x[0][-1] and _filter_query(x[-2])),
)
def test_paddle_instance_setitem(
    dtypes_x_index_val,
    frontend_method_data,
    init_flags,
    method_flags,
    frontend,
    on_device,
):
    input_dtype, x, index, val = dtypes_x_index_val
    helpers.test_frontend_method(
        init_input_dtypes=[input_dtype[0]],
        init_all_as_kwargs_np={"data": x},
        method_input_dtypes=[*input_dtype[1:]],
        method_all_as_kwargs_np={"item": index, "value": val},
        frontend_method_data=frontend_method_data,
        init_flags=init_flags,
        method_flags=method_flags,
        frontend=frontend,
        on_device=on_device,
    )


# dim
@handle_frontend_method(
    class_tree=CLASS_TREE,
    init_tree="paddle.to_tensor",
    method_name="dim",
    dtype_and_x=helpers.dtype_and_values(
        available_dtypes=helpers.get_dtypes("valid"),
    ),
)
def test_paddle_instance_dim(
    dtype_and_x,
    frontend_method_data,
    init_flags,
    method_flags,
    frontend,
    on_device,
):
    input_dtype, x = dtype_and_x
    helpers.test_frontend_method(
        init_input_dtypes=input_dtype,
        init_all_as_kwargs_np={
            "data": x[0],
        },
        method_input_dtypes=[],
        method_all_as_kwargs_np={},
        frontend_method_data=frontend_method_data,
        init_flags=init_flags,
        method_flags=method_flags,
        frontend=frontend,
        on_device=on_device,
    )


# abs
@handle_frontend_method(
    class_tree=CLASS_TREE,
    init_tree="paddle.to_tensor",
    method_name="abs",
    dtype_and_x=helpers.dtype_and_values(
        available_dtypes=helpers.get_dtypes("float"),
    ),
)
def test_paddle_instance_abs(
    dtype_and_x,
    frontend_method_data,
    init_flags,
    method_flags,
    frontend,
    on_device,
):
    input_dtype, x = dtype_and_x
    helpers.test_frontend_method(
        init_input_dtypes=input_dtype,
        init_all_as_kwargs_np={
            "data": x[0],
        },
        method_input_dtypes=input_dtype,
        method_all_as_kwargs_np={},
        frontend_method_data=frontend_method_data,
        init_flags=init_flags,
        method_flags=method_flags,
        frontend=frontend,
        on_device=on_device,
    )


# sin
@handle_frontend_method(
    class_tree=CLASS_TREE,
    init_tree="paddle.to_tensor",
    method_name="sin",
    dtype_and_x=helpers.dtype_and_values(
        available_dtypes=helpers.get_dtypes("float"),
    ),
)
def test_paddle_instance_sin(
    dtype_and_x,
    frontend_method_data,
    init_flags,
    method_flags,
    frontend,
    on_device,
):
    input_dtype, x = dtype_and_x
    helpers.test_frontend_method(
        init_input_dtypes=input_dtype,
        init_all_as_kwargs_np={
            "data": x[0],
        },
        method_input_dtypes=input_dtype,
        method_all_as_kwargs_np={},
        frontend_method_data=frontend_method_data,
        init_flags=init_flags,
        method_flags=method_flags,
        frontend=frontend,
        on_device=on_device,
    )


# sinh
@handle_frontend_method(
    class_tree=CLASS_TREE,
    init_tree="paddle.to_tensor",
    method_name="sinh",
    dtype_and_x=helpers.dtype_and_values(
        available_dtypes=helpers.get_dtypes("float"),
    ),
)
def test_paddle_instance_sinh(
    dtype_and_x,
    frontend_method_data,
    init_flags,
    method_flags,
    frontend,
    on_device,
):
    input_dtype, x = dtype_and_x
    helpers.test_frontend_method(
        init_input_dtypes=input_dtype,
        init_all_as_kwargs_np={
            "data": x[0],
        },
        method_input_dtypes=input_dtype,
        method_all_as_kwargs_np={},
        frontend_method_data=frontend_method_data,
        init_flags=init_flags,
        method_flags=method_flags,
        frontend=frontend,
        on_device=on_device,
    )


# asin
@handle_frontend_method(
    class_tree=CLASS_TREE,
    init_tree="paddle.to_tensor",
    method_name="asin",
    dtype_and_x=helpers.dtype_and_values(
        available_dtypes=helpers.get_dtypes("float"),
    ),
)
def test_paddle_instance_asin(
    dtype_and_x,
    frontend_method_data,
    init_flags,
    method_flags,
    frontend,
    on_device,
):
    input_dtype, x = dtype_and_x
    helpers.test_frontend_method(
        init_input_dtypes=input_dtype,
        init_all_as_kwargs_np={
            "data": x[0],
        },
        method_input_dtypes=input_dtype,
        method_all_as_kwargs_np={},
        frontend_method_data=frontend_method_data,
        init_flags=init_flags,
        method_flags=method_flags,
        frontend=frontend,
        on_device=on_device,
    )


# asinh
@handle_frontend_method(
    class_tree=CLASS_TREE,
    init_tree="paddle.to_tensor",
    method_name="asinh",
    dtype_and_x=helpers.dtype_and_values(
        available_dtypes=helpers.get_dtypes("float"),
    ),
)
def test_paddle_instance_asinh(
    dtype_and_x,
    frontend_method_data,
    init_flags,
    method_flags,
    frontend,
    on_device,
):
    input_dtype, x = dtype_and_x
    helpers.test_frontend_method(
        init_input_dtypes=input_dtype,
        init_all_as_kwargs_np={
            "data": x[0],
        },
        method_input_dtypes=input_dtype,
        method_all_as_kwargs_np={},
        frontend_method_data=frontend_method_data,
        init_flags=init_flags,
        method_flags=method_flags,
        frontend=frontend,
        on_device=on_device,
    )


# cosh
@handle_frontend_method(
    class_tree=CLASS_TREE,
    init_tree="paddle.to_tensor",
    method_name="cosh",
    dtype_and_x=helpers.dtype_and_values(
        available_dtypes=helpers.get_dtypes("float"),
    ),
)
def test_paddle_instance_cosh(
    dtype_and_x,
    frontend_method_data,
    init_flags,
    method_flags,
    frontend,
    on_device,
):
    input_dtype, x = dtype_and_x
    helpers.test_frontend_method(
        init_input_dtypes=input_dtype,
        init_all_as_kwargs_np={
            "data": x[0],
        },
        method_input_dtypes=input_dtype,
        method_all_as_kwargs_np={},
        frontend_method_data=frontend_method_data,
        init_flags=init_flags,
        method_flags=method_flags,
        frontend=frontend,
        on_device=on_device,
    )


# log
@handle_frontend_method(
    class_tree=CLASS_TREE,
    init_tree="paddle.to_tensor",
    method_name="log",
    dtype_and_x=helpers.dtype_and_values(
        available_dtypes=helpers.get_dtypes("float"),
    ),
)
def test_paddle_instance_log(
    dtype_and_x,
    frontend_method_data,
    init_flags,
    method_flags,
    frontend,
    on_device,
):
    input_dtype, x = dtype_and_x
    helpers.test_frontend_method(
        init_input_dtypes=input_dtype,
        init_all_as_kwargs_np={
            "data": x[0],
        },
        method_input_dtypes=input_dtype,
        method_all_as_kwargs_np={},
        frontend_method_data=frontend_method_data,
        init_flags=init_flags,
        method_flags=method_flags,
        frontend=frontend,
        on_device=on_device,
    )


# argmax
@handle_frontend_method(
    class_tree=CLASS_TREE,
    init_tree="paddle.to_tensor",
    method_name="argmax",
    dtype_x_axis=helpers.dtype_values_axis(
        available_dtypes=st.one_of(helpers.get_dtypes("float")),
        min_axis=-1,
        max_axis=0,
        min_num_dims=1,
        force_int_axis=True,
    ),
    keep_dims=st.booleans(),
)
def test_paddle_instance_argmax(
    dtype_x_axis,
    keep_dims,
    frontend_method_data,
    init_flags,
    method_flags,
    frontend,
    on_device,
):
    input_dtypes, x, axis = dtype_x_axis
    helpers.test_frontend_method(
        init_input_dtypes=input_dtypes,
        init_all_as_kwargs_np={
            "object": x[0],
        },
        method_input_dtypes=input_dtypes,
        method_all_as_kwargs_np={
            "axis": axis,
            "keepdim": keep_dims,
        },
        frontend=frontend,
        frontend_method_data=frontend_method_data,
        init_flags=init_flags,
        method_flags=method_flags,
        on_device=on_device,
    )


# exp
@handle_frontend_method(
    class_tree=CLASS_TREE,
    init_tree="paddle.to_tensor",
    method_name="exp",
    dtype_and_x=helpers.dtype_and_values(
        available_dtypes=helpers.get_dtypes("float"),
    ),
)
def test_paddle_instance_exp(
    dtype_and_x,
    frontend_method_data,
    init_flags,
    method_flags,
    frontend,
    on_device,
):
    input_dtype, x = dtype_and_x
    helpers.test_frontend_method(
        init_input_dtypes=input_dtype,
        init_all_as_kwargs_np={
            "data": x[0],
        },
        method_input_dtypes=input_dtype,
        method_all_as_kwargs_np={},
        frontend_method_data=frontend_method_data,
        init_flags=init_flags,
        method_flags=method_flags,
        frontend=frontend,
        on_device=on_device,
    )


# cos
@handle_frontend_method(
    class_tree=CLASS_TREE,
    init_tree="paddle.to_tensor",
    method_name="cos",
    dtype_and_x=helpers.dtype_and_values(
        available_dtypes=helpers.get_dtypes("float"),
    ),
)
def test_paddle_instance_cos(
    dtype_and_x,
    frontend_method_data,
    init_flags,
    method_flags,
    frontend,
    on_device,
):
    input_dtype, x = dtype_and_x
    helpers.test_frontend_method(
        init_input_dtypes=input_dtype,
        init_all_as_kwargs_np={
            "data": x[0],
        },
        method_input_dtypes=input_dtype,
        method_all_as_kwargs_np={},
        frontend_method_data=frontend_method_data,
        init_flags=init_flags,
        method_flags=method_flags,
        frontend=frontend,
        on_device=on_device,
    )


# log10
@handle_frontend_method(
    class_tree=CLASS_TREE,
    init_tree="paddle.to_tensor",
    method_name="log10",
    dtype_and_x=helpers.dtype_and_values(
        available_dtypes=helpers.get_dtypes("float"),
    ),
)
def test_paddle_instance_log10(
    dtype_and_x,
    frontend_method_data,
    init_flags,
    method_flags,
    frontend,
    on_device,
):
    input_dtype, x = dtype_and_x
    helpers.test_frontend_method(
        init_input_dtypes=input_dtype,
        init_all_as_kwargs_np={
            "data": x[0],
        },
        method_input_dtypes=input_dtype,
        method_all_as_kwargs_np={},
        frontend_method_data=frontend_method_data,
        init_flags=init_flags,
        method_flags=method_flags,
        frontend=frontend,
        on_device=on_device,
    )


# argsort
@handle_frontend_method(
    class_tree=CLASS_TREE,
    init_tree="paddle.to_tensor",
    method_name="argsort",
    dtype_x_axis=helpers.dtype_values_axis(
        available_dtypes=st.one_of(helpers.get_dtypes("float")),
        min_axis=-1,
        max_axis=0,
        min_num_dims=1,
        force_int_axis=True,
    ),
    descending=st.booleans(),
)
def test_paddle_instance_argsort(
    dtype_x_axis,
    descending,
    frontend_method_data,
    init_flags,
    method_flags,
    frontend,
    on_device,
):
    input_dtypes, x, axis = dtype_x_axis
    helpers.test_frontend_method(
        init_input_dtypes=input_dtypes,
        init_all_as_kwargs_np={
            "object": x[0],
        },
        method_input_dtypes=input_dtypes,
        method_all_as_kwargs_np={
            "axis": axis,
            "descending": descending,
        },
        frontend=frontend,
        frontend_method_data=frontend_method_data,
        init_flags=init_flags,
        method_flags=method_flags,
        on_device=on_device,
    )


# floor
@handle_frontend_method(
    class_tree=CLASS_TREE,
    init_tree="paddle.to_tensor",
    method_name="floor",
    dtype_and_x=helpers.dtype_and_values(
        available_dtypes=helpers.get_dtypes("float"),
    ),
)
def test_paddle_instance_floor(
    dtype_and_x,
    frontend_method_data,
    init_flags,
    method_flags,
    frontend,
    on_device,
):
    input_dtype, x = dtype_and_x
    helpers.test_frontend_method(
        init_input_dtypes=input_dtype,
        init_all_as_kwargs_np={
            "data": x[0],
        },
        method_input_dtypes=input_dtype,
        method_all_as_kwargs_np={},
        frontend_method_data=frontend_method_data,
        init_flags=init_flags,
        method_flags=method_flags,
        frontend=frontend,
        on_device=on_device,
    )


# sqrt
@handle_frontend_method(
    class_tree=CLASS_TREE,
    init_tree="paddle.to_tensor",
    method_name="sqrt",
    dtype_and_x=helpers.dtype_and_values(
        available_dtypes=helpers.get_dtypes("valid"),
    ),
)
def test_paddle_instance_sqrt(
    dtype_and_x,
    frontend_method_data,
    init_flags,
    method_flags,
    frontend,
    on_device,
):
    input_dtype, x = dtype_and_x
    helpers.test_frontend_method(
        init_input_dtypes=input_dtype,
        init_all_as_kwargs_np={
            "data": x[0],
        },
        method_input_dtypes=input_dtype,
        method_all_as_kwargs_np={},
        frontend_method_data=frontend_method_data,
        init_flags=init_flags,
        method_flags=method_flags,
        frontend=frontend,
        on_device=on_device,
    )


# tanh
@handle_frontend_method(
    class_tree=CLASS_TREE,
    init_tree="paddle.to_tensor",
    method_name="tanh",
    dtype_and_x=helpers.dtype_and_values(
        available_dtypes=helpers.get_dtypes("valid"),
    ),
)
def test_paddle_instance_tanh(
    dtype_and_x,
    frontend_method_data,
    init_flags,
    method_flags,
    frontend,
    on_device,
):
    input_dtype, x = dtype_and_x
    helpers.test_frontend_method(
        init_input_dtypes=input_dtype,
        init_all_as_kwargs_np={
            "data": x[0],
        },
        method_input_dtypes=input_dtype,
        method_all_as_kwargs_np={},
        frontend_method_data=frontend_method_data,
        init_flags=init_flags,
        method_flags=method_flags,
        frontend=frontend,
        on_device=on_device,
    )


# __(add_)__


@handle_frontend_method(
    class_tree=CLASS_TREE,
    init_tree="paddle.to_tensor",
    method_name="add_",
    dtype_and_x=helpers.dtype_and_values(
        available_dtypes=helpers.get_dtypes("float"),
    ),
)
def test_paddle_instance_add_(
    dtype_and_x,
    frontend_method_data,
    init_flags,
    method_flags,
    frontend,
    on_device,
):
    input_dtype, x = dtype_and_x
    helpers.test_frontend_method(
        init_input_dtypes=input_dtype,
        init_all_as_kwargs_np={
            "data": x[0],
        },
        method_input_dtypes=input_dtype,
        method_all_as_kwargs_np={},
        frontend_method_data=frontend_method_data,
        init_flags=init_flags,
        method_flags=method_flags,
        frontend=frontend,
        on_device=on_device,
    )


# square
@handle_frontend_method(
    class_tree=CLASS_TREE,
    init_tree="paddle.to_tensor",
    method_name="square",
    dtype_and_x=helpers.dtype_and_values(
        available_dtypes=helpers.get_dtypes("float"),
    ),
)
def test_paddle_instance_square(
    dtype_and_x,
    frontend_method_data,
    init_flags,
    method_flags,
    frontend,
    on_device,
):
    input_dtype, x = dtype_and_x
    helpers.test_frontend_method(
        init_input_dtypes=input_dtype,
        init_all_as_kwargs_np={
            "data": x[0],
        },
        method_input_dtypes=input_dtype,
        method_all_as_kwargs_np={},
        frontend_method_data=frontend_method_data,
        init_flags=init_flags,
        method_flags=method_flags,
        frontend=frontend,
        on_device=on_device,
    )


# cholesky
@handle_frontend_method(
    class_tree=CLASS_TREE,
    init_tree="paddle.to_tensor",
    method_name="cholesky",
    dtype_and_x=_get_dtype_and_square_matrix(),
    upper=st.booleans(),
)
def test_paddle_instance_cholesky(
    dtype_and_x,
    upper,
    frontend_method_data,
    init_flags,
    method_flags,
    frontend,
    on_device,
):
    input_dtype, x = dtype_and_x
    x = np.matmul(x.T, x) + np.identity(x.shape[0])

    helpers.test_frontend_method(
        init_input_dtypes=input_dtype,
        init_all_as_kwargs_np={
            "data": x,
        },
        method_input_dtypes=input_dtype,
        method_all_as_kwargs_np={"upper": upper},
        frontend=frontend,
        frontend_method_data=frontend_method_data,
        init_flags=init_flags,
        method_flags=method_flags,
        on_device=on_device,
    )


@handle_frontend_method(
    class_tree=CLASS_TREE,
    init_tree="paddle.to_tensor",
    method_name="multiply",
    dtype_and_x=helpers.dtype_and_values(
        available_dtypes=helpers.get_dtypes("float"),
        num_arrays=2,
        shared_dtype=True,
    ),
)
def test_paddle_instance_multiply(
    dtype_and_x,
    frontend_method_data,
    init_flags,
    method_flags,
    frontend,
    on_device,
):
    input_dtype, x = dtype_and_x
    helpers.test_frontend_method(
        init_input_dtypes=input_dtype,
        init_all_as_kwargs_np={
            "value": x[0],
        },
        method_input_dtypes=input_dtype,
        method_all_as_kwargs_np={
            "y": x[1],
        },
        frontend_method_data=frontend_method_data,
        init_flags=init_flags,
        method_flags=method_flags,
        frontend=frontend,
        on_device=on_device,
    )


# all
@handle_frontend_method(
    class_tree=CLASS_TREE,
    init_tree="paddle.to_tensor",
    method_name="all",
    dtype_x_axis=helpers.dtype_values_axis(
        available_dtypes=helpers.get_dtypes("bool"),
        min_axis=-1,
        max_axis=0,
        min_num_dims=1,
        force_int_axis=True,
    ),
    keep_dims=st.booleans(),
)
def test_paddle_instance_all(
    dtype_x_axis,
    keep_dims,
    frontend_method_data,
    init_flags,
    method_flags,
    frontend,
    on_device,
):
    input_dtypes, x, axis = dtype_x_axis
    helpers.test_frontend_method(
        init_input_dtypes=input_dtypes,
        init_all_as_kwargs_np={
            "object": x[0],
        },
        method_input_dtypes=input_dtypes,
        method_all_as_kwargs_np={
            "axis": axis,
            "keepdim": keep_dims,
        },
        frontend=frontend,
        frontend_method_data=frontend_method_data,
        init_flags=init_flags,
        method_flags=method_flags,
        on_device=on_device,
    )


# allclose
@handle_frontend_method(
    class_tree=CLASS_TREE,
    init_tree="paddle.to_tensor",
    method_name="allclose",
    dtype_and_x=helpers.dtype_and_values(
        available_dtypes=helpers.get_dtypes("float"),
        num_arrays=2,
        shared_dtype=True,
    ),
    # rtol=1e-05,
    # atol=1e-08,
    # equal_nan=st.booleans(),
)
def test_paddle_instance_allclose(
    dtype_and_x,
    # rtol,
    # atol,
    # equal_nan,
    frontend_method_data,
    init_flags,
    method_flags,
    frontend,
    on_device,
):
    input_dtype, x = dtype_and_x
    helpers.test_frontend_method(
        init_input_dtypes=input_dtype,
        init_all_as_kwargs_np={
            "data": x[0],
        },
        method_input_dtypes=input_dtype,
        method_all_as_kwargs_np={
            "other": x[1],
            # "rtol": rtol,
            # "atol": atol,
            # "equal_nan": equal_nan,
        },
        frontend=frontend,
        frontend_method_data=frontend_method_data,
        init_flags=init_flags,
        method_flags=method_flags,
        on_device=on_device,
    )


# sort
@handle_frontend_method(
    class_tree=CLASS_TREE,
    init_tree="paddle.to_tensor",
    method_name="sort",
    dtype_x_axis=helpers.dtype_values_axis(
        available_dtypes=st.one_of(helpers.get_dtypes("float")),
        min_axis=-1,
        max_axis=0,
        min_num_dims=1,
        force_int_axis=True,
    ),
    descending=st.booleans(),
)
def test_paddle_instance_sort(
    dtype_x_axis,
    descending,
    frontend_method_data,
    init_flags,
    method_flags,
    frontend,
    on_device,
):
    input_dtypes, x, axis = dtype_x_axis
    helpers.test_frontend_method(
        init_input_dtypes=input_dtypes,
        init_all_as_kwargs_np={
            "object": x[0],
        },
        method_input_dtypes=input_dtypes,
        method_all_as_kwargs_np={
            "axis": axis,
            "descending": descending,
        },
        frontend=frontend,
        frontend_method_data=frontend_method_data,
        init_flags=init_flags,
        method_flags=method_flags,
        on_device=on_device,
    )


# any
@handle_frontend_method(
    class_tree=CLASS_TREE,
    init_tree="paddle.to_tensor",
    method_name="any",
    dtype_x_axis=helpers.dtype_values_axis(
        available_dtypes=st.one_of(helpers.get_dtypes("float")),
        min_axis=-1,
        max_axis=0,
        min_num_dims=1,
        force_int_axis=True,
    ),
    keep_dims=st.booleans(),
)
def test_paddle_instance_any(
    dtype_x_axis,
    keep_dims,
    frontend_method_data,
    init_flags,
    method_flags,
    frontend,
    on_device,
):
    input_dtypes, x, axis = dtype_x_axis
    helpers.test_frontend_method(
        init_input_dtypes=input_dtypes,
        init_all_as_kwargs_np={
            "data": x[0],
        },
        method_input_dtypes=input_dtypes,
        method_all_as_kwargs_np={
            "axis": axis,
            "keepdim": keep_dims,
        },
        frontend=frontend,
        frontend_method_data=frontend_method_data,
        init_flags=init_flags,
        method_flags=method_flags,
        on_device=on_device,
    )


#  isinf
@handle_frontend_method(
    class_tree=CLASS_TREE,
    init_tree="paddle.to_tensor",
    method_name="isinf",
    dtype_and_x=helpers.dtype_and_values(
        available_dtypes=helpers.get_dtypes("valid"),
    ),
)
def test_paddle_instance_isinf(
    dtype_and_x,
    frontend_method_data,
    init_flags,
    method_flags,
    frontend,
    on_device,
):
    input_dtype, x = dtype_and_x
    helpers.test_frontend_method(
        init_input_dtypes=input_dtype,
        init_all_as_kwargs_np={
            "data": x[0],
        },
        method_input_dtypes=input_dtype,
        method_all_as_kwargs_np={},
        frontend_method_data=frontend_method_data,
        init_flags=init_flags,
        method_flags=method_flags,
        frontend=frontend,
        on_device=on_device,
    )


# astype
@handle_frontend_method(
    class_tree=CLASS_TREE,
    init_tree="paddle.to_tensor",
    method_name="astype",
    dtype_and_x=helpers.dtype_and_values(
        available_dtypes=helpers.get_dtypes("float"),
    ),
    dtype=st.one_of(helpers.get_dtypes("valid")),
)
def test_paddle_instance_astype(
    dtype_and_x,
    dtype,
    frontend_method_data,
    init_flags,
    method_flags,
    frontend,
    on_device,
):
    input_dtype, x = dtype_and_x
    if dtype is None:
        dtype = input_dtype
    helpers.test_frontend_method(
        init_input_dtypes=input_dtype,
        init_all_as_kwargs_np={
            "data": x[0],
        },
        method_input_dtypes=input_dtype,
        method_all_as_kwargs_np={
            "dtype": dtype,
        },
        frontend_method_data=frontend_method_data,
        init_flags=init_flags,
        method_flags=method_flags,
        frontend=frontend,
        on_device=on_device,
    )


#  isfinite
@handle_frontend_method(
    class_tree=CLASS_TREE,
    init_tree="paddle.to_tensor",
    method_name="isfinite",
    dtype_and_x=helpers.dtype_and_values(
        available_dtypes=helpers.get_dtypes("valid"),
    ),
)
def test_paddle_instance_isfinite(
    dtype_and_x,
    frontend_method_data,
    init_flags,
    method_flags,
    frontend,
    on_device,
):
    input_dtype, x = dtype_and_x
    helpers.test_frontend_method(
        init_input_dtypes=input_dtype,
        init_all_as_kwargs_np={
            "data": x[0],
        },
        method_input_dtypes=input_dtype,
        method_all_as_kwargs_np={},
        frontend_method_data=frontend_method_data,
        init_flags=init_flags,
        method_flags=method_flags,
        frontend=frontend,
        on_device=on_device,
    )


# erf
@handle_frontend_method(
    class_tree=CLASS_TREE,
    init_tree="paddle.to_tensor",
    method_name="erf",
    dtype_and_x=helpers.dtype_and_values(
        available_dtypes=helpers.get_dtypes("valid"),
    ),
)
def test_paddle_instance_erf(
    dtype_and_x,
    frontend_method_data,
    init_flags,
    method_flags,
    frontend,
    on_device,
):
    input_dtype, x = dtype_and_x
    helpers.test_frontend_method(
        init_input_dtypes=input_dtype,
        init_all_as_kwargs_np={
            "data": x[0],
        },
        method_input_dtypes=input_dtype,
        method_all_as_kwargs_np={},
        frontend_method_data=frontend_method_data,
        init_flags=init_flags,
        method_flags=method_flags,
        frontend=frontend,
        on_device=on_device,
    )


# subtract
@handle_frontend_method(
    class_tree=CLASS_TREE,
    init_tree="paddle.to_tensor",
    method_name="subtract",
    dtypes_and_x=helpers.dtype_and_values(
        available_dtypes=helpers.get_dtypes("float"), num_arrays=2, shared_dtype=True
    ),
)
def test_paddle_instance_subtract(
    dtypes_and_x,
    frontend_method_data,
    init_flags,
    method_flags,
    frontend,
    on_device,
):
    input_dtype, x = dtypes_and_x
    helpers.test_frontend_method(
        init_input_dtypes=input_dtype,
        init_all_as_kwargs_np={"data": x[0]},
        method_input_dtypes=input_dtype,
        method_all_as_kwargs_np={"y": x[1]},
        frontend_method_data=frontend_method_data,
        init_flags=init_flags,
        method_flags=method_flags,
        frontend=frontend,
        on_device=on_device,
    )


# bitwise_xor
@handle_frontend_method(
    class_tree=CLASS_TREE,
    init_tree="paddle.to_tensor",
    method_name="bitwise_xor",
    dtypes_and_x=helpers.dtype_and_values(
        available_dtypes=helpers.get_dtypes("valid"), num_arrays=2, shared_dtype=True
    ),
)
def test_paddle_instance_bitwise_xor(
    dtypes_and_x,
    frontend_method_data,
    init_flags,
    method_flags,
    frontend,
    on_device,
):
    input_dtype, x = dtypes_and_x
    helpers.test_frontend_method(
        init_input_dtypes=input_dtype,
        init_all_as_kwargs_np={"data": x[0]},
        method_input_dtypes=input_dtype,
        method_all_as_kwargs_np={"y": x[1]},
        frontend_method_data=frontend_method_data,
        init_flags=init_flags,
        method_flags=method_flags,
        frontend=frontend,
        on_device=on_device,
    )


# logical_xor
@handle_frontend_method(
    class_tree=CLASS_TREE,
    init_tree="paddle.to_tensor",
    method_name="logical_xor",
    dtypes_and_x=helpers.dtype_and_values(
        available_dtypes=helpers.get_dtypes("valid"), num_arrays=2, shared_dtype=True
    ),
)
def test_paddle_instance_logical_xor(
    dtypes_and_x,
    frontend_method_data,
    init_flags,
    method_flags,
    frontend,
    on_device,
):
    input_dtype, x = dtypes_and_x
    helpers.test_frontend_method(
        init_input_dtypes=input_dtype,
        init_all_as_kwargs_np={"data": x[0]},
        method_input_dtypes=input_dtype,
        method_all_as_kwargs_np={"y": x[1]},
        frontend_method_data=frontend_method_data,
        init_flags=init_flags,
        method_flags=method_flags,
        frontend=frontend,
        on_device=on_device,
    )


# logical_or
@handle_frontend_method(
    class_tree=CLASS_TREE,
    init_tree="paddle.to_tensor",
    method_name="logical_or",
    dtypes_and_x=helpers.dtype_and_values(
        available_dtypes=helpers.get_dtypes("valid"), num_arrays=2, shared_dtype=True
    ),
)
def test_paddle_instance_logical_or(
    dtypes_and_x,
    frontend_method_data,
    init_flags,
    method_flags,
    frontend,
    on_device,
):
    input_dtype, x = dtypes_and_x
    helpers.test_frontend_method(
        init_input_dtypes=input_dtype,
        init_all_as_kwargs_np={"data": x[0]},
        method_input_dtypes=input_dtype,
        method_all_as_kwargs_np={"y": x[1]},
        frontend_method_data=frontend_method_data,
        init_flags=init_flags,
        method_flags=method_flags,
        frontend=frontend,
        on_device=on_device,
    )


# rsqrt
@handle_frontend_method(
    class_tree=CLASS_TREE,
    init_tree="paddle.to_tensor",
    method_name="rsqrt",
    dtype_and_x=helpers.dtype_and_values(
        available_dtypes=helpers.get_dtypes("valid"),
    ),
)
def test_paddle_instance_rsqrt(
    dtype_and_x,
    frontend_method_data,
    init_flags,
    method_flags,
    frontend,
    on_device,
):
    input_dtype, x = dtype_and_x
    helpers.test_frontend_method(
        init_input_dtypes=input_dtype,
        init_all_as_kwargs_np={
            "data": x[0],
        },
        method_input_dtypes=input_dtype,
        method_all_as_kwargs_np={},
        frontend_method_data=frontend_method_data,
        init_flags=init_flags,
        method_flags=method_flags,
        frontend=frontend,
        on_device=on_device,
    )


@handle_frontend_method(
    class_tree=CLASS_TREE,
    init_tree="paddle.to_tensor",
    method_name="bitwise_or",
    dtypes_and_x=helpers.dtype_and_values(
        available_dtypes=helpers.get_dtypes("valid"), num_arrays=2, shared_dtype=True
    ),
)
def test_paddle_instance_bitwise_or(
    dtypes_and_x,
    frontend_method_data,
    init_flags,
    method_flags,
    frontend,
    on_device,
):
    input_dtype, x = dtypes_and_x
    helpers.test_frontend_method(
        init_input_dtypes=input_dtype,
        init_all_as_kwargs_np={"data": x[0]},
        method_input_dtypes=input_dtype,
        method_all_as_kwargs_np={"y": x[1]},
        frontend_method_data=frontend_method_data,
        init_flags=init_flags,
        method_flags=method_flags,
        frontend=frontend,
        on_device=on_device,
    )


# ceil
@handle_frontend_method(
    class_tree=CLASS_TREE,
    init_tree="paddle.to_tensor",
    method_name="ceil",
    dtype_and_x=helpers.dtype_and_values(
        available_dtypes=helpers.get_dtypes("float"),
    ),
)
def test_paddle_instance_ceil(
    dtype_and_x,
    frontend_method_data,
    init_flags,
    method_flags,
    frontend,
    on_device,
):
    input_dtype, x = dtype_and_x
    helpers.test_frontend_method(
        init_input_dtypes=input_dtype,
        init_all_as_kwargs_np={
            "data": x[0],
        },
        method_input_dtypes=input_dtype,
        method_all_as_kwargs_np={},
        frontend_method_data=frontend_method_data,
        init_flags=init_flags,
        method_flags=method_flags,
        frontend=frontend,
        on_device=on_device,
    )


# bitwise_and
@handle_frontend_method(
    class_tree=CLASS_TREE,
    init_tree="paddle.to_tensor",
    method_name="bitwise_and",
    dtypes_and_x=helpers.dtype_and_values(
        available_dtypes=helpers.get_dtypes("valid"), num_arrays=2, shared_dtype=True
    ),
)
def test_paddle_instance_bitwise_and(
    dtypes_and_x,
    frontend_method_data,
    init_flags,
    method_flags,
    frontend,
    on_device,
):
    input_dtype, x = dtypes_and_x
    helpers.test_frontend_method(
        init_input_dtypes=input_dtype,
        init_all_as_kwargs_np={"data": x[0]},
        method_input_dtypes=input_dtype,
        method_all_as_kwargs_np={"y": x[1]},
        frontend_method_data=frontend_method_data,
        init_flags=init_flags,
        method_flags=method_flags,
        frontend=frontend,
        on_device=on_device,
    )


# greater_than
@handle_frontend_method(
    class_tree=CLASS_TREE,
    init_tree="paddle.to_tensor",
    method_name="greater_than",
    dtypes_and_x=helpers.dtype_and_values(
        available_dtypes=helpers.get_dtypes("valid"),
        num_arrays=2,
        shared_dtype=True,
        safety_factor_scale="log",
        small_abs_safety_factor=32,
    ),
)
def test_paddle_instance_greater_than(
    dtypes_and_x,
    frontend_method_data,
    init_flags,
    method_flags,
    frontend,
    on_device,
):
    input_dtype, x = dtypes_and_x
    helpers.test_frontend_method(
        init_input_dtypes=input_dtype,
        init_all_as_kwargs_np={"data": x[0]},
        method_input_dtypes=input_dtype,
        method_all_as_kwargs_np={"y": x[1]},
        frontend_method_data=frontend_method_data,
        init_flags=init_flags,
        method_flags=method_flags,
        frontend=frontend,
        on_device=on_device,
    )


#  bitwise_not
@handle_frontend_method(
    class_tree=CLASS_TREE,
    init_tree="paddle.to_tensor",
    method_name="bitwise_not",
    dtype_and_x=helpers.dtype_and_values(
        available_dtypes=helpers.get_dtypes("valid"),
    ),
)
def test_paddle_instance_bitwise_not(
    dtype_and_x,
    frontend_method_data,
    init_flags,
    method_flags,
    frontend,
    on_device,
):
    input_dtype, x = dtype_and_x
    helpers.test_frontend_method(
        init_input_dtypes=input_dtype,
        init_all_as_kwargs_np={
            "data": x[0],
        },
        method_input_dtypes=input_dtype,
        method_all_as_kwargs_np={},
        frontend_method_data=frontend_method_data,
        init_flags=init_flags,
        method_flags=method_flags,
        frontend=frontend,
        on_device=on_device,
    )


# reciprocal
@handle_frontend_method(
    class_tree=CLASS_TREE,
    init_tree="paddle.to_tensor",
    method_name="reciprocal",
    dtype_and_x=helpers.dtype_and_values(
        available_dtypes=helpers.get_dtypes("valid"),
    ),
)
def test_paddle_instance_reciprocal(
    dtype_and_x,
    frontend_method_data,
    init_flags,
    method_flags,
    frontend,
    on_device,
):
    input_dtype, x = dtype_and_x
    helpers.test_frontend_method(
        init_input_dtypes=input_dtype,
        init_all_as_kwargs_np={
            "data": x[0],
        },
        method_input_dtypes=input_dtype,
        method_all_as_kwargs_np={},
        frontend_method_data=frontend_method_data,
        init_flags=init_flags,
        method_flags=method_flags,
        frontend=frontend,
        on_device=on_device,
    )


# logical_and
@handle_frontend_method(
    class_tree=CLASS_TREE,
    init_tree="paddle.to_tensor",
    method_name="logical_and",
    dtypes_and_x=helpers.dtype_and_values(
        available_dtypes=helpers.get_dtypes("valid"), num_arrays=2, shared_dtype=True
    ),
)
def test_paddle_instance_logical_and(
    dtypes_and_x,
    frontend_method_data,
    init_flags,
    method_flags,
    frontend,
    on_device,
):
    input_dtype, x = dtypes_and_x
    helpers.test_frontend_method(
        init_input_dtypes=input_dtype,
        init_all_as_kwargs_np={"self": x[0]},
        method_input_dtypes=input_dtype,
        method_all_as_kwargs_np={"y": x[1]},
        frontend_method_data=frontend_method_data,
        init_flags=init_flags,
        method_flags=method_flags,
        frontend=frontend,
        on_device=on_device,
    )


# divide
@handle_frontend_method(
    class_tree=CLASS_TREE,
    init_tree="paddle.to_tensor",
    method_name="divide",
    dtypes_and_x=helpers.dtype_and_values(
        available_dtypes=helpers.get_dtypes("valid"),
        num_arrays=2,
        shared_dtype=True,
        safety_factor_scale="log",
        small_abs_safety_factor=32,
    ),
)
def test_paddle_instance_divide(
    dtypes_and_x,
    frontend_method_data,
    init_flags,
    method_flags,
    frontend,
    on_device,
):
    input_dtype, x = dtypes_and_x
    helpers.test_frontend_method(
        init_input_dtypes=input_dtype,
        init_all_as_kwargs_np={"data": x[0]},
        method_input_dtypes=input_dtype,
        method_all_as_kwargs_np={"y": x[1]},
        frontend_method_data=frontend_method_data,
        init_flags=init_flags,
        method_flags=method_flags,
        frontend=frontend,
        on_device=on_device,
    )


@handle_frontend_method(
    class_tree=CLASS_TREE,
    init_tree="paddle.to_tensor",
    method_name="cumprod",
    dtype_x_axis=helpers.dtype_values_axis(
        available_dtypes=helpers.get_dtypes("float"),
        valid_axis=True,
        force_int_axis=True,
        min_num_dims=1,
        min_value=-5,
        max_value=5,
    ),
)
def test_paddle_instance_cumprod(
    dtype_x_axis,
    frontend_method_data,
    init_flags,
    method_flags,
    frontend,
    on_device,
):
    input_dtype, x, axis = dtype_x_axis
    helpers.test_frontend_method(
        init_input_dtypes=input_dtype,
        init_all_as_kwargs_np={
            "data": x[0],
        },
        method_input_dtypes=input_dtype,
        method_all_as_kwargs_np={"dim": axis},
        frontend_method_data=frontend_method_data,
        init_flags=init_flags,
        method_flags=method_flags,
        frontend=frontend,
        on_device=on_device,
    )


@handle_frontend_method(
    class_tree=CLASS_TREE,
    init_tree="paddle.to_tensor",
    method_name="cumsum",
    dtype_x_axis=helpers.dtype_values_axis(
        available_dtypes=helpers.get_dtypes("float"),
        valid_axis=True,
        force_int_axis=True,
        min_num_dims=1,
        min_value=-5,
        max_value=5,
    ),
)
def test_paddle_instance_cumsum(
    dtype_x_axis,
    frontend_method_data,
    init_flags,
    method_flags,
    frontend,
    on_device,
):
    input_dtype, x, axis = dtype_x_axis
    helpers.test_frontend_method(
        init_input_dtypes=input_dtype,
        init_all_as_kwargs_np={
            "data": x[0],
        },
        method_input_dtypes=input_dtype,
        method_all_as_kwargs_np={"axis": axis},
        frontend_method_data=frontend_method_data,
        init_flags=init_flags,
        method_flags=method_flags,
        frontend=frontend,
        on_device=on_device,
    )


@handle_frontend_method(
    class_tree=CLASS_TREE,
    init_tree="paddle.to_tensor",
    method_name="angle",
    dtype_and_x=helpers.dtype_and_values(
        available_dtypes=["float64", "complex64", "complex128"],
    ),
)
def test_paddle_instance_angle(
    dtype_and_x,
    frontend_method_data,
    init_flags,
    method_flags,
    frontend,
    on_device,
):
    input_dtype, x = dtype_and_x
    helpers.test_frontend_method(
        init_input_dtypes=input_dtype,
        init_all_as_kwargs_np={
            "data": x[0],
        },
        method_input_dtypes=input_dtype,
        method_all_as_kwargs_np={},
        frontend_method_data=frontend_method_data,
        init_flags=init_flags,
        method_flags=method_flags,
        frontend=frontend,
        on_device=on_device,
    )


# equal
@handle_frontend_method(
    class_tree=CLASS_TREE,
    init_tree="paddle.to_tensor",
    method_name="equal",
    dtypes_and_x=helpers.dtype_and_values(
        available_dtypes=helpers.get_dtypes("valid"),
        num_arrays=2,
        shared_dtype=True,
    ),
)
def test_paddle_instance_equal(
    dtypes_and_x,
    frontend_method_data,
    init_flags,
    method_flags,
    frontend,
    on_device,
):
    input_dtype, x = dtypes_and_x
    helpers.test_frontend_method(
        init_input_dtypes=input_dtype,
        init_all_as_kwargs_np={"data": x[0]},
        method_input_dtypes=input_dtype,
        method_all_as_kwargs_np={"y": x[1]},
        frontend_method_data=frontend_method_data,
        init_flags=init_flags,
        method_flags=method_flags,
        frontend=frontend,
        on_device=on_device,
    )


# rad2deg
@handle_frontend_method(
    class_tree=CLASS_TREE,
    init_tree="paddle.to_tensor",
    method_name="rad2deg",
    dtype_and_x=helpers.dtype_and_values(
        available_dtypes=helpers.get_dtypes("float"),
    ),
)
def test_paddle_instance_rad2deg(
    dtype_and_x,
    frontend_method_data,
    init_flags,
    method_flags,
    frontend,
    on_device,
):
    input_dtype, x = dtype_and_x
    helpers.test_frontend_method(
        init_input_dtypes=input_dtype,
        init_all_as_kwargs_np={
            "data": x[0],
        },
        method_input_dtypes=input_dtype,
        method_all_as_kwargs_np={},
        frontend_method_data=frontend_method_data,
        init_flags=init_flags,
        method_flags=method_flags,
        frontend=frontend,
        on_device=on_device,
    )


@handle_frontend_method(
    class_tree=CLASS_TREE,
    init_tree="paddle.to_tensor",
    method_name="fmax",
    dtypes_and_x=helpers.dtype_and_values(
        available_dtypes=helpers.get_dtypes("float"), num_arrays=2, shared_dtype=True
    ),
)
def test_paddle_instance_fmax(
    dtypes_and_x,
    frontend_method_data,
    init_flags,
    method_flags,
    frontend,
    on_device,
):
    input_dtype, x = dtypes_and_x
    helpers.test_frontend_method(
        init_input_dtypes=input_dtype,
        init_all_as_kwargs_np={"data": x[0]},
        method_input_dtypes=input_dtype,
        method_all_as_kwargs_np={"y": x[1]},
        frontend_method_data=frontend_method_data,
        init_flags=init_flags,
        method_flags=method_flags,
        frontend=frontend,
        on_device=on_device,
    )


@handle_frontend_method(
    class_tree=CLASS_TREE,
    init_tree="paddle.to_tensor",
    method_name="fmin",
    dtypes_and_x=helpers.dtype_and_values(
        available_dtypes=helpers.get_dtypes("float"), num_arrays=2, shared_dtype=True
    ),
)
def test_paddle_instance_fmin(
    dtypes_and_x,
    frontend_method_data,
    init_flags,
    method_flags,
    frontend,
    on_device,
):
    input_dtype, x = dtypes_and_x
    helpers.test_frontend_method(
        init_input_dtypes=input_dtype,
        init_all_as_kwargs_np={"data": x[0]},
        method_input_dtypes=input_dtype,
        method_all_as_kwargs_np={"y": x[1]},
        frontend_method_data=frontend_method_data,
        init_flags=init_flags,
        method_flags=method_flags,
        frontend=frontend,
        on_device=on_device,
    )


@handle_frontend_method(
    class_tree=CLASS_TREE,
    init_tree="paddle.to_tensor",
    method_name="minimum",
    dtype_and_x=helpers.dtype_and_values(
        available_dtypes=helpers.get_dtypes("float"),
        num_arrays=2,
        shared_dtype=True,
    ),
)
def test_paddle_instance_minimum(
    dtype_and_x,
    frontend_method_data,
    init_flags,
    method_flags,
    frontend,
    on_device,
):
    input_dtype, x = dtype_and_x
    helpers.test_frontend_method(
        init_input_dtypes=input_dtype,
        init_all_as_kwargs_np={"data": x[0]},
        method_input_dtypes=input_dtype,
        method_all_as_kwargs_np={"y": x[1]},
        frontend_method_data=frontend_method_data,
        init_flags=init_flags,
        method_flags=method_flags,
        frontend=frontend,
        on_device=on_device,
    )


# clip
@handle_frontend_method(
    class_tree=CLASS_TREE,
    init_tree="paddle.to_tensor",
    method_name="clip",
    input_and_ranges=_get_clip_inputs(),
)
def test_paddle_clip(
    input_and_ranges,
    frontend,
    frontend_method_data,
    init_flags,
    method_flags,
    on_device,
):
    input_dtype, x, min, max = input_and_ranges
    helpers.test_frontend_method(
        init_input_dtypes=input_dtype,
        init_all_as_kwargs_np={
            "data": x[0],
        },
        method_input_dtypes=input_dtype,
        method_all_as_kwargs_np={"min": min, "max": max},
        frontend_method_data=frontend_method_data,
        init_flags=init_flags,
        method_flags=method_flags,
        frontend=frontend,
        on_device=on_device,
    )


#  less_than
@handle_frontend_method(
    class_tree=CLASS_TREE,
    init_tree="paddle.to_tensor",
    method_name="less_than",
    dtypes_and_x=helpers.dtype_and_values(
        available_dtypes=helpers.get_dtypes("valid"), num_arrays=2, shared_dtype=True
    ),
)
def test_paddle_instance_less_than(
    dtypes_and_x,
    frontend_method_data,
    init_flags,
    method_flags,
    frontend,
    on_device,
):
    input_dtype, x = dtypes_and_x
    helpers.test_frontend_method(
        init_input_dtypes=input_dtype,
        init_all_as_kwargs_np={"data": x[0]},
        method_input_dtypes=input_dtype,
        method_all_as_kwargs_np={"y": x[1]},
        frontend_method_data=frontend_method_data,
        init_flags=init_flags,
        method_flags=method_flags,
        frontend=frontend,
        on_device=on_device,
    )


# max
@handle_frontend_method(
    class_tree=CLASS_TREE,
    init_tree="paddle.to_tensor",
    method_name="max",
    dtype_x_axis=helpers.dtype_values_axis(
        available_dtypes=st.one_of(helpers.get_dtypes("valid")),
        min_axis=-1,
        max_axis=0,
        min_num_dims=1,
        force_int_axis=False,
    ),
    keep_dims=st.booleans(),
)
def test_paddle_instance_max(
    dtype_x_axis,
    keep_dims,
    frontend_method_data,
    init_flags,
    method_flags,
    frontend,
    on_device,
):
    input_dtypes, x, axis = dtype_x_axis
    helpers.test_frontend_method(
        init_input_dtypes=input_dtypes,
        init_all_as_kwargs_np={
            "object": x[0],
        },
        method_input_dtypes=input_dtypes,
        method_all_as_kwargs_np={
            "axis": axis,
            "keepdim": keep_dims,
        },
        frontend=frontend,
        frontend_method_data=frontend_method_data,
        init_flags=init_flags,
        method_flags=method_flags,
        on_device=on_device,
    )


# deg2rad
@handle_frontend_method(
    class_tree=CLASS_TREE,
    init_tree="paddle.to_tensor",
    method_name="deg2rad",
    dtype_and_x=helpers.dtype_and_values(
        available_dtypes=helpers.get_dtypes("float"),
    ),
)
def test_paddle_instance_deg2rad(
    dtype_and_x,
    frontend_method_data,
    init_flags,
    method_flags,
    frontend,
    on_device,
):
    input_dtype, x = dtype_and_x
    helpers.test_frontend_method(
        init_input_dtypes=input_dtype,
        init_all_as_kwargs_np={
            "data": x[0],
        },
        method_input_dtypes=input_dtype,
        method_all_as_kwargs_np={},
        frontend_method_data=frontend_method_data,
        init_flags=init_flags,
        method_flags=method_flags,
        frontend=frontend,
        on_device=on_device,
    )


# rot90
@handle_frontend_method(
    class_tree=CLASS_TREE,
    init_tree="paddle.to_tensor",
    method_name="rot90",
    dtype_m_k_axes=_get_dtype_values_k_axes_for_rot90(
        available_dtypes=helpers.get_dtypes("valid"),
        min_num_dims=3,
        max_num_dims=6,
        min_dim_size=1,
        max_dim_size=10,
    ),
)
def test_paddle_instance_rot90(
    dtype_m_k_axes,
    frontend_method_data,
    init_flags,
    method_flags,
    frontend,
    on_device,
):
    input_dtype, values, k, axes = dtype_m_k_axes

    helpers.test_frontend_method(
        init_input_dtypes=input_dtype,
        init_all_as_kwargs_np={
            "data": values,
        },
        method_input_dtypes=input_dtype,
        method_all_as_kwargs_np={
            "k": k,
            "axes": axes,
        },
        frontend_method_data=frontend_method_data,
        init_flags=init_flags,
        method_flags=method_flags,
        frontend=frontend,
        on_device=on_device,
    )


# imag
@handle_frontend_method(
    class_tree=CLASS_TREE,
    init_tree="paddle.to_tensor",
    method_name="imag",
    dtype_and_x=helpers.dtype_and_values(
        available_dtypes=helpers.get_dtypes("valid"),
    ),
)
def test_paddle_instance_imag(
    dtype_and_x,
    frontend_method_data,
    init_flags,
    method_flags,
    frontend,
    on_device,
):
    input_dtype, x = dtype_and_x
    helpers.test_frontend_method(
        init_input_dtypes=input_dtype,
        init_all_as_kwargs_np={
            "data": x[0],
        },
        method_input_dtypes=input_dtype,
        method_all_as_kwargs_np={},
        frontend_method_data=frontend_method_data,
        init_flags=init_flags,
        method_flags=method_flags,
        frontend=frontend,
        on_device=on_device,
    )


# floor_divide
@handle_frontend_method(
    class_tree=CLASS_TREE,
    init_tree="paddle.to_tensor",
    method_name="floor_divide",
    dtypes_and_x=helpers.dtype_and_values(
        available_dtypes=helpers.get_dtypes("valid"),
        num_arrays=2,
        min_value=2,
        shared_dtype=True,
        large_abs_safety_factor=2,
        small_abs_safety_factor=2,
        safety_factor_scale="linear",
    ),
)
def test_paddle_instance_floor_divide(
    dtypes_and_x,
    frontend_method_data,
    init_flags,
    method_flags,
    frontend,
    on_device,
):
    input_dtype, x = dtypes_and_x
    # Absolute tolerance is 1,
    helpers.test_frontend_method(
        init_input_dtypes=input_dtype,
        init_all_as_kwargs_np={"data": x[0]},
        method_input_dtypes=input_dtype,
        method_all_as_kwargs_np={"y": x[1]},
        frontend_method_data=frontend_method_data,
        init_flags=init_flags,
        method_flags=method_flags,
        frontend=frontend,
        on_device=on_device,
        atol_=1,
    )


# is_tensor
@handle_frontend_method(
    class_tree=CLASS_TREE,
    init_tree="paddle.to_tensor",
    method_name="is_tensor",
    dtype_and_x=helpers.dtype_and_values(
        available_dtypes=helpers.get_dtypes("float"),
        num_arrays=1,
    ),
)
def test_paddle_instance_is_tensor(
    dtype_and_x,
    frontend_method_data,
    init_flags,
    method_flags,
    frontend,
    on_device,
):
    input_dtype, x = dtype_and_x
    helpers.test_frontend_method(
        init_input_dtypes=input_dtype,
        init_all_as_kwargs_np={
            "data": x[0],
        },
        method_input_dtypes=input_dtype,
        method_all_as_kwargs_np={},
        frontend_method_data=frontend_method_data,
        init_flags=init_flags,
        method_flags=method_flags,
        frontend=frontend,
        on_device=on_device,
    )


# isclose
@handle_frontend_method(
    class_tree=CLASS_TREE,
    init_tree="paddle.to_tensor",
    method_name="isclose",
    dtypes_and_x=helpers.dtype_and_values(
        available_dtypes=helpers.get_dtypes("valid"), num_arrays=2, shared_dtype=True
    ),
)
def test_paddle_instance_isclose(
    dtypes_and_x,
    frontend_method_data,
    init_flags,
    method_flags,
    frontend,
    on_device,
):
    input_dtype, x = dtypes_and_x
    helpers.test_frontend_method(
        init_input_dtypes=input_dtype,
        init_all_as_kwargs_np={"data": x[0]},
        method_input_dtypes=input_dtype,
        method_all_as_kwargs_np={"y": x[1]},
        frontend_method_data=frontend_method_data,
        init_flags=init_flags,
        method_flags=method_flags,
        frontend=frontend,
        on_device=on_device,
    )


#  equal_all
@handle_frontend_method(
    class_tree=CLASS_TREE,
    init_tree="paddle.to_tensor",
    method_name="equal_all",
    dtypes_and_x=helpers.dtype_and_values(
        available_dtypes=helpers.get_dtypes("valid"),
        num_arrays=2,
        min_value=-np.inf,
        max_value=np.inf,
        shared_dtype=True,
        safety_factor_scale="log",
        small_abs_safety_factor=32,
    ),
)
def test_paddle_instance_equal_all(
    dtypes_and_x,
    frontend_method_data,
    init_flags,
    method_flags,
    frontend,
    on_device,
):
    input_dtype, x = dtypes_and_x
    helpers.test_frontend_method(
        init_input_dtypes=input_dtype,
        init_all_as_kwargs_np={"data": x[0]},
        method_input_dtypes=input_dtype,
        method_all_as_kwargs_np={"y": x[1]},
        frontend_method_data=frontend_method_data,
        init_flags=init_flags,
        method_flags=method_flags,
        frontend=frontend,
        on_device=on_device,
    )


# conj
@handle_frontend_method(
    class_tree=CLASS_TREE,
    init_tree="paddle.to_tensor",
    method_name="conj",
    dtype_and_x=helpers.dtype_and_values(
        available_dtypes=helpers.get_dtypes("numeric"),
    ),
)
def test_paddle_instance_conj(
    dtype_and_x,
    frontend_method_data,
    init_flags,
    method_flags,
    frontend,
    on_device,
):
    input_dtype, x = dtype_and_x
    helpers.test_frontend_method(
        init_input_dtypes=input_dtype,
        init_all_as_kwargs_np={
            "data": x[0],
        },
        method_input_dtypes=input_dtype,
        method_all_as_kwargs_np={},
        frontend_method_data=frontend_method_data,
        init_flags=init_flags,
        method_flags=method_flags,
        frontend=frontend,
        on_device=on_device,
    )


# floor_
@handle_frontend_method(
    class_tree=CLASS_TREE,
    init_tree="paddle.to_tensor",
    method_name="floor_",
    dtype_and_x=helpers.dtype_and_values(
        available_dtypes=helpers.get_dtypes("float"),
    ),
)
def test_paddle_instance_floor_(
    dtype_and_x,
    frontend_method_data,
    init_flags,
    method_flags,
    frontend,
    on_device,
):
    input_dtype, x = dtype_and_x
    helpers.test_frontend_method(
        init_input_dtypes=input_dtype,
        init_all_as_kwargs_np={
            "data": x[0],
        },
        method_input_dtypes=input_dtype,
        method_all_as_kwargs_np={},
        frontend_method_data=frontend_method_data,
        init_flags=init_flags,
        method_flags=method_flags,
        frontend=frontend,
        on_device=on_device,
    )


# log2
@handle_frontend_method(
    class_tree=CLASS_TREE,
    init_tree="paddle.to_tensor",
    method_name="log2",
    dtype_and_x=helpers.dtype_and_values(
        available_dtypes=helpers.get_dtypes("float"),
    ),
)
def test_paddle_instance_log2(
    dtype_and_x,
    frontend_method_data,
    init_flags,
    method_flags,
    frontend,
    on_device,
):
    input_dtype, x = dtype_and_x
    helpers.test_frontend_method(
        init_input_dtypes=input_dtype,
        init_all_as_kwargs_np={
            "data": x[0],
        },
        method_input_dtypes=input_dtype,
        method_all_as_kwargs_np={},
        frontend_method_data=frontend_method_data,
        init_flags=init_flags,
        method_flags=method_flags,
        frontend=frontend,
        on_device=on_device,
    )


# neg
@handle_frontend_method(
    class_tree=CLASS_TREE,
    init_tree="paddle.to_tensor",
    method_name="neg",
    dtype_and_x=helpers.dtype_and_values(
        available_dtypes=helpers.get_dtypes("float"),
        min_value=-1e04,
        max_value=1e04,
        allow_inf=False,
    ),
)
def test_paddle_instance_neg(
    dtype_and_x,
    frontend,
    frontend_method_data,
    init_flags,
    method_flags,
    on_device,
):
    input_dtype, x = dtype_and_x
    helpers.test_frontend_method(
        init_input_dtypes=input_dtype,
        init_all_as_kwargs_np={
            "data": x[0],
        },
        method_input_dtypes=input_dtype,
        method_all_as_kwargs_np={},
        frontend_method_data=frontend_method_data,
        init_flags=init_flags,
        method_flags=method_flags,
        frontend=frontend,
        on_device=on_device,
    )


# isnan
@handle_frontend_method(
    class_tree=CLASS_TREE,
    init_tree="paddle.to_tensor",
    method_name="isnan",
    dtype_and_x=helpers.dtype_and_values(
        available_dtypes=helpers.get_dtypes("float"),
    ),
)
def test_paddle_instance_isnan(
    dtype_and_x,
    frontend_method_data,
    init_flags,
    method_flags,
    frontend,
    on_device,
):
    input_dtype, x = dtype_and_x
    helpers.test_frontend_method(
        init_input_dtypes=input_dtype,
        init_all_as_kwargs_np={
            "data": x[0],
        },
        method_input_dtypes=input_dtype,
        method_all_as_kwargs_np={},
        frontend_method_data=frontend_method_data,
        init_flags=init_flags,
        method_flags=method_flags,
        frontend=frontend,
        on_device=on_device,
    )


#  logical_not
@handle_frontend_method(
    class_tree=CLASS_TREE,
    init_tree="paddle.to_tensor",
    method_name="logical_not",
    dtype_and_x=helpers.dtype_and_values(
        available_dtypes=helpers.get_dtypes("valid"),
    ),
)
def test_paddle_instance_logical_not(
    dtype_and_x,
    frontend_method_data,
    init_flags,
    method_flags,
    frontend,
    on_device,
):
    input_dtype, x = dtype_and_x
    helpers.test_frontend_method(
        init_input_dtypes=input_dtype,
        init_all_as_kwargs_np={
            "data": x[0],
        },
        method_input_dtypes=input_dtype,
        method_all_as_kwargs_np={},
        frontend_method_data=frontend_method_data,
        init_flags=init_flags,
        method_flags=method_flags,
        frontend=frontend,
        on_device=on_device,
    )


@handle_frontend_method(
    class_tree=CLASS_TREE,
    init_tree="paddle.to_tensor",
    method_name="sign",
    dtype_and_x=helpers.dtype_and_values(
        available_dtypes=helpers.get_dtypes("float"),
    ),
)
def test_paddle_instance_sign(
    dtype_and_x,
    frontend_method_data,
    init_flags,
    method_flags,
    frontend,
    on_device,
):
    input_dtype, x = dtype_and_x
    helpers.test_frontend_method(
        init_input_dtypes=input_dtype,
        init_all_as_kwargs_np={
            "data": x[0],
        },
        method_input_dtypes=input_dtype,
        method_all_as_kwargs_np={},
        frontend_method_data=frontend_method_data,
        init_flags=init_flags,
        method_flags=method_flags,
        frontend=frontend,
        on_device=on_device,
    )


# acosh
@handle_frontend_method(
    class_tree=CLASS_TREE,
    init_tree="paddle.to_tensor",
    method_name="acosh",
    dtype_and_x=helpers.dtype_and_values(
        available_dtypes=helpers.get_dtypes("float"),
    ),
)
def test_paddle_instance_acosh(
    dtype_and_x,
    frontend_method_data,
    init_flags,
    method_flags,
    frontend,
    on_device,
):
    input_dtype, x = dtype_and_x
    helpers.test_frontend_method(
        init_input_dtypes=input_dtype,
        init_all_as_kwargs_np={
            "data": x[0],
        },
        method_input_dtypes=input_dtype,
        method_all_as_kwargs_np={},
        frontend_method_data=frontend_method_data,
        init_flags=init_flags,
        method_flags=method_flags,
        frontend=frontend,
        on_device=on_device,
    )


# cond
@st.composite
def _get_dtype_and_matrix_non_singular(draw, dtypes):
    while True:
        matrix = draw(
            helpers.dtype_and_values(
                available_dtypes=dtypes,
                min_value=-10,
                max_value=10,
                min_num_dims=2,
                max_num_dims=2,
                min_dim_size=1,
                max_dim_size=5,
                shape=st.tuples(st.integers(1, 5), st.integers(1, 5)).filter(
                    lambda x: x[0] == x[1]
                ),
                allow_inf=False,
                allow_nan=False,
            )
        )
        if np.linalg.det(matrix[1][0]) != 0:
            break

    return matrix[0], matrix[1]


@handle_frontend_method(
    class_tree=CLASS_TREE,
    init_tree="paddle.to_tensor",
    method_name="cond",
    dtype_and_x=_get_dtype_and_matrix_non_singular(dtypes=["float32", "float64"]),
    p=st.sampled_from([None, "fro", "nuc", np.inf, -np.inf, 1, -1, 2, -2]),
)
def test_paddle_cond(
    dtype_and_x,
    p,
    frontend_method_data,
    init_flags,
    method_flags,
    frontend,
    on_device,
):
    input_dtype, x = dtype_and_x
    helpers.test_frontend_method(
        init_input_dtypes=input_dtype,
        init_all_as_kwargs_np={
            "data": x[0],
        },
        method_input_dtypes=input_dtype,
        method_all_as_kwargs_np={"p": p},
        frontend_method_data=frontend_method_data,
        init_flags=init_flags,
        method_flags=method_flags,
        frontend=frontend,
        on_device=on_device,
    )


@handle_frontend_method(
    class_tree=CLASS_TREE,
    init_tree="paddle.to_tensor",
    method_name="sgn",
    dtype_and_x=helpers.dtype_and_values(
        available_dtypes=helpers.get_dtypes("float_and_complex"),
        min_num_dims=1,
        max_num_dims=1,
        min_dim_size=1,
        max_dim_size=1,
        abs_smallest_val=1e-10,
        min_value=-10,
        max_value=10,
    ),
)
def test_paddle_instance_sgn(
    dtype_and_x,
    frontend_method_data,
    init_flags,
    method_flags,
    frontend,
    on_device,
):
    input_dtype, x = dtype_and_x
    helpers.test_frontend_method(
        init_input_dtypes=input_dtype,
        init_all_as_kwargs_np={
            "data": x[0],
        },
        method_input_dtypes=input_dtype,
        method_all_as_kwargs_np={},
        frontend_method_data=frontend_method_data,
        init_flags=init_flags,
        method_flags=method_flags,
        frontend=frontend,
        on_device=on_device,
    )


@handle_frontend_method(
    class_tree=CLASS_TREE,
    init_tree="paddle.to_tensor",
    method_name="tolist",
    dtype_and_x=helpers.dtype_and_values(
        available_dtypes=helpers.get_dtypes("valid"),
    ),
)
def test_paddle_instance_tolist(
    dtype_and_x,
    frontend_method_data,
    init_flags,
    method_flags,
    frontend,
    on_device,
):
    input_dtype, x = dtype_and_x
    helpers.test_frontend_method(
        init_input_dtypes=input_dtype,
        init_all_as_kwargs_np={
            "data": x[0],
        },
        method_input_dtypes=input_dtype,
        method_all_as_kwargs_np={},
        frontend_method_data=frontend_method_data,
        init_flags=init_flags,
        method_flags=method_flags,
        frontend=frontend,
        on_device=on_device,
    )


# min
@handle_frontend_method(
    class_tree=CLASS_TREE,
    init_tree="paddle.to_tensor",
    method_name="min",
    dtype_x_axis=helpers.dtype_values_axis(
        available_dtypes=st.one_of(helpers.get_dtypes("numeric")),
        min_axis=-1,
        max_axis=0,
        min_num_dims=1,
        force_int_axis=True,
    ),
    keep_dims=st.booleans(),
)
def test_paddle_instance_min(
    dtype_x_axis,
    keep_dims,
    frontend_method_data,
    init_flags,
    method_flags,
    frontend,
    on_device,
):
    input_dtypes, x, axis = dtype_x_axis
    helpers.test_frontend_method(
        init_input_dtypes=input_dtypes,
        init_all_as_kwargs_np={
            "data": x[0],
        },
        method_input_dtypes=input_dtypes,
        method_all_as_kwargs_np={
            "axis": axis,
            "keepdim": keep_dims,
        },
        frontend=frontend,
        frontend_method_data=frontend_method_data,
        init_flags=init_flags,
        method_flags=method_flags,
        on_device=on_device,
    )


<<<<<<< HEAD
# maximum
@handle_frontend_method(
    class_tree=CLASS_TREE,
    init_tree="paddle.to_tensor",
    method_name="maximum",
    dtype_and_x=helpers.dtype_and_values(
        available_dtypes=helpers.get_dtypes("float"),
        num_arrays=2,
        shared_dtype=True,
    ),
)
def test_paddle_instance_maximum(
    dtype_and_x,
=======
# std
@handle_frontend_method(
    class_tree=CLASS_TREE,
    init_tree="paddle.to_tensor",
    method_name="std",
    dtypes_and_x=helpers.dtype_and_values(
        available_dtypes=st.one_of(helpers.get_dtypes("float")),
        min_axis=-1,
        max_axis=0,
    ),
    keep_dims=st.booleans(),
    unbiased=st.booleans(),
)
def test_paddle_instance_std(
    dtype_x_axis,
    keep_dims,
>>>>>>> 88000175
    frontend_method_data,
    init_flags,
    method_flags,
    frontend,
    on_device,
):
<<<<<<< HEAD
    input_dtype, x = dtype_and_x
    helpers.test_frontend_method(
        init_input_dtypes=input_dtype,
        init_all_as_kwargs_np={
            "data": x[0],
        },
        method_input_dtypes=input_dtype,
        method_all_as_kwargs_np={"other": x[1]},
        frontend=frontend,
        frontend_method_data=frontend_method_data,
        init_flags=init_flags,
        method_flags=method_flags,
=======
    input_dtypes, x, axis = dtype_x_axis
    helpers.test_frontend_method(
        init_input_dtypes=input_dtypes,
        init_all_as_kwargs_np={
            "object": x[0],
        },
        method_input_dtypes=input_dtypes,
        method_all_as_kwargs_np={
            "axis": axis,
            "keepdim": keep_dims,
        },
        frontend_method_data=frontend_method_data,
        init_flags=init_flags,
        method_flags=method_flags,
        frontend=frontend,
>>>>>>> 88000175
        on_device=on_device,
    )<|MERGE_RESOLUTION|>--- conflicted
+++ resolved
@@ -2717,7 +2717,6 @@
     )
 
 
-<<<<<<< HEAD
 # maximum
 @handle_frontend_method(
     class_tree=CLASS_TREE,
@@ -2731,7 +2730,27 @@
 )
 def test_paddle_instance_maximum(
     dtype_and_x,
-=======
+    frontend_method_data,
+    init_flags,
+    method_flags,
+    frontend,
+    on_device,
+):
+    input_dtype, x = dtype_and_x
+    helpers.test_frontend_method(
+        init_input_dtypes=input_dtype,
+        init_all_as_kwargs_np={
+            "data": x[0],
+        },
+        method_input_dtypes=input_dtype,
+        method_all_as_kwargs_np={"other": x[1]},
+        frontend=frontend,
+        frontend_method_data=frontend_method_data,
+        init_flags=init_flags,
+        method_flags=method_flags,
+        on_device=on_device,
+    )
+
 # std
 @handle_frontend_method(
     class_tree=CLASS_TREE,
@@ -2748,14 +2767,12 @@
 def test_paddle_instance_std(
     dtype_x_axis,
     keep_dims,
->>>>>>> 88000175
-    frontend_method_data,
-    init_flags,
-    method_flags,
-    frontend,
-    on_device,
-):
-<<<<<<< HEAD
+    frontend_method_data,
+    init_flags,
+    method_flags,
+    frontend,
+    on_device,
+):
     input_dtype, x = dtype_and_x
     helpers.test_frontend_method(
         init_input_dtypes=input_dtype,
@@ -2768,7 +2785,6 @@
         frontend_method_data=frontend_method_data,
         init_flags=init_flags,
         method_flags=method_flags,
-=======
     input_dtypes, x, axis = dtype_x_axis
     helpers.test_frontend_method(
         init_input_dtypes=input_dtypes,
@@ -2784,6 +2800,5 @@
         init_flags=init_flags,
         method_flags=method_flags,
         frontend=frontend,
->>>>>>> 88000175
         on_device=on_device,
     )