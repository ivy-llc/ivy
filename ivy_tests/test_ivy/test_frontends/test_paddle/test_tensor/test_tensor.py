# global
import numpy as np
from hypothesis import assume, given
from hypothesis import strategies as st

import ivy

# local
import ivy_tests.test_ivy.helpers as helpers
from ivy.functional.frontends.paddle import Tensor
from ivy_tests.test_ivy.helpers import assert_all_close
from ivy_tests.test_ivy.helpers import handle_frontend_method, BackendHandler
from ivy_tests.test_ivy.test_functional.test_experimental.test_core.test_manipulation import (  # noqa E501
    _get_dtype_values_k_axes_for_rot90,
)
from ivy_tests.test_ivy.test_functional.test_core.test_statistical import (
    _statistical_dtype_values,
)

CLASS_TREE = "ivy.functional.frontends.paddle.Tensor"


# --- Helpers --- #
# --------------- #


def _filter_query(query):
    return (
        query.ndim > 1
        if isinstance(query, np.ndarray)
        else (
            not any(isinstance(i, np.ndarray) and i.ndim <= 1 for i in query)
            if isinstance(query, tuple)
            else True
        )
    )


# as_complex
@st.composite
def _get_as_complex_inputs_(draw):
    shape = draw(
        helpers.get_shape(
            min_num_dims=2, max_num_dims=5, min_dim_size=2, max_dim_size=10
        )
    )

    x_dtype, x = draw(
        helpers.dtype_and_values(
            available_dtypes=helpers.get_dtypes("valid"),
            shape=(*shape, 2),
            min_value=0,
            max_value=50,
        )
    )
    return x_dtype, x


# clip
@st.composite
def _get_clip_inputs(draw):
    shape = draw(
        helpers.get_shape(
            min_num_dims=1, max_num_dims=5, min_dim_size=1, max_dim_size=10
        )
    )
    x_dtype, x = draw(
        helpers.dtype_and_values(
            available_dtypes=helpers.get_dtypes("valid"),
            shape=shape,
            min_value=0,
            max_value=50,
        )
    )
    min = draw(
        helpers.array_values(dtype=x_dtype[0], shape=(1,), min_value=0, max_value=25)
    )
    max = draw(
        helpers.array_values(dtype=x_dtype[0], shape=(1,), min_value=26, max_value=50)
    )
    if draw(st.booleans()):
        min = None
    elif draw(st.booleans()):
        max = None
    return x_dtype, x, min, max


# clip_
@st.composite
def _get_clip_inputs_(draw):
    shape = draw(
        helpers.get_shape(
            min_num_dims=1, max_num_dims=5, min_dim_size=1, max_dim_size=10
        )
    )
    x_dtype, x = draw(
        helpers.dtype_and_values(
            available_dtypes=helpers.get_dtypes("valid"),
            shape=shape,
            min_value=0,
            max_value=50,
        )
    )
    min = draw(
        helpers.array_values(dtype=x_dtype[0], shape=(1,), min_value=0, max_value=25)
    )
    max = draw(
        helpers.array_values(dtype=x_dtype[0], shape=(1,), min_value=26, max_value=50)
    )
    return x_dtype, x, min, max


# cond
@st.composite
def _get_dtype_and_matrix_non_singular(draw, dtypes):
    while True:
        matrix = draw(
            helpers.dtype_and_values(
                available_dtypes=dtypes,
                min_value=-10,
                max_value=10,
                min_num_dims=2,
                max_num_dims=2,
                min_dim_size=1,
                max_dim_size=5,
                shape=st.tuples(st.integers(1, 5), st.integers(1, 5)).filter(
                    lambda x: x[0] == x[1]
                ),
                allow_inf=False,
                allow_nan=False,
            )
        )
        if np.linalg.det(matrix[1][0]) != 0:
            break

    return matrix[0], matrix[1]


@st.composite
def _get_dtype_and_square_matrix(draw):
    dim_size = draw(helpers.ints(min_value=2, max_value=5))
    dtype = draw(helpers.get_dtypes("float", index=1, full=False))
    mat = draw(
        helpers.array_values(
            dtype=dtype[0], shape=(dim_size, dim_size), min_value=0, max_value=10
        )
    )
    return dtype, mat


@st.composite
def _get_dtype_and_values_for_lerp(draw):
    is_tensor = draw(st.booleans())
    if is_tensor:
        input_dtype, x = draw(
            helpers.dtype_and_values(
                num_arrays=3,
                available_dtypes=helpers.get_dtypes("valid"),
                shared_dtype=True,
            )
        )
        return input_dtype, x[0], x[1], x[2]
    else:
        input_dtype, x = draw(
            helpers.dtype_and_values(
                num_arrays=2,
                available_dtypes=helpers.get_dtypes("valid"),
                shared_dtype=True,
            )
        )
        weight = draw(st.floats())
        return input_dtype, x[0], x[1], weight


@st.composite
def _reshape_helper(draw):
    # generate a shape s.t len(shape) > 0
    shape = draw(
        helpers.get_shape(
            allow_none=False,
            min_num_dims=1,
            max_num_dims=3,
            min_dim_size=1,
            max_dim_size=3,
        )
    )

    reshape_shape = draw(helpers.reshape_shapes(shape=shape))

    dtypes, x = draw(
        helpers.dtype_and_values(
            available_dtypes=helpers.get_dtypes("valid"),
            shape=shape,
        )
    )
    return dtypes, x, reshape_shape


# --- Main --- #
# ------------ #


# __setitem__
@handle_frontend_method(
    class_tree=CLASS_TREE,
    init_tree="paddle.to_tensor",
    method_name="__setitem__",
    dtypes_x_index_val=helpers.dtype_array_query_val(
        available_dtypes=helpers.get_dtypes("valid"),
    ).filter(lambda x: x[0][0] == x[0][-1] and _filter_query(x[-2])),
)
def test_paddle___setitem__(
    dtypes_x_index_val,
    frontend_method_data,
    init_flags,
    method_flags,
    frontend,
    on_device,
    backend_fw,
):
    input_dtype, x, index, val = dtypes_x_index_val
    helpers.test_frontend_method(
        init_input_dtypes=[input_dtype[0]],
        backend_to_test=backend_fw,
        init_all_as_kwargs_np={"data": x},
        method_input_dtypes=[*input_dtype[1:]],
        method_all_as_kwargs_np={"item": index, "value": val},
        frontend_method_data=frontend_method_data,
        init_flags=init_flags,
        method_flags=method_flags,
        frontend=frontend,
        on_device=on_device,
    )


# __getitem__
@handle_frontend_method(
    class_tree=CLASS_TREE,
    init_tree="paddle.to_tensor",
    method_name="__getitem__",
    dtype_x_index=helpers.dtype_array_query(
        available_dtypes=helpers.get_dtypes("valid"),
        allow_neg_step=False,
    ).filter(lambda x: x[0][0] == x[0][-1] and _filter_query(x[-2])),
)
def test_paddle__getitem__(
    dtype_x_index,
    frontend_method_data,
    init_flags,
    method_flags,
    frontend,
    on_device,
    backend_fw,
):
    input_dtype, x, index = dtype_x_index
    helpers.test_frontend_method(
        init_input_dtypes=[input_dtype[0]],
        backend_to_test=backend_fw,
        init_all_as_kwargs_np={"data": x},
        method_input_dtypes=[*input_dtype[1:]],
        method_all_as_kwargs_np={"item": index},
        frontend_method_data=frontend_method_data,
        init_flags=init_flags,
        method_flags=method_flags,
        frontend=frontend,
        on_device=on_device,
    )


# reshape
@handle_frontend_method(
    class_tree=CLASS_TREE,
    init_tree="paddle.to_tensor",
    method_name="reshape",
    dtype_x_shape=_reshape_helper(),
)
def test_paddle__reshape(
    dtype_x_shape,
    frontend_method_data,
    init_flags,
    method_flags,
    frontend,
    on_device,
    backend_fw,
):
    input_dtype, x, shape = dtype_x_shape
    assume(len(shape) != 0)
    shape = {
        "shape": shape,
    }
    helpers.test_frontend_method(
        init_input_dtypes=input_dtype,
        backend_to_test=backend_fw,
        init_all_as_kwargs_np={
            "data": x[0],
        },
        method_input_dtypes=input_dtype,
        method_all_as_kwargs_np=shape,
        frontend_method_data=frontend_method_data,
        init_flags=init_flags,
        method_flags=method_flags,
        frontend=frontend,
        on_device=on_device,
    )


# is_floating_point
@handle_frontend_method(
    class_tree=CLASS_TREE,
    init_tree="paddle.to_tensor",
    method_name="is_floating_point",
    dtype_and_x=helpers.dtype_and_values(
        available_dtypes=["int16", "int32", "int64", "float32", "float64"],
    ),
)
def test_paddle_is_floating_point(
    dtype_and_x,
    frontend_method_data,
    init_flags,
    method_flags,
    frontend,
    backend_fw,
    on_device,
):
    input_dtype, x = dtype_and_x
    helpers.test_frontend_method(
        init_input_dtypes=input_dtype,
        init_all_as_kwargs_np={"data": x[0]},
        method_input_dtypes=input_dtype,
        backend_to_test=backend_fw,
        method_all_as_kwargs_np={},
        frontend_method_data=frontend_method_data,
        init_flags=init_flags,
        method_flags=method_flags,
        frontend=frontend,
        on_device=on_device,
    )


# __add__
@handle_frontend_method(
    class_tree=CLASS_TREE,
    init_tree="paddle.to_tensor",
    method_name="__add__",
    dtype_and_x=helpers.dtype_and_values(
        available_dtypes=helpers.get_dtypes("valid"), num_arrays=2, shared_dtype=True
    ),
)
def test_paddle_tensor___add__(
    dtype_and_x,
    frontend_method_data,
    init_flags,
    method_flags,
    frontend,
    on_device,
    backend_fw,
):
    input_dtype, x = dtype_and_x
    helpers.test_frontend_method(
        init_input_dtypes=input_dtype,
        backend_to_test=backend_fw,
        init_all_as_kwargs_np={
            "data": x[0],
        },
        method_input_dtypes=input_dtype,
        method_all_as_kwargs_np={
            "y": x[1],
        },
        frontend_method_data=frontend_method_data,
        init_flags=init_flags,
        method_flags=method_flags,
        frontend=frontend,
        on_device=on_device,
    )


# abs
@handle_frontend_method(
    class_tree=CLASS_TREE,
    init_tree="paddle.to_tensor",
    method_name="abs",
    dtype_and_x=helpers.dtype_and_values(
        available_dtypes=helpers.get_dtypes("float"),
    ),
)
def test_paddle_tensor_abs(
    dtype_and_x,
    frontend_method_data,
    init_flags,
    method_flags,
    frontend,
    on_device,
    backend_fw,
):
    input_dtype, x = dtype_and_x
    helpers.test_frontend_method(
        init_input_dtypes=input_dtype,
        backend_to_test=backend_fw,
        init_all_as_kwargs_np={
            "data": x[0],
        },
        method_input_dtypes=input_dtype,
        method_all_as_kwargs_np={},
        frontend_method_data=frontend_method_data,
        init_flags=init_flags,
        method_flags=method_flags,
        frontend=frontend,
        on_device=on_device,
    )


# acosh
@handle_frontend_method(
    class_tree=CLASS_TREE,
    init_tree="paddle.to_tensor",
    method_name="acosh",
    dtype_and_x=helpers.dtype_and_values(
        available_dtypes=helpers.get_dtypes("float"),
    ),
)
def test_paddle_tensor_acosh(
    dtype_and_x,
    frontend_method_data,
    init_flags,
    method_flags,
    frontend,
    on_device,
    backend_fw,
):
    input_dtype, x = dtype_and_x
    helpers.test_frontend_method(
        init_input_dtypes=input_dtype,
        backend_to_test=backend_fw,
        init_all_as_kwargs_np={
            "data": x[0],
        },
        method_input_dtypes=input_dtype,
        method_all_as_kwargs_np={},
        frontend_method_data=frontend_method_data,
        init_flags=init_flags,
        method_flags=method_flags,
        frontend=frontend,
        on_device=on_device,
    )


# add_
@handle_frontend_method(
    class_tree=CLASS_TREE,
    init_tree="paddle.to_tensor",
    method_name="add_",
    dtype_and_x=helpers.dtype_and_values(
        available_dtypes=helpers.get_dtypes("valid"), num_arrays=2, shared_dtype=True
    ),
    test_inplace=st.just(True),
)
def test_paddle_tensor_add_(
    dtype_and_x,
    frontend_method_data,
    init_flags,
    method_flags,
    frontend,
    on_device,
    backend_fw,
):
    input_dtype, x = dtype_and_x
    helpers.test_frontend_method(
        init_input_dtypes=input_dtype,
        backend_to_test=backend_fw,
        init_all_as_kwargs_np={
            "data": x[0],
        },
        method_input_dtypes=input_dtype,
        method_all_as_kwargs_np={"y": x[1]},
        frontend_method_data=frontend_method_data,
        init_flags=init_flags,
        method_flags=method_flags,
        frontend=frontend,
        on_device=on_device,
    )


@handle_frontend_method(
    class_tree=CLASS_TREE,
    init_tree="paddle.to_tensor",
    method_name="add_n",
    dtype_and_x=helpers.dtype_and_values(
        available_dtypes=helpers.get_dtypes("float"),
        num_arrays=helpers.ints(min_value=1, max_value=5),
        shared_dtype=True,
    ),
)
def test_paddle_tensor_add_n(
    dtype_and_x,
    frontend_method_data,
    init_flags,
    method_flags,
    frontend,
    on_device,
    backend_fw,
):
    input_dtype, x = dtype_and_x
    helpers.test_frontend_method(
        init_input_dtypes=input_dtype,
        backend_to_test=backend_fw,
        init_all_as_kwargs_np={"inputs": x},
        method_input_dtypes=input_dtype,
        method_all_as_kwargs_np={"inputs": x},
        frontend_method_data=frontend_method_data,
        init_flags=init_flags,
        method_flags=method_flags,
        frontend=frontend,
        on_device=on_device,
    )


# all
@handle_frontend_method(
    class_tree=CLASS_TREE,
    init_tree="paddle.to_tensor",
    method_name="all",
    dtype_x_axis=helpers.dtype_values_axis(
        available_dtypes=helpers.get_dtypes("bool"),
        min_axis=-1,
        max_axis=0,
        min_num_dims=1,
        force_int_axis=True,
    ),
    keep_dims=st.booleans(),
)
def test_paddle_tensor_all(
    dtype_x_axis,
    keep_dims,
    frontend_method_data,
    init_flags,
    method_flags,
    frontend,
    on_device,
    backend_fw,
):
    input_dtypes, x, axis = dtype_x_axis
    helpers.test_frontend_method(
        init_input_dtypes=input_dtypes,
        backend_to_test=backend_fw,
        init_all_as_kwargs_np={
            "object": x[0],
        },
        method_input_dtypes=input_dtypes,
        method_all_as_kwargs_np={
            "axis": axis,
            "keepdim": keep_dims,
        },
        frontend=frontend,
        frontend_method_data=frontend_method_data,
        init_flags=init_flags,
        method_flags=method_flags,
        on_device=on_device,
    )


# allclose
@handle_frontend_method(
    class_tree=CLASS_TREE,
    init_tree="paddle.to_tensor",
    method_name="allclose",
    dtype_and_x=helpers.dtype_and_values(
        available_dtypes=helpers.get_dtypes("float"),
        num_arrays=2,
        shared_dtype=True,
    ),
    # rtol=1e-05,
    # atol=1e-08,
    # equal_nan=st.booleans(),
)
def test_paddle_tensor_allclose(
    dtype_and_x,
    # rtol,
    # atol,
    # equal_nan,
    frontend_method_data,
    init_flags,
    method_flags,
    frontend,
    on_device,
    backend_fw,
):
    input_dtype, x = dtype_and_x
    helpers.test_frontend_method(
        init_input_dtypes=input_dtype,
        backend_to_test=backend_fw,
        init_all_as_kwargs_np={
            "data": x[0],
        },
        method_input_dtypes=input_dtype,
        method_all_as_kwargs_np={
            "other": x[1],
            # "rtol": rtol,
            # "atol": atol,
            # "equal_nan": equal_nan,
        },
        frontend=frontend,
        frontend_method_data=frontend_method_data,
        init_flags=init_flags,
        method_flags=method_flags,
        on_device=on_device,
    )


@handle_frontend_method(
    class_tree=CLASS_TREE,
    init_tree="paddle.to_tensor",
    method_name="angle",
    dtype_and_x=helpers.dtype_and_values(
        available_dtypes=["float64", "complex64", "complex128"],
    ),
)
def test_paddle_tensor_angle(
    dtype_and_x,
    frontend_method_data,
    init_flags,
    method_flags,
    frontend,
    on_device,
    backend_fw,
):
    input_dtype, x = dtype_and_x
    helpers.test_frontend_method(
        init_input_dtypes=input_dtype,
        backend_to_test=backend_fw,
        init_all_as_kwargs_np={
            "data": x[0],
        },
        method_input_dtypes=input_dtype,
        method_all_as_kwargs_np={},
        frontend_method_data=frontend_method_data,
        init_flags=init_flags,
        method_flags=method_flags,
        frontend=frontend,
        on_device=on_device,
    )


# any
@handle_frontend_method(
    class_tree=CLASS_TREE,
    init_tree="paddle.to_tensor",
    method_name="any",
    dtype_x_axis=helpers.dtype_values_axis(
        available_dtypes=st.one_of(helpers.get_dtypes("float")),
        min_axis=-1,
        max_axis=0,
        min_num_dims=1,
        force_int_axis=True,
    ),
    keep_dims=st.booleans(),
)
def test_paddle_tensor_any(
    dtype_x_axis,
    keep_dims,
    frontend_method_data,
    init_flags,
    method_flags,
    frontend,
    on_device,
    backend_fw,
):
    input_dtypes, x, axis = dtype_x_axis
    helpers.test_frontend_method(
        init_input_dtypes=input_dtypes,
        backend_to_test=backend_fw,
        init_all_as_kwargs_np={
            "data": x[0],
        },
        method_input_dtypes=input_dtypes,
        method_all_as_kwargs_np={
            "axis": axis,
            "keepdim": keep_dims,
        },
        frontend=frontend,
        frontend_method_data=frontend_method_data,
        init_flags=init_flags,
        method_flags=method_flags,
        on_device=on_device,
    )


# argmax
@handle_frontend_method(
    class_tree=CLASS_TREE,
    init_tree="paddle.to_tensor",
    method_name="argmax",
    dtype_x_axis=helpers.dtype_values_axis(
        available_dtypes=st.one_of(helpers.get_dtypes("float")),
        min_axis=-1,
        max_axis=0,
        min_num_dims=1,
        force_int_axis=True,
    ),
    keep_dims=st.booleans(),
)
def test_paddle_tensor_argmax(
    dtype_x_axis,
    keep_dims,
    frontend_method_data,
    init_flags,
    method_flags,
    frontend,
    on_device,
    backend_fw,
):
    input_dtypes, x, axis = dtype_x_axis
    helpers.test_frontend_method(
        init_input_dtypes=input_dtypes,
        backend_to_test=backend_fw,
        init_all_as_kwargs_np={
            "object": x[0],
        },
        method_input_dtypes=input_dtypes,
        method_all_as_kwargs_np={
            "axis": axis,
            "keepdim": keep_dims,
        },
        frontend=frontend,
        frontend_method_data=frontend_method_data,
        init_flags=init_flags,
        method_flags=method_flags,
        on_device=on_device,
    )


# argmin
@handle_frontend_method(
    class_tree=CLASS_TREE,
    init_tree="paddle.to_tensor",
    method_name="argmin",
    dtype_x_axis=helpers.dtype_values_axis(
        available_dtypes=st.one_of(helpers.get_dtypes("valid")),
        min_axis=-1,
        max_axis=0,
        min_num_dims=1,
        force_int_axis=True,
    ),
    keep_dims=st.booleans(),
)
def test_paddle_tensor_argmin(
    dtype_x_axis,
    keep_dims,
    on_device,
    backend_fw,
    frontend_method_data,
    init_flags,
    method_flags,
    frontend,
):
    input_dtypes, x, axis = dtype_x_axis
    helpers.test_frontend_method(
        init_input_dtypes=input_dtypes,
        backend_to_test=backend_fw,
        init_all_as_kwargs_np={
            "object": x[0],
        },
        method_input_dtypes=input_dtypes,
        method_all_as_kwargs_np={
            "axis": axis,
            "keepdim": keep_dims,
        },
        frontend=frontend,
        frontend_method_data=frontend_method_data,
        init_flags=init_flags,
        method_flags=method_flags,
        on_device=on_device,
    )


# argsort
@handle_frontend_method(
    class_tree=CLASS_TREE,
    init_tree="paddle.to_tensor",
    method_name="argsort",
    dtype_x_axis=helpers.dtype_values_axis(
        available_dtypes=st.one_of(helpers.get_dtypes("float")),
        min_axis=-1,
        max_axis=0,
        min_num_dims=1,
        force_int_axis=True,
    ),
    descending=st.booleans(),
)
def test_paddle_tensor_argsort(
    dtype_x_axis,
    descending,
    frontend_method_data,
    init_flags,
    method_flags,
    frontend,
    on_device,
    backend_fw,
):
    input_dtypes, x, axis = dtype_x_axis
    helpers.test_frontend_method(
        init_input_dtypes=input_dtypes,
        backend_to_test=backend_fw,
        init_all_as_kwargs_np={
            "object": x[0],
        },
        method_input_dtypes=input_dtypes,
        method_all_as_kwargs_np={
            "axis": axis,
            "descending": descending,
        },
        frontend=frontend,
        frontend_method_data=frontend_method_data,
        init_flags=init_flags,
        method_flags=method_flags,
        on_device=on_device,
    )


# as_complex
@handle_frontend_method(
    class_tree=CLASS_TREE,
    init_tree="paddle.to_tensor",
    method_name="as_complex",
    dtypes_and_x=_get_as_complex_inputs_(),
)
def test_paddle_tensor_as_complex(
    dtypes_and_x,
    frontend_method_data,
    init_flags,
    method_flags,
    frontend,
    on_device,
    backend_fw,
):
    input_dtype, x = dtypes_and_x
    helpers.test_frontend_method(
        init_input_dtypes=input_dtype,
        backend_to_test=backend_fw,
        init_all_as_kwargs_np={"data": x[0]},
        method_input_dtypes=input_dtype,
        method_all_as_kwargs_np={},
        frontend_method_data=frontend_method_data,
        init_flags=init_flags,
        method_flags=method_flags,
        frontend=frontend,
        on_device=on_device,
    )


# as_real
@handle_frontend_method(
    class_tree=CLASS_TREE,
    init_tree="paddle.to_tensor",
    method_name="as_real",
    dtype_and_x=helpers.dtype_and_values(
        available_dtypes=helpers.get_dtypes("valid"),
        num_arrays=1,
    ),
)
def test_paddle_tensor_as_real(
    dtype_and_x,
    frontend_method_data,
    init_flags,
    method_flags,
    frontend,
    backend_fw,
    on_device,
):
    input_dtype, x = dtype_and_x
    helpers.test_frontend_method(
        init_input_dtypes=input_dtype,
        init_all_as_kwargs_np={
            "data": x[0],
        },
        method_input_dtypes=input_dtype,
        backend_to_test=backend_fw,
        method_all_as_kwargs_np={},
        frontend_method_data=frontend_method_data,
        init_flags=init_flags,
        method_flags=method_flags,
        frontend=frontend,
        on_device=on_device,
    )


# asin
@handle_frontend_method(
    class_tree=CLASS_TREE,
    init_tree="paddle.to_tensor",
    method_name="asin",
    dtype_and_x=helpers.dtype_and_values(
        available_dtypes=helpers.get_dtypes("float"),
    ),
)
def test_paddle_tensor_asin(
    dtype_and_x,
    frontend_method_data,
    init_flags,
    method_flags,
    frontend,
    on_device,
    backend_fw,
):
    input_dtype, x = dtype_and_x
    helpers.test_frontend_method(
        init_input_dtypes=input_dtype,
        backend_to_test=backend_fw,
        init_all_as_kwargs_np={
            "data": x[0],
        },
        method_input_dtypes=input_dtype,
        method_all_as_kwargs_np={},
        frontend_method_data=frontend_method_data,
        init_flags=init_flags,
        method_flags=method_flags,
        frontend=frontend,
        on_device=on_device,
    )


# asinh
@handle_frontend_method(
    class_tree=CLASS_TREE,
    init_tree="paddle.to_tensor",
    method_name="asinh",
    dtype_and_x=helpers.dtype_and_values(
        available_dtypes=helpers.get_dtypes("float"),
    ),
)
def test_paddle_tensor_asinh(
    dtype_and_x,
    frontend_method_data,
    init_flags,
    method_flags,
    frontend,
    on_device,
    backend_fw,
):
    input_dtype, x = dtype_and_x
    helpers.test_frontend_method(
        init_input_dtypes=input_dtype,
        backend_to_test=backend_fw,
        init_all_as_kwargs_np={
            "data": x[0],
        },
        method_input_dtypes=input_dtype,
        method_all_as_kwargs_np={},
        frontend_method_data=frontend_method_data,
        init_flags=init_flags,
        method_flags=method_flags,
        frontend=frontend,
        on_device=on_device,
    )


# astype
@handle_frontend_method(
    class_tree=CLASS_TREE,
    init_tree="paddle.to_tensor",
    method_name="astype",
    dtype_and_x=helpers.dtype_and_values(
        available_dtypes=helpers.get_dtypes("float"),
    ),
    dtype=st.one_of(helpers.get_dtypes("valid")),
)
def test_paddle_tensor_astype(
    dtype_and_x,
    dtype,
    frontend_method_data,
    init_flags,
    method_flags,
    frontend,
    on_device,
    backend_fw,
):
    input_dtype, x = dtype_and_x
    if dtype is None:
        dtype = input_dtype
    helpers.test_frontend_method(
        init_input_dtypes=input_dtype,
        backend_to_test=backend_fw,
        init_all_as_kwargs_np={
            "data": x[0],
        },
        method_input_dtypes=input_dtype,
        method_all_as_kwargs_np={
            "dtype": dtype,
        },
        frontend_method_data=frontend_method_data,
        init_flags=init_flags,
        method_flags=method_flags,
        frontend=frontend,
        on_device=on_device,
    )


# atan
@handle_frontend_method(
    class_tree=CLASS_TREE,
    init_tree="paddle.to_tensor",
    method_name="atan",
    dtype_and_x=helpers.dtype_and_values(
        available_dtypes=helpers.get_dtypes("float"),
    ),
)
def test_paddle_tensor_atan(
    dtype_and_x,
    frontend_method_data,
    init_flags,
    method_flags,
    frontend,
    on_device,
    backend_fw,
):
    input_dtype, x = dtype_and_x
    helpers.test_frontend_method(
        init_input_dtypes=input_dtype,
        init_all_as_kwargs_np={
            "data": x[0],
        },
        backend_to_test=backend_fw,
        method_input_dtypes=input_dtype,
        method_all_as_kwargs_np={},
        frontend_method_data=frontend_method_data,
        init_flags=init_flags,
        method_flags=method_flags,
        frontend=frontend,
        on_device=on_device,
    )


# bitwise_and
@handle_frontend_method(
    class_tree=CLASS_TREE,
    init_tree="paddle.to_tensor",
    method_name="bitwise_and",
    dtypes_and_x=helpers.dtype_and_values(
        available_dtypes=helpers.get_dtypes("valid"), num_arrays=2, shared_dtype=True
    ),
)
def test_paddle_tensor_bitwise_and(
    dtypes_and_x,
    frontend_method_data,
    init_flags,
    method_flags,
    frontend,
    on_device,
    backend_fw,
):
    input_dtype, x = dtypes_and_x
    helpers.test_frontend_method(
        init_input_dtypes=input_dtype,
        backend_to_test=backend_fw,
        init_all_as_kwargs_np={"data": x[0]},
        method_input_dtypes=input_dtype,
        method_all_as_kwargs_np={"y": x[1]},
        frontend_method_data=frontend_method_data,
        init_flags=init_flags,
        method_flags=method_flags,
        frontend=frontend,
        on_device=on_device,
    )


#  bitwise_not
@handle_frontend_method(
    class_tree=CLASS_TREE,
    init_tree="paddle.to_tensor",
    method_name="bitwise_not",
    dtype_and_x=helpers.dtype_and_values(
        available_dtypes=helpers.get_dtypes("valid"),
    ),
)
def test_paddle_tensor_bitwise_not(
    dtype_and_x,
    frontend_method_data,
    init_flags,
    method_flags,
    frontend,
    on_device,
    backend_fw,
):
    input_dtype, x = dtype_and_x
    helpers.test_frontend_method(
        init_input_dtypes=input_dtype,
        backend_to_test=backend_fw,
        init_all_as_kwargs_np={
            "data": x[0],
        },
        method_input_dtypes=input_dtype,
        method_all_as_kwargs_np={},
        frontend_method_data=frontend_method_data,
        init_flags=init_flags,
        method_flags=method_flags,
        frontend=frontend,
        on_device=on_device,
    )


@handle_frontend_method(
    class_tree=CLASS_TREE,
    init_tree="paddle.to_tensor",
    method_name="bitwise_or",
    dtypes_and_x=helpers.dtype_and_values(
        available_dtypes=helpers.get_dtypes("valid"), num_arrays=2, shared_dtype=True
    ),
)
def test_paddle_tensor_bitwise_or(
    dtypes_and_x,
    frontend_method_data,
    init_flags,
    method_flags,
    frontend,
    on_device,
    backend_fw,
):
    input_dtype, x = dtypes_and_x
    helpers.test_frontend_method(
        init_input_dtypes=input_dtype,
        backend_to_test=backend_fw,
        init_all_as_kwargs_np={"data": x[0]},
        method_input_dtypes=input_dtype,
        method_all_as_kwargs_np={"y": x[1]},
        frontend_method_data=frontend_method_data,
        init_flags=init_flags,
        method_flags=method_flags,
        frontend=frontend,
        on_device=on_device,
    )


# bitwise_xor
@handle_frontend_method(
    class_tree=CLASS_TREE,
    init_tree="paddle.to_tensor",
    method_name="bitwise_xor",
    dtypes_and_x=helpers.dtype_and_values(
        available_dtypes=helpers.get_dtypes("valid"), num_arrays=2, shared_dtype=True
    ),
)
def test_paddle_tensor_bitwise_xor(
    dtypes_and_x,
    frontend_method_data,
    init_flags,
    method_flags,
    frontend,
    on_device,
    backend_fw,
):
    input_dtype, x = dtypes_and_x
    helpers.test_frontend_method(
        init_input_dtypes=input_dtype,
        backend_to_test=backend_fw,
        init_all_as_kwargs_np={"data": x[0]},
        method_input_dtypes=input_dtype,
        method_all_as_kwargs_np={"y": x[1]},
        frontend_method_data=frontend_method_data,
        init_flags=init_flags,
        method_flags=method_flags,
        frontend=frontend,
        on_device=on_device,
    )


# cast
@handle_frontend_method(
    class_tree=CLASS_TREE,
    init_tree="paddle.to_tensor",
    method_name="cast",
    dtype_and_x=helpers.dtype_and_values(
        available_dtypes=helpers.get_dtypes("valid"),
    ),
    dtype=helpers.get_dtypes("valid", full=False),
)
def test_paddle_tensor_cast(
    dtype_and_x,
    dtype,
    frontend_method_data,
    init_flags,
    method_flags,
    frontend,
    on_device,
    backend_fw,
):
    input_dtype, x = dtype_and_x
    if dtype is None:
        dtype = input_dtype
    helpers.test_frontend_method(
        init_input_dtypes=input_dtype,
        backend_to_test=backend_fw,
        init_all_as_kwargs_np={
            "data": x[0],
        },
        method_input_dtypes=input_dtype,
        method_all_as_kwargs_np={
            "dtype": dtype[0],
        },
        frontend_method_data=frontend_method_data,
        init_flags=init_flags,
        method_flags=method_flags,
        frontend=frontend,
        on_device=on_device,
    )


# ceil
@handle_frontend_method(
    class_tree=CLASS_TREE,
    init_tree="paddle.to_tensor",
    method_name="ceil",
    dtype_and_x=helpers.dtype_and_values(
        available_dtypes=helpers.get_dtypes("float"),
    ),
)
def test_paddle_tensor_ceil(
    dtype_and_x,
    frontend_method_data,
    init_flags,
    method_flags,
    frontend,
    on_device,
    backend_fw,
):
    input_dtype, x = dtype_and_x
    helpers.test_frontend_method(
        init_input_dtypes=input_dtype,
        backend_to_test=backend_fw,
        init_all_as_kwargs_np={
            "data": x[0],
        },
        method_input_dtypes=input_dtype,
        method_all_as_kwargs_np={},
        frontend_method_data=frontend_method_data,
        init_flags=init_flags,
        method_flags=method_flags,
        frontend=frontend,
        on_device=on_device,
    )


# ceil_
@handle_frontend_method(
    class_tree=CLASS_TREE,
    init_tree="paddle.to_tensor",
    method_name="ceil_",
    dtype_and_x=helpers.dtype_and_values(
        available_dtypes=helpers.get_dtypes("valid"),
    ),
    test_inplace=st.just(True),
)
def test_paddle_tensor_ceil_(
    dtype_and_x,
    frontend_method_data,
    init_flags,
    method_flags,
    frontend,
    on_device,
    backend_fw,
):
    input_dtype, x = dtype_and_x
    helpers.test_frontend_method(
        init_input_dtypes=input_dtype,
        backend_to_test=backend_fw,
        init_all_as_kwargs_np={
            "data": x[0],
        },
        method_input_dtypes=input_dtype,
        method_all_as_kwargs_np={},
        frontend_method_data=frontend_method_data,
        init_flags=init_flags,
        method_flags=method_flags,
        frontend=frontend,
        on_device=on_device,
    )


# cholesky
@handle_frontend_method(
    class_tree=CLASS_TREE,
    init_tree="paddle.to_tensor",
    method_name="cholesky",
    dtype_and_x=_get_dtype_and_square_matrix(),
    upper=st.booleans(),
)
def test_paddle_tensor_cholesky(
    dtype_and_x,
    upper,
    frontend_method_data,
    init_flags,
    method_flags,
    frontend,
    on_device,
    backend_fw,
):
    input_dtype, x = dtype_and_x
    x = np.matmul(x.T, x) + np.identity(x.shape[0])

    helpers.test_frontend_method(
        init_input_dtypes=input_dtype,
        backend_to_test=backend_fw,
        init_all_as_kwargs_np={
            "data": x,
        },
        method_input_dtypes=input_dtype,
        method_all_as_kwargs_np={"upper": upper},
        frontend=frontend,
        frontend_method_data=frontend_method_data,
        init_flags=init_flags,
        method_flags=method_flags,
        on_device=on_device,
    )


@handle_frontend_method(
    class_tree=CLASS_TREE,
    init_tree="paddle.to_tensor",
    method_name="clip",
    input_and_ranges=_get_clip_inputs(),
)
def test_paddle_tensor_clip(
    input_and_ranges,
    frontend,
    frontend_method_data,
    backend_fw,
    init_flags,
    method_flags,
    on_device,
):
    input_dtype, x, min, max = input_and_ranges
    helpers.test_frontend_method(
        init_input_dtypes=input_dtype,
        init_all_as_kwargs_np={
            "data": x[0],
        },
        method_input_dtypes=input_dtype,
        method_all_as_kwargs_np={"min": min, "max": max},
        frontend_method_data=frontend_method_data,
        init_flags=init_flags,
        method_flags=method_flags,
        frontend=frontend,
        backend_to_test=backend_fw,
        on_device=on_device,
    )


# clip_
@handle_frontend_method(
    class_tree=CLASS_TREE,
    init_tree="paddle.to_tensor",
    method_name="clip_",
    input_and_ranges=_get_clip_inputs_(),
    test_inplace=st.just(True),
)
def test_paddle_tensor_clip_(
    input_and_ranges,
    frontend,
    frontend_method_data,
    backend_fw,
    init_flags,
    method_flags,
    on_device,
):
    input_dtype, x, min_val, max_val = input_and_ranges
    if min_val > max_val:
        max_value = min_val
        min_value = max_val
    else:
        max_value = max_val
        min_value = min_val

    helpers.test_frontend_method(
        init_input_dtypes=input_dtype,
        init_all_as_kwargs_np={
            "data": x[0],
        },
        method_input_dtypes=input_dtype,
        method_all_as_kwargs_np={"min": min_value, "max": max_value},
        frontend_method_data=frontend_method_data,
        init_flags=init_flags,
        method_flags=method_flags,
        frontend=frontend,
        backend_to_test=backend_fw,
        on_device=on_device,
    )


@handle_frontend_method(
    class_tree=CLASS_TREE,
    init_tree="paddle.to_tensor",
    method_name="cond",
    dtype_and_x=_get_dtype_and_matrix_non_singular(dtypes=["float32", "float64"]),
    p=st.sampled_from([None, "fro", "nuc", np.inf, -np.inf, 1, -1, 2, -2]),
)
def test_paddle_tensor_cond(
    dtype_and_x,
    p,
    frontend_method_data,
    init_flags,
    method_flags,
    frontend,
    on_device,
    backend_fw,
):
    input_dtype, x = dtype_and_x
    helpers.test_frontend_method(
        init_input_dtypes=input_dtype,
        backend_to_test=backend_fw,
        init_all_as_kwargs_np={
            "data": x[0],
        },
        method_input_dtypes=input_dtype,
        method_all_as_kwargs_np={"p": p},
        frontend_method_data=frontend_method_data,
        init_flags=init_flags,
        method_flags=method_flags,
        frontend=frontend,
        on_device=on_device,
    )


# conj
@handle_frontend_method(
    class_tree=CLASS_TREE,
    init_tree="paddle.to_tensor",
    method_name="conj",
    dtype_and_x=helpers.dtype_and_values(
        available_dtypes=helpers.get_dtypes("numeric"),
    ),
)
def test_paddle_tensor_conj(
    dtype_and_x,
    frontend_method_data,
    init_flags,
    method_flags,
    frontend,
    on_device,
    backend_fw,
):
    input_dtype, x = dtype_and_x
    helpers.test_frontend_method(
        init_input_dtypes=input_dtype,
        backend_to_test=backend_fw,
        init_all_as_kwargs_np={
            "data": x[0],
        },
        method_input_dtypes=input_dtype,
        method_all_as_kwargs_np={},
        frontend_method_data=frontend_method_data,
        init_flags=init_flags,
        method_flags=method_flags,
        frontend=frontend,
        on_device=on_device,
    )


# cos
@handle_frontend_method(
    class_tree=CLASS_TREE,
    init_tree="paddle.to_tensor",
    method_name="cos",
    dtype_and_x=helpers.dtype_and_values(
        available_dtypes=helpers.get_dtypes("float"),
    ),
)
def test_paddle_tensor_cos(
    dtype_and_x,
    frontend_method_data,
    init_flags,
    method_flags,
    frontend,
    on_device,
    backend_fw,
):
    input_dtype, x = dtype_and_x
    helpers.test_frontend_method(
        init_input_dtypes=input_dtype,
        backend_to_test=backend_fw,
        init_all_as_kwargs_np={
            "data": x[0],
        },
        method_input_dtypes=input_dtype,
        method_all_as_kwargs_np={},
        frontend_method_data=frontend_method_data,
        init_flags=init_flags,
        method_flags=method_flags,
        frontend=frontend,
        on_device=on_device,
    )


# cosh
@handle_frontend_method(
    class_tree=CLASS_TREE,
    init_tree="paddle.to_tensor",
    method_name="cosh",
    dtype_and_x=helpers.dtype_and_values(
        available_dtypes=helpers.get_dtypes("float"),
    ),
)
def test_paddle_tensor_cosh(
    dtype_and_x,
    frontend_method_data,
    init_flags,
    method_flags,
    frontend,
    on_device,
    backend_fw,
):
    input_dtype, x = dtype_and_x
    helpers.test_frontend_method(
        init_input_dtypes=input_dtype,
        backend_to_test=backend_fw,
        init_all_as_kwargs_np={
            "data": x[0],
        },
        method_input_dtypes=input_dtype,
        method_all_as_kwargs_np={},
        frontend_method_data=frontend_method_data,
        init_flags=init_flags,
        method_flags=method_flags,
        frontend=frontend,
        on_device=on_device,
    )


@handle_frontend_method(
    class_tree=CLASS_TREE,
    init_tree="paddle.to_tensor",
    method_name="cumprod",
    dtype_x_axis=helpers.dtype_values_axis(
        available_dtypes=helpers.get_dtypes("float"),
        valid_axis=True,
        force_int_axis=True,
        min_num_dims=1,
        min_value=-5,
        max_value=5,
    ),
)
def test_paddle_tensor_cumprod(
    dtype_x_axis,
    frontend_method_data,
    init_flags,
    method_flags,
    frontend,
    on_device,
    backend_fw,
):
    input_dtype, x, axis = dtype_x_axis
    helpers.test_frontend_method(
        init_input_dtypes=input_dtype,
        backend_to_test=backend_fw,
        init_all_as_kwargs_np={
            "data": x[0],
        },
        method_input_dtypes=input_dtype,
        method_all_as_kwargs_np={"dim": axis},
        frontend_method_data=frontend_method_data,
        init_flags=init_flags,
        method_flags=method_flags,
        frontend=frontend,
        on_device=on_device,
    )


@handle_frontend_method(
    class_tree=CLASS_TREE,
    init_tree="paddle.to_tensor",
    method_name="cumsum",
    dtype_x_axis=helpers.dtype_values_axis(
        available_dtypes=helpers.get_dtypes("float"),
        valid_axis=True,
        force_int_axis=True,
        min_num_dims=1,
        min_value=-5,
        max_value=5,
    ),
)
def test_paddle_tensor_cumsum(
    dtype_x_axis,
    frontend_method_data,
    init_flags,
    method_flags,
    frontend,
    on_device,
    backend_fw,
):
    input_dtype, x, axis = dtype_x_axis
    helpers.test_frontend_method(
        init_input_dtypes=input_dtype,
        backend_to_test=backend_fw,
        init_all_as_kwargs_np={
            "data": x[0],
        },
        method_input_dtypes=input_dtype,
        method_all_as_kwargs_np={"axis": axis},
        frontend_method_data=frontend_method_data,
        init_flags=init_flags,
        method_flags=method_flags,
        frontend=frontend,
        on_device=on_device,
    )


# deg2rad
@handle_frontend_method(
    class_tree=CLASS_TREE,
    init_tree="paddle.to_tensor",
    method_name="deg2rad",
    dtype_and_x=helpers.dtype_and_values(
        available_dtypes=helpers.get_dtypes("float"),
    ),
)
def test_paddle_tensor_deg2rad(
    dtype_and_x,
    frontend_method_data,
    init_flags,
    method_flags,
    frontend,
    on_device,
    backend_fw,
):
    input_dtype, x = dtype_and_x
    helpers.test_frontend_method(
        init_input_dtypes=input_dtype,
        backend_to_test=backend_fw,
        init_all_as_kwargs_np={
            "data": x[0],
        },
        method_input_dtypes=input_dtype,
        method_all_as_kwargs_np={},
        frontend_method_data=frontend_method_data,
        init_flags=init_flags,
        method_flags=method_flags,
        frontend=frontend,
        on_device=on_device,
    )


# Tests #
# ----- #


@given(
    dtype_x=helpers.dtype_and_values(
        available_dtypes=helpers.get_dtypes("valid", prune_function=False)
    ).filter(lambda x: "bfloat16" not in x[0]),
)
def test_paddle_tensor_device(
    dtype_x,
):
    _, data = dtype_x
    x = Tensor(data[0])
    x.ivy_array = data[0]
    ivy.utils.assertions.check_equal(
        x.place, ivy.dev(ivy.array(data[0])), as_array=False
    )


# digamma
@handle_frontend_method(
    class_tree=CLASS_TREE,
    init_tree="paddle.to_tensor",
    method_name="digamma",
    dtype_and_x=helpers.dtype_and_values(
        available_dtypes=helpers.get_dtypes("float"),
        min_value=1,
        max_value=1e5,
    ),
)
def test_paddle_tensor_digamma(
    dtype_and_x,
    frontend_method_data,
    init_flags,
    method_flags,
    frontend,
    on_device,
    backend_fw,
):
    input_dtype, x = dtype_and_x
    helpers.test_frontend_method(
        init_input_dtypes=input_dtype,
        backend_to_test=backend_fw,
        init_all_as_kwargs_np={
            "data": x[0],
        },
        method_input_dtypes=input_dtype,
        method_all_as_kwargs_np={},
        frontend_method_data=frontend_method_data,
        init_flags=init_flags,
        method_flags=method_flags,
        frontend=frontend,
        on_device=on_device,
    )


# dim
@handle_frontend_method(
    class_tree=CLASS_TREE,
    init_tree="paddle.to_tensor",
    method_name="dim",
    dtype_and_x=helpers.dtype_and_values(
        available_dtypes=helpers.get_dtypes("valid"),
    ),
)
def test_paddle_tensor_dim(
    dtype_and_x,
    frontend_method_data,
    init_flags,
    method_flags,
    frontend,
    on_device,
    backend_fw,
):
    input_dtype, x = dtype_and_x
    helpers.test_frontend_method(
        init_input_dtypes=input_dtype,
        backend_to_test=backend_fw,
        init_all_as_kwargs_np={
            "data": x[0],
        },
        method_input_dtypes=[],
        method_all_as_kwargs_np={},
        frontend_method_data=frontend_method_data,
        init_flags=init_flags,
        method_flags=method_flags,
        frontend=frontend,
        on_device=on_device,
    )


# divide
@handle_frontend_method(
    class_tree=CLASS_TREE,
    init_tree="paddle.to_tensor",
    method_name="divide",
    dtypes_and_x=helpers.dtype_and_values(
        available_dtypes=helpers.get_dtypes("valid"),
        num_arrays=2,
        shared_dtype=True,
        safety_factor_scale="log",
        small_abs_safety_factor=32,
    ),
)
def test_paddle_tensor_divide(
    dtypes_and_x,
    frontend_method_data,
    init_flags,
    method_flags,
    frontend,
    on_device,
    backend_fw,
):
    input_dtype, x = dtypes_and_x
    helpers.test_frontend_method(
        init_input_dtypes=input_dtype,
        backend_to_test=backend_fw,
        init_all_as_kwargs_np={"data": x[0]},
        method_input_dtypes=input_dtype,
        method_all_as_kwargs_np={"y": x[1]},
        frontend_method_data=frontend_method_data,
        init_flags=init_flags,
        method_flags=method_flags,
        frontend=frontend,
        on_device=on_device,
    )


@given(
    dtype_x=helpers.dtype_and_values(
        available_dtypes=helpers.get_dtypes("valid", prune_function=False)
    ).filter(lambda x: "bfloat16" not in x[0]),
)
def test_paddle_tensor_dtype(
    dtype_x,
):
    dtype, data = dtype_x
    x = Tensor(data[0])
    x.ivy_array = data[0]
    ivy.utils.assertions.check_equal(x.dtype, dtype[0], as_array=False)


# eigvals
@handle_frontend_method(
    class_tree=CLASS_TREE,
    init_tree="paddle.to_tensor",
    method_name="eigvals",
    dtype_and_x=_get_dtype_and_square_matrix(),
)
def test_paddle_tensor_eigvals(
    dtype_and_x,
    frontend_method_data,
    init_flags,
    method_flags,
    frontend,
    on_device,
    backend_fw,
):
    input_dtype, x = dtype_and_x

    ret, frontend_ret = helpers.test_frontend_method(
        init_input_dtypes=input_dtype,
        backend_to_test=backend_fw,
        init_all_as_kwargs_np={"data": x},
        method_input_dtypes=input_dtype,
        method_all_as_kwargs_np={},
        frontend=frontend,
        frontend_method_data=frontend_method_data,
        init_flags=init_flags,
        method_flags=method_flags,
        on_device=on_device,
        test_values=False,
    )

    with BackendHandler.update_backend(backend_fw) as ivy_backend:
        # check if Tensor or ivy array
        try:
            ret = ret.ivy_array.to_numpy()
        except AttributeError:
            ret = ivy_backend.to_numpy(ret)
        frontend_ret = [np.asarray(x) for x in frontend_ret]
        # Calculate the magnitude of the complex numbers then sort them for testing
        ret = np.sort(np.abs(ret)).astype(np.float64)
        frontend_ret = np.sort(np.abs(frontend_ret)).astype(np.float64)

        assert_all_close(
            ret_np=ret,
            ret_from_gt_np=frontend_ret,
            backend=backend_fw,
            ground_truth_backend=frontend,
            atol=1e-2,
            rtol=1e-2,
        )


# equal
@handle_frontend_method(
    class_tree=CLASS_TREE,
    init_tree="paddle.to_tensor",
    method_name="equal",
    dtypes_and_x=helpers.dtype_and_values(
        available_dtypes=helpers.get_dtypes("valid"),
        num_arrays=2,
        shared_dtype=True,
    ),
)
def test_paddle_tensor_equal(
    dtypes_and_x,
    frontend_method_data,
    init_flags,
    method_flags,
    frontend,
    on_device,
    backend_fw,
):
    input_dtype, x = dtypes_and_x
    helpers.test_frontend_method(
        init_input_dtypes=input_dtype,
        backend_to_test=backend_fw,
        init_all_as_kwargs_np={"data": x[0]},
        method_input_dtypes=input_dtype,
        method_all_as_kwargs_np={"y": x[1]},
        frontend_method_data=frontend_method_data,
        init_flags=init_flags,
        method_flags=method_flags,
        frontend=frontend,
        on_device=on_device,
    )


#  equal_all
@handle_frontend_method(
    class_tree=CLASS_TREE,
    init_tree="paddle.to_tensor",
    method_name="equal_all",
    dtypes_and_x=helpers.dtype_and_values(
        available_dtypes=helpers.get_dtypes("valid"),
        num_arrays=2,
        min_value=-np.inf,
        max_value=np.inf,
        shared_dtype=True,
        safety_factor_scale="log",
        small_abs_safety_factor=32,
    ),
)
def test_paddle_tensor_equal_all(
    dtypes_and_x,
    frontend_method_data,
    init_flags,
    method_flags,
    frontend,
    on_device,
    backend_fw,
):
    input_dtype, x = dtypes_and_x
    helpers.test_frontend_method(
        init_input_dtypes=input_dtype,
        backend_to_test=backend_fw,
        init_all_as_kwargs_np={"data": x[0]},
        method_input_dtypes=input_dtype,
        method_all_as_kwargs_np={"y": x[1]},
        frontend_method_data=frontend_method_data,
        init_flags=init_flags,
        method_flags=method_flags,
        frontend=frontend,
        on_device=on_device,
    )


# erf
@handle_frontend_method(
    class_tree=CLASS_TREE,
    init_tree="paddle.to_tensor",
    method_name="erf",
    dtype_and_x=helpers.dtype_and_values(
        available_dtypes=helpers.get_dtypes("valid"),
    ),
)
def test_paddle_tensor_erf(
    dtype_and_x,
    frontend_method_data,
    init_flags,
    method_flags,
    frontend,
    on_device,
    backend_fw,
):
    input_dtype, x = dtype_and_x
    helpers.test_frontend_method(
        init_input_dtypes=input_dtype,
        backend_to_test=backend_fw,
        init_all_as_kwargs_np={
            "data": x[0],
        },
        method_input_dtypes=input_dtype,
        method_all_as_kwargs_np={},
        frontend_method_data=frontend_method_data,
        init_flags=init_flags,
        method_flags=method_flags,
        frontend=frontend,
        on_device=on_device,
    )


# exp
@handle_frontend_method(
    class_tree=CLASS_TREE,
    init_tree="paddle.to_tensor",
    method_name="exp",
    dtype_and_x=helpers.dtype_and_values(
        available_dtypes=helpers.get_dtypes("float"),
    ),
)
def test_paddle_tensor_exp(
    dtype_and_x,
    frontend_method_data,
    init_flags,
    method_flags,
    frontend,
    on_device,
    backend_fw,
):
    input_dtype, x = dtype_and_x
    helpers.test_frontend_method(
        init_input_dtypes=input_dtype,
        backend_to_test=backend_fw,
        init_all_as_kwargs_np={
            "data": x[0],
        },
        method_input_dtypes=input_dtype,
        method_all_as_kwargs_np={},
        frontend_method_data=frontend_method_data,
        init_flags=init_flags,
        method_flags=method_flags,
        frontend=frontend,
        on_device=on_device,
    )


# exp_
@handle_frontend_method(
    class_tree=CLASS_TREE,
    init_tree="paddle.to_tensor",
    method_name="exp_",
    dtype_and_x=helpers.dtype_and_values(
        available_dtypes=helpers.get_dtypes("float"),
    ),
    test_inplace=st.just(True),
)
def test_paddle_tensor_exp_(
    dtype_and_x,
    frontend_method_data,
    init_flags,
    method_flags,
    frontend,
    on_device,
    backend_fw,
):
    input_dtype, x = dtype_and_x
    helpers.test_frontend_method(
        init_input_dtypes=input_dtype,
        backend_to_test=backend_fw,
        init_all_as_kwargs_np={
            "data": x[0],
        },
        method_input_dtypes=input_dtype,
        method_all_as_kwargs_np={},
        frontend_method_data=frontend_method_data,
        init_flags=init_flags,
        method_flags=method_flags,
        frontend=frontend,
        on_device=on_device,
    )


<<<<<<< HEAD
# expand
@handle_frontend_method(
    class_tree=CLASS_TREE,
    init_tree="paddle.to_tensor",
    method_name="expand",
    dtype_and_x=helpers.dtype_and_values(
        available_dtypes=helpers.get_dtypes("valid"),
    ),
)
def test_paddle_tensor_expand(
    dtype_and_x,
=======
# fill_
@handle_frontend_method(
    class_tree=CLASS_TREE,
    init_tree="paddle.to_tensor",
    method_name="fill_",
    dtype_and_x=helpers.dtype_and_values(
        available_dtypes=helpers.get_dtypes("valid"),
        allow_inf=False,
    ),
    dtype_v=helpers.dtype_and_values(
        available_dtypes=helpers.get_dtypes("valid"),
        shape=(1,),
        min_value=0,
        max_value=10,
    ),
)
def test_paddle_tensor_fill_(
    dtype_and_x,
    dtype_v,
>>>>>>> 383d3585
    frontend_method_data,
    init_flags,
    method_flags,
    frontend,
    on_device,
    backend_fw,
):
    input_dtype, x = dtype_and_x
<<<<<<< HEAD
=======
    value_dtype, v = dtype_v
>>>>>>> 383d3585
    helpers.test_frontend_method(
        init_input_dtypes=input_dtype,
        backend_to_test=backend_fw,
        init_all_as_kwargs_np={
            "data": x[0],
        },
<<<<<<< HEAD
        method_input_dtypes=input_dtype,
        method_all_as_kwargs_np={
            "shape": x[1],
        },
=======
        method_input_dtypes=value_dtype,
        method_all_as_kwargs_np={"value": v[0].item()},
>>>>>>> 383d3585
        frontend_method_data=frontend_method_data,
        init_flags=init_flags,
        method_flags=method_flags,
        frontend=frontend,
        on_device=on_device,
    )


# floor
@handle_frontend_method(
    class_tree=CLASS_TREE,
    init_tree="paddle.to_tensor",
    method_name="floor",
    dtype_and_x=helpers.dtype_and_values(
        available_dtypes=helpers.get_dtypes("float"),
    ),
)
def test_paddle_tensor_floor(
    dtype_and_x,
    frontend_method_data,
    init_flags,
    method_flags,
    frontend,
    on_device,
    backend_fw,
):
    input_dtype, x = dtype_and_x
    helpers.test_frontend_method(
        init_input_dtypes=input_dtype,
        backend_to_test=backend_fw,
        init_all_as_kwargs_np={
            "data": x[0],
        },
        method_input_dtypes=input_dtype,
        method_all_as_kwargs_np={},
        frontend_method_data=frontend_method_data,
        init_flags=init_flags,
        method_flags=method_flags,
        frontend=frontend,
        on_device=on_device,
    )


# floor_
@handle_frontend_method(
    class_tree=CLASS_TREE,
    init_tree="paddle.to_tensor",
    method_name="floor_",
    dtype_and_x=helpers.dtype_and_values(
        available_dtypes=helpers.get_dtypes("float"),
    ),
    test_inplace=st.just(True),
)
def test_paddle_tensor_floor_(
    dtype_and_x,
    frontend_method_data,
    init_flags,
    method_flags,
    frontend,
    on_device,
    backend_fw,
):
    input_dtype, x = dtype_and_x
    helpers.test_frontend_method(
        init_input_dtypes=input_dtype,
        backend_to_test=backend_fw,
        init_all_as_kwargs_np={
            "data": x[0],
        },
        method_input_dtypes=input_dtype,
        method_all_as_kwargs_np={},
        frontend_method_data=frontend_method_data,
        init_flags=init_flags,
        method_flags=method_flags,
        frontend=frontend,
        on_device=on_device,
    )


# floor_divide
@handle_frontend_method(
    class_tree=CLASS_TREE,
    init_tree="paddle.to_tensor",
    method_name="floor_divide",
    dtypes_and_x=helpers.dtype_and_values(
        available_dtypes=helpers.get_dtypes("valid"),
        num_arrays=2,
        min_value=2,
        shared_dtype=True,
        large_abs_safety_factor=2,
        small_abs_safety_factor=2,
        safety_factor_scale="linear",
    ),
)
def test_paddle_tensor_floor_divide(
    dtypes_and_x,
    frontend_method_data,
    init_flags,
    method_flags,
    frontend,
    on_device,
    backend_fw,
):
    input_dtype, x = dtypes_and_x
    # Absolute tolerance is 1,
    helpers.test_frontend_method(
        init_input_dtypes=input_dtype,
        backend_to_test=backend_fw,
        init_all_as_kwargs_np={"data": x[0]},
        method_input_dtypes=input_dtype,
        method_all_as_kwargs_np={"y": x[1]},
        frontend_method_data=frontend_method_data,
        init_flags=init_flags,
        method_flags=method_flags,
        frontend=frontend,
        on_device=on_device,
        atol_=1,
    )


@handle_frontend_method(
    class_tree=CLASS_TREE,
    init_tree="paddle.to_tensor",
    method_name="fmax",
    dtypes_and_x=helpers.dtype_and_values(
        available_dtypes=helpers.get_dtypes("float"), num_arrays=2, shared_dtype=True
    ),
)
def test_paddle_tensor_fmax(
    dtypes_and_x,
    frontend_method_data,
    init_flags,
    method_flags,
    frontend,
    on_device,
    backend_fw,
):
    input_dtype, x = dtypes_and_x
    helpers.test_frontend_method(
        init_input_dtypes=input_dtype,
        backend_to_test=backend_fw,
        init_all_as_kwargs_np={"data": x[0]},
        method_input_dtypes=input_dtype,
        method_all_as_kwargs_np={"y": x[1]},
        frontend_method_data=frontend_method_data,
        init_flags=init_flags,
        method_flags=method_flags,
        frontend=frontend,
        on_device=on_device,
    )


@handle_frontend_method(
    class_tree=CLASS_TREE,
    init_tree="paddle.to_tensor",
    method_name="fmin",
    dtypes_and_x=helpers.dtype_and_values(
        available_dtypes=helpers.get_dtypes("float"), num_arrays=2, shared_dtype=True
    ),
)
def test_paddle_tensor_fmin(
    dtypes_and_x,
    frontend_method_data,
    init_flags,
    method_flags,
    frontend,
    on_device,
    backend_fw,
):
    input_dtype, x = dtypes_and_x
    helpers.test_frontend_method(
        init_input_dtypes=input_dtype,
        backend_to_test=backend_fw,
        init_all_as_kwargs_np={"data": x[0]},
        method_input_dtypes=input_dtype,
        method_all_as_kwargs_np={"y": x[1]},
        frontend_method_data=frontend_method_data,
        init_flags=init_flags,
        method_flags=method_flags,
        frontend=frontend,
        on_device=on_device,
    )


# greater_than
@handle_frontend_method(
    class_tree=CLASS_TREE,
    init_tree="paddle.to_tensor",
    method_name="greater_than",
    dtypes_and_x=helpers.dtype_and_values(
        available_dtypes=helpers.get_dtypes("valid"),
        num_arrays=2,
        shared_dtype=True,
        safety_factor_scale="log",
        small_abs_safety_factor=32,
    ),
)
def test_paddle_tensor_greater_than(
    dtypes_and_x,
    frontend_method_data,
    init_flags,
    method_flags,
    frontend,
    on_device,
    backend_fw,
):
    input_dtype, x = dtypes_and_x
    helpers.test_frontend_method(
        init_input_dtypes=input_dtype,
        backend_to_test=backend_fw,
        init_all_as_kwargs_np={"data": x[0]},
        method_input_dtypes=input_dtype,
        method_all_as_kwargs_np={"y": x[1]},
        frontend_method_data=frontend_method_data,
        init_flags=init_flags,
        method_flags=method_flags,
        frontend=frontend,
        on_device=on_device,
    )


# imag
@handle_frontend_method(
    class_tree=CLASS_TREE,
    init_tree="paddle.to_tensor",
    method_name="imag",
    dtype_and_x=helpers.dtype_and_values(
        available_dtypes=helpers.get_dtypes("valid"),
    ),
)
def test_paddle_tensor_imag(
    dtype_and_x,
    frontend_method_data,
    init_flags,
    method_flags,
    frontend,
    on_device,
    backend_fw,
):
    input_dtype, x = dtype_and_x
    helpers.test_frontend_method(
        init_input_dtypes=input_dtype,
        backend_to_test=backend_fw,
        init_all_as_kwargs_np={
            "data": x[0],
        },
        method_input_dtypes=input_dtype,
        method_all_as_kwargs_np={},
        frontend_method_data=frontend_method_data,
        init_flags=init_flags,
        method_flags=method_flags,
        frontend=frontend,
        on_device=on_device,
    )


# inner
@handle_frontend_method(
    class_tree=CLASS_TREE,
    init_tree="paddle.to_tensor",
    method_name="inner",
    dtype_and_x=helpers.dtype_and_values(
        available_dtypes=helpers.get_dtypes("valid"),
        min_value=-10,
        max_value=10,
        num_arrays=2,
        shared_dtype=True,
    ),
)
def test_paddle_tensor_inner(
    dtype_and_x,
    frontend_method_data,
    init_flags,
    method_flags,
    frontend,
    on_device,
    backend_fw,
):
    input_dtype, x = dtype_and_x
    helpers.test_frontend_method(
        init_input_dtypes=input_dtype,
        backend_to_test=backend_fw,
        init_all_as_kwargs_np={
            "data": x[0],
        },
        method_input_dtypes=input_dtype,
        method_all_as_kwargs_np={"y": x[1]},
        frontend_method_data=frontend_method_data,
        init_flags=init_flags,
        method_flags=method_flags,
        frontend=frontend,
        on_device=on_device,
    )


# is_tensor
@handle_frontend_method(
    class_tree=CLASS_TREE,
    init_tree="paddle.to_tensor",
    method_name="is_tensor",
    dtype_and_x=helpers.dtype_and_values(
        available_dtypes=helpers.get_dtypes("float"),
        num_arrays=1,
    ),
)
def test_paddle_tensor_is_tensor(
    dtype_and_x,
    frontend_method_data,
    init_flags,
    method_flags,
    frontend,
    on_device,
    backend_fw,
):
    input_dtype, x = dtype_and_x
    helpers.test_frontend_method(
        init_input_dtypes=input_dtype,
        backend_to_test=backend_fw,
        init_all_as_kwargs_np={
            "data": x[0],
        },
        method_input_dtypes=input_dtype,
        method_all_as_kwargs_np={},
        frontend_method_data=frontend_method_data,
        init_flags=init_flags,
        method_flags=method_flags,
        frontend=frontend,
        on_device=on_device,
    )


# isclose
@handle_frontend_method(
    class_tree=CLASS_TREE,
    init_tree="paddle.to_tensor",
    method_name="isclose",
    dtypes_and_x=helpers.dtype_and_values(
        available_dtypes=helpers.get_dtypes("valid"), num_arrays=2, shared_dtype=True
    ),
)
def test_paddle_tensor_isclose(
    dtypes_and_x,
    frontend_method_data,
    init_flags,
    method_flags,
    frontend,
    on_device,
    backend_fw,
):
    input_dtype, x = dtypes_and_x
    helpers.test_frontend_method(
        init_input_dtypes=input_dtype,
        backend_to_test=backend_fw,
        init_all_as_kwargs_np={"data": x[0]},
        method_input_dtypes=input_dtype,
        method_all_as_kwargs_np={"y": x[1]},
        frontend_method_data=frontend_method_data,
        init_flags=init_flags,
        method_flags=method_flags,
        frontend=frontend,
        on_device=on_device,
    )


#  isfinite
@handle_frontend_method(
    class_tree=CLASS_TREE,
    init_tree="paddle.to_tensor",
    method_name="isfinite",
    dtype_and_x=helpers.dtype_and_values(
        available_dtypes=helpers.get_dtypes("valid"),
    ),
)
def test_paddle_tensor_isfinite(
    dtype_and_x,
    frontend_method_data,
    init_flags,
    method_flags,
    frontend,
    on_device,
    backend_fw,
):
    input_dtype, x = dtype_and_x
    helpers.test_frontend_method(
        init_input_dtypes=input_dtype,
        backend_to_test=backend_fw,
        init_all_as_kwargs_np={
            "data": x[0],
        },
        method_input_dtypes=input_dtype,
        method_all_as_kwargs_np={},
        frontend_method_data=frontend_method_data,
        init_flags=init_flags,
        method_flags=method_flags,
        frontend=frontend,
        on_device=on_device,
    )


#  isinf
@handle_frontend_method(
    class_tree=CLASS_TREE,
    init_tree="paddle.to_tensor",
    method_name="isinf",
    dtype_and_x=helpers.dtype_and_values(
        available_dtypes=helpers.get_dtypes("valid"),
    ),
)
def test_paddle_tensor_isinf(
    dtype_and_x,
    frontend_method_data,
    init_flags,
    method_flags,
    frontend,
    on_device,
    backend_fw,
):
    input_dtype, x = dtype_and_x
    helpers.test_frontend_method(
        init_input_dtypes=input_dtype,
        backend_to_test=backend_fw,
        init_all_as_kwargs_np={
            "data": x[0],
        },
        method_input_dtypes=input_dtype,
        method_all_as_kwargs_np={},
        frontend_method_data=frontend_method_data,
        init_flags=init_flags,
        method_flags=method_flags,
        frontend=frontend,
        on_device=on_device,
    )


# isnan
@handle_frontend_method(
    class_tree=CLASS_TREE,
    init_tree="paddle.to_tensor",
    method_name="isnan",
    dtype_and_x=helpers.dtype_and_values(
        available_dtypes=helpers.get_dtypes("float"),
    ),
)
def test_paddle_tensor_isnan(
    dtype_and_x,
    frontend_method_data,
    init_flags,
    method_flags,
    frontend,
    on_device,
    backend_fw,
):
    input_dtype, x = dtype_and_x
    helpers.test_frontend_method(
        init_input_dtypes=input_dtype,
        backend_to_test=backend_fw,
        init_all_as_kwargs_np={
            "data": x[0],
        },
        method_input_dtypes=input_dtype,
        method_all_as_kwargs_np={},
        frontend_method_data=frontend_method_data,
        init_flags=init_flags,
        method_flags=method_flags,
        frontend=frontend,
        on_device=on_device,
    )


# lerp
@handle_frontend_method(
    class_tree=CLASS_TREE,
    init_tree="paddle.to_tensor",
    method_name="lerp",
    dtypes_and_x=_get_dtype_and_values_for_lerp(),
)
def test_paddle_tensor_lerp(
    dtypes_and_x,
    frontend_method_data,
    init_flags,
    method_flags,
    frontend,
    on_device,
    backend_fw,
):
    input_dtype, x, y, weight = dtypes_and_x
    helpers.test_frontend_method(
        init_input_dtypes=input_dtype,
        backend_to_test=backend_fw,
        init_all_as_kwargs_np={"data": x},
        method_input_dtypes=input_dtype,
        method_all_as_kwargs_np={
            "y": y,
            "weight": weight,
        },
        frontend_method_data=frontend_method_data,
        init_flags=init_flags,
        method_flags=method_flags,
        frontend=frontend,
        on_device=on_device,
    )


# lerp_
@handle_frontend_method(
    class_tree=CLASS_TREE,
    init_tree="paddle.to_tensor",
    method_name="lerp_",
    dtypes_and_x=helpers.dtype_and_values(
        available_dtypes=helpers.get_dtypes("valid"), num_arrays=3, shared_dtype=True
    ),
    test_inplace=st.just(True),
)
def test_paddle_tensor_lerp_(
    dtypes_and_x,
    frontend_method_data,
    init_flags,
    method_flags,
    frontend,
    on_device,
    backend_fw,
):
    input_dtype, x = dtypes_and_x
    helpers.test_frontend_method(
        init_input_dtypes=input_dtype,
        backend_to_test=backend_fw,
        init_all_as_kwargs_np={"data": x[0]},
        method_input_dtypes=input_dtype,
        method_all_as_kwargs_np={
            "y": x[1],
            "weight": x[2],
        },
        frontend_method_data=frontend_method_data,
        init_flags=init_flags,
        method_flags=method_flags,
        frontend=frontend,
        on_device=on_device,
    )


# less_equal
@handle_frontend_method(
    class_tree=CLASS_TREE,
    init_tree="paddle.to_tensor",
    method_name="less_equal",
    dtype_and_x=helpers.dtype_and_values(
        available_dtypes=helpers.get_dtypes("valid"),
        num_arrays=2,
        allow_inf=False,
        large_abs_safety_factor=2,
        small_abs_safety_factor=2,
        safety_factor_scale="log",
        shared_dtype=True,
    ),
)
def test_paddle_tensor_less_equal(
    dtype_and_x,
    frontend_method_data,
    init_flags,
    method_flags,
    frontend,
    on_device,
    backend_fw,
):
    input_dtype, x = dtype_and_x
    helpers.test_frontend_method(
        init_input_dtypes=input_dtype,
        backend_to_test=backend_fw,
        init_all_as_kwargs_np={"data": x[0]},
        method_input_dtypes=input_dtype,
        method_all_as_kwargs_np={"y": x[1]},
        frontend_method_data=frontend_method_data,
        init_flags=init_flags,
        method_flags=method_flags,
        frontend=frontend,
        on_device=on_device,
    )


#  less_than
@handle_frontend_method(
    class_tree=CLASS_TREE,
    init_tree="paddle.to_tensor",
    method_name="less_than",
    dtypes_and_x=helpers.dtype_and_values(
        available_dtypes=helpers.get_dtypes("valid"), num_arrays=2, shared_dtype=True
    ),
)
def test_paddle_tensor_less_than(
    dtypes_and_x,
    frontend_method_data,
    init_flags,
    method_flags,
    frontend,
    on_device,
    backend_fw,
):
    input_dtype, x = dtypes_and_x
    helpers.test_frontend_method(
        init_input_dtypes=input_dtype,
        backend_to_test=backend_fw,
        init_all_as_kwargs_np={"data": x[0]},
        method_input_dtypes=input_dtype,
        method_all_as_kwargs_np={"y": x[1]},
        frontend_method_data=frontend_method_data,
        init_flags=init_flags,
        method_flags=method_flags,
        frontend=frontend,
        on_device=on_device,
    )


# log
@handle_frontend_method(
    class_tree=CLASS_TREE,
    init_tree="paddle.to_tensor",
    method_name="log",
    dtype_and_x=helpers.dtype_and_values(
        available_dtypes=helpers.get_dtypes("float"),
    ),
)
def test_paddle_tensor_log(
    dtype_and_x,
    frontend_method_data,
    init_flags,
    method_flags,
    frontend,
    on_device,
    backend_fw,
):
    input_dtype, x = dtype_and_x
    helpers.test_frontend_method(
        init_input_dtypes=input_dtype,
        backend_to_test=backend_fw,
        init_all_as_kwargs_np={
            "data": x[0],
        },
        method_input_dtypes=input_dtype,
        method_all_as_kwargs_np={},
        frontend_method_data=frontend_method_data,
        init_flags=init_flags,
        method_flags=method_flags,
        frontend=frontend,
        on_device=on_device,
    )


# log10
@handle_frontend_method(
    class_tree=CLASS_TREE,
    init_tree="paddle.to_tensor",
    method_name="log10",
    dtype_and_x=helpers.dtype_and_values(
        available_dtypes=helpers.get_dtypes("float"),
    ),
)
def test_paddle_tensor_log10(
    dtype_and_x,
    frontend_method_data,
    init_flags,
    method_flags,
    frontend,
    on_device,
    backend_fw,
):
    input_dtype, x = dtype_and_x
    helpers.test_frontend_method(
        init_input_dtypes=input_dtype,
        backend_to_test=backend_fw,
        init_all_as_kwargs_np={
            "data": x[0],
        },
        method_input_dtypes=input_dtype,
        method_all_as_kwargs_np={},
        frontend_method_data=frontend_method_data,
        init_flags=init_flags,
        method_flags=method_flags,
        frontend=frontend,
        on_device=on_device,
    )


# logical_and
@handle_frontend_method(
    class_tree=CLASS_TREE,
    init_tree="paddle.to_tensor",
    method_name="logical_and",
    dtypes_and_x=helpers.dtype_and_values(
        available_dtypes=helpers.get_dtypes("valid"), num_arrays=2, shared_dtype=True
    ),
)
def test_paddle_tensor_logical_and(
    dtypes_and_x,
    frontend_method_data,
    init_flags,
    method_flags,
    frontend,
    on_device,
    backend_fw,
):
    input_dtype, x = dtypes_and_x
    helpers.test_frontend_method(
        init_input_dtypes=input_dtype,
        backend_to_test=backend_fw,
        init_all_as_kwargs_np={"self": x[0]},
        method_input_dtypes=input_dtype,
        method_all_as_kwargs_np={"y": x[1]},
        frontend_method_data=frontend_method_data,
        init_flags=init_flags,
        method_flags=method_flags,
        frontend=frontend,
        on_device=on_device,
    )


#  logical_not
@handle_frontend_method(
    class_tree=CLASS_TREE,
    init_tree="paddle.to_tensor",
    method_name="logical_not",
    dtype_and_x=helpers.dtype_and_values(
        available_dtypes=helpers.get_dtypes("valid"),
    ),
)
def test_paddle_tensor_logical_not(
    dtype_and_x,
    frontend_method_data,
    init_flags,
    method_flags,
    frontend,
    on_device,
    backend_fw,
):
    input_dtype, x = dtype_and_x
    helpers.test_frontend_method(
        init_input_dtypes=input_dtype,
        backend_to_test=backend_fw,
        init_all_as_kwargs_np={
            "data": x[0],
        },
        method_input_dtypes=input_dtype,
        method_all_as_kwargs_np={},
        frontend_method_data=frontend_method_data,
        init_flags=init_flags,
        method_flags=method_flags,
        frontend=frontend,
        on_device=on_device,
    )


# logical_or
@handle_frontend_method(
    class_tree=CLASS_TREE,
    init_tree="paddle.to_tensor",
    method_name="logical_or",
    dtypes_and_x=helpers.dtype_and_values(
        available_dtypes=helpers.get_dtypes("valid"), num_arrays=2, shared_dtype=True
    ),
)
def test_paddle_tensor_logical_or(
    dtypes_and_x,
    frontend_method_data,
    init_flags,
    method_flags,
    frontend,
    on_device,
    backend_fw,
):
    input_dtype, x = dtypes_and_x
    helpers.test_frontend_method(
        init_input_dtypes=input_dtype,
        backend_to_test=backend_fw,
        init_all_as_kwargs_np={"data": x[0]},
        method_input_dtypes=input_dtype,
        method_all_as_kwargs_np={"y": x[1]},
        frontend_method_data=frontend_method_data,
        init_flags=init_flags,
        method_flags=method_flags,
        frontend=frontend,
        on_device=on_device,
    )


# logical_xor
@handle_frontend_method(
    class_tree=CLASS_TREE,
    init_tree="paddle.to_tensor",
    method_name="logical_xor",
    dtypes_and_x=helpers.dtype_and_values(
        available_dtypes=helpers.get_dtypes("valid"), num_arrays=2, shared_dtype=True
    ),
)
def test_paddle_tensor_logical_xor(
    dtypes_and_x,
    frontend_method_data,
    init_flags,
    method_flags,
    frontend,
    on_device,
    backend_fw,
):
    input_dtype, x = dtypes_and_x
    helpers.test_frontend_method(
        init_input_dtypes=input_dtype,
        backend_to_test=backend_fw,
        init_all_as_kwargs_np={"data": x[0]},
        method_input_dtypes=input_dtype,
        method_all_as_kwargs_np={"y": x[1]},
        frontend_method_data=frontend_method_data,
        init_flags=init_flags,
        method_flags=method_flags,
        frontend=frontend,
        on_device=on_device,
    )


# max
@handle_frontend_method(
    class_tree=CLASS_TREE,
    init_tree="paddle.to_tensor",
    method_name="max",
    dtype_x_axis=helpers.dtype_values_axis(
        available_dtypes=st.one_of(helpers.get_dtypes("valid")),
        min_axis=-1,
        max_axis=0,
        min_num_dims=1,
        force_int_axis=False,
    ),
    keep_dims=st.booleans(),
)
def test_paddle_tensor_max(
    dtype_x_axis,
    keep_dims,
    frontend_method_data,
    init_flags,
    method_flags,
    frontend,
    on_device,
    backend_fw,
):
    input_dtypes, x, axis = dtype_x_axis
    helpers.test_frontend_method(
        init_input_dtypes=input_dtypes,
        backend_to_test=backend_fw,
        init_all_as_kwargs_np={
            "object": x[0],
        },
        method_input_dtypes=input_dtypes,
        method_all_as_kwargs_np={
            "axis": axis,
            "keepdim": keep_dims,
        },
        frontend=frontend,
        frontend_method_data=frontend_method_data,
        init_flags=init_flags,
        method_flags=method_flags,
        on_device=on_device,
    )


# mean
@handle_frontend_method(
    class_tree=CLASS_TREE,
    init_tree="paddle.to_tensor",
    method_name="mean",
    dtype_and_x=_statistical_dtype_values(function="mean"),
    keepdim=st.booleans(),
)
def test_paddle_tensor_mean(
    dtype_and_x,
    keepdim,
    frontend,
    backend_fw,
    frontend_method_data,
    init_flags,
    method_flags,
    on_device,
):
    input_dtype, x, axis = dtype_and_x
    helpers.test_frontend_method(
        init_input_dtypes=input_dtype,
        init_all_as_kwargs_np={"data": x[0]},
        method_input_dtypes=input_dtype,
        method_all_as_kwargs_np={
            "axis": axis,
            "keepdim": keepdim,
        },
        frontend=frontend,
        frontend_method_data=frontend_method_data,
        init_flags=init_flags,
        backend_to_test=backend_fw,
        method_flags=method_flags,
        on_device=on_device,
    )


@handle_frontend_method(
    class_tree=CLASS_TREE,
    init_tree="paddle.to_tensor",
    method_name="minimum",
    dtype_and_x=helpers.dtype_and_values(
        available_dtypes=helpers.get_dtypes("float"),
        num_arrays=2,
        shared_dtype=True,
    ),
)
def test_paddle_tensor_minimum(
    dtype_and_x,
    frontend_method_data,
    init_flags,
    method_flags,
    frontend,
    on_device,
    backend_fw,
):
    input_dtype, x = dtype_and_x
    helpers.test_frontend_method(
        init_input_dtypes=input_dtype,
        backend_to_test=backend_fw,
        init_all_as_kwargs_np={"data": x[0]},
        method_input_dtypes=input_dtype,
        method_all_as_kwargs_np={"y": x[1]},
        frontend_method_data=frontend_method_data,
        init_flags=init_flags,
        method_flags=method_flags,
        frontend=frontend,
        on_device=on_device,
    )


@handle_frontend_method(
    class_tree=CLASS_TREE,
    init_tree="paddle.to_tensor",
    method_name="mod",
    dtype_and_x=helpers.dtype_and_values(
        available_dtypes=helpers.get_dtypes("valid"),
        num_arrays=2,
        shared_dtype=True,
        min_value=0,
        exclude_min=True,
    ),
)
def test_paddle_tensor_mod(
    dtype_and_x,
    frontend_method_data,
    init_flags,
    method_flags,
    frontend,
    on_device,
    backend_fw,
):
    input_dtype, x = dtype_and_x
    helpers.test_frontend_method(
        init_input_dtypes=input_dtype,
        backend_to_test=backend_fw,
        init_all_as_kwargs_np={"data": x[0]},
        method_input_dtypes=input_dtype,
        method_all_as_kwargs_np={"y": x[1]},
        frontend_method_data=frontend_method_data,
        init_flags=init_flags,
        method_flags=method_flags,
        frontend=frontend,
        on_device=on_device,
    )


@handle_frontend_method(
    class_tree=CLASS_TREE,
    init_tree="paddle.to_tensor",
    method_name="multiply",
    dtype_and_x=helpers.dtype_and_values(
        available_dtypes=helpers.get_dtypes("float"),
        num_arrays=2,
        shared_dtype=True,
    ),
)
def test_paddle_tensor_multiply(
    dtype_and_x,
    frontend_method_data,
    init_flags,
    method_flags,
    frontend,
    on_device,
    backend_fw,
):
    input_dtype, x = dtype_and_x
    helpers.test_frontend_method(
        init_input_dtypes=input_dtype,
        backend_to_test=backend_fw,
        init_all_as_kwargs_np={
            "value": x[0],
        },
        method_input_dtypes=input_dtype,
        method_all_as_kwargs_np={
            "y": x[1],
        },
        frontend_method_data=frontend_method_data,
        init_flags=init_flags,
        method_flags=method_flags,
        frontend=frontend,
        on_device=on_device,
    )


@given(
    dtype_x=helpers.dtype_and_values(
        available_dtypes=helpers.get_dtypes("valid", prune_function=False),
    ).filter(lambda x: "bfloat16" not in x[0]),
)
def test_paddle_tensor_ndim(
    dtype_x,
):
    _, data = dtype_x
    x = Tensor(data[0])
    ivy.utils.assertions.check_equal(x.ndim, data[0].ndim, as_array=False)


# neg
@handle_frontend_method(
    class_tree=CLASS_TREE,
    init_tree="paddle.to_tensor",
    method_name="neg",
    dtype_and_x=helpers.dtype_and_values(
        available_dtypes=helpers.get_dtypes("float"),
        min_value=-1e04,
        max_value=1e04,
        allow_inf=False,
    ),
)
def test_paddle_tensor_neg(
    dtype_and_x,
    frontend,
    frontend_method_data,
    init_flags,
    method_flags,
    on_device,
    backend_fw,
):
    input_dtype, x = dtype_and_x
    helpers.test_frontend_method(
        init_input_dtypes=input_dtype,
        backend_to_test=backend_fw,
        init_all_as_kwargs_np={
            "data": x[0],
        },
        method_input_dtypes=input_dtype,
        method_all_as_kwargs_np={},
        frontend_method_data=frontend_method_data,
        init_flags=init_flags,
        method_flags=method_flags,
        frontend=frontend,
        on_device=on_device,
    )


# nonzero
@handle_frontend_method(
    class_tree=CLASS_TREE,
    init_tree="paddle.to_tensor",
    method_name="nonzero",
    dtype_and_x=helpers.dtype_and_values(
        available_dtypes=helpers.get_dtypes(kind="float"),
        min_num_dims=1,
        allow_inf=True,
    ),
)
def test_paddle_tensor_nonzero(
    dtype_and_x,
    frontend_method_data,
    init_flags,
    method_flags,
    frontend,
    on_device,
    backend_fw,
):
    input_dtype, x = dtype_and_x
    helpers.test_frontend_method(
        init_input_dtypes=input_dtype,
        backend_to_test=backend_fw,
        init_all_as_kwargs_np={
            "data": x[0],
        },
        method_input_dtypes=input_dtype,
        method_all_as_kwargs_np={},
        frontend_method_data=frontend_method_data,
        init_flags=init_flags,
        method_flags=method_flags,
        frontend=frontend,
        on_device=on_device,
    )


# not_equal
@handle_frontend_method(
    class_tree=CLASS_TREE,
    init_tree="paddle.to_tensor",
    method_name="not_equal",
    dtype_and_x=helpers.dtype_and_values(
        available_dtypes=helpers.get_dtypes(kind="valid"),
        num_arrays=2,
        shared_dtype=True,
    ),
)
def test_paddle_tensor_not_equal(
    dtype_and_x,
    frontend_method_data,
    init_flags,
    method_flags,
    frontend,
    on_device,
    backend_fw,
):
    input_dtype, x = dtype_and_x
    helpers.test_frontend_method(
        init_input_dtypes=input_dtype,
        backend_to_test=backend_fw,
        init_all_as_kwargs_np={
            "x": x[0],
        },
        method_input_dtypes=input_dtype,
        method_all_as_kwargs_np={
            "y": x[1],
        },
        frontend_method_data=frontend_method_data,
        init_flags=init_flags,
        method_flags=method_flags,
        frontend=frontend,
        on_device=on_device,
        rtol_=1e-02,
        atol_=1e-02,
    )


@handle_frontend_method(
    class_tree=CLASS_TREE,
    init_tree="paddle.to_tensor",
    method_name="numel",
    dtype_and_x=helpers.dtype_and_values(
        available_dtypes=helpers.get_dtypes("valid"),
        min_num_dims=1,
    ),
)
def test_paddle_tensor_numel(
    dtype_and_x,
    frontend_method_data,
    init_flags,
    method_flags,
    frontend,
    backend_fw,
    on_device,
):
    input_dtype, x = dtype_and_x
    helpers.test_frontend_method(
        init_input_dtypes=input_dtype,
        init_all_as_kwargs_np={
            "data": x[0],
        },
        method_input_dtypes=input_dtype,
        backend_to_test=backend_fw,
        method_all_as_kwargs_np={},
        frontend_method_data=frontend_method_data,
        init_flags=init_flags,
        method_flags=method_flags,
        frontend=frontend,
        on_device=on_device,
    )


# numpy
@handle_frontend_method(
    class_tree=CLASS_TREE,
    init_tree="paddle.to_tensor",
    method_name="numpy",
    dtype_and_x=helpers.dtype_and_values(
        available_dtypes=helpers.get_dtypes("valid"),
        min_num_dims=2,
        min_dim_size=2,
    ),
)
def test_paddle_tensor_numpy(
    dtype_and_x,
    frontend_method_data,
    init_flags,
    method_flags,
    frontend,
    on_device,
    backend_fw,
):
    input_dtype, x = dtype_and_x
    helpers.test_frontend_method(
        init_input_dtypes=input_dtype,
        backend_to_test=backend_fw,
        init_all_as_kwargs_np={
            "data": x[0],
        },
        method_input_dtypes=[],
        method_all_as_kwargs_np={},
        frontend_method_data=frontend_method_data,
        init_flags=init_flags,
        method_flags=method_flags,
        frontend=frontend,
        on_device=on_device,
    )


# pow
@handle_frontend_method(
    class_tree=CLASS_TREE,
    init_tree="paddle.to_tensor",
    method_name="pow",
    dtypes_and_x=helpers.dtype_and_values(
        available_dtypes=helpers.get_dtypes("valid"),
        num_arrays=2,
        allow_inf=False,
        shared_dtype=True,
    ),
)
def test_paddle_tensor_pow(
    dtypes_and_x,
    frontend_method_data,
    init_flags,
    method_flags,
    frontend,
    on_device,
    backend_fw,
):
    input_dtype, x = dtypes_and_x
    helpers.test_frontend_method(
        init_input_dtypes=input_dtype,
        backend_to_test=backend_fw,
        init_all_as_kwargs_np={"data": x[0]},
        method_input_dtypes=input_dtype,
        method_all_as_kwargs_np={"y": x[1]},
        frontend_method_data=frontend_method_data,
        init_flags=init_flags,
        method_flags=method_flags,
        frontend=frontend,
        on_device=on_device,
    )


# prod
@handle_frontend_method(
    class_tree=CLASS_TREE,
    init_tree="paddle.to_tensor",
    method_name="prod",
    dtype_x_axis=helpers.dtype_values_axis(
        available_dtypes=helpers.get_dtypes("valid"),
        min_num_dims=1,
        min_value=-5,
        max_value=5,
        valid_axis=True,
        force_int_axis=True,
        allow_inf=False,
    ),
    keep_dims=st.booleans(),
)
def test_paddle_tensor_prod(
    dtype_x_axis,
    keep_dims,
    frontend_method_data,
    init_flags,
    method_flags,
    frontend,
    on_device,
    backend_fw,
):
    input_dtype, x, axis = dtype_x_axis
    helpers.test_frontend_method(
        init_input_dtypes=input_dtype,
        backend_to_test=backend_fw,
        init_all_as_kwargs_np={"data": x[0]},
        method_input_dtypes=input_dtype,
        method_all_as_kwargs_np={
            "axis": axis,
            "keepdim": keep_dims,
            "dtype": x[0].dtype,
        },
        frontend_method_data=frontend_method_data,
        init_flags=init_flags,
        method_flags=method_flags,
        frontend=frontend,
        on_device=on_device,
    )


# rad2deg
@handle_frontend_method(
    class_tree=CLASS_TREE,
    init_tree="paddle.to_tensor",
    method_name="rad2deg",
    dtype_and_x=helpers.dtype_and_values(
        available_dtypes=helpers.get_dtypes("float"),
    ),
)
def test_paddle_tensor_rad2deg(
    dtype_and_x,
    frontend_method_data,
    init_flags,
    method_flags,
    frontend,
    on_device,
    backend_fw,
):
    input_dtype, x = dtype_and_x
    helpers.test_frontend_method(
        init_input_dtypes=input_dtype,
        backend_to_test=backend_fw,
        init_all_as_kwargs_np={
            "data": x[0],
        },
        method_input_dtypes=input_dtype,
        method_all_as_kwargs_np={},
        frontend_method_data=frontend_method_data,
        init_flags=init_flags,
        method_flags=method_flags,
        frontend=frontend,
        on_device=on_device,
    )


@handle_frontend_method(
    class_tree=CLASS_TREE,
    init_tree="paddle.to_tensor",
    method_name="real",
    dtype_and_x=helpers.dtype_and_values(
        available_dtypes=helpers.get_dtypes(kind="valid"),
        num_arrays=2,
        min_num_dims=1,
        allow_inf=True,
    ),
)
def test_paddle_tensor_real(
    dtype_and_x,
    frontend_method_data,
    init_flags,
    method_flags,
    frontend,
    on_device,
    backend_fw,
):
    input_dtype, x = dtype_and_x
    helpers.test_frontend_method(
        init_input_dtypes=input_dtype,
        backend_to_test=backend_fw,
        init_all_as_kwargs_np={
            "data": x[0],
        },
        method_input_dtypes=input_dtype,
        method_all_as_kwargs_np={},
        frontend_method_data=frontend_method_data,
        init_flags=init_flags,
        method_flags=method_flags,
        frontend=frontend,
        on_device=on_device,
    )


# reciprocal
@handle_frontend_method(
    class_tree=CLASS_TREE,
    init_tree="paddle.to_tensor",
    method_name="reciprocal",
    dtype_and_x=helpers.dtype_and_values(
        available_dtypes=helpers.get_dtypes("valid"),
    ),
)
def test_paddle_tensor_reciprocal(
    dtype_and_x,
    frontend_method_data,
    init_flags,
    method_flags,
    frontend,
    on_device,
    backend_fw,
):
    input_dtype, x = dtype_and_x
    helpers.test_frontend_method(
        init_input_dtypes=input_dtype,
        backend_to_test=backend_fw,
        init_all_as_kwargs_np={
            "data": x[0],
        },
        method_input_dtypes=input_dtype,
        method_all_as_kwargs_np={},
        frontend_method_data=frontend_method_data,
        init_flags=init_flags,
        method_flags=method_flags,
        frontend=frontend,
        on_device=on_device,
    )


# reciprocal_
@handle_frontend_method(
    class_tree=CLASS_TREE,
    init_tree="paddle.to_tensor",
    method_name="reciprocal_",
    dtype_and_x=helpers.dtype_and_values(
        available_dtypes=helpers.get_dtypes("valid"),
    ),
)
def test_paddle_tensor_reciprocal_(
    dtype_and_x,
    frontend_method_data,
    init_flags,
    method_flags,
    frontend,
    on_device,
    backend_fw,
):
    input_dtype, x = dtype_and_x
    helpers.test_frontend_method(
        init_input_dtypes=input_dtype,
        backend_to_test=backend_fw,
        init_all_as_kwargs_np={
            "data": x[0],
        },
        method_input_dtypes=input_dtype,
        method_all_as_kwargs_np={},
        frontend_method_data=frontend_method_data,
        init_flags=init_flags,
        method_flags=method_flags,
        frontend=frontend,
        on_device=on_device,
    )


# remainder
@handle_frontend_method(
    class_tree=CLASS_TREE,
    init_tree="paddle.to_tensor",
    method_name="remainder",
    dtype_and_x=helpers.dtype_and_values(
        available_dtypes=helpers.get_dtypes("float"),
        num_arrays=2,
        allow_inf=False,
        large_abs_safety_factor=2,
        small_abs_safety_factor=2,
        safety_factor_scale="log",
        shared_dtype=True,
    ),
)
def test_paddle_tensor_remainder(
    dtype_and_x,
    frontend_method_data,
    init_flags,
    method_flags,
    frontend,
    on_device,
    backend_fw,
):
    input_dtype, x = dtype_and_x
    helpers.test_frontend_method(
        init_input_dtypes=input_dtype,
        backend_to_test=backend_fw,
        init_all_as_kwargs_np={"data": x[0]},
        method_input_dtypes=input_dtype,
        method_all_as_kwargs_np={"y": x[1]},
        frontend_method_data=frontend_method_data,
        init_flags=init_flags,
        method_flags=method_flags,
        frontend=frontend,
        on_device=on_device,
    )


# remainder_
@handle_frontend_method(
    class_tree=CLASS_TREE,
    init_tree="paddle.to_tensor",
    method_name="remainder_",
    dtype_and_x=helpers.dtype_and_values(
        available_dtypes=helpers.get_dtypes("float"),
        num_arrays=2,
        shared_dtype=True,
    ),
    test_inplace=st.just(True),
)
def test_paddle_tensor_remainder_(
    dtype_and_x,
    frontend_method_data,
    init_flags,
    method_flags,
    frontend,
    on_device,
    backend_fw,
):
    input_dtype, x = dtype_and_x
    helpers.test_frontend_method(
        init_input_dtypes=input_dtype,
        backend_to_test=backend_fw,
        init_all_as_kwargs_np={
            "value": x[0],
        },
        method_input_dtypes=input_dtype,
        method_all_as_kwargs_np={
            "y": x[1],
        },
        frontend_method_data=frontend_method_data,
        init_flags=init_flags,
        method_flags=method_flags,
        frontend=frontend,
        on_device=on_device,
    )


# rot90
@handle_frontend_method(
    class_tree=CLASS_TREE,
    init_tree="paddle.to_tensor",
    method_name="rot90",
    dtype_m_k_axes=_get_dtype_values_k_axes_for_rot90(
        available_dtypes=helpers.get_dtypes("valid"),
        min_num_dims=3,
        max_num_dims=6,
        min_dim_size=1,
        max_dim_size=10,
    ),
)
def test_paddle_tensor_rot90(
    dtype_m_k_axes,
    frontend_method_data,
    init_flags,
    method_flags,
    frontend,
    on_device,
    backend_fw,
):
    input_dtype, values, k, axes = dtype_m_k_axes

    helpers.test_frontend_method(
        init_input_dtypes=input_dtype,
        backend_to_test=backend_fw,
        init_all_as_kwargs_np={
            "data": values,
        },
        method_input_dtypes=input_dtype,
        method_all_as_kwargs_np={
            "k": k,
            "axes": axes,
        },
        frontend_method_data=frontend_method_data,
        init_flags=init_flags,
        method_flags=method_flags,
        frontend=frontend,
        on_device=on_device,
    )


# round_
@handle_frontend_method(
    class_tree=CLASS_TREE,
    init_tree="paddle.to_tensor",
    method_name="round_",
    dtype_and_x=helpers.dtype_and_values(
        available_dtypes=helpers.get_dtypes("valid"),
    ),
)
def test_paddle_tensor_round_(
    dtype_and_x,
    frontend_method_data,
    init_flags,
    method_flags,
    frontend,
    on_device,
    backend_fw,
):
    input_dtype, x = dtype_and_x
    helpers.test_frontend_method(
        init_input_dtypes=input_dtype,
        backend_to_test=backend_fw,
        init_all_as_kwargs_np={
            "data": x[0],
        },
        method_input_dtypes=input_dtype,
        method_all_as_kwargs_np={},
        frontend_method_data=frontend_method_data,
        init_flags=init_flags,
        method_flags=method_flags,
        frontend=frontend,
        on_device=on_device,
    )


# rsqrt
@handle_frontend_method(
    class_tree=CLASS_TREE,
    init_tree="paddle.to_tensor",
    method_name="rsqrt",
    dtype_and_x=helpers.dtype_and_values(
        available_dtypes=helpers.get_dtypes("valid"),
    ),
)
def test_paddle_tensor_rsqrt(
    dtype_and_x,
    frontend_method_data,
    init_flags,
    method_flags,
    frontend,
    on_device,
    backend_fw,
):
    input_dtype, x = dtype_and_x
    helpers.test_frontend_method(
        init_input_dtypes=input_dtype,
        backend_to_test=backend_fw,
        init_all_as_kwargs_np={
            "data": x[0],
        },
        method_input_dtypes=input_dtype,
        method_all_as_kwargs_np={},
        frontend_method_data=frontend_method_data,
        init_flags=init_flags,
        method_flags=method_flags,
        frontend=frontend,
        on_device=on_device,
    )


# rsqrt_
@handle_frontend_method(
    class_tree=CLASS_TREE,
    init_tree="paddle.to_tensor",
    method_name="rsqrt_",
    dtype_and_x=helpers.dtype_and_values(
        available_dtypes=helpers.get_dtypes("valid"),
    ),
    test_inplace=st.just(True),
)
def test_paddle_tensor_rsqrt_(
    dtype_and_x,
    frontend_method_data,
    init_flags,
    method_flags,
    frontend,
    on_device,
    backend_fw,
):
    input_dtype, x = dtype_and_x
    helpers.test_frontend_method(
        init_input_dtypes=input_dtype,
        backend_to_test=backend_fw,
        init_all_as_kwargs_np={
            "data": x[0],
        },
        method_input_dtypes=input_dtype,
        method_all_as_kwargs_np={},
        frontend_method_data=frontend_method_data,
        init_flags=init_flags,
        method_flags=method_flags,
        frontend=frontend,
        on_device=on_device,
    )


@given(
    dtype_x=helpers.dtype_and_values(
        available_dtypes=helpers.get_dtypes("valid", prune_function=False),
        ret_shape=True,
    ).filter(lambda x: "bfloat16" not in x[0]),
)
def test_paddle_tensor_shape(dtype_x):
    _, data, shape = dtype_x
    x = Tensor(data[0])
    ivy.utils.assertions.check_equal(
        x.ivy_array.shape, ivy.Shape(shape), as_array=False
    )


@handle_frontend_method(
    class_tree=CLASS_TREE,
    init_tree="paddle.to_tensor",
    method_name="sign",
    dtype_and_x=helpers.dtype_and_values(
        available_dtypes=helpers.get_dtypes("float"),
    ),
)
def test_paddle_tensor_sign(
    dtype_and_x,
    frontend_method_data,
    init_flags,
    method_flags,
    frontend,
    on_device,
    backend_fw,
):
    input_dtype, x = dtype_and_x
    helpers.test_frontend_method(
        init_input_dtypes=input_dtype,
        backend_to_test=backend_fw,
        init_all_as_kwargs_np={
            "data": x[0],
        },
        method_input_dtypes=input_dtype,
        method_all_as_kwargs_np={},
        frontend_method_data=frontend_method_data,
        init_flags=init_flags,
        method_flags=method_flags,
        frontend=frontend,
        on_device=on_device,
    )


# sin
@handle_frontend_method(
    class_tree=CLASS_TREE,
    init_tree="paddle.to_tensor",
    method_name="sin",
    dtype_and_x=helpers.dtype_and_values(
        available_dtypes=helpers.get_dtypes("float"),
    ),
)
def test_paddle_tensor_sin(
    dtype_and_x,
    frontend_method_data,
    init_flags,
    method_flags,
    frontend,
    on_device,
    backend_fw,
):
    input_dtype, x = dtype_and_x
    helpers.test_frontend_method(
        init_input_dtypes=input_dtype,
        backend_to_test=backend_fw,
        init_all_as_kwargs_np={
            "data": x[0],
        },
        method_input_dtypes=input_dtype,
        method_all_as_kwargs_np={},
        frontend_method_data=frontend_method_data,
        init_flags=init_flags,
        method_flags=method_flags,
        frontend=frontend,
        on_device=on_device,
    )


# sinh
@handle_frontend_method(
    class_tree=CLASS_TREE,
    init_tree="paddle.to_tensor",
    method_name="sinh",
    dtype_and_x=helpers.dtype_and_values(
        available_dtypes=helpers.get_dtypes("float"),
    ),
)
def test_paddle_tensor_sinh(
    dtype_and_x,
    frontend_method_data,
    init_flags,
    method_flags,
    frontend,
    on_device,
    backend_fw,
):
    input_dtype, x = dtype_and_x
    helpers.test_frontend_method(
        init_input_dtypes=input_dtype,
        backend_to_test=backend_fw,
        init_all_as_kwargs_np={
            "data": x[0],
        },
        method_input_dtypes=input_dtype,
        method_all_as_kwargs_np={},
        frontend_method_data=frontend_method_data,
        init_flags=init_flags,
        method_flags=method_flags,
        frontend=frontend,
        on_device=on_device,
    )


# sort
@handle_frontend_method(
    class_tree=CLASS_TREE,
    init_tree="paddle.to_tensor",
    method_name="sort",
    dtype_x_axis=helpers.dtype_values_axis(
        available_dtypes=st.one_of(helpers.get_dtypes("float")),
        min_axis=-1,
        max_axis=0,
        min_num_dims=1,
        force_int_axis=True,
    ),
    descending=st.booleans(),
)
def test_paddle_tensor_sort(
    dtype_x_axis,
    descending,
    frontend_method_data,
    init_flags,
    method_flags,
    frontend,
    on_device,
    backend_fw,
):
    input_dtypes, x, axis = dtype_x_axis
    helpers.test_frontend_method(
        init_input_dtypes=input_dtypes,
        backend_to_test=backend_fw,
        init_all_as_kwargs_np={
            "object": x[0],
        },
        method_input_dtypes=input_dtypes,
        method_all_as_kwargs_np={
            "axis": axis,
            "descending": descending,
        },
        frontend=frontend,
        frontend_method_data=frontend_method_data,
        init_flags=init_flags,
        method_flags=method_flags,
        on_device=on_device,
    )


# sqrt
@handle_frontend_method(
    class_tree=CLASS_TREE,
    init_tree="paddle.to_tensor",
    method_name="sqrt",
    dtype_and_x=helpers.dtype_and_values(
        available_dtypes=helpers.get_dtypes("valid"),
    ),
)
def test_paddle_tensor_sqrt(
    dtype_and_x,
    frontend_method_data,
    init_flags,
    method_flags,
    frontend,
    on_device,
    backend_fw,
):
    input_dtype, x = dtype_and_x
    helpers.test_frontend_method(
        init_input_dtypes=input_dtype,
        backend_to_test=backend_fw,
        init_all_as_kwargs_np={
            "data": x[0],
        },
        method_input_dtypes=input_dtype,
        method_all_as_kwargs_np={},
        frontend_method_data=frontend_method_data,
        init_flags=init_flags,
        method_flags=method_flags,
        frontend=frontend,
        on_device=on_device,
    )


# sqrt_
@handle_frontend_method(
    class_tree=CLASS_TREE,
    init_tree="paddle.to_tensor",
    method_name="sqrt_",
    dtype_x=helpers.dtype_and_values(
        available_dtypes=helpers.get_dtypes("valid"),
    ),
    test_inplace=st.just(True),
)
def test_paddle_tensor_sqrt_(
    dtype_x,
    frontend,
    frontend_method_data,
    init_flags,
    method_flags,
    on_device,
    backend_fw,
):
    input_dtype, x = dtype_x
    helpers.test_frontend_method(
        init_input_dtypes=input_dtype,
        backend_to_test=backend_fw,
        init_all_as_kwargs_np={"data": x[0]},
        method_input_dtypes=input_dtype,
        method_all_as_kwargs_np={},
        frontend_method_data=frontend_method_data,
        init_flags=init_flags,
        method_flags=method_flags,
        frontend=frontend,
        on_device=on_device,
    )


# square
@handle_frontend_method(
    class_tree=CLASS_TREE,
    init_tree="paddle.to_tensor",
    method_name="square",
    dtype_and_x=helpers.dtype_and_values(
        available_dtypes=helpers.get_dtypes("float"),
    ),
)
def test_paddle_tensor_square(
    dtype_and_x,
    frontend_method_data,
    init_flags,
    method_flags,
    frontend,
    on_device,
    backend_fw,
):
    input_dtype, x = dtype_and_x
    helpers.test_frontend_method(
        init_input_dtypes=input_dtype,
        backend_to_test=backend_fw,
        init_all_as_kwargs_np={
            "data": x[0],
        },
        method_input_dtypes=input_dtype,
        method_all_as_kwargs_np={},
        frontend_method_data=frontend_method_data,
        init_flags=init_flags,
        method_flags=method_flags,
        frontend=frontend,
        on_device=on_device,
    )


# squeeze_
@handle_frontend_method(
    class_tree=CLASS_TREE,
    init_tree="paddle.to_tensor",
    method_name="squeeze_",
    dtype_value=helpers.dtype_and_values(
        available_dtypes=helpers.get_dtypes("valid"),
        shape=st.shared(helpers.get_shape(), key="shape"),
    ),
    axis=helpers.get_axis(
        shape=st.shared(helpers.get_shape(), key="shape"),
        allow_neg=True,
        force_int=True,
    ),
    test_inplace=st.just(True),
)
def test_paddle_tensor_squeeze_(
    dtype_value,
    axis,
    frontend_method_data,
    init_flags,
    method_flags,
    frontend,
    on_device,
    backend_fw,
):
    input_dtype, x = dtype_value
    helpers.test_frontend_method(
        init_input_dtypes=input_dtype,
        backend_to_test=backend_fw,
        init_all_as_kwargs_np={
            "data": x[0],
        },
        method_input_dtypes=input_dtype,
        method_all_as_kwargs_np={
            "axis": axis,
        },
        frontend_method_data=frontend_method_data,
        init_flags=init_flags,
        method_flags=method_flags,
        frontend=frontend,
        on_device=on_device,
    )


# stanh
@handle_frontend_method(
    class_tree=CLASS_TREE,
    init_tree="paddle.to_tensor",
    method_name="stanh",
    dtype_and_x=helpers.dtype_and_values(
        available_dtypes=helpers.get_dtypes("valid"),
    ),
    scale_a=st.floats(1e-5, 1e5),
    scale_b=st.floats(1e-5, 1e5),
)
def test_paddle_tensor_stanh(
    dtype_and_x,
    frontend_method_data,
    scale_a,
    scale_b,
    init_flags,
    method_flags,
    frontend,
    backend_fw,
    on_device,
):
    input_dtype, x = dtype_and_x
    helpers.test_frontend_method(
        init_input_dtypes=input_dtype,
        init_all_as_kwargs_np={
            "data": x[0],
        },
        method_input_dtypes=input_dtype,
        backend_to_test=backend_fw,
        method_all_as_kwargs_np={
            "scale_a": scale_a,
            "scale_b": scale_b,
        },
        frontend_method_data=frontend_method_data,
        init_flags=init_flags,
        method_flags=method_flags,
        frontend=frontend,
        on_device=on_device,
    )


# std
@handle_frontend_method(
    class_tree=CLASS_TREE,
    init_tree="paddle.to_tensor",
    method_name="std",
    dtype_and_x=_statistical_dtype_values(function="std"),
    keepdim=st.booleans(),
)
def test_paddle_tensor_std(
    dtype_and_x,
    keepdim,
    frontend,
    backend_fw,
    frontend_method_data,
    init_flags,
    method_flags,
    on_device,
):
    input_dtype, x, axis, correction = dtype_and_x
    helpers.test_frontend_method(
        init_input_dtypes=input_dtype,
        init_all_as_kwargs_np={"data": x[0]},
        method_input_dtypes=input_dtype,
        method_all_as_kwargs_np={
            "axis": axis,
            "unbiased": bool(correction),
            "keepdim": keepdim,
        },
        frontend=frontend,
        frontend_method_data=frontend_method_data,
        init_flags=init_flags,
        backend_to_test=backend_fw,
        method_flags=method_flags,
        on_device=on_device,
    )


# subtract
@handle_frontend_method(
    class_tree=CLASS_TREE,
    init_tree="paddle.to_tensor",
    method_name="subtract",
    dtypes_and_x=helpers.dtype_and_values(
        available_dtypes=helpers.get_dtypes("float"), num_arrays=2, shared_dtype=True
    ),
)
def test_paddle_tensor_subtract(
    dtypes_and_x,
    frontend_method_data,
    init_flags,
    method_flags,
    frontend,
    on_device,
    backend_fw,
):
    input_dtype, x = dtypes_and_x
    helpers.test_frontend_method(
        init_input_dtypes=input_dtype,
        backend_to_test=backend_fw,
        init_all_as_kwargs_np={"data": x[0]},
        method_input_dtypes=input_dtype,
        method_all_as_kwargs_np={"y": x[1]},
        frontend_method_data=frontend_method_data,
        init_flags=init_flags,
        method_flags=method_flags,
        frontend=frontend,
        on_device=on_device,
    )


# subtract_
@handle_frontend_method(
    class_tree=CLASS_TREE,
    init_tree="paddle.to_tensor",
    method_name="subtract_",
    dtypes_and_x=helpers.dtype_and_values(
        available_dtypes=helpers.get_dtypes("valid"), num_arrays=2, shared_dtype=True
    ),
    test_inplace=st.just(True),
)
def test_paddle_tensor_subtract_(
    dtypes_and_x,
    frontend_method_data,
    init_flags,
    method_flags,
    frontend,
    on_device,
    backend_fw,
):
    input_dtype, x = dtypes_and_x
    helpers.test_frontend_method(
        init_input_dtypes=input_dtype,
        backend_to_test=backend_fw,
        init_all_as_kwargs_np={"data": x[0]},
        method_input_dtypes=input_dtype,
        method_all_as_kwargs_np={"y": x[1]},
        frontend_method_data=frontend_method_data,
        init_flags=init_flags,
        method_flags=method_flags,
        frontend=frontend,
        on_device=on_device,
    )


# tanh
@handle_frontend_method(
    class_tree=CLASS_TREE,
    init_tree="paddle.to_tensor",
    method_name="tanh",
    dtype_and_x=helpers.dtype_and_values(
        available_dtypes=helpers.get_dtypes("valid"),
    ),
)
def test_paddle_tensor_tanh(
    dtype_and_x,
    frontend_method_data,
    init_flags,
    method_flags,
    frontend,
    on_device,
    backend_fw,
):
    input_dtype, x = dtype_and_x
    helpers.test_frontend_method(
        init_input_dtypes=input_dtype,
        backend_to_test=backend_fw,
        init_all_as_kwargs_np={
            "data": x[0],
        },
        method_input_dtypes=input_dtype,
        method_all_as_kwargs_np={},
        frontend_method_data=frontend_method_data,
        init_flags=init_flags,
        method_flags=method_flags,
        frontend=frontend,
        on_device=on_device,
    )


# tanh_
@handle_frontend_method(
    class_tree=CLASS_TREE,
    init_tree="paddle.to_tensor",
    method_name="tanh_",
    dtype_and_x=helpers.dtype_and_values(
        available_dtypes=helpers.get_dtypes("valid"),
    ),
)
def test_paddle_tensor_tanh_(
    dtype_and_x,
    frontend_method_data,
    init_flags,
    method_flags,
    frontend,
    on_device,
    backend_fw,
):
    input_dtype, x = dtype_and_x
    helpers.test_frontend_method(
        init_input_dtypes=input_dtype,
        backend_to_test=backend_fw,
        init_all_as_kwargs_np={
            "data": x[0],
        },
        method_input_dtypes=input_dtype,
        method_all_as_kwargs_np={},
        frontend_method_data=frontend_method_data,
        init_flags=init_flags,
        method_flags=method_flags,
        frontend=frontend,
        on_device=on_device,
    )


# topk
@handle_frontend_method(
    class_tree=CLASS_TREE,
    init_tree="paddle.to_tensor",
    method_name="topk",
    dtype_x_and_axis=helpers.dtype_values_axis(
        available_dtypes=helpers.get_dtypes("valid"),
        min_num_dims=1,
        valid_axis=True,
        force_int_axis=True,
    ),
    k=st.data(),
    sorted=st.booleans(),
    largest=st.booleans(),
)
def test_paddle_tensor_topk(
    dtype_x_and_axis,
    k,
    sorted,
    largest,
    frontend_method_data,
    init_flags,
    method_flags,
    frontend,
    on_device,
    backend_fw,
):
    input_dtype, x, axis = dtype_x_and_axis
    k = k.draw(st.integers(min_value=1, max_value=x[0].shape[axis]))
    helpers.test_frontend_method(
        init_input_dtypes=input_dtype,
        backend_to_test=backend_fw,
        init_all_as_kwargs_np={
            "data": x[0],
        },
        method_input_dtypes=input_dtype,
        method_all_as_kwargs_np={
            "k": k,
            "axis": axis,
            "largest": largest,
            "sorted": sorted,
        },
        frontend_method_data=frontend_method_data,
        init_flags=init_flags,
        method_flags=method_flags,
        frontend=frontend,
        on_device=on_device,
        test_values=False,
    )


# trace
@handle_frontend_method(
    class_tree=CLASS_TREE,
    init_tree="paddle.to_tensor",
    method_name="trace",
    dtype_and_x=helpers.dtype_and_values(
        available_dtypes=helpers.get_dtypes("float"),
        num_arrays=1,
        min_num_dims=2,
        min_value=-1e04,
        max_value=1e04,
        allow_inf=False,
    ),
    offset=st.integers(min_value=-1e04, max_value=1e04),
    axis1=st.integers(min_value=0, max_value=0),
    axis2=st.integers(min_value=1, max_value=1),
)
def test_paddle_tensor_trace(
    dtype_and_x,
    offset,
    axis1,
    axis2,
    frontend,
    backend_fw,
    frontend_method_data,
    init_flags,
    method_flags,
    on_device,
):
    input_dtype, x = dtype_and_x
    helpers.test_frontend_method(
        init_input_dtypes=input_dtype,
        init_all_as_kwargs_np={
            "value": x[0],
        },
        method_input_dtypes=input_dtype,
        method_all_as_kwargs_np={
            "offset": offset,
            "axis1": axis1,
            "axis2": axis2,
        },
        frontend_method_data=frontend_method_data,
        init_flags=init_flags,
        method_flags=method_flags,
        frontend=frontend,
        backend_to_test=backend_fw,
        on_device=on_device,
    )


@handle_frontend_method(
    class_tree=CLASS_TREE,
    init_tree="paddle.to_tensor",
    method_name="trunc",
    dtype_and_x=helpers.dtype_and_values(
        available_dtypes=helpers.get_dtypes("valid"),
    ),
)
def test_paddle_tensor_trunc(
    dtype_and_x,
    frontend_method_data,
    init_flags,
    method_flags,
    frontend,
    backend_fw,
    on_device,
):
    input_dtype, x = dtype_and_x
    helpers.test_frontend_method(
        init_input_dtypes=input_dtype,
        init_all_as_kwargs_np={
            "data": x[0],
        },
        method_input_dtypes=input_dtype,
        backend_to_test=backend_fw,
        method_all_as_kwargs_np={},
        frontend_method_data=frontend_method_data,
        init_flags=init_flags,
        method_flags=method_flags,
        frontend=frontend,
        on_device=on_device,
    )


# unbind
@handle_frontend_method(
    class_tree=CLASS_TREE,
    init_tree="paddle.to_tensor",
    method_name="unbind",
    dtype_x_axis=helpers.dtype_values_axis(
        available_dtypes=helpers.get_dtypes("valid"),
        min_num_dims=2,
        max_num_dims=2,
        max_dim_size=1,
        force_int_axis=True,
        min_axis=-1,
        max_axis=0,
    ),
)
def test_paddle_tensor_unbind(
    dtype_x_axis,
    frontend_method_data,
    init_flags,
    method_flags,
    frontend,
    on_device,
    backend_fw,
):
    input_dtypes, x, axis = dtype_x_axis
    helpers.test_frontend_method(
        init_input_dtypes=input_dtypes,
        backend_to_test=backend_fw,
        init_all_as_kwargs_np={
            "data": x[0],
        },
        method_input_dtypes=input_dtypes,
        method_all_as_kwargs_np={
            "axis": axis,
        },
        frontend=frontend,
        frontend_method_data=frontend_method_data,
        init_flags=init_flags,
        method_flags=method_flags,
        on_device=on_device,
    )


# unsqueeze
@handle_frontend_method(
    class_tree=CLASS_TREE,
    init_tree="paddle.to_tensor",
    method_name="unsqueeze",
    dtype_value=helpers.dtype_and_values(
        available_dtypes=helpers.get_dtypes("valid"),
        shape=st.shared(helpers.get_shape(), key="shape"),
    ),
    axis=helpers.get_axis(
        shape=st.shared(helpers.get_shape(), key="shape"),
        allow_neg=True,
        force_int=True,
    ),
)
def test_paddle_tensor_unsqueeze(
    dtype_value,
    axis,
    frontend_method_data,
    init_flags,
    method_flags,
    frontend,
    on_device,
    backend_fw,
):
    input_dtype, x = dtype_value
    helpers.test_frontend_method(
        init_input_dtypes=input_dtype,
        backend_to_test=backend_fw,
        init_all_as_kwargs_np={
            "data": x[0],
        },
        method_input_dtypes=input_dtype,
        method_all_as_kwargs_np={
            "axis": axis,
        },
        frontend_method_data=frontend_method_data,
        init_flags=init_flags,
        method_flags=method_flags,
        frontend=frontend,
        on_device=on_device,
    )


# unsqueeze_
@handle_frontend_method(
    class_tree=CLASS_TREE,
    init_tree="paddle.to_tensor",
    method_name="unsqueeze_",
    dtype_value=helpers.dtype_and_values(
        available_dtypes=helpers.get_dtypes("valid"),
        shape=st.shared(helpers.get_shape(), key="shape"),
    ),
    axis=helpers.get_axis(
        shape=st.shared(helpers.get_shape(), key="shape"),
        allow_neg=True,
        force_int=True,
    ),
    test_inplace=st.just(True),
)
def test_paddle_tensor_unsqueeze_(
    dtype_value,
    axis,
    frontend_method_data,
    init_flags,
    method_flags,
    frontend,
    on_device,
    backend_fw,
):
    input_dtype, x = dtype_value
    helpers.test_frontend_method(
        init_input_dtypes=input_dtype,
        backend_to_test=backend_fw,
        init_all_as_kwargs_np={
            "data": x[0],
        },
        method_input_dtypes=input_dtype,
        method_all_as_kwargs_np={
            "axis": axis,
        },
        frontend_method_data=frontend_method_data,
        init_flags=init_flags,
        method_flags=method_flags,
        frontend=frontend,
        on_device=on_device,
    )


# var
@handle_frontend_method(
    class_tree=CLASS_TREE,
    init_tree="paddle.to_tensor",
    method_name="var",
    dtype_and_x=_statistical_dtype_values(function="var"),
    keepdim=st.booleans(),
)
def test_paddle_tensor_var(
    dtype_and_x,
    keepdim,
    frontend,
    backend_fw,
    frontend_method_data,
    init_flags,
    method_flags,
    on_device,
):
    input_dtype, x, axis, correction = dtype_and_x
    helpers.test_frontend_method(
        init_input_dtypes=input_dtype,
        init_all_as_kwargs_np={"data": x[0]},
        method_input_dtypes=input_dtype,
        method_all_as_kwargs_np={
            "axis": axis,
            "unbiased": bool(correction),
            "keepdim": keepdim,
        },
        frontend=frontend,
        frontend_method_data=frontend_method_data,
        init_flags=init_flags,
        backend_to_test=backend_fw,
        method_flags=method_flags,
        on_device=on_device,
    )


# zero_
@handle_frontend_method(
    class_tree=CLASS_TREE,
    init_tree="paddle.to_tensor",
    method_name="zero_",
    dtype_and_x=helpers.dtype_and_values(
        available_dtypes=helpers.get_dtypes("float"),
        allow_inf=False,
    ),
    test_inplace=st.just(True),
)
def test_paddle_tensor_zero_(
    dtype_and_x,
    frontend_method_data,
    init_flags,
    method_flags,
    frontend,
    on_device,
    backend_fw,
):
    input_dtype, x = dtype_and_x
    helpers.test_frontend_method(
        init_input_dtypes=input_dtype,
        backend_to_test=backend_fw,
        init_all_as_kwargs_np={
            "data": x[0],
        },
        method_input_dtypes=input_dtype,
        method_all_as_kwargs_np={},
        frontend_method_data=frontend_method_data,
        init_flags=init_flags,
        method_flags=method_flags,
        frontend=frontend,
        on_device=on_device,
    )<|MERGE_RESOLUTION|>--- conflicted
+++ resolved
@@ -2012,7 +2012,7 @@
     )
 
 
-<<<<<<< HEAD
+
 # expand
 @handle_frontend_method(
     class_tree=CLASS_TREE,
@@ -2024,7 +2024,31 @@
 )
 def test_paddle_tensor_expand(
     dtype_and_x,
-=======
+    frontend_method_data,
+    init_flags,
+    method_flags,
+    frontend,
+    on_device,
+    backend_fw,
+):
+    input_dtype, x = dtype_and_x
+    helpers.test_frontend_method(
+        init_input_dtypes=input_dtype,
+        backend_to_test=backend_fw,
+        init_all_as_kwargs_np={
+            "data": x[0],
+        },
+        method_input_dtypes=input_dtype,
+        method_all_as_kwargs_np={
+            "shape": x[1],
+        },
+        frontend_method_data=frontend_method_data,
+        init_flags=init_flags,
+        method_flags=method_flags,
+        frontend=frontend,
+        on_device=on_device,
+    )
+      
 # fill_
 @handle_frontend_method(
     class_tree=CLASS_TREE,
@@ -2044,34 +2068,23 @@
 def test_paddle_tensor_fill_(
     dtype_and_x,
     dtype_v,
->>>>>>> 383d3585
-    frontend_method_data,
-    init_flags,
-    method_flags,
-    frontend,
-    on_device,
-    backend_fw,
-):
-    input_dtype, x = dtype_and_x
-<<<<<<< HEAD
-=======
+    frontend_method_data,
+    init_flags,
+    method_flags,
+    frontend,
+    on_device,
+    backend_fw,
+):
+    input_dtype, x = dtype_and_x
     value_dtype, v = dtype_v
->>>>>>> 383d3585
-    helpers.test_frontend_method(
-        init_input_dtypes=input_dtype,
-        backend_to_test=backend_fw,
-        init_all_as_kwargs_np={
-            "data": x[0],
-        },
-<<<<<<< HEAD
-        method_input_dtypes=input_dtype,
-        method_all_as_kwargs_np={
-            "shape": x[1],
-        },
-=======
+    helpers.test_frontend_method(
+        init_input_dtypes=input_dtype,
+        backend_to_test=backend_fw,
+        init_all_as_kwargs_np={
+            "data": x[0],
+        },
         method_input_dtypes=value_dtype,
         method_all_as_kwargs_np={"value": v[0].item()},
->>>>>>> 383d3585
         frontend_method_data=frontend_method_data,
         init_flags=init_flags,
         method_flags=method_flags,
