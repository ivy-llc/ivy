--- conflicted
+++ resolved
@@ -4277,6 +4277,49 @@
     )
 
 
+# moveaxis
+@handle_frontend_method(
+    class_tree=CLASS_TREE,
+    init_tree="paddle.to_tensor",
+    method_name="moveaxis",
+    dtype_and_x=helpers.dtype_and_values(
+        available_dtypes=helpers.get_dtypes("valid"),
+    ),
+    source=st.integers(-0, 0),
+    destination=st.integers(-1, 3),
+)
+def test_paddle_tensor_moveaxis(
+    dtype_and_x,
+    source,
+    destination,
+    frontend_method_data,
+    init_flags,
+    method_flags,
+    frontend,
+    on_device,
+    backend_fw,
+):
+    input_dtype, x = dtype_and_x
+
+    helpers.test_frontend_method(
+        init_input_dtypes=input_dtype,
+        backend_to_test=backend_fw,
+        init_all_as_kwargs_np={
+            "value": x[0],
+        },
+        method_input_dtypes=input_dtype,
+        method_all_as_kwargs_np={
+            "source": source,
+            "destination": destination,
+        },
+        frontend_method_data=frontend_method_data,
+        init_flags=init_flags,
+        method_flags=method_flags,
+        frontend=frontend,
+        on_device=on_device,
+    )
+
+
 @handle_frontend_method(
     class_tree=CLASS_TREE,
     init_tree="paddle.to_tensor",
@@ -4669,53 +4712,7 @@
     )
 
 
-<<<<<<< HEAD
-# moveaxis
-@handle_frontend_method(
-    class_tree=CLASS_TREE,
-    init_tree="paddle.to_tensor",
-    method_name="moveaxis",
-    dtype_and_x=helpers.dtype_and_values(
-        available_dtypes=helpers.get_dtypes("valid"),
-    ),
-    source=st.integers(-0, 0),
-    destination=st.integers(-1, 3),
-)
-def test_paddle_tensor_moveaxis(
-    dtype_and_x,
-    source,
-    destination,
-    frontend_method_data,
-    init_flags,
-    method_flags,
-    frontend,
-    on_device,
-    backend_fw,
-):
-    input_dtype, x = dtype_and_x
-
-    helpers.test_frontend_method(
-        init_input_dtypes=input_dtype,
-        backend_to_test=backend_fw,
-        init_all_as_kwargs_np={
-            "value": x[0],
-        },
-        method_input_dtypes=input_dtype,
-        method_all_as_kwargs_np={
-            "source": source,
-            "destination": destination,
-        },
-        frontend_method_data=frontend_method_data,
-        init_flags=init_flags,
-        method_flags=method_flags,
-        frontend=frontend,
-        on_device=on_device,
-    )
-
-
-=======
 # reciprocal
->>>>>>> d128f231
 @handle_frontend_method(
     class_tree=CLASS_TREE,
     init_tree="paddle.to_tensor",
