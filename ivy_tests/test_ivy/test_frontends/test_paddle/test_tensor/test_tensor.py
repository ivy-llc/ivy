--- conflicted
+++ resolved
@@ -574,12 +574,9 @@
     dtype_and_x=helpers.dtype_and_values(
         available_dtypes=helpers.get_dtypes("float"), num_arrays=3, shared_dtype=True
     ),
-<<<<<<< HEAD
     alpha=helpers.floats(min_value=0.01, max_value=1),
     beta=helpers.floats(min_value=0.01, max_value=1),
     
-=======
->>>>>>> d0b98b33
 )
 def test_paddle_tensor_addmm(
     dtype_and_x,
@@ -600,15 +597,9 @@
             "data": x[0],
         },
         method_input_dtypes=input_dtype,
-<<<<<<< HEAD
         method_all_as_kwargs_np={
             "x": x[1],
-            "y": x[2],
-            "alpha": alpha,
-            "beta": beta},
-=======
-        method_all_as_kwargs_np={"x": x[1], "y": x[2]},
->>>>>>> d0b98b33
+            "y": x[2]},
         frontend_method_data=frontend_method_data,
         init_flags=init_flags,
         method_flags=method_flags,
