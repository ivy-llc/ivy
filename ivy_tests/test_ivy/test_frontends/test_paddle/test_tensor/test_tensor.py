--- conflicted
+++ resolved
@@ -4633,8 +4633,7 @@
         on_device=on_device,
     )
 
-<<<<<<< HEAD
-=======
+
 
 @handle_frontend_method(
     class_tree=CLASS_TREE,
@@ -4677,8 +4676,6 @@
         on_device=on_device,
     )
 
-
->>>>>>> 08c1ce01
 # tile
 @handle_frontend_method(
     class_tree=CLASS_TREE,
