# global
import ivy
from hypothesis import strategies as st, assume
import numpy as np

# local
import ivy_tests.test_ivy.helpers as helpers
from ivy_tests.test_ivy.helpers import assert_all_close
from ivy_tests.test_ivy.helpers import handle_frontend_test, matrix_is_stable


# Helpers #
# ------ #


@st.composite
def dtype_value1_value2_axis(
    draw,
    available_dtypes,
    abs_smallest_val=None,
    min_value=None,
    max_value=None,
    allow_inf=False,
    exclude_min=False,
    exclude_max=False,
    min_num_dims=1,
    max_num_dims=10,
    min_dim_size=1,
    max_dim_size=10,
    specific_dim_size=3,
    large_abs_safety_factor=4,
    small_abs_safety_factor=4,
    safety_factor_scale="log",
):
    # For cross product, a dim with size 3 is required
    shape = draw(
        helpers.get_shape(
            allow_none=False,
            min_num_dims=min_num_dims,
            max_num_dims=max_num_dims,
            min_dim_size=min_dim_size,
            max_dim_size=max_dim_size,
        )
    )
    axis = draw(helpers.ints(min_value=0, max_value=len(shape)))
    # make sure there is a dim with specific dim size
    shape = list(shape)
    shape = shape[:axis] + [specific_dim_size] + shape[axis:]
    shape = tuple(shape)

    dtype = draw(st.sampled_from(draw(available_dtypes)))

    values = []
    for i in range(2):
        values.append(
            draw(
                helpers.array_values(
                    dtype=dtype,
                    shape=shape,
                    abs_smallest_val=abs_smallest_val,
                    min_value=min_value,
                    max_value=max_value,
                    allow_inf=allow_inf,
                    exclude_min=exclude_min,
                    exclude_max=exclude_max,
                    large_abs_safety_factor=large_abs_safety_factor,
                    small_abs_safety_factor=small_abs_safety_factor,
                    safety_factor_scale=safety_factor_scale,
                )
            )
        )

    value1, value2 = values[0], values[1]
    return [dtype], value1, value2, axis


@st.composite
def _get_dtype_input_and_vectors(draw):
    dim_size = draw(helpers.ints(min_value=1, max_value=2))
    dtype = draw(helpers.get_dtypes("float"))
    if dim_size == 1:
        vec1 = draw(
            helpers.array_values(
                dtype=dtype[0], shape=(dim_size,), min_value=2, max_value=5
            )
        )
        vec2 = draw(
            helpers.array_values(
                dtype=dtype[0], shape=(dim_size,), min_value=2, max_value=5
            )
        )
    else:
        vec1 = draw(
            helpers.array_values(
                dtype=dtype[0], shape=(dim_size, dim_size), min_value=2, max_value=5
            )
        )
        vec2 = draw(
            helpers.array_values(
                dtype=dtype[0], shape=(dim_size, dim_size), min_value=2, max_value=5
            )
        )
    return dtype, vec1, vec2


@st.composite
def _get_dtype_and_square_matrix(draw, real_and_complex_only=False):
    if real_and_complex_only:
        dtype = [
            draw(st.sampled_from(["float32", "float64", "complex64", "complex128"]))
        ]
    else:
        dtype = draw(helpers.get_dtypes("valid"))
    dim_size = draw(helpers.ints(min_value=2, max_value=5))
    mat = draw(
        helpers.array_values(
            dtype=dtype[0], shape=(dim_size, dim_size), min_value=0, max_value=10
        )
    )
    return dtype, mat


@st.composite
def _dtype_values_axis(draw):
    dtype_and_values = draw(
        helpers.dtype_and_values(
            available_dtypes=helpers.get_dtypes("float"),
            min_num_dims=2,
            max_num_dims=5,
            min_dim_size=2,
            max_dim_size=5,
            min_value=0.1,
            max_value=1000.0,
        )
    )

    dtype, x = dtype_and_values
    x = x[0]
    r = len(x.shape)

    valid_axes = [None]

    for i in range(-r, r):
        valid_axes.append(i)
        for j in range(-r, r):
            if i != j and abs(i - j) != r:
                valid_axes.append([i, j])

    axis = draw(st.sampled_from(valid_axes))

    p_list = ["fro", 1, 2, ivy.inf, -ivy.inf]
    if isinstance(axis, list) and len(axis) == 2:
        p = draw(
            st.one_of(
                st.sampled_from(p_list),
                st.floats(min_value=1.0, max_value=10.0, allow_infinity=False),
            )
        )
    else:
        p = draw(
            st.one_of(
                st.sampled_from(p_list + [0]),
                st.floats(min_value=1.0, max_value=10.0, allow_infinity=False),
            )
        )

    return dtype, x, axis, p


# Tests #
# ----- #


# cross
@handle_frontend_test(
    fn_tree="paddle.tensor.linalg.cross",
    dtype_x_y_axis=dtype_value1_value2_axis(
        available_dtypes=helpers.get_dtypes("valid"),
        min_num_dims=1,
        max_num_dims=5,
        min_dim_size=3,
        max_dim_size=3,
        min_value=-1e5,
        max_value=1e5,
        abs_smallest_val=0.01,
        safety_factor_scale="log",
    ),
)
def test_paddle_cross(
    *,
    dtype_x_y_axis,
    frontend,
    test_flags,
    fn_tree,
    on_device,
):
    dtype, x, y, axis = dtype_x_y_axis
    helpers.test_frontend_function(
        input_dtypes=dtype,
        frontend=frontend,
        test_flags=test_flags,
        fn_tree=fn_tree,
        on_device=on_device,
        x=x,
        y=y,
        axis=axis,
    )


# matmul
@handle_frontend_test(
    fn_tree="paddle.matmul",
    dtype_x=helpers.dtype_and_values(
        available_dtypes=helpers.get_dtypes("float"),
        shape=(3, 3),
        num_arrays=2,
        shared_dtype=True,
        min_value=-10,
        max_value=10,
    ),
    aliases=["paddle.tensor.linalg.matmul"],
    transpose_x=st.booleans(),
    transpose_y=st.booleans(),
    test_with_out=st.just(False),
)
def test_paddle_matmul(
    *,
    dtype_x,
    transpose_x,
    transpose_y,
    frontend,
    test_flags,
    fn_tree,
    on_device,
):
    input_dtype, x = dtype_x
    helpers.test_frontend_function(
        input_dtypes=input_dtype,
        frontend=frontend,
        test_flags=test_flags,
        fn_tree=fn_tree,
        on_device=on_device,
        x=x[0],
        y=x[1],
        transpose_x=transpose_x,
        transpose_y=transpose_y,
    )


# norm
@handle_frontend_test(
    fn_tree="paddle.tensor.linalg.norm",
    dtype_values_axis=_dtype_values_axis(),
    keepdims=st.booleans(),
    test_with_out=st.just(False),
)
def test_paddle_norm(
    dtype_values_axis,
    keepdims,
    frontend,
    test_flags,
    fn_tree,
    on_device,
):
    dtype, x, axis, p = dtype_values_axis
    helpers.test_frontend_function(
        input_dtypes=dtype,
        frontend=frontend,
        test_flags=test_flags,
        fn_tree=fn_tree,
        on_device=on_device,
        x=x,
        p=p,
        axis=axis,
        keepdim=keepdims,
        atol=1e-1,
        rtol=1e-1,
    )


# eig
@handle_frontend_test(
    fn_tree="paddle.tensor.linalg.eig",
    dtype_and_input=_get_dtype_and_square_matrix(real_and_complex_only=True),
    test_with_out=st.just(False),
)
def test_paddle_eig(
    *,
    dtype_and_input,
    frontend,
    test_flags,
    fn_tree,
    on_device,
):
    input_dtype, x = dtype_and_input
    x = np.matmul(x.T, x) + np.identity(x.shape[0]) * 1e-3
    if x.dtype == ivy.float32:
        x = x.astype("float64")
        input_dtype = [ivy.float64]
    ret, frontend_ret = helpers.test_frontend_function(
        input_dtypes=input_dtype,
        frontend=frontend,
        test_flags=test_flags,
        fn_tree=fn_tree,
        on_device=on_device,
        test_values=False,
        atol=1e-4,
        x=x,
    )
    ret = [ivy.to_numpy(x).astype("float64") for x in ret]
    frontend_ret = [np.asarray(x, dtype=np.float64) for x in frontend_ret]

    l, v = ret
    front_l, front_v = frontend_ret

    assert_all_close(
        ret_np=v @ np.diag(l) @ v.T,
        ret_from_gt_np=front_v @ np.diag(front_l) @ front_v.T,
        rtol=1e-2,
        atol=1e-2,
        ground_truth_backend=frontend,
    )


# eigvals
@handle_frontend_test(
    fn_tree="paddle.tensor.linalg.eigvals",
    dtype_x=_get_dtype_and_square_matrix(real_and_complex_only=True),
    test_with_out=st.just(False),
)
def test_paddle_eigvals(
    *,
    dtype_x,
    on_device,
    fn_tree,
    frontend,
    test_flags,
):
    dtype, x = dtype_x
    x = np.array(x[0], dtype=dtype[0])
    # make symmetric positive-definite beforehand
    x = np.matmul(x.T, x) + np.identity(x.shape[0]) * 1e-3

    ret, frontend_ret = helpers.test_frontend_function(
        input_dtypes=dtype,
        frontend=frontend,
        test_flags=test_flags,
        fn_tree=fn_tree,
        on_device=on_device,
        test_values=False,
        x=x,
    )


# eigvalsh
@handle_frontend_test(
    fn_tree="paddle.tensor.linalg.eigvalsh",
    dtype_x=_get_dtype_and_square_matrix(real_and_complex_only=True),
    UPLO=st.sampled_from(("L", "U")),
    test_with_out=st.just(False),
)
def test_paddle_eigvalsh(
    *,
    dtype_x,
    UPLO,
    on_device,
    fn_tree,
    frontend,
    test_flags,
):
    dtype, x = dtype_x
    x = np.asarray(x[0], dtype=dtype[0])
    # make symmetric positive-definite beforehand
    x = np.matmul(x.T, x) + np.identity(x.shape[0]) * 1e-3

    helpers.test_frontend_function(
        input_dtypes=dtype,
        frontend=frontend,
        test_flags=test_flags,
        fn_tree=fn_tree,
        on_device=on_device,
        test_values=False,
        x=x,
        UPLO=UPLO,
    )


# eigh
@handle_frontend_test(
    fn_tree="paddle.tensor.linalg.eigh",
    dtype_and_input=_get_dtype_and_square_matrix(real_and_complex_only=True),
    UPLO=st.sampled_from(("L", "U")),
    test_with_out=st.just(False),
)
def test_paddle_eigh(
    *,
    dtype_and_input,
    UPLO,
    frontend,
    test_flags,
    fn_tree,
    on_device,
):
    input_dtype, x = dtype_and_input
    x = np.matmul(x.T, x) + np.identity(x.shape[0]) * 1e-3
    if x.dtype == ivy.float32:
        x = x.astype("float64")
        input_dtype = [ivy.float64]
    ret, frontend_ret = helpers.test_frontend_function(
        input_dtypes=input_dtype,
        frontend=frontend,
        test_flags=test_flags,
        fn_tree=fn_tree,
        on_device=on_device,
        test_values=False,
        atol=1e-4,
        x=x,
        UPLO=UPLO,
    )
    ret = [ivy.to_numpy(x).astype("float64") for x in ret]
    frontend_ret = [np.asarray(x, dtype=np.float64) for x in frontend_ret]

    l, v = ret
    front_l, front_v = frontend_ret

    assert_all_close(
        ret_np=v @ np.diag(l) @ v.T,
        ret_from_gt_np=front_v @ np.diag(front_l) @ front_v.T,
        rtol=1e-2,
        atol=1e-2,
        ground_truth_backend=frontend,
    )


# pinv
@handle_frontend_test(
    fn_tree="paddle.tensor.linalg.pinv",
    dtype_and_x=helpers.dtype_and_values(
        available_dtypes=helpers.get_dtypes("float"),
        min_num_dims=2,
        max_num_dims=5,
        min_dim_size=2,
        max_dim_size=5,
        min_value=3,
        max_value=10,
        large_abs_safety_factor=128,
        safety_factor_scale="log",
    ),
    rcond=st.floats(1e-5, 1e-3),
    test_with_out=st.just(False),
)
def test_paddle_pinv(
    dtype_and_x,
    rcond,
    frontend,
    test_flags,
    fn_tree,
    on_device,
):
    # TODO: paddle returns nan for all values if the input
    # matrix has the same value at all indices e.g.
    # [[2., 2.], [2., 2.]] would return [[nan, nan], [nan, nan]],
    # causing the tests to fail for other backends.
    dtype, x = dtype_and_x
    helpers.test_frontend_function(
        input_dtypes=dtype,
        frontend=frontend,
        test_flags=test_flags,
        fn_tree=fn_tree,
        on_device=on_device,
        rtol=1e-3,
        atol=1e-3,
        x=x[0],
        rcond=rcond,
    )


# solve
@handle_frontend_test(
    fn_tree="paddle.solve",
    dtype_x=helpers.dtype_and_values(
        available_dtypes=helpers.get_dtypes("float"),
        num_arrays=2,
        shared_dtype=True,
        min_value=-10,
        max_value=10,
    ),
    aliases=["paddle.tensor.linalg.solve"],
    test_with_out=st.just(False),
)
def test_paddle_solve(
    *,
    dtype_x,
    frontend,
    test_flags,
    fn_tree,
    on_device,
):
    input_dtype, x = dtype_x
    helpers.test_frontend_function(
        input_dtypes=input_dtype,
        frontend=frontend,
        test_flags=test_flags,
        fn_tree=fn_tree,
        on_device=on_device,
        x=x[0],
        y=x[1],
    )


# cholesky
@handle_frontend_test(
    fn_tree="paddle.tensor.linalg.cholesky",
    dtype_and_x=helpers.dtype_and_values(
        available_dtypes=helpers.get_dtypes("valid"),
        min_value=0,
        max_value=10,
        shape=helpers.ints(min_value=2, max_value=5).map(lambda x: tuple([x, x])),
    ),
    upper=st.booleans(),
)
def test_paddle_cholesky(
    dtype_and_x,
    upper,
    frontend,
    test_flags,
    fn_tree,
    on_device,
):
    dtype, x = dtype_and_x
    x = x[0]
    x = np.matmul(x.T, x) + np.identity(x.shape[0])  # make symmetric positive-definite

    helpers.test_frontend_function(
        input_dtypes=dtype,
        frontend=frontend,
        test_flags=test_flags,
        fn_tree=fn_tree,
        on_device=on_device,
        x=x,
        upper=upper,
    )


# bmm
@handle_frontend_test(
    fn_tree="paddle.bmm",
    dtype_x=helpers.dtype_and_values(
        available_dtypes=helpers.get_dtypes("float"),
        shape=(3, 3, 3),
        num_arrays=2,
        shared_dtype=True,
        min_value=-10,
        max_value=10,
    ),
    aliases=["paddle.tensor.linalg.bmm"],
    test_with_out=st.just(False),
)
def test_paddle_bmm(
    *,
    dtype_x,
    frontend,
    test_flags,
    fn_tree,
    on_device,
):
    input_dtype, x = dtype_x
    helpers.test_frontend_function(
        input_dtypes=input_dtype,
        frontend=frontend,
        test_flags=test_flags,
        fn_tree=fn_tree,
        on_device=on_device,
        x=x[0],
        y=x[1],
    )


# matrix_power
@handle_frontend_test(
    fn_tree="paddle.tensor.linalg.matrix_power",
    dtype_and_x=helpers.dtype_and_values(
        available_dtypes=helpers.get_dtypes("float"),
        min_value=0,
        max_value=50,
        shape=helpers.ints(min_value=2, max_value=8).map(lambda x: tuple([x, x])),
    ),
    n=helpers.ints(min_value=1, max_value=8),
    test_with_out=st.just(False),
)
def test_paddle_matrix_power(
    dtype_and_x,
    n,
    frontend,
    test_flags,
    fn_tree,
    on_device,
):
    dtype, x = dtype_and_x
    helpers.test_frontend_function(
        input_dtypes=dtype,
        frontend=frontend,
        test_flags=test_flags,
        fn_tree=fn_tree,
        on_device=on_device,
        x=x[0],
        n=n,
    )


# cond
@st.composite
def _get_dtype_and_matrix_non_singular(draw, dtypes):
    while True:
        matrix = draw(
            helpers.dtype_and_values(
                available_dtypes=dtypes,
                min_value=-10,
                max_value=10,
                min_num_dims=2,
                max_num_dims=2,
                min_dim_size=1,
                max_dim_size=5,
                shape=st.tuples(st.integers(1, 5), st.integers(1, 5)).filter(
                    lambda x: x[0] == x[1]
                ),
                allow_inf=False,
                allow_nan=False,
            )
        )
        if np.linalg.det(matrix[1][0]) != 0:
            break

    return matrix[0], matrix[1]


@handle_frontend_test(
    fn_tree="paddle.tensor.linalg.cond",
    dtype_and_x=_get_dtype_and_matrix_non_singular(dtypes=["float32", "float64"]),
    p=st.sampled_from([None, "fro", "nuc", np.inf, -np.inf, 1, -1, 2, -2]),
    test_with_out=st.just(False),
)
def test_paddle_cond(*, dtype_and_x, p, on_device, fn_tree, frontend, test_flags):
    dtype, x = dtype_and_x

    assume(matrix_is_stable(x[0]))

    helpers.test_frontend_function(
        input_dtypes=dtype,
        frontend=frontend,
        test_flags=test_flags,
        fn_tree=fn_tree,
        on_device=on_device,
        test_values=True,
        x=x[0],
        rtol=1e-5,
        atol=1e-5,
        p=p,
    )


<<<<<<< HEAD
# dot
@handle_frontend_test(
    fn_tree="paddle.tensor.linalg.dot",
    dtype_x=helpers.dtype_and_values(
        available_dtypes=helpers.get_dtypes("valid"),
        num_arrays=2,
        min_num_dims=1,
        max_num_dims=2,
        shared_dtype=True,
    ),
    test_with_out=st.just(False),
)
def test_paddle_dot(
    *,
    dtype_x,
=======
# transpose
@st.composite
def _transpose_helper(draw):
    dtype, x, shape = draw(
        helpers.dtype_and_values(
            available_dtypes=helpers.get_dtypes("valid"),
            min_num_dims=1,
            max_num_dims=4,
            min_dim_size=2,
            max_dim_size=3,
            ret_shape=True,
        )
    )
    perm = draw(st.permutations([i for i in range(len(shape))]))
    return dtype, x, perm


@handle_frontend_test(
    fn_tree="paddle.transpose",
    dtype_and_x_perm=_transpose_helper(),
    test_with_out=st.just(False),
)
def test_paddle_transpose(
    dtype_and_x_perm,
>>>>>>> 991af105
    frontend,
    test_flags,
    fn_tree,
    on_device,
):
<<<<<<< HEAD
    input_dtype, x = dtype_x
    helpers.test_frontend_function(
        input_dtypes=input_dtype,
=======
    dtype, x, perm = dtype_and_x_perm
    helpers.test_frontend_function(
        input_dtypes=dtype,
>>>>>>> 991af105
        frontend=frontend,
        test_flags=test_flags,
        fn_tree=fn_tree,
        on_device=on_device,
        x=x[0],
<<<<<<< HEAD
        y=x[1],
=======
        perm=perm,
>>>>>>> 991af105
    )<|MERGE_RESOLUTION|>--- conflicted
+++ resolved
@@ -659,7 +659,6 @@
     )
 
 
-<<<<<<< HEAD
 # dot
 @handle_frontend_test(
     fn_tree="paddle.tensor.linalg.dot",
@@ -675,7 +674,23 @@
 def test_paddle_dot(
     *,
     dtype_x,
-=======
+    frontend,
+    test_flags,
+    fn_tree,
+    on_device,
+):
+    input_dtype, x = dtype_x
+    helpers.test_frontend_function(
+        input_dtypes=input_dtype,
+        frontend=frontend,
+        test_flags=test_flags,
+        fn_tree=fn_tree,
+        on_device=on_device,
+        x=x[0],
+        y=x[1],
+    )
+
+
 # transpose
 @st.composite
 def _transpose_helper(draw):
@@ -700,29 +715,18 @@
 )
 def test_paddle_transpose(
     dtype_and_x_perm,
->>>>>>> 991af105
-    frontend,
-    test_flags,
-    fn_tree,
-    on_device,
-):
-<<<<<<< HEAD
-    input_dtype, x = dtype_x
-    helpers.test_frontend_function(
-        input_dtypes=input_dtype,
-=======
+    frontend,
+    test_flags,
+    fn_tree,
+    on_device,
+):
     dtype, x, perm = dtype_and_x_perm
     helpers.test_frontend_function(
         input_dtypes=dtype,
->>>>>>> 991af105
         frontend=frontend,
         test_flags=test_flags,
         fn_tree=fn_tree,
         on_device=on_device,
         x=x[0],
-<<<<<<< HEAD
-        y=x[1],
-=======
         perm=perm,
->>>>>>> 991af105
     )