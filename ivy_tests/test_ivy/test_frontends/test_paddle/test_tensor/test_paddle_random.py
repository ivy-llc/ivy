--- conflicted
+++ resolved
@@ -74,7 +74,7 @@
     )
 
 @handle_frontend_test(
-<<<<<<< HEAD
+
 fn_tree="paddle.poisson",
     input_dtypes=helpers.get_dtypes("float"),
     x=st.lists(
@@ -91,7 +91,7 @@
         max_size=9,
     )
     helpers.test_frontend_function(
-=======
+
     fn_tree="paddle.poisson",
     dtype_and_x=helpers.dtype_and_values(
         available_dtypes=helpers.get_dtypes("float"),
@@ -134,15 +134,15 @@
 ):
     helpers.test_frontend_function(
         input_dtypes=[input_dtypes],
->>>>>>> 25ec3210
+
         frontend=frontend,
         test_flags=test_flags,
         fn_tree=fn_tree,
         test_values=False,
-<<<<<<< HEAD
+
         x=x[0]
-=======
+
         shape=shape,
         dtype=dtype,
->>>>>>> 25ec3210
+
     )