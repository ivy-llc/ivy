--- conflicted
+++ resolved
@@ -2,18 +2,15 @@
 from hypothesis import strategies as st
 
 # local
-<<<<<<< HEAD
 import ivy
-=======
->>>>>>> 7c86fe81
+
 import ivy_tests.test_ivy.helpers as helpers
 from ivy_tests.test_ivy.helpers import handle_frontend_test
 
 
-<<<<<<< HEAD
 # randint
 @handle_frontend_test(
-    fn_tree="paddle.tensor.randint",
+    fn_tree="paddle.randint",
     low=helpers.ints(min_value=0, max_value=10),
     high=helpers.ints(min_value=11, max_value=20),
     dtype=helpers.get_dtypes("integer"),
@@ -51,7 +48,8 @@
     for u, v in zip(ret_np, ret_from_np):
         assert u.dtype == v.dtype
         assert u.shape == v.shape
-=======
+
+
 @handle_frontend_test(
     fn_tree="paddle.uniform",
     input_dtypes=helpers.get_dtypes("float"),
@@ -85,5 +83,4 @@
         min=min,
         max=max,
         seed=seed,
-    )
->>>>>>> 7c86fe81
+    )