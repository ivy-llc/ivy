--- conflicted
+++ resolved
@@ -125,7 +125,7 @@
         dtype=dtype,
     )
 
-<<<<<<< HEAD
+
 @handle_frontend_test(
     fn_tree="paddle.randperm",
     input_dtypes=st.sampled_from(["int64"]),
@@ -142,7 +142,7 @@
 ):
     helpers.test_frontend_function(
         input_dtypes=[input_dtypes],
-=======
+
 
 @handle_frontend_test(
     fn_tree="paddle.tensor.random.uniform_",
@@ -171,18 +171,18 @@
     dtype, x = dtype_and_x
     helpers.test_frontend_function(
         input_dtypes=dtype,
->>>>>>> 9c936a0c
+
         frontend=frontend,
         test_flags=test_flags,
         fn_tree=fn_tree,
         test_values=False,
-<<<<<<< HEAD
+
         dtype=dtype,
     )
-=======
+
+
         x=x[0],
         min=min,
         max=max,
         seed=seed,
     )
->>>>>>> 9c936a0c
