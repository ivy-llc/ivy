--- conflicted
+++ resolved
@@ -41,7 +41,7 @@
         seed=seed,
     )
 
-<<<<<<< HEAD
+
 @handle_frontend_test(
     fn_tree="paddle.poisson",
     dtype_and_x=helpers.dtype_and_values(
@@ -50,7 +50,7 @@
 )
 def test_paddle_poisson(*,dtype_and_x, frontend, test_flags, fn_tree):
     input_dtype, x = dtype_and_x
-=======
+
 
 @handle_frontend_test(
     fn_tree="paddle.randn",
@@ -70,20 +70,20 @@
     test_flags,
     fn_tree,
 ):
->>>>>>> 094c5526
+
     helpers.test_frontend_function(
         input_dtypes=input_dtypes,
         frontend=frontend,
         test_flags=test_flags,
         fn_tree=fn_tree,
-<<<<<<< HEAD
+
         on_device=on_device,
         test_values=False,
         x=x[0]
-=======
+
         test_values=False,
         shape=shape,
         dtype=dtype[0],
         seed=seed,
->>>>>>> 094c5526
+
     )