--- conflicted
+++ resolved
@@ -439,61 +439,7 @@
 # gather_nd
 @handle_frontend_test(
     fn_tree="paddle.gather_nd",
-<<<<<<< HEAD
-    dtype_param_and_indices=_gather_helper(),
-)
-def test_paddle_gather_nd(
-    *,
-    dtype_param_and_indices,
-    on_device,
-    fn_tree,
-    frontend,
-    backend_fw,
-    test_flags,
-):
-    input_dtype, param, indices = dtype_param_and_indices
-    helpers.test_frontend_function(
-        input_dtypes=input_dtype,
-        backend_to_test=backend_fw,
-        frontend=frontend,
-        test_flags=test_flags,
-        fn_tree=fn_tree,
-        on_device=on_device,
-        param=param[0],
-        indices=indices[0],
-=======
-    dtype_x_index=helpers.array_indices_axis(
-        array_dtypes=helpers.get_dtypes("valid"),
-        indices_dtypes=["int64"],
-        min_num_dims=5,
-        max_num_dims=10,
-        min_dim_size=1,
-        max_dim_size=5,
-        indices_same_dims=False,
-    ),
-)
-def test_paddle_gather_nd(
-    *,
-    dtype_x_index,
-    on_device,
-    backend_fw,
-    fn_tree,
-    frontend,
-    test_flags,
-):
-    input_dtypes, x, index, _, _ = dtype_x_index
-    helpers.test_frontend_function(
-        input_dtypes=input_dtypes,
-        frontend=frontend,
-        backend_to_test=backend_fw,
-        test_flags=test_flags,
-        fn_tree=fn_tree,
-        on_device=on_device,
-        x=x,
-        index=index,
->>>>>>> b9b24b4d
-    )
-
+    )
 
 # repeat_interleave
 @handle_frontend_test(
