--- conflicted
+++ resolved
@@ -4,7 +4,6 @@
 # local
 import ivy_tests.test_ivy.helpers as helpers
 from ivy_tests.test_ivy.helpers import handle_frontend_test
-<<<<<<< HEAD
 from ivy_tests.test_ivy.test_frontends.test_torch.test_pooling_functions import (
     calculate_same_padding,
 )
@@ -63,7 +62,6 @@
         exclusive=exclusive,
         divisor_override=None,
         data_format=data_format,
-=======
 
 
 # avg_pool1d
@@ -102,5 +100,4 @@
         padding=padding,
         exclusive=exclusive,
         ceil_mode=ceil_mode,
->>>>>>> b09ad3db
     )