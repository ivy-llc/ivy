# global
from hypothesis import strategies as st

# local
import ivy_tests.test_ivy.helpers as helpers
from ivy_tests.test_ivy.helpers import handle_frontend_test


<<<<<<< HEAD
# max_pool1d
@handle_frontend_test(
    fn_tree="paddle.nn.functional.pooling.max_pool2d",
    dtype_x_k_s=helpers.arrays_for_pooling(
        min_dims=4,
        max_dims=4,
        min_side=1,
        max_side=4,
    ),
    ceil_mode=st.booleans(),
    data_format=st.sampled_from(["NCHW", "NHWC"]),
)
def test_paddle_max_pool2d(
    dtype_x_k_s,
    ceil_mode,
    data_format,
    *,
    test_flags,
    frontend,
    fn_tree,
    on_device,
):
    input_dtype, x, kernel, stride, padding = dtype_x_k_s

    if len(stride) == 1:
        stride = (stride[0], stride[0])

    if data_format == "NCHW":
        x[0] = x[0].reshape(x[0].shape[0], x[0].shape[3], x[0].shape[1], x[0].shape[2])

    if padding == "VALID":
        ceil_mode = False

    helpers.test_frontend_function(
        input_dtypes=input_dtype,
        test_flags=test_flags,
        frontend=frontend,
        fn_tree=fn_tree,
        on_device=on_device,
        input=x[0],
        kernel_size=kernel,
        stride=stride,
        padding=padding,
        ceil_mode=ceil_mode,
        data_format=data_format,
=======
# avg_pool1d
@handle_frontend_test(
    fn_tree="paddle.nn.functional.avg_pool1d",
    x_k_s_p_df=helpers.arrays_for_pooling(
        min_dims=3,
        max_dims=3,
        min_side=1,
        max_side=4,
    ),
    exclusive=st.booleans(),
    ceil_mode=st.just(False),
    test_with_out=st.just(False),
)
def test_paddle_avg_pool1d(
    *,
    x_k_s_p_df,
    frontend,
    test_flags,
    on_device,
    fn_tree,
    exclusive,
    ceil_mode,
):
    (input_dtype, x, kernel_size, stride, padding) = x_k_s_p_df
    helpers.test_frontend_function(
        input_dtypes=input_dtype,
        frontend=frontend,
        test_flags=test_flags,
        on_device=on_device,
        fn_tree=fn_tree,
        x=x[0],
        kernel_size=kernel_size,
        stride=stride,
        padding=padding,
        exclusive=exclusive,
        ceil_mode=ceil_mode,
>>>>>>> b09ad3db
    )<|MERGE_RESOLUTION|>--- conflicted
+++ resolved
@@ -6,8 +6,46 @@
 from ivy_tests.test_ivy.helpers import handle_frontend_test
 
 
-<<<<<<< HEAD
-# max_pool1d
+# avg_pool1d
+@handle_frontend_test(
+    fn_tree="paddle.nn.functional.avg_pool1d",
+    x_k_s_p_df=helpers.arrays_for_pooling(
+        min_dims=3,
+        max_dims=3,
+        min_side=1,
+        max_side=4,
+    ),
+    exclusive=st.booleans(),
+    ceil_mode=st.just(False),
+    test_with_out=st.just(False),
+)
+def test_paddle_avg_pool1d(
+    *,
+    x_k_s_p_df,
+    frontend,
+    test_flags,
+    on_device,
+    fn_tree,
+    exclusive,
+    ceil_mode,
+):
+    (input_dtype, x, kernel_size, stride, padding) = x_k_s_p_df
+    helpers.test_frontend_function(
+        input_dtypes=input_dtype,
+        frontend=frontend,
+        test_flags=test_flags,
+        on_device=on_device,
+        fn_tree=fn_tree,
+        x=x[0],
+        kernel_size=kernel_size,
+        stride=stride,
+        padding=padding,
+        exclusive=exclusive,
+        ceil_mode=ceil_mode,
+    )
+
+
+# max_pool2d
 @handle_frontend_test(
     fn_tree="paddle.nn.functional.pooling.max_pool2d",
     dtype_x_k_s=helpers.arrays_for_pooling(
@@ -52,42 +90,4 @@
         padding=padding,
         ceil_mode=ceil_mode,
         data_format=data_format,
-=======
-# avg_pool1d
-@handle_frontend_test(
-    fn_tree="paddle.nn.functional.avg_pool1d",
-    x_k_s_p_df=helpers.arrays_for_pooling(
-        min_dims=3,
-        max_dims=3,
-        min_side=1,
-        max_side=4,
-    ),
-    exclusive=st.booleans(),
-    ceil_mode=st.just(False),
-    test_with_out=st.just(False),
-)
-def test_paddle_avg_pool1d(
-    *,
-    x_k_s_p_df,
-    frontend,
-    test_flags,
-    on_device,
-    fn_tree,
-    exclusive,
-    ceil_mode,
-):
-    (input_dtype, x, kernel_size, stride, padding) = x_k_s_p_df
-    helpers.test_frontend_function(
-        input_dtypes=input_dtype,
-        frontend=frontend,
-        test_flags=test_flags,
-        on_device=on_device,
-        fn_tree=fn_tree,
-        x=x[0],
-        kernel_size=kernel_size,
-        stride=stride,
-        padding=padding,
-        exclusive=exclusive,
-        ceil_mode=ceil_mode,
->>>>>>> b09ad3db
     )