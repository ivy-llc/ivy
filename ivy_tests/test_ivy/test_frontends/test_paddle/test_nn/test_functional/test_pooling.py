--- conflicted
+++ resolved
@@ -9,7 +9,6 @@
 )
 
 
-<<<<<<< HEAD
 # avg_pool3d
 @handle_frontend_test(
     fn_tree="paddle.nn.functional.pooling.avg_pool3d",
@@ -174,9 +173,7 @@
         ceil_mode=ceil_mode,
     )
 
-
-=======
->>>>>>> 377bd213
+    
 # adaptive_avg_pool1d
 @handle_frontend_test(
     fn_tree="paddle.nn.functional.adaptive_avg_pool1d",
