--- conflicted
+++ resolved
@@ -551,37 +551,6 @@
 
 
 @handle_frontend_test(
-<<<<<<< HEAD
-    fn_tree="paddle.nn.functional.softplus",
-    dtype_and_input=helpers.dtype_and_values(
-        available_dtypes=helpers.get_dtypes("valid"),
-        min_num_dims=1,
-    ),
-)
-def test_paddle_softplus(
-    *,
-    dtype_and_input,
-    on_device,
-    backend_fw,
-    fn_tree,
-    frontend,
-    test_flags,
-):
-    input_dtype, x = dtype_and_input
-    helpers.test_frontend_function(
-        input_dtypes=input_dtype,
-        backend_to_test=backend_fw,
-        frontend=frontend,
-        test_flags=test_flags,
-        fn_tree=fn_tree,
-        on_device=on_device,
-        x=x[0],
-    )
-
-
-@handle_frontend_test(
-=======
->>>>>>> 471f3743
     fn_tree="paddle.nn.functional.leaky_relu",
     dtype_and_x=helpers.dtype_and_values(
         available_dtypes=helpers.get_dtypes("float"),
