# global
from hypothesis import strategies as st

# local
import ivy
import ivy_tests.test_ivy.helpers as helpers
from ivy_tests.test_ivy.helpers import handle_frontend_test


# selu
@handle_frontend_test(
    fn_tree="paddle.nn.functional.selu",
    dtype_and_x=helpers.dtype_and_values(
        available_dtypes=helpers.get_dtypes("valid"),
        safety_factor_scale="log",
        small_abs_safety_factor=20,
    ),
    scale=helpers.ints(min_value=2, max_value=10),
    alpha=helpers.ints(min_value=1, max_value=10),
)
def test_paddle_selu(
    *,
    dtype_and_x,
    scale,
    alpha,
    on_device,
    fn_tree,
    frontend,
    test_flags,
    backend_fw,
):
    input_dtype, x = dtype_and_x
    helpers.test_frontend_function(
        input_dtypes=input_dtype,
        backend_to_test=backend_fw,
        frontend=frontend,
        test_flags=test_flags,
        fn_tree=fn_tree,
        on_device=on_device,
        x=x[0],
        alpha=alpha,
        scale=scale,
    )


# hardshrink
@handle_frontend_test(
    fn_tree="paddle.nn.functional.hardshrink",
    dtype_and_x=helpers.dtype_and_values(
        available_dtypes=helpers.get_dtypes("valid"),
    ),
    threshold=helpers.floats(min_value=0, max_value=1, exclude_min=True),
)
def test_paddle_hardshrink(
    *,
    dtype_and_x,
    threshold,
    on_device,
    fn_tree,
    frontend,
    test_flags,
    backend_fw,
):
    input_dtype, x = dtype_and_x
    helpers.test_frontend_function(
        input_dtypes=input_dtype,
        backend_to_test=backend_fw,
        frontend=frontend,
        test_flags=test_flags,
        fn_tree=fn_tree,
        on_device=on_device,
        x=x[0],
        threshold=threshold,
    )


# hardswish
@handle_frontend_test(
    fn_tree="paddle.nn.functional.hardswish",
    dtype_and_x=helpers.dtype_and_values(
        available_dtypes=helpers.get_dtypes("float"),
        safety_factor_scale="log",
    ),
)
def test_paddle_hardswish(
    *,
    dtype_and_x,
    on_device,
    fn_tree,
    frontend,
    backend_fw,
    test_flags,
):
    input_dtype, x = dtype_and_x
    helpers.test_frontend_function(
        input_dtypes=input_dtype,
        backend_to_test=backend_fw,
        frontend=frontend,
        test_flags=test_flags,
        fn_tree=fn_tree,
        on_device=on_device,
        x=x[0],
    )


# hardtanh
@handle_frontend_test(
    fn_tree="paddle.nn.functional.hardtanh",
    dtype_and_x=helpers.dtype_and_values(
        available_dtypes=helpers.get_dtypes("valid"),
    ),
    max_val=helpers.floats(min_value=0, max_value=1, exclude_min=True),
)
def test_paddle_hardtanh(
    *,
    dtype_and_x,
    max_val,
    on_device,
    fn_tree,
    frontend,
    test_flags,
    backend_fw,
):
    input_dtype, x = dtype_and_x
    max_min = max_val, -max_val
    helpers.test_frontend_function(
        input_dtypes=input_dtype,
        backend_to_test=backend_fw,
        frontend=frontend,
        test_flags=test_flags,
        fn_tree=fn_tree,
        on_device=on_device,
        x=x[0],
        min=max_min[1],
        max=max_min[0],
    )


# gelu
@handle_frontend_test(
    fn_tree="paddle.nn.functional.gelu",
    dtype_and_x=helpers.dtype_and_values(
        available_dtypes=helpers.get_dtypes("valid"),
        safety_factor_scale="log",
        small_abs_safety_factor=20,
    ),
    approximate=st.booleans(),
)
def test_paddle_gelu(
    *,
    dtype_and_x,
    approximate,
    on_device,
    fn_tree,
    frontend,
    test_flags,
    backend_fw,
):
    input_dtype, x = dtype_and_x
    helpers.test_frontend_function(
        input_dtypes=input_dtype,
        backend_to_test=backend_fw,
        frontend=frontend,
        test_flags=test_flags,
        fn_tree=fn_tree,
        on_device=on_device,
        rtol=1e-2,
        atol=1e-2,
        x=x[0],
        approximate=approximate,
    )


# hardsigmoid
@handle_frontend_test(
    fn_tree="paddle.nn.functional.hardsigmoid",
    dtype_and_x=helpers.dtype_and_values(
        available_dtypes=helpers.get_dtypes("valid"),
    ),
    slope=helpers.ints(min_value=0, max_value=10),
    offset=helpers.ints(min_value=0, max_value=10),
)
def test_paddle_hardsigmoid(
    *,
    dtype_and_x,
    slope,
    offset,
    on_device,
    fn_tree,
    frontend,
    test_flags,
    backend_fw,
):
    input_dtype, x = dtype_and_x
    helpers.test_frontend_function(
        input_dtypes=input_dtype,
        backend_to_test=backend_fw,
        frontend=frontend,
        test_flags=test_flags,
        fn_tree=fn_tree,
        on_device=on_device,
        x=x[0],
        slope=slope,
        offset=offset,
    )


# relu6
@handle_frontend_test(
    fn_tree="paddle.nn.functional.relu6",
    dtype_and_x=helpers.dtype_and_values(
        available_dtypes=helpers.get_dtypes("valid"),
    ),
)
def test_paddle_relu6(
    *,
    dtype_and_x,
    on_device,
    fn_tree,
    frontend,
    test_flags,
    backend_fw,
):
    input_dtype, x = dtype_and_x
    helpers.test_frontend_function(
        input_dtypes=input_dtype,
        backend_to_test=backend_fw,
        frontend=frontend,
        test_flags=test_flags,
        fn_tree=fn_tree,
        on_device=on_device,
        x=x[0],
    )


# softshrink
@handle_frontend_test(
    fn_tree="paddle.nn.functional.softshrink",
    dtype_and_input=helpers.dtype_and_values(
        available_dtypes=helpers.get_dtypes("valid"),
    ),
    threshold=helpers.floats(min_value=0, max_value=1, exclude_min=True),
)
def test_paddle_softshrink(
    *,
    dtype_and_input,
    threshold,
    on_device,
    fn_tree,
    frontend,
    test_flags,
    backend_fw,
):
    input_dtype, x = dtype_and_input
    helpers.test_frontend_function(
        input_dtypes=input_dtype,
        backend_to_test=backend_fw,
        frontend=frontend,
        test_flags=test_flags,
        fn_tree=fn_tree,
        on_device=on_device,
        x=x[0],
        threshold=threshold,
    )


# softsign
@handle_frontend_test(
    fn_tree="paddle.nn.functional.softsign",
    dtype_and_x=helpers.dtype_and_values(
        available_dtypes=helpers.get_dtypes("valid"),
        safety_factor_scale="log",
        small_abs_safety_factor=20,
    ),
)
def test_paddle_softsign(
    *,
    dtype_and_x,
    on_device,
    fn_tree,
    frontend,
    test_flags,
    backend_fw,
):
    input_dtype, x = dtype_and_x
    helpers.test_frontend_function(
        input_dtypes=input_dtype,
        backend_to_test=backend_fw,
        frontend=frontend,
        test_flags=test_flags,
        fn_tree=fn_tree,
        on_device=on_device,
        x=x[0],
    )


# log_softmax
@handle_frontend_test(
    fn_tree="paddle.nn.functional.log_softmax",
    dtype_x_and_axis=helpers.dtype_values_axis(
        available_dtypes=helpers.get_dtypes("float"),
        min_num_dims=1,
        max_axes_size=1,
        force_int_axis=True,
        valid_axis=True,
        min_value=-30.0,
        max_value=30.0,
    ),
    dtypes=helpers.get_dtypes("float", none=False, full=False),
)
def test_paddle_log_softmax(
    *,
    dtype_x_and_axis,
    dtypes,
    on_device,
    fn_tree,
    frontend,
    test_flags,
    backend_fw,
):
    input_dtype, x, axis = dtype_x_and_axis
    helpers.test_frontend_function(
        input_dtypes=input_dtype,
        backend_to_test=backend_fw,
        frontend=frontend,
        test_flags=test_flags,
        fn_tree=fn_tree,
        on_device=on_device,
        atol=1e-2,
        x=x[0],
        axis=axis,
        dtype=ivy.as_ivy_dtype(dtypes[0]),
    )


@st.composite
def _generate_prelu_arrays(draw):
    arr_size = draw(helpers.ints(min_value=2, max_value=5))
    dtype = draw(helpers.get_dtypes("float", index=1, full=False))
    input = draw(
        helpers.array_values(
            dtype=dtype[0], shape=(arr_size), min_value=0, max_value=10
        )
    )
    weight = draw(
        helpers.array_values(dtype=dtype[0], shape=(1,), min_value=0, max_value=1.0)
    )
    input_weight = input, weight
    return dtype, input_weight


# prelu
@handle_frontend_test(
    fn_tree="paddle.nn.functional.prelu",
    dtype_input_and_weight=_generate_prelu_arrays(),
)
def test_paddle_prelu(
    *,
    dtype_input_and_weight,
    on_device,
    fn_tree,
    frontend,
    test_flags,
    backend_fw,
):
    dtype, x = dtype_input_and_weight
    helpers.test_frontend_function(
        input_dtypes=dtype,
        frontend=frontend,
        backend_to_test=backend_fw,
        test_flags=test_flags,
        fn_tree=fn_tree,
        on_device=on_device,
        x=x[0],
        weight=x[1],
    )


# celu
@handle_frontend_test(
    fn_tree="paddle.nn.functional.celu",
    dtype_and_x=helpers.dtype_and_values(
        available_dtypes=helpers.get_dtypes("valid"),
    ),
    alpha=helpers.ints(min_value=1, max_value=10),
)
def test_paddle_celu(
    *,
    dtype_and_x,
    alpha,
    on_device,
    fn_tree,
    frontend,
    backend_fw,
    test_flags,
):
    input_dtype, x = dtype_and_x
    helpers.test_frontend_function(
        backend_to_test=backend_fw,
        input_dtypes=input_dtype,
        frontend=frontend,
        test_flags=test_flags,
        fn_tree=fn_tree,
        on_device=on_device,
        x=x[0],
        alpha=alpha,
    )


@handle_frontend_test(
    fn_tree="paddle.nn.functional.rrelu",
    dtype_and_x=helpers.dtype_and_values(
        available_dtypes=helpers.get_dtypes("float"),
    ),
)
def test_paddle_rrelu(
    *,
    dtype_and_x,
    on_device,
    fn_tree,
    frontend,
    test_flags,
    backend_fw,
):
    input_dtype, x = dtype_and_x
    helpers.test_frontend_function(
        backend_to_test=backend_fw,
        input_dtypes=input_dtype,
        frontend=frontend,
        test_flags=test_flags,
        fn_tree=fn_tree,
        on_device=on_device,
        test_values=False,
        x=x[0],
    )


# tanhshrink
@handle_frontend_test(
    fn_tree="paddle.nn.functional.tanhshrink",
    dtype_and_x=helpers.dtype_and_values(
        available_dtypes=helpers.get_dtypes("float"),
    ),
)
def test_paddle_tanhshrink(
    *,
    dtype_and_x,
    on_device,
    fn_tree,
    frontend,
    test_flags,
    backend_fw,
):
    input_dtype, x = dtype_and_x
    helpers.test_frontend_function(
        input_dtypes=input_dtype,
        backend_to_test=backend_fw,
        frontend=frontend,
        test_flags=test_flags,
        fn_tree=fn_tree,
        on_device=on_device,
        test_values=False,
        x=x[0],
    )


# relu_
@handle_frontend_test(
    fn_tree="paddle.nn.functional.relu_",
    dtype_and_x=helpers.dtype_and_values(
        available_dtypes=helpers.get_dtypes("valid"),
    ),
)
def test_paddle_relu_(
    dtype_and_x,
    frontend,
    test_flags,
    backend_fw,
    fn_tree,
):
    input_dtype, x = dtype_and_x
    helpers.test_frontend_function(
        input_dtypes=input_dtype,
        backend_to_test=backend_fw,
        frontend=frontend,
        test_flags=test_flags,
        fn_tree=fn_tree,
        x=x[0],
    )


# elu
@handle_frontend_test(
    fn_tree="paddle.nn.functional.elu",
    dtype_and_input=helpers.dtype_and_values(
        available_dtypes=helpers.get_dtypes("valid"),
    ),
    alpha=helpers.floats(min_value=0, max_value=1, exclude_min=True),
)
def test_paddle_elu(
    *,
    dtype_and_input,
    alpha,
    on_device,
    fn_tree,
    backend_fw,
    frontend,
    test_flags,
):
    input_dtype, x = dtype_and_input
    helpers.test_frontend_function(
        input_dtypes=input_dtype,
        frontend=frontend,
        backend_to_test=backend_fw,
        test_flags=test_flags,
        fn_tree=fn_tree,
        on_device=on_device,
        x=x[0],
        alpha=alpha,
    )


# mish
@handle_frontend_test(
    fn_tree="paddle.nn.functional.mish",
    dtype_and_input=helpers.dtype_and_values(
        available_dtypes=helpers.get_dtypes("valid"),
        safety_factor_scale="log",
        small_abs_safety_factor=20,
    ),
)
def test_paddle_mish(
    *,
    dtype_and_input,
    on_device,
    backend_fw,
    fn_tree,
    frontend,
    test_flags,
):
    input_dtype, x = dtype_and_input
    helpers.test_frontend_function(
        input_dtypes=input_dtype,
        backend_to_test=backend_fw,
        frontend=frontend,
        test_flags=test_flags,
        fn_tree=fn_tree,
        on_device=on_device,
        x=x[0],
    )


@handle_frontend_test(
    fn_tree="paddle.nn.functional.leaky_relu",
    dtype_and_x=helpers.dtype_and_values(
        available_dtypes=helpers.get_dtypes("float"),
    ),
)
def test_paddle_leaky_relu(
    *,
    dtype_and_x,
    on_device,
    backend_fw,
    fn_tree,
    frontend,
    test_flags,
):
    input_dtype, x = dtype_and_x
    helpers.test_frontend_function(
        input_dtypes=input_dtype,
        backend_to_test=backend_fw,
        frontend=frontend,
        test_flags=test_flags,
        fn_tree=fn_tree,
        on_device=on_device,
        negative_slope=0.01,
        x=x[0],
    )


# log_sigmoid
@handle_frontend_test(
    fn_tree="paddle.nn.functional.log_sigmoid",
    dtype_and_x=helpers.dtype_and_values(
        available_dtypes=helpers.get_dtypes("float"),
        large_abs_safety_factor=3,
        small_abs_safety_factor=3,
        safety_factor_scale="linear",
    ),
    test_with_out=st.just(False),
)
def test_paddle_log_sigmoid(
    *,
    dtype_and_x,
    frontend,
    backend_fw,
    test_flags,
    fn_tree,
    on_device,
):
    input_dtype, x = dtype_and_x
    helpers.test_frontend_function(
        input_dtypes=input_dtype,
        backend_to_test=backend_fw,
        frontend=frontend,
        test_flags=test_flags,
        fn_tree=fn_tree,
        on_device=on_device,
        x=x[0],
    )


# silu
@handle_frontend_test(
    fn_tree="paddle.nn.functional.silu",
    dtype_and_input=helpers.dtype_and_values(
        available_dtypes=helpers.get_dtypes("valid"),
    ),
)
def test_paddle_silu(
    *,
    dtype_and_input,
    on_device,
    backend_fw,
    fn_tree,
    frontend,
    test_flags,
):
    input_dtype, x = dtype_and_input
    helpers.test_frontend_function(
        input_dtypes=input_dtype,
        backend_to_test=backend_fw,
        frontend=frontend,
        test_flags=test_flags,
        fn_tree=fn_tree,
        on_device=on_device,
        x=x[0],
    )


# softplus
@handle_frontend_test(
    fn_tree="paddle.nn.functional.softplus",
    dtype_and_input=helpers.dtype_and_values(
        available_dtypes=helpers.get_dtypes("valid"),
    ),
    beta=st.floats(min_value=1e-3, max_value=10),  # strategy for the beta argument
    threshold=st.floats(
        min_value=1e-3, max_value=10
    ),  # strategy for the threshold argument
)
def test_paddle_softplus(
    *,
    dtype_and_input,
    beta,
    threshold,
    on_device,
    backend_fw,
    fn_tree,
    frontend,
    test_flags,
):
    input_dtype, x = dtype_and_input
    helpers.test_frontend_function(
        input_dtypes=input_dtype,
        backend_to_test=backend_fw,
        frontend=frontend,
        test_flags=test_flags,
        fn_tree=fn_tree,
        on_device=on_device,
        x=x[0],
        beta=beta,
        threshold=threshold,
    )


<<<<<<< HEAD
# thresholded_relu
@handle_frontend_test(
    fn_tree="paddle.nn.functional.thresholded_relu",
    dtype_and_x=helpers.dtype_and_values(
        available_dtypes=helpers.get_dtypes("valid"),
    ),
    threshold=helpers.floats(min_value=1, max_value=10),
)
def test_paddle_thresholded_relu(
    *,
    dtype_and_x,
    threshold,
    on_device,
=======
# softmax_
@handle_frontend_test(
    fn_tree="paddle.nn.functional.softmax_",
    dtype_x_and_axis=helpers.dtype_values_axis(
        available_dtypes=helpers.get_dtypes("float"),
        min_num_dims=1,
        max_axes_size=1,
        force_int_axis=True,
        valid_axis=True,
        min_value=-30.0,
        max_value=30.0,
    ),
    dtypes=helpers.get_dtypes("float", none=False, full=False),
)
def test_paddle_softmax_(
    *,
    dtype_x_and_axis,
    dtypes,
    on_device,
    backend_fw,
    fn_tree,
    frontend,
    test_flags,
):
    input_dtype, x, axis = dtype_x_and_axis
    helpers.test_frontend_function(
        input_dtypes=input_dtype,
        backend_to_test=backend_fw,
        frontend=frontend,
        test_flags=test_flags,
        fn_tree=fn_tree,
        on_device=on_device,
        x=x[0],
        axis=axis,
        dtype=ivy.as_ivy_dtype(dtypes[0]),
    )


# tanh_
@handle_frontend_test(
    fn_tree="paddle.nn.functional.tanh_",
    dtype_and_x=helpers.dtype_and_values(
        available_dtypes=helpers.get_dtypes("float"),
    ),
)
def test_paddle_tanh_(
    *,
    dtype_and_x,
    on_device,
    backend_fw,
>>>>>>> b4f19364
    fn_tree,
    frontend,
    test_flags,
):
    input_dtype, x = dtype_and_x
    helpers.test_frontend_function(
        input_dtypes=input_dtype,
<<<<<<< HEAD
=======
        backend_to_test=backend_fw,
        frontend=frontend,
        test_flags=test_flags,
        fn_tree=fn_tree,
        on_device=on_device,
        x=x[0],
    )


# gumbel_softmax
@handle_frontend_test(
    fn_tree="paddle.nn.functional.gumbel_softmax",
    dtype_x_and_axis=helpers.dtype_values_axis(
        available_dtypes=helpers.get_dtypes("float"),
        min_num_dims=1,
        max_axes_size=1,
        force_int_axis=True,
        valid_axis=True,
        min_value=-30.0,
        max_value=30.0,
    ),
    dtypes=helpers.get_dtypes("float", none=False, full=False),
    temperature=st.floats(min_value=1e-3, max_value=10),
    hard=st.booleans(),
)
def test_paddle_gumbel_softmax(
    *,
    dtype_x_and_axis,
    dtypes,
    temperature,
    hard,
    on_device,
    backend_fw,
    fn_tree,
    frontend,
    test_flags,
):
    input_dtype, x, axis = dtype_x_and_axis
    helpers.test_frontend_function(
        input_dtypes=input_dtype,
        backend_to_test=backend_fw,
>>>>>>> b4f19364
        frontend=frontend,
        test_flags=test_flags,
        fn_tree=fn_tree,
        on_device=on_device,
        x=x[0],
<<<<<<< HEAD
        threshold=threshold,
=======
        axis=axis,
        dtype=ivy.as_ivy_dtype(dtypes[0]),
        temperature=temperature,
        hard=hard,
>>>>>>> b4f19364
    )<|MERGE_RESOLUTION|>--- conflicted
+++ resolved
@@ -674,21 +674,6 @@
     )
 
 
-<<<<<<< HEAD
-# thresholded_relu
-@handle_frontend_test(
-    fn_tree="paddle.nn.functional.thresholded_relu",
-    dtype_and_x=helpers.dtype_and_values(
-        available_dtypes=helpers.get_dtypes("valid"),
-    ),
-    threshold=helpers.floats(min_value=1, max_value=10),
-)
-def test_paddle_thresholded_relu(
-    *,
-    dtype_and_x,
-    threshold,
-    on_device,
-=======
 # softmax_
 @handle_frontend_test(
     fn_tree="paddle.nn.functional.softmax_",
@@ -739,16 +724,13 @@
     dtype_and_x,
     on_device,
     backend_fw,
->>>>>>> b4f19364
-    fn_tree,
-    frontend,
-    test_flags,
-):
-    input_dtype, x = dtype_and_x
-    helpers.test_frontend_function(
-        input_dtypes=input_dtype,
-<<<<<<< HEAD
-=======
+    fn_tree,
+    frontend,
+    test_flags,
+):
+    input_dtype, x = dtype_and_x
+    helpers.test_frontend_function(
+        input_dtypes=input_dtype,
         backend_to_test=backend_fw,
         frontend=frontend,
         test_flags=test_flags,
@@ -790,18 +772,44 @@
     helpers.test_frontend_function(
         input_dtypes=input_dtype,
         backend_to_test=backend_fw,
->>>>>>> b4f19364
-        frontend=frontend,
-        test_flags=test_flags,
-        fn_tree=fn_tree,
-        on_device=on_device,
-        x=x[0],
-<<<<<<< HEAD
-        threshold=threshold,
-=======
+        frontend=frontend,
+        test_flags=test_flags,
+        fn_tree=fn_tree,
+        on_device=on_device,
+        x=x[0],
         axis=axis,
         dtype=ivy.as_ivy_dtype(dtypes[0]),
         temperature=temperature,
         hard=hard,
->>>>>>> b4f19364
+    )
+
+
+# thresholded_relu
+@handle_frontend_test(
+    fn_tree="paddle.nn.functional.thresholded_relu",
+    dtype_and_x=helpers.dtype_and_values(
+        available_dtypes=helpers.get_dtypes("valid"),
+    ),
+    threshold=helpers.floats(min_value=1, max_value=10),
+)
+def test_paddle_thresholded_relu(
+    *,
+    dtype_and_x,
+    threshold,
+    on_device,
+    backend_fw,
+    fn_tree,
+    frontend,
+    test_flags,
+):
+    input_dtype, x = dtype_and_x
+    helpers.test_frontend_function(
+        input_dtypes=input_dtype,
+        backend_to_test=backend_fw,
+        frontend=frontend,
+        test_flags=test_flags,
+        fn_tree=fn_tree,
+        on_device=on_device,
+        x=x[0],
+        threshold=threshold,
     )