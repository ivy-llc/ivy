--- conflicted
+++ resolved
@@ -93,6 +93,37 @@
     )
 
 
+# elu_
+@handle_frontend_test(
+    fn_tree="paddle.nn.functional.elu_",
+    dtype_and_input=helpers.dtype_and_values(
+        available_dtypes=helpers.get_dtypes("valid"),
+    ),
+    alpha=helpers.floats(min_value=0, max_value=1, exclude_min=True),
+)
+def test_paddle_elu_(
+    *,
+    dtype_and_input,
+    alpha,
+    on_device,
+    backend_fw,
+    fn_tree,
+    frontend,
+    test_flags,
+):
+    input_dtype, x = dtype_and_input
+    helpers.test_frontend_function(
+        input_dtypes=input_dtype,
+        backend_to_test=backend_fw,
+        frontend=frontend,
+        test_flags=test_flags,
+        fn_tree=fn_tree,
+        on_device=on_device,
+        x=x[0],
+        alpha=alpha,
+    )
+
+
 # gelu
 @handle_frontend_test(
     fn_tree="paddle.nn.functional.gelu",
@@ -883,42 +914,4 @@
         on_device=on_device,
         test_values=False,
         x=x[0],
-<<<<<<< HEAD
-        axis=axis,
-        dtype=ivy.as_ivy_dtype(dtypes[0]),
-        temperature=temperature,
-        hard=hard,
-    )
-
-
-# elu_
-@handle_frontend_test(
-    fn_tree="paddle.nn.functional.elu_",
-    dtype_and_input=helpers.dtype_and_values(
-        available_dtypes=helpers.get_dtypes("valid"),
-    ),
-    alpha=helpers.floats(min_value=0, max_value=1, exclude_min=True),
-)
-def test_paddle_elu_(
-    *,
-    dtype_and_input,
-    alpha,
-    on_device,
-    backend_fw,
-    fn_tree,
-    frontend,
-    test_flags,
-):
-    input_dtype, x = dtype_and_input
-    helpers.test_frontend_function(
-        input_dtypes=input_dtype,
-        backend_to_test=backend_fw,
-        frontend=frontend,
-        test_flags=test_flags,
-        fn_tree=fn_tree,
-        on_device=on_device,
-        x=x[0],
-        alpha=alpha,
-=======
->>>>>>> 4383047d
     )