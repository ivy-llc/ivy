--- conflicted
+++ resolved
@@ -553,8 +553,6 @@
 @handle_frontend_test(
     fn_tree="paddle.nn.functional.leaky_relu",
     dtype_and_x=helpers.dtype_and_values(
-<<<<<<< HEAD
-=======
         available_dtypes=helpers.get_dtypes("float"),
     ),
 )
@@ -678,7 +676,6 @@
 @handle_frontend_test(
     fn_tree="paddle.nn.functional.softmax_",
     dtype_x_and_axis=helpers.dtype_values_axis(
->>>>>>> 27a2cf56
         available_dtypes=helpers.get_dtypes("float"),
         min_num_dims=1,
         max_axes_size=1,
@@ -772,45 +769,8 @@
         fn_tree=fn_tree,
         on_device=on_device,
         x=x[0],
-<<<<<<< HEAD
-    )
-
-
-# softplus
-@handle_frontend_test(
-    fn_tree="paddle.nn.functional.softplus",
-    dtype_and_input=helpers.dtype_and_values(
-        available_dtypes=helpers.get_dtypes("valid"),
-    ),
-    beta=st.floats(min_value=1e-3, max_value=10),  # strategy for the beta argument
-    threshold=st.floats(
-        min_value=1e-3, max_value=10
-    ),  # strategy for the threshold argument
-)
-def test_paddle_softplus(
-    *,
-    dtype_and_input,
-    beta,
-    threshold,
-    on_device,
-    fn_tree,
-    frontend,
-    test_flags,
-):
-    input_dtype, x = dtype_and_input
-    helpers.test_frontend_function(
-        input_dtypes=input_dtype,
-        frontend=frontend,
-        test_flags=test_flags,
-        fn_tree=fn_tree,
-        on_device=on_device,
-        x=x[0],
-        beta=beta,
-        threshold=threshold,
-=======
         axis=axis,
         dtype=ivy.as_ivy_dtype(dtypes[0]),
         temperature=temperature,
         hard=hard,
->>>>>>> 27a2cf56
     )