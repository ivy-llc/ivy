--- conflicted
+++ resolved
@@ -568,10 +568,7 @@
     )
 
 
-<<<<<<< HEAD
-=======
 # softplus
->>>>>>> 75d317a5
 @handle_frontend_test(
     fn_tree="paddle.nn.functional.softplus",
     dtype_and_input=helpers.dtype_and_values(
