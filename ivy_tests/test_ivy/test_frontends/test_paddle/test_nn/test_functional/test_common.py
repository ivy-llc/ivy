--- conflicted
+++ resolved
@@ -418,7 +418,7 @@
     )
 
 
-<<<<<<< HEAD
+
 # bilinear
 def get_supported_dtypes():
     return x_and_linear(dtypes=helpers.get_dtypes("valid", full=False))
@@ -459,42 +459,3 @@
         weight=weight,
         bias=bias,
         expected_output=expected_output,
-=======
-# Dropout3d
-@handle_frontend_test(
-    fn_tree="paddle.nn.functional.common.dropout3d",
-    d_type_and_x=helpers.dtype_and_values(
-        available_dtypes=helpers.get_dtypes("valid"),
-        min_num_dims=5,
-        max_num_dims=5,
-    ),
-    p=st.floats(min_value=0.0, max_value=1.0),
-    training=st.booleans(),
-    data_format=st.sampled_from(["NCDHW", "NDHWC"]),
-)
-def test_paddle_dropout3d(
-    *,
-    d_type_and_x,
-    p,
-    training,
-    data_format,
-    on_device,
-    backend_fw,
-    fn_tree,
-    frontend,
-    test_flags,
-):
-    dtype, x = d_type_and_x
-    helpers.test_frontend_function(
-        input_dtypes=dtype,
-        backend_to_test=backend_fw,
-        frontend=frontend,
-        test_flags=test_flags,
-        fn_tree=fn_tree,
-        on_device=on_device,
-        x=x[0],
-        p=p,
-        training=training,
-        data_format=data_format,
->>>>>>> c2520359
-    )