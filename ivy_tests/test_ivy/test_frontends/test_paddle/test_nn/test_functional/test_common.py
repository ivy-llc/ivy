# global
from hypothesis import strategies as st

# local
import ivy
import ivy_tests.test_ivy.helpers as helpers
from ivy_tests.test_ivy.helpers import handle_frontend_test
from ivy_tests.test_ivy.test_frontends.test_torch.test_nn.test_functional.test_linear_functions import (  # noqa: E501
    x_and_linear,
)


# Cosine Similarity
@handle_frontend_test(
    fn_tree="paddle.nn.functional.common.cosine_similarity",
    d_type_and_x=helpers.dtype_and_values(
        available_dtypes=helpers.get_dtypes("float"),
        num_arrays=2,
        shared_dtype=True,
        min_value=2,
        max_value=5,
        min_dim_size=2,
        shape=(4, 4),
    ),
    axis=st.integers(min_value=-1, max_value=1),
)
def test_paddle_cosine_similarity(
    *,
    d_type_and_x,
    axis,
    on_device,
    fn_tree,
    frontend,
    test_flags,
    backend_fw,
):
    dtype, x = d_type_and_x
    helpers.test_frontend_function(
        input_dtypes=dtype,
        backend_to_test=backend_fw,
        frontend=frontend,
        test_flags=test_flags,
        fn_tree=fn_tree,
        on_device=on_device,
        rtol=1e-01,
        x1=x[0],
        x2=x[1],
        axis=axis,
    )


# Dropout2d
@handle_frontend_test(
    fn_tree="paddle.nn.functional.common.dropout2d",
    d_type_and_x=helpers.dtype_and_values(
        available_dtypes=helpers.get_dtypes("valid"),
        num_arrays=1,
        shared_dtype=True,
        min_value=2,
        max_value=5,
        min_dim_size=4,
        shape=(
            st.integers(min_value=2, max_value=10),
            4,
            st.integers(min_value=12, max_value=64),
            st.integers(min_value=12, max_value=64),
        ),
    ),
    p=st.floats(min_value=0.0, max_value=1.0),
    training=st.booleans(),
    data_format=st.sampled_from(["NCHW", "NHWC"]),
)
def test_paddle_dropout2d(
    *,
    d_type_and_x,
    p,
    training,
    data_format,
    backend_fw,
    on_device,
    fn_tree,
    frontend,
    test_flags,
):
    dtype, x = d_type_and_x
    helpers.test_frontend_function(
        input_dtypes=dtype,
        frontend=frontend,
        backend_to_test=backend_fw,
        test_flags=test_flags,
        fn_tree=fn_tree,
        on_device=on_device,
        x=x[0],
        p=p,
        training=training,
        data_format=data_format,
    )


# dropout
@handle_frontend_test(
    fn_tree="paddle.nn.functional.common.dropout",
    d_type_and_x=helpers.dtype_and_values(
        available_dtypes=helpers.get_dtypes("float"),
        num_arrays=1,
        shared_dtype=True,
        min_value=2,
        max_value=5,
        min_num_dims=1,
        max_num_dims=1,
        min_dim_size=2,
    ),
    p=st.floats(min_value=0.0, max_value=1.0),
    axis=st.integers(min_value=0, max_value=1),
    training=st.booleans(),
    mode=st.one_of(
        *[st.just(seq) for seq in ["upscale_in_train", "downscale_in_infer"]]
    ),
)
def test_paddle_dropout(
    *,
    d_type_and_x,
    p,
    on_device,
    fn_tree,
    backend_fw,
    frontend,
    test_flags,
    training,
    axis,
    mode,
):
    dtype, x = d_type_and_x
    helpers.test_frontend_function(
        input_dtypes=dtype,
        p=p,
        frontend=frontend,
        backend_to_test=backend_fw,
        fn_tree=fn_tree,
        test_flags=test_flags,
        on_device=on_device,
        x=x[0],
        training=training,
        axis=axis,
        mode=mode,
    )


# zeropad2d
@st.composite
def _zero2pad(draw):
    dtype, input, shape = draw(
        helpers.dtype_and_values(
            available_dtypes=helpers.get_dtypes("float"),
            ret_shape=True,
            min_num_dims=4,
            max_num_dims=4,
            min_value=-100,
            max_value=100,
        )
    )
    ndim = len(shape)
    min_dim = min(shape)
    padding = draw(
        st.lists(
            st.integers(min_value=0, max_value=min_dim),
            min_size=ndim,
            max_size=ndim,
        )
    )
    return dtype, input, padding


@handle_frontend_test(
    fn_tree="paddle.nn.functional.common.zeropad2d",
    d_type_and_x_paddings=_zero2pad(),
    dataformat=st.sampled_from(["NCHW", "NHWC"]),
)
def test_paddle_zeropad2d(
    *,
    d_type_and_x_paddings,
    on_device,
    fn_tree,
    frontend,
    test_flags,
    backend_fw,
    dataformat,
):
    dtype, x, padding = d_type_and_x_paddings
    helpers.test_frontend_function(
        input_dtypes=dtype,
        backend_to_test=backend_fw,
        frontend=frontend,
        test_flags=test_flags,
        fn_tree=fn_tree,
        on_device=on_device,
        x=x[0],
        padding=padding,
        data_format=dataformat,
    )


<<<<<<< HEAD
@st.composite
def _pad_helper(draw):
    mode = draw(
        st.sampled_from(
            [
                "constant",
                "reflect",
            ]
        )
    )
    dtype, input, shape = draw(
        helpers.dtype_and_values(
            available_dtypes=helpers.get_dtypes("numeric"),
            ret_shape=True,
            min_num_dims=4,
            max_num_dims=4,
            min_value=-100,
            max_value=100,
        )
    )
    ndim = len(shape)
    min_dim = min(shape)
    paddings = draw(
        st.lists(
            st.integers(min_value=0, max_value=min_dim - 1),
            min_size=ndim,
            max_size=ndim,
        )
    )
    constant_values = draw(st.integers(min_value=0, max_value=4))
    return dtype, input[0], paddings, mode, constant_values


# pad
@handle_frontend_test(
    fn_tree="paddle.nn.functional.common.pad",
    dtype_and_values_and_other=_pad_helper(),
    test_with_out=st.just(False),
)
def test_paddle_pad(
    *,
    dtype_and_values_and_other,
    frontend,
    backend_fw,
    test_flags,
    fn_tree,
    on_device,
):
    input_dtype, x, paddings, mode, constant_values = dtype_and_values_and_other
=======
# interpolate
@st.composite
def _interp_args(draw, mode=None, mode_list=None):
    mixed_fn_compos = draw(st.booleans())
    curr_backend = ivy.current_backend_str()
    torch_modes = [
        "linear",
        "bilinear",
        "trilinear",
        "nearest",
        "nearest-exact",
        "area",
    ]

    tf_modes = [
        "linear",
        "bilinear",
        "trilinear",
        "nearest-exact",
        "tf_area",
        "bicubic_tensorflow",
        "lanczos3",
        "lanczos5",
        "mitchellcubic",
        "gaussian",
    ]

    jax_modes = [
        "linear",
        "bilinear",
        "trilinear",
        "nearest-exact",
        "bicubic_tensorflow",
        "lanczos3",
        "lanczos5",
    ]

    if not mode and not mode_list:
        if curr_backend == "torch" and not mixed_fn_compos:
            mode = draw(st.sampled_from(torch_modes))
        elif curr_backend == "tensorflow" and not mixed_fn_compos:
            mode = draw(st.sampled_from(tf_modes))
        elif curr_backend == "jax" and not mixed_fn_compos:
            mode = draw(st.sampled_from(jax_modes))
        else:
            mode = draw(
                st.sampled_from(
                    [
                        "linear",
                        "bilinear",
                        "trilinear",
                        "nearest",
                        "nearest-exact",
                        "area",
                        "tf_area",
                        "bicubic_tensorflow",
                        "lanczos3",
                        "lanczos5",
                        "mitchellcubic",
                        "gaussian",
                    ]
                )
            )
    elif mode_list:
        mode = draw(st.sampled_from(mode_list))
    align_corners = draw(st.booleans())
    if (curr_backend == "tensorflow" or curr_backend == "jax") and not mixed_fn_compos:
        align_corners = False
    if mode == "linear":
        num_dims = 3
    elif mode in [
        "bilinear",
        "bicubic_tensorflow",
        "bicubic",
        "mitchellcubic",
        "gaussian",
    ]:
        num_dims = 4
    elif mode == "trilinear":
        num_dims = 5
    elif mode in [
        "nearest",
        "area",
        "tf_area",
        "lanczos3",
        "lanczos5",
        "nearest-exact",
    ]:
        num_dims = (
            draw(
                helpers.ints(min_value=1, max_value=3, mixed_fn_compos=mixed_fn_compos)
            )
            + 2
        )
        align_corners = False
    if curr_backend == "tensorflow" and not mixed_fn_compos:
        num_dims = 3
    dtype, x = draw(
        helpers.dtype_and_values(
            available_dtypes=helpers.get_dtypes(
                "float", mixed_fn_compos=mixed_fn_compos
            ),
            min_num_dims=num_dims,
            max_num_dims=num_dims,
            min_dim_size=2,
            max_dim_size=5,
            large_abs_safety_factor=50,
            small_abs_safety_factor=50,
            safety_factor_scale="log",
        )
    )
    if draw(st.booleans()):
        scale_factor = draw(
            st.one_of(
                helpers.lists(
                    x=helpers.floats(
                        min_value=1.0, max_value=2.0, mixed_fn_compos=mixed_fn_compos
                    ),
                    min_size=num_dims - 2,
                    max_size=num_dims - 2,
                ),
                helpers.floats(
                    min_value=1.0, max_value=2.0, mixed_fn_compos=mixed_fn_compos
                ),
            )
        )
        recompute_scale_factor = draw(st.booleans())
        size = None
    else:
        size = draw(
            st.one_of(
                helpers.lists(
                    x=helpers.ints(
                        min_value=1, max_value=3, mixed_fn_compos=mixed_fn_compos
                    ),
                    min_size=num_dims - 2,
                    max_size=num_dims - 2,
                ),
                st.integers(min_value=1, max_value=3),
            )
        )
        recompute_scale_factor = False
        scale_factor = None
    if (curr_backend == "tensorflow" or curr_backend == "jax") and not mixed_fn_compos:
        if not recompute_scale_factor:
            recompute_scale_factor = True

    return (dtype, x, mode, size, align_corners, scale_factor, recompute_scale_factor)


@handle_frontend_test(
    fn_tree="paddle.nn.functional.common.interpolate",
    dtype_x_mode=_interp_args(),
)
def test_paddle_interpolate(
    dtype_x_mode,
    on_device,
    fn_tree,
    frontend,
    backend_fw,
    test_flags,
):
    (
        input_dtype,
        x,
        mode,
        size,
        align_corners,
        scale_factor,
        recompute_scale_factor,
    ) = dtype_x_mode

>>>>>>> c098cd3f
    helpers.test_frontend_function(
        input_dtypes=input_dtype,
        frontend=frontend,
        backend_to_test=backend_fw,
        test_flags=test_flags,
        fn_tree=fn_tree,
        on_device=on_device,
<<<<<<< HEAD
        x=x,
        pad=paddings,
        mode=mode,
        value=constant_values,
=======
        x=x[0],
        size=size,
        scale_factor=scale_factor,
        mode=mode,
        align_corners=align_corners,
>>>>>>> c098cd3f
    )


# linear
@handle_frontend_test(
    fn_tree="paddle.nn.functional.common.linear",
    dtype_x_weight_bias=x_and_linear(
        dtypes=helpers.get_dtypes("valid", full=False),
    ),
)
def test_linear(
    *,
    dtype_x_weight_bias,
    on_device,
    fn_tree,
    backend_fw,
    frontend,
    test_flags,
):
    dtype, x, weight, bias = dtype_x_weight_bias
    weight = ivy.swapaxes(weight, -1, -2)
    helpers.test_frontend_function(
        input_dtypes=dtype,
        frontend=frontend,
        backend_to_test=backend_fw,
        test_flags=test_flags,
        fn_tree=fn_tree,
        on_device=on_device,
        x=x,
        weight=weight,
        bias=bias,
    )<|MERGE_RESOLUTION|>--- conflicted
+++ resolved
@@ -200,7 +200,6 @@
     )
 
 
-<<<<<<< HEAD
 @st.composite
 def _pad_helper(draw):
     mode = draw(
@@ -250,7 +249,20 @@
     on_device,
 ):
     input_dtype, x, paddings, mode, constant_values = dtype_and_values_and_other
-=======
+    helpers.test_frontend_function(
+        input_dtypes=input_dtype,
+        frontend=frontend,
+        backend_to_test=backend_fw,
+        test_flags=test_flags,
+        fn_tree=fn_tree,
+        on_device=on_device,
+        x=x,
+        pad=paddings,
+        mode=mode,
+        value=constant_values,
+    )
+
+
 # interpolate
 @st.composite
 def _interp_args(draw, mode=None, mode_list=None):
@@ -423,7 +435,6 @@
         recompute_scale_factor,
     ) = dtype_x_mode
 
->>>>>>> c098cd3f
     helpers.test_frontend_function(
         input_dtypes=input_dtype,
         frontend=frontend,
@@ -431,18 +442,11 @@
         test_flags=test_flags,
         fn_tree=fn_tree,
         on_device=on_device,
-<<<<<<< HEAD
-        x=x,
-        pad=paddings,
-        mode=mode,
-        value=constant_values,
-=======
         x=x[0],
         size=size,
         scale_factor=scale_factor,
         mode=mode,
         align_corners=align_corners,
->>>>>>> c098cd3f
     )
 
 
