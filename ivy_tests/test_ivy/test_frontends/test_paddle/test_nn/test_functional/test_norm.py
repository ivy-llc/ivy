--- conflicted
+++ resolved
@@ -45,57 +45,7 @@
     )
 
 
-<<<<<<< HEAD
-# bach_norm
-@handle_frontend_test(
-    fn_tree="paddle.nn.functional.bach_norm",
-    values_tuple=_generate_data_layer_norm(
-        available_dtypes=helpers.get_dtypes("float"),
-    ),
-    eps=st.floats(min_value=0.01, max_value=0.1),
-)
-def test_paddle_bach_norm(
-    *,
-    values_tuple,
-    normalized_shape,
-    eps,
-    test_flags,
-    frontend,
-    on_device,
-    backend_fw,
-    fn_tree,
-):
-    (dtype, x, normalized_shape, scale, offset) = values_tuple
-=======
-# normalize
-@handle_frontend_test(
-    fn_tree="paddle.nn.functional.normalize",
-    dtype_and_x_and_axis=helpers.arrays_and_axes(
-        available_dtypes=helpers.get_dtypes(kind="valid"),
-        num=1,
-        return_dtype=True,
-        force_int_axis=True,
-    ),
-    p=st.floats(min_value=0.1, max_value=2),
-    negative_axis=st.booleans(),
-)
-def test_paddle_normalize(
-    *,
-    dtype_and_x_and_axis,
-    p,
-    negative_axis,
-    test_flags,
-    frontend,
-    backend_fw,
-    on_device,
-    fn_tree,
-):
-    dtype, x, axis = dtype_and_x_and_axis
-    if axis:
-        axis = -axis if negative_axis else axis
-    else:
-        axis = 0
->>>>>>> f3ef8253
+
     helpers.test_frontend_function(
         input_dtypes=dtype,
         backend_to_test=backend_fw,
@@ -104,13 +54,6 @@
         on_device=on_device,
         fn_tree=fn_tree,
         x=x[0],
-<<<<<<< HEAD
-        normalized_shape=normalized_shape,
-        weight=scale[0],
-        bias=offset[0],
-        epsilon=eps,
-=======
-        p=p,
-        axis=axis,
->>>>>>> f3ef8253
-    )+
+    )
+Removed Conflicts