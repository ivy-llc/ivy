# global
from hypothesis import strategies as st

# local
import ivy_tests.test_ivy.helpers as helpers
<<<<<<< HEAD
from ivy_tests.test_ivy.helpers import handle_frontend_test


@st.composite
def _batch_norm_helper(draw, *, min_dims=1):
    data_format = draw(st.sampled_from(["NCHW", "NHWC"]))
    shape1, shape2, shape3, shape4 = draw(
        helpers.mutually_broadcastable_shapes(
            num_shapes=4, min_dims=min_dims, min_side=2
        )
    )
    shape = helpers.broadcast_shapes(shape1, shape2, shape3, shape4)
    if data_format == "NCHW":
        shape = (shape[0], shape[-1], *shape[1:-1])

    x_dtype, x = draw(
        helpers.dtype_and_values(
            available_dtypes=helpers.get_dtypes(
                "float",
            ),
            large_abs_safety_factor=24,
            small_abs_safety_factor=24,
            safety_factor_scale="log",
            shape=shape,
            max_value=999,
            min_value=-1001,
        )
    )

    _, mean = draw(
        helpers.dtype_and_values(
            dtype=x_dtype,
            shape=shape1,
            min_value=-1001,
            max_value=999,
            large_abs_safety_factor=24,
            small_abs_safety_factor=24,
            safety_factor_scale="log",
        )
    )
    _, variance = draw(
        helpers.dtype_and_values(
            dtype=x_dtype,
            shape=shape2,
            min_value=0,
            max_value=999,
            large_abs_safety_factor=24,
            small_abs_safety_factor=24,
            safety_factor_scale="log",
        )
    )
    _, offset = draw(
        helpers.dtype_and_values(
            dtype=x_dtype,
            shape=shape3,
            min_value=-1001,
            max_value=999,
            large_abs_safety_factor=24,
            small_abs_safety_factor=24,
            safety_factor_scale="log",
        )
    )
    _, scale = draw(
        helpers.dtype_and_values(
            dtype=x_dtype,
            shape=shape4,
            min_value=-1001,
            max_value=999,
            large_abs_safety_factor=24,
            small_abs_safety_factor=24,
            safety_factor_scale="log",
        )
    )
    eps = draw(helpers.floats(min_value=1e-5, max_value=0.1))
    momentum = draw(helpers.floats(min_value=0.0, max_value=1.0))
    return (
        x_dtype,
        x[0],
        mean[0],
        variance[0],
        offset[0],
        scale[0],
        eps,
        momentum,
        data_format,
    )


@handle_frontend_test(
    fn_tree="paddle.nn.functional.batch_norm",
    data=_batch_norm_helper(min_dims=2),
    training=st.booleans(),
)
def test_batch_norm(
    *,
    data,
    training,
    test_flags,
    fn_tree,
    frontend,
    on_device,
):
    x_dtype, x, mean, variance, offset, scale, eps, momentum, data_format = data
    helpers.test_frontend_function(
        test_flags=test_flags,
        on_device=on_device,
        input_dtypes=x_dtype,
        frontend=frontend,
        fn_tree=fn_tree,
        x=x,
        running_mean=mean,
        running_var=variance,
        weight=scale,
        bias=offset,
        epsilon=eps,
        training=training,
        momentum=momentum,
        data_format=data_format,
=======
from ivy_tests.test_ivy.helpers.testing_helpers import handle_frontend_test

from ivy_tests.test_ivy.test_functional.test_nn.test_norms import (
    _generate_data_layer_norm,
)


# layer_norm
@handle_frontend_test(
    fn_tree="paddle.nn.functional.layer_norm",
    values_tuple=_generate_data_layer_norm(
        available_dtypes=helpers.get_dtypes("float"),
    ),
    eps=st.floats(min_value=0.01, max_value=0.1),
)
def test_paddle_layer_norm(
    *,
    values_tuple,
    normalized_shape,
    eps,
    test_flags,
    frontend,
    on_device,
    fn_tree,
):
    (dtype, x, normalized_shape, scale, offset) = values_tuple
    helpers.test_frontend_function(
        input_dtypes=dtype,
        frontend=frontend,
        test_flags=test_flags,
        on_device=on_device,
        fn_tree=fn_tree,
        x=x[0],
        normalized_shape=normalized_shape,
        weight=scale[0],
        bias=offset[0],
        epsilon=eps,
>>>>>>> 7d28b46d
    )<|MERGE_RESOLUTION|>--- conflicted
+++ resolved
@@ -3,12 +3,15 @@
 
 # local
 import ivy_tests.test_ivy.helpers as helpers
-<<<<<<< HEAD
 from ivy_tests.test_ivy.helpers import handle_frontend_test
+from ivy_tests.test_ivy.test_functional.test_nn.test_norms import (
+    _generate_data_layer_norm,
+)
 
 
 @st.composite
 def _batch_norm_helper(draw, *, min_dims=1):
+    mixed_fn_compos = draw(st.booleans())
     data_format = draw(st.sampled_from(["NCHW", "NHWC"]))
     shape1, shape2, shape3, shape4 = draw(
         helpers.mutually_broadcastable_shapes(
@@ -23,6 +26,7 @@
         helpers.dtype_and_values(
             available_dtypes=helpers.get_dtypes(
                 "float",
+                mixed_fn_compos=mixed_fn_compos,
             ),
             large_abs_safety_factor=24,
             small_abs_safety_factor=24,
@@ -58,7 +62,7 @@
     _, offset = draw(
         helpers.dtype_and_values(
             dtype=x_dtype,
-            shape=shape3,
+            shape=shape2,
             min_value=-1001,
             max_value=999,
             large_abs_safety_factor=24,
@@ -69,7 +73,7 @@
     _, scale = draw(
         helpers.dtype_and_values(
             dtype=x_dtype,
-            shape=shape4,
+            shape=shape,
             min_value=-1001,
             max_value=999,
             large_abs_safety_factor=24,
@@ -77,8 +81,13 @@
             safety_factor_scale="log",
         )
     )
-    eps = draw(helpers.floats(min_value=1e-5, max_value=0.1))
-    momentum = draw(helpers.floats(min_value=0.0, max_value=1.0))
+    eps = draw(
+        helpers.floats(min_value=1e-5, max_value=0.1, mixed_fn_compos=mixed_fn_compos)
+    )
+    momentum = draw(
+        helpers.floats(min_value=0.0, max_value=1.0, mixed_fn_compos=mixed_fn_compos)
+    )
+    training = draw(st.booleans())
     return (
         x_dtype,
         x[0],
@@ -89,45 +98,43 @@
         eps,
         momentum,
         data_format,
+        training,
     )
 
 
 @handle_frontend_test(
     fn_tree="paddle.nn.functional.batch_norm",
     data=_batch_norm_helper(min_dims=2),
-    training=st.booleans(),
 )
 def test_batch_norm(
     *,
     data,
-    training,
     test_flags,
     fn_tree,
     frontend,
+    backend_fw,
     on_device,
 ):
-    x_dtype, x, mean, variance, offset, scale, eps, momentum, data_format = data
+    x_dtype, x, mean, variance, offset, scale, eps, momentum, data_format, training = (
+        data
+    )
     helpers.test_frontend_function(
         test_flags=test_flags,
         on_device=on_device,
         input_dtypes=x_dtype,
+        backend_to_test=backend_fw,
         frontend=frontend,
         fn_tree=fn_tree,
         x=x,
         running_mean=mean,
         running_var=variance,
-        weight=scale,
-        bias=offset,
-        epsilon=eps,
+        weight=scale[0],
+        bias=offset[0],
         training=training,
         momentum=momentum,
+        epsilon=eps,
         data_format=data_format,
-=======
-from ivy_tests.test_ivy.helpers.testing_helpers import handle_frontend_test
-
-from ivy_tests.test_ivy.test_functional.test_nn.test_norms import (
-    _generate_data_layer_norm,
-)
+    )
 
 
 # layer_norm
@@ -155,10 +162,9 @@
         test_flags=test_flags,
         on_device=on_device,
         fn_tree=fn_tree,
-        x=x[0],
+        x=x,
         normalized_shape=normalized_shape,
         weight=scale[0],
         bias=offset[0],
         epsilon=eps,
->>>>>>> 7d28b46d
     )