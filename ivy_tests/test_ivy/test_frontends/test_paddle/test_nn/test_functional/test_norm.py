--- conflicted
+++ resolved
@@ -45,7 +45,7 @@
     )
 
 
-<<<<<<< HEAD
+
 # instance_norm
 @handle_frontend_test(
     fn_tree="paddle.nn.functional.instance_norm",
@@ -66,7 +66,6 @@
     (dtype, x, normalized_shape, scale, offset) = values_tuple
     helpers.test_frontend_function(
         input_dtypes=dtype,
-=======
 # normalize
 @handle_frontend_test(
     fn_tree="paddle.nn.functional.normalize",
@@ -98,13 +97,12 @@
     helpers.test_frontend_function(
         input_dtypes=dtype,
         backend_to_test=backend_fw,
->>>>>>> 8decaf54
+
         frontend=frontend,
         test_flags=test_flags,
         on_device=on_device,
         fn_tree=fn_tree,
         x=x[0],
-<<<<<<< HEAD
         normalized_shape=normalized_shape,
         weight=scale[0],
         bias=offset[0],
@@ -156,8 +154,8 @@
         on_device=on_device,
         param=param[0],
         indices=indices[0],
-=======
+
         p=p,
         axis=axis,
->>>>>>> 8decaf54
+
     )