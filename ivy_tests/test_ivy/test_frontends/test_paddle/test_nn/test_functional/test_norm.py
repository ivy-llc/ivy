# global
from hypothesis import strategies as st

# local
import ivy_tests.test_ivy.helpers as helpers
from ivy_tests.test_ivy.helpers.testing_helpers import handle_frontend_test

from ivy_tests.test_ivy.test_functional.test_nn.test_norms import (
    _generate_data_layer_norm,
)


# layer_norm
@handle_frontend_test(
    fn_tree="paddle.nn.functional.layer_norm",
    values_tuple=_generate_data_layer_norm(
        available_dtypes=helpers.get_dtypes("float"),
    ),
    eps=st.floats(min_value=0.01, max_value=0.1),
)
def test_paddle_layer_norm(
    *,
    values_tuple,
    normalized_shape,
    eps,
    test_flags,
    frontend,
    on_device,
    backend_fw,
    fn_tree,
):
    (dtype, x, normalized_shape, scale, offset) = values_tuple
    helpers.test_frontend_function(
        input_dtypes=dtype,
        backend_to_test=backend_fw,
        frontend=frontend,
        test_flags=test_flags,
        on_device=on_device,
        fn_tree=fn_tree,
        x=x[0],
        normalized_shape=normalized_shape,
        weight=scale[0],
        bias=offset[0],
        epsilon=eps,
    )


<<<<<<< HEAD
# instance_norm
@handle_frontend_test(
    fn_tree="paddle.nn.functional.instance_norm",
    values_tuple=_generate_data_layer_norm(
        available_dtypes=helpers.get_dtypes("float"),
    ),
    eps=st.floats(min_value=0.01, max_value=0.1),
)
def test_paddle_instance_norm(
    *,
    values_tuple,
    normalized_shape,
    eps,
    test_flags,
    frontend,
    on_device,
    fn_tree,
):
    (dtype, x, normalized_shape, scale, offset) = values_tuple
    helpers.test_frontend_function(
        input_dtypes=dtype,
=======
# normalize
@handle_frontend_test(
    fn_tree="paddle.nn.functional.normalize",
    dtype_and_x_and_axis=helpers.arrays_and_axes(
        available_dtypes=helpers.get_dtypes(kind="valid"),
        num=1,
        return_dtype=True,
        force_int_axis=True,
    ),
    p=st.floats(min_value=0.1, max_value=2),
    negative_axis=st.booleans(),
)
def test_paddle_normalize(
    *,
    dtype_and_x_and_axis,
    p,
    negative_axis,
    test_flags,
    frontend,
    backend_fw,
    on_device,
    fn_tree,
):
    dtype, x, axis = dtype_and_x_and_axis
    if axis:
        axis = -axis if negative_axis else axis
    else:
        axis = 0
    helpers.test_frontend_function(
        input_dtypes=dtype,
        backend_to_test=backend_fw,
>>>>>>> a240a4b8
        frontend=frontend,
        test_flags=test_flags,
        on_device=on_device,
        fn_tree=fn_tree,
        x=x[0],
<<<<<<< HEAD
        normalized_shape=normalized_shape,
        weight=scale[0],
        bias=offset[0],
        epsilon=eps,
=======
        p=p,
        axis=axis,
>>>>>>> a240a4b8
    )<|MERGE_RESOLUTION|>--- conflicted
+++ resolved
@@ -45,29 +45,6 @@
     )
 
 
-<<<<<<< HEAD
-# instance_norm
-@handle_frontend_test(
-    fn_tree="paddle.nn.functional.instance_norm",
-    values_tuple=_generate_data_layer_norm(
-        available_dtypes=helpers.get_dtypes("float"),
-    ),
-    eps=st.floats(min_value=0.01, max_value=0.1),
-)
-def test_paddle_instance_norm(
-    *,
-    values_tuple,
-    normalized_shape,
-    eps,
-    test_flags,
-    frontend,
-    on_device,
-    fn_tree,
-):
-    (dtype, x, normalized_shape, scale, offset) = values_tuple
-    helpers.test_frontend_function(
-        input_dtypes=dtype,
-=======
 # normalize
 @handle_frontend_test(
     fn_tree="paddle.nn.functional.normalize",
@@ -99,19 +76,11 @@
     helpers.test_frontend_function(
         input_dtypes=dtype,
         backend_to_test=backend_fw,
->>>>>>> a240a4b8
         frontend=frontend,
         test_flags=test_flags,
         on_device=on_device,
         fn_tree=fn_tree,
         x=x[0],
-<<<<<<< HEAD
-        normalized_shape=normalized_shape,
-        weight=scale[0],
-        bias=offset[0],
-        epsilon=eps,
-=======
         p=p,
         axis=axis,
->>>>>>> a240a4b8
     )