# global
from hypothesis import strategies as st

# local
import ivy_tests.test_ivy.helpers as helpers
from ivy_tests.test_ivy.helpers import handle_frontend_test


@handle_frontend_test(
    fn_tree="paddle.nn.functional.binary_cross_entropy_with_logits",
    dtype_and_x=helpers.dtype_and_values(
        available_dtypes=helpers.get_dtypes("float"),
        num_arrays=2,
        exclude_min=True,
        exclude_max=True,
        shared_dtype=True,
        min_num_dims=1,
    ),
    dtype_and_weight=helpers.dtype_and_values(
        available_dtypes=helpers.get_dtypes("float"),
        min_num_dims=1,
    ),
    reduction=st.sampled_from(["mean", "none", "sum"]),
)
def test_paddle_binary_cross_entropy_with_logits(
    dtype_and_x,
    dtype_and_weight,
    reduction,
    on_device,
    fn_tree,
    backend_fw,
    frontend,
    test_flags,
):
    # TODO: paddle's implementation of pos_weight is wrong
    # https://github.com/PaddlePaddle/Paddle/pull/54869
    x_dtype, x = dtype_and_x
    weight_dtype, weight = dtype_and_weight
    helpers.test_frontend_function(
        input_dtypes=[
            x_dtype[0],
            x_dtype[1],
            weight_dtype[0],
        ],
        frontend=frontend,
        backend_to_test=backend_fw,
        test_flags=test_flags,
        fn_tree=fn_tree,
        on_device=on_device,
        logit=x[0],
        label=x[1],
        weight=weight[0],
        reduction=reduction,
    )


# mse_loss
@handle_frontend_test(
    fn_tree="paddle.nn.functional.mse_loss",
    dtype_and_x=helpers.dtype_and_values(
        available_dtypes=helpers.get_dtypes("float"),
        num_arrays=2,
        shared_dtype=True,
        min_num_dims=1,
        large_abs_safety_factor=2.5,
        small_abs_safety_factor=2.5,
        safety_factor_scale="log",
    ),
    reduction=st.sampled_from(["mean", "none", "sum"]),
)
def test_paddle_mse_loss(
    dtype_and_x,
    reduction,
    on_device,
    backend_fw,
    fn_tree,
    frontend,
    test_flags,
):
    input_dtype, x = dtype_and_x
    helpers.test_frontend_function(
        input_dtypes=input_dtype,
        frontend=frontend,
        backend_to_test=backend_fw,
        test_flags=test_flags,
        fn_tree=fn_tree,
        on_device=on_device,
        input=x[0],
        label=x[1],
        reduction=reduction,
    )


# cosine embedding loss
@st.composite
def _cos_embd_loss_helper(draw):
    dtype_inputs_shape = draw(
        helpers.dtype_and_values(
            available_dtypes=helpers.get_dtypes("valid"),
            min_num_dims=1,
            max_num_dims=2,
            min_dim_size=2,
            ret_shape=True,
            num_arrays=2,
        )
    )

    input_dtypes, inputs, shape = dtype_inputs_shape

    _, label = draw(
        helpers.dtype_and_values(
            dtype=input_dtypes, shape=(shape[0],), min_value=-1, max_value=1
        ),
    )

    return input_dtypes, inputs, label


@handle_frontend_test(
    fn_tree="paddle.nn.functional.cosine_embedding_loss",
    dtype_xs_label=_cos_embd_loss_helper(),
    margin=st.floats(
        min_value=-1.0,
        max_value=1.0,
        width=16,
    ),
    reduction=st.sampled_from(["none", "mean", "sum"]),
    test_with_out=st.just(False),
)
def test_paddle_cosine_embedding_loss(
    *,
    dtype_xs_label,
    margin,
    reduction,
    test_flags,
    fn_tree,
    backend_fw,
    frontend,
    on_device,
):
    input_dtypes, xs, label = dtype_xs_label
    input1_dtype, input1 = input_dtypes[0], xs[0]
    input2_dtype, input2 = input_dtypes[1], xs[1]

    helpers.test_frontend_function(
        input_dtypes=[input1_dtype, input2_dtype],
        frontend=frontend,
        backend_to_test=backend_fw,
        test_flags=test_flags,
        fn_tree=fn_tree,
        on_device=on_device,
        input1=input1,
        input2=input2,
        label=label[0],
        margin=margin,
        reduction=reduction,
    )


@handle_frontend_test(
    fn_tree="paddle.nn.functional.hinge_embedding_loss",
    dtype_and_x=helpers.dtype_and_values(
        available_dtypes=helpers.get_dtypes("valid"),
        num_arrays=2,
        shared_dtype=True,
    ),
    margin=st.floats(
        min_value=-1.0,
        max_value=1.0,
        width=16,
    ),
    reduction=st.sampled_from(["none", "mean", "sum"]),
)
def test_paddle_hinge_embedding_loss(
    dtype_and_x,
    margin,
    reduction,
    test_flags,
    backend_fw,
    fn_tree,
    frontend,
    on_device,
):
    input_dtype, x = dtype_and_x
    helpers.test_frontend_function(
        input_dtypes=input_dtype,
        frontend=frontend,
        backend_to_test=backend_fw,
        test_flags=test_flags,
        fn_tree=fn_tree,
        on_device=on_device,
        input=x[0],
        label=x[1],
        margin=margin,
        reduction=reduction,
    )


# log_loss
@handle_frontend_test(
    fn_tree="paddle.nn.functional.log_loss",
    dtype_and_x=helpers.dtype_and_values(
        available_dtypes=helpers.get_dtypes("valid"),
        num_arrays=2,
        min_value=0,
        max_value=1,
        exclude_min=True,
        exclude_max=True,
        shared_dtype=True,
        min_num_dims=2,
        max_num_dims=2,
        max_dim_size=1,
    ),
    epsilon=st.floats(
        min_value=1e-7,
        max_value=1.0,
    ),
)
def test_paddle_log_loss(
    dtype_and_x,
    epsilon,
    fn_tree,
    test_flags,
    backend_fw,
    frontend,
    on_device,
):
    input_dtype, x = dtype_and_x
    helpers.test_frontend_function(
        input_dtypes=input_dtype,
        frontend=frontend,
        backend_to_test=backend_fw,
        test_flags=test_flags,
        fn_tree=fn_tree,
        on_device=on_device,
        input=x[0],
        label=x[1],
        epsilon=epsilon,
    )


# smooth_l1_loss
@handle_frontend_test(
    fn_tree="paddle.nn.functional.smooth_l1_loss",
    dtype_and_x=helpers.dtype_and_values(
        available_dtypes=helpers.get_dtypes("valid"),
        num_arrays=2,
        shared_dtype=True,
        min_num_dims=2,
        max_num_dims=5,
        min_dim_size=1,
        max_dim_size=10,
    ),
    delta=st.floats(
        min_value=0.1,
        max_value=1.0,
    ),
    reduction=st.sampled_from(["mean", "sum", "none"]),
)
def test_paddle_smooth_l1_loss(
    dtype_and_x,
    delta,
    reduction,
    on_device,
    fn_tree,
    frontend,
    test_flags,
    backend_fw,
):
    input_dtype, x = dtype_and_x
    helpers.test_frontend_function(
        input_dtypes=input_dtype,
        frontend=frontend,
        backend_to_test=backend_fw,
        test_flags=test_flags,
        fn_tree=fn_tree,
        on_device=on_device,
        input=x[0],
        label=x[1],
        reduction=reduction,
        delta=delta,
    )


@handle_frontend_test(
    fn_tree="paddle.nn.functional.l1_loss",
    dtype_and_x=helpers.dtype_and_values(
        available_dtypes=helpers.get_dtypes("float"),
        num_arrays=2,
        shared_dtype=True,
        min_num_dims=2,
        max_num_dims=5,
        min_dim_size=1,
        max_dim_size=10,
    ),
    reduction=st.sampled_from(["mean", "sum", "none"]),
)
def test_paddle_l1_loss(
    dtype_and_x,
    reduction,
    on_device,
    fn_tree,
    frontend,
    test_flags,
    backend_fw,
):
    input_dtype, x = dtype_and_x
    helpers.test_frontend_function(
        input_dtypes=input_dtype,
        backend_to_test=backend_fw,
        frontend=frontend,
        test_flags=test_flags,
        fn_tree=fn_tree,
        on_device=on_device,
        input=x[0],
        label=x[1],
        reduction=reduction,
    )


@handle_frontend_test(
    fn_tree="paddle.nn.functional.kl_div",
    dtype_and_x=helpers.dtype_and_values(
        available_dtypes=helpers.get_dtypes("float"),
        num_arrays=2,
        shared_dtype=True,
        min_num_dims=2,
        max_num_dims=5,
        min_dim_size=1,
        max_dim_size=10,
        min_value=1.0013580322265625e-05,
    ),
    reduction=st.sampled_from(["mean", "batchmean", "sum", "none"]),
)
def test_paddle_kl_div(
    dtype_and_x, reduction, on_device, fn_tree, frontend, test_flags
):
    input_dtype, x = dtype_and_x
    helpers.test_frontend_function(
        input_dtypes=input_dtype,
        frontend=frontend,
        test_flags=test_flags,
        fn_tree=fn_tree,
        on_device=on_device,
        input=x[0],
        label=x[1],
        reduction=reduction,
    )


@handle_frontend_test(
<<<<<<< HEAD
    fn_tree="paddle.nn.functional.tripl",
=======
    fn_tree="paddle.nn.functional.margin_ranking_loss",
>>>>>>> 728c4584
    dtype_and_x=helpers.dtype_and_values(
        available_dtypes=helpers.get_dtypes("float"),
        num_arrays=3,
        shared_dtype=True,
        min_num_dims=2,
        max_num_dims=5,
        min_dim_size=1,
        max_dim_size=10,
    ),
    margin=st.floats(
<<<<<<< HEAD
        min_value=0.1,
        max_value=1.0,
    ),
    reduction=st.sampled_from(["mean", "sum", "none"]),
)
def test_paddle_tripl(
=======
        min_value=-1.0,
        max_value=1.0,
        width=16,
    ),
    reduction=st.sampled_from(["mean", "sum", "none"]),
)
def test_paddle_margin_ranking_loss(
>>>>>>> 728c4584
    dtype_and_x,
    margin,
    reduction,
    on_device,
    fn_tree,
    frontend,
    test_flags,
    backend_fw,
):
    input_dtype, x = dtype_and_x
<<<<<<< HEAD
    anchor_dtype, anchor = input_dtype[0], x[0]
    positive_dtype, positive = input_dtype[1], x[1]
    negative_dtype, negative = input_dtype[2], x[2]

    helpers.test_frontend_function(
        input_dtypes=[anchor_dtype, positive_dtype, negative_dtype],
        frontend=frontend,
        backend_to_test=backend_fw,
        test_flags=test_flags,
        fn_tree=fn_tree,
        on_device=on_device,
        anchor=anchor,
        positive=positive,
        negative=negative,
=======
    helpers.test_frontend_function(
        input_dtypes=input_dtype,
        backend_to_test=backend_fw,
        frontend=frontend,
        test_flags=test_flags,
        fn_tree=fn_tree,
        on_device=on_device,
        input=x[0],
        other=x[1],
        label=x[2],
>>>>>>> 728c4584
        margin=margin,
        reduction=reduction,
    )<|MERGE_RESOLUTION|>--- conflicted
+++ resolved
@@ -347,13 +347,8 @@
         reduction=reduction,
     )
 
-
-@handle_frontend_test(
-<<<<<<< HEAD
+@handle_frontend_test(
     fn_tree="paddle.nn.functional.tripl",
-=======
-    fn_tree="paddle.nn.functional.margin_ranking_loss",
->>>>>>> 728c4584
     dtype_and_x=helpers.dtype_and_values(
         available_dtypes=helpers.get_dtypes("float"),
         num_arrays=3,
@@ -364,22 +359,12 @@
         max_dim_size=10,
     ),
     margin=st.floats(
-<<<<<<< HEAD
         min_value=0.1,
         max_value=1.0,
     ),
     reduction=st.sampled_from(["mean", "sum", "none"]),
 )
 def test_paddle_tripl(
-=======
-        min_value=-1.0,
-        max_value=1.0,
-        width=16,
-    ),
-    reduction=st.sampled_from(["mean", "sum", "none"]),
-)
-def test_paddle_margin_ranking_loss(
->>>>>>> 728c4584
     dtype_and_x,
     margin,
     reduction,
@@ -390,7 +375,6 @@
     backend_fw,
 ):
     input_dtype, x = dtype_and_x
-<<<<<<< HEAD
     anchor_dtype, anchor = input_dtype[0], x[0]
     positive_dtype, positive = input_dtype[1], x[1]
     negative_dtype, negative = input_dtype[2], x[2]
@@ -405,7 +389,39 @@
         anchor=anchor,
         positive=positive,
         negative=negative,
-=======
+        margin=margin,
+        reduction=reduction,
+    )
+    
+@handle_frontend_test(
+    fn_tree="paddle.nn.functional.margin_ranking_loss",
+    dtype_and_x=helpers.dtype_and_values(
+        available_dtypes=helpers.get_dtypes("float"),
+        num_arrays=3,
+        shared_dtype=True,
+        min_num_dims=2,
+        max_num_dims=5,
+        min_dim_size=1,
+        max_dim_size=10,
+    ),
+    margin=st.floats(
+        min_value=-1.0,
+        max_value=1.0,
+        width=16,
+    ),
+    reduction=st.sampled_from(["mean", "sum", "none"]),
+)
+def test_paddle_margin_ranking_loss(
+    dtype_and_x,
+    margin,
+    reduction,
+    on_device,
+    fn_tree,
+    frontend,
+    test_flags,
+    backend_fw,
+):
+    input_dtype, x = dtype_and_x
     helpers.test_frontend_function(
         input_dtypes=input_dtype,
         backend_to_test=backend_fw,
@@ -416,7 +432,6 @@
         input=x[0],
         other=x[1],
         label=x[2],
->>>>>>> 728c4584
         margin=margin,
         reduction=reduction,
     )