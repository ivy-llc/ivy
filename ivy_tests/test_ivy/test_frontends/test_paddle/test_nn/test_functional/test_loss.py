--- conflicted
+++ resolved
@@ -34,11 +34,7 @@
     )
 
     return input_dtypes, inputs, label
-
-
-# --- Main --- #
-# ------------ #
-
+  
 
 @handle_frontend_test(
     fn_tree="paddle.nn.functional.binary_cross_entropy_with_logits",
@@ -557,7 +553,6 @@
         p=p,
         swap=swap,
         reduction=reduction,
-<<<<<<< HEAD
     )
 
 
@@ -636,6 +631,4 @@
         input=input,
         label=label,
         fn_tree=fn_tree,
-=======
->>>>>>> 377bd213
     )