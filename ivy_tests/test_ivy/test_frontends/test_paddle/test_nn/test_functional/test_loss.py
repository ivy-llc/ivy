# global
from hypothesis import strategies as st

# local
import ivy_tests.test_ivy.helpers as helpers
from ivy_tests.test_ivy.helpers import handle_frontend_test


@handle_frontend_test(
    fn_tree="paddle.nn.functional.binary_cross_entropy_with_logits",
    dtype_and_x=helpers.dtype_and_values(
        available_dtypes=helpers.get_dtypes("float"),
        num_arrays=2,
        exclude_min=True,
        exclude_max=True,
        shared_dtype=True,
        min_num_dims=1,
    ),
    dtype_and_weight=helpers.dtype_and_values(
        available_dtypes=helpers.get_dtypes("float"),
        min_num_dims=1,
    ),
    reduction=st.sampled_from(["mean", "none", "sum"]),
)
def test_paddle_binary_cross_entropy_with_logits(
    dtype_and_x,
    dtype_and_weight,
    reduction,
    on_device,
    fn_tree,
    backend_fw,
    frontend,
    test_flags,
):
    # TODO: paddle's implementation of pos_weight is wrong
    # https://github.com/PaddlePaddle/Paddle/pull/54869
    x_dtype, x = dtype_and_x
    weight_dtype, weight = dtype_and_weight
    helpers.test_frontend_function(
        input_dtypes=[
            x_dtype[0],
            x_dtype[1],
            weight_dtype[0],
        ],
        frontend=frontend,
        backend_to_test=backend_fw,
        test_flags=test_flags,
        fn_tree=fn_tree,
        on_device=on_device,
        logit=x[0],
        label=x[1],
        weight=weight[0],
        reduction=reduction,
    )


# mse_loss
@handle_frontend_test(
    fn_tree="paddle.nn.functional.mse_loss",
    dtype_and_x=helpers.dtype_and_values(
        available_dtypes=helpers.get_dtypes("float"),
        num_arrays=2,
        shared_dtype=True,
        min_num_dims=1,
        large_abs_safety_factor=2.5,
        small_abs_safety_factor=2.5,
        safety_factor_scale="log",
    ),
    reduction=st.sampled_from(["mean", "none", "sum"]),
)
def test_paddle_mse_loss(
    dtype_and_x,
    reduction,
    on_device,
    backend_fw,
    fn_tree,
    frontend,
    test_flags,
):
    input_dtype, x = dtype_and_x
    helpers.test_frontend_function(
        input_dtypes=input_dtype,
        frontend=frontend,
        backend_to_test=backend_fw,
        test_flags=test_flags,
        fn_tree=fn_tree,
        on_device=on_device,
        input=x[0],
        label=x[1],
        reduction=reduction,
    )


# cosine embedding loss
@st.composite
def _cos_embd_loss_helper(draw):
    dtype_inputs_shape = draw(
        helpers.dtype_and_values(
            available_dtypes=helpers.get_dtypes("valid"),
            min_num_dims=1,
            max_num_dims=2,
            min_dim_size=2,
            ret_shape=True,
            num_arrays=2,
        )
    )

    input_dtypes, inputs, shape = dtype_inputs_shape

    _, label = draw(
        helpers.dtype_and_values(
            dtype=input_dtypes, shape=(shape[0],), min_value=-1, max_value=1
        ),
    )

    return input_dtypes, inputs, label


@handle_frontend_test(
    fn_tree="paddle.nn.functional.cosine_embedding_loss",
    dtype_xs_label=_cos_embd_loss_helper(),
    margin=st.floats(
        min_value=-1.0,
        max_value=1.0,
        width=16,
    ),
    reduction=st.sampled_from(["none", "mean", "sum"]),
    test_with_out=st.just(False),
)
def test_paddle_cosine_embedding_loss(
    *,
    dtype_xs_label,
    margin,
    reduction,
    test_flags,
    fn_tree,
    backend_fw,
    frontend,
    on_device,
):
    input_dtypes, xs, label = dtype_xs_label
    input1_dtype, input1 = input_dtypes[0], xs[0]
    input2_dtype, input2 = input_dtypes[1], xs[1]

    helpers.test_frontend_function(
        input_dtypes=[input1_dtype, input2_dtype],
        frontend=frontend,
        backend_to_test=backend_fw,
        test_flags=test_flags,
        fn_tree=fn_tree,
        on_device=on_device,
        input1=input1,
        input2=input2,
        label=label[0],
        margin=margin,
        reduction=reduction,
    )


@handle_frontend_test(
    fn_tree="paddle.nn.functional.hinge_embedding_loss",
    dtype_and_x=helpers.dtype_and_values(
        available_dtypes=helpers.get_dtypes("valid"),
        num_arrays=2,
        shared_dtype=True,
    ),
    margin=st.floats(
        min_value=-1.0,
        max_value=1.0,
        width=16,
    ),
    reduction=st.sampled_from(["none", "mean", "sum"]),
)
def test_paddle_hinge_embedding_loss(
    dtype_and_x,
    margin,
    reduction,
    test_flags,
    backend_fw,
    fn_tree,
    frontend,
    on_device,
):
    input_dtype, x = dtype_and_x
    helpers.test_frontend_function(
        input_dtypes=input_dtype,
        frontend=frontend,
        backend_to_test=backend_fw,
        test_flags=test_flags,
        fn_tree=fn_tree,
        on_device=on_device,
        input=x[0],
        label=x[1],
        margin=margin,
        reduction=reduction,
    )


# log_loss
@handle_frontend_test(
    fn_tree="paddle.nn.functional.log_loss",
    dtype_and_x=helpers.dtype_and_values(
        available_dtypes=helpers.get_dtypes("valid"),
        num_arrays=2,
        min_value=0,
        max_value=1,
        exclude_min=True,
        exclude_max=True,
        shared_dtype=True,
        min_num_dims=2,
        max_num_dims=2,
        max_dim_size=1,
    ),
    epsilon=st.floats(
        min_value=1e-7,
        max_value=1.0,
    ),
)
def test_paddle_log_loss(
    dtype_and_x,
    epsilon,
    fn_tree,
    test_flags,
    backend_fw,
    frontend,
    on_device,
):
    input_dtype, x = dtype_and_x
    helpers.test_frontend_function(
        input_dtypes=input_dtype,
        frontend=frontend,
        backend_to_test=backend_fw,
        test_flags=test_flags,
        fn_tree=fn_tree,
        on_device=on_device,
        input=x[0],
        label=x[1],
        epsilon=epsilon,
    )


# smooth_l1_loss
@handle_frontend_test(
    fn_tree="paddle.nn.functional.smooth_l1_loss",
    dtype_and_x=helpers.dtype_and_values(
        available_dtypes=helpers.get_dtypes("valid"),
        num_arrays=2,
        shared_dtype=True,
        min_num_dims=2,
        max_num_dims=5,
        min_dim_size=1,
        max_dim_size=10,
    ),
    delta=st.floats(
        min_value=0.1,
        max_value=1.0,
    ),
    reduction=st.sampled_from(["mean", "sum", "none"]),
)
def test_paddle_smooth_l1_loss(
    dtype_and_x,
    delta,
    reduction,
    on_device,
    fn_tree,
    frontend,
    test_flags,
    backend_fw,
):
    input_dtype, x = dtype_and_x
    helpers.test_frontend_function(
        input_dtypes=input_dtype,
        frontend=frontend,
        backend_to_test=backend_fw,
        test_flags=test_flags,
        fn_tree=fn_tree,
        on_device=on_device,
        input=x[0],
        label=x[1],
        reduction=reduction,
        delta=delta,
    )


@handle_frontend_test(
    fn_tree="paddle.nn.functional.l1_loss",
    dtype_and_x=helpers.dtype_and_values(
        available_dtypes=helpers.get_dtypes("float"),
        num_arrays=2,
        shared_dtype=True,
        min_num_dims=2,
        max_num_dims=5,
        min_dim_size=1,
        max_dim_size=10,
    ),
    reduction=st.sampled_from(["mean", "sum", "none"]),
)
def test_paddle_l1_loss(
    dtype_and_x,
    reduction,
    on_device,
    fn_tree,
    frontend,
    test_flags,
    backend_fw,
):
    input_dtype, x = dtype_and_x
    helpers.test_frontend_function(
        input_dtypes=input_dtype,
        backend_to_test=backend_fw,
        frontend=frontend,
        test_flags=test_flags,
        fn_tree=fn_tree,
        on_device=on_device,
        input=x[0],
        label=x[1],
        reduction=reduction,
    )


@handle_frontend_test(
    fn_tree="paddle.nn.functional.kl_div",
    dtype_and_x=helpers.dtype_and_values(
        available_dtypes=helpers.get_dtypes("float"),
        num_arrays=2,
        shared_dtype=True,
        min_num_dims=2,
        max_num_dims=5,
        min_dim_size=1,
        max_dim_size=10,
        min_value=1.0013580322265625e-05,
    ),
    reduction=st.sampled_from(["mean", "batchmean", "sum", "none"]),
)
def test_paddle_kl_div(
    dtype_and_x, reduction, on_device, backend_fw, fn_tree, frontend, test_flags
):
    input_dtype, x = dtype_and_x
    helpers.test_frontend_function(
        input_dtypes=input_dtype,
        backend_to_test=backend_fw,
        frontend=frontend,
        test_flags=test_flags,
        fn_tree=fn_tree,
        on_device=on_device,
        input=x[0],
        label=x[1],
        reduction=reduction,
    )


@handle_frontend_test(
    fn_tree="paddle.nn.functional.margin_ranking_loss",
    dtype_and_x=helpers.dtype_and_values(
        available_dtypes=helpers.get_dtypes("float"),
        num_arrays=3,
        shared_dtype=True,
        min_num_dims=2,
        max_num_dims=5,
        min_dim_size=1,
        max_dim_size=10,
    ),
    margin=st.floats(
        min_value=-1.0,
        max_value=1.0,
        width=16,
    ),
    reduction=st.sampled_from(["mean", "sum", "none"]),
)
def test_paddle_margin_ranking_loss(
    dtype_and_x,
    margin,
    reduction,
    on_device,
    fn_tree,
    frontend,
    test_flags,
    backend_fw,
):
    input_dtype, x = dtype_and_x
    helpers.test_frontend_function(
        input_dtypes=input_dtype,
        backend_to_test=backend_fw,
        frontend=frontend,
        test_flags=test_flags,
        fn_tree=fn_tree,
        on_device=on_device,
        input=x[0],
        other=x[1],
        label=x[2],
        margin=margin,
        reduction=reduction,
    )


@handle_frontend_test(
<<<<<<< HEAD
    fn_tree="paddle.nn.functional.nll_loss",
    dtype_and_x=helpers.dtype_and_values(
        available_dtypes=helpers.get_dtypes("float"),
        num_arrays=2,
        shared_dtype=True,
        min_num_dims=1,
        max_num_dims=2,
    ),
    dtype_and_weight=helpers.dtype_and_values(
        available_dtypes=helpers.get_dtypes("float"),
        num_arrays=1,
        max_num_dims=1,
    ),
    ignore_index=st.integers(
        min_value=-100,
    ),
    reduction=st.sampled_from(["mean", "sum", "none"]),
)
def test_paddle_nll_loss(
    dtype_and_x,
    dtype_and_weight,
    ignore_index,
    reduction,
    on_device,
    fn_tree,
    frontend,
    test_flags,
    backend_fw,
):
    x_dtype, x = dtype_and_x
    weight_dtype, weight = dtype_and_weight
    helpers.test_frontend_function(
        input_dtypes=[
            x_dtype[0],
            x_dtype[1],
            weight_dtype[0],
        ],
=======
    fn_tree="paddle.nn.functional.triplet_margin_loss",
    dtype_and_inputs=helpers.dtype_and_values(
        available_dtypes=helpers.get_dtypes("float"),
        num_arrays=3,
        allow_inf=False,
        shared_dtype=True,
        min_value=0.0,
        max_value=1.0,
        min_num_dims=1,
        max_num_dims=2,
        min_dim_size=1,
    ),
    margin=st.floats(min_value=1e-6, max_value=1e6),
    p=st.integers(min_value=0, max_value=2),
    swap=st.booleans(),
    reduction=st.sampled_from(["none", "mean", "sum"]),
    test_with_out=st.just(False),
)
def test_paddle_triplet_margin_loss(
    dtype_and_inputs,
    margin,
    p,
    swap,
    reduction,
    test_flags,
    fn_tree,
    backend_fw,
    frontend,
    on_device,
):
    input_dtype, x = dtype_and_inputs
    helpers.test_frontend_function(
        input_dtypes=[input_dtype[0], input_dtype[1], input_dtype[2]],
>>>>>>> e75c5322
        backend_to_test=backend_fw,
        frontend=frontend,
        test_flags=test_flags,
        fn_tree=fn_tree,
        on_device=on_device,
        input=x[0],
<<<<<<< HEAD
        label=x[1],
        weight=weight[0],
        ignore_index=ignore_index,
=======
        positive=x[1],
        negative=x[2],
        margin=margin,
        p=p,
        swap=swap,
>>>>>>> e75c5322
        reduction=reduction,
    )<|MERGE_RESOLUTION|>--- conflicted
+++ resolved
@@ -394,7 +394,55 @@
 
 
 @handle_frontend_test(
-<<<<<<< HEAD
+    fn_tree="paddle.nn.functional.triplet_margin_loss",
+    dtype_and_inputs=helpers.dtype_and_values(
+        available_dtypes=helpers.get_dtypes("float"),
+        num_arrays=3,
+        allow_inf=False,
+        shared_dtype=True,
+        min_value=0.0,
+        max_value=1.0,
+        min_num_dims=1,
+        max_num_dims=2,
+        min_dim_size=1,
+    ),
+    margin=st.floats(min_value=1e-6, max_value=1e6),
+    p=st.integers(min_value=0, max_value=2),
+    swap=st.booleans(),
+    reduction=st.sampled_from(["none", "mean", "sum"]),
+    test_with_out=st.just(False),
+)
+def test_paddle_triplet_margin_loss(
+    dtype_and_inputs,
+    margin,
+    p,
+    swap,
+    reduction,
+    test_flags,
+    fn_tree,
+    backend_fw,
+    frontend,
+    on_device,
+):
+    input_dtype, x = dtype_and_inputs
+    helpers.test_frontend_function(
+        input_dtypes=[input_dtype[0], input_dtype[1], input_dtype[2]],
+        backend_to_test=backend_fw,
+        frontend=frontend,
+        test_flags=test_flags,
+        fn_tree=fn_tree,
+        on_device=on_device,
+        input=x[0],
+        positive=x[1],
+        negative=x[2],
+        margin=margin,
+        p=p,
+        swap=swap,
+        reduction=reduction,
+    )
+
+
+@handle_frontend_test(    
     fn_tree="paddle.nn.functional.nll_loss",
     dtype_and_x=helpers.dtype_and_values(
         available_dtypes=helpers.get_dtypes("float"),
@@ -432,57 +480,14 @@
             x_dtype[1],
             weight_dtype[0],
         ],
-=======
-    fn_tree="paddle.nn.functional.triplet_margin_loss",
-    dtype_and_inputs=helpers.dtype_and_values(
-        available_dtypes=helpers.get_dtypes("float"),
-        num_arrays=3,
-        allow_inf=False,
-        shared_dtype=True,
-        min_value=0.0,
-        max_value=1.0,
-        min_num_dims=1,
-        max_num_dims=2,
-        min_dim_size=1,
-    ),
-    margin=st.floats(min_value=1e-6, max_value=1e6),
-    p=st.integers(min_value=0, max_value=2),
-    swap=st.booleans(),
-    reduction=st.sampled_from(["none", "mean", "sum"]),
-    test_with_out=st.just(False),
-)
-def test_paddle_triplet_margin_loss(
-    dtype_and_inputs,
-    margin,
-    p,
-    swap,
-    reduction,
-    test_flags,
-    fn_tree,
-    backend_fw,
-    frontend,
-    on_device,
-):
-    input_dtype, x = dtype_and_inputs
-    helpers.test_frontend_function(
-        input_dtypes=[input_dtype[0], input_dtype[1], input_dtype[2]],
->>>>>>> e75c5322
-        backend_to_test=backend_fw,
-        frontend=frontend,
-        test_flags=test_flags,
-        fn_tree=fn_tree,
-        on_device=on_device,
-        input=x[0],
-<<<<<<< HEAD
+        backend_to_test=backend_fw,
+        frontend=frontend,
+        test_flags=test_flags,
+        fn_tree=fn_tree,
+        on_device=on_device,
+        input=x[0],
         label=x[1],
         weight=weight[0],
         ignore_index=ignore_index,
-=======
-        positive=x[1],
-        negative=x[2],
-        margin=margin,
-        p=p,
-        swap=swap,
->>>>>>> e75c5322
-        reduction=reduction,
-    )+        reduction=reduction,
+    )  