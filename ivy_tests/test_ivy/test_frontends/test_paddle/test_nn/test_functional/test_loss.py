# global
from hypothesis import strategies as st
import ivy

# local
import ivy_tests.test_ivy.helpers as helpers
from ivy_tests.test_ivy.helpers import handle_frontend_test


# --- Helpers --- #
# --------------- #


# cosine embedding loss
@st.composite
def _cos_embd_loss_helper(draw):
    dtype_inputs_shape = draw(
        helpers.dtype_and_values(
            available_dtypes=helpers.get_dtypes("valid"),
            min_num_dims=1,
            max_num_dims=2,
            min_dim_size=2,
            ret_shape=True,
            num_arrays=2,
        )
    )

    input_dtypes, inputs, shape = dtype_inputs_shape

    _, label = draw(
        helpers.dtype_and_values(
            dtype=input_dtypes, shape=(shape[0],), min_value=-1, max_value=1
        ),
    )

    return input_dtypes, inputs, label


# --- Main --- #
# ------------ #


@handle_frontend_test(
    fn_tree="paddle.nn.functional.binary_cross_entropy_with_logits",
    dtype_and_x=helpers.dtype_and_values(
        available_dtypes=helpers.get_dtypes("float"),
        num_arrays=2,
        exclude_min=True,
        exclude_max=True,
        shared_dtype=True,
        min_num_dims=1,
    ),
    dtype_and_weight=helpers.dtype_and_values(
        available_dtypes=helpers.get_dtypes("float"),
        min_num_dims=1,
    ),
    reduction=st.sampled_from(["mean", "none", "sum"]),
)
def test_paddle_binary_cross_entropy_with_logits(
    dtype_and_x,
    dtype_and_weight,
    reduction,
    on_device,
    fn_tree,
    backend_fw,
    frontend,
    test_flags,
):
    # TODO: paddle's implementation of pos_weight is wrong
    # https://github.com/PaddlePaddle/Paddle/pull/54869
    x_dtype, x = dtype_and_x
    weight_dtype, weight = dtype_and_weight
    helpers.test_frontend_function(
        input_dtypes=[
            x_dtype[0],
            x_dtype[1],
            weight_dtype[0],
        ],
        frontend=frontend,
        backend_to_test=backend_fw,
        test_flags=test_flags,
        fn_tree=fn_tree,
        on_device=on_device,
        logit=x[0],
        label=x[1],
        weight=weight[0],
        reduction=reduction,
    )


<<<<<<< HEAD
# mse_loss
@handle_frontend_test(
    fn_tree="paddle.nn.functional.mse_loss",
    dtype_and_x=helpers.dtype_and_values(
        available_dtypes=helpers.get_dtypes("float"),
        num_arrays=2,
        shared_dtype=True,
        min_num_dims=1,
        large_abs_safety_factor=2.5,
        small_abs_safety_factor=2.5,
        safety_factor_scale="log",
    ),
    reduction=st.sampled_from(["mean", "none", "sum"]),
)
def test_paddle_mse_loss(
    dtype_and_x,
    reduction,
    on_device,
    backend_fw,
    fn_tree,
    frontend,
    test_flags,
):
    input_dtype, x = dtype_and_x
    helpers.test_frontend_function(
        input_dtypes=input_dtype,
        frontend=frontend,
        backend_to_test=backend_fw,
        test_flags=test_flags,
        fn_tree=fn_tree,
        on_device=on_device,
        input=x[0],
        label=x[1],
        reduction=reduction,
    )


# square error cost
@handle_frontend_test(
    fn_tree="paddle.nn.functional.square_error_cost",
    dtype_and_x=helpers.dtype_and_values(
        available_dtypes=helpers.get_dtypes("float"),
        num_arrays=2,
        shared_dtype=True,
        min_num_dims=1,
        large_abs_safety_factor=2.5,
        small_abs_safety_factor=2.5,
        safety_factor_scale="log",
    ),
)
def test_square_error_cost(
    *,
    dtype_and_x,
    on_device,
    backend_fw,
    fn_tree,
    frontend,
    test_flags,
):
    input_dtype, x = dtype_and_x
    helpers.test_frontend_function(
        input_dtypes=input_dtype,
        frontend=frontend,
        backend_to_test=backend_fw,
        test_flags=test_flags,
        fn_tree=fn_tree,
        on_device=on_device,
        input=x[0],
        label=x[1],
    )


# cosine embedding loss
@st.composite
def _cos_embd_loss_helper(draw):
    dtype_inputs_shape = draw(
        helpers.dtype_and_values(
            available_dtypes=helpers.get_dtypes("valid"),
            min_num_dims=1,
            max_num_dims=2,
            min_dim_size=2,
            ret_shape=True,
            num_arrays=2,
        )
    )

    input_dtypes, inputs, shape = dtype_inputs_shape

    _, label = draw(
        helpers.dtype_and_values(
            dtype=input_dtypes, shape=(shape[0],), min_value=-1, max_value=1
        ),
    )

    return input_dtypes, inputs, label


=======
>>>>>>> 3e998e9a
@handle_frontend_test(
    fn_tree="paddle.nn.functional.cosine_embedding_loss",
    dtype_xs_label=_cos_embd_loss_helper(),
    margin=st.floats(
        min_value=-1.0,
        max_value=1.0,
        width=16,
    ),
    reduction=st.sampled_from(["none", "mean", "sum"]),
    test_with_out=st.just(False),
)
def test_paddle_cosine_embedding_loss(
    *,
    dtype_xs_label,
    margin,
    reduction,
    test_flags,
    fn_tree,
    backend_fw,
    frontend,
    on_device,
):
    input_dtypes, xs, label = dtype_xs_label
    input1_dtype, input1 = input_dtypes[0], xs[0]
    input2_dtype, input2 = input_dtypes[1], xs[1]

    helpers.test_frontend_function(
        input_dtypes=[input1_dtype, input2_dtype],
        frontend=frontend,
        backend_to_test=backend_fw,
        test_flags=test_flags,
        fn_tree=fn_tree,
        on_device=on_device,
        input1=input1,
        input2=input2,
        label=label[0],
        margin=margin,
        reduction=reduction,
    )


@handle_frontend_test(
    fn_tree="paddle.nn.functional.dice_loss",
    dtype_and_x=helpers.dtype_and_values(
        available_dtypes=helpers.get_dtypes("float"),
        num_arrays=1,
        shared_dtype=False,
        min_num_dims=3,
        min_dim_size=3,
        max_num_dims=3,
        max_dim_size=3,
    ),
    labels=st.lists(
        (
            st.lists(
                (
                    st.lists(
                        st.integers(min_value=0, max_value=1), min_size=3, max_size=3
                    )
                ),
                min_size=3,
                max_size=3,
            )
        ),
        min_size=1,
        max_size=1,
    ),
    epsilon=st.floats(
        min_value=1e-6,
        max_value=1e-2,
    ),
)
def test_paddle_dice_loss(
    dtype_and_x,
    labels,
    epsilon,
    on_device,
    fn_tree,
    frontend,
    test_flags,
    backend_fw,
):
    x_dtype, x = dtype_and_x
    x[0] = x[0].reshape([3, 3, 3])
    labels = ivy.array(labels, dtype=ivy.int64)
    labels = labels.reshape([3, 3, 1])
    helpers.test_frontend_function(
        input_dtypes=[ivy.int64] + [ivy.float64] + x_dtype,
        backend_to_test=backend_fw,
        frontend=frontend,
        test_flags=test_flags,
        fn_tree=fn_tree,
        on_device=on_device,
        input=x[0],
        label=labels,
        epsilon=epsilon,
    )


@handle_frontend_test(
    fn_tree="paddle.nn.functional.hinge_embedding_loss",
    dtype_and_x=helpers.dtype_and_values(
        available_dtypes=helpers.get_dtypes("valid"),
        num_arrays=2,
        shared_dtype=True,
    ),
    margin=st.floats(
        min_value=-1.0,
        max_value=1.0,
        width=16,
    ),
    reduction=st.sampled_from(["none", "mean", "sum"]),
)
def test_paddle_hinge_embedding_loss(
    dtype_and_x,
    margin,
    reduction,
    test_flags,
    backend_fw,
    fn_tree,
    frontend,
    on_device,
):
    input_dtype, x = dtype_and_x
    helpers.test_frontend_function(
        input_dtypes=input_dtype,
        frontend=frontend,
        backend_to_test=backend_fw,
        test_flags=test_flags,
        fn_tree=fn_tree,
        on_device=on_device,
        input=x[0],
        label=x[1],
        margin=margin,
        reduction=reduction,
    )


@handle_frontend_test(
    fn_tree="paddle.nn.functional.kl_div",
    dtype_and_x=helpers.dtype_and_values(
        available_dtypes=helpers.get_dtypes("float"),
        num_arrays=2,
        shared_dtype=True,
        min_num_dims=2,
        max_num_dims=5,
        min_dim_size=1,
        max_dim_size=10,
        min_value=1.0013580322265625e-05,
    ),
    reduction=st.sampled_from(["mean", "batchmean", "sum", "none"]),
)
def test_paddle_kl_div(
    dtype_and_x, reduction, on_device, backend_fw, fn_tree, frontend, test_flags
):
    input_dtype, x = dtype_and_x
    helpers.test_frontend_function(
        input_dtypes=input_dtype,
        backend_to_test=backend_fw,
        frontend=frontend,
        test_flags=test_flags,
        fn_tree=fn_tree,
        on_device=on_device,
        input=x[0],
        label=x[1],
        reduction=reduction,
    )


@handle_frontend_test(
    fn_tree="paddle.nn.functional.l1_loss",
    dtype_and_x=helpers.dtype_and_values(
        available_dtypes=helpers.get_dtypes("float"),
        num_arrays=2,
        shared_dtype=True,
        min_num_dims=2,
        max_num_dims=5,
        min_dim_size=1,
        max_dim_size=10,
    ),
    reduction=st.sampled_from(["mean", "sum", "none"]),
)
def test_paddle_l1_loss(
    dtype_and_x,
    reduction,
    on_device,
    fn_tree,
    frontend,
    test_flags,
    backend_fw,
):
    input_dtype, x = dtype_and_x
    helpers.test_frontend_function(
        input_dtypes=input_dtype,
        backend_to_test=backend_fw,
        frontend=frontend,
        test_flags=test_flags,
        fn_tree=fn_tree,
        on_device=on_device,
        input=x[0],
        label=x[1],
        reduction=reduction,
    )


# log_loss
@handle_frontend_test(
    fn_tree="paddle.nn.functional.log_loss",
    dtype_and_x=helpers.dtype_and_values(
        available_dtypes=helpers.get_dtypes("valid"),
        num_arrays=2,
        min_value=0,
        max_value=1,
        exclude_min=True,
        exclude_max=True,
        shared_dtype=True,
        min_num_dims=2,
        max_num_dims=2,
        max_dim_size=1,
    ),
    epsilon=st.floats(
        min_value=1e-7,
        max_value=1.0,
    ),
)
def test_paddle_log_loss(
    dtype_and_x,
    epsilon,
    fn_tree,
    test_flags,
    backend_fw,
    frontend,
    on_device,
):
    input_dtype, x = dtype_and_x
    helpers.test_frontend_function(
        input_dtypes=input_dtype,
        frontend=frontend,
        backend_to_test=backend_fw,
        test_flags=test_flags,
        fn_tree=fn_tree,
        on_device=on_device,
        input=x[0],
        label=x[1],
        epsilon=epsilon,
    )


@handle_frontend_test(
    fn_tree="paddle.nn.functional.margin_ranking_loss",
    dtype_and_x=helpers.dtype_and_values(
        available_dtypes=helpers.get_dtypes("float"),
        num_arrays=3,
        shared_dtype=True,
        min_num_dims=2,
        max_num_dims=5,
        min_dim_size=1,
        max_dim_size=10,
    ),
    margin=st.floats(
        min_value=-1.0,
        max_value=1.0,
        width=16,
    ),
    reduction=st.sampled_from(["mean", "sum", "none"]),
)
def test_paddle_margin_ranking_loss(
    dtype_and_x,
    margin,
    reduction,
    on_device,
    fn_tree,
    frontend,
    test_flags,
    backend_fw,
):
    input_dtype, x = dtype_and_x
    helpers.test_frontend_function(
        input_dtypes=input_dtype,
        backend_to_test=backend_fw,
        frontend=frontend,
        test_flags=test_flags,
        fn_tree=fn_tree,
        on_device=on_device,
        input=x[0],
        other=x[1],
        label=x[2],
        margin=margin,
        reduction=reduction,
    )


# mse_loss
@handle_frontend_test(
    fn_tree="paddle.nn.functional.mse_loss",
    dtype_and_x=helpers.dtype_and_values(
        available_dtypes=helpers.get_dtypes("float"),
        num_arrays=2,
        shared_dtype=True,
        min_num_dims=1,
        large_abs_safety_factor=2.5,
        small_abs_safety_factor=2.5,
        safety_factor_scale="log",
    ),
    reduction=st.sampled_from(["mean", "none", "sum"]),
)
def test_paddle_mse_loss(
    dtype_and_x,
    reduction,
    on_device,
    backend_fw,
    fn_tree,
    frontend,
    test_flags,
):
    input_dtype, x = dtype_and_x
    helpers.test_frontend_function(
        input_dtypes=input_dtype,
        frontend=frontend,
        backend_to_test=backend_fw,
        test_flags=test_flags,
        fn_tree=fn_tree,
        on_device=on_device,
        input=x[0],
        label=x[1],
        reduction=reduction,
    )


@handle_frontend_test(
    fn_tree="paddle.nn.functional.nll_loss",
    dtype_and_x=helpers.dtype_and_values(
        available_dtypes=helpers.get_dtypes("float"),
        num_arrays=2,
        shared_dtype=True,
        min_num_dims=1,
        max_num_dims=2,
    ),
    dtype_and_weight=helpers.dtype_and_values(
        available_dtypes=helpers.get_dtypes("float"),
        num_arrays=1,
        max_num_dims=1,
    ),
    ignore_index=st.integers(
        min_value=-100,
    ),
    reduction=st.sampled_from(["mean", "sum", "none"]),
)
def test_paddle_nll_loss(
    dtype_and_x,
    dtype_and_weight,
    ignore_index,
    reduction,
    on_device,
    fn_tree,
    frontend,
    test_flags,
    backend_fw,
):
    x_dtype, x = dtype_and_x
    weight_dtype, weight = dtype_and_weight
    helpers.test_frontend_function(
        input_dtypes=[
            x_dtype[0],
            x_dtype[1],
            weight_dtype[0],
        ],
        backend_to_test=backend_fw,
        frontend=frontend,
        test_flags=test_flags,
        fn_tree=fn_tree,
        on_device=on_device,
        input=x[0],
        label=x[1],
        weight=weight[0],
        ignore_index=ignore_index,
        reduction=reduction,
    )


@handle_frontend_test(
    fn_tree="paddle.nn.functional.sigmoid_focal_loss",
    dtype_and_x=helpers.dtype_and_values(
        available_dtypes=helpers.get_dtypes("float"),
        num_arrays=1,
        shared_dtype=False,
        min_num_dims=1,
        min_dim_size=1,
    ),
    dtype_and_normalizer=helpers.dtype_and_values(
        available_dtypes=helpers.get_dtypes("float"),
        num_arrays=1,
        shared_dtype=True,
        min_num_dims=1,
        min_dim_size=1,
        max_num_dims=1,
        max_dim_size=1,
    ),
    dtype_and_labels=helpers.dtype_and_values(
        available_dtypes=helpers.get_dtypes("float"),
        num_arrays=1,
        shared_dtype=False,
        min_num_dims=1,
        min_dim_size=1,
        min_value=0,
        max_value=1,
    ),
    alpha=st.floats(
        min_value=0.0,
        max_value=1.0,
    ),
    gamma=st.floats(
        min_value=0.0,
        max_value=5.0,
    ),
    reduction=st.sampled_from(["mean", "sum", "none"]),
)
def test_paddle_sigmoid_focal_loss(
    dtype_and_x,
    dtype_and_normalizer,
    dtype_and_labels,
    alpha,
    gamma,
    reduction,
    on_device,
    fn_tree,
    frontend,
    test_flags,
    backend_fw,
):
    x_dtype, x = dtype_and_x
    normalizer_dtype, normalizer = dtype_and_normalizer
    label_dtype, labels = dtype_and_labels
    normalizer = [norm.reshape(-1) for norm in normalizer]
    labels = ivy.array(labels, dtype=ivy.int64)
    helpers.test_frontend_function(
        input_dtypes=[ivy.int64]
        + [ivy.float64]
        + x_dtype
        + normalizer_dtype
        + label_dtype,
        backend_to_test=backend_fw,
        frontend=frontend,
        test_flags=test_flags,
        fn_tree=fn_tree,
        on_device=on_device,
        logit=x[0],
        label=labels[0],
        alpha=alpha,
        gamma=gamma,
        normalizer=normalizer[0],
        reduction=reduction,
    )


# smooth_l1_loss
@handle_frontend_test(
    fn_tree="paddle.nn.functional.smooth_l1_loss",
    dtype_and_x=helpers.dtype_and_values(
        available_dtypes=helpers.get_dtypes("valid"),
        num_arrays=2,
        shared_dtype=True,
        min_num_dims=2,
        max_num_dims=5,
        min_dim_size=1,
        max_dim_size=10,
    ),
    delta=st.floats(
        min_value=0.1,
        max_value=1.0,
    ),
    reduction=st.sampled_from(["mean", "sum", "none"]),
)
def test_paddle_smooth_l1_loss(
    dtype_and_x,
    delta,
    reduction,
    on_device,
    fn_tree,
    frontend,
    test_flags,
    backend_fw,
):
    input_dtype, x = dtype_and_x
    helpers.test_frontend_function(
        input_dtypes=input_dtype,
        frontend=frontend,
        backend_to_test=backend_fw,
        test_flags=test_flags,
        fn_tree=fn_tree,
        on_device=on_device,
        input=x[0],
        label=x[1],
        reduction=reduction,
        delta=delta,
    )


@handle_frontend_test(
    fn_tree="paddle.nn.functional.softmax_with_cross_entropy",
    dtype_and_x_and_axis=helpers.dtype_values_axis(
        available_dtypes=helpers.get_dtypes("float"),
        num_arrays=2,
        min_value=1e-04,
        max_value=1,
        min_num_dims=2,
        allow_inf=False,
        shared_dtype=True,
        force_int_axis=True,
        valid_axis=True,
    ),
    soft_label=st.booleans(),
    numeric_stable_mode=st.booleans(),
    return_softmax=st.booleans(),
)
def test_paddle_softmax_with_cross_entropy(
    dtype_and_x_and_axis,
    soft_label,
    numeric_stable_mode,
    return_softmax,
    on_device,
    fn_tree,
    backend_fw,
    frontend,
    test_flags,
):
    x_dtype, x, axis = dtype_and_x_and_axis
    logits = x[0]
    labels = x[1]
    label_dtype = x_dtype
    ignore_index = 0
    if soft_label:
        labels = labels / ivy.sum(labels).to_native()
    else:
        labels = ivy.argmax(labels, axis=axis).to_native()
        flattened_labels = labels.flatten()
        ignore_index = ivy.randint(0, flattened_labels.size)
        ignore_index = flattened_labels[ignore_index]
        label_dtype = [str(labels.dtype)]
    if on_device == "cpu" or soft_label:
        numeric_stable_mode = True
    helpers.test_frontend_function(
        input_dtypes=[x_dtype[0], label_dtype[0]],
        frontend=frontend,
        backend_to_test=backend_fw,
        test_flags=test_flags,
        fn_tree=fn_tree,
        on_device=on_device,
        logits=logits,
        label=labels,
        soft_label=soft_label,
        ignore_index=ignore_index,
        numeric_stable_mode=numeric_stable_mode,
        return_softmax=return_softmax,
        axis=axis,
    )


@handle_frontend_test(
    fn_tree="paddle.nn.functional.loss.square_error_cost",
    dtype_and_input_and_label=helpers.dtype_and_values(
        available_dtypes=helpers.get_dtypes("float"), num_arrays=2
    ),
)
def test_paddle_square_error_cost(
    *,
    dtype_and_input_and_label,
    frontend,
    test_flags,
    fn_tree,
    backend_fw,
):
    input_dtypes, input_and_label = dtype_and_input_and_label
    input, label = input_and_label
    helpers.test_frontend_function(
        input_dtypes=input_dtypes,
        backend_to_test=backend_fw,
        frontend=frontend,
        test_flags=test_flags,
        input=input,
        label=label,
        fn_tree=fn_tree,
    )


@handle_frontend_test(
    fn_tree="paddle.nn.functional.triplet_margin_loss",
    dtype_and_inputs=helpers.dtype_and_values(
        available_dtypes=helpers.get_dtypes("float"),
        num_arrays=3,
        allow_inf=False,
        shared_dtype=True,
        min_value=0.0,
        max_value=1.0,
        min_num_dims=1,
        max_num_dims=2,
        min_dim_size=1,
    ),
    margin=st.floats(min_value=1e-6, max_value=1e6),
    p=st.integers(min_value=0, max_value=2),
    swap=st.booleans(),
    reduction=st.sampled_from(["none", "mean", "sum"]),
    test_with_out=st.just(False),
)
def test_paddle_triplet_margin_loss(
    dtype_and_inputs,
    margin,
    p,
    swap,
    reduction,
    test_flags,
    fn_tree,
    backend_fw,
    frontend,
    on_device,
):
    input_dtype, x = dtype_and_inputs
    helpers.test_frontend_function(
        input_dtypes=[input_dtype[0], input_dtype[1], input_dtype[2]],
        backend_to_test=backend_fw,
        frontend=frontend,
        test_flags=test_flags,
        fn_tree=fn_tree,
        on_device=on_device,
        input=x[0],
        positive=x[1],
        negative=x[2],
        margin=margin,
        p=p,
        swap=swap,
        reduction=reduction,
    )<|MERGE_RESOLUTION|>--- conflicted
+++ resolved
@@ -88,10 +88,9 @@
     )
 
 
-<<<<<<< HEAD
-# mse_loss
-@handle_frontend_test(
-    fn_tree="paddle.nn.functional.mse_loss",
+# square error cost
+@handle_frontend_test(
+    fn_tree="paddle.nn.functional.square_error_cost",
     dtype_and_x=helpers.dtype_and_values(
         available_dtypes=helpers.get_dtypes("float"),
         num_arrays=2,
@@ -101,43 +100,6 @@
         small_abs_safety_factor=2.5,
         safety_factor_scale="log",
     ),
-    reduction=st.sampled_from(["mean", "none", "sum"]),
-)
-def test_paddle_mse_loss(
-    dtype_and_x,
-    reduction,
-    on_device,
-    backend_fw,
-    fn_tree,
-    frontend,
-    test_flags,
-):
-    input_dtype, x = dtype_and_x
-    helpers.test_frontend_function(
-        input_dtypes=input_dtype,
-        frontend=frontend,
-        backend_to_test=backend_fw,
-        test_flags=test_flags,
-        fn_tree=fn_tree,
-        on_device=on_device,
-        input=x[0],
-        label=x[1],
-        reduction=reduction,
-    )
-
-
-# square error cost
-@handle_frontend_test(
-    fn_tree="paddle.nn.functional.square_error_cost",
-    dtype_and_x=helpers.dtype_and_values(
-        available_dtypes=helpers.get_dtypes("float"),
-        num_arrays=2,
-        shared_dtype=True,
-        min_num_dims=1,
-        large_abs_safety_factor=2.5,
-        small_abs_safety_factor=2.5,
-        safety_factor_scale="log",
-    ),
 )
 def test_square_error_cost(
     *,
@@ -161,33 +123,6 @@
     )
 
 
-# cosine embedding loss
-@st.composite
-def _cos_embd_loss_helper(draw):
-    dtype_inputs_shape = draw(
-        helpers.dtype_and_values(
-            available_dtypes=helpers.get_dtypes("valid"),
-            min_num_dims=1,
-            max_num_dims=2,
-            min_dim_size=2,
-            ret_shape=True,
-            num_arrays=2,
-        )
-    )
-
-    input_dtypes, inputs, shape = dtype_inputs_shape
-
-    _, label = draw(
-        helpers.dtype_and_values(
-            dtype=input_dtypes, shape=(shape[0],), min_value=-1, max_value=1
-        ),
-    )
-
-    return input_dtypes, inputs, label
-
-
-=======
->>>>>>> 3e998e9a
 @handle_frontend_test(
     fn_tree="paddle.nn.functional.cosine_embedding_loss",
     dtype_xs_label=_cos_embd_loss_helper(),
