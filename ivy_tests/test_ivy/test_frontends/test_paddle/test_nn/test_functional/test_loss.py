# global
from hypothesis import strategies as st
import ivy

# local
import ivy_tests.test_ivy.helpers as helpers
from ivy_tests.test_ivy.helpers import handle_frontend_test


# --- Helpers --- #
# --------------- #


# cosine embedding loss
@st.composite
def _cos_embd_loss_helper(draw):
    dtype_inputs_shape = draw(
        helpers.dtype_and_values(
            available_dtypes=helpers.get_dtypes("valid"),
            min_num_dims=1,
            max_num_dims=2,
            min_dim_size=2,
            ret_shape=True,
            num_arrays=2,
        )
    )

    input_dtypes, inputs, shape = dtype_inputs_shape

    _, label = draw(
        helpers.dtype_and_values(
            dtype=input_dtypes, shape=(shape[0],), min_value=-1, max_value=1
        ),
    )

    return input_dtypes, inputs, label


# --- Main --- #
# ------------ #


@handle_frontend_test(
    fn_tree="paddle.nn.functional.binary_cross_entropy_with_logits",
    dtype_and_x=helpers.dtype_and_values(
        available_dtypes=helpers.get_dtypes("float"),
        num_arrays=2,
        exclude_min=True,
        exclude_max=True,
        shared_dtype=True,
        min_num_dims=1,
    ),
    dtype_and_weight=helpers.dtype_and_values(
        available_dtypes=helpers.get_dtypes("float"),
        min_num_dims=1,
    ),
    reduction=st.sampled_from(["mean", "none", "sum"]),
)
def test_paddle_binary_cross_entropy_with_logits(
    dtype_and_x,
    dtype_and_weight,
    reduction,
    on_device,
    fn_tree,
    backend_fw,
    frontend,
    test_flags,
):
    # TODO: paddle's implementation of pos_weight is wrong
    # https://github.com/PaddlePaddle/Paddle/pull/54869
    x_dtype, x = dtype_and_x
    weight_dtype, weight = dtype_and_weight
    helpers.test_frontend_function(
        input_dtypes=[
            x_dtype[0],
            x_dtype[1],
            weight_dtype[0],
        ],
        frontend=frontend,
        backend_to_test=backend_fw,
        test_flags=test_flags,
        fn_tree=fn_tree,
        on_device=on_device,
        logit=x[0],
        label=x[1],
        weight=weight[0],
        reduction=reduction,
    )


@handle_frontend_test(
    fn_tree="paddle.nn.functional.cosine_embedding_loss",
    dtype_xs_label=_cos_embd_loss_helper(),
    margin=st.floats(
        min_value=-1.0,
        max_value=1.0,
        width=16,
    ),
    reduction=st.sampled_from(["none", "mean", "sum"]),
    test_with_out=st.just(False),
)
def test_paddle_cosine_embedding_loss(
    *,
    dtype_xs_label,
    margin,
    reduction,
    test_flags,
    fn_tree,
    backend_fw,
    frontend,
    on_device,
):
    input_dtypes, xs, label = dtype_xs_label
    input1_dtype, input1 = input_dtypes[0], xs[0]
    input2_dtype, input2 = input_dtypes[1], xs[1]

    helpers.test_frontend_function(
        input_dtypes=[input1_dtype, input2_dtype],
        frontend=frontend,
        backend_to_test=backend_fw,
        test_flags=test_flags,
        fn_tree=fn_tree,
        on_device=on_device,
        input1=input1,
        input2=input2,
        label=label[0],
        margin=margin,
        reduction=reduction,
    )


@handle_frontend_test(
    fn_tree="paddle.nn.functional.dice_loss",
    dtype_and_x=helpers.dtype_and_values(
        available_dtypes=helpers.get_dtypes("float"),
        num_arrays=1,
        shared_dtype=False,
        min_num_dims=3,
        min_dim_size=3,
        max_num_dims=3,
        max_dim_size=3,
    ),
    labels=st.lists(
        (
            st.lists(
                (
                    st.lists(
                        st.integers(min_value=0, max_value=1), min_size=3, max_size=3
                    )
                ),
                min_size=3,
                max_size=3,
            )
        ),
        min_size=1,
        max_size=1,
    ),
    epsilon=st.floats(
        min_value=1e-6,
        max_value=1e-2,
    ),
)
def test_paddle_dice_loss(
    dtype_and_x,
    labels,
    epsilon,
    on_device,
    fn_tree,
    frontend,
    test_flags,
    backend_fw,
):
    x_dtype, x = dtype_and_x
    x[0] = x[0].reshape([3, 3, 3])
    labels = ivy.array(labels, dtype=ivy.int64)
    labels = labels.reshape([3, 3, 1])
    helpers.test_frontend_function(
        input_dtypes=[ivy.int64] + [ivy.float64] + x_dtype,
        backend_to_test=backend_fw,
        frontend=frontend,
        test_flags=test_flags,
        fn_tree=fn_tree,
        on_device=on_device,
        input=x[0],
        label=labels,
        epsilon=epsilon,
    )


@handle_frontend_test(
    fn_tree="paddle.nn.functional.hinge_embedding_loss",
    dtype_and_x=helpers.dtype_and_values(
        available_dtypes=helpers.get_dtypes("valid"),
        num_arrays=2,
        shared_dtype=True,
    ),
    margin=st.floats(
        min_value=-1.0,
        max_value=1.0,
        width=16,
    ),
    reduction=st.sampled_from(["none", "mean", "sum"]),
)
def test_paddle_hinge_embedding_loss(
    dtype_and_x,
    margin,
    reduction,
    test_flags,
    backend_fw,
    fn_tree,
    frontend,
    on_device,
):
    input_dtype, x = dtype_and_x
    helpers.test_frontend_function(
        input_dtypes=input_dtype,
        frontend=frontend,
        backend_to_test=backend_fw,
        test_flags=test_flags,
        fn_tree=fn_tree,
        on_device=on_device,
        input=x[0],
        label=x[1],
        margin=margin,
        reduction=reduction,
    )


@handle_frontend_test(
    fn_tree="paddle.nn.functional.kl_div",
    dtype_and_x=helpers.dtype_and_values(
        available_dtypes=helpers.get_dtypes("float"),
        num_arrays=2,
        shared_dtype=True,
        min_num_dims=2,
        max_num_dims=5,
        min_dim_size=1,
        max_dim_size=10,
        min_value=1.0013580322265625e-05,
    ),
    reduction=st.sampled_from(["mean", "batchmean", "sum", "none"]),
)
def test_paddle_kl_div(
    dtype_and_x, reduction, on_device, backend_fw, fn_tree, frontend, test_flags
):
    input_dtype, x = dtype_and_x
    helpers.test_frontend_function(
        input_dtypes=input_dtype,
        backend_to_test=backend_fw,
        frontend=frontend,
        test_flags=test_flags,
        fn_tree=fn_tree,
        on_device=on_device,
        input=x[0],
        label=x[1],
        reduction=reduction,
    )


@handle_frontend_test(
    fn_tree="paddle.nn.functional.l1_loss",
    dtype_and_x=helpers.dtype_and_values(
        available_dtypes=helpers.get_dtypes("float"),
        num_arrays=2,
        shared_dtype=True,
        min_num_dims=2,
        max_num_dims=5,
        min_dim_size=1,
        max_dim_size=10,
    ),
    reduction=st.sampled_from(["mean", "sum", "none"]),
)
def test_paddle_l1_loss(
    dtype_and_x,
    reduction,
    on_device,
    fn_tree,
    frontend,
    test_flags,
    backend_fw,
):
    input_dtype, x = dtype_and_x
    helpers.test_frontend_function(
        input_dtypes=input_dtype,
        backend_to_test=backend_fw,
        frontend=frontend,
        test_flags=test_flags,
        fn_tree=fn_tree,
        on_device=on_device,
        input=x[0],
        label=x[1],
        reduction=reduction,
    )


# log_loss
@handle_frontend_test(
    fn_tree="paddle.nn.functional.log_loss",
    dtype_and_x=helpers.dtype_and_values(
        available_dtypes=helpers.get_dtypes("valid"),
        num_arrays=2,
        min_value=0,
        max_value=1,
        exclude_min=True,
        exclude_max=True,
        shared_dtype=True,
        min_num_dims=2,
        max_num_dims=2,
        max_dim_size=1,
    ),
    epsilon=st.floats(
        min_value=1e-7,
        max_value=1.0,
    ),
)
def test_paddle_log_loss(
    dtype_and_x,
    epsilon,
    fn_tree,
    test_flags,
    backend_fw,
    frontend,
    on_device,
):
    input_dtype, x = dtype_and_x
    helpers.test_frontend_function(
        input_dtypes=input_dtype,
        frontend=frontend,
        backend_to_test=backend_fw,
        test_flags=test_flags,
        fn_tree=fn_tree,
        on_device=on_device,
        input=x[0],
        label=x[1],
        epsilon=epsilon,
    )


@handle_frontend_test(
    fn_tree="paddle.nn.functional.margin_ranking_loss",
    dtype_and_x=helpers.dtype_and_values(
        available_dtypes=helpers.get_dtypes("float"),
        num_arrays=3,
        shared_dtype=True,
        min_num_dims=2,
        max_num_dims=5,
        min_dim_size=1,
        max_dim_size=10,
    ),
    margin=st.floats(
        min_value=-1.0,
        max_value=1.0,
        width=16,
    ),
    reduction=st.sampled_from(["mean", "sum", "none"]),
)
def test_paddle_margin_ranking_loss(
    dtype_and_x,
    margin,
    reduction,
    on_device,
    fn_tree,
    frontend,
    test_flags,
    backend_fw,
):
    input_dtype, x = dtype_and_x
    helpers.test_frontend_function(
        input_dtypes=input_dtype,
        backend_to_test=backend_fw,
        frontend=frontend,
        test_flags=test_flags,
        fn_tree=fn_tree,
        on_device=on_device,
        input=x[0],
        other=x[1],
        label=x[2],
        margin=margin,
        reduction=reduction,
    )


# mse_loss
@handle_frontend_test(
    fn_tree="paddle.nn.functional.mse_loss",
    dtype_and_x=helpers.dtype_and_values(
        available_dtypes=helpers.get_dtypes("float"),
        num_arrays=2,
        shared_dtype=True,
        min_num_dims=1,
        large_abs_safety_factor=2.5,
        small_abs_safety_factor=2.5,
        safety_factor_scale="log",
    ),
    reduction=st.sampled_from(["mean", "none", "sum"]),
)
def test_paddle_mse_loss(
    dtype_and_x,
    reduction,
    on_device,
    backend_fw,
    fn_tree,
    frontend,
    test_flags,
):
    input_dtype, x = dtype_and_x
    helpers.test_frontend_function(
        input_dtypes=input_dtype,
        frontend=frontend,
        backend_to_test=backend_fw,
        test_flags=test_flags,
        fn_tree=fn_tree,
        on_device=on_device,
        input=x[0],
        label=x[1],
        reduction=reduction,
    )


@handle_frontend_test(
    fn_tree="paddle.nn.functional.nll_loss",
    dtype_and_x=helpers.dtype_and_values(
        available_dtypes=helpers.get_dtypes("float"),
        num_arrays=2,
        shared_dtype=True,
        min_num_dims=1,
        max_num_dims=2,
    ),
    dtype_and_weight=helpers.dtype_and_values(
        available_dtypes=helpers.get_dtypes("float"),
        num_arrays=1,
        max_num_dims=1,
    ),
    ignore_index=st.integers(
        min_value=-100,
    ),
    reduction=st.sampled_from(["mean", "sum", "none"]),
)
def test_paddle_nll_loss(
    dtype_and_x,
    dtype_and_weight,
    ignore_index,
    reduction,
    on_device,
    fn_tree,
    frontend,
    test_flags,
    backend_fw,
):
    x_dtype, x = dtype_and_x
    weight_dtype, weight = dtype_and_weight
    helpers.test_frontend_function(
        input_dtypes=[
            x_dtype[0],
            x_dtype[1],
            weight_dtype[0],
        ],
        backend_to_test=backend_fw,
        frontend=frontend,
        test_flags=test_flags,
        fn_tree=fn_tree,
        on_device=on_device,
        input=x[0],
        label=x[1],
        weight=weight[0],
        ignore_index=ignore_index,
        reduction=reduction,
    )


# smooth_l1_loss
@handle_frontend_test(
    fn_tree="paddle.nn.functional.smooth_l1_loss",
    dtype_and_x=helpers.dtype_and_values(
        available_dtypes=helpers.get_dtypes("valid"),
        num_arrays=2,
        shared_dtype=True,
        min_num_dims=2,
        max_num_dims=5,
        min_dim_size=1,
        max_dim_size=10,
    ),
    delta=st.floats(
        min_value=0.1,
        max_value=1.0,
    ),
    reduction=st.sampled_from(["mean", "sum", "none"]),
)
def test_paddle_smooth_l1_loss(
    dtype_and_x,
    delta,
    reduction,
    on_device,
    fn_tree,
    frontend,
    test_flags,
    backend_fw,
):
    input_dtype, x = dtype_and_x
    helpers.test_frontend_function(
        input_dtypes=input_dtype,
        frontend=frontend,
        backend_to_test=backend_fw,
        test_flags=test_flags,
        fn_tree=fn_tree,
        on_device=on_device,
        input=x[0],
        label=x[1],
        reduction=reduction,
        delta=delta,
    )


@handle_frontend_test(
    fn_tree="paddle.nn.functional.triplet_margin_loss",
    dtype_and_inputs=helpers.dtype_and_values(
        available_dtypes=helpers.get_dtypes("float"),
        num_arrays=3,
        allow_inf=False,
        shared_dtype=True,
        min_value=0.0,
        max_value=1.0,
        min_num_dims=1,
        max_num_dims=2,
        min_dim_size=1,
    ),
    margin=st.floats(min_value=1e-6, max_value=1e6),
    p=st.integers(min_value=0, max_value=2),
    swap=st.booleans(),
    reduction=st.sampled_from(["none", "mean", "sum"]),
    test_with_out=st.just(False),
)
def test_paddle_triplet_margin_loss(
    dtype_and_inputs,
    margin,
    p,
    swap,
    reduction,
    test_flags,
    fn_tree,
    backend_fw,
    frontend,
    on_device,
):
    input_dtype, x = dtype_and_inputs
    helpers.test_frontend_function(
        input_dtypes=[input_dtype[0], input_dtype[1], input_dtype[2]],
        backend_to_test=backend_fw,
        frontend=frontend,
        test_flags=test_flags,
        fn_tree=fn_tree,
        on_device=on_device,
        input=x[0],
<<<<<<< HEAD
        label=labels,
        epsilon=epsilon,
    )


@handle_frontend_test(
    fn_tree="paddle.nn.functional.square_error_cost",
    dtype_and_x=helpers.dtype_and_values(
        available_dtypes=helpers.get_dtypes("float"),
        num_arrays=2,
        shared_dtype=True,
        min_num_dims=1,
        min_dim_size=1,
    ),
)
def test_paddle_square_error_cost(
    dtype_and_x,
    on_device,
    fn_tree,
    frontend,
    test_flags,
    backend_fw,
):
    x_dtype, x = dtype_and_x

    helpers.test_frontend_function(
        input_dtypes=[
            x_dtype[0],
            x_dtype[1],
        ],
        backend_to_test=backend_fw,
        frontend=frontend,
        test_flags=test_flags,
        fn_tree=fn_tree,
        on_device=on_device,
        input=x[0],
        label=x[1],
    )


@handle_frontend_test(
    fn_tree="paddle.nn.functional.sigmoid_focal_loss",
    dtype_and_x=helpers.dtype_and_values(
        available_dtypes=helpers.get_dtypes("float"),
        num_arrays=1,
        shared_dtype=False,
        min_num_dims=3,
        min_dim_size=3,
        max_num_dims=3,
        max_dim_size=3,
    ),
    dtype_and_normalizer=helpers.dtype_and_values(
        available_dtypes=helpers.get_dtypes("float"),
        num_arrays=1,
        shared_dtype=True,
        min_num_dims=1,
        min_dim_size=1,
        max_num_dims=1,
        max_dim_size=1,
    ),
    labels=st.lists(
        (
            st.lists(
                (
                    st.lists(
                        st.integers(min_value=0, max_value=1), min_size=3, max_size=3
                    )
                ),
                min_size=3,
                max_size=3,
            )
        ),
        min_size=1,
        max_size=1,
    ),
    alpha=st.floats(
        min_value=0.0,
        max_value=1.0,
    ),
    gamma=st.floats(
        min_value=0.0,
        max_value=5.0,
    ),
    reduction=st.sampled_from(["mean", "sum", "none"]),
)
def test_paddle_sigmoid_focal_loss(
    dtype_and_x,
    dtype_and_normalizer,
    labels,
    alpha,
    gamma,
    reduction,
    on_device,
    fn_tree,
    frontend,
    test_flags,
    backend_fw,
):
    x_dtype, x = dtype_and_x
    normalizer_dtype, normalizer = dtype_and_normalizer
    x[0] = x[0].reshape([3, 3, 3])
    normalizer = [norm.reshape(-1) for norm in normalizer]

    labels = ivy.array(labels, dtype=ivy.int64)
    labels = labels.reshape([3, 3, 1])
    helpers.test_frontend_function(
        input_dtypes=[ivy.int64] + [ivy.float64] + x_dtype + normalizer_dtype,
        backend_to_test=backend_fw,
        frontend=frontend,
        test_flags=test_flags,
        fn_tree=fn_tree,
        on_device=on_device,
        logit=x[0],
        label=labels,
        alpha=alpha,
        gamma=gamma,
        normalizer=normalizer[0],
=======
        positive=x[1],
        negative=x[2],
        margin=margin,
        p=p,
        swap=swap,
>>>>>>> 2aa51ff2
        reduction=reduction,
    )<|MERGE_RESOLUTION|>--- conflicted
+++ resolved
@@ -551,9 +551,12 @@
         fn_tree=fn_tree,
         on_device=on_device,
         input=x[0],
-<<<<<<< HEAD
-        label=labels,
-        epsilon=epsilon,
+        positive=x[1],
+        negative=x[2],
+        margin=margin,
+        p=p,
+        swap=swap,
+        reduction=reduction,
     )
 
 
@@ -669,12 +672,5 @@
         alpha=alpha,
         gamma=gamma,
         normalizer=normalizer[0],
-=======
-        positive=x[1],
-        negative=x[2],
-        margin=margin,
-        p=p,
-        swap=swap,
->>>>>>> 2aa51ff2
         reduction=reduction,
     )