# global
from hypothesis import strategies as st
import ivy

# local
import ivy_tests.test_ivy.helpers as helpers
from ivy_tests.test_ivy.helpers import handle_frontend_test


# --- Helpers --- #
# --------------- #


# cosine embedding loss
@st.composite
def _cos_embd_loss_helper(draw):
    dtype_inputs_shape = draw(
        helpers.dtype_and_values(
            available_dtypes=helpers.get_dtypes("valid"),
            min_num_dims=1,
            max_num_dims=2,
            min_dim_size=2,
            ret_shape=True,
            num_arrays=2,
        )
    )

    input_dtypes, inputs, shape = dtype_inputs_shape

    _, label = draw(
        helpers.dtype_and_values(
            dtype=input_dtypes, shape=(shape[0],), min_value=-1, max_value=1
        ),
    )

    return input_dtypes, inputs, label


# --- Main --- #
# ------------ #


@handle_frontend_test(
    fn_tree="paddle.nn.functional.binary_cross_entropy_with_logits",
    dtype_and_x=helpers.dtype_and_values(
        available_dtypes=helpers.get_dtypes("float"),
        num_arrays=2,
        exclude_min=True,
        exclude_max=True,
        shared_dtype=True,
        min_num_dims=1,
    ),
    dtype_and_weight=helpers.dtype_and_values(
        available_dtypes=helpers.get_dtypes("float"),
        min_num_dims=1,
    ),
    reduction=st.sampled_from(["mean", "none", "sum"]),
)
def test_paddle_binary_cross_entropy_with_logits(
    dtype_and_x,
    dtype_and_weight,
    reduction,
    on_device,
    fn_tree,
    backend_fw,
    frontend,
    test_flags,
):
    # TODO: paddle's implementation of pos_weight is wrong
    # https://github.com/PaddlePaddle/Paddle/pull/54869
    x_dtype, x = dtype_and_x
    weight_dtype, weight = dtype_and_weight
    helpers.test_frontend_function(
        input_dtypes=[
            x_dtype[0],
            x_dtype[1],
            weight_dtype[0],
        ],
        frontend=frontend,
        backend_to_test=backend_fw,
        test_flags=test_flags,
        fn_tree=fn_tree,
        on_device=on_device,
        logit=x[0],
        label=x[1],
        weight=weight[0],
        reduction=reduction,
    )


@handle_frontend_test(
    fn_tree="paddle.nn.functional.cosine_embedding_loss",
    dtype_xs_label=_cos_embd_loss_helper(),
    margin=st.floats(
        min_value=-1.0,
        max_value=1.0,
        width=16,
    ),
    reduction=st.sampled_from(["none", "mean", "sum"]),
    test_with_out=st.just(False),
)
def test_paddle_cosine_embedding_loss(
    *,
    dtype_xs_label,
    margin,
    reduction,
    test_flags,
    fn_tree,
    backend_fw,
    frontend,
    on_device,
):
    input_dtypes, xs, label = dtype_xs_label
    input1_dtype, input1 = input_dtypes[0], xs[0]
    input2_dtype, input2 = input_dtypes[1], xs[1]

    helpers.test_frontend_function(
        input_dtypes=[input1_dtype, input2_dtype],
        frontend=frontend,
        backend_to_test=backend_fw,
        test_flags=test_flags,
        fn_tree=fn_tree,
        on_device=on_device,
        input1=input1,
        input2=input2,
        label=label[0],
        margin=margin,
        reduction=reduction,
    )


@handle_frontend_test(
    fn_tree="paddle.nn.functional.dice_loss",
    dtype_and_x=helpers.dtype_and_values(
        available_dtypes=helpers.get_dtypes("float"),
        num_arrays=1,
        shared_dtype=False,
        min_num_dims=3,
        min_dim_size=3,
        max_num_dims=3,
        max_dim_size=3,
    ),
    labels=st.lists(
        (
            st.lists(
                (
                    st.lists(
                        st.integers(min_value=0, max_value=1), min_size=3, max_size=3
                    )
                ),
                min_size=3,
                max_size=3,
            )
        ),
        min_size=1,
        max_size=1,
    ),
    epsilon=st.floats(
        min_value=1e-6,
        max_value=1e-2,
    ),
)
def test_paddle_dice_loss(
    dtype_and_x,
    labels,
    epsilon,
    on_device,
    fn_tree,
    frontend,
    test_flags,
    backend_fw,
):
    x_dtype, x = dtype_and_x
    x[0] = x[0].reshape([3, 3, 3])
    labels = ivy.array(labels, dtype=ivy.int64)
    labels = labels.reshape([3, 3, 1])
    helpers.test_frontend_function(
        input_dtypes=[ivy.int64] + [ivy.float64] + x_dtype,
        backend_to_test=backend_fw,
        frontend=frontend,
        test_flags=test_flags,
        fn_tree=fn_tree,
        on_device=on_device,
        input=x[0],
        label=labels,
        epsilon=epsilon,
    )


@handle_frontend_test(
    fn_tree="paddle.nn.functional.hinge_embedding_loss",
    dtype_and_x=helpers.dtype_and_values(
        available_dtypes=helpers.get_dtypes("valid"),
        num_arrays=2,
        shared_dtype=True,
    ),
    margin=st.floats(
        min_value=-1.0,
        max_value=1.0,
        width=16,
    ),
    reduction=st.sampled_from(["none", "mean", "sum"]),
)
def test_paddle_hinge_embedding_loss(
    dtype_and_x,
    margin,
    reduction,
    test_flags,
    backend_fw,
    fn_tree,
    frontend,
    on_device,
):
    input_dtype, x = dtype_and_x
    helpers.test_frontend_function(
        input_dtypes=input_dtype,
        frontend=frontend,
        backend_to_test=backend_fw,
        test_flags=test_flags,
        fn_tree=fn_tree,
        on_device=on_device,
        input=x[0],
        label=x[1],
        margin=margin,
        reduction=reduction,
    )


@handle_frontend_test(
    fn_tree="paddle.nn.functional.kl_div",
    dtype_and_x=helpers.dtype_and_values(
        available_dtypes=helpers.get_dtypes("float"),
        num_arrays=2,
        shared_dtype=True,
        min_num_dims=2,
        max_num_dims=5,
        min_dim_size=1,
        max_dim_size=10,
        min_value=1.0013580322265625e-05,
    ),
    reduction=st.sampled_from(["mean", "batchmean", "sum", "none"]),
)
def test_paddle_kl_div(
    dtype_and_x, reduction, on_device, backend_fw, fn_tree, frontend, test_flags
):
    input_dtype, x = dtype_and_x
    helpers.test_frontend_function(
        input_dtypes=input_dtype,
        backend_to_test=backend_fw,
        frontend=frontend,
        test_flags=test_flags,
        fn_tree=fn_tree,
        on_device=on_device,
        input=x[0],
        label=x[1],
        reduction=reduction,
    )


@handle_frontend_test(
    fn_tree="paddle.nn.functional.l1_loss",
    dtype_and_x=helpers.dtype_and_values(
        available_dtypes=helpers.get_dtypes("float"),
        num_arrays=2,
        shared_dtype=True,
        min_num_dims=2,
        max_num_dims=5,
        min_dim_size=1,
        max_dim_size=10,
    ),
    reduction=st.sampled_from(["mean", "sum", "none"]),
)
def test_paddle_l1_loss(
    dtype_and_x,
    reduction,
    on_device,
    fn_tree,
    frontend,
    test_flags,
    backend_fw,
):
    input_dtype, x = dtype_and_x
    helpers.test_frontend_function(
        input_dtypes=input_dtype,
        backend_to_test=backend_fw,
        frontend=frontend,
        test_flags=test_flags,
        fn_tree=fn_tree,
        on_device=on_device,
        input=x[0],
        label=x[1],
        reduction=reduction,
    )


# log_loss
@handle_frontend_test(
    fn_tree="paddle.nn.functional.log_loss",
    dtype_and_x=helpers.dtype_and_values(
        available_dtypes=helpers.get_dtypes("valid"),
        num_arrays=2,
        min_value=0,
        max_value=1,
        exclude_min=True,
        exclude_max=True,
        shared_dtype=True,
        min_num_dims=2,
        max_num_dims=2,
        max_dim_size=1,
    ),
    epsilon=st.floats(
        min_value=1e-7,
        max_value=1.0,
    ),
)
def test_paddle_log_loss(
    dtype_and_x,
    epsilon,
    fn_tree,
    test_flags,
    backend_fw,
    frontend,
    on_device,
):
    input_dtype, x = dtype_and_x
    helpers.test_frontend_function(
        input_dtypes=input_dtype,
        frontend=frontend,
        backend_to_test=backend_fw,
        test_flags=test_flags,
        fn_tree=fn_tree,
        on_device=on_device,
        input=x[0],
        label=x[1],
        epsilon=epsilon,
    )


@handle_frontend_test(
    fn_tree="paddle.nn.functional.margin_ranking_loss",
    dtype_and_x=helpers.dtype_and_values(
        available_dtypes=helpers.get_dtypes("float"),
        num_arrays=3,
        shared_dtype=True,
        min_num_dims=2,
        max_num_dims=5,
        min_dim_size=1,
        max_dim_size=10,
    ),
    margin=st.floats(
        min_value=-1.0,
        max_value=1.0,
        width=16,
    ),
    reduction=st.sampled_from(["mean", "sum", "none"]),
)
def test_paddle_margin_ranking_loss(
    dtype_and_x,
    margin,
    reduction,
    on_device,
    fn_tree,
    frontend,
    test_flags,
    backend_fw,
):
    input_dtype, x = dtype_and_x
    helpers.test_frontend_function(
        input_dtypes=input_dtype,
        backend_to_test=backend_fw,
        frontend=frontend,
        test_flags=test_flags,
        fn_tree=fn_tree,
        on_device=on_device,
        input=x[0],
        other=x[1],
        label=x[2],
        margin=margin,
        reduction=reduction,
    )


# mse_loss
@handle_frontend_test(
    fn_tree="paddle.nn.functional.mse_loss",
    dtype_and_x=helpers.dtype_and_values(
        available_dtypes=helpers.get_dtypes("float"),
        num_arrays=2,
        shared_dtype=True,
        min_num_dims=1,
        large_abs_safety_factor=2.5,
        small_abs_safety_factor=2.5,
        safety_factor_scale="log",
    ),
    reduction=st.sampled_from(["mean", "none", "sum"]),
)
def test_paddle_mse_loss(
    dtype_and_x,
    reduction,
    on_device,
    backend_fw,
    fn_tree,
    frontend,
    test_flags,
):
    input_dtype, x = dtype_and_x
    helpers.test_frontend_function(
        input_dtypes=input_dtype,
        frontend=frontend,
        backend_to_test=backend_fw,
        test_flags=test_flags,
        fn_tree=fn_tree,
        on_device=on_device,
        input=x[0],
        label=x[1],
        reduction=reduction,
    )


@handle_frontend_test(
    fn_tree="paddle.nn.functional.nll_loss",
    dtype_and_x=helpers.dtype_and_values(
        available_dtypes=helpers.get_dtypes("float"),
        num_arrays=2,
        shared_dtype=True,
        min_num_dims=1,
        max_num_dims=2,
    ),
    dtype_and_weight=helpers.dtype_and_values(
        available_dtypes=helpers.get_dtypes("float"),
        num_arrays=1,
        max_num_dims=1,
    ),
    ignore_index=st.integers(
        min_value=-100,
    ),
    reduction=st.sampled_from(["mean", "sum", "none"]),
)
def test_paddle_nll_loss(
    dtype_and_x,
    dtype_and_weight,
    ignore_index,
    reduction,
    on_device,
    fn_tree,
    frontend,
    test_flags,
    backend_fw,
):
    x_dtype, x = dtype_and_x
    weight_dtype, weight = dtype_and_weight
    helpers.test_frontend_function(
        input_dtypes=[
            x_dtype[0],
            x_dtype[1],
            weight_dtype[0],
        ],
        backend_to_test=backend_fw,
        frontend=frontend,
        test_flags=test_flags,
        fn_tree=fn_tree,
        on_device=on_device,
        input=x[0],
        label=x[1],
        weight=weight[0],
        ignore_index=ignore_index,
        reduction=reduction,
    )


# smooth_l1_loss
@handle_frontend_test(
    fn_tree="paddle.nn.functional.smooth_l1_loss",
    dtype_and_x=helpers.dtype_and_values(
        available_dtypes=helpers.get_dtypes("valid"),
        num_arrays=2,
        shared_dtype=True,
        min_num_dims=2,
        max_num_dims=5,
        min_dim_size=1,
        max_dim_size=10,
    ),
    delta=st.floats(
        min_value=0.1,
        max_value=1.0,
    ),
    reduction=st.sampled_from(["mean", "sum", "none"]),
)
def test_paddle_smooth_l1_loss(
    dtype_and_x,
    delta,
    reduction,
    on_device,
    fn_tree,
    frontend,
    test_flags,
    backend_fw,
):
    input_dtype, x = dtype_and_x
    helpers.test_frontend_function(
        input_dtypes=input_dtype,
        frontend=frontend,
        backend_to_test=backend_fw,
        test_flags=test_flags,
        fn_tree=fn_tree,
        on_device=on_device,
        input=x[0],
        label=x[1],
        reduction=reduction,
        delta=delta,
    )


@handle_frontend_test(
<<<<<<< HEAD
    fn_tree="paddle.nn.functional.softmax_with_cross_entropy",
    dtype_and_x_and_axis=helpers.dtype_values_axis(
        available_dtypes=helpers.get_dtypes("float"),
        num_arrays=2,
        min_value=1e-04,
        max_value=1,
        min_num_dims=2,
        allow_inf=False,
        shared_dtype=True,
        force_int_axis=True,
        valid_axis=True,
    ),
    soft_label=st.booleans(),
    numeric_stable_mode=st.booleans(),
    return_softmax=st.booleans(),
)
def test_paddle_softmax_with_cross_entropy(
    dtype_and_x_and_axis,
    soft_label,
    numeric_stable_mode,
    return_softmax,
    on_device,
    fn_tree,
    backend_fw,
    frontend,
    test_flags,
):
    x_dtype, x, axis = dtype_and_x_and_axis
    logits = x[0]
    labels = x[1]
    label_dtype = x_dtype
    if soft_label:
        labels = labels / ivy.sum(labels).to_native()
    else:
        labels = ivy.argmax(labels, axis=axis).to_native()
        label_dtype = [str(labels.dtype)]
    if on_device == "cpu" or soft_label:
        numeric_stable_mode = True
    helpers.test_frontend_function(
        input_dtypes=[x_dtype[0], label_dtype[0]],
        frontend=frontend,
        backend_to_test=backend_fw,
        test_flags=test_flags,
        fn_tree=fn_tree,
        on_device=on_device,
        logits=logits,
        label=labels,
        soft_label=soft_label,
        ignore_index=-100,
        numeric_stable_mode=numeric_stable_mode,
        return_softmax=return_softmax,
        axis=axis,
=======
    fn_tree="paddle.nn.functional.loss.square_error_cost",
    dtype_and_input_and_label=helpers.dtype_and_values(
        available_dtypes=helpers.get_dtypes("float"), num_arrays=2
    ),
)
def test_paddle_square_error_cost(
    *,
    dtype_and_input_and_label,
    frontend,
    test_flags,
    fn_tree,
    backend_fw,
):
    input_dtypes, input_and_label = dtype_and_input_and_label
    input, label = input_and_label
    helpers.test_frontend_function(
        input_dtypes=input_dtypes,
        backend_to_test=backend_fw,
        frontend=frontend,
        test_flags=test_flags,
        input=input,
        label=label,
        fn_tree=fn_tree,
>>>>>>> 4b874756
    )


@handle_frontend_test(
    fn_tree="paddle.nn.functional.triplet_margin_loss",
    dtype_and_inputs=helpers.dtype_and_values(
        available_dtypes=helpers.get_dtypes("float"),
        num_arrays=3,
        allow_inf=False,
        shared_dtype=True,
        min_value=0.0,
        max_value=1.0,
        min_num_dims=1,
        max_num_dims=2,
        min_dim_size=1,
    ),
    margin=st.floats(min_value=1e-6, max_value=1e6),
    p=st.integers(min_value=0, max_value=2),
    swap=st.booleans(),
    reduction=st.sampled_from(["none", "mean", "sum"]),
    test_with_out=st.just(False),
)
def test_paddle_triplet_margin_loss(
    dtype_and_inputs,
    margin,
    p,
    swap,
    reduction,
    test_flags,
    fn_tree,
    backend_fw,
    frontend,
    on_device,
):
    input_dtype, x = dtype_and_inputs
    helpers.test_frontend_function(
        input_dtypes=[input_dtype[0], input_dtype[1], input_dtype[2]],
        backend_to_test=backend_fw,
        frontend=frontend,
        test_flags=test_flags,
        fn_tree=fn_tree,
        on_device=on_device,
        input=x[0],
        positive=x[1],
        negative=x[2],
        margin=margin,
        p=p,
        swap=swap,
        reduction=reduction,
    )<|MERGE_RESOLUTION|>--- conflicted
+++ resolved
@@ -512,7 +512,6 @@
 
 
 @handle_frontend_test(
-<<<<<<< HEAD
     fn_tree="paddle.nn.functional.softmax_with_cross_entropy",
     dtype_and_x_and_axis=helpers.dtype_values_axis(
         available_dtypes=helpers.get_dtypes("float"),
@@ -565,7 +564,10 @@
         numeric_stable_mode=numeric_stable_mode,
         return_softmax=return_softmax,
         axis=axis,
-=======
+    )
+
+
+@handle_frontend_test(
     fn_tree="paddle.nn.functional.loss.square_error_cost",
     dtype_and_input_and_label=helpers.dtype_and_values(
         available_dtypes=helpers.get_dtypes("float"), num_arrays=2
@@ -589,7 +591,6 @@
         input=input,
         label=label,
         fn_tree=fn_tree,
->>>>>>> 4b874756
     )
 
 
