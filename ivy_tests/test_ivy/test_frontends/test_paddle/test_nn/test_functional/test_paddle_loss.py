--- conflicted
+++ resolved
@@ -58,7 +58,6 @@
     )
 
 
-<<<<<<< HEAD
 # mse_loss
 @handle_frontend_test(
     fn_tree="paddle.nn.functional.mse_loss",
@@ -84,7 +83,16 @@
     input_dtype, x = dtype_and_x
     helpers.test_frontend_function(
         input_dtypes=input_dtype,
-=======
+        frontend=frontend,
+        test_flags=test_flags,
+        fn_tree=fn_tree,
+        on_device=on_device,
+        input=x[0],
+        label=x[1],
+        reduction=reduction,
+    )
+      
+      
 # cosine embedding loss
 @st.composite
 def _cos_embd_loss_helper(draw):
@@ -137,19 +145,13 @@
 
     helpers.test_frontend_function(
         input_dtypes=[input1_dtype, input2_dtype],
->>>>>>> 84d64fe8
         frontend=frontend,
         test_flags=test_flags,
         fn_tree=fn_tree,
         on_device=on_device,
-<<<<<<< HEAD
-        input=x[0],
-        label=x[1],
-=======
         input1=input1,
         input2=input2,
         label=label[0],
         margin=margin,
->>>>>>> 84d64fe8
         reduction=reduction,
     )