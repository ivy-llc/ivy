# global
from hypothesis import strategies as st

# local
import ivy_tests.test_ivy.helpers as helpers
from ivy_tests.test_ivy.helpers import handle_frontend_test


# Cosine Similarity
@handle_frontend_test(
    fn_tree="paddle.nn.functional.common.cosine_similarity",
    d_type_and_x=helpers.dtype_and_values(
        available_dtypes=helpers.get_dtypes("float"),
        num_arrays=2,
        shared_dtype=True,
        min_value=2,
        max_value=5,
        min_dim_size=2,
        shape=(4, 4),
    ),
    axis=st.integers(min_value=-1, max_value=1),
)
def test_paddle_cosine_similarity(
    *,
    d_type_and_x,
    axis,
    on_device,
    fn_tree,
    frontend,
    test_flags,
):
    dtype, x = d_type_and_x
    helpers.test_frontend_function(
        input_dtypes=dtype,
        frontend=frontend,
        test_flags=test_flags,
        fn_tree=fn_tree,
        on_device=on_device,
        rtol=1e-01,
        x1=x[0],
        x2=x[1],
        axis=axis,
    )


<<<<<<< HEAD
# Dropout2d
@handle_frontend_test(
    fn_tree="paddle.nn.functional.common.dropout2d",
=======
# dropout
@handle_frontend_test(
    fn_tree="paddle.nn.functional.common.dropout",
>>>>>>> f34f57b0
    d_type_and_x=helpers.dtype_and_values(
        available_dtypes=helpers.get_dtypes("float"),
        num_arrays=1,
        shared_dtype=True,
        min_value=2,
        max_value=5,
<<<<<<< HEAD
        min_dim_size=4,
        shape=(
            st.integers(min_value=2, max_value=10),
            4,
            st.integers(min_value=12, max_value=64),
            st.integers(min_value=12, max_value=64),
        ),
    ),
    p=st.floats(min_value=0.0, max_value=1.0),
    training=st.booleans(),
    data_format=st.sampled_from(["NCHW", "NHWC"]),
)
def test_paddle_dropout2d(
    *,
    d_type_and_x,
    p,
    training,
    data_format,
=======
        min_num_dims=1,
        max_num_dims=1,
        min_dim_size=2,
    ),
    p=st.floats(min_value=0.0, max_value=1.0),
    axis=st.integers(min_value=0, max_value=1),
    training=st.booleans(),
    mode=st.one_of(
        *[st.just(seq) for seq in ["upscale_in_train", "downscale_in_infer"]]
    ),
)
def test_paddle_dropout(
    *,
    d_type_and_x,
    p,
>>>>>>> f34f57b0
    on_device,
    fn_tree,
    frontend,
    test_flags,
<<<<<<< HEAD
=======
    training,
    axis,
    mode,
>>>>>>> f34f57b0
):
    dtype, x = d_type_and_x
    helpers.test_frontend_function(
        input_dtypes=dtype,
<<<<<<< HEAD
        frontend=frontend,
        test_flags=test_flags,
        fn_tree=fn_tree,
        on_device=on_device,
        x=x[0],
        p=p,
        training=training,
        data_format=data_format,
=======
        p=p,
        frontend=frontend,
        fn_tree=fn_tree,
        test_flags=test_flags,
        on_device=on_device,
        x=x[0],
        training=training,
        axis=axis,
        mode=mode,
>>>>>>> f34f57b0
    )<|MERGE_RESOLUTION|>--- conflicted
+++ resolved
@@ -42,23 +42,16 @@
         axis=axis,
     )
 
-
-<<<<<<< HEAD
+    
 # Dropout2d
 @handle_frontend_test(
     fn_tree="paddle.nn.functional.common.dropout2d",
-=======
-# dropout
-@handle_frontend_test(
-    fn_tree="paddle.nn.functional.common.dropout",
->>>>>>> f34f57b0
     d_type_and_x=helpers.dtype_and_values(
         available_dtypes=helpers.get_dtypes("float"),
         num_arrays=1,
         shared_dtype=True,
         min_value=2,
         max_value=5,
-<<<<<<< HEAD
         min_dim_size=4,
         shape=(
             st.integers(min_value=2, max_value=10),
@@ -77,7 +70,34 @@
     p,
     training,
     data_format,
-=======
+    on_device,
+    fn_tree,
+    frontend,
+    test_flags,
+):
+    dtype, x = d_type_and_x
+    helpers.test_frontend_function(
+        input_dtypes=dtype,
+        frontend=frontend,
+        test_flags=test_flags,
+        fn_tree=fn_tree,
+        on_device=on_device,
+        x=x[0],
+        p=p,
+        training=training,
+        data_format=data_format,
+    )
+    
+    
+# dropout
+@handle_frontend_test(
+    fn_tree="paddle.nn.functional.common.dropout",
+    d_type_and_x=helpers.dtype_and_values(
+        available_dtypes=helpers.get_dtypes("float"),
+        num_arrays=1,
+        shared_dtype=True,
+        min_value=2,
+        max_value=5,
         min_num_dims=1,
         max_num_dims=1,
         min_dim_size=2,
@@ -93,31 +113,17 @@
     *,
     d_type_and_x,
     p,
->>>>>>> f34f57b0
     on_device,
     fn_tree,
     frontend,
     test_flags,
-<<<<<<< HEAD
-=======
     training,
     axis,
     mode,
->>>>>>> f34f57b0
 ):
     dtype, x = d_type_and_x
     helpers.test_frontend_function(
         input_dtypes=dtype,
-<<<<<<< HEAD
-        frontend=frontend,
-        test_flags=test_flags,
-        fn_tree=fn_tree,
-        on_device=on_device,
-        x=x[0],
-        p=p,
-        training=training,
-        data_format=data_format,
-=======
         p=p,
         frontend=frontend,
         fn_tree=fn_tree,
@@ -127,5 +133,4 @@
         training=training,
         axis=axis,
         mode=mode,
->>>>>>> f34f57b0
     )