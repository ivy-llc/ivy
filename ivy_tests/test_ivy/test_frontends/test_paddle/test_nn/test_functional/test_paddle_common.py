# global
from hypothesis import strategies as st

# local
import ivy_tests.test_ivy.helpers as helpers
from ivy_tests.test_ivy.helpers import handle_frontend_test


# Cosine Similarity
@handle_frontend_test(
    fn_tree="paddle.nn.functional.common.cosine_similarity",
    d_type_and_x=helpers.dtype_and_values(
        available_dtypes=helpers.get_dtypes("float"),
        num_arrays=2,
        shared_dtype=True,
        min_value=2,
        max_value=5,
        min_dim_size=2,
        shape=(4, 4),
    ),
    axis=st.integers(min_value=-1, max_value=1),
)
def test_paddle_cosine_similarity(
    *,
    d_type_and_x,
    axis,
    on_device,
    fn_tree,
    frontend,
    test_flags,
):
    dtype, x = d_type_and_x
    helpers.test_frontend_function(
        input_dtypes=dtype,
        frontend=frontend,
        test_flags=test_flags,
        fn_tree=fn_tree,
        on_device=on_device,
        rtol=1e-01,
        x1=x[0],
        x2=x[1],
        axis=axis,
    )

<<<<<<< HEAD
#ZeroPad2D
@handle_frontend_test(
    fn_tree="paddle.nn.functional.common.zeropad2d",
    d_type_and_x=helpers.dtype_and_values(
        available_dtypes=helpers.get_dtypes("float"),
=======

# Dropout2d
@handle_frontend_test(
    fn_tree="paddle.nn.functional.common.dropout2d",
    d_type_and_x=helpers.dtype_and_values(
        available_dtypes=helpers.get_dtypes("valid"),
>>>>>>> e65a88c4
        num_arrays=1,
        shared_dtype=True,
        min_value=2,
        max_value=5,
        min_dim_size=4,
<<<<<<< HEAD
        shape=(4, 4),
    ),
)
def test_paddle_zeropad2d(
    *,
    d_type_and_x,
=======
        shape=(
            st.integers(min_value=2, max_value=10),
            4,
            st.integers(min_value=12, max_value=64),
            st.integers(min_value=12, max_value=64),
        ),
    ),
    p=st.floats(min_value=0.0, max_value=1.0),
    training=st.booleans(),
    data_format=st.sampled_from(["NCHW", "NHWC"]),
)
def test_paddle_dropout2d(
    *,
    d_type_and_x,
    p,
    training,
    data_format,
>>>>>>> e65a88c4
    on_device,
    fn_tree,
    frontend,
    test_flags,
):
    dtype, x = d_type_and_x
    helpers.test_frontend_function(
        input_dtypes=dtype,
        frontend=frontend,
        test_flags=test_flags,
        fn_tree=fn_tree,
        on_device=on_device,
        x=x[0],
<<<<<<< HEAD

=======
        p=p,
        training=training,
        data_format=data_format,
    )


# dropout
@handle_frontend_test(
    fn_tree="paddle.nn.functional.common.dropout",
    d_type_and_x=helpers.dtype_and_values(
        available_dtypes=helpers.get_dtypes("float"),
        num_arrays=1,
        shared_dtype=True,
        min_value=2,
        max_value=5,
        min_num_dims=1,
        max_num_dims=1,
        min_dim_size=2,
    ),
    p=st.floats(min_value=0.0, max_value=1.0),
    axis=st.integers(min_value=0, max_value=1),
    training=st.booleans(),
    mode=st.one_of(
        *[st.just(seq) for seq in ["upscale_in_train", "downscale_in_infer"]]
    ),
)
def test_paddle_dropout(
    *,
    d_type_and_x,
    p,
    on_device,
    fn_tree,
    frontend,
    test_flags,
    training,
    axis,
    mode,
):
    dtype, x = d_type_and_x
    helpers.test_frontend_function(
        input_dtypes=dtype,
        p=p,
        frontend=frontend,
        fn_tree=fn_tree,
        test_flags=test_flags,
        on_device=on_device,
        x=x[0],
        training=training,
        axis=axis,
        mode=mode,
>>>>>>> e65a88c4
    )<|MERGE_RESOLUTION|>--- conflicted
+++ resolved
@@ -42,33 +42,17 @@
         axis=axis,
     )
 
-<<<<<<< HEAD
-#ZeroPad2D
-@handle_frontend_test(
-    fn_tree="paddle.nn.functional.common.zeropad2d",
-    d_type_and_x=helpers.dtype_and_values(
-        available_dtypes=helpers.get_dtypes("float"),
-=======
 
 # Dropout2d
 @handle_frontend_test(
     fn_tree="paddle.nn.functional.common.dropout2d",
     d_type_and_x=helpers.dtype_and_values(
         available_dtypes=helpers.get_dtypes("valid"),
->>>>>>> e65a88c4
         num_arrays=1,
         shared_dtype=True,
         min_value=2,
         max_value=5,
         min_dim_size=4,
-<<<<<<< HEAD
-        shape=(4, 4),
-    ),
-)
-def test_paddle_zeropad2d(
-    *,
-    d_type_and_x,
-=======
         shape=(
             st.integers(min_value=2, max_value=10),
             4,
@@ -86,7 +70,6 @@
     p,
     training,
     data_format,
->>>>>>> e65a88c4
     on_device,
     fn_tree,
     frontend,
@@ -100,9 +83,6 @@
         fn_tree=fn_tree,
         on_device=on_device,
         x=x[0],
-<<<<<<< HEAD
-
-=======
         p=p,
         training=training,
         data_format=data_format,
@@ -153,5 +133,4 @@
         training=training,
         axis=axis,
         mode=mode,
->>>>>>> e65a88c4
     )