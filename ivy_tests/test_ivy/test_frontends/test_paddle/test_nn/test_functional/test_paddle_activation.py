# global

# local
import ivy_tests.test_ivy.helpers as helpers
from ivy_tests.test_ivy.helpers import handle_frontend_test


# selu
@handle_frontend_test(
    fn_tree="paddle.nn.functional.selu",
    dtype_and_x=helpers.dtype_and_values(
        available_dtypes=helpers.get_dtypes("valid"),
        safety_factor_scale="log",
        small_abs_safety_factor=20,
    ),
    scale=helpers.ints(min_value=2, max_value=10),
    alpha=helpers.ints(min_value=1, max_value=10),
)
def test_paddle_selu(
    *,
    dtype_and_x,
    scale,
    alpha,
    on_device,
    fn_tree,
    frontend,
    test_flags,
):
    input_dtype, x = dtype_and_x
    helpers.test_frontend_function(
        input_dtypes=input_dtype,
        frontend=frontend,
        test_flags=test_flags,
        fn_tree=fn_tree,
        on_device=on_device,
        x=x[0],
        alpha=alpha,
        scale=scale,
    )


<<<<<<< HEAD
# hardswish
@handle_frontend_test(
    fn_tree="paddle.nn.functional.hardswish",
    dtype_and_x=helpers.dtype_and_values(
        available_dtypes=helpers.get_dtypes("float"),
        safety_factor_scale="log",
    ),
)
def test_paddle_hardswish(
    *,
    dtype_and_x,
=======
# hardshrink
@handle_frontend_test(
    fn_tree="paddle.nn.functional.hardshrink",
    dtype_and_x=helpers.dtype_and_values(
        available_dtypes=helpers.get_dtypes("valid"),
    ),
    threshold=helpers.floats(min_value=0, max_value=1, exclude_min=True),
)
def test_paddle_hardshrink(
    *,
    dtype_and_x,
    threshold,
>>>>>>> 8ad1fb9c
    on_device,
    fn_tree,
    frontend,
    test_flags,
):
    input_dtype, x = dtype_and_x
    helpers.test_frontend_function(
        input_dtypes=input_dtype,
        frontend=frontend,
        test_flags=test_flags,
        fn_tree=fn_tree,
        on_device=on_device,
        x=x[0],
<<<<<<< HEAD
=======
        threshold=threshold,
>>>>>>> 8ad1fb9c
    )<|MERGE_RESOLUTION|>--- conflicted
+++ resolved
@@ -39,19 +39,6 @@
     )
 
 
-<<<<<<< HEAD
-# hardswish
-@handle_frontend_test(
-    fn_tree="paddle.nn.functional.hardswish",
-    dtype_and_x=helpers.dtype_and_values(
-        available_dtypes=helpers.get_dtypes("float"),
-        safety_factor_scale="log",
-    ),
-)
-def test_paddle_hardswish(
-    *,
-    dtype_and_x,
-=======
 # hardshrink
 @handle_frontend_test(
     fn_tree="paddle.nn.functional.hardshrink",
@@ -64,7 +51,6 @@
     *,
     dtype_and_x,
     threshold,
->>>>>>> 8ad1fb9c
     on_device,
     fn_tree,
     frontend,
@@ -78,8 +64,32 @@
         fn_tree=fn_tree,
         on_device=on_device,
         x=x[0],
-<<<<<<< HEAD
-=======
         threshold=threshold,
->>>>>>> 8ad1fb9c
+    )
+    
+   
+# hardswish
+@handle_frontend_test(
+    fn_tree="paddle.nn.functional.hardswish",
+    dtype_and_x=helpers.dtype_and_values(
+        available_dtypes=helpers.get_dtypes("float"),
+        safety_factor_scale="log",
+    ),
+)
+def test_paddle_hardswish(
+    *,
+    dtype_and_x,
+    on_device,
+    fn_tree,
+    frontend,
+    test_flags,
+):
+    input_dtype, x = dtype_and_x
+    helpers.test_frontend_function(
+        input_dtypes=input_dtype,
+        frontend=frontend,
+        test_flags=test_flags,
+        fn_tree=fn_tree,
+        on_device=on_device,
+        x=x[0],
     )