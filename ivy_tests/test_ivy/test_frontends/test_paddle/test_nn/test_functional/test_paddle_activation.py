# global
from hypothesis import strategies as st

# local
import ivy
import ivy_tests.test_ivy.helpers as helpers
from ivy_tests.test_ivy.helpers import handle_frontend_test


# selu
@handle_frontend_test(
    fn_tree="paddle.nn.functional.selu",
    dtype_and_x=helpers.dtype_and_values(
        available_dtypes=helpers.get_dtypes("valid"),
        safety_factor_scale="log",
        small_abs_safety_factor=20,
    ),
    scale=helpers.ints(min_value=2, max_value=10),
    alpha=helpers.ints(min_value=1, max_value=10),
)
def test_paddle_selu(
    *,
    dtype_and_x,
    scale,
    alpha,
    on_device,
    fn_tree,
    frontend,
    test_flags,
):
    input_dtype, x = dtype_and_x
    helpers.test_frontend_function(
        input_dtypes=input_dtype,
        frontend=frontend,
        test_flags=test_flags,
        fn_tree=fn_tree,
        on_device=on_device,
        x=x[0],
        alpha=alpha,
        scale=scale,
    )


# hardshrink
@handle_frontend_test(
    fn_tree="paddle.nn.functional.hardshrink",
    dtype_and_x=helpers.dtype_and_values(
        available_dtypes=helpers.get_dtypes("valid"),
    ),
    threshold=helpers.floats(min_value=0, max_value=1, exclude_min=True),
)
def test_paddle_hardshrink(
    *,
    dtype_and_x,
    threshold,
    on_device,
    fn_tree,
    frontend,
    test_flags,
):
    input_dtype, x = dtype_and_x
    helpers.test_frontend_function(
        input_dtypes=input_dtype,
        frontend=frontend,
        test_flags=test_flags,
        fn_tree=fn_tree,
        on_device=on_device,
        x=x[0],
        threshold=threshold,
    )


# hardswish
@handle_frontend_test(
    fn_tree="paddle.nn.functional.hardswish",
    dtype_and_x=helpers.dtype_and_values(
        available_dtypes=helpers.get_dtypes("float"),
        safety_factor_scale="log",
    ),
)
def test_paddle_hardswish(
    *,
    dtype_and_x,
    on_device,
    fn_tree,
    frontend,
    test_flags,
):
    input_dtype, x = dtype_and_x
    helpers.test_frontend_function(
        input_dtypes=input_dtype,
        frontend=frontend,
        test_flags=test_flags,
        fn_tree=fn_tree,
        on_device=on_device,
        x=x[0],
    )


# hardtanh
@handle_frontend_test(
    fn_tree="paddle.nn.functional.hardtanh",
    dtype_and_x=helpers.dtype_and_values(
        available_dtypes=helpers.get_dtypes("valid"),
    ),
    max_val=helpers.floats(min_value=0, max_value=1, exclude_min=True),
)
def test_paddle_hardtanh(
    *,
    dtype_and_x,
    max_val,
    on_device,
    fn_tree,
    frontend,
    test_flags,
):
    input_dtype, x = dtype_and_x
    max_min = max_val, -max_val
    helpers.test_frontend_function(
        input_dtypes=input_dtype,
        frontend=frontend,
        test_flags=test_flags,
        fn_tree=fn_tree,
        on_device=on_device,
        x=x[0],
        min=max_min[1],
        max=max_min[0],
    )


# gelu
@handle_frontend_test(
    fn_tree="paddle.nn.functional.gelu",
    dtype_and_x=helpers.dtype_and_values(
        available_dtypes=helpers.get_dtypes("valid"),
        safety_factor_scale="log",
        small_abs_safety_factor=20,
    ),
    approximate=st.booleans(),
)
def test_paddle_gelu(
    *,
    dtype_and_x,
    approximate,
    on_device,
    fn_tree,
    frontend,
    test_flags,
):
    input_dtype, x = dtype_and_x
    helpers.test_frontend_function(
        input_dtypes=input_dtype,
        frontend=frontend,
        test_flags=test_flags,
        fn_tree=fn_tree,
        on_device=on_device,
        rtol=1e-2,
        atol=1e-2,
        x=x[0],
        approximate=approximate,
    )


# hardsigmoid
@handle_frontend_test(
    fn_tree="paddle.nn.functional.hardsigmoid",
    dtype_and_x=helpers.dtype_and_values(
        available_dtypes=helpers.get_dtypes("valid"),
    ),
    slope=helpers.ints(min_value=0, max_value=10),
    offset=helpers.ints(min_value=0, max_value=10),
)
def test_paddle_hardsigmoid(
    *,
    dtype_and_x,
    slope,
    offset,
    on_device,
    fn_tree,
    frontend,
    test_flags,
):
    input_dtype, x = dtype_and_x
    helpers.test_frontend_function(
        input_dtypes=input_dtype,
        frontend=frontend,
        test_flags=test_flags,
        fn_tree=fn_tree,
        on_device=on_device,
        x=x[0],
        slope=slope,
        offset=offset,
    )


# relu6
@handle_frontend_test(
    fn_tree="paddle.nn.functional.relu6",
    dtype_and_x=helpers.dtype_and_values(
        available_dtypes=helpers.get_dtypes("valid"),
    ),
)
def test_paddle_relu6(
    *,
    dtype_and_x,
    on_device,
    fn_tree,
    frontend,
    test_flags,
):
    input_dtype, x = dtype_and_x
    helpers.test_frontend_function(
        input_dtypes=input_dtype,
        frontend=frontend,
        test_flags=test_flags,
        fn_tree=fn_tree,
        on_device=on_device,
        x=x[0],
    )


# softshrink
@handle_frontend_test(
    fn_tree="paddle.nn.functional.softshrink",
    dtype_and_input=helpers.dtype_and_values(
        available_dtypes=helpers.get_dtypes("valid"),
    ),
    threshold=helpers.floats(min_value=0, max_value=1, exclude_min=True),
)
def test_paddle_softshrink(
    *,
    dtype_and_input,
    threshold,
    on_device,
    fn_tree,
    frontend,
    test_flags,
):
    input_dtype, x = dtype_and_input
    helpers.test_frontend_function(
        input_dtypes=input_dtype,
        frontend=frontend,
        test_flags=test_flags,
        fn_tree=fn_tree,
        on_device=on_device,
        x=x[0],
        threshold=threshold,
    )


# softsign
@handle_frontend_test(
    fn_tree="paddle.nn.functional.softsign",
    dtype_and_x=helpers.dtype_and_values(
        available_dtypes=helpers.get_dtypes("valid"),
        safety_factor_scale="log",
        small_abs_safety_factor=20,
    ),
)
def test_paddle_softsign(
    *,
    dtype_and_x,
    on_device,
    fn_tree,
    frontend,
    test_flags,
):
    input_dtype, x = dtype_and_x
    helpers.test_frontend_function(
        input_dtypes=input_dtype,
        frontend=frontend,
        test_flags=test_flags,
        fn_tree=fn_tree,
        on_device=on_device,
        x=x[0],
    )


# log_softmax
@handle_frontend_test(
    fn_tree="paddle.nn.functional.log_softmax",
    dtype_x_and_axis=helpers.dtype_values_axis(
        available_dtypes=helpers.get_dtypes("float"),
        min_num_dims=1,
        max_axes_size=1,
        force_int_axis=True,
        valid_axis=True,
        min_value=-30.0,
        max_value=30.0,
    ),
    dtypes=helpers.get_dtypes("float", none=False, full=False),
)
def test_paddle_log_softmax(
    *,
    dtype_x_and_axis,
    dtypes,
    on_device,
    fn_tree,
    frontend,
    test_flags,
):
    input_dtype, x, axis = dtype_x_and_axis
    helpers.test_frontend_function(
        input_dtypes=input_dtype,
        frontend=frontend,
        test_flags=test_flags,
        fn_tree=fn_tree,
        on_device=on_device,
        atol=1e-2,
        x=x[0],
        axis=axis,
        dtype=ivy.as_ivy_dtype(dtypes[0]),
    )


@st.composite
def _generate_prelu_arrays(draw):
    arr_size = draw(helpers.ints(min_value=2, max_value=5))
    dtype = draw(helpers.get_dtypes("float", index=1, full=False))
    input = draw(
        helpers.array_values(
            dtype=dtype[0], shape=(arr_size), min_value=0, max_value=10
        )
    )
    weight = draw(
        helpers.array_values(dtype=dtype[0], shape=(1,), min_value=0, max_value=1.0)
    )
    input_weight = input, weight
    return dtype, input_weight


# prelu
@handle_frontend_test(
    fn_tree="paddle.nn.functional.prelu",
    dtype_input_and_weight=_generate_prelu_arrays(),
)
def test_paddle_prelu(
    *,
    dtype_input_and_weight,
    on_device,
    fn_tree,
    frontend,
    test_flags,
):
    dtype, x = dtype_input_and_weight
    helpers.test_frontend_function(
        input_dtypes=dtype,
        frontend=frontend,
        test_flags=test_flags,
        fn_tree=fn_tree,
        on_device=on_device,
        x=x[0],
        weight=x[1],
    )


# celu
@handle_frontend_test(
    fn_tree="paddle.nn.functional.celu",
    dtype_and_x=helpers.dtype_and_values(
        available_dtypes=helpers.get_dtypes("valid"),
    ),
    alpha=helpers.ints(min_value=1, max_value=10),
)
def test_paddle_celu(
    *,
    dtype_and_x,
    alpha,
    on_device,
    fn_tree,
    frontend,
    test_flags,
):
    input_dtype, x = dtype_and_x
    helpers.test_frontend_function(
        input_dtypes=input_dtype,
        frontend=frontend,
        test_flags=test_flags,
        fn_tree=fn_tree,
        on_device=on_device,
        x=x[0],
        alpha=alpha,
    )


@handle_frontend_test(
    fn_tree="paddle.nn.functional.rrelu",
    dtype_and_x=helpers.dtype_and_values(
        available_dtypes=helpers.get_dtypes("float"),
    ),
)
def test_paddle_rrelu(
    *,
    dtype_and_x,
    on_device,
    fn_tree,
    frontend,
    test_flags,
):
    input_dtype, x = dtype_and_x
    helpers.test_frontend_function(
        input_dtypes=input_dtype,
        frontend=frontend,
        test_flags=test_flags,
        fn_tree=fn_tree,
        on_device=on_device,
        test_values=False,
        x=x[0],
    )


# tanhshrink
@handle_frontend_test(
    fn_tree="paddle.nn.functional.tanhshrink",
    dtype_and_x=helpers.dtype_and_values(
        available_dtypes=helpers.get_dtypes("float"),
    ),
)
def test_paddle_tanhshrink(
    *,
    dtype_and_x,
    on_device,
    fn_tree,
    frontend,
    test_flags,
):
    input_dtype, x = dtype_and_x
    helpers.test_frontend_function(
        input_dtypes=input_dtype,
        frontend=frontend,
        test_flags=test_flags,
        fn_tree=fn_tree,
        on_device=on_device,
        test_values=False,
        x=x[0],
    )


# relu_
@handle_frontend_test(
    fn_tree="paddle.nn.functional.relu_",
    dtype_and_x=helpers.dtype_and_values(
        available_dtypes=helpers.get_dtypes("valid"),
    ),
)
def test_paddle_relu_(
    dtype_and_x,
    frontend,
    test_flags,
    fn_tree,
):
    input_dtype, x = dtype_and_x
    helpers.test_frontend_function(
        input_dtypes=input_dtype,
        frontend=frontend,
        test_flags=test_flags,
        fn_tree=fn_tree,
        x=x[0],
    )


# elu
@handle_frontend_test(
    fn_tree="paddle.nn.functional.elu",
    dtype_and_input=helpers.dtype_and_values(
        available_dtypes=helpers.get_dtypes("valid"),
    ),
    alpha=helpers.floats(min_value=0, max_value=1, exclude_min=True),
)
def test_paddle_elu(
    *,
    dtype_and_input,
    alpha,
    on_device,
    fn_tree,
    frontend,
    test_flags,
):
    input_dtype, x = dtype_and_input
    helpers.test_frontend_function(
        input_dtypes=input_dtype,
        frontend=frontend,
        test_flags=test_flags,
        fn_tree=fn_tree,
        on_device=on_device,
        x=x[0],
        alpha=alpha,
    )


# mish
@handle_frontend_test(
    fn_tree="paddle.nn.functional.mish",
    dtype_and_input=helpers.dtype_and_values(
        available_dtypes=helpers.get_dtypes("valid"),
        safety_factor_scale="log",
        small_abs_safety_factor=20,
    ),
)
def test_paddle_mish(
    *,
    dtype_and_input,
    on_device,
    fn_tree,
    frontend,
    test_flags,
):
    input_dtype, x = dtype_and_input
    helpers.test_frontend_function(
        input_dtypes=input_dtype,
        frontend=frontend,
        test_flags=test_flags,
        fn_tree=fn_tree,
        on_device=on_device,
        x=x[0],
    )


@handle_frontend_test(
<<<<<<< HEAD
    fn_tree="paddle.nn.functional.softplus",
    dtype_and_input=helpers.dtype_and_values(
        available_dtypes=helpers.get_dtypes("valid"),
        min_num_dims=1,
    ),
)
def test_paddle_softplus(
    *,
    dtype_and_input,
=======
    fn_tree="paddle.nn.functional.leaky_relu",
    dtype_and_x=helpers.dtype_and_values(
        available_dtypes=helpers.get_dtypes("float"),
    ),
)
def test_paddle_leaky_relu(
    *,
    dtype_and_x,
>>>>>>> 9d0b8e0c
    on_device,
    fn_tree,
    frontend,
    test_flags,
):
<<<<<<< HEAD
    input_dtype, x = dtype_and_input
=======
    input_dtype, x = dtype_and_x
>>>>>>> 9d0b8e0c
    helpers.test_frontend_function(
        input_dtypes=input_dtype,
        frontend=frontend,
        test_flags=test_flags,
        fn_tree=fn_tree,
        on_device=on_device,
<<<<<<< HEAD
=======
        negative_slope=0.01,
>>>>>>> 9d0b8e0c
        x=x[0],
    )<|MERGE_RESOLUTION|>--- conflicted
+++ resolved
@@ -515,9 +515,8 @@
         x=x[0],
     )
 
-
-@handle_frontend_test(
-<<<<<<< HEAD
+    
+@handle_frontend_test(
     fn_tree="paddle.nn.functional.softplus",
     dtype_and_input=helpers.dtype_and_values(
         available_dtypes=helpers.get_dtypes("valid"),
@@ -527,7 +526,23 @@
 def test_paddle_softplus(
     *,
     dtype_and_input,
-=======
+    on_device,
+    fn_tree,
+    frontend,
+    test_flags,
+):
+    input_dtype, x = dtype_and_input
+    helpers.test_frontend_function(
+        input_dtypes=input_dtype,
+        frontend=frontend,
+        test_flags=test_flags,
+        fn_tree=fn_tree,
+        on_device=on_device,
+        x=x[0],
+    )
+
+    
+@handle_frontend_test(
     fn_tree="paddle.nn.functional.leaky_relu",
     dtype_and_x=helpers.dtype_and_values(
         available_dtypes=helpers.get_dtypes("float"),
@@ -536,26 +551,18 @@
 def test_paddle_leaky_relu(
     *,
     dtype_and_x,
->>>>>>> 9d0b8e0c
-    on_device,
-    fn_tree,
-    frontend,
-    test_flags,
-):
-<<<<<<< HEAD
-    input_dtype, x = dtype_and_input
-=======
-    input_dtype, x = dtype_and_x
->>>>>>> 9d0b8e0c
-    helpers.test_frontend_function(
-        input_dtypes=input_dtype,
-        frontend=frontend,
-        test_flags=test_flags,
-        fn_tree=fn_tree,
-        on_device=on_device,
-<<<<<<< HEAD
-=======
+    on_device,
+    fn_tree,
+    frontend,
+    test_flags,
+):
+    input_dtype, x = dtype_and_x
+    helpers.test_frontend_function(
+        input_dtypes=input_dtype,
+        frontend=frontend,
+        test_flags=test_flags,
+        fn_tree=fn_tree,
+        on_device=on_device,
         negative_slope=0.01,
->>>>>>> 9d0b8e0c
         x=x[0],
     )