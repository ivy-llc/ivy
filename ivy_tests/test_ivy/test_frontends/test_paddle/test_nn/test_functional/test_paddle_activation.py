--- conflicted
+++ resolved
@@ -383,7 +383,82 @@
     )
 
 
-<<<<<<< HEAD
+@handle_frontend_test(
+    fn_tree="paddle.nn.functional.rrelu",
+    dtype_and_x=helpers.dtype_and_values(
+        available_dtypes=helpers.get_dtypes("float"),
+    ),
+)
+def test_paddle_rrelu(
+    *,
+    dtype_and_x,
+    on_device,
+    fn_tree,
+    frontend,
+    test_flags,
+):
+    input_dtype, x = dtype_and_x
+    helpers.test_frontend_function(
+        input_dtypes=input_dtype,
+        frontend=frontend,
+        test_flags=test_flags,
+        fn_tree=fn_tree,
+        on_device=on_device,
+        test_values=False,
+        x=x[0],
+    )
+
+
+# tanhshrink
+@handle_frontend_test(
+    fn_tree="paddle.nn.functional.tanhshrink",
+    dtype_and_x=helpers.dtype_and_values(
+        available_dtypes=helpers.get_dtypes("float"),
+    ),
+)
+def test_paddle_tanhshrink(
+    *,
+    dtype_and_x,
+    on_device,
+    fn_tree,
+    frontend,
+    test_flags,
+):
+    input_dtype, x = dtype_and_x
+    helpers.test_frontend_function(
+        input_dtypes=input_dtype,
+        frontend=frontend,
+        test_flags=test_flags,
+        fn_tree=fn_tree,
+        on_device=on_device,
+        test_values=False,
+        x=x[0],
+    )
+
+
+# relu_
+@handle_frontend_test(
+    fn_tree="paddle.nn.functional.relu_",
+    dtype_and_x=helpers.dtype_and_values(
+        available_dtypes=helpers.get_dtypes("valid"),
+    ),
+)
+def test_paddle_relu_(
+    dtype_and_x,
+    frontend,
+    test_flags,
+    fn_tree,
+):
+    input_dtype, x = dtype_and_x
+    helpers.test_frontend_function(
+        input_dtypes=input_dtype,
+        frontend=frontend,
+        test_flags=test_flags,
+        fn_tree=fn_tree,
+        x=x[0],
+    )
+
+
 # thresholded_relu
 @handle_frontend_test(
     fn_tree="paddle.nn.functional.thresholded_relu",
@@ -396,84 +471,18 @@
     *,
     dtype_and_x,
     threshold,
-=======
-@handle_frontend_test(
-    fn_tree="paddle.nn.functional.rrelu",
-    dtype_and_x=helpers.dtype_and_values(
-        available_dtypes=helpers.get_dtypes("float"),
-    ),
-)
-def test_paddle_rrelu(
-    *,
-    dtype_and_x,
->>>>>>> 43aebecf
-    on_device,
-    fn_tree,
-    frontend,
-    test_flags,
-):
-    input_dtype, x = dtype_and_x
-    helpers.test_frontend_function(
-        input_dtypes=input_dtype,
-        frontend=frontend,
-        test_flags=test_flags,
-        fn_tree=fn_tree,
-        on_device=on_device,
-<<<<<<< HEAD
+    on_device,
+    fn_tree,
+    frontend,
+    test_flags,
+):
+    input_dtype, x = dtype_and_x
+    helpers.test_frontend_function(
+        input_dtypes=input_dtype,
+        frontend=frontend,
+        test_flags=test_flags,
+        fn_tree=fn_tree,
+        on_device=on_device,
         x=x[0],
         threshold=threshold,
-=======
-        test_values=False,
-        x=x[0],
-    )
-
-
-# tanhshrink
-@handle_frontend_test(
-    fn_tree="paddle.nn.functional.tanhshrink",
-    dtype_and_x=helpers.dtype_and_values(
-        available_dtypes=helpers.get_dtypes("float"),
-    ),
-)
-def test_paddle_tanhshrink(
-    *,
-    dtype_and_x,
-    on_device,
-    fn_tree,
-    frontend,
-    test_flags,
-):
-    input_dtype, x = dtype_and_x
-    helpers.test_frontend_function(
-        input_dtypes=input_dtype,
-        frontend=frontend,
-        test_flags=test_flags,
-        fn_tree=fn_tree,
-        on_device=on_device,
-        test_values=False,
-        x=x[0],
-    )
-
-
-# relu_
-@handle_frontend_test(
-    fn_tree="paddle.nn.functional.relu_",
-    dtype_and_x=helpers.dtype_and_values(
-        available_dtypes=helpers.get_dtypes("valid"),
-    ),
-)
-def test_paddle_relu_(
-    dtype_and_x,
-    frontend,
-    test_flags,
-    fn_tree,
-):
-    input_dtype, x = dtype_and_x
-    helpers.test_frontend_function(
-        input_dtypes=input_dtype,
-        frontend=frontend,
-        test_flags=test_flags,
-        fn_tree=fn_tree,
-        x=x[0],
->>>>>>> 43aebecf
     )