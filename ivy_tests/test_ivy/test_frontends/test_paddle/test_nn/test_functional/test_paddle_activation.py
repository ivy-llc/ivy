# global

# local
import ivy_tests.test_ivy.helpers as helpers
from ivy_tests.test_ivy.helpers import handle_frontend_test


# selu
@handle_frontend_test(
    fn_tree="paddle.nn.functional.selu",
    dtype_and_x=helpers.dtype_and_values(
        available_dtypes=helpers.get_dtypes("valid"),
        safety_factor_scale="log",
        small_abs_safety_factor=20,
    ),
    scale=helpers.ints(min_value=2, max_value=10),
    alpha=helpers.ints(min_value=1, max_value=10),
)
def test_paddle_selu(
    *,
    dtype_and_x,
    scale,
    alpha,
    on_device,
    fn_tree,
    frontend,
    test_flags,
):
    input_dtype, x = dtype_and_x
    helpers.test_frontend_function(
        input_dtypes=input_dtype,
        frontend=frontend,
        test_flags=test_flags,
        fn_tree=fn_tree,
        on_device=on_device,
        x=x[0],
        alpha=alpha,
        scale=scale,
    )


# hardshrink
@handle_frontend_test(
    fn_tree="paddle.nn.functional.hardshrink",
    dtype_and_x=helpers.dtype_and_values(
        available_dtypes=helpers.get_dtypes("valid"),
    ),
    threshold=helpers.floats(min_value=0, max_value=1, exclude_min=True),
)
def test_paddle_hardshrink(
    *,
    dtype_and_x,
    threshold,
    on_device,
    fn_tree,
    frontend,
    test_flags,
):
    input_dtype, x = dtype_and_x
    helpers.test_frontend_function(
        input_dtypes=input_dtype,
        frontend=frontend,
        test_flags=test_flags,
        fn_tree=fn_tree,
        on_device=on_device,
        x=x[0],
        threshold=threshold,
    )


<<<<<<< HEAD
# hardswish
@handle_frontend_test(
    fn_tree="paddle.nn.functional.hardswish",
    dtype_and_x=helpers.dtype_and_values(
        available_dtypes=helpers.get_dtypes("float"),
        safety_factor_scale="log",
    ),
)
def test_paddle_hardswish(
    *,
    dtype_and_x,
=======
# hardtanh
@handle_frontend_test(
    fn_tree="paddle.nn.functional.hardtanh",
    dtype_and_x=helpers.dtype_and_values(
        available_dtypes=helpers.get_dtypes("valid"),
    ),
    max_val=helpers.floats(min_value=0, max_value=1, exclude_min=True),
)
def test_paddle_hardtanh(
    *,
    dtype_and_x,
    max_val,
>>>>>>> ad0580e3
    on_device,
    fn_tree,
    frontend,
    test_flags,
):
    input_dtype, x = dtype_and_x
<<<<<<< HEAD
=======
    max_min = max_val, -max_val
>>>>>>> ad0580e3
    helpers.test_frontend_function(
        input_dtypes=input_dtype,
        frontend=frontend,
        test_flags=test_flags,
        fn_tree=fn_tree,
        on_device=on_device,
        x=x[0],
<<<<<<< HEAD
=======
        min=max_min[1],
        max=max_min[0],
>>>>>>> ad0580e3
    )<|MERGE_RESOLUTION|>--- conflicted
+++ resolved
@@ -68,7 +68,6 @@
     )
 
 
-<<<<<<< HEAD
 # hardswish
 @handle_frontend_test(
     fn_tree="paddle.nn.functional.hardswish",
@@ -80,7 +79,22 @@
 def test_paddle_hardswish(
     *,
     dtype_and_x,
-=======
+    on_device,
+    fn_tree,
+    frontend,
+    test_flags,
+):
+    input_dtype, x = dtype_and_x
+    helpers.test_frontend_function(
+        input_dtypes=input_dtype,
+        frontend=frontend,
+        test_flags=test_flags,
+        fn_tree=fn_tree,
+        on_device=on_device,
+        x=x[0],
+    )
+
+
 # hardtanh
 @handle_frontend_test(
     fn_tree="paddle.nn.functional.hardtanh",
@@ -93,17 +107,13 @@
     *,
     dtype_and_x,
     max_val,
->>>>>>> ad0580e3
     on_device,
     fn_tree,
     frontend,
     test_flags,
 ):
     input_dtype, x = dtype_and_x
-<<<<<<< HEAD
-=======
     max_min = max_val, -max_val
->>>>>>> ad0580e3
     helpers.test_frontend_function(
         input_dtypes=input_dtype,
         frontend=frontend,
@@ -111,9 +121,6 @@
         fn_tree=fn_tree,
         on_device=on_device,
         x=x[0],
-<<<<<<< HEAD
-=======
         min=max_min[1],
         max=max_min[0],
->>>>>>> ad0580e3
     )