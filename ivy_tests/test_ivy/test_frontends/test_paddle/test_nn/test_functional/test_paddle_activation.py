--- conflicted
+++ resolved
@@ -383,55 +383,51 @@
     )
 
 
-<<<<<<< HEAD
+# tanhshrink
+@handle_frontend_test(
+    fn_tree="paddle.nn.functional.tanhshrink",
+    dtype_and_x=helpers.dtype_and_values(
+        available_dtypes=helpers.get_dtypes("valid"),
+    ),
+)
+def test_paddle_tanhshrink(
+    *,
+    dtype_and_x,
+    on_device,
+    fn_tree,
+    frontend,
+    test_flags,
+):
+    input_dtype, x = dtype_and_x
+    helpers.test_frontend_function(
+        input_dtypes=input_dtype,
+        frontend=frontend,
+        test_flags=test_flags,
+        fn_tree=fn_tree,
+        on_device=on_device,
+        test_values=False,
+        x=x[0],
+    )
+
+
 # relu_
 @handle_frontend_test(
     fn_tree="paddle.nn.functional.relu_",
-=======
-@handle_frontend_test(
-    fn_tree="paddle.nn.functional.rrelu",
-    dtype_and_x=helpers.dtype_and_values(
-        available_dtypes=helpers.get_dtypes("float"),
-    ),
-)
-def test_paddle_rrelu(*, dtype_and_x, on_device, fn_tree, frontend, test_flags):
-
-# tanhshrink
-@handle_frontend_test(
-    fn_tree="paddle.nn.functional.tanhshrink",
->>>>>>> 87be0f4f
-    dtype_and_x=helpers.dtype_and_values(
-        available_dtypes=helpers.get_dtypes("valid"),
-    ),
-)
-<<<<<<< HEAD
+    dtype_and_x=helpers.dtype_and_values(
+        available_dtypes=helpers.get_dtypes("valid"),
+    ),
+)
 def test_paddle_relu_(
     dtype_and_x,
     frontend,
     test_flags,
     fn_tree,
 ):
-=======
-def test_paddle_tanhshrink(
-    *,
-    dtype_and_x,
-    on_device,
-    fn_tree,
-    frontend,
-    test_flags,
-):
-
->>>>>>> 87be0f4f
-    input_dtype, x = dtype_and_x
-    helpers.test_frontend_function(
-        input_dtypes=input_dtype,
-        frontend=frontend,
-        test_flags=test_flags,
-        fn_tree=fn_tree,
-<<<<<<< HEAD
-=======
-        on_device=on_device,
-        test_values=False,
->>>>>>> 87be0f4f
+    input_dtype, x = dtype_and_x
+    helpers.test_frontend_function(
+        input_dtypes=input_dtype,
+        frontend=frontend,
+        test_flags=test_flags,
+        fn_tree=fn_tree,
         x=x[0],
     )