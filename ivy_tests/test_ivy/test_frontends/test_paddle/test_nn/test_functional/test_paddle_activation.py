--- conflicted
+++ resolved
@@ -5,19 +5,6 @@
 from ivy_tests.test_ivy.helpers import handle_frontend_test
 
 
-<<<<<<< HEAD
-# hardswish
-@handle_frontend_test(
-    fn_tree="paddle.nn.functional.hardswish",
-    dtype_and_x=helpers.dtype_and_values(
-        available_dtypes=helpers.get_dtypes("float"),
-        safety_factor_scale="log",
-    ),
-)
-def test_paddle_hardswish(
-    *,
-    dtype_and_x,
-=======
 # selu
 @handle_frontend_test(
     fn_tree="paddle.nn.functional.selu",
@@ -34,7 +21,6 @@
     dtype_and_x,
     scale,
     alpha,
->>>>>>> e6af9769
     on_device,
     fn_tree,
     frontend,
@@ -48,9 +34,34 @@
         fn_tree=fn_tree,
         on_device=on_device,
         x=x[0],
-<<<<<<< HEAD
-=======
         alpha=alpha,
         scale=scale,
->>>>>>> e6af9769
-    )+    )
+
+
+# hardswish
+@handle_frontend_test(
+    fn_tree="paddle.nn.functional.hardswish",
+    dtype_and_x=helpers.dtype_and_values(
+        available_dtypes=helpers.get_dtypes("float"),
+        safety_factor_scale="log",
+    ),
+)
+def test_paddle_hardswish(
+    *,
+    dtype_and_x,
+    on_device,
+    fn_tree,
+    frontend,
+    test_flags,
+):
+    input_dtype, x = dtype_and_x
+    helpers.test_frontend_function(
+        input_dtypes=input_dtype,
+        frontend=frontend,
+        test_flags=test_flags,
+        fn_tree=fn_tree,
+        on_device=on_device,
+        x=x[0],
+    )
+    