# global

# local
import ivy_tests.test_ivy.helpers as helpers
from ivy_tests.test_ivy.helpers import handle_frontend_test


# selu
@handle_frontend_test(
    fn_tree="paddle.nn.functional.selu",
    dtype_and_x=helpers.dtype_and_values(
        available_dtypes=helpers.get_dtypes("valid"),
        safety_factor_scale="log",
        small_abs_safety_factor=20,
    ),
    scale=helpers.ints(min_value=2, max_value=10),
    alpha=helpers.ints(min_value=1, max_value=10),
)
def test_paddle_selu(
    *,
    dtype_and_x,
    scale,
    alpha,
    on_device,
    fn_tree,
    frontend,
    test_flags,
):
    input_dtype, x = dtype_and_x
    helpers.test_frontend_function(
        input_dtypes=input_dtype,
        frontend=frontend,
        test_flags=test_flags,
        fn_tree=fn_tree,
        on_device=on_device,
        x=x[0],
        alpha=alpha,
        scale=scale,
    )


<<<<<<< HEAD
# hardtanh
@handle_frontend_test(
    fn_tree="paddle.nn.functional.hardtanh",
    dtype_and_x=helpers.dtype_and_values(
        available_dtypes=helpers.get_dtypes("valid"),
    ),
    max_val=helpers.floats(min_value=0, max_value=1, exclude_min=True),
)
def test_paddle_hardtanh(
    *,
    dtype_and_x,
    max_val,
=======
# hardshrink
@handle_frontend_test(
    fn_tree="paddle.nn.functional.hardshrink",
    dtype_and_x=helpers.dtype_and_values(
        available_dtypes=helpers.get_dtypes("valid"),
    ),
    threshold=helpers.floats(min_value=0, max_value=1, exclude_min=True),
)
def test_paddle_hardshrink(
    *,
    dtype_and_x,
    threshold,
>>>>>>> 8ad1fb9c
    on_device,
    fn_tree,
    frontend,
    test_flags,
):
    input_dtype, x = dtype_and_x
<<<<<<< HEAD
    max_min = max_val, -max_val
=======
>>>>>>> 8ad1fb9c
    helpers.test_frontend_function(
        input_dtypes=input_dtype,
        frontend=frontend,
        test_flags=test_flags,
        fn_tree=fn_tree,
        on_device=on_device,
        x=x[0],
<<<<<<< HEAD
        min=max_min[1],
        max=max_min[0],
=======
        threshold=threshold,
>>>>>>> 8ad1fb9c
    )<|MERGE_RESOLUTION|>--- conflicted
+++ resolved
@@ -39,7 +39,35 @@
     )
 
 
-<<<<<<< HEAD
+# hardshrink
+@handle_frontend_test(
+    fn_tree="paddle.nn.functional.hardshrink",
+    dtype_and_x=helpers.dtype_and_values(
+        available_dtypes=helpers.get_dtypes("valid"),
+    ),
+    threshold=helpers.floats(min_value=0, max_value=1, exclude_min=True),
+)
+def test_paddle_hardshrink(
+    *,
+    dtype_and_x,
+    threshold,
+    on_device,
+    fn_tree,
+    frontend,
+    test_flags,
+):
+    input_dtype, x = dtype_and_x
+    helpers.test_frontend_function(
+        input_dtypes=input_dtype,
+        frontend=frontend,
+        test_flags=test_flags,
+        fn_tree=fn_tree,
+        on_device=on_device,
+        x=x[0],
+        threshold=threshold,
+    )
+
+
 # hardtanh
 @handle_frontend_test(
     fn_tree="paddle.nn.functional.hardtanh",
@@ -52,30 +80,13 @@
     *,
     dtype_and_x,
     max_val,
-=======
-# hardshrink
-@handle_frontend_test(
-    fn_tree="paddle.nn.functional.hardshrink",
-    dtype_and_x=helpers.dtype_and_values(
-        available_dtypes=helpers.get_dtypes("valid"),
-    ),
-    threshold=helpers.floats(min_value=0, max_value=1, exclude_min=True),
-)
-def test_paddle_hardshrink(
-    *,
-    dtype_and_x,
-    threshold,
->>>>>>> 8ad1fb9c
     on_device,
     fn_tree,
     frontend,
     test_flags,
 ):
     input_dtype, x = dtype_and_x
-<<<<<<< HEAD
     max_min = max_val, -max_val
-=======
->>>>>>> 8ad1fb9c
     helpers.test_frontend_function(
         input_dtypes=input_dtype,
         frontend=frontend,
@@ -83,10 +94,6 @@
         fn_tree=fn_tree,
         on_device=on_device,
         x=x[0],
-<<<<<<< HEAD
         min=max_min[1],
         max=max_min[0],
-=======
-        threshold=threshold,
->>>>>>> 8ad1fb9c
     )