--- conflicted
+++ resolved
@@ -133,21 +133,6 @@
     )
 
 
-<<<<<<< HEAD
-# celu
-@handle_frontend_test(
-    fn_tree="paddle.nn.functional.celu",
-    dtype_and_x=helpers.dtype_and_values(
-        available_dtypes=helpers.get_dtypes("valid"),
-        small_abs_safety_factor=20,
-    ),
-    alpha=helpers.ints(min_value=1, max_value=10),
-)
-def test_paddle_celu(
-    *,
-    dtype_and_x,
-    alpha,
-=======
 # hardsigmoid
 @handle_frontend_test(
     fn_tree="paddle.nn.functional.hardsigmoid",
@@ -162,7 +147,6 @@
     dtype_and_x,
     slope,
     offset,
->>>>>>> 5e7d9efb
     on_device,
     fn_tree,
     frontend,
@@ -176,10 +160,36 @@
         fn_tree=fn_tree,
         on_device=on_device,
         x=x[0],
-<<<<<<< HEAD
-        alpha=alpha,
-=======
         slope=slope,
         offset=offset,
->>>>>>> 5e7d9efb
+    )
+
+
+# celu
+@handle_frontend_test(
+    fn_tree="paddle.nn.functional.celu",
+    dtype_and_x=helpers.dtype_and_values(
+        available_dtypes=helpers.get_dtypes("valid"),
+        small_abs_safety_factor=20,
+    ),
+    alpha=helpers.ints(min_value=1, max_value=10),
+)
+def test_paddle_celu(
+    *,
+    dtype_and_x,
+    alpha,
+    on_device,
+    fn_tree,
+    frontend,
+    test_flags,
+):
+    input_dtype, x = dtype_and_x
+    helpers.test_frontend_function(
+        input_dtypes=input_dtype,
+        frontend=frontend,
+        test_flags=test_flags,
+        fn_tree=fn_tree,
+        on_device=on_device,
+        x=x[0],
+        alpha=alpha,
     )