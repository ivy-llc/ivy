# global

# local
import ivy_tests.test_ivy.helpers as helpers
from ivy_tests.test_ivy.helpers import handle_frontend_test


# selu
@handle_frontend_test(
    fn_tree="paddle.nn.functional.selu",
    dtype_and_x=helpers.dtype_and_values(
        available_dtypes=helpers.get_dtypes("valid"),
        safety_factor_scale="log",
        small_abs_safety_factor=20,
    ),
    scale=helpers.ints(min_value=2, max_value=10),
    alpha=helpers.ints(min_value=1, max_value=10),
)
def test_paddle_selu(
    *,
    dtype_and_x,
    scale,
    alpha,
    on_device,
    fn_tree,
    frontend,
    test_flags,
):
    input_dtype, x = dtype_and_x
    helpers.test_frontend_function(
        input_dtypes=input_dtype,
        frontend=frontend,
        test_flags=test_flags,
        fn_tree=fn_tree,
        on_device=on_device,
        x=x[0],
        alpha=alpha,
        scale=scale,
    )


# hardshrink
@handle_frontend_test(
    fn_tree="paddle.nn.functional.hardshrink",
    dtype_and_x=helpers.dtype_and_values(
        available_dtypes=helpers.get_dtypes("valid"),
    ),
    threshold=helpers.floats(min_value=0, max_value=1, exclude_min=True),
)
def test_paddle_hardshrink(
    *,
    dtype_and_x,
    threshold,
    on_device,
    fn_tree,
    frontend,
    test_flags,
):
    input_dtype, x = dtype_and_x
    helpers.test_frontend_function(
        input_dtypes=input_dtype,
        frontend=frontend,
        test_flags=test_flags,
        fn_tree=fn_tree,
        on_device=on_device,
        x=x[0],
        threshold=threshold,
    )


<<<<<<< HEAD
# celu
@handle_frontend_test(
    fn_tree="paddle.nn.functional.celu",
    dtype_and_x=helpers.dtype_and_values(
        available_dtypes=helpers.get_dtypes("valid"),
        small_abs_safety_factor=20,
    ),
    alpha=helpers.ints(min_value=1, max_value=10),
)
def test_paddle_celu(
    *,
    dtype_and_x,
    alpha,
=======
# hardtanh
@handle_frontend_test(
    fn_tree="paddle.nn.functional.hardtanh",
    dtype_and_x=helpers.dtype_and_values(
        available_dtypes=helpers.get_dtypes("valid"),
    ),
    max_val=helpers.floats(min_value=0, max_value=1, exclude_min=True),
)
def test_paddle_hardtanh(
    *,
    dtype_and_x,
    max_val,
>>>>>>> af761256
    on_device,
    fn_tree,
    frontend,
    test_flags,
):
    input_dtype, x = dtype_and_x
<<<<<<< HEAD
=======
    max_min = max_val, -max_val
>>>>>>> af761256
    helpers.test_frontend_function(
        input_dtypes=input_dtype,
        frontend=frontend,
        test_flags=test_flags,
        fn_tree=fn_tree,
        on_device=on_device,
        x=x[0],
<<<<<<< HEAD
        alpha=alpha,
=======
        min=max_min[1],
        max=max_min[0],
>>>>>>> af761256
    )<|MERGE_RESOLUTION|>--- conflicted
+++ resolved
@@ -68,7 +68,37 @@
     )
 
 
-<<<<<<< HEAD
+# hardtanh
+@handle_frontend_test(
+    fn_tree="paddle.nn.functional.hardtanh",
+    dtype_and_x=helpers.dtype_and_values(
+        available_dtypes=helpers.get_dtypes("valid"),
+    ),
+    max_val=helpers.floats(min_value=0, max_value=1, exclude_min=True),
+)
+def test_paddle_hardtanh(
+    *,
+    dtype_and_x,
+    max_val,
+    on_device,
+    fn_tree,
+    frontend,
+    test_flags,
+):
+    input_dtype, x = dtype_and_x
+    max_min = max_val, -max_val
+    helpers.test_frontend_function(
+        input_dtypes=input_dtype,
+        frontend=frontend,
+        test_flags=test_flags,
+        fn_tree=fn_tree,
+        on_device=on_device,
+        x=x[0],
+        min=max_min[1],
+        max=max_min[0],
+    )
+
+
 # celu
 @handle_frontend_test(
     fn_tree="paddle.nn.functional.celu",
@@ -82,30 +112,12 @@
     *,
     dtype_and_x,
     alpha,
-=======
-# hardtanh
-@handle_frontend_test(
-    fn_tree="paddle.nn.functional.hardtanh",
-    dtype_and_x=helpers.dtype_and_values(
-        available_dtypes=helpers.get_dtypes("valid"),
-    ),
-    max_val=helpers.floats(min_value=0, max_value=1, exclude_min=True),
-)
-def test_paddle_hardtanh(
-    *,
-    dtype_and_x,
-    max_val,
->>>>>>> af761256
     on_device,
     fn_tree,
     frontend,
     test_flags,
 ):
     input_dtype, x = dtype_and_x
-<<<<<<< HEAD
-=======
-    max_min = max_val, -max_val
->>>>>>> af761256
     helpers.test_frontend_function(
         input_dtypes=input_dtype,
         frontend=frontend,
@@ -113,10 +125,5 @@
         fn_tree=fn_tree,
         on_device=on_device,
         x=x[0],
-<<<<<<< HEAD
         alpha=alpha,
-=======
-        min=max_min[1],
-        max=max_min[0],
->>>>>>> af761256
     )