# global
from hypothesis import strategies as st

# local
import ivy
import ivy_tests.test_ivy.helpers as helpers
from ivy_tests.test_ivy.helpers import handle_frontend_test


# selu
@handle_frontend_test(
    fn_tree="paddle.nn.functional.selu",
    dtype_and_x=helpers.dtype_and_values(
        available_dtypes=helpers.get_dtypes("valid"),
        safety_factor_scale="log",
        small_abs_safety_factor=20,
    ),
    scale=helpers.ints(min_value=2, max_value=10),
    alpha=helpers.ints(min_value=1, max_value=10),
)
def test_paddle_selu(
    *,
    dtype_and_x,
    scale,
    alpha,
    on_device,
    fn_tree,
    frontend,
    test_flags,
):
    input_dtype, x = dtype_and_x
    helpers.test_frontend_function(
        input_dtypes=input_dtype,
        frontend=frontend,
        test_flags=test_flags,
        fn_tree=fn_tree,
        on_device=on_device,
        x=x[0],
        alpha=alpha,
        scale=scale,
    )


# hardshrink
@handle_frontend_test(
    fn_tree="paddle.nn.functional.hardshrink",
    dtype_and_x=helpers.dtype_and_values(
        available_dtypes=helpers.get_dtypes("valid"),
    ),
    threshold=helpers.floats(min_value=0, max_value=1, exclude_min=True),
)
def test_paddle_hardshrink(
    *,
    dtype_and_x,
    threshold,
    on_device,
    fn_tree,
    frontend,
    test_flags,
):
    input_dtype, x = dtype_and_x
    helpers.test_frontend_function(
        input_dtypes=input_dtype,
        frontend=frontend,
        test_flags=test_flags,
        fn_tree=fn_tree,
        on_device=on_device,
        x=x[0],
        threshold=threshold,
    )


# hardswish
@handle_frontend_test(
    fn_tree="paddle.nn.functional.hardswish",
    dtype_and_x=helpers.dtype_and_values(
        available_dtypes=helpers.get_dtypes("float"),
        safety_factor_scale="log",
    ),
)
def test_paddle_hardswish(
    *,
    dtype_and_x,
    on_device,
    fn_tree,
    frontend,
    test_flags,
):
    input_dtype, x = dtype_and_x
    helpers.test_frontend_function(
        input_dtypes=input_dtype,
        frontend=frontend,
        test_flags=test_flags,
        fn_tree=fn_tree,
        on_device=on_device,
        x=x[0],
    )


# hardtanh
@handle_frontend_test(
    fn_tree="paddle.nn.functional.hardtanh",
    dtype_and_x=helpers.dtype_and_values(
        available_dtypes=helpers.get_dtypes("valid"),
    ),
    max_val=helpers.floats(min_value=0, max_value=1, exclude_min=True),
)
def test_paddle_hardtanh(
    *,
    dtype_and_x,
    max_val,
    on_device,
    fn_tree,
    frontend,
    test_flags,
):
    input_dtype, x = dtype_and_x
    max_min = max_val, -max_val
    helpers.test_frontend_function(
        input_dtypes=input_dtype,
        frontend=frontend,
        test_flags=test_flags,
        fn_tree=fn_tree,
        on_device=on_device,
        x=x[0],
        min=max_min[1],
        max=max_min[0],
    )


# gelu
@handle_frontend_test(
    fn_tree="paddle.nn.functional.gelu",
    dtype_and_x=helpers.dtype_and_values(
        available_dtypes=helpers.get_dtypes("valid"),
        safety_factor_scale="log",
        small_abs_safety_factor=20,
    ),
    approximate=st.booleans(),
)
def test_paddle_gelu(
    *,
    dtype_and_x,
    approximate,
    on_device,
    fn_tree,
    frontend,
    test_flags,
):
    input_dtype, x = dtype_and_x
    helpers.test_frontend_function(
        input_dtypes=input_dtype,
        frontend=frontend,
        test_flags=test_flags,
        fn_tree=fn_tree,
        on_device=on_device,
        rtol=1e-2,
        atol=1e-2,
        x=x[0],
        approximate=approximate,
    )


# hardsigmoid
@handle_frontend_test(
    fn_tree="paddle.nn.functional.hardsigmoid",
    dtype_and_x=helpers.dtype_and_values(
        available_dtypes=helpers.get_dtypes("valid"),
    ),
    slope=helpers.ints(min_value=0, max_value=10),
    offset=helpers.ints(min_value=0, max_value=10),
)
def test_paddle_hardsigmoid(
    *,
    dtype_and_x,
    slope,
    offset,
    on_device,
    fn_tree,
    frontend,
    test_flags,
):
    input_dtype, x = dtype_and_x
    helpers.test_frontend_function(
        input_dtypes=input_dtype,
        frontend=frontend,
        test_flags=test_flags,
        fn_tree=fn_tree,
        on_device=on_device,
        x=x[0],
        slope=slope,
        offset=offset,
    )


# relu6
@handle_frontend_test(
    fn_tree="paddle.nn.functional.relu6",
    dtype_and_x=helpers.dtype_and_values(
        available_dtypes=helpers.get_dtypes("valid"),
    ),
)
def test_paddle_relu6(
    *,
    dtype_and_x,
    on_device,
    fn_tree,
    frontend,
    test_flags,
):
    input_dtype, x = dtype_and_x
    helpers.test_frontend_function(
        input_dtypes=input_dtype,
        frontend=frontend,
        test_flags=test_flags,
        fn_tree=fn_tree,
        on_device=on_device,
        x=x[0],
    )


# softshrink
@handle_frontend_test(
    fn_tree="paddle.nn.functional.softshrink",
    dtype_and_input=helpers.dtype_and_values(
        available_dtypes=helpers.get_dtypes("valid"),
    ),
    threshold=helpers.floats(min_value=0, max_value=1, exclude_min=True),
)
def test_paddle_softshrink(
    *,
    dtype_and_input,
    threshold,
    on_device,
    fn_tree,
    frontend,
    test_flags,
):
    input_dtype, x = dtype_and_input
    helpers.test_frontend_function(
        input_dtypes=input_dtype,
        frontend=frontend,
        test_flags=test_flags,
        fn_tree=fn_tree,
        on_device=on_device,
        x=x[0],
        threshold=threshold,
    )


# softsign
@handle_frontend_test(
    fn_tree="paddle.nn.functional.softsign",
    dtype_and_x=helpers.dtype_and_values(
        available_dtypes=helpers.get_dtypes("valid"),
        safety_factor_scale="log",
        small_abs_safety_factor=20,
    ),
)
def test_paddle_softsign(
    *,
    dtype_and_x,
    on_device,
    fn_tree,
    frontend,
    test_flags,
):
    input_dtype, x = dtype_and_x
    helpers.test_frontend_function(
        input_dtypes=input_dtype,
        frontend=frontend,
        test_flags=test_flags,
        fn_tree=fn_tree,
        on_device=on_device,
        x=x[0],
    )


# log_softmax
@handle_frontend_test(
    fn_tree="paddle.nn.functional.log_softmax",
    dtype_x_and_axis=helpers.dtype_values_axis(
        available_dtypes=helpers.get_dtypes("float"),
        min_num_dims=1,
        max_axes_size=1,
        force_int_axis=True,
        valid_axis=True,
        min_value=-30.0,
        max_value=30.0,
    ),
    dtypes=helpers.get_dtypes("float", none=False, full=False),
)
def test_paddle_log_softmax(
    *,
    dtype_x_and_axis,
    dtypes,
    on_device,
    fn_tree,
    frontend,
    test_flags,
):
    input_dtype, x, axis = dtype_x_and_axis
    helpers.test_frontend_function(
        input_dtypes=input_dtype,
        frontend=frontend,
        test_flags=test_flags,
        fn_tree=fn_tree,
        on_device=on_device,
        atol=1e-2,
        x=x[0],
        axis=axis,
        dtype=ivy.as_ivy_dtype(dtypes[0]),
    )


@st.composite
def _generate_prelu_arrays(draw):
    arr_size = draw(helpers.ints(min_value=2, max_value=5))
    dtype = draw(helpers.get_dtypes("float", index=1, full=False))
    input = draw(
        helpers.array_values(
            dtype=dtype[0], shape=(arr_size), min_value=0, max_value=10
        )
    )
    weight = draw(
        helpers.array_values(dtype=dtype[0], shape=(1,), min_value=0, max_value=1.0)
    )
    input_weight = input, weight
    return dtype, input_weight


# prelu
@handle_frontend_test(
    fn_tree="paddle.nn.functional.prelu",
    dtype_input_and_weight=_generate_prelu_arrays(),
)
def test_paddle_prelu(
    *,
    dtype_input_and_weight,
    on_device,
    fn_tree,
    frontend,
    test_flags,
):
    dtype, x = dtype_input_and_weight
    helpers.test_frontend_function(
        input_dtypes=dtype,
        frontend=frontend,
        test_flags=test_flags,
        fn_tree=fn_tree,
        on_device=on_device,
        x=x[0],
        weight=x[1],
    )


# celu
@handle_frontend_test(
    fn_tree="paddle.nn.functional.celu",
    dtype_and_x=helpers.dtype_and_values(
        available_dtypes=helpers.get_dtypes("valid"),
    ),
    alpha=helpers.ints(min_value=1, max_value=10),
)
def test_paddle_celu(
    *,
    dtype_and_x,
    alpha,
    on_device,
    fn_tree,
    frontend,
    test_flags,
):
    input_dtype, x = dtype_and_x
    helpers.test_frontend_function(
        input_dtypes=input_dtype,
        frontend=frontend,
        test_flags=test_flags,
        fn_tree=fn_tree,
        on_device=on_device,
        x=x[0],
        alpha=alpha,
    )


@handle_frontend_test(
    fn_tree="paddle.nn.functional.rrelu",
    dtype_and_x=helpers.dtype_and_values(
        available_dtypes=helpers.get_dtypes("float"),
    ),
)
def test_paddle_rrelu(
    *,
    dtype_and_x,
    on_device,
    fn_tree,
    frontend,
    test_flags,
):
    input_dtype, x = dtype_and_x
    helpers.test_frontend_function(
        input_dtypes=input_dtype,
        frontend=frontend,
        test_flags=test_flags,
        fn_tree=fn_tree,
        on_device=on_device,
        test_values=False,
        x=x[0],
    )


# tanhshrink
@handle_frontend_test(
    fn_tree="paddle.nn.functional.tanhshrink",
    dtype_and_x=helpers.dtype_and_values(
        available_dtypes=helpers.get_dtypes("float"),
    ),
)
def test_paddle_tanhshrink(
    *,
    dtype_and_x,
    on_device,
    fn_tree,
    frontend,
    test_flags,
):
    input_dtype, x = dtype_and_x
    helpers.test_frontend_function(
        input_dtypes=input_dtype,
        frontend=frontend,
        test_flags=test_flags,
        fn_tree=fn_tree,
        on_device=on_device,
        test_values=False,
        x=x[0],
    )


# relu_
@handle_frontend_test(
    fn_tree="paddle.nn.functional.relu_",
    dtype_and_x=helpers.dtype_and_values(
        available_dtypes=helpers.get_dtypes("valid"),
    ),
)
def test_paddle_relu_(
    dtype_and_x,
    frontend,
    test_flags,
    fn_tree,
):
    input_dtype, x = dtype_and_x
    helpers.test_frontend_function(
        input_dtypes=input_dtype,
        frontend=frontend,
        test_flags=test_flags,
        fn_tree=fn_tree,
        x=x[0],
    )


# elu
@handle_frontend_test(
    fn_tree="paddle.nn.functional.elu",
    dtype_and_input=helpers.dtype_and_values(
        available_dtypes=helpers.get_dtypes("valid"),
    ),
    alpha=helpers.floats(min_value=0, max_value=1, exclude_min=True),
)
def test_paddle_elu(
    *,
    dtype_and_input,
    alpha,
    on_device,
    fn_tree,
    frontend,
    test_flags,
):
    input_dtype, x = dtype_and_input
    helpers.test_frontend_function(
        input_dtypes=input_dtype,
        frontend=frontend,
        test_flags=test_flags,
        fn_tree=fn_tree,
        on_device=on_device,
        x=x[0],
        alpha=alpha,
    )


# mish
@handle_frontend_test(
    fn_tree="paddle.nn.functional.mish",
    dtype_and_input=helpers.dtype_and_values(
        available_dtypes=helpers.get_dtypes("valid"),
        safety_factor_scale="log",
        small_abs_safety_factor=20,
    ),
)
def test_paddle_mish(
    *,
    dtype_and_input,
    on_device,
    fn_tree,
    frontend,
    test_flags,
):
    input_dtype, x = dtype_and_input
    helpers.test_frontend_function(
        input_dtypes=input_dtype,
        frontend=frontend,
        test_flags=test_flags,
        fn_tree=fn_tree,
        on_device=on_device,
        x=x[0],
    )


<<<<<<< HEAD
# elu_
@handle_frontend_test(
    fn_tree="paddle.nn.functional.elu_",
    dtype_and_input=helpers.dtype_and_values(
        available_dtypes=helpers.get_dtypes("valid"),
    ),
    alpha=helpers.floats(min_value=0, max_value=1, exclude_min=True),
)
def test_paddle_elu_(
    *,
    dtype_and_input,
    alpha,
=======
@handle_frontend_test(
    fn_tree="paddle.nn.functional.softplus",
    dtype_and_input=helpers.dtype_and_values(
        available_dtypes=helpers.get_dtypes("valid"),
        min_num_dims=1,
    ),
)
def test_paddle_softplus(
    *,
    dtype_and_input,
>>>>>>> fd715196
    on_device,
    fn_tree,
    frontend,
    test_flags,
):
    input_dtype, x = dtype_and_input
    helpers.test_frontend_function(
        input_dtypes=input_dtype,
        frontend=frontend,
        test_flags=test_flags,
        fn_tree=fn_tree,
        on_device=on_device,
        x=x[0],
<<<<<<< HEAD
        alpha=alpha,
=======
    )


@handle_frontend_test(
    fn_tree="paddle.nn.functional.leaky_relu",
    dtype_and_x=helpers.dtype_and_values(
        available_dtypes=helpers.get_dtypes("float"),
    ),
)
def test_paddle_leaky_relu(
    *,
    dtype_and_x,
    on_device,
    fn_tree,
    frontend,
    test_flags,
):
    input_dtype, x = dtype_and_x
    helpers.test_frontend_function(
        input_dtypes=input_dtype,
        frontend=frontend,
        test_flags=test_flags,
        fn_tree=fn_tree,
        on_device=on_device,
        negative_slope=0.01,
        x=x[0],
>>>>>>> fd715196
    )<|MERGE_RESOLUTION|>--- conflicted
+++ resolved
@@ -516,7 +516,58 @@
     )
 
 
-<<<<<<< HEAD
+@handle_frontend_test(
+    fn_tree="paddle.nn.functional.softplus",
+    dtype_and_input=helpers.dtype_and_values(
+        available_dtypes=helpers.get_dtypes("valid"),
+        min_num_dims=1,
+    ),
+)
+def test_paddle_softplus(
+    *,
+    dtype_and_input,
+    on_device,
+    fn_tree,
+    frontend,
+    test_flags,
+):
+    input_dtype, x = dtype_and_input
+    helpers.test_frontend_function(
+        input_dtypes=input_dtype,
+        frontend=frontend,
+        test_flags=test_flags,
+        fn_tree=fn_tree,
+        on_device=on_device,
+        x=x[0],
+    )
+
+
+@handle_frontend_test(
+    fn_tree="paddle.nn.functional.leaky_relu",
+    dtype_and_x=helpers.dtype_and_values(
+        available_dtypes=helpers.get_dtypes("float"),
+    ),
+)
+def test_paddle_leaky_relu(
+    *,
+    dtype_and_x,
+    on_device,
+    fn_tree,
+    frontend,
+    test_flags,
+):
+    input_dtype, x = dtype_and_x
+    helpers.test_frontend_function(
+        input_dtypes=input_dtype,
+        frontend=frontend,
+        test_flags=test_flags,
+        fn_tree=fn_tree,
+        on_device=on_device,
+        negative_slope=0.01,
+        x=x[0],
+    )
+
+
 # elu_
 @handle_frontend_test(
     fn_tree="paddle.nn.functional.elu_",
@@ -529,18 +580,6 @@
     *,
     dtype_and_input,
     alpha,
-=======
-@handle_frontend_test(
-    fn_tree="paddle.nn.functional.softplus",
-    dtype_and_input=helpers.dtype_and_values(
-        available_dtypes=helpers.get_dtypes("valid"),
-        min_num_dims=1,
-    ),
-)
-def test_paddle_softplus(
-    *,
-    dtype_and_input,
->>>>>>> fd715196
     on_device,
     fn_tree,
     frontend,
@@ -554,34 +593,5 @@
         fn_tree=fn_tree,
         on_device=on_device,
         x=x[0],
-<<<<<<< HEAD
         alpha=alpha,
-=======
-    )
-
-
-@handle_frontend_test(
-    fn_tree="paddle.nn.functional.leaky_relu",
-    dtype_and_x=helpers.dtype_and_values(
-        available_dtypes=helpers.get_dtypes("float"),
-    ),
-)
-def test_paddle_leaky_relu(
-    *,
-    dtype_and_x,
-    on_device,
-    fn_tree,
-    frontend,
-    test_flags,
-):
-    input_dtype, x = dtype_and_x
-    helpers.test_frontend_function(
-        input_dtypes=input_dtype,
-        frontend=frontend,
-        test_flags=test_flags,
-        fn_tree=fn_tree,
-        on_device=on_device,
-        negative_slope=0.01,
-        x=x[0],
->>>>>>> fd715196
     )