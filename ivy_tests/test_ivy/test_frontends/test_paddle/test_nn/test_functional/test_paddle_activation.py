# global
from hypothesis import strategies as st

# local
import ivy_tests.test_ivy.helpers as helpers
from ivy_tests.test_ivy.helpers import handle_frontend_test


# selu
@handle_frontend_test(
    fn_tree="paddle.nn.functional.selu",
    dtype_and_x=helpers.dtype_and_values(
        available_dtypes=helpers.get_dtypes("valid"),
        safety_factor_scale="log",
        small_abs_safety_factor=20,
    ),
    scale=helpers.ints(min_value=2, max_value=10),
    alpha=helpers.ints(min_value=1, max_value=10),
)
def test_paddle_selu(
    *,
    dtype_and_x,
    scale,
    alpha,
    on_device,
    fn_tree,
    frontend,
    test_flags,
):
    input_dtype, x = dtype_and_x
    helpers.test_frontend_function(
        input_dtypes=input_dtype,
        frontend=frontend,
        test_flags=test_flags,
        fn_tree=fn_tree,
        on_device=on_device,
        x=x[0],
        alpha=alpha,
        scale=scale,
    )


# hardshrink
@handle_frontend_test(
    fn_tree="paddle.nn.functional.hardshrink",
    dtype_and_x=helpers.dtype_and_values(
        available_dtypes=helpers.get_dtypes("valid"),
    ),
    threshold=helpers.floats(min_value=0, max_value=1, exclude_min=True),
)
def test_paddle_hardshrink(
    *,
    dtype_and_x,
    threshold,
    on_device,
    fn_tree,
    frontend,
    test_flags,
):
    input_dtype, x = dtype_and_x
    helpers.test_frontend_function(
        input_dtypes=input_dtype,
        frontend=frontend,
        test_flags=test_flags,
        fn_tree=fn_tree,
        on_device=on_device,
        x=x[0],
        threshold=threshold,
    )


# hardtanh
@handle_frontend_test(
    fn_tree="paddle.nn.functional.hardtanh",
    dtype_and_x=helpers.dtype_and_values(
        available_dtypes=helpers.get_dtypes("valid"),
    ),
    max_val=helpers.floats(min_value=0, max_value=1, exclude_min=True),
)
def test_paddle_hardtanh(
    *,
    dtype_and_x,
    max_val,
    on_device,
    fn_tree,
    frontend,
    test_flags,
):
    input_dtype, x = dtype_and_x
    max_min = max_val, -max_val
    helpers.test_frontend_function(
        input_dtypes=input_dtype,
        frontend=frontend,
        test_flags=test_flags,
        fn_tree=fn_tree,
        on_device=on_device,
        x=x[0],
        min=max_min[1],
        max=max_min[0],
    )


<<<<<<< HEAD
# hardsigmoid
@handle_frontend_test(
    fn_tree="paddle.nn.functional.hardsigmoid",
    dtype_and_x=helpers.dtype_and_values(
        available_dtypes=helpers.get_dtypes("valid"),
    ),
    slope=helpers.ints(min_value=0, max_value=10),
    offset=helpers.ints(min_value=0, max_value=10),
)
def test_paddle_hardsigmoid(
    *,
    dtype_and_x,
    slope,
    offset,
=======
# gelu
@handle_frontend_test(
    fn_tree="paddle.nn.functional.gelu",
    dtype_and_x=helpers.dtype_and_values(
        available_dtypes=helpers.get_dtypes("valid"),
        safety_factor_scale="log",
        small_abs_safety_factor=20,
    ),
    approximate=st.booleans(),
)
def test_paddle_gelu(
    *,
    dtype_and_x,
    approximate,
>>>>>>> 55f4bad3
    on_device,
    fn_tree,
    frontend,
    test_flags,
):
    input_dtype, x = dtype_and_x
    helpers.test_frontend_function(
        input_dtypes=input_dtype,
        frontend=frontend,
        test_flags=test_flags,
        fn_tree=fn_tree,
        on_device=on_device,
<<<<<<< HEAD
        x=x[0],
        slope=slope,
        offset=offset,
=======
        rtol=1e-2,
        atol=1e-2,
        x=x[0],
        approximate=approximate,
>>>>>>> 55f4bad3
    )<|MERGE_RESOLUTION|>--- conflicted
+++ resolved
@@ -100,7 +100,39 @@
     )
 
 
-<<<<<<< HEAD
+# gelu
+@handle_frontend_test(
+    fn_tree="paddle.nn.functional.gelu",
+    dtype_and_x=helpers.dtype_and_values(
+        available_dtypes=helpers.get_dtypes("valid"),
+        safety_factor_scale="log",
+        small_abs_safety_factor=20,
+    ),
+    approximate=st.booleans(),
+)
+def test_paddle_gelu(
+    *,
+    dtype_and_x,
+    approximate,
+    on_device,
+    fn_tree,
+    frontend,
+    test_flags,
+):
+    input_dtype, x = dtype_and_x
+    helpers.test_frontend_function(
+        input_dtypes=input_dtype,
+        frontend=frontend,
+        test_flags=test_flags,
+        fn_tree=fn_tree,
+        on_device=on_device,
+        rtol=1e-2,
+        atol=1e-2,
+        x=x[0],
+        approximate=approximate,
+    )
+
+
 # hardsigmoid
 @handle_frontend_test(
     fn_tree="paddle.nn.functional.hardsigmoid",
@@ -115,22 +147,6 @@
     dtype_and_x,
     slope,
     offset,
-=======
-# gelu
-@handle_frontend_test(
-    fn_tree="paddle.nn.functional.gelu",
-    dtype_and_x=helpers.dtype_and_values(
-        available_dtypes=helpers.get_dtypes("valid"),
-        safety_factor_scale="log",
-        small_abs_safety_factor=20,
-    ),
-    approximate=st.booleans(),
-)
-def test_paddle_gelu(
-    *,
-    dtype_and_x,
-    approximate,
->>>>>>> 55f4bad3
     on_device,
     fn_tree,
     frontend,
@@ -143,14 +159,7 @@
         test_flags=test_flags,
         fn_tree=fn_tree,
         on_device=on_device,
-<<<<<<< HEAD
         x=x[0],
         slope=slope,
         offset=offset,
-=======
-        rtol=1e-2,
-        atol=1e-2,
-        x=x[0],
-        approximate=approximate,
->>>>>>> 55f4bad3
     )