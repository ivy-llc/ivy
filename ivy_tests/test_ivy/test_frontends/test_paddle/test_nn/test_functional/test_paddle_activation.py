--- conflicted
+++ resolved
@@ -165,7 +165,32 @@
     )
 
 
-<<<<<<< HEAD
+# relu6
+@handle_frontend_test(
+    fn_tree="paddle.nn.functional.relu6",
+    dtype_and_x=helpers.dtype_and_values(
+        available_dtypes=helpers.get_dtypes("valid"),
+    ),
+)
+def test_paddle_relu6(
+    *,
+    dtype_and_x,
+    on_device,
+    fn_tree,
+    frontend,
+    test_flags,
+):
+    input_dtype, x = dtype_and_x
+    helpers.test_frontend_function(
+        input_dtypes=input_dtype,
+        frontend=frontend,
+        test_flags=test_flags,
+        fn_tree=fn_tree,
+        on_device=on_device,
+        x=x[0],
+    )
+
+
 # softshrink
 @handle_frontend_test(
     fn_tree="paddle.nn.functional.softshrink",
@@ -178,37 +203,18 @@
     *,
     dtype_and_input,
     threshold,
-=======
-# relu6
-@handle_frontend_test(
-    fn_tree="paddle.nn.functional.relu6",
-    dtype_and_x=helpers.dtype_and_values(
-        available_dtypes=helpers.get_dtypes("valid"),
-    ),
-)
-def test_paddle_relu6(
-    *,
-    dtype_and_x,
->>>>>>> c9ed000e
-    on_device,
-    fn_tree,
-    frontend,
-    test_flags,
-):
-<<<<<<< HEAD
+    on_device,
+    fn_tree,
+    frontend,
+    test_flags,
+):
     input_dtype, x = dtype_and_input
-=======
-    input_dtype, x = dtype_and_x
->>>>>>> c9ed000e
-    helpers.test_frontend_function(
-        input_dtypes=input_dtype,
-        frontend=frontend,
-        test_flags=test_flags,
-        fn_tree=fn_tree,
-        on_device=on_device,
-        x=x[0],
-<<<<<<< HEAD
+    helpers.test_frontend_function(
+        input_dtypes=input_dtype,
+        frontend=frontend,
+        test_flags=test_flags,
+        fn_tree=fn_tree,
+        on_device=on_device,
+        x=x[0],
         threshold=threshold,
-=======
->>>>>>> c9ed000e
     )