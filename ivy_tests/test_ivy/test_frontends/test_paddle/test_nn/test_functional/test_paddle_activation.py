# global
from hypothesis import strategies as st

# local
import ivy
import ivy_tests.test_ivy.helpers as helpers
from ivy_tests.test_ivy.helpers import handle_frontend_test


# selu
@handle_frontend_test(
    fn_tree="paddle.nn.functional.selu",
    dtype_and_x=helpers.dtype_and_values(
        available_dtypes=helpers.get_dtypes("valid"),
        safety_factor_scale="log",
        small_abs_safety_factor=20,
    ),
    scale=helpers.ints(min_value=2, max_value=10),
    alpha=helpers.ints(min_value=1, max_value=10),
)
def test_paddle_selu(
    *,
    dtype_and_x,
    scale,
    alpha,
    on_device,
    fn_tree,
    frontend,
    test_flags,
):
    input_dtype, x = dtype_and_x
    helpers.test_frontend_function(
        input_dtypes=input_dtype,
        frontend=frontend,
        test_flags=test_flags,
        fn_tree=fn_tree,
        on_device=on_device,
        x=x[0],
        alpha=alpha,
        scale=scale,
    )


# hardshrink
@handle_frontend_test(
    fn_tree="paddle.nn.functional.hardshrink",
    dtype_and_x=helpers.dtype_and_values(
        available_dtypes=helpers.get_dtypes("valid"),
    ),
    threshold=helpers.floats(min_value=0, max_value=1, exclude_min=True),
)
def test_paddle_hardshrink(
    *,
    dtype_and_x,
    threshold,
    on_device,
    fn_tree,
    frontend,
    test_flags,
):
    input_dtype, x = dtype_and_x
    helpers.test_frontend_function(
        input_dtypes=input_dtype,
        frontend=frontend,
        test_flags=test_flags,
        fn_tree=fn_tree,
        on_device=on_device,
        x=x[0],
        threshold=threshold,
    )


# hardswish
@handle_frontend_test(
    fn_tree="paddle.nn.functional.hardswish",
    dtype_and_x=helpers.dtype_and_values(
        available_dtypes=helpers.get_dtypes("float"),
        safety_factor_scale="log",
    ),
)
def test_paddle_hardswish(
    *,
    dtype_and_x,
    on_device,
    fn_tree,
    frontend,
    test_flags,
):
    input_dtype, x = dtype_and_x
    helpers.test_frontend_function(
        input_dtypes=input_dtype,
        frontend=frontend,
        test_flags=test_flags,
        fn_tree=fn_tree,
        on_device=on_device,
        x=x[0],
    )


# hardtanh
@handle_frontend_test(
    fn_tree="paddle.nn.functional.hardtanh",
    dtype_and_x=helpers.dtype_and_values(
        available_dtypes=helpers.get_dtypes("valid"),
    ),
    max_val=helpers.floats(min_value=0, max_value=1, exclude_min=True),
)
def test_paddle_hardtanh(
    *,
    dtype_and_x,
    max_val,
    on_device,
    fn_tree,
    frontend,
    test_flags,
):
    input_dtype, x = dtype_and_x
    max_min = max_val, -max_val
    helpers.test_frontend_function(
        input_dtypes=input_dtype,
        frontend=frontend,
        test_flags=test_flags,
        fn_tree=fn_tree,
        on_device=on_device,
        x=x[0],
        min=max_min[1],
        max=max_min[0],
    )


# gelu
@handle_frontend_test(
    fn_tree="paddle.nn.functional.gelu",
    dtype_and_x=helpers.dtype_and_values(
        available_dtypes=helpers.get_dtypes("valid"),
        safety_factor_scale="log",
        small_abs_safety_factor=20,
    ),
    approximate=st.booleans(),
)
def test_paddle_gelu(
    *,
    dtype_and_x,
    approximate,
    on_device,
    fn_tree,
    frontend,
    test_flags,
):
    input_dtype, x = dtype_and_x
    helpers.test_frontend_function(
        input_dtypes=input_dtype,
        frontend=frontend,
        test_flags=test_flags,
        fn_tree=fn_tree,
        on_device=on_device,
        rtol=1e-2,
        atol=1e-2,
        x=x[0],
        approximate=approximate,
    )


# hardsigmoid
@handle_frontend_test(
    fn_tree="paddle.nn.functional.hardsigmoid",
    dtype_and_x=helpers.dtype_and_values(
        available_dtypes=helpers.get_dtypes("valid"),
    ),
    slope=helpers.ints(min_value=0, max_value=10),
    offset=helpers.ints(min_value=0, max_value=10),
)
def test_paddle_hardsigmoid(
    *,
    dtype_and_x,
    slope,
    offset,
    on_device,
    fn_tree,
    frontend,
    test_flags,
):
    input_dtype, x = dtype_and_x
    helpers.test_frontend_function(
        input_dtypes=input_dtype,
        frontend=frontend,
        test_flags=test_flags,
        fn_tree=fn_tree,
        on_device=on_device,
        x=x[0],
        slope=slope,
        offset=offset,
    )


# relu6
@handle_frontend_test(
    fn_tree="paddle.nn.functional.relu6",
    dtype_and_x=helpers.dtype_and_values(
        available_dtypes=helpers.get_dtypes("valid"),
    ),
)
def test_paddle_relu6(
    *,
    dtype_and_x,
    on_device,
    fn_tree,
    frontend,
    test_flags,
):
    input_dtype, x = dtype_and_x
    helpers.test_frontend_function(
        input_dtypes=input_dtype,
        frontend=frontend,
        test_flags=test_flags,
        fn_tree=fn_tree,
        on_device=on_device,
        x=x[0],
    )


# softshrink
@handle_frontend_test(
    fn_tree="paddle.nn.functional.softshrink",
    dtype_and_input=helpers.dtype_and_values(
        available_dtypes=helpers.get_dtypes("valid"),
    ),
    threshold=helpers.floats(min_value=0, max_value=1, exclude_min=True),
)
def test_paddle_softshrink(
    *,
    dtype_and_input,
    threshold,
    on_device,
    fn_tree,
    frontend,
    test_flags,
):
    input_dtype, x = dtype_and_input
    helpers.test_frontend_function(
        input_dtypes=input_dtype,
        frontend=frontend,
        test_flags=test_flags,
        fn_tree=fn_tree,
        on_device=on_device,
        x=x[0],
        threshold=threshold,
    )


# softsign
@handle_frontend_test(
    fn_tree="paddle.nn.functional.softsign",
    dtype_and_x=helpers.dtype_and_values(
        available_dtypes=helpers.get_dtypes("valid"),
        safety_factor_scale="log",
        small_abs_safety_factor=20,
    ),
)
def test_paddle_softsign(
    *,
    dtype_and_x,
    on_device,
    fn_tree,
    frontend,
    test_flags,
):
    input_dtype, x = dtype_and_x
    helpers.test_frontend_function(
        input_dtypes=input_dtype,
        frontend=frontend,
        test_flags=test_flags,
        fn_tree=fn_tree,
        on_device=on_device,
        x=x[0],
    )


# log_softmax
@handle_frontend_test(
    fn_tree="paddle.nn.functional.log_softmax",
    dtype_x_and_axis=helpers.dtype_values_axis(
        available_dtypes=helpers.get_dtypes("float"),
        min_num_dims=1,
        max_axes_size=1,
        force_int_axis=True,
        valid_axis=True,
        min_value=-30.0,
        max_value=30.0,
    ),
    dtypes=helpers.get_dtypes("float", none=False, full=False),
)
def test_paddle_log_softmax(
    *,
    dtype_x_and_axis,
    dtypes,
    on_device,
    fn_tree,
    frontend,
    test_flags,
):
    input_dtype, x, axis = dtype_x_and_axis
    helpers.test_frontend_function(
        input_dtypes=input_dtype,
        frontend=frontend,
        test_flags=test_flags,
        fn_tree=fn_tree,
        on_device=on_device,
        atol=1e-2,
        x=x[0],
        axis=axis,
        dtype=ivy.as_ivy_dtype(dtypes[0]),
    )


@st.composite
def _generate_prelu_arrays(draw):
    arr_size = draw(helpers.ints(min_value=2, max_value=5))
    dtype = draw(helpers.get_dtypes("float", index=1, full=False))
    input = draw(
        helpers.array_values(
            dtype=dtype[0], shape=(arr_size), min_value=0, max_value=10
        )
    )
    weight = draw(
        helpers.array_values(dtype=dtype[0], shape=(1,), min_value=0, max_value=1.0)
    )
    input_weight = input, weight
    return dtype, input_weight


# prelu
@handle_frontend_test(
    fn_tree="paddle.nn.functional.prelu",
    dtype_input_and_weight=_generate_prelu_arrays(),
)
def test_paddle_prelu(
    *,
    dtype_input_and_weight,
    on_device,
    fn_tree,
    frontend,
    test_flags,
):
    dtype, x = dtype_input_and_weight
    helpers.test_frontend_function(
        input_dtypes=dtype,
        frontend=frontend,
        test_flags=test_flags,
        fn_tree=fn_tree,
        on_device=on_device,
        x=x[0],
        weight=x[1],
    )


# celu
@handle_frontend_test(
    fn_tree="paddle.nn.functional.celu",
    dtype_and_x=helpers.dtype_and_values(
        available_dtypes=helpers.get_dtypes("valid"),
    ),
    alpha=helpers.ints(min_value=1, max_value=10),
)
def test_paddle_celu(
    *,
    dtype_and_x,
    alpha,
    on_device,
    fn_tree,
    frontend,
    test_flags,
):
    input_dtype, x = dtype_and_x
    helpers.test_frontend_function(
        input_dtypes=input_dtype,
        frontend=frontend,
        test_flags=test_flags,
        fn_tree=fn_tree,
        on_device=on_device,
        x=x[0],
        alpha=alpha,
    )


@handle_frontend_test(
    fn_tree="paddle.nn.functional.rrelu",
    dtype_and_x=helpers.dtype_and_values(
        available_dtypes=helpers.get_dtypes("float"),
    ),
)
def test_paddle_rrelu(
    *,
    dtype_and_x,
    on_device,
    fn_tree,
    frontend,
    test_flags,
):
    input_dtype, x = dtype_and_x
    helpers.test_frontend_function(
        input_dtypes=input_dtype,
        frontend=frontend,
        test_flags=test_flags,
        fn_tree=fn_tree,
        on_device=on_device,
        test_values=False,
        x=x[0],
    )


# tanhshrink
@handle_frontend_test(
    fn_tree="paddle.nn.functional.tanhshrink",
    dtype_and_x=helpers.dtype_and_values(
        available_dtypes=helpers.get_dtypes("float"),
    ),
)
def test_paddle_tanhshrink(
    *,
    dtype_and_x,
    on_device,
    fn_tree,
    frontend,
    test_flags,
):
    input_dtype, x = dtype_and_x
    helpers.test_frontend_function(
        input_dtypes=input_dtype,
        frontend=frontend,
        test_flags=test_flags,
        fn_tree=fn_tree,
        on_device=on_device,
        test_values=False,
        x=x[0],
    )


# relu_
@handle_frontend_test(
    fn_tree="paddle.nn.functional.relu_",
    dtype_and_x=helpers.dtype_and_values(
        available_dtypes=helpers.get_dtypes("valid"),
    ),
)
def test_paddle_relu_(
    dtype_and_x,
    frontend,
    test_flags,
    fn_tree,
):
    input_dtype, x = dtype_and_x
    helpers.test_frontend_function(
        input_dtypes=input_dtype,
        frontend=frontend,
        test_flags=test_flags,
        fn_tree=fn_tree,
        x=x[0],
    )


<<<<<<< HEAD
# elu
@handle_frontend_test(
    fn_tree="paddle.nn.functional.elu",
    dtype_and_input=helpers.dtype_and_values(
        available_dtypes=helpers.get_dtypes("valid"),
    ),
    alpha=helpers.floats(min_value=0, max_value=1, exclude_min=True),
)
def test_paddle_elu(
    *,
    dtype_and_input,
    alpha,
=======
# mish
@handle_frontend_test(
    fn_tree="paddle.nn.functional.mish",
    dtype_and_input=helpers.dtype_and_values(
        available_dtypes=helpers.get_dtypes("valid"),
        safety_factor_scale="log",
        small_abs_safety_factor=20,
    ),
)
def test_paddle_mish(
    *,
    dtype_and_input,
>>>>>>> b832ddd2
    on_device,
    fn_tree,
    frontend,
    test_flags,
):
    input_dtype, x = dtype_and_input
    helpers.test_frontend_function(
        input_dtypes=input_dtype,
        frontend=frontend,
        test_flags=test_flags,
        fn_tree=fn_tree,
        on_device=on_device,
        x=x[0],
<<<<<<< HEAD
        threshold=alpha,
=======
>>>>>>> b832ddd2
    )<|MERGE_RESOLUTION|>--- conflicted
+++ resolved
@@ -459,7 +459,6 @@
     )
 
 
-<<<<<<< HEAD
 # elu
 @handle_frontend_test(
     fn_tree="paddle.nn.functional.elu",
@@ -472,7 +471,23 @@
     *,
     dtype_and_input,
     alpha,
-=======
+    on_device,
+    fn_tree,
+    frontend,
+    test_flags,
+):
+    input_dtype, x = dtype_and_input
+    helpers.test_frontend_function(
+        input_dtypes=input_dtype,
+        frontend=frontend,
+        test_flags=test_flags,
+        fn_tree=fn_tree,
+        on_device=on_device,
+        x=x[0],
+        alpha=alpha,
+    )
+      
+      
 # mish
 @handle_frontend_test(
     fn_tree="paddle.nn.functional.mish",
@@ -485,7 +500,6 @@
 def test_paddle_mish(
     *,
     dtype_and_input,
->>>>>>> b832ddd2
     on_device,
     fn_tree,
     frontend,
@@ -499,8 +513,4 @@
         fn_tree=fn_tree,
         on_device=on_device,
         x=x[0],
-<<<<<<< HEAD
-        threshold=alpha,
-=======
->>>>>>> b832ddd2
     )