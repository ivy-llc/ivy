# global
from hypothesis import strategies as st

# local
import ivy_tests.test_ivy.helpers as helpers
from ivy_tests.test_ivy.helpers import handle_frontend_test


# --- Helpers --- #
# --------------- #


@st.composite
def _chw_image_shape_helper(draw):
    c = draw(st.sampled_from([1, 3]), label="channel")
    h = draw(helpers.ints(min_value=1, max_value=100), label="height")
    w = draw(helpers.ints(min_value=1, max_value=100), label="width")

    shape = (c, h, w)
    return shape


# --- Main --- #
# ------------ #


# adjust_brightness
@handle_frontend_test(
    fn_tree="paddle.vision.transforms.adjust_brightness",
    dtype_and_x=helpers.dtype_and_values(
        available_dtypes=helpers.get_dtypes("valid"),
        shape=_chw_image_shape_helper(),
    ),
    brightness_factor=helpers.floats(min_value=0),
)
def test_paddle_adjust_brightness(
    *,
    dtype_and_x,
    brightness_factor,
    on_device,
    fn_tree,
    frontend,
    test_flags,
    backend_fw,
):
    input_dtype, x = dtype_and_x
    helpers.test_frontend_function(
        input_dtypes=input_dtype,
        backend_to_test=backend_fw,
        frontend=frontend,
        test_flags=test_flags,
        fn_tree=fn_tree,
        on_device=on_device,
        img=x[0],
        brightness_factor=brightness_factor,
    )


# adjust_hue
@handle_frontend_test(
    fn_tree="paddle.vision.transforms.adjust_hue",
    dtype_and_x=helpers.dtype_and_values(
        available_dtypes=helpers.get_dtypes("valid"),
        min_value=0,
        max_value=255,
        min_num_dims=3,
        max_num_dims=3,
        min_dim_size=3,
        max_dim_size=3,
    ),
    hue_factor=helpers.floats(min_value=-0.5, max_value=0.5),
)
def test_paddle_adjust_hue(
    *,
    dtype_and_x,
    hue_factor,
    on_device,
    fn_tree,
    frontend,
    test_flags,
    backend_fw,
):
    input_dtype, x = dtype_and_x
    helpers.test_frontend_function(
        input_dtypes=input_dtype,
        backend_to_test=backend_fw,
        frontend=frontend,
        test_flags=test_flags,
        fn_tree=fn_tree,
        rtol=1e-3,
        atol=1e-3,
        on_device=on_device,
        img=x[0],
        hue_factor=hue_factor,
    )


# hflip
@handle_frontend_test(
    fn_tree="paddle.vision.transforms.hflip",
    dtype_and_x=helpers.dtype_and_values(
        available_dtypes=helpers.get_dtypes("numeric"),
        min_value=0,
        min_num_dims=3,
        max_num_dims=3,
        min_dim_size=3,
        max_dim_size=3,
    ),
)
def test_paddle_hflip(
    *,
    dtype_and_x,
    on_device,
    fn_tree,
    frontend,
    test_flags,
    backend_fw,
):
    input_dtype, x = dtype_and_x
    helpers.test_frontend_function(
        input_dtypes=input_dtype,
        frontend=frontend,
        test_flags=test_flags,
        fn_tree=fn_tree,
        on_device=on_device,
        backend_to_test=backend_fw,
        img=x[0],
    )


# to_tensor
@handle_frontend_test(
    fn_tree="paddle.to_tensor",
    dtype_and_x=helpers.dtype_and_values(available_dtypes=helpers.get_dtypes("valid")),
)
def test_paddle_to_tensor(
    *,
    dtype_and_x,
    on_device,
    fn_tree,
    frontend,
    test_flags,
    backend_fw,
):
    input_dtype, input = dtype_and_x
    helpers.test_frontend_function(
        input_dtypes=input_dtype,
        backend_to_test=backend_fw,
        frontend=frontend,
        test_flags=test_flags,
        fn_tree=fn_tree,
        on_device=on_device,
        pic=input[0],
    )


@handle_frontend_test(
    fn_tree="paddle.vision.transforms.vflip",
    dtype_and_x=helpers.dtype_and_values(
        available_dtypes=helpers.get_dtypes("valid"),
        min_num_dims=3,
        max_num_dims=4,
    ),
)
def test_paddle_vflip(
    *,
    dtype_and_x,
    on_device,
    fn_tree,
    frontend,
    test_flags,
    backend_fw,
):
    input_dtype, x = dtype_and_x
    helpers.test_frontend_function(
        input_dtypes=input_dtype,
        frontend=frontend,
        test_flags=test_flags,
        fn_tree=fn_tree,
        on_device=on_device,
        img=x[0],
<<<<<<< HEAD
    )

def test_paddle_resize(
    *,
    dtype_and_x,
    size,
    on_device,
    fn_tree,
    frontend,
    test_flags,
    backend_fw,
):
    input_dtype, x = dtype_and_x
    helpers.test_frontend_function(
        input_dtypes=input_dtype,
        backend_to_test=backend_fw,
        frontend=frontend,
        test_flags=test_flags,
        fn_tree=fn_tree,
        on_device=on_device,
        img=x[0],
        size=(size, size),
=======
        backend_to_test=backend_fw,
>>>>>>> 7a048c1a
    )<|MERGE_RESOLUTION|>--- conflicted
+++ resolved
@@ -179,7 +179,7 @@
         fn_tree=fn_tree,
         on_device=on_device,
         img=x[0],
-<<<<<<< HEAD
+        backend_to_test=backend_fw,
     )
 
 def test_paddle_resize(
@@ -202,7 +202,4 @@
         on_device=on_device,
         img=x[0],
         size=(size, size),
-=======
-        backend_to_test=backend_fw,
->>>>>>> 7a048c1a
     )