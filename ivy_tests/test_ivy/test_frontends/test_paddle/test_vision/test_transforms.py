# global
from hypothesis import strategies as st

# local
import ivy_tests.test_ivy.helpers as helpers
from ivy_tests.test_ivy.helpers import handle_frontend_test


# --- Helpers --- #
# --------------- #


@st.composite
def _chw_image_shape_helper(draw):
    c = draw(st.sampled_from([1, 3]), label="channel")
    h = draw(helpers.ints(min_value=1, max_value=100), label="height")
    w = draw(helpers.ints(min_value=1, max_value=100), label="width")

    shape = (c, h, w)
    return shape


# --- Main --- #
# ------------ #


# adjust_brightness
@handle_frontend_test(
    fn_tree="paddle.vision.transforms.adjust_brightness",
    dtype_and_x=helpers.dtype_and_values(
        available_dtypes=helpers.get_dtypes("valid"),
        shape=_chw_image_shape_helper(),
    ),
    brightness_factor=helpers.floats(min_value=0),
)
def test_paddle_adjust_brightness(
    *,
    dtype_and_x,
    brightness_factor,
    on_device,
    fn_tree,
    frontend,
    test_flags,
    backend_fw,
):
    input_dtype, x = dtype_and_x
    helpers.test_frontend_function(
        input_dtypes=input_dtype,
        backend_to_test=backend_fw,
        frontend=frontend,
        test_flags=test_flags,
        fn_tree=fn_tree,
        on_device=on_device,
        img=x[0],
        brightness_factor=brightness_factor,
    )


# adjust_hue
@handle_frontend_test(
    fn_tree="paddle.vision.transforms.adjust_hue",
    dtype_and_x=helpers.dtype_and_values(
        available_dtypes=helpers.get_dtypes("valid"),
        min_value=0,
        max_value=255,
        min_num_dims=3,
        max_num_dims=3,
        min_dim_size=3,
        max_dim_size=3,
    ),
    hue_factor=helpers.floats(min_value=-0.5, max_value=0.5),
)
def test_paddle_adjust_hue(
    *,
    dtype_and_x,
    hue_factor,
    on_device,
    fn_tree,
    frontend,
    test_flags,
    backend_fw,
):
    input_dtype, x = dtype_and_x
    helpers.test_frontend_function(
        input_dtypes=input_dtype,
        backend_to_test=backend_fw,
        frontend=frontend,
        test_flags=test_flags,
        fn_tree=fn_tree,
        rtol=1e-3,
        atol=1e-3,
        on_device=on_device,
        img=x[0],
        hue_factor=hue_factor,
    )


# hflip
@handle_frontend_test(
    fn_tree="paddle.vision.transforms.hflip",
    dtype_and_x=helpers.dtype_and_values(
        available_dtypes=helpers.get_dtypes("numeric"),
        min_value=0,
        min_num_dims=3,
        max_num_dims=3,
        min_dim_size=3,
        max_dim_size=3,
    ),
)
def test_paddle_hflip(
    *,
    dtype_and_x,
    on_device,
    fn_tree,
    frontend,
    test_flags,
    backend_fw,
):
    input_dtype, x = dtype_and_x
    helpers.test_frontend_function(
        input_dtypes=input_dtype,
        frontend=frontend,
        test_flags=test_flags,
        fn_tree=fn_tree,
        on_device=on_device,
        backend_to_test=backend_fw,
        img=x[0],
    )


# to_tensor
@handle_frontend_test(
    fn_tree="paddle.to_tensor",
    dtype_and_x=helpers.dtype_and_values(available_dtypes=helpers.get_dtypes("valid")),
)
def test_paddle_to_tensor(
    *,
    dtype_and_x,
    on_device,
    fn_tree,
    frontend,
    test_flags,
    backend_fw,
):
    input_dtype, input = dtype_and_x
    helpers.test_frontend_function(
        input_dtypes=input_dtype,
        backend_to_test=backend_fw,
        frontend=frontend,
        test_flags=test_flags,
        fn_tree=fn_tree,
        on_device=on_device,
        pic=input[0],
    )


<<<<<<< HEAD
@handle_frontend_test(
    fn_tree="paddle.vision.transforms.crop",
    dtype_and_x=helpers.dtype_and_values(
        available_dtypes=helpers.get_dtypes("valid"),
        num_arrays=1,
        min_dim_size=2,
        max_dim_size=100,
    ),
    top=st.integers(min_value=0, max_value=100),
    left=st.integers(min_value=0, max_value=100),
    height=st.integers(min_value=0, max_value=100),
    width=st.integers(min_value=0, max_value=100),
)
def test_paddle_crop(
    *,
    dtype_and_x,
    top,
    left,
    height,
    width,
    on_device,
    fn_tree,
    frontend,
    test_flags,
    backend_fw,
):
    input_dtype, x = dtype_and_x
    helpers.test_frontend_function(
        input_dtypes=input_dtype,
        frontend=frontend,
        test_flags=test_flags,
        fn_tree=fn_tree,
        on_device=on_device,
        img=x[0],
        top=top,
        left=left,
        height=height,
        width=width,
        backend_to_test=backend_fw,
    )


# hflip
=======
>>>>>>> 7a048c1a
@handle_frontend_test(
    fn_tree="paddle.vision.transforms.vflip",
    dtype_and_x=helpers.dtype_and_values(
        available_dtypes=helpers.get_dtypes("valid"),
        min_num_dims=3,
        max_num_dims=4,
    ),
)
def test_paddle_vflip(
    *,
    dtype_and_x,
    on_device,
    fn_tree,
    frontend,
    test_flags,
    backend_fw,
):
    input_dtype, x = dtype_and_x
    helpers.test_frontend_function(
        input_dtypes=input_dtype,
        frontend=frontend,
        test_flags=test_flags,
        fn_tree=fn_tree,
        on_device=on_device,
        img=x[0],
        backend_to_test=backend_fw,
    )<|MERGE_RESOLUTION|>--- conflicted
+++ resolved
@@ -154,7 +154,6 @@
     )
 
 
-<<<<<<< HEAD
 @handle_frontend_test(
     fn_tree="paddle.vision.transforms.crop",
     dtype_and_x=helpers.dtype_and_values(
@@ -198,8 +197,6 @@
 
 
 # hflip
-=======
->>>>>>> 7a048c1a
 @handle_frontend_test(
     fn_tree="paddle.vision.transforms.vflip",
     dtype_and_x=helpers.dtype_and_values(
