--- conflicted
+++ resolved
@@ -99,39 +99,23 @@
     )
 
 
-<<<<<<< HEAD
 @handle_frontend_test(
     fn_tree="paddle.vision.transforms.adjust_contrast",
     dtype_and_x=helpers.dtype_and_values(
         available_dtypes=helpers.get_dtypes("valid"),
         min_value=0,
         max_value=255,
-=======
-# hflip
-@handle_frontend_test(
-    fn_tree="paddle.vision.transforms.hflip",
-    dtype_and_x=helpers.dtype_and_values(
-        available_dtypes=helpers.get_dtypes("numeric"),
-        min_value=0,
->>>>>>> b8bfb858
         min_num_dims=3,
         max_num_dims=3,
         min_dim_size=3,
         max_dim_size=3,
     ),
-<<<<<<< HEAD
     contrast_factor=helpers.floats(min_value=0.0, max_value=2.0),
 )
 def test_paddle_adjust_contrast(
     *,
     dtype_and_x,
     contrast_factor,
-=======
-)
-def test_paddle_hflip(
-    *,
-    dtype_and_x,
->>>>>>> b8bfb858
     on_device,
     fn_tree,
     frontend,
@@ -141,7 +125,6 @@
     input_dtype, x = dtype_and_x
     helpers.test_frontend_function(
         input_dtypes=input_dtype,
-<<<<<<< HEAD
         backend_to_test=backend_fw,
         frontend=frontend,
         test_flags=test_flags,
@@ -151,12 +134,5 @@
         on_device=on_device,
         img=x[0],
         contrast_factor=contrast_factor,
-=======
-        frontend=frontend,
-        test_flags=test_flags,
-        fn_tree=fn_tree,
-        on_device=on_device,
-        backend_to_test=backend_fw,
-        img=x[0],
->>>>>>> b8bfb858
-    )+    )
+      