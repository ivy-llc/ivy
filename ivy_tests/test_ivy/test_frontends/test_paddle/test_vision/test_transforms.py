# global

# local
import ivy_tests.test_ivy.helpers as helpers
from ivy_tests.test_ivy.helpers import handle_frontend_test


# to_tensor
@handle_frontend_test(
    fn_tree="paddle.to_tensor",
    dtype_and_x=helpers.dtype_and_values(available_dtypes=helpers.get_dtypes("valid")),
)
def test_paddle_to_tensor(
    *,
    dtype_and_x,
    on_device,
    fn_tree,
    frontend,
    test_flags,
    backend_fw,
):
    input_dtype, input = dtype_and_x
    helpers.test_frontend_function(
        input_dtypes=input_dtype,
        backend_to_test=backend_fw,
        frontend=frontend,
        test_flags=test_flags,
        fn_tree=fn_tree,
        on_device=on_device,
        pic=input[0],
    )


@handle_frontend_test(
<<<<<<< HEAD
    fn_tree="paddle.vision.transforms.adjust_hue",
    dtype_and_x=helpers.dtype_and_values(
        available_dtypes=["float32", "float64"],
        min_num_dims=3,
        max_num_dims=3,
        min_dim_size=3,
        max_dim_size=3,
        min_value=0,
    ),
    hue_factor=helpers.floats(min_value=-0.5, max_value=0.5),
)
def test_paddle_adjust_hue(
    *,
    dtype_and_x,
    hue_factor,
=======
    fn_tree="paddle.vision.transforms.vflip",
    dtype_and_x=helpers.dtype_and_values(
        available_dtypes=helpers.get_dtypes("valid"),
        min_num_dims=3,
        max_num_dims=4,
    ),
)
def test_paddle_vflip(
    *,
    dtype_and_x,
>>>>>>> 564eb98f
    on_device,
    fn_tree,
    frontend,
    test_flags,
    backend_fw,
):
    input_dtype, x = dtype_and_x
    helpers.test_frontend_function(
        input_dtypes=input_dtype,
<<<<<<< HEAD
        backend_to_test=backend_fw,
=======
>>>>>>> 564eb98f
        frontend=frontend,
        test_flags=test_flags,
        fn_tree=fn_tree,
        on_device=on_device,
        img=x[0],
<<<<<<< HEAD
        hue_factor=hue_factor,
=======
        backend_to_test=backend_fw,
>>>>>>> 564eb98f
    )<|MERGE_RESOLUTION|>--- conflicted
+++ resolved
@@ -29,26 +29,45 @@
         on_device=on_device,
         pic=input[0],
     )
-
-
+   
+  
+# adjust_hue    
 @handle_frontend_test(
-<<<<<<< HEAD
-    fn_tree="paddle.vision.transforms.adjust_hue",
-    dtype_and_x=helpers.dtype_and_values(
-        available_dtypes=["float32", "float64"],
-        min_num_dims=3,
-        max_num_dims=3,
-        min_dim_size=3,
-        max_dim_size=3,
-        min_value=0,
-    ),
-    hue_factor=helpers.floats(min_value=-0.5, max_value=0.5),
-)
-def test_paddle_adjust_hue(
-    *,
-    dtype_and_x,
-    hue_factor,
-=======
+     fn_tree="paddle.vision.transforms.adjust_hue",
+     dtype_and_x=helpers.dtype_and_values(
+         available_dtypes=["float32", "float64"],
+         min_num_dims=3,
+         max_num_dims=3,
+         min_dim_size=3,
+         max_dim_size=3,
+         min_value=0,
+     ),
+     hue_factor=helpers.floats(min_value=-0.5, max_value=0.5),
+ )
+ def test_paddle_adjust_hue(
+     *,
+     dtype_and_x,
+     hue_factor,
+     on_device,
+     fn_tree,
+     frontend,
+     test_flags,
+     backend_fw,
+ ):
+     input_dtype, x = dtype_and_x
+     helpers.test_frontend_function(
+         input_dtypes=input_dtype,
+         backend_to_test=backend_fw,
+         frontend=frontend,
+         test_flags=test_flags,
+         fn_tree=fn_tree,
+         on_device=on_device,
+         img=x[0],
+         hue_factor=hue_factor,
+     )
+    
+    
+@handle_frontend_test(
     fn_tree="paddle.vision.transforms.vflip",
     dtype_and_x=helpers.dtype_and_values(
         available_dtypes=helpers.get_dtypes("valid"),
@@ -59,7 +78,6 @@
 def test_paddle_vflip(
     *,
     dtype_and_x,
->>>>>>> 564eb98f
     on_device,
     fn_tree,
     frontend,
@@ -69,18 +87,10 @@
     input_dtype, x = dtype_and_x
     helpers.test_frontend_function(
         input_dtypes=input_dtype,
-<<<<<<< HEAD
-        backend_to_test=backend_fw,
-=======
->>>>>>> 564eb98f
         frontend=frontend,
         test_flags=test_flags,
         fn_tree=fn_tree,
         on_device=on_device,
         img=x[0],
-<<<<<<< HEAD
-        hue_factor=hue_factor,
-=======
         backend_to_test=backend_fw,
->>>>>>> 564eb98f
     )