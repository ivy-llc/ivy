# global
from hypothesis import strategies as st

# local
import ivy_tests.test_ivy.helpers as helpers
from ivy_tests.test_ivy.helpers import handle_frontend_test
from ivy_tests.test_ivy.test_frontends.test_torch.test_blas_and_lapack_ops import (
    _get_dtype_input_and_matrices,
    _get_dtype_and_3dbatch_matrices,
)


# --- Helpers --- #
# --------------- #


@st.composite
def _test_paddle_take_helper(draw):
    mode = draw(st.sampled_from(["raise", "clip", "wrap"]))

    safe_bounds = mode == "raise"

    dtypes, xs, indices, _, _ = draw(
        helpers.array_indices_axis(
            array_dtypes=helpers.get_dtypes("float_and_integer"),
            indices_dtypes=["int32", "int64"],
            valid_bounds=safe_bounds,
        )
    )

    return dtypes, xs, indices, mode


# --- Main --- #
# ------------ #


# abs
@handle_frontend_test(
    fn_tree="paddle.abs",
    dtype_and_x=helpers.dtype_and_values(available_dtypes=helpers.get_dtypes("float")),
)
def test_paddle_abs(
    *,
    dtype_and_x,
    on_device,
    fn_tree,
    frontend,
    test_flags,
    backend_fw,
):
    input_dtype, x = dtype_and_x
    helpers.test_frontend_function(
        input_dtypes=input_dtype,
        backend_to_test=backend_fw,
        frontend=frontend,
        test_flags=test_flags,
        fn_tree=fn_tree,
        on_device=on_device,
        x=x[0],
    )


# acos
@handle_frontend_test(
    fn_tree="paddle.acos",
    dtype_and_x=helpers.dtype_and_values(
        available_dtypes=helpers.get_dtypes("float"),
    ),
)
def test_paddle_acos(
    *,
    dtype_and_x,
    on_device,
    fn_tree,
    frontend,
    test_flags,
    backend_fw,
):
    input_dtype, x = dtype_and_x
    helpers.test_frontend_function(
        input_dtypes=input_dtype,
        backend_to_test=backend_fw,
        frontend=frontend,
        test_flags=test_flags,
        fn_tree=fn_tree,
        on_device=on_device,
        atol=1e-2,
        x=x[0],
    )


# acosh
@handle_frontend_test(
    fn_tree="paddle.acosh",
    dtype_and_x=helpers.dtype_and_values(
        available_dtypes=helpers.get_dtypes("float"),
    ),
)
def test_paddle_acosh(
    *,
    dtype_and_x,
    on_device,
    fn_tree,
    frontend,
    test_flags,
    backend_fw,
):
    input_dtype, x = dtype_and_x
    helpers.test_frontend_function(
        input_dtypes=input_dtype,
        backend_to_test=backend_fw,
        frontend=frontend,
        test_flags=test_flags,
        fn_tree=fn_tree,
        on_device=on_device,
        atol=1e-2,
        x=x[0],
    )


# add
@handle_frontend_test(
    fn_tree="paddle.add",
    dtype_and_x=helpers.dtype_and_values(
        available_dtypes=helpers.get_dtypes("valid"),
        num_arrays=2,
        allow_inf=False,
        large_abs_safety_factor=2,
        small_abs_safety_factor=2,
        safety_factor_scale="log",
        shared_dtype=True,
    ),
)
def test_paddle_add(
    *,
    dtype_and_x,
    on_device,
    fn_tree,
    frontend,
    test_flags,
    backend_fw,
):
    input_dtype, x = dtype_and_x
    helpers.test_frontend_function(
        input_dtypes=input_dtype,
        backend_to_test=backend_fw,
        frontend=frontend,
        fn_tree=fn_tree,
        test_flags=test_flags,
        on_device=on_device,
        x=x[0],
        y=x[1],
    )


# addmm
@handle_frontend_test(
    fn_tree="paddle.addmm",
    dtype_input_xy=_get_dtype_and_3dbatch_matrices(with_input=True, input_3d=True),
    beta=st.floats(
        min_value=-5,
        max_value=5,
        allow_nan=False,
        allow_subnormal=False,
        allow_infinity=False,
    ),
    alpha=st.floats(
        min_value=-5,
        max_value=5,
        allow_nan=False,
        allow_subnormal=False,
        allow_infinity=False,
    ),
)
def test_paddle_addmm(
    *,
    dtype_input_xy,
    beta,
    alpha,
    on_device,
    fn_tree,
    frontend,
    test_flags,
    backend_fw,
):
    input_dtype, input, x, y = dtype_input_xy
    helpers.test_frontend_function(
        input_dtypes=input_dtype,
        backend_to_test=backend_fw,
        frontend=frontend,
        test_flags=test_flags,
        fn_tree=fn_tree,
        on_device=on_device,
        input=input[0],
        x=x[0],
        y=y[0],
        beta=beta,
        alpha=alpha,
    )


# amax
@handle_frontend_test(
    fn_tree="paddle.amax",
    dtype_and_x=helpers.dtype_and_values(
        available_dtypes=helpers.get_dtypes("valid"),
        num_arrays=2,
        allow_inf=False,
        shared_dtype=True,
    ),
)
def test_paddle_amax(
    *,
    dtype_and_x,
    on_device,
    fn_tree,
    backend_fw,
    frontend,
    test_flags,
):
    input_dtype, x = dtype_and_x
    helpers.test_frontend_function(
        input_dtypes=input_dtype,
        frontend=frontend,
        backend_to_test=backend_fw,
        fn_tree=fn_tree,
        test_flags=test_flags,
        on_device=on_device,
        x=x[0],
    )


# amin
@handle_frontend_test(
    fn_tree="paddle.amin",
    dtype_and_x=helpers.dtype_values_axis(
        available_dtypes=helpers.get_dtypes("valid"),
        valid_axis=True,
    ),
    keepdim=st.booleans(),
)
def test_paddle_amin(
    *,
    dtype_and_x,
    keepdim,
    on_device,
    fn_tree,
    backend_fw,
    frontend,
    test_flags,
):
    input_dtype, x, axis = dtype_and_x
    helpers.test_frontend_function(
        input_dtypes=input_dtype,
        frontend=frontend,
        backend_to_test=backend_fw,
        fn_tree=fn_tree,
        test_flags=test_flags,
        on_device=on_device,
        x=x[0],
        axis=axis,
        keepdim=keepdim,
    )


@handle_frontend_test(
    fn_tree="paddle.angle",
    dtype_and_x=helpers.dtype_and_values(
        available_dtypes=["float64", "complex64", "complex128"],
    ),
)
def test_paddle_angle(
    *,
    dtype_and_x,
    on_device,
    fn_tree,
    frontend,
    backend_fw,
    test_flags,
):
    input_dtype, x = dtype_and_x
    helpers.test_frontend_function(
        input_dtypes=input_dtype,
        frontend=frontend,
        backend_to_test=backend_fw,
        test_flags=test_flags,
        fn_tree=fn_tree,
        on_device=on_device,
        x=x[0],
    )


# any
@handle_frontend_test(
    fn_tree="paddle.any",
    dtype_and_x=helpers.dtype_values_axis(
        available_dtypes=["bool"],
        valid_axis=True,
        allow_neg_axes=True,
        force_int_axis=True,
        min_num_dims=1,
    ),
)
def test_paddle_any(
    *,
    dtype_and_x,
    on_device,
    fn_tree,
    frontend,
    test_flags,
    backend_fw,
):
    input_dtype, x, axis = dtype_and_x
    helpers.test_frontend_function(
        input_dtypes=input_dtype,
        frontend=frontend,
        test_flags=test_flags,
        fn_tree=fn_tree,
        on_device=on_device,
        backend_to_test=backend_fw,
        x=x[0],
        axis=axis,
        keepdim=False,
    )


# asin
@handle_frontend_test(
    fn_tree="paddle.asin",
    dtype_and_x=helpers.dtype_and_values(
        available_dtypes=helpers.get_dtypes("valid"),
    ),
)
def test_paddle_asin(
    *,
    dtype_and_x,
    frontend,
    test_flags,
    fn_tree,
    backend_fw,
    on_device,
):
    input_dtype, x = dtype_and_x
    helpers.test_frontend_function(
        input_dtypes=input_dtype,
        backend_to_test=backend_fw,
        frontend=frontend,
        test_flags=test_flags,
        fn_tree=fn_tree,
        on_device=on_device,
        x=x[0],
    )


# asinh
@handle_frontend_test(
    fn_tree="paddle.asinh",
    dtype_and_x=helpers.dtype_and_values(
        available_dtypes=helpers.get_dtypes("float"),
    ),
)
def test_paddle_asinh(
    *,
    dtype_and_x,
    on_device,
    fn_tree,
    frontend,
    backend_fw,
    test_flags,
):
    input_dtype, x = dtype_and_x
    helpers.test_frontend_function(
        input_dtypes=input_dtype,
        frontend=frontend,
        backend_to_test=backend_fw,
        test_flags=test_flags,
        fn_tree=fn_tree,
        on_device=on_device,
        atol=1e-2,
        x=x[0],
    )


# atan
@handle_frontend_test(
    fn_tree="paddle.atan",
    dtype_and_x=helpers.dtype_and_values(
        available_dtypes=helpers.get_dtypes("float"),
    ),
)
def test_paddle_atan(
    *,
    dtype_and_x,
    frontend,
    test_flags,
    fn_tree,
    backend_fw,
    on_device,
):
    input_dtype, x = dtype_and_x
    helpers.test_frontend_function(
        input_dtypes=input_dtype,
        backend_to_test=backend_fw,
        frontend=frontend,
        test_flags=test_flags,
        fn_tree=fn_tree,
        on_device=on_device,
        x=x[0],
    )


# atan2
@handle_frontend_test(
    fn_tree="paddle.atan2",
    dtype_and_x=helpers.dtype_and_values(
        available_dtypes=helpers.get_dtypes("float"),
        num_arrays=2,
        allow_inf=False,
        large_abs_safety_factor=2,
        small_abs_safety_factor=2,
        safety_factor_scale="log",
        shared_dtype=True,
    ),
)
def test_paddle_atan2(
    *,
    dtype_and_x,
    on_device,
    fn_tree,
    frontend,
    backend_fw,
    test_flags,
):
    input_dtype, x = dtype_and_x
    helpers.test_frontend_function(
        input_dtypes=input_dtype,
        frontend=frontend,
        backend_to_test=backend_fw,
        fn_tree=fn_tree,
        test_flags=test_flags,
        on_device=on_device,
        x=x[0],
        y=x[1],
    )


# atanh
@handle_frontend_test(
    fn_tree="paddle.atanh",
    dtype_and_x=helpers.dtype_and_values(
        available_dtypes=helpers.get_dtypes("float"),
    ),
)
def test_paddle_atanh(
    *,
    dtype_and_x,
    on_device,
    fn_tree,
    frontend,
    test_flags,
    backend_fw,
):
    input_dtype, x = dtype_and_x
    helpers.test_frontend_function(
        input_dtypes=input_dtype,
        backend_to_test=backend_fw,
        frontend=frontend,
        test_flags=test_flags,
        fn_tree=fn_tree,
        on_device=on_device,
        x=x[0],
    )


# ceil
@handle_frontend_test(
    fn_tree="paddle.ceil",
    dtype_and_x=helpers.dtype_and_values(
        available_dtypes=helpers.get_dtypes("float"),
    ),
)
def test_paddle_ceil(
    *,
    dtype_and_x,
    frontend,
    test_flags,
    fn_tree,
    backend_fw,
    on_device,
):
    input_dtype, x = dtype_and_x
    helpers.test_frontend_function(
        input_dtypes=input_dtype,
        backend_to_test=backend_fw,
        frontend=frontend,
        test_flags=test_flags,
        fn_tree=fn_tree,
        on_device=on_device,
        x=x[0],
    )


# conj
@handle_frontend_test(
    fn_tree="paddle.conj",
    dtype_and_input=helpers.dtype_and_values(
        available_dtypes=helpers.get_dtypes("numeric"),
    ),
)
def test_paddle_conj(
    *,
    dtype_and_input,
    frontend,
    backend_fw,
    test_flags,
    fn_tree,
    on_device,
):
    input_dtype, x = dtype_and_input
    helpers.test_frontend_function(
        input_dtypes=input_dtype,
        backend_to_test=backend_fw,
        frontend=frontend,
        test_flags=test_flags,
        fn_tree=fn_tree,
        on_device=on_device,
        x=x[0],
    )


# cos
@handle_frontend_test(
    fn_tree="paddle.cos",
    dtype_and_x=helpers.dtype_and_values(
        available_dtypes=helpers.get_dtypes("float"),
    ),
)
def test_paddle_cos(
    *,
    dtype_and_x,
    on_device,
    fn_tree,
    frontend,
    test_flags,
    backend_fw,
):
    input_dtype, x = dtype_and_x
    helpers.test_frontend_function(
        input_dtypes=input_dtype,
        backend_to_test=backend_fw,
        frontend=frontend,
        test_flags=test_flags,
        fn_tree=fn_tree,
        on_device=on_device,
        x=x[0],
    )


# cosh
@handle_frontend_test(
    fn_tree="paddle.cosh",
    dtype_and_x=helpers.dtype_and_values(
        available_dtypes=helpers.get_dtypes("float"),
    ),
)
def test_paddle_cosh(
    *,
    dtype_and_x,
    on_device,
    fn_tree,
    frontend,
    test_flags,
    backend_fw,
):
    input_dtype, x = dtype_and_x
    helpers.test_frontend_function(
        input_dtypes=input_dtype,
        backend_to_test=backend_fw,
        frontend=frontend,
        test_flags=test_flags,
        fn_tree=fn_tree,
        on_device=on_device,
        atol=1e-2,
        x=x[0],
    )


# count_nonzero
@handle_frontend_test(
    fn_tree="paddle.count_nonzero",
    dtype_and_x=helpers.dtype_values_axis(
        available_dtypes=helpers.get_dtypes(kind="integer"),
        valid_axis=True,
        force_int_axis=True,
        min_num_dims=1,
    ),
)
def test_paddle_count_nonzero(
    *,
    dtype_and_x,
    on_device,
    fn_tree,
    frontend,
    backend_fw,
    test_flags,
):
    input_dtype, x, axis = dtype_and_x
    helpers.test_frontend_function(
        input_dtypes=input_dtype,
        backend_to_test=backend_fw,
        on_device=on_device,
        fn_tree=fn_tree,
        test_flags=test_flags,
        frontend=frontend,
        x=x[0],
        axis=axis,
    )


# cumprod
@handle_frontend_test(
    fn_tree="paddle.cumprod",
    dtype_x_axis=helpers.dtype_values_axis(
        available_dtypes=helpers.get_dtypes("valid"),
        valid_axis=True,
        force_int_axis=True,
        min_num_dims=1,
        min_value=-5,
        max_value=5,
    ),
)
def test_paddle_cumprod(
    *,
    dtype_x_axis,
    on_device,
    fn_tree,
    frontend,
    backend_fw,
    test_flags,
):
    input_dtype, x, axis = dtype_x_axis
    helpers.test_frontend_function(
        input_dtypes=input_dtype,
        frontend=frontend,
        backend_to_test=backend_fw,
        test_flags=test_flags,
        fn_tree=fn_tree,
        on_device=on_device,
        x=x[0],
        dim=axis,
    )


# deg2rad
@handle_frontend_test(
    fn_tree="paddle.deg2rad",
    dtype_and_x=helpers.dtype_and_values(
        available_dtypes=helpers.get_dtypes("float"),
    ),
)
def test_paddle_deg2rad(
    *,
    dtype_and_x,
    on_device,
    fn_tree,
    frontend,
    backend_fw,
    test_flags,
):
    input_dtype, x = dtype_and_x
    helpers.test_frontend_function(
        input_dtypes=input_dtype,
        frontend=frontend,
        backend_to_test=backend_fw,
        test_flags=test_flags,
        fn_tree=fn_tree,
        on_device=on_device,
        x=x[0],
    )


# diff
@handle_frontend_test(
    fn_tree="paddle.diff",
    dtype_n_x_n_axis=helpers.dtype_values_axis(
        available_dtypes=st.shared(helpers.get_dtypes("valid"), key="dtype"),
        min_num_dims=1,
        valid_axis=True,
        force_int_axis=True,
    ),
    n=st.integers(min_value=1, max_value=1),
    dtype_prepend=helpers.dtype_and_values(
        available_dtypes=st.shared(helpers.get_dtypes("valid"), key="dtype"),
        min_num_dims=1,
        max_num_dims=1,
    ),
    dtype_append=helpers.dtype_and_values(
        available_dtypes=st.shared(helpers.get_dtypes("valid"), key="dtype"),
        min_num_dims=1,
        max_num_dims=1,
    ),
)
def test_paddle_diff(
    *,
    dtype_n_x_n_axis,
    n,
    dtype_prepend,
    dtype_append,
    test_flags,
    frontend,
    backend_fw,
    fn_tree,
    on_device,
):
    input_dtype, x, axis = dtype_n_x_n_axis
    _, prepend = dtype_prepend
    _, append = dtype_append
    helpers.test_frontend_function(
        input_dtypes=input_dtype,
        test_flags=test_flags,
        frontend=frontend,
        backend_to_test=backend_fw,
        fn_tree=fn_tree,
        on_device=on_device,
        x=x[0],
        n=n,
        axis=axis,
        prepend=prepend[0],
        append=append[0],
    )


# digamma
@handle_frontend_test(
    fn_tree="paddle.digamma",
    dtype_and_x=helpers.dtype_and_values(
        available_dtypes=helpers.get_dtypes("float"),
        safety_factor_scale="log",
    ),
)
def test_paddle_digamma(
    *,
    dtype_and_x,
    on_device,
    fn_tree,
    frontend,
    backend_fw,
    test_flags,
):
    input_dtype, x = dtype_and_x
    helpers.test_frontend_function(
        input_dtypes=input_dtype,
        frontend=frontend,
        backend_to_test=backend_fw,
        test_flags=test_flags,
        fn_tree=fn_tree,
        on_device=on_device,
        atol=1e-4,
        x=x[0],
    )


# divide
@handle_frontend_test(
    fn_tree="paddle.divide",
    dtype_and_x=helpers.dtype_and_values(
        available_dtypes=helpers.get_dtypes("float"),
        num_arrays=2,
        allow_inf=False,
        large_abs_safety_factor=2,
        small_abs_safety_factor=2,
        safety_factor_scale="log",
        shared_dtype=True,
    ),
)
def test_paddle_divide(
    *,
    dtype_and_x,
    on_device,
    fn_tree,
    frontend,
    test_flags,
    backend_fw,
):
    input_dtype, x = dtype_and_x
    helpers.test_frontend_function(
        input_dtypes=input_dtype,
        backend_to_test=backend_fw,
        frontend=frontend,
        test_flags=test_flags,
        fn_tree=fn_tree,
        on_device=on_device,
        x=x[0],
        y=x[1],
    )


#  erf
@handle_frontend_test(
    fn_tree="paddle.erf",
    dtype_and_x=helpers.dtype_and_values(
        available_dtypes=helpers.get_dtypes("valid"),
    ),
)
def test_paddle_erf(
    *,
    dtype_and_x,
    frontend,
    backend_fw,
    test_flags,
    fn_tree,
    on_device,
):
    input_dtype, x = dtype_and_x
    helpers.test_frontend_function(
        input_dtypes=input_dtype,
        frontend=frontend,
        backend_to_test=backend_fw,
        test_flags=test_flags,
        fn_tree=fn_tree,
        on_device=on_device,
        x=x[0],
    )


# exp
@handle_frontend_test(
    fn_tree="paddle.exp",
    dtype_and_x=helpers.dtype_and_values(
        available_dtypes=helpers.get_dtypes("valid"),
    ),
)
def test_paddle_exp(
    *,
    dtype_and_x,
    on_device,
    fn_tree,
    frontend,
    backend_fw,
    test_flags,
):
    input_dtype, x = dtype_and_x
    helpers.test_frontend_function(
        input_dtypes=input_dtype,
        frontend=frontend,
        backend_to_test=backend_fw,
        test_flags=test_flags,
        fn_tree=fn_tree,
        on_device=on_device,
        x=x[0],
    )


# expm1
@handle_frontend_test(
    fn_tree="paddle.expm1",
    dtype_and_x=helpers.dtype_and_values(
        available_dtypes=helpers.get_dtypes("valid"),
    ),
)
def test_paddle_expm1(
    *,
    dtype_and_x,
    on_device,
    fn_tree,
    frontend,
    backend_fw,
    test_flags,
):
    input_dtype, x = dtype_and_x
    helpers.test_frontend_function(
        input_dtypes=input_dtype,
        frontend=frontend,
        backend_to_test=backend_fw,
        test_flags=test_flags,
        fn_tree=fn_tree,
        on_device=on_device,
        x=x[0],
    )


# floor
@handle_frontend_test(
    fn_tree="paddle.floor",
    dtype_and_x=helpers.dtype_and_values(
        available_dtypes=helpers.get_dtypes("valid"),
    ),
)
def test_paddle_floor(
    *,
    dtype_and_x,
    frontend,
    backend_fw,
    test_flags,
    fn_tree,
    on_device,
):
    input_dtype, x = dtype_and_x
    helpers.test_frontend_function(
        input_dtypes=input_dtype,
        frontend=frontend,
        backend_to_test=backend_fw,
        test_flags=test_flags,
        fn_tree=fn_tree,
        on_device=on_device,
        x=x[0],
    )


# floor_divide
@handle_frontend_test(
    fn_tree="paddle.floor_divide",
    dtype_and_x=helpers.dtype_and_values(
        available_dtypes=helpers.get_dtypes("valid"),
        min_value=-10,
        max_value=10,
        num_arrays=2,
        allow_inf=False,
        shared_dtype=True,
    ),
)
def test_paddle_floor_divide(
    *,
    dtype_and_x,
    on_device,
    fn_tree,
    frontend,
    backend_fw,
    test_flags,
):
    input_dtype, x = dtype_and_x
    helpers.test_frontend_function(
        input_dtypes=input_dtype,
        frontend=frontend,
        backend_to_test=backend_fw,
        fn_tree=fn_tree,
        test_flags=test_flags,
        on_device=on_device,
        x=x[0],
        y=x[1],
        atol=1e-5,
    )


# floor_mod
@handle_frontend_test(
    fn_tree="paddle.floor_mod",
    dtype_and_x=helpers.dtype_and_values(
        available_dtypes=helpers.get_dtypes("valid"),
        num_arrays=2,
        allow_inf=False,
        large_abs_safety_factor=2,
        small_abs_safety_factor=2,
        safety_factor_scale="log",
        shared_dtype=True,
        min_value=1,
    ),
)
def test_paddle_floor_mod(
    *,
    dtype_and_x,
    on_device,
    fn_tree,
    frontend,
    backend_fw,
    test_flags,
):
    input_dtype, x = dtype_and_x
    helpers.test_frontend_function(
        input_dtypes=input_dtype,
        frontend=frontend,
        backend_to_test=backend_fw,
        test_flags=test_flags,
        fn_tree=fn_tree,
        on_device=on_device,
        x=x[0],
        y=x[1],
    )


@handle_frontend_test(
    fn_tree="paddle.fmax",
    dtypes_and_x=helpers.dtype_and_values(
        available_dtypes=helpers.get_dtypes("float"), num_arrays=2, shared_dtype=True
    ),
)
def test_paddle_fmax(
    *,
    dtypes_and_x,
    on_device,
    fn_tree,
    frontend,
    backend_fw,
    test_flags,
):
    input_dtype, x = dtypes_and_x
    helpers.test_frontend_function(
        input_dtypes=input_dtype,
        frontend=frontend,
        backend_to_test=backend_fw,
        test_flags=test_flags,
        fn_tree=fn_tree,
        on_device=on_device,
        x=x[0],
        y=x[1],
    )


@handle_frontend_test(
    fn_tree="paddle.fmin",
    dtypes_and_x=helpers.dtype_and_values(
        available_dtypes=helpers.get_dtypes("float"), num_arrays=2, shared_dtype=True
    ),
)
def test_paddle_fmin(
    *,
    dtypes_and_x,
    on_device,
    fn_tree,
    frontend,
    backend_fw,
    test_flags,
):
    input_dtype, x = dtypes_and_x
    helpers.test_frontend_function(
        input_dtypes=input_dtype,
        frontend=frontend,
        backend_to_test=backend_fw,
        test_flags=test_flags,
        fn_tree=fn_tree,
        on_device=on_device,
        x=x[0],
        y=x[1],
    )


# frac
@handle_frontend_test(
    fn_tree="paddle.frac",
    dtype_and_x=helpers.dtype_and_values(
        available_dtypes=helpers.get_dtypes("valid"),
        num_arrays=1,
        max_value=1e6,
        min_value=-1e6,
    ),
)
def test_paddle_frac(
    *,
    dtype_and_x,
    frontend,
    backend_fw,
    test_flags,
    fn_tree,
    on_device,
):
    input_dtype, x = dtype_and_x
    helpers.test_frontend_function(
        input_dtypes=input_dtype,
        frontend=frontend,
        backend_to_test=backend_fw,
        test_flags=test_flags,
        fn_tree=fn_tree,
        on_device=on_device,
        x=x[0],
    )


# gcd
@handle_frontend_test(
    fn_tree="paddle.gcd",
    dtype_and_x=helpers.dtype_and_values(
        available_dtypes=helpers.get_dtypes("valid"),
        min_value=-100,
        max_value=100,
        min_num_dims=1,
        min_dim_size=1,
        num_arrays=2,
        shared_dtype=True,
    ),
)
def test_paddle_gcd(
    *,
    dtype_and_x,
    on_device,
    fn_tree,
    frontend,
    backend_fw,
    test_flags,
):
    input_dtype, x = dtype_and_x
    helpers.test_frontend_function(
        input_dtypes=input_dtype,
        frontend=frontend,
        backend_to_test=backend_fw,
        fn_tree=fn_tree,
        test_flags=test_flags,
        on_device=on_device,
        x=x[0],
        y=x[1],
    )


# heaviside
@handle_frontend_test(
    fn_tree="paddle.heaviside",
    dtype_and_x=helpers.dtype_and_values(
        available_dtypes=helpers.get_dtypes("float"),
        num_arrays=2,
        allow_inf=False,
        large_abs_safety_factor=2,
        small_abs_safety_factor=2,
        safety_factor_scale="log",
        shared_dtype=True,
    ),
)
def test_paddle_heaviside(
    *,
    dtype_and_x,
    on_device,
    fn_tree,
    frontend,
    backend_fw,
    test_flags,
):
    input_dtype, x = dtype_and_x
    helpers.test_frontend_function(
        input_dtypes=input_dtype,
        frontend=frontend,
        backend_to_test=backend_fw,
        fn_tree=fn_tree,
        test_flags=test_flags,
        on_device=on_device,
        x=x[0],
        y=x[1],
    )


# inner
@handle_frontend_test(
    fn_tree="paddle.inner",
    dtype_and_x=helpers.dtype_and_values(
        available_dtypes=helpers.get_dtypes("valid"),
        min_value=-10,
        max_value=10,
        num_arrays=2,
        shared_dtype=True,
    ),
)
def test_paddle_inner(
    *,
    dtype_and_x,
    on_device,
    fn_tree,
    frontend,
    backend_fw,
    test_flags,
):
    input_dtype, x = dtype_and_x
    helpers.test_frontend_function(
        input_dtypes=input_dtype,
        frontend=frontend,
        backend_to_test=backend_fw,
        fn_tree=fn_tree,
        test_flags=test_flags,
        on_device=on_device,
        x=x[0],
        y=x[1],
    )


# isfinite
@handle_frontend_test(
    fn_tree="paddle.isfinite",
    dtype_and_x=helpers.dtype_and_values(
        available_dtypes=helpers.get_dtypes("valid"),
    ),
)
def test_paddle_isfinite(
    *,
    dtype_and_x,
    frontend,
    backend_fw,
    test_flags,
    fn_tree,
    on_device,
):
    input_dtype, x = dtype_and_x
    helpers.test_frontend_function(
        input_dtypes=input_dtype,
        frontend=frontend,
        backend_to_test=backend_fw,
        test_flags=test_flags,
        fn_tree=fn_tree,
        on_device=on_device,
        x=x[0],
    )


# isinf
@handle_frontend_test(
    fn_tree="paddle.isinf",
    dtype_and_x=helpers.dtype_and_values(
        available_dtypes=helpers.get_dtypes("valid"),
    ),
)
def test_paddle_isinf(
    *,
    dtype_and_x,
    frontend,
    backend_fw,
    test_flags,
    fn_tree,
    on_device,
):
    input_dtype, x = dtype_and_x
    helpers.test_frontend_function(
        input_dtypes=input_dtype,
        frontend=frontend,
        backend_to_test=backend_fw,
        test_flags=test_flags,
        fn_tree=fn_tree,
        on_device=on_device,
        x=x[0],
    )


# isnan
@handle_frontend_test(
    fn_tree="paddle.isnan",
    dtype_and_x=helpers.dtype_and_values(
        available_dtypes=helpers.get_dtypes("valid"),
    ),
)
def test_paddle_isnan(
    *,
    dtype_and_x,
    frontend,
    backend_fw,
    test_flags,
    fn_tree,
    on_device,
):
    input_dtype, x = dtype_and_x
    helpers.test_frontend_function(
        input_dtypes=input_dtype,
        frontend=frontend,
        backend_to_test=backend_fw,
        test_flags=test_flags,
        fn_tree=fn_tree,
        on_device=on_device,
        x=x[0],
    )


# kron
@handle_frontend_test(
    fn_tree="paddle.kron",
    dtype_and_x=helpers.dtype_and_values(
        available_dtypes=helpers.get_dtypes("float"),
        num_arrays=2,
        allow_inf=False,
        shared_dtype=True,
    ),
)
def test_paddle_kron(
    *,
    dtype_and_x,
    on_device,
    fn_tree,
    backend_fw,
    frontend,
    test_flags,
):
    input_dtype, x = dtype_and_x
    helpers.test_frontend_function(
        input_dtypes=input_dtype,
        frontend=frontend,
        backend_to_test=backend_fw,
        fn_tree=fn_tree,
        test_flags=test_flags,
        on_device=on_device,
        x=x[0],
        y=x[1],
    )


# lcm
@handle_frontend_test(
    fn_tree="paddle.lcm",
    dtype_and_x=helpers.dtype_and_values(
        available_dtypes=helpers.get_dtypes("valid"),
        num_arrays=2,
        min_num_dims=1,
        safety_factor_scale="log",
        large_abs_safety_factor=2,
        shared_dtype=True,
    ),
)
def test_paddle_lcm(
    *,
    dtype_and_x,
    on_device,
    fn_tree,
    frontend,
    backend_fw,
    test_flags,
):
    input_dtype, x = dtype_and_x
    helpers.test_frontend_function(
        input_dtypes=input_dtype,
        frontend=frontend,
        backend_to_test=backend_fw,
        fn_tree=fn_tree,
        test_flags=test_flags,
        on_device=on_device,
        x=x[0],
        y=x[1],
    )


# lerp
@handle_frontend_test(
    fn_tree="paddle.lerp",
    dtype_and_x=helpers.dtype_and_values(
        available_dtypes=helpers.get_dtypes("float"),
        num_arrays=3,
        allow_inf=False,
        large_abs_safety_factor=2,
        small_abs_safety_factor=2,
        safety_factor_scale="log",
        shared_dtype=True,
    ),
)
def test_paddle_lerp(
    *,
    dtype_and_x,
    on_device,
    fn_tree,
    frontend,
    backend_fw,
    test_flags,
):
    input_dtype, x = dtype_and_x
    helpers.test_frontend_function(
        input_dtypes=input_dtype,
        frontend=frontend,
        backend_to_test=backend_fw,
        fn_tree=fn_tree,
        test_flags=test_flags,
        on_device=on_device,
        x=x[0],
        y=x[1],
        weight=x[2],
    )


# lgamma
@handle_frontend_test(
    fn_tree="paddle.lgamma",
    dtype_and_x=helpers.dtype_and_values(
        available_dtypes=helpers.get_dtypes("float"),
        safety_factor_scale="log",
    ),
)
def test_paddle_lgamma(
    *,
    dtype_and_x,
    on_device,
    fn_tree,
    frontend,
    backend_fw,
    test_flags,
):
    input_dtype, x = dtype_and_x
    helpers.test_frontend_function(
        input_dtypes=input_dtype,
        frontend=frontend,
        backend_to_test=backend_fw,
        test_flags=test_flags,
        fn_tree=fn_tree,
        on_device=on_device,
        atol=1e-4,
        x=x[0],
    )


# log
@handle_frontend_test(
    fn_tree="paddle.log",
    dtype_and_x=helpers.dtype_and_values(
        available_dtypes=helpers.get_dtypes("float"),
    ),
)
def test_paddle_log(
    *,
    dtype_and_x,
    on_device,
    fn_tree,
    frontend,
    test_flags,
    backend_fw,
):
    input_dtype, x = dtype_and_x
    helpers.test_frontend_function(
        input_dtypes=input_dtype,
        backend_to_test=backend_fw,
        frontend=frontend,
        test_flags=test_flags,
        fn_tree=fn_tree,
        on_device=on_device,
        x=x[0],
    )


@handle_frontend_test(
    fn_tree="paddle.log10",
    dtype_and_x=helpers.dtype_and_values(
        available_dtypes=helpers.get_dtypes("valid"),
    ),
)
def test_paddle_log10(
    *,
    dtype_and_x,
    on_device,
    fn_tree,
    frontend,
    backend_fw,
    test_flags,
):
    input_dtype, x = dtype_and_x
    helpers.test_frontend_function(
        input_dtypes=input_dtype,
        frontend=frontend,
        backend_to_test=backend_fw,
        test_flags=test_flags,
        fn_tree=fn_tree,
        on_device=on_device,
        x=x[0],
    )


# log1p
@handle_frontend_test(
    fn_tree="paddle.log1p",
    dtype_and_x=helpers.dtype_and_values(
        available_dtypes=helpers.get_dtypes("valid"),
        max_value=1e5,
    ),
)
def test_paddle_log1p(
    *,
    dtype_and_x,
    on_device,
    fn_tree,
    frontend,
    backend_fw,
    test_flags,
):
    input_dtype, x = dtype_and_x
    helpers.test_frontend_function(
        input_dtypes=input_dtype,
        frontend=frontend,
        backend_to_test=backend_fw,
        test_flags=test_flags,
        fn_tree=fn_tree,
        on_device=on_device,
        x=x[0],
    )


<<<<<<< HEAD
=======
# log2
>>>>>>> ec4ba9bc
@handle_frontend_test(
    fn_tree="paddle.log2",
    dtype_and_x=helpers.dtype_and_values(
        available_dtypes=helpers.get_dtypes("valid"),
    ),
)
def test_paddle_log2(
    *,
    dtype_and_x,
    on_device,
    fn_tree,
    frontend,
    backend_fw,
    test_flags,
):
    input_dtype, x = dtype_and_x
    helpers.test_frontend_function(
        input_dtypes=input_dtype,
        frontend=frontend,
        backend_to_test=backend_fw,
        test_flags=test_flags,
        fn_tree=fn_tree,
        on_device=on_device,
        x=x[0],
    )


# logit
@handle_frontend_test(
    fn_tree="paddle.logit",
    dtype_and_x=helpers.dtype_and_values(
        available_dtypes=helpers.get_dtypes("float"),
    ),
)
def test_paddle_logit(
    *,
    dtype_and_x,
    on_device,
    fn_tree,
    frontend,
    backend_fw,
    test_flags,
):
    input_dtype, x = dtype_and_x
    helpers.test_frontend_function(
        input_dtypes=input_dtype,
        frontend=frontend,
        backend_to_test=backend_fw,
        test_flags=test_flags,
        fn_tree=fn_tree,
        on_device=on_device,
        x=x[0],
        eps=1e-2,
    )


# max
@handle_frontend_test(
    fn_tree="paddle.max",
    dtype_and_x=helpers.dtype_values_axis(
        available_dtypes=helpers.get_dtypes("valid"),
        min_axis=-1,
        max_axis=0,
        min_num_dims=1,
        force_int_axis=False,
    ),
)
def test_paddle_max(
    *,
    dtype_and_x,
    on_device,
    fn_tree,
    frontend,
    backend_fw,
    test_flags,
):
    input_dtype, x, axis = dtype_and_x
    helpers.test_frontend_function(
        input_dtypes=input_dtype,
        frontend=frontend,
        backend_to_test=backend_fw,
        test_flags=test_flags,
        fn_tree=fn_tree,
        on_device=on_device,
        x=x[0],
        axis=axis,
        keepdim=False,
    )


# maximum
@handle_frontend_test(
    fn_tree="paddle.maximum",
    dtype_and_x=helpers.dtype_and_values(
        available_dtypes=helpers.get_dtypes("float"),
        num_arrays=2,
        shared_dtype=True,
    ),
)
def test_paddle_maximum(
    *,
    dtype_and_x,
    on_device,
    fn_tree,
    frontend,
    backend_fw,
    test_flags,
):
    input_dtype, x = dtype_and_x
    helpers.test_frontend_function(
        input_dtypes=input_dtype,
        frontend=frontend,
        backend_to_test=backend_fw,
        test_flags=test_flags,
        fn_tree=fn_tree,
        on_device=on_device,
        x=x[0],
        y=x[1],
    )


# min
@handle_frontend_test(
    fn_tree="paddle.min",
    dtype_and_x=helpers.dtype_values_axis(
        available_dtypes=helpers.get_dtypes("valid"),
        min_axis=-1,
        max_axis=0,
        min_num_dims=1,
        force_int_axis=False,
    ),
)
def test_paddle_min(
    *,
    dtype_and_x,
    on_device,
    fn_tree,
    frontend,
    backend_fw,
    test_flags,
):
    input_dtype, x, axis = dtype_and_x
    helpers.test_frontend_function(
        input_dtypes=input_dtype,
        frontend=frontend,
        backend_to_test=backend_fw,
        test_flags=test_flags,
        fn_tree=fn_tree,
        on_device=on_device,
        x=x[0],
        axis=axis,
        keepdim=False,
    )


@handle_frontend_test(
    fn_tree="paddle.minimum",
    dtype_and_x=helpers.dtype_and_values(
        available_dtypes=helpers.get_dtypes("float"),
        num_arrays=2,
        shared_dtype=True,
    ),
)
def test_paddle_minimum(
    *,
    dtype_and_x,
    on_device,
    fn_tree,
    frontend,
    backend_fw,
    test_flags,
):
    input_dtype, x = dtype_and_x
    helpers.test_frontend_function(
        input_dtypes=input_dtype,
        frontend=frontend,
        backend_to_test=backend_fw,
        fn_tree=fn_tree,
        test_flags=test_flags,
        on_device=on_device,
        x=x[0],
        y=x[1],
    )


# mm
@handle_frontend_test(
    fn_tree="paddle.mm",
    dtype_xy=_get_dtype_input_and_matrices(),
)
def test_paddle_mm(
    *,
    dtype_xy,
    on_device,
    fn_tree,
    frontend,
    test_flags,
    backend_fw,
):
    input_dtype, x, y = dtype_xy
    helpers.test_frontend_function(
        input_dtypes=input_dtype,
        backend_to_test=backend_fw,
        frontend=frontend,
        test_flags=test_flags,
        fn_tree=fn_tree,
        on_device=on_device,
        input=x,
        mat2=y,
    )


# multiply
@handle_frontend_test(
    fn_tree="paddle.multiply",
    dtype_and_x=helpers.dtype_and_values(
        available_dtypes=helpers.get_dtypes("float"),
        num_arrays=2,
        allow_inf=False,
        large_abs_safety_factor=2,
        small_abs_safety_factor=2,
        safety_factor_scale="log",
        shared_dtype=True,
    ),
)
def test_paddle_multiply(
    *,
    dtype_and_x,
    on_device,
    fn_tree,
    frontend,
    test_flags,
    backend_fw,
):
    input_dtype, x = dtype_and_x
    helpers.test_frontend_function(
        input_dtypes=input_dtype,
        backend_to_test=backend_fw,
        frontend=frontend,
        test_flags=test_flags,
        fn_tree=fn_tree,
        on_device=on_device,
        x=x[0],
        y=x[1],
    )


@handle_frontend_test(
    fn_tree="paddle.nanmean",
    dtype_and_x=helpers.dtype_and_values(
        available_dtypes=helpers.get_dtypes("valid"),
        num_arrays=1,
        allow_nan=True,
    ),
)
def test_paddle_nanmean(
    *,
    dtype_and_x,
    on_device,
    fn_tree,
    frontend,
    backend_fw,
    test_flags,
):
    input_dtype, x = dtype_and_x
    helpers.test_frontend_function(
        input_dtypes=input_dtype,
        backend_to_test=backend_fw,
        frontend=frontend,
        fn_tree=fn_tree,
        test_flags=test_flags,
        on_device=on_device,
        x=x[0],
        rtol=1e-04,
        atol=1e-04,
    )


# nansum
@handle_frontend_test(
    fn_tree="paddle.nansum",
    dtype_and_x=helpers.dtype_values_axis(
        available_dtypes=helpers.get_dtypes("float"),
        valid_axis=True,
        force_int_axis=True,
        min_num_dims=1,
        allow_nan=True,
    ),
)
def test_paddle_nansum(
    *,
    dtype_and_x,
    on_device,
    fn_tree,
    frontend,
    backend_fw,
    test_flags,
):
    input_dtype, x, axis = dtype_and_x
    helpers.test_frontend_function(
        input_dtypes=input_dtype,
        frontend=frontend,
        backend_to_test=backend_fw,
        test_flags=test_flags,
        fn_tree=fn_tree,
        on_device=on_device,
        x=x[0],
        axis=axis,
        rtol=1e-04,
        atol=1e-04,
    )


# neg
@handle_frontend_test(
    fn_tree="paddle.neg",
    dtype_and_x=helpers.dtype_and_values(
        available_dtypes=["float32", "float64", "int8", "int16", "int32", "int64"],
    ),
)
def test_paddle_neg(
    *,
    dtype_and_x,
    on_device,
    fn_tree,
    frontend,
    backend_fw,
    test_flags,
):
    input_dtype, x = dtype_and_x
    helpers.test_frontend_function(
        input_dtypes=input_dtype,
        frontend=frontend,
        backend_to_test=backend_fw,
        test_flags=test_flags,
        fn_tree=fn_tree,
        on_device=on_device,
        x=x[0],
    )


# outer
@handle_frontend_test(
    fn_tree="paddle.outer",
    dtype_and_x=helpers.dtype_and_values(
        available_dtypes=helpers.get_dtypes("valid"),
        num_arrays=2,
        min_num_dims=1,
        max_num_dims=1,
        shared_dtype=True,
    ),
)
def test_paddle_outer(
    *,
    dtype_and_x,
    on_device,
    fn_tree,
    frontend,
    backend_fw,
    test_flags,
):
    input_dtype, x = dtype_and_x
    helpers.test_frontend_function(
        input_dtypes=input_dtype,
        frontend=frontend,
        backend_to_test=backend_fw,
        fn_tree=fn_tree,
        test_flags=test_flags,
        on_device=on_device,
        x=x[0],
        y=x[1],
    )


# pow
@handle_frontend_test(
    fn_tree="paddle.pow",
    dtype_and_x=helpers.dtype_and_values(
        available_dtypes=helpers.get_dtypes("valid"),
        num_arrays=2,
        allow_inf=False,
        shared_dtype=True,
    ),
)
def test_paddle_pow(
    *,
    dtype_and_x,
    on_device,
    fn_tree,
    frontend,
    test_flags,
    backend_fw,
):
    input_dtype, x = dtype_and_x
    helpers.test_frontend_function(
        input_dtypes=input_dtype,
        backend_to_test=backend_fw,
        frontend=frontend,
        test_flags=test_flags,
        fn_tree=fn_tree,
        on_device=on_device,
        x=x[0],
        y=x[1],
    )


# prod
@handle_frontend_test(
    fn_tree="paddle.prod",
    dtype_and_x=helpers.dtype_values_axis(
        available_dtypes=helpers.get_dtypes("numeric"),
        min_axis=-1,
        max_axis=0,
        min_num_dims=1,
        min_value=-10,
        max_value=10,
        force_int_axis=False,
        allow_nan=False,
    ),
)
def test_paddle_prod(
    *,
    dtype_and_x,
    on_device,
    backend_fw,
    fn_tree,
    frontend,
    test_flags,
):
    input_dtype, x, axis = dtype_and_x
    helpers.test_frontend_function(
        input_dtypes=input_dtype,
        frontend=frontend,
        test_flags=test_flags,
        fn_tree=fn_tree,
        on_device=on_device,
        x=x[0],
        axis=axis,
        keepdim=False,
        backend_to_test=backend_fw,
    )


# rad2deg
@handle_frontend_test(
    fn_tree="paddle.rad2deg",
    dtype_and_x=helpers.dtype_and_values(
        available_dtypes=helpers.get_dtypes("float"),
    ),
)
def test_paddle_rad2deg(
    *,
    dtype_and_x,
    on_device,
    fn_tree,
    frontend,
    backend_fw,
    test_flags,
):
    input_dtype, x = dtype_and_x
    helpers.test_frontend_function(
        input_dtypes=input_dtype,
        frontend=frontend,
        backend_to_test=backend_fw,
        test_flags=test_flags,
        fn_tree=fn_tree,
        on_device=on_device,
        x=x[0],
    )


# reciprocal
@handle_frontend_test(
    fn_tree="paddle.reciprocal",
    dtype_and_x=helpers.dtype_and_values(
        available_dtypes=helpers.get_dtypes("float"),
    ),
)
def test_paddle_reciprocal(
    *,
    dtype_and_x,
    on_device,
    fn_tree,
    frontend,
    backend_fw,
    test_flags,
):
    input_dtype, x = dtype_and_x
    helpers.test_frontend_function(
        input_dtypes=input_dtype,
        frontend=frontend,
        backend_to_test=backend_fw,
        test_flags=test_flags,
        fn_tree=fn_tree,
        on_device=on_device,
        x=x[0],
    )


# remainder
@handle_frontend_test(
    fn_tree="paddle.remainder",
    dtype_and_x=helpers.dtype_and_values(
        available_dtypes=helpers.get_dtypes("float"),
        num_arrays=2,
        allow_inf=False,
        large_abs_safety_factor=2,
        small_abs_safety_factor=2,
        safety_factor_scale="log",
        shared_dtype=True,
    ),
)
def test_paddle_remainder(
    *,
    dtype_and_x,
    on_device,
    fn_tree,
    frontend,
    backend_fw,
    test_flags,
):
    input_dtype, x = dtype_and_x
    helpers.test_frontend_function(
        input_dtypes=input_dtype,
        frontend=frontend,
        backend_to_test=backend_fw,
        test_flags=test_flags,
        fn_tree=fn_tree,
        on_device=on_device,
        x=x[0],
        y=x[1],
    )


# round
@handle_frontend_test(
    fn_tree="paddle.round",
    dtype_and_x=helpers.dtype_and_values(
        available_dtypes=helpers.get_dtypes("float"),
        min_value=1,
    ),
)
def test_paddle_round(
    *,
    dtype_and_x,
    frontend,
    test_flags,
    fn_tree,
    backend_fw,
    on_device,
):
    input_dtype, x = dtype_and_x
    helpers.test_frontend_function(
        input_dtypes=input_dtype,
        backend_to_test=backend_fw,
        frontend=frontend,
        test_flags=test_flags,
        fn_tree=fn_tree,
        on_device=on_device,
        x=x[0],
    )


# rsqrt
@handle_frontend_test(
    fn_tree="paddle.rsqrt",
    dtype_and_x=helpers.dtype_and_values(
        available_dtypes=helpers.get_dtypes("valid"),
    ),
)
def test_paddle_rsqrt(
    *,
    dtype_and_x,
    frontend,
    test_flags,
    fn_tree,
    on_device,
    backend_fw,
):
    input_dtype, x = dtype_and_x
    helpers.test_frontend_function(
        input_dtypes=input_dtype,
        backend_to_test=backend_fw,
        frontend=frontend,
        test_flags=test_flags,
        fn_tree=fn_tree,
        on_device=on_device,
        x=x[0],
    )


@handle_frontend_test(
    fn_tree="paddle.sgn",
    dtype_and_x=helpers.dtype_and_values(
        available_dtypes=helpers.get_dtypes("float_and_complex"),
        min_num_dims=1,
        max_num_dims=1,
        min_dim_size=1,
        max_dim_size=1,
        abs_smallest_val=1e-10,
        min_value=-10,
        max_value=10,
    ),
)
def test_paddle_sgn(
    *,
    dtype_and_x,
    on_device,
    fn_tree,
    frontend,
    backend_fw,
    test_flags,
):
    input_dtype, x = dtype_and_x
    helpers.test_frontend_function(
        input_dtypes=input_dtype,
        frontend=frontend,
        backend_to_test=backend_fw,
        test_flags=test_flags,
        fn_tree=fn_tree,
        on_device=on_device,
        x=x[0],
    )


# sign
@handle_frontend_test(
    fn_tree="paddle.sign",
    dtype_and_x=helpers.dtype_and_values(
        available_dtypes=helpers.get_dtypes("float"),
    ),
)
def test_paddle_sign(
    *,
    dtype_and_x,
    on_device,
    fn_tree,
    frontend,
    backend_fw,
    test_flags,
):
    input_dtype, x = dtype_and_x
    helpers.test_frontend_function(
        input_dtypes=input_dtype,
        frontend=frontend,
        backend_to_test=backend_fw,
        test_flags=test_flags,
        fn_tree=fn_tree,
        on_device=on_device,
        x=x[0],
    )


# sin
@handle_frontend_test(
    fn_tree="paddle.sin",
    dtype_and_x=helpers.dtype_and_values(
        available_dtypes=helpers.get_dtypes("float"),
    ),
)
def test_paddle_sin(
    *,
    dtype_and_x,
    on_device,
    fn_tree,
    frontend,
    test_flags,
    backend_fw,
):
    input_dtype, x = dtype_and_x
    helpers.test_frontend_function(
        input_dtypes=input_dtype,
        backend_to_test=backend_fw,
        frontend=frontend,
        test_flags=test_flags,
        fn_tree=fn_tree,
        on_device=on_device,
        x=x[0],
    )


# diff
# sinh
@handle_frontend_test(
    fn_tree="paddle.sinh",
    dtype_and_x=helpers.dtype_and_values(
        available_dtypes=helpers.get_dtypes("float"),
    ),
)
def test_paddle_sinh(
    *,
    dtype_and_x,
    on_device,
    fn_tree,
    frontend,
    test_flags,
    backend_fw,
):
    input_dtype, x = dtype_and_x
    helpers.test_frontend_function(
        input_dtypes=input_dtype,
        backend_to_test=backend_fw,
        frontend=frontend,
        test_flags=test_flags,
        fn_tree=fn_tree,
        on_device=on_device,
        x=x[0],
    )


# sqrt
@handle_frontend_test(
    fn_tree="paddle.sqrt",
    dtype_and_x=helpers.dtype_and_values(
        available_dtypes=helpers.get_dtypes("valid"),
    ),
)
def test_paddle_sqrt(
    *,
    dtype_and_x,
    frontend,
    test_flags,
    fn_tree,
    backend_fw,
    on_device,
):
    input_dtype, x = dtype_and_x
    helpers.test_frontend_function(
        input_dtypes=input_dtype,
        backend_to_test=backend_fw,
        frontend=frontend,
        test_flags=test_flags,
        fn_tree=fn_tree,
        on_device=on_device,
        x=x[0],
    )


# square
@handle_frontend_test(
    fn_tree="paddle.square",
    dtype_and_x=helpers.dtype_and_values(
        available_dtypes=helpers.get_dtypes("float"),
    ),
)
def test_paddle_square(
    *,
    dtype_and_x,
    on_device,
    fn_tree,
    frontend,
    backend_fw,
    test_flags,
):
    input_dtype, x = dtype_and_x
    helpers.test_frontend_function(
        input_dtypes=input_dtype,
        frontend=frontend,
        backend_to_test=backend_fw,
        test_flags=test_flags,
        fn_tree=fn_tree,
        on_device=on_device,
        x=x[0],
    )


# stanh
@handle_frontend_test(
    fn_tree="paddle.stanh",
    dtype_and_x=helpers.dtype_and_values(
        available_dtypes=helpers.get_dtypes("float"),
    ),
    scale_a=st.floats(1e-5, 1e5),
    scale_b=st.floats(1e-5, 1e5),
)
def test_paddle_stanh(
    *,
    dtype_and_x,
    on_device,
    fn_tree,
    frontend,
    test_flags,
    backend_fw,
    scale_a,
    scale_b,
):
    input_dtype, x = dtype_and_x
    helpers.test_frontend_function(
        input_dtypes=input_dtype,
        frontend=frontend,
        test_flags=test_flags,
        backend_to_test=backend_fw,
        fn_tree=fn_tree,
        on_device=on_device,
        x=x[0],
        scale_a=scale_a,
        scale_b=scale_b,
    )


# subtract
@handle_frontend_test(
    fn_tree="paddle.subtract",
    dtype_and_x=helpers.dtype_and_values(
        available_dtypes=helpers.get_dtypes("float"),
        num_arrays=2,
        allow_inf=False,
        large_abs_safety_factor=2,
        small_abs_safety_factor=2,
        safety_factor_scale="log",
        shared_dtype=True,
    ),
)
def test_paddle_subtract(
    *,
    dtype_and_x,
    on_device,
    fn_tree,
    frontend,
    test_flags,
    backend_fw,
):
    input_dtype, x = dtype_and_x
    helpers.test_frontend_function(
        input_dtypes=input_dtype,
        backend_to_test=backend_fw,
        frontend=frontend,
        fn_tree=fn_tree,
        test_flags=test_flags,
        on_device=on_device,
        x=x[0],
        y=x[1],
    )


@handle_frontend_test(
    fn_tree="paddle.sum",
    dtype_and_x=helpers.dtype_and_values(
        available_dtypes=helpers.get_dtypes("valid"),
        num_arrays=2,
        allow_inf=False,
        large_abs_safety_factor=2,
        small_abs_safety_factor=2,
        safety_factor_scale="log",
        shared_dtype=True,
    ),
)
def test_paddle_sum(
    *,
    dtype_and_x,
    on_device,
    fn_tree,
    frontend,
    test_flags,
    backend_fw,
):
    input_dtype, x = dtype_and_x
    helpers.test_frontend_function(
        input_dtypes=input_dtype,
        backend_to_test=backend_fw,
        frontend=frontend,
        fn_tree=fn_tree,
        test_flags=test_flags,
        on_device=on_device,
        x=x[0],
    )


# take
@handle_frontend_test(
    fn_tree="paddle.take", dtype_and_values=_test_paddle_take_helper()
)
def test_paddle_take(
    *,
    dtype_and_values,
    on_device,
    fn_tree,
    backend_fw,
    frontend,
    test_flags,
):
    dtypes, xs, indices, modes = dtype_and_values
    helpers.test_frontend_function(
        input_dtypes=dtypes,
        backend_to_test=backend_fw,
        frontend=frontend,
        test_flags=test_flags,
        fn_tree=fn_tree,
        on_device=on_device,
        x=xs,
        index=indices,
        mode=modes,
    )


# tan
@handle_frontend_test(
    fn_tree="paddle.tan",
    dtype_and_x=helpers.dtype_and_values(
        available_dtypes=helpers.get_dtypes("float"),
    ),
)
def test_paddle_tan(
    *,
    dtype_and_x,
    on_device,
    fn_tree,
    frontend,
    backend_fw,
    test_flags,
):
    input_dtype, x = dtype_and_x
    helpers.test_frontend_function(
        input_dtypes=input_dtype,
        frontend=frontend,
        backend_to_test=backend_fw,
        test_flags=test_flags,
        fn_tree=fn_tree,
        on_device=on_device,
        atol=1e-2,
        x=x[0],
    )


# tanh
@handle_frontend_test(
    fn_tree="paddle.tanh",
    dtype_and_x=helpers.dtype_and_values(
        available_dtypes=helpers.get_dtypes("valid"),
    ),
)
def test_paddle_tanh(
    *,
    dtype_and_x,
    on_device,
    fn_tree,
    frontend,
    test_flags,
    backend_fw,
):
    input_dtype, x = dtype_and_x
    helpers.test_frontend_function(
        input_dtypes=input_dtype,
        backend_to_test=backend_fw,
        frontend=frontend,
        test_flags=test_flags,
        fn_tree=fn_tree,
        on_device=on_device,
        atol=1e-2,
        x=x[0],
    )


# trace
@handle_frontend_test(
    fn_tree="paddle.trace",
    dtype_and_x=helpers.dtype_and_values(
        available_dtypes=helpers.get_dtypes("float"),
        num_arrays=1,
        min_num_dims=2,
        min_value=-1e04,
        max_value=1e04,
        allow_inf=False,
    ),
    offset=st.integers(min_value=-1e04, max_value=1e04),
    axis1=st.integers(min_value=0, max_value=0),
    axis2=st.integers(min_value=1, max_value=1),
)
def test_paddle_trace(
    *,
    dtype_and_x,
    offset,
    axis1,
    axis2,
    on_device,
    fn_tree,
    frontend,
    test_flags,
    backend_fw,
):
    input_dtype, x = dtype_and_x
    helpers.test_frontend_function(
        input_dtypes=input_dtype,
        frontend=frontend,
        test_flags=test_flags,
        backend_to_test=backend_fw,
        fn_tree=fn_tree,
        on_device=on_device,
        x=x[0],
        offset=offset,
        axis1=axis1,
        axis2=axis2,
    )


# trunc
@handle_frontend_test(
    fn_tree="paddle.trunc",
    dtype_and_x=helpers.dtype_and_values(
        available_dtypes=helpers.get_dtypes("float", "int"),
    ),
)
def test_paddle_trunc(
    *,
    dtype_and_x,
    on_device,
    fn_tree,
    frontend,
    backend_fw,
    test_flags,
):
    input_dtype, x = dtype_and_x
    helpers.test_frontend_function(
        input_dtypes=input_dtype,
        frontend=frontend,
        backend_to_test=backend_fw,
        test_flags=test_flags,
        fn_tree=fn_tree,
        on_device=on_device,
        x=x[0],
    )<|MERGE_RESOLUTION|>--- conflicted
+++ resolved
@@ -1469,10 +1469,7 @@
     )
 
 
-<<<<<<< HEAD
-=======
 # log2
->>>>>>> ec4ba9bc
 @handle_frontend_test(
     fn_tree="paddle.log2",
     dtype_and_x=helpers.dtype_and_values(
