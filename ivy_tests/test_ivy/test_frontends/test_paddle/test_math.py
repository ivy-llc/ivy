--- conflicted
+++ resolved
@@ -1,13 +1,8 @@
 # global
-<<<<<<< HEAD
 from hypothesis import strategies as st, assume
-import numpy as np
-=======
-from hypothesis import strategies as st
 import hypothesis.extra.numpy as nph
 import numpy as np
 import sys
->>>>>>> fe8827ba
 
 # local
 import ivy_tests.test_ivy.helpers as helpers
