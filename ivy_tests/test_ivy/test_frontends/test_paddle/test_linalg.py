# global
import ivy
from hypothesis import strategies as st, assume
import numpy as np

# local
import ivy_tests.test_ivy.helpers as helpers
from ivy_tests.test_ivy.helpers import assert_all_close
from ivy_tests.test_ivy.helpers import handle_frontend_test, matrix_is_stable
from ivy_tests.test_ivy.test_functional.test_core.test_linalg import (
    _get_dtype_and_matrix,
)

from ivy_tests.test_ivy.test_frontends.test_tensorflow.test_linalg import (
    _get_second_matrix,
    _get_cholesky_matrix,
)


# --- Helpers --- #
# --------------- #


@st.composite
def _dtype_values_axis(draw):
    dtype_and_values = draw(
        helpers.dtype_and_values(
            available_dtypes=helpers.get_dtypes("float"),
            min_num_dims=2,
            max_num_dims=5,
            min_dim_size=2,
            max_dim_size=5,
            min_value=0.1,
            max_value=1000.0,
        )
    )

    dtype, x = dtype_and_values
    x = x[0]
    r = len(x.shape)

    valid_axes = [None]

    for i in range(-r, r):
        valid_axes.append(i)
        for j in range(-r, r):
            if i != j and abs(i - j) != r:
                valid_axes.append([i, j])

    axis = draw(st.sampled_from(valid_axes))

    p_list = ["fro", 1, 2, ivy.inf, -ivy.inf]
    if isinstance(axis, list) and len(axis) == 2:
        p = draw(
            st.one_of(
                st.sampled_from(p_list),
                st.floats(min_value=1.0, max_value=10.0, allow_infinity=False),
            )
        )
    else:
        p = draw(
            st.one_of(
                st.sampled_from(p_list + [0]),
                st.floats(min_value=1.0, max_value=10.0, allow_infinity=False),
            )
        )

    return dtype, x, axis, p


# cond
@st.composite
def _get_dtype_and_matrix_non_singular(draw, dtypes):
    while True:
        matrix = draw(
            helpers.dtype_and_values(
                available_dtypes=dtypes,
                min_value=-10,
                max_value=10,
                min_num_dims=2,
                max_num_dims=2,
                min_dim_size=1,
                max_dim_size=5,
                shape=st.tuples(st.integers(1, 5), st.integers(1, 5)).filter(
                    lambda x: x[0] == x[1]
                ),
                allow_inf=False,
                allow_nan=False,
            )
        )
        if np.linalg.det(matrix[1][0]) != 0:
            break

    return matrix[0], matrix[1]


@st.composite
def _get_dtype_and_square_matrix(draw, real_and_complex_only=False):
    if real_and_complex_only:
        dtype = [
            draw(st.sampled_from(["float32", "float64", "complex64", "complex128"]))
        ]
    else:
        dtype = draw(helpers.get_dtypes("valid"))
    dim_size = draw(helpers.ints(min_value=2, max_value=5))
    mat = draw(
        helpers.array_values(
            dtype=dtype[0], shape=(dim_size, dim_size), min_value=0, max_value=10
        )
    )
    return dtype, mat


@st.composite
def _get_dtype_input_and_vectors(draw):
    dim_size = draw(helpers.ints(min_value=1, max_value=2))
    dtype = draw(helpers.get_dtypes("float"))
    if dim_size == 1:
        vec1 = draw(
            helpers.array_values(
                dtype=dtype[0], shape=(dim_size,), min_value=2, max_value=5
            )
        )
        vec2 = draw(
            helpers.array_values(
                dtype=dtype[0], shape=(dim_size,), min_value=2, max_value=5
            )
        )
    else:
        vec1 = draw(
            helpers.array_values(
                dtype=dtype[0], shape=(dim_size, dim_size), min_value=2, max_value=5
            )
        )
        vec2 = draw(
            helpers.array_values(
                dtype=dtype[0], shape=(dim_size, dim_size), min_value=2, max_value=5
            )
        )
    return dtype, vec1, vec2


# cholesky_solve
@st.composite
def _get_paddle_cholesky_matrix(draw):
    input_dtype, spd_chol = draw(_get_cholesky_matrix())
    probability = draw(st.floats(min_value=0, max_value=1))
    if probability > 0.5:
        spd_chol = spd_chol.T  # randomly transpose the matrix
    return input_dtype, spd_chol


# transpose
@st.composite
def _transpose_helper(draw):
    dtype, x, shape = draw(
        helpers.dtype_and_values(
            available_dtypes=helpers.get_dtypes("valid"),
            min_num_dims=1,
            max_num_dims=4,
            min_dim_size=2,
            max_dim_size=3,
            ret_shape=True,
        )
    )
    perm = draw(st.permutations([i for i in range(len(shape))]))
    return dtype, x, perm


# Helpers #
# ------ #


@st.composite
def dtype_value1_value2_axis(
    draw,
    available_dtypes,
    abs_smallest_val=None,
    min_value=None,
    max_value=None,
    allow_inf=False,
    exclude_min=False,
    exclude_max=False,
    min_num_dims=1,
    max_num_dims=10,
    min_dim_size=1,
    max_dim_size=10,
    specific_dim_size=3,
    large_abs_safety_factor=4,
    small_abs_safety_factor=4,
    safety_factor_scale="log",
):
    # For cross product, a dim with size 3 is required
    shape = draw(
        helpers.get_shape(
            allow_none=False,
            min_num_dims=min_num_dims,
            max_num_dims=max_num_dims,
            min_dim_size=min_dim_size,
            max_dim_size=max_dim_size,
        )
    )
    axis = draw(helpers.ints(min_value=0, max_value=len(shape)))
    # make sure there is a dim with specific dim size
    shape = list(shape)
    shape = shape[:axis] + [specific_dim_size] + shape[axis:]
    shape = tuple(shape)

    dtype = draw(st.sampled_from(draw(available_dtypes)))

    values = []
    for i in range(2):
        values.append(
            draw(
                helpers.array_values(
                    dtype=dtype,
                    shape=shape,
                    abs_smallest_val=abs_smallest_val,
                    min_value=min_value,
                    max_value=max_value,
                    allow_inf=allow_inf,
                    exclude_min=exclude_min,
                    exclude_max=exclude_max,
                    large_abs_safety_factor=large_abs_safety_factor,
                    small_abs_safety_factor=small_abs_safety_factor,
                    safety_factor_scale=safety_factor_scale,
                )
            )
        )

    value1, value2 = values[0], values[1]
    return [dtype], value1, value2, axis


# --- Main --- #
# ------------ #


# bincount
@handle_frontend_test(
    fn_tree="paddle.bincount",
    dtype_and_x=helpers.dtype_and_values(
        available_dtypes=helpers.get_dtypes("integer"),
        min_value=1,
        max_value=2,
        shape=st.shared(
            helpers.get_shape(
                min_num_dims=1,
                max_num_dims=1,
            ),
            key="a_s_d",
        ),
    ),
    test_with_out=st.just(False),
)
def test_paddle_bincount(
    *,
    dtype_and_x,
    on_device,
    fn_tree,
    backend_fw,
    frontend,
    test_flags,
):
    input_dtype, x = dtype_and_x
    helpers.test_frontend_function(
        input_dtypes=input_dtype,
        frontend=frontend,
        test_flags=test_flags,
        backend_to_test=backend_fw,
        fn_tree=fn_tree,
        on_device=on_device,
        x=x[0],
        weights=None,
        minlength=0,
    )


# bmm
@handle_frontend_test(
    fn_tree="paddle.bmm",
    dtype_x=helpers.dtype_and_values(
        available_dtypes=helpers.get_dtypes("float"),
        shape=(3, 3, 3),
        num_arrays=2,
        shared_dtype=True,
        min_value=-10,
        max_value=10,
    ),
    test_with_out=st.just(False),
)
def test_paddle_bmm(
    *,
    dtype_x,
    frontend,
    test_flags,
    backend_fw,
    fn_tree,
    on_device,
):
    input_dtype, x = dtype_x
    helpers.test_frontend_function(
        input_dtypes=input_dtype,
        frontend=frontend,
        backend_to_test=backend_fw,
        test_flags=test_flags,
        fn_tree=fn_tree,
        on_device=on_device,
        x=x[0],
        y=x[1],
    )


# cholesky
@handle_frontend_test(
    fn_tree="paddle.cholesky",
    dtype_and_x=helpers.dtype_and_values(
        available_dtypes=helpers.get_dtypes("valid"),
        min_value=0,
        max_value=10,
        shape=helpers.ints(min_value=2, max_value=5).map(lambda x: tuple([x, x])),
    ),
    upper=st.booleans(),
)
def test_paddle_cholesky(
    dtype_and_x,
    upper,
    frontend,
    test_flags,
    fn_tree,
    backend_fw,
    on_device,
):
    dtype, x = dtype_and_x
    x = x[0]
    x = np.matmul(x.T, x) + np.identity(x.shape[0])  # make symmetric positive-definite

    helpers.test_frontend_function(
        input_dtypes=dtype,
        backend_to_test=backend_fw,
        frontend=frontend,
        test_flags=test_flags,
        fn_tree=fn_tree,
        on_device=on_device,
        x=x,
        upper=upper,
    )


@handle_frontend_test(
    fn_tree="paddle.linalg.cholesky_solve",
    x=_get_second_matrix(),
    y=_get_paddle_cholesky_matrix(),
    test_with_out=st.just(False),
)
def test_paddle_cholesky_solve(
    *,
    x,
    y,
    frontend,
    backend_fw,
    test_flags,
    fn_tree,
    on_device,
):
    input_dtype1, x1 = x
    input_dtype2, x2 = y
    helpers.test_frontend_function(
        input_dtypes=[input_dtype1, input_dtype2],
        frontend=frontend,
        backend_to_test=backend_fw,
        test_flags=test_flags,
        fn_tree=fn_tree,
        on_device=on_device,
        rtol=1e-3,
        atol=1e-3,
        x=x1,
        y=x2,
        upper=np.array_equal(x2, np.triu(x2)),  # check whether the matrix is upper
    )


@handle_frontend_test(
    fn_tree="paddle.linalg.cond",
    dtype_and_x=_get_dtype_and_matrix_non_singular(dtypes=["float32", "float64"]),
    p=st.sampled_from([None, "fro", "nuc", np.inf, -np.inf, 1, -1, 2, -2]),
    test_with_out=st.just(False),
)
def test_paddle_cond(
    *, dtype_and_x, p, on_device, fn_tree, frontend, test_flags, backend_fw
):
    dtype, x = dtype_and_x

    assume(matrix_is_stable(x[0]))

    helpers.test_frontend_function(
        input_dtypes=dtype,
        frontend=frontend,
        test_flags=test_flags,
        backend_to_test=backend_fw,
        fn_tree=fn_tree,
        on_device=on_device,
        test_values=True,
        x=x[0],
        rtol=1e-5,
        atol=1e-5,
        p=p,
    )


# Tests #
# ----- #


# cross
@handle_frontend_test(
    fn_tree="paddle.cross",
    dtype_x_y_axis=dtype_value1_value2_axis(
        available_dtypes=helpers.get_dtypes("valid"),
        min_num_dims=1,
        max_num_dims=5,
        min_dim_size=3,
        max_dim_size=3,
        min_value=-1e5,
        max_value=1e5,
        abs_smallest_val=0.01,
        safety_factor_scale="log",
    ),
)
def test_paddle_cross(
    *,
    dtype_x_y_axis,
    frontend,
    test_flags,
    fn_tree,
    backend_fw,
    on_device,
):
    dtype, x, y, axis = dtype_x_y_axis
    helpers.test_frontend_function(
        input_dtypes=dtype,
        backend_to_test=backend_fw,
        frontend=frontend,
        test_flags=test_flags,
        fn_tree=fn_tree,
        on_device=on_device,
        x=x,
        y=y,
        axis=axis,
    )


@handle_frontend_test(
    fn_tree="paddle.dist",
    dtype_and_input=helpers.dtype_and_values(
        available_dtypes=helpers.get_dtypes("float"),
        num_arrays=2,
        shared_dtype=True,
        min_value=-1e04,
        max_value=1e04,
        allow_inf=False,
    ),
    p=helpers.floats(min_value=1.0, max_value=10.0),
)
def test_paddle_dist(
    *,
    dtype_and_input,
    p,
    on_device,
    fn_tree,
    backend_fw,
    frontend,
    test_flags,
):
    input_dtype, x = dtype_and_input
    helpers.test_frontend_function(
        input_dtypes=input_dtype,
        frontend=frontend,
        test_flags=test_flags,
        backend_to_test=backend_fw,
        fn_tree=fn_tree,
        on_device=on_device,
        x=x[0],
        y=x[1],
        p=p,
    )


# dot
@handle_frontend_test(
    fn_tree="paddle.dot",
    dtype_x=helpers.dtype_and_values(
        available_dtypes=helpers.get_dtypes("valid"),
        num_arrays=2,
        min_num_dims=1,
        max_num_dims=2,
        shared_dtype=True,
    ),
    test_with_out=st.just(False),
)
def test_paddle_dot(
    *,
    dtype_x,
    frontend,
    test_flags,
    fn_tree,
    backend_fw,
    on_device,
):
    input_dtype, x = dtype_x
    helpers.test_frontend_function(
        input_dtypes=input_dtype,
        frontend=frontend,
        test_flags=test_flags,
        backend_to_test=backend_fw,
        fn_tree=fn_tree,
        on_device=on_device,
        x=x[0],
        y=x[1],
    )


# eig
@handle_frontend_test(
    fn_tree="paddle.linalg.eig",
    dtype_and_input=_get_dtype_and_square_matrix(real_and_complex_only=True),
    test_with_out=st.just(False),
)
def test_paddle_eig(
    *,
    dtype_and_input,
    frontend,
    test_flags,
    fn_tree,
    backend_fw,
    on_device,
):
    input_dtype, x = dtype_and_input
    x = np.matmul(x.T, x) + np.identity(x.shape[0]) * 1e-3
    if x.dtype == ivy.float32:
        x = x.astype("float64")
        input_dtype = [ivy.float64]
    ret, frontend_ret = helpers.test_frontend_function(
        input_dtypes=input_dtype,
        backend_to_test=backend_fw,
        frontend=frontend,
        test_flags=test_flags,
        fn_tree=fn_tree,
        on_device=on_device,
        test_values=False,
        atol=1e-4,
        x=x,
    )
    ret = [ivy.to_numpy(x).astype("float64") for x in ret]
    frontend_ret = [np.asarray(x, dtype=np.float64) for x in frontend_ret]

    l, v = ret
    front_l, front_v = frontend_ret

    assert_all_close(
        ret_np=v @ np.diag(l) @ v.T,
        ret_from_gt_np=front_v @ np.diag(front_l) @ front_v.T,
        rtol=1e-2,
        atol=1e-2,
        backend=backend_fw,
        ground_truth_backend=frontend,
    )


# eigh
@handle_frontend_test(
    fn_tree="paddle.linalg.eigh",
    dtype_and_input=_get_dtype_and_square_matrix(real_and_complex_only=True),
    UPLO=st.sampled_from(("L", "U")),
    test_with_out=st.just(False),
)
def test_paddle_eigh(
    *,
    dtype_and_input,
    UPLO,
    frontend,
    test_flags,
    fn_tree,
    backend_fw,
    on_device,
):
    input_dtype, x = dtype_and_input
    x = np.matmul(x.T, x) + np.identity(x.shape[0]) * 1e-3
    if x.dtype == ivy.float32:
        x = x.astype("float64")
        input_dtype = [ivy.float64]
    ret, frontend_ret = helpers.test_frontend_function(
        input_dtypes=input_dtype,
        backend_to_test=backend_fw,
        frontend=frontend,
        test_flags=test_flags,
        fn_tree=fn_tree,
        on_device=on_device,
        test_values=False,
        atol=1e-4,
        x=x,
        UPLO=UPLO,
    )
    ret = [ivy.to_numpy(x).astype("float64") for x in ret]
    frontend_ret = [np.asarray(x, dtype=np.float64) for x in frontend_ret]

    l, v = ret
    front_l, front_v = frontend_ret

    assert_all_close(
        ret_np=v @ np.diag(l) @ v.T,
        ret_from_gt_np=front_v @ np.diag(front_l) @ front_v.T,
        rtol=1e-2,
        atol=1e-2,
        backend=backend_fw,
        ground_truth_backend=frontend,
    )


# eigvals
@handle_frontend_test(
    fn_tree="paddle.linalg.eigvals",
    dtype_x=_get_dtype_and_square_matrix(real_and_complex_only=True),
    test_with_out=st.just(False),
)
def test_paddle_eigvals(
    *,
    dtype_x,
    on_device,
    fn_tree,
    frontend,
    test_flags,
    backend_fw,
):
    dtype, x = dtype_x
    x = np.array(x[0], dtype=dtype[0])
    # make symmetric positive-definite beforehand
    x = np.matmul(x.T, x) + np.identity(x.shape[0]) * 1e-3

    ret, frontend_ret = helpers.test_frontend_function(
        input_dtypes=dtype,
        backend_to_test=backend_fw,
        frontend=frontend,
        test_flags=test_flags,
        fn_tree=fn_tree,
        on_device=on_device,
        test_values=False,
        x=x,
    )


# eigvalsh
@handle_frontend_test(
    fn_tree="paddle.eigvalsh",
    dtype_x=_get_dtype_and_square_matrix(real_and_complex_only=True),
    UPLO=st.sampled_from(("L", "U")),
    test_with_out=st.just(False),
)
def test_paddle_eigvalsh(
    *,
    dtype_x,
    UPLO,
    on_device,
    fn_tree,
    frontend,
    test_flags,
    backend_fw,
):
    dtype, x = dtype_x
    x = np.asarray(x[0], dtype=dtype[0])
    # make symmetric positive-definite beforehand
    x = np.matmul(x.T, x) + np.identity(x.shape[0]) * 1e-3

    helpers.test_frontend_function(
        input_dtypes=dtype,
        backend_to_test=backend_fw,
        frontend=frontend,
        test_flags=test_flags,
        fn_tree=fn_tree,
        on_device=on_device,
        test_values=False,
        x=x,
        UPLO=UPLO,
    )


# matmul
@handle_frontend_test(
    fn_tree="paddle.matmul",
    dtype_x=helpers.dtype_and_values(
        available_dtypes=helpers.get_dtypes("float"),
        shape=(3, 3),
        num_arrays=2,
        shared_dtype=True,
        min_value=-10,
        max_value=10,
    ),
    transpose_x=st.booleans(),
    transpose_y=st.booleans(),
    test_with_out=st.just(False),
)
def test_paddle_matmul(
    *,
    dtype_x,
    transpose_x,
    transpose_y,
    frontend,
    test_flags,
    fn_tree,
    backend_fw,
    on_device,
):
    input_dtype, x = dtype_x
    helpers.test_frontend_function(
        input_dtypes=input_dtype,
        backend_to_test=backend_fw,
        frontend=frontend,
        test_flags=test_flags,
        fn_tree=fn_tree,
        on_device=on_device,
        x=x[0],
        y=x[1],
        transpose_x=transpose_x,
        transpose_y=transpose_y,
    )


# matrix_power
@handle_frontend_test(
    fn_tree="paddle.linalg.matrix_power",
    dtype_and_x=helpers.dtype_and_values(
        available_dtypes=helpers.get_dtypes("float"),
        min_value=0,
        max_value=50,
        shape=helpers.ints(min_value=2, max_value=8).map(lambda x: tuple([x, x])),
    ),
    n=helpers.ints(min_value=1, max_value=8),
    test_with_out=st.just(False),
)
def test_paddle_matrix_power(
    dtype_and_x,
    n,
    frontend,
    backend_fw,
    test_flags,
    fn_tree,
    on_device,
):
    dtype, x = dtype_and_x
    helpers.test_frontend_function(
        input_dtypes=dtype,
        frontend=frontend,
        test_flags=test_flags,
        backend_to_test=backend_fw,
        fn_tree=fn_tree,
        on_device=on_device,
        x=x[0],
        n=n,
    )


# norm
@handle_frontend_test(
    fn_tree="paddle.norm",
    dtype_values_axis=_dtype_values_axis(),
    keepdims=st.booleans(),
    test_with_out=st.just(False),
)
def test_paddle_norm(
    dtype_values_axis,
    keepdims,
    frontend,
    test_flags,
    fn_tree,
    backend_fw,
    on_device,
):
    dtype, x, axis, p = dtype_values_axis
    helpers.test_frontend_function(
        input_dtypes=dtype,
        backend_to_test=backend_fw,
        frontend=frontend,
        test_flags=test_flags,
        fn_tree=fn_tree,
        on_device=on_device,
        x=x,
        p=p,
        axis=axis,
        keepdim=keepdims,
        atol=1e-1,
        rtol=1e-1,
    )


# pinv
@handle_frontend_test(
    fn_tree="paddle.linalg.pinv",
    dtype_and_x=helpers.dtype_and_values(
        available_dtypes=helpers.get_dtypes("float"),
        min_num_dims=2,
        max_num_dims=5,
        min_dim_size=2,
        max_dim_size=5,
        min_value=3,
        max_value=10,
        large_abs_safety_factor=128,
        safety_factor_scale="log",
    ),
    rcond=st.floats(1e-5, 1e-3),
    test_with_out=st.just(False),
)
def test_paddle_pinv(
    dtype_and_x,
    rcond,
    frontend,
    test_flags,
    fn_tree,
    backend_fw,
    on_device,
):
    # TODO: paddle returns nan for all values if the input
    # matrix has the same value at all indices e.g.
    # [[2., 2.], [2., 2.]] would return [[nan, nan], [nan, nan]],
    # causing the tests to fail for other backends.
    dtype, x = dtype_and_x
    helpers.test_frontend_function(
        input_dtypes=dtype,
        backend_to_test=backend_fw,
        frontend=frontend,
        test_flags=test_flags,
        fn_tree=fn_tree,
        on_device=on_device,
        rtol=1e-3,
        atol=1e-3,
        x=x[0],
        rcond=rcond,
    )


# qr
@handle_frontend_test(
    fn_tree="paddle.linalg.qr",
    dtype_and_x=_get_dtype_and_matrix(),
    mode=st.sampled_from(("reduced", "complete")),
    test_with_out=st.just(False),
)
def test_paddle_qr(
    dtype_and_x,
    mode,
    frontend,
    test_flags,
    fn_tree,
    backend_fw,
    on_device,
):
    dtype, x = dtype_and_x
    assume(matrix_is_stable(x[0]))
    helpers.test_frontend_function(
        input_dtypes=dtype,
        frontend=frontend,
        test_flags=test_flags,
        backend_to_test=backend_fw,
        fn_tree=fn_tree,
        on_device=on_device,
        rtol=1e-01,
        x=x[0],
        mode=mode,
    )


# solve
@handle_frontend_test(
    fn_tree="paddle.linalg.solve",
<<<<<<< HEAD
    x=helpers.get_first_solve_batch_matrix(),
    y=helpers.get_second_solve_batch_matrix(),
=======
    x=_get_first_matrix(),
    y=_get_second_matrix(),
>>>>>>> 63ce8e5c
    test_with_out=st.just(False),
)
def test_paddle_solve(
    *,
    x,
    y,
    frontend,
    backend_fw,
    test_flags,
    fn_tree,
    on_device,
):
    input_dtype1, x1, _ = x
    input_dtype2, x2, _ = y
    helpers.test_frontend_function(
        input_dtypes=[input_dtype1, input_dtype2],
        backend_to_test=backend_fw,
        frontend=frontend,
        test_flags=test_flags,
        fn_tree=fn_tree,
        on_device=on_device,
        rtol=1e-3,
        atol=1e-3,
        x=x1,
        y=x2,
    )


@handle_frontend_test(
    fn_tree="paddle.transpose",
    dtype_and_x_perm=_transpose_helper(),
    test_with_out=st.just(False),
)
def test_paddle_transpose(
    dtype_and_x_perm,
    frontend,
    test_flags,
    backend_fw,
    fn_tree,
    on_device,
):
    dtype, x, perm = dtype_and_x_perm
    helpers.test_frontend_function(
        input_dtypes=dtype,
        frontend=frontend,
        test_flags=test_flags,
        backend_to_test=backend_fw,
        fn_tree=fn_tree,
        on_device=on_device,
        x=x[0],
        perm=perm,
    )<|MERGE_RESOLUTION|>--- conflicted
+++ resolved
@@ -871,13 +871,8 @@
 # solve
 @handle_frontend_test(
     fn_tree="paddle.linalg.solve",
-<<<<<<< HEAD
     x=helpers.get_first_solve_batch_matrix(),
     y=helpers.get_second_solve_batch_matrix(),
-=======
-    x=_get_first_matrix(),
-    y=_get_second_matrix(),
->>>>>>> 63ce8e5c
     test_with_out=st.just(False),
 )
 def test_paddle_solve(
