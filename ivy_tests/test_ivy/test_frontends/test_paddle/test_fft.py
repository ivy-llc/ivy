# global
from hypothesis import strategies as st

# local
import ivy_tests.test_ivy.helpers as helpers
from ivy_tests.test_ivy.helpers import handle_frontend_test


@handle_frontend_test(
    fn_tree="paddle.fft.fft",
    dtype_x_axis=helpers.dtype_values_axis(
        available_dtypes=helpers.get_dtypes("valid"),
        min_value=-10,
        max_value=10,
        min_num_dims=1,
        min_dim_size=2,
        valid_axis=True,
        force_int_axis=True,
    ),
    n=st.one_of(
        st.integers(min_value=2, max_value=10),
        st.just(None),
    ),
    norm=st.sampled_from(["backward", "ortho", "forward"]),
)
def test_paddle_fft(
    dtype_x_axis,
    n,
    norm,
    frontend,
    test_flags,
    fn_tree,
):
    input_dtypes, x, axis = dtype_x_axis
    helpers.test_frontend_function(
        input_dtypes=input_dtypes,
        frontend=frontend,
        test_flags=test_flags,
        fn_tree=fn_tree,
        x=x[0],
        n=n,
        axis=axis,
        norm=norm,
    )


@handle_frontend_test(
    fn_tree="paddle.fft.fftshift",
    dtype_x_axis=helpers.dtype_values_axis(
        available_dtypes=helpers.get_dtypes("valid"),
        min_value=-10,
        max_value=10,
        min_num_dims=1,
        valid_axis=True,
        force_int_axis=True,
    ),
)
def test_paddle_fttshift(dtype_x_axis, frontend, test_flags, fn_tree, on_device):
    input_dtype, x, axes = dtype_x_axis
    helpers.test_frontend_function(
        input_dtypes=input_dtype,
        frontend=frontend,
        test_flags=test_flags,
        fn_tree=fn_tree,
        on_device=on_device,
        test_values=True,
        x=x[0],
        axes=axes,
    )


@handle_frontend_test(
    fn_tree="paddle.fft.ifft",
    dtype_x_axis=helpers.dtype_values_axis(
        available_dtypes=helpers.get_dtypes("valid"),
        min_value=-10,
        max_value=10,
        min_num_dims=1,
        min_dim_size=2,
        valid_axis=True,
        force_int_axis=True,
    ),
    n=st.one_of(
        st.integers(min_value=2, max_value=10),
        st.just(None),
    ),
    norm=st.sampled_from(["backward", "ortho", "forward"]),
)
def test_paddle_ifft(
    dtype_x_axis,
    n,
    norm,
    frontend,
    test_flags,
    fn_tree,
):
    input_dtypes, x, axis = dtype_x_axis
    helpers.test_frontend_function(
        input_dtypes=input_dtypes,
        frontend=frontend,
        test_flags=test_flags,
        fn_tree=fn_tree,
        x=x[0],
        n=n,
        axis=axis,
        norm=norm,
    )

<<<<<<< HEAD
@handle_frontend_test(
    fn_tree="paddle.fft.irfft",
=======

@handle_frontend_test(
    fn_tree="paddle.fft.ifftshift",
>>>>>>> f54f4a5a
    dtype_x_axis=helpers.dtype_values_axis(
        available_dtypes=helpers.get_dtypes("valid"),
        min_value=-10,
        max_value=10,
        min_num_dims=1,
<<<<<<< HEAD
        min_dim_size=2,
        valid_axis=True,
        force_int_axis=True,
    ),
    n=st.one_of(
        st.integers(min_value=2, max_value=10),
        st.just(None),
    ),
    norm=st.sampled_from(["backward", "ortho", "forward"]),
)
def test_paddle_irfft(
    dtype_x_axis,
    n,
    norm,
    frontend,
    test_flags,
    fn_tree,
):
    input_dtypes, x, axis = dtype_x_axis
    helpers.test_frontend_function(
        input_dtypes=input_dtypes,
        frontend=frontend,
        test_flags=test_flags,
        fn_tree=fn_tree,
        x=x[0],
        n=n,
        axis=axis,
        norm=norm,
=======
        valid_axis=True,
        force_int_axis=True,
    ),
)
def test_paddle_ifftshift(dtype_x_axis, frontend, test_flags, fn_tree, on_device):
    input_dtype, x, axes = dtype_x_axis
    helpers.test_frontend_function(
        input_dtypes=input_dtype,
        frontend=frontend,
        test_flags=test_flags,
        fn_tree=fn_tree,
        on_device=on_device,
        test_values=True,
        x=x[0],
        axes=axes,
>>>>>>> f54f4a5a
    )<|MERGE_RESOLUTION|>--- conflicted
+++ resolved
@@ -106,20 +106,14 @@
         norm=norm,
     )
 
-<<<<<<< HEAD
+
 @handle_frontend_test(
     fn_tree="paddle.fft.irfft",
-=======
-
-@handle_frontend_test(
-    fn_tree="paddle.fft.ifftshift",
->>>>>>> f54f4a5a
     dtype_x_axis=helpers.dtype_values_axis(
         available_dtypes=helpers.get_dtypes("valid"),
         min_value=-10,
         max_value=10,
         min_num_dims=1,
-<<<<<<< HEAD
         min_dim_size=2,
         valid_axis=True,
         force_int_axis=True,
@@ -148,7 +142,17 @@
         n=n,
         axis=axis,
         norm=norm,
-=======
+        valid_axis=True,
+        force_int_axis=True,
+    ),
+)
+@handle_frontend_test(
+    fn_tree="paddle.fft.ifftshift",
+    dtype_x_axis=helpers.dtype_values_axis(
+        available_dtypes=helpers.get_dtypes("valid"),
+        min_value=-10,
+        max_value=10,
+        min_num_dims=1,
         valid_axis=True,
         force_int_axis=True,
     ),
@@ -164,5 +168,4 @@
         test_values=True,
         x=x[0],
         axes=axes,
->>>>>>> f54f4a5a
     )