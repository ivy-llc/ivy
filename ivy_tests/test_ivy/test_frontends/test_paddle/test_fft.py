# global
from hypothesis import given, strategies as st

# local
import ivy_tests.test_ivy.helpers as helpers
from ivy_tests.test_ivy.helpers import handle_frontend_test


# Custom Hypothesis strategy for generating sequences of 2 integers
def sequence_of_two_integers():
    return st.lists(st.integers(), min_size=2, max_size=2)


@handle_frontend_test(
    fn_tree="paddle.fft.fft",
    dtype_x_axis=helpers.dtype_values_axis(
        available_dtypes=helpers.get_dtypes("valid"),
        min_value=-10,
        max_value=10,
        min_num_dims=1,
        min_dim_size=2,
        valid_axis=True,
        force_int_axis=True,
    ),
    n=st.one_of(
        st.integers(min_value=2, max_value=10),
        st.just(None),
    ),
    norm=st.sampled_from(["backward", "ortho", "forward"]),
)
def test_paddle_fft(
    dtype_x_axis,
    n,
    norm,
    frontend,
    backend_fw,
    test_flags,
    fn_tree,
):
    input_dtypes, x, axis = dtype_x_axis
    helpers.test_frontend_function(
        input_dtypes=input_dtypes,
        backend_to_test=backend_fw,
        frontend=frontend,
        test_flags=test_flags,
        fn_tree=fn_tree,
        x=x[0],
        n=n,
        axis=axis,
        norm=norm,
    )


@handle_frontend_test(
    fn_tree="paddle.fft.fftshift",
    dtype_x_axis=helpers.dtype_values_axis(
        available_dtypes=helpers.get_dtypes("valid"),
        min_value=-10,
        max_value=10,
        min_num_dims=1,
        valid_axis=True,
        force_int_axis=True,
    ),
)
def test_paddle_fftshift(
    dtype_x_axis, frontend, test_flags, fn_tree, on_device, backend_fw
):
    input_dtype, x, axes = dtype_x_axis
    helpers.test_frontend_function(
        input_dtypes=input_dtype,
        backend_to_test=backend_fw,
        frontend=frontend,
        test_flags=test_flags,
        fn_tree=fn_tree,
        on_device=on_device,
        test_values=True,
        x=x[0],
        axes=axes,
    )


@handle_frontend_test(
    fn_tree="paddle.fft.hfft",
    dtype_x_axis=helpers.dtype_values_axis(
        available_dtypes=helpers.get_dtypes("complex"),
        min_value=-10,
        max_value=10,
        min_num_dims=1,
        valid_axis=True,
        force_int_axis=True,
    ),
)
def test_paddle_hfft(
    dtype_x_axis,
    frontend,
    test_flags,
    fn_tree,
    on_device,
    backend_fw,
):
    input_dtype, x, axes = dtype_x_axis
    helpers.test_frontend_function(
        input_dtypes=input_dtype,
        backend_to_test=backend_fw,
        frontend=frontend,
        test_flags=test_flags,
        fn_tree=fn_tree,
        on_device=on_device,
        test_values=True,
        x=x[0],
        axes=axes,
    )


@given(
    s=st.one_of(
        st.none(), st.tuples(st.integers(min_value=1), st.integers(min_value=1))
    ),
    axis=st.one_of(st.none(), st.tuples(st.integers(min_value=-2, max_value=-1))),
    shape=st.lists(st.integers(min_value=1, max_value=10), min_size=2, max_size=2).map(
        tuple
    ),
)
@handle_frontend_test(
    fn_tree="paddle.fft.hfft2",
    dtype_x_axis=helpers.dtype_values_axis(
        available_dtypes=helpers.get_dtypes("complex64"),
    ),
)
def test_paddle_hfft2(
    dtype_x_axis,
    s,
    axis,
    norm,
    frontend,
    backend_fw,
    test_flags,
    fn_tree,
    shape,
):
    input_dtypes, x, axis = dtype_x_axis
    x = x.reshape(shape)  # reshape x to the generated shape

    for norm in ["backward", "forward", "ortho"]:
        helpers.test_frontend_function(
            input_dtypes=input_dtypes,
            frontend=frontend,
            backend_to_test=backend_fw,
            test_flags=test_flags,
            fn_tree=fn_tree,
            x=x,
            s=s,
            axis=axis,
            norm=norm,
        )


@handle_frontend_test(
    fn_tree="paddle.fft.ifft",
    dtype_x_axis=helpers.dtype_values_axis(
        available_dtypes=helpers.get_dtypes("valid"),
        min_value=-10,
        max_value=10,
        min_num_dims=1,
        min_dim_size=2,
        valid_axis=True,
        force_int_axis=True,
    ),
    n=st.one_of(
        st.integers(min_value=2, max_value=10),
        st.just(None),
    ),
    norm=st.sampled_from(["backward", "ortho", "forward"]),
)
def test_paddle_ifft(
    dtype_x_axis,
    n,
    norm,
    frontend,
    backend_fw,
    test_flags,
    fn_tree,
):
    input_dtypes, x, axis = dtype_x_axis
    helpers.test_frontend_function(
        input_dtypes=input_dtypes,
        frontend=frontend,
        backend_to_test=backend_fw,
        test_flags=test_flags,
        fn_tree=fn_tree,
        x=x[0],
        n=n,
        axis=axis,
        norm=norm,
    )


@handle_frontend_test(
    fn_tree="paddle.fft.ifftshift",
    dtype_x_axis=helpers.dtype_values_axis(
        available_dtypes=helpers.get_dtypes("valid"),
        min_value=-10,
        max_value=10,
        min_num_dims=1,
        valid_axis=True,
        force_int_axis=True,
    ),
)
def test_paddle_ifftshift(
    dtype_x_axis,
    frontend,
    test_flags,
    fn_tree,
    on_device,
    backend_fw,
):
    input_dtype, x, axes = dtype_x_axis
    helpers.test_frontend_function(
        input_dtypes=input_dtype,
        backend_to_test=backend_fw,
        frontend=frontend,
        test_flags=test_flags,
        fn_tree=fn_tree,
        on_device=on_device,
        test_values=True,
        x=x[0],
        axes=axes,
    )


@handle_frontend_test(
    fn_tree="paddle.fft.irfft",
    dtype_x_axis=helpers.dtype_values_axis(
        available_dtypes=helpers.get_dtypes("valid"),
        min_value=-10,
        max_value=10,
        min_num_dims=1,
        min_dim_size=2,
        valid_axis=True,
        force_int_axis=True,
    ),
    n=st.one_of(
        st.integers(min_value=2, max_value=10),
        st.just(None),
    ),
    norm=st.sampled_from(["backward", "ortho", "forward"]),
)
def test_paddle_irfft(
    dtype_x_axis,
    n,
    norm,
    frontend,
    test_flags,
    fn_tree,
    backend_fw,
):
    input_dtypes, x, axis = dtype_x_axis
    helpers.test_frontend_function(
        input_dtypes=input_dtypes,
        backend_to_test=backend_fw,
        frontend=frontend,
        test_flags=test_flags,
        fn_tree=fn_tree,
        x=x[0],
        n=n,
        axis=axis,
        norm=norm,
    )


@handle_frontend_test(
    fn_tree="paddle.fft.irfft2",
    dtype_x_axis=helpers.dtype_values_axis(
        available_dtypes=helpers.get_dtypes("valid"),
        min_value=-10,
        max_value=10,
        min_num_dims=2,
        valid_axis=True,
        force_int_axis=True,
<<<<<<< HEAD
    ),
)
@given(st.data())
def test_paddle_irfft2(
    data,
    dtype_x_axis,
    frontend,
    test_flags,
    fn_tree,
    on_device,
    backend_fw,
):
    input_dtype, x, axes = dtype_x_axis
    for norm in ["backward", "forward", "ortho"]:
        s_values = data.draw(s_strategy)
        axes_values = data.draw(axes_strategy)

        # Ensure s and axes are sequences of 2 integers
        assert len(s_values) == 2
        assert len(axes_values) == 2

        # Convert s and axes to tuples as needed
        s = tuple(s_values)
        axes = tuple(axes_values)

        helpers.test_frontend_function(
            input_dtypes=input_dtype,
            frontend=frontend,
            backend_to_test=backend_fw,
            test_flags=test_flags,
            fn_tree=fn_tree,
            on_device=on_device,
            test_values=True,
            x=x[0],
            s=s,
            axes=axes,
            norm=norm,
        )


# Use the custom strategy for s and axes
axes_strategy = sequence_of_two_integers()
s_strategy = sequence_of_two_integers()
=======
    )


@handle_frontend_test(
    fn_tree="paddle.fft.rfftfreq",
    n=st.integers(min_value=1, max_value=1000),
    sample_rate=st.integers(min_value=1, max_value=20),
)
def test_paddle_rfftfreq(
    n, sample_rate, backend_fw, frontend, test_flags, fn_tree, on_device
):
    d = 1 / sample_rate
    helpers.test_frontend_function(
        input_dtypes=[int],
        frontend=frontend,
        backend_to_test=backend_fw,
        test_flags=test_flags,
        fn_tree=fn_tree,
        on_device=on_device,
        test_values=True,
        n=n,
        d=d,
    )
>>>>>>> 9a362357
<|MERGE_RESOLUTION|>--- conflicted
+++ resolved
@@ -277,9 +277,10 @@
         min_num_dims=2,
         valid_axis=True,
         force_int_axis=True,
-<<<<<<< HEAD
-    ),
-)
+    ),
+)
+
+
 @given(st.data())
 def test_paddle_irfft2(
     data,
@@ -317,11 +318,9 @@
             norm=norm,
         )
 
-
 # Use the custom strategy for s and axes
 axes_strategy = sequence_of_two_integers()
 s_strategy = sequence_of_two_integers()
-=======
     )
 
 
@@ -345,4 +344,3 @@
         n=n,
         d=d,
     )
->>>>>>> 9a362357
