--- conflicted
+++ resolved
@@ -181,46 +181,42 @@
         test_flags=test_flags,
         fn_tree=fn_tree,
         x=x[0],
-<<<<<<< HEAD
-        axes=axes,
-    )
-
-
-@handle_frontend_test(
-    fn_tree="paddle.fft.hfft",
-    dtype_x_axis=helpers.dtype_values_axis(
-        available_dtypes=helpers.get_dtypes("complex"),
-        min_value=-10,
-        max_value=10,
-        min_num_dims=1,
-        valid_axis=True,
-        force_int_axis=True,
-    ),
-)
-def test_paddle_hfft(
-    dtype_x_axis,
-    frontend,
-    test_flags,
-    fn_tree,
-    on_device,
-    backend_fw,
-):
-    input_dtype, x, axes = dtype_x_axis
-    helpers.test_frontend_function(
-        input_dtypes=input_dtype,
-        backend_to_test=backend_fw,
-        frontend=frontend,
-        test_flags=test_flags,
-        fn_tree=fn_tree,
-        on_device=on_device,
-        test_values=True,
-        x=x[0],
-        axes=axes,
-=======
         n=n,
         axis=axis,
         norm=norm,
         valid_axis=True,
         force_int_axis=True,
->>>>>>> 1452bf52
+    )
+
+
+@handle_frontend_test(
+    fn_tree="paddle.fft.hfft",
+    dtype_x_axis=helpers.dtype_values_axis(
+        available_dtypes=helpers.get_dtypes("complex"),
+        min_value=-10,
+        max_value=10,
+        min_num_dims=1,
+        valid_axis=True,
+        force_int_axis=True,
+    ),
+)
+def test_paddle_hfft(
+    dtype_x_axis,
+    frontend,
+    test_flags,
+    fn_tree,
+    on_device,
+    backend_fw,
+):
+    input_dtype, x, axes = dtype_x_axis
+    helpers.test_frontend_function(
+        input_dtypes=input_dtype,
+        backend_to_test=backend_fw,
+        frontend=frontend,
+        test_flags=test_flags,
+        fn_tree=fn_tree,
+        on_device=on_device,
+        test_values=True,
+        x=x[0],
+        axes=axes,
     )