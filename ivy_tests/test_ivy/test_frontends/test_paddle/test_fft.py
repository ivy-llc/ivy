# global
from hypothesis import strategies as st

# local
import ivy_tests.test_ivy.helpers as helpers
from ivy_tests.test_ivy.helpers import handle_frontend_test


@handle_frontend_test(
    fn_tree="paddle.fft.fft",
    dtype_x_axis=helpers.dtype_values_axis(
        available_dtypes=helpers.get_dtypes("valid"),
        min_value=-10,
        max_value=10,
        min_num_dims=1,
        min_dim_size=2,
        valid_axis=True,
        force_int_axis=True,
    ),
    n=st.one_of(
        st.integers(min_value=2, max_value=10),
        st.just(None),
    ),
    norm=st.sampled_from(["backward", "ortho", "forward"]),
)
def test_paddle_fft(
    dtype_x_axis,
    n,
    norm,
    frontend,
    backend_fw,
    test_flags,
    fn_tree,
):
    input_dtypes, x, axis = dtype_x_axis
    helpers.test_frontend_function(
        input_dtypes=input_dtypes,
        backend_to_test=backend_fw,
        frontend=frontend,
        test_flags=test_flags,
        fn_tree=fn_tree,
        x=x[0],
        n=n,
        axis=axis,
        norm=norm,
    )


@handle_frontend_test(
    fn_tree="paddle.fft.fftshift",
    dtype_x_axis=helpers.dtype_values_axis(
        available_dtypes=helpers.get_dtypes("valid"),
        min_value=-10,
        max_value=10,
        min_num_dims=1,
        valid_axis=True,
        force_int_axis=True,
    ),
)
def test_paddle_fftshift(
    dtype_x_axis, frontend, test_flags, fn_tree, on_device, backend_fw
):
    input_dtype, x, axes = dtype_x_axis
    helpers.test_frontend_function(
        input_dtypes=input_dtype,
        backend_to_test=backend_fw,
        frontend=frontend,
        test_flags=test_flags,
        fn_tree=fn_tree,
        on_device=on_device,
        test_values=True,
        x=x[0],
        axes=axes,
    )


@handle_frontend_test(
    fn_tree="paddle.fft.hfft",
    dtype_x_axis=helpers.dtype_values_axis(
        available_dtypes=helpers.get_dtypes("complex"),
        min_value=-10,
        max_value=10,
        min_num_dims=1,
        valid_axis=True,
        force_int_axis=True,
    ),
)
def test_paddle_hfft(
    dtype_x_axis,
    frontend,
    test_flags,
    fn_tree,
    on_device,
    backend_fw,
):
    input_dtype, x, axes = dtype_x_axis
    helpers.test_frontend_function(
        input_dtypes=input_dtype,
        backend_to_test=backend_fw,
        frontend=frontend,
        test_flags=test_flags,
        fn_tree=fn_tree,
        on_device=on_device,
        test_values=True,
        x=x[0],
        axes=axes,
    )


@handle_frontend_test(
    fn_tree="paddle.fft.ifft",
    dtype_x_axis=helpers.dtype_values_axis(
        available_dtypes=helpers.get_dtypes("valid"),
        min_value=-10,
        max_value=10,
        min_num_dims=1,
        min_dim_size=2,
        valid_axis=True,
        force_int_axis=True,
    ),
    n=st.one_of(
        st.integers(min_value=2, max_value=10),
        st.just(None),
    ),
    norm=st.sampled_from(["backward", "ortho", "forward"]),
)
def test_paddle_ifft(
    dtype_x_axis,
    n,
    norm,
    frontend,
    backend_fw,
    test_flags,
    fn_tree,
):
    input_dtypes, x, axis = dtype_x_axis
    helpers.test_frontend_function(
        input_dtypes=input_dtypes,
        frontend=frontend,
        backend_to_test=backend_fw,
        test_flags=test_flags,
        fn_tree=fn_tree,
        x=x[0],
        n=n,
        axis=axis,
        norm=norm,
    )


@handle_frontend_test(
    fn_tree="paddle.fft.ifftshift",
    dtype_x_axis=helpers.dtype_values_axis(
        available_dtypes=helpers.get_dtypes("valid"),
        min_value=-10,
        max_value=10,
        min_num_dims=1,
        valid_axis=True,
        force_int_axis=True,
    ),
)
def test_paddle_ifftshift(
    dtype_x_axis,
    frontend,
    test_flags,
    fn_tree,
    on_device,
    backend_fw,
):
    input_dtype, x, axes = dtype_x_axis
    helpers.test_frontend_function(
        input_dtypes=input_dtype,
        backend_to_test=backend_fw,
        frontend=frontend,
        test_flags=test_flags,
        fn_tree=fn_tree,
        on_device=on_device,
        test_values=True,
        x=x[0],
        axes=axes,
    )


<<<<<<< HEAD
# rfft
@handle_frontend_test(
    fn_tree="paddle.fft.rfft",
    dtype_input_axis=helpers.dtype_values_axis(
        available_dtypes=helpers.get_dtypes("valid"),
        min_num_dims=1,
        min_dim_size=2,
        shape=helpers.get_shape(
            min_num_dims=1,
            max_num_dims=2,
            min_dim_size=2,
            max_dim_size=4,
        ),
        force_int_axis=True,
        valid_axis=True,
        allow_neg_axes=True,
    ),
    norm=st.sampled_from(["backward", "ortho", "forward"]),
    n=st.integers(min_value=2, max_value=10) | st.none(),
)
def test_paddle_rfft(
    dtype_input_axis, norm, n, frontend, backend_fw, test_flags, fn_tree, on_device
):
    input_dtype, x, axis = dtype_input_axis
    helpers.test_frontend_function(
        input_dtypes=input_dtype,
        frontend=frontend,
        backend_to_test=backend_fw,
        test_flags=test_flags,
        fn_tree=fn_tree,
        on_device=on_device,
=======
@handle_frontend_test(
    fn_tree="paddle.fft.irfft",
    dtype_x_axis=helpers.dtype_values_axis(
        available_dtypes=helpers.get_dtypes("valid"),
        min_value=-10,
        max_value=10,
        min_num_dims=1,
        min_dim_size=2,
        valid_axis=True,
        force_int_axis=True,
    ),
    n=st.one_of(
        st.integers(min_value=2, max_value=10),
        st.just(None),
    ),
    norm=st.sampled_from(["backward", "ortho", "forward"]),
)
def test_paddle_irfft(
    dtype_x_axis,
    n,
    norm,
    frontend,
    test_flags,
    fn_tree,
    backend_fw,
):
    input_dtypes, x, axis = dtype_x_axis
    helpers.test_frontend_function(
        input_dtypes=input_dtypes,
        backend_to_test=backend_fw,
        frontend=frontend,
        test_flags=test_flags,
        fn_tree=fn_tree,
>>>>>>> 70ec79a2
        x=x[0],
        n=n,
        axis=axis,
        norm=norm,
<<<<<<< HEAD
=======
        valid_axis=True,
        force_int_axis=True,
>>>>>>> 70ec79a2
    )<|MERGE_RESOLUTION|>--- conflicted
+++ resolved
@@ -180,7 +180,6 @@
     )
 
 
-<<<<<<< HEAD
 # rfft
 @handle_frontend_test(
     fn_tree="paddle.fft.rfft",
@@ -212,7 +211,13 @@
         test_flags=test_flags,
         fn_tree=fn_tree,
         on_device=on_device,
-=======
+        x=x[0],
+        n=n,
+        axis=axis,
+        norm=norm,
+    )
+
+    
 @handle_frontend_test(
     fn_tree="paddle.fft.irfft",
     dtype_x_axis=helpers.dtype_values_axis(
@@ -246,14 +251,10 @@
         frontend=frontend,
         test_flags=test_flags,
         fn_tree=fn_tree,
->>>>>>> 70ec79a2
-        x=x[0],
-        n=n,
-        axis=axis,
-        norm=norm,
-<<<<<<< HEAD
-=======
-        valid_axis=True,
-        force_int_axis=True,
->>>>>>> 70ec79a2
+        x=x[0],
+        n=n,
+        axis=axis,
+        norm=norm,
+        valid_axis=True,
+        force_int_axis=True,
     )