--- conflicted
+++ resolved
@@ -223,7 +223,6 @@
     )
 
 
-<<<<<<< HEAD
 # sort_complex
 @handle_frontend_test(
     fn_tree="jax.numpy.sort_complex",
@@ -247,7 +246,9 @@
         test_flags=test_flags,
         fn_tree=fn_tree,
         a=x[0],
-=======
+    )
+
+
 # extract
 @handle_frontend_test(
     fn_tree="jax.numpy.extract",
@@ -269,5 +270,4 @@
         on_device=on_device,
         condition=cond,
         arr=xs[0],
->>>>>>> 82a0f4e4
     )