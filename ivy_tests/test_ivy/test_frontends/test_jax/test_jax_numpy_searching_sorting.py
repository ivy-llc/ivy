--- conflicted
+++ resolved
@@ -155,92 +155,93 @@
     )
 
 
-<<<<<<< HEAD
+# nanargmax
+@handle_frontend_test(
+    fn_tree="jax.numpy.nanargmax",
+    dtype_x_axis=helpers.dtype_values_axis(
+        available_dtypes=helpers.get_dtypes("numeric"),
+        min_axis=-1,
+        max_axis=0,
+        min_num_dims=1,
+        force_int_axis=True,
+    ),
+    keep_dims=st.booleans(),
+    test_with_out=st.just(False),
+)
+def test_jax_numpy_nanargmax(
+    dtype_x_axis,
+    frontend,
+    test_flags,
+    fn_tree,
+    on_device,
+    keep_dims,
+):
+    input_dtype, x, axis = dtype_x_axis
+    helpers.test_frontend_function(
+        input_dtypes=input_dtype,
+        frontend=frontend,
+        test_flags=test_flags,
+        fn_tree=fn_tree,
+        on_device=on_device,
+        a=x[0],
+        axis=axis,
+        keepdims=keep_dims,
+    )
+
+
+# nanargmin
+@handle_frontend_test(
+    fn_tree="jax.numpy.nanargmin",
+    dtype_x_axis=helpers.dtype_values_axis(
+        available_dtypes=helpers.get_dtypes("numeric"),
+        min_axis=-1,
+        max_axis=0,
+        min_num_dims=1,
+        force_int_axis=True,
+    ),
+    keep_dims=st.booleans(),
+    test_with_out=st.just(False),
+)
+def test_jax_numpy_nanargmin(
+    dtype_x_axis,
+    frontend,
+    test_flags,
+    fn_tree,
+    on_device,
+    keep_dims,
+):
+    input_dtype, x, axis = dtype_x_axis
+    helpers.test_frontend_function(
+        input_dtypes=input_dtype,
+        frontend=frontend,
+        test_flags=test_flags,
+        fn_tree=fn_tree,
+        on_device=on_device,
+        a=x[0],
+        axis=axis,
+        keepdims=keep_dims,
+    )
+    
+
 # extract
 @handle_frontend_test(
     fn_tree="jax.numpy.extract",
     broadcastables=_broadcastable_trio(),
-
 )
 def test_jax_numpy_extract(
     broadcastables,
-=======
-# nanargmax
-@handle_frontend_test(
-    fn_tree="jax.numpy.nanargmax",
-    dtype_x_axis=helpers.dtype_values_axis(
-        available_dtypes=helpers.get_dtypes("numeric"),
-        min_axis=-1,
-        max_axis=0,
-        min_num_dims=1,
-        force_int_axis=True,
-    ),
-    keep_dims=st.booleans(),
-    test_with_out=st.just(False),
-)
-def test_jax_numpy_nanargmax(
-    dtype_x_axis,
-    frontend,
-    test_flags,
-    fn_tree,
-    on_device,
-    keep_dims,
-):
-    input_dtype, x, axis = dtype_x_axis
-    helpers.test_frontend_function(
-        input_dtypes=input_dtype,
-        frontend=frontend,
-        test_flags=test_flags,
-        fn_tree=fn_tree,
-        on_device=on_device,
-        a=x[0],
-        axis=axis,
-        keepdims=keep_dims,
-    )
-
-
-# nanargmin
-@handle_frontend_test(
-    fn_tree="jax.numpy.nanargmin",
-    dtype_x_axis=helpers.dtype_values_axis(
-        available_dtypes=helpers.get_dtypes("numeric"),
-        min_axis=-1,
-        max_axis=0,
-        min_num_dims=1,
-        force_int_axis=True,
-    ),
-    keep_dims=st.booleans(),
-    test_with_out=st.just(False),
-)
-def test_jax_numpy_nanargmin(
-    dtype_x_axis,
->>>>>>> 9359d476
-    frontend,
-    test_flags,
-    fn_tree,
-    on_device,
-<<<<<<< HEAD
+    frontend,
+    test_flags,
+    fn_tree,
+    on_device,
 ):
     cond, xs, dtype = broadcastables
     helpers.test_frontend_function(
         input_dtypes=dtype,
-=======
-    keep_dims,
-):
-    input_dtype, x, axis = dtype_x_axis
-    helpers.test_frontend_function(
-        input_dtypes=input_dtype,
->>>>>>> 9359d476
-        frontend=frontend,
-        test_flags=test_flags,
-        fn_tree=fn_tree,
-        on_device=on_device,
-<<<<<<< HEAD
+        frontend=frontend,
+        test_flags=test_flags,
+        fn_tree=fn_tree,
+        on_device=on_device,
         condition=cond,
         arr=xs[0],
-=======
-        a=x[0],
-        axis=axis,
-        keepdims=keep_dims,
->>>>>>> 9359d476
     )