# global
from hypothesis import strategies as st

# local
import ivy_tests.test_ivy.helpers as helpers
from ivy_tests.test_ivy.helpers import handle_frontend_test
from ivy_tests.test_ivy.test_functional.test_core.test_searching import (
    _broadcastable_trio,
)


# argmax
@handle_frontend_test(
    fn_tree="jax.numpy.argmax",
    dtype_and_x=helpers.dtype_values_axis(
        available_dtypes=helpers.get_dtypes("numeric"),
        force_int_axis=True,
        min_num_dims=1,
        valid_axis=True,
    ),
    keepdims=st.booleans(),
)
def test_jax_numpy_argmax(
    *,
    dtype_and_x,
    keepdims,
    on_device,
    fn_tree,
    frontend,
    test_flags,
):
    input_dtype, x, axis = dtype_and_x
    helpers.test_frontend_function(
        input_dtypes=input_dtype,
        frontend=frontend,
        test_flags=test_flags,
        fn_tree=fn_tree,
        on_device=on_device,
        a=x[0],
        axis=axis,
        out=None,
        keepdims=keepdims,
    )


# argwhere
@handle_frontend_test(
    fn_tree="jax.numpy.argwhere",
    dtype_and_x=helpers.dtype_and_values(
        available_dtypes=helpers.get_dtypes("valid"),
    ),
    test_with_out=st.just(False),
)
def test_jax_numpy_argwhere(
    dtype_and_x,
    frontend,
    test_flags,
    fn_tree,
    on_device,
):
    dtype, x = dtype_and_x
    helpers.test_frontend_function(
        input_dtypes=dtype,
        frontend=frontend,
        test_flags=test_flags,
        fn_tree=fn_tree,
        on_device=on_device,
        a=x[0],
        size=None,
        fill_value=None,
    )


# argsort
@handle_frontend_test(
    fn_tree="jax.numpy.argsort",
    dtype_x_axis=helpers.dtype_values_axis(
        available_dtypes=helpers.get_dtypes("numeric"),
        min_axis=-1,
        max_axis=0,
        min_num_dims=1,
        force_int_axis=True,
    ),
    test_with_out=st.just(False),
)
def test_jax_numpy_argsort(
    *,
    dtype_x_axis,
    frontend,
    test_flags,
    fn_tree,
    on_device,
):
    input_dtype, x, axis = dtype_x_axis
    helpers.test_frontend_function(
        input_dtypes=input_dtype,
        frontend=frontend,
        test_flags=test_flags,
        fn_tree=fn_tree,
        on_device=on_device,
        a=x[0],
        axis=axis,
    )


# msort
@handle_frontend_test(
    fn_tree="jax.numpy.msort",
    dtype_and_x=helpers.dtype_and_values(
        available_dtypes=helpers.get_dtypes("numeric"),
        min_num_dims=2,
        min_dim_size=2,
    ),
    test_with_out=st.just(False),
)
def test_jax_numpy_msort(
    dtype_and_x,
    frontend,
    test_flags,
    fn_tree,
):
    input_dtype, x = dtype_and_x
    helpers.test_frontend_function(
        input_dtypes=input_dtype,
        frontend=frontend,
        test_flags=test_flags,
        fn_tree=fn_tree,
        a=x[0],
    )


# nonzero
@handle_frontend_test(
    fn_tree="jax.numpy.nonzero",
    dtype_and_a=helpers.dtype_and_values(
        available_dtypes=helpers.get_dtypes("valid"),
    ),
    test_with_out=st.just(False),
)
def test_jax_numpy_nonzero(
    dtype_and_a,
    frontend,
    test_flags,
    fn_tree,
    on_device,
):
    dtype, a = dtype_and_a
    helpers.test_frontend_function(
        input_dtypes=dtype,
        frontend=frontend,
        test_flags=test_flags,
        fn_tree=fn_tree,
        on_device=on_device,
        a=a[0],
    )


# nanargmax
@handle_frontend_test(
    fn_tree="jax.numpy.nanargmax",
    dtype_x_axis=helpers.dtype_values_axis(
        available_dtypes=helpers.get_dtypes("numeric"),
        min_axis=-1,
        max_axis=0,
        min_num_dims=1,
        force_int_axis=True,
    ),
    keep_dims=st.booleans(),
    test_with_out=st.just(False),
)
def test_jax_numpy_nanargmax(
    dtype_x_axis,
    frontend,
    test_flags,
    fn_tree,
    on_device,
    keep_dims,
):
    input_dtype, x, axis = dtype_x_axis
    helpers.test_frontend_function(
        input_dtypes=input_dtype,
        frontend=frontend,
        test_flags=test_flags,
        fn_tree=fn_tree,
        on_device=on_device,
        a=x[0],
        axis=axis,
        keepdims=keep_dims,
    )


# nanargmin
@handle_frontend_test(
    fn_tree="jax.numpy.nanargmin",
    dtype_x_axis=helpers.dtype_values_axis(
        available_dtypes=helpers.get_dtypes("numeric"),
        min_axis=-1,
        max_axis=0,
        min_num_dims=1,
        force_int_axis=True,
    ),
    keep_dims=st.booleans(),
    test_with_out=st.just(False),
)
def test_jax_numpy_nanargmin(
    dtype_x_axis,
    frontend,
    test_flags,
    fn_tree,
    on_device,
    keep_dims,
):
    input_dtype, x, axis = dtype_x_axis
    helpers.test_frontend_function(
        input_dtypes=input_dtype,
        frontend=frontend,
        test_flags=test_flags,
        fn_tree=fn_tree,
        on_device=on_device,
        a=x[0],
        axis=axis,
        keepdims=keep_dims,
    )


# extract
@handle_frontend_test(
    fn_tree="jax.numpy.extract",
    broadcastables=_broadcastable_trio(),
)
def test_jax_numpy_extract(
    broadcastables,
    frontend,
    test_flags,
    fn_tree,
    on_device,
):
    cond, xs, dtype = broadcastables
    helpers.test_frontend_function(
        input_dtypes=dtype,
        frontend=frontend,
        test_flags=test_flags,
        fn_tree=fn_tree,
        on_device=on_device,
        condition=cond,
        arr=xs[0],
    )


# sort
@handle_frontend_test(
    fn_tree="jax.numpy.sort",
    dtype_x_axis=helpers.dtype_values_axis(
        available_dtypes=helpers.get_dtypes("numeric"),
        min_axis=-1,
        max_axis=0,
        min_num_dims=1,
        force_int_axis=True,
    ),
    test_with_out=st.just(False),
)
def test_numpy_sort(
    *,
    dtype_x_axis,
    frontend,
    fn_tree,
    on_device,
    test_flags,
):
    input_dtype, x, axis = dtype_x_axis

    helpers.test_frontend_function(
        input_dtypes=input_dtype,
        frontend=frontend,
        test_flags=test_flags,
        fn_tree=fn_tree,
        on_device=on_device,
        a=x[0],
        axis=axis,
    )


<<<<<<< HEAD
# count_nonzero
@handle_frontend_test(
    fn_tree="jax.numpy.count_nonzero",
    dtype_x_axis=helpers.dtype_values_axis(
        available_dtypes=helpers.get_dtypes("numeric"),
        min_axis=-1,
        max_axis=0,
        min_num_dims=1,
        force_int_axis=True,
    ),
    keep_dims=st.booleans(),
    test_with_out=st.just(False),
)
def test_jax_numpy_count_nonzero(
=======
# flatnonzero
@handle_frontend_test(
    fn_tree="jax.numpy.flatnonzero",
    dtype_and_x=helpers.dtype_and_values(
        available_dtypes=helpers.get_dtypes("numeric"),
    ),
    test_with_out=st.just(False),
)
def test_jax_numpy_flatnonzero(
    dtype_and_x,
    frontend,
    test_flags,
    fn_tree,
    on_device,
):
    dtype, x = dtype_and_x
    helpers.test_frontend_function(
        input_dtypes=dtype,
        frontend=frontend,
        test_flags=test_flags,
        fn_tree=fn_tree,
        on_device=on_device,
        a=x[0],
    )


# sort_complex
@handle_frontend_test(
    fn_tree="jax.numpy.sort_complex",
    dtype_x_axis=helpers.dtype_values_axis(
        available_dtypes=helpers.get_dtypes("numeric"),
        min_num_dims=1,
        min_dim_size=1,
        min_axis=-1,
        max_axis=0,
    ),
    test_with_out=st.just(False),
)
def test_jax_numpy_sort_complex(
    *,
>>>>>>> eeb7f59a
    dtype_x_axis,
    frontend,
    test_flags,
    fn_tree,
    on_device,
<<<<<<< HEAD
    keep_dims,
=======
>>>>>>> eeb7f59a
):
    input_dtype, x, axis = dtype_x_axis

    helpers.test_frontend_function(
        input_dtypes=input_dtype,
        frontend=frontend,
        test_flags=test_flags,
        fn_tree=fn_tree,
        on_device=on_device,
        a=x[0],
<<<<<<< HEAD
        axis=axis,
        keepdims=keep_dims,
    )
=======
        test_values=False,
    )
>>>>>>> eeb7f59a
<|MERGE_RESOLUTION|>--- conflicted
+++ resolved
@@ -280,7 +280,6 @@
     )
 
 
-<<<<<<< HEAD
 # count_nonzero
 @handle_frontend_test(
     fn_tree="jax.numpy.count_nonzero",
@@ -295,7 +294,27 @@
     test_with_out=st.just(False),
 )
 def test_jax_numpy_count_nonzero(
-=======
+    dtype_x_axis,
+    frontend,
+    test_flags,
+    fn_tree,
+    on_device,
+    keep_dims,
+):
+    input_dtype, x, axis = dtype_x_axis
+
+    helpers.test_frontend_function(
+        input_dtypes=input_dtype,
+        frontend=frontend,
+        test_flags=test_flags,
+        fn_tree=fn_tree,
+        on_device=on_device,
+        a=x[0],
+        axis=axis,
+        keepdims=keep_dims,
+    )
+
+
 # flatnonzero
 @handle_frontend_test(
     fn_tree="jax.numpy.flatnonzero",
@@ -336,31 +355,23 @@
 )
 def test_jax_numpy_sort_complex(
     *,
->>>>>>> eeb7f59a
-    dtype_x_axis,
-    frontend,
-    test_flags,
-    fn_tree,
-    on_device,
-<<<<<<< HEAD
+    dtype_x_axis,
+    frontend,
+    test_flags,
+    fn_tree,
+    on_device,
     keep_dims,
-=======
->>>>>>> eeb7f59a
-):
-    input_dtype, x, axis = dtype_x_axis
-
-    helpers.test_frontend_function(
-        input_dtypes=input_dtype,
-        frontend=frontend,
-        test_flags=test_flags,
-        fn_tree=fn_tree,
-        on_device=on_device,
-        a=x[0],
-<<<<<<< HEAD
+):
+    input_dtype, x, axis = dtype_x_axis
+
+    helpers.test_frontend_function(
+        input_dtypes=input_dtype,
+        frontend=frontend,
+        test_flags=test_flags,
+        fn_tree=fn_tree,
+        on_device=on_device,
+        a=x[0],
         axis=axis,
         keepdims=keep_dims,
-    )
-=======
         test_values=False,
-    )
->>>>>>> eeb7f59a
+)