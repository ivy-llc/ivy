# global
from hypothesis import strategies as st

# local
import ivy_tests.test_ivy.helpers as helpers
from ivy_tests.test_ivy.helpers import handle_frontend_test
from ivy_tests.test_ivy.test_functional.test_core.test_searching import (
    _broadcastable_trio,
)


# argmax
@handle_frontend_test(
    fn_tree="jax.numpy.argmax",
    dtype_and_x=helpers.dtype_values_axis(
        available_dtypes=helpers.get_dtypes("numeric"),
        force_int_axis=True,
        min_num_dims=1,
        valid_axis=True,
    ),
    keepdims=st.booleans(),
)
def test_jax_numpy_argmax(
    *,
    dtype_and_x,
    keepdims,
    on_device,
    fn_tree,
    frontend,
    test_flags,
):
    input_dtype, x, axis = dtype_and_x
    helpers.test_frontend_function(
        input_dtypes=input_dtype,
        frontend=frontend,
        test_flags=test_flags,
        fn_tree=fn_tree,
        on_device=on_device,
        a=x[0],
        axis=axis,
        out=None,
        keepdims=keepdims,
    )


# argwhere
@handle_frontend_test(
    fn_tree="jax.numpy.argwhere",
    dtype_and_x=helpers.dtype_and_values(
        available_dtypes=helpers.get_dtypes("valid"),
    ),
    test_with_out=st.just(False),
)
def test_jax_numpy_argwhere(
    dtype_and_x,
    frontend,
    test_flags,
    fn_tree,
    on_device,
):
    dtype, x = dtype_and_x
    helpers.test_frontend_function(
        input_dtypes=dtype,
        frontend=frontend,
        test_flags=test_flags,
        fn_tree=fn_tree,
        on_device=on_device,
        a=x[0],
        size=None,
        fill_value=None,
    )


# argsort
@handle_frontend_test(
    fn_tree="jax.numpy.argsort",
    dtype_x_axis=helpers.dtype_values_axis(
        available_dtypes=helpers.get_dtypes("numeric"),
        min_axis=-1,
        max_axis=0,
        min_num_dims=1,
        force_int_axis=True,
    ),
    test_with_out=st.just(False),
)
def test_jax_numpy_argsort(
    *,
    dtype_x_axis,
    frontend,
    test_flags,
    fn_tree,
    on_device,
):
    input_dtype, x, axis = dtype_x_axis
    helpers.test_frontend_function(
        input_dtypes=input_dtype,
        frontend=frontend,
        test_flags=test_flags,
        fn_tree=fn_tree,
        on_device=on_device,
        a=x[0],
        axis=axis,
    )


# msort
@handle_frontend_test(
    fn_tree="jax.numpy.msort",
    dtype_and_x=helpers.dtype_and_values(
        available_dtypes=helpers.get_dtypes("numeric"),
        min_num_dims=2,
        min_dim_size=2,
    ),
    test_with_out=st.just(False),
)
def test_jax_numpy_msort(
    dtype_and_x,
    frontend,
    test_flags,
    fn_tree,
):
    input_dtype, x = dtype_and_x
    helpers.test_frontend_function(
        input_dtypes=input_dtype,
        frontend=frontend,
        test_flags=test_flags,
        fn_tree=fn_tree,
        a=x[0],
    )


# nonzero
@handle_frontend_test(
    fn_tree="jax.numpy.nonzero",
    dtype_and_a=helpers.dtype_and_values(
        available_dtypes=helpers.get_dtypes("valid"),
    ),
    test_with_out=st.just(False),
)
def test_jax_numpy_nonzero(
    dtype_and_a,
    frontend,
    test_flags,
    fn_tree,
    on_device,
):
    dtype, a = dtype_and_a
    helpers.test_frontend_function(
        input_dtypes=dtype,
        frontend=frontend,
        test_flags=test_flags,
        fn_tree=fn_tree,
        on_device=on_device,
        a=a[0],
    )


# nanargmax
@handle_frontend_test(
    fn_tree="jax.numpy.nanargmax",
    dtype_x_axis=helpers.dtype_values_axis(
        available_dtypes=helpers.get_dtypes("numeric"),
        min_axis=-1,
        max_axis=0,
        min_num_dims=1,
        force_int_axis=True,
    ),
    keep_dims=st.booleans(),
    test_with_out=st.just(False),
)
def test_jax_numpy_nanargmax(
    dtype_x_axis,
    frontend,
    test_flags,
    fn_tree,
    on_device,
    keep_dims,
):
    input_dtype, x, axis = dtype_x_axis
    helpers.test_frontend_function(
        input_dtypes=input_dtype,
        frontend=frontend,
        test_flags=test_flags,
        fn_tree=fn_tree,
        on_device=on_device,
        a=x[0],
        axis=axis,
        keepdims=keep_dims,
    )


# nanargmin
@handle_frontend_test(
    fn_tree="jax.numpy.nanargmin",
    dtype_x_axis=helpers.dtype_values_axis(
        available_dtypes=helpers.get_dtypes("numeric"),
        min_axis=-1,
        max_axis=0,
        min_num_dims=1,
        force_int_axis=True,
    ),
    keep_dims=st.booleans(),
    test_with_out=st.just(False),
)
def test_jax_numpy_nanargmin(
    dtype_x_axis,
    frontend,
    test_flags,
    fn_tree,
    on_device,
    keep_dims,
):
    input_dtype, x, axis = dtype_x_axis
    helpers.test_frontend_function(
        input_dtypes=input_dtype,
        frontend=frontend,
        test_flags=test_flags,
        fn_tree=fn_tree,
        on_device=on_device,
        a=x[0],
        axis=axis,
        keepdims=keep_dims,
    )


# extract
@handle_frontend_test(
    fn_tree="jax.numpy.extract",
    broadcastables=_broadcastable_trio(),
)
def test_jax_numpy_extract(
    broadcastables,
    frontend,
    test_flags,
    fn_tree,
    on_device,
):
    cond, xs, dtype = broadcastables
    helpers.test_frontend_function(
        input_dtypes=dtype,
        frontend=frontend,
        test_flags=test_flags,
        fn_tree=fn_tree,
        on_device=on_device,
        condition=cond,
        arr=xs[0],
    )


# sort
@handle_frontend_test(
    fn_tree="jax.numpy.sort",
    dtype_x_axis=helpers.dtype_values_axis(
        available_dtypes=helpers.get_dtypes("numeric"),
        min_axis=-1,
        max_axis=0,
        min_num_dims=1,
        force_int_axis=True,
    ),
    test_with_out=st.just(False),
)
def test_numpy_sort(
    *,
    dtype_x_axis,
    frontend,
    fn_tree,
    on_device,
    test_flags,
):
    input_dtype, x, axis = dtype_x_axis

    helpers.test_frontend_function(
        input_dtypes=input_dtype,
        frontend=frontend,
        test_flags=test_flags,
        fn_tree=fn_tree,
        on_device=on_device,
        a=x[0],
        axis=axis,
    )


# flatnonzero
@handle_frontend_test(
    fn_tree="jax.numpy.flatnonzero",
    dtype_and_x=helpers.dtype_and_values(
        available_dtypes=helpers.get_dtypes("numeric"),
    ),
    test_with_out=st.just(False),
)
def test_jax_numpy_flatnonzero(
    dtype_and_x,
    frontend,
    test_flags,
    fn_tree,
    on_device,
):
    dtype, x = dtype_and_x
    helpers.test_frontend_function(
        input_dtypes=dtype,
        frontend=frontend,
        test_flags=test_flags,
        fn_tree=fn_tree,
        on_device=on_device,
        a=x[0],
<<<<<<< HEAD
    )


# sort_complex
@handle_frontend_test(
    fn_tree="jax.numpy.sort_complex",
    dtype_x_axis=helpers.dtype_values_axis(
        available_dtypes=helpers.get_dtypes("numeric"),
        min_num_dims=1,
        min_dim_size=1,
        min_axis=-1,
        max_axis=0,
    ),
    test_with_out=st.just(False),
)
def test_jax_numpy_sort_complex(
    *,
    dtype_x_axis,
    frontend,
    test_flags,
    fn_tree,
    on_device,
):
    input_dtype, x, axis = dtype_x_axis

    helpers.test_frontend_function(
        input_dtypes=input_dtype,
        frontend=frontend,
        test_flags=test_flags,
        fn_tree=fn_tree,
        on_device=on_device,
        a=x[0],
        test_values=False,
=======
>>>>>>> 4bbafe9a
    )<|MERGE_RESOLUTION|>--- conflicted
+++ resolved
@@ -303,7 +303,6 @@
         fn_tree=fn_tree,
         on_device=on_device,
         a=x[0],
-<<<<<<< HEAD
     )
 
 
@@ -337,6 +336,4 @@
         on_device=on_device,
         a=x[0],
         test_values=False,
-=======
->>>>>>> 4bbafe9a
-    )+    )
