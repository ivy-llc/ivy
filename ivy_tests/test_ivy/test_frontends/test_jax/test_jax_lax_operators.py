--- conflicted
+++ resolved
@@ -10,14 +10,11 @@
 import ivy
 import ivy_tests.test_ivy.helpers as helpers
 from ivy_tests.test_ivy.helpers import handle_frontend_test
-<<<<<<< HEAD
+from ivy_tests.test_ivy.test_functional.test_experimental.test_nn.test_layers import (
+    _reduce_window_helper,
+)
 from ivy_tests.test_ivy.test_functional.test_experimental.test_core.test_general import \
     _reduce_helper
-=======
-from ivy_tests.test_ivy.test_functional.test_experimental.test_nn.test_layers import (
-    _reduce_window_helper,
-)
->>>>>>> df750f0b
 from ivy_tests.test_ivy.test_functional.test_nn.test_layers import (
     _assume_tf_dilation_gt_1,
 )
@@ -2547,13 +2544,6 @@
     )
 
 
-def _get_reduce_func(dtype):
-    if dtype[0] == "bool":
-        return st.sampled_from([jnp.logical_and, jnp.logical_or])
-    else:
-        return st.sampled_from([jlax.add, jlax.max, jlax.min, jlax.mul, jnp.multiply])
-
-
 @handle_frontend_test(
     fn_tree="jax.lax.reduce",
     all_args=_reduce_helper(_get_reduce_func),
