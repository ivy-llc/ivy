# global
import numpy as np
from hypothesis import assume, strategies as st
import random

# local
import ivy
import ivy_tests.test_ivy.helpers as helpers
from ivy_tests.test_ivy.helpers import handle_frontend_test
from ivy.functional.frontends.jax.numpy import can_cast
from ivy.functional.ivy.layers import _deconv_length


# add
@handle_frontend_test(
    fn_tree="jax.lax.add",
    dtype_and_x=helpers.dtype_and_values(
        available_dtypes=helpers.get_dtypes("numeric"),
        num_arrays=2,
        shared_dtype=True,
    ),
    test_with_out=st.just(False),
)
def test_jax_lax_add(
    *,
    dtype_and_x,
    on_device,
    fn_tree,
    frontend,
    test_flags,
):
    input_dtype, x = dtype_and_x
    helpers.test_frontend_function(
        input_dtypes=input_dtype,
        frontend=frontend,
        test_flags=test_flags,
        fn_tree=fn_tree,
        on_device=on_device,
        x=x[0],
        y=x[1],
    )


# tan
@handle_frontend_test(
    fn_tree="jax.lax.tan",
    dtype_and_x=helpers.dtype_and_values(available_dtypes=helpers.get_dtypes("float")),
    test_with_out=st.just(False),
)
def test_jax_lax_tan(
    *,
    dtype_and_x,
    on_device,
    fn_tree,
    frontend,
    test_flags,
):
    input_dtype, x = dtype_and_x
    helpers.test_frontend_function(
        input_dtypes=input_dtype,
        frontend=frontend,
        test_flags=test_flags,
        fn_tree=fn_tree,
        on_device=on_device,
        x=x[0],
    )


# max
@handle_frontend_test(
    fn_tree="jax.lax.max",
    dtype_and_x=helpers.dtype_and_values(
        available_dtypes=helpers.get_dtypes("numeric"),
        num_arrays=2,
        shared_dtype=True,
    ),
    test_with_out=st.just(False),
)
def test_jax_lax_max(
    *,
    dtype_and_x,
    on_device,
    fn_tree,
    frontend,
    test_flags,
):
    input_dtype, x = dtype_and_x

    helpers.test_frontend_function(
        input_dtypes=input_dtype,
        frontend=frontend,
        test_flags=test_flags,
        fn_tree=fn_tree,
        on_device=on_device,
        x=x[0],
        y=x[1],
    )


# noinspection DuplicatedCode
@st.composite
def _arrays_idx_n_dtypes(draw):
    num_dims = draw(st.shared(helpers.ints(min_value=1, max_value=4), key="num_dims"))
    num_arrays = draw(
        st.shared(helpers.ints(min_value=2, max_value=4), key="num_arrays")
    )
    common_shape = draw(
        helpers.lists(
            arg=helpers.ints(min_value=2, max_value=4),
            min_size=num_dims - 1,
            max_size=num_dims - 1,
        )
    )
    unique_idx = draw(helpers.ints(min_value=0, max_value=num_dims - 1))
    unique_dims = draw(
        helpers.lists(
            arg=helpers.ints(min_value=2, max_value=3),
            min_size=num_arrays,
            max_size=num_arrays,
        )
    )
    xs = list()
    input_dtypes = draw(
        helpers.array_dtypes(
            available_dtypes=draw(helpers.get_dtypes("numeric")),
            shared_dtype=True,
        )
    )
    for ud, dt in zip(unique_dims, input_dtypes):
        x = draw(
            helpers.array_values(
                shape=common_shape[:unique_idx] + [ud] + common_shape[unique_idx:],
                dtype=dt,
            )
        )
        xs.append(x)
    return xs, input_dtypes, unique_idx


# concat
@handle_frontend_test(
    fn_tree="jax.lax.concatenate",
    xs_n_input_dtypes_n_unique_idx=_arrays_idx_n_dtypes(),
    test_with_out=st.just(False),
)
def test_jax_lax_concat(
    *,
    xs_n_input_dtypes_n_unique_idx,
    on_device,
    fn_tree,
    frontend,
    test_flags,
):
    xs, input_dtypes, unique_idx = xs_n_input_dtypes_n_unique_idx
    helpers.test_frontend_function(
        input_dtypes=input_dtypes,
        frontend=frontend,
        test_flags=test_flags,
        fn_tree=fn_tree,
        on_device=on_device,
        operands=xs,
        dimension=unique_idx,
    )


@st.composite
def _fill_value(draw):
    dtype = draw(helpers.get_dtypes("numeric", full=False, key="dtype"))[0]
    if ivy.is_uint_dtype(dtype):
        return draw(helpers.ints(min_value=0, max_value=5))
    elif ivy.is_int_dtype(dtype):
        return draw(helpers.ints(min_value=-5, max_value=5))
    return draw(helpers.floats(min_value=-5, max_value=5))


@handle_frontend_test(
    fn_tree="jax.lax.full",
    shape=helpers.get_shape(
        allow_none=False,
        min_num_dims=1,
        max_num_dims=5,
        min_dim_size=1,
        max_dim_size=10,
    ),
    fill_value=_fill_value(),
    dtypes=helpers.get_dtypes("numeric", full=False, key="dtype"),
)
def test_jax_lax_full(
    *,
    shape,
    fill_value,
    dtypes,
    on_device,
    fn_tree,
    frontend,
    test_flags,
):
    helpers.test_frontend_function(
        input_dtypes=dtypes,
        frontend=frontend,
        test_flags=test_flags,
        fn_tree=fn_tree,
        on_device=on_device,
        shape=shape,
        fill_value=fill_value,
        dtype=dtypes[0],
    )


# abs
@handle_frontend_test(
    fn_tree="jax.lax.abs",
    dtype_and_x=helpers.dtype_and_values(
        available_dtypes=helpers.get_dtypes("signed_integer"),
    ),
    test_with_out=st.just(False),
)
def test_jax_lax_abs(
    *,
    dtype_and_x,
    on_device,
    fn_tree,
    frontend,
    test_flags,
):
    input_dtype, x = dtype_and_x
    helpers.test_frontend_function(
        input_dtypes=input_dtype,
        frontend=frontend,
        test_flags=test_flags,
        fn_tree=fn_tree,
        on_device=on_device,
        x=x[0],
    )


# sqrt
@handle_frontend_test(
    fn_tree="jax.lax.sqrt",
    dtype_and_x=helpers.dtype_and_values(available_dtypes=helpers.get_dtypes("float")),
    test_with_out=st.just(False),
)
def test_jax_lax_sqrt(
    *,
    dtype_and_x,
    on_device,
    fn_tree,
    frontend,
    test_flags,
):
    input_dtype, x = dtype_and_x
    helpers.test_frontend_function(
        input_dtypes=input_dtype,
        frontend=frontend,
        test_flags=test_flags,
        fn_tree=fn_tree,
        on_device=on_device,
        x=x[0],
    )


# acos
@handle_frontend_test(
    fn_tree="jax.lax.acos",
    dtype_and_x=helpers.dtype_and_values(available_dtypes=helpers.get_dtypes("float")),
    test_with_out=st.just(False),
)
def test_jax_lax_acos(
    *,
    dtype_and_x,
    on_device,
    fn_tree,
    frontend,
    test_flags,
):
    input_dtype, x = dtype_and_x
    helpers.test_frontend_function(
        input_dtypes=input_dtype,
        frontend=frontend,
        test_flags=test_flags,
        fn_tree=fn_tree,
        on_device=on_device,
        x=x[0],
    )


# sin
@handle_frontend_test(
    fn_tree="jax.lax.sin",
    dtype_and_x=helpers.dtype_and_values(available_dtypes=helpers.get_dtypes("float")),
    test_with_out=st.just(False),
)
def test_jax_lax_sin(
    *,
    dtype_and_x,
    on_device,
    fn_tree,
    frontend,
    test_flags,
):
    input_dtype, x = dtype_and_x
    helpers.test_frontend_function(
        input_dtypes=input_dtype,
        frontend=frontend,
        test_flags=test_flags,
        fn_tree=fn_tree,
        on_device=on_device,
        x=x[0],
    )


# sign
@handle_frontend_test(
    fn_tree="jax.lax.sign",
    dtype_and_x=helpers.dtype_and_values(
        available_dtypes=helpers.get_dtypes("numeric")
    ),
    test_with_out=st.just(False),
)
def test_jax_lax_sign(
    *,
    dtype_and_x,
    on_device,
    fn_tree,
    frontend,
    test_flags,
):
    input_dtype, x = dtype_and_x
    helpers.test_frontend_function(
        input_dtypes=input_dtype,
        frontend=frontend,
        test_flags=test_flags,
        fn_tree=fn_tree,
        on_device=on_device,
        x=x[0],
    )


# asin
@handle_frontend_test(
    fn_tree="jax.lax.asin",
    dtype_and_x=helpers.dtype_and_values(available_dtypes=helpers.get_dtypes("float")),
    test_with_out=st.just(False),
)
def test_jax_lax_asin(
    *,
    dtype_and_x,
    on_device,
    fn_tree,
    frontend,
    test_flags,
):
    input_dtype, x = dtype_and_x
    helpers.test_frontend_function(
        input_dtypes=input_dtype,
        frontend=frontend,
        test_flags=test_flags,
        fn_tree=fn_tree,
        on_device=on_device,
        x=x[0],
    )


# sinh
@handle_frontend_test(
    fn_tree="jax.lax.sinh",
    dtype_and_x=helpers.dtype_and_values(available_dtypes=helpers.get_dtypes("float")),
    test_with_out=st.just(False),
)
def test_jax_lax_sinh(
    *,
    dtype_and_x,
    on_device,
    fn_tree,
    frontend,
    test_flags,
):
    input_dtype, x = dtype_and_x

    helpers.test_frontend_function(
        input_dtypes=input_dtype,
        frontend=frontend,
        test_flags=test_flags,
        fn_tree=fn_tree,
        on_device=on_device,
        x=x[0],
    )


# atan2
@handle_frontend_test(
    fn_tree="jax.lax.atan2",
    dtype_and_x=helpers.dtype_and_values(
        available_dtypes=helpers.get_dtypes("float"),
        num_arrays=2,
        shared_dtype=True,
    ),
)
def test_jax_lax_atan2(
    *,
    dtype_and_x,
    on_device,
    fn_tree,
    frontend,
    test_flags,
):
    input_dtype, x = dtype_and_x
    helpers.test_frontend_function(
        input_dtypes=input_dtype,
        frontend=frontend,
        test_flags=test_flags,
        fn_tree=fn_tree,
        on_device=on_device,
        x=x[0],
        y=x[1],
    )


@handle_frontend_test(
    fn_tree="jax.lax.min",
    dtypes_and_xs=helpers.dtype_and_values(
        available_dtypes=helpers.get_dtypes("numeric"),
        num_arrays=2,
        shared_dtype=True,
    ),
    test_with_out=st.just(False),
)
def test_jax_lax_min(
    *,
    dtypes_and_xs,
    on_device,
    fn_tree,
    frontend,
    test_flags,
):
    input_dtypes, xs = dtypes_and_xs
    helpers.test_frontend_function(
        input_dtypes=input_dtypes,
        frontend=frontend,
        test_flags=test_flags,
        fn_tree=fn_tree,
        on_device=on_device,
        x=xs[0],
        y=xs[1],
    )


@handle_frontend_test(
    fn_tree="jax.lax.eq",
    dtypes_and_xs=helpers.dtype_and_values(
        available_dtypes=helpers.get_dtypes("numeric"),
        num_arrays=2,
        shared_dtype=True,
    ),
    test_with_out=st.just(False),
)
def test_jax_lax_eq(
    *,
    dtypes_and_xs,
    on_device,
    fn_tree,
    frontend,
    test_flags,
):
    input_dtypes, xs = dtypes_and_xs
    helpers.test_frontend_function(
        input_dtypes=input_dtypes,
        frontend=frontend,
        test_flags=test_flags,
        fn_tree=fn_tree,
        on_device=on_device,
        x=xs[0],
        y=xs[1],
    )


@handle_frontend_test(
    fn_tree="jax.lax.mul",
    dtypes_and_xs=helpers.dtype_and_values(
        available_dtypes=helpers.get_dtypes("numeric"),
        num_arrays=2,
        shared_dtype=True,
    ),
    test_with_out=st.just(False),
)
def test_jax_lax_mul(
    *,
    dtypes_and_xs,
    on_device,
    fn_tree,
    frontend,
    test_flags,
):
    input_dtypes, xs = dtypes_and_xs
    helpers.test_frontend_function(
        input_dtypes=input_dtypes,
        frontend=frontend,
        test_flags=test_flags,
        fn_tree=fn_tree,
        on_device=on_device,
        x=xs[0],
        y=xs[1],
    )


# atan
@handle_frontend_test(
    fn_tree="jax.lax.atan",
    dtype_and_x=helpers.dtype_and_values(available_dtypes=helpers.get_dtypes("float")),
    test_with_out=st.just(False),
)
def test_jax_lax_atan(
    *,
    dtype_and_x,
    on_device,
    fn_tree,
    frontend,
    test_flags,
):
    input_dtype, x = dtype_and_x
    helpers.test_frontend_function(
        input_dtypes=input_dtype,
        frontend=frontend,
        test_flags=test_flags,
        fn_tree=fn_tree,
        on_device=on_device,
        x=x[0],
    )


@handle_frontend_test(
    fn_tree="jax.lax.ceil",
    dtype_and_x=helpers.dtype_and_values(
        available_dtypes=helpers.get_dtypes("float"),
    ),
    test_with_out=st.just(False),
)
def test_jax_lax_ceil(
    *,
    dtype_and_x,
    on_device,
    fn_tree,
    frontend,
    test_flags,
):
    input_dtype, x = dtype_and_x
    helpers.test_frontend_function(
        input_dtypes=input_dtype,
        frontend=frontend,
        test_flags=test_flags,
        fn_tree=fn_tree,
        on_device=on_device,
        x=x[0],
    )


# bitwise_and
@handle_frontend_test(
    fn_tree="jax.lax.bitwise_and",
    dtype_and_x=helpers.dtype_and_values(
        available_dtypes=helpers.get_dtypes("integer"),
        num_arrays=2,
        shared_dtype=True,
    ),
    test_with_out=st.just(False),
)
def test_jax_lax_bitwise_and(
    *,
    dtype_and_x,
    on_device,
    fn_tree,
    frontend,
    test_flags,
):
    input_dtype, x = dtype_and_x
    helpers.test_frontend_function(
        input_dtypes=input_dtype,
        frontend=frontend,
        test_flags=test_flags,
        fn_tree=fn_tree,
        on_device=on_device,
        x=x[0],
        y=x[1],
    )


# bitwise_or
@handle_frontend_test(
    fn_tree="jax.lax.bitwise_or",
    dtype_and_x=helpers.dtype_and_values(
        available_dtypes=helpers.get_dtypes("integer"),
        num_arrays=2,
        shared_dtype=True,
    ),
    test_with_out=st.just(False),
)
def test_jax_lax_bitwise_or(
    *,
    dtype_and_x,
    on_device,
    fn_tree,
    frontend,
    test_flags,
):
    input_dtype, x = dtype_and_x
    helpers.test_frontend_function(
        input_dtypes=input_dtype,
        frontend=frontend,
        test_flags=test_flags,
        fn_tree=fn_tree,
        on_device=on_device,
        x=x[0],
        y=x[1],
    )


# bitwise_not
@handle_frontend_test(
    fn_tree="jax.lax.bitwise_not",
    dtype_and_x=helpers.dtype_and_values(
        available_dtypes=helpers.get_dtypes("integer"),
        num_arrays=1,
    ),
    test_with_out=st.just(False),
)
def test_jax_lax_bitwise_not(
    *,
    dtype_and_x,
    on_device,
    fn_tree,
    frontend,
    test_flags,
):
    input_dtype, x = dtype_and_x

    helpers.test_frontend_function(
        input_dtypes=input_dtype,
        frontend=frontend,
        test_flags=test_flags,
        fn_tree=fn_tree,
        on_device=on_device,
        x=x[0],
    )


@handle_frontend_test(
    fn_tree="jax.lax.neg",
    dtype_and_x=helpers.dtype_and_values(
        available_dtypes=helpers.get_dtypes("signed_integer"),
    ),
    test_with_out=st.just(False),
)
def test_jax_lax_neg(
    *,
    dtype_and_x,
    on_device,
    fn_tree,
    frontend,
    test_flags,
):
    input_dtype, x = dtype_and_x
    helpers.test_frontend_function(
        input_dtypes=input_dtype,
        frontend=frontend,
        test_flags=test_flags,
        fn_tree=fn_tree,
        on_device=on_device,
        x=x[0],
    )


@handle_frontend_test(
    fn_tree="jax.lax.argmax",
    dtype_x_axis=helpers.dtype_values_axis(
        available_dtypes=helpers.get_dtypes("numeric"),
        min_num_dims=1,
        min_dim_size=1,
        valid_axis=True,
        force_int_axis=True,
        allow_neg_axes=False,
    ),
    index_dtype=helpers.get_dtypes("integer", full=False),
    test_with_out=st.just(False),
)
def test_jax_lax_argmax(
    *,
    dtype_x_axis,
    index_dtype,
    on_device,
    fn_tree,
    frontend,
    test_flags,
):
    input_dtype, x, axis = dtype_x_axis
    helpers.test_frontend_function(
        input_dtypes=input_dtype,
        frontend=frontend,
        test_flags=test_flags,
        fn_tree=fn_tree,
        operand=x[0],
        axis=axis,
        index_dtype=index_dtype[0],
    )


@handle_frontend_test(
    fn_tree="jax.lax.argmin",
    dtype_x_axis=helpers.dtype_values_axis(
        available_dtypes=helpers.get_dtypes("numeric"),
        min_num_dims=1,
        min_dim_size=1,
        valid_axis=True,
        force_int_axis=True,
        allow_neg_axes=False,
    ),
    index_dtype=helpers.get_dtypes("integer", full=False),
    test_with_out=st.just(False),
)
def test_jax_lax_argmin(
    *,
    dtype_x_axis,
    index_dtype,
    on_device,
    fn_tree,
    frontend,
    test_flags,
):
    input_dtype, x, axis = dtype_x_axis
    helpers.test_frontend_function(
        input_dtypes=input_dtype,
        frontend=frontend,
        test_flags=test_flags,
        fn_tree=fn_tree,
        on_device=on_device,
        operand=x[0],
        axis=axis,
        index_dtype=index_dtype[0],
    )


# bitwise_xor
@handle_frontend_test(
    fn_tree="jax.lax.bitwise_xor",
    dtype_and_x=helpers.dtype_and_values(
        available_dtypes=helpers.get_dtypes("integer"),
        num_arrays=2,
        shared_dtype=True,
    ),
    test_with_out=st.just(False),
)
def test_jax_lax_bitwise_xor(
    *,
    dtype_and_x,
    on_device,
    fn_tree,
    frontend,
    test_flags,
):
    input_dtype, x = dtype_and_x
    helpers.test_frontend_function(
        input_dtypes=input_dtype,
        frontend=frontend,
        test_flags=test_flags,
        fn_tree=fn_tree,
        on_device=on_device,
        x=x[0],
        y=x[1],
    )


@handle_frontend_test(
    fn_tree="jax.lax.full_like",
    dtype_and_x=helpers.dtype_and_values(
        available_dtypes=helpers.get_dtypes("numeric", full=False, key="dtype")
    ),
    fill_val=_fill_value(),
    shape=st.one_of(helpers.get_shape() | st.none()),
    dtype=st.shared(helpers.get_dtypes("numeric", full=False), key="dtype"),
    test_with_out=st.just(False),
)
def test_jax_lax_full_like(
    *,
    dtype_and_x,
    fill_val,
    shape,
    dtype,
    on_device,
    fn_tree,
    frontend,
    test_flags,
):
    input_dtype, x = dtype_and_x
    fill_val = fill_val
    helpers.test_frontend_function(
        input_dtypes=input_dtype,
        frontend=frontend,
        test_flags=test_flags,
        fn_tree=fn_tree,
        on_device=on_device,
        x=x[0],
        fill_value=fill_val,
        dtype=dtype,
        shape=shape,
    )


@handle_frontend_test(
    fn_tree="jax.lax.exp",
    dtype_and_x=helpers.dtype_and_values(
        available_dtypes=helpers.get_dtypes("float"),
    ),
    test_with_out=st.just(False),
)
def test_jax_lax_exp(
    *,
    dtype_and_x,
    on_device,
    fn_tree,
    frontend,
    test_flags,
):
    input_dtype, x = dtype_and_x
    helpers.test_frontend_function(
        input_dtypes=input_dtype,
        frontend=frontend,
        test_flags=test_flags,
        fn_tree=fn_tree,
        on_device=on_device,
        x=x[0],
    )


@handle_frontend_test(
    fn_tree="jax.lax.convert_element_type",
    dtype_and_x=helpers.dtype_and_values(
        available_dtypes=helpers.get_dtypes("valid"),
    ),
    new_dtype=helpers.get_dtypes("valid", full=False),
    test_with_out=st.just(False),
)
def test_jax_lax_convert_element_type(
    *,
    dtype_and_x,
    new_dtype,
    on_device,
    fn_tree,
    frontend,
    test_flags,
):
    input_dtype, x = dtype_and_x
    assume(can_cast(input_dtype[0], new_dtype[0]))
    helpers.test_frontend_function(
        input_dtypes=input_dtype + new_dtype,
        frontend=frontend,
        test_flags=test_flags,
        fn_tree=fn_tree,
        on_device=on_device,
        operand=x[0],
        new_dtype=new_dtype[0],
    )


@handle_frontend_test(
    fn_tree="jax.lax.cumprod",
    dtype_x_axis=helpers.dtype_values_axis(
        available_dtypes=helpers.get_dtypes("numeric"),
        min_num_dims=1,
        max_num_dims=5,
        min_value=-5,
        max_value=5,
        valid_axis=True,
        allow_neg_axes=False,
        max_axes_size=1,
        force_int_axis=True,
    ),
    reverse=st.booleans(),
    test_with_out=st.just(False),
)
def test_jax_lax_cumprod(
    *,
    dtype_x_axis,
    reverse,
    on_device,
    fn_tree,
    frontend,
    test_flags,
):
    input_dtype, x, axis = dtype_x_axis
    helpers.test_frontend_function(
        input_dtypes=input_dtype,
        frontend=frontend,
        test_flags=test_flags,
        fn_tree=fn_tree,
        on_device=on_device,
        rtol=1e-2,
        atol=1e-2,
        operand=x[0],
        axis=axis,
        reverse=reverse,
    )


@handle_frontend_test(
    fn_tree="jax.lax.cumsum",
    dtype_x_axis=helpers.dtype_values_axis(
        available_dtypes=helpers.get_dtypes("numeric"),
        min_num_dims=1,
        max_num_dims=5,
        valid_axis=True,
        allow_neg_axes=False,
        max_axes_size=1,
        force_int_axis=True,
    ),
    reverse=st.booleans(),
    test_with_out=st.just(False),
)
def test_jax_lax_cumsum(
    *,
    dtype_x_axis,
    reverse,
    on_device,
    fn_tree,
    frontend,
    test_flags,
):
    input_dtype, x, axis = dtype_x_axis
    helpers.test_frontend_function(
        input_dtypes=input_dtype,
        frontend=frontend,
        test_flags=test_flags,
        fn_tree=fn_tree,
        on_device=on_device,
        operand=x[0],
        axis=axis,
        reverse=reverse,
    )


@handle_frontend_test(
    fn_tree="jax.lax.ge",
    dtypes_and_xs=helpers.dtype_and_values(
        available_dtypes=helpers.get_dtypes("numeric"),
        num_arrays=2,
        shared_dtype=True,
    ),
    test_with_out=st.just(False),
)
def test_jax_lax_ge(
    *,
    dtypes_and_xs,
    on_device,
    fn_tree,
    frontend,
    test_flags,
):
    input_dtypes, xs = dtypes_and_xs
    helpers.test_frontend_function(
        input_dtypes=input_dtypes,
        frontend=frontend,
        test_flags=test_flags,
        fn_tree=fn_tree,
        on_device=on_device,
        x=xs[0],
        y=xs[1],
    )


@st.composite
def _reshape_helper(draw):
    # generate a shape s.t len(shape) > 0
    shape = draw(
        helpers.get_shape(
            allow_none=False,
            min_num_dims=1,
            max_num_dims=3,
            min_dim_size=1,
            max_dim_size=3,
        )
    )

    reshape_shape = draw(helpers.reshape_shapes(shape=shape))

    dtypes, x = draw(
        helpers.dtype_and_values(
            available_dtypes=helpers.get_dtypes("numeric"),
            shape=shape,
        )
    )
    is_dim = draw(st.booleans())
    if is_dim:
        dims = [x for x in range(len(shape))]
        permut = draw(st.permutations(dims))
        return x, dtypes, reshape_shape, permut
    else:
        return x, dtypes, reshape_shape, None


@handle_frontend_test(
    fn_tree="jax.lax.reshape",
    x_reshape_permut=_reshape_helper(),
    test_with_out=st.just(False),
)
def test_jax_lax_reshape(
    *,
    x_reshape_permut,
    on_device,
    fn_tree,
    frontend,
    test_flags,
):
    x, dtype, shape, dimensions = x_reshape_permut
    helpers.test_frontend_function(
        input_dtypes=dtype,
        frontend=frontend,
        test_flags=test_flags,
        fn_tree=fn_tree,
        on_device=on_device,
        operand=x[0],
        new_sizes=shape,
        dimensions=dimensions,
    )


@handle_frontend_test(
    fn_tree="jax.lax.broadcast",
    dtype_and_x=helpers.dtype_and_values(
        available_dtypes=helpers.get_dtypes("numeric"),
    ),
    sizes=helpers.get_shape(min_num_dims=1),
    test_with_out=st.just(False),
)
def test_jax_lax_broadcast(
    *,
    dtype_and_x,
    sizes,
    on_device,
    fn_tree,
    frontend,
    test_flags,
):
    input_dtype, x = dtype_and_x
    helpers.test_frontend_function(
        input_dtypes=input_dtype,
        frontend=frontend,
        test_flags=test_flags,
        fn_tree=fn_tree,
        on_device=on_device,
        operand=x[0],
        sizes=sizes,
    )


@handle_frontend_test(
    fn_tree="jax.lax.reciprocal",
    dtype_and_x=helpers.dtype_and_values(
        available_dtypes=helpers.get_dtypes("float"),
    ),
    test_with_out=st.just(False),
)
def test_jax_lax_reciprocal(
    *,
    dtype_and_x,
    on_device,
    fn_tree,
    frontend,
    test_flags,
):
    input_dtype, x = dtype_and_x
    helpers.test_frontend_function(
        input_dtypes=input_dtype,
        frontend=frontend,
        test_flags=test_flags,
        fn_tree=fn_tree,
        on_device=on_device,
        x=x[0],
    )


@handle_frontend_test(
    fn_tree="jax.lax.sort",
    dtype_x_bounded_axis=helpers.dtype_values_axis(
        available_dtypes=helpers.get_dtypes("numeric"),
        min_num_dims=1,
        valid_axis=True,
        force_int_axis=True,
    ),
    is_stable=st.booleans(),
    test_with_out=st.just(False),
)
def test_jax_lax_sort(
    *,
    dtype_x_bounded_axis,
    is_stable,
    on_device,
    fn_tree,
    frontend,
    test_flags,
):
    input_dtype, x, axis = dtype_x_bounded_axis
    helpers.test_frontend_function(
        input_dtypes=input_dtype,
        frontend=frontend,
        test_flags=test_flags,
        fn_tree=fn_tree,
        on_device=on_device,
        operand=x[0],
        dimension=axis,
        is_stable=is_stable,
    )


@handle_frontend_test(
    fn_tree="jax.lax.le",
    dtypes_and_xs=helpers.dtype_and_values(
        available_dtypes=helpers.get_dtypes("numeric"),
        num_arrays=2,
        shared_dtype=True,
    ),
    test_with_out=st.just(False),
)
def test_jax_lax_le(
    *,
    dtypes_and_xs,
    on_device,
    fn_tree,
    frontend,
    test_flags,
):
    input_dtypes, xs = dtypes_and_xs
    helpers.test_frontend_function(
        input_dtypes=input_dtypes,
        frontend=frontend,
        test_flags=test_flags,
        fn_tree=fn_tree,
        on_device=on_device,
        x=xs[0],
        y=xs[1],
    )


@handle_frontend_test(
    fn_tree="jax.lax.ne",
    dtypes_and_xs=helpers.dtype_and_values(
        available_dtypes=helpers.get_dtypes("numeric"),
        num_arrays=2,
        shared_dtype=True,
    ),
    test_with_out=st.just(False),
)
def test_jax_lax_ne(
    *,
    dtypes_and_xs,
    on_device,
    fn_tree,
    frontend,
    test_flags,
):
    input_dtypes, xs = dtypes_and_xs
    helpers.test_frontend_function(
        input_dtypes=input_dtypes,
        frontend=frontend,
        test_flags=test_flags,
        fn_tree=fn_tree,
        on_device=on_device,
        x=xs[0],
        y=xs[1],
    )


# cosh
@handle_frontend_test(
    fn_tree="jax.lax.cosh",
    dtype_and_x=helpers.dtype_and_values(available_dtypes=helpers.get_dtypes("float")),
    test_with_out=st.just(False),
)
def test_jax_lax_cosh(
    *,
    dtype_and_x,
    on_device,
    fn_tree,
    frontend,
    test_flags,
):
    input_dtype, x = dtype_and_x
    helpers.test_frontend_function(
        input_dtypes=input_dtype,
        frontend=frontend,
        test_flags=test_flags,
        fn_tree=fn_tree,
        on_device=on_device,
        x=x[0],
    )


@handle_frontend_test(
    fn_tree="jax.lax.add",
    dtypes_and_xs=helpers.dtype_and_values(
        available_dtypes=helpers.get_dtypes("numeric"),
        num_arrays=2,
        shared_dtype=True,
    ),
    test_with_out=st.just(False),
)
def test_jax_lax_lt(
    *,
    dtypes_and_xs,
    on_device,
    fn_tree,
    frontend,
    test_flags,
):
    input_dtypes, xs = dtypes_and_xs
    helpers.test_frontend_function(
        input_dtypes=input_dtypes,
        frontend=frontend,
        test_flags=test_flags,
        fn_tree=fn_tree,
        on_device=on_device,
        x=xs[0],
        y=xs[1],
    )


# round
@handle_frontend_test(
    fn_tree="jax.lax.round",
    dtype_and_x=helpers.dtype_and_values(available_dtypes=helpers.get_dtypes("float")),
    rounding_method=st.sampled_from([0, 1]),
    test_with_out=st.just(False),
)
def test_jax_lax_round(
    *,
    dtype_and_x,
    rounding_method,
    on_device,
    fn_tree,
    frontend,
    test_flags,
):
    input_dtype, x = dtype_and_x
    helpers.test_frontend_function(
        input_dtypes=input_dtype,
        frontend=frontend,
        test_flags=test_flags,
        fn_tree=fn_tree,
        on_device=on_device,
        x=x[0],
        rounding_method=rounding_method,
    )


@handle_frontend_test(
    fn_tree="jax.lax.pow",
    dtypes_and_values=helpers.dtype_and_values(
        available_dtypes=helpers.get_dtypes("float"),
        num_arrays=2,
        shared_dtype=True,
    ),
    test_with_out=st.just(False),
)
def test_jax_lax_pow(
    *,
    dtypes_and_values,
    on_device,
    fn_tree,
    frontend,
    test_flags,
):
    input_dtypes, xs = dtypes_and_values
    helpers.test_frontend_function(
        input_dtypes=input_dtypes,
        frontend=frontend,
        test_flags=test_flags,
        fn_tree=fn_tree,
        on_device=on_device,
        x=xs[0],
        y=xs[1],
    )


@handle_frontend_test(
    fn_tree="jax.lax.gt",
    dtypes_and_xs=helpers.dtype_and_values(
        available_dtypes=helpers.get_dtypes("numeric"),
        num_arrays=2,
        shared_dtype=True,
    ),
    test_with_out=st.just(False),
)
def test_jax_lax_gt(
    *,
    dtypes_and_xs,
    on_device,
    fn_tree,
    frontend,
    test_flags,
):
    input_dtypes, xs = dtypes_and_xs
    helpers.test_frontend_function(
        input_dtypes=input_dtypes,
        frontend=frontend,
        test_flags=test_flags,
        fn_tree=fn_tree,
        on_device=on_device,
        x=xs[0],
        y=xs[1],
    )


# cos
@handle_frontend_test(
    fn_tree="jax.lax.cos",
    dtype_and_x=helpers.dtype_and_values(available_dtypes=helpers.get_dtypes("float")),
    test_with_out=st.just(False),
)
def test_jax_lax_cos(
    *,
    dtype_and_x,
    on_device,
    fn_tree,
    frontend,
    test_flags,
):
    input_dtype, x = dtype_and_x
    helpers.test_frontend_function(
        input_dtypes=input_dtype,
        frontend=frontend,
        test_flags=test_flags,
        fn_tree=fn_tree,
        on_device=on_device,
        x=x[0],
    )


@st.composite
def _get_clamp_inputs(draw):
    shape = draw(
        helpers.get_shape(
            min_num_dims=1, max_num_dims=5, min_dim_size=2, max_dim_size=10
        )
    )
    x_dtype, x = draw(
        helpers.dtype_and_values(
            available_dtypes=helpers.get_dtypes("float"),
            shape=shape,
        )
    )

    min = draw(
        helpers.array_values(dtype=x_dtype[0], shape=shape, min_value=-25, max_value=0)
    )
    max = draw(
        helpers.array_values(dtype=x_dtype[0], shape=shape, min_value=1, max_value=25)
    )
    return x_dtype, x, min, max


@handle_frontend_test(
    fn_tree="jax.lax.clamp",
    dtype_x_min_max=_get_clamp_inputs(),
    test_with_out=st.just(False),
)
def test_jax_lax_clamp(
    *,
    dtype_x_min_max,
    on_device,
    fn_tree,
    frontend,
    test_flags,
):
    input_dtypes, x, min_vals, max_vals = dtype_x_min_max
    helpers.test_frontend_function(
        input_dtypes=input_dtypes,
        frontend=frontend,
        test_flags=test_flags,
        fn_tree=fn_tree,
        on_device=on_device,
        min=min_vals,
        x=x[0],
        max=max_vals,
    )


@handle_frontend_test(
    fn_tree="jax.lax.log",
    dtype_and_x=helpers.dtype_and_values(
        available_dtypes=helpers.get_dtypes("float"),
        min_value=1,
    ),
    test_with_out=st.just(False),
)
def test_jax_lax_log(
    *,
    dtype_and_x,
    on_device,
    fn_tree,
    frontend,
    test_flags,
):
    input_dtype, x = dtype_and_x
    helpers.test_frontend_function(
        input_dtypes=input_dtype,
        frontend=frontend,
        test_flags=test_flags,
        fn_tree=fn_tree,
        on_device=on_device,
        x=x[0],
    )


@handle_frontend_test(
    fn_tree="jax.lax.rev",
    dtype_x_axis=helpers.dtype_values_axis(
        available_dtypes=helpers.get_dtypes("numeric"),
        min_num_dims=1,
        min_dim_size=2,
        valid_axis=True,
        force_int_axis=True,
        allow_neg_axes=False,
    ),
    test_with_out=st.just(False),
)
def test_jax_lax_rev(
    *,
    dtype_x_axis,
    on_device,
    fn_tree,
    frontend,
    test_flags,
):
    input_dtype, x, axis = dtype_x_axis
    helpers.test_frontend_function(
        input_dtypes=input_dtype,
        frontend=frontend,
        test_flags=test_flags,
        fn_tree=fn_tree,
        on_device=on_device,
        operand=x[0],
        dimensions=(axis,),
    )


@st.composite
def _div_dtypes_and_xs(draw):
    dtype, dividend, shape = draw(
        helpers.dtype_and_values(
            available_dtypes=helpers.get_dtypes("numeric"), ret_shape=True
        )
    )
    divisor = draw(
        helpers.array_values(dtype=dtype[0], min_value=-20, max_value=20, shape=shape)
    )
    return dtype, [dividend[0], divisor]


@handle_frontend_test(
    fn_tree="jax.lax.div",
    dtypes_and_xs=_div_dtypes_and_xs(),
    test_with_out=st.just(False),
)
def test_jax_lax_div(
    *,
    dtypes_and_xs,
    on_device,
    fn_tree,
    frontend,
    test_flags,
):
    input_dtypes, xs = dtypes_and_xs
    assume(not np.any(np.isclose(xs[1], 0)))
    helpers.test_frontend_function(
        input_dtypes=input_dtypes,
        frontend=frontend,
        test_flags=test_flags,
        fn_tree=fn_tree,
        on_device=on_device,
        x=xs[0],
        y=xs[1],
    )


@handle_frontend_test(
    fn_tree="jax.lax.rsqrt",
    dtype_and_x=helpers.dtype_and_values(
        available_dtypes=helpers.get_dtypes("float"),
    ),
    test_with_out=st.just(False),
)
def test_jax_lax_rsqrt(
    *,
    dtype_and_x,
    on_device,
    fn_tree,
    frontend,
    test_flags,
):
    input_dtype, x = dtype_and_x
    helpers.test_frontend_function(
        input_dtypes=input_dtype,
        frontend=frontend,
        test_flags=test_flags,
        fn_tree=fn_tree,
        on_device=on_device,
        rtol=1e-02,
        x=x[0],
    )


@handle_frontend_test(
    fn_tree="jax.lax.expm1",
    dtype_and_x=helpers.dtype_and_values(
        available_dtypes=helpers.get_dtypes("float"),
    ),
    test_with_out=st.just(False),
)
def test_jax_lax_expm1(
    *,
    dtype_and_x,
    on_device,
    fn_tree,
    frontend,
    test_flags,
):
    input_dtype, x = dtype_and_x
    helpers.test_frontend_function(
        input_dtypes=input_dtype,
        frontend=frontend,
        test_flags=test_flags,
        fn_tree=fn_tree,
        on_device=on_device,
        x=x[0],
    )


# log1p
@handle_frontend_test(
    fn_tree="jax.lax.log1p",
    dtype_and_x=helpers.dtype_and_values(
        available_dtypes=helpers.get_dtypes("float"),
        small_abs_safety_factor=2,
        safety_factor_scale="log",
    ),
    test_with_out=st.just(False),
)
def test_jax_lax_log1p(
    *,
    dtype_and_x,
    on_device,
    fn_tree,
    frontend,
    test_flags,
):
    input_dtype, x = dtype_and_x
    helpers.test_frontend_function(
        input_dtypes=input_dtype,
        frontend=frontend,
        test_flags=test_flags,
        fn_tree=fn_tree,
        on_device=on_device,
        x=x[0],
    )


@st.composite
def _dtype_values_dims(draw):
    dtype, values, shape = draw(
        helpers.dtype_and_values(
            available_dtypes=helpers.get_dtypes("numeric"),
            min_num_dims=1,
            ret_shape=True,
        )
    )
    size = len(shape)
    permutations = draw(
        st.lists(
            st.integers(min_value=0, max_value=len(shape) - 1),
            min_size=size,
            max_size=size,
            unique=True,
        )
    )
    return dtype, values, tuple(permutations)


@handle_frontend_test(
    fn_tree="jax.lax.transpose",
    dtype_x_dims=_dtype_values_dims(),
    test_with_out=st.just(False),
)
def test_jax_lax_transpose(
    *,
    dtype_x_dims,
    on_device,
    fn_tree,
    frontend,
    test_flags,
):
    input_dtype, x, dims = dtype_x_dims
    helpers.test_frontend_function(
        input_dtypes=input_dtype,
        frontend=frontend,
        test_flags=test_flags,
        fn_tree=fn_tree,
        on_device=on_device,
        operand=x[0],
        permutation=dims,
    )


@st.composite
def _get_dtype_inputs_for_dot(draw):
    dim_size = draw(helpers.ints(min_value=1, max_value=5))
    dtype = draw(helpers.get_dtypes("numeric", index=1, full=False))
    if dim_size == 1:
        lhs = draw(
            helpers.array_values(
                dtype=dtype[0], shape=(dim_size,), min_value=2, max_value=5
            )
        )
        rhs = draw(
            helpers.array_values(
                dtype=dtype[0], shape=(dim_size,), min_value=2, max_value=5
            )
        )
    else:
        lhs = draw(
            helpers.array_values(
                dtype=dtype[0], shape=(dim_size, dim_size), min_value=2, max_value=5
            )
        )
        rhs = draw(
            helpers.array_values(
                dtype=dtype[0], shape=(dim_size, dim_size), min_value=2, max_value=5
            )
        )
    is_pref = draw(st.booleans())
    if is_pref:
        dtype, values, pref = draw(
            helpers.get_castable_dtype(
                draw(helpers.get_dtypes("numeric")), dtype[0], [lhs, rhs]
            )
        )
        assume(can_cast(dtype, pref))
        return [dtype], pref, values[0], values[1]
    else:
        return dtype, None, lhs, rhs


@handle_frontend_test(
    fn_tree="jax.lax.dot",
    dtypes_and_xs=_get_dtype_inputs_for_dot(),
    test_with_out=st.just(False),
)
def test_jax_lax_dot(
    *,
    dtypes_and_xs,
    on_device,
    fn_tree,
    frontend,
    test_flags,
):
    input_dtypes, dtype, lhs, rhs = dtypes_and_xs
    helpers.test_frontend_function(
        input_dtypes=input_dtypes,
        frontend=frontend,
        test_flags=test_flags,
        fn_tree=fn_tree,
        on_device=on_device,
        rtol=1e-2,
        atol=1e-2,
        lhs=lhs,
        rhs=rhs,
        precision=None,
        preferred_element_type=dtype,
    )


@st.composite
def _general_dot_helper(draw):
    input_dtype = draw(helpers.get_dtypes("numeric", full=False))
    lshape = draw(
        st.lists(st.integers(min_value=1, max_value=10), min_size=2, max_size=52)
    )
    ndims = len(lshape)
    perm_id = random.sample(list(range(ndims)), ndims)
    rshape = [lshape[i] for i in perm_id]
    ldtype, lhs = draw(
        helpers.dtype_and_values(
            dtype=input_dtype,
            min_value=-1e04,
            max_value=1e04,
            shape=lshape,
        )
    )
    rdtype, rhs = draw(
        helpers.dtype_and_values(
            dtype=input_dtype,
            min_value=-1e04,
            max_value=1e04,
            shape=rshape,
        )
    )
    ind_list = list(range(ndims))
    batch_n = draw(st.integers(min_value=1, max_value=len(lshape) - 1))
    lhs_batch = random.sample(ind_list, batch_n)
    rhs_batch = [perm_id.index(i) for i in lhs_batch]
    lhs_contracting = [i for i in ind_list if i not in lhs_batch]
    rhs_contracting = [perm_id.index(i) for i in lhs_contracting]
    is_pref = draw(st.booleans())
    if is_pref:
        dtype, pref = draw(
            helpers.get_castable_dtype(
                draw(helpers.get_dtypes("numeric")), input_dtype[0]
            )
        )
        assume(can_cast(dtype, pref))
        pref_dtype = pref
    else:
        pref_dtype = None
    return (
        ldtype + rdtype,
        (lhs[0], rhs[0]),
        ((lhs_contracting, rhs_contracting), (lhs_batch, rhs_batch)),
        pref_dtype,
    )


@handle_frontend_test(
    fn_tree="jax.lax.dot_general",
    dtypes_lr_dims=_general_dot_helper(),
)
def test_jax_lax_dot_general(
    *,
    dtypes_lr_dims,
    as_variable,
    num_positional_args,
    native_array,
    on_device,
    fn_tree,
    frontend,
):
    dtypes, lr, dims, dtype = dtypes_lr_dims
    helpers.test_frontend_function(
        input_dtypes=dtypes,
        as_variable_flags=as_variable,
        with_out=False,
        num_positional_args=num_positional_args,
        native_array_flags=native_array,
        frontend=frontend,
        fn_tree=fn_tree,
        on_device=on_device,
        lhs=lr[0],
        rhs=lr[1],
        dimension_numbers=dims,
        precision=None,
        preferred_element_type=dtype,
    )


@st.composite
def x_and_filters(draw, dim=2, transpose=False, general=False):
    strides = draw(
        st.lists(st.integers(min_value=1, max_value=2), min_size=dim, max_size=dim),
    )
    batch_size = draw(st.integers(1, 5))
    filter_shape = draw(
        helpers.get_shape(
            min_num_dims=dim, max_num_dims=dim, min_dim_size=1, max_dim_size=5
        )
    )
    dtype = draw(helpers.get_dtypes("float", full=False))
    padding = draw(st.sampled_from(["SAME", "VALID"]))
    input_channels = draw(st.integers(1, 3))
    output_channels = draw(st.integers(1, 3))
    if general:
        group_list = [i for i in range(1, 6)]
        if not transpose:
            group_list = list(filter(lambda x: (input_channels % x == 0), group_list))
        else:
            group_list = list(filter(lambda x: (output_channels % x == 0), group_list))
        fc = draw(st.sampled_from(group_list))
    else:
        fc = 1
    # tensorflow backprop doesn't support dilations more than 1 on CPU
    dilations = 1
    if dim == 2:
        data_format = draw(st.sampled_from(["NCHW", "NHWC"]))
    elif dim == 1:
        data_format = draw(st.sampled_from(["NWC", "NCW"]))
    else:
        data_format = draw(st.sampled_from(["NDHWC", "NCDHW"]))
    x_dim = []
    if transpose:
        output_shape = []
        x_dim = draw(
            helpers.get_shape(
                min_num_dims=dim, max_num_dims=dim, min_dim_size=1, max_dim_size=5
            )
        )
        for i in range(dim):
            output_shape.append(
                _deconv_length(
                    x_dim[i], strides[0], filter_shape[i], padding, dilations
                )
            )
    else:
        for i in range(dim):
            min_x = filter_shape[i] + (filter_shape[i] - 1) * (dilations - 1)
            x_dim.append(draw(st.integers(min_x, min_x + 1)))
        x_dim = tuple(x_dim)
    if dim == 1:
        filter_df = draw(st.sampled_from(["OIW", "WIO"]))
    elif dim == 2:
        filter_df = draw(st.sampled_from(["OIHW", "HWIO"]))
    else:
        filter_df = draw(st.sampled_from(["OIDHW", "DHWIO"]))
    if not transpose:
        output_channels = output_channels * fc
        channel_shape = (output_channels, input_channels // fc)
    else:
        input_channels = input_channels * fc
        channel_shape = (output_channels // fc, input_channels)
    if filter_df[0] == "O":
        filter_shape = channel_shape + filter_shape
    else:
        filter_shape = filter_shape + channel_shape
    if data_format == "NHWC" or data_format == "NWC" or data_format == "NDHWC":
        x_shape = (batch_size,) + x_dim + (input_channels,)
    else:
        x_shape = (batch_size, input_channels) + x_dim
    vals = draw(
        helpers.array_values(
            dtype=dtype[0],
            shape=x_shape,
            min_value=0.0,
            max_value=1.0,
        )
    )
    filters = draw(
        helpers.array_values(
            dtype=dtype[0],
            shape=filter_shape,
            min_value=0.0,
            max_value=1.0,
        )
    )
    ret = (
        dtype,
        vals,
        filters,
        dilations,
        (data_format, filter_df, data_format),
        strides,
        padding,
    )
    return ret + (output_shape, fc) if transpose else ret + (fc,)


@st.composite
def _conv_helper(draw, general=False, transpose=False):
    dims = draw(st.sampled_from([1, 2, 3]))
    x_f_d_df = draw(x_and_filters(dim=dims, general=general, transpose=transpose))
    if draw(st.booleans()):
        dtype, pref = draw(
            helpers.get_castable_dtype(
                draw(helpers.get_dtypes("numeric")), x_f_d_df[0][0]
            )
        )
        assume(can_cast(dtype, pref))
        return x_f_d_df + (pref,)
    else:
        return x_f_d_df + (None,)


@handle_frontend_test(
    fn_tree="jax.lax.conv",
<<<<<<< HEAD
    x_f_d_df=helpers.x_and_filters(dim=2),
    test_with_out=st.just(False),
)
def test_jax_lax_conv(
    *,
    x_f_d_df,
=======
    x_f_d_other=_conv_helper(),
)
def test_jax_lax_conv(
    *,
    x_f_d_other,
    as_variable,
    num_positional_args,
    native_array,
>>>>>>> 248b1137
    on_device,
    fn_tree,
    frontend,
    test_flags,
):
    dtype, x, filters, dilation, dim_num, stride, pad, fc, pref = x_f_d_other
    helpers.test_frontend_function(
        input_dtypes=dtype,
        frontend=frontend,
        test_flags=test_flags,
        fn_tree=fn_tree,
        on_device=on_device,
        lhs=x,
        rhs=filters,
        window_strides=stride,
        padding=pad,
        precision=None,
        preferred_element_type=pref,
    )


@handle_frontend_test(
    fn_tree="jax.lax.conv_transpose",
    x_f_d_df=helpers.x_and_filters(dim=2),
    test_with_out=st.just(False),
)
def test_jax_lax_conv_transpose(
    *,
    x_f_d_df,
    on_device,
    fn_tree,
    frontend,
    test_flags,
):
    dtype, x, filters, dilations, data_format, stride, pad = x_f_d_df
    helpers.test_frontend_function(
        input_dtypes=dtype,
        frontend=frontend,
        test_flags=test_flags,
        fn_tree=fn_tree,
        on_device=on_device,
        lhs=x[0],
        rhs=filters[0],
        strides=(stride, stride),
        padding=pad,
    )


@handle_frontend_test(
    fn_tree="jax.lax.sub",
    dtype_and_x=helpers.dtype_and_values(
        available_dtypes=helpers.get_dtypes("numeric"),
        num_arrays=2,
        shared_dtype=True,
    ),
    test_with_out=st.just(False),
)
def test_jax_lax_sub(
    *,
    dtype_and_x,
    on_device,
    fn_tree,
    frontend,
    test_flags,
):
    input_dtype, x = dtype_and_x
    helpers.test_frontend_function(
        input_dtypes=input_dtype,
        frontend=frontend,
        test_flags=test_flags,
        fn_tree=fn_tree,
        on_device=on_device,
        x=x[0],
        y=x[1],
    )


@handle_frontend_test(
    fn_tree="jax.lax.rem",
    dtype_and_x=helpers.dtype_and_values(
        available_dtypes=helpers.get_dtypes("numeric"),
        num_arrays=2,
        shared_dtype=True,
        allow_inf=False,
    ),
    test_with_out=st.just(False),
)
def test_jax_lax_rem(
    *,
    dtype_and_x,
    on_device,
    fn_tree,
    frontend,
    test_flags,
):
    input_dtype, x = dtype_and_x
    assume(not np.any(np.isclose(x[0], 0)))  # ToDO, should use safety factor?
    assume(not np.any(np.isclose(x[1], 0)))
    helpers.test_frontend_function(
        input_dtypes=input_dtype,
        frontend=frontend,
        test_flags=test_flags,
        fn_tree=fn_tree,
        on_device=on_device,
        x=x[0],
        y=x[1],
    )


@handle_frontend_test(
    fn_tree="jax.lax.square",
    dtype_and_x=helpers.dtype_and_values(
        available_dtypes=helpers.get_dtypes("numeric")
    ),
    test_with_out=st.just(False),
)
def test_jax_lax_square(
    *,
    dtype_and_x,
    on_device,
    fn_tree,
    frontend,
    test_flags,
):
    input_dtype, x = dtype_and_x
    helpers.test_frontend_function(
        input_dtypes=input_dtype,
        frontend=frontend,
        test_flags=test_flags,
        fn_tree=fn_tree,
        on_device=on_device,
        x=x[0],
    )


@handle_frontend_test(
    fn_tree="jax.lax.erf",
    dtype_and_x=helpers.dtype_and_values(available_dtypes=helpers.get_dtypes("float")),
    test_with_out=st.just(False),
)
def test_jax_lax_erf(
    *,
    dtype_and_x,
    on_device,
    fn_tree,
    frontend,
    test_flags,
):
    input_dtype, x = dtype_and_x
    helpers.test_frontend_function(
        input_dtypes=input_dtype,
        frontend=frontend,
        test_flags=test_flags,
        fn_tree=fn_tree,
        on_device=on_device,
        rtol=1e-2,
        atol=1e-2,
        x=x[0],
    )


@handle_frontend_test(
    fn_tree="jax.lax.shift_left",
    dtype_and_x=helpers.dtype_and_values(
        available_dtypes=helpers.get_dtypes("integer"),
        num_arrays=2,
        shared_dtype=True,
    ),
    test_with_out=st.just(False),
)
def test_jax_lax_shift_left(
    *,
    dtype_and_x,
    on_device,
    fn_tree,
    frontend,
    test_flags,
):
    input_dtype, x = dtype_and_x
    # negative shifts will throw an exception
    # shifts >= dtype witdth produce backend-defined behavior
    x[1] = np.asarray(
        np.clip(x[1], 0, np.iinfo(input_dtype[1]).bits - 1), dtype=input_dtype[1]
    )

    helpers.test_frontend_function(
        input_dtypes=input_dtype,
        frontend=frontend,
        test_flags=test_flags,
        fn_tree=fn_tree,
        on_device=on_device,
        x=x[0],
        y=x[1],
    )


@handle_frontend_test(
    fn_tree="jax.lax.shift_right_logical",
    dtype_and_x=helpers.dtype_and_values(
        available_dtypes=helpers.get_dtypes("integer"),
        num_arrays=2,
        min_value=0,
        shared_dtype=True,
    ),
    test_with_out=st.just(False),
)
def test_jax_lax_shift_right_logical(
    *,
    dtype_and_x,
    on_device,
    fn_tree,
    frontend,
    test_flags,
):
    input_dtype, x = dtype_and_x
    # negative shifts will throw an exception
    # shifts >= dtype witdth produce backend-defined behavior
    x[1] = np.asarray(
        np.clip(x[1], 0, np.iinfo(input_dtype[1]).bits - 1), dtype=input_dtype[1]
    )

    helpers.test_frontend_function(
        input_dtypes=input_dtype,
        frontend=frontend,
        test_flags=test_flags,
        fn_tree=fn_tree,
        on_device=on_device,
        x=x[0],
        y=x[1],
    )


# expand_dims
@handle_frontend_test(
    fn_tree="jax.lax.expand_dims",
    dtype_x_axis=helpers.dtype_values_axis(
        available_dtypes=helpers.get_dtypes("valid"),
        min_num_dims=1,
        max_num_dims=5,
        min_dim_size=2,
        max_dim_size=10,
        force_int_axis=True,
        valid_axis=True,
    ),
    test_with_out=st.just(False),
)
def test_jax_lax_expand_dims(
    *,
    dtype_x_axis,
    on_device,
    fn_tree,
    frontend,
    test_flags,
):
    x_dtype, x, axis = dtype_x_axis
    helpers.test_frontend_function(
        input_dtypes=x_dtype,
        frontend=frontend,
        test_flags=test_flags,
        fn_tree=fn_tree,
        on_device=on_device,
        array=x[0],
        dimensions=(axis,),
    )


# asinh
@handle_frontend_test(
    fn_tree="jax.lax.asinh",
    dtype_and_x=helpers.dtype_and_values(available_dtypes=helpers.get_dtypes("float")),
    test_with_out=st.just(False),
)
def test_jax_lax_asinh(
    *,
    dtype_and_x,
    on_device,
    fn_tree,
    frontend,
    test_flags,
):
    input_dtype, x = dtype_and_x
    helpers.test_frontend_function(
        input_dtypes=input_dtype,
        frontend=frontend,
        test_flags=test_flags,
        fn_tree=fn_tree,
        on_device=on_device,
        x=x[0],
    )


# atanh
@handle_frontend_test(
    fn_tree="jax.lax.atanh",
    dtype_and_x=helpers.dtype_and_values(available_dtypes=helpers.get_dtypes("float")),
    test_with_out=st.just(False),
)
def test_jax_lax_atanh(
    *,
    dtype_and_x,
    on_device,
    fn_tree,
    frontend,
    test_flags,
):
    input_dtype, x = dtype_and_x
    helpers.test_frontend_function(
        input_dtypes=input_dtype,
        frontend=frontend,
        test_flags=test_flags,
        fn_tree=fn_tree,
        on_device=on_device,
        x=x[0],
    )


# select
@st.composite
def _dtype_pred_ontrue_on_false(draw):
    shape = draw(helpers.get_shape(min_num_dims=1, min_dim_size=1))
    pred = draw(helpers.array_values(dtype="bool", shape=shape))
    dtypes, on_true_on_false = draw(
        helpers.dtype_and_values(
            available_dtypes=helpers.get_dtypes("numeric"),
            num_arrays=2,
            shape=shape,
            large_abs_safety_factor=16,
            small_abs_safety_factor=16,
            safety_factor_scale="log",
            shared_dtype=True,
        )
    )
    return dtypes, pred, on_true_on_false


@handle_frontend_test(
    fn_tree="jax.lax.select",
    dtype_pred_ontrue_on_false=_dtype_pred_ontrue_on_false(),
    test_with_out=st.just(False),
)
def test_jax_lax_select(
    *,
    dtype_pred_ontrue_on_false,
    on_device,
    fn_tree,
    frontend,
    test_flags,
):
    input_dtype, pred, on_true_on_false = dtype_pred_ontrue_on_false
    helpers.test_frontend_function(
        input_dtypes=["bool"] + input_dtype,
        frontend=frontend,
        test_flags=test_flags,
        fn_tree=fn_tree,
        on_device=on_device,
        pred=pred,
        on_true=on_true_on_false[0],
        on_false=on_true_on_false[0],
    )<|MERGE_RESOLUTION|>--- conflicted
+++ resolved
@@ -1728,25 +1728,21 @@
 @handle_frontend_test(
     fn_tree="jax.lax.dot_general",
     dtypes_lr_dims=_general_dot_helper(),
+    test_with_out=st.just(False),
 )
 def test_jax_lax_dot_general(
     *,
     dtypes_lr_dims,
-    as_variable,
-    num_positional_args,
-    native_array,
-    on_device,
-    fn_tree,
-    frontend,
+    on_device,
+    fn_tree,
+    frontend,
+    test_flags,
 ):
     dtypes, lr, dims, dtype = dtypes_lr_dims
     helpers.test_frontend_function(
         input_dtypes=dtypes,
-        as_variable_flags=as_variable,
-        with_out=False,
-        num_positional_args=num_positional_args,
-        native_array_flags=native_array,
-        frontend=frontend,
+        frontend=frontend,
+        test_flags=test_flags,
         fn_tree=fn_tree,
         on_device=on_device,
         lhs=lr[0],
@@ -1874,23 +1870,11 @@
 
 @handle_frontend_test(
     fn_tree="jax.lax.conv",
-<<<<<<< HEAD
-    x_f_d_df=helpers.x_and_filters(dim=2),
-    test_with_out=st.just(False),
+    x_f_d_other=_conv_helper(),
 )
 def test_jax_lax_conv(
     *,
-    x_f_d_df,
-=======
-    x_f_d_other=_conv_helper(),
-)
-def test_jax_lax_conv(
-    *,
     x_f_d_other,
-    as_variable,
-    num_positional_args,
-    native_array,
->>>>>>> 248b1137
     on_device,
     fn_tree,
     frontend,
