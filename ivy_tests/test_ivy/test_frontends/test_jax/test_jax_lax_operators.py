# global
import numpy as np
from hypothesis import assume, strategies as st
import random
<<<<<<< HEAD
import jax.numpy as jnp
=======
from jax.lax import ConvDimensionNumbers
>>>>>>> f8f9723e

# local
import ivy
import ivy_tests.test_ivy.helpers as helpers
from ivy_tests.test_ivy.helpers import handle_frontend_test
from ivy_tests.test_ivy.test_functional.test_nn.test_layers import (
    _assume_tf_dilation_gt_1,
)
from ivy.functional.frontends.jax.numpy import can_cast
from ivy.functional.frontends.jax.lax.operators import (
    _dimension_numbers,
    _argsort_tuple,
)


# add
@handle_frontend_test(
    fn_tree="jax.lax.add",
    dtype_and_x=helpers.dtype_and_values(
        available_dtypes=helpers.get_dtypes("numeric"),
        num_arrays=2,
        shared_dtype=True,
    ),
    test_with_out=st.just(False),
)
def test_jax_lax_add(
    *,
    dtype_and_x,
    on_device,
    fn_tree,
    frontend,
    test_flags,
):
    input_dtype, x = dtype_and_x
    helpers.test_frontend_function(
        input_dtypes=input_dtype,
        frontend=frontend,
        test_flags=test_flags,
        fn_tree=fn_tree,
        on_device=on_device,
        x=x[0],
        y=x[1],
    )


# tan
@handle_frontend_test(
    fn_tree="jax.lax.tan",
    dtype_and_x=helpers.dtype_and_values(available_dtypes=helpers.get_dtypes("float")),
    test_with_out=st.just(False),
)
def test_jax_lax_tan(
    *,
    dtype_and_x,
    on_device,
    fn_tree,
    frontend,
    test_flags,
):
    input_dtype, x = dtype_and_x
    helpers.test_frontend_function(
        input_dtypes=input_dtype,
        frontend=frontend,
        test_flags=test_flags,
        fn_tree=fn_tree,
        on_device=on_device,
        x=x[0],
    )


# max
@handle_frontend_test(
    fn_tree="jax.lax.max",
    dtype_and_x=helpers.dtype_and_values(
        available_dtypes=helpers.get_dtypes("numeric"),
        num_arrays=2,
        shared_dtype=True,
    ),
    test_with_out=st.just(False),
)
def test_jax_lax_max(
    *,
    dtype_and_x,
    on_device,
    fn_tree,
    frontend,
    test_flags,
):
    input_dtype, x = dtype_and_x

    helpers.test_frontend_function(
        input_dtypes=input_dtype,
        frontend=frontend,
        test_flags=test_flags,
        fn_tree=fn_tree,
        on_device=on_device,
        x=x[0],
        y=x[1],
    )


# noinspection DuplicatedCode
@st.composite
def _arrays_idx_n_dtypes(draw):
    num_dims = draw(st.shared(helpers.ints(min_value=1, max_value=4), key="num_dims"))
    num_arrays = draw(
        st.shared(helpers.ints(min_value=2, max_value=4), key="num_arrays")
    )
    common_shape = draw(
        helpers.list_of_size(
            x=helpers.ints(min_value=2, max_value=4),
            size=num_dims - 1,
        )
    )
    unique_idx = draw(helpers.ints(min_value=0, max_value=num_dims - 1))
    unique_dims = draw(
        helpers.list_of_size(
            x=helpers.ints(min_value=2, max_value=3),
            size=num_arrays,
        )
    )
    xs = list()
    input_dtypes = draw(
        helpers.array_dtypes(
            available_dtypes=draw(helpers.get_dtypes("numeric")),
            shared_dtype=True,
        )
    )
    for ud, dt in zip(unique_dims, input_dtypes):
        x = draw(
            helpers.array_values(
                shape=common_shape[:unique_idx] + [ud] + common_shape[unique_idx:],
                dtype=dt,
            )
        )
        xs.append(x)
    return xs, input_dtypes, unique_idx


# concat
@handle_frontend_test(
    fn_tree="jax.lax.concatenate",
    xs_n_input_dtypes_n_unique_idx=_arrays_idx_n_dtypes(),
    test_with_out=st.just(False),
)
def test_jax_lax_concat(
    *,
    xs_n_input_dtypes_n_unique_idx,
    on_device,
    fn_tree,
    frontend,
    test_flags,
):
    xs, input_dtypes, unique_idx = xs_n_input_dtypes_n_unique_idx
    helpers.test_frontend_function(
        input_dtypes=input_dtypes,
        frontend=frontend,
        test_flags=test_flags,
        fn_tree=fn_tree,
        on_device=on_device,
        operands=xs,
        dimension=unique_idx,
    )


@st.composite
def _fill_value(draw):
    dtype = draw(helpers.get_dtypes("numeric", full=False, key="dtype"))[0]
    if ivy.is_uint_dtype(dtype):
        return draw(helpers.ints(min_value=0, max_value=5))
    elif ivy.is_int_dtype(dtype):
        return draw(helpers.ints(min_value=-5, max_value=5))
    return draw(helpers.floats(min_value=-5, max_value=5))


@handle_frontend_test(
    fn_tree="jax.lax.full",
    shape=helpers.get_shape(
        allow_none=False,
        min_num_dims=1,
        max_num_dims=5,
        min_dim_size=1,
        max_dim_size=10,
    ),
    fill_value=_fill_value(),
    dtypes=helpers.get_dtypes("numeric", full=False, key="dtype"),
)
def test_jax_lax_full(
    *,
    shape,
    fill_value,
    dtypes,
    on_device,
    fn_tree,
    frontend,
    test_flags,
):
    helpers.test_frontend_function(
        input_dtypes=dtypes,
        frontend=frontend,
        test_flags=test_flags,
        fn_tree=fn_tree,
        on_device=on_device,
        shape=shape,
        fill_value=fill_value,
        dtype=dtypes[0],
    )


# abs
@handle_frontend_test(
    fn_tree="jax.lax.abs",
    dtype_and_x=helpers.dtype_and_values(
        available_dtypes=helpers.get_dtypes("signed_integer"),
    ),
    test_with_out=st.just(False),
)
def test_jax_lax_abs(
    *,
    dtype_and_x,
    on_device,
    fn_tree,
    frontend,
    test_flags,
):
    input_dtype, x = dtype_and_x
    helpers.test_frontend_function(
        input_dtypes=input_dtype,
        frontend=frontend,
        test_flags=test_flags,
        fn_tree=fn_tree,
        on_device=on_device,
        x=x[0],
    )


# sqrt
@handle_frontend_test(
    fn_tree="jax.lax.sqrt",
    dtype_and_x=helpers.dtype_and_values(available_dtypes=helpers.get_dtypes("float")),
    test_with_out=st.just(False),
)
def test_jax_lax_sqrt(
    *,
    dtype_and_x,
    on_device,
    fn_tree,
    frontend,
    test_flags,
):
    input_dtype, x = dtype_and_x
    helpers.test_frontend_function(
        input_dtypes=input_dtype,
        frontend=frontend,
        test_flags=test_flags,
        fn_tree=fn_tree,
        on_device=on_device,
        x=x[0],
    )


# acos
@handle_frontend_test(
    fn_tree="jax.lax.acos",
    dtype_and_x=helpers.dtype_and_values(available_dtypes=helpers.get_dtypes("float")),
    test_with_out=st.just(False),
)
def test_jax_lax_acos(
    *,
    dtype_and_x,
    on_device,
    fn_tree,
    frontend,
    test_flags,
):
    input_dtype, x = dtype_and_x
    helpers.test_frontend_function(
        input_dtypes=input_dtype,
        frontend=frontend,
        test_flags=test_flags,
        fn_tree=fn_tree,
        on_device=on_device,
        x=x[0],
    )


# sin
@handle_frontend_test(
    fn_tree="jax.lax.sin",
    dtype_and_x=helpers.dtype_and_values(available_dtypes=helpers.get_dtypes("float")),
    test_with_out=st.just(False),
)
def test_jax_lax_sin(
    *,
    dtype_and_x,
    on_device,
    fn_tree,
    frontend,
    test_flags,
):
    input_dtype, x = dtype_and_x
    helpers.test_frontend_function(
        input_dtypes=input_dtype,
        frontend=frontend,
        test_flags=test_flags,
        fn_tree=fn_tree,
        on_device=on_device,
        x=x[0],
    )


# sign
@handle_frontend_test(
    fn_tree="jax.lax.sign",
    dtype_and_x=helpers.dtype_and_values(
        available_dtypes=helpers.get_dtypes("numeric")
    ),
    test_with_out=st.just(False),
)
def test_jax_lax_sign(
    *,
    dtype_and_x,
    on_device,
    fn_tree,
    frontend,
    test_flags,
):
    input_dtype, x = dtype_and_x
    helpers.test_frontend_function(
        input_dtypes=input_dtype,
        frontend=frontend,
        test_flags=test_flags,
        fn_tree=fn_tree,
        on_device=on_device,
        x=x[0],
    )


# asin
@handle_frontend_test(
    fn_tree="jax.lax.asin",
    dtype_and_x=helpers.dtype_and_values(available_dtypes=helpers.get_dtypes("float")),
    test_with_out=st.just(False),
)
def test_jax_lax_asin(
    *,
    dtype_and_x,
    on_device,
    fn_tree,
    frontend,
    test_flags,
):
    input_dtype, x = dtype_and_x
    helpers.test_frontend_function(
        input_dtypes=input_dtype,
        frontend=frontend,
        test_flags=test_flags,
        fn_tree=fn_tree,
        on_device=on_device,
        x=x[0],
    )


# sinh
@handle_frontend_test(
    fn_tree="jax.lax.sinh",
    dtype_and_x=helpers.dtype_and_values(available_dtypes=helpers.get_dtypes("float")),
    test_with_out=st.just(False),
)
def test_jax_lax_sinh(
    *,
    dtype_and_x,
    on_device,
    fn_tree,
    frontend,
    test_flags,
):
    input_dtype, x = dtype_and_x

    helpers.test_frontend_function(
        input_dtypes=input_dtype,
        frontend=frontend,
        test_flags=test_flags,
        fn_tree=fn_tree,
        on_device=on_device,
        x=x[0],
    )


# atan2
@handle_frontend_test(
    fn_tree="jax.lax.atan2",
    dtype_and_x=helpers.dtype_and_values(
        available_dtypes=helpers.get_dtypes("float"),
        num_arrays=2,
        shared_dtype=True,
    ),
)
def test_jax_lax_atan2(
    *,
    dtype_and_x,
    on_device,
    fn_tree,
    frontend,
    test_flags,
):
    input_dtype, x = dtype_and_x
    helpers.test_frontend_function(
        input_dtypes=input_dtype,
        frontend=frontend,
        test_flags=test_flags,
        fn_tree=fn_tree,
        on_device=on_device,
        x=x[0],
        y=x[1],
    )


@handle_frontend_test(
    fn_tree="jax.lax.min",
    dtypes_and_xs=helpers.dtype_and_values(
        available_dtypes=helpers.get_dtypes("numeric"),
        num_arrays=2,
        shared_dtype=True,
    ),
    test_with_out=st.just(False),
)
def test_jax_lax_min(
    *,
    dtypes_and_xs,
    on_device,
    fn_tree,
    frontend,
    test_flags,
):
    input_dtypes, xs = dtypes_and_xs
    helpers.test_frontend_function(
        input_dtypes=input_dtypes,
        frontend=frontend,
        test_flags=test_flags,
        fn_tree=fn_tree,
        on_device=on_device,
        x=xs[0],
        y=xs[1],
    )


@handle_frontend_test(
    fn_tree="jax.lax.eq",
    dtypes_and_xs=helpers.dtype_and_values(
        available_dtypes=helpers.get_dtypes("numeric"),
        num_arrays=2,
        shared_dtype=True,
    ),
    test_with_out=st.just(False),
)
def test_jax_lax_eq(
    *,
    dtypes_and_xs,
    on_device,
    fn_tree,
    frontend,
    test_flags,
):
    input_dtypes, xs = dtypes_and_xs
    helpers.test_frontend_function(
        input_dtypes=input_dtypes,
        frontend=frontend,
        test_flags=test_flags,
        fn_tree=fn_tree,
        on_device=on_device,
        x=xs[0],
        y=xs[1],
    )


@handle_frontend_test(
    fn_tree="jax.lax.mul",
    dtypes_and_xs=helpers.dtype_and_values(
        available_dtypes=helpers.get_dtypes("numeric"),
        num_arrays=2,
        shared_dtype=True,
    ),
    test_with_out=st.just(False),
)
def test_jax_lax_mul(
    *,
    dtypes_and_xs,
    on_device,
    fn_tree,
    frontend,
    test_flags,
):
    input_dtypes, xs = dtypes_and_xs
    helpers.test_frontend_function(
        input_dtypes=input_dtypes,
        frontend=frontend,
        test_flags=test_flags,
        fn_tree=fn_tree,
        on_device=on_device,
        x=xs[0],
        y=xs[1],
    )


# atan
@handle_frontend_test(
    fn_tree="jax.lax.atan",
    dtype_and_x=helpers.dtype_and_values(available_dtypes=helpers.get_dtypes("float")),
    test_with_out=st.just(False),
)
def test_jax_lax_atan(
    *,
    dtype_and_x,
    on_device,
    fn_tree,
    frontend,
    test_flags,
):
    input_dtype, x = dtype_and_x
    helpers.test_frontend_function(
        input_dtypes=input_dtype,
        frontend=frontend,
        test_flags=test_flags,
        fn_tree=fn_tree,
        on_device=on_device,
        x=x[0],
    )


@handle_frontend_test(
    fn_tree="jax.lax.ceil",
    dtype_and_x=helpers.dtype_and_values(
        available_dtypes=helpers.get_dtypes("float"),
    ),
    test_with_out=st.just(False),
)
def test_jax_lax_ceil(
    *,
    dtype_and_x,
    on_device,
    fn_tree,
    frontend,
    test_flags,
):
    input_dtype, x = dtype_and_x
    helpers.test_frontend_function(
        input_dtypes=input_dtype,
        frontend=frontend,
        test_flags=test_flags,
        fn_tree=fn_tree,
        on_device=on_device,
        x=x[0],
    )


# bitwise_and
@handle_frontend_test(
    fn_tree="jax.lax.bitwise_and",
    dtype_and_x=helpers.dtype_and_values(
        available_dtypes=helpers.get_dtypes("integer"),
        num_arrays=2,
        shared_dtype=True,
    ),
    test_with_out=st.just(False),
)
def test_jax_lax_bitwise_and(
    *,
    dtype_and_x,
    on_device,
    fn_tree,
    frontend,
    test_flags,
):
    input_dtype, x = dtype_and_x
    helpers.test_frontend_function(
        input_dtypes=input_dtype,
        frontend=frontend,
        test_flags=test_flags,
        fn_tree=fn_tree,
        on_device=on_device,
        x=x[0],
        y=x[1],
    )


# bitwise_or
@handle_frontend_test(
    fn_tree="jax.lax.bitwise_or",
    dtype_and_x=helpers.dtype_and_values(
        available_dtypes=helpers.get_dtypes("integer"),
        num_arrays=2,
        shared_dtype=True,
    ),
    test_with_out=st.just(False),
)
def test_jax_lax_bitwise_or(
    *,
    dtype_and_x,
    on_device,
    fn_tree,
    frontend,
    test_flags,
):
    input_dtype, x = dtype_and_x
    helpers.test_frontend_function(
        input_dtypes=input_dtype,
        frontend=frontend,
        test_flags=test_flags,
        fn_tree=fn_tree,
        on_device=on_device,
        x=x[0],
        y=x[1],
    )


# bitwise_not
@handle_frontend_test(
    fn_tree="jax.lax.bitwise_not",
    dtype_and_x=helpers.dtype_and_values(
        available_dtypes=helpers.get_dtypes("integer"),
        num_arrays=1,
    ),
    test_with_out=st.just(False),
)
def test_jax_lax_bitwise_not(
    *,
    dtype_and_x,
    on_device,
    fn_tree,
    frontend,
    test_flags,
):
    input_dtype, x = dtype_and_x

    helpers.test_frontend_function(
        input_dtypes=input_dtype,
        frontend=frontend,
        test_flags=test_flags,
        fn_tree=fn_tree,
        on_device=on_device,
        x=x[0],
    )


@handle_frontend_test(
    fn_tree="jax.lax.neg",
    dtype_and_x=helpers.dtype_and_values(
        available_dtypes=helpers.get_dtypes("signed_integer"),
    ),
    test_with_out=st.just(False),
)
def test_jax_lax_neg(
    *,
    dtype_and_x,
    on_device,
    fn_tree,
    frontend,
    test_flags,
):
    input_dtype, x = dtype_and_x
    helpers.test_frontend_function(
        input_dtypes=input_dtype,
        frontend=frontend,
        test_flags=test_flags,
        fn_tree=fn_tree,
        on_device=on_device,
        x=x[0],
    )


@handle_frontend_test(
    fn_tree="jax.lax.argmax",
    dtype_x_axis=helpers.dtype_values_axis(
        available_dtypes=helpers.get_dtypes("numeric"),
        min_num_dims=1,
        min_dim_size=1,
        valid_axis=True,
        force_int_axis=True,
        allow_neg_axes=False,
    ),
    index_dtype=helpers.get_dtypes("integer", full=False),
    test_with_out=st.just(False),
)
def test_jax_lax_argmax(
    *,
    dtype_x_axis,
    index_dtype,
    on_device,
    fn_tree,
    frontend,
    test_flags,
):
    input_dtype, x, axis = dtype_x_axis
    helpers.test_frontend_function(
        input_dtypes=input_dtype,
        frontend=frontend,
        test_flags=test_flags,
        fn_tree=fn_tree,
        operand=x[0],
        axis=axis,
        index_dtype=index_dtype[0],
    )


@handle_frontend_test(
    fn_tree="jax.lax.argmin",
    dtype_x_axis=helpers.dtype_values_axis(
        available_dtypes=helpers.get_dtypes("numeric"),
        min_num_dims=1,
        min_dim_size=1,
        valid_axis=True,
        force_int_axis=True,
        allow_neg_axes=False,
    ),
    index_dtype=helpers.get_dtypes("integer", full=False),
    test_with_out=st.just(False),
)
def test_jax_lax_argmin(
    *,
    dtype_x_axis,
    index_dtype,
    on_device,
    fn_tree,
    frontend,
    test_flags,
):
    input_dtype, x, axis = dtype_x_axis
    helpers.test_frontend_function(
        input_dtypes=input_dtype,
        frontend=frontend,
        test_flags=test_flags,
        fn_tree=fn_tree,
        on_device=on_device,
        operand=x[0],
        axis=axis,
        index_dtype=index_dtype[0],
    )


# bitwise_xor
@handle_frontend_test(
    fn_tree="jax.lax.bitwise_xor",
    dtype_and_x=helpers.dtype_and_values(
        available_dtypes=helpers.get_dtypes("integer"),
        num_arrays=2,
        shared_dtype=True,
    ),
    test_with_out=st.just(False),
)
def test_jax_lax_bitwise_xor(
    *,
    dtype_and_x,
    on_device,
    fn_tree,
    frontend,
    test_flags,
):
    input_dtype, x = dtype_and_x
    helpers.test_frontend_function(
        input_dtypes=input_dtype,
        frontend=frontend,
        test_flags=test_flags,
        fn_tree=fn_tree,
        on_device=on_device,
        x=x[0],
        y=x[1],
    )


@handle_frontend_test(
    fn_tree="jax.lax.full_like",
    dtype_and_x=helpers.dtype_and_values(
        available_dtypes=helpers.get_dtypes("numeric", full=False, key="dtype")
    ),
    fill_val=_fill_value(),
    shape=st.one_of(helpers.get_shape() | st.none()),
    dtype=st.shared(helpers.get_dtypes("numeric", full=False), key="dtype"),
    test_with_out=st.just(False),
)
def test_jax_lax_full_like(
    *,
    dtype_and_x,
    fill_val,
    shape,
    dtype,
    on_device,
    fn_tree,
    frontend,
    test_flags,
):
    input_dtype, x = dtype_and_x
    fill_val = fill_val
    helpers.test_frontend_function(
        input_dtypes=input_dtype,
        frontend=frontend,
        test_flags=test_flags,
        fn_tree=fn_tree,
        on_device=on_device,
        x=x[0],
        fill_value=fill_val,
        dtype=dtype,
        shape=shape,
    )


@handle_frontend_test(
    fn_tree="jax.lax.exp",
    dtype_and_x=helpers.dtype_and_values(
        available_dtypes=helpers.get_dtypes("float"),
    ),
    test_with_out=st.just(False),
)
def test_jax_lax_exp(
    *,
    dtype_and_x,
    on_device,
    fn_tree,
    frontend,
    test_flags,
):
    input_dtype, x = dtype_and_x
    helpers.test_frontend_function(
        input_dtypes=input_dtype,
        frontend=frontend,
        test_flags=test_flags,
        fn_tree=fn_tree,
        on_device=on_device,
        x=x[0],
    )


@handle_frontend_test(
    fn_tree="jax.lax.convert_element_type",
    dtype_and_x=helpers.dtype_and_values(
        available_dtypes=helpers.get_dtypes("valid"),
    ),
    new_dtype=helpers.get_dtypes("valid", full=False),
    test_with_out=st.just(False),
)
def test_jax_lax_convert_element_type(
    *,
    dtype_and_x,
    new_dtype,
    on_device,
    fn_tree,
    frontend,
    test_flags,
):
    input_dtype, x = dtype_and_x
    assume(can_cast(input_dtype[0], new_dtype[0]))
    helpers.test_frontend_function(
        input_dtypes=input_dtype + new_dtype,
        frontend=frontend,
        test_flags=test_flags,
        fn_tree=fn_tree,
        on_device=on_device,
        operand=x[0],
        new_dtype=new_dtype[0],
    )


@handle_frontend_test(
    fn_tree="jax.lax.cumprod",
    dtype_x_axis=helpers.dtype_values_axis(
        available_dtypes=helpers.get_dtypes("numeric"),
        min_num_dims=1,
        max_num_dims=5,
        min_value=-5,
        max_value=5,
        valid_axis=True,
        allow_neg_axes=False,
        max_axes_size=1,
        force_int_axis=True,
    ),
    reverse=st.booleans(),
    test_with_out=st.just(False),
)
def test_jax_lax_cumprod(
    *,
    dtype_x_axis,
    reverse,
    on_device,
    fn_tree,
    frontend,
    test_flags,
):
    input_dtype, x, axis = dtype_x_axis
    helpers.test_frontend_function(
        input_dtypes=input_dtype,
        frontend=frontend,
        test_flags=test_flags,
        fn_tree=fn_tree,
        on_device=on_device,
        rtol=1e-2,
        atol=1e-2,
        operand=x[0],
        axis=axis,
        reverse=reverse,
    )


@handle_frontend_test(
    fn_tree="jax.lax.cumsum",
    dtype_x_axis=helpers.dtype_values_axis(
        available_dtypes=helpers.get_dtypes("numeric"),
        min_num_dims=1,
        max_num_dims=5,
        valid_axis=True,
        allow_neg_axes=False,
        max_axes_size=1,
        force_int_axis=True,
    ),
    reverse=st.booleans(),
    test_with_out=st.just(False),
)
def test_jax_lax_cumsum(
    *,
    dtype_x_axis,
    reverse,
    on_device,
    fn_tree,
    frontend,
    test_flags,
):
    input_dtype, x, axis = dtype_x_axis
    helpers.test_frontend_function(
        input_dtypes=input_dtype,
        frontend=frontend,
        test_flags=test_flags,
        fn_tree=fn_tree,
        on_device=on_device,
        operand=x[0],
        axis=axis,
        reverse=reverse,
    )


@handle_frontend_test(
    fn_tree="jax.lax.ge",
    dtypes_and_xs=helpers.dtype_and_values(
        available_dtypes=helpers.get_dtypes("numeric"),
        num_arrays=2,
        shared_dtype=True,
    ),
    test_with_out=st.just(False),
)
def test_jax_lax_ge(
    *,
    dtypes_and_xs,
    on_device,
    fn_tree,
    frontend,
    test_flags,
):
    input_dtypes, xs = dtypes_and_xs
    helpers.test_frontend_function(
        input_dtypes=input_dtypes,
        frontend=frontend,
        test_flags=test_flags,
        fn_tree=fn_tree,
        on_device=on_device,
        x=xs[0],
        y=xs[1],
    )


@st.composite
def _reshape_helper(draw):
    # generate a shape s.t len(shape) > 0
    shape = draw(
        helpers.get_shape(
            allow_none=False,
            min_num_dims=1,
            max_num_dims=3,
            min_dim_size=1,
            max_dim_size=3,
        )
    )

    reshape_shape = draw(helpers.reshape_shapes(shape=shape))

    dtypes, x = draw(
        helpers.dtype_and_values(
            available_dtypes=helpers.get_dtypes("numeric"),
            shape=shape,
        )
    )
    is_dim = draw(st.booleans())
    if is_dim:
        dims = [x for x in range(len(shape))]
        permut = draw(st.permutations(dims))
        return x, dtypes, reshape_shape, permut
    else:
        return x, dtypes, reshape_shape, None


@handle_frontend_test(
    fn_tree="jax.lax.reshape",
    x_reshape_permut=_reshape_helper(),
    test_with_out=st.just(False),
)
def test_jax_lax_reshape(
    *,
    x_reshape_permut,
    on_device,
    fn_tree,
    frontend,
    test_flags,
):
    x, dtype, shape, dimensions = x_reshape_permut
    helpers.test_frontend_function(
        input_dtypes=dtype,
        frontend=frontend,
        test_flags=test_flags,
        fn_tree=fn_tree,
        on_device=on_device,
        operand=x[0],
        new_sizes=shape,
        dimensions=dimensions,
    )


@handle_frontend_test(
    fn_tree="jax.lax.broadcast",
    dtype_and_x=helpers.dtype_and_values(
        available_dtypes=helpers.get_dtypes("numeric"),
    ),
    sizes=helpers.get_shape(min_num_dims=1),
    test_with_out=st.just(False),
)
def test_jax_lax_broadcast(
    *,
    dtype_and_x,
    sizes,
    on_device,
    fn_tree,
    frontend,
    test_flags,
):
    input_dtype, x = dtype_and_x
    helpers.test_frontend_function(
        input_dtypes=input_dtype,
        frontend=frontend,
        test_flags=test_flags,
        fn_tree=fn_tree,
        on_device=on_device,
        operand=x[0],
        sizes=sizes,
    )


@handle_frontend_test(
    fn_tree="jax.lax.reciprocal",
    dtype_and_x=helpers.dtype_and_values(
        available_dtypes=helpers.get_dtypes("float"),
    ),
    test_with_out=st.just(False),
)
def test_jax_lax_reciprocal(
    *,
    dtype_and_x,
    on_device,
    fn_tree,
    frontend,
    test_flags,
):
    input_dtype, x = dtype_and_x
    helpers.test_frontend_function(
        input_dtypes=input_dtype,
        frontend=frontend,
        test_flags=test_flags,
        fn_tree=fn_tree,
        on_device=on_device,
        x=x[0],
    )


@handle_frontend_test(
    fn_tree="jax.lax.sort",
    dtype_x_bounded_axis=helpers.dtype_values_axis(
        available_dtypes=helpers.get_dtypes("numeric"),
        min_num_dims=1,
        valid_axis=True,
        force_int_axis=True,
    ),
    is_stable=st.booleans(),
    test_with_out=st.just(False),
)
def test_jax_lax_sort(
    *,
    dtype_x_bounded_axis,
    is_stable,
    on_device,
    fn_tree,
    frontend,
    test_flags,
):
    input_dtype, x, axis = dtype_x_bounded_axis
    helpers.test_frontend_function(
        input_dtypes=input_dtype,
        frontend=frontend,
        test_flags=test_flags,
        fn_tree=fn_tree,
        on_device=on_device,
        operand=x[0],
        dimension=axis,
        is_stable=is_stable,
    )


@handle_frontend_test(
    fn_tree="jax.lax.le",
    dtypes_and_xs=helpers.dtype_and_values(
        available_dtypes=helpers.get_dtypes("numeric"),
        num_arrays=2,
        shared_dtype=True,
    ),
    test_with_out=st.just(False),
)
def test_jax_lax_le(
    *,
    dtypes_and_xs,
    on_device,
    fn_tree,
    frontend,
    test_flags,
):
    input_dtypes, xs = dtypes_and_xs
    helpers.test_frontend_function(
        input_dtypes=input_dtypes,
        frontend=frontend,
        test_flags=test_flags,
        fn_tree=fn_tree,
        on_device=on_device,
        x=xs[0],
        y=xs[1],
    )


@handle_frontend_test(
    fn_tree="jax.lax.ne",
    dtypes_and_xs=helpers.dtype_and_values(
        available_dtypes=helpers.get_dtypes("numeric"),
        num_arrays=2,
        shared_dtype=True,
    ),
    test_with_out=st.just(False),
)
def test_jax_lax_ne(
    *,
    dtypes_and_xs,
    on_device,
    fn_tree,
    frontend,
    test_flags,
):
    input_dtypes, xs = dtypes_and_xs
    helpers.test_frontend_function(
        input_dtypes=input_dtypes,
        frontend=frontend,
        test_flags=test_flags,
        fn_tree=fn_tree,
        on_device=on_device,
        x=xs[0],
        y=xs[1],
    )


# cosh
@handle_frontend_test(
    fn_tree="jax.lax.cosh",
    dtype_and_x=helpers.dtype_and_values(available_dtypes=helpers.get_dtypes("float")),
    test_with_out=st.just(False),
)
def test_jax_lax_cosh(
    *,
    dtype_and_x,
    on_device,
    fn_tree,
    frontend,
    test_flags,
):
    input_dtype, x = dtype_and_x
    helpers.test_frontend_function(
        input_dtypes=input_dtype,
        frontend=frontend,
        test_flags=test_flags,
        fn_tree=fn_tree,
        on_device=on_device,
        x=x[0],
    )


@handle_frontend_test(
    fn_tree="jax.lax.add",
    dtypes_and_xs=helpers.dtype_and_values(
        available_dtypes=helpers.get_dtypes("numeric"),
        num_arrays=2,
        shared_dtype=True,
    ),
    test_with_out=st.just(False),
)
def test_jax_lax_lt(
    *,
    dtypes_and_xs,
    on_device,
    fn_tree,
    frontend,
    test_flags,
):
    input_dtypes, xs = dtypes_and_xs
    helpers.test_frontend_function(
        input_dtypes=input_dtypes,
        frontend=frontend,
        test_flags=test_flags,
        fn_tree=fn_tree,
        on_device=on_device,
        x=xs[0],
        y=xs[1],
    )


# round
@handle_frontend_test(
    fn_tree="jax.lax.round",
    dtype_and_x=helpers.dtype_and_values(available_dtypes=helpers.get_dtypes("float")),
    rounding_method=st.sampled_from([0, 1]),
    test_with_out=st.just(False),
)
def test_jax_lax_round(
    *,
    dtype_and_x,
    rounding_method,
    on_device,
    fn_tree,
    frontend,
    test_flags,
):
    input_dtype, x = dtype_and_x
    helpers.test_frontend_function(
        input_dtypes=input_dtype,
        frontend=frontend,
        test_flags=test_flags,
        fn_tree=fn_tree,
        on_device=on_device,
        x=x[0],
        rounding_method=rounding_method,
    )


@handle_frontend_test(
    fn_tree="jax.lax.pow",
    dtypes_and_values=helpers.dtype_and_values(
        available_dtypes=helpers.get_dtypes("float"),
        num_arrays=2,
        shared_dtype=True,
    ),
    test_with_out=st.just(False),
)
def test_jax_lax_pow(
    *,
    dtypes_and_values,
    on_device,
    fn_tree,
    frontend,
    test_flags,
):
    input_dtypes, xs = dtypes_and_values
    helpers.test_frontend_function(
        input_dtypes=input_dtypes,
        frontend=frontend,
        test_flags=test_flags,
        fn_tree=fn_tree,
        on_device=on_device,
        x=xs[0],
        y=xs[1],
    )


@handle_frontend_test(
    fn_tree="jax.lax.gt",
    dtypes_and_xs=helpers.dtype_and_values(
        available_dtypes=helpers.get_dtypes("numeric"),
        num_arrays=2,
        shared_dtype=True,
    ),
    test_with_out=st.just(False),
)
def test_jax_lax_gt(
    *,
    dtypes_and_xs,
    on_device,
    fn_tree,
    frontend,
    test_flags,
):
    input_dtypes, xs = dtypes_and_xs
    helpers.test_frontend_function(
        input_dtypes=input_dtypes,
        frontend=frontend,
        test_flags=test_flags,
        fn_tree=fn_tree,
        on_device=on_device,
        x=xs[0],
        y=xs[1],
    )


# cos
@handle_frontend_test(
    fn_tree="jax.lax.cos",
    dtype_and_x=helpers.dtype_and_values(available_dtypes=helpers.get_dtypes("float")),
    test_with_out=st.just(False),
)
def test_jax_lax_cos(
    *,
    dtype_and_x,
    on_device,
    fn_tree,
    frontend,
    test_flags,
):
    input_dtype, x = dtype_and_x
    helpers.test_frontend_function(
        input_dtypes=input_dtype,
        frontend=frontend,
        test_flags=test_flags,
        fn_tree=fn_tree,
        on_device=on_device,
        x=x[0],
    )


@st.composite
def _get_clamp_inputs(draw):
    shape = draw(
        helpers.get_shape(
            min_num_dims=1, max_num_dims=5, min_dim_size=2, max_dim_size=10
        )
    )
    x_dtype, x = draw(
        helpers.dtype_and_values(
            available_dtypes=helpers.get_dtypes("float"),
            shape=shape,
        )
    )

    min = draw(
        helpers.array_values(dtype=x_dtype[0], shape=shape, min_value=-25, max_value=0)
    )
    max = draw(
        helpers.array_values(dtype=x_dtype[0], shape=shape, min_value=1, max_value=25)
    )
    return x_dtype, x, min, max


@handle_frontend_test(
    fn_tree="jax.lax.clamp",
    dtype_x_min_max=_get_clamp_inputs(),
    test_with_out=st.just(False),
)
def test_jax_lax_clamp(
    *,
    dtype_x_min_max,
    on_device,
    fn_tree,
    frontend,
    test_flags,
):
    input_dtypes, x, min_vals, max_vals = dtype_x_min_max
    helpers.test_frontend_function(
        input_dtypes=input_dtypes,
        frontend=frontend,
        test_flags=test_flags,
        fn_tree=fn_tree,
        on_device=on_device,
        min=min_vals,
        x=x[0],
        max=max_vals,
    )


@handle_frontend_test(
    fn_tree="jax.lax.log",
    dtype_and_x=helpers.dtype_and_values(
        available_dtypes=helpers.get_dtypes("float"),
        min_value=1,
    ),
    test_with_out=st.just(False),
)
def test_jax_lax_log(
    *,
    dtype_and_x,
    on_device,
    fn_tree,
    frontend,
    test_flags,
):
    input_dtype, x = dtype_and_x
    helpers.test_frontend_function(
        input_dtypes=input_dtype,
        frontend=frontend,
        test_flags=test_flags,
        fn_tree=fn_tree,
        on_device=on_device,
        x=x[0],
    )


@handle_frontend_test(
    fn_tree="jax.lax.rev",
    dtype_x_axis=helpers.dtype_values_axis(
        available_dtypes=helpers.get_dtypes("numeric"),
        min_num_dims=1,
        min_dim_size=2,
        valid_axis=True,
        force_int_axis=True,
        allow_neg_axes=False,
    ),
    test_with_out=st.just(False),
)
def test_jax_lax_rev(
    *,
    dtype_x_axis,
    on_device,
    fn_tree,
    frontend,
    test_flags,
):
    input_dtype, x, axis = dtype_x_axis
    helpers.test_frontend_function(
        input_dtypes=input_dtype,
        frontend=frontend,
        test_flags=test_flags,
        fn_tree=fn_tree,
        on_device=on_device,
        operand=x[0],
        dimensions=(axis,),
    )


@st.composite
def _div_dtypes_and_xs(draw):
    dtype, dividend, shape = draw(
        helpers.dtype_and_values(
            available_dtypes=helpers.get_dtypes("numeric"), ret_shape=True
        )
    )
    divisor = draw(
        helpers.array_values(dtype=dtype[0], min_value=-20, max_value=20, shape=shape)
    )
    return dtype, [dividend[0], divisor]


@handle_frontend_test(
    fn_tree="jax.lax.div",
    dtypes_and_xs=_div_dtypes_and_xs(),
    test_with_out=st.just(False),
)
def test_jax_lax_div(
    *,
    dtypes_and_xs,
    on_device,
    fn_tree,
    frontend,
    test_flags,
):
    input_dtypes, xs = dtypes_and_xs
    assume(not np.any(np.isclose(xs[1], 0)))
    helpers.test_frontend_function(
        input_dtypes=input_dtypes,
        frontend=frontend,
        test_flags=test_flags,
        fn_tree=fn_tree,
        on_device=on_device,
        x=xs[0],
        y=xs[1],
    )


@handle_frontend_test(
    fn_tree="jax.lax.rsqrt",
    dtype_and_x=helpers.dtype_and_values(
        available_dtypes=helpers.get_dtypes("float"),
    ),
    test_with_out=st.just(False),
)
def test_jax_lax_rsqrt(
    *,
    dtype_and_x,
    on_device,
    fn_tree,
    frontend,
    test_flags,
):
    input_dtype, x = dtype_and_x
    helpers.test_frontend_function(
        input_dtypes=input_dtype,
        frontend=frontend,
        test_flags=test_flags,
        fn_tree=fn_tree,
        on_device=on_device,
        rtol=1e-02,
        x=x[0],
    )


@handle_frontend_test(
    fn_tree="jax.lax.expm1",
    dtype_and_x=helpers.dtype_and_values(
        available_dtypes=helpers.get_dtypes("float"),
    ),
    test_with_out=st.just(False),
)
def test_jax_lax_expm1(
    *,
    dtype_and_x,
    on_device,
    fn_tree,
    frontend,
    test_flags,
):
    input_dtype, x = dtype_and_x
    helpers.test_frontend_function(
        input_dtypes=input_dtype,
        frontend=frontend,
        test_flags=test_flags,
        fn_tree=fn_tree,
        on_device=on_device,
        x=x[0],
    )


# log1p
@handle_frontend_test(
    fn_tree="jax.lax.log1p",
    dtype_and_x=helpers.dtype_and_values(
        available_dtypes=helpers.get_dtypes("float"),
        small_abs_safety_factor=2,
        safety_factor_scale="log",
    ),
    test_with_out=st.just(False),
)
def test_jax_lax_log1p(
    *,
    dtype_and_x,
    on_device,
    fn_tree,
    frontend,
    test_flags,
):
    input_dtype, x = dtype_and_x
    helpers.test_frontend_function(
        input_dtypes=input_dtype,
        frontend=frontend,
        test_flags=test_flags,
        fn_tree=fn_tree,
        on_device=on_device,
        x=x[0],
    )


@st.composite
def _dtype_values_dims(draw):
    dtype, values, shape = draw(
        helpers.dtype_and_values(
            available_dtypes=helpers.get_dtypes("numeric"),
            min_num_dims=1,
            ret_shape=True,
        )
    )
    size = len(shape)
    permutations = draw(
        st.lists(
            st.integers(min_value=0, max_value=len(shape) - 1),
            min_size=size,
            max_size=size,
            unique=True,
        )
    )
    return dtype, values, tuple(permutations)


@handle_frontend_test(
    fn_tree="jax.lax.transpose",
    dtype_x_dims=_dtype_values_dims(),
    test_with_out=st.just(False),
)
def test_jax_lax_transpose(
    *,
    dtype_x_dims,
    on_device,
    fn_tree,
    frontend,
    test_flags,
):
    input_dtype, x, dims = dtype_x_dims
    helpers.test_frontend_function(
        input_dtypes=input_dtype,
        frontend=frontend,
        test_flags=test_flags,
        fn_tree=fn_tree,
        on_device=on_device,
        operand=x[0],
        permutation=dims,
    )


@st.composite
def _get_dtype_inputs_for_dot(draw):
    dim_size = draw(helpers.ints(min_value=1, max_value=5))
    dtype = draw(helpers.get_dtypes("numeric", index=1, full=False))
    if dim_size == 1:
        lhs = draw(
            helpers.array_values(
                dtype=dtype[0], shape=(dim_size,), min_value=2, max_value=5
            )
        )
        rhs = draw(
            helpers.array_values(
                dtype=dtype[0], shape=(dim_size,), min_value=2, max_value=5
            )
        )
    else:
        lhs = draw(
            helpers.array_values(
                dtype=dtype[0], shape=(dim_size, dim_size), min_value=2, max_value=5
            )
        )
        rhs = draw(
            helpers.array_values(
                dtype=dtype[0], shape=(dim_size, dim_size), min_value=2, max_value=5
            )
        )
    is_pref = draw(st.booleans())
    if is_pref:
        dtype, values, pref = draw(
            helpers.get_castable_dtype(
                draw(helpers.get_dtypes("numeric")), dtype[0], [lhs, rhs]
            )
        )
        assume(can_cast(dtype, pref))
        return [dtype], pref, values[0], values[1]
    else:
        return dtype, None, lhs, rhs


@handle_frontend_test(
    fn_tree="jax.lax.dot",
    dtypes_and_xs=_get_dtype_inputs_for_dot(),
    test_with_out=st.just(False),
)
def test_jax_lax_dot(
    *,
    dtypes_and_xs,
    on_device,
    fn_tree,
    frontend,
    test_flags,
):
    input_dtypes, dtype, lhs, rhs = dtypes_and_xs
    helpers.test_frontend_function(
        input_dtypes=input_dtypes,
        frontend=frontend,
        test_flags=test_flags,
        fn_tree=fn_tree,
        on_device=on_device,
        rtol=1e-2,
        atol=1e-2,
        lhs=lhs,
        rhs=rhs,
        precision=None,
        preferred_element_type=dtype,
    )


@st.composite
def _general_dot_helper(draw):
    input_dtype = draw(helpers.get_dtypes("numeric", full=False))
    lshape = draw(
        st.lists(st.integers(min_value=1, max_value=10), min_size=2, max_size=52)
    )
    ndims = len(lshape)
    perm_id = random.sample(list(range(ndims)), ndims)
    rshape = [lshape[i] for i in perm_id]
    ldtype, lhs = draw(
        helpers.dtype_and_values(
            dtype=input_dtype,
            min_value=-1e04,
            max_value=1e04,
            shape=lshape,
        )
    )
    rdtype, rhs = draw(
        helpers.dtype_and_values(
            dtype=input_dtype,
            min_value=-1e04,
            max_value=1e04,
            shape=rshape,
        )
    )
    ind_list = list(range(ndims))
    batch_n = draw(st.integers(min_value=1, max_value=len(lshape) - 1))
    lhs_batch = random.sample(ind_list, batch_n)
    rhs_batch = [perm_id.index(i) for i in lhs_batch]
    lhs_contracting = [i for i in ind_list if i not in lhs_batch]
    rhs_contracting = [perm_id.index(i) for i in lhs_contracting]
    is_pref = draw(st.booleans())
    if is_pref:
        dtype, pref = draw(
            helpers.get_castable_dtype(
                draw(helpers.get_dtypes("numeric")), input_dtype[0]
            )
        )
        assume(can_cast(dtype, pref))
        pref_dtype = pref
    else:
        pref_dtype = None
    return (
        ldtype + rdtype,
        (lhs[0], rhs[0]),
        ((lhs_contracting, rhs_contracting), (lhs_batch, rhs_batch)),
        pref_dtype,
    )


@handle_frontend_test(
    fn_tree="jax.lax.dot_general",
    dtypes_lr_dims=_general_dot_helper(),
    test_with_out=st.just(False),
)
def test_jax_lax_dot_general(
    *,
    dtypes_lr_dims,
    on_device,
    fn_tree,
    frontend,
    test_flags,
):
    dtypes, lr, dims, dtype = dtypes_lr_dims
    helpers.test_frontend_function(
        input_dtypes=dtypes,
        frontend=frontend,
        test_flags=test_flags,
        fn_tree=fn_tree,
        on_device=on_device,
        lhs=lr[0],
        rhs=lr[1],
        dimension_numbers=dims,
        precision=None,
        preferred_element_type=dtype,
    )


@st.composite
def x_and_filters(draw, dim=2, transpose=False, general=False):
    if not isinstance(dim, int):
        dim = draw(dim)
    batch_size = draw(st.integers(1, 5))
    filter_shape = draw(
        helpers.get_shape(
            min_num_dims=dim, max_num_dims=dim, min_dim_size=1, max_dim_size=5
        )
    )
    dtype = draw(helpers.get_dtypes("float", full=False))
    padding = draw(
        st.one_of(
            st.lists(
                st.tuples(
                    st.integers(min_value=0, max_value=3),
                    st.integers(min_value=0, max_value=3),
                ),
                min_size=dim,
                max_size=dim,
            ),
            st.sampled_from(["SAME", "VALID"]),
        )
    )
    input_channels = draw(st.integers(1, 3))
    output_channels = draw(st.integers(1, 3))
    group_list = [i for i in range(1, 6)]
    if not transpose:
        group_list = list(filter(lambda x: (input_channels % x == 0), group_list))
    else:
        group_list = list(filter(lambda x: (output_channels % x == 0), group_list))
    fc = draw(st.sampled_from(group_list)) if general else 1
    strides = draw(st.lists(st.integers(1, 3), min_size=dim, max_size=dim))
    dilations = draw(st.lists(st.integers(1, 3), min_size=dim, max_size=dim))
    if general:
        if dim == 2:
            dim_num_st1 = st.sampled_from(["NCHW", "NHWC"])
            dim_num_st2 = st.sampled_from(["OIHW", "HWIO"])
        elif dim == 1:
            dim_num_st1 = st.sampled_from(["NWC", "NCW"])
            dim_num_st2 = st.sampled_from(["OIW", "WIO"])
        else:
            dim_num_st1 = st.sampled_from(["NDHWC", "NCDHW"])
            dim_num_st2 = st.sampled_from(["OIDHW", "DHWIO"])
        dim_seq = [*range(0, dim + 2)]
        dimension_numbers = draw(
            st.sampled_from(
                [
                    None,
                    (draw(dim_num_st1), draw(dim_num_st2), draw(dim_num_st1)),
                    ConvDimensionNumbers(
                        *map(
                            tuple,
                            draw(
                                st.lists(
                                    st.permutations(dim_seq), min_size=3, max_size=3
                                )
                            ),
                        )
                    ),
                ]
            )
        )
    else:
        dimension_numbers = (
            ("NCH", "OIH", "NCH")
            if dim == 1
            else ("NCHW", "OIHW", "NCHW")
            if dim == 2
            else ("NCDHW", "OIDHW", "NCDHW")
        )
    dim_nums = _dimension_numbers(dimension_numbers, dim + 2, as_jax=True)
    if not transpose:
        output_channels = output_channels * fc
        channel_shape = (output_channels, input_channels // fc)
    else:
        input_channels = input_channels * fc
        channel_shape = (output_channels // fc, input_channels)
    x_dim = []
    for i in range(dim):
        min_x = filter_shape[i] + (filter_shape[i] - 1) * (dilations[i] - 1)
        x_dim.append(draw(st.integers(min_x, min_x + 1)))
    x_shape = (batch_size, input_channels, *x_dim)
    filter_shape = channel_shape + filter_shape
    vals = draw(
        helpers.array_values(
            dtype=dtype[0],
            shape=x_shape,
            min_value=0.0,
            max_value=1.0,
        )
    )
    vals = ivy.permute_dims(vals, axes=_argsort_tuple(dim_nums[0]))
    filters = draw(
        helpers.array_values(
            dtype=dtype[0],
            shape=filter_shape,
            min_value=0.0,
            max_value=1.0,
        )
    )
    filters = ivy.permute_dims(filters, axes=_argsort_tuple(dim_nums[1]))
    if general and not transpose:
        x_dilation = draw(st.lists(st.integers(1, 3), min_size=dim, max_size=dim))
        dilations = (dilations, x_dilation)
    if draw(st.booleans()):
        p_dtype, pref = draw(
            helpers.get_castable_dtype(draw(helpers.get_dtypes("float")), dtype[0])
        )
        assume(can_cast(p_dtype, pref))
    else:
        pref = None
    return (
        dtype,
        vals,
        filters,
        dilations,
        dimension_numbers,
        strides,
        padding,
        fc,
        pref,
    )


@handle_frontend_test(
    fn_tree="jax.lax.conv",
    x_f_d_other=x_and_filters(),
    test_with_out=st.just(False),
)
def test_jax_lax_conv(
    *,
    x_f_d_other,
    on_device,
    fn_tree,
    frontend,
    test_flags,
):
    dtype, x, filters, dilation, dim_num, stride, pad, fc, pref = x_f_d_other
    _assume_tf_dilation_gt_1(ivy.current_backend_str(), on_device, dilation)
    helpers.test_frontend_function(
        input_dtypes=dtype,
        frontend=frontend,
        test_flags=test_flags,
        fn_tree=fn_tree,
        on_device=on_device,
        lhs=x,
        rhs=filters,
        window_strides=stride,
        padding=pad,
        precision=None,
        preferred_element_type=pref,
    )


@handle_frontend_test(
    fn_tree="jax.lax.conv_transpose",
    x_f_d_other=x_and_filters(general=True, transpose=True),
    test_with_out=st.just(False),
)
def test_jax_lax_conv_transpose(
    *,
    x_f_d_other,
    on_device,
    fn_tree,
    frontend,
    test_flags,
):
    dtype, x, filters, dilation, dim_num, stride, pad, fc, pref = x_f_d_other
    _assume_tf_dilation_gt_1(ivy.current_backend_str(), on_device, dilation)
    helpers.test_frontend_function(
        input_dtypes=dtype,
        test_flags=test_flags,
        frontend=frontend,
        fn_tree=fn_tree,
        on_device=on_device,
        lhs=x,
        rhs=filters,
        strides=stride,
        padding=pad,
        rhs_dilation=dilation,
        dimension_numbers=dim_num,
        transpose_kernel=False,
        precision=None,
        preferred_element_type=pref,
    )


@handle_frontend_test(
    fn_tree="jax.lax.conv_general_dilated",
    x_f_d_other=x_and_filters(general=True),
    test_with_out=st.just(False),
)
def test_jax_lax_conv_general_dilated(
    *,
    x_f_d_other,
    on_device,
    fn_tree,
    frontend,
    test_flags,
):
    dtype, x, filters, dilations, dim_num, stride, pad, fc, pref = x_f_d_other
    _assume_tf_dilation_gt_1(ivy.current_backend_str(), on_device, dilations[0])
    assume(
        not (isinstance(pad, str) and not len(dilations[1]) == dilations[1].count(1))
    )
    helpers.test_frontend_function(
        input_dtypes=dtype,
        frontend=frontend,
        test_flags=test_flags,
        fn_tree=fn_tree,
        on_device=on_device,
        lhs=x,
        rhs=filters,
        window_strides=stride,
        padding=pad,
        lhs_dilation=dilations[1],
        rhs_dilation=dilations[0],
        dimension_numbers=dim_num,
        feature_group_count=fc,
        batch_group_count=1,
        precision=None,
        preferred_element_type=pref,
    )


@handle_frontend_test(
    fn_tree="jax.lax.sub",
    dtype_and_x=helpers.dtype_and_values(
        available_dtypes=helpers.get_dtypes("numeric"),
        num_arrays=2,
        shared_dtype=True,
    ),
    test_with_out=st.just(False),
)
def test_jax_lax_sub(
    *,
    dtype_and_x,
    on_device,
    fn_tree,
    frontend,
    test_flags,
):
    input_dtype, x = dtype_and_x
    helpers.test_frontend_function(
        input_dtypes=input_dtype,
        frontend=frontend,
        test_flags=test_flags,
        fn_tree=fn_tree,
        on_device=on_device,
        x=x[0],
        y=x[1],
    )


@handle_frontend_test(
    fn_tree="jax.lax.rem",
    dtype_and_x=helpers.dtype_and_values(
        available_dtypes=helpers.get_dtypes("numeric"),
        num_arrays=2,
        shared_dtype=True,
        allow_inf=False,
    ),
    test_with_out=st.just(False),
)
def test_jax_lax_rem(
    *,
    dtype_and_x,
    on_device,
    fn_tree,
    frontend,
    test_flags,
):
    input_dtype, x = dtype_and_x
    assume(not np.any(np.isclose(x[0], 0)))  # ToDO, should use safety factor?
    assume(not np.any(np.isclose(x[1], 0)))
    helpers.test_frontend_function(
        input_dtypes=input_dtype,
        frontend=frontend,
        test_flags=test_flags,
        fn_tree=fn_tree,
        on_device=on_device,
        x=x[0],
        y=x[1],
    )


@handle_frontend_test(
    fn_tree="jax.lax.square",
    dtype_and_x=helpers.dtype_and_values(
        available_dtypes=helpers.get_dtypes("numeric")
    ),
    test_with_out=st.just(False),
)
def test_jax_lax_square(
    *,
    dtype_and_x,
    on_device,
    fn_tree,
    frontend,
    test_flags,
):
    input_dtype, x = dtype_and_x
    helpers.test_frontend_function(
        input_dtypes=input_dtype,
        frontend=frontend,
        test_flags=test_flags,
        fn_tree=fn_tree,
        on_device=on_device,
        x=x[0],
    )


@handle_frontend_test(
    fn_tree="jax.lax.erf",
    dtype_and_x=helpers.dtype_and_values(available_dtypes=helpers.get_dtypes("float")),
    test_with_out=st.just(False),
)
def test_jax_lax_erf(
    *,
    dtype_and_x,
    on_device,
    fn_tree,
    frontend,
    test_flags,
):
    input_dtype, x = dtype_and_x
    helpers.test_frontend_function(
        input_dtypes=input_dtype,
        frontend=frontend,
        test_flags=test_flags,
        fn_tree=fn_tree,
        on_device=on_device,
        rtol=1e-2,
        atol=1e-2,
        x=x[0],
    )


@handle_frontend_test(
    fn_tree="jax.lax.shift_left",
    dtype_and_x=helpers.dtype_and_values(
        available_dtypes=helpers.get_dtypes("integer"),
        num_arrays=2,
        shared_dtype=True,
    ),
    test_with_out=st.just(False),
)
def test_jax_lax_shift_left(
    *,
    dtype_and_x,
    on_device,
    fn_tree,
    frontend,
    test_flags,
):
    input_dtype, x = dtype_and_x
    # negative shifts will throw an exception
    # shifts >= dtype witdth produce backend-defined behavior
    x[1] = np.asarray(
        np.clip(x[1], 0, np.iinfo(input_dtype[1]).bits - 1), dtype=input_dtype[1]
    )

    helpers.test_frontend_function(
        input_dtypes=input_dtype,
        frontend=frontend,
        test_flags=test_flags,
        fn_tree=fn_tree,
        on_device=on_device,
        x=x[0],
        y=x[1],
    )


@handle_frontend_test(
    fn_tree="jax.lax.shift_right_logical",
    dtype_and_x=helpers.dtype_and_values(
        available_dtypes=helpers.get_dtypes("integer"),
        num_arrays=2,
        min_value=0,
        shared_dtype=True,
    ),
    test_with_out=st.just(False),
)
def test_jax_lax_shift_right_logical(
    *,
    dtype_and_x,
    on_device,
    fn_tree,
    frontend,
    test_flags,
):
    input_dtype, x = dtype_and_x
    # negative shifts will throw an exception
    # shifts >= dtype witdth produce backend-defined behavior
    x[1] = np.asarray(
        np.clip(x[1], 0, np.iinfo(input_dtype[1]).bits - 1), dtype=input_dtype[1]
    )

    helpers.test_frontend_function(
        input_dtypes=input_dtype,
        frontend=frontend,
        test_flags=test_flags,
        fn_tree=fn_tree,
        on_device=on_device,
        x=x[0],
        y=x[1],
    )


@st.composite
def _slice_helper(draw):
    dtype, x, shape = draw(
        helpers.dtype_and_values(
            available_dtypes=helpers.get_dtypes("valid"),
            min_num_dims=1,
            ret_shape=True,
        ),
    )
    start_indices, limit_indices, strides = [], [], []
    for i in shape:
        start_indices += [draw(st.integers(min_value=0, max_value=i - 1))]
        limit_indices += [
            draw(
                st.integers(min_value=0, max_value=i - 1).filter(
                    lambda _x: _x > start_indices[-1]
                )
            )
        ]
        strides += [draw(st.integers(min_value=1, max_value=i))]
    return dtype, x, start_indices, limit_indices, strides


@handle_frontend_test(
    fn_tree="jax.lax.slice",
    dtype_x_params=_slice_helper(),
    test_with_out=st.just(False),
)
def test_jax_lax_slice(
    *,
    dtype_x_params,
    on_device,
    fn_tree,
    frontend,
    test_flags,
):
    dtype, x, start_indices, limit_indices, strides = dtype_x_params
    helpers.test_frontend_function(
        input_dtypes=dtype,
        frontend=frontend,
        test_flags=test_flags,
        fn_tree=fn_tree,
        on_device=on_device,
        operand=x[0],
        start_indices=start_indices,
        limit_indices=limit_indices,
        strides=strides,
    )


# expand_dims
@handle_frontend_test(
    fn_tree="jax.lax.expand_dims",
    dtype_x_axis=helpers.dtype_values_axis(
        available_dtypes=helpers.get_dtypes("valid"),
        min_num_dims=1,
        max_num_dims=5,
        min_dim_size=2,
        max_dim_size=10,
        force_int_axis=True,
        valid_axis=True,
    ),
    test_with_out=st.just(False),
)
def test_jax_lax_expand_dims(
    *,
    dtype_x_axis,
    on_device,
    fn_tree,
    frontend,
    test_flags,
):
    x_dtype, x, axis = dtype_x_axis
    helpers.test_frontend_function(
        input_dtypes=x_dtype,
        frontend=frontend,
        test_flags=test_flags,
        fn_tree=fn_tree,
        on_device=on_device,
        array=x[0],
        dimensions=(axis,),
    )


# asinh
@handle_frontend_test(
    fn_tree="jax.lax.asinh",
    dtype_and_x=helpers.dtype_and_values(available_dtypes=helpers.get_dtypes("float")),
    test_with_out=st.just(False),
)
def test_jax_lax_asinh(
    *,
    dtype_and_x,
    on_device,
    fn_tree,
    frontend,
    test_flags,
):
    input_dtype, x = dtype_and_x
    helpers.test_frontend_function(
        input_dtypes=input_dtype,
        frontend=frontend,
        test_flags=test_flags,
        fn_tree=fn_tree,
        on_device=on_device,
        x=x[0],
    )


# atanh
@handle_frontend_test(
    fn_tree="jax.lax.atanh",
    dtype_and_x=helpers.dtype_and_values(available_dtypes=helpers.get_dtypes("float")),
    test_with_out=st.just(False),
)
def test_jax_lax_atanh(
    *,
    dtype_and_x,
    on_device,
    fn_tree,
    frontend,
    test_flags,
):
    input_dtype, x = dtype_and_x
    helpers.test_frontend_function(
        input_dtypes=input_dtype,
        frontend=frontend,
        test_flags=test_flags,
        fn_tree=fn_tree,
        on_device=on_device,
        x=x[0],
    )


# select
@st.composite
def _dtype_pred_ontrue_on_false(draw):
    shape = draw(helpers.get_shape(min_num_dims=1, min_dim_size=1))
    pred = draw(helpers.array_values(dtype="bool", shape=shape))
    dtypes, on_true_on_false = draw(
        helpers.dtype_and_values(
            available_dtypes=helpers.get_dtypes("numeric"),
            num_arrays=2,
            shape=shape,
            large_abs_safety_factor=16,
            small_abs_safety_factor=16,
            safety_factor_scale="log",
            shared_dtype=True,
        )
    )
    return dtypes, pred, on_true_on_false


@handle_frontend_test(
    fn_tree="jax.lax.select",
    dtype_pred_ontrue_on_false=_dtype_pred_ontrue_on_false(),
    test_with_out=st.just(False),
)
def test_jax_lax_select(
    *,
    dtype_pred_ontrue_on_false,
    on_device,
    fn_tree,
    frontend,
    test_flags,
):
    input_dtype, pred, on_true_on_false = dtype_pred_ontrue_on_false
    helpers.test_frontend_function(
        input_dtypes=["bool"] + input_dtype,
        frontend=frontend,
        test_flags=test_flags,
        fn_tree=fn_tree,
        on_device=on_device,
        pred=pred,
        on_true=on_true_on_false[0],
        on_false=on_true_on_false[0],
    )


# top_k
@handle_frontend_test(
    fn_tree="jax.lax.top_k",
    dtype_and_x=helpers.dtype_and_values(
        available_dtypes=helpers.get_dtypes("float"),
        min_num_dims=1,
        large_abs_safety_factor=8,
        small_abs_safety_factor=8,
        safety_factor_scale="log",
        min_dim_size=4,
        max_dim_size=10,
    ),
    k=helpers.ints(min_value=1, max_value=4),
    test_with_out=st.just(False),
)
def test_jax_lax_top_k(
    *,
    dtype_and_x,
    k,
    on_device,
    fn_tree,
    frontend,
    test_flags,
):
    dtype, x = dtype_and_x
    helpers.test_frontend_function(
        input_dtypes=dtype,
        frontend=frontend,
        test_flags=test_flags,
        fn_tree=fn_tree,
        on_device=on_device,
        operand=x[0],
        k=k,
        # test_values=False,
    )


<<<<<<< HEAD
@st.composite
def _reduce_window_helper(draw):
    dtype = draw(helpers.get_dtypes("numeric", full=False))
    init_value = draw(helpers.array_values(dtype=dtype[0], shape=()))

    def py_func(accumulator, window):
        sum = 0
        for w in window:
            sum += w
        return accumulator + sum

    if draw(st.booleans()):
        computation = draw(st.sampled_from(
            ['max', 'min', 'add', 'mul', 'multiply', 'logical_and', 'logical_or']
        ))
    else:
        computation = py_func

    dtype, operand = draw(
        helpers.dtype_and_values(
            dtype=dtype,
            min_num_dims=1,
        )
    )
    ndim = operand[0].ndim
    _, others = draw(
        helpers.dtype_and_values(
            num_arrays=4,
            dtype=["int64"] * 4,
            shape=(ndim,),
            min_value=1,
            max_value=3,
            small_abs_safety_factor=1,
            large_abs_safety_factor=1,
        )
    )
    others = [other.tolist() for other in others]
    padding = draw(
        st.one_of(
            st.lists(
                st.tuples(
                    st.integers(min_value=0, max_value=3),
                    st.integers(min_value=0, max_value=3),
                ),
                min_size=ndim,
                max_size=ndim,
            ),
            st.sampled_from(["SAME", "VALID"]),
        )
    )
    return dtype * 2, operand, init_value, computation, others, padding


@handle_frontend_test(
    fn_tree="jax.lax.reduce_window",
    all_args=_reduce_window_helper(),
    test_with_out=st.just(False),
)
def test_jax_lax_reduce_window(
    *,
    all_args,
=======
# real
@handle_frontend_test(
    fn_tree="jax.lax.real",
    dtype_and_x=helpers.dtype_and_values(
        available_dtypes=helpers.get_dtypes("complex")
    ),
)
def test_jax_lax_real(
    *,
    dtype_and_x,
    on_device,
    fn_tree,
    frontend,
    test_flags,
):
    input_dtype, x = dtype_and_x
    helpers.test_frontend_function(
        input_dtypes=input_dtype,
        frontend=frontend,
        test_flags=test_flags,
        fn_tree=fn_tree,
        on_device=on_device,
        test_values=True,
        x=x[0],
    )


# squeeze
@st.composite
def _squeeze_helper(draw):
    shape = draw(st.shared(helpers.get_shape(), key="value_shape"))
    valid_axes = []
    for index, axis in enumerate(shape):
        if axis == 1:
            valid_axes.append(index)
    return valid_axes


@handle_frontend_test(
    fn_tree="jax.lax.squeeze",
    dtype_and_values=helpers.dtype_and_values(
        available_dtypes=helpers.get_dtypes("float"),
        shape=st.shared(
            helpers.get_shape(
                allow_none=False,
                min_num_dims=1,
                max_num_dims=10,
                min_dim_size=1,
                max_dim_size=5,
            ),
            key="value_shape",
        ),
    ),
    dim=_squeeze_helper(),
)
def test_jax_lax_squeeze(
    *,
    dtype_and_values,
    dim,
>>>>>>> f8f9723e
    on_device,
    fn_tree,
    frontend,
    test_flags,
):
<<<<<<< HEAD
    dtypes, operand, init_value, computation, others, padding = all_args
    helpers.test_frontend_function(
        input_dtypes=dtypes,
=======
    input_dtype, value = dtype_and_values
    helpers.test_frontend_function(
        input_dtypes=input_dtype,
>>>>>>> f8f9723e
        frontend=frontend,
        test_flags=test_flags,
        fn_tree=fn_tree,
        on_device=on_device,
<<<<<<< HEAD
        operand=operand[0],
        init_value=init_value,
        computation=computation,
        window_dimensions=others[0],
        window_strides=others[1],
        padding=padding,
        base_dilation=others[2],
        window_dilation=None,
=======
        array=value[0],
        dimensions=dim,
>>>>>>> f8f9723e
    )<|MERGE_RESOLUTION|>--- conflicted
+++ resolved
@@ -2,11 +2,8 @@
 import numpy as np
 from hypothesis import assume, strategies as st
 import random
-<<<<<<< HEAD
 import jax.numpy as jnp
-=======
 from jax.lax import ConvDimensionNumbers
->>>>>>> f8f9723e
 
 # local
 import ivy
@@ -2388,7 +2385,6 @@
     )
 
 
-<<<<<<< HEAD
 @st.composite
 def _reduce_window_helper(draw):
     dtype = draw(helpers.get_dtypes("numeric", full=False))
@@ -2450,7 +2446,29 @@
 def test_jax_lax_reduce_window(
     *,
     all_args,
-=======
+    on_device,
+    fn_tree,
+    frontend,
+    test_flags,
+):
+    dtypes, operand, init_value, computation, others, padding = all_args
+    helpers.test_frontend_function(
+        input_dtypes=dtypes,
+        frontend=frontend,
+        test_flags=test_flags,
+        fn_tree=fn_tree,
+        on_device=on_device,
+        operand=operand[0],
+        init_value=init_value,
+        computation=computation,
+        window_dimensions=others[0],
+        window_strides=others[1],
+        padding=padding,
+        base_dilation=others[2],
+        window_dilation=None,
+    )
+
+
 # real
 @handle_frontend_test(
     fn_tree="jax.lax.real",
@@ -2510,36 +2528,18 @@
     *,
     dtype_and_values,
     dim,
->>>>>>> f8f9723e
-    on_device,
-    fn_tree,
-    frontend,
-    test_flags,
-):
-<<<<<<< HEAD
-    dtypes, operand, init_value, computation, others, padding = all_args
-    helpers.test_frontend_function(
-        input_dtypes=dtypes,
-=======
+    on_device,
+    fn_tree,
+    frontend,
+    test_flags,
+):
     input_dtype, value = dtype_and_values
     helpers.test_frontend_function(
         input_dtypes=input_dtype,
->>>>>>> f8f9723e
-        frontend=frontend,
-        test_flags=test_flags,
-        fn_tree=fn_tree,
-        on_device=on_device,
-<<<<<<< HEAD
-        operand=operand[0],
-        init_value=init_value,
-        computation=computation,
-        window_dimensions=others[0],
-        window_strides=others[1],
-        padding=padding,
-        base_dilation=others[2],
-        window_dilation=None,
-=======
+        frontend=frontend,
+        test_flags=test_flags,
+        fn_tree=fn_tree,
+        on_device=on_device,
         array=value[0],
         dimensions=dim,
->>>>>>> f8f9723e
     )