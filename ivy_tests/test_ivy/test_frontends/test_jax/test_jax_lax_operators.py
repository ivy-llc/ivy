--- conflicted
+++ resolved
@@ -1129,18 +1129,6 @@
     )
 
 
-<<<<<<< HEAD
-# round
-@handle_cmd_line_args
-@given(
-    dtype_and_x=helpers.dtype_and_values(available_dtypes=ivy_jax.valid_float_dtypes),
-    num_positional_args=helpers.num_positional_args(
-        fn_name="ivy.functional.frontends.jax.lax.round"
-    ),
-)
-def test_jax_lax_round(
-    dtype_and_x,
-=======
 @st.composite
 def _reshape_helper(draw):
     # generate a shape s.t len(shape) > 0
@@ -1169,35 +1157,52 @@
 )
 def test_jax_lax_reshape(
     x_reshape_permut,
->>>>>>> e494c312
-    as_variable,
-    num_positional_args,
-    native_array,
-    fw,
-):
-<<<<<<< HEAD
-    input_dtype, x = dtype_and_x
-
-    helpers.test_frontend_function(
-        input_dtypes=input_dtype,
-=======
+    as_variable,
+    num_positional_args,
+    native_array,
+    fw,
+):
     x, dtype, shape, dimensions = x_reshape_permut
     helpers.test_frontend_function(
         input_dtypes=dtype,
->>>>>>> e494c312
-        as_variable_flags=as_variable,
-        with_out=False,
-        num_positional_args=num_positional_args,
-        native_array_flags=native_array,
-        fw=fw,
-        frontend="jax",
-<<<<<<< HEAD
-        fn_tree="lax.round",
-        x=np.asarray(x, dtype=input_dtype),
-=======
+        as_variable_flags=as_variable,
+        with_out=False,
+        num_positional_args=num_positional_args,
+        native_array_flags=native_array,
+        fw=fw,
+        frontend="jax",
         fn_tree="lax.reshape",
         operand=np.asarray(x, dtype=dtype),
         new_sizes=shape,
         dimensions=dimensions,
->>>>>>> e494c312
+    )
+
+
+# round
+@handle_cmd_line_args
+@given(
+    dtype_and_x=helpers.dtype_and_values(available_dtypes=ivy_jax.valid_float_dtypes),
+    num_positional_args=helpers.num_positional_args(
+        fn_name="ivy.functional.frontends.jax.lax.round"
+    ),
+)
+def test_jax_lax_round(
+    dtype_and_x,
+    as_variable,
+    num_positional_args,
+    native_array,
+    fw,
+):
+    input_dtype, x = dtype_and_x
+
+    helpers.test_frontend_function(
+        input_dtypes=input_dtype,
+        as_variable_flags=as_variable,
+        with_out=False,
+        num_positional_args=num_positional_args,
+        native_array_flags=native_array,
+        fw=fw,
+        frontend="jax",
+        fn_tree="lax.round",
+        x=np.asarray(x, dtype=input_dtype),
     )