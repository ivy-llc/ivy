# global
import ivy
import numpy as np
from hypothesis import given, strategies as st

# local
import ivy_tests.test_ivy.helpers as helpers
import ivy.functional.backends.numpy as ivy_np
import ivy.functional.backends.jax as ivy_jax


# add
@given(
    dtype_and_x=helpers.dtype_and_values(
        available_dtypes=tuple(
            set(ivy_np.valid_float_dtypes).intersection(set(ivy_jax.valid_float_dtypes))
        ),
        num_arrays=2,
        shared_dtype=True,
    ),
    as_variable=helpers.list_of_length(x=st.booleans(), length=2),
    num_positional_args=helpers.num_positional_args(
        fn_name="ivy.functional.frontends.jax.lax.add"
    ),
    native_array=helpers.list_of_length(x=st.booleans(), length=2),
)
def test_jax_lax_add(
    dtype_and_x,
    as_variable,
    num_positional_args,
    native_array,
    fw,
):
    input_dtype, x = dtype_and_x

    helpers.test_frontend_function(
        input_dtypes=input_dtype,
        as_variable_flags=as_variable,
        with_out=False,
        num_positional_args=num_positional_args,
        native_array_flags=native_array,
        fw=fw,
        frontend="jax",
        fn_name="lax.add",
        x=np.asarray(x[0], dtype=input_dtype[0]),
        y=np.asarray(x[1], dtype=input_dtype[1]),
    )


# tan
@given(
    dtype_and_x=helpers.dtype_and_values(available_dtypes=ivy_jax.valid_float_dtypes),
    as_variable=st.booleans(),
    num_positional_args=helpers.num_positional_args(
        fn_name="ivy.functional.frontends.jax.lax.tan"
    ),
    native_array=st.booleans(),
)
def test_jax_lax_tan(
    dtype_and_x,
    as_variable,
    num_positional_args,
    native_array,
    fw,
):
    input_dtype, x = dtype_and_x

    helpers.test_frontend_function(
        input_dtypes=input_dtype,
        as_variable_flags=as_variable,
        with_out=False,
        num_positional_args=num_positional_args,
        native_array_flags=native_array,
        fw=fw,
        frontend="jax",
        fn_name="lax.tan",
        x=np.asarray(x, dtype=input_dtype),
    )


# noinspection DuplicatedCode
@st.composite
def _arrays_idx_n_dtypes(draw):
    num_dims = draw(st.shared(st.integers(1, 4), key="num_dims"))
    num_arrays = draw(st.shared(st.integers(2, 4), key="num_arrays"))
    common_shape = draw(
        helpers.lists(
            arg=st.integers(2, 3), min_size=num_dims - 1, max_size=num_dims - 1
        )
    )
    unique_idx = draw(helpers.integers(min_value=0, max_value=num_dims - 1))
    unique_dims = draw(
        helpers.lists(arg=st.integers(2, 3), min_size=num_arrays, max_size=num_arrays)
    )
    xs = list()
    available_dtypes = tuple(
        set(ivy_np.valid_float_dtypes).intersection(ivy_jax.valid_float_dtypes)
    )
    input_dtypes = draw(
        helpers.array_dtypes(available_dtypes=available_dtypes, shared_dtype=True)
    )
    for ud, dt in zip(unique_dims, input_dtypes):
        x = draw(
            helpers.array_values(
                shape=common_shape[:unique_idx] + [ud] + common_shape[unique_idx:],
                dtype=dt,
            )
        )
        xs.append(x)
    return xs, input_dtypes, unique_idx


# concat
@given(
    xs_n_input_dtypes_n_unique_idx=_arrays_idx_n_dtypes(),
    as_variable=helpers.array_bools(),
    num_positional_args=helpers.num_positional_args(
        fn_name="ivy.functional.frontends.jax.lax.concatenate"
    ),
    native_array=helpers.array_bools(),
)
def test_jax_lax_concat(
    xs_n_input_dtypes_n_unique_idx,
    as_variable,
    num_positional_args,
    native_array,
    fw,
):
    xs, input_dtypes, unique_idx = xs_n_input_dtypes_n_unique_idx
    xs = [np.asarray(x, dtype=dt) for x, dt in zip(xs, input_dtypes)]
    helpers.test_frontend_function(
        input_dtypes=input_dtypes,
        as_variable_flags=as_variable,
        with_out=False,
        num_positional_args=num_positional_args,
        native_array_flags=native_array,
        fw=fw,
        frontend="jax",
        fn_name="lax.concatenate",
        operands=xs,
        dimension=unique_idx,
    )


# full
@st.composite
def _dtypes(draw):
    return draw(
        st.shared(
            helpers.list_of_length(
                x=st.sampled_from(ivy_jax.valid_numeric_dtypes), length=1
            ),
            key="dtype",
        )
    )


@st.composite
def _fill_value(draw):
    dtype = draw(_dtypes())[0]
    if ivy.is_uint_dtype(dtype):
        return draw(st.integers(0, 5))
    elif ivy.is_int_dtype(dtype):
        return draw(st.integers(-5, 5))
    return draw(st.floats(-5, 5))


@given(
    shape=helpers.get_shape(
        allow_none=False,
        min_num_dims=1,
        max_num_dims=5,
        min_dim_size=1,
        max_dim_size=10,
    ),
    fill_value=_fill_value(),
    dtypes=_dtypes(),
    num_positional_args=helpers.num_positional_args(
        fn_name="ivy.functional.frontends.jax.lax.full"
    ),
)
def test_jax_lax_full(
    shape,
    fill_value,
    dtypes,
    num_positional_args,
    fw,
):
    helpers.test_frontend_function(
        input_dtypes=dtypes,
        as_variable_flags=False,
        with_out=False,
        num_positional_args=num_positional_args,
        native_array_flags=False,
        fw=fw,
        frontend="jax",
        fn_name="lax.full",
        shape=shape,
        fill_value=fill_value,
        dtype=dtypes[0],
<<<<<<< HEAD
=======
    )


# abs
@given(
    dtype_and_x=helpers.dtype_and_values(available_dtypes=ivy_jax.valid_float_dtypes),
    as_variable=st.booleans(),
    num_positional_args=helpers.num_positional_args(
        fn_name="ivy.functional.frontends.jax.lax.abs"
    ),
    native_array=st.booleans(),
)
def test_jax_lax_abs(
    dtype_and_x,
    as_variable,
    num_positional_args,
    native_array,
    fw,
):
    input_dtype, x = dtype_and_x

    helpers.test_frontend_function(
        input_dtypes=input_dtype,
        as_variable_flags=as_variable,
        with_out=False,
        num_positional_args=num_positional_args,
        native_array_flags=native_array,
        fw=fw,
        frontend="jax",
        fn_tree="lax.abs",
        x=np.asarray(x, dtype=input_dtype),
    )


# sqrt
@given(
    dtype_and_x=helpers.dtype_and_values(available_dtypes=ivy_jax.valid_float_dtypes),
    as_variable=st.booleans(),
    num_positional_args=helpers.num_positional_args(
        fn_name="ivy.functional.frontends.jax.lax.sqrt"
    ),
    native_array=st.booleans(),
)
def test_jax_lax_sqrt(
    dtype_and_x,
    as_variable,
    num_positional_args,
    native_array,
    fw,
):
    input_dtype, x = dtype_and_x

    helpers.test_frontend_function(
        input_dtypes=input_dtype,
        as_variable_flags=as_variable,
        with_out=False,
        num_positional_args=num_positional_args,
        native_array_flags=native_array,
        fw=fw,
        frontend="jax",
        fn_tree="lax.sqrt",
        x=np.asarray(x, dtype=input_dtype),
    )

        
# acos
@given(
    dtype_and_x=helpers.dtype_and_values(available_dtypes=ivy_jax.valid_float_dtypes),
    as_variable=st.booleans(),
    num_positional_args=helpers.num_positional_args(
        fn_name="ivy.functional.frontends.jax.lax.acos"
    ),
    native_array=st.booleans(),
)
def test_jax_lax_acos(
    dtype_and_x,
    as_variable,
    num_positional_args,
    native_array,
    fw,
):
    input_dtype, x = dtype_and_x

    helpers.test_frontend_function(
        input_dtypes=input_dtype,
        as_variable_flags=as_variable,
        with_out=False,
        num_positional_args=num_positional_args,
        native_array_flags=native_array,
        fw=fw,
        frontend="jax",
        fn_tree="lax.acos",
        x=np.asarray(x, dtype=input_dtype),
>>>>>>> a2abb3d1
    )<|MERGE_RESOLUTION|>--- conflicted
+++ resolved
@@ -198,8 +198,6 @@
         shape=shape,
         fill_value=fill_value,
         dtype=dtypes[0],
-<<<<<<< HEAD
-=======
     )
 
 
@@ -293,5 +291,4 @@
         frontend="jax",
         fn_tree="lax.acos",
         x=np.asarray(x, dtype=input_dtype),
->>>>>>> a2abb3d1
     )