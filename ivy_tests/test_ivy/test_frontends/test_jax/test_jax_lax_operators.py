# global
import numpy as np
from hypothesis import assume, strategies as st
import random
import jax.numpy as jnp

# local
import ivy
import ivy_tests.test_ivy.helpers as helpers
from ivy_tests.test_ivy.helpers import handle_frontend_test
from ivy_tests.test_ivy.test_functional.test_nn.test_layers import (
    _assume_tf_dilation_gt_1,
)
from ivy.functional.frontends.jax.numpy import can_cast


# add
@handle_frontend_test(
    fn_tree="jax.lax.add",
    dtype_and_x=helpers.dtype_and_values(
        available_dtypes=helpers.get_dtypes("numeric"),
        num_arrays=2,
        shared_dtype=True,
    ),
    test_with_out=st.just(False),
)
def test_jax_lax_add(
    *,
    dtype_and_x,
    on_device,
    fn_tree,
    frontend,
    test_flags,
):
    input_dtype, x = dtype_and_x
    helpers.test_frontend_function(
        input_dtypes=input_dtype,
        frontend=frontend,
        test_flags=test_flags,
        fn_tree=fn_tree,
        on_device=on_device,
        x=x[0],
        y=x[1],
    )


# tan
@handle_frontend_test(
    fn_tree="jax.lax.tan",
    dtype_and_x=helpers.dtype_and_values(available_dtypes=helpers.get_dtypes("float")),
    test_with_out=st.just(False),
)
def test_jax_lax_tan(
    *,
    dtype_and_x,
    on_device,
    fn_tree,
    frontend,
    test_flags,
):
    input_dtype, x = dtype_and_x
    helpers.test_frontend_function(
        input_dtypes=input_dtype,
        frontend=frontend,
        test_flags=test_flags,
        fn_tree=fn_tree,
        on_device=on_device,
        x=x[0],
    )


# max
@handle_frontend_test(
    fn_tree="jax.lax.max",
    dtype_and_x=helpers.dtype_and_values(
        available_dtypes=helpers.get_dtypes("numeric"),
        num_arrays=2,
        shared_dtype=True,
    ),
    test_with_out=st.just(False),
)
def test_jax_lax_max(
    *,
    dtype_and_x,
    on_device,
    fn_tree,
    frontend,
    test_flags,
):
    input_dtype, x = dtype_and_x

    helpers.test_frontend_function(
        input_dtypes=input_dtype,
        frontend=frontend,
        test_flags=test_flags,
        fn_tree=fn_tree,
        on_device=on_device,
        x=x[0],
        y=x[1],
    )


# noinspection DuplicatedCode
@st.composite
def _arrays_idx_n_dtypes(draw):
    num_dims = draw(st.shared(helpers.ints(min_value=1, max_value=4), key="num_dims"))
    num_arrays = draw(
        st.shared(helpers.ints(min_value=2, max_value=4), key="num_arrays")
    )
    common_shape = draw(
        helpers.list_of_size(
            x=helpers.ints(min_value=2, max_value=4),
            size=num_dims - 1,
        )
    )
    unique_idx = draw(helpers.ints(min_value=0, max_value=num_dims - 1))
    unique_dims = draw(
        helpers.list_of_size(
            x=helpers.ints(min_value=2, max_value=3),
            size=num_arrays,
        )
    )
    xs = list()
    input_dtypes = draw(
        helpers.array_dtypes(
            available_dtypes=draw(helpers.get_dtypes("numeric")),
            shared_dtype=True,
        )
    )
    for ud, dt in zip(unique_dims, input_dtypes):
        x = draw(
            helpers.array_values(
                shape=common_shape[:unique_idx] + [ud] + common_shape[unique_idx:],
                dtype=dt,
            )
        )
        xs.append(x)
    return xs, input_dtypes, unique_idx


# concat
@handle_frontend_test(
    fn_tree="jax.lax.concatenate",
    xs_n_input_dtypes_n_unique_idx=_arrays_idx_n_dtypes(),
    test_with_out=st.just(False),
)
def test_jax_lax_concat(
    *,
    xs_n_input_dtypes_n_unique_idx,
    on_device,
    fn_tree,
    frontend,
    test_flags,
):
    xs, input_dtypes, unique_idx = xs_n_input_dtypes_n_unique_idx
    helpers.test_frontend_function(
        input_dtypes=input_dtypes,
        frontend=frontend,
        test_flags=test_flags,
        fn_tree=fn_tree,
        on_device=on_device,
        operands=xs,
        dimension=unique_idx,
    )


@st.composite
def _fill_value(draw):
    dtype = draw(helpers.get_dtypes("numeric", full=False, key="dtype"))[0]
    if ivy.is_uint_dtype(dtype):
        return draw(helpers.ints(min_value=0, max_value=5))
    elif ivy.is_int_dtype(dtype):
        return draw(helpers.ints(min_value=-5, max_value=5))
    return draw(helpers.floats(min_value=-5, max_value=5))


@handle_frontend_test(
    fn_tree="jax.lax.full",
    shape=helpers.get_shape(
        allow_none=False,
        min_num_dims=1,
        max_num_dims=5,
        min_dim_size=1,
        max_dim_size=10,
    ),
    fill_value=_fill_value(),
    dtypes=helpers.get_dtypes("numeric", full=False, key="dtype"),
)
def test_jax_lax_full(
    *,
    shape,
    fill_value,
    dtypes,
    on_device,
    fn_tree,
    frontend,
    test_flags,
):
    helpers.test_frontend_function(
        input_dtypes=dtypes,
        frontend=frontend,
        test_flags=test_flags,
        fn_tree=fn_tree,
        on_device=on_device,
        shape=shape,
        fill_value=fill_value,
        dtype=dtypes[0],
    )


# abs
@handle_frontend_test(
    fn_tree="jax.lax.abs",
    dtype_and_x=helpers.dtype_and_values(
        available_dtypes=helpers.get_dtypes("signed_integer"),
    ),
    test_with_out=st.just(False),
)
def test_jax_lax_abs(
    *,
    dtype_and_x,
    on_device,
    fn_tree,
    frontend,
    test_flags,
):
    input_dtype, x = dtype_and_x
    helpers.test_frontend_function(
        input_dtypes=input_dtype,
        frontend=frontend,
        test_flags=test_flags,
        fn_tree=fn_tree,
        on_device=on_device,
        x=x[0],
    )


# sqrt
@handle_frontend_test(
    fn_tree="jax.lax.sqrt",
    dtype_and_x=helpers.dtype_and_values(available_dtypes=helpers.get_dtypes("float")),
    test_with_out=st.just(False),
)
def test_jax_lax_sqrt(
    *,
    dtype_and_x,
    on_device,
    fn_tree,
    frontend,
    test_flags,
):
    input_dtype, x = dtype_and_x
    helpers.test_frontend_function(
        input_dtypes=input_dtype,
        frontend=frontend,
        test_flags=test_flags,
        fn_tree=fn_tree,
        on_device=on_device,
        x=x[0],
    )


# acos
@handle_frontend_test(
    fn_tree="jax.lax.acos",
    dtype_and_x=helpers.dtype_and_values(available_dtypes=helpers.get_dtypes("float")),
    test_with_out=st.just(False),
)
def test_jax_lax_acos(
    *,
    dtype_and_x,
    on_device,
    fn_tree,
    frontend,
    test_flags,
):
    input_dtype, x = dtype_and_x
    helpers.test_frontend_function(
        input_dtypes=input_dtype,
        frontend=frontend,
        test_flags=test_flags,
        fn_tree=fn_tree,
        on_device=on_device,
        x=x[0],
    )


# sin
@handle_frontend_test(
    fn_tree="jax.lax.sin",
    dtype_and_x=helpers.dtype_and_values(available_dtypes=helpers.get_dtypes("float")),
    test_with_out=st.just(False),
)
def test_jax_lax_sin(
    *,
    dtype_and_x,
    on_device,
    fn_tree,
    frontend,
    test_flags,
):
    input_dtype, x = dtype_and_x
    helpers.test_frontend_function(
        input_dtypes=input_dtype,
        frontend=frontend,
        test_flags=test_flags,
        fn_tree=fn_tree,
        on_device=on_device,
        x=x[0],
    )


# sign
@handle_frontend_test(
    fn_tree="jax.lax.sign",
    dtype_and_x=helpers.dtype_and_values(
        available_dtypes=helpers.get_dtypes("numeric")
    ),
    test_with_out=st.just(False),
)
def test_jax_lax_sign(
    *,
    dtype_and_x,
    on_device,
    fn_tree,
    frontend,
    test_flags,
):
    input_dtype, x = dtype_and_x
    helpers.test_frontend_function(
        input_dtypes=input_dtype,
        frontend=frontend,
        test_flags=test_flags,
        fn_tree=fn_tree,
        on_device=on_device,
        x=x[0],
    )


# asin
@handle_frontend_test(
    fn_tree="jax.lax.asin",
    dtype_and_x=helpers.dtype_and_values(available_dtypes=helpers.get_dtypes("float")),
    test_with_out=st.just(False),
)
def test_jax_lax_asin(
    *,
    dtype_and_x,
    on_device,
    fn_tree,
    frontend,
    test_flags,
):
    input_dtype, x = dtype_and_x
    helpers.test_frontend_function(
        input_dtypes=input_dtype,
        frontend=frontend,
        test_flags=test_flags,
        fn_tree=fn_tree,
        on_device=on_device,
        x=x[0],
    )


# sinh
@handle_frontend_test(
    fn_tree="jax.lax.sinh",
    dtype_and_x=helpers.dtype_and_values(available_dtypes=helpers.get_dtypes("float")),
    test_with_out=st.just(False),
)
def test_jax_lax_sinh(
    *,
    dtype_and_x,
    on_device,
    fn_tree,
    frontend,
    test_flags,
):
    input_dtype, x = dtype_and_x

    helpers.test_frontend_function(
        input_dtypes=input_dtype,
        frontend=frontend,
        test_flags=test_flags,
        fn_tree=fn_tree,
        on_device=on_device,
        x=x[0],
    )


# atan2
@handle_frontend_test(
    fn_tree="jax.lax.atan2",
    dtype_and_x=helpers.dtype_and_values(
        available_dtypes=helpers.get_dtypes("float"),
        num_arrays=2,
        shared_dtype=True,
    ),
)
def test_jax_lax_atan2(
    *,
    dtype_and_x,
    on_device,
    fn_tree,
    frontend,
    test_flags,
):
    input_dtype, x = dtype_and_x
    helpers.test_frontend_function(
        input_dtypes=input_dtype,
        frontend=frontend,
        test_flags=test_flags,
        fn_tree=fn_tree,
        on_device=on_device,
        x=x[0],
        y=x[1],
    )


@handle_frontend_test(
    fn_tree="jax.lax.min",
    dtypes_and_xs=helpers.dtype_and_values(
        available_dtypes=helpers.get_dtypes("numeric"),
        num_arrays=2,
        shared_dtype=True,
    ),
    test_with_out=st.just(False),
)
def test_jax_lax_min(
    *,
    dtypes_and_xs,
    on_device,
    fn_tree,
    frontend,
    test_flags,
):
    input_dtypes, xs = dtypes_and_xs
    helpers.test_frontend_function(
        input_dtypes=input_dtypes,
        frontend=frontend,
        test_flags=test_flags,
        fn_tree=fn_tree,
        on_device=on_device,
        x=xs[0],
        y=xs[1],
    )


@handle_frontend_test(
    fn_tree="jax.lax.eq",
    dtypes_and_xs=helpers.dtype_and_values(
        available_dtypes=helpers.get_dtypes("numeric"),
        num_arrays=2,
        shared_dtype=True,
    ),
    test_with_out=st.just(False),
)
def test_jax_lax_eq(
    *,
    dtypes_and_xs,
    on_device,
    fn_tree,
    frontend,
    test_flags,
):
    input_dtypes, xs = dtypes_and_xs
    helpers.test_frontend_function(
        input_dtypes=input_dtypes,
        frontend=frontend,
        test_flags=test_flags,
        fn_tree=fn_tree,
        on_device=on_device,
        x=xs[0],
        y=xs[1],
    )


@handle_frontend_test(
    fn_tree="jax.lax.mul",
    dtypes_and_xs=helpers.dtype_and_values(
        available_dtypes=helpers.get_dtypes("numeric"),
        num_arrays=2,
        shared_dtype=True,
    ),
    test_with_out=st.just(False),
)
def test_jax_lax_mul(
    *,
    dtypes_and_xs,
    on_device,
    fn_tree,
    frontend,
    test_flags,
):
    input_dtypes, xs = dtypes_and_xs
    helpers.test_frontend_function(
        input_dtypes=input_dtypes,
        frontend=frontend,
        test_flags=test_flags,
        fn_tree=fn_tree,
        on_device=on_device,
        x=xs[0],
        y=xs[1],
    )


# atan
@handle_frontend_test(
    fn_tree="jax.lax.atan",
    dtype_and_x=helpers.dtype_and_values(available_dtypes=helpers.get_dtypes("float")),
    test_with_out=st.just(False),
)
def test_jax_lax_atan(
    *,
    dtype_and_x,
    on_device,
    fn_tree,
    frontend,
    test_flags,
):
    input_dtype, x = dtype_and_x
    helpers.test_frontend_function(
        input_dtypes=input_dtype,
        frontend=frontend,
        test_flags=test_flags,
        fn_tree=fn_tree,
        on_device=on_device,
        x=x[0],
    )


@handle_frontend_test(
    fn_tree="jax.lax.ceil",
    dtype_and_x=helpers.dtype_and_values(
        available_dtypes=helpers.get_dtypes("float"),
    ),
    test_with_out=st.just(False),
)
def test_jax_lax_ceil(
    *,
    dtype_and_x,
    on_device,
    fn_tree,
    frontend,
    test_flags,
):
    input_dtype, x = dtype_and_x
    helpers.test_frontend_function(
        input_dtypes=input_dtype,
        frontend=frontend,
        test_flags=test_flags,
        fn_tree=fn_tree,
        on_device=on_device,
        x=x[0],
    )


# bitwise_and
@handle_frontend_test(
    fn_tree="jax.lax.bitwise_and",
    dtype_and_x=helpers.dtype_and_values(
        available_dtypes=helpers.get_dtypes("integer"),
        num_arrays=2,
        shared_dtype=True,
    ),
    test_with_out=st.just(False),
)
def test_jax_lax_bitwise_and(
    *,
    dtype_and_x,
    on_device,
    fn_tree,
    frontend,
    test_flags,
):
    input_dtype, x = dtype_and_x
    helpers.test_frontend_function(
        input_dtypes=input_dtype,
        frontend=frontend,
        test_flags=test_flags,
        fn_tree=fn_tree,
        on_device=on_device,
        x=x[0],
        y=x[1],
    )


# bitwise_or
@handle_frontend_test(
    fn_tree="jax.lax.bitwise_or",
    dtype_and_x=helpers.dtype_and_values(
        available_dtypes=helpers.get_dtypes("integer"),
        num_arrays=2,
        shared_dtype=True,
    ),
    test_with_out=st.just(False),
)
def test_jax_lax_bitwise_or(
    *,
    dtype_and_x,
    on_device,
    fn_tree,
    frontend,
    test_flags,
):
    input_dtype, x = dtype_and_x
    helpers.test_frontend_function(
        input_dtypes=input_dtype,
        frontend=frontend,
        test_flags=test_flags,
        fn_tree=fn_tree,
        on_device=on_device,
        x=x[0],
        y=x[1],
    )


# bitwise_not
@handle_frontend_test(
    fn_tree="jax.lax.bitwise_not",
    dtype_and_x=helpers.dtype_and_values(
        available_dtypes=helpers.get_dtypes("integer"),
        num_arrays=1,
    ),
    test_with_out=st.just(False),
)
def test_jax_lax_bitwise_not(
    *,
    dtype_and_x,
    on_device,
    fn_tree,
    frontend,
    test_flags,
):
    input_dtype, x = dtype_and_x

    helpers.test_frontend_function(
        input_dtypes=input_dtype,
        frontend=frontend,
        test_flags=test_flags,
        fn_tree=fn_tree,
        on_device=on_device,
        x=x[0],
    )


@handle_frontend_test(
    fn_tree="jax.lax.neg",
    dtype_and_x=helpers.dtype_and_values(
        available_dtypes=helpers.get_dtypes("signed_integer"),
    ),
    test_with_out=st.just(False),
)
def test_jax_lax_neg(
    *,
    dtype_and_x,
    on_device,
    fn_tree,
    frontend,
    test_flags,
):
    input_dtype, x = dtype_and_x
    helpers.test_frontend_function(
        input_dtypes=input_dtype,
        frontend=frontend,
        test_flags=test_flags,
        fn_tree=fn_tree,
        on_device=on_device,
        x=x[0],
    )


@handle_frontend_test(
    fn_tree="jax.lax.argmax",
    dtype_x_axis=helpers.dtype_values_axis(
        available_dtypes=helpers.get_dtypes("numeric"),
        min_num_dims=1,
        min_dim_size=1,
        valid_axis=True,
        force_int_axis=True,
        allow_neg_axes=False,
    ),
    index_dtype=helpers.get_dtypes("integer", full=False),
    test_with_out=st.just(False),
)
def test_jax_lax_argmax(
    *,
    dtype_x_axis,
    index_dtype,
    on_device,
    fn_tree,
    frontend,
    test_flags,
):
    input_dtype, x, axis = dtype_x_axis
    helpers.test_frontend_function(
        input_dtypes=input_dtype,
        frontend=frontend,
        test_flags=test_flags,
        fn_tree=fn_tree,
        operand=x[0],
        axis=axis,
        index_dtype=index_dtype[0],
    )


@handle_frontend_test(
    fn_tree="jax.lax.argmin",
    dtype_x_axis=helpers.dtype_values_axis(
        available_dtypes=helpers.get_dtypes("numeric"),
        min_num_dims=1,
        min_dim_size=1,
        valid_axis=True,
        force_int_axis=True,
        allow_neg_axes=False,
    ),
    index_dtype=helpers.get_dtypes("integer", full=False),
    test_with_out=st.just(False),
)
def test_jax_lax_argmin(
    *,
    dtype_x_axis,
    index_dtype,
    on_device,
    fn_tree,
    frontend,
    test_flags,
):
    input_dtype, x, axis = dtype_x_axis
    helpers.test_frontend_function(
        input_dtypes=input_dtype,
        frontend=frontend,
        test_flags=test_flags,
        fn_tree=fn_tree,
        on_device=on_device,
        operand=x[0],
        axis=axis,
        index_dtype=index_dtype[0],
    )


# bitwise_xor
@handle_frontend_test(
    fn_tree="jax.lax.bitwise_xor",
    dtype_and_x=helpers.dtype_and_values(
        available_dtypes=helpers.get_dtypes("integer"),
        num_arrays=2,
        shared_dtype=True,
    ),
    test_with_out=st.just(False),
)
def test_jax_lax_bitwise_xor(
    *,
    dtype_and_x,
    on_device,
    fn_tree,
    frontend,
    test_flags,
):
    input_dtype, x = dtype_and_x
    helpers.test_frontend_function(
        input_dtypes=input_dtype,
        frontend=frontend,
        test_flags=test_flags,
        fn_tree=fn_tree,
        on_device=on_device,
        x=x[0],
        y=x[1],
    )


@handle_frontend_test(
    fn_tree="jax.lax.full_like",
    dtype_and_x=helpers.dtype_and_values(
        available_dtypes=helpers.get_dtypes("numeric", full=False, key="dtype")
    ),
    fill_val=_fill_value(),
    shape=st.one_of(helpers.get_shape() | st.none()),
    dtype=st.shared(helpers.get_dtypes("numeric", full=False), key="dtype"),
    test_with_out=st.just(False),
)
def test_jax_lax_full_like(
    *,
    dtype_and_x,
    fill_val,
    shape,
    dtype,
    on_device,
    fn_tree,
    frontend,
    test_flags,
):
    input_dtype, x = dtype_and_x
    fill_val = fill_val
    helpers.test_frontend_function(
        input_dtypes=input_dtype,
        frontend=frontend,
        test_flags=test_flags,
        fn_tree=fn_tree,
        on_device=on_device,
        x=x[0],
        fill_value=fill_val,
        dtype=dtype,
        shape=shape,
    )


@handle_frontend_test(
    fn_tree="jax.lax.exp",
    dtype_and_x=helpers.dtype_and_values(
        available_dtypes=helpers.get_dtypes("float"),
    ),
    test_with_out=st.just(False),
)
def test_jax_lax_exp(
    *,
    dtype_and_x,
    on_device,
    fn_tree,
    frontend,
    test_flags,
):
    input_dtype, x = dtype_and_x
    helpers.test_frontend_function(
        input_dtypes=input_dtype,
        frontend=frontend,
        test_flags=test_flags,
        fn_tree=fn_tree,
        on_device=on_device,
        x=x[0],
    )


@handle_frontend_test(
    fn_tree="jax.lax.convert_element_type",
    dtype_and_x=helpers.dtype_and_values(
        available_dtypes=helpers.get_dtypes("valid"),
    ),
    new_dtype=helpers.get_dtypes("valid", full=False),
    test_with_out=st.just(False),
)
def test_jax_lax_convert_element_type(
    *,
    dtype_and_x,
    new_dtype,
    on_device,
    fn_tree,
    frontend,
    test_flags,
):
    input_dtype, x = dtype_and_x
    assume(can_cast(input_dtype[0], new_dtype[0]))
    helpers.test_frontend_function(
        input_dtypes=input_dtype + new_dtype,
        frontend=frontend,
        test_flags=test_flags,
        fn_tree=fn_tree,
        on_device=on_device,
        operand=x[0],
        new_dtype=new_dtype[0],
    )


@handle_frontend_test(
    fn_tree="jax.lax.cumprod",
    dtype_x_axis=helpers.dtype_values_axis(
        available_dtypes=helpers.get_dtypes("numeric"),
        min_num_dims=1,
        max_num_dims=5,
        min_value=-5,
        max_value=5,
        valid_axis=True,
        allow_neg_axes=False,
        max_axes_size=1,
        force_int_axis=True,
    ),
    reverse=st.booleans(),
    test_with_out=st.just(False),
)
def test_jax_lax_cumprod(
    *,
    dtype_x_axis,
    reverse,
    on_device,
    fn_tree,
    frontend,
    test_flags,
):
    input_dtype, x, axis = dtype_x_axis
    helpers.test_frontend_function(
        input_dtypes=input_dtype,
        frontend=frontend,
        test_flags=test_flags,
        fn_tree=fn_tree,
        on_device=on_device,
        rtol=1e-2,
        atol=1e-2,
        operand=x[0],
        axis=axis,
        reverse=reverse,
    )


@handle_frontend_test(
    fn_tree="jax.lax.cumsum",
    dtype_x_axis=helpers.dtype_values_axis(
        available_dtypes=helpers.get_dtypes("numeric"),
        min_num_dims=1,
        max_num_dims=5,
        valid_axis=True,
        allow_neg_axes=False,
        max_axes_size=1,
        force_int_axis=True,
    ),
    reverse=st.booleans(),
    test_with_out=st.just(False),
)
def test_jax_lax_cumsum(
    *,
    dtype_x_axis,
    reverse,
    on_device,
    fn_tree,
    frontend,
    test_flags,
):
    input_dtype, x, axis = dtype_x_axis
    helpers.test_frontend_function(
        input_dtypes=input_dtype,
        frontend=frontend,
        test_flags=test_flags,
        fn_tree=fn_tree,
        on_device=on_device,
        operand=x[0],
        axis=axis,
        reverse=reverse,
    )


@handle_frontend_test(
    fn_tree="jax.lax.ge",
    dtypes_and_xs=helpers.dtype_and_values(
        available_dtypes=helpers.get_dtypes("numeric"),
        num_arrays=2,
        shared_dtype=True,
    ),
    test_with_out=st.just(False),
)
def test_jax_lax_ge(
    *,
    dtypes_and_xs,
    on_device,
    fn_tree,
    frontend,
    test_flags,
):
    input_dtypes, xs = dtypes_and_xs
    helpers.test_frontend_function(
        input_dtypes=input_dtypes,
        frontend=frontend,
        test_flags=test_flags,
        fn_tree=fn_tree,
        on_device=on_device,
        x=xs[0],
        y=xs[1],
    )


@st.composite
def _reshape_helper(draw):
    # generate a shape s.t len(shape) > 0
    shape = draw(
        helpers.get_shape(
            allow_none=False,
            min_num_dims=1,
            max_num_dims=3,
            min_dim_size=1,
            max_dim_size=3,
        )
    )

    reshape_shape = draw(helpers.reshape_shapes(shape=shape))

    dtypes, x = draw(
        helpers.dtype_and_values(
            available_dtypes=helpers.get_dtypes("numeric"),
            shape=shape,
        )
    )
    is_dim = draw(st.booleans())
    if is_dim:
        dims = [x for x in range(len(shape))]
        permut = draw(st.permutations(dims))
        return x, dtypes, reshape_shape, permut
    else:
        return x, dtypes, reshape_shape, None


@handle_frontend_test(
    fn_tree="jax.lax.reshape",
    x_reshape_permut=_reshape_helper(),
    test_with_out=st.just(False),
)
def test_jax_lax_reshape(
    *,
    x_reshape_permut,
    on_device,
    fn_tree,
    frontend,
    test_flags,
):
    x, dtype, shape, dimensions = x_reshape_permut
    helpers.test_frontend_function(
        input_dtypes=dtype,
        frontend=frontend,
        test_flags=test_flags,
        fn_tree=fn_tree,
        on_device=on_device,
        operand=x[0],
        new_sizes=shape,
        dimensions=dimensions,
    )


@handle_frontend_test(
    fn_tree="jax.lax.broadcast",
    dtype_and_x=helpers.dtype_and_values(
        available_dtypes=helpers.get_dtypes("numeric"),
    ),
    sizes=helpers.get_shape(min_num_dims=1),
    test_with_out=st.just(False),
)
def test_jax_lax_broadcast(
    *,
    dtype_and_x,
    sizes,
    on_device,
    fn_tree,
    frontend,
    test_flags,
):
    input_dtype, x = dtype_and_x
    helpers.test_frontend_function(
        input_dtypes=input_dtype,
        frontend=frontend,
        test_flags=test_flags,
        fn_tree=fn_tree,
        on_device=on_device,
        operand=x[0],
        sizes=sizes,
    )


@handle_frontend_test(
    fn_tree="jax.lax.reciprocal",
    dtype_and_x=helpers.dtype_and_values(
        available_dtypes=helpers.get_dtypes("float"),
    ),
    test_with_out=st.just(False),
)
def test_jax_lax_reciprocal(
    *,
    dtype_and_x,
    on_device,
    fn_tree,
    frontend,
    test_flags,
):
    input_dtype, x = dtype_and_x
    helpers.test_frontend_function(
        input_dtypes=input_dtype,
        frontend=frontend,
        test_flags=test_flags,
        fn_tree=fn_tree,
        on_device=on_device,
        x=x[0],
    )


@handle_frontend_test(
    fn_tree="jax.lax.sort",
    dtype_x_bounded_axis=helpers.dtype_values_axis(
        available_dtypes=helpers.get_dtypes("numeric"),
        min_num_dims=1,
        valid_axis=True,
        force_int_axis=True,
    ),
    is_stable=st.booleans(),
    test_with_out=st.just(False),
)
def test_jax_lax_sort(
    *,
    dtype_x_bounded_axis,
    is_stable,
    on_device,
    fn_tree,
    frontend,
    test_flags,
):
    input_dtype, x, axis = dtype_x_bounded_axis
    helpers.test_frontend_function(
        input_dtypes=input_dtype,
        frontend=frontend,
        test_flags=test_flags,
        fn_tree=fn_tree,
        on_device=on_device,
        operand=x[0],
        dimension=axis,
        is_stable=is_stable,
    )


@handle_frontend_test(
    fn_tree="jax.lax.le",
    dtypes_and_xs=helpers.dtype_and_values(
        available_dtypes=helpers.get_dtypes("numeric"),
        num_arrays=2,
        shared_dtype=True,
    ),
    test_with_out=st.just(False),
)
def test_jax_lax_le(
    *,
    dtypes_and_xs,
    on_device,
    fn_tree,
    frontend,
    test_flags,
):
    input_dtypes, xs = dtypes_and_xs
    helpers.test_frontend_function(
        input_dtypes=input_dtypes,
        frontend=frontend,
        test_flags=test_flags,
        fn_tree=fn_tree,
        on_device=on_device,
        x=xs[0],
        y=xs[1],
    )


@handle_frontend_test(
    fn_tree="jax.lax.ne",
    dtypes_and_xs=helpers.dtype_and_values(
        available_dtypes=helpers.get_dtypes("numeric"),
        num_arrays=2,
        shared_dtype=True,
    ),
    test_with_out=st.just(False),
)
def test_jax_lax_ne(
    *,
    dtypes_and_xs,
    on_device,
    fn_tree,
    frontend,
    test_flags,
):
    input_dtypes, xs = dtypes_and_xs
    helpers.test_frontend_function(
        input_dtypes=input_dtypes,
        frontend=frontend,
        test_flags=test_flags,
        fn_tree=fn_tree,
        on_device=on_device,
        x=xs[0],
        y=xs[1],
    )


# cosh
@handle_frontend_test(
    fn_tree="jax.lax.cosh",
    dtype_and_x=helpers.dtype_and_values(available_dtypes=helpers.get_dtypes("float")),
    test_with_out=st.just(False),
)
def test_jax_lax_cosh(
    *,
    dtype_and_x,
    on_device,
    fn_tree,
    frontend,
    test_flags,
):
    input_dtype, x = dtype_and_x
    helpers.test_frontend_function(
        input_dtypes=input_dtype,
        frontend=frontend,
        test_flags=test_flags,
        fn_tree=fn_tree,
        on_device=on_device,
        x=x[0],
    )


@handle_frontend_test(
    fn_tree="jax.lax.add",
    dtypes_and_xs=helpers.dtype_and_values(
        available_dtypes=helpers.get_dtypes("numeric"),
        num_arrays=2,
        shared_dtype=True,
    ),
    test_with_out=st.just(False),
)
def test_jax_lax_lt(
    *,
    dtypes_and_xs,
    on_device,
    fn_tree,
    frontend,
    test_flags,
):
    input_dtypes, xs = dtypes_and_xs
    helpers.test_frontend_function(
        input_dtypes=input_dtypes,
        frontend=frontend,
        test_flags=test_flags,
        fn_tree=fn_tree,
        on_device=on_device,
        x=xs[0],
        y=xs[1],
    )


# round
@handle_frontend_test(
    fn_tree="jax.lax.round",
    dtype_and_x=helpers.dtype_and_values(available_dtypes=helpers.get_dtypes("float")),
    rounding_method=st.sampled_from([0, 1]),
    test_with_out=st.just(False),
)
def test_jax_lax_round(
    *,
    dtype_and_x,
    rounding_method,
    on_device,
    fn_tree,
    frontend,
    test_flags,
):
    input_dtype, x = dtype_and_x
    helpers.test_frontend_function(
        input_dtypes=input_dtype,
        frontend=frontend,
        test_flags=test_flags,
        fn_tree=fn_tree,
        on_device=on_device,
        x=x[0],
        rounding_method=rounding_method,
    )


@handle_frontend_test(
    fn_tree="jax.lax.pow",
    dtypes_and_values=helpers.dtype_and_values(
        available_dtypes=helpers.get_dtypes("float"),
        num_arrays=2,
        shared_dtype=True,
    ),
    test_with_out=st.just(False),
)
def test_jax_lax_pow(
    *,
    dtypes_and_values,
    on_device,
    fn_tree,
    frontend,
    test_flags,
):
    input_dtypes, xs = dtypes_and_values
    helpers.test_frontend_function(
        input_dtypes=input_dtypes,
        frontend=frontend,
        test_flags=test_flags,
        fn_tree=fn_tree,
        on_device=on_device,
        x=xs[0],
        y=xs[1],
    )


@handle_frontend_test(
    fn_tree="jax.lax.gt",
    dtypes_and_xs=helpers.dtype_and_values(
        available_dtypes=helpers.get_dtypes("numeric"),
        num_arrays=2,
        shared_dtype=True,
    ),
    test_with_out=st.just(False),
)
def test_jax_lax_gt(
    *,
    dtypes_and_xs,
    on_device,
    fn_tree,
    frontend,
    test_flags,
):
    input_dtypes, xs = dtypes_and_xs
    helpers.test_frontend_function(
        input_dtypes=input_dtypes,
        frontend=frontend,
        test_flags=test_flags,
        fn_tree=fn_tree,
        on_device=on_device,
        x=xs[0],
        y=xs[1],
    )


# cos
@handle_frontend_test(
    fn_tree="jax.lax.cos",
    dtype_and_x=helpers.dtype_and_values(available_dtypes=helpers.get_dtypes("float")),
    test_with_out=st.just(False),
)
def test_jax_lax_cos(
    *,
    dtype_and_x,
    on_device,
    fn_tree,
    frontend,
    test_flags,
):
    input_dtype, x = dtype_and_x
    helpers.test_frontend_function(
        input_dtypes=input_dtype,
        frontend=frontend,
        test_flags=test_flags,
        fn_tree=fn_tree,
        on_device=on_device,
        x=x[0],
    )


@st.composite
def _get_clamp_inputs(draw):
    shape = draw(
        helpers.get_shape(
            min_num_dims=1, max_num_dims=5, min_dim_size=2, max_dim_size=10
        )
    )
    x_dtype, x = draw(
        helpers.dtype_and_values(
            available_dtypes=helpers.get_dtypes("float"),
            shape=shape,
        )
    )

    min = draw(
        helpers.array_values(dtype=x_dtype[0], shape=shape, min_value=-25, max_value=0)
    )
    max = draw(
        helpers.array_values(dtype=x_dtype[0], shape=shape, min_value=1, max_value=25)
    )
    return x_dtype, x, min, max


@handle_frontend_test(
    fn_tree="jax.lax.clamp",
    dtype_x_min_max=_get_clamp_inputs(),
    test_with_out=st.just(False),
)
def test_jax_lax_clamp(
    *,
    dtype_x_min_max,
    on_device,
    fn_tree,
    frontend,
    test_flags,
):
    input_dtypes, x, min_vals, max_vals = dtype_x_min_max
    helpers.test_frontend_function(
        input_dtypes=input_dtypes,
        frontend=frontend,
        test_flags=test_flags,
        fn_tree=fn_tree,
        on_device=on_device,
        min=min_vals,
        x=x[0],
        max=max_vals,
    )


@handle_frontend_test(
    fn_tree="jax.lax.log",
    dtype_and_x=helpers.dtype_and_values(
        available_dtypes=helpers.get_dtypes("float"),
        min_value=1,
    ),
    test_with_out=st.just(False),
)
def test_jax_lax_log(
    *,
    dtype_and_x,
    on_device,
    fn_tree,
    frontend,
    test_flags,
):
    input_dtype, x = dtype_and_x
    helpers.test_frontend_function(
        input_dtypes=input_dtype,
        frontend=frontend,
        test_flags=test_flags,
        fn_tree=fn_tree,
        on_device=on_device,
        x=x[0],
    )


@handle_frontend_test(
    fn_tree="jax.lax.rev",
    dtype_x_axis=helpers.dtype_values_axis(
        available_dtypes=helpers.get_dtypes("numeric"),
        min_num_dims=1,
        min_dim_size=2,
        valid_axis=True,
        force_int_axis=True,
        allow_neg_axes=False,
    ),
    test_with_out=st.just(False),
)
def test_jax_lax_rev(
    *,
    dtype_x_axis,
    on_device,
    fn_tree,
    frontend,
    test_flags,
):
    input_dtype, x, axis = dtype_x_axis
    helpers.test_frontend_function(
        input_dtypes=input_dtype,
        frontend=frontend,
        test_flags=test_flags,
        fn_tree=fn_tree,
        on_device=on_device,
        operand=x[0],
        dimensions=(axis,),
    )


@st.composite
def _div_dtypes_and_xs(draw):
    dtype, dividend, shape = draw(
        helpers.dtype_and_values(
            available_dtypes=helpers.get_dtypes("numeric"), ret_shape=True
        )
    )
    divisor = draw(
        helpers.array_values(dtype=dtype[0], min_value=-20, max_value=20, shape=shape)
    )
    return dtype, [dividend[0], divisor]


@handle_frontend_test(
    fn_tree="jax.lax.div",
    dtypes_and_xs=_div_dtypes_and_xs(),
    test_with_out=st.just(False),
)
def test_jax_lax_div(
    *,
    dtypes_and_xs,
    on_device,
    fn_tree,
    frontend,
    test_flags,
):
    input_dtypes, xs = dtypes_and_xs
    assume(not np.any(np.isclose(xs[1], 0)))
    helpers.test_frontend_function(
        input_dtypes=input_dtypes,
        frontend=frontend,
        test_flags=test_flags,
        fn_tree=fn_tree,
        on_device=on_device,
        x=xs[0],
        y=xs[1],
    )


@handle_frontend_test(
    fn_tree="jax.lax.rsqrt",
    dtype_and_x=helpers.dtype_and_values(
        available_dtypes=helpers.get_dtypes("float"),
    ),
    test_with_out=st.just(False),
)
def test_jax_lax_rsqrt(
    *,
    dtype_and_x,
    on_device,
    fn_tree,
    frontend,
    test_flags,
):
    input_dtype, x = dtype_and_x
    helpers.test_frontend_function(
        input_dtypes=input_dtype,
        frontend=frontend,
        test_flags=test_flags,
        fn_tree=fn_tree,
        on_device=on_device,
        rtol=1e-02,
        x=x[0],
    )


@handle_frontend_test(
    fn_tree="jax.lax.expm1",
    dtype_and_x=helpers.dtype_and_values(
        available_dtypes=helpers.get_dtypes("float"),
    ),
    test_with_out=st.just(False),
)
def test_jax_lax_expm1(
    *,
    dtype_and_x,
    on_device,
    fn_tree,
    frontend,
    test_flags,
):
    input_dtype, x = dtype_and_x
    helpers.test_frontend_function(
        input_dtypes=input_dtype,
        frontend=frontend,
        test_flags=test_flags,
        fn_tree=fn_tree,
        on_device=on_device,
        x=x[0],
    )


# log1p
@handle_frontend_test(
    fn_tree="jax.lax.log1p",
    dtype_and_x=helpers.dtype_and_values(
        available_dtypes=helpers.get_dtypes("float"),
        small_abs_safety_factor=2,
        safety_factor_scale="log",
    ),
    test_with_out=st.just(False),
)
def test_jax_lax_log1p(
    *,
    dtype_and_x,
    on_device,
    fn_tree,
    frontend,
    test_flags,
):
    input_dtype, x = dtype_and_x
    helpers.test_frontend_function(
        input_dtypes=input_dtype,
        frontend=frontend,
        test_flags=test_flags,
        fn_tree=fn_tree,
        on_device=on_device,
        x=x[0],
    )


@st.composite
def _dtype_values_dims(draw):
    dtype, values, shape = draw(
        helpers.dtype_and_values(
            available_dtypes=helpers.get_dtypes("numeric"),
            min_num_dims=1,
            ret_shape=True,
        )
    )
    size = len(shape)
    permutations = draw(
        st.lists(
            st.integers(min_value=0, max_value=len(shape) - 1),
            min_size=size,
            max_size=size,
            unique=True,
        )
    )
    return dtype, values, tuple(permutations)


@handle_frontend_test(
    fn_tree="jax.lax.transpose",
    dtype_x_dims=_dtype_values_dims(),
    test_with_out=st.just(False),
)
def test_jax_lax_transpose(
    *,
    dtype_x_dims,
    on_device,
    fn_tree,
    frontend,
    test_flags,
):
    input_dtype, x, dims = dtype_x_dims
    helpers.test_frontend_function(
        input_dtypes=input_dtype,
        frontend=frontend,
        test_flags=test_flags,
        fn_tree=fn_tree,
        on_device=on_device,
        operand=x[0],
        permutation=dims,
    )


@st.composite
def _get_dtype_inputs_for_dot(draw):
    dim_size = draw(helpers.ints(min_value=1, max_value=5))
    dtype = draw(helpers.get_dtypes("numeric", index=1, full=False))
    if dim_size == 1:
        lhs = draw(
            helpers.array_values(
                dtype=dtype[0], shape=(dim_size,), min_value=2, max_value=5
            )
        )
        rhs = draw(
            helpers.array_values(
                dtype=dtype[0], shape=(dim_size,), min_value=2, max_value=5
            )
        )
    else:
        lhs = draw(
            helpers.array_values(
                dtype=dtype[0], shape=(dim_size, dim_size), min_value=2, max_value=5
            )
        )
        rhs = draw(
            helpers.array_values(
                dtype=dtype[0], shape=(dim_size, dim_size), min_value=2, max_value=5
            )
        )
    is_pref = draw(st.booleans())
    if is_pref:
        dtype, values, pref = draw(
            helpers.get_castable_dtype(
                draw(helpers.get_dtypes("numeric")), dtype[0], [lhs, rhs]
            )
        )
        assume(can_cast(dtype, pref))
        return [dtype], pref, values[0], values[1]
    else:
        return dtype, None, lhs, rhs


@handle_frontend_test(
    fn_tree="jax.lax.dot",
    dtypes_and_xs=_get_dtype_inputs_for_dot(),
    test_with_out=st.just(False),
)
def test_jax_lax_dot(
    *,
    dtypes_and_xs,
    on_device,
    fn_tree,
    frontend,
    test_flags,
):
    input_dtypes, dtype, lhs, rhs = dtypes_and_xs
    helpers.test_frontend_function(
        input_dtypes=input_dtypes,
        frontend=frontend,
        test_flags=test_flags,
        fn_tree=fn_tree,
        on_device=on_device,
        rtol=1e-2,
        atol=1e-2,
        lhs=lhs,
        rhs=rhs,
        precision=None,
        preferred_element_type=dtype,
    )


@st.composite
def _general_dot_helper(draw):
    input_dtype = draw(helpers.get_dtypes("numeric", full=False))
    lshape = draw(
        st.lists(st.integers(min_value=1, max_value=10), min_size=2, max_size=52)
    )
    ndims = len(lshape)
    perm_id = random.sample(list(range(ndims)), ndims)
    rshape = [lshape[i] for i in perm_id]
    ldtype, lhs = draw(
        helpers.dtype_and_values(
            dtype=input_dtype,
            min_value=-1e04,
            max_value=1e04,
            shape=lshape,
        )
    )
    rdtype, rhs = draw(
        helpers.dtype_and_values(
            dtype=input_dtype,
            min_value=-1e04,
            max_value=1e04,
            shape=rshape,
        )
    )
    ind_list = list(range(ndims))
    batch_n = draw(st.integers(min_value=1, max_value=len(lshape) - 1))
    lhs_batch = random.sample(ind_list, batch_n)
    rhs_batch = [perm_id.index(i) for i in lhs_batch]
    lhs_contracting = [i for i in ind_list if i not in lhs_batch]
    rhs_contracting = [perm_id.index(i) for i in lhs_contracting]
    is_pref = draw(st.booleans())
    if is_pref:
        dtype, pref = draw(
            helpers.get_castable_dtype(
                draw(helpers.get_dtypes("numeric")), input_dtype[0]
            )
        )
        assume(can_cast(dtype, pref))
        pref_dtype = pref
    else:
        pref_dtype = None
    return (
        ldtype + rdtype,
        (lhs[0], rhs[0]),
        ((lhs_contracting, rhs_contracting), (lhs_batch, rhs_batch)),
        pref_dtype,
    )


@handle_frontend_test(
    fn_tree="jax.lax.dot_general",
    dtypes_lr_dims=_general_dot_helper(),
    test_with_out=st.just(False),
)
def test_jax_lax_dot_general(
    *,
    dtypes_lr_dims,
    on_device,
    fn_tree,
    frontend,
    test_flags,
):
    dtypes, lr, dims, dtype = dtypes_lr_dims
    helpers.test_frontend_function(
        input_dtypes=dtypes,
        frontend=frontend,
        test_flags=test_flags,
        fn_tree=fn_tree,
        on_device=on_device,
        lhs=lr[0],
        rhs=lr[1],
        dimension_numbers=dims,
        precision=None,
        preferred_element_type=dtype,
    )


@st.composite
def x_and_filters(draw, dim=2, transpose=False, general=False):
    if not isinstance(dim, int):
        dim = draw(dim)
    batch_size = draw(st.integers(1, 5))
    filter_shape = draw(
        helpers.get_shape(
            min_num_dims=dim, max_num_dims=dim, min_dim_size=1, max_dim_size=5
        )
    )
    dtype = draw(helpers.get_dtypes("float", full=False))
    padding = draw(
        st.one_of(
            st.lists(
                st.tuples(
                    st.integers(min_value=0, max_value=3),
                    st.integers(min_value=0, max_value=3),
                ),
                min_size=dim,
                max_size=dim,
            ),
            st.sampled_from(["SAME", "VALID"]),
        )
    )
    input_channels = draw(st.integers(1, 3))
    output_channels = draw(st.integers(1, 3))
    group_list = [i for i in range(1, 6)]
    if not transpose:
        group_list = list(filter(lambda x: (input_channels % x == 0), group_list))
    else:
        group_list = list(filter(lambda x: (output_channels % x == 0), group_list))
    fc = draw(st.sampled_from(group_list)) if general else 1
    strides = draw(st.lists(st.integers(1, 3), min_size=dim, max_size=dim))
    dilations = draw(st.lists(st.integers(1, 3), min_size=dim, max_size=dim))
    if dim == 2:
        data_format = draw(st.sampled_from(["NCHW", "NHWC"]))
    elif dim == 1:
        data_format = draw(st.sampled_from(["NWC", "NCW"]))
    else:
        data_format = draw(st.sampled_from(["NDHWC", "NCDHW"]))
    x_dim = []
    for i in range(dim):
        min_x = filter_shape[i] + (filter_shape[i] - 1) * (dilations[i] - 1)
        x_dim.append(draw(st.integers(min_x, min_x + 1)))
    x_dim = tuple(x_dim)
    if dim == 1:
        filter_df = draw(st.sampled_from(["OIW", "WIO"]))
    elif dim == 2:
        filter_df = draw(st.sampled_from(["OIHW", "HWIO"]))
    else:
        filter_df = draw(st.sampled_from(["OIDHW", "DHWIO"]))
    if not transpose:
        output_channels = output_channels * fc
        channel_shape = (output_channels, input_channels // fc)
    else:
        input_channels = input_channels * fc
        channel_shape = (output_channels // fc, input_channels)
    if filter_df[0] == "O":
        filter_shape = channel_shape + filter_shape
    else:
        filter_shape = filter_shape + channel_shape[::-1]
    if data_format == "NHWC" or data_format == "NWC" or data_format == "NDHWC":
        x_shape = (batch_size,) + x_dim + (input_channels,)
    else:
        x_shape = (batch_size, input_channels) + x_dim
    vals = draw(
        helpers.array_values(
            dtype=dtype[0],
            shape=x_shape,
            min_value=0.0,
            max_value=1.0,
        )
    )
    filters = draw(
        helpers.array_values(
            dtype=dtype[0],
            shape=filter_shape,
            min_value=0.0,
            max_value=1.0,
        )
    )
    if general and not transpose:
        x_dilation = draw(st.lists(st.integers(1, 3), min_size=dim, max_size=dim))
        dilations = (dilations, x_dilation)
    if draw(st.booleans()):
        p_dtype, pref = draw(
            helpers.get_castable_dtype(draw(helpers.get_dtypes("numeric")), dtype[0])
        )
        assume(can_cast(p_dtype, pref))
    else:
        pref = None
    return (
        dtype,
        vals,
        filters,
        dilations,
        (data_format, filter_df, data_format),
        strides,
        padding,
        fc,
        pref,
    )


@handle_frontend_test(
    fn_tree="jax.lax.conv",
    x_f_d_other=x_and_filters(),
    test_with_out=st.just(False),
)
def test_jax_lax_conv(
    *,
    x_f_d_other,
    on_device,
    fn_tree,
    frontend,
    test_flags,
):
    dtype, x, filters, dilation, dim_num, stride, pad, fc, pref = x_f_d_other
    _assume_tf_dilation_gt_1(ivy.current_backend_str(), on_device, dilation)
    assume(dim_num[0][1] == "C" and dim_num[1][0] == "O")
    helpers.test_frontend_function(
        input_dtypes=dtype,
        frontend=frontend,
        test_flags=test_flags,
        fn_tree=fn_tree,
        on_device=on_device,
        lhs=x,
        rhs=filters,
        window_strides=stride,
        padding=pad,
        precision=None,
        preferred_element_type=pref,
    )


@handle_frontend_test(
    fn_tree="jax.lax.conv_transpose",
    x_f_d_other=x_and_filters(general=True, transpose=True),
    test_with_out=st.just(False),
)
def test_jax_lax_conv_transpose(
    *,
    x_f_d_other,
    on_device,
    fn_tree,
    frontend,
    test_flags,
):
    dtype, x, filters, dilation, dim_num, stride, pad, fc, pref = x_f_d_other
    _assume_tf_dilation_gt_1(ivy.current_backend_str(), on_device, dilation)
    helpers.test_frontend_function(
        input_dtypes=dtype,
        test_flags=test_flags,
        frontend=frontend,
        fn_tree=fn_tree,
        on_device=on_device,
        lhs=x,
        rhs=filters,
        strides=stride,
        padding=pad,
        rhs_dilation=dilation,
        dimension_numbers=dim_num,
        transpose_kernel=False,
        precision=None,
        preferred_element_type=pref,
    )


@handle_frontend_test(
    fn_tree="jax.lax.conv_general_dilated",
    x_f_d_other=x_and_filters(general=True),
    test_with_out=st.just(False),
)
def test_jax_lax_conv_general_dilated(
    *,
    x_f_d_other,
    on_device,
    fn_tree,
    frontend,
    test_flags,
):
    dtype, x, filters, dilations, dim_num, stride, pad, fc, pref = x_f_d_other
    _assume_tf_dilation_gt_1(ivy.current_backend_str(), on_device, dilations[0])
    assume(
        not (isinstance(pad, str) and not len(dilations[1]) == dilations[1].count(1))
    )
    helpers.test_frontend_function(
        input_dtypes=dtype,
        frontend=frontend,
        test_flags=test_flags,
        fn_tree=fn_tree,
        on_device=on_device,
        lhs=x,
        rhs=filters,
        window_strides=stride,
        padding=pad,
        lhs_dilation=dilations[1],
        rhs_dilation=dilations[0],
        dimension_numbers=dim_num,
        feature_group_count=fc,
        batch_group_count=1,
        precision=None,
        preferred_element_type=pref,
    )


@handle_frontend_test(
    fn_tree="jax.lax.sub",
    dtype_and_x=helpers.dtype_and_values(
        available_dtypes=helpers.get_dtypes("numeric"),
        num_arrays=2,
        shared_dtype=True,
    ),
    test_with_out=st.just(False),
)
def test_jax_lax_sub(
    *,
    dtype_and_x,
    on_device,
    fn_tree,
    frontend,
    test_flags,
):
    input_dtype, x = dtype_and_x
    helpers.test_frontend_function(
        input_dtypes=input_dtype,
        frontend=frontend,
        test_flags=test_flags,
        fn_tree=fn_tree,
        on_device=on_device,
        x=x[0],
        y=x[1],
    )


@handle_frontend_test(
    fn_tree="jax.lax.rem",
    dtype_and_x=helpers.dtype_and_values(
        available_dtypes=helpers.get_dtypes("numeric"),
        num_arrays=2,
        shared_dtype=True,
        allow_inf=False,
    ),
    test_with_out=st.just(False),
)
def test_jax_lax_rem(
    *,
    dtype_and_x,
    on_device,
    fn_tree,
    frontend,
    test_flags,
):
    input_dtype, x = dtype_and_x
    assume(not np.any(np.isclose(x[0], 0)))  # ToDO, should use safety factor?
    assume(not np.any(np.isclose(x[1], 0)))
    helpers.test_frontend_function(
        input_dtypes=input_dtype,
        frontend=frontend,
        test_flags=test_flags,
        fn_tree=fn_tree,
        on_device=on_device,
        x=x[0],
        y=x[1],
    )


@handle_frontend_test(
    fn_tree="jax.lax.square",
    dtype_and_x=helpers.dtype_and_values(
        available_dtypes=helpers.get_dtypes("numeric")
    ),
    test_with_out=st.just(False),
)
def test_jax_lax_square(
    *,
    dtype_and_x,
    on_device,
    fn_tree,
    frontend,
    test_flags,
):
    input_dtype, x = dtype_and_x
    helpers.test_frontend_function(
        input_dtypes=input_dtype,
        frontend=frontend,
        test_flags=test_flags,
        fn_tree=fn_tree,
        on_device=on_device,
        x=x[0],
    )


@handle_frontend_test(
    fn_tree="jax.lax.erf",
    dtype_and_x=helpers.dtype_and_values(available_dtypes=helpers.get_dtypes("float")),
    test_with_out=st.just(False),
)
def test_jax_lax_erf(
    *,
    dtype_and_x,
    on_device,
    fn_tree,
    frontend,
    test_flags,
):
    input_dtype, x = dtype_and_x
    helpers.test_frontend_function(
        input_dtypes=input_dtype,
        frontend=frontend,
        test_flags=test_flags,
        fn_tree=fn_tree,
        on_device=on_device,
        rtol=1e-2,
        atol=1e-2,
        x=x[0],
    )


@handle_frontend_test(
    fn_tree="jax.lax.shift_left",
    dtype_and_x=helpers.dtype_and_values(
        available_dtypes=helpers.get_dtypes("integer"),
        num_arrays=2,
        shared_dtype=True,
    ),
    test_with_out=st.just(False),
)
def test_jax_lax_shift_left(
    *,
    dtype_and_x,
    on_device,
    fn_tree,
    frontend,
    test_flags,
):
    input_dtype, x = dtype_and_x
    # negative shifts will throw an exception
    # shifts >= dtype witdth produce backend-defined behavior
    x[1] = np.asarray(
        np.clip(x[1], 0, np.iinfo(input_dtype[1]).bits - 1), dtype=input_dtype[1]
    )

    helpers.test_frontend_function(
        input_dtypes=input_dtype,
        frontend=frontend,
        test_flags=test_flags,
        fn_tree=fn_tree,
        on_device=on_device,
        x=x[0],
        y=x[1],
    )


@handle_frontend_test(
    fn_tree="jax.lax.shift_right_logical",
    dtype_and_x=helpers.dtype_and_values(
        available_dtypes=helpers.get_dtypes("integer"),
        num_arrays=2,
        min_value=0,
        shared_dtype=True,
    ),
    test_with_out=st.just(False),
)
def test_jax_lax_shift_right_logical(
    *,
    dtype_and_x,
    on_device,
    fn_tree,
    frontend,
    test_flags,
):
    input_dtype, x = dtype_and_x
    # negative shifts will throw an exception
    # shifts >= dtype witdth produce backend-defined behavior
    x[1] = np.asarray(
        np.clip(x[1], 0, np.iinfo(input_dtype[1]).bits - 1), dtype=input_dtype[1]
    )

    helpers.test_frontend_function(
        input_dtypes=input_dtype,
        frontend=frontend,
        test_flags=test_flags,
        fn_tree=fn_tree,
        on_device=on_device,
        x=x[0],
        y=x[1],
    )


# expand_dims
@handle_frontend_test(
    fn_tree="jax.lax.expand_dims",
    dtype_x_axis=helpers.dtype_values_axis(
        available_dtypes=helpers.get_dtypes("valid"),
        min_num_dims=1,
        max_num_dims=5,
        min_dim_size=2,
        max_dim_size=10,
        force_int_axis=True,
        valid_axis=True,
    ),
    test_with_out=st.just(False),
)
def test_jax_lax_expand_dims(
    *,
    dtype_x_axis,
    on_device,
    fn_tree,
    frontend,
    test_flags,
):
    x_dtype, x, axis = dtype_x_axis
    helpers.test_frontend_function(
        input_dtypes=x_dtype,
        frontend=frontend,
        test_flags=test_flags,
        fn_tree=fn_tree,
        on_device=on_device,
        array=x[0],
        dimensions=(axis,),
    )


# asinh
@handle_frontend_test(
    fn_tree="jax.lax.asinh",
    dtype_and_x=helpers.dtype_and_values(available_dtypes=helpers.get_dtypes("float")),
    test_with_out=st.just(False),
)
def test_jax_lax_asinh(
    *,
    dtype_and_x,
    on_device,
    fn_tree,
    frontend,
    test_flags,
):
    input_dtype, x = dtype_and_x
    helpers.test_frontend_function(
        input_dtypes=input_dtype,
        frontend=frontend,
        test_flags=test_flags,
        fn_tree=fn_tree,
        on_device=on_device,
        x=x[0],
    )


# atanh
@handle_frontend_test(
    fn_tree="jax.lax.atanh",
    dtype_and_x=helpers.dtype_and_values(available_dtypes=helpers.get_dtypes("float")),
    test_with_out=st.just(False),
)
def test_jax_lax_atanh(
    *,
    dtype_and_x,
    on_device,
    fn_tree,
    frontend,
    test_flags,
):
    input_dtype, x = dtype_and_x
    helpers.test_frontend_function(
        input_dtypes=input_dtype,
        frontend=frontend,
        test_flags=test_flags,
        fn_tree=fn_tree,
        on_device=on_device,
        x=x[0],
    )


# select
@st.composite
def _dtype_pred_ontrue_on_false(draw):
    shape = draw(helpers.get_shape(min_num_dims=1, min_dim_size=1))
    pred = draw(helpers.array_values(dtype="bool", shape=shape))
    dtypes, on_true_on_false = draw(
        helpers.dtype_and_values(
            available_dtypes=helpers.get_dtypes("numeric"),
            num_arrays=2,
            shape=shape,
            large_abs_safety_factor=16,
            small_abs_safety_factor=16,
            safety_factor_scale="log",
            shared_dtype=True,
        )
    )
    return dtypes, pred, on_true_on_false


@handle_frontend_test(
    fn_tree="jax.lax.select",
    dtype_pred_ontrue_on_false=_dtype_pred_ontrue_on_false(),
    test_with_out=st.just(False),
)
def test_jax_lax_select(
    *,
    dtype_pred_ontrue_on_false,
    on_device,
    fn_tree,
    frontend,
    test_flags,
):
    input_dtype, pred, on_true_on_false = dtype_pred_ontrue_on_false
    helpers.test_frontend_function(
        input_dtypes=["bool"] + input_dtype,
        frontend=frontend,
        test_flags=test_flags,
        fn_tree=fn_tree,
        on_device=on_device,
        pred=pred,
        on_true=on_true_on_false[0],
        on_false=on_true_on_false[0],
    )


<<<<<<< HEAD
@st.composite
def _reduce_window_helper(draw):
    dtype = draw(helpers.get_dtypes("numeric", full=False))
    n = draw(st.integers(1, 5))
    init_value = draw(st.integers()) if 'int' in dtype[0] else draw(st.floats())
    def computation(accumulator, window): return accumulator + jnp.sum(window)
    operand = draw(
        helpers.dtype_and_values(
            num_arrays=n,
            dtype=dtype*n,
            min_num_dims=1,
        )
    )
    ndim = operand[1][0].ndim
    other = draw(
        helpers.dtype_and_values(
            num_arrays=4,
            dtype=['int64']*4,
            shape=(ndim,),
            min_value=1,
            max_value=3,
            small_abs_safety_factor=1,
            large_abs_safety_factor=1,
        )
    )
    padding = draw(
        st.one_of(
            st.lists(
                st.tuples(
                    st.integers(min_value=0, max_value=3),
                    st.integers(min_value=0, max_value=3),
                ),
                min_size=ndim,
                max_size=ndim,
            ),
            st.sampled_from(["SAME", "VALID"]),
        )
    )
    return dtype, operand[1], init_value, computation, other[1], padding


@handle_frontend_test(
    fn_tree="jax.lax.reduce_window",
    all_args=_reduce_window_helper(),
    test_with_out=st.just(False),
)
def test_jax_lax_reduce_window(
    *,
    all_args,
=======
# top_k
@handle_frontend_test(
    fn_tree="jax.lax.top_k",
    dtype_and_x=helpers.dtype_and_values(
        available_dtypes=helpers.get_dtypes("float"),
        min_num_dims=1,
        large_abs_safety_factor=8,
        small_abs_safety_factor=8,
        safety_factor_scale="log",
        min_dim_size=4,
        max_dim_size=10,
    ),
    k=helpers.ints(min_value=1, max_value=4),
    test_with_out=st.just(False),
)
def test_jax_lax_top_k(
    *,
    dtype_and_x,
    k,
>>>>>>> bb33a0e1
    on_device,
    fn_tree,
    frontend,
    test_flags,
):
<<<<<<< HEAD
    dtype, operand, init_value, computation, other, padding = all_args
    helpers.test_frontend_function(
        input_dtypes=dtype+['int64']*4,
=======
    dtype, x = dtype_and_x
    helpers.test_frontend_function(
        input_dtypes=dtype,
>>>>>>> bb33a0e1
        frontend=frontend,
        test_flags=test_flags,
        fn_tree=fn_tree,
        on_device=on_device,
<<<<<<< HEAD
        operand=operand,
        init_value=init_value,
        computation=computation,
        window_dimensions=other[0],
        window_strides=other[1],
        padding=padding,
        base_dilation=other[2],
        window_dilation=other[3],
=======
        operand=x[0],
        k=k,
        # test_values=False,
>>>>>>> bb33a0e1
    )<|MERGE_RESOLUTION|>--- conflicted
+++ resolved
@@ -2273,7 +2273,43 @@
     )
 
 
-<<<<<<< HEAD
+# top_k
+@handle_frontend_test(
+    fn_tree="jax.lax.top_k",
+    dtype_and_x=helpers.dtype_and_values(
+        available_dtypes=helpers.get_dtypes("float"),
+        min_num_dims=1,
+        large_abs_safety_factor=8,
+        small_abs_safety_factor=8,
+        safety_factor_scale="log",
+        min_dim_size=4,
+        max_dim_size=10,
+    ),
+    k=helpers.ints(min_value=1, max_value=4),
+    test_with_out=st.just(False),
+)
+def test_jax_lax_top_k(
+    *,
+    dtype_and_x,
+    k,
+    on_device,
+    fn_tree,
+    frontend,
+    test_flags,
+):
+    dtype, x = dtype_and_x
+    helpers.test_frontend_function(
+        input_dtypes=dtype,
+        frontend=frontend,
+        test_flags=test_flags,
+        fn_tree=fn_tree,
+        on_device=on_device,
+        operand=x[0],
+        k=k,
+        # test_values=False,
+    )
+
+
 @st.composite
 def _reduce_window_helper(draw):
     dtype = draw(helpers.get_dtypes("numeric", full=False))
@@ -2323,46 +2359,18 @@
 def test_jax_lax_reduce_window(
     *,
     all_args,
-=======
-# top_k
-@handle_frontend_test(
-    fn_tree="jax.lax.top_k",
-    dtype_and_x=helpers.dtype_and_values(
-        available_dtypes=helpers.get_dtypes("float"),
-        min_num_dims=1,
-        large_abs_safety_factor=8,
-        small_abs_safety_factor=8,
-        safety_factor_scale="log",
-        min_dim_size=4,
-        max_dim_size=10,
-    ),
-    k=helpers.ints(min_value=1, max_value=4),
-    test_with_out=st.just(False),
-)
-def test_jax_lax_top_k(
-    *,
-    dtype_and_x,
-    k,
->>>>>>> bb33a0e1
-    on_device,
-    fn_tree,
-    frontend,
-    test_flags,
-):
-<<<<<<< HEAD
+    on_device,
+    fn_tree,
+    frontend,
+    test_flags,
+):
     dtype, operand, init_value, computation, other, padding = all_args
     helpers.test_frontend_function(
         input_dtypes=dtype+['int64']*4,
-=======
-    dtype, x = dtype_and_x
-    helpers.test_frontend_function(
-        input_dtypes=dtype,
->>>>>>> bb33a0e1
-        frontend=frontend,
-        test_flags=test_flags,
-        fn_tree=fn_tree,
-        on_device=on_device,
-<<<<<<< HEAD
+        frontend=frontend,
+        test_flags=test_flags,
+        fn_tree=fn_tree,
+        on_device=on_device,
         operand=operand,
         init_value=init_value,
         computation=computation,
@@ -2371,9 +2379,4 @@
         padding=padding,
         base_dilation=other[2],
         window_dilation=other[3],
-=======
-        operand=x[0],
-        k=k,
-        # test_values=False,
->>>>>>> bb33a0e1
     )