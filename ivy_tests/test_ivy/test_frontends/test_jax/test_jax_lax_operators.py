# global
import numpy as np
from hypothesis import assume, strategies as st
import random

# local
import ivy
import ivy_tests.test_ivy.helpers as helpers
from ivy_tests.test_ivy.helpers import handle_frontend_test
from ivy_tests.test_ivy.test_functional.test_nn.test_layers import (
    _assume_tf_dilation_gt_1,
)
from ivy.functional.frontends.jax.numpy import can_cast


# add
@handle_frontend_test(
    fn_tree="jax.lax.add",
    dtype_and_x=helpers.dtype_and_values(
        available_dtypes=helpers.get_dtypes("numeric"),
        num_arrays=2,
        shared_dtype=True,
    ),
    test_with_out=st.just(False),
)
def test_jax_lax_add(
    *,
    dtype_and_x,
    on_device,
    fn_tree,
    frontend,
    test_flags,
):
    input_dtype, x = dtype_and_x
    helpers.test_frontend_function(
        input_dtypes=input_dtype,
        frontend=frontend,
        test_flags=test_flags,
        fn_tree=fn_tree,
        on_device=on_device,
        x=x[0],
        y=x[1],
    )


# tan
@handle_frontend_test(
    fn_tree="jax.lax.tan",
    dtype_and_x=helpers.dtype_and_values(available_dtypes=helpers.get_dtypes("float")),
    test_with_out=st.just(False),
)
def test_jax_lax_tan(
    *,
    dtype_and_x,
    on_device,
    fn_tree,
    frontend,
    test_flags,
):
    input_dtype, x = dtype_and_x
    helpers.test_frontend_function(
        input_dtypes=input_dtype,
        frontend=frontend,
        test_flags=test_flags,
        fn_tree=fn_tree,
        on_device=on_device,
        x=x[0],
    )


# max
@handle_frontend_test(
    fn_tree="jax.lax.max",
    dtype_and_x=helpers.dtype_and_values(
        available_dtypes=helpers.get_dtypes("numeric"),
        num_arrays=2,
        shared_dtype=True,
    ),
    test_with_out=st.just(False),
)
def test_jax_lax_max(
    *,
    dtype_and_x,
    on_device,
    fn_tree,
    frontend,
    test_flags,
):
    input_dtype, x = dtype_and_x

    helpers.test_frontend_function(
        input_dtypes=input_dtype,
        frontend=frontend,
        test_flags=test_flags,
        fn_tree=fn_tree,
        on_device=on_device,
        x=x[0],
        y=x[1],
    )


# noinspection DuplicatedCode
@st.composite
def _arrays_idx_n_dtypes(draw):
    num_dims = draw(st.shared(helpers.ints(min_value=1, max_value=4), key="num_dims"))
    num_arrays = draw(
        st.shared(helpers.ints(min_value=2, max_value=4), key="num_arrays")
    )
    common_shape = draw(
        helpers.list_of_size(
            x=helpers.ints(min_value=2, max_value=4),
            size=num_dims - 1,
        )
    )
    unique_idx = draw(helpers.ints(min_value=0, max_value=num_dims - 1))
    unique_dims = draw(
        helpers.list_of_size(
            x=helpers.ints(min_value=2, max_value=3),
            size=num_arrays,
        )
    )
    xs = list()
    input_dtypes = draw(
        helpers.array_dtypes(
            available_dtypes=draw(helpers.get_dtypes("numeric")),
            shared_dtype=True,
        )
    )
    for ud, dt in zip(unique_dims, input_dtypes):
        x = draw(
            helpers.array_values(
                shape=common_shape[:unique_idx] + [ud] + common_shape[unique_idx:],
                dtype=dt,
            )
        )
        xs.append(x)
    return xs, input_dtypes, unique_idx


# concat
@handle_frontend_test(
    fn_tree="jax.lax.concatenate",
    xs_n_input_dtypes_n_unique_idx=_arrays_idx_n_dtypes(),
    test_with_out=st.just(False),
)
def test_jax_lax_concat(
    *,
    xs_n_input_dtypes_n_unique_idx,
    on_device,
    fn_tree,
    frontend,
    test_flags,
):
    xs, input_dtypes, unique_idx = xs_n_input_dtypes_n_unique_idx
    helpers.test_frontend_function(
        input_dtypes=input_dtypes,
        frontend=frontend,
        test_flags=test_flags,
        fn_tree=fn_tree,
        on_device=on_device,
        operands=xs,
        dimension=unique_idx,
    )


@st.composite
def _fill_value(draw):
    dtype = draw(helpers.get_dtypes("numeric", full=False, key="dtype"))[0]
    if ivy.is_uint_dtype(dtype):
        return draw(helpers.ints(min_value=0, max_value=5))
    elif ivy.is_int_dtype(dtype):
        return draw(helpers.ints(min_value=-5, max_value=5))
    return draw(helpers.floats(min_value=-5, max_value=5))


@handle_frontend_test(
    fn_tree="jax.lax.full",
    shape=helpers.get_shape(
        allow_none=False,
        min_num_dims=1,
        max_num_dims=5,
        min_dim_size=1,
        max_dim_size=10,
    ),
    fill_value=_fill_value(),
    dtypes=helpers.get_dtypes("numeric", full=False, key="dtype"),
)
def test_jax_lax_full(
    *,
    shape,
    fill_value,
    dtypes,
    on_device,
    fn_tree,
    frontend,
    test_flags,
):
    helpers.test_frontend_function(
        input_dtypes=dtypes,
        frontend=frontend,
        test_flags=test_flags,
        fn_tree=fn_tree,
        on_device=on_device,
        shape=shape,
        fill_value=fill_value,
        dtype=dtypes[0],
    )


# abs
@handle_frontend_test(
    fn_tree="jax.lax.abs",
    dtype_and_x=helpers.dtype_and_values(
        available_dtypes=helpers.get_dtypes("signed_integer"),
    ),
    test_with_out=st.just(False),
)
def test_jax_lax_abs(
    *,
    dtype_and_x,
    on_device,
    fn_tree,
    frontend,
    test_flags,
):
    input_dtype, x = dtype_and_x
    helpers.test_frontend_function(
        input_dtypes=input_dtype,
        frontend=frontend,
        test_flags=test_flags,
        fn_tree=fn_tree,
        on_device=on_device,
        x=x[0],
    )


# sqrt
@handle_frontend_test(
    fn_tree="jax.lax.sqrt",
    dtype_and_x=helpers.dtype_and_values(available_dtypes=helpers.get_dtypes("float")),
    test_with_out=st.just(False),
)
def test_jax_lax_sqrt(
    *,
    dtype_and_x,
    on_device,
    fn_tree,
    frontend,
    test_flags,
):
    input_dtype, x = dtype_and_x
    helpers.test_frontend_function(
        input_dtypes=input_dtype,
        frontend=frontend,
        test_flags=test_flags,
        fn_tree=fn_tree,
        on_device=on_device,
        x=x[0],
    )


# acos
@handle_frontend_test(
    fn_tree="jax.lax.acos",
    dtype_and_x=helpers.dtype_and_values(available_dtypes=helpers.get_dtypes("float")),
    test_with_out=st.just(False),
)
def test_jax_lax_acos(
    *,
    dtype_and_x,
    on_device,
    fn_tree,
    frontend,
    test_flags,
):
    input_dtype, x = dtype_and_x
    helpers.test_frontend_function(
        input_dtypes=input_dtype,
        frontend=frontend,
        test_flags=test_flags,
        fn_tree=fn_tree,
        on_device=on_device,
        x=x[0],
    )


# sin
@handle_frontend_test(
    fn_tree="jax.lax.sin",
    dtype_and_x=helpers.dtype_and_values(available_dtypes=helpers.get_dtypes("float")),
    test_with_out=st.just(False),
)
def test_jax_lax_sin(
    *,
    dtype_and_x,
    on_device,
    fn_tree,
    frontend,
    test_flags,
):
    input_dtype, x = dtype_and_x
    helpers.test_frontend_function(
        input_dtypes=input_dtype,
        frontend=frontend,
        test_flags=test_flags,
        fn_tree=fn_tree,
        on_device=on_device,
        x=x[0],
    )


# sign
@handle_frontend_test(
    fn_tree="jax.lax.sign",
    dtype_and_x=helpers.dtype_and_values(
        available_dtypes=helpers.get_dtypes("numeric")
    ),
    test_with_out=st.just(False),
)
def test_jax_lax_sign(
    *,
    dtype_and_x,
    on_device,
    fn_tree,
    frontend,
    test_flags,
):
    input_dtype, x = dtype_and_x
    helpers.test_frontend_function(
        input_dtypes=input_dtype,
        frontend=frontend,
        test_flags=test_flags,
        fn_tree=fn_tree,
        on_device=on_device,
        x=x[0],
    )


# asin
@handle_frontend_test(
    fn_tree="jax.lax.asin",
    dtype_and_x=helpers.dtype_and_values(available_dtypes=helpers.get_dtypes("float")),
    test_with_out=st.just(False),
)
def test_jax_lax_asin(
    *,
    dtype_and_x,
    on_device,
    fn_tree,
    frontend,
    test_flags,
):
    input_dtype, x = dtype_and_x
    helpers.test_frontend_function(
        input_dtypes=input_dtype,
        frontend=frontend,
        test_flags=test_flags,
        fn_tree=fn_tree,
        on_device=on_device,
        x=x[0],
    )


# sinh
@handle_frontend_test(
    fn_tree="jax.lax.sinh",
    dtype_and_x=helpers.dtype_and_values(available_dtypes=helpers.get_dtypes("float")),
    test_with_out=st.just(False),
)
def test_jax_lax_sinh(
    *,
    dtype_and_x,
    on_device,
    fn_tree,
    frontend,
    test_flags,
):
    input_dtype, x = dtype_and_x

    helpers.test_frontend_function(
        input_dtypes=input_dtype,
        frontend=frontend,
        test_flags=test_flags,
        fn_tree=fn_tree,
        on_device=on_device,
        x=x[0],
    )


# atan2
@handle_frontend_test(
    fn_tree="jax.lax.atan2",
    dtype_and_x=helpers.dtype_and_values(
        available_dtypes=helpers.get_dtypes("float"),
        num_arrays=2,
        shared_dtype=True,
    ),
)
def test_jax_lax_atan2(
    *,
    dtype_and_x,
    on_device,
    fn_tree,
    frontend,
    test_flags,
):
    input_dtype, x = dtype_and_x
    helpers.test_frontend_function(
        input_dtypes=input_dtype,
        frontend=frontend,
        test_flags=test_flags,
        fn_tree=fn_tree,
        on_device=on_device,
        x=x[0],
        y=x[1],
    )


@handle_frontend_test(
    fn_tree="jax.lax.min",
    dtypes_and_xs=helpers.dtype_and_values(
        available_dtypes=helpers.get_dtypes("numeric"),
        num_arrays=2,
        shared_dtype=True,
    ),
    test_with_out=st.just(False),
)
def test_jax_lax_min(
    *,
    dtypes_and_xs,
    on_device,
    fn_tree,
    frontend,
    test_flags,
):
    input_dtypes, xs = dtypes_and_xs
    helpers.test_frontend_function(
        input_dtypes=input_dtypes,
        frontend=frontend,
        test_flags=test_flags,
        fn_tree=fn_tree,
        on_device=on_device,
        x=xs[0],
        y=xs[1],
    )


@handle_frontend_test(
    fn_tree="jax.lax.eq",
    dtypes_and_xs=helpers.dtype_and_values(
        available_dtypes=helpers.get_dtypes("numeric"),
        num_arrays=2,
        shared_dtype=True,
    ),
    test_with_out=st.just(False),
)
def test_jax_lax_eq(
    *,
    dtypes_and_xs,
    on_device,
    fn_tree,
    frontend,
    test_flags,
):
    input_dtypes, xs = dtypes_and_xs
    helpers.test_frontend_function(
        input_dtypes=input_dtypes,
        frontend=frontend,
        test_flags=test_flags,
        fn_tree=fn_tree,
        on_device=on_device,
        x=xs[0],
        y=xs[1],
    )


@handle_frontend_test(
    fn_tree="jax.lax.mul",
    dtypes_and_xs=helpers.dtype_and_values(
        available_dtypes=helpers.get_dtypes("numeric"),
        num_arrays=2,
        shared_dtype=True,
    ),
    test_with_out=st.just(False),
)
def test_jax_lax_mul(
    *,
    dtypes_and_xs,
    on_device,
    fn_tree,
    frontend,
    test_flags,
):
    input_dtypes, xs = dtypes_and_xs
    helpers.test_frontend_function(
        input_dtypes=input_dtypes,
        frontend=frontend,
        test_flags=test_flags,
        fn_tree=fn_tree,
        on_device=on_device,
        x=xs[0],
        y=xs[1],
    )


# atan
@handle_frontend_test(
    fn_tree="jax.lax.atan",
    dtype_and_x=helpers.dtype_and_values(available_dtypes=helpers.get_dtypes("float")),
    test_with_out=st.just(False),
)
def test_jax_lax_atan(
    *,
    dtype_and_x,
    on_device,
    fn_tree,
    frontend,
    test_flags,
):
    input_dtype, x = dtype_and_x
    helpers.test_frontend_function(
        input_dtypes=input_dtype,
        frontend=frontend,
        test_flags=test_flags,
        fn_tree=fn_tree,
        on_device=on_device,
        x=x[0],
    )


@handle_frontend_test(
    fn_tree="jax.lax.ceil",
    dtype_and_x=helpers.dtype_and_values(
        available_dtypes=helpers.get_dtypes("float"),
    ),
    test_with_out=st.just(False),
)
def test_jax_lax_ceil(
    *,
    dtype_and_x,
    on_device,
    fn_tree,
    frontend,
    test_flags,
):
    input_dtype, x = dtype_and_x
    helpers.test_frontend_function(
        input_dtypes=input_dtype,
        frontend=frontend,
        test_flags=test_flags,
        fn_tree=fn_tree,
        on_device=on_device,
        x=x[0],
    )


# bitwise_and
@handle_frontend_test(
    fn_tree="jax.lax.bitwise_and",
    dtype_and_x=helpers.dtype_and_values(
        available_dtypes=helpers.get_dtypes("integer"),
        num_arrays=2,
        shared_dtype=True,
    ),
    test_with_out=st.just(False),
)
def test_jax_lax_bitwise_and(
    *,
    dtype_and_x,
    on_device,
    fn_tree,
    frontend,
    test_flags,
):
    input_dtype, x = dtype_and_x
    helpers.test_frontend_function(
        input_dtypes=input_dtype,
        frontend=frontend,
        test_flags=test_flags,
        fn_tree=fn_tree,
        on_device=on_device,
        x=x[0],
        y=x[1],
    )


# bitwise_or
@handle_frontend_test(
    fn_tree="jax.lax.bitwise_or",
    dtype_and_x=helpers.dtype_and_values(
        available_dtypes=helpers.get_dtypes("integer"),
        num_arrays=2,
        shared_dtype=True,
    ),
    test_with_out=st.just(False),
)
def test_jax_lax_bitwise_or(
    *,
    dtype_and_x,
    on_device,
    fn_tree,
    frontend,
    test_flags,
):
    input_dtype, x = dtype_and_x
    helpers.test_frontend_function(
        input_dtypes=input_dtype,
        frontend=frontend,
        test_flags=test_flags,
        fn_tree=fn_tree,
        on_device=on_device,
        x=x[0],
        y=x[1],
    )


# bitwise_not
@handle_frontend_test(
    fn_tree="jax.lax.bitwise_not",
    dtype_and_x=helpers.dtype_and_values(
        available_dtypes=helpers.get_dtypes("integer"),
        num_arrays=1,
    ),
    test_with_out=st.just(False),
)
def test_jax_lax_bitwise_not(
    *,
    dtype_and_x,
    on_device,
    fn_tree,
    frontend,
    test_flags,
):
    input_dtype, x = dtype_and_x

    helpers.test_frontend_function(
        input_dtypes=input_dtype,
        frontend=frontend,
        test_flags=test_flags,
        fn_tree=fn_tree,
        on_device=on_device,
        x=x[0],
    )


@handle_frontend_test(
    fn_tree="jax.lax.neg",
    dtype_and_x=helpers.dtype_and_values(
        available_dtypes=helpers.get_dtypes("signed_integer"),
    ),
    test_with_out=st.just(False),
)
def test_jax_lax_neg(
    *,
    dtype_and_x,
    on_device,
    fn_tree,
    frontend,
    test_flags,
):
    input_dtype, x = dtype_and_x
    helpers.test_frontend_function(
        input_dtypes=input_dtype,
        frontend=frontend,
        test_flags=test_flags,
        fn_tree=fn_tree,
        on_device=on_device,
        x=x[0],
    )


@handle_frontend_test(
    fn_tree="jax.lax.argmax",
    dtype_x_axis=helpers.dtype_values_axis(
        available_dtypes=helpers.get_dtypes("numeric"),
        min_num_dims=1,
        min_dim_size=1,
        valid_axis=True,
        force_int_axis=True,
        allow_neg_axes=False,
    ),
    index_dtype=helpers.get_dtypes("integer", full=False),
    test_with_out=st.just(False),
)
def test_jax_lax_argmax(
    *,
    dtype_x_axis,
    index_dtype,
    on_device,
    fn_tree,
    frontend,
    test_flags,
):
    input_dtype, x, axis = dtype_x_axis
    helpers.test_frontend_function(
        input_dtypes=input_dtype,
        frontend=frontend,
        test_flags=test_flags,
        fn_tree=fn_tree,
        operand=x[0],
        axis=axis,
        index_dtype=index_dtype[0],
    )


@handle_frontend_test(
    fn_tree="jax.lax.argmin",
    dtype_x_axis=helpers.dtype_values_axis(
        available_dtypes=helpers.get_dtypes("numeric"),
        min_num_dims=1,
        min_dim_size=1,
        valid_axis=True,
        force_int_axis=True,
        allow_neg_axes=False,
    ),
    index_dtype=helpers.get_dtypes("integer", full=False),
    test_with_out=st.just(False),
)
def test_jax_lax_argmin(
    *,
    dtype_x_axis,
    index_dtype,
    on_device,
    fn_tree,
    frontend,
    test_flags,
):
    input_dtype, x, axis = dtype_x_axis
    helpers.test_frontend_function(
        input_dtypes=input_dtype,
        frontend=frontend,
        test_flags=test_flags,
        fn_tree=fn_tree,
        on_device=on_device,
        operand=x[0],
        axis=axis,
        index_dtype=index_dtype[0],
    )


# bitwise_xor
@handle_frontend_test(
    fn_tree="jax.lax.bitwise_xor",
    dtype_and_x=helpers.dtype_and_values(
        available_dtypes=helpers.get_dtypes("integer"),
        num_arrays=2,
        shared_dtype=True,
    ),
    test_with_out=st.just(False),
)
def test_jax_lax_bitwise_xor(
    *,
    dtype_and_x,
    on_device,
    fn_tree,
    frontend,
    test_flags,
):
    input_dtype, x = dtype_and_x
    helpers.test_frontend_function(
        input_dtypes=input_dtype,
        frontend=frontend,
        test_flags=test_flags,
        fn_tree=fn_tree,
        on_device=on_device,
        x=x[0],
        y=x[1],
    )


@handle_frontend_test(
    fn_tree="jax.lax.full_like",
    dtype_and_x=helpers.dtype_and_values(
        available_dtypes=helpers.get_dtypes("numeric", full=False, key="dtype")
    ),
    fill_val=_fill_value(),
    shape=st.one_of(helpers.get_shape() | st.none()),
    dtype=st.shared(helpers.get_dtypes("numeric", full=False), key="dtype"),
    test_with_out=st.just(False),
)
def test_jax_lax_full_like(
    *,
    dtype_and_x,
    fill_val,
    shape,
    dtype,
    on_device,
    fn_tree,
    frontend,
    test_flags,
):
    input_dtype, x = dtype_and_x
    fill_val = fill_val
    helpers.test_frontend_function(
        input_dtypes=input_dtype,
        frontend=frontend,
        test_flags=test_flags,
        fn_tree=fn_tree,
        on_device=on_device,
        x=x[0],
        fill_value=fill_val,
        dtype=dtype,
        shape=shape,
    )


@handle_frontend_test(
    fn_tree="jax.lax.exp",
    dtype_and_x=helpers.dtype_and_values(
        available_dtypes=helpers.get_dtypes("float"),
    ),
    test_with_out=st.just(False),
)
def test_jax_lax_exp(
    *,
    dtype_and_x,
    on_device,
    fn_tree,
    frontend,
    test_flags,
):
    input_dtype, x = dtype_and_x
    helpers.test_frontend_function(
        input_dtypes=input_dtype,
        frontend=frontend,
        test_flags=test_flags,
        fn_tree=fn_tree,
        on_device=on_device,
        x=x[0],
    )


@handle_frontend_test(
    fn_tree="jax.lax.convert_element_type",
    dtype_and_x=helpers.dtype_and_values(
        available_dtypes=helpers.get_dtypes("valid"),
    ),
    new_dtype=helpers.get_dtypes("valid", full=False),
    test_with_out=st.just(False),
)
def test_jax_lax_convert_element_type(
    *,
    dtype_and_x,
    new_dtype,
    on_device,
    fn_tree,
    frontend,
    test_flags,
):
    input_dtype, x = dtype_and_x
    assume(can_cast(input_dtype[0], new_dtype[0]))
    helpers.test_frontend_function(
        input_dtypes=input_dtype + new_dtype,
        frontend=frontend,
        test_flags=test_flags,
        fn_tree=fn_tree,
        on_device=on_device,
        operand=x[0],
        new_dtype=new_dtype[0],
    )


@handle_frontend_test(
    fn_tree="jax.lax.cumprod",
    dtype_x_axis=helpers.dtype_values_axis(
        available_dtypes=helpers.get_dtypes("numeric"),
        min_num_dims=1,
        max_num_dims=5,
        min_value=-5,
        max_value=5,
        valid_axis=True,
        allow_neg_axes=False,
        max_axes_size=1,
        force_int_axis=True,
    ),
    reverse=st.booleans(),
    test_with_out=st.just(False),
)
def test_jax_lax_cumprod(
    *,
    dtype_x_axis,
    reverse,
    on_device,
    fn_tree,
    frontend,
    test_flags,
):
    input_dtype, x, axis = dtype_x_axis
    helpers.test_frontend_function(
        input_dtypes=input_dtype,
        frontend=frontend,
        test_flags=test_flags,
        fn_tree=fn_tree,
        on_device=on_device,
        rtol=1e-2,
        atol=1e-2,
        operand=x[0],
        axis=axis,
        reverse=reverse,
    )


@handle_frontend_test(
    fn_tree="jax.lax.cumsum",
    dtype_x_axis=helpers.dtype_values_axis(
        available_dtypes=helpers.get_dtypes("numeric"),
        min_num_dims=1,
        max_num_dims=5,
        valid_axis=True,
        allow_neg_axes=False,
        max_axes_size=1,
        force_int_axis=True,
    ),
    reverse=st.booleans(),
    test_with_out=st.just(False),
)
def test_jax_lax_cumsum(
    *,
    dtype_x_axis,
    reverse,
    on_device,
    fn_tree,
    frontend,
    test_flags,
):
    input_dtype, x, axis = dtype_x_axis
    helpers.test_frontend_function(
        input_dtypes=input_dtype,
        frontend=frontend,
        test_flags=test_flags,
        fn_tree=fn_tree,
        on_device=on_device,
        operand=x[0],
        axis=axis,
        reverse=reverse,
    )


@handle_frontend_test(
    fn_tree="jax.lax.ge",
    dtypes_and_xs=helpers.dtype_and_values(
        available_dtypes=helpers.get_dtypes("numeric"),
        num_arrays=2,
        shared_dtype=True,
    ),
    test_with_out=st.just(False),
)
def test_jax_lax_ge(
    *,
    dtypes_and_xs,
    on_device,
    fn_tree,
    frontend,
    test_flags,
):
    input_dtypes, xs = dtypes_and_xs
    helpers.test_frontend_function(
        input_dtypes=input_dtypes,
        frontend=frontend,
        test_flags=test_flags,
        fn_tree=fn_tree,
        on_device=on_device,
        x=xs[0],
        y=xs[1],
    )


@st.composite
def _reshape_helper(draw):
    # generate a shape s.t len(shape) > 0
    shape = draw(
        helpers.get_shape(
            allow_none=False,
            min_num_dims=1,
            max_num_dims=3,
            min_dim_size=1,
            max_dim_size=3,
        )
    )

    reshape_shape = draw(helpers.reshape_shapes(shape=shape))

    dtypes, x = draw(
        helpers.dtype_and_values(
            available_dtypes=helpers.get_dtypes("numeric"),
            shape=shape,
        )
    )
    is_dim = draw(st.booleans())
    if is_dim:
        dims = [x for x in range(len(shape))]
        permut = draw(st.permutations(dims))
        return x, dtypes, reshape_shape, permut
    else:
        return x, dtypes, reshape_shape, None


@handle_frontend_test(
    fn_tree="jax.lax.reshape",
    x_reshape_permut=_reshape_helper(),
    test_with_out=st.just(False),
)
def test_jax_lax_reshape(
    *,
    x_reshape_permut,
    on_device,
    fn_tree,
    frontend,
    test_flags,
):
    x, dtype, shape, dimensions = x_reshape_permut
    helpers.test_frontend_function(
        input_dtypes=dtype,
        frontend=frontend,
        test_flags=test_flags,
        fn_tree=fn_tree,
        on_device=on_device,
        operand=x[0],
        new_sizes=shape,
        dimensions=dimensions,
    )


@handle_frontend_test(
    fn_tree="jax.lax.broadcast",
    dtype_and_x=helpers.dtype_and_values(
        available_dtypes=helpers.get_dtypes("numeric"),
    ),
    sizes=helpers.get_shape(min_num_dims=1),
    test_with_out=st.just(False),
)
def test_jax_lax_broadcast(
    *,
    dtype_and_x,
    sizes,
    on_device,
    fn_tree,
    frontend,
    test_flags,
):
    input_dtype, x = dtype_and_x
    helpers.test_frontend_function(
        input_dtypes=input_dtype,
        frontend=frontend,
        test_flags=test_flags,
        fn_tree=fn_tree,
        on_device=on_device,
        operand=x[0],
        sizes=sizes,
    )


@handle_frontend_test(
    fn_tree="jax.lax.reciprocal",
    dtype_and_x=helpers.dtype_and_values(
        available_dtypes=helpers.get_dtypes("float"),
    ),
    test_with_out=st.just(False),
)
def test_jax_lax_reciprocal(
    *,
    dtype_and_x,
    on_device,
    fn_tree,
    frontend,
    test_flags,
):
    input_dtype, x = dtype_and_x
    helpers.test_frontend_function(
        input_dtypes=input_dtype,
        frontend=frontend,
        test_flags=test_flags,
        fn_tree=fn_tree,
        on_device=on_device,
        x=x[0],
    )


@handle_frontend_test(
    fn_tree="jax.lax.sort",
    dtype_x_bounded_axis=helpers.dtype_values_axis(
        available_dtypes=helpers.get_dtypes("numeric"),
        min_num_dims=1,
        valid_axis=True,
        force_int_axis=True,
    ),
    is_stable=st.booleans(),
    test_with_out=st.just(False),
)
def test_jax_lax_sort(
    *,
    dtype_x_bounded_axis,
    is_stable,
    on_device,
    fn_tree,
    frontend,
    test_flags,
):
    input_dtype, x, axis = dtype_x_bounded_axis
    helpers.test_frontend_function(
        input_dtypes=input_dtype,
        frontend=frontend,
        test_flags=test_flags,
        fn_tree=fn_tree,
        on_device=on_device,
        operand=x[0],
        dimension=axis,
        is_stable=is_stable,
    )


@handle_frontend_test(
    fn_tree="jax.lax.le",
    dtypes_and_xs=helpers.dtype_and_values(
        available_dtypes=helpers.get_dtypes("numeric"),
        num_arrays=2,
        shared_dtype=True,
    ),
    test_with_out=st.just(False),
)
def test_jax_lax_le(
    *,
    dtypes_and_xs,
    on_device,
    fn_tree,
    frontend,
    test_flags,
):
    input_dtypes, xs = dtypes_and_xs
    helpers.test_frontend_function(
        input_dtypes=input_dtypes,
        frontend=frontend,
        test_flags=test_flags,
        fn_tree=fn_tree,
        on_device=on_device,
        x=xs[0],
        y=xs[1],
    )


@handle_frontend_test(
    fn_tree="jax.lax.ne",
    dtypes_and_xs=helpers.dtype_and_values(
        available_dtypes=helpers.get_dtypes("numeric"),
        num_arrays=2,
        shared_dtype=True,
    ),
    test_with_out=st.just(False),
)
def test_jax_lax_ne(
    *,
    dtypes_and_xs,
    on_device,
    fn_tree,
    frontend,
    test_flags,
):
    input_dtypes, xs = dtypes_and_xs
    helpers.test_frontend_function(
        input_dtypes=input_dtypes,
        frontend=frontend,
        test_flags=test_flags,
        fn_tree=fn_tree,
        on_device=on_device,
        x=xs[0],
        y=xs[1],
    )


# cosh
@handle_frontend_test(
    fn_tree="jax.lax.cosh",
    dtype_and_x=helpers.dtype_and_values(available_dtypes=helpers.get_dtypes("float")),
    test_with_out=st.just(False),
)
def test_jax_lax_cosh(
    *,
    dtype_and_x,
    on_device,
    fn_tree,
    frontend,
    test_flags,
):
    input_dtype, x = dtype_and_x
    helpers.test_frontend_function(
        input_dtypes=input_dtype,
        frontend=frontend,
        test_flags=test_flags,
        fn_tree=fn_tree,
        on_device=on_device,
        x=x[0],
    )


@handle_frontend_test(
    fn_tree="jax.lax.add",
    dtypes_and_xs=helpers.dtype_and_values(
        available_dtypes=helpers.get_dtypes("numeric"),
        num_arrays=2,
        shared_dtype=True,
    ),
    test_with_out=st.just(False),
)
def test_jax_lax_lt(
    *,
    dtypes_and_xs,
    on_device,
    fn_tree,
    frontend,
    test_flags,
):
    input_dtypes, xs = dtypes_and_xs
    helpers.test_frontend_function(
        input_dtypes=input_dtypes,
        frontend=frontend,
        test_flags=test_flags,
        fn_tree=fn_tree,
        on_device=on_device,
        x=xs[0],
        y=xs[1],
    )


# round
@handle_frontend_test(
    fn_tree="jax.lax.round",
    dtype_and_x=helpers.dtype_and_values(available_dtypes=helpers.get_dtypes("float")),
    rounding_method=st.sampled_from([0, 1]),
    test_with_out=st.just(False),
)
def test_jax_lax_round(
    *,
    dtype_and_x,
    rounding_method,
    on_device,
    fn_tree,
    frontend,
    test_flags,
):
    input_dtype, x = dtype_and_x
    helpers.test_frontend_function(
        input_dtypes=input_dtype,
        frontend=frontend,
        test_flags=test_flags,
        fn_tree=fn_tree,
        on_device=on_device,
        x=x[0],
        rounding_method=rounding_method,
    )


@handle_frontend_test(
    fn_tree="jax.lax.pow",
    dtypes_and_values=helpers.dtype_and_values(
        available_dtypes=helpers.get_dtypes("float"),
        num_arrays=2,
        shared_dtype=True,
    ),
    test_with_out=st.just(False),
)
def test_jax_lax_pow(
    *,
    dtypes_and_values,
    on_device,
    fn_tree,
    frontend,
    test_flags,
):
    input_dtypes, xs = dtypes_and_values
    helpers.test_frontend_function(
        input_dtypes=input_dtypes,
        frontend=frontend,
        test_flags=test_flags,
        fn_tree=fn_tree,
        on_device=on_device,
        x=xs[0],
        y=xs[1],
    )


@handle_frontend_test(
    fn_tree="jax.lax.gt",
    dtypes_and_xs=helpers.dtype_and_values(
        available_dtypes=helpers.get_dtypes("numeric"),
        num_arrays=2,
        shared_dtype=True,
    ),
    test_with_out=st.just(False),
)
def test_jax_lax_gt(
    *,
    dtypes_and_xs,
    on_device,
    fn_tree,
    frontend,
    test_flags,
):
    input_dtypes, xs = dtypes_and_xs
    helpers.test_frontend_function(
        input_dtypes=input_dtypes,
        frontend=frontend,
        test_flags=test_flags,
        fn_tree=fn_tree,
        on_device=on_device,
        x=xs[0],
        y=xs[1],
    )


# cos
@handle_frontend_test(
    fn_tree="jax.lax.cos",
    dtype_and_x=helpers.dtype_and_values(available_dtypes=helpers.get_dtypes("float")),
    test_with_out=st.just(False),
)
def test_jax_lax_cos(
    *,
    dtype_and_x,
    on_device,
    fn_tree,
    frontend,
    test_flags,
):
    input_dtype, x = dtype_and_x
    helpers.test_frontend_function(
        input_dtypes=input_dtype,
        frontend=frontend,
        test_flags=test_flags,
        fn_tree=fn_tree,
        on_device=on_device,
        x=x[0],
    )


@st.composite
def _get_clamp_inputs(draw):
    shape = draw(
        helpers.get_shape(
            min_num_dims=1, max_num_dims=5, min_dim_size=2, max_dim_size=10
        )
    )
    x_dtype, x = draw(
        helpers.dtype_and_values(
            available_dtypes=helpers.get_dtypes("float"),
            shape=shape,
        )
    )

    min = draw(
        helpers.array_values(dtype=x_dtype[0], shape=shape, min_value=-25, max_value=0)
    )
    max = draw(
        helpers.array_values(dtype=x_dtype[0], shape=shape, min_value=1, max_value=25)
    )
    return x_dtype, x, min, max


@handle_frontend_test(
    fn_tree="jax.lax.clamp",
    dtype_x_min_max=_get_clamp_inputs(),
    test_with_out=st.just(False),
)
def test_jax_lax_clamp(
    *,
    dtype_x_min_max,
    on_device,
    fn_tree,
    frontend,
    test_flags,
):
    input_dtypes, x, min_vals, max_vals = dtype_x_min_max
    helpers.test_frontend_function(
        input_dtypes=input_dtypes,
        frontend=frontend,
        test_flags=test_flags,
        fn_tree=fn_tree,
        on_device=on_device,
        min=min_vals,
        x=x[0],
        max=max_vals,
    )


@handle_frontend_test(
    fn_tree="jax.lax.log",
    dtype_and_x=helpers.dtype_and_values(
        available_dtypes=helpers.get_dtypes("float"),
        min_value=1,
    ),
    test_with_out=st.just(False),
)
def test_jax_lax_log(
    *,
    dtype_and_x,
    on_device,
    fn_tree,
    frontend,
    test_flags,
):
    input_dtype, x = dtype_and_x
    helpers.test_frontend_function(
        input_dtypes=input_dtype,
        frontend=frontend,
        test_flags=test_flags,
        fn_tree=fn_tree,
        on_device=on_device,
        x=x[0],
    )


@handle_frontend_test(
    fn_tree="jax.lax.rev",
    dtype_x_axis=helpers.dtype_values_axis(
        available_dtypes=helpers.get_dtypes("numeric"),
        min_num_dims=1,
        min_dim_size=2,
        valid_axis=True,
        force_int_axis=True,
        allow_neg_axes=False,
    ),
    test_with_out=st.just(False),
)
def test_jax_lax_rev(
    *,
    dtype_x_axis,
    on_device,
    fn_tree,
    frontend,
    test_flags,
):
    input_dtype, x, axis = dtype_x_axis
    helpers.test_frontend_function(
        input_dtypes=input_dtype,
        frontend=frontend,
        test_flags=test_flags,
        fn_tree=fn_tree,
        on_device=on_device,
        operand=x[0],
        dimensions=(axis,),
    )


@st.composite
def _div_dtypes_and_xs(draw):
    dtype, dividend, shape = draw(
        helpers.dtype_and_values(
            available_dtypes=helpers.get_dtypes("numeric"), ret_shape=True
        )
    )
    divisor = draw(
        helpers.array_values(dtype=dtype[0], min_value=-20, max_value=20, shape=shape)
    )
    return dtype, [dividend[0], divisor]


@handle_frontend_test(
    fn_tree="jax.lax.div",
    dtypes_and_xs=_div_dtypes_and_xs(),
    test_with_out=st.just(False),
)
def test_jax_lax_div(
    *,
    dtypes_and_xs,
    on_device,
    fn_tree,
    frontend,
    test_flags,
):
    input_dtypes, xs = dtypes_and_xs
    assume(not np.any(np.isclose(xs[1], 0)))
    helpers.test_frontend_function(
        input_dtypes=input_dtypes,
        frontend=frontend,
        test_flags=test_flags,
        fn_tree=fn_tree,
        on_device=on_device,
        x=xs[0],
        y=xs[1],
    )


@handle_frontend_test(
    fn_tree="jax.lax.rsqrt",
    dtype_and_x=helpers.dtype_and_values(
        available_dtypes=helpers.get_dtypes("float"),
    ),
    test_with_out=st.just(False),
)
def test_jax_lax_rsqrt(
    *,
    dtype_and_x,
    on_device,
    fn_tree,
    frontend,
    test_flags,
):
    input_dtype, x = dtype_and_x
    helpers.test_frontend_function(
        input_dtypes=input_dtype,
        frontend=frontend,
        test_flags=test_flags,
        fn_tree=fn_tree,
        on_device=on_device,
        rtol=1e-02,
        x=x[0],
    )


@handle_frontend_test(
    fn_tree="jax.lax.expm1",
    dtype_and_x=helpers.dtype_and_values(
        available_dtypes=helpers.get_dtypes("float"),
    ),
    test_with_out=st.just(False),
)
def test_jax_lax_expm1(
    *,
    dtype_and_x,
    on_device,
    fn_tree,
    frontend,
    test_flags,
):
    input_dtype, x = dtype_and_x
    helpers.test_frontend_function(
        input_dtypes=input_dtype,
        frontend=frontend,
        test_flags=test_flags,
        fn_tree=fn_tree,
        on_device=on_device,
        x=x[0],
    )


# log1p
@handle_frontend_test(
    fn_tree="jax.lax.log1p",
    dtype_and_x=helpers.dtype_and_values(
        available_dtypes=helpers.get_dtypes("float"),
        small_abs_safety_factor=2,
        safety_factor_scale="log",
    ),
    test_with_out=st.just(False),
)
def test_jax_lax_log1p(
    *,
    dtype_and_x,
    on_device,
    fn_tree,
    frontend,
    test_flags,
):
    input_dtype, x = dtype_and_x
    helpers.test_frontend_function(
        input_dtypes=input_dtype,
        frontend=frontend,
        test_flags=test_flags,
        fn_tree=fn_tree,
        on_device=on_device,
        x=x[0],
    )


@st.composite
def _dtype_values_dims(draw):
    dtype, values, shape = draw(
        helpers.dtype_and_values(
            available_dtypes=helpers.get_dtypes("numeric"),
            min_num_dims=1,
            ret_shape=True,
        )
    )
    size = len(shape)
    permutations = draw(
        st.lists(
            st.integers(min_value=0, max_value=len(shape) - 1),
            min_size=size,
            max_size=size,
            unique=True,
        )
    )
    return dtype, values, tuple(permutations)


@handle_frontend_test(
    fn_tree="jax.lax.transpose",
    dtype_x_dims=_dtype_values_dims(),
    test_with_out=st.just(False),
)
def test_jax_lax_transpose(
    *,
    dtype_x_dims,
    on_device,
    fn_tree,
    frontend,
    test_flags,
):
    input_dtype, x, dims = dtype_x_dims
    helpers.test_frontend_function(
        input_dtypes=input_dtype,
        frontend=frontend,
        test_flags=test_flags,
        fn_tree=fn_tree,
        on_device=on_device,
        operand=x[0],
        permutation=dims,
    )


@st.composite
def _get_dtype_inputs_for_dot(draw):
    dim_size = draw(helpers.ints(min_value=1, max_value=5))
    dtype = draw(helpers.get_dtypes("numeric", index=1, full=False))
    if dim_size == 1:
        lhs = draw(
            helpers.array_values(
                dtype=dtype[0], shape=(dim_size,), min_value=2, max_value=5
            )
        )
        rhs = draw(
            helpers.array_values(
                dtype=dtype[0], shape=(dim_size,), min_value=2, max_value=5
            )
        )
    else:
        lhs = draw(
            helpers.array_values(
                dtype=dtype[0], shape=(dim_size, dim_size), min_value=2, max_value=5
            )
        )
        rhs = draw(
            helpers.array_values(
                dtype=dtype[0], shape=(dim_size, dim_size), min_value=2, max_value=5
            )
        )
    is_pref = draw(st.booleans())
    if is_pref:
        dtype, values, pref = draw(
            helpers.get_castable_dtype(
                draw(helpers.get_dtypes("numeric")), dtype[0], [lhs, rhs]
            )
        )
        assume(can_cast(dtype, pref))
        return [dtype], pref, values[0], values[1]
    else:
        return dtype, None, lhs, rhs


@handle_frontend_test(
    fn_tree="jax.lax.dot",
    dtypes_and_xs=_get_dtype_inputs_for_dot(),
    test_with_out=st.just(False),
)
def test_jax_lax_dot(
    *,
    dtypes_and_xs,
    on_device,
    fn_tree,
    frontend,
    test_flags,
):
    input_dtypes, dtype, lhs, rhs = dtypes_and_xs
    helpers.test_frontend_function(
        input_dtypes=input_dtypes,
        frontend=frontend,
        test_flags=test_flags,
        fn_tree=fn_tree,
        on_device=on_device,
        rtol=1e-2,
        atol=1e-2,
        lhs=lhs,
        rhs=rhs,
        precision=None,
        preferred_element_type=dtype,
    )


@st.composite
def _general_dot_helper(draw):
    input_dtype = draw(helpers.get_dtypes("numeric", full=False))
    lshape = draw(
        st.lists(st.integers(min_value=1, max_value=10), min_size=2, max_size=52)
    )
    ndims = len(lshape)
    perm_id = random.sample(list(range(ndims)), ndims)
    rshape = [lshape[i] for i in perm_id]
    ldtype, lhs = draw(
        helpers.dtype_and_values(
            dtype=input_dtype,
            min_value=-1e04,
            max_value=1e04,
            shape=lshape,
        )
    )
    rdtype, rhs = draw(
        helpers.dtype_and_values(
            dtype=input_dtype,
            min_value=-1e04,
            max_value=1e04,
            shape=rshape,
        )
    )
    ind_list = list(range(ndims))
    batch_n = draw(st.integers(min_value=1, max_value=len(lshape) - 1))
    lhs_batch = random.sample(ind_list, batch_n)
    rhs_batch = [perm_id.index(i) for i in lhs_batch]
    lhs_contracting = [i for i in ind_list if i not in lhs_batch]
    rhs_contracting = [perm_id.index(i) for i in lhs_contracting]
    is_pref = draw(st.booleans())
    if is_pref:
        dtype, pref = draw(
            helpers.get_castable_dtype(
                draw(helpers.get_dtypes("numeric")), input_dtype[0]
            )
        )
        assume(can_cast(dtype, pref))
        pref_dtype = pref
    else:
        pref_dtype = None
    return (
        ldtype + rdtype,
        (lhs[0], rhs[0]),
        ((lhs_contracting, rhs_contracting), (lhs_batch, rhs_batch)),
        pref_dtype,
    )


@handle_frontend_test(
    fn_tree="jax.lax.dot_general",
    dtypes_lr_dims=_general_dot_helper(),
    test_with_out=st.just(False),
)
def test_jax_lax_dot_general(
    *,
    dtypes_lr_dims,
    on_device,
    fn_tree,
    frontend,
    test_flags,
):
    dtypes, lr, dims, dtype = dtypes_lr_dims
    helpers.test_frontend_function(
        input_dtypes=dtypes,
        frontend=frontend,
        test_flags=test_flags,
        fn_tree=fn_tree,
        on_device=on_device,
        lhs=lr[0],
        rhs=lr[1],
        dimension_numbers=dims,
        precision=None,
        preferred_element_type=dtype,
    )


@st.composite
def x_and_filters(draw, dim=2, transpose=False, general=False):
    if not isinstance(dim, int):
        dim = draw(dim)
    batch_size = draw(st.integers(1, 5))
    filter_shape = draw(
        helpers.get_shape(
            min_num_dims=dim, max_num_dims=dim, min_dim_size=1, max_dim_size=5
        )
    )
    dtype = draw(helpers.get_dtypes("float", full=False))
    padding = draw(
        st.one_of(
            st.lists(
                st.tuples(
                    st.integers(min_value=0, max_value=3),
                    st.integers(min_value=0, max_value=3),
                ),
                min_size=dim,
                max_size=dim,
            ),
            st.sampled_from(["SAME", "VALID"]),
        )
    )
    input_channels = draw(st.integers(1, 3))
    output_channels = draw(st.integers(1, 3))
    group_list = [i for i in range(1, 6)]
    if not transpose:
        group_list = list(filter(lambda x: (input_channels % x == 0), group_list))
    else:
        group_list = list(filter(lambda x: (output_channels % x == 0), group_list))
    fc = draw(st.sampled_from(group_list)) if general else 1
    strides = draw(st.lists(st.integers(1, 3), min_size=dim, max_size=dim))
    dilations = draw(st.lists(st.integers(1, 3), min_size=dim, max_size=dim))
    if dim == 2:
        data_format = draw(st.sampled_from(["NCHW", "NHWC"]))
    elif dim == 1:
        data_format = draw(st.sampled_from(["NWC", "NCW"]))
    else:
        data_format = draw(st.sampled_from(["NDHWC", "NCDHW"]))
    x_dim = []
    for i in range(dim):
        min_x = filter_shape[i] + (filter_shape[i] - 1) * (dilations[i] - 1)
        x_dim.append(draw(st.integers(min_x, min_x + 1)))
    x_dim = tuple(x_dim)
    if dim == 1:
        filter_df = draw(st.sampled_from(["OIW", "WIO"]))
    elif dim == 2:
        filter_df = draw(st.sampled_from(["OIHW", "HWIO"]))
    else:
        filter_df = draw(st.sampled_from(["OIDHW", "DHWIO"]))
    if not transpose:
        output_channels = output_channels * fc
        channel_shape = (output_channels, input_channels // fc)
    else:
        input_channels = input_channels * fc
        channel_shape = (output_channels // fc, input_channels)
    if filter_df[0] == "O":
        filter_shape = channel_shape + filter_shape
    else:
        filter_shape = filter_shape + channel_shape[::-1]
    if data_format == "NHWC" or data_format == "NWC" or data_format == "NDHWC":
        x_shape = (batch_size,) + x_dim + (input_channels,)
    else:
        x_shape = (batch_size, input_channels) + x_dim
    vals = draw(
        helpers.array_values(
            dtype=dtype[0],
            shape=x_shape,
            min_value=0.0,
            max_value=1.0,
        )
    )
    filters = draw(
        helpers.array_values(
            dtype=dtype[0],
            shape=filter_shape,
            min_value=0.0,
            max_value=1.0,
        )
    )
    if general and not transpose:
        x_dilation = draw(st.lists(st.integers(1, 3), min_size=dim, max_size=dim))
        dilations = (dilations, x_dilation)
    if draw(st.booleans()):
        p_dtype, pref = draw(
            helpers.get_castable_dtype(draw(helpers.get_dtypes("numeric")), dtype[0])
        )
        assume(can_cast(p_dtype, pref))
    else:
        pref = None
    return (
        dtype,
        vals,
        filters,
        dilations,
        (data_format, filter_df, data_format),
        strides,
        padding,
        fc,
        pref,
    )


@handle_frontend_test(
    fn_tree="jax.lax.conv",
    x_f_d_other=x_and_filters(),
    test_with_out=st.just(False),
)
def test_jax_lax_conv(
    *,
    x_f_d_other,
    on_device,
    fn_tree,
    frontend,
    test_flags,
):
    dtype, x, filters, dilation, dim_num, stride, pad, fc, pref = x_f_d_other
    _assume_tf_dilation_gt_1(ivy.current_backend_str(), on_device, dilation)
    assume(dim_num[0][1] == "C" and dim_num[1][0] == "O")
    helpers.test_frontend_function(
        input_dtypes=dtype,
        frontend=frontend,
        test_flags=test_flags,
        fn_tree=fn_tree,
        on_device=on_device,
        lhs=x,
        rhs=filters,
        window_strides=stride,
        padding=pad,
        precision=None,
        preferred_element_type=pref,
    )


@handle_frontend_test(
    fn_tree="jax.lax.conv_transpose",
    x_f_d_other=x_and_filters(general=True, transpose=True),
    test_with_out=st.just(False),
)
def test_jax_lax_conv_transpose(
    *,
    x_f_d_other,
    on_device,
    fn_tree,
    frontend,
    test_flags,
):
    dtype, x, filters, dilation, dim_num, stride, pad, fc, pref = x_f_d_other
    _assume_tf_dilation_gt_1(ivy.current_backend_str(), on_device, dilation)
    helpers.test_frontend_function(
        input_dtypes=dtype,
        test_flags=test_flags,
        frontend=frontend,
        fn_tree=fn_tree,
        on_device=on_device,
        lhs=x,
        rhs=filters,
        strides=stride,
        padding=pad,
        rhs_dilation=dilation,
        dimension_numbers=dim_num,
        transpose_kernel=False,
        precision=None,
        preferred_element_type=pref,
    )


@handle_frontend_test(
    fn_tree="jax.lax.conv_general_dilated",
    x_f_d_other=x_and_filters(general=True),
    test_with_out=st.just(False),
)
def test_jax_lax_conv_general_dilated(
    *,
    x_f_d_other,
    on_device,
    fn_tree,
    frontend,
    test_flags,
):
    dtype, x, filters, dilations, dim_num, stride, pad, fc, pref = x_f_d_other
    _assume_tf_dilation_gt_1(ivy.current_backend_str(), on_device, dilations[0])
    assume(
        not (isinstance(pad, str) and not len(dilations[1]) == dilations[1].count(1))
    )
    helpers.test_frontend_function(
        input_dtypes=dtype,
        frontend=frontend,
        test_flags=test_flags,
        fn_tree=fn_tree,
        on_device=on_device,
        lhs=x,
        rhs=filters,
        window_strides=stride,
        padding=pad,
        lhs_dilation=dilations[1],
        rhs_dilation=dilations[0],
        dimension_numbers=dim_num,
        feature_group_count=fc,
        batch_group_count=1,
        precision=None,
        preferred_element_type=pref,
    )


@handle_frontend_test(
    fn_tree="jax.lax.sub",
    dtype_and_x=helpers.dtype_and_values(
        available_dtypes=helpers.get_dtypes("numeric"),
        num_arrays=2,
        shared_dtype=True,
    ),
    test_with_out=st.just(False),
)
def test_jax_lax_sub(
    *,
    dtype_and_x,
    on_device,
    fn_tree,
    frontend,
    test_flags,
):
    input_dtype, x = dtype_and_x
    helpers.test_frontend_function(
        input_dtypes=input_dtype,
        frontend=frontend,
        test_flags=test_flags,
        fn_tree=fn_tree,
        on_device=on_device,
        x=x[0],
        y=x[1],
    )


@handle_frontend_test(
    fn_tree="jax.lax.rem",
    dtype_and_x=helpers.dtype_and_values(
        available_dtypes=helpers.get_dtypes("numeric"),
        num_arrays=2,
        shared_dtype=True,
        allow_inf=False,
    ),
    test_with_out=st.just(False),
)
def test_jax_lax_rem(
    *,
    dtype_and_x,
    on_device,
    fn_tree,
    frontend,
    test_flags,
):
    input_dtype, x = dtype_and_x
    assume(not np.any(np.isclose(x[0], 0)))  # ToDO, should use safety factor?
    assume(not np.any(np.isclose(x[1], 0)))
    helpers.test_frontend_function(
        input_dtypes=input_dtype,
        frontend=frontend,
        test_flags=test_flags,
        fn_tree=fn_tree,
        on_device=on_device,
        x=x[0],
        y=x[1],
    )


@handle_frontend_test(
    fn_tree="jax.lax.square",
    dtype_and_x=helpers.dtype_and_values(
        available_dtypes=helpers.get_dtypes("numeric")
    ),
    test_with_out=st.just(False),
)
def test_jax_lax_square(
    *,
    dtype_and_x,
    on_device,
    fn_tree,
    frontend,
    test_flags,
):
    input_dtype, x = dtype_and_x
    helpers.test_frontend_function(
        input_dtypes=input_dtype,
        frontend=frontend,
        test_flags=test_flags,
        fn_tree=fn_tree,
        on_device=on_device,
        x=x[0],
    )


@handle_frontend_test(
    fn_tree="jax.lax.erf",
    dtype_and_x=helpers.dtype_and_values(available_dtypes=helpers.get_dtypes("float")),
    test_with_out=st.just(False),
)
def test_jax_lax_erf(
    *,
    dtype_and_x,
    on_device,
    fn_tree,
    frontend,
    test_flags,
):
    input_dtype, x = dtype_and_x
    helpers.test_frontend_function(
        input_dtypes=input_dtype,
        frontend=frontend,
        test_flags=test_flags,
        fn_tree=fn_tree,
        on_device=on_device,
        rtol=1e-2,
        atol=1e-2,
        x=x[0],
    )


@handle_frontend_test(
    fn_tree="jax.lax.shift_left",
    dtype_and_x=helpers.dtype_and_values(
        available_dtypes=helpers.get_dtypes("integer"),
        num_arrays=2,
        shared_dtype=True,
    ),
    test_with_out=st.just(False),
)
def test_jax_lax_shift_left(
    *,
    dtype_and_x,
    on_device,
    fn_tree,
    frontend,
    test_flags,
):
    input_dtype, x = dtype_and_x
    # negative shifts will throw an exception
    # shifts >= dtype witdth produce backend-defined behavior
    x[1] = np.asarray(
        np.clip(x[1], 0, np.iinfo(input_dtype[1]).bits - 1), dtype=input_dtype[1]
    )

    helpers.test_frontend_function(
        input_dtypes=input_dtype,
        frontend=frontend,
        test_flags=test_flags,
        fn_tree=fn_tree,
        on_device=on_device,
        x=x[0],
        y=x[1],
    )


@handle_frontend_test(
    fn_tree="jax.lax.shift_right_logical",
    dtype_and_x=helpers.dtype_and_values(
        available_dtypes=helpers.get_dtypes("integer"),
        num_arrays=2,
        min_value=0,
        shared_dtype=True,
    ),
    test_with_out=st.just(False),
)
def test_jax_lax_shift_right_logical(
    *,
    dtype_and_x,
    on_device,
    fn_tree,
    frontend,
    test_flags,
):
    input_dtype, x = dtype_and_x
    # negative shifts will throw an exception
    # shifts >= dtype witdth produce backend-defined behavior
    x[1] = np.asarray(
        np.clip(x[1], 0, np.iinfo(input_dtype[1]).bits - 1), dtype=input_dtype[1]
    )

    helpers.test_frontend_function(
        input_dtypes=input_dtype,
        frontend=frontend,
        test_flags=test_flags,
        fn_tree=fn_tree,
        on_device=on_device,
        x=x[0],
        y=x[1],
    )


# expand_dims
@handle_frontend_test(
    fn_tree="jax.lax.expand_dims",
    dtype_x_axis=helpers.dtype_values_axis(
        available_dtypes=helpers.get_dtypes("valid"),
        min_num_dims=1,
        max_num_dims=5,
        min_dim_size=2,
        max_dim_size=10,
        force_int_axis=True,
        valid_axis=True,
    ),
    test_with_out=st.just(False),
)
def test_jax_lax_expand_dims(
    *,
    dtype_x_axis,
    on_device,
    fn_tree,
    frontend,
    test_flags,
):
    x_dtype, x, axis = dtype_x_axis
    helpers.test_frontend_function(
        input_dtypes=x_dtype,
        frontend=frontend,
        test_flags=test_flags,
        fn_tree=fn_tree,
        on_device=on_device,
        array=x[0],
        dimensions=(axis,),
    )


# asinh
@handle_frontend_test(
    fn_tree="jax.lax.asinh",
    dtype_and_x=helpers.dtype_and_values(available_dtypes=helpers.get_dtypes("float")),
    test_with_out=st.just(False),
)
def test_jax_lax_asinh(
    *,
    dtype_and_x,
    on_device,
    fn_tree,
    frontend,
    test_flags,
):
    input_dtype, x = dtype_and_x
    helpers.test_frontend_function(
        input_dtypes=input_dtype,
        frontend=frontend,
        test_flags=test_flags,
        fn_tree=fn_tree,
        on_device=on_device,
        x=x[0],
    )


# atanh
@handle_frontend_test(
    fn_tree="jax.lax.atanh",
    dtype_and_x=helpers.dtype_and_values(available_dtypes=helpers.get_dtypes("float")),
    test_with_out=st.just(False),
)
def test_jax_lax_atanh(
    *,
    dtype_and_x,
    on_device,
    fn_tree,
    frontend,
    test_flags,
):
    input_dtype, x = dtype_and_x
    helpers.test_frontend_function(
        input_dtypes=input_dtype,
        frontend=frontend,
        test_flags=test_flags,
        fn_tree=fn_tree,
        on_device=on_device,
        x=x[0],
    )


# select
@st.composite
def _dtype_pred_ontrue_on_false(draw):
    shape = draw(helpers.get_shape(min_num_dims=1, min_dim_size=1))
    pred = draw(helpers.array_values(dtype="bool", shape=shape))
    dtypes, on_true_on_false = draw(
        helpers.dtype_and_values(
            available_dtypes=helpers.get_dtypes("numeric"),
            num_arrays=2,
            shape=shape,
            large_abs_safety_factor=16,
            small_abs_safety_factor=16,
            safety_factor_scale="log",
            shared_dtype=True,
        )
    )
    return dtypes, pred, on_true_on_false


@handle_frontend_test(
    fn_tree="jax.lax.select",
    dtype_pred_ontrue_on_false=_dtype_pred_ontrue_on_false(),
    test_with_out=st.just(False),
)
def test_jax_lax_select(
    *,
    dtype_pred_ontrue_on_false,
    on_device,
    fn_tree,
    frontend,
    test_flags,
):
    input_dtype, pred, on_true_on_false = dtype_pred_ontrue_on_false
    helpers.test_frontend_function(
        input_dtypes=["bool"] + input_dtype,
        frontend=frontend,
        test_flags=test_flags,
        fn_tree=fn_tree,
        on_device=on_device,
        pred=pred,
        on_true=on_true_on_false[0],
        on_false=on_true_on_false[0],
    )


# top_k
@handle_frontend_test(
    fn_tree="jax.lax.top_k",
    dtype_and_x=helpers.dtype_and_values(
        available_dtypes=helpers.get_dtypes("float"),
        min_num_dims=1,
        large_abs_safety_factor=8,
        small_abs_safety_factor=8,
        safety_factor_scale="log",
        min_dim_size=4,
        max_dim_size=10,
    ),
    k=helpers.ints(min_value=1, max_value=4),
    test_with_out=st.just(False),
)
def test_jax_lax_top_k(
    *,
    dtype_and_x,
    k,
    on_device,
    fn_tree,
    frontend,
    test_flags,
):
    dtype, x = dtype_and_x
    helpers.test_frontend_function(
        input_dtypes=dtype,
        frontend=frontend,
        test_flags=test_flags,
        fn_tree=fn_tree,
        on_device=on_device,
        operand=x[0],
        k=k,
        # test_values=False,
    )


<<<<<<< HEAD
# squeeze
@st.composite
def _squeeze_helper(draw):
    shape = draw(st.shared(helpers.get_shape(), key="value_shape"))
    valid_axes = []
    for index, axis in enumerate(shape):
        if axis == 1:
            valid_axes.append(index)
    return valid_axes


@handle_frontend_test(
    fn_tree="jax.lax.squeeze",
    dtype_and_values=helpers.dtype_and_values(
        available_dtypes=helpers.get_dtypes("float"),
        shape=st.shared(helpers.get_shape(
            allow_none=False,
            min_num_dims=1,
            max_num_dims=10,
            min_dim_size=1,
            max_dim_size=5), key="value_shape")
    ),
    dim=_squeeze_helper(),
)
def test_jax_lax_squeeze(
    *,
    dtype_and_values,
    dim,
=======
# real
@handle_frontend_test(
    fn_tree="jax.lax.real",
    dtype_and_x=helpers.dtype_and_values(
        available_dtypes=helpers.get_dtypes("complex")
    ),
)
def test_jax_lax_real(
    *,
    dtype_and_x,
>>>>>>> bb384d11
    on_device,
    fn_tree,
    frontend,
    test_flags,
):
<<<<<<< HEAD
    input_dtype, value = dtype_and_values
=======
    input_dtype, x = dtype_and_x
>>>>>>> bb384d11
    helpers.test_frontend_function(
        input_dtypes=input_dtype,
        frontend=frontend,
        test_flags=test_flags,
        fn_tree=fn_tree,
        on_device=on_device,
<<<<<<< HEAD
        array=value[0],
        dimensions=dim,
=======
        test_values=True,
        x=x[0],
>>>>>>> bb384d11
    )<|MERGE_RESOLUTION|>--- conflicted
+++ resolved
@@ -2308,8 +2308,33 @@
         # test_values=False,
     )
 
-
-<<<<<<< HEAD
+# real
+@handle_frontend_test(
+    fn_tree="jax.lax.real",
+    dtype_and_x=helpers.dtype_and_values(
+        available_dtypes=helpers.get_dtypes("complex")
+    ),
+)
+def test_jax_lax_real(
+    *,
+    dtype_and_x,
+    on_device,
+    fn_tree,
+    frontend,
+    test_flags,
+):
+    input_dtype, x = dtype_and_x
+    helpers.test_frontend_function(
+        input_dtypes=input_dtype,
+        frontend=frontend,
+        test_flags=test_flags,
+        fn_tree=fn_tree,
+        on_device=on_device,
+        test_values=True,
+        x=x[0],
+    )
+
+
 # squeeze
 @st.composite
 def _squeeze_helper(draw):
@@ -2338,39 +2363,18 @@
     *,
     dtype_and_values,
     dim,
-=======
-# real
-@handle_frontend_test(
-    fn_tree="jax.lax.real",
-    dtype_and_x=helpers.dtype_and_values(
-        available_dtypes=helpers.get_dtypes("complex")
-    ),
-)
-def test_jax_lax_real(
-    *,
-    dtype_and_x,
->>>>>>> bb384d11
-    on_device,
-    fn_tree,
-    frontend,
-    test_flags,
-):
-<<<<<<< HEAD
+    on_device,
+    fn_tree,
+    frontend,
+    test_flags,
+):
     input_dtype, value = dtype_and_values
-=======
-    input_dtype, x = dtype_and_x
->>>>>>> bb384d11
-    helpers.test_frontend_function(
-        input_dtypes=input_dtype,
-        frontend=frontend,
-        test_flags=test_flags,
-        fn_tree=fn_tree,
-        on_device=on_device,
-<<<<<<< HEAD
+    helpers.test_frontend_function(
+        input_dtypes=input_dtype,
+        frontend=frontend,
+        test_flags=test_flags,
+        fn_tree=fn_tree,
+        on_device=on_device,
         array=value[0],
         dimensions=dim,
-=======
-        test_values=True,
-        x=x[0],
->>>>>>> bb384d11
-    )+    )
