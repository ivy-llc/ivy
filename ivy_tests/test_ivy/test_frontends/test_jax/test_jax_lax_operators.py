<<<<<<< HEAD
=======
# global
import ivy
import numpy as np
from hypothesis import given, strategies as st

# local
import ivy_tests.test_ivy.helpers as helpers
import ivy.functional.backends.numpy as ivy_np
import ivy.functional.backends.jax as ivy_jax


# add
@given(
    dtype_and_x=helpers.dtype_and_values(
        available_dtypes=tuple(
            set(ivy_np.valid_float_dtypes).intersection(set(ivy_jax.valid_float_dtypes))
        ),
        num_arrays=2,
        shared_dtype=True,
    ),
    as_variable=helpers.list_of_length(x=st.booleans(), length=2),
    num_positional_args=helpers.num_positional_args(
        fn_name="ivy.functional.frontends.jax.lax.add"
    ),
    native_array=helpers.list_of_length(x=st.booleans(), length=2),
)
def test_jax_lax_add(
    dtype_and_x,
    as_variable,
    num_positional_args,
    native_array,
    fw,
):
    input_dtype, x = dtype_and_x

    helpers.test_frontend_function(
        input_dtypes=input_dtype,
        as_variable_flags=as_variable,
        with_out=False,
        num_positional_args=num_positional_args,
        native_array_flags=native_array,
        fw=fw,
        frontend="jax",
        fn_name="lax.add",
        x=np.asarray(x[0], dtype=input_dtype[0]),
        y=np.asarray(x[1], dtype=input_dtype[1]),
    )


# tan
@given(
    dtype_and_x=helpers.dtype_and_values(available_dtypes=ivy_jax.valid_float_dtypes),
    as_variable=st.booleans(),
    num_positional_args=helpers.num_positional_args(
        fn_name="ivy.functional.frontends.jax.lax.tan"
    ),
    native_array=st.booleans(),
)
def test_jax_lax_tan(
    dtype_and_x,
    as_variable,
    num_positional_args,
    native_array,
    fw,
):
    input_dtype, x = dtype_and_x

    helpers.test_frontend_function(
        input_dtypes=input_dtype,
        as_variable_flags=as_variable,
        with_out=False,
        num_positional_args=num_positional_args,
        native_array_flags=native_array,
        fw=fw,
        frontend="jax",
        fn_name="lax.tan",
        x=np.asarray(x, dtype=input_dtype),
    )


# noinspection DuplicatedCode
@st.composite
def _arrays_idx_n_dtypes(draw):
    num_dims = draw(st.shared(st.integers(1, 4), key="num_dims"))
    num_arrays = draw(st.shared(st.integers(2, 4), key="num_arrays"))
    common_shape = draw(
        helpers.lists(
            arg=st.integers(2, 3), min_size=num_dims - 1, max_size=num_dims - 1
        )
    )
    unique_idx = draw(helpers.integers(min_value=0, max_value=num_dims - 1))
    unique_dims = draw(
        helpers.lists(arg=st.integers(2, 3), min_size=num_arrays, max_size=num_arrays)
    )
    xs = list()
    available_dtypes = tuple(
        set(ivy_np.valid_float_dtypes).intersection(ivy_jax.valid_float_dtypes)
    )
    input_dtypes = draw(
        helpers.array_dtypes(available_dtypes=available_dtypes, shared_dtype=True)
    )
    for ud, dt in zip(unique_dims, input_dtypes):
        x = draw(
            helpers.array_values(
                shape=common_shape[:unique_idx] + [ud] + common_shape[unique_idx:],
                dtype=dt,
            )
        )
        xs.append(x)
    return xs, input_dtypes, unique_idx


# concat
@given(
    xs_n_input_dtypes_n_unique_idx=_arrays_idx_n_dtypes(),
    as_variable=helpers.array_bools(),
    num_positional_args=helpers.num_positional_args(
        fn_name="ivy.functional.frontends.jax.lax.concatenate"
    ),
    native_array=helpers.array_bools(),
)
def test_jax_lax_concat(
    xs_n_input_dtypes_n_unique_idx,
    as_variable,
    num_positional_args,
    native_array,
    fw,
):
    xs, input_dtypes, unique_idx = xs_n_input_dtypes_n_unique_idx
    xs = [np.asarray(x, dtype=dt) for x, dt in zip(xs, input_dtypes)]
    helpers.test_frontend_function(
        input_dtypes=input_dtypes,
        as_variable_flags=as_variable,
        with_out=False,
        num_positional_args=num_positional_args,
        native_array_flags=native_array,
        fw=fw,
        frontend="jax",
        fn_name="lax.concatenate",
        operands=xs,
        dimension=unique_idx,
    )


# full
@st.composite
def _dtypes(draw):
    return draw(
        st.shared(
            helpers.list_of_length(
                x=st.sampled_from(ivy.valid_numeric_dtypes), length=1
            ),
            key="dtype",
        )
    )


@st.composite
def _fill_value(draw):
    dtype = draw(_dtypes())[0]
    if ivy.is_uint_dtype(dtype):
        return draw(st.integers(0, 5))
    elif ivy.is_int_dtype(dtype):
        return draw(st.integers(-5, 5))
    return draw(st.floats(-5, 5))


@given(
    shape=helpers.get_shape(
        allow_none=False,
        min_num_dims=1,
        max_num_dims=5,
        min_dim_size=1,
        max_dim_size=10,
    ),
    fill_value=_fill_value(),
    dtypes=_dtypes(),
    num_positional_args=helpers.num_positional_args(
        fn_name="ivy.functional.frontends.jax.lax.full"
    ),
)
def test_jax_lax_full(
    shape,
    fill_value,
    dtypes,
    num_positional_args,
    fw,
):
    helpers.test_frontend_function(
        input_dtypes=dtypes,
        as_variable_flags=False,
        with_out=False,
        num_positional_args=num_positional_args,
        native_array_flags=False,
        fw=fw,
        frontend="jax",
        fn_name="lax.full",
        shape=shape,
        fill_value=fill_value,
        dtype=dtypes[0],
    )


# abs
@given(
    dtype_and_x=helpers.dtype_and_values(available_dtypes=ivy_jax.valid_float_dtypes),
    as_variable=st.booleans(),
    num_positional_args=helpers.num_positional_args(
        fn_name="ivy.functional.frontends.jax.lax.abs"
    ),
    native_array=st.booleans(),
)
def test_jax_lax_abs(
    dtype_and_x,
    as_variable,
    num_positional_args,
    native_array,
    fw,
):
    input_dtype, x = dtype_and_x

    helpers.test_frontend_function(
        input_dtypes=input_dtype,
        as_variable_flags=as_variable,
        with_out=False,
        num_positional_args=num_positional_args,
        native_array_flags=native_array,
        fw=fw,
        frontend="jax",
        fn_name="lax.abs",
        x=np.asarray(x, dtype=input_dtype),
    )


# atan2
@given(
    dtype_and_x=helpers.dtype_and_values(
        available_dtypes=tuple(
            set(ivy_np.valid_float_dtypes).intersection(set(ivy_jax.valid_float_dtypes))
        ),
        num_arrays=2,
        shared_dtype=True,
    ),
    as_variable=helpers.list_of_length(x=st.booleans(), length=2),
    num_positional_args=helpers.num_positional_args(
        fn_name="ivy.functional.frontends.jax.lax.atan2"
    ),
    native_array=helpers.list_of_length(x=st.booleans(), length=2),
)
def test_jax_lax_atan2(
    dtype_and_x,
    as_variable,
    num_positional_args,
    native_array,
    fw,
):
    input_dtype, x = dtype_and_x

    helpers.test_frontend_function(
        input_dtypes=input_dtype,
        as_variable_flags=as_variable,
        with_out=False,
        num_positional_args=num_positional_args,
        native_array_flags=native_array,
        fw=fw,
        frontend="jax",
        fn_tree="lax.atan2",
        x=np.asarray(x[0], dtype=input_dtype[0]),
        y=np.asarray(x[1], dtype=input_dtype[1]),
    )


@handle_cmd_line_args
@given(
    dtypes_and_xs=helpers.dtype_and_values(
        available_dtypes=ivy.valid_numeric_dtypes,
        num_arrays=2,
        shared_dtype=True,
    ),
    num_positional_args=helpers.num_positional_args(
        fn_name="ivy.functional.frontends.jax.lax.min"
    ),
)
def test_jax_lax_min(
    dtypes_and_xs,
    as_variable,
    num_positional_args,
    native_array,
    fw,
):
    input_dtypes, xs = dtypes_and_xs
    xs = [np.asarray(x, dtype=dt) for x, dt in zip(xs, input_dtypes)]
    helpers.test_frontend_function(
        input_dtypes=input_dtypes,
        as_variable_flags=as_variable,
        with_out=False,
        num_positional_args=num_positional_args,
        native_array_flags=native_array,
        fw=fw,
        frontend="jax",
        fn_tree="lax.min",
        x=xs[0],
        y=xs[1],
    )


@handle_cmd_line_args
@given(
    dtypes_and_xs=helpers.dtype_and_values(
        available_dtypes=ivy.valid_numeric_dtypes,
        num_arrays=2,
        shared_dtype=True,
    ),
    num_positional_args=helpers.num_positional_args(
        fn_name="ivy.functional.frontends.jax.lax.eq"
    ),
)
def test_jax_lax_eq(
    dtypes_and_xs,
    as_variable,
    num_positional_args,
    native_array,
    fw,
):
    input_dtypes, xs = dtypes_and_xs
    xs = [np.asarray(x, dtype=dt) for x, dt in zip(xs, input_dtypes)]
    helpers.test_frontend_function(
        input_dtypes=input_dtypes,
        as_variable_flags=as_variable,
        with_out=False,
        num_positional_args=num_positional_args,
        native_array_flags=native_array,
        fw=fw,
        frontend="jax",
        fn_tree="lax.eq",
        x=xs[0],
        y=xs[1],
    )


@handle_cmd_line_args
@given(
    dtypes_and_xs=helpers.dtype_and_values(
        available_dtypes=ivy.valid_numeric_dtypes,
        num_arrays=2,
        shared_dtype=True,
    ),
    num_positional_args=helpers.num_positional_args(
        fn_name="ivy.functional.frontends.jax.lax.mul"
    ),
)
def test_jax_lax_mul(
    dtypes_and_xs,
    as_variable,
    num_positional_args,
    native_array,
    fw,
):
    input_dtypes, xs = dtypes_and_xs
    xs = [np.asarray(x, dtype=dt) for x, dt in zip(xs, input_dtypes)]
    helpers.test_frontend_function(
        input_dtypes=input_dtypes,
        as_variable_flags=as_variable,
        with_out=False,
        num_positional_args=num_positional_args,
        native_array_flags=native_array,
        fw=fw,
        frontend="jax",
        fn_tree="lax.mul",
        x=xs[0],
        y=xs[1],
    )


# atan
@handle_cmd_line_args
@given(
    dtype_and_x=helpers.dtype_and_values(available_dtypes=ivy_jax.valid_float_dtypes),
    as_variable=st.booleans(),
    num_positional_args=helpers.num_positional_args(
        fn_name="ivy.functional.frontends.jax.lax.atan"
    ),
    native_array=st.booleans(),
)
def test_jax_lax_atan(
    dtype_and_x,
    as_variable,
    num_positional_args,
    native_array,
    fw,
):
    input_dtype, x = dtype_and_x

    helpers.test_frontend_function(
        input_dtypes=input_dtype,
        as_variable_flags=as_variable,
        with_out=False,
        num_positional_args=num_positional_args,
        native_array_flags=native_array,
        fw=fw,
        frontend="jax",
        fn_tree="lax.atan",
        x=np.asarray(x, dtype=input_dtype),
    )


@handle_cmd_line_args
@given(
    dtype_and_x=helpers.dtype_and_values(
        available_dtypes=ivy.valid_float_dtypes,
    ),
    num_positional_args=helpers.num_positional_args(
        fn_name="ivy.functional.frontends.jax.lax.ceil"
    ),
)
def test_jax_lax_ceil(
    dtype_and_x,
    as_variable,
    num_positional_args,
    native_array,
    fw,
):
    input_dtype, x = dtype_and_x
    helpers.test_frontend_function(
        input_dtypes=input_dtype,
        as_variable_flags=as_variable,
        with_out=False,
        num_positional_args=num_positional_args,
        native_array_flags=native_array,
        fw=fw,
        frontend="jax",
        fn_tree="lax.ceil",
        x=np.asarray(x, dtype=input_dtype),
    )


# bitwise_and
@handle_cmd_line_args
@given(
    dtype_and_x=helpers.dtype_and_values(
        available_dtypes=ivy_jax.valid_int_dtypes,
        num_arrays=2,
        shared_dtype=True,
    ),
    as_variable=helpers.list_of_length(x=st.booleans(), length=2),
    num_positional_args=helpers.num_positional_args(
        fn_name="ivy.functional.frontends.jax.lax.bitwise_and"
    ),
    native_array=helpers.list_of_length(x=st.booleans(), length=2),
)
def test_jax_lax_bitwise_and(
    dtype_and_x,
    as_variable,
    num_positional_args,
    native_array,
    fw,
):
    input_dtype, x = dtype_and_x

    helpers.test_frontend_function(
        input_dtypes=input_dtype,
        as_variable_flags=as_variable,
        with_out=False,
        num_positional_args=num_positional_args,
        native_array_flags=native_array,
        fw=fw,
        frontend="jax",
        fn_tree="lax.bitwise_and",
        x=np.asarray(x[0], dtype=input_dtype[0]),
        y=np.asarray(x[1], dtype=input_dtype[1]),
    )


# bitwise_or
@handle_cmd_line_args
@given(
    dtype_and_x=helpers.dtype_and_values(
        available_dtypes=ivy_jax.valid_int_dtypes,
        num_arrays=2,
        shared_dtype=True,
    ),
    num_positional_args=helpers.num_positional_args(
        fn_name="ivy.functional.frontends.jax.lax.bitwise_or"
    ),
)
def test_jax_lax_bitwise_or(
    dtype_and_x,
    as_variable,
    num_positional_args,
    native_array,
    fw,
):
    input_dtype, x = dtype_and_x

    helpers.test_frontend_function(
        input_dtypes=input_dtype,
        as_variable_flags=as_variable,
        with_out=False,
        num_positional_args=num_positional_args,
        native_array_flags=native_array,
        fw=fw,
        frontend="jax",
        fn_tree="lax.bitwise_or",
        x=np.asarray(x[0], dtype=input_dtype[0]),
        y=np.asarray(x[1], dtype=input_dtype[1]),
    )


@handle_cmd_line_args
@given(
    dtype_and_x=helpers.dtype_and_values(
        available_dtypes=tuple(
            set(ivy.valid_numeric_dtypes).difference(ivy.all_uint_dtypes)
        ),
    ),
    num_positional_args=helpers.num_positional_args(
        fn_name="ivy.functional.frontends.jax.lax.neg"
    ),
)
def test_jax_lax_neg(
    dtype_and_x,
    as_variable,
    num_positional_args,
    native_array,
    fw,
):
    input_dtype, x = dtype_and_x
    helpers.test_frontend_function(
        input_dtypes=input_dtype,
        as_variable_flags=as_variable,
        with_out=False,
        num_positional_args=num_positional_args,
        native_array_flags=native_array,
        fw=fw,
        frontend="jax",
        fn_tree="lax.neg",
        x=np.asarray(x, dtype=input_dtype),
    )


@st.composite
def _dtype_x_bounded_axis(draw, **kwargs):
    dtype, x, shape = draw(helpers.dtype_and_values(**kwargs, ret_shape=True))
    axis = draw(helpers.ints(min_value=0, max_value=len(shape) - 1))
    return dtype, x, axis


@st.composite
def _sample_int_dtype(draw):
    return draw(st.sampled_from(ivy.valid_int_dtypes))


@handle_cmd_line_args
@given(
    dtype_x_axis=_dtype_x_bounded_axis(
        available_dtypes=ivy.valid_numeric_dtypes,
        min_num_dims=1,
        min_dim_size=1,
    ),
    num_positional_args=helpers.num_positional_args(
        fn_name="ivy.functional.frontends.jax.lax.argmax"
    ),
    index_dtype=_sample_int_dtype(),
)
def test_jax_lax_argmax(
    dtype_x_axis,
    as_variable,
    num_positional_args,
    native_array,
    fw,
    index_dtype,
):
    input_dtype, x, axis = dtype_x_axis
    helpers.test_frontend_function(
        input_dtypes=input_dtype,
        as_variable_flags=as_variable,
        with_out=False,
        num_positional_args=num_positional_args,
        native_array_flags=native_array,
        fw=fw,
        frontend="jax",
        fn_tree="lax.argmax",
        operand=np.asarray(x, dtype=input_dtype),
        axis=axis,
        index_dtype=index_dtype,
    )


@handle_cmd_line_args
@given(
    dtype_x_axis=_dtype_x_bounded_axis(
        available_dtypes=ivy.valid_numeric_dtypes,
        min_num_dims=1,
        min_dim_size=1,
    ),
    num_positional_args=helpers.num_positional_args(
        fn_name="ivy.functional.frontends.jax.lax.argmin"
    ),
    index_dtype=_sample_int_dtype(),
)
def test_jax_lax_argmin(
    dtype_x_axis,
    as_variable,
    num_positional_args,
    native_array,
    fw,
    index_dtype,
):
    input_dtype, x, axis = dtype_x_axis
    helpers.test_frontend_function(
        input_dtypes=input_dtype,
        as_variable_flags=as_variable,
        with_out=False,
        num_positional_args=num_positional_args,
        native_array_flags=native_array,
        fw=fw,
        frontend="jax",
        fn_tree="lax.argmin",
        operand=np.asarray(x, dtype=input_dtype),
        axis=axis,
        index_dtype=index_dtype,
    )


# bitwise_xor
@handle_cmd_line_args
@given(
    dtype_and_x=helpers.dtype_and_values(
        available_dtypes=ivy_jax.valid_int_dtypes,
        num_arrays=2,
        shared_dtype=True,
    ),
    num_positional_args=helpers.num_positional_args(
        fn_name="ivy.functional.frontends.jax.lax.bitwise_xor"
    ),
)
def test_jax_lax_bitwise_xor(
    dtype_and_x,
    as_variable,
    num_positional_args,
    native_array,
    fw,
):
    input_dtype, x = dtype_and_x

    helpers.test_frontend_function(
        input_dtypes=input_dtype,
        as_variable_flags=as_variable,
        with_out=False,
        num_positional_args=num_positional_args,
        native_array_flags=native_array,
        fw=fw,
        frontend="jax",
        fn_tree="lax.bitwise_xor",
        x=np.asarray(x[0], dtype=input_dtype[0]),
        y=np.asarray(x[1], dtype=input_dtype[1]),
    )


@st.composite
def _dtype_and_values(draw, **kwargs):
    return draw(
        helpers.dtype_and_values(
            **kwargs,
            dtype=draw(_dtypes()),
        )
    )


@st.composite
def _shape_or_none(draw):
    return draw(helpers.get_shape() | st.none())


@handle_cmd_line_args
@given(
    dtype_and_x=_dtype_and_values(),
    num_positional_args=helpers.num_positional_args(
        fn_name="ivy.functional.frontends.jax.lax.full_like"
    ),
    fill_val=_fill_value(),
    shape=_shape_or_none(),
)
def test_jax_lax_full_like(
    dtype_and_x,
    as_variable,
    num_positional_args,
    native_array,
    fw,
    fill_val,
    shape,
):
    dtype, x = dtype_and_x
    fill_val = fill_val
    helpers.test_frontend_function(
        input_dtypes=dtype,
        as_variable_flags=as_variable,
        with_out=False,
        num_positional_args=num_positional_args,
        native_array_flags=native_array,
        fw=fw,
        frontend="jax",
        fn_tree="lax.full_like",
        x=np.asarray(x, dtype=dtype),
        fill_value=fill_val,
        dtype=dtype,
        shape=shape,
    )


@handle_cmd_line_args
@given(
    dtype_and_x=helpers.dtype_and_values(
        available_dtypes=ivy.valid_float_dtypes,
    ),
    num_positional_args=helpers.num_positional_args(
        fn_name="ivy.functional.frontends.jax.lax.exp"
    ),
)
def test_jax_lax_exp(
    dtype_and_x,
    as_variable,
    num_positional_args,
    native_array,
    fw,
):
    input_dtype, x = dtype_and_x
    helpers.test_frontend_function(
        input_dtypes=input_dtype,
        as_variable_flags=as_variable,
        with_out=False,
        num_positional_args=num_positional_args,
        native_array_flags=native_array,
        fw=fw,
        frontend="jax",
        fn_tree="lax.exp",
        x=np.asarray(x, dtype=input_dtype),
    )
<<<<<<< HEAD
>>>>>>> a53a0308f2d5560d63bce16dbbbf55904723dabf
=======


@st.composite
def _sample_castable_numeric_dtype(draw):
    dtype = draw(_dtypes())[0]
    return draw(
        st.sampled_from(ivy.valid_numeric_dtypes).filter(
            lambda x: ivy.can_cast(dtype, x)
        )
    )


@handle_cmd_line_args
@given(
    dtype_and_x=_dtype_and_values(
        num_arrays=1,
        min_num_dims=1,
        min_value=-5,
        max_value=5,
    ),
    num_positional_args=helpers.num_positional_args(
        fn_name="ivy.functional.frontends.jax.lax.convert_element_type"
    ),
    new_dtype=_sample_castable_numeric_dtype(),
)
def test_jax_lax_convert_element_type(
    dtype_and_x, as_variable, num_positional_args, native_array, fw, new_dtype
):
    input_dtype, x = dtype_and_x
    helpers.test_frontend_function(
        input_dtypes=input_dtype,
        as_variable_flags=as_variable,
        with_out=False,
        num_positional_args=num_positional_args,
        native_array_flags=native_array,
        fw=fw,
        frontend="jax",
        fn_tree="lax.convert_element_type",
        operand=np.asarray(x, dtype=input_dtype),
        new_dtype=new_dtype,
    )
>>>>>>> 0dacfaa5
<|MERGE_RESOLUTION|>--- conflicted
+++ resolved
@@ -1,748 +1,3 @@
-<<<<<<< HEAD
-=======
-# global
-import ivy
-import numpy as np
-from hypothesis import given, strategies as st
-
-# local
-import ivy_tests.test_ivy.helpers as helpers
-import ivy.functional.backends.numpy as ivy_np
-import ivy.functional.backends.jax as ivy_jax
-
-
-# add
-@given(
-    dtype_and_x=helpers.dtype_and_values(
-        available_dtypes=tuple(
-            set(ivy_np.valid_float_dtypes).intersection(set(ivy_jax.valid_float_dtypes))
-        ),
-        num_arrays=2,
-        shared_dtype=True,
-    ),
-    as_variable=helpers.list_of_length(x=st.booleans(), length=2),
-    num_positional_args=helpers.num_positional_args(
-        fn_name="ivy.functional.frontends.jax.lax.add"
-    ),
-    native_array=helpers.list_of_length(x=st.booleans(), length=2),
-)
-def test_jax_lax_add(
-    dtype_and_x,
-    as_variable,
-    num_positional_args,
-    native_array,
-    fw,
-):
-    input_dtype, x = dtype_and_x
-
-    helpers.test_frontend_function(
-        input_dtypes=input_dtype,
-        as_variable_flags=as_variable,
-        with_out=False,
-        num_positional_args=num_positional_args,
-        native_array_flags=native_array,
-        fw=fw,
-        frontend="jax",
-        fn_name="lax.add",
-        x=np.asarray(x[0], dtype=input_dtype[0]),
-        y=np.asarray(x[1], dtype=input_dtype[1]),
-    )
-
-
-# tan
-@given(
-    dtype_and_x=helpers.dtype_and_values(available_dtypes=ivy_jax.valid_float_dtypes),
-    as_variable=st.booleans(),
-    num_positional_args=helpers.num_positional_args(
-        fn_name="ivy.functional.frontends.jax.lax.tan"
-    ),
-    native_array=st.booleans(),
-)
-def test_jax_lax_tan(
-    dtype_and_x,
-    as_variable,
-    num_positional_args,
-    native_array,
-    fw,
-):
-    input_dtype, x = dtype_and_x
-
-    helpers.test_frontend_function(
-        input_dtypes=input_dtype,
-        as_variable_flags=as_variable,
-        with_out=False,
-        num_positional_args=num_positional_args,
-        native_array_flags=native_array,
-        fw=fw,
-        frontend="jax",
-        fn_name="lax.tan",
-        x=np.asarray(x, dtype=input_dtype),
-    )
-
-
-# noinspection DuplicatedCode
-@st.composite
-def _arrays_idx_n_dtypes(draw):
-    num_dims = draw(st.shared(st.integers(1, 4), key="num_dims"))
-    num_arrays = draw(st.shared(st.integers(2, 4), key="num_arrays"))
-    common_shape = draw(
-        helpers.lists(
-            arg=st.integers(2, 3), min_size=num_dims - 1, max_size=num_dims - 1
-        )
-    )
-    unique_idx = draw(helpers.integers(min_value=0, max_value=num_dims - 1))
-    unique_dims = draw(
-        helpers.lists(arg=st.integers(2, 3), min_size=num_arrays, max_size=num_arrays)
-    )
-    xs = list()
-    available_dtypes = tuple(
-        set(ivy_np.valid_float_dtypes).intersection(ivy_jax.valid_float_dtypes)
-    )
-    input_dtypes = draw(
-        helpers.array_dtypes(available_dtypes=available_dtypes, shared_dtype=True)
-    )
-    for ud, dt in zip(unique_dims, input_dtypes):
-        x = draw(
-            helpers.array_values(
-                shape=common_shape[:unique_idx] + [ud] + common_shape[unique_idx:],
-                dtype=dt,
-            )
-        )
-        xs.append(x)
-    return xs, input_dtypes, unique_idx
-
-
-# concat
-@given(
-    xs_n_input_dtypes_n_unique_idx=_arrays_idx_n_dtypes(),
-    as_variable=helpers.array_bools(),
-    num_positional_args=helpers.num_positional_args(
-        fn_name="ivy.functional.frontends.jax.lax.concatenate"
-    ),
-    native_array=helpers.array_bools(),
-)
-def test_jax_lax_concat(
-    xs_n_input_dtypes_n_unique_idx,
-    as_variable,
-    num_positional_args,
-    native_array,
-    fw,
-):
-    xs, input_dtypes, unique_idx = xs_n_input_dtypes_n_unique_idx
-    xs = [np.asarray(x, dtype=dt) for x, dt in zip(xs, input_dtypes)]
-    helpers.test_frontend_function(
-        input_dtypes=input_dtypes,
-        as_variable_flags=as_variable,
-        with_out=False,
-        num_positional_args=num_positional_args,
-        native_array_flags=native_array,
-        fw=fw,
-        frontend="jax",
-        fn_name="lax.concatenate",
-        operands=xs,
-        dimension=unique_idx,
-    )
-
-
-# full
-@st.composite
-def _dtypes(draw):
-    return draw(
-        st.shared(
-            helpers.list_of_length(
-                x=st.sampled_from(ivy.valid_numeric_dtypes), length=1
-            ),
-            key="dtype",
-        )
-    )
-
-
-@st.composite
-def _fill_value(draw):
-    dtype = draw(_dtypes())[0]
-    if ivy.is_uint_dtype(dtype):
-        return draw(st.integers(0, 5))
-    elif ivy.is_int_dtype(dtype):
-        return draw(st.integers(-5, 5))
-    return draw(st.floats(-5, 5))
-
-
-@given(
-    shape=helpers.get_shape(
-        allow_none=False,
-        min_num_dims=1,
-        max_num_dims=5,
-        min_dim_size=1,
-        max_dim_size=10,
-    ),
-    fill_value=_fill_value(),
-    dtypes=_dtypes(),
-    num_positional_args=helpers.num_positional_args(
-        fn_name="ivy.functional.frontends.jax.lax.full"
-    ),
-)
-def test_jax_lax_full(
-    shape,
-    fill_value,
-    dtypes,
-    num_positional_args,
-    fw,
-):
-    helpers.test_frontend_function(
-        input_dtypes=dtypes,
-        as_variable_flags=False,
-        with_out=False,
-        num_positional_args=num_positional_args,
-        native_array_flags=False,
-        fw=fw,
-        frontend="jax",
-        fn_name="lax.full",
-        shape=shape,
-        fill_value=fill_value,
-        dtype=dtypes[0],
-    )
-
-
-# abs
-@given(
-    dtype_and_x=helpers.dtype_and_values(available_dtypes=ivy_jax.valid_float_dtypes),
-    as_variable=st.booleans(),
-    num_positional_args=helpers.num_positional_args(
-        fn_name="ivy.functional.frontends.jax.lax.abs"
-    ),
-    native_array=st.booleans(),
-)
-def test_jax_lax_abs(
-    dtype_and_x,
-    as_variable,
-    num_positional_args,
-    native_array,
-    fw,
-):
-    input_dtype, x = dtype_and_x
-
-    helpers.test_frontend_function(
-        input_dtypes=input_dtype,
-        as_variable_flags=as_variable,
-        with_out=False,
-        num_positional_args=num_positional_args,
-        native_array_flags=native_array,
-        fw=fw,
-        frontend="jax",
-        fn_name="lax.abs",
-        x=np.asarray(x, dtype=input_dtype),
-    )
-
-
-# atan2
-@given(
-    dtype_and_x=helpers.dtype_and_values(
-        available_dtypes=tuple(
-            set(ivy_np.valid_float_dtypes).intersection(set(ivy_jax.valid_float_dtypes))
-        ),
-        num_arrays=2,
-        shared_dtype=True,
-    ),
-    as_variable=helpers.list_of_length(x=st.booleans(), length=2),
-    num_positional_args=helpers.num_positional_args(
-        fn_name="ivy.functional.frontends.jax.lax.atan2"
-    ),
-    native_array=helpers.list_of_length(x=st.booleans(), length=2),
-)
-def test_jax_lax_atan2(
-    dtype_and_x,
-    as_variable,
-    num_positional_args,
-    native_array,
-    fw,
-):
-    input_dtype, x = dtype_and_x
-
-    helpers.test_frontend_function(
-        input_dtypes=input_dtype,
-        as_variable_flags=as_variable,
-        with_out=False,
-        num_positional_args=num_positional_args,
-        native_array_flags=native_array,
-        fw=fw,
-        frontend="jax",
-        fn_tree="lax.atan2",
-        x=np.asarray(x[0], dtype=input_dtype[0]),
-        y=np.asarray(x[1], dtype=input_dtype[1]),
-    )
-
-
-@handle_cmd_line_args
-@given(
-    dtypes_and_xs=helpers.dtype_and_values(
-        available_dtypes=ivy.valid_numeric_dtypes,
-        num_arrays=2,
-        shared_dtype=True,
-    ),
-    num_positional_args=helpers.num_positional_args(
-        fn_name="ivy.functional.frontends.jax.lax.min"
-    ),
-)
-def test_jax_lax_min(
-    dtypes_and_xs,
-    as_variable,
-    num_positional_args,
-    native_array,
-    fw,
-):
-    input_dtypes, xs = dtypes_and_xs
-    xs = [np.asarray(x, dtype=dt) for x, dt in zip(xs, input_dtypes)]
-    helpers.test_frontend_function(
-        input_dtypes=input_dtypes,
-        as_variable_flags=as_variable,
-        with_out=False,
-        num_positional_args=num_positional_args,
-        native_array_flags=native_array,
-        fw=fw,
-        frontend="jax",
-        fn_tree="lax.min",
-        x=xs[0],
-        y=xs[1],
-    )
-
-
-@handle_cmd_line_args
-@given(
-    dtypes_and_xs=helpers.dtype_and_values(
-        available_dtypes=ivy.valid_numeric_dtypes,
-        num_arrays=2,
-        shared_dtype=True,
-    ),
-    num_positional_args=helpers.num_positional_args(
-        fn_name="ivy.functional.frontends.jax.lax.eq"
-    ),
-)
-def test_jax_lax_eq(
-    dtypes_and_xs,
-    as_variable,
-    num_positional_args,
-    native_array,
-    fw,
-):
-    input_dtypes, xs = dtypes_and_xs
-    xs = [np.asarray(x, dtype=dt) for x, dt in zip(xs, input_dtypes)]
-    helpers.test_frontend_function(
-        input_dtypes=input_dtypes,
-        as_variable_flags=as_variable,
-        with_out=False,
-        num_positional_args=num_positional_args,
-        native_array_flags=native_array,
-        fw=fw,
-        frontend="jax",
-        fn_tree="lax.eq",
-        x=xs[0],
-        y=xs[1],
-    )
-
-
-@handle_cmd_line_args
-@given(
-    dtypes_and_xs=helpers.dtype_and_values(
-        available_dtypes=ivy.valid_numeric_dtypes,
-        num_arrays=2,
-        shared_dtype=True,
-    ),
-    num_positional_args=helpers.num_positional_args(
-        fn_name="ivy.functional.frontends.jax.lax.mul"
-    ),
-)
-def test_jax_lax_mul(
-    dtypes_and_xs,
-    as_variable,
-    num_positional_args,
-    native_array,
-    fw,
-):
-    input_dtypes, xs = dtypes_and_xs
-    xs = [np.asarray(x, dtype=dt) for x, dt in zip(xs, input_dtypes)]
-    helpers.test_frontend_function(
-        input_dtypes=input_dtypes,
-        as_variable_flags=as_variable,
-        with_out=False,
-        num_positional_args=num_positional_args,
-        native_array_flags=native_array,
-        fw=fw,
-        frontend="jax",
-        fn_tree="lax.mul",
-        x=xs[0],
-        y=xs[1],
-    )
-
-
-# atan
-@handle_cmd_line_args
-@given(
-    dtype_and_x=helpers.dtype_and_values(available_dtypes=ivy_jax.valid_float_dtypes),
-    as_variable=st.booleans(),
-    num_positional_args=helpers.num_positional_args(
-        fn_name="ivy.functional.frontends.jax.lax.atan"
-    ),
-    native_array=st.booleans(),
-)
-def test_jax_lax_atan(
-    dtype_and_x,
-    as_variable,
-    num_positional_args,
-    native_array,
-    fw,
-):
-    input_dtype, x = dtype_and_x
-
-    helpers.test_frontend_function(
-        input_dtypes=input_dtype,
-        as_variable_flags=as_variable,
-        with_out=False,
-        num_positional_args=num_positional_args,
-        native_array_flags=native_array,
-        fw=fw,
-        frontend="jax",
-        fn_tree="lax.atan",
-        x=np.asarray(x, dtype=input_dtype),
-    )
-
-
-@handle_cmd_line_args
-@given(
-    dtype_and_x=helpers.dtype_and_values(
-        available_dtypes=ivy.valid_float_dtypes,
-    ),
-    num_positional_args=helpers.num_positional_args(
-        fn_name="ivy.functional.frontends.jax.lax.ceil"
-    ),
-)
-def test_jax_lax_ceil(
-    dtype_and_x,
-    as_variable,
-    num_positional_args,
-    native_array,
-    fw,
-):
-    input_dtype, x = dtype_and_x
-    helpers.test_frontend_function(
-        input_dtypes=input_dtype,
-        as_variable_flags=as_variable,
-        with_out=False,
-        num_positional_args=num_positional_args,
-        native_array_flags=native_array,
-        fw=fw,
-        frontend="jax",
-        fn_tree="lax.ceil",
-        x=np.asarray(x, dtype=input_dtype),
-    )
-
-
-# bitwise_and
-@handle_cmd_line_args
-@given(
-    dtype_and_x=helpers.dtype_and_values(
-        available_dtypes=ivy_jax.valid_int_dtypes,
-        num_arrays=2,
-        shared_dtype=True,
-    ),
-    as_variable=helpers.list_of_length(x=st.booleans(), length=2),
-    num_positional_args=helpers.num_positional_args(
-        fn_name="ivy.functional.frontends.jax.lax.bitwise_and"
-    ),
-    native_array=helpers.list_of_length(x=st.booleans(), length=2),
-)
-def test_jax_lax_bitwise_and(
-    dtype_and_x,
-    as_variable,
-    num_positional_args,
-    native_array,
-    fw,
-):
-    input_dtype, x = dtype_and_x
-
-    helpers.test_frontend_function(
-        input_dtypes=input_dtype,
-        as_variable_flags=as_variable,
-        with_out=False,
-        num_positional_args=num_positional_args,
-        native_array_flags=native_array,
-        fw=fw,
-        frontend="jax",
-        fn_tree="lax.bitwise_and",
-        x=np.asarray(x[0], dtype=input_dtype[0]),
-        y=np.asarray(x[1], dtype=input_dtype[1]),
-    )
-
-
-# bitwise_or
-@handle_cmd_line_args
-@given(
-    dtype_and_x=helpers.dtype_and_values(
-        available_dtypes=ivy_jax.valid_int_dtypes,
-        num_arrays=2,
-        shared_dtype=True,
-    ),
-    num_positional_args=helpers.num_positional_args(
-        fn_name="ivy.functional.frontends.jax.lax.bitwise_or"
-    ),
-)
-def test_jax_lax_bitwise_or(
-    dtype_and_x,
-    as_variable,
-    num_positional_args,
-    native_array,
-    fw,
-):
-    input_dtype, x = dtype_and_x
-
-    helpers.test_frontend_function(
-        input_dtypes=input_dtype,
-        as_variable_flags=as_variable,
-        with_out=False,
-        num_positional_args=num_positional_args,
-        native_array_flags=native_array,
-        fw=fw,
-        frontend="jax",
-        fn_tree="lax.bitwise_or",
-        x=np.asarray(x[0], dtype=input_dtype[0]),
-        y=np.asarray(x[1], dtype=input_dtype[1]),
-    )
-
-
-@handle_cmd_line_args
-@given(
-    dtype_and_x=helpers.dtype_and_values(
-        available_dtypes=tuple(
-            set(ivy.valid_numeric_dtypes).difference(ivy.all_uint_dtypes)
-        ),
-    ),
-    num_positional_args=helpers.num_positional_args(
-        fn_name="ivy.functional.frontends.jax.lax.neg"
-    ),
-)
-def test_jax_lax_neg(
-    dtype_and_x,
-    as_variable,
-    num_positional_args,
-    native_array,
-    fw,
-):
-    input_dtype, x = dtype_and_x
-    helpers.test_frontend_function(
-        input_dtypes=input_dtype,
-        as_variable_flags=as_variable,
-        with_out=False,
-        num_positional_args=num_positional_args,
-        native_array_flags=native_array,
-        fw=fw,
-        frontend="jax",
-        fn_tree="lax.neg",
-        x=np.asarray(x, dtype=input_dtype),
-    )
-
-
-@st.composite
-def _dtype_x_bounded_axis(draw, **kwargs):
-    dtype, x, shape = draw(helpers.dtype_and_values(**kwargs, ret_shape=True))
-    axis = draw(helpers.ints(min_value=0, max_value=len(shape) - 1))
-    return dtype, x, axis
-
-
-@st.composite
-def _sample_int_dtype(draw):
-    return draw(st.sampled_from(ivy.valid_int_dtypes))
-
-
-@handle_cmd_line_args
-@given(
-    dtype_x_axis=_dtype_x_bounded_axis(
-        available_dtypes=ivy.valid_numeric_dtypes,
-        min_num_dims=1,
-        min_dim_size=1,
-    ),
-    num_positional_args=helpers.num_positional_args(
-        fn_name="ivy.functional.frontends.jax.lax.argmax"
-    ),
-    index_dtype=_sample_int_dtype(),
-)
-def test_jax_lax_argmax(
-    dtype_x_axis,
-    as_variable,
-    num_positional_args,
-    native_array,
-    fw,
-    index_dtype,
-):
-    input_dtype, x, axis = dtype_x_axis
-    helpers.test_frontend_function(
-        input_dtypes=input_dtype,
-        as_variable_flags=as_variable,
-        with_out=False,
-        num_positional_args=num_positional_args,
-        native_array_flags=native_array,
-        fw=fw,
-        frontend="jax",
-        fn_tree="lax.argmax",
-        operand=np.asarray(x, dtype=input_dtype),
-        axis=axis,
-        index_dtype=index_dtype,
-    )
-
-
-@handle_cmd_line_args
-@given(
-    dtype_x_axis=_dtype_x_bounded_axis(
-        available_dtypes=ivy.valid_numeric_dtypes,
-        min_num_dims=1,
-        min_dim_size=1,
-    ),
-    num_positional_args=helpers.num_positional_args(
-        fn_name="ivy.functional.frontends.jax.lax.argmin"
-    ),
-    index_dtype=_sample_int_dtype(),
-)
-def test_jax_lax_argmin(
-    dtype_x_axis,
-    as_variable,
-    num_positional_args,
-    native_array,
-    fw,
-    index_dtype,
-):
-    input_dtype, x, axis = dtype_x_axis
-    helpers.test_frontend_function(
-        input_dtypes=input_dtype,
-        as_variable_flags=as_variable,
-        with_out=False,
-        num_positional_args=num_positional_args,
-        native_array_flags=native_array,
-        fw=fw,
-        frontend="jax",
-        fn_tree="lax.argmin",
-        operand=np.asarray(x, dtype=input_dtype),
-        axis=axis,
-        index_dtype=index_dtype,
-    )
-
-
-# bitwise_xor
-@handle_cmd_line_args
-@given(
-    dtype_and_x=helpers.dtype_and_values(
-        available_dtypes=ivy_jax.valid_int_dtypes,
-        num_arrays=2,
-        shared_dtype=True,
-    ),
-    num_positional_args=helpers.num_positional_args(
-        fn_name="ivy.functional.frontends.jax.lax.bitwise_xor"
-    ),
-)
-def test_jax_lax_bitwise_xor(
-    dtype_and_x,
-    as_variable,
-    num_positional_args,
-    native_array,
-    fw,
-):
-    input_dtype, x = dtype_and_x
-
-    helpers.test_frontend_function(
-        input_dtypes=input_dtype,
-        as_variable_flags=as_variable,
-        with_out=False,
-        num_positional_args=num_positional_args,
-        native_array_flags=native_array,
-        fw=fw,
-        frontend="jax",
-        fn_tree="lax.bitwise_xor",
-        x=np.asarray(x[0], dtype=input_dtype[0]),
-        y=np.asarray(x[1], dtype=input_dtype[1]),
-    )
-
-
-@st.composite
-def _dtype_and_values(draw, **kwargs):
-    return draw(
-        helpers.dtype_and_values(
-            **kwargs,
-            dtype=draw(_dtypes()),
-        )
-    )
-
-
-@st.composite
-def _shape_or_none(draw):
-    return draw(helpers.get_shape() | st.none())
-
-
-@handle_cmd_line_args
-@given(
-    dtype_and_x=_dtype_and_values(),
-    num_positional_args=helpers.num_positional_args(
-        fn_name="ivy.functional.frontends.jax.lax.full_like"
-    ),
-    fill_val=_fill_value(),
-    shape=_shape_or_none(),
-)
-def test_jax_lax_full_like(
-    dtype_and_x,
-    as_variable,
-    num_positional_args,
-    native_array,
-    fw,
-    fill_val,
-    shape,
-):
-    dtype, x = dtype_and_x
-    fill_val = fill_val
-    helpers.test_frontend_function(
-        input_dtypes=dtype,
-        as_variable_flags=as_variable,
-        with_out=False,
-        num_positional_args=num_positional_args,
-        native_array_flags=native_array,
-        fw=fw,
-        frontend="jax",
-        fn_tree="lax.full_like",
-        x=np.asarray(x, dtype=dtype),
-        fill_value=fill_val,
-        dtype=dtype,
-        shape=shape,
-    )
-
-
-@handle_cmd_line_args
-@given(
-    dtype_and_x=helpers.dtype_and_values(
-        available_dtypes=ivy.valid_float_dtypes,
-    ),
-    num_positional_args=helpers.num_positional_args(
-        fn_name="ivy.functional.frontends.jax.lax.exp"
-    ),
-)
-def test_jax_lax_exp(
-    dtype_and_x,
-    as_variable,
-    num_positional_args,
-    native_array,
-    fw,
-):
-    input_dtype, x = dtype_and_x
-    helpers.test_frontend_function(
-        input_dtypes=input_dtype,
-        as_variable_flags=as_variable,
-        with_out=False,
-        num_positional_args=num_positional_args,
-        native_array_flags=native_array,
-        fw=fw,
-        frontend="jax",
-        fn_tree="lax.exp",
-        x=np.asarray(x, dtype=input_dtype),
-    )
-<<<<<<< HEAD
->>>>>>> a53a0308f2d5560d63bce16dbbbf55904723dabf
-=======
-
-
 @st.composite
 def _sample_castable_numeric_dtype(draw):
     dtype = draw(_dtypes())[0]
@@ -781,5 +36,4 @@
         fn_tree="lax.convert_element_type",
         operand=np.asarray(x, dtype=input_dtype),
         new_dtype=new_dtype,
-    )
->>>>>>> 0dacfaa5
+    )