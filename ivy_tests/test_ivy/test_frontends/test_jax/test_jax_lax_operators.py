# global
import ivy
import numpy as np
from hypothesis import given, assume, strategies as st

# local
import ivy_tests.test_ivy.helpers as helpers
from ivy_tests.test_ivy.helpers import handle_cmd_line_args


# add
@handle_cmd_line_args
@given(
    dtype_and_x=helpers.dtype_and_values(
        available_dtypes=helpers.get_dtypes("numeric"),
        num_arrays=2,
        shared_dtype=True,
    ),
    num_positional_args=helpers.num_positional_args(
        fn_name="ivy.functional.frontends.jax.lax.add"
    ),
)
def test_jax_lax_add(
    dtype_and_x,
    as_variable,
    num_positional_args,
    native_array,
    fw,
):
    input_dtype, x = dtype_and_x
    helpers.test_frontend_function(
        input_dtypes=input_dtype,
        as_variable_flags=as_variable,
        with_out=False,
        num_positional_args=num_positional_args,
        native_array_flags=native_array,
        fw=fw,
        frontend="jax",
        fn_tree="lax.add",
        x=x[0],
        y=x[1],
    )


# tan
@handle_cmd_line_args
@given(
    dtype_and_x=helpers.dtype_and_values(available_dtypes=helpers.get_dtypes("float")),
    num_positional_args=helpers.num_positional_args(
        fn_name="ivy.functional.frontends.jax.lax.tan"
    ),
)
def test_jax_lax_tan(
    dtype_and_x,
    as_variable,
    num_positional_args,
    native_array,
    fw,
):
    input_dtype, x = dtype_and_x
    helpers.test_frontend_function(
        input_dtypes=input_dtype,
        as_variable_flags=as_variable,
        with_out=False,
        num_positional_args=num_positional_args,
        native_array_flags=native_array,
        fw=fw,
        frontend="jax",
        fn_tree="lax.tan",
        x=x,
    )


# max
@handle_cmd_line_args
@given(
    dtype_and_x=helpers.dtype_and_values(
        available_dtypes=helpers.get_dtypes("float"),
        num_arrays=2,
        shared_dtype=True,
    ),
    num_positional_args=helpers.num_positional_args(
        fn_name="ivy.functional.frontends.jax.lax.max"
    ),
)
def test_jax_lax_max(
    dtype_and_x,
    as_variable,
    num_positional_args,
    native_array,
    fw,
):
    input_dtype, x = dtype_and_x

    helpers.test_frontend_function(
        input_dtypes=input_dtype,
        as_variable_flags=as_variable,
        with_out=False,
        num_positional_args=num_positional_args,
        native_array_flags=native_array,
        fw=fw,
        frontend="jax",
        fn_tree="lax.max",
        x=x[0],
        y=x[1],
    )


# noinspection DuplicatedCode
@st.composite
def _arrays_idx_n_dtypes(draw):
    num_dims = draw(st.shared(helpers.ints(min_value=1, max_value=4), key="num_dims"))
    num_arrays = draw(
        st.shared(helpers.ints(min_value=2, max_value=4), key="num_arrays")
    )
    common_shape = draw(
        helpers.lists(
            arg=helpers.ints(min_value=2, max_value=4),
            min_size=num_dims - 1,
            max_size=num_dims - 1,
        )
    )
    unique_idx = draw(helpers.ints(min_value=0, max_value=num_dims - 1))
    unique_dims = draw(
        helpers.lists(
            arg=helpers.ints(min_value=2, max_value=3),
            min_size=num_arrays,
            max_size=num_arrays,
        )
    )
    xs = list()
    input_dtypes = draw(
        helpers.array_dtypes(
            available_dtypes=draw(helpers.get_dtypes("numeric")),
            shared_dtype=True,
        )
    )
    for ud, dt in zip(unique_dims, input_dtypes):
        x = draw(
            helpers.array_values(
                shape=common_shape[:unique_idx] + [ud] + common_shape[unique_idx:],
                dtype=dt,
            )
        )
        xs.append(x)
    return xs, input_dtypes, unique_idx


# concat
@handle_cmd_line_args
@given(
    xs_n_input_dtypes_n_unique_idx=_arrays_idx_n_dtypes(),
    as_variable=helpers.array_bools(),
    num_positional_args=helpers.num_positional_args(
        fn_name="ivy.functional.frontends.jax.lax.concatenate"
    ),
    native_array=helpers.array_bools(),
)
def test_jax_lax_concat(
    xs_n_input_dtypes_n_unique_idx,
    as_variable,
    num_positional_args,
    native_array,
    fw,
):
    xs, input_dtypes, unique_idx = xs_n_input_dtypes_n_unique_idx
    xs = [np.asarray(x, dtype=dt) for x, dt in zip(xs, input_dtypes)]
    helpers.test_frontend_function(
        input_dtypes=input_dtypes,
        as_variable_flags=as_variable,
        with_out=False,
        num_positional_args=num_positional_args,
        native_array_flags=native_array,
        fw=fw,
        frontend="jax",
        fn_tree="lax.concatenate",
        operands=xs,
        dimension=unique_idx,
    )


# full
@st.composite
def _dtypes(draw):
    return draw(
        st.shared(
            helpers.list_of_length(
                x=st.sampled_from(ivy.valid_numeric_dtypes), length=1
            ),
            key="dtype",
        )
    )


@st.composite
def _fill_value(draw):
    dtype = draw(_dtypes())[0]
    if ivy.is_uint_dtype(dtype):
        return draw(helpers.ints(min_value=0, max_value=5))
    elif ivy.is_int_dtype(dtype):
        return draw(helpers.ints(min_value=-5, max_value=5))
    return draw(helpers.floats(min_value=-5, max_value=5))


@handle_cmd_line_args
@given(
    shape=helpers.get_shape(
        allow_none=False,
        min_num_dims=1,
        max_num_dims=5,
        min_dim_size=1,
        max_dim_size=10,
    ),
    fill_value=_fill_value(),
    dtypes=_dtypes(),
    num_positional_args=helpers.num_positional_args(
        fn_name="ivy.functional.frontends.jax.lax.full"
    ),
)
def test_jax_lax_full(
    shape,
    fill_value,
    dtypes,
    num_positional_args,
    fw,
):
    helpers.test_frontend_function(
        input_dtypes=dtypes,
        as_variable_flags=False,
        with_out=False,
        num_positional_args=num_positional_args,
        native_array_flags=False,
        fw=fw,
        frontend="jax",
        fn_tree="lax.full",
        shape=shape,
        fill_value=fill_value,
        dtype=dtypes[0],
    )


# abs
@handle_cmd_line_args
@given(
    dtype_and_x=helpers.dtype_and_values(
        available_dtypes=helpers.get_dtypes("signed_integer", full=True),
    ),
    num_positional_args=helpers.num_positional_args(
        fn_name="ivy.functional.frontends.jax.lax.abs"
    ),
)
def test_jax_lax_abs(
    dtype_and_x,
    as_variable,
    num_positional_args,
    native_array,
    fw,
):
    input_dtype, x = dtype_and_x
    helpers.test_frontend_function(
        input_dtypes=input_dtype,
        as_variable_flags=as_variable,
        with_out=False,
        num_positional_args=num_positional_args,
        native_array_flags=native_array,
        fw=fw,
        frontend="jax",
        fn_tree="lax.abs",
        x=x,
    )


# sqrt
@handle_cmd_line_args
@given(
    dtype_and_x=helpers.dtype_and_values(available_dtypes=helpers.get_dtypes("float")),
    num_positional_args=helpers.num_positional_args(
        fn_name="ivy.functional.frontends.jax.lax.sqrt"
    ),
)
def test_jax_lax_sqrt(
    dtype_and_x,
    as_variable,
    num_positional_args,
    native_array,
    fw,
):
    input_dtype, x = dtype_and_x
    helpers.test_frontend_function(
        input_dtypes=input_dtype,
        as_variable_flags=as_variable,
        with_out=False,
        num_positional_args=num_positional_args,
        native_array_flags=native_array,
        fw=fw,
        frontend="jax",
        fn_tree="lax.sqrt",
        x=x,
    )


# acos
@handle_cmd_line_args
@given(
    dtype_and_x=helpers.dtype_and_values(available_dtypes=helpers.get_dtypes("float")),
    num_positional_args=helpers.num_positional_args(
        fn_name="ivy.functional.frontends.jax.lax.acos"
    ),
)
def test_jax_lax_acos(
    dtype_and_x,
    as_variable,
    num_positional_args,
    native_array,
    fw,
):
    input_dtype, x = dtype_and_x
    helpers.test_frontend_function(
        input_dtypes=input_dtype,
        as_variable_flags=as_variable,
        with_out=False,
        num_positional_args=num_positional_args,
        native_array_flags=native_array,
        fw=fw,
        frontend="jax",
        fn_tree="lax.acos",
        x=x,
    )


# sin
@handle_cmd_line_args
@given(
    dtype_and_x=helpers.dtype_and_values(available_dtypes=helpers.get_dtypes("float")),
    num_positional_args=helpers.num_positional_args(
        fn_name="ivy.functional.frontends.jax.lax.sin"
    ),
)
def test_jax_lax_sin(
    dtype_and_x,
    as_variable,
    num_positional_args,
    native_array,
    fw,
):
    input_dtype, x = dtype_and_x
    helpers.test_frontend_function(
        input_dtypes=input_dtype,
        as_variable_flags=as_variable,
        with_out=False,
        num_positional_args=num_positional_args,
        native_array_flags=native_array,
        fw=fw,
        frontend="jax",
        fn_tree="lax.sin",
        x=x,
    )


# sign
@handle_cmd_line_args
@given(
    dtype_and_x=helpers.dtype_and_values(
        available_dtypes=helpers.get_dtypes("numeric")
    ),
    num_positional_args=helpers.num_positional_args(
        fn_name="ivy.functional.frontends.jax.lax.sign"
    ),
)
def test_jax_lax_sign(
    dtype_and_x,
    as_variable,
    num_positional_args,
    native_array,
    fw,
):
    input_dtype, x = dtype_and_x
    helpers.test_frontend_function(
        input_dtypes=input_dtype,
        as_variable_flags=as_variable,
        with_out=False,
        num_positional_args=num_positional_args,
        native_array_flags=native_array,
        fw=fw,
        frontend="jax",
        fn_tree="lax.sign",
        x=x,
    )


# asin
@handle_cmd_line_args
@given(
    dtype_and_x=helpers.dtype_and_values(available_dtypes=helpers.get_dtypes("float")),
    num_positional_args=helpers.num_positional_args(
        fn_name="ivy.functional.frontends.jax.lax.asin"
    ),
)
def test_jax_lax_asin(
    dtype_and_x,
    as_variable,
    num_positional_args,
    native_array,
    fw,
):
    input_dtype, x = dtype_and_x
    helpers.test_frontend_function(
        input_dtypes=input_dtype,
        as_variable_flags=as_variable,
        with_out=False,
        num_positional_args=num_positional_args,
        native_array_flags=native_array,
        fw=fw,
        frontend="jax",
        fn_tree="lax.asin",
        x=x,
    )


# sinh
@handle_cmd_line_args
@given(
    dtype_and_x=helpers.dtype_and_values(available_dtypes=helpers.get_dtypes("float")),
    num_positional_args=helpers.num_positional_args(
        fn_name="ivy.functional.frontends.jax.lax.sinh"
    ),
)
def test_jax_lax_sinh(
    dtype_and_x,
    as_variable,
    num_positional_args,
    native_array,
    fw,
):
    input_dtype, x = dtype_and_x

    helpers.test_frontend_function(
        input_dtypes=input_dtype,
        as_variable_flags=as_variable,
        with_out=False,
        num_positional_args=num_positional_args,
        native_array_flags=native_array,
        fw=fw,
        frontend="jax",
        fn_tree="lax.sinh",
        x=x,
    )


# atan2
@handle_cmd_line_args
@given(
    dtype_and_x=helpers.dtype_and_values(
        available_dtypes=helpers.get_dtypes("float"),
        num_arrays=2,
        shared_dtype=True,
    ),
    num_positional_args=helpers.num_positional_args(
        fn_name="ivy.functional.frontends.jax.lax.atan2"
    ),
)
def test_jax_lax_atan2(
    dtype_and_x,
    as_variable,
    num_positional_args,
    native_array,
    fw,
):
    input_dtype, x = dtype_and_x
    helpers.test_frontend_function(
        input_dtypes=input_dtype,
        as_variable_flags=as_variable,
        with_out=False,
        num_positional_args=num_positional_args,
        native_array_flags=native_array,
        fw=fw,
        frontend="jax",
        fn_tree="lax.atan2",
        x=x[0],
        y=x[1],
    )


@handle_cmd_line_args
@given(
    dtypes_and_xs=helpers.dtype_and_values(
        available_dtypes=helpers.get_dtypes("numeric"),
        num_arrays=2,
        shared_dtype=True,
    ),
    num_positional_args=helpers.num_positional_args(
        fn_name="ivy.functional.frontends.jax.lax.min"
    ),
)
def test_jax_lax_min(
    dtypes_and_xs,
    as_variable,
    num_positional_args,
    native_array,
    fw,
):
    input_dtypes, xs = dtypes_and_xs
    xs = [np.asarray(x, dtype=dt) for x, dt in zip(xs, input_dtypes)]
    helpers.test_frontend_function(
        input_dtypes=input_dtypes,
        as_variable_flags=as_variable,
        with_out=False,
        num_positional_args=num_positional_args,
        native_array_flags=native_array,
        fw=fw,
        frontend="jax",
        fn_tree="lax.min",
        x=xs[0],
        y=xs[1],
    )


@handle_cmd_line_args
@given(
    dtypes_and_xs=helpers.dtype_and_values(
        available_dtypes=helpers.get_dtypes("numeric"),
        num_arrays=2,
        shared_dtype=True,
    ),
    num_positional_args=helpers.num_positional_args(
        fn_name="ivy.functional.frontends.jax.lax.eq"
    ),
)
def test_jax_lax_eq(
    dtypes_and_xs,
    as_variable,
    num_positional_args,
    native_array,
    fw,
):
    input_dtypes, xs = dtypes_and_xs
    xs = [np.asarray(x, dtype=dt) for x, dt in zip(xs, input_dtypes)]
    helpers.test_frontend_function(
        input_dtypes=input_dtypes,
        as_variable_flags=as_variable,
        with_out=False,
        num_positional_args=num_positional_args,
        native_array_flags=native_array,
        fw=fw,
        frontend="jax",
        fn_tree="lax.eq",
        x=xs[0],
        y=xs[1],
    )


@handle_cmd_line_args
@given(
    dtypes_and_xs=helpers.dtype_and_values(
        available_dtypes=helpers.get_dtypes("numeric"),
        num_arrays=2,
        shared_dtype=True,
    ),
    num_positional_args=helpers.num_positional_args(
        fn_name="ivy.functional.frontends.jax.lax.mul"
    ),
)
def test_jax_lax_mul(
    dtypes_and_xs,
    as_variable,
    num_positional_args,
    native_array,
    fw,
):
    input_dtypes, xs = dtypes_and_xs
    xs = [np.asarray(x, dtype=dt) for x, dt in zip(xs, input_dtypes)]
    helpers.test_frontend_function(
        input_dtypes=input_dtypes,
        as_variable_flags=as_variable,
        with_out=False,
        num_positional_args=num_positional_args,
        native_array_flags=native_array,
        fw=fw,
        frontend="jax",
        fn_tree="lax.mul",
        x=xs[0],
        y=xs[1],
    )


# atan
@handle_cmd_line_args
@given(
    dtype_and_x=helpers.dtype_and_values(available_dtypes=helpers.get_dtypes("float")),
    num_positional_args=helpers.num_positional_args(
        fn_name="ivy.functional.frontends.jax.lax.atan"
    ),
)
def test_jax_lax_atan(
    dtype_and_x,
    as_variable,
    num_positional_args,
    native_array,
    fw,
):
    input_dtype, x = dtype_and_x
    helpers.test_frontend_function(
        input_dtypes=input_dtype,
        as_variable_flags=as_variable,
        with_out=False,
        num_positional_args=num_positional_args,
        native_array_flags=native_array,
        fw=fw,
        frontend="jax",
        fn_tree="lax.atan",
        x=x,
    )


@handle_cmd_line_args
@given(
    dtype_and_x=helpers.dtype_and_values(
        available_dtypes=helpers.get_dtypes("float"),
    ),
    num_positional_args=helpers.num_positional_args(
        fn_name="ivy.functional.frontends.jax.lax.ceil"
    ),
)
def test_jax_lax_ceil(
    dtype_and_x,
    as_variable,
    num_positional_args,
    native_array,
    fw,
):
    input_dtype, x = dtype_and_x
    helpers.test_frontend_function(
        input_dtypes=input_dtype,
        as_variable_flags=as_variable,
        with_out=False,
        num_positional_args=num_positional_args,
        native_array_flags=native_array,
        fw=fw,
        frontend="jax",
        fn_tree="lax.ceil",
        x=x,
    )


# bitwise_and
@handle_cmd_line_args
@given(
    dtype_and_x=helpers.dtype_and_values(
        available_dtypes=helpers.get_dtypes("integer", full=True),
        num_arrays=2,
        shared_dtype=True,
    ),
    num_positional_args=helpers.num_positional_args(
        fn_name="ivy.functional.frontends.jax.lax.bitwise_and"
    ),
)
def test_jax_lax_bitwise_and(
    dtype_and_x,
    as_variable,
    num_positional_args,
    native_array,
    fw,
):
    input_dtype, x = dtype_and_x
    helpers.test_frontend_function(
        input_dtypes=input_dtype,
        as_variable_flags=as_variable,
        with_out=False,
        num_positional_args=num_positional_args,
        native_array_flags=native_array,
        fw=fw,
        frontend="jax",
        fn_tree="lax.bitwise_and",
        x=x[0],
        y=x[1],
    )


# bitwise_or
@handle_cmd_line_args
@given(
    dtype_and_x=helpers.dtype_and_values(
        available_dtypes=helpers.get_dtypes("integer", full=True),
        num_arrays=2,
        shared_dtype=True,
    ),
    num_positional_args=helpers.num_positional_args(
        fn_name="ivy.functional.frontends.jax.lax.bitwise_or"
    ),
)
def test_jax_lax_bitwise_or(
    dtype_and_x,
    as_variable,
    num_positional_args,
    native_array,
    fw,
):
    input_dtype, x = dtype_and_x
    helpers.test_frontend_function(
        input_dtypes=input_dtype,
        as_variable_flags=as_variable,
        with_out=False,
        num_positional_args=num_positional_args,
        native_array_flags=native_array,
        fw=fw,
        frontend="jax",
        fn_tree="lax.bitwise_or",
        x=x[0],
        y=x[1],
    )


# bitwise_not
@handle_cmd_line_args
@given(
    dtype_and_x=helpers.dtype_and_values(
        available_dtypes=helpers.get_dtypes("numeric"),
        num_arrays=1,
        shared_dtype=True,
    ),
    num_positional_args=helpers.num_positional_args(
        fn_name="ivy.functional.frontends.jax.lax.bitwise_not"
    ),
)
def test_jax_lax_bitwise_not(
    dtype_and_x,
    as_variable,
    num_positional_args,
    native_array,
    fw,
):
    input_dtype, x = dtype_and_x

    helpers.test_frontend_function(
        input_dtypes=input_dtype,
        as_variable_flags=as_variable,
        with_out=False,
        num_positional_args=num_positional_args,
        native_array_flags=native_array,
        fw=fw,
        frontend="jax",
        fn_tree="lax.bitwise_not",
        x=x,
    )


@handle_cmd_line_args
@given(
    dtype_and_x=helpers.dtype_and_values(
        available_dtypes=helpers.get_dtypes("signed_integer", full=True),
    ),
    num_positional_args=helpers.num_positional_args(
        fn_name="ivy.functional.frontends.jax.lax.neg"
    ),
)
def test_jax_lax_neg(
    dtype_and_x,
    as_variable,
    num_positional_args,
    native_array,
    fw,
):
    input_dtype, x = dtype_and_x
    helpers.test_frontend_function(
        input_dtypes=input_dtype,
        as_variable_flags=as_variable,
        with_out=False,
        num_positional_args=num_positional_args,
        native_array_flags=native_array,
        fw=fw,
        frontend="jax",
        fn_tree="lax.neg",
        x=x,
    )


@handle_cmd_line_args
@given(
    dtype_x_axis=helpers.dtype_values_axis(
        available_dtypes=helpers.get_dtypes("numeric"),
        min_num_dims=1,
        min_dim_size=1,
        valid_axis=True,
        force_int_axis=True,
        allow_neg_axes=False,
    ),
    num_positional_args=helpers.num_positional_args(
        fn_name="ivy.functional.frontends.jax.lax.argmax"
    ),
    index_dtype=helpers.get_dtypes("integer", full=False),
)
def test_jax_lax_argmax(
    dtype_x_axis,
    as_variable,
    num_positional_args,
    native_array,
    fw,
    index_dtype,
):
    input_dtype, x, axis = dtype_x_axis
    helpers.test_frontend_function(
        input_dtypes=input_dtype,
        as_variable_flags=as_variable,
        with_out=False,
        num_positional_args=num_positional_args,
        native_array_flags=native_array,
        fw=fw,
        frontend="jax",
        fn_tree="lax.argmax",
        operand=x,
        axis=axis,
        index_dtype=index_dtype,
    )


@handle_cmd_line_args
@given(
    dtype_x_axis=helpers.dtype_values_axis(
        available_dtypes=helpers.get_dtypes("numeric"),
        min_num_dims=1,
        min_dim_size=1,
        valid_axis=True,
        force_int_axis=True,
        allow_neg_axes=False,
    ),
    num_positional_args=helpers.num_positional_args(
        fn_name="ivy.functional.frontends.jax.lax.argmin"
    ),
    index_dtype=helpers.get_dtypes("integer", full=False),
)
def test_jax_lax_argmin(
    dtype_x_axis,
    as_variable,
    num_positional_args,
    native_array,
    fw,
    index_dtype,
):
    input_dtype, x, axis = dtype_x_axis
    helpers.test_frontend_function(
        input_dtypes=input_dtype,
        as_variable_flags=as_variable,
        with_out=False,
        num_positional_args=num_positional_args,
        native_array_flags=native_array,
        fw=fw,
        frontend="jax",
        fn_tree="lax.argmin",
        operand=x,
        axis=axis,
        index_dtype=index_dtype,
    )


# bitwise_xor
@handle_cmd_line_args
@given(
    dtype_and_x=helpers.dtype_and_values(
        available_dtypes=helpers.get_dtypes("integer", full=True),
        num_arrays=2,
        shared_dtype=True,
    ),
    num_positional_args=helpers.num_positional_args(
        fn_name="ivy.functional.frontends.jax.lax.bitwise_xor"
    ),
)
def test_jax_lax_bitwise_xor(
    dtype_and_x,
    as_variable,
    num_positional_args,
    native_array,
    fw,
):
    input_dtype, x = dtype_and_x
    helpers.test_frontend_function(
        input_dtypes=input_dtype,
        as_variable_flags=as_variable,
        with_out=False,
        num_positional_args=num_positional_args,
        native_array_flags=native_array,
        fw=fw,
        frontend="jax",
        fn_tree="lax.bitwise_xor",
        x=x[0],
        y=x[1],
    )


@st.composite
def _dtype_and_values(draw, **kwargs):
    return draw(
        helpers.dtype_and_values(
            **kwargs,
            dtype=draw(_dtypes()),
        )
    )


@st.composite
def _shape_or_none(draw):
    return draw(helpers.get_shape() | st.none())


@handle_cmd_line_args
@given(
    dtype_and_x=_dtype_and_values(),
    num_positional_args=helpers.num_positional_args(
        fn_name="ivy.functional.frontends.jax.lax.full_like"
    ),
    fill_val=_fill_value(),
    shape=_shape_or_none(),
)
def test_jax_lax_full_like(
    dtype_and_x,
    as_variable,
    num_positional_args,
    native_array,
    fw,
    fill_val,
    shape,
):
    dtype, x = dtype_and_x
    fill_val = fill_val
    helpers.test_frontend_function(
        input_dtypes=dtype,
        as_variable_flags=as_variable,
        with_out=False,
        num_positional_args=num_positional_args,
        native_array_flags=native_array,
        fw=fw,
        frontend="jax",
        fn_tree="lax.full_like",
        x=x,
        fill_value=fill_val,
        dtype=dtype,
        shape=shape,
    )


@handle_cmd_line_args
@given(
    dtype_and_x=helpers.dtype_and_values(
        available_dtypes=helpers.get_dtypes("float"),
    ),
    num_positional_args=helpers.num_positional_args(
        fn_name="ivy.functional.frontends.jax.lax.exp"
    ),
)
def test_jax_lax_exp(
    dtype_and_x,
    as_variable,
    num_positional_args,
    native_array,
    fw,
):
    input_dtype, x = dtype_and_x
    helpers.test_frontend_function(
        input_dtypes=input_dtype,
        as_variable_flags=as_variable,
        with_out=False,
        num_positional_args=num_positional_args,
        native_array_flags=native_array,
        fw=fw,
        frontend="jax",
        fn_tree="lax.exp",
        x=x,
    )


@st.composite
def _sample_castable_numeric_dtype(draw):
    dtype = draw(_dtypes())[0]
    to_dtype = draw(helpers.get_dtypes("numeric"), full=False)
    assume(ivy.can_cast(dtype, to_dtype))
    return to_dtype


@handle_cmd_line_args
@given(
    dtype_and_x=_dtype_and_values(
        num_arrays=1,
        min_num_dims=1,
        min_value=-5,
        max_value=5,
    ),
    num_positional_args=helpers.num_positional_args(
        fn_name="ivy.functional.frontends.jax.lax.convert_element_type"
    ),
    new_dtype=_sample_castable_numeric_dtype(),
)
def test_jax_lax_convert_element_type(
    dtype_and_x, as_variable, num_positional_args, native_array, fw, new_dtype
):
    input_dtype, x = dtype_and_x
    helpers.test_frontend_function(
        input_dtypes=input_dtype,
        as_variable_flags=as_variable,
        with_out=False,
        num_positional_args=num_positional_args,
        native_array_flags=native_array,
        fw=fw,
        frontend="jax",
        fn_tree="lax.convert_element_type",
        operand=x,
        new_dtype=new_dtype,
    )


@handle_cmd_line_args
@given(
    dtype_x_axis=helpers.dtype_values_axis(
        available_dtypes=helpers.get_dtypes("numeric"),
        min_num_dims=1,
        max_num_dims=5,
        valid_axis=True,
        allow_neg_axes=False,
        max_axes_size=1,
        force_int_axis=True,
    ),
    num_positional_args=helpers.num_positional_args(
        fn_name="ivy.functional.frontends.jax.lax.cumprod"
    ),
    reverse=st.booleans(),
)
def test_jax_lax_cumprod(
    dtype_x_axis,
    as_variable,
    num_positional_args,
    native_array,
    fw,
    reverse,
):
    input_dtype, x, axis = dtype_x_axis
    helpers.test_frontend_function(
        input_dtypes=input_dtype,
        as_variable_flags=as_variable,
        with_out=False,
        num_positional_args=num_positional_args,
        native_array_flags=native_array,
        fw=fw,
        frontend="jax",
        fn_tree="lax.cumprod",
        operand=x,
        axis=axis,
        reverse=reverse,
    )


@handle_cmd_line_args
@given(
    dtype_x_axis=helpers.dtype_values_axis(
        available_dtypes=helpers.get_dtypes("numeric"),
        min_num_dims=1,
        max_num_dims=5,
        valid_axis=True,
        allow_neg_axes=False,
        max_axes_size=1,
        force_int_axis=True,
    ),
    num_positional_args=helpers.num_positional_args(
        fn_name="ivy.functional.frontends.jax.lax.cumsum"
    ),
    reverse=st.booleans(),
)
def test_jax_lax_cumsum(
    dtype_x_axis,
    as_variable,
    num_positional_args,
    native_array,
    fw,
    reverse,
):
    input_dtype, x, axis = dtype_x_axis
    helpers.test_frontend_function(
        input_dtypes=input_dtype,
        as_variable_flags=as_variable,
        with_out=False,
        num_positional_args=num_positional_args,
        native_array_flags=native_array,
        fw=fw,
        frontend="jax",
        fn_tree="lax.cumsum",
        operand=x,
        axis=axis,
        reverse=reverse,
    )


@handle_cmd_line_args
@given(
    dtypes_and_xs=helpers.dtype_and_values(
        available_dtypes=helpers.get_dtypes("numeric"),
        num_arrays=2,
        shared_dtype=True,
    ),
    num_positional_args=helpers.num_positional_args(
        fn_name="ivy.functional.frontends.jax.lax.ge"
    ),
)
def test_jax_lax_ge(
    dtypes_and_xs,
    as_variable,
    num_positional_args,
    native_array,
    fw,
):
    input_dtypes, xs = dtypes_and_xs
    xs = [np.asarray(x, dtype=dt) for x, dt in zip(xs, input_dtypes)]
    helpers.test_frontend_function(
        input_dtypes=input_dtypes,
        as_variable_flags=as_variable,
        with_out=False,
        num_positional_args=num_positional_args,
        native_array_flags=native_array,
        fw=fw,
        frontend="jax",
        fn_tree="lax.ge",
        x=xs[0],
        y=xs[1],
    )


@st.composite
def _reshape_helper(draw):
    # generate a shape s.t len(shape) > 0
    shape = draw(helpers.get_shape(min_num_dims=1))

    reshape_shape = draw(helpers.reshape_shapes(shape=shape))

    dtype = draw(helpers.array_dtypes(num_arrays=1))[0]
    x = draw(helpers.array_values(dtype=dtype, shape=shape))

    is_dim = draw(st.booleans())
    if is_dim:
        # generate a permutation of [0, 1, 2, ... len(shape) - 1]
        permut = draw(st.permutations(list(range(len(shape)))))
        return x, dtype, reshape_shape, permut
    else:
        return x, dtype, reshape_shape, None


@handle_cmd_line_args
@given(
    x_reshape_permut=_reshape_helper(),
    num_positional_args=helpers.num_positional_args(
        fn_name="ivy.functional.frontends.jax.lax.reshape"
    ),
)
def test_jax_lax_reshape(
    x_reshape_permut,
    as_variable,
    num_positional_args,
    native_array,
    fw,
):
    x, dtype, shape, dimensions = x_reshape_permut
    helpers.test_frontend_function(
        input_dtypes=dtype,
        as_variable_flags=as_variable,
        with_out=False,
        num_positional_args=num_positional_args,
        native_array_flags=native_array,
        fw=fw,
        frontend="jax",
        fn_tree="lax.reshape",
        operand=x,
        new_sizes=shape,
        dimensions=dimensions,
    )


@handle_cmd_line_args
@given(
    dtype_and_x=helpers.dtype_and_values(
        available_dtypes=helpers.get_dtypes("numeric"),
    ),
    num_positional_args=helpers.num_positional_args(
        fn_name="ivy.functional.frontends.jax.lax.broadcast"
    ),
    sizes=helpers.get_shape(min_num_dims=1),
)
def test_jax_lax_broadcast(
    dtype_and_x,
    as_variable,
    num_positional_args,
    native_array,
    fw,
    sizes,
):
    input_dtype, x = dtype_and_x
    helpers.test_frontend_function(
        input_dtypes=input_dtype,
        as_variable_flags=as_variable,
        with_out=False,
        num_positional_args=num_positional_args,
        native_array_flags=native_array,
        fw=fw,
        frontend="jax",
        fn_tree="lax.broadcast",
        operand=x,
        sizes=sizes,
    )


@handle_cmd_line_args
@given(
    dtype_and_x=helpers.dtype_and_values(
        available_dtypes=helpers.get_dtypes("float"),
    ),
    num_positional_args=helpers.num_positional_args(
        fn_name="ivy.functional.frontends.jax.lax.reciprocal"
    ),
)
def test_jax_lax_reciprocal(
    dtype_and_x,
    as_variable,
    num_positional_args,
    native_array,
    fw,
):
    input_dtype, x = dtype_and_x
    helpers.test_frontend_function(
        input_dtypes=input_dtype,
        as_variable_flags=as_variable,
        with_out=False,
        num_positional_args=num_positional_args,
        native_array_flags=native_array,
        fw=fw,
        frontend="jax",
        fn_tree="lax.reciprocal",
        x=x,
    )


@handle_cmd_line_args
@given(
    dtype_x_bounded_axis=helpers.dtype_values_axis(
        available_dtypes=helpers.get_dtypes("numeric"),
        min_num_dims=1,
        valid_axis=True,
        force_int_axis=True,
    ),
    num_positional_args=helpers.num_positional_args(
        fn_name="ivy.functional.frontends.jax.lax.sort"
    ),
    is_stable=st.booleans(),
)
def test_jax_lax_sort(
    dtype_x_bounded_axis,
    as_variable,
    num_positional_args,
    native_array,
    fw,
    is_stable,
):
    input_dtype, x, axis = dtype_x_bounded_axis
    helpers.test_frontend_function(
        input_dtypes=input_dtype,
        as_variable_flags=as_variable,
        with_out=False,
        num_positional_args=num_positional_args,
        native_array_flags=native_array,
        fw=fw,
        frontend="jax",
        fn_tree="lax.sort",
        operand=x,
        dimension=axis,
        is_stable=is_stable,
    )


@handle_cmd_line_args
@given(
    dtypes_and_xs=helpers.dtype_and_values(
        available_dtypes=helpers.get_dtypes("numeric"),
        num_arrays=2,
        shared_dtype=True,
    ),
    num_positional_args=helpers.num_positional_args(
        fn_name="ivy.functional.frontends.jax.lax.le"
    ),
)
def test_jax_lax_le(
    dtypes_and_xs,
    as_variable,
    num_positional_args,
    native_array,
    fw,
):
    input_dtypes, xs = dtypes_and_xs
    xs = [np.asarray(x, dtype=dt) for x, dt in zip(xs, input_dtypes)]
    helpers.test_frontend_function(
        input_dtypes=input_dtypes,
        as_variable_flags=as_variable,
        with_out=False,
        num_positional_args=num_positional_args,
        native_array_flags=native_array,
        fw=fw,
        frontend="jax",
        fn_tree="lax.le",
        x=xs[0],
        y=xs[1],
    )


@handle_cmd_line_args
@given(
    dtypes_and_xs=helpers.dtype_and_values(
        available_dtypes=helpers.get_dtypes("numeric"),
        num_arrays=2,
        shared_dtype=True,
    ),
    num_positional_args=helpers.num_positional_args(
        fn_name="ivy.functional.frontends.jax.lax.ne"
    ),
)
def test_jax_lax_ne(
    dtypes_and_xs,
    as_variable,
    num_positional_args,
    native_array,
    fw,
):
    input_dtypes, xs = dtypes_and_xs
    xs = [np.asarray(x, dtype=dt) for x, dt in zip(xs, input_dtypes)]
    helpers.test_frontend_function(
        input_dtypes=input_dtypes,
        as_variable_flags=as_variable,
        with_out=False,
        num_positional_args=num_positional_args,
        native_array_flags=native_array,
        fw=fw,
        frontend="jax",
        fn_tree="lax.ne",
        x=xs[0],
        y=xs[1],
    )


# cosh
@handle_cmd_line_args
@given(
    dtype_and_x=helpers.dtype_and_values(available_dtypes=helpers.get_dtypes("float")),
    num_positional_args=helpers.num_positional_args(
        fn_name="ivy.functional.frontends.jax.lax.cosh"
    ),
)
def test_jax_lax_cosh(
    dtype_and_x,
    as_variable,
    num_positional_args,
    native_array,
    fw,
):
    input_dtype, x = dtype_and_x
    helpers.test_frontend_function(
        input_dtypes=input_dtype,
        as_variable_flags=as_variable,
        with_out=False,
        num_positional_args=num_positional_args,
        native_array_flags=native_array,
        fw=fw,
        frontend="jax",
        fn_tree="lax.cosh",
        x=x,
    )


@handle_cmd_line_args
@given(
    dtypes_and_xs=helpers.dtype_and_values(
        available_dtypes=helpers.get_dtypes("numeric"),
        num_arrays=2,
        shared_dtype=True,
    ),
    num_positional_args=helpers.num_positional_args(
        fn_name="ivy.functional.frontends.jax.lax.lt"
    ),
)
def test_jax_lax_lt(
    dtypes_and_xs,
    as_variable,
    num_positional_args,
    native_array,
    fw,
):
    input_dtypes, xs = dtypes_and_xs
    xs = [np.asarray(x, dtype=dt) for x, dt in zip(xs, input_dtypes)]
    helpers.test_frontend_function(
        input_dtypes=input_dtypes,
        as_variable_flags=as_variable,
        with_out=False,
        num_positional_args=num_positional_args,
        native_array_flags=native_array,
        fw=fw,
        frontend="jax",
        fn_tree="lax.lt",
        x=xs[0],
        y=xs[1],
    )


# round
@handle_cmd_line_args
@given(
    dtype_and_x=helpers.dtype_and_values(available_dtypes=helpers.get_dtypes("float")),
    num_positional_args=helpers.num_positional_args(
        fn_name="ivy.functional.frontends.jax.lax.round"
    ),
)
def test_jax_lax_round(
    dtype_and_x,
    as_variable,
    num_positional_args,
    native_array,
    fw,
):
    input_dtype, x = dtype_and_x
    helpers.test_frontend_function(
        input_dtypes=input_dtype,
        as_variable_flags=as_variable,
        with_out=False,
        num_positional_args=num_positional_args,
        native_array_flags=native_array,
        fw=fw,
        frontend="jax",
        fn_tree="lax.round",
        x=x,
    )


@handle_cmd_line_args
@given(
    dtypes_and_values=helpers.dtype_and_values(
        available_dtypes=helpers.get_dtypes("float"),
        num_arrays=2,
        shared_dtype=True,
    ),
    num_positional_args=helpers.num_positional_args(
        fn_name="ivy.functional.frontends.jax.lax.pow"
    ),
)
def test_jax_lax_pow(
    dtypes_and_values,
    as_variable,
    num_positional_args,
    native_array,
    fw,
):
    input_dtypes, xs = dtypes_and_values
    xs = [np.asarray(x, dtype=dt) for x, dt in zip(xs, input_dtypes)]
    helpers.test_frontend_function(
        input_dtypes=input_dtypes,
        as_variable_flags=as_variable,
        with_out=False,
        num_positional_args=num_positional_args,
        native_array_flags=native_array,
        fw=fw,
        frontend="jax",
        fn_tree="lax.pow",
        x=xs[0],
        y=xs[1],
    )


@handle_cmd_line_args
@given(
    dtypes_and_xs=helpers.dtype_and_values(
        available_dtypes=helpers.get_dtypes("numeric"),
        num_arrays=2,
        shared_dtype=True,
    ),
    num_positional_args=helpers.num_positional_args(
        fn_name="ivy.functional.frontends.jax.lax.gt"
    ),
)
def test_jax_lax_gt(
    dtypes_and_xs,
    as_variable,
    num_positional_args,
    native_array,
    fw,
):
    input_dtypes, xs = dtypes_and_xs
    xs = [np.asarray(x, dtype=dt) for x, dt in zip(xs, input_dtypes)]
    helpers.test_frontend_function(
        input_dtypes=input_dtypes,
        as_variable_flags=as_variable,
        with_out=False,
        num_positional_args=num_positional_args,
        native_array_flags=native_array,
        fw=fw,
        frontend="jax",
        fn_tree="lax.gt",
        x=xs[0],
        y=xs[1],
    )


# cos
@handle_cmd_line_args
@given(
    dtype_and_x=helpers.dtype_and_values(available_dtypes=helpers.get_dtypes("float")),
    num_positional_args=helpers.num_positional_args(
        fn_name="ivy.functional.frontends.jax.lax.cos"
    ),
)
def test_jax_lax_cos(
    dtype_and_x,
    as_variable,
    num_positional_args,
    native_array,
    fw,
):
    input_dtype, x = dtype_and_x
    helpers.test_frontend_function(
        input_dtypes=input_dtype,
        as_variable_flags=as_variable,
        with_out=False,
        num_positional_args=num_positional_args,
        native_array_flags=native_array,
        fw=fw,
        frontend="jax",
        fn_tree="lax.cos",
        x=x,
    )


@st.composite
def _same_dims_min_x_max(draw):
    dtypes, xs, shape = draw(
        helpers.dtype_and_values(
            available_dtypes=helpers.get_dtypes("numeric"),
            num_arrays=2,
            shared_dtype=True,
            ret_shape=True,
            min_value=0,
            max_value=10,
        )
    )
    max_val = draw(
        helpers.array_values(dtype=dtypes[0], shape=shape, min_value=11, max_value=20)
    )  # TODO remove hardcoded values.
    return ([dtypes[0]] * 3), (xs[0], xs[1], max_val)


@st.composite
def _basic_min_x_max(draw):
    dtype, value = draw(
        helpers.dtype_and_values(
            available_dtypes=helpers.get_dtypes("numeric"),
        )
    )
    min_val = draw(
        helpers.array_values(dtype=dtype[0], shape=(), min_value=1, max_value=10)
    )
    max_val = draw(
        helpers.array_values(dtype=dtype[0], shape=(), min_value=11, max_value=20)
    )  # TODO remove hardcoded values.
    return (dtype * 3), (value, min_val, max_val)


@handle_cmd_line_args
@given(
    dtype_x_min_max=(_same_dims_min_x_max() | _basic_min_x_max()),
    num_positional_args=helpers.num_positional_args(
        fn_name="ivy.functional.frontends.jax.lax.clamp"
    ),
)
def test_jax_lax_clamp(
    dtype_x_min_max,
    as_variable,
    num_positional_args,
    native_array,
    fw,
):
    input_dtypes, (x, min_vals, max_vals) = dtype_x_min_max
    helpers.test_frontend_function(
        input_dtypes=input_dtypes,
        as_variable_flags=as_variable,
        with_out=False,
        num_positional_args=num_positional_args,
        native_array_flags=native_array,
        fw=fw,
        frontend="jax",
        fn_tree="lax.clamp",
        min=min_vals,
        x=x,
        max=max_vals,
    )


@handle_cmd_line_args
@given(
    dtype_and_x=helpers.dtype_and_values(
        available_dtypes=helpers.get_dtypes("float"),
        min_value=1,
    ),
    num_positional_args=helpers.num_positional_args(
        fn_name="ivy.functional.frontends.jax.lax.log"
    ),
)
def test_jax_lax_log(
    dtype_and_x,
    as_variable,
    num_positional_args,
    native_array,
    fw,
):
    input_dtype, x = dtype_and_x
    helpers.test_frontend_function(
        input_dtypes=input_dtype,
        as_variable_flags=as_variable,
        with_out=False,
        num_positional_args=num_positional_args,
        native_array_flags=native_array,
        fw=fw,
        frontend="jax",
        fn_tree="lax.log",
        x=x,
    )


@handle_cmd_line_args
@given(
    dtype_x_axis=helpers.dtype_values_axis(
        available_dtypes=helpers.get_dtypes("numeric"),
        min_num_dims=1,
        min_dim_size=2,
        valid_axis=True,
        force_int_axis=True,
        allow_neg_axes=False,
    ),
    num_positional_args=helpers.num_positional_args(
        fn_name="ivy.functional.frontends.jax.lax.rev"
    ),
)
def test_jax_lax_rev(
    dtype_x_axis,
    as_variable,
    num_positional_args,
    native_array,
    fw,
):
    input_dtype, x, axis = dtype_x_axis
    helpers.test_frontend_function(
        input_dtypes=input_dtype,
        as_variable_flags=as_variable,
        with_out=False,
        num_positional_args=num_positional_args,
        native_array_flags=native_array,
        fw=fw,
        frontend="jax",
        fn_tree="lax.rev",
        operand=x,
        dimensions=(axis,),
    )


@st.composite
def _div_dtypes_and_xs(draw):
    dtype, dividend, shape = draw(
        helpers.dtype_and_values(
            available_dtypes=helpers.get_dtypes("numeric"), ret_shape=True
        )
    )
    divisor = draw(
        helpers.array_values(dtype=dtype[0], min_value=1, max_value=20, shape=shape)
        | helpers.array_values(dtype=dtype[0], min_value=-20, max_value=-1, shape=shape)
    )
    return [dtype, dtype], [dividend, divisor]


@handle_cmd_line_args
@given(
    dtypes_and_xs=_div_dtypes_and_xs(),
    num_positional_args=helpers.num_positional_args(
        fn_name="ivy.functional.frontends.jax.lax.div"
    ),
)
def test_jax_lax_div(
    dtypes_and_xs,
    as_variable,
    with_out,
    num_positional_args,
    native_array,
    fw,
):
    input_dtypes, xs = dtypes_and_xs
    helpers.test_frontend_function(
        input_dtypes=input_dtypes,
        as_variable_flags=as_variable,
        with_out=with_out,
        num_positional_args=num_positional_args,
        native_array_flags=native_array,
        fw=fw,
        frontend="jax",
        fn_tree="lax.div",
        x=xs[0],
        y=xs[1],
    )


@handle_cmd_line_args
@given(
    dtype_and_x=helpers.dtype_and_values(
        available_dtypes=helpers.get_dtypes("float"),
    ),
    num_positional_args=helpers.num_positional_args(
        fn_name="ivy.functional.frontends.jax.lax.rsqrt"
    ),
)
def test_jax_lax_rsqrt(
    dtype_and_x,
    as_variable,
    num_positional_args,
    native_array,
    fw,
):
    input_dtype, x = dtype_and_x
    helpers.test_frontend_function(
        input_dtypes=input_dtype,
        as_variable_flags=as_variable,
        with_out=False,
        num_positional_args=num_positional_args,
        native_array_flags=native_array,
        fw=fw,
        frontend="jax",
        fn_tree="lax.rsqrt",
        x=x,
        rtol=1e-02,
    )


@handle_cmd_line_args
@given(
    dtype_and_x=helpers.dtype_and_values(
        available_dtypes=helpers.get_dtypes("float"),
    ),
    num_positional_args=helpers.num_positional_args(
        fn_name="ivy.functional.frontends.jax.lax.expm1"
    ),
)
def test_jax_lax_expm1(
    dtype_and_x,
    as_variable,
    num_positional_args,
    native_array,
    fw,
):
    input_dtype, x = dtype_and_x
    helpers.test_frontend_function(
        input_dtypes=input_dtype,
        as_variable_flags=as_variable,
        with_out=False,
        num_positional_args=num_positional_args,
        native_array_flags=native_array,
        fw=fw,
        frontend="jax",
        fn_tree="lax.expm1",
        x=x,
    )


# log1p
@handle_cmd_line_args
@given(
    dtype_and_x=helpers.dtype_and_values(
        available_dtypes=helpers.get_dtypes("float"),
    ),
    num_positional_args=helpers.num_positional_args(
        fn_name="ivy.functional.frontends.jax.lax.log1p"
    ),
)
def test_jax_lax_log1p(
    dtype_and_x,
    as_variable,
    num_positional_args,
    native_array,
    fw,
):
    input_dtype, x = dtype_and_x
    helpers.test_frontend_function(
        input_dtypes=input_dtype,
        as_variable_flags=as_variable,
        with_out=False,
        num_positional_args=num_positional_args,
        native_array_flags=native_array,
        fw=fw,
        frontend="jax",
        fn_tree="lax.log1p",
<<<<<<< HEAD
        x=x,
=======
        x=np.asarray(x, dtype=input_dtype),
    )


@st.composite
def _dtype_values_dims(draw):
    dtype, values, shape = draw(
        helpers.dtype_and_values(
            available_dtypes=helpers.get_dtypes("numeric"),
            min_num_dims=1,
            ret_shape=True,
        )
    )
    size = len(shape)
    permutations = draw(
        st.lists(
            st.integers(min_value=0, max_value=len(shape) - 1),
            min_size=size,
            max_size=size,
            unique=True,
        )
    )
    return dtype, values, tuple(permutations)


@handle_cmd_line_args
@given(
    dtype_x_dims=_dtype_values_dims(),
    num_positional_args=helpers.num_positional_args(
        fn_name="ivy.functional.frontends.jax.lax.transpose"
    ),
)
def test_jax_lax_transpose(
    dtype_x_dims,
    as_variable,
    num_positional_args,
    native_array,
    fw,
):
    input_dtype, x, dims = dtype_x_dims
    helpers.test_frontend_function(
        input_dtypes=input_dtype,
        as_variable_flags=as_variable,
        with_out=False,
        num_positional_args=num_positional_args,
        native_array_flags=native_array,
        fw=fw,
        frontend="jax",
        fn_tree="lax.transpose",
        operand=np.asarray(x, dtype=input_dtype),
        permutation=dims,
>>>>>>> 52e602b9
    )<|MERGE_RESOLUTION|>--- conflicted
+++ resolved
@@ -1789,10 +1789,7 @@
         fw=fw,
         frontend="jax",
         fn_tree="lax.log1p",
-<<<<<<< HEAD
-        x=x,
-=======
-        x=np.asarray(x, dtype=input_dtype),
+        x=x,
     )
 
 
@@ -1843,5 +1840,4 @@
         fn_tree="lax.transpose",
         operand=np.asarray(x, dtype=input_dtype),
         permutation=dims,
->>>>>>> 52e602b9
     )