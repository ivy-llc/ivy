--- conflicted
+++ resolved
@@ -1213,17 +1213,6 @@
 
 @handle_cmd_line_args
 @given(
-<<<<<<< HEAD
-    dtype_and_x=helpers.dtype_and_values(available_dtypes=ivy_jax.valid_float_dtypes),
-    as_variable=st.booleans(),
-    num_positional_args=helpers.num_positional_args(
-        fn_name="ivy.functional.frontends.jax.lax.cos"
-    ),
-    native_array=st.booleans(),
-)
-def test_jax_lax_cos(
-    dtype_and_x,
-=======
     dtype_x_bounded_axis=_dtype_x_bounded_axis(
         available_dtypes=ivy.valid_float_dtypes,
         min_num_dims=1,
@@ -1235,35 +1224,56 @@
 )
 def test_jax_lax_sort(
     dtype_x_bounded_axis,
->>>>>>> e457ae30
-    as_variable,
-    num_positional_args,
-    native_array,
-    fw,
-<<<<<<< HEAD
-):
-    input_dtype, x = dtype_and_x
-
-=======
+    as_variable,
+    num_positional_args,
+    native_array,
+    fw,
     is_stable,
 ):
     input_dtype, x, axis = dtype_x_bounded_axis
->>>>>>> e457ae30
-    helpers.test_frontend_function(
-        input_dtypes=input_dtype,
-        as_variable_flags=as_variable,
-        with_out=False,
-        num_positional_args=num_positional_args,
-        native_array_flags=native_array,
-        fw=fw,
-        frontend="jax",
-<<<<<<< HEAD
-        fn_tree="lax.cos",
-        x=np.asarray(x, dtype=input_dtype),
-=======
+    helpers.test_frontend_function(
+        input_dtypes=input_dtype,
+        as_variable_flags=as_variable,
+        with_out=False,
+        num_positional_args=num_positional_args,
+        native_array_flags=native_array,
+        fw=fw,
+        frontend="jax",
         fn_tree="lax.sort",
         operand=np.asarray(x, dtype=input_dtype),
         dimension=axis,
         is_stable=is_stable,
->>>>>>> e457ae30
-    )+    )
+
+
+@handle_cmd_line_args
+@given(
+    dtype_and_x=helpers.dtype_and_values(available_dtypes=ivy_jax.valid_float_dtypes),
+    as_variable=st.booleans(),
+    num_positional_args=helpers.num_positional_args(
+        fn_name="ivy.functional.frontends.jax.lax.cos"
+    ),
+    native_array=st.booleans(),
+)
+def test_jax_lax_cos(
+    dtype_and_x,
+    as_variable,
+    num_positional_args,
+    native_array,
+    fw,
+):
+    input_dtype, x = dtype_and_x
+
+    helpers.test_frontend_function(
+        input_dtypes=input_dtype,
+        as_variable_flags=as_variable,
+        with_out=False,
+        num_positional_args=num_positional_args,
+        native_array_flags=native_array,
+        fw=fw,
+        frontend="jax",
+        fn_tree="lax.cos",
+        x=np.asarray(x, dtype=input_dtype),
+    )
+
+    