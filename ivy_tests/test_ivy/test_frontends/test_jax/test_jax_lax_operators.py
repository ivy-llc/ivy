--- conflicted
+++ resolved
@@ -1871,6 +1871,7 @@
 @handle_frontend_test(
     fn_tree="jax.lax.conv",
     x_f_d_other=_conv_helper(),
+    test_with_out=st.just(False),
 )
 def test_jax_lax_conv(
     *,
@@ -1899,20 +1900,18 @@
 
 @handle_frontend_test(
     fn_tree="jax.lax.conv_transpose",
-<<<<<<< HEAD
     x_f_d_other=_conv_helper(general=True, transpose=True),
     transpose_kernel=st.booleans(),
+    test_with_out=st.just(False),
 )
 def test_jax_lax_conv_transpose(
     *,
     x_f_d_other,
     transpose_kernel,
-    as_variable,
-    num_positional_args,
-    native_array,
-    on_device,
-    fn_tree,
-    frontend,
+    on_device,
+    fn_tree,
+    frontend,
+    test_flags,
 ):
     dtype, x, filters, dilation, dim_num, stride, pad, out_shape, fc, pref = x_f_d_other
     assume(
@@ -1920,10 +1919,7 @@
     )
     helpers.test_frontend_function(
         input_dtypes=dtype,
-        as_variable_flags=as_variable,
-        with_out=False,
-        num_positional_args=num_positional_args,
-        native_array_flags=native_array,
+        test_flags=test_flags,
         frontend=frontend,
         fn_tree=fn_tree,
         on_device=on_device,
@@ -1944,22 +1940,12 @@
     fn_tree="jax.lax.conv_general_dilated",
     x_f_d_other=_conv_helper(general=True),
     x_dilation=st.integers(1, 3),
+    test_with_out=st.just(False),
 )
 def test_jax_lax_conv_general_dilated(
     *,
     x_f_d_other,
     x_dilation,
-    as_variable,
-    num_positional_args,
-    native_array,
-=======
-    x_f_d_df=helpers.x_and_filters(dim=2),
-    test_with_out=st.just(False),
-)
-def test_jax_lax_conv_transpose(
-    *,
-    x_f_d_df,
->>>>>>> ef9cdd3b
     on_device,
     fn_tree,
     frontend,
