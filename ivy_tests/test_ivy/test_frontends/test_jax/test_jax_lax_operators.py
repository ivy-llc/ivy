# global
import ivy
import numpy as np
from hypothesis import given, assume, strategies as st

# local
import ivy_tests.test_ivy.helpers as helpers
from ivy_tests.test_ivy.helpers import handle_cmd_line_args


# add
@handle_cmd_line_args
@given(
    dtype_and_x=helpers.dtype_and_values(
        available_dtypes=helpers.get_dtypes("numeric"),
        num_arrays=2,
        shared_dtype=True,
    ),
    num_positional_args=helpers.num_positional_args(
        fn_name="ivy.functional.frontends.jax.lax.add"
    ),
)
def test_jax_lax_add(
    dtype_and_x,
    as_variable,
    num_positional_args,
    native_array,
    fw,
):
    input_dtype, x = dtype_and_x
    helpers.test_frontend_function(
        input_dtypes=input_dtype,
        as_variable_flags=as_variable,
        with_out=False,
        num_positional_args=num_positional_args,
        native_array_flags=native_array,
        fw=fw,
        frontend="jax",
        fn_tree="lax.add",
        x=x[0],
        y=x[1],
    )


# tan
@handle_cmd_line_args
@given(
    dtype_and_x=helpers.dtype_and_values(available_dtypes=helpers.get_dtypes("float")),
    num_positional_args=helpers.num_positional_args(
        fn_name="ivy.functional.frontends.jax.lax.tan"
    ),
)
def test_jax_lax_tan(
    dtype_and_x,
    as_variable,
    num_positional_args,
    native_array,
    fw,
):
    input_dtype, x = dtype_and_x
    helpers.test_frontend_function(
        input_dtypes=input_dtype,
        as_variable_flags=as_variable,
        with_out=False,
        num_positional_args=num_positional_args,
        native_array_flags=native_array,
        fw=fw,
        frontend="jax",
        fn_tree="lax.tan",
        x=x[0],
    )


# max
@handle_cmd_line_args
@given(
    dtype_and_x=helpers.dtype_and_values(
        available_dtypes=helpers.get_dtypes("float"),
        num_arrays=2,
        shared_dtype=True,
    ),
    num_positional_args=helpers.num_positional_args(
        fn_name="ivy.functional.frontends.jax.lax.max"
    ),
)
def test_jax_lax_max(
    dtype_and_x,
    as_variable,
    num_positional_args,
    native_array,
    fw,
):
    input_dtype, x = dtype_and_x

    helpers.test_frontend_function(
        input_dtypes=input_dtype,
        as_variable_flags=as_variable,
        with_out=False,
        num_positional_args=num_positional_args,
        native_array_flags=native_array,
        fw=fw,
        frontend="jax",
        fn_tree="lax.max",
        x=x[0],
        y=x[1],
    )


# noinspection DuplicatedCode
@st.composite
def _arrays_idx_n_dtypes(draw):
    num_dims = draw(st.shared(helpers.ints(min_value=1, max_value=4), key="num_dims"))
    num_arrays = draw(
        st.shared(helpers.ints(min_value=2, max_value=4), key="num_arrays")
    )
    common_shape = draw(
        helpers.lists(
            arg=helpers.ints(min_value=2, max_value=4),
            min_size=num_dims - 1,
            max_size=num_dims - 1,
        )
    )
    unique_idx = draw(helpers.ints(min_value=0, max_value=num_dims - 1))
    unique_dims = draw(
        helpers.lists(
            arg=helpers.ints(min_value=2, max_value=3),
            min_size=num_arrays,
            max_size=num_arrays,
        )
    )
    xs = list()
    input_dtypes = draw(
        helpers.array_dtypes(
            available_dtypes=draw(helpers.get_dtypes("numeric")),
            shared_dtype=True,
        )
    )
    for ud, dt in zip(unique_dims, input_dtypes):
        x = draw(
            helpers.array_values(
                shape=common_shape[:unique_idx] + [ud] + common_shape[unique_idx:],
                dtype=dt,
            )
        )
        xs.append(x)
    return xs, input_dtypes, unique_idx


# concat
@handle_cmd_line_args
@given(
    xs_n_input_dtypes_n_unique_idx=_arrays_idx_n_dtypes(),
    num_positional_args=helpers.num_positional_args(
        fn_name="ivy.functional.frontends.jax.lax.concatenate"
    ),
)
def test_jax_lax_concat(
    xs_n_input_dtypes_n_unique_idx,
    as_variable,
    num_positional_args,
    native_array,
    fw,
):
    xs, input_dtypes, unique_idx = xs_n_input_dtypes_n_unique_idx
    helpers.test_frontend_function(
        input_dtypes=input_dtypes,
        as_variable_flags=as_variable,
        with_out=False,
        num_positional_args=num_positional_args,
        native_array_flags=native_array,
        fw=fw,
        frontend="jax",
        fn_tree="lax.concatenate",
        operands=xs,
        dimension=unique_idx,
    )


# full
@st.composite
def _dtypes(draw):
    return draw(
        st.shared(
            helpers.list_of_length(
                x=st.sampled_from(ivy.valid_numeric_dtypes), length=1
            ),
            key="dtype",
        )
    )


@st.composite
def _fill_value(draw):
    dtype = draw(_dtypes())[0]
    if ivy.is_uint_dtype(dtype):
        return draw(helpers.ints(min_value=0, max_value=5))
    elif ivy.is_int_dtype(dtype):
        return draw(helpers.ints(min_value=-5, max_value=5))
    return draw(helpers.floats(min_value=-5, max_value=5))


@handle_cmd_line_args
@given(
    shape=helpers.get_shape(
        allow_none=False,
        min_num_dims=1,
        max_num_dims=5,
        min_dim_size=1,
        max_dim_size=10,
    ),
    fill_value=_fill_value(),
    dtypes=_dtypes(),
    num_positional_args=helpers.num_positional_args(
        fn_name="ivy.functional.frontends.jax.lax.full"
    ),
)
def test_jax_lax_full(
    shape,
    fill_value,
    dtypes,
    num_positional_args,
    as_variable,
    native_array,
    fw,
):
    helpers.test_frontend_function(
        input_dtypes=dtypes,
        as_variable_flags=as_variable,
        with_out=False,
        num_positional_args=num_positional_args,
        native_array_flags=native_array,
        fw=fw,
        frontend="jax",
        fn_tree="lax.full",
        shape=shape,
        fill_value=fill_value,
        dtype=dtypes[0],
    )


# abs
@handle_cmd_line_args
@given(
    dtype_and_x=helpers.dtype_and_values(
        available_dtypes=helpers.get_dtypes("signed_integer"),
    ),
    num_positional_args=helpers.num_positional_args(
        fn_name="ivy.functional.frontends.jax.lax.abs"
    ),
)
def test_jax_lax_abs(
    dtype_and_x,
    as_variable,
    num_positional_args,
    native_array,
    fw,
):
    input_dtype, x = dtype_and_x
    helpers.test_frontend_function(
        input_dtypes=input_dtype,
        as_variable_flags=as_variable,
        with_out=False,
        num_positional_args=num_positional_args,
        native_array_flags=native_array,
        fw=fw,
        frontend="jax",
        fn_tree="lax.abs",
        x=x[0],
    )


# sqrt
@handle_cmd_line_args
@given(
    dtype_and_x=helpers.dtype_and_values(available_dtypes=helpers.get_dtypes("float")),
    num_positional_args=helpers.num_positional_args(
        fn_name="ivy.functional.frontends.jax.lax.sqrt"
    ),
)
def test_jax_lax_sqrt(
    dtype_and_x,
    as_variable,
    num_positional_args,
    native_array,
    fw,
):
    input_dtype, x = dtype_and_x
    helpers.test_frontend_function(
        input_dtypes=input_dtype,
        as_variable_flags=as_variable,
        with_out=False,
        num_positional_args=num_positional_args,
        native_array_flags=native_array,
        fw=fw,
        frontend="jax",
        fn_tree="lax.sqrt",
        x=x[0],
    )


# acos
@handle_cmd_line_args
@given(
    dtype_and_x=helpers.dtype_and_values(available_dtypes=helpers.get_dtypes("float")),
    num_positional_args=helpers.num_positional_args(
        fn_name="ivy.functional.frontends.jax.lax.acos"
    ),
)
def test_jax_lax_acos(
    dtype_and_x,
    as_variable,
    num_positional_args,
    native_array,
    fw,
):
    input_dtype, x = dtype_and_x
    helpers.test_frontend_function(
        input_dtypes=input_dtype,
        as_variable_flags=as_variable,
        with_out=False,
        num_positional_args=num_positional_args,
        native_array_flags=native_array,
        fw=fw,
        frontend="jax",
        fn_tree="lax.acos",
        x=x[0],
    )


# sin
@handle_cmd_line_args
@given(
    dtype_and_x=helpers.dtype_and_values(available_dtypes=helpers.get_dtypes("float")),
    num_positional_args=helpers.num_positional_args(
        fn_name="ivy.functional.frontends.jax.lax.sin"
    ),
)
def test_jax_lax_sin(
    dtype_and_x,
    as_variable,
    num_positional_args,
    native_array,
    fw,
):
    input_dtype, x = dtype_and_x
    helpers.test_frontend_function(
        input_dtypes=input_dtype,
        as_variable_flags=as_variable,
        with_out=False,
        num_positional_args=num_positional_args,
        native_array_flags=native_array,
        fw=fw,
        frontend="jax",
        fn_tree="lax.sin",
        x=x[0],
    )


# sign
@handle_cmd_line_args
@given(
    dtype_and_x=helpers.dtype_and_values(
        available_dtypes=helpers.get_dtypes("numeric")
    ),
    num_positional_args=helpers.num_positional_args(
        fn_name="ivy.functional.frontends.jax.lax.sign"
    ),
)
def test_jax_lax_sign(
    dtype_and_x,
    as_variable,
    num_positional_args,
    native_array,
    fw,
):
    input_dtype, x = dtype_and_x
    helpers.test_frontend_function(
        input_dtypes=input_dtype,
        as_variable_flags=as_variable,
        with_out=False,
        num_positional_args=num_positional_args,
        native_array_flags=native_array,
        fw=fw,
        frontend="jax",
        fn_tree="lax.sign",
        x=x[0],
    )


# asin
@handle_cmd_line_args
@given(
    dtype_and_x=helpers.dtype_and_values(available_dtypes=helpers.get_dtypes("float")),
    num_positional_args=helpers.num_positional_args(
        fn_name="ivy.functional.frontends.jax.lax.asin"
    ),
)
def test_jax_lax_asin(
    dtype_and_x,
    as_variable,
    num_positional_args,
    native_array,
    fw,
):
    input_dtype, x = dtype_and_x
    helpers.test_frontend_function(
        input_dtypes=input_dtype,
        as_variable_flags=as_variable,
        with_out=False,
        num_positional_args=num_positional_args,
        native_array_flags=native_array,
        fw=fw,
        frontend="jax",
        fn_tree="lax.asin",
        x=x[0],
    )


# sinh
@handle_cmd_line_args
@given(
    dtype_and_x=helpers.dtype_and_values(available_dtypes=helpers.get_dtypes("float")),
    num_positional_args=helpers.num_positional_args(
        fn_name="ivy.functional.frontends.jax.lax.sinh"
    ),
)
def test_jax_lax_sinh(
    dtype_and_x,
    as_variable,
    num_positional_args,
    native_array,
    fw,
):
    input_dtype, x = dtype_and_x

    helpers.test_frontend_function(
        input_dtypes=input_dtype,
        as_variable_flags=as_variable,
        with_out=False,
        num_positional_args=num_positional_args,
        native_array_flags=native_array,
        fw=fw,
        frontend="jax",
        fn_tree="lax.sinh",
        x=x[0],
    )


# atan2
@handle_cmd_line_args
@given(
    dtype_and_x=helpers.dtype_and_values(
        available_dtypes=helpers.get_dtypes("float"),
        num_arrays=2,
        shared_dtype=True,
    ),
    num_positional_args=helpers.num_positional_args(
        fn_name="ivy.functional.frontends.jax.lax.atan2"
    ),
)
def test_jax_lax_atan2(
    dtype_and_x,
    as_variable,
    num_positional_args,
    native_array,
    fw,
):
    input_dtype, x = dtype_and_x
    helpers.test_frontend_function(
        input_dtypes=input_dtype,
        as_variable_flags=as_variable,
        with_out=False,
        num_positional_args=num_positional_args,
        native_array_flags=native_array,
        fw=fw,
        frontend="jax",
        fn_tree="lax.atan2",
        x=x[0],
        y=x[1],
    )


@handle_cmd_line_args
@given(
    dtypes_and_xs=helpers.dtype_and_values(
        available_dtypes=helpers.get_dtypes("numeric"),
        num_arrays=2,
        shared_dtype=True,
    ),
    num_positional_args=helpers.num_positional_args(
        fn_name="ivy.functional.frontends.jax.lax.min"
    ),
)
def test_jax_lax_min(
    dtypes_and_xs,
    as_variable,
    num_positional_args,
    native_array,
    fw,
):
    input_dtypes, xs = dtypes_and_xs
    helpers.test_frontend_function(
        input_dtypes=input_dtypes,
        as_variable_flags=as_variable,
        with_out=False,
        num_positional_args=num_positional_args,
        native_array_flags=native_array,
        fw=fw,
        frontend="jax",
        fn_tree="lax.min",
        x=xs[0],
        y=xs[1],
    )


@handle_cmd_line_args
@given(
    dtypes_and_xs=helpers.dtype_and_values(
        available_dtypes=helpers.get_dtypes("numeric"),
        num_arrays=2,
        shared_dtype=True,
    ),
    num_positional_args=helpers.num_positional_args(
        fn_name="ivy.functional.frontends.jax.lax.eq"
    ),
)
def test_jax_lax_eq(
    dtypes_and_xs,
    as_variable,
    num_positional_args,
    native_array,
    fw,
):
    input_dtypes, xs = dtypes_and_xs
    helpers.test_frontend_function(
        input_dtypes=input_dtypes,
        as_variable_flags=as_variable,
        with_out=False,
        num_positional_args=num_positional_args,
        native_array_flags=native_array,
        fw=fw,
        frontend="jax",
        fn_tree="lax.eq",
        x=xs[0],
        y=xs[1],
    )


@handle_cmd_line_args
@given(
    dtypes_and_xs=helpers.dtype_and_values(
        available_dtypes=helpers.get_dtypes("numeric"),
        num_arrays=2,
        shared_dtype=True,
    ),
    num_positional_args=helpers.num_positional_args(
        fn_name="ivy.functional.frontends.jax.lax.mul"
    ),
)
def test_jax_lax_mul(
    dtypes_and_xs,
    as_variable,
    num_positional_args,
    native_array,
    fw,
):
    input_dtypes, xs = dtypes_and_xs
    helpers.test_frontend_function(
        input_dtypes=input_dtypes,
        as_variable_flags=as_variable,
        with_out=False,
        num_positional_args=num_positional_args,
        native_array_flags=native_array,
        fw=fw,
        frontend="jax",
        fn_tree="lax.mul",
        x=xs[0],
        y=xs[1],
    )


# atan
@handle_cmd_line_args
@given(
    dtype_and_x=helpers.dtype_and_values(available_dtypes=helpers.get_dtypes("float")),
    num_positional_args=helpers.num_positional_args(
        fn_name="ivy.functional.frontends.jax.lax.atan"
    ),
)
def test_jax_lax_atan(
    dtype_and_x,
    as_variable,
    num_positional_args,
    native_array,
    fw,
):
    input_dtype, x = dtype_and_x
    helpers.test_frontend_function(
        input_dtypes=input_dtype,
        as_variable_flags=as_variable,
        with_out=False,
        num_positional_args=num_positional_args,
        native_array_flags=native_array,
        fw=fw,
        frontend="jax",
        fn_tree="lax.atan",
        x=x[0],
    )


@handle_cmd_line_args
@given(
    dtype_and_x=helpers.dtype_and_values(
        available_dtypes=helpers.get_dtypes("float"),
    ),
    num_positional_args=helpers.num_positional_args(
        fn_name="ivy.functional.frontends.jax.lax.ceil"
    ),
)
def test_jax_lax_ceil(
    dtype_and_x,
    as_variable,
    num_positional_args,
    native_array,
    fw,
):
    input_dtype, x = dtype_and_x
    helpers.test_frontend_function(
        input_dtypes=input_dtype,
        as_variable_flags=as_variable,
        with_out=False,
        num_positional_args=num_positional_args,
        native_array_flags=native_array,
        fw=fw,
        frontend="jax",
        fn_tree="lax.ceil",
        x=x[0],
    )


# bitwise_and
@handle_cmd_line_args
@given(
    dtype_and_x=helpers.dtype_and_values(
        available_dtypes=helpers.get_dtypes("integer"),
        num_arrays=2,
        shared_dtype=True,
    ),
    num_positional_args=helpers.num_positional_args(
        fn_name="ivy.functional.frontends.jax.lax.bitwise_and"
    ),
)
def test_jax_lax_bitwise_and(
    dtype_and_x,
    as_variable,
    num_positional_args,
    native_array,
    fw,
):
    input_dtype, x = dtype_and_x
    helpers.test_frontend_function(
        input_dtypes=input_dtype,
        as_variable_flags=as_variable,
        with_out=False,
        num_positional_args=num_positional_args,
        native_array_flags=native_array,
        fw=fw,
        frontend="jax",
        fn_tree="lax.bitwise_and",
        x=x[0],
        y=x[1],
    )


# bitwise_or
@handle_cmd_line_args
@given(
    dtype_and_x=helpers.dtype_and_values(
        available_dtypes=helpers.get_dtypes("integer"),
        num_arrays=2,
        shared_dtype=True,
    ),
    num_positional_args=helpers.num_positional_args(
        fn_name="ivy.functional.frontends.jax.lax.bitwise_or"
    ),
)
def test_jax_lax_bitwise_or(
    dtype_and_x,
    as_variable,
    num_positional_args,
    native_array,
    fw,
):
    input_dtype, x = dtype_and_x
    helpers.test_frontend_function(
        input_dtypes=input_dtype,
        as_variable_flags=as_variable,
        with_out=False,
        num_positional_args=num_positional_args,
        native_array_flags=native_array,
        fw=fw,
        frontend="jax",
        fn_tree="lax.bitwise_or",
        x=x[0],
        y=x[1],
    )


# bitwise_not
@handle_cmd_line_args
@given(
    dtype_and_x=helpers.dtype_and_values(
        available_dtypes=helpers.get_dtypes("integer"),
        num_arrays=1,
    ),
    num_positional_args=helpers.num_positional_args(
        fn_name="ivy.functional.frontends.jax.lax.bitwise_not"
    ),
)
def test_jax_lax_bitwise_not(
    dtype_and_x,
    as_variable,
    num_positional_args,
    native_array,
    fw,
):
    input_dtype, x = dtype_and_x

    helpers.test_frontend_function(
        input_dtypes=input_dtype,
        as_variable_flags=as_variable,
        with_out=False,
        num_positional_args=num_positional_args,
        native_array_flags=native_array,
        fw=fw,
        frontend="jax",
        fn_tree="lax.bitwise_not",
        x=x[0],
    )


@handle_cmd_line_args
@given(
    dtype_and_x=helpers.dtype_and_values(
        available_dtypes=helpers.get_dtypes("signed_integer"),
    ),
    num_positional_args=helpers.num_positional_args(
        fn_name="ivy.functional.frontends.jax.lax.neg"
    ),
)
def test_jax_lax_neg(
    dtype_and_x,
    as_variable,
    num_positional_args,
    native_array,
    fw,
):
    input_dtype, x = dtype_and_x
    helpers.test_frontend_function(
        input_dtypes=input_dtype,
        as_variable_flags=as_variable,
        with_out=False,
        num_positional_args=num_positional_args,
        native_array_flags=native_array,
        fw=fw,
        frontend="jax",
        fn_tree="lax.neg",
        x=x[0],
    )


@handle_cmd_line_args
@given(
    dtype_x_axis=helpers.dtype_values_axis(
        available_dtypes=helpers.get_dtypes("numeric"),
        min_num_dims=1,
        min_dim_size=1,
        valid_axis=True,
        force_int_axis=True,
        allow_neg_axes=False,
    ),
    num_positional_args=helpers.num_positional_args(
        fn_name="ivy.functional.frontends.jax.lax.argmax"
    ),
    index_dtype=helpers.get_dtypes("integer", full=False),
)
def test_jax_lax_argmax(
    dtype_x_axis,
    as_variable,
    num_positional_args,
    native_array,
    fw,
    index_dtype,
):
    input_dtype, x, axis = dtype_x_axis
    helpers.test_frontend_function(
        input_dtypes=input_dtype,
        as_variable_flags=as_variable,
        with_out=False,
        num_positional_args=num_positional_args,
        native_array_flags=native_array,
        fw=fw,
        frontend="jax",
        fn_tree="lax.argmax",
        operand=x[0],
        axis=axis,
        index_dtype=index_dtype,
    )


@handle_cmd_line_args
@given(
    dtype_x_axis=helpers.dtype_values_axis(
        available_dtypes=helpers.get_dtypes("numeric"),
        min_num_dims=1,
        min_dim_size=1,
        valid_axis=True,
        force_int_axis=True,
        allow_neg_axes=False,
    ),
    num_positional_args=helpers.num_positional_args(
        fn_name="ivy.functional.frontends.jax.lax.argmin"
    ),
    index_dtype=helpers.get_dtypes("integer", full=False),
)
def test_jax_lax_argmin(
    dtype_x_axis,
    as_variable,
    num_positional_args,
    native_array,
    fw,
    index_dtype,
):
    input_dtype, x, axis = dtype_x_axis
    helpers.test_frontend_function(
        input_dtypes=input_dtype,
        as_variable_flags=as_variable,
        with_out=False,
        num_positional_args=num_positional_args,
        native_array_flags=native_array,
        fw=fw,
        frontend="jax",
        fn_tree="lax.argmin",
        operand=x[0],
        axis=axis,
        index_dtype=index_dtype,
    )


# bitwise_xor
@handle_cmd_line_args
@given(
    dtype_and_x=helpers.dtype_and_values(
        available_dtypes=helpers.get_dtypes("integer"),
        num_arrays=2,
        shared_dtype=True,
    ),
    num_positional_args=helpers.num_positional_args(
        fn_name="ivy.functional.frontends.jax.lax.bitwise_xor"
    ),
)
def test_jax_lax_bitwise_xor(
    dtype_and_x,
    as_variable,
    num_positional_args,
    native_array,
    fw,
):
    input_dtype, x = dtype_and_x
    helpers.test_frontend_function(
        input_dtypes=input_dtype,
        as_variable_flags=as_variable,
        with_out=False,
        num_positional_args=num_positional_args,
        native_array_flags=native_array,
        fw=fw,
        frontend="jax",
        fn_tree="lax.bitwise_xor",
        x=x[0],
        y=x[1],
    )


@st.composite
def _dtype_and_values(draw, **kwargs):
    return draw(
        helpers.dtype_and_values(
            **kwargs,
            dtype=draw(_dtypes()),
        )
    )


@st.composite
def _shape_or_none(draw):
    return draw(helpers.get_shape() | st.none())


@handle_cmd_line_args
@given(
    dtype_and_x=_dtype_and_values(),
    num_positional_args=helpers.num_positional_args(
        fn_name="ivy.functional.frontends.jax.lax.full_like"
    ),
    fill_val=_fill_value(),
    shape=_shape_or_none(),
)
def test_jax_lax_full_like(
    dtype_and_x,
    as_variable,
    num_positional_args,
    native_array,
    fw,
    fill_val,
    shape,
):
    dtype, x = dtype_and_x
    fill_val = fill_val
    helpers.test_frontend_function(
        input_dtypes=dtype,
        as_variable_flags=as_variable,
        with_out=False,
        num_positional_args=num_positional_args,
        native_array_flags=native_array,
        fw=fw,
        frontend="jax",
        fn_tree="lax.full_like",
        x=x[0],
        fill_value=fill_val,
        dtype=dtype,
        shape=shape,
    )


@handle_cmd_line_args
@given(
    dtype_and_x=helpers.dtype_and_values(
        available_dtypes=helpers.get_dtypes("float"),
    ),
    num_positional_args=helpers.num_positional_args(
        fn_name="ivy.functional.frontends.jax.lax.exp"
    ),
)
def test_jax_lax_exp(
    dtype_and_x,
    as_variable,
    num_positional_args,
    native_array,
    fw,
):
    input_dtype, x = dtype_and_x
    helpers.test_frontend_function(
        input_dtypes=input_dtype,
        as_variable_flags=as_variable,
        with_out=False,
        num_positional_args=num_positional_args,
        native_array_flags=native_array,
        fw=fw,
        frontend="jax",
        fn_tree="lax.exp",
        x=x[0],
    )


@st.composite
def _sample_castable_numeric_dtype(draw):
    dtype = draw(_dtypes())[0]
    to_dtype = draw(helpers.get_dtypes("numeric", full=False))
    assume(ivy.can_cast(dtype, to_dtype))
    return to_dtype


@handle_cmd_line_args
@given(
    dtype_and_x=_dtype_and_values(
        num_arrays=1,
        min_num_dims=1,
        min_value=-5,
        max_value=5,
    ),
    num_positional_args=helpers.num_positional_args(
        fn_name="ivy.functional.frontends.jax.lax.convert_element_type"
    ),
    new_dtype=_sample_castable_numeric_dtype(),
)
def test_jax_lax_convert_element_type(
    dtype_and_x, as_variable, num_positional_args, native_array, fw, new_dtype
):
    input_dtype, x = dtype_and_x
    helpers.test_frontend_function(
        input_dtypes=input_dtype,
        as_variable_flags=as_variable,
        with_out=False,
        num_positional_args=num_positional_args,
        native_array_flags=native_array,
        fw=fw,
        frontend="jax",
        fn_tree="lax.convert_element_type",
        operand=x[0],
        new_dtype=new_dtype,
    )


@handle_cmd_line_args
@given(
    dtype_x_axis=helpers.dtype_values_axis(
        available_dtypes=helpers.get_dtypes("numeric"),
        min_num_dims=1,
        max_num_dims=5,
        valid_axis=True,
        allow_neg_axes=False,
        max_axes_size=1,
        force_int_axis=True,
    ),
    num_positional_args=helpers.num_positional_args(
        fn_name="ivy.functional.frontends.jax.lax.cumprod"
    ),
    reverse=st.booleans(),
)
def test_jax_lax_cumprod(
    dtype_x_axis,
    as_variable,
    num_positional_args,
    native_array,
    fw,
    reverse,
):
    input_dtype, x, axis = dtype_x_axis
    helpers.test_frontend_function(
        input_dtypes=input_dtype,
        as_variable_flags=as_variable,
        with_out=False,
        num_positional_args=num_positional_args,
        native_array_flags=native_array,
        fw=fw,
        frontend="jax",
        fn_tree="lax.cumprod",
        operand=x[0],
        axis=axis,
        reverse=reverse,
    )


@handle_cmd_line_args
@given(
    dtype_x_axis=helpers.dtype_values_axis(
        available_dtypes=helpers.get_dtypes("numeric"),
        min_num_dims=1,
        max_num_dims=5,
        valid_axis=True,
        allow_neg_axes=False,
        max_axes_size=1,
        force_int_axis=True,
    ),
    num_positional_args=helpers.num_positional_args(
        fn_name="ivy.functional.frontends.jax.lax.cumsum"
    ),
    reverse=st.booleans(),
)
def test_jax_lax_cumsum(
    dtype_x_axis,
    as_variable,
    num_positional_args,
    native_array,
    fw,
    reverse,
):
    input_dtype, x, axis = dtype_x_axis
    helpers.test_frontend_function(
        input_dtypes=input_dtype,
        as_variable_flags=as_variable,
        with_out=False,
        num_positional_args=num_positional_args,
        native_array_flags=native_array,
        fw=fw,
        frontend="jax",
        fn_tree="lax.cumsum",
        operand=x[0],
        axis=axis,
        reverse=reverse,
    )


@handle_cmd_line_args
@given(
    dtypes_and_xs=helpers.dtype_and_values(
        available_dtypes=helpers.get_dtypes("numeric"),
        num_arrays=2,
        shared_dtype=True,
    ),
    num_positional_args=helpers.num_positional_args(
        fn_name="ivy.functional.frontends.jax.lax.ge"
    ),
)
def test_jax_lax_ge(
    dtypes_and_xs,
    as_variable,
    num_positional_args,
    native_array,
    fw,
):
    input_dtypes, xs = dtypes_and_xs
    helpers.test_frontend_function(
        input_dtypes=input_dtypes,
        as_variable_flags=as_variable,
        with_out=False,
        num_positional_args=num_positional_args,
        native_array_flags=native_array,
        fw=fw,
        frontend="jax",
        fn_tree="lax.ge",
        x=xs[0],
        y=xs[1],
    )


@st.composite
def _reshape_helper(draw):
    # generate a shape s.t len(shape) > 0
    shape = draw(helpers.get_shape(min_num_dims=1))

    reshape_shape = draw(helpers.reshape_shapes(shape=shape))

    dtype = draw(helpers.array_dtypes(num_arrays=1))
    x = draw(helpers.array_values(dtype=dtype[0], shape=shape))

    is_dim = draw(st.booleans())
    if is_dim:
        # generate a permutation of [0, 1, 2, ... len(shape) - 1]
        permut = draw(st.permutations(list(range(len(shape)))))
        return x, dtype, reshape_shape, permut
    else:
        return x, dtype, reshape_shape, None


@handle_cmd_line_args
@given(
    x_reshape_permut=_reshape_helper(),
    num_positional_args=helpers.num_positional_args(
        fn_name="ivy.functional.frontends.jax.lax.reshape"
    ),
)
def test_jax_lax_reshape(
    x_reshape_permut,
    as_variable,
    num_positional_args,
    native_array,
    fw,
):
    x, dtype, shape, dimensions = x_reshape_permut
    helpers.test_frontend_function(
        input_dtypes=dtype,
        as_variable_flags=as_variable,
        with_out=False,
        num_positional_args=num_positional_args,
        native_array_flags=native_array,
        fw=fw,
        frontend="jax",
        fn_tree="lax.reshape",
        operand=x[0],
        new_sizes=shape,
        dimensions=dimensions,
    )


@handle_cmd_line_args
@given(
    dtype_and_x=helpers.dtype_and_values(
        available_dtypes=helpers.get_dtypes("numeric"),
    ),
    num_positional_args=helpers.num_positional_args(
        fn_name="ivy.functional.frontends.jax.lax.broadcast"
    ),
    sizes=helpers.get_shape(min_num_dims=1),
)
def test_jax_lax_broadcast(
    dtype_and_x,
    as_variable,
    num_positional_args,
    native_array,
    fw,
    sizes,
):
    input_dtype, x = dtype_and_x
    helpers.test_frontend_function(
        input_dtypes=input_dtype,
        as_variable_flags=as_variable,
        with_out=False,
        num_positional_args=num_positional_args,
        native_array_flags=native_array,
        fw=fw,
        frontend="jax",
        fn_tree="lax.broadcast",
        operand=x[0],
        sizes=sizes,
    )


@handle_cmd_line_args
@given(
    dtype_and_x=helpers.dtype_and_values(
        available_dtypes=helpers.get_dtypes("float"),
    ),
    num_positional_args=helpers.num_positional_args(
        fn_name="ivy.functional.frontends.jax.lax.reciprocal"
    ),
)
def test_jax_lax_reciprocal(
    dtype_and_x,
    as_variable,
    num_positional_args,
    native_array,
    fw,
):
    input_dtype, x = dtype_and_x
    helpers.test_frontend_function(
        input_dtypes=input_dtype,
        as_variable_flags=as_variable,
        with_out=False,
        num_positional_args=num_positional_args,
        native_array_flags=native_array,
        fw=fw,
        frontend="jax",
        fn_tree="lax.reciprocal",
        x=x[0],
    )


@handle_cmd_line_args
@given(
    dtype_x_bounded_axis=helpers.dtype_values_axis(
        available_dtypes=helpers.get_dtypes("numeric"),
        min_num_dims=1,
        valid_axis=True,
        force_int_axis=True,
    ),
    num_positional_args=helpers.num_positional_args(
        fn_name="ivy.functional.frontends.jax.lax.sort"
    ),
    is_stable=st.booleans(),
)
def test_jax_lax_sort(
    dtype_x_bounded_axis,
    as_variable,
    num_positional_args,
    native_array,
    fw,
    is_stable,
):
    input_dtype, x, axis = dtype_x_bounded_axis
    helpers.test_frontend_function(
        input_dtypes=input_dtype,
        as_variable_flags=as_variable,
        with_out=False,
        num_positional_args=num_positional_args,
        native_array_flags=native_array,
        fw=fw,
        frontend="jax",
        fn_tree="lax.sort",
        operand=x[0],
        dimension=axis,
        is_stable=is_stable,
    )


@handle_cmd_line_args
@given(
    dtypes_and_xs=helpers.dtype_and_values(
        available_dtypes=helpers.get_dtypes("numeric"),
        num_arrays=2,
        shared_dtype=True,
    ),
    num_positional_args=helpers.num_positional_args(
        fn_name="ivy.functional.frontends.jax.lax.le"
    ),
)
def test_jax_lax_le(
    dtypes_and_xs,
    as_variable,
    num_positional_args,
    native_array,
    fw,
):
    input_dtypes, xs = dtypes_and_xs
    helpers.test_frontend_function(
        input_dtypes=input_dtypes,
        as_variable_flags=as_variable,
        with_out=False,
        num_positional_args=num_positional_args,
        native_array_flags=native_array,
        fw=fw,
        frontend="jax",
        fn_tree="lax.le",
        x=xs[0],
        y=xs[1],
    )


@handle_cmd_line_args
@given(
    dtypes_and_xs=helpers.dtype_and_values(
        available_dtypes=helpers.get_dtypes("numeric"),
        num_arrays=2,
        shared_dtype=True,
    ),
    num_positional_args=helpers.num_positional_args(
        fn_name="ivy.functional.frontends.jax.lax.ne"
    ),
)
def test_jax_lax_ne(
    dtypes_and_xs,
    as_variable,
    num_positional_args,
    native_array,
    fw,
):
    input_dtypes, xs = dtypes_and_xs
    helpers.test_frontend_function(
        input_dtypes=input_dtypes,
        as_variable_flags=as_variable,
        with_out=False,
        num_positional_args=num_positional_args,
        native_array_flags=native_array,
        fw=fw,
        frontend="jax",
        fn_tree="lax.ne",
        x=xs[0],
        y=xs[1],
    )


# cosh
@handle_cmd_line_args
@given(
    dtype_and_x=helpers.dtype_and_values(available_dtypes=helpers.get_dtypes("float")),
    num_positional_args=helpers.num_positional_args(
        fn_name="ivy.functional.frontends.jax.lax.cosh"
    ),
)
def test_jax_lax_cosh(
    dtype_and_x,
    as_variable,
    num_positional_args,
    native_array,
    fw,
):
    input_dtype, x = dtype_and_x
    helpers.test_frontend_function(
        input_dtypes=input_dtype,
        as_variable_flags=as_variable,
        with_out=False,
        num_positional_args=num_positional_args,
        native_array_flags=native_array,
        fw=fw,
        frontend="jax",
        fn_tree="lax.cosh",
        x=x[0],
    )


@handle_cmd_line_args
@given(
    dtypes_and_xs=helpers.dtype_and_values(
        available_dtypes=helpers.get_dtypes("numeric"),
        num_arrays=2,
        shared_dtype=True,
    ),
    num_positional_args=helpers.num_positional_args(
        fn_name="ivy.functional.frontends.jax.lax.lt"
    ),
)
def test_jax_lax_lt(
    dtypes_and_xs,
    as_variable,
    num_positional_args,
    native_array,
    fw,
):
    input_dtypes, xs = dtypes_and_xs
    helpers.test_frontend_function(
        input_dtypes=input_dtypes,
        as_variable_flags=as_variable,
        with_out=False,
        num_positional_args=num_positional_args,
        native_array_flags=native_array,
        fw=fw,
        frontend="jax",
        fn_tree="lax.lt",
        x=xs[0],
        y=xs[1],
    )


# round
@handle_cmd_line_args
@given(
    dtype_and_x=helpers.dtype_and_values(available_dtypes=helpers.get_dtypes("float")),
    num_positional_args=helpers.num_positional_args(
        fn_name="ivy.functional.frontends.jax.lax.round"
    ),
)
def test_jax_lax_round(
    dtype_and_x,
    as_variable,
    num_positional_args,
    native_array,
    fw,
):
    input_dtype, x = dtype_and_x
    helpers.test_frontend_function(
        input_dtypes=input_dtype,
        as_variable_flags=as_variable,
        with_out=False,
        num_positional_args=num_positional_args,
        native_array_flags=native_array,
        fw=fw,
        frontend="jax",
        fn_tree="lax.round",
        x=x[0],
    )


@handle_cmd_line_args
@given(
    dtypes_and_values=helpers.dtype_and_values(
        available_dtypes=helpers.get_dtypes("float"),
        num_arrays=2,
        shared_dtype=True,
    ),
    num_positional_args=helpers.num_positional_args(
        fn_name="ivy.functional.frontends.jax.lax.pow"
    ),
)
def test_jax_lax_pow(
    dtypes_and_values,
    as_variable,
    num_positional_args,
    native_array,
    fw,
):
    input_dtypes, xs = dtypes_and_values
    helpers.test_frontend_function(
        input_dtypes=input_dtypes,
        as_variable_flags=as_variable,
        with_out=False,
        num_positional_args=num_positional_args,
        native_array_flags=native_array,
        fw=fw,
        frontend="jax",
        fn_tree="lax.pow",
        x=xs[0],
        y=xs[1],
    )


@handle_cmd_line_args
@given(
    dtypes_and_xs=helpers.dtype_and_values(
        available_dtypes=helpers.get_dtypes("numeric"),
        num_arrays=2,
        shared_dtype=True,
    ),
    num_positional_args=helpers.num_positional_args(
        fn_name="ivy.functional.frontends.jax.lax.gt"
    ),
)
def test_jax_lax_gt(
    dtypes_and_xs,
    as_variable,
    num_positional_args,
    native_array,
    fw,
):
    input_dtypes, xs = dtypes_and_xs
    helpers.test_frontend_function(
        input_dtypes=input_dtypes,
        as_variable_flags=as_variable,
        with_out=False,
        num_positional_args=num_positional_args,
        native_array_flags=native_array,
        fw=fw,
        frontend="jax",
        fn_tree="lax.gt",
        x=xs[0],
        y=xs[1],
    )


# cos
@handle_cmd_line_args
@given(
    dtype_and_x=helpers.dtype_and_values(available_dtypes=helpers.get_dtypes("float")),
    num_positional_args=helpers.num_positional_args(
        fn_name="ivy.functional.frontends.jax.lax.cos"
    ),
)
def test_jax_lax_cos(
    dtype_and_x,
    as_variable,
    num_positional_args,
    native_array,
    fw,
):
    input_dtype, x = dtype_and_x
    helpers.test_frontend_function(
        input_dtypes=input_dtype,
        as_variable_flags=as_variable,
        with_out=False,
        num_positional_args=num_positional_args,
        native_array_flags=native_array,
        fw=fw,
        frontend="jax",
        fn_tree="lax.cos",
        x=x[0],
    )


@st.composite
def _same_dims_min_x_max(draw):
    dtype = draw(helpers.get_dtypes("numeric", full=False))
    bound = draw(
        helpers.array_values(
            dtype=dtype,
            shape=(),
            large_abs_safety_factor=1.5,
            small_abs_safety_factor=1.5,
            safety_factor_scale="log",
        )
    )
    dtypes, x, shape = draw(
        helpers.dtype_and_values(
            dtype=[dtype],
            ret_shape=True,
        )
    )
    min_val = draw(
        helpers.array_values(
            dtype=dtype, shape=shape, max_value=bound, exclude_max=False
        )
    )
    max_val = draw(helpers.array_values(dtype=dtype, shape=shape, min_value=bound))
    return dtypes, x, min_val, max_val


@st.composite
def _basic_min_x_max(draw):
    dtype, value = draw(
        helpers.dtype_and_values(
            available_dtypes=helpers.get_dtypes("numeric"),
        )
    )
    min_val = draw(
        helpers.array_values(
            dtype=dtype[0],
            shape=(),
            large_abs_safety_factor=1.5,
            small_abs_safety_factor=1.5,
            safety_factor_scale="log",
            exclude_max=False,
        )
    )
    max_val = draw(helpers.array_values(dtype=dtype[0], shape=(), min_value=min_val))
    return dtype, value, min_val, max_val


@handle_cmd_line_args
@given(
    dtype_x_min_max=(_same_dims_min_x_max() | _basic_min_x_max()),
    num_positional_args=helpers.num_positional_args(
        fn_name="ivy.functional.frontends.jax.lax.clamp"
    ),
)
def test_jax_lax_clamp(
    dtype_x_min_max,
    as_variable,
    with_out,
    num_positional_args,
    native_array,
    fw,
):
    input_dtypes, x, min_vals, max_vals = dtype_x_min_max
    helpers.test_frontend_function(
        input_dtypes=input_dtypes,
        as_variable_flags=as_variable,
        with_out=with_out,
        num_positional_args=num_positional_args,
        native_array_flags=native_array,
        fw=fw,
        frontend="jax",
        fn_tree="lax.clamp",
        min=min_vals,
        x=x[0],
        max=max_vals,
    )


@handle_cmd_line_args
@given(
    dtype_and_x=helpers.dtype_and_values(
        available_dtypes=helpers.get_dtypes("float"),
        min_value=1,
    ),
    num_positional_args=helpers.num_positional_args(
        fn_name="ivy.functional.frontends.jax.lax.log"
    ),
)
def test_jax_lax_log(
    dtype_and_x,
    as_variable,
    num_positional_args,
    native_array,
    fw,
):
    input_dtype, x = dtype_and_x
    helpers.test_frontend_function(
        input_dtypes=input_dtype,
        as_variable_flags=as_variable,
        with_out=False,
        num_positional_args=num_positional_args,
        native_array_flags=native_array,
        fw=fw,
        frontend="jax",
        fn_tree="lax.log",
        x=x[0],
    )


@handle_cmd_line_args
@given(
    dtype_x_axis=helpers.dtype_values_axis(
        available_dtypes=helpers.get_dtypes("numeric"),
        min_num_dims=1,
        min_dim_size=2,
        valid_axis=True,
        force_int_axis=True,
        allow_neg_axes=False,
    ),
    num_positional_args=helpers.num_positional_args(
        fn_name="ivy.functional.frontends.jax.lax.rev"
    ),
)
def test_jax_lax_rev(
    dtype_x_axis,
    as_variable,
    num_positional_args,
    native_array,
    fw,
):
    input_dtype, x, axis = dtype_x_axis
    helpers.test_frontend_function(
        input_dtypes=input_dtype,
        as_variable_flags=as_variable,
        with_out=False,
        num_positional_args=num_positional_args,
        native_array_flags=native_array,
        fw=fw,
        frontend="jax",
        fn_tree="lax.rev",
        operand=x[0],
        dimensions=(axis,),
    )


@st.composite
def _div_dtypes_and_xs(draw):
    dtype, dividend, shape = draw(
        helpers.dtype_and_values(
            available_dtypes=helpers.get_dtypes("numeric"), ret_shape=True
        )
    )
    divisor = draw(
        helpers.array_values(dtype=dtype[0], min_value=1, max_value=20, shape=shape)
        | helpers.array_values(dtype=dtype[0], min_value=-20, max_value=-1, shape=shape)
    )
    return dtype, [dividend[0], divisor]


@handle_cmd_line_args
@given(
    dtypes_and_xs=_div_dtypes_and_xs(),
    num_positional_args=helpers.num_positional_args(
        fn_name="ivy.functional.frontends.jax.lax.div"
    ),
)
def test_jax_lax_div(
    dtypes_and_xs,
    as_variable,
    with_out,
    num_positional_args,
    native_array,
    fw,
):
    input_dtypes, xs = dtypes_and_xs
    helpers.test_frontend_function(
        input_dtypes=input_dtypes,
        as_variable_flags=as_variable,
        with_out=with_out,
        num_positional_args=num_positional_args,
        native_array_flags=native_array,
        fw=fw,
        frontend="jax",
        fn_tree="lax.div",
        x=xs[0],
        y=xs[1],
    )


@handle_cmd_line_args
@given(
    dtype_and_x=helpers.dtype_and_values(
        available_dtypes=helpers.get_dtypes("float"),
    ),
    num_positional_args=helpers.num_positional_args(
        fn_name="ivy.functional.frontends.jax.lax.rsqrt"
    ),
)
def test_jax_lax_rsqrt(
    dtype_and_x,
    as_variable,
    num_positional_args,
    native_array,
    fw,
):
    input_dtype, x = dtype_and_x
    helpers.test_frontend_function(
        input_dtypes=input_dtype,
        as_variable_flags=as_variable,
        with_out=False,
        num_positional_args=num_positional_args,
        native_array_flags=native_array,
        fw=fw,
        frontend="jax",
        fn_tree="lax.rsqrt",
        x=x[0],
        rtol=1e-02,
    )


@handle_cmd_line_args
@given(
    dtype_and_x=helpers.dtype_and_values(
        available_dtypes=helpers.get_dtypes("float"),
    ),
    num_positional_args=helpers.num_positional_args(
        fn_name="ivy.functional.frontends.jax.lax.expm1"
    ),
)
def test_jax_lax_expm1(
    dtype_and_x,
    as_variable,
    num_positional_args,
    native_array,
    fw,
):
    input_dtype, x = dtype_and_x
    helpers.test_frontend_function(
        input_dtypes=input_dtype,
        as_variable_flags=as_variable,
        with_out=False,
        num_positional_args=num_positional_args,
        native_array_flags=native_array,
        fw=fw,
        frontend="jax",
        fn_tree="lax.expm1",
        x=x[0],
    )


# log1p
@handle_cmd_line_args
@given(
    dtype_and_x=helpers.dtype_and_values(
        available_dtypes=helpers.get_dtypes("float"),
    ),
    num_positional_args=helpers.num_positional_args(
        fn_name="ivy.functional.frontends.jax.lax.log1p"
    ),
)
def test_jax_lax_log1p(
    dtype_and_x,
    as_variable,
    num_positional_args,
    native_array,
    fw,
):
    input_dtype, x = dtype_and_x
    helpers.test_frontend_function(
        input_dtypes=input_dtype,
        as_variable_flags=as_variable,
        with_out=False,
        num_positional_args=num_positional_args,
        native_array_flags=native_array,
        fw=fw,
        frontend="jax",
        fn_tree="lax.log1p",
        x=x[0],
    )


@st.composite
def _dtype_values_dims(draw):
    dtype, values, shape = draw(
        helpers.dtype_and_values(
            available_dtypes=helpers.get_dtypes("numeric"),
            min_num_dims=1,
            ret_shape=True,
        )
    )
    size = len(shape)
    permutations = draw(
        st.lists(
            st.integers(min_value=0, max_value=len(shape) - 1),
            min_size=size,
            max_size=size,
            unique=True,
        )
    )
    return dtype, values, tuple(permutations)


@handle_cmd_line_args
@given(
    dtype_x_dims=_dtype_values_dims(),
    num_positional_args=helpers.num_positional_args(
        fn_name="ivy.functional.frontends.jax.lax.transpose"
    ),
)
def test_jax_lax_transpose(
    dtype_x_dims,
    as_variable,
    num_positional_args,
    native_array,
    fw,
):
    input_dtype, x, dims = dtype_x_dims
    helpers.test_frontend_function(
        input_dtypes=input_dtype,
        as_variable_flags=as_variable,
        with_out=False,
        num_positional_args=num_positional_args,
        native_array_flags=native_array,
        fw=fw,
        frontend="jax",
        fn_tree="lax.transpose",
        operand=x[0],
        permutation=dims,
    )


@st.composite
def _two_valid_xs(draw):
    n = draw(st.integers(min_value=0, max_value=5))
    m = draw(st.integers(min_value=0, max_value=5))
    k = draw(st.integers(min_value=0, max_value=5))
    valid_shapes = [
        ((n, 1), (1, n)),
        ((n, 1), (n, 1)),
        ((m, k), (k, 1)),
        ((m, k), (k, n)),
    ]
    s1, s2 = draw(st.sampled_from(valid_shapes))
    d1, v1 = draw(
        helpers.dtype_and_values(
            available_dtypes=helpers.get_dtypes("valid"),
            shape=s1,
        )
    )
    d2, v2 = draw(
        helpers.dtype_and_values(
            available_dtypes=helpers.get_dtypes("valid"),
            shape=s2,
        )
    )
    return (d1, d2), (v1, v2)


@handle_cmd_line_args
@given(
    dtypes_and_xs=_two_valid_xs(),
    num_positional_args=helpers.num_positional_args(
        fn_name="ivy.functional.frontends.jax.lax.dot"
    ),
    dtype=helpers.get_dtypes("valid", full=False, none=True),
)
def test_jax_lax_dot(
    dtypes_and_xs,
    as_variable,
    num_positional_args,
    native_array,
    fw,
    dtype,
):
    input_dtypes, xs = dtypes_and_xs
    helpers.test_frontend_function(
        input_dtypes=input_dtypes,
        as_variable_flags=as_variable,
        with_out=False,
        num_positional_args=num_positional_args,
        native_array_flags=native_array,
        fw=fw,
        frontend="jax",
        fn_tree="lax.dot",
        lhs=xs[0],
        rhs=xs[1],
        precision=None,
        preferred_element_type=dtype,
    )


@handle_cmd_line_args
@given(
    x_f_d_df=helpers.x_and_filters(dim=2),
    num_positional_args=helpers.num_positional_args(
        fn_name="ivy.functional.frontends.jax.lax.conv"
    ),
)
def test_jax_lax_conv(
    x_f_d_df,
    as_variable,
    num_positional_args,
    native_array,
    fw,
):
    dtype, x, filters, dilations, data_format, stride, pad = x_f_d_df
    helpers.test_frontend_function(
        input_dtypes=dtype,
        as_variable_flags=as_variable,
        with_out=False,
        num_positional_args=num_positional_args,
        native_array_flags=native_array,
        fw=fw,
        frontend="jax",
        fn_tree="lax.conv",
        lhs=x[0],
        rhs=filters[0],
        window_strides=(stride, stride),
        padding=pad,
    )


@handle_cmd_line_args
@given(
    x_f_d_df=helpers.x_and_filters(dim=2),
    num_positional_args=helpers.num_positional_args(
        fn_name="ivy.functional.frontends.jax.lax.conv_transpose"
    ),
)
def test_jax_lax_conv_transpose(
    x_f_d_df,
    as_variable,
    num_positional_args,
    native_array,
    fw,
):
    dtype, x, filters, dilations, data_format, stride, pad = x_f_d_df
    helpers.test_frontend_function(
        input_dtypes=dtype,
        as_variable_flags=as_variable,
        with_out=False,
        num_positional_args=num_positional_args,
        native_array_flags=native_array,
        fw=fw,
        frontend="jax",
        fn_tree="lax.conv_transpose",
        lhs=x[0],
        rhs=filters[0],
        strides=(stride, stride),
        padding=pad,
    )


@handle_cmd_line_args
@given(
    dtype_and_x=helpers.dtype_and_values(
        available_dtypes=helpers.get_dtypes("numeric"),
        num_arrays=2,
        shared_dtype=True,
    ),
    num_positional_args=helpers.num_positional_args(
        fn_name="ivy.functional.frontends.jax.lax.sub"
    ),
)
def test_jax_lax_sub(
    dtype_and_x,
    as_variable,
    num_positional_args,
    native_array,
    fw,
):
    input_dtype, x = dtype_and_x
    helpers.test_frontend_function(
        input_dtypes=input_dtype,
        as_variable_flags=as_variable,
        with_out=False,
        num_positional_args=num_positional_args,
        native_array_flags=native_array,
        fw=fw,
        frontend="jax",
        fn_tree="lax.sub",
        x=x[0],
        y=x[1],
    )


@handle_cmd_line_args
@given(
    dtype_and_x=helpers.dtype_and_values(
        available_dtypes=helpers.get_dtypes("numeric"),
        num_arrays=2,
        shared_dtype=True,
        allow_inf=False,
    ),
    num_positional_args=helpers.num_positional_args(
        fn_name="ivy.functional.frontends.jax.lax.rem"
    ),
)
def test_jax_lax_rem(
    dtype_and_x,
    as_variable,
    num_positional_args,
    native_array,
    fw,
):
    input_dtype, x = dtype_and_x
    assume(not np.any(np.isclose(x[0], 0)))  # ToDO, should use safety factor?
    assume(not np.any(np.isclose(x[1], 0)))
    helpers.test_frontend_function(
        input_dtypes=input_dtype,
        as_variable_flags=as_variable,
        with_out=False,
        num_positional_args=num_positional_args,
        native_array_flags=native_array,
        fw=fw,
        frontend="jax",
        fn_tree="lax.rem",
        x=x[0],
        y=x[1],
    )


@handle_cmd_line_args
@given(
    dtype_and_x=helpers.dtype_and_values(
        available_dtypes=helpers.get_dtypes("numeric")
    ),
    num_positional_args=helpers.num_positional_args(
        fn_name="ivy.functional.frontends.jax.lax.square"
    ),
)
def test_jax_lax_square(
    dtype_and_x,
    as_variable,
    num_positional_args,
    native_array,
    fw,
):
    input_dtype, x = dtype_and_x
    helpers.test_frontend_function(
        input_dtypes=input_dtype,
        as_variable_flags=as_variable,
        with_out=False,
        num_positional_args=num_positional_args,
        native_array_flags=native_array,
        fw=fw,
        frontend="jax",
        fn_tree="lax.square",
        x=x[0],
    )


@handle_cmd_line_args
@given(
    dtype_and_x=helpers.dtype_and_values(
        available_dtypes=helpers.get_dtypes("float", full=True)
    ),
    num_positional_args=helpers.num_positional_args(
        fn_name="ivy.functional.frontends.jax.lax.erf"
    ),
)
def test_jax_lax_erf(
    dtype_and_x,
    as_variable,
    num_positional_args,
    native_array,
    fw,
):
    input_dtype, x = dtype_and_x
    helpers.test_frontend_function(
        input_dtypes=input_dtype,
        as_variable_flags=as_variable,
        with_out=False,
        num_positional_args=num_positional_args,
        native_array_flags=native_array,
        fw=fw,
        frontend="jax",
        fn_tree="lax.erf",
<<<<<<< HEAD
        x=x[0],
=======
        x=np.asarray(x, dtype=input_dtype),
    )


@handle_cmd_line_args
@given(
    dtype_and_x=helpers.dtype_and_values(
        available_dtypes=helpers.get_dtypes("integer"),
        num_arrays=2,
        shared_dtype=True,
    ),
    num_positional_args=helpers.num_positional_args(
        fn_name="functional.frontends.jax.lax.shift_left"
    ),
)
def test_jax_lax_shift_left(
    dtype_and_x,
    as_variable,
    with_out,
    num_positional_args,
    native_array,
    fw,
):
    input_dtype, x = dtype_and_x
    # negative shifts will throw an exception
    # shifts >= dtype witdth produce backend-defined behavior
    x[1] = np.clip(x[1], 0, np.iinfo(input_dtype[1]).bits - 1)

    helpers.test_frontend_function(
        input_dtypes=input_dtype,
        as_variable_flags=as_variable,
        with_out=with_out,
        num_positional_args=num_positional_args,
        native_array_flags=native_array,
        fw=fw,
        frontend="jax",
        fn_tree="lax.shift_left",
        x=np.asarray(x[0], dtype=input_dtype[0]),
        y=np.asarray(x[1], dtype=input_dtype[1]),
>>>>>>> 95eb86ba
    )<|MERGE_RESOLUTION|>--- conflicted
+++ resolved
@@ -2094,10 +2094,7 @@
         fw=fw,
         frontend="jax",
         fn_tree="lax.erf",
-<<<<<<< HEAD
-        x=x[0],
-=======
-        x=np.asarray(x, dtype=input_dtype),
+        x=x[0],
     )
 
 
@@ -2136,5 +2133,4 @@
         fn_tree="lax.shift_left",
         x=np.asarray(x[0], dtype=input_dtype[0]),
         y=np.asarray(x[1], dtype=input_dtype[1]),
->>>>>>> 95eb86ba
     )