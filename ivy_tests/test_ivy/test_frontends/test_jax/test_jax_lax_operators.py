# global
import ivy
import numpy as np
from hypothesis import given, assume, strategies as st

# local
import ivy_tests.test_ivy.helpers as helpers
import ivy.functional.backends.numpy as ivy_np
import ivy.functional.backends.jax as ivy_jax
from ivy_tests.test_ivy.helpers import handle_cmd_line_args


# add
@handle_cmd_line_args
@given(
    dtype_and_x=helpers.dtype_and_values(
        available_dtypes=tuple(
            set(ivy_np.valid_float_dtypes).intersection(set(ivy_jax.valid_float_dtypes))
        ),
        num_arrays=2,
        shared_dtype=True,
    ),
    as_variable=helpers.list_of_length(x=st.booleans(), length=2),
    num_positional_args=helpers.num_positional_args(
        fn_name="ivy.functional.frontends.jax.lax.add"
    ),
    native_array=helpers.list_of_length(x=st.booleans(), length=2),
)
def test_jax_lax_add(
    dtype_and_x,
    as_variable,
    num_positional_args,
    native_array,
    fw,
):
    input_dtype, x = dtype_and_x

    helpers.test_frontend_function(
        input_dtypes=input_dtype,
        as_variable_flags=as_variable,
        with_out=False,
        num_positional_args=num_positional_args,
        native_array_flags=native_array,
        fw=fw,
        frontend="jax",
        fn_tree="lax.add",
        x=np.asarray(x[0], dtype=input_dtype[0]),
        y=np.asarray(x[1], dtype=input_dtype[1]),
    )


# tan
@handle_cmd_line_args
@given(
    dtype_and_x=helpers.dtype_and_values(available_dtypes=ivy_jax.valid_float_dtypes),
    as_variable=st.booleans(),
    num_positional_args=helpers.num_positional_args(
        fn_name="ivy.functional.frontends.jax.lax.tan"
    ),
    native_array=st.booleans(),
)
def test_jax_lax_tan(
    dtype_and_x,
    as_variable,
    num_positional_args,
    native_array,
    fw,
):
    input_dtype, x = dtype_and_x

    helpers.test_frontend_function(
        input_dtypes=input_dtype,
        as_variable_flags=as_variable,
        with_out=False,
        num_positional_args=num_positional_args,
        native_array_flags=native_array,
        fw=fw,
        frontend="jax",
        fn_tree="lax.tan",
        x=np.asarray(x, dtype=input_dtype),
    )


# max
@given(
    dtype_and_x=helpers.dtype_and_values(
        available_dtypes=tuple(
            set(ivy_np.valid_float_dtypes).intersection(set(ivy_jax.valid_float_dtypes))
        ),
        num_arrays=2,
        shared_dtype=True,
    ),
    as_variable=helpers.list_of_length(x=st.booleans(), length=2),
    num_positional_args=helpers.num_positional_args(
        fn_name="ivy.functional.frontends.jax.lax.max"
    ),
    native_array=helpers.list_of_length(x=st.booleans(), length=2),
)
def test_jax_lax_max(
    dtype_and_x,
    as_variable,
    num_positional_args,
    native_array,
    fw,
):
    input_dtype, x = dtype_and_x

    helpers.test_frontend_function(
        input_dtypes=input_dtype,
        as_variable_flags=as_variable,
        with_out=False,
        num_positional_args=num_positional_args,
        native_array_flags=native_array,
        fw=fw,
        frontend="jax",
        fn_tree="lax.max",
        x=np.asarray(x[0], dtype=input_dtype[0]),
        y=np.asarray(x[1], dtype=input_dtype[1]),
    )


# noinspection DuplicatedCode
@st.composite
def _arrays_idx_n_dtypes(draw):
    num_dims = draw(st.shared(helpers.ints(min_value=1, max_value=4), key="num_dims"))
    num_arrays = draw(
        st.shared(helpers.ints(min_value=2, max_value=4), key="num_arrays")
    )
    common_shape = draw(
        helpers.lists(
            arg=helpers.ints(min_value=2, max_value=4),
            min_size=num_dims - 1,
            max_size=num_dims - 1,
        )
    )
    unique_idx = draw(helpers.ints(min_value=0, max_value=num_dims - 1))
    unique_dims = draw(
        helpers.lists(
            arg=helpers.ints(min_value=2, max_value=3),
            min_size=num_arrays,
            max_size=num_arrays,
        )
    )
    xs = list()
    available_dtypes = tuple(
        set(ivy_np.valid_float_dtypes).intersection(ivy_jax.valid_float_dtypes)
    )
    input_dtypes = draw(
        helpers.array_dtypes(available_dtypes=available_dtypes, shared_dtype=True)
    )
    for ud, dt in zip(unique_dims, input_dtypes):
        x = draw(
            helpers.array_values(
                shape=common_shape[:unique_idx] + [ud] + common_shape[unique_idx:],
                dtype=dt,
            )
        )
        xs.append(x)
    return xs, input_dtypes, unique_idx


# concat
@handle_cmd_line_args
@given(
    xs_n_input_dtypes_n_unique_idx=_arrays_idx_n_dtypes(),
    as_variable=helpers.array_bools(),
    num_positional_args=helpers.num_positional_args(
        fn_name="ivy.functional.frontends.jax.lax.concatenate"
    ),
    native_array=helpers.array_bools(),
)
def test_jax_lax_concat(
    xs_n_input_dtypes_n_unique_idx,
    as_variable,
    num_positional_args,
    native_array,
    fw,
):
    xs, input_dtypes, unique_idx = xs_n_input_dtypes_n_unique_idx
    xs = [np.asarray(x, dtype=dt) for x, dt in zip(xs, input_dtypes)]
    helpers.test_frontend_function(
        input_dtypes=input_dtypes,
        as_variable_flags=as_variable,
        with_out=False,
        num_positional_args=num_positional_args,
        native_array_flags=native_array,
        fw=fw,
        frontend="jax",
        fn_tree="lax.concatenate",
        operands=xs,
        dimension=unique_idx,
    )


# full
@st.composite
def _dtypes(draw):
    return draw(
        st.shared(
            helpers.list_of_length(
                x=st.sampled_from(ivy.valid_numeric_dtypes), length=1
            ),
            key="dtype",
        )
    )


@st.composite
def _fill_value(draw):
    dtype = draw(_dtypes())[0]
    if ivy.is_uint_dtype(dtype):
        return draw(helpers.ints(min_value=0, max_value=5))
    elif ivy.is_int_dtype(dtype):
        return draw(helpers.ints(min_value=-5, max_value=5))
    return draw(helpers.floats(min_value=-5, max_value=5))


@handle_cmd_line_args
@given(
    shape=helpers.get_shape(
        allow_none=False,
        min_num_dims=1,
        max_num_dims=5,
        min_dim_size=1,
        max_dim_size=10,
    ),
    fill_value=_fill_value(),
    dtypes=_dtypes(),
    num_positional_args=helpers.num_positional_args(
        fn_name="ivy.functional.frontends.jax.lax.full"
    ),
)
def test_jax_lax_full(
    shape,
    fill_value,
    dtypes,
    num_positional_args,
    fw,
):
    helpers.test_frontend_function(
        input_dtypes=dtypes,
        as_variable_flags=False,
        with_out=False,
        num_positional_args=num_positional_args,
        native_array_flags=False,
        fw=fw,
        frontend="jax",
        fn_tree="lax.full",
        shape=shape,
        fill_value=fill_value,
        dtype=dtypes[0],
    )


# abs
@handle_cmd_line_args
@given(
    dtype_and_x=helpers.dtype_and_values(available_dtypes=ivy_jax.valid_float_dtypes),
    as_variable=st.booleans(),
    num_positional_args=helpers.num_positional_args(
        fn_name="ivy.functional.frontends.jax.lax.abs"
    ),
    native_array=st.booleans(),
)
def test_jax_lax_abs(
    dtype_and_x,
    as_variable,
    num_positional_args,
    native_array,
    fw,
):
    input_dtype, x = dtype_and_x

    helpers.test_frontend_function(
        input_dtypes=input_dtype,
        as_variable_flags=as_variable,
        with_out=False,
        num_positional_args=num_positional_args,
        native_array_flags=native_array,
        fw=fw,
        frontend="jax",
        fn_tree="lax.abs",
        x=np.asarray(x, dtype=input_dtype),
    )


# sqrt
@handle_cmd_line_args
@given(
    dtype_and_x=helpers.dtype_and_values(available_dtypes=ivy_jax.valid_float_dtypes),
    as_variable=st.booleans(),
    num_positional_args=helpers.num_positional_args(
        fn_name="ivy.functional.frontends.jax.lax.sqrt"
    ),
    native_array=st.booleans(),
)
def test_jax_lax_sqrt(
    dtype_and_x,
    as_variable,
    num_positional_args,
    native_array,
    fw,
):
    input_dtype, x = dtype_and_x

    helpers.test_frontend_function(
        input_dtypes=input_dtype,
        as_variable_flags=as_variable,
        with_out=False,
        num_positional_args=num_positional_args,
        native_array_flags=native_array,
        fw=fw,
        frontend="jax",
        fn_tree="lax.sqrt",
        x=np.asarray(x, dtype=input_dtype),
    )


# acos
@handle_cmd_line_args
@given(
    dtype_and_x=helpers.dtype_and_values(available_dtypes=ivy_jax.valid_float_dtypes),
    as_variable=st.booleans(),
    num_positional_args=helpers.num_positional_args(
        fn_name="ivy.functional.frontends.jax.lax.acos"
    ),
    native_array=st.booleans(),
)
def test_jax_lax_acos(
    dtype_and_x,
    as_variable,
    num_positional_args,
    native_array,
    fw,
):
    input_dtype, x = dtype_and_x

    helpers.test_frontend_function(
        input_dtypes=input_dtype,
        as_variable_flags=as_variable,
        with_out=False,
        num_positional_args=num_positional_args,
        native_array_flags=native_array,
        fw=fw,
        frontend="jax",
        fn_tree="lax.acos",
        x=np.asarray(x, dtype=input_dtype),
    )


# sin
@given(
    dtype_and_x=helpers.dtype_and_values(available_dtypes=ivy_jax.valid_float_dtypes),
    as_variable=st.booleans(),
    num_positional_args=helpers.num_positional_args(
        fn_name="ivy.functional.frontends.jax.lax.sin"
    ),
    native_array=st.booleans(),
)
def test_jax_lax_sin(
    dtype_and_x,
    as_variable,
    num_positional_args,
    native_array,
    fw,
):
    input_dtype, x = dtype_and_x

    helpers.test_frontend_function(
        input_dtypes=input_dtype,
        as_variable_flags=as_variable,
        with_out=False,
        num_positional_args=num_positional_args,
        native_array_flags=native_array,
        fw=fw,
        frontend="jax",
        fn_tree="lax.sin",
        x=np.asarray(x, dtype=input_dtype),
    )


# sign
@given(
    dtype_and_x=helpers.dtype_and_values(available_dtypes=ivy_jax.valid_float_dtypes),
    as_variable=st.booleans(),
    num_positional_args=helpers.num_positional_args(
        fn_name="ivy.functional.frontends.jax.lax.sign"
    ),
    native_array=st.booleans(),
)
def test_jax_lax_sign(
    dtype_and_x,
    as_variable,
    num_positional_args,
    native_array,
    fw,
):
    input_dtype, x = dtype_and_x

    helpers.test_frontend_function(
        input_dtypes=input_dtype,
        as_variable_flags=as_variable,
        with_out=False,
        num_positional_args=num_positional_args,
        native_array_flags=native_array,
        fw=fw,
        frontend="jax",
        fn_tree="lax.sign",
        x=np.asarray(x, dtype=input_dtype),
    )


# asin
@given(
    dtype_and_x=helpers.dtype_and_values(available_dtypes=ivy_jax.valid_float_dtypes),
    as_variable=st.booleans(),
    num_positional_args=helpers.num_positional_args(
        fn_name="ivy.functional.frontends.jax.lax.asin"
    ),
    native_array=st.booleans(),
)
def test_jax_lax_asin(
    dtype_and_x,
    as_variable,
    num_positional_args,
    native_array,
    fw,
):
    input_dtype, x = dtype_and_x

    helpers.test_frontend_function(
        input_dtypes=input_dtype,
        as_variable_flags=as_variable,
        with_out=False,
        num_positional_args=num_positional_args,
        native_array_flags=native_array,
        fw=fw,
        frontend="jax",
        fn_tree="lax.asin",
        x=np.asarray(x, dtype=input_dtype),
    )


# sinh
@given(
    dtype_and_x=helpers.dtype_and_values(available_dtypes=ivy_jax.valid_float_dtypes),
    as_variable=st.booleans(),
    num_positional_args=helpers.num_positional_args(
        fn_name="ivy.functional.frontends.jax.lax.sinh"
    ),
    native_array=st.booleans(),
)
def test_jax_lax_sinh(
    dtype_and_x,
    as_variable,
    num_positional_args,
    native_array,
    fw,
):
    input_dtype, x = dtype_and_x

    helpers.test_frontend_function(
        input_dtypes=input_dtype,
        as_variable_flags=as_variable,
        with_out=False,
        num_positional_args=num_positional_args,
        native_array_flags=native_array,
        fw=fw,
        frontend="jax",
        fn_tree="lax.sinh",
        x=np.asarray(x, dtype=input_dtype),
    )


# atan2
@given(
    dtype_and_x=helpers.dtype_and_values(
        available_dtypes=tuple(
            set(ivy_np.valid_float_dtypes).intersection(set(ivy_jax.valid_float_dtypes))
        ),
        num_arrays=2,
        shared_dtype=True,
    ),
    as_variable=helpers.list_of_length(x=st.booleans(), length=2),
    num_positional_args=helpers.num_positional_args(
        fn_name="ivy.functional.frontends.jax.lax.atan2"
    ),
    native_array=helpers.list_of_length(x=st.booleans(), length=2),
)
def test_jax_lax_atan2(
    dtype_and_x,
    as_variable,
    num_positional_args,
    native_array,
    fw,
):
    input_dtype, x = dtype_and_x

    helpers.test_frontend_function(
        input_dtypes=input_dtype,
        as_variable_flags=as_variable,
        with_out=False,
        num_positional_args=num_positional_args,
        native_array_flags=native_array,
        fw=fw,
        frontend="jax",
        fn_tree="lax.atan2",
        x=np.asarray(x[0], dtype=input_dtype[0]),
        y=np.asarray(x[1], dtype=input_dtype[1]),
    )


@handle_cmd_line_args
@given(
    dtypes_and_xs=helpers.dtype_and_values(
        available_dtypes=ivy.valid_numeric_dtypes,
        num_arrays=2,
        shared_dtype=True,
    ),
    num_positional_args=helpers.num_positional_args(
        fn_name="ivy.functional.frontends.jax.lax.min"
    ),
)
def test_jax_lax_min(
    dtypes_and_xs,
    as_variable,
    num_positional_args,
    native_array,
    fw,
):
    input_dtypes, xs = dtypes_and_xs
    xs = [np.asarray(x, dtype=dt) for x, dt in zip(xs, input_dtypes)]
    helpers.test_frontend_function(
        input_dtypes=input_dtypes,
        as_variable_flags=as_variable,
        with_out=False,
        num_positional_args=num_positional_args,
        native_array_flags=native_array,
        fw=fw,
        frontend="jax",
        fn_tree="lax.min",
        x=xs[0],
        y=xs[1],
    )


@handle_cmd_line_args
@given(
    dtypes_and_xs=helpers.dtype_and_values(
        available_dtypes=ivy.valid_numeric_dtypes,
        num_arrays=2,
        shared_dtype=True,
    ),
    num_positional_args=helpers.num_positional_args(
        fn_name="ivy.functional.frontends.jax.lax.eq"
    ),
)
def test_jax_lax_eq(
    dtypes_and_xs,
    as_variable,
    num_positional_args,
    native_array,
    fw,
):
    input_dtypes, xs = dtypes_and_xs
    xs = [np.asarray(x, dtype=dt) for x, dt in zip(xs, input_dtypes)]
    helpers.test_frontend_function(
        input_dtypes=input_dtypes,
        as_variable_flags=as_variable,
        with_out=False,
        num_positional_args=num_positional_args,
        native_array_flags=native_array,
        fw=fw,
        frontend="jax",
        fn_tree="lax.eq",
        x=xs[0],
        y=xs[1],
    )


@handle_cmd_line_args
@given(
    dtypes_and_xs=helpers.dtype_and_values(
        available_dtypes=ivy.valid_numeric_dtypes,
        num_arrays=2,
        shared_dtype=True,
    ),
    num_positional_args=helpers.num_positional_args(
        fn_name="ivy.functional.frontends.jax.lax.mul"
    ),
)
def test_jax_lax_mul(
    dtypes_and_xs,
    as_variable,
    num_positional_args,
    native_array,
    fw,
):
    input_dtypes, xs = dtypes_and_xs
    xs = [np.asarray(x, dtype=dt) for x, dt in zip(xs, input_dtypes)]
    helpers.test_frontend_function(
        input_dtypes=input_dtypes,
        as_variable_flags=as_variable,
        with_out=False,
        num_positional_args=num_positional_args,
        native_array_flags=native_array,
        fw=fw,
        frontend="jax",
        fn_tree="lax.mul",
        x=xs[0],
        y=xs[1],
    )


# atan
@handle_cmd_line_args
@given(
    dtype_and_x=helpers.dtype_and_values(available_dtypes=ivy_jax.valid_float_dtypes),
    as_variable=st.booleans(),
    num_positional_args=helpers.num_positional_args(
        fn_name="ivy.functional.frontends.jax.lax.atan"
    ),
    native_array=st.booleans(),
)
def test_jax_lax_atan(
    dtype_and_x,
    as_variable,
    num_positional_args,
    native_array,
    fw,
):
    input_dtype, x = dtype_and_x

    helpers.test_frontend_function(
        input_dtypes=input_dtype,
        as_variable_flags=as_variable,
        with_out=False,
        num_positional_args=num_positional_args,
        native_array_flags=native_array,
        fw=fw,
        frontend="jax",
        fn_tree="lax.atan",
        x=np.asarray(x, dtype=input_dtype),
    )


@handle_cmd_line_args
@given(
    dtype_and_x=helpers.dtype_and_values(
        available_dtypes=ivy.valid_float_dtypes,
    ),
    num_positional_args=helpers.num_positional_args(
        fn_name="ivy.functional.frontends.jax.lax.ceil"
    ),
)
def test_jax_lax_ceil(
    dtype_and_x,
    as_variable,
    num_positional_args,
    native_array,
    fw,
):
    input_dtype, x = dtype_and_x
    helpers.test_frontend_function(
        input_dtypes=input_dtype,
        as_variable_flags=as_variable,
        with_out=False,
        num_positional_args=num_positional_args,
        native_array_flags=native_array,
        fw=fw,
        frontend="jax",
        fn_tree="lax.ceil",
        x=np.asarray(x, dtype=input_dtype),
    )


# bitwise_and
@handle_cmd_line_args
@given(
    dtype_and_x=helpers.dtype_and_values(
        available_dtypes=ivy_jax.valid_int_dtypes,
        num_arrays=2,
        shared_dtype=True,
    ),
    as_variable=helpers.list_of_length(x=st.booleans(), length=2),
    num_positional_args=helpers.num_positional_args(
        fn_name="ivy.functional.frontends.jax.lax.bitwise_and"
    ),
    native_array=helpers.list_of_length(x=st.booleans(), length=2),
)
def test_jax_lax_bitwise_and(
    dtype_and_x,
    as_variable,
    num_positional_args,
    native_array,
    fw,
):
    input_dtype, x = dtype_and_x

    helpers.test_frontend_function(
        input_dtypes=input_dtype,
        as_variable_flags=as_variable,
        with_out=False,
        num_positional_args=num_positional_args,
        native_array_flags=native_array,
        fw=fw,
        frontend="jax",
        fn_tree="lax.bitwise_and",
        x=np.asarray(x[0], dtype=input_dtype[0]),
        y=np.asarray(x[1], dtype=input_dtype[1]),
    )


# bitwise_or
@handle_cmd_line_args
@given(
    dtype_and_x=helpers.dtype_and_values(
        available_dtypes=ivy_jax.valid_int_dtypes,
        num_arrays=2,
        shared_dtype=True,
    ),
    num_positional_args=helpers.num_positional_args(
        fn_name="ivy.functional.frontends.jax.lax.bitwise_or"
    ),
)
def test_jax_lax_bitwise_or(
    dtype_and_x,
    as_variable,
    num_positional_args,
    native_array,
    fw,
):
    input_dtype, x = dtype_and_x

    helpers.test_frontend_function(
        input_dtypes=input_dtype,
        as_variable_flags=as_variable,
        with_out=False,
        num_positional_args=num_positional_args,
        native_array_flags=native_array,
        fw=fw,
        frontend="jax",
        fn_tree="lax.bitwise_or",
        x=np.asarray(x[0], dtype=input_dtype[0]),
        y=np.asarray(x[1], dtype=input_dtype[1]),
    )


@handle_cmd_line_args
@given(
    dtype_and_x=helpers.dtype_and_values(
        available_dtypes=tuple(
            set(ivy.valid_numeric_dtypes).difference(ivy.all_uint_dtypes)
        ),
    ),
    num_positional_args=helpers.num_positional_args(
        fn_name="ivy.functional.frontends.jax.lax.neg"
    ),
)
def test_jax_lax_neg(
    dtype_and_x,
    as_variable,
    num_positional_args,
    native_array,
    fw,
):
    input_dtype, x = dtype_and_x
    helpers.test_frontend_function(
        input_dtypes=input_dtype,
        as_variable_flags=as_variable,
        with_out=False,
        num_positional_args=num_positional_args,
        native_array_flags=native_array,
        fw=fw,
        frontend="jax",
        fn_tree="lax.neg",
        x=np.asarray(x, dtype=input_dtype),
    )


@st.composite
def _dtype_x_bounded_axis(draw, **kwargs):
    dtype, x, shape = draw(helpers.dtype_and_values(**kwargs, ret_shape=True))
    axis = draw(helpers.ints(min_value=0, max_value=len(shape) - 1))
    return dtype, x, axis


@st.composite
def _sample_int_dtype(draw):
    return draw(st.sampled_from(ivy.valid_int_dtypes))


@handle_cmd_line_args
@given(
    dtype_x_axis=_dtype_x_bounded_axis(
        available_dtypes=ivy.valid_numeric_dtypes,
        min_num_dims=1,
        min_dim_size=1,
    ),
    num_positional_args=helpers.num_positional_args(
        fn_name="ivy.functional.frontends.jax.lax.argmax"
    ),
    index_dtype=_sample_int_dtype(),
)
def test_jax_lax_argmax(
    dtype_x_axis,
    as_variable,
    num_positional_args,
    native_array,
    fw,
    index_dtype,
):
    input_dtype, x, axis = dtype_x_axis
    helpers.test_frontend_function(
        input_dtypes=input_dtype,
        as_variable_flags=as_variable,
        with_out=False,
        num_positional_args=num_positional_args,
        native_array_flags=native_array,
        fw=fw,
        frontend="jax",
        fn_tree="lax.argmax",
        operand=np.asarray(x, dtype=input_dtype),
        axis=axis,
        index_dtype=index_dtype,
    )


@handle_cmd_line_args
@given(
    dtype_x_axis=_dtype_x_bounded_axis(
        available_dtypes=ivy.valid_numeric_dtypes,
        min_num_dims=1,
        min_dim_size=1,
    ),
    num_positional_args=helpers.num_positional_args(
        fn_name="ivy.functional.frontends.jax.lax.argmin"
    ),
    index_dtype=_sample_int_dtype(),
)
def test_jax_lax_argmin(
    dtype_x_axis,
    as_variable,
    num_positional_args,
    native_array,
    fw,
    index_dtype,
):
    input_dtype, x, axis = dtype_x_axis
    helpers.test_frontend_function(
        input_dtypes=input_dtype,
        as_variable_flags=as_variable,
        with_out=False,
        num_positional_args=num_positional_args,
        native_array_flags=native_array,
        fw=fw,
        frontend="jax",
        fn_tree="lax.argmin",
        operand=np.asarray(x, dtype=input_dtype),
        axis=axis,
        index_dtype=index_dtype,
    )


# bitwise_xor
@handle_cmd_line_args
@given(
    dtype_and_x=helpers.dtype_and_values(
        available_dtypes=ivy_jax.valid_int_dtypes,
        num_arrays=2,
        shared_dtype=True,
    ),
    num_positional_args=helpers.num_positional_args(
        fn_name="ivy.functional.frontends.jax.lax.bitwise_xor"
    ),
)
def test_jax_lax_bitwise_xor(
    dtype_and_x,
    as_variable,
    num_positional_args,
    native_array,
    fw,
):
    input_dtype, x = dtype_and_x

    helpers.test_frontend_function(
        input_dtypes=input_dtype,
        as_variable_flags=as_variable,
        with_out=False,
        num_positional_args=num_positional_args,
        native_array_flags=native_array,
        fw=fw,
        frontend="jax",
        fn_tree="lax.bitwise_xor",
        x=np.asarray(x[0], dtype=input_dtype[0]),
        y=np.asarray(x[1], dtype=input_dtype[1]),
    )


@st.composite
def _dtype_and_values(draw, **kwargs):
    return draw(
        helpers.dtype_and_values(
            **kwargs,
            dtype=draw(_dtypes()),
        )
    )


@st.composite
def _shape_or_none(draw):
    return draw(helpers.get_shape() | st.none())


@handle_cmd_line_args
@given(
    dtype_and_x=_dtype_and_values(),
    num_positional_args=helpers.num_positional_args(
        fn_name="ivy.functional.frontends.jax.lax.full_like"
    ),
    fill_val=_fill_value(),
    shape=_shape_or_none(),
)
def test_jax_lax_full_like(
    dtype_and_x,
    as_variable,
    num_positional_args,
    native_array,
    fw,
    fill_val,
    shape,
):
    dtype, x = dtype_and_x
    fill_val = fill_val
    helpers.test_frontend_function(
        input_dtypes=dtype,
        as_variable_flags=as_variable,
        with_out=False,
        num_positional_args=num_positional_args,
        native_array_flags=native_array,
        fw=fw,
        frontend="jax",
        fn_tree="lax.full_like",
        x=np.asarray(x, dtype=dtype),
        fill_value=fill_val,
        dtype=dtype,
        shape=shape,
    )


@handle_cmd_line_args
@given(
    dtype_and_x=helpers.dtype_and_values(
        available_dtypes=ivy.valid_float_dtypes,
    ),
    num_positional_args=helpers.num_positional_args(
        fn_name="ivy.functional.frontends.jax.lax.exp"
    ),
)
def test_jax_lax_exp(
    dtype_and_x,
    as_variable,
    num_positional_args,
    native_array,
    fw,
):
    input_dtype, x = dtype_and_x
    helpers.test_frontend_function(
        input_dtypes=input_dtype,
        as_variable_flags=as_variable,
        with_out=False,
        num_positional_args=num_positional_args,
        native_array_flags=native_array,
        fw=fw,
        frontend="jax",
        fn_tree="lax.exp",
        x=np.asarray(x, dtype=input_dtype),
    )


@st.composite
def _sample_castable_numeric_dtype(draw):
    dtype = draw(_dtypes())[0]
    to_dtype = draw(st.sampled_from(ivy.valid_numeric_dtypes))
    assume(ivy.can_cast(dtype, to_dtype))
    return to_dtype


@handle_cmd_line_args
@given(
    dtype_and_x=_dtype_and_values(
        num_arrays=1,
        min_num_dims=1,
        min_value=-5,
        max_value=5,
    ),
    num_positional_args=helpers.num_positional_args(
        fn_name="ivy.functional.frontends.jax.lax.convert_element_type"
    ),
    new_dtype=_sample_castable_numeric_dtype(),
)
def test_jax_lax_convert_element_type(
    dtype_and_x, as_variable, num_positional_args, native_array, fw, new_dtype
):
    input_dtype, x = dtype_and_x
    helpers.test_frontend_function(
        input_dtypes=input_dtype,
        as_variable_flags=as_variable,
        with_out=False,
        num_positional_args=num_positional_args,
        native_array_flags=native_array,
        fw=fw,
        frontend="jax",
        fn_tree="lax.convert_element_type",
        operand=np.asarray(x, dtype=input_dtype),
        new_dtype=new_dtype,
    )


@handle_cmd_line_args
@given(
    dtype_x_axis=_dtype_x_bounded_axis(
        available_dtypes=ivy.valid_numeric_dtypes,
        min_num_dims=1,
        min_value=-5,
        max_value=5,
        max_dim_size=5,
    ),
    num_positional_args=helpers.num_positional_args(
        fn_name="ivy.functional.frontends.jax.lax.cumprod"
    ),
    reverse=st.booleans(),
)
def test_jax_lax_cumprod(
    dtype_x_axis,
    as_variable,
    num_positional_args,
    native_array,
    fw,
    reverse,
):
    input_dtype, x, axis = dtype_x_axis
    helpers.test_frontend_function(
        input_dtypes=input_dtype,
        as_variable_flags=as_variable,
        with_out=False,
        num_positional_args=num_positional_args,
        native_array_flags=native_array,
        fw=fw,
        frontend="jax",
        fn_tree="lax.cumprod",
        operand=np.asarray(x, dtype=input_dtype),
        axis=axis,
        reverse=reverse,
    )


@handle_cmd_line_args
@given(
    dtype_x_axis=_dtype_x_bounded_axis(
        available_dtypes=ivy.valid_numeric_dtypes,
        min_value=-5,
        max_value=5,
        min_num_dims=1,
        max_dim_size=5,
    ),
    num_positional_args=helpers.num_positional_args(
        fn_name="ivy.functional.frontends.jax.lax.cumsum"
    ),
    reverse=st.booleans(),
)
def test_jax_lax_cumsum(
    dtype_x_axis,
    as_variable,
    num_positional_args,
    native_array,
    fw,
    reverse,
):
    input_dtype, x, axis = dtype_x_axis
    helpers.test_frontend_function(
        input_dtypes=input_dtype,
        as_variable_flags=as_variable,
        with_out=False,
        num_positional_args=num_positional_args,
        native_array_flags=native_array,
        fw=fw,
        frontend="jax",
        fn_tree="lax.cumsum",
        operand=np.asarray(x, dtype=input_dtype),
        axis=axis,
        reverse=reverse,
    )


@handle_cmd_line_args
@given(
    dtypes_and_xs=helpers.dtype_and_values(
        available_dtypes=ivy.valid_numeric_dtypes,
        num_arrays=2,
        shared_dtype=True,
    ),
    num_positional_args=helpers.num_positional_args(
        fn_name="ivy.functional.frontends.jax.lax.ge"
    ),
)
def test_jax_lax_ge(
    dtypes_and_xs,
    as_variable,
    num_positional_args,
    native_array,
    fw,
):
    input_dtypes, xs = dtypes_and_xs
    xs = [np.asarray(x, dtype=dt) for x, dt in zip(xs, input_dtypes)]
    helpers.test_frontend_function(
        input_dtypes=input_dtypes,
        as_variable_flags=as_variable,
        with_out=False,
        num_positional_args=num_positional_args,
        native_array_flags=native_array,
        fw=fw,
        frontend="jax",
        fn_tree="lax.ge",
        x=xs[0],
        y=xs[1],
    )


@st.composite
def _reshape_helper(draw):
    # generate a shape s.t len(shape) > 0
    shape = draw(helpers.get_shape(min_num_dims=1))

    reshape_shape = draw(helpers.reshape_shapes(shape=shape))

    dtype = draw(helpers.array_dtypes(num_arrays=1))[0]
    x = draw(helpers.array_values(dtype=dtype, shape=shape))

    is_dim = draw(st.booleans())
    if is_dim:
        # generate a permutation of [0, 1, 2, ... len(shape) - 1]
        permut = draw(st.permutations(list(range(len(shape)))))
        return x, dtype, reshape_shape, permut
    else:
        return x, dtype, reshape_shape, None


@handle_cmd_line_args
@given(
    x_reshape_permut=_reshape_helper(),
    num_positional_args=helpers.num_positional_args(
        fn_name="ivy.functional.frontends.jax.lax.reshape"
    ),
)
def test_jax_lax_reshape(
    x_reshape_permut,
    as_variable,
    num_positional_args,
    native_array,
    fw,
):
    x, dtype, shape, dimensions = x_reshape_permut
    helpers.test_frontend_function(
        input_dtypes=dtype,
        as_variable_flags=as_variable,
        with_out=False,
        num_positional_args=num_positional_args,
        native_array_flags=native_array,
        fw=fw,
        frontend="jax",
        fn_tree="lax.reshape",
        operand=np.asarray(x, dtype=dtype),
        new_sizes=shape,
        dimensions=dimensions,
    )


@handle_cmd_line_args
@given(
    dtype_and_x=helpers.dtype_and_values(
<<<<<<< HEAD
        available_dtypes=list(
        set(ivy_jax.valid_float_dtypes).intersection(set(ivy_np.valid_float_dtypes))
        )
    ),
    num_positional_args=helpers.num_positional_args(
        fn_name="ivy.functional.frontends.jax.lax.reciprocal"
    ),
)
def test_jax_lax_reciprocal(
=======
        available_dtypes=ivy.valid_numeric_dtypes,
    ),
    num_positional_args=helpers.num_positional_args(
        fn_name="ivy.functional.frontends.jax.lax.broadcast"
    ),
    sizes=helpers.get_shape(min_num_dims=1),
)
def test_jax_lax_broadcast(
>>>>>>> f9408785
    dtype_and_x,
    as_variable,
    num_positional_args,
    native_array,
    fw,
<<<<<<< HEAD
=======
    sizes,
>>>>>>> f9408785
):
    input_dtype, x = dtype_and_x
    helpers.test_frontend_function(
        input_dtypes=input_dtype,
        as_variable_flags=as_variable,
        with_out=False,
        num_positional_args=num_positional_args,
        native_array_flags=native_array,
        fw=fw,
        frontend="jax",
<<<<<<< HEAD
        fn_tree="lax.reciprocal",
        x=np.asarray(x, dtype=input_dtype),
=======
        fn_tree="lax.broadcast",
        operand=np.asarray(x, dtype=input_dtype),
        sizes=sizes,
    )


@handle_cmd_line_args
@given(
    dtype_x_bounded_axis=_dtype_x_bounded_axis(
        available_dtypes=ivy.valid_numeric_dtypes,
        min_num_dims=1,
    ),
    num_positional_args=helpers.num_positional_args(
        fn_name="ivy.functional.frontends.jax.lax.sort"
    ),
    is_stable=st.booleans(),
)
def test_jax_lax_sort(
    dtype_x_bounded_axis,
    as_variable,
    num_positional_args,
    native_array,
    fw,
    is_stable,
):
    input_dtype, x, axis = dtype_x_bounded_axis
    helpers.test_frontend_function(
        input_dtypes=input_dtype,
        as_variable_flags=as_variable,
        with_out=False,
        num_positional_args=num_positional_args,
        native_array_flags=native_array,
        fw=fw,
        frontend="jax",
        fn_tree="lax.sort",
        operand=np.asarray(x, dtype=input_dtype),
        dimension=axis,
        is_stable=is_stable,
    )


@handle_cmd_line_args
@given(
    dtypes_and_xs=helpers.dtype_and_values(
        available_dtypes=ivy.valid_numeric_dtypes,
        num_arrays=2,
        shared_dtype=True,
    ),
    num_positional_args=helpers.num_positional_args(
        fn_name="ivy.functional.frontends.jax.lax.le"
    ),
)
def test_jax_lax_le(
    dtypes_and_xs,
    as_variable,
    num_positional_args,
    native_array,
    fw,
):
    input_dtypes, xs = dtypes_and_xs
    xs = [np.asarray(x, dtype=dt) for x, dt in zip(xs, input_dtypes)]
    helpers.test_frontend_function(
        input_dtypes=input_dtypes,
        as_variable_flags=as_variable,
        with_out=False,
        num_positional_args=num_positional_args,
        native_array_flags=native_array,
        fw=fw,
        frontend="jax",
        fn_tree="lax.le",
        x=xs[0],
        y=xs[1],
>>>>>>> f9408785
    )<|MERGE_RESOLUTION|>--- conflicted
+++ resolved
@@ -1179,7 +1179,39 @@
 @handle_cmd_line_args
 @given(
     dtype_and_x=helpers.dtype_and_values(
-<<<<<<< HEAD
+        available_dtypes=ivy.valid_numeric_dtypes,
+    ),
+    num_positional_args=helpers.num_positional_args(
+        fn_name="ivy.functional.frontends.jax.lax.broadcast"
+    ),
+    sizes=helpers.get_shape(min_num_dims=1),
+)
+def test_jax_lax_broadcast(
+dtype_and_x,
+    as_variable,
+    num_positional_args,
+    native_array,
+    fw,
+    sizes,
+):
+    input_dtype, x = dtype_and_x
+    helpers.test_frontend_function(
+        input_dtypes=input_dtype,
+        as_variable_flags=as_variable,
+        with_out=False,
+        num_positional_args=num_positional_args,
+        native_array_flags=native_array,
+        fw=fw,
+        frontend="jax",
+        fn_tree="lax.broadcast",
+        operand=np.asarray(x, dtype=input_dtype),
+        sizes=sizes,
+    )
+
+
+@handle_cmd_line_args
+@given(
+    dtype_and_x=helpers.dtype_and_values(
         available_dtypes=list(
         set(ivy_jax.valid_float_dtypes).intersection(set(ivy_np.valid_float_dtypes))
         )
@@ -1189,44 +1221,25 @@
     ),
 )
 def test_jax_lax_reciprocal(
-=======
-        available_dtypes=ivy.valid_numeric_dtypes,
-    ),
-    num_positional_args=helpers.num_positional_args(
-        fn_name="ivy.functional.frontends.jax.lax.broadcast"
-    ),
-    sizes=helpers.get_shape(min_num_dims=1),
-)
-def test_jax_lax_broadcast(
->>>>>>> f9408785
-    dtype_and_x,
-    as_variable,
-    num_positional_args,
-    native_array,
-    fw,
-<<<<<<< HEAD
-=======
-    sizes,
->>>>>>> f9408785
-):
-    input_dtype, x = dtype_and_x
-    helpers.test_frontend_function(
-        input_dtypes=input_dtype,
-        as_variable_flags=as_variable,
-        with_out=False,
-        num_positional_args=num_positional_args,
-        native_array_flags=native_array,
-        fw=fw,
-        frontend="jax",
-<<<<<<< HEAD
+    dtype_and_x,
+    as_variable,
+    num_positional_args,
+    native_array,
+    fw,
+):
+    input_dtype, x = dtype_and_x
+    helpers.test_frontend_function(
+        input_dtypes=input_dtype,
+        as_variable_flags=as_variable,
+        with_out=False,
+        num_positional_args=num_positional_args,
+        native_array_flags=native_array,
+        fw=fw,
+        frontend="jax",
         fn_tree="lax.reciprocal",
         x=np.asarray(x, dtype=input_dtype),
-=======
-        fn_tree="lax.broadcast",
-        operand=np.asarray(x, dtype=input_dtype),
-        sizes=sizes,
-    )
-
+    )
+    
 
 @handle_cmd_line_args
 @given(
@@ -1294,5 +1307,4 @@
         fn_tree="lax.le",
         x=xs[0],
         y=xs[1],
->>>>>>> f9408785
     )