--- conflicted
+++ resolved
@@ -1019,18 +1019,6 @@
     )
 
 
-<<<<<<< HEAD
-# cosh
-@handle_cmd_line_args
-@given(
-    dtype_and_x=helpers.dtype_and_values(available_dtypes=ivy_jax.valid_float_dtypes),
-    num_positional_args=helpers.num_positional_args(
-        fn_name="ivy.functional.frontends.jax.lax.cosh"
-    ),
-)
-def test_jax_lax_cosh(
-    dtype_and_x,
-=======
 @handle_cmd_line_args
 @given(
     dtype_x_axis=_dtype_x_bounded_axis(
@@ -1047,16 +1035,10 @@
 )
 def test_jax_lax_cumprod(
     dtype_x_axis,
->>>>>>> 04000329
-    as_variable,
-    num_positional_args,
-    native_array,
-    fw,
-<<<<<<< HEAD
-):
-    input_dtype, x = dtype_and_x
-
-=======
+    as_variable,
+    num_positional_args,
+    native_array,
+    fw,
     reverse,
 ):
     input_dtype, x, axis = dtype_x_axis
@@ -1098,22 +1080,46 @@
     reverse,
 ):
     input_dtype, x, axis = dtype_x_axis
->>>>>>> 04000329
-    helpers.test_frontend_function(
-        input_dtypes=input_dtype,
-        as_variable_flags=as_variable,
-        with_out=False,
-        num_positional_args=num_positional_args,
-        native_array_flags=native_array,
-        fw=fw,
-        frontend="jax",
-<<<<<<< HEAD
-        fn_tree="lax.cosh",
-        x=np.asarray(x, dtype=input_dtype),
-=======
+    helpers.test_frontend_function(
+        input_dtypes=input_dtype,
+        as_variable_flags=as_variable,
+        with_out=False,
+        num_positional_args=num_positional_args,
+        native_array_flags=native_array,
+        fw=fw,
+        frontend="jax",
         fn_tree="lax.cumsum",
         operand=np.asarray(x, dtype=input_dtype),
         axis=axis,
         reverse=reverse,
->>>>>>> 04000329
+    )
+
+
+# cosh
+@handle_cmd_line_args
+@given(
+    dtype_and_x=helpers.dtype_and_values(available_dtypes=ivy_jax.valid_float_dtypes),
+    num_positional_args=helpers.num_positional_args(
+        fn_name="ivy.functional.frontends.jax.lax.cosh"
+    ),
+)
+def test_jax_lax_cosh(
+    dtype_and_x,
+    as_variable,
+    num_positional_args,
+    native_array,
+    fw,
+):
+    input_dtype, x = dtype_and_x
+
+    helpers.test_frontend_function(
+        input_dtypes=input_dtype,
+        as_variable_flags=as_variable,
+        with_out=False,
+        num_positional_args=num_positional_args,
+        native_array_flags=native_array,
+        fw=fw,
+        frontend="jax",
+        fn_tree="lax.cosh",
+        x=np.asarray(x, dtype=input_dtype),
     )