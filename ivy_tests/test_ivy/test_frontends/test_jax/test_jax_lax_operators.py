--- conflicted
+++ resolved
@@ -862,29 +862,15 @@
     )
 
 
-<<<<<<< HEAD
-@handle_cmd_line_args
-@given(
-    dtypes_and_xs=helpers.dtype_and_values(
-        available_dtypes=ivy.valid_numeric_dtypes,
-=======
 # bitwise_xor
 @handle_cmd_line_args
 @given(
     dtype_and_x=helpers.dtype_and_values(
         available_dtypes=ivy_jax.valid_int_dtypes,
->>>>>>> 04000329
         num_arrays=2,
         shared_dtype=True,
     ),
     num_positional_args=helpers.num_positional_args(
-<<<<<<< HEAD
-        fn_name="ivy.functional.frontends.jax.lax.ge"
-    ),
-)
-def test_jax_lax_ge(
-    dtypes_and_xs,
-=======
         fn_name="ivy.functional.frontends.jax.lax.bitwise_xor"
     ),
 )
@@ -1087,38 +1073,57 @@
 )
 def test_jax_lax_cumsum(
     dtype_x_axis,
->>>>>>> 04000329
-    as_variable,
-    num_positional_args,
-    native_array,
-    fw,
-<<<<<<< HEAD
-):
-    input_dtypes, xs = dtypes_and_xs
-    xs = [np.asarray(x, dtype=dt) for x, dt in zip(xs, input_dtypes)]
-    helpers.test_frontend_function(
-        input_dtypes=input_dtypes,
-=======
+    as_variable,
+    num_positional_args,
+    native_array,
+    fw,
     reverse,
 ):
     input_dtype, x, axis = dtype_x_axis
     helpers.test_frontend_function(
         input_dtypes=input_dtype,
->>>>>>> 04000329
-        as_variable_flags=as_variable,
-        with_out=False,
-        num_positional_args=num_positional_args,
-        native_array_flags=native_array,
-        fw=fw,
-        frontend="jax",
-<<<<<<< HEAD
-        fn_tree="lax.min",
-        x=xs[0],
-        y=xs[1],
-=======
+        as_variable_flags=as_variable,
+        with_out=False,
+        num_positional_args=num_positional_args,
+        native_array_flags=native_array,
+        fw=fw,
+        frontend="jax",
         fn_tree="lax.cumsum",
         operand=np.asarray(x, dtype=input_dtype),
         axis=axis,
         reverse=reverse,
->>>>>>> 04000329
+    )
+
+
+@handle_cmd_line_args
+@given(
+    dtypes_and_xs=helpers.dtype_and_values(
+        available_dtypes=ivy.valid_numeric_dtypes,
+        num_arrays=2,
+        shared_dtype=True,
+    ),
+    num_positional_args=helpers.num_positional_args(
+        fn_name="ivy.functional.frontends.jax.lax.ge"
+    ),
+)
+def test_jax_lax_ge(
+    dtypes_and_xs,
+    as_variable,
+    num_positional_args,
+    native_array,
+    fw,
+):
+    input_dtypes, xs = dtypes_and_xs
+    xs = [np.asarray(x, dtype=dt) for x, dt in zip(xs, input_dtypes)]
+    helpers.test_frontend_function(
+        input_dtypes=input_dtypes,
+        as_variable_flags=as_variable,
+        with_out=False,
+        num_positional_args=num_positional_args,
+        native_array_flags=native_array,
+        fw=fw,
+        frontend="jax",
+        fn_tree="lax.min",
+        x=xs[0],
+        y=xs[1],
     )