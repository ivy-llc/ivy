--- conflicted
+++ resolved
@@ -464,18 +464,6 @@
     )
 
 
-<<<<<<< HEAD
-# atan
-@given(
-    dtype_and_x=helpers.dtype_and_values(available_dtypes=ivy_jax.valid_float_dtypes),
-    as_variable=st.booleans(),
-    num_positional_args=helpers.num_positional_args(
-        fn_name="ivy.functional.frontends.jax.lax.atan"
-    ),
-    native_array=st.booleans(),
-)
-def test_jax_lax_atan(
-=======
 # atan2
 @given(
     dtype_and_x=helpers.dtype_and_values(
@@ -492,29 +480,54 @@
     native_array=helpers.list_of_length(x=st.booleans(), length=2),
 )
 def test_jax_lax_atan2(
->>>>>>> dcd056c0
-    dtype_and_x,
-    as_variable,
-    num_positional_args,
-    native_array,
-    fw,
-):
-    input_dtype, x = dtype_and_x
-
-    helpers.test_frontend_function(
-        input_dtypes=input_dtype,
-        as_variable_flags=as_variable,
-        with_out=False,
-        num_positional_args=num_positional_args,
-        native_array_flags=native_array,
-        fw=fw,
-        frontend="jax",
-<<<<<<< HEAD
-        fn_tree="lax.atan",
-        x=np.asarray(x, dtype=input_dtype),
-=======
+    dtype_and_x,
+    as_variable,
+    num_positional_args,
+    native_array,
+    fw,
+):
+    input_dtype, x = dtype_and_x
+
+    helpers.test_frontend_function(
+        input_dtypes=input_dtype,
+        as_variable_flags=as_variable,
+        with_out=False,
+        num_positional_args=num_positional_args,
+        native_array_flags=native_array,
+        fw=fw,
+        frontend="jax",
         fn_tree="lax.atan2",
         x=np.asarray(x[0], dtype=input_dtype[0]),
         y=np.asarray(x[1], dtype=input_dtype[1]),
->>>>>>> dcd056c0
+    )
+
+
+# atan
+@given(
+    dtype_and_x=helpers.dtype_and_values(available_dtypes=ivy_jax.valid_float_dtypes),
+    as_variable=st.booleans(),
+    num_positional_args=helpers.num_positional_args(
+        fn_name="ivy.functional.frontends.jax.lax.atan"
+    ),
+    native_array=st.booleans(),
+)
+def test_jax_lax_atan(
+    dtype_and_x,
+    as_variable,
+    num_positional_args,
+    native_array,
+    fw,
+):
+    input_dtype, x = dtype_and_x
+
+    helpers.test_frontend_function(
+        input_dtypes=input_dtype,
+        as_variable_flags=as_variable,
+        with_out=False,
+        num_positional_args=num_positional_args,
+        native_array_flags=native_array,
+        fw=fw,
+        frontend="jax",
+        fn_tree="lax.atan",
+        x=np.asarray(x, dtype=input_dtype),
     )