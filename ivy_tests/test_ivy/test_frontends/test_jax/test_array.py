# global
from hypothesis import given, strategies as st, assume
import numpy as np

# local
import ivy_tests.test_ivy.helpers as helpers
from ivy_tests.test_ivy.helpers import handle_frontend_method, update_backend
from ivy_tests.test_ivy.test_functional.test_core.test_statistical import (
    _get_castable_dtype,
)

CLASS_TREE = "ivy.functional.frontends.jax.numpy.ndarray"


@given(
    dtype_x=helpers.dtype_and_values(
        available_dtypes=helpers.get_dtypes("valid", prune_function=False)
    ),
)
def test_jax_ivy_array(
    dtype_x,
    backend_fw,
):
    _, data = dtype_x
    with update_backend(backend_fw) as ivy_backend:
        jax_frontend = ivy_backend.utils.dynamic_import.import_module(
            "ivy.functional.frontends.jax"
        )
        x = jax_frontend.Array(data[0])
        ret = helpers.flatten_and_to_np(ret=x.ivy_array.data, backend=backend_fw)
        ret_gt = helpers.flatten_and_to_np(ret=data[0], backend=backend_fw)
        helpers.value_test(
            ret_np_flat=ret,
            ret_np_from_gt_flat=ret_gt,
            backend=backend_fw,
            ground_truth_backend="jax",
        )


@given(
    dtype_x=helpers.dtype_and_values(
        available_dtypes=helpers.get_dtypes("valid", prune_function=False)
    ),
)
def test_jax_dtype(
    dtype_x,
    backend_fw,
):
    dtype, data = dtype_x
    with update_backend(backend_fw) as ivy_backend:
        jax_frontend = ivy_backend.utils.dynamic_import.import_module(
            "ivy.functional.frontends.jax"
        )
        x = jax_frontend.Array(data[0])
        assert x.dtype == dtype[0]


@given(
    dtype_x_shape=helpers.dtype_and_values(
        available_dtypes=helpers.get_dtypes("valid", prune_function=False),
        ret_shape=True,
    ),
)
def test_jax_shape(
    dtype_x_shape,
    backend_fw,
):
    _, data, shape = dtype_x_shape
    with update_backend(backend_fw) as ivy_backend:
        jax_frontend = ivy_backend.utils.dynamic_import.import_module(
            "ivy.functional.frontends.jax"
        )
        x = jax_frontend.Array(data[0])
        assert x.shape == shape


@st.composite
def _transpose_helper(draw):
    dtype_x = draw(
        helpers.dtype_and_values(
            available_dtypes=helpers.get_dtypes("valid", prune_function=False),
            min_num_dims=2,
            max_num_dims=2,
            min_dim_size=2,
        )
    )

    _, data = dtype_x
    x = data[0]
    xT = np.transpose(x)
    return x, xT


@given(x_transpose=_transpose_helper())
def test_jax_array_property_T(x_transpose, backend_fw):
    with update_backend(backend_fw) as ivy_backend:
        x, xT = x_transpose
        jax_frontend = ivy_backend.utils.dynamic_import.import_module(
            "ivy.functional.frontends.jax"
        )
        x = jax_frontend.Array(x)
        assert np.array_equal(x.T, xT)


@st.composite
def _at_helper(draw):
    _, data, shape = draw(
        helpers.dtype_and_values(
            available_dtypes=helpers.get_dtypes("valid", prune_function=False),
            num_arrays=2,
            shared_dtype=True,
            min_num_dims=1,
            ret_shape=True,
        )
    )
    axis = draw(helpers.get_axis(shape=shape, force_tuple=True))
    index = ()
    for a in axis:
        index = index + (draw(st.integers(min_value=0, max_value=shape[a] - 1)),)
    return data, index


@given(
    x_y_index=_at_helper(),
)
def test_jax_at(x_y_index, backend_fw):
    with update_backend(backend_fw) as ivy_backend:
        jax_frontend = ivy_backend.utils.dynamic_import.import_module(
            "ivy.functional.frontends.jax"
        )
        xy, idx = x_y_index
        x = jax_frontend.Array(xy[0])
        y = jax_frontend.Array(xy[1])
        idx = idx[0]
        x_set = x.at[idx].set(y[idx])
        assert x_set[idx] == y[idx]
        assert x.at[idx].get() == x[idx]


@handle_frontend_method(
    class_tree=CLASS_TREE,
    init_tree="jax.numpy.array",
    method_name="copy",
    dtype_x=helpers.dtype_and_values(
        available_dtypes=helpers.get_dtypes("valid"),
        min_num_dims=1,
    ),
)
def test_jax_array_copy(
    dtype_x,
    on_device,
    frontend,
    frontend_method_data,
    backend_fw,
    init_flags,
    method_flags,
):
    input_dtype, x = dtype_x
    helpers.test_frontend_method(
        init_input_dtypes=input_dtype,
        init_all_as_kwargs_np={
            "object": x[0],
        },
        method_input_dtypes=input_dtype,
        method_all_as_kwargs_np={},
        frontend=frontend,
        backend_to_test=backend_fw,
        frontend_method_data=frontend_method_data,
        init_flags=init_flags,
        method_flags=method_flags,
        on_device=on_device,
    )


@handle_frontend_method(
    class_tree=CLASS_TREE,
    init_tree="jax.numpy.array",
    method_name="diagonal",
    dtype_and_x=helpers.dtype_and_values(
        available_dtypes=helpers.get_dtypes("valid"),
        min_num_dims=2,
    ),
)
def test_jax_array_diagonal(
    dtype_and_x,
    on_device,
    frontend,
    backend_fw,
    frontend_method_data,
    init_flags,
    method_flags,
):
    input_dtype, x = dtype_and_x
    helpers.test_frontend_method(
        backend_to_test=backend_fw,
        init_input_dtypes=input_dtype,
        init_all_as_kwargs_np={
            "object": x[0],
        },
        method_input_dtypes=input_dtype,
        method_all_as_kwargs_np={},
        frontend=frontend,
        frontend_method_data=frontend_method_data,
        init_flags=init_flags,
        method_flags=method_flags,
        on_device=on_device,
    )


@handle_frontend_method(
    class_tree=CLASS_TREE,
    init_tree="jax.numpy.array",
    method_name="all",
    dtype_x_axis=helpers.dtype_values_axis(
        available_dtypes=helpers.get_dtypes("valid"),
        force_int_axis=True,
        valid_axis=True,
        min_num_dims=1,
    ),
    keepdims=st.booleans(),
)
def test_jax_all(
    dtype_x_axis,
    keepdims,
    on_device,
    frontend,
    frontend_method_data,
    init_flags,
    method_flags,
    backend_fw,
):
    input_dtype, x, axis = dtype_x_axis
    helpers.test_frontend_method(
        init_input_dtypes=input_dtype,
        backend_to_test=backend_fw,
        init_all_as_kwargs_np={
            "object": x[0],
        },
        method_input_dtypes=input_dtype,
        method_all_as_kwargs_np={
            "axis": axis,
            "keepdims": keepdims,
        },
        frontend=frontend,
        frontend_method_data=frontend_method_data,
        init_flags=init_flags,
        method_flags=method_flags,
        on_device=on_device,
    )


@handle_frontend_method(
    class_tree=CLASS_TREE,
    init_tree="jax.numpy.array",
    method_name="astype",
    dtype_and_x=_get_castable_dtype(),
)
def test_jax_array_astype(
    dtype_and_x,
    on_device,
    frontend,
    backend_fw,
    frontend_method_data,
    init_flags,
    method_flags,
):
    input_dtype, x, _, castable_dtype = dtype_and_x

    helpers.test_frontend_method(
        backend_to_test=backend_fw,
        init_input_dtypes=[input_dtype],
        init_all_as_kwargs_np={
            "object": x[0],
        },
        method_input_dtypes=[input_dtype],
        method_all_as_kwargs_np={
            "dtype": castable_dtype,
        },
        frontend=frontend,
        frontend_method_data=frontend_method_data,
        init_flags=init_flags,
        method_flags=method_flags,
        on_device=on_device,
    )


@handle_frontend_method(
    class_tree=CLASS_TREE,
    init_tree="jax.numpy.array",
    method_name="argmax",
    dtype_and_x=helpers.dtype_values_axis(
        available_dtypes=helpers.get_dtypes("float"),
        force_int_axis=True,
        min_num_dims=1,
        valid_axis=True,
    ),
    keepdims=st.booleans(),
)
def test_jax_argmax(
    dtype_and_x,
    keepdims,
    on_device,
    frontend,
    frontend_method_data,
    init_flags,
    method_flags,
    backend_fw,
):
    input_dtype, x, axis = dtype_and_x
    helpers.test_frontend_method(
        init_input_dtypes=input_dtype,
        backend_to_test=backend_fw,
        init_all_as_kwargs_np={
            "object": x[0],
        },
        method_input_dtypes=input_dtype,
        method_all_as_kwargs_np={
            "axis": axis,
            "keepdims": keepdims,
        },
        frontend=frontend,
        frontend_method_data=frontend_method_data,
        init_flags=init_flags,
        method_flags=method_flags,
        on_device=on_device,
    )


@handle_frontend_method(
    class_tree=CLASS_TREE,
    init_tree="jax.numpy.array",
    method_name="conj",
    dtype_and_x=helpers.dtype_values_axis(
        available_dtypes=helpers.get_dtypes("real_and_complex"),
    ),
)
def test_jax_conj(
    dtype_and_x,
    on_device,
    frontend,
    frontend_method_data,
    init_flags,
    method_flags,
    backend_fw,
):
    input_dtype, x, axis = dtype_and_x
    helpers.test_frontend_method(
        init_input_dtypes=input_dtype,
        backend_to_test=backend_fw,
        init_all_as_kwargs_np={
            "object": x[0],
        },
        method_input_dtypes=input_dtype,
        method_all_as_kwargs_np={},
        frontend=frontend,
        frontend_method_data=frontend_method_data,
        init_flags=init_flags,
        method_flags=method_flags,
        on_device=on_device,
    )


@handle_frontend_method(
    class_tree=CLASS_TREE,
    init_tree="jax.numpy.array",
    method_name="conjugate",
    dtype_and_x=helpers.dtype_values_axis(
        available_dtypes=helpers.get_dtypes("real_and_complex"),
    ),
)
def test_jax_conjugate(
    dtype_and_x,
    on_device,
    frontend,
    frontend_method_data,
    backend_fw,
    init_flags,
    method_flags,
):
    input_dtype, x, axis = dtype_and_x
    helpers.test_frontend_method(
        init_input_dtypes=input_dtype,
        init_all_as_kwargs_np={
            "object": x[0],
        },
        method_input_dtypes=input_dtype,
        method_all_as_kwargs_np={},
        frontend=frontend,
        frontend_method_data=frontend_method_data,
        backend_to_test=backend_fw,
        init_flags=init_flags,
        method_flags=method_flags,
        on_device=on_device,
    )


@handle_frontend_method(
    class_tree=CLASS_TREE,
    init_tree="jax.numpy.array",
    method_name="mean",
    dtype_and_x=helpers.dtype_values_axis(
        available_dtypes=helpers.get_dtypes("float"),
        large_abs_safety_factor=24,
        small_abs_safety_factor=24,
        safety_factor_scale="log",
        force_int_axis=True,
        min_num_dims=1,
        valid_axis=True,
    ),
    keepdims=st.booleans(),
)
def test_jax_mean(
    dtype_and_x,
    keepdims,
    on_device,
    frontend,
    frontend_method_data,
    init_flags,
    method_flags,
    backend_fw,
):
    input_dtype, x, axis = dtype_and_x
    helpers.test_frontend_method(
        init_input_dtypes=input_dtype,
        backend_to_test=backend_fw,
        init_all_as_kwargs_np={
            "object": x[0],
        },
        method_input_dtypes=input_dtype,
        method_all_as_kwargs_np={
            "axis": axis,
            "keepdims": keepdims,
        },
        frontend=frontend,
        frontend_method_data=frontend_method_data,
        init_flags=init_flags,
        method_flags=method_flags,
        on_device=on_device,
        rtol_=1e-3,
        atol_=1e-3,
    )


@handle_frontend_method(
    class_tree=CLASS_TREE,
    init_tree="jax.numpy.array",
    method_name="cumprod",
    dtype_and_x=helpers.dtype_values_axis(
        available_dtypes=helpers.get_dtypes("numeric"),
        min_num_dims=1,
        max_num_dims=5,
        min_value=-100,
        max_value=100,
        valid_axis=True,
        allow_neg_axes=False,
        max_axes_size=1,
        force_int_axis=True,
    ),
)
def test_jax_cumprod(
    dtype_and_x,
    on_device,
    frontend,
    frontend_method_data,
    init_flags,
    method_flags,
    backend_fw,
):
    input_dtype, x, axis = dtype_and_x
    helpers.test_frontend_method(
        init_input_dtypes=input_dtype,
        backend_to_test=backend_fw,
        init_all_as_kwargs_np={
            "object": x[0],
        },
        method_input_dtypes=input_dtype,
        method_all_as_kwargs_np={
            "axis": axis,
        },
        frontend=frontend,
        frontend_method_data=frontend_method_data,
        init_flags=init_flags,
        method_flags=method_flags,
        on_device=on_device,
    )


@handle_frontend_method(
    class_tree=CLASS_TREE,
    init_tree="jax.numpy.array",
    method_name="cumsum",
    dtype_and_x=_get_castable_dtype(),
)
def test_jax_cumsum(
    dtype_and_x,
    on_device,
    frontend,
    frontend_method_data,
    backend_fw,
    init_flags,
    method_flags,
):
    input_dtype, x, axis, dtype = dtype_and_x
    helpers.test_frontend_method(
        init_input_dtypes=[input_dtype],
        init_all_as_kwargs_np={
            "object": x[0],
        },
        method_input_dtypes=[input_dtype],
        method_all_as_kwargs_np={
            "axis": axis,
            "dtype": dtype,
        },
        frontend=frontend,
        backend_to_test=backend_fw,
        frontend_method_data=frontend_method_data,
        init_flags=init_flags,
        method_flags=method_flags,
        on_device=on_device,
    )


@handle_frontend_method(
    class_tree=CLASS_TREE,
    init_tree="jax.numpy.array",
    method_name="nonzero",
    dtype_and_x=helpers.dtype_values_axis(
        available_dtypes=helpers.get_dtypes("valid"),
        min_num_dims=1,
    ),
)
def test_jax_nonzero(
    dtype_and_x,
    on_device,
    frontend,
    frontend_method_data,
    init_flags,
    method_flags,
    backend_fw,
):
    input_dtype, x, axis = dtype_and_x
    helpers.test_frontend_method(
        init_input_dtypes=input_dtype,
        backend_to_test=backend_fw,
        init_all_as_kwargs_np={
            "object": x[0],
        },
        method_input_dtypes=input_dtype,
        method_all_as_kwargs_np={},
        frontend=frontend,
        frontend_method_data=frontend_method_data,
        init_flags=init_flags,
        method_flags=method_flags,
        on_device=on_device,
    )


@handle_frontend_method(
    class_tree=CLASS_TREE,
    init_tree="jax.numpy.array",
    method_name="ravel",
    dtype_and_x=helpers.dtype_values_axis(
        available_dtypes=helpers.get_dtypes("valid"),
        min_num_dims=1,
        max_num_dims=5,
        min_dim_size=2,
        max_dim_size=10,
        shape=helpers.get_shape(
            min_num_dims=2, max_num_dims=5, min_dim_size=2, max_dim_size=10
        ),
    ),
    order=st.sampled_from(["C", "F"]),
)
def test_jax_ravel(
    dtype_and_x,
    order,
    on_device,
    frontend,
    frontend_method_data,
    init_flags,
    method_flags,
    backend_fw,
):
    input_dtype, x, axis = dtype_and_x
    helpers.test_frontend_method(
        init_input_dtypes=input_dtype,
        backend_to_test=backend_fw,
        init_all_as_kwargs_np={
            "object": x[0],
        },
        method_input_dtypes=input_dtype,
        method_all_as_kwargs_np={
            "order": order,
        },
        frontend=frontend,
        frontend_method_data=frontend_method_data,
        init_flags=init_flags,
        method_flags=method_flags,
        on_device=on_device,
    )


@handle_frontend_method(
    class_tree=CLASS_TREE,
    init_tree="jax.numpy.array",
    method_name="sort",
    dtype_x_axis=helpers.dtype_values_axis(
        available_dtypes=["int64"],
        force_int_axis=True,
        min_axis=-1,
        max_axis=-1,
        min_dim_size=2,
        max_dim_size=100,
        min_num_dims=2,
    ),
)
def test_jax_sort(
    dtype_x_axis,
    on_device,
    frontend,
    frontend_method_data,
    backend_fw,
    init_flags,
    method_flags,
):
    input_dtype, x, axis = dtype_x_axis
    helpers.test_frontend_method(
        backend_to_test=backend_fw,
        init_input_dtypes=input_dtype,
        init_all_as_kwargs_np={
            "object": x[0],
        },
        method_input_dtypes=input_dtype,
        method_all_as_kwargs_np={
            "axis": axis,
        },
        frontend=frontend,
        frontend_method_data=frontend_method_data,
        init_flags=init_flags,
        method_flags=method_flags,
        on_device=on_device,
    )


@handle_frontend_method(
    class_tree=CLASS_TREE,
    init_tree="jax.numpy.array",
    method_name="argsort",
    dtype_x_axis=helpers.dtype_values_axis(
        available_dtypes=helpers.get_dtypes("numeric"),
        min_axis=-1,
        max_axis=0,
        min_num_dims=1,
        force_int_axis=True,
    ),
)
def test_jax_array_argsort(
    dtype_x_axis,
    on_device,
    frontend,
    backend_fw,
    frontend_method_data,
    init_flags,
    method_flags,
):
    input_dtype, x, axis = dtype_x_axis
    helpers.test_frontend_method(
        init_input_dtypes=input_dtype,
        init_all_as_kwargs_np={
            "object": x[0],
        },
        method_input_dtypes=input_dtype,
        method_all_as_kwargs_np={
            "axis": axis,
        },
        frontend=frontend,
        backend_to_test=backend_fw,
        frontend_method_data=frontend_method_data,
        init_flags=init_flags,
        method_flags=method_flags,
        on_device=on_device,
    )


@handle_frontend_method(
    class_tree=CLASS_TREE,
    init_tree="jax.numpy.array",
    method_name="any",
    dtype_x_axis=helpers.dtype_values_axis(
        available_dtypes=helpers.get_dtypes("valid"),
        force_int_axis=True,
        valid_axis=True,
        min_num_dims=1,
    ),
    keepdims=st.booleans(),
)
def test_jax_array_any(
    dtype_x_axis,
    keepdims,
    on_device,
    frontend,
    backend_fw,
    frontend_method_data,
    init_flags,
    method_flags,
):
    input_dtype, x, axis = dtype_x_axis
    helpers.test_frontend_method(
        init_input_dtypes=input_dtype,
        init_all_as_kwargs_np={
            "object": x[0],
        },
        method_input_dtypes=input_dtype,
        method_all_as_kwargs_np={
            "axis": axis,
            "keepdims": keepdims,
        },
        frontend=frontend,
        backend_to_test=backend_fw,
        frontend_method_data=frontend_method_data,
        init_flags=init_flags,
        method_flags=method_flags,
        on_device=on_device,
    )


@handle_frontend_method(
    class_tree=CLASS_TREE,
    init_tree="jax.numpy.array",
    method_name="__pos__",
    dtype_and_x=helpers.dtype_and_values(
        available_dtypes=helpers.get_dtypes("valid"),
    ),
)
def test_jax__pos_(
    dtype_and_x,
    frontend,
    frontend_method_data,
    init_flags,
    method_flags,
    backend_fw,
    on_device,
):
    input_dtype, x = dtype_and_x
    helpers.test_frontend_method(
        init_input_dtypes=input_dtype,
        backend_to_test=backend_fw,
        on_device=on_device,
        init_all_as_kwargs_np={
            "object": x[0],
        },
        method_input_dtypes=input_dtype,
        method_all_as_kwargs_np={},
        frontend=frontend,
        frontend_method_data=frontend_method_data,
        init_flags=init_flags,
        method_flags=method_flags,
    )


@handle_frontend_method(
    class_tree=CLASS_TREE,
    init_tree="jax.numpy.array",
    method_name="__neg__",
    dtype_and_x=helpers.dtype_and_values(
        available_dtypes=helpers.get_dtypes("signed_integer"),
    ),
)
def test_jax__neg_(
    dtype_and_x,
    frontend,
    frontend_method_data,
    init_flags,
    method_flags,
    backend_fw,
    on_device,
):
    input_dtype, x = dtype_and_x
    helpers.test_frontend_method(
        init_input_dtypes=input_dtype,
        backend_to_test=backend_fw,
        init_all_as_kwargs_np={
            "object": x[0],
        },
        method_input_dtypes=input_dtype,
        method_all_as_kwargs_np={},
        frontend=frontend,
        frontend_method_data=frontend_method_data,
        init_flags=init_flags,
        method_flags=method_flags,
        on_device=on_device,
    )


@handle_frontend_method(
    class_tree=CLASS_TREE,
    init_tree="jax.numpy.array",
    method_name="__eq__",
    dtype_and_x=helpers.dtype_and_values(
        available_dtypes=helpers.get_dtypes("numeric"),
        num_arrays=2,
    ),
)
def test_jax__eq_(
    dtype_and_x,
    frontend,
    frontend_method_data,
    init_flags,
    method_flags,
    backend_fw,
    on_device,
):
    input_dtype, x = dtype_and_x
    assume("bfloat16" not in input_dtype)
    helpers.test_frontend_method(
        init_input_dtypes=input_dtype,
        backend_to_test=backend_fw,
        init_all_as_kwargs_np={
            "object": x[0],
        },
        method_input_dtypes=input_dtype,
        method_all_as_kwargs_np={
            "other": x[1],
        },
        frontend=frontend,
        frontend_method_data=frontend_method_data,
        init_flags=init_flags,
        method_flags=method_flags,
        on_device=on_device,
    )


@handle_frontend_method(
    class_tree=CLASS_TREE,
    init_tree="jax.numpy.array",
    method_name="__ne__",
    dtype_and_x=helpers.dtype_and_values(
        available_dtypes=helpers.get_dtypes("numeric"),
        num_arrays=2,
    ),
)
def test_jax__ne_(
    dtype_and_x,
    frontend,
    frontend_method_data,
    init_flags,
    method_flags,
    backend_fw,
    on_device,
):
    input_dtype, x = dtype_and_x
    assume("bfloat16" not in input_dtype)
    helpers.test_frontend_method(
        init_input_dtypes=input_dtype,
        backend_to_test=backend_fw,
        init_all_as_kwargs_np={
            "object": x[0],
        },
        method_input_dtypes=input_dtype,
        method_all_as_kwargs_np={
            "other": x[1],
        },
        frontend=frontend,
        frontend_method_data=frontend_method_data,
        init_flags=init_flags,
        method_flags=method_flags,
        on_device=on_device,
    )


@handle_frontend_method(
    class_tree=CLASS_TREE,
    init_tree="jax.numpy.array",
    method_name="__lt__",
    dtype_and_x=helpers.dtype_and_values(
        available_dtypes=helpers.get_dtypes("float_and_integer"),
        num_arrays=2,
        shared_dtype=True,
    ),
)
def test_jax__lt_(
    dtype_and_x,
    frontend,
    frontend_method_data,
    init_flags,
    method_flags,
    backend_fw,
    on_device,
):
    input_dtype, x = dtype_and_x
    helpers.test_frontend_method(
        init_input_dtypes=input_dtype,
        backend_to_test=backend_fw,
        init_all_as_kwargs_np={
            "object": x[0],
        },
        method_input_dtypes=input_dtype,
        method_all_as_kwargs_np={
            "other": x[1],
        },
        frontend=frontend,
        frontend_method_data=frontend_method_data,
        init_flags=init_flags,
        method_flags=method_flags,
        on_device=on_device,
    )


@handle_frontend_method(
    class_tree=CLASS_TREE,
    init_tree="jax.numpy.array",
    method_name="__le__",
    dtype_and_x=helpers.dtype_and_values(
        available_dtypes=helpers.get_dtypes("float_and_integer"),
        num_arrays=2,
    ),
)
def test_jax__le_(
    dtype_and_x,
    frontend,
    frontend_method_data,
    init_flags,
    method_flags,
    backend_fw,
    on_device,
):
    input_dtype, x = dtype_and_x
    assume("bfloat16" not in input_dtype)
    helpers.test_frontend_method(
        init_input_dtypes=input_dtype,
        backend_to_test=backend_fw,
        init_all_as_kwargs_np={
            "object": x[0],
        },
        method_input_dtypes=input_dtype,
        method_all_as_kwargs_np={
            "other": x[1],
        },
        frontend=frontend,
        frontend_method_data=frontend_method_data,
        init_flags=init_flags,
        method_flags=method_flags,
        on_device=on_device,
    )


@handle_frontend_method(
    class_tree=CLASS_TREE,
    init_tree="jax.numpy.array",
    method_name="__gt__",
    dtype_and_x=helpers.dtype_and_values(
        available_dtypes=helpers.get_dtypes("float_and_integer"),
        num_arrays=2,
    ),
)
def test_jax__gt_(
    dtype_and_x,
    frontend,
    frontend_method_data,
    init_flags,
    method_flags,
    backend_fw,
    on_device,
):
    input_dtype, x = dtype_and_x
    assume("bfloat16" not in input_dtype)
    helpers.test_frontend_method(
        init_input_dtypes=input_dtype,
        backend_to_test=backend_fw,
        init_all_as_kwargs_np={
            "object": x[0],
        },
        method_input_dtypes=input_dtype,
        method_all_as_kwargs_np={
            "other": x[1],
        },
        frontend=frontend,
        frontend_method_data=frontend_method_data,
        init_flags=init_flags,
        method_flags=method_flags,
        on_device=on_device,
    )


@handle_frontend_method(
    class_tree=CLASS_TREE,
    init_tree="jax.numpy.array",
    method_name="__ge__",
    dtype_and_x=helpers.dtype_and_values(
        available_dtypes=helpers.get_dtypes("float_and_integer"),
        num_arrays=2,
    ),
)
def test_jax__ge_(
    dtype_and_x,
    frontend,
    frontend_method_data,
    init_flags,
    method_flags,
    backend_fw,
    on_device,
):
    input_dtype, x = dtype_and_x
    assume("bfloat16" not in input_dtype)
    helpers.test_frontend_method(
        init_input_dtypes=input_dtype,
        backend_to_test=backend_fw,
        init_all_as_kwargs_np={
            "object": x[0],
        },
        method_input_dtypes=input_dtype,
        method_all_as_kwargs_np={
            "other": x[1],
        },
        frontend=frontend,
        frontend_method_data=frontend_method_data,
        init_flags=init_flags,
        method_flags=method_flags,
        on_device=on_device,
    )


@handle_frontend_method(
    class_tree=CLASS_TREE,
    init_tree="jax.numpy.array",
    method_name="__abs__",
    dtype_and_x=helpers.dtype_and_values(
        available_dtypes=helpers.get_dtypes("numeric"),
    ),
)
def test_jax__abs_(
    dtype_and_x,
    frontend,
    frontend_method_data,
    init_flags,
    method_flags,
    backend_fw,
    on_device,
):
    input_dtype, x = dtype_and_x
    helpers.test_frontend_method(
        init_input_dtypes=input_dtype,
        backend_to_test=backend_fw,
        init_all_as_kwargs_np={
            "object": x[0],
        },
        method_input_dtypes=input_dtype,
        method_all_as_kwargs_np={},
        frontend=frontend,
        frontend_method_data=frontend_method_data,
        init_flags=init_flags,
        method_flags=method_flags,
        on_device=on_device,
    )


@st.composite
def _get_dtype_x_and_int(draw, *, dtype="numeric"):
    x_dtype, x = draw(
        helpers.dtype_and_values(
            available_dtypes=helpers.get_dtypes(dtype),
            large_abs_safety_factor=2,
            small_abs_safety_factor=2,
            safety_factor_scale="log",
        )
    )
    pow_dtype, x_int = draw(
        helpers.dtype_and_values(
            available_dtypes=helpers.get_dtypes("integer"),
            min_value=0,
            max_value=10,
            max_num_dims=0,
            max_dim_size=1,
            small_abs_safety_factor=2,
            large_abs_safety_factor=2,
            safety_factor_scale="log",
        )
    )
    x_dtype = x_dtype + pow_dtype
    return x_dtype, x, x_int


@handle_frontend_method(
    class_tree=CLASS_TREE,
    init_tree="jax.numpy.array",
    method_name="__pow__",
    dtype_x_pow=helpers.dtype_and_values(
        available_dtypes=helpers.get_dtypes("float"),
        num_arrays=2,
        shared_dtype=True,
    ),
)
def test_jax__pow_(
    dtype_x_pow,
    frontend,
    frontend_method_data,
    init_flags,
    method_flags,
    backend_fw,
    on_device,
):
    input_dtype, x = dtype_x_pow
    helpers.test_frontend_method(
        init_input_dtypes=input_dtype,
        backend_to_test=backend_fw,
        init_all_as_kwargs_np={
            "object": x[0],
        },
        method_input_dtypes=input_dtype,
        method_all_as_kwargs_np={
            "other": x[1],
        },
        frontend=frontend,
        frontend_method_data=frontend_method_data,
        init_flags=init_flags,
        method_flags=method_flags,
        on_device=on_device,
    )


@handle_frontend_method(
    class_tree=CLASS_TREE,
    init_tree="jax.numpy.array",
    method_name="__rpow__",
    dtype_x_pow=_get_dtype_x_and_int(),
)
def test_jax__rpow_(
    dtype_x_pow,
    frontend,
    frontend_method_data,
    init_flags,
    method_flags,
    backend_fw,
    on_device,
):
    input_dtype, x, pow = dtype_x_pow
    helpers.test_frontend_method(
        init_input_dtypes=input_dtype,
        backend_to_test=backend_fw,
        init_all_as_kwargs_np={
            "object": pow[0],
        },
        method_input_dtypes=input_dtype,
        method_all_as_kwargs_np={
            "other": x[0],
        },
        frontend=frontend,
        frontend_method_data=frontend_method_data,
        init_flags=init_flags,
        method_flags=method_flags,
        on_device=on_device,
    )


@handle_frontend_method(
    class_tree=CLASS_TREE,
    init_tree="jax.numpy.array",
    method_name="__and__",
    dtype_and_x=helpers.dtype_and_values(
        available_dtypes=st.one_of(st.just(("bool",)), helpers.get_dtypes("integer")),
        num_arrays=2,
        shared_dtype=True,
    ),
)
def test_jax__and_(
    dtype_and_x,
    frontend,
    frontend_method_data,
    init_flags,
    method_flags,
    backend_fw,
    on_device,
):
    input_dtype, x = dtype_and_x
    helpers.test_frontend_method(
        init_input_dtypes=input_dtype,
        backend_to_test=backend_fw,
        init_all_as_kwargs_np={
            "object": x[0],
        },
        method_input_dtypes=input_dtype,
        method_all_as_kwargs_np={"other": x[1]},
        frontend=frontend,
        frontend_method_data=frontend_method_data,
        init_flags=init_flags,
        method_flags=method_flags,
        on_device=on_device,
    )


@handle_frontend_method(
    class_tree=CLASS_TREE,
    init_tree="jax.numpy.array",
    method_name="__rand__",
    dtype_and_x=helpers.dtype_and_values(
        available_dtypes=st.one_of(st.just(("bool",)), helpers.get_dtypes("integer")),
        num_arrays=2,
        shared_dtype=True,
    ),
)
def test_jax__rand_(
    dtype_and_x,
    frontend,
    frontend_method_data,
    init_flags,
    method_flags,
    backend_fw,
    on_device,
):
    input_dtype, x = dtype_and_x
    helpers.test_frontend_method(
        init_input_dtypes=input_dtype,
        backend_to_test=backend_fw,
        init_all_as_kwargs_np={
            "object": x[0],
        },
        method_input_dtypes=input_dtype,
        method_all_as_kwargs_np={"other": x[1]},
        frontend=frontend,
        frontend_method_data=frontend_method_data,
        init_flags=init_flags,
        method_flags=method_flags,
        on_device=on_device,
    )


@handle_frontend_method(
    class_tree=CLASS_TREE,
    init_tree="jax.numpy.array",
    method_name="__or__",
    dtype_and_x=helpers.dtype_and_values(
        available_dtypes=st.one_of(st.just(("bool",)), helpers.get_dtypes("integer")),
        num_arrays=2,
        shared_dtype=True,
    ),
)
def test_jax__or_(
    dtype_and_x,
    frontend,
    frontend_method_data,
    init_flags,
    method_flags,
    backend_fw,
    on_device,
):
    input_dtype, x = dtype_and_x
    helpers.test_frontend_method(
        init_input_dtypes=input_dtype,
        backend_to_test=backend_fw,
        init_all_as_kwargs_np={
            "object": x[0],
        },
        method_input_dtypes=input_dtype,
        method_all_as_kwargs_np={"other": x[1]},
        frontend=frontend,
        frontend_method_data=frontend_method_data,
        init_flags=init_flags,
        method_flags=method_flags,
        on_device=on_device,
    )


@handle_frontend_method(
    class_tree=CLASS_TREE,
    init_tree="jax.numpy.array",
    method_name="__ror__",
    dtype_and_x=helpers.dtype_and_values(
        available_dtypes=st.one_of(st.just(("bool",)), helpers.get_dtypes("integer")),
        num_arrays=2,
        shared_dtype=True,
    ),
)
def test_jax__ror_(
    dtype_and_x,
    frontend,
    frontend_method_data,
    init_flags,
    method_flags,
    backend_fw,
    on_device,
):
    input_dtype, x = dtype_and_x
    helpers.test_frontend_method(
        init_input_dtypes=input_dtype,
        backend_to_test=backend_fw,
        init_all_as_kwargs_np={
            "object": x[0],
        },
        method_input_dtypes=input_dtype,
        method_all_as_kwargs_np={"other": x[1]},
        frontend=frontend,
        frontend_method_data=frontend_method_data,
        init_flags=init_flags,
        method_flags=method_flags,
        on_device=on_device,
    )


@handle_frontend_method(
    class_tree=CLASS_TREE,
    init_tree="jax.numpy.array",
    method_name="__xor__",
    dtype_and_x=helpers.dtype_and_values(
        available_dtypes=st.one_of(st.just(("bool",)), helpers.get_dtypes("integer")),
        num_arrays=2,
        shared_dtype=True,
    ),
)
def test_jax__xor_(
    dtype_and_x,
    frontend,
    frontend_method_data,
    init_flags,
    method_flags,
    backend_fw,
    on_device,
):
    input_dtype, x = dtype_and_x
    helpers.test_frontend_method(
        init_input_dtypes=input_dtype,
        backend_to_test=backend_fw,
        init_all_as_kwargs_np={
            "object": x[0],
        },
        method_input_dtypes=input_dtype,
        method_all_as_kwargs_np={"other": x[1]},
        frontend=frontend,
        frontend_method_data=frontend_method_data,
        init_flags=init_flags,
        method_flags=method_flags,
        on_device=on_device,
    )


@handle_frontend_method(
    class_tree=CLASS_TREE,
    init_tree="jax.numpy.array",
    method_name="__rxor__",
    dtype_and_x=helpers.dtype_and_values(
        available_dtypes=st.one_of(st.just(("bool",)), helpers.get_dtypes("integer")),
        num_arrays=2,
        shared_dtype=True,
    ),
)
def test_jax__rxor_(
    dtype_and_x,
    frontend,
    frontend_method_data,
    init_flags,
    method_flags,
    backend_fw,
    on_device,
):
    input_dtype, x = dtype_and_x
    helpers.test_frontend_method(
        init_input_dtypes=input_dtype,
        backend_to_test=backend_fw,
        init_all_as_kwargs_np={
            "object": x[0],
        },
        method_input_dtypes=input_dtype,
        method_all_as_kwargs_np={"other": x[1]},
        frontend=frontend,
        frontend_method_data=frontend_method_data,
        init_flags=init_flags,
        method_flags=method_flags,
        on_device=on_device,
    )


@handle_frontend_method(
    class_tree=CLASS_TREE,
    init_tree="jax.numpy.array",
    method_name="__invert__",
    dtype_and_x=helpers.dtype_and_values(
        available_dtypes=st.one_of(st.just(("bool",)), helpers.get_dtypes("integer")),
    ),
)
def test_jax___invert__(
    dtype_and_x,
    frontend,
    frontend_method_data,
    init_flags,
    method_flags,
    backend_fw,
    on_device,
):
    input_dtype, x = dtype_and_x
    helpers.test_frontend_method(
        init_input_dtypes=input_dtype,
        backend_to_test=backend_fw,
        init_all_as_kwargs_np={
            "object": x[0],
        },
        method_input_dtypes=input_dtype,
        method_all_as_kwargs_np={},
        frontend=frontend,
        frontend_method_data=frontend_method_data,
        init_flags=init_flags,
        method_flags=method_flags,
        on_device=on_device,
    )


# shifting helper
@st.composite
def _get_dtype_x_and_int_shift(draw, dtype):
    x_dtype, x = draw(
        helpers.dtype_and_values(
            available_dtypes=helpers.get_dtypes(dtype),
            num_arrays=2,
            shared_dtype=True,
        )
    )
    x_dtype = x_dtype
    x[1] = np.asarray(np.clip(x[0], 0, np.iinfo(x_dtype[0]).bits - 1), dtype=x_dtype[0])
    return x_dtype, x[0], x[1]


@handle_frontend_method(
    class_tree=CLASS_TREE,
    init_tree="jax.numpy.array",
    method_name="__lshift__",
    dtype_x_shift=_get_dtype_x_and_int_shift(dtype="signed_integer"),
)
def test_jax___lshift__(
    dtype_x_shift,
    frontend,
    frontend_method_data,
    init_flags,
    method_flags,
    backend_fw,
    on_device,
):
    input_dtype, x, shift = dtype_x_shift
    helpers.test_frontend_method(
        init_input_dtypes=input_dtype,
        backend_to_test=backend_fw,
        init_all_as_kwargs_np={
            "object": x,
        },
        method_input_dtypes=input_dtype,
        method_all_as_kwargs_np={"other": shift},
        frontend=frontend,
        frontend_method_data=frontend_method_data,
        init_flags=init_flags,
        method_flags=method_flags,
        on_device=on_device,
    )


@handle_frontend_method(
    class_tree=CLASS_TREE,
    init_tree="jax.numpy.array",
    method_name="__rlshift__",
    dtype_x_shift=_get_dtype_x_and_int_shift(dtype="signed_integer"),
)
def test_jax___rlshift__(
    dtype_x_shift,
    frontend,
    frontend_method_data,
    init_flags,
    method_flags,
    backend_fw,
    on_device,
):
    input_dtype, x, shift = dtype_x_shift
    helpers.test_frontend_method(
        init_input_dtypes=input_dtype,
        backend_to_test=backend_fw,
        init_all_as_kwargs_np={
            "object": shift,
        },
        method_input_dtypes=input_dtype,
        method_all_as_kwargs_np={"other": x},
        frontend=frontend,
        frontend_method_data=frontend_method_data,
        init_flags=init_flags,
        method_flags=method_flags,
        on_device=on_device,
    )


@handle_frontend_method(
    class_tree=CLASS_TREE,
    init_tree="jax.numpy.array",
    method_name="__rshift__",
    dtype_x_shift=_get_dtype_x_and_int_shift(dtype="signed_integer"),
)
def test_jax___rshift__(
    dtype_x_shift,
    frontend,
    frontend_method_data,
    init_flags,
    method_flags,
    backend_fw,
    on_device,
):
    input_dtype, x, shift = dtype_x_shift
    helpers.test_frontend_method(
        init_input_dtypes=input_dtype,
        backend_to_test=backend_fw,
        init_all_as_kwargs_np={
            "object": x,
        },
        method_input_dtypes=input_dtype,
        method_all_as_kwargs_np={"other": shift},
        frontend=frontend,
        frontend_method_data=frontend_method_data,
        init_flags=init_flags,
        method_flags=method_flags,
        on_device=on_device,
    )


@handle_frontend_method(
    class_tree=CLASS_TREE,
    init_tree="jax.numpy.array",
    method_name="__rrshift__",
    dtype_x_shift=_get_dtype_x_and_int_shift(dtype="signed_integer"),
)
def test_jax___rrshift__(
    dtype_x_shift,
    frontend,
    frontend_method_data,
    init_flags,
    method_flags,
    backend_fw,
    on_device,
):
    input_dtype, x, shift = dtype_x_shift
    helpers.test_frontend_method(
        init_input_dtypes=input_dtype,
        backend_to_test=backend_fw,
        init_all_as_kwargs_np={
            "object": shift,
        },
        method_input_dtypes=input_dtype,
        method_all_as_kwargs_np={"other": x},
        frontend=frontend,
        frontend_method_data=frontend_method_data,
        init_flags=init_flags,
        method_flags=method_flags,
        on_device=on_device,
    )


@handle_frontend_method(
    class_tree=CLASS_TREE,
    init_tree="jax.numpy.array",
    method_name="__add__",
    dtype_x=helpers.dtype_and_values(
        available_dtypes=helpers.get_dtypes("numeric"),
        shared_dtype=True,
        num_arrays=2,
    ),
)
def test_jax___add__(
    dtype_x,
    frontend,
    frontend_method_data,
    init_flags,
    method_flags,
    backend_fw,
    on_device,
):
    input_dtype, x = dtype_x
    helpers.test_frontend_method(
        init_input_dtypes=input_dtype,
        backend_to_test=backend_fw,
        init_all_as_kwargs_np={
            "object": x[0],
        },
        method_input_dtypes=input_dtype,
        method_all_as_kwargs_np={"other": x[1]},
        frontend=frontend,
        frontend_method_data=frontend_method_data,
        init_flags=init_flags,
        method_flags=method_flags,
        on_device=on_device,
    )


@handle_frontend_method(
    class_tree=CLASS_TREE,
    init_tree="jax.numpy.array",
    method_name="__radd__",
    dtype_x=helpers.dtype_and_values(
        available_dtypes=helpers.get_dtypes("numeric"),
        shared_dtype=True,
        num_arrays=2,
    ),
)
def test_jax___radd__(
    dtype_x,
    frontend,
    frontend_method_data,
    init_flags,
    method_flags,
    backend_fw,
    on_device,
):
    input_dtype, x = dtype_x
    helpers.test_frontend_method(
        init_input_dtypes=input_dtype,
        backend_to_test=backend_fw,
        init_all_as_kwargs_np={
            "object": x[0],
        },
        method_input_dtypes=input_dtype,
        method_all_as_kwargs_np={"other": x[1]},
        frontend=frontend,
        frontend_method_data=frontend_method_data,
        init_flags=init_flags,
        method_flags=method_flags,
        on_device=on_device,
    )


@handle_frontend_method(
    class_tree=CLASS_TREE,
    init_tree="jax.numpy.array",
    method_name="__sub__",
    dtype_x=helpers.dtype_and_values(
        available_dtypes=helpers.get_dtypes("numeric"),
        shared_dtype=True,
        num_arrays=2,
    ),
)
def test_jax___sub__(
    dtype_x,
    frontend,
    frontend_method_data,
    init_flags,
    method_flags,
    backend_fw,
    on_device,
):
    input_dtype, x = dtype_x
    helpers.test_frontend_method(
        init_input_dtypes=input_dtype,
        backend_to_test=backend_fw,
        init_all_as_kwargs_np={
            "object": x[0],
        },
        method_input_dtypes=input_dtype,
        method_all_as_kwargs_np={"other": x[1]},
        frontend=frontend,
        frontend_method_data=frontend_method_data,
        init_flags=init_flags,
        method_flags=method_flags,
        on_device=on_device,
    )


@handle_frontend_method(
    class_tree=CLASS_TREE,
    init_tree="jax.numpy.array",
    method_name="__rsub__",
    dtype_x=helpers.dtype_and_values(
        available_dtypes=helpers.get_dtypes("numeric"),
        shared_dtype=True,
        num_arrays=2,
    ),
)
def test_jax___rsub__(
    dtype_x,
    frontend,
    frontend_method_data,
    init_flags,
    method_flags,
    backend_fw,
    on_device,
):
    input_dtype, x = dtype_x
    helpers.test_frontend_method(
        init_input_dtypes=input_dtype,
        backend_to_test=backend_fw,
        init_all_as_kwargs_np={
            "object": x[0],
        },
        method_input_dtypes=input_dtype,
        method_all_as_kwargs_np={"other": x[1]},
        frontend=frontend,
        frontend_method_data=frontend_method_data,
        init_flags=init_flags,
        method_flags=method_flags,
        on_device=on_device,
    )


@handle_frontend_method(
    class_tree=CLASS_TREE,
    init_tree="jax.numpy.array",
    method_name="__mul__",
    dtype_x=helpers.dtype_and_values(
        available_dtypes=helpers.get_dtypes("numeric"),
        shared_dtype=True,
        num_arrays=2,
    ),
)
def test_jax___mul__(
    dtype_x,
    frontend,
    frontend_method_data,
    init_flags,
    method_flags,
    backend_fw,
    on_device,
):
    input_dtype, x = dtype_x
    helpers.test_frontend_method(
        init_input_dtypes=input_dtype,
        backend_to_test=backend_fw,
        init_all_as_kwargs_np={
            "object": x[0],
        },
        method_input_dtypes=input_dtype,
        method_all_as_kwargs_np={"other": x[1]},
        frontend=frontend,
        frontend_method_data=frontend_method_data,
        init_flags=init_flags,
        method_flags=method_flags,
        on_device=on_device,
    )


@handle_frontend_method(
    class_tree=CLASS_TREE,
    init_tree="jax.numpy.array",
    method_name="__rmul__",
    dtype_x=helpers.dtype_and_values(
        available_dtypes=helpers.get_dtypes("numeric"),
        shared_dtype=True,
        num_arrays=2,
    ),
)
def test_jax___rmul__(
    dtype_x,
    frontend,
    frontend_method_data,
    init_flags,
    method_flags,
    backend_fw,
    on_device,
):
    input_dtype, x = dtype_x
    helpers.test_frontend_method(
        init_input_dtypes=input_dtype,
        backend_to_test=backend_fw,
        init_all_as_kwargs_np={
            "object": x[0],
        },
        method_input_dtypes=input_dtype,
        method_all_as_kwargs_np={"other": x[1]},
        frontend=frontend,
        frontend_method_data=frontend_method_data,
        init_flags=init_flags,
        method_flags=method_flags,
        on_device=on_device,
    )


@handle_frontend_method(
    class_tree=CLASS_TREE,
    init_tree="jax.numpy.array",
    method_name="__div__",
    dtype_x=helpers.dtype_and_values(
        available_dtypes=helpers.get_dtypes("numeric"),
        shared_dtype=True,
        num_arrays=2,
    ),
)
def test_jax___div__(
    dtype_x,
    frontend,
    frontend_method_data,
    init_flags,
    method_flags,
    backend_fw,
    on_device,
):
    input_dtype, x = dtype_x
    assume(not np.any(np.isclose(x[1], 0)))
    helpers.test_frontend_method(
        init_input_dtypes=input_dtype,
        backend_to_test=backend_fw,
        init_all_as_kwargs_np={
            "object": x[0],
        },
        method_input_dtypes=input_dtype,
        method_all_as_kwargs_np={"other": x[1]},
        frontend=frontend,
        frontend_method_data=frontend_method_data,
        init_flags=init_flags,
        method_flags=method_flags,
        on_device=on_device,
    )


@handle_frontend_method(
    class_tree=CLASS_TREE,
    init_tree="jax.numpy.array",
    method_name="__rdiv__",
    dtype_x=helpers.dtype_and_values(
        available_dtypes=helpers.get_dtypes("numeric"),
        shared_dtype=True,
        num_arrays=2,
    ),
)
def test_jax___rdiv__(
    dtype_x,
    frontend,
    frontend_method_data,
    init_flags,
    method_flags,
    backend_fw,
    on_device,
):
    input_dtype, x = dtype_x
    assume(not np.any(np.isclose(x[0], 0)))
    helpers.test_frontend_method(
        init_input_dtypes=input_dtype,
        backend_to_test=backend_fw,
        init_all_as_kwargs_np={
            "object": x[0],
        },
        method_input_dtypes=input_dtype,
        method_all_as_kwargs_np={"other": x[1]},
        frontend=frontend,
        frontend_method_data=frontend_method_data,
        init_flags=init_flags,
        method_flags=method_flags,
        on_device=on_device,
    )


@handle_frontend_method(
    class_tree=CLASS_TREE,
    init_tree="jax.numpy.array",
    method_name="__truediv__",
    dtype_x=helpers.dtype_and_values(
        available_dtypes=helpers.get_dtypes("numeric"),
        shared_dtype=True,
        num_arrays=2,
        large_abs_safety_factor=2,
        small_abs_safety_factor=2,
        safety_factor_scale="log",
    ),
)
def test_jax___truediv__(
    dtype_x,
    frontend,
    frontend_method_data,
    init_flags,
    method_flags,
    backend_fw,
    on_device,
):
    input_dtype, x = dtype_x
    assume(not np.any(np.isclose(x[1], 0)))
    helpers.test_frontend_method(
        init_input_dtypes=input_dtype,
        backend_to_test=backend_fw,
        init_all_as_kwargs_np={
            "object": x[0],
        },
        method_input_dtypes=input_dtype,
        method_all_as_kwargs_np={"other": x[1]},
        frontend=frontend,
        frontend_method_data=frontend_method_data,
        init_flags=init_flags,
        method_flags=method_flags,
        on_device=on_device,
    )


@handle_frontend_method(
    class_tree=CLASS_TREE,
    init_tree="jax.numpy.array",
    method_name="__rtruediv__",
    dtype_x=helpers.dtype_and_values(
        available_dtypes=helpers.get_dtypes("numeric"),
        shared_dtype=True,
        num_arrays=2,
    ),
)
def test_jax___rtruediv__(
    dtype_x,
    frontend,
    frontend_method_data,
    init_flags,
    method_flags,
    backend_fw,
    on_device,
):
    input_dtype, x = dtype_x
    assume(not np.any(np.isclose(x[0], 0)))
    helpers.test_frontend_method(
        init_input_dtypes=input_dtype,
        backend_to_test=backend_fw,
        init_all_as_kwargs_np={
            "object": x[0],
        },
        method_input_dtypes=input_dtype,
        method_all_as_kwargs_np={"other": x[1]},
        frontend=frontend,
        frontend_method_data=frontend_method_data,
        init_flags=init_flags,
        method_flags=method_flags,
        on_device=on_device,
    )


@handle_frontend_method(
    class_tree=CLASS_TREE,
    init_tree="jax.numpy.array",
    method_name="__mod__",
    dtype_x=helpers.dtype_and_values(
        available_dtypes=helpers.get_dtypes("numeric"),
        shared_dtype=True,
        num_arrays=2,
    ),
)
def test_jax___mod__(
    dtype_x,
    frontend,
    frontend_method_data,
    init_flags,
    method_flags,
    backend_fw,
    on_device,
):
    input_dtype, x = dtype_x
    assume(not np.any(np.isclose(x[1], 0)))
    helpers.test_frontend_method(
        init_input_dtypes=input_dtype,
        backend_to_test=backend_fw,
        init_all_as_kwargs_np={
            "object": x[0],
        },
        method_input_dtypes=input_dtype,
        method_all_as_kwargs_np={"other": x[1]},
        frontend=frontend,
        frontend_method_data=frontend_method_data,
        init_flags=init_flags,
        method_flags=method_flags,
        on_device=on_device,
    )


@handle_frontend_method(
    class_tree=CLASS_TREE,
    init_tree="jax.numpy.array",
    method_name="__rmod__",
    dtype_x=helpers.dtype_and_values(
        available_dtypes=helpers.get_dtypes("numeric"),
        shared_dtype=True,
        num_arrays=2,
    ),
)
def test_jax___rmod__(
    dtype_x,
    frontend,
    frontend_method_data,
    init_flags,
    method_flags,
    backend_fw,
    on_device,
):
    input_dtype, x = dtype_x
    assume(not np.any(np.isclose(x[0], 0)))
    helpers.test_frontend_method(
        init_input_dtypes=input_dtype,
        backend_to_test=backend_fw,
        init_all_as_kwargs_np={
            "object": x[0],
        },
        method_input_dtypes=input_dtype,
        method_all_as_kwargs_np={"other": x[1]},
        frontend=frontend,
        frontend_method_data=frontend_method_data,
        init_flags=init_flags,
        method_flags=method_flags,
        on_device=on_device,
    )


@st.composite
def _get_dtype_input_and_vectors(draw):
    dim_size = draw(helpers.ints(min_value=2, max_value=5))
    dtype = draw(helpers.get_dtypes("numeric", index=1, full=False))
    vec1 = draw(
        helpers.array_values(
            dtype=dtype[0], shape=(dim_size, dim_size), min_value=2, max_value=5
        )
    )
    vec2 = draw(
        helpers.array_values(
            dtype=dtype[0], shape=(dim_size, dim_size), min_value=2, max_value=5
        )
    )
    return dtype, [vec1, vec2]


@handle_frontend_method(
    class_tree=CLASS_TREE,
    init_tree="jax.numpy.array",
    method_name="__matmul__",
    dtype_x=_get_dtype_input_and_vectors(),
)
def test_jax___matmul__(
    dtype_x,
    frontend,
    frontend_method_data,
    init_flags,
    method_flags,
    backend_fw,
    on_device,
):
    input_dtype, x = dtype_x
    helpers.test_frontend_method(
        init_input_dtypes=input_dtype,
        backend_to_test=backend_fw,
        init_all_as_kwargs_np={
            "object": x[0],
        },
        method_input_dtypes=input_dtype,
        method_all_as_kwargs_np={"other": x[1]},
        frontend=frontend,
        frontend_method_data=frontend_method_data,
        init_flags=init_flags,
        method_flags=method_flags,
        on_device=on_device,
    )


@handle_frontend_method(
    class_tree=CLASS_TREE,
    init_tree="jax.numpy.array",
    method_name="__rmatmul__",
    dtype_x=_get_dtype_input_and_vectors(),
)
def test_jax___rmatmul__(
    dtype_x,
    frontend,
    frontend_method_data,
    init_flags,
    method_flags,
    backend_fw,
    on_device,
):
    input_dtype, x = dtype_x
    helpers.test_frontend_method(
        init_input_dtypes=input_dtype,
        backend_to_test=backend_fw,
        init_all_as_kwargs_np={
            "object": x[0],
        },
        method_input_dtypes=input_dtype,
        method_all_as_kwargs_np={"other": x[1]},
        frontend=frontend,
        frontend_method_data=frontend_method_data,
        init_flags=init_flags,
        method_flags=method_flags,
        on_device=on_device,
    )


# __getitem__
@handle_frontend_method(
    class_tree=CLASS_TREE,
    init_tree="jax.numpy.array",
    method_name="__getitem__",
    dtype_x_index=helpers.dtype_array_query(
        available_dtypes=helpers.get_dtypes("valid"),
    ).filter(lambda x: not (isinstance(x[-1], np.ndarray) and x[-1].dtype == np.bool_)),
)
def test_jax___getitem__(
    dtype_x_index,
    frontend,
    frontend_method_data,
    init_flags,
    method_flags,
    backend_fw,
    on_device,
):
    input_dtype, x, index = dtype_x_index
    helpers.test_frontend_method(
        init_input_dtypes=[input_dtype[0]],
        backend_to_test=backend_fw,
        init_all_as_kwargs_np={"object": x},
        method_input_dtypes=[*input_dtype[1:]],
        method_all_as_kwargs_np={"idx": index},
        frontend=frontend,
        frontend_method_data=frontend_method_data,
        init_flags=init_flags,
        method_flags=method_flags,
        on_device=on_device,
    )


@handle_frontend_method(
    class_tree=CLASS_TREE,
    init_tree="jax.numpy.array",
    method_name="round",
    dtype_x=helpers.dtype_and_values(
        available_dtypes=helpers.get_dtypes("float"),
        allow_inf=False,
    ),
    decimals=st.one_of(
        st.integers(min_value=-10, max_value=10),
    ),
)
def test_jax_round(
    dtype_x,
    decimals,
    frontend,
    frontend_method_data,
    backend_fw,
    init_flags,
    method_flags,
    on_device,
):
    input_dtype, x = dtype_x
    helpers.test_frontend_method(
        init_input_dtypes=input_dtype,
        init_all_as_kwargs_np={
            "object": x[0],
        },
        method_input_dtypes=input_dtype,
        method_all_as_kwargs_np={"decimals": decimals},
        frontend=frontend,
        backend_to_test=backend_fw,
        frontend_method_data=frontend_method_data,
        init_flags=init_flags,
        method_flags=method_flags,
        on_device=on_device,
    )


# var
@handle_frontend_method(
    class_tree=CLASS_TREE,
    init_tree="jax.numpy.array",
    method_name="var",
    dtype_and_x=helpers.dtype_values_axis(
        available_dtypes=helpers.get_dtypes("float"),
        large_abs_safety_factor=24,
        small_abs_safety_factor=24,
        safety_factor_scale="log",
        force_int_axis=True,
        min_num_dims=1,
        valid_axis=True,
    ),
    ddof=st.booleans(),
    keepdims=st.booleans(),
)
def test_jax_array_var(
    dtype_and_x,
    keepdims,
    on_device,
    frontend,
    ddof,
    backend_fw,
    frontend_method_data,
    init_flags,
    method_flags,
):
    input_dtype, x, axis = dtype_and_x
    helpers.test_frontend_method(
        init_input_dtypes=input_dtype,
        backend_to_test=backend_fw,
        init_all_as_kwargs_np={
            "object": x[0],
        },
        method_input_dtypes=input_dtype,
        method_all_as_kwargs_np={
            "axis": axis,
            "ddof": ddof,  # You can adjust the ddof value as needed
            "keepdims": keepdims,
        },
        frontend=frontend,
        frontend_method_data=frontend_method_data,
        init_flags=init_flags,
        method_flags=method_flags,
        on_device=on_device,
        rtol_=1e-3,
        atol_=1e-3,
    )


# min
@handle_frontend_method(
    class_tree=CLASS_TREE,
    init_tree="jax.numpy.array",
    method_name="min",
    dtype_and_x=helpers.dtype_values_axis(
        available_dtypes=helpers.get_dtypes("float"),
        force_int_axis=True,
        min_num_dims=1,
        valid_axis=True,
    ),
    keepdims=st.booleans(),
)
def test_jax_array_min(
    dtype_and_x,
    keepdims,
    on_device,
    frontend,
    backend_fw,
    frontend_method_data,
    init_flags,
    method_flags,
):
    input_dtype, x, axis = dtype_and_x
    helpers.test_frontend_method(
        init_input_dtypes=input_dtype,
        backend_to_test=backend_fw,
        init_all_as_kwargs_np={
            "object": x[0],
        },
        method_input_dtypes=input_dtype,
        method_all_as_kwargs_np={
            "axis": axis,
            "keepdims": keepdims,
        },
        frontend=frontend,
        frontend_method_data=frontend_method_data,
        init_flags=init_flags,
        method_flags=method_flags,
        on_device=on_device,
    )


<<<<<<< HEAD
# searchsorted
@st.composite
def _searchsorted(draw):
    dtype_x, x = draw(
        helpers.dtype_and_values(
            available_dtypes=helpers.get_dtypes(
                "numeric", full=False, key="searchsorted"
            ),
            shape=(draw(st.integers(min_value=1, max_value=10)),),
        ),
    )
    dtype_v, v = draw(
        helpers.dtype_and_values(
            available_dtypes=helpers.get_dtypes(
                "numeric", full=False, key="searchsorted"
            ),
            min_num_dims=1,
        )
    )

    input_dtypes = dtype_x + dtype_v
    xs = x + v
    side = draw(st.sampled_from(["left", "right"]))
    sorter = None
    xs[0] = np.sort(xs[0], axis=-1)
    return input_dtypes, xs, side, sorter


@handle_frontend_method(
    class_tree=CLASS_TREE,
    init_tree="jax.numpy.array",
    method_name="searchsorted",
    dtype_x_v_side_sorter=_searchsorted(),
)
def test_jax_searchsorted(
    dtype_x_v_side_sorter,
    frontend,
    frontend_method_data,
    init_flags,
    method_flags,
    on_device,
    backend_fw,
):
    input_dtypes, xs, side, sorter = dtype_x_v_side_sorter
    helpers.test_frontend_method(
        init_input_dtypes=input_dtypes,
        backend_to_test=backend_fw,
        init_all_as_kwargs_np={
            "object": xs[0],
        },
        method_input_dtypes=input_dtypes,
        method_all_as_kwargs_np={"v": xs[0], "side": side, "sorter": sorter},
        frontend=frontend,
=======
# ptp
@handle_frontend_method(
    class_tree=CLASS_TREE,
    init_tree="jax.numpy.array",
    method_name="ptp",
    dtype_and_x_axis_dtype=helpers.dtype_values_axis(
        available_dtypes=helpers.get_dtypes("float"),
        allow_inf=False,
        num_arrays=1,
        large_abs_safety_factor=24,
        small_abs_safety_factor=24,
        safety_factor_scale="log",
        min_num_dims=1,
        valid_axis=True,
    ),
    keep_dims=st.booleans(),
)
def test_jax_array_ptp(
    dtype_and_x_axis_dtype,
    keep_dims,
    frontend,
    frontend_method_data,
    backend_fw,
    init_flags,
    method_flags,
    on_device,
):
    input_dtypes, x, axis = dtype_and_x_axis_dtype
    helpers.test_frontend_method(
        init_input_dtypes=input_dtypes,
        init_all_as_kwargs_np={
            "object": x[0],
        },
        method_input_dtypes=input_dtypes,
        method_all_as_kwargs_np={
            "axis": axis,
            "out": None,
            "keepdims": keep_dims,
        },
        frontend=frontend,
        backend_to_test=backend_fw,
>>>>>>> 4b67e29b
        frontend_method_data=frontend_method_data,
        init_flags=init_flags,
        method_flags=method_flags,
        on_device=on_device,
    )<|MERGE_RESOLUTION|>--- conflicted
+++ resolved
@@ -2233,7 +2233,54 @@
     )
 
 
-<<<<<<< HEAD
+# ptp
+@handle_frontend_method(
+    class_tree=CLASS_TREE,
+    init_tree="jax.numpy.array",
+    method_name="ptp",
+    dtype_and_x_axis_dtype=helpers.dtype_values_axis(
+        available_dtypes=helpers.get_dtypes("float"),
+        allow_inf=False,
+        num_arrays=1,
+        large_abs_safety_factor=24,
+        small_abs_safety_factor=24,
+        safety_factor_scale="log",
+        min_num_dims=1,
+        valid_axis=True,
+    ),
+    keep_dims=st.booleans(),
+)
+def test_jax_array_ptp(
+    dtype_and_x_axis_dtype,
+    keep_dims,
+    frontend,
+    frontend_method_data,
+    backend_fw,
+    init_flags,
+    method_flags,
+    on_device,
+):
+    input_dtypes, x, axis = dtype_and_x_axis_dtype
+    helpers.test_frontend_method(
+        init_input_dtypes=input_dtypes,
+        init_all_as_kwargs_np={
+            "object": x[0],
+        },
+        method_input_dtypes=input_dtypes,
+        method_all_as_kwargs_np={
+            "axis": axis,
+            "out": None,
+            "keepdims": keep_dims,
+        },
+        frontend=frontend,
+        backend_to_test=backend_fw,
+        frontend_method_data=frontend_method_data,
+        init_flags=init_flags,
+        method_flags=method_flags,
+        on_device=on_device,
+    )
+
+
 # searchsorted
 @st.composite
 def _searchsorted(draw):
@@ -2268,7 +2315,7 @@
     method_name="searchsorted",
     dtype_x_v_side_sorter=_searchsorted(),
 )
-def test_jax_searchsorted(
+def test_jax_array_searchsorted(
     dtype_x_v_side_sorter,
     frontend,
     frontend_method_data,
@@ -2287,49 +2334,6 @@
         method_input_dtypes=input_dtypes,
         method_all_as_kwargs_np={"v": xs[0], "side": side, "sorter": sorter},
         frontend=frontend,
-=======
-# ptp
-@handle_frontend_method(
-    class_tree=CLASS_TREE,
-    init_tree="jax.numpy.array",
-    method_name="ptp",
-    dtype_and_x_axis_dtype=helpers.dtype_values_axis(
-        available_dtypes=helpers.get_dtypes("float"),
-        allow_inf=False,
-        num_arrays=1,
-        large_abs_safety_factor=24,
-        small_abs_safety_factor=24,
-        safety_factor_scale="log",
-        min_num_dims=1,
-        valid_axis=True,
-    ),
-    keep_dims=st.booleans(),
-)
-def test_jax_array_ptp(
-    dtype_and_x_axis_dtype,
-    keep_dims,
-    frontend,
-    frontend_method_data,
-    backend_fw,
-    init_flags,
-    method_flags,
-    on_device,
-):
-    input_dtypes, x, axis = dtype_and_x_axis_dtype
-    helpers.test_frontend_method(
-        init_input_dtypes=input_dtypes,
-        init_all_as_kwargs_np={
-            "object": x[0],
-        },
-        method_input_dtypes=input_dtypes,
-        method_all_as_kwargs_np={
-            "axis": axis,
-            "out": None,
-            "keepdims": keep_dims,
-        },
-        frontend=frontend,
-        backend_to_test=backend_fw,
->>>>>>> 4b67e29b
         frontend_method_data=frontend_method_data,
         init_flags=init_flags,
         method_flags=method_flags,
