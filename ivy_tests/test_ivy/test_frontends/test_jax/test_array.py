--- conflicted
+++ resolved
@@ -2362,7 +2362,7 @@
     )
 
 
-<<<<<<< HEAD
+
 @handle_frontend_method(
     class_tree=CLASS_TREE,
     init_tree="jax.numpy.array",
@@ -2404,7 +2404,8 @@
         method_flags=method_flags,
         on_device=on_device,
     )
-=======
+
+    
 # repeat
 @st.composite
 def _repeat_helper(draw):
@@ -2499,4 +2500,3 @@
             method_flags=method_flags,
             on_device=on_device,
         )
->>>>>>> 4f7afdbe
