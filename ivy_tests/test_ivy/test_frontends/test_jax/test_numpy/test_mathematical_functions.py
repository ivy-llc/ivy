--- conflicted
+++ resolved
@@ -803,7 +803,6 @@
     )
 
 
-<<<<<<< HEAD
 # mean
 @handle_frontend_test(
     fn_tree="jax.numpy.mean",
@@ -851,11 +850,8 @@
         dtype=dtype,
     )
 
-
-# mod
-=======
+    
 # degrees
->>>>>>> b774e265
 @handle_frontend_test(
     fn_tree="jax.numpy.degrees",
     dtype_and_x=helpers.dtype_and_values(
