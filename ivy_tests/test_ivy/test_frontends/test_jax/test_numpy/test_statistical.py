# global
from hypothesis import strategies as st, assume
import numpy as np


# local
import ivy
import ivy_tests.test_ivy.test_frontends.test_numpy.helpers as np_frontend_helpers
import ivy_tests.test_ivy.helpers as helpers
import ivy_tests.test_ivy.test_frontends.test_numpy.helpers as np_helpers
from ivy_tests.test_ivy.helpers import handle_frontend_test
from ivy_tests.test_ivy.test_functional.test_core.test_statistical import (
    _statistical_dtype_values,
    _get_castable_dtype,
)
from ivy_tests.test_ivy.test_functional.test_experimental.test_core.test_statistical import (
    _histogram_helper,
)
from ivy import inf


# einsum
@handle_frontend_test(
    fn_tree="jax.numpy.einsum",
    eq_n_op=st.sampled_from(
        [
            (
                "ii",
                np.arange(25).reshape(5, 5),
            ),
            (
                "ii->i",
                np.arange(25).reshape(5, 5),
            ),
            ("ij,j", np.arange(25).reshape(5, 5), np.arange(5)),
        ]
    ),
    dtype=helpers.get_dtypes("float", full=False),
)
def test_jax_einsum(
    *,
    eq_n_op,
    dtype,
    on_device,
    fn_tree,
    frontend,
    test_flags,
    backend_fw,
):
    kw = {}
    i = 0
    for x_ in eq_n_op:
        kw["x{}".format(i)] = x_
        i += 1
    test_flags.num_positional_args = i
    helpers.test_frontend_function(
        input_dtypes=dtype,
        backend_to_test=backend_fw,
        frontend=frontend,
        test_flags=test_flags,
        fn_tree=fn_tree,
        on_device=on_device,
        **kw,
        out=None,
        optimize="optimal",
        precision=None,
        _use_xeinsum=False,
    )


# mean
@handle_frontend_test(
    fn_tree="jax.numpy.mean",
    dtype_x_axis=_statistical_dtype_values(function="mean"),
    dtype=helpers.get_dtypes("float", full=False, none=True),
    where=np_helpers.where(),
    keepdims=st.booleans(),
)
def test_jax_mean(
    *,
    dtype_x_axis,
    dtype,
    keepdims,
    where,
    on_device,
    fn_tree,
    frontend,
    test_flags,
    backend_fw,
):
    input_dtypes, x, axis = dtype_x_axis
    if isinstance(axis, tuple):
        axis = axis[0]
    where, input_dtypes, test_flags = np_helpers.handle_where_and_array_bools(
        where=where,
        input_dtype=input_dtypes,
        test_flags=test_flags,
    )

    np_helpers.test_frontend_function(
        input_dtypes=input_dtypes,
        backend_to_test=backend_fw,
        frontend=frontend,
        test_flags=test_flags,
        fn_tree=fn_tree,
        on_device=on_device,
        atol=1e-1,
        rtol=1e-1,
        a=x[0],
        axis=axis,
        dtype=dtype[0],
        out=None,
        keepdims=keepdims,
        where=where,
    )


# var
@handle_frontend_test(
    fn_tree="jax.numpy.var",
    dtype_x_axis=_statistical_dtype_values(function="var").filter(
        lambda x: x[0][0] != "bfloat16"
    ),
    dtype=helpers.get_dtypes("float", full=False, none=True).filter(
        lambda x: x != "bfloat16"
    ),
    where=np_helpers.where(),
    keepdims=st.booleans(),
)
def test_jax_var(
    *,
    dtype_x_axis,
    dtype,
    keepdims,
    where,
    on_device,
    fn_tree,
    frontend,
    test_flags,
    backend_fw,
):
    input_dtypes, x, axis, ddof = dtype_x_axis
    if isinstance(axis, tuple):
        axis = axis[0]
    where, input_dtypes, test_flags = np_helpers.handle_where_and_array_bools(
        where=where,
        input_dtype=input_dtypes,
        test_flags=test_flags,
    )

    np_helpers.test_frontend_function(
        input_dtypes=input_dtypes,
        backend_to_test=backend_fw,
        frontend=frontend,
        test_flags=test_flags,
        fn_tree=fn_tree,
        on_device=on_device,
        a=x[0],
        axis=axis,
        dtype=dtype[0],
        out=None,
        ddof=ddof,
        keepdims=keepdims,
        where=where,
        atol=1e-3,
        rtol=1e-3,
    )


# argmin
@handle_frontend_test(
    fn_tree="jax.numpy.argmin",
    dtype_and_x=helpers.dtype_values_axis(
        available_dtypes=helpers.get_dtypes("numeric"),
        force_int_axis=True,
        min_num_dims=1,
        valid_axis=True,
    ),
    keepdims=st.booleans(),
)
def test_jax_argmin(
    *,
    dtype_and_x,
    keepdims,
    on_device,
    fn_tree,
    frontend,
    test_flags,
    backend_fw,
):
    input_dtype, x, axis = dtype_and_x
    helpers.test_frontend_function(
        input_dtypes=input_dtype,
        backend_to_test=backend_fw,
        frontend=frontend,
        test_flags=test_flags,
        fn_tree=fn_tree,
        on_device=on_device,
        a=x[0],
        axis=axis,
        out=None,
        keepdims=keepdims,
    )


# bincount
@handle_frontend_test(
    fn_tree="jax.numpy.bincount",
    dtype_and_x=helpers.dtype_and_values(
        available_dtypes=helpers.get_dtypes("integer"),
        min_value=1,
        max_value=2,
        shape=st.shared(
            helpers.get_shape(
                min_num_dims=1,
                max_num_dims=1,
            ),
            key="a_s_d",
        ),
    ),
    test_with_out=st.just(False),
)
def test_jax_bincount(
    *,
    dtype_and_x,
    on_device,
    fn_tree,
    frontend,
    test_flags,
    backend_fw,
):
    input_dtype, x = dtype_and_x
    helpers.test_frontend_function(
        input_dtypes=input_dtype,
        backend_to_test=backend_fw,
        frontend=frontend,
        test_flags=test_flags,
        fn_tree=fn_tree,
        on_device=on_device,
        x=x[0],
        weights=None,
        minlength=0,
        length=None,
    )


# cumprod
@handle_frontend_test(
    fn_tree="jax.numpy.cumprod",
    # aliases=["jax.numpy.cumproduct"], deprecated since 0.4.12
    dtype_x_axis=_get_castable_dtype(),
    test_with_out=st.just(False),
)
def test_jax_cumprod(
    *,
    dtype_x_axis,
    on_device,
    fn_tree,
    frontend,
    test_flags,
    backend_fw,
):
    input_dtype, x, axis, dtype = dtype_x_axis
    helpers.test_frontend_function(
        backend_to_test=backend_fw,
        input_dtypes=[input_dtype],
        frontend=frontend,
        test_flags=test_flags,
        fn_tree=fn_tree,
        on_device=on_device,
        rtol=1e-2,
        a=x[0],
        axis=axis,
        dtype=dtype,
    )


# cumsum
@handle_frontend_test(
    fn_tree="jax.numpy.cumsum",
    dtype_x_axis=_get_castable_dtype(),
    test_with_out=st.just(False),
)
def test_jax_cumsum(
    *,
    dtype_x_axis,
    on_device,
    fn_tree,
    frontend,
    test_flags,
    backend_fw,
):
    input_dtype, x, axis, dtype = dtype_x_axis
    helpers.test_frontend_function(
        backend_to_test=backend_fw,
        input_dtypes=[input_dtype],
        frontend=frontend,
        test_flags=test_flags,
        fn_tree=fn_tree,
        on_device=on_device,
        a=x[0],
        axis=axis,
        dtype=dtype,
    )


# sum
@handle_frontend_test(
    fn_tree="jax.numpy.sum",
    dtype_x_axis_castable=_get_castable_dtype(),
    initial=st.none() | st.floats(-10.0, 10.0),
    where=np_helpers.where(),
    keepdims=st.booleans(),
)
def test_jax_sum(
    *,
    dtype_x_axis_castable,
    initial,
    where,
    keepdims,
    on_device,
    fn_tree,
    frontend,
    test_flags,
    backend_fw,
):
    input_dtypes, x, axis, castable_dtype = dtype_x_axis_castable

    if isinstance(axis, tuple):
        axis = axis[0]
    where, input_dtypes, test_flags = np_helpers.handle_where_and_array_bools(
        where=where,
        input_dtype=[input_dtypes],
        test_flags=test_flags,
    )

    np_helpers.test_frontend_function(
        input_dtypes=input_dtypes,
        frontend=frontend,
        test_flags=test_flags,
        fn_tree=fn_tree,
        on_device=on_device,
        rtol=1e-1,
        atol=1e-2,
        a=x[0],
        axis=axis,
        dtype=castable_dtype,
        out=None,
        keepdims=keepdims,
        initial=initial,
        where=where,
    )


# min
@handle_frontend_test(
    fn_tree="jax.numpy.min",
    aliases=["jax.numpy.amin"],
    dtype_x_axis=_statistical_dtype_values(function="min"),
    where=np_helpers.where(),
    keepdims=st.booleans(),
)
def test_jax_min(
    *,
    dtype_x_axis,
    keepdims,
    where,
    on_device,
    fn_tree,
    frontend,
    test_flags,
    backend_fw,
):
    input_dtypes, x, axis = dtype_x_axis
    if isinstance(axis, tuple):
        axis = axis[0]
    where, input_dtypes, test_flags = np_helpers.handle_where_and_array_bools(
        where=where,
        input_dtype=input_dtypes,
        test_flags=test_flags,
    )

    np_helpers.test_frontend_function(
        input_dtypes=input_dtypes,
        backend_to_test=backend_fw,
        frontend=frontend,
        test_flags=test_flags,
        fn_tree=fn_tree,
        on_device=on_device,
        a=x[0],
        axis=axis,
        out=None,
        keepdims=keepdims,
        where=where,
    )


# max
@handle_frontend_test(
    fn_tree="jax.numpy.max",
    aliases=["jax.numpy.amax"],
    dtype_x_axis=_statistical_dtype_values(function="max"),
    where=np_helpers.where(),
    keepdims=st.booleans(),
)
def test_jax_max(
    *,
    dtype_x_axis,
    keepdims,
    where,
    on_device,
    fn_tree,
    frontend,
    test_flags,
    backend_fw,
):
    input_dtypes, x, axis = dtype_x_axis
    if isinstance(axis, tuple):
        axis = axis[0]
    where, input_dtypes, test_flags = np_helpers.handle_where_and_array_bools(
        where=where,
        input_dtype=input_dtypes,
        test_flags=test_flags,
    )

    np_helpers.test_frontend_function(
        input_dtypes=input_dtypes,
        backend_to_test=backend_fw,
        frontend=frontend,
        test_flags=test_flags,
        fn_tree=fn_tree,
        on_device=on_device,
        a=x[0],
        axis=axis,
        out=None,
        keepdims=keepdims,
        where=where,
    )


# average
@handle_frontend_test(
    fn_tree="jax.numpy.average",
    dtype_x_axis=helpers.dtype_values_axis(
        num_arrays=2,
        available_dtypes=helpers.get_dtypes("float"),
        large_abs_safety_factor=24,
        small_abs_safety_factor=24,
        safety_factor_scale="log",
        min_num_dims=1,
        max_num_dims=5,
        min_dim_size=2,
        valid_axis=True,
        allow_neg_axes=False,
        min_axes_size=1,
    ),
    returned=st.booleans(),
)
def test_jax_average(
    *,
    dtype_x_axis,
    returned,
    on_device,
    fn_tree,
    frontend,
    test_flags,
    backend_fw,
):
    x_dtype, x, axis = dtype_x_axis

    if isinstance(axis, tuple):
        axis = axis[0]

    np_helpers.test_frontend_function(
        input_dtypes=x_dtype,
        frontend=frontend,
        test_flags=test_flags,
        backend_to_test=backend_fw,
        fn_tree=fn_tree,
        on_device=on_device,
        atol=2e-2,
        rtol=2e-2,
        a=x[0],
        axis=axis,
        weights=x[1],
        returned=returned,
    )


# nanmax
@handle_frontend_test(
    fn_tree="jax.numpy.nanmax",
    aliases=["jax.numpy.nanmax"],
    dtype_x_axis=helpers.dtype_values_axis(
        available_dtypes=helpers.get_dtypes("float"),
        min_num_dims=1,
        valid_axis=True,
        force_int_axis=True,
        large_abs_safety_factor=2,
        safety_factor_scale="log",
        allow_nan=True,
        allow_inf=True,
    ),
    initial=st.one_of(st.floats(min_value=-1000, max_value=1000), st.none()),
    keepdims=st.booleans(),
    where=np_helpers.where(),
)
def test_jax_nanmax(
    dtype_x_axis,
    frontend,
    test_flags,
    fn_tree,
    backend_fw,
    on_device,
    where,
    initial,
    keepdims,
):
    if initial is None and np.all(where) is not True:
        assume(initial is -inf)

    input_dtypes, x, axis = dtype_x_axis
    where, input_dtypes, test_flags = np_helpers.handle_where_and_array_bools(
        where=where,
        input_dtype=input_dtypes,
        test_flags=test_flags,
    )
    np_helpers.test_frontend_function(
        input_dtypes=input_dtypes,
        backend_to_test=backend_fw,
        frontend=frontend,
        test_flags=test_flags,
        fn_tree=fn_tree,
        on_device=on_device,
        a=x[0],
        axis=axis,
        out=None,
        keepdims=keepdims,
        initial=initial,
        where=where,
    )


# nanmin
@handle_frontend_test(
    fn_tree="jax.numpy.nanmin",
    dtype_x_axis=helpers.dtype_values_axis(
        available_dtypes=helpers.get_dtypes("float", full=False),
        min_num_dims=1,
        valid_axis=True,
        force_int_axis=True,
        large_abs_safety_factor=2,
        safety_factor_scale="log",
        allow_nan=True,
        allow_inf=True,
    ),
    initial=st.one_of(st.floats(min_value=-1000, max_value=1000), st.none()),
    keepdims=st.booleans(),
    where=np_helpers.where(),
)
def test_jax_nanmin(
    dtype_x_axis,
    frontend,
    test_flags,
    fn_tree,
    backend_fw,
    on_device,
    where,
    initial,
    keepdims,
):
    if initial is None and np.all(where) is not True:
        assume(initial is inf)

    input_dtypes, x, axis = dtype_x_axis
    where, input_dtypes, test_flags = np_helpers.handle_where_and_array_bools(
        where=where,
        input_dtype=input_dtypes,
        test_flags=test_flags,
    )
    np_helpers.test_frontend_function(
        input_dtypes=input_dtypes,
        backend_to_test=backend_fw,
        frontend=frontend,
        test_flags=test_flags,
        fn_tree=fn_tree,
        on_device=on_device,
        a=x[0],
        axis=axis,
        out=None,
        keepdims=keepdims,
        initial=initial,
        where=where,
    )


# nanstd
@handle_frontend_test(
    fn_tree="jax.numpy.nanstd",
    dtype_and_a=_statistical_dtype_values(function="nanstd"),
    dtype=helpers.get_dtypes("float", full=False, none=True),
    where=np_frontend_helpers.where(),
    keep_dims=st.booleans(),
)
def test_jax_nanstd(
    dtype_and_a,
    dtype,
    where,
    frontend,
    test_flags,
    fn_tree,
    backend_fw,
    on_device,
    keep_dims,
):
    input_dtypes, a, axis, correction = dtype_and_a
    if isinstance(axis, tuple):
        axis = axis[0]
    where, input_dtypes, test_flags = np_frontend_helpers.handle_where_and_array_bools(
        where=where,
        input_dtype=input_dtypes,
        test_flags=test_flags,
    )
    assume(np.dtype(dtype[0]) >= np.dtype(input_dtypes[0]))
    np_frontend_helpers.test_frontend_function(
        input_dtypes=input_dtypes,
        backend_to_test=backend_fw,
        frontend=frontend,
        test_flags=test_flags,
        fn_tree=fn_tree,
        on_device=on_device,
        a=a[0],
        axis=axis,
        dtype=dtype[0],
        out=None,
        ddof=correction,
        keepdims=keep_dims,
        where=where,
        atol=1e-2,
        rtol=1e-2,
    )


# nanvar
@handle_frontend_test(
    fn_tree="jax.numpy.nanvar",
    dtype_x_axis=_statistical_dtype_values(function="nanvar").filter(
        lambda x: x[0][0] != "bfloat16"
    ),
    dtype=helpers.get_dtypes("float", full=False, none=True).filter(
        lambda x: x != "bfloat16"
    ),
    where=np_helpers.where(),
    keepdims=st.booleans(),
)
def test_jax_nanvar(
    *,
    dtype_x_axis,
    dtype,
    keepdims,
    where,
    on_device,
    fn_tree,
    frontend,
    test_flags,
    backend_fw,
):
    input_dtypes, x, axis, ddof = dtype_x_axis
    if isinstance(axis, tuple):
        axis = axis[0]
    where, input_dtypes, test_flags = np_helpers.handle_where_and_array_bools(
        where=where,
        input_dtype=input_dtypes,
        test_flags=test_flags,
    )
    assume(np.dtype(dtype[0]) >= np.dtype(input_dtypes[0]))
    np_helpers.test_frontend_function(
        input_dtypes=input_dtypes,
        backend_to_test=backend_fw,
        frontend=frontend,
        test_flags=test_flags,
        fn_tree=fn_tree,
        on_device=on_device,
        a=x[0],
        axis=axis,
        dtype=dtype[0],
        out=None,
        ddof=ddof,
        keepdims=keepdims,
        where=where,
        atol=1e-3,
        rtol=1e-3,
    )


@st.composite
def _get_castable_dtypes_values(draw, *, allow_nan=False, use_where=False):
    available_dtypes = helpers.get_dtypes("numeric")
    shape = draw(helpers.get_shape(min_num_dims=1, max_num_dims=4, max_dim_size=6))
    dtype, values = draw(
        helpers.dtype_and_values(
            available_dtypes=available_dtypes,
            num_arrays=1,
            large_abs_safety_factor=24,
            small_abs_safety_factor=24,
            safety_factor_scale="log",
            shape=shape,
            allow_nan=allow_nan,
        )
    )
    axis = draw(helpers.get_axis(shape=shape, force_int=True))
    dtype1, values, dtype2 = draw(
        helpers.get_castable_dtype(draw(available_dtypes), dtype[0], values[0])
    )
    if use_where:
        where = draw(np_frontend_helpers.where(shape=shape))
        return [dtype1], [values], axis, dtype2, where
    return [dtype1], [values], axis, dtype2


# nancumprod
@handle_frontend_test(
    fn_tree="jax.numpy.nancumprod",
    dtype_and_x_axis_dtype=_get_castable_dtypes_values(allow_nan=True),
)
def test_jax_nancumprod(
    dtype_and_x_axis_dtype,
    frontend,
    test_flags,
    fn_tree,
    backend_fw,
    on_device,
):
    input_dtypes, x, axis, dtype = dtype_and_x_axis_dtype
    if ivy.current_backend_str() == "torch":
        assume(not test_flags.as_variable[0])
    helpers.test_frontend_function(
        input_dtypes=input_dtypes,
        backend_to_test=backend_fw,
        frontend=frontend,
        test_flags=test_flags,
        fn_tree=fn_tree,
        on_device=on_device,
        a=x[0],
        axis=axis,
        dtype=dtype,
    )


# nancumsum
@handle_frontend_test(
    fn_tree="jax.numpy.nancumsum",
    dtype_and_x_axis_dtype=_get_castable_dtypes_values(allow_nan=True),
)
def test_jax_nancumsum(
    dtype_and_x_axis_dtype,
    frontend,
    test_flags,
    fn_tree,
    backend_fw,
    on_device,
):
    input_dtypes, x, axis, dtype = dtype_and_x_axis_dtype
    if ivy.current_backend_str() == "torch":
        assume(not test_flags.as_variable[0])
    np_frontend_helpers.test_frontend_function(
        input_dtypes=input_dtypes,
        backend_to_test=backend_fw,
        frontend=frontend,
        test_flags=test_flags,
        fn_tree=fn_tree,
        on_device=on_device,
        a=x[0],
        axis=axis,
        dtype=dtype,
    )


# std
@handle_frontend_test(
    fn_tree="jax.numpy.std",
    dtype_x_axis=_statistical_dtype_values(function="std"),
    dtype=helpers.get_dtypes("float", full=False, none=True),
    where=np_helpers.where(),
    keepdims=st.booleans(),
)
def test_jax_std(
    *,
    dtype_x_axis,
    dtype,
    keepdims,
    where,
    on_device,
    fn_tree,
    frontend,
    test_flags,
    backend_fw,
):
    input_dtypes, x, axis, ddof = dtype_x_axis
    if isinstance(axis, tuple):
        axis = axis[0]
    where, input_dtypes, test_flags = np_helpers.handle_where_and_array_bools(
        where=where,
        input_dtype=input_dtypes,
        test_flags=test_flags,
    )

    np_helpers.test_frontend_function(
        input_dtypes=input_dtypes,
        backend_to_test=backend_fw,
        frontend=frontend,
        test_flags=test_flags,
        fn_tree=fn_tree,
        on_device=on_device,
        a=x[0],
        axis=axis,
        dtype=dtype[0],
        out=None,
        ddof=ddof,
        keepdims=keepdims,
        where=where,
        atol=1e-3,
        rtol=1e-3,
    )


@handle_frontend_test(
    fn_tree="jax.numpy.corrcoef",
    dtype_and_x=helpers.dtype_and_values(
        available_dtypes=["float32", "float64"],
        num_arrays=2,
        shared_dtype=True,
        abs_smallest_val=1e-5,
        min_num_dims=2,
        max_num_dims=2,
        min_dim_size=3,
        max_dim_size=3,
        min_value=-100,
        max_value=100,
    ),
    rowvar=st.booleans(),
)
def test_jax_corrcoef(
    dtype_and_x,
    rowvar,
    frontend,
    test_flags,
    fn_tree,
    backend_fw,
    on_device,
):
    input_dtypes, x = dtype_and_x
    np_helpers.test_frontend_function(
        input_dtypes=input_dtypes,
        backend_to_test=backend_fw,
        frontend=frontend,
        test_flags=test_flags,
        fn_tree=fn_tree,
        on_device=on_device,
        x=x[0],
        y=x[1],
        rowvar=rowvar,
    )


# median
@handle_frontend_test(
    fn_tree="jax.numpy.median",
    dtype_x_axis=helpers.dtype_values_axis(
        available_dtypes=helpers.get_dtypes("valid"),
        min_num_dims=1,
        min_value=-(2**10),
        max_value=2**10,
        valid_axis=True,
    ),
    keepdims=st.booleans(),
)
def test_jax_median(
    *,
    dtype_x_axis,
    keepdims,
    on_device,
    fn_tree,
    frontend,
    test_flags,
    backend_fw,
):
    input_dtype, x, axis = dtype_x_axis
    helpers.test_frontend_function(
        input_dtypes=input_dtype,
        backend_to_test=backend_fw,
        frontend=frontend,
        test_flags=test_flags,
        fn_tree=fn_tree,
        on_device=on_device,
        a=x[0],
        axis=axis,
        out=None,
        overwrite_input=False,
        keepdims=keepdims,
        atol=1e-3,
        rtol=1e-3,
    )


# ptp
@handle_frontend_test(
    fn_tree="jax.numpy.ptp",
    dtype_and_x_axis_dtype=_get_castable_dtypes_values(),
    keep_dims=st.booleans(),
)
def test_jax_ptp(
    dtype_and_x_axis_dtype,
    frontend,
    test_flags,
    fn_tree,
    backend_fw,
    on_device,
    keep_dims,
):
    input_dtypes, x, axis, dtype = dtype_and_x_axis_dtype
    np_frontend_helpers.test_frontend_function(
        input_dtypes=input_dtypes,
        backend_to_test=backend_fw,
        frontend=frontend,
        test_flags=test_flags,
        fn_tree=fn_tree,
        on_device=on_device,
        a=x[0],
        axis=axis,
        out=None,
        keepdims=keep_dims,
    )


# nanmean
@st.composite
def _get_castable_dtype_with_nan(draw):
    available_dtypes = helpers.get_dtypes("float")
    shape = draw(helpers.get_shape(min_num_dims=1, max_num_dims=4, max_dim_size=6))
    dtype, values = draw(
        helpers.dtype_and_values(
            available_dtypes=available_dtypes,
            num_arrays=1,
            large_abs_safety_factor=6,
            small_abs_safety_factor=24,
            safety_factor_scale="log",
            shape=shape,
            allow_nan=True,
            allow_inf=True,
        )
    )
    axis = draw(helpers.get_axis(shape=shape, force_int=True))
    dtype1, values, dtype2 = draw(
        helpers.get_castable_dtype(draw(available_dtypes), dtype[0], values[0])
    )
    return dtype1, [values], axis, dtype2


@handle_frontend_test(
    fn_tree="jax.numpy.nanmean",
    dtype_x_axis_castable_dtype=_get_castable_dtype_with_nan(),
    keepdims=st.booleans(),
    where=np_helpers.where(),
)
def test_jax_nanmean(
    dtype_x_axis_castable_dtype,
    frontend,
    test_flags,
    fn_tree,
    backend_fw,
    on_device,
    where,
    keepdims,
):
    input_dtypes, x, axis, castable_dtype = dtype_x_axis_castable_dtype
    where, input_dtypes, test_flags = np_helpers.handle_where_and_array_bools(
        where=where,
        input_dtype=[input_dtypes],
        test_flags=test_flags,
    )
    np_helpers.test_frontend_function(
        input_dtypes=input_dtypes,
        backend_to_test=backend_fw,
        frontend=frontend,
        test_flags=test_flags,
        on_device=on_device,
        fn_tree=fn_tree,
        a=x[0],
        axis=axis,
        dtype=castable_dtype,
        out=None,
        keepdims=keepdims,
        where=where,
    )


# nanmedian
@handle_frontend_test(
    fn_tree="jax.numpy.nanmedian",
    dtype_x_axis=helpers.dtype_values_axis(
        available_dtypes=helpers.get_dtypes("float"),
        min_num_dims=1,
        min_value=-(2**10),
        max_value=2**10,
        valid_axis=True,
    ),
    keepdims=st.booleans(),
)
def test_jax_nanmedian(
    on_device,
    frontend,
    dtype_x_axis,
    keepdims,
    fn_tree,
    test_flags,
    backend_fw,
):
    input_dtype, x, axis = dtype_x_axis
    # TODO: overwrite as a boolean when \
    #           there's a way around jax.numpy.nanquantile does not
    #  support overwrite_input=True.
    helpers.test_frontend_function(
        input_dtypes=input_dtype,
        backend_to_test=backend_fw,
        frontend=frontend,
        test_flags=test_flags,
        fn_tree=fn_tree,
        on_device=on_device,
        a=x[0],
        axis=axis,
        out=None,
        overwrite_input=False,
        keepdims=keepdims,
    )


# correlate
@handle_frontend_test(
    fn_tree="jax.numpy.correlate",
    dtype_and_x=helpers.dtype_and_values(
        available_dtypes=helpers.get_dtypes("float"),
        num_arrays=2,
        min_num_dims=1,
        max_num_dims=1,
        min_value=-1e04,
        max_value=1e04,
        shared_dtype=True,
    ),
    mode=st.sampled_from(["valid", "same", "full"]),
)
def test_jax_correlate(
    *,
    dtype_and_x,
    on_device,
    fn_tree,
    frontend,
    test_flags,
    backend_fw,
    mode,
):
    input_dtype, x = dtype_and_x
    helpers.test_frontend_function(
        input_dtypes=input_dtype,
        backend_to_test=backend_fw,
        frontend=frontend,
        test_flags=test_flags,
        fn_tree=fn_tree,
        rtol=1e-4,
        atol=1e-4,
        on_device=on_device,
        a=x[0],
        v=x[1],
        mode=mode,
    )


# cov
@st.composite
def _get_dtype_value1_value2_cov(
    draw,
    available_dtypes,
    min_num_dims=1,
    max_num_dims=2,
    min_dim_size=2,
    max_dim_size=3,
    abs_smallest_val=None,
    min_value=None,
    max_value=None,
    allow_inf=False,
    exclude_min=False,
    exclude_max=False,
    large_abs_safety_factor=50,
    small_abs_safety_factor=50,
    safety_factor_scale="log",
):
    shape = draw(
        helpers.get_shape(
            allow_none=False,
            min_num_dims=min_num_dims,
            max_num_dims=max_num_dims,
            min_dim_size=min_dim_size,
            max_dim_size=max_dim_size,
        )
    )

    dtype = draw(st.sampled_from(available_dtypes))

    values = []
    for i in range(2):
        values.append(
            draw(
                helpers.array_values(
                    dtype=dtype,
                    shape=shape,
                    abs_smallest_val=abs_smallest_val,
                    min_value=min_value,
                    max_value=max_value,
                    allow_inf=allow_inf,
                    exclude_min=exclude_min,
                    exclude_max=exclude_max,
                    large_abs_safety_factor=large_abs_safety_factor,
                    small_abs_safety_factor=small_abs_safety_factor,
                    safety_factor_scale=safety_factor_scale,
                )
            )
        )

    value1, value2 = values[0], values[1]

    # modifiers: rowVar, bias, ddof
    rowVar = draw(st.booleans())
    bias = draw(st.booleans())
    ddof = draw(helpers.ints(min_value=0, max_value=1))

    numVals = None
    if rowVar is False:
        numVals = -1 if numVals == 0 else 0
    else:
        numVals = 0 if len(shape) == 1 else -1

    fweights = None

    aweights = draw(
        helpers.array_values(
            dtype=dtype,
            shape=shape[numVals],
            abs_smallest_val=1,
            min_value=1,
            max_value=10,
            allow_inf=False,
            small_abs_safety_factor=1,
        )
    )

    return [dtype], value1, value2, rowVar, bias, ddof, fweights, aweights


@handle_frontend_test(
    fn_tree="jax.numpy.cov",
    dtypes_args=_get_dtype_value1_value2_cov(available_dtypes=["float64"]),
    test_with_out=st.just(False),
)
def test_jax_cov(
    *,
    dtypes_args,
    on_device,
    fn_tree,
    frontend,
    backend_fw,
    test_flags,
):
    dtype, value1, value2, rowvar, bias, ddof, fweights, aweights = dtypes_args
    helpers.test_frontend_function(
        input_dtypes=dtype,
        frontend=frontend,
        backend_to_test=backend_fw,
        test_flags=test_flags,
        fn_tree=fn_tree,
        rtol=1e-3,
        atol=1e-3,
        on_device=on_device,
        m=value1,
        y=value2,
        rowvar=rowvar,
        bias=bias,
        ddof=ddof,
        fweights=fweights,
        aweights=aweights,
    )


<<<<<<< HEAD
@handle_frontend_test(fn_tree="jax.numpy.histogram", values=_histogram_helper())
def test_jax_histogram(
    *,
    values,
    on_device,
    fn_tree,
    frontend,
    backend_fw,
    test_flags,
):
    (
        a,
        bins,
        axis,
        extend_lower_interval,
        extend_upper_interval,
        dtype,
        range,
        weights,
        density,
        dtype_input,
    ) = values
    helpers.test_frontend_function(
        a=a,
        bins=bins,
        range=range,
        weights=weights,
        density=density,
        frontend=frontend,
        backend_to_test=backend_fw,
        test_flags=test_flags,
        fn_tree=fn_tree,
        on_device=on_device,
        input_dtypes=[dtype_input],
=======
@st.composite
def _get_array_axes_probs(draw):
    array_dtypes = draw(helpers.get_dtypes(kind="float"))
    array_dtype, array, axes = draw(
        helpers.dtype_values_axis(
            available_dtypes=array_dtypes,
            small_abs_safety_factor=5,
            large_abs_safety_factor=5,
            min_num_dims=1,
            max_num_dims=5,
            max_dim_size=7,
            max_axes_size=5,
            valid_axis=True,
            force_int_axis=True,
            min_value=1,
            max_value=300,
        )
    )
    q = np.round(
        np.array(
            draw(
                helpers.lists(
                    x=helpers.floats(
                        min_value=0,
                        max_value=1,
                        small_abs_safety_factor=50,
                        large_abs_safety_factor=50,
                        safety_factor_scale="log",
                        abs_smallest_val=1e-1,
                        mixed_fn_compos=False,
                    ),
                    min_size=1,
                    max_size=10,
                )
            )
        ),
        decimals=3,
    )

    return array_dtype, array, axes, q


@handle_frontend_test(
    fn_tree="jax.numpy.quantile",
    dtype_array_axes_q=_get_array_axes_probs(),
    overwrite_input=st.just(False),
    keepdims=st.booleans(),
    method=st.sampled_from(["linear", "lower", "higher", "midpoint", "nearest"]),
)
def test_jax_quantile(
    *,
    dtype_array_axes_q,
    overwrite_input,
    keepdims,
    method,
    on_device,
    fn_tree,
    frontend,
    test_flags,
    backend_fw,
):
    dtypes, array, axes, q = dtype_array_axes_q
    helpers.test_frontend_function(
        input_dtypes=dtypes,
        frontend=frontend,
        test_flags=test_flags,
        backend_to_test=backend_fw,
        fn_tree=fn_tree,
        on_device=on_device,
        a=array[0],
        q=q,
        axis=axes,
        overwrite_input=overwrite_input,
        method=method,
        keepdims=keepdims,
>>>>>>> 74c13af0
    )<|MERGE_RESOLUTION|>--- conflicted
+++ resolved
@@ -1190,42 +1190,6 @@
     )
 
 
-<<<<<<< HEAD
-@handle_frontend_test(fn_tree="jax.numpy.histogram", values=_histogram_helper())
-def test_jax_histogram(
-    *,
-    values,
-    on_device,
-    fn_tree,
-    frontend,
-    backend_fw,
-    test_flags,
-):
-    (
-        a,
-        bins,
-        axis,
-        extend_lower_interval,
-        extend_upper_interval,
-        dtype,
-        range,
-        weights,
-        density,
-        dtype_input,
-    ) = values
-    helpers.test_frontend_function(
-        a=a,
-        bins=bins,
-        range=range,
-        weights=weights,
-        density=density,
-        frontend=frontend,
-        backend_to_test=backend_fw,
-        test_flags=test_flags,
-        fn_tree=fn_tree,
-        on_device=on_device,
-        input_dtypes=[dtype_input],
-=======
 @st.composite
 def _get_array_axes_probs(draw):
     array_dtypes = draw(helpers.get_dtypes(kind="float"))
@@ -1301,5 +1265,41 @@
         overwrite_input=overwrite_input,
         method=method,
         keepdims=keepdims,
->>>>>>> 74c13af0
+    )
+
+
+@handle_frontend_test(fn_tree="jax.numpy.histogram", values=_histogram_helper())
+def test_jax_histogram(
+    *,
+    values,
+    on_device,
+    fn_tree,
+    frontend,
+    backend_fw,
+    test_flags,
+):
+    (
+        a,
+        bins,
+        axis,
+        extend_lower_interval,
+        extend_upper_interval,
+        dtype,
+        range,
+        weights,
+        density,
+        dtype_input,
+    ) = values
+    helpers.test_frontend_function(
+        a=a,
+        bins=bins,
+        range=range,
+        weights=weights,
+        density=density,
+        frontend=frontend,
+        backend_to_test=backend_fw,
+        test_flags=test_flags,
+        fn_tree=fn_tree,
+        on_device=on_device,
+        input_dtypes=[dtype_input],
     )