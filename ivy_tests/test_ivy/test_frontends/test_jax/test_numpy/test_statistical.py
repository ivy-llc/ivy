# global
from hypothesis import strategies as st, assume
import numpy as np


# local
import ivy
import ivy_tests.test_ivy.test_frontends.test_numpy.helpers as np_frontend_helpers
import ivy_tests.test_ivy.helpers as helpers
import ivy_tests.test_ivy.test_frontends.test_numpy.helpers as np_helpers
from ivy_tests.test_ivy.helpers import handle_frontend_test
from ivy_tests.test_ivy.test_functional.test_core.test_statistical import (
    _statistical_dtype_values,
    _get_castable_dtype,
)
from ivy import inf


# --- Helpers --- #
# --------------- #


@st.composite
def _get_array_axes_probs(draw):
    array_dtypes = draw(helpers.get_dtypes(kind="float"))
    array_dtype, array, axes = draw(
        helpers.dtype_values_axis(
            available_dtypes=array_dtypes,
            small_abs_safety_factor=5,
            large_abs_safety_factor=5,
            min_num_dims=1,
            max_num_dims=5,
            max_dim_size=7,
            max_axes_size=5,
            valid_axis=True,
            force_int_axis=True,
            min_value=1,
            max_value=300,
        )
    )
    q = np.round(
        np.array(
            draw(
                helpers.lists(
                    x=helpers.floats(
                        min_value=0,
                        max_value=1,
                        small_abs_safety_factor=50,
                        large_abs_safety_factor=50,
                        safety_factor_scale="log",
                        abs_smallest_val=1e-1,
                        mixed_fn_compos=False,
                    ),
                    min_size=1,
                    max_size=10,
                )
            )
        ),
        decimals=3,
    )

    return array_dtype, array, axes, q


# nanmean
@st.composite
def _get_castable_dtype_with_nan(draw):
    available_dtypes = helpers.get_dtypes("float")
    shape = draw(helpers.get_shape(min_num_dims=1, max_num_dims=4, max_dim_size=6))
    dtype, values = draw(
        helpers.dtype_and_values(
            available_dtypes=available_dtypes,
            num_arrays=1,
            large_abs_safety_factor=6,
            small_abs_safety_factor=24,
            safety_factor_scale="log",
            shape=shape,
            allow_nan=True,
            allow_inf=True,
        )
    )
    axis = draw(helpers.get_axis(shape=shape, force_int=True))
    dtype1, values, dtype2 = draw(
        helpers.get_castable_dtype(draw(available_dtypes), dtype[0], values[0])
    )
    return dtype1, [values], axis, dtype2


@st.composite
def _get_castable_dtypes_values(draw, *, allow_nan=False, use_where=False):
    available_dtypes = helpers.get_dtypes("numeric")
    shape = draw(helpers.get_shape(min_num_dims=1, max_num_dims=4, max_dim_size=6))
    dtype, values = draw(
        helpers.dtype_and_values(
            available_dtypes=available_dtypes,
            num_arrays=1,
            large_abs_safety_factor=24,
            small_abs_safety_factor=24,
            safety_factor_scale="log",
            shape=shape,
            allow_nan=allow_nan,
        )
    )
    axis = draw(helpers.get_axis(shape=shape, force_int=True))
    dtype1, values, dtype2 = draw(
        helpers.get_castable_dtype(draw(available_dtypes), dtype[0], values[0])
    )
    if use_where:
        where = draw(np_frontend_helpers.where(shape=shape))
        return [dtype1], [values], axis, dtype2, where
    return [dtype1], [values], axis, dtype2


# cov
@st.composite
def _get_dtype_value1_value2_cov(
    draw,
    available_dtypes,
    min_num_dims=1,
    max_num_dims=2,
    min_dim_size=2,
    max_dim_size=3,
    abs_smallest_val=None,
    min_value=None,
    max_value=None,
    allow_inf=False,
    exclude_min=False,
    exclude_max=False,
    large_abs_safety_factor=50,
    small_abs_safety_factor=50,
    safety_factor_scale="log",
):
    shape = draw(
        helpers.get_shape(
            allow_none=False,
            min_num_dims=min_num_dims,
            max_num_dims=max_num_dims,
            min_dim_size=min_dim_size,
            max_dim_size=max_dim_size,
        )
    )

    dtype = draw(st.sampled_from(available_dtypes))

    values = []
    for i in range(2):
        values.append(
            draw(
                helpers.array_values(
                    dtype=dtype,
                    shape=shape,
                    abs_smallest_val=abs_smallest_val,
                    min_value=min_value,
                    max_value=max_value,
                    allow_inf=allow_inf,
                    exclude_min=exclude_min,
                    exclude_max=exclude_max,
                    large_abs_safety_factor=large_abs_safety_factor,
                    small_abs_safety_factor=small_abs_safety_factor,
                    safety_factor_scale=safety_factor_scale,
                )
            )
        )

    value1, value2 = values[0], values[1]

    # modifiers: rowVar, bias, ddof
    rowVar = draw(st.booleans())
    bias = draw(st.booleans())
    ddof = draw(helpers.ints(min_value=0, max_value=1))

    numVals = None
    if rowVar is False:
        numVals = -1 if numVals == 0 else 0
    else:
        numVals = 0 if len(shape) == 1 else -1

    fweights = None

    aweights = draw(
        helpers.array_values(
            dtype=dtype,
            shape=shape[numVals],
            abs_smallest_val=1,
            min_value=1,
            max_value=10,
            allow_inf=False,
            small_abs_safety_factor=1,
        )
    )

    return [dtype], value1, value2, rowVar, bias, ddof, fweights, aweights


@st.composite
def _percentile_helper(draw):
    large_abs_safety_factor = 2
    small_abs_safety_factor = 2
    dtype, values, axis = draw(
        helpers.dtype_values_axis(
            available_dtypes=helpers.get_dtypes("float"),
            large_abs_safety_factor=large_abs_safety_factor,
            small_abs_safety_factor=small_abs_safety_factor,
            safety_factor_scale="log",
            min_num_dims=1,
            max_num_dims=5,
            min_dim_size=2,
            valid_axis=True,
            allow_neg_axes=False,
            min_axes_size=1,
            force_int_axis=True,
        )
    )
    q = draw(
        st.one_of(
            helpers.array_values(
                dtype=helpers.get_dtypes("float"),
                shape=helpers.get_shape(min_dim_size=1, max_num_dims=1, min_num_dims=1),
                min_value=0.0,
                max_value=100.0,
                exclude_max=False,
                exclude_min=False,
            ),
            st.floats(min_value=0.0, max_value=100.0),
        )
    )

    interpolation_names = [
        "linear",
        "lower",
        "higher",
        "midpoint",
        "nearest",
    ]
    interpolation = draw(
        helpers.list_of_size(
            x=st.sampled_from(interpolation_names),
            size=1,
        )
    )
    return dtype, values, axis, interpolation, q


# --- Main --- #
# ------------ #


# argmin
@handle_frontend_test(
    fn_tree="jax.numpy.argmin",
    dtype_and_x=helpers.dtype_values_axis(
        available_dtypes=helpers.get_dtypes("numeric"),
        force_int_axis=True,
        min_num_dims=1,
        valid_axis=True,
    ),
    keepdims=st.booleans(),
)
def test_jax_argmin(
    *,
    dtype_and_x,
    keepdims,
    on_device,
    fn_tree,
    frontend,
    test_flags,
    backend_fw,
):
    input_dtype, x, axis = dtype_and_x
    helpers.test_frontend_function(
        input_dtypes=input_dtype,
        backend_to_test=backend_fw,
        frontend=frontend,
        test_flags=test_flags,
        fn_tree=fn_tree,
        on_device=on_device,
        a=x[0],
        axis=axis,
        out=None,
        keepdims=keepdims,
    )


# average
@handle_frontend_test(
    fn_tree="jax.numpy.average",
    dtype_x_axis=helpers.dtype_values_axis(
        num_arrays=2,
        available_dtypes=helpers.get_dtypes("float"),
        large_abs_safety_factor=24,
        small_abs_safety_factor=24,
        safety_factor_scale="log",
        min_num_dims=1,
        max_num_dims=5,
        min_dim_size=2,
        valid_axis=True,
        allow_neg_axes=False,
        min_axes_size=1,
    ),
    returned=st.booleans(),
)
def test_jax_average(
    *,
    dtype_x_axis,
    returned,
    on_device,
    fn_tree,
    frontend,
    test_flags,
    backend_fw,
):
    x_dtype, x, axis = dtype_x_axis

    if isinstance(axis, tuple):
        axis = axis[0]

    np_helpers.test_frontend_function(
        input_dtypes=x_dtype,
        frontend=frontend,
        test_flags=test_flags,
        backend_to_test=backend_fw,
        fn_tree=fn_tree,
        on_device=on_device,
        atol=2e-2,
        rtol=2e-2,
        a=x[0],
        axis=axis,
        weights=x[1],
        returned=returned,
    )


# bincount
@handle_frontend_test(
    fn_tree="jax.numpy.bincount",
    dtype_and_x=helpers.dtype_and_values(
        available_dtypes=helpers.get_dtypes("integer"),
        min_value=1,
        max_value=2,
        shape=st.shared(
            helpers.get_shape(
                min_num_dims=1,
                max_num_dims=1,
            ),
            key="a_s_d",
        ),
    ),
    test_with_out=st.just(False),
)
def test_jax_bincount(
    *,
    dtype_and_x,
    on_device,
    fn_tree,
    frontend,
    test_flags,
    backend_fw,
):
    input_dtype, x = dtype_and_x
    helpers.test_frontend_function(
        input_dtypes=input_dtype,
        backend_to_test=backend_fw,
        frontend=frontend,
        test_flags=test_flags,
        fn_tree=fn_tree,
        on_device=on_device,
        x=x[0],
        weights=None,
        minlength=0,
        length=None,
    )


@handle_frontend_test(
    fn_tree="jax.numpy.corrcoef",
    dtype_and_x=helpers.dtype_and_values(
        available_dtypes=["float32", "float64"],
        num_arrays=2,
        shared_dtype=True,
        abs_smallest_val=1e-5,
        min_num_dims=2,
        max_num_dims=2,
        min_dim_size=3,
        max_dim_size=3,
        min_value=-100,
        max_value=100,
    ),
    rowvar=st.booleans(),
)
def test_jax_corrcoef(
    dtype_and_x,
    rowvar,
    frontend,
    test_flags,
    fn_tree,
    backend_fw,
    on_device,
):
    input_dtypes, x = dtype_and_x
    np_helpers.test_frontend_function(
        input_dtypes=input_dtypes,
        backend_to_test=backend_fw,
        frontend=frontend,
        test_flags=test_flags,
        fn_tree=fn_tree,
        on_device=on_device,
        x=x[0],
        y=x[1],
        rowvar=rowvar,
    )


# correlate
@handle_frontend_test(
    fn_tree="jax.numpy.correlate",
    dtype_and_x=helpers.dtype_and_values(
        available_dtypes=helpers.get_dtypes("float"),
        num_arrays=2,
        min_num_dims=1,
        max_num_dims=1,
        min_value=-1e04,
        max_value=1e04,
        shared_dtype=True,
    ),
    mode=st.sampled_from(["valid", "same", "full"]),
)
def test_jax_correlate(
    *,
    dtype_and_x,
    on_device,
    fn_tree,
    frontend,
    test_flags,
    backend_fw,
    mode,
):
    input_dtype, x = dtype_and_x
    helpers.test_frontend_function(
        input_dtypes=input_dtype,
        backend_to_test=backend_fw,
        frontend=frontend,
        test_flags=test_flags,
        fn_tree=fn_tree,
        rtol=1e-4,
        atol=1e-4,
        on_device=on_device,
        a=x[0],
        v=x[1],
        mode=mode,
    )


@handle_frontend_test(
    fn_tree="jax.numpy.cov",
    dtypes_args=_get_dtype_value1_value2_cov(available_dtypes=["float64"]),
    test_with_out=st.just(False),
)
def test_jax_cov(
    *,
    dtypes_args,
    on_device,
    fn_tree,
    frontend,
    backend_fw,
    test_flags,
):
    dtype, value1, value2, rowvar, bias, ddof, fweights, aweights = dtypes_args
    helpers.test_frontend_function(
        input_dtypes=dtype,
        frontend=frontend,
        backend_to_test=backend_fw,
        test_flags=test_flags,
        fn_tree=fn_tree,
        rtol=1e-3,
        atol=1e-3,
        on_device=on_device,
        m=value1,
        y=value2,
        rowvar=rowvar,
        bias=bias,
        ddof=ddof,
        fweights=fweights,
        aweights=aweights,
    )


# cumprod
@handle_frontend_test(
    fn_tree="jax.numpy.cumprod",
    # aliases=["jax.numpy.cumproduct"], deprecated since 0.4.12
    dtype_x_axis=_get_castable_dtype(),
    test_with_out=st.just(False),
)
def test_jax_cumprod(
    *,
    dtype_x_axis,
    on_device,
    fn_tree,
    frontend,
    test_flags,
    backend_fw,
):
    input_dtype, x, axis, dtype = dtype_x_axis
    helpers.test_frontend_function(
        backend_to_test=backend_fw,
        input_dtypes=[input_dtype],
        frontend=frontend,
        test_flags=test_flags,
        fn_tree=fn_tree,
        on_device=on_device,
        rtol=1e-2,
        a=x[0],
        axis=axis,
        dtype=dtype,
    )


# cumsum
@handle_frontend_test(
    fn_tree="jax.numpy.cumsum",
    dtype_x_axis=_get_castable_dtype(),
    test_with_out=st.just(False),
)
def test_jax_cumsum(
    *,
    dtype_x_axis,
    on_device,
    fn_tree,
    frontend,
    test_flags,
    backend_fw,
):
    input_dtype, x, axis, dtype = dtype_x_axis
    helpers.test_frontend_function(
        backend_to_test=backend_fw,
        input_dtypes=[input_dtype],
        frontend=frontend,
        test_flags=test_flags,
        fn_tree=fn_tree,
        on_device=on_device,
        a=x[0],
        axis=axis,
        dtype=dtype,
    )


# einsum
@handle_frontend_test(
    fn_tree="jax.numpy.einsum",
    eq_n_op=st.sampled_from(
        [
            (
                "ii",
                np.arange(25).reshape(5, 5),
            ),
            (
                "ii->i",
                np.arange(25).reshape(5, 5),
            ),
            ("ij,j", np.arange(25).reshape(5, 5), np.arange(5)),
        ]
    ),
    dtype=helpers.get_dtypes("float", full=False),
)
def test_jax_einsum(
    *,
    eq_n_op,
    dtype,
    on_device,
    fn_tree,
    frontend,
    test_flags,
    backend_fw,
):
    kw = {}
    i = 0
    for x_ in eq_n_op:
        kw[f"x{i}"] = x_
        i += 1
    test_flags.num_positional_args = i
    helpers.test_frontend_function(
        input_dtypes=dtype,
        backend_to_test=backend_fw,
        frontend=frontend,
        test_flags=test_flags,
        fn_tree=fn_tree,
        on_device=on_device,
        **kw,
        out=None,
        optimize="optimal",
        precision=None,
        _use_xeinsum=False,
    )


# max
@handle_frontend_test(
    fn_tree="jax.numpy.max",
    aliases=["jax.numpy.amax"],
    dtype_x_axis=_statistical_dtype_values(function="max"),
    where=np_helpers.where(),
    keepdims=st.booleans(),
)
def test_jax_max(
    *,
    dtype_x_axis,
    keepdims,
    where,
    on_device,
    fn_tree,
    frontend,
    test_flags,
    backend_fw,
):
    input_dtypes, x, axis = dtype_x_axis
    if isinstance(axis, tuple):
        axis = axis[0]
    where, input_dtypes, test_flags = np_helpers.handle_where_and_array_bools(
        where=where,
        input_dtype=input_dtypes,
        test_flags=test_flags,
    )

    np_helpers.test_frontend_function(
        input_dtypes=input_dtypes,
        backend_to_test=backend_fw,
        frontend=frontend,
        test_flags=test_flags,
        fn_tree=fn_tree,
        on_device=on_device,
        a=x[0],
        axis=axis,
        out=None,
        keepdims=keepdims,
        where=where,
    )


# mean
@handle_frontend_test(
    fn_tree="jax.numpy.mean",
    dtype_x_axis=_statistical_dtype_values(function="mean"),
    dtype=helpers.get_dtypes("float", full=False, none=True),
    where=np_helpers.where(),
    keepdims=st.booleans(),
)
def test_jax_mean(
    *,
    dtype_x_axis,
    dtype,
    keepdims,
    where,
    on_device,
    fn_tree,
    frontend,
    test_flags,
    backend_fw,
):
    input_dtypes, x, axis = dtype_x_axis
    if isinstance(axis, tuple):
        axis = axis[0]
    where, input_dtypes, test_flags = np_helpers.handle_where_and_array_bools(
        where=where,
        input_dtype=input_dtypes,
        test_flags=test_flags,
    )

    np_helpers.test_frontend_function(
        input_dtypes=input_dtypes,
        backend_to_test=backend_fw,
        frontend=frontend,
        test_flags=test_flags,
        fn_tree=fn_tree,
        on_device=on_device,
        atol=1e-1,
        rtol=1e-1,
        a=x[0],
        axis=axis,
        dtype=dtype[0],
        out=None,
        keepdims=keepdims,
        where=where,
    )


# median
@handle_frontend_test(
    fn_tree="jax.numpy.median",
    dtype_x_axis=helpers.dtype_values_axis(
        available_dtypes=helpers.get_dtypes("valid"),
        min_num_dims=1,
        min_value=-(2**10),
        max_value=2**10,
        valid_axis=True,
    ),
    keepdims=st.booleans(),
)
def test_jax_median(
    *,
    dtype_x_axis,
    keepdims,
    on_device,
    fn_tree,
    frontend,
    test_flags,
    backend_fw,
):
    input_dtype, x, axis = dtype_x_axis
    helpers.test_frontend_function(
        input_dtypes=input_dtype,
        backend_to_test=backend_fw,
        frontend=frontend,
        test_flags=test_flags,
        fn_tree=fn_tree,
        on_device=on_device,
        a=x[0],
        axis=axis,
        out=None,
        overwrite_input=False,
        keepdims=keepdims,
        atol=1e-3,
        rtol=1e-3,
    )


# min
@handle_frontend_test(
    fn_tree="jax.numpy.min",
    aliases=["jax.numpy.amin"],
    dtype_x_axis=_statistical_dtype_values(function="min"),
    where=np_helpers.where(),
    keepdims=st.booleans(),
)
def test_jax_min(
    *,
    dtype_x_axis,
    keepdims,
    where,
    on_device,
    fn_tree,
    frontend,
    test_flags,
    backend_fw,
):
    input_dtypes, x, axis = dtype_x_axis
    if isinstance(axis, tuple):
        axis = axis[0]
    where, input_dtypes, test_flags = np_helpers.handle_where_and_array_bools(
        where=where,
        input_dtype=input_dtypes,
        test_flags=test_flags,
    )

    np_helpers.test_frontend_function(
        input_dtypes=input_dtypes,
        backend_to_test=backend_fw,
        frontend=frontend,
        test_flags=test_flags,
        fn_tree=fn_tree,
        on_device=on_device,
        a=x[0],
        axis=axis,
        out=None,
        keepdims=keepdims,
        where=where,
    )


# nancumprod
@handle_frontend_test(
    fn_tree="jax.numpy.nancumprod",
    dtype_and_x_axis_dtype=_get_castable_dtypes_values(allow_nan=True),
)
def test_jax_nancumprod(
    dtype_and_x_axis_dtype,
    frontend,
    test_flags,
    fn_tree,
    backend_fw,
    on_device,
):
    input_dtypes, x, axis, dtype = dtype_and_x_axis_dtype
    if ivy.current_backend_str() == "torch":
        assume(not test_flags.as_variable[0])
    helpers.test_frontend_function(
        input_dtypes=input_dtypes,
        backend_to_test=backend_fw,
        frontend=frontend,
        test_flags=test_flags,
        fn_tree=fn_tree,
        on_device=on_device,
        a=x[0],
        axis=axis,
        dtype=dtype,
    )


# nancumsum
@handle_frontend_test(
    fn_tree="jax.numpy.nancumsum",
    dtype_and_x_axis_dtype=_get_castable_dtypes_values(allow_nan=True),
)
def test_jax_nancumsum(
    dtype_and_x_axis_dtype,
    frontend,
    test_flags,
    fn_tree,
    backend_fw,
    on_device,
):
    input_dtypes, x, axis, dtype = dtype_and_x_axis_dtype
    if ivy.current_backend_str() == "torch":
        assume(not test_flags.as_variable[0])
    np_frontend_helpers.test_frontend_function(
        input_dtypes=input_dtypes,
        backend_to_test=backend_fw,
        frontend=frontend,
        test_flags=test_flags,
        fn_tree=fn_tree,
        on_device=on_device,
        a=x[0],
        axis=axis,
        dtype=dtype,
    )


# nanmax
@handle_frontend_test(
    fn_tree="jax.numpy.nanmax",
    aliases=["jax.numpy.nanmax"],
    dtype_x_axis=helpers.dtype_values_axis(
        available_dtypes=helpers.get_dtypes("float"),
        min_num_dims=1,
        valid_axis=True,
        force_int_axis=True,
        large_abs_safety_factor=2,
        safety_factor_scale="log",
        allow_nan=True,
        allow_inf=True,
    ),
    initial=st.one_of(st.floats(min_value=-1000, max_value=1000), st.none()),
    keepdims=st.booleans(),
    where=np_helpers.where(),
)
def test_jax_nanmax(
    dtype_x_axis,
    frontend,
    test_flags,
    fn_tree,
    backend_fw,
    on_device,
    where,
    initial,
    keepdims,
):
    if initial is None and np.all(where) is not True:
        assume(initial is -inf)

    input_dtypes, x, axis = dtype_x_axis
    where, input_dtypes, test_flags = np_helpers.handle_where_and_array_bools(
        where=where,
        input_dtype=input_dtypes,
        test_flags=test_flags,
    )
    np_helpers.test_frontend_function(
        input_dtypes=input_dtypes,
        backend_to_test=backend_fw,
        frontend=frontend,
        test_flags=test_flags,
        fn_tree=fn_tree,
        on_device=on_device,
        a=x[0],
        axis=axis,
        out=None,
        keepdims=keepdims,
        initial=initial,
        where=where,
    )


@handle_frontend_test(
    fn_tree="jax.numpy.nanmean",
    dtype_x_axis_castable_dtype=_get_castable_dtype_with_nan(),
    keepdims=st.booleans(),
    where=np_helpers.where(),
)
def test_jax_nanmean(
    dtype_x_axis_castable_dtype,
    frontend,
    test_flags,
    fn_tree,
    backend_fw,
    on_device,
    where,
    keepdims,
):
    input_dtypes, x, axis, castable_dtype = dtype_x_axis_castable_dtype
    where, input_dtypes, test_flags = np_helpers.handle_where_and_array_bools(
        where=where,
        input_dtype=[input_dtypes],
        test_flags=test_flags,
    )
    np_helpers.test_frontend_function(
        input_dtypes=input_dtypes,
        backend_to_test=backend_fw,
        frontend=frontend,
        test_flags=test_flags,
        on_device=on_device,
        fn_tree=fn_tree,
        a=x[0],
        axis=axis,
        dtype=castable_dtype,
        out=None,
        keepdims=keepdims,
        where=where,
    )


# nanmedian
@handle_frontend_test(
    fn_tree="jax.numpy.nanmedian",
    dtype_x_axis=helpers.dtype_values_axis(
        available_dtypes=helpers.get_dtypes("float"),
        min_num_dims=1,
        min_value=-(2**10),
        max_value=2**10,
        valid_axis=True,
    ),
    keepdims=st.booleans(),
)
def test_jax_nanmedian(
    on_device,
    frontend,
    dtype_x_axis,
    keepdims,
    fn_tree,
    test_flags,
    backend_fw,
):
    input_dtype, x, axis = dtype_x_axis
    # TODO: overwrite as a boolean when \
    #           there's a way around jax.numpy.nanquantile does not
    #  support overwrite_input=True.
    helpers.test_frontend_function(
        input_dtypes=input_dtype,
        backend_to_test=backend_fw,
        frontend=frontend,
        test_flags=test_flags,
        fn_tree=fn_tree,
        on_device=on_device,
        a=x[0],
        axis=axis,
        out=None,
        overwrite_input=False,
        keepdims=keepdims,
    )


# nanmin
@handle_frontend_test(
    fn_tree="jax.numpy.nanmin",
    dtype_x_axis=helpers.dtype_values_axis(
        available_dtypes=helpers.get_dtypes("float", full=False),
        min_num_dims=1,
        valid_axis=True,
        force_int_axis=True,
        large_abs_safety_factor=2,
        safety_factor_scale="log",
        allow_nan=True,
        allow_inf=True,
    ),
    initial=st.one_of(st.floats(min_value=-1000, max_value=1000), st.none()),
    keepdims=st.booleans(),
    where=np_helpers.where(),
)
def test_jax_nanmin(
    dtype_x_axis,
    frontend,
    test_flags,
    fn_tree,
    backend_fw,
    on_device,
    where,
    initial,
    keepdims,
):
    if initial is None and np.all(where) is not True:
        assume(initial is inf)

    input_dtypes, x, axis = dtype_x_axis
    where, input_dtypes, test_flags = np_helpers.handle_where_and_array_bools(
        where=where,
        input_dtype=input_dtypes,
        test_flags=test_flags,
    )
    np_helpers.test_frontend_function(
        input_dtypes=input_dtypes,
        backend_to_test=backend_fw,
        frontend=frontend,
        test_flags=test_flags,
        fn_tree=fn_tree,
        on_device=on_device,
        a=x[0],
        axis=axis,
        out=None,
        keepdims=keepdims,
        initial=initial,
        where=where,
    )


@handle_frontend_test(
    fn_tree="jax.numpy.nanquantile",
    dtype_array_axes_q=_get_array_axes_probs(),
    keepdims=st.booleans(),
    method=st.sampled_from(["linear", "lower", "higher", "midpoint", "nearest"]),
)
def test_jax_nanquantile(
    *,
    dtype_array_axes_q,
    on_device,
    frontend,
<<<<<<< HEAD
    test_flags,
    backend_fw,
):
    dtypes, array, axes, q = dtype_array_axes_q
    helpers.test_frontend_function(
        input_dtypes=dtypes,
        frontend=frontend,
        test_flags=test_flags,
        backend_to_test=backend_fw,
=======
    keepdims,
    method,
    fn_tree,
    test_flags,
    backend_fw,
):
    input_dtype, array, axes, q = dtype_array_axes_q
    helpers.test_frontend_function(
        input_dtypes=input_dtype,
        backend_to_test=backend_fw,
        frontend=frontend,
        test_flags=test_flags,
>>>>>>> 155f3a69
        fn_tree=fn_tree,
        on_device=on_device,
        a=array[0],
        q=q,
        axis=axes,
<<<<<<< HEAD
        overwrite_input=overwrite_input,
        method=method,
=======
        out=None,
        method=method,
        overwrite_input=False,
>>>>>>> 155f3a69
        keepdims=keepdims,
    )


# nanstd
@handle_frontend_test(
    fn_tree="jax.numpy.nanstd",
    dtype_and_a=_statistical_dtype_values(function="nanstd"),
    dtype=helpers.get_dtypes("float", full=False, none=True),
    where=np_frontend_helpers.where(),
    keep_dims=st.booleans(),
)
def test_jax_nanstd(
    dtype_and_a,
    dtype,
    where,
    frontend,
    test_flags,
    fn_tree,
    backend_fw,
    on_device,
    keep_dims,
):
    input_dtypes, a, axis, correction = dtype_and_a
    if isinstance(axis, tuple):
        axis = axis[0]
    where, input_dtypes, test_flags = np_frontend_helpers.handle_where_and_array_bools(
        where=where,
        input_dtype=input_dtypes,
        test_flags=test_flags,
    )
    assume(np.dtype(dtype[0]) >= np.dtype(input_dtypes[0]))
    np_frontend_helpers.test_frontend_function(
        input_dtypes=input_dtypes,
        backend_to_test=backend_fw,
        frontend=frontend,
        test_flags=test_flags,
        fn_tree=fn_tree,
        on_device=on_device,
        a=a[0],
        axis=axis,
        dtype=dtype[0],
        out=None,
        ddof=correction,
        keepdims=keep_dims,
        where=where,
        atol=1e-2,
        rtol=1e-2,
    )


# nanvar
@handle_frontend_test(
    fn_tree="jax.numpy.nanvar",
    dtype_x_axis=_statistical_dtype_values(function="nanvar").filter(
        lambda x: x[0][0] != "bfloat16"
    ),
    dtype=helpers.get_dtypes("float", full=False, none=True).filter(
        lambda x: x != "bfloat16"
    ),
    where=np_helpers.where(),
    keepdims=st.booleans(),
)
def test_jax_nanvar(
    *,
    dtype_x_axis,
    dtype,
    keepdims,
    where,
    on_device,
    fn_tree,
    frontend,
    test_flags,
    backend_fw,
):
    input_dtypes, x, axis, ddof = dtype_x_axis
    if isinstance(axis, tuple):
        axis = axis[0]
    where, input_dtypes, test_flags = np_helpers.handle_where_and_array_bools(
        where=where,
        input_dtype=input_dtypes,
        test_flags=test_flags,
    )
    assume(np.dtype(dtype[0]) >= np.dtype(input_dtypes[0]))
    np_helpers.test_frontend_function(
        input_dtypes=input_dtypes,
        backend_to_test=backend_fw,
        frontend=frontend,
        test_flags=test_flags,
        fn_tree=fn_tree,
        on_device=on_device,
        a=x[0],
        axis=axis,
        dtype=dtype[0],
        out=None,
        ddof=ddof,
        keepdims=keepdims,
        where=where,
        atol=1e-3,
        rtol=1e-3,
    )


# ptp
@handle_frontend_test(
    fn_tree="jax.numpy.ptp",
    dtype_and_x_axis_dtype=_get_castable_dtypes_values(),
    keep_dims=st.booleans(),
)
def test_jax_ptp(
    dtype_and_x_axis_dtype,
    frontend,
    test_flags,
    fn_tree,
    backend_fw,
    on_device,
    keep_dims,
):
    input_dtypes, x, axis, dtype = dtype_and_x_axis_dtype
    np_frontend_helpers.test_frontend_function(
        input_dtypes=input_dtypes,
        backend_to_test=backend_fw,
        frontend=frontend,
        test_flags=test_flags,
        fn_tree=fn_tree,
        on_device=on_device,
        a=x[0],
        axis=axis,
        out=None,
        keepdims=keep_dims,
    )


@handle_frontend_test(
    fn_tree="jax.numpy.quantile",
    dtype_array_axes_q=_get_array_axes_probs(),
    overwrite_input=st.just(False),
    keepdims=st.booleans(),
    method=st.sampled_from(["linear", "lower", "higher", "midpoint", "nearest"]),
)
def test_jax_quantile(
    *,
    dtype_array_axes_q,
    overwrite_input,
    keepdims,
    method,
    on_device,
    fn_tree,
    frontend,
    test_flags,
    backend_fw,
):
    dtypes, array, axes, q = dtype_array_axes_q
    helpers.test_frontend_function(
        input_dtypes=dtypes,
        frontend=frontend,
        test_flags=test_flags,
        backend_to_test=backend_fw,
        fn_tree=fn_tree,
        on_device=on_device,
        a=array[0],
        q=q,
        axis=axes,
        overwrite_input=overwrite_input,
        method=method,
        keepdims=keepdims,
    )


# std
@handle_frontend_test(
    fn_tree="jax.numpy.std",
    dtype_x_axis=_statistical_dtype_values(function="std"),
    dtype=helpers.get_dtypes("float", full=False, none=True),
    where=np_helpers.where(),
    keepdims=st.booleans(),
)
def test_jax_std(
    *,
    dtype_x_axis,
    dtype,
    keepdims,
    where,
    on_device,
    fn_tree,
    frontend,
    test_flags,
    backend_fw,
):
    input_dtypes, x, axis, ddof = dtype_x_axis
    if isinstance(axis, tuple):
        axis = axis[0]
    where, input_dtypes, test_flags = np_helpers.handle_where_and_array_bools(
        where=where,
        input_dtype=input_dtypes,
        test_flags=test_flags,
    )

    np_helpers.test_frontend_function(
        input_dtypes=input_dtypes,
        backend_to_test=backend_fw,
        frontend=frontend,
        test_flags=test_flags,
        fn_tree=fn_tree,
        on_device=on_device,
        a=x[0],
        axis=axis,
        dtype=dtype[0],
        out=None,
        ddof=ddof,
        keepdims=keepdims,
        where=where,
        atol=1e-3,
        rtol=1e-3,
    )


# sum
@handle_frontend_test(
    fn_tree="jax.numpy.sum",
    dtype_x_axis_castable=_get_castable_dtype(),
    initial=st.none() | st.floats(-10.0, 10.0),
    where=np_helpers.where(),
    keepdims=st.booleans(),
)
def test_jax_sum(
    *,
    dtype_x_axis_castable,
    initial,
    where,
    keepdims,
    on_device,
    fn_tree,
    frontend,
    test_flags,
    backend_fw,
):
    input_dtypes, x, axis, castable_dtype = dtype_x_axis_castable

    if isinstance(axis, tuple):
        axis = axis[0]
    where, input_dtypes, test_flags = np_helpers.handle_where_and_array_bools(
        where=where,
        input_dtype=[input_dtypes],
        test_flags=test_flags,
    )

    np_helpers.test_frontend_function(
        input_dtypes=input_dtypes,
        frontend=frontend,
        test_flags=test_flags,
        fn_tree=fn_tree,
        on_device=on_device,
        rtol=1e-1,
        atol=1e-2,
        a=x[0],
        axis=axis,
        dtype=castable_dtype,
        out=None,
        keepdims=keepdims,
        initial=initial,
        where=where,
        backend_to_test=backend_fw,
    )


# var
@handle_frontend_test(
    fn_tree="jax.numpy.var",
    dtype_x_axis=_statistical_dtype_values(function="var").filter(
        lambda x: x[0][0] != "bfloat16"
    ),
    dtype=helpers.get_dtypes("float", full=False, none=True).filter(
        lambda x: x != "bfloat16"
    ),
    where=np_helpers.where(),
    keepdims=st.booleans(),
)
def test_jax_var(
    *,
    dtype_x_axis,
    dtype,
    keepdims,
    where,
    on_device,
    fn_tree,
    frontend,
    test_flags,
    backend_fw,
):
    input_dtypes, x, axis, ddof = dtype_x_axis
    if isinstance(axis, tuple):
        axis = axis[0]
    where, input_dtypes, test_flags = np_helpers.handle_where_and_array_bools(
        where=where,
        input_dtype=input_dtypes,
        test_flags=test_flags,
    )

    np_helpers.test_frontend_function(
        input_dtypes=input_dtypes,
        backend_to_test=backend_fw,
        frontend=frontend,
        test_flags=test_flags,
        fn_tree=fn_tree,
        on_device=on_device,
        a=x[0],
        axis=axis,
        dtype=dtype[0],
        out=None,
        ddof=ddof,
        keepdims=keepdims,
        where=where,
        atol=1e-3,
        rtol=1e-3,
    )


@handle_frontend_test(
    fn_tree="jax.numpy.nanpercentile",
    dtype_and_x=_percentile_helper(),
    keep_dims=st.booleans(),
    test_gradients=st.just(False),
    test_with_out=st.just(False),
)
def test_nanpercentile(
    *, dtype_and_x, keep_dims, test_flags, backend_fw, fn_name, on_device
):
    input_dtype, x, axis, interpolation, q = dtype_and_x
    helpers.test_function(
        input_dtypes=input_dtype,
        test_flags=test_flags,
        backend_to_test=backend_fw,
        fn_name=fn_name,
        on_device=on_device,
        a=x[0],
        q=q,
        axis=axis,
        interpolation=interpolation[0],
        keepdims=keep_dims,
    )<|MERGE_RESOLUTION|>--- conflicted
+++ resolved
@@ -1020,7 +1020,6 @@
     dtype_array_axes_q,
     on_device,
     frontend,
-<<<<<<< HEAD
     test_flags,
     backend_fw,
 ):
@@ -1030,33 +1029,52 @@
         frontend=frontend,
         test_flags=test_flags,
         backend_to_test=backend_fw,
-=======
-    keepdims,
-    method,
-    fn_tree,
-    test_flags,
-    backend_fw,
-):
-    input_dtype, array, axes, q = dtype_array_axes_q
-    helpers.test_frontend_function(
-        input_dtypes=input_dtype,
-        backend_to_test=backend_fw,
-        frontend=frontend,
-        test_flags=test_flags,
->>>>>>> 155f3a69
         fn_tree=fn_tree,
         on_device=on_device,
         a=array[0],
         q=q,
         axis=axes,
-<<<<<<< HEAD
         overwrite_input=overwrite_input,
         method=method,
-=======
-        out=None,
+        keepdims=keepdims,
+    )
+
+
+@handle_frontend_test(
+    fn_tree="jax.numpy.nanquantile",
+    dtype_array_axes_q=_get_array_axes_probs(),
+    overwrite_input=st.none(),
+    keepdims=st.booleans(),
+    out=st.none(),
+    method=st.sampled_from(["linear", "lower", "higher", "midpoint", "nearest"]),
+)
+def test_jax_nanquantile(
+    *,
+    dtype_array_axes_q,
+    overwrite_input,
+    keepdims,
+    method,
+    out,
+    on_device,
+    fn_tree,
+    frontend,
+    test_flags,
+    backend_fw,
+):
+    dtypes, array, axes, q = dtype_array_axes_q
+    helpers.test_frontend_function(
+        input_dtypes=dtypes,
+        frontend=frontend,
+        test_flags=test_flags,
+        backend_to_test=backend_fw,
+        fn_tree=fn_tree,
+        on_device=on_device,
+        a=array[0],
+        q=q,
+        axis=axes,
+        out=out,
+        overwrite_input=overwrite_input,
         method=method,
-        overwrite_input=False,
->>>>>>> 155f3a69
         keepdims=keepdims,
     )
 
