# global
from hypothesis import strategies as st, assume
import numpy as np


# local
import ivy
import ivy_tests.test_ivy.test_frontends.test_numpy.helpers as np_frontend_helpers
import ivy_tests.test_ivy.helpers as helpers
import ivy_tests.test_ivy.test_frontends.test_numpy.helpers as np_helpers
from ivy_tests.test_ivy.helpers import handle_frontend_test
from ivy_tests.test_ivy.test_functional.test_core.test_statistical import (
    _statistical_dtype_values,
    _get_castable_dtype,
)
from ivy import inf


# --- Helpers --- #
# --------------- #


@st.composite
def _get_array_axes_probs(draw):
    array_dtypes = draw(helpers.get_dtypes(kind="float"))
    array_dtype, array, axes = draw(
        helpers.dtype_values_axis(
            available_dtypes=array_dtypes,
            small_abs_safety_factor=5,
            large_abs_safety_factor=5,
            min_num_dims=1,
            max_num_dims=5,
            max_dim_size=7,
            max_axes_size=5,
            valid_axis=True,
            force_int_axis=True,
            min_value=1,
            max_value=300,
        )
    )
    q = np.round(
        np.array(
            draw(
                helpers.lists(
                    x=helpers.floats(
                        min_value=0,
                        max_value=1,
                        small_abs_safety_factor=50,
                        large_abs_safety_factor=50,
                        safety_factor_scale="log",
                        abs_smallest_val=1e-1,
                        mixed_fn_compos=False,
                    ),
                    min_size=1,
                    max_size=10,
                )
            )
        ),
        decimals=3,
    )

    return array_dtype, array, axes, q


# nanmean
@st.composite
def _get_castable_dtype_with_nan(draw):
    available_dtypes = helpers.get_dtypes("float")
    shape = draw(helpers.get_shape(min_num_dims=1, max_num_dims=4, max_dim_size=6))
    dtype, values = draw(
        helpers.dtype_and_values(
            available_dtypes=available_dtypes,
            num_arrays=1,
            large_abs_safety_factor=6,
            small_abs_safety_factor=24,
            safety_factor_scale="log",
            shape=shape,
            allow_nan=True,
            allow_inf=True,
        )
    )
    axis = draw(helpers.get_axis(shape=shape, force_int=True))
    dtype1, values, dtype2 = draw(
        helpers.get_castable_dtype(draw(available_dtypes), dtype[0], values[0])
    )
    return dtype1, [values], axis, dtype2


@st.composite
def _get_castable_dtypes_values(draw, *, allow_nan=False, use_where=False):
    available_dtypes = helpers.get_dtypes("numeric")
    shape = draw(helpers.get_shape(min_num_dims=1, max_num_dims=4, max_dim_size=6))
    dtype, values = draw(
        helpers.dtype_and_values(
            available_dtypes=available_dtypes,
            num_arrays=1,
            large_abs_safety_factor=24,
            small_abs_safety_factor=24,
            safety_factor_scale="log",
            shape=shape,
            allow_nan=allow_nan,
        )
    )
    axis = draw(helpers.get_axis(shape=shape, force_int=True))
    dtype1, values, dtype2 = draw(
        helpers.get_castable_dtype(draw(available_dtypes), dtype[0], values[0])
    )
    if use_where:
        where = draw(np_frontend_helpers.where(shape=shape))
        return [dtype1], [values], axis, dtype2, where
    return [dtype1], [values], axis, dtype2


# cov
@st.composite
def _get_dtype_value1_value2_cov(
    draw,
    available_dtypes,
    min_num_dims=1,
    max_num_dims=2,
    min_dim_size=2,
    max_dim_size=3,
    abs_smallest_val=None,
    min_value=None,
    max_value=None,
    allow_inf=False,
    exclude_min=False,
    exclude_max=False,
    large_abs_safety_factor=50,
    small_abs_safety_factor=50,
    safety_factor_scale="log",
):
    shape = draw(
        helpers.get_shape(
            allow_none=False,
            min_num_dims=min_num_dims,
            max_num_dims=max_num_dims,
            min_dim_size=min_dim_size,
            max_dim_size=max_dim_size,
        )
    )

    dtype = draw(st.sampled_from(available_dtypes))

    values = []
    for i in range(2):
        values.append(
            draw(
                helpers.array_values(
                    dtype=dtype,
                    shape=shape,
                    abs_smallest_val=abs_smallest_val,
                    min_value=min_value,
                    max_value=max_value,
                    allow_inf=allow_inf,
                    exclude_min=exclude_min,
                    exclude_max=exclude_max,
                    large_abs_safety_factor=large_abs_safety_factor,
                    small_abs_safety_factor=small_abs_safety_factor,
                    safety_factor_scale=safety_factor_scale,
                )
            )
        )

    value1, value2 = values[0], values[1]

    # modifiers: rowVar, bias, ddof
    rowVar = draw(st.booleans())
    bias = draw(st.booleans())
    ddof = draw(helpers.ints(min_value=0, max_value=1))

    numVals = None
    if rowVar is False:
        numVals = -1 if numVals == 0 else 0
    else:
        numVals = 0 if len(shape) == 1 else -1

    fweights = None

    aweights = draw(
        helpers.array_values(
            dtype=dtype,
            shape=shape[numVals],
            abs_smallest_val=1,
            min_value=1,
            max_value=10,
            allow_inf=False,
            small_abs_safety_factor=1,
        )
    )

    return [dtype], value1, value2, rowVar, bias, ddof, fweights, aweights


@st.composite
def _percentile_helper(draw):
    large_abs_safety_factor = 2
    small_abs_safety_factor = 2
    dtype, values, axis = draw(
        helpers.dtype_values_axis(
            available_dtypes=helpers.get_dtypes("float"),
            large_abs_safety_factor=large_abs_safety_factor,
            small_abs_safety_factor=small_abs_safety_factor,
            safety_factor_scale="log",
            min_num_dims=1,
            max_num_dims=5,
            min_dim_size=2,
            valid_axis=True,
            allow_neg_axes=False,
            min_axes_size=1,
            force_int_axis=True,
        )
    )
    q = draw(
        st.one_of(
            helpers.array_values(
                dtype=helpers.get_dtypes("float"),
                shape=helpers.get_shape(min_dim_size=1, max_num_dims=1, min_num_dims=1),
                min_value=0.0,
                max_value=100.0,
                exclude_max=False,
                exclude_min=False,
            ),
            st.floats(min_value=0.0, max_value=100.0),
        )
    )

    interpolation_names = [
        "linear",
        "lower",
        "higher",
        "midpoint",
        "nearest",
    ]
    interpolation = draw(
        helpers.list_of_size(
            x=st.sampled_from(interpolation_names),
            size=1,
        )
    )
    return dtype, values, axis, interpolation, q


# --- Main --- #
# ------------ #


# argmin
@handle_frontend_test(
    fn_tree="jax.numpy.argmin",
    dtype_and_x=helpers.dtype_values_axis(
        available_dtypes=helpers.get_dtypes("numeric"),
        force_int_axis=True,
        min_num_dims=1,
        valid_axis=True,
    ),
    keepdims=st.booleans(),
)
def test_jax_argmin(
    *,
    dtype_and_x,
    keepdims,
    on_device,
    fn_tree,
    frontend,
    test_flags,
    backend_fw,
):
    input_dtype, x, axis = dtype_and_x
    helpers.test_frontend_function(
        input_dtypes=input_dtype,
        backend_to_test=backend_fw,
        frontend=frontend,
        test_flags=test_flags,
        fn_tree=fn_tree,
        on_device=on_device,
        a=x[0],
        axis=axis,
        out=None,
        keepdims=keepdims,
    )


# average
@handle_frontend_test(
    fn_tree="jax.numpy.average",
    dtype_x_axis=helpers.dtype_values_axis(
        num_arrays=2,
        available_dtypes=helpers.get_dtypes("float"),
        large_abs_safety_factor=24,
        small_abs_safety_factor=24,
        safety_factor_scale="log",
        min_num_dims=1,
        max_num_dims=5,
        min_dim_size=2,
        valid_axis=True,
        allow_neg_axes=False,
        min_axes_size=1,
    ),
    returned=st.booleans(),
)
def test_jax_average(
    *,
    dtype_x_axis,
    returned,
    on_device,
    fn_tree,
    frontend,
    test_flags,
    backend_fw,
):
    x_dtype, x, axis = dtype_x_axis

    if isinstance(axis, tuple):
        axis = axis[0]

    np_helpers.test_frontend_function(
        input_dtypes=x_dtype,
        frontend=frontend,
        test_flags=test_flags,
        backend_to_test=backend_fw,
        fn_tree=fn_tree,
        on_device=on_device,
        atol=2e-2,
        rtol=2e-2,
        a=x[0],
        axis=axis,
        weights=x[1],
        returned=returned,
    )


# bincount
@handle_frontend_test(
    fn_tree="jax.numpy.bincount",
    dtype_and_x=helpers.dtype_and_values(
        available_dtypes=helpers.get_dtypes("integer"),
        min_value=1,
        max_value=2,
        shape=st.shared(
            helpers.get_shape(
                min_num_dims=1,
                max_num_dims=1,
            ),
            key="a_s_d",
        ),
    ),
    test_with_out=st.just(False),
)
def test_jax_bincount(
    *,
    dtype_and_x,
    on_device,
    fn_tree,
    frontend,
    test_flags,
    backend_fw,
):
    input_dtype, x = dtype_and_x
    helpers.test_frontend_function(
        input_dtypes=input_dtype,
        backend_to_test=backend_fw,
        frontend=frontend,
        test_flags=test_flags,
        fn_tree=fn_tree,
        on_device=on_device,
        x=x[0],
        weights=None,
        minlength=0,
        length=None,
    )


@handle_frontend_test(
    fn_tree="jax.numpy.corrcoef",
    dtype_and_x=helpers.dtype_and_values(
        available_dtypes=["float32", "float64"],
        num_arrays=2,
        shared_dtype=True,
        abs_smallest_val=1e-5,
        min_num_dims=2,
        max_num_dims=2,
        min_dim_size=3,
        max_dim_size=3,
        min_value=-100,
        max_value=100,
    ),
    rowvar=st.booleans(),
)
def test_jax_corrcoef(
    dtype_and_x,
    rowvar,
    frontend,
    test_flags,
    fn_tree,
    backend_fw,
    on_device,
):
    input_dtypes, x = dtype_and_x
    np_helpers.test_frontend_function(
        input_dtypes=input_dtypes,
        backend_to_test=backend_fw,
        frontend=frontend,
        test_flags=test_flags,
        fn_tree=fn_tree,
        on_device=on_device,
        x=x[0],
        y=x[1],
        rowvar=rowvar,
    )


# correlate
@handle_frontend_test(
    fn_tree="jax.numpy.correlate",
    dtype_and_x=helpers.dtype_and_values(
        available_dtypes=helpers.get_dtypes("float"),
        num_arrays=2,
        min_num_dims=1,
        max_num_dims=1,
        min_value=-1e04,
        max_value=1e04,
        shared_dtype=True,
    ),
    mode=st.sampled_from(["valid", "same", "full"]),
)
def test_jax_correlate(
    *,
    dtype_and_x,
    on_device,
    fn_tree,
    frontend,
    test_flags,
    backend_fw,
    mode,
):
    input_dtype, x = dtype_and_x
    helpers.test_frontend_function(
        input_dtypes=input_dtype,
        backend_to_test=backend_fw,
        frontend=frontend,
        test_flags=test_flags,
        fn_tree=fn_tree,
        rtol=1e-4,
        atol=1e-4,
        on_device=on_device,
        a=x[0],
        v=x[1],
        mode=mode,
    )


@handle_frontend_test(
    fn_tree="jax.numpy.cov",
    dtypes_args=_get_dtype_value1_value2_cov(available_dtypes=["float64"]),
    test_with_out=st.just(False),
)
def test_jax_cov(
    *,
    dtypes_args,
    on_device,
    fn_tree,
    frontend,
    backend_fw,
    test_flags,
):
    dtype, value1, value2, rowvar, bias, ddof, fweights, aweights = dtypes_args
    helpers.test_frontend_function(
        input_dtypes=dtype,
        frontend=frontend,
        backend_to_test=backend_fw,
        test_flags=test_flags,
        fn_tree=fn_tree,
        rtol=1e-3,
        atol=1e-3,
        on_device=on_device,
        m=value1,
        y=value2,
        rowvar=rowvar,
        bias=bias,
        ddof=ddof,
        fweights=fweights,
        aweights=aweights,
    )


# cumprod
@handle_frontend_test(
    fn_tree="jax.numpy.cumprod",
    # aliases=["jax.numpy.cumproduct"], deprecated since 0.4.12
    dtype_x_axis=_get_castable_dtype(),
    test_with_out=st.just(False),
)
def test_jax_cumprod(
    *,
    dtype_x_axis,
    on_device,
    fn_tree,
    frontend,
    test_flags,
    backend_fw,
):
    input_dtype, x, axis, dtype = dtype_x_axis
    helpers.test_frontend_function(
        backend_to_test=backend_fw,
        input_dtypes=[input_dtype],
        frontend=frontend,
        test_flags=test_flags,
        fn_tree=fn_tree,
        on_device=on_device,
        rtol=1e-2,
        a=x[0],
        axis=axis,
        dtype=dtype,
    )


# cumsum
@handle_frontend_test(
    fn_tree="jax.numpy.cumsum",
    dtype_x_axis=_get_castable_dtype(),
    test_with_out=st.just(False),
)
def test_jax_cumsum(
    *,
    dtype_x_axis,
    on_device,
    fn_tree,
    frontend,
    test_flags,
    backend_fw,
):
    input_dtype, x, axis, dtype = dtype_x_axis
    helpers.test_frontend_function(
        backend_to_test=backend_fw,
        input_dtypes=[input_dtype],
        frontend=frontend,
        test_flags=test_flags,
        fn_tree=fn_tree,
        on_device=on_device,
        a=x[0],
        axis=axis,
        dtype=dtype,
    )


# einsum
@handle_frontend_test(
    fn_tree="jax.numpy.einsum",
    eq_n_op=st.sampled_from(
        [
            (
                "ii",
                np.arange(25).reshape(5, 5),
            ),
            (
                "ii->i",
                np.arange(25).reshape(5, 5),
            ),
            ("ij,j", np.arange(25).reshape(5, 5), np.arange(5)),
        ]
    ),
    dtype=helpers.get_dtypes("float", full=False),
)
def test_jax_einsum(
    *,
    eq_n_op,
    dtype,
    on_device,
    fn_tree,
    frontend,
    test_flags,
    backend_fw,
):
    kw = {}
    i = 0
    for x_ in eq_n_op:
        kw[f"x{i}"] = x_
        i += 1
    test_flags.num_positional_args = i
    helpers.test_frontend_function(
        input_dtypes=dtype,
        backend_to_test=backend_fw,
        frontend=frontend,
        test_flags=test_flags,
        fn_tree=fn_tree,
        on_device=on_device,
        **kw,
        out=None,
        optimize="optimal",
        precision=None,
        _use_xeinsum=False,
    )


# max
@handle_frontend_test(
    fn_tree="jax.numpy.max",
    aliases=["jax.numpy.amax"],
    dtype_x_axis=_statistical_dtype_values(function="max"),
    where=np_helpers.where(),
    keepdims=st.booleans(),
)
def test_jax_max(
    *,
    dtype_x_axis,
    keepdims,
    where,
    on_device,
    fn_tree,
    frontend,
    test_flags,
    backend_fw,
):
    input_dtypes, x, axis = dtype_x_axis
    if isinstance(axis, tuple):
        axis = axis[0]
    where, input_dtypes, test_flags = np_helpers.handle_where_and_array_bools(
        where=where,
        input_dtype=input_dtypes,
        test_flags=test_flags,
    )

    np_helpers.test_frontend_function(
        input_dtypes=input_dtypes,
        backend_to_test=backend_fw,
        frontend=frontend,
        test_flags=test_flags,
        fn_tree=fn_tree,
        on_device=on_device,
        a=x[0],
        axis=axis,
        out=None,
        keepdims=keepdims,
        where=where,
    )


# mean
@handle_frontend_test(
    fn_tree="jax.numpy.mean",
    dtype_x_axis=_statistical_dtype_values(function="mean"),
    dtype=helpers.get_dtypes("float", full=False, none=True),
    where=np_helpers.where(),
    keepdims=st.booleans(),
)
def test_jax_mean(
    *,
    dtype_x_axis,
    dtype,
    keepdims,
    where,
    on_device,
    fn_tree,
    frontend,
    test_flags,
    backend_fw,
):
    input_dtypes, x, axis = dtype_x_axis
    if isinstance(axis, tuple):
        axis = axis[0]
    where, input_dtypes, test_flags = np_helpers.handle_where_and_array_bools(
        where=where,
        input_dtype=input_dtypes,
        test_flags=test_flags,
    )

    np_helpers.test_frontend_function(
        input_dtypes=input_dtypes,
        backend_to_test=backend_fw,
        frontend=frontend,
        test_flags=test_flags,
        fn_tree=fn_tree,
        on_device=on_device,
        atol=1e-1,
        rtol=1e-1,
        a=x[0],
        axis=axis,
        dtype=dtype[0],
        out=None,
        keepdims=keepdims,
        where=where,
    )


# median
@handle_frontend_test(
    fn_tree="jax.numpy.median",
    dtype_x_axis=helpers.dtype_values_axis(
        available_dtypes=helpers.get_dtypes("valid"),
        min_num_dims=1,
        min_value=-(2**10),
        max_value=2**10,
        valid_axis=True,
    ),
    keepdims=st.booleans(),
)
def test_jax_median(
    *,
    dtype_x_axis,
    keepdims,
    on_device,
    fn_tree,
    frontend,
    test_flags,
    backend_fw,
):
    input_dtype, x, axis = dtype_x_axis
    helpers.test_frontend_function(
        input_dtypes=input_dtype,
        backend_to_test=backend_fw,
        frontend=frontend,
        test_flags=test_flags,
        fn_tree=fn_tree,
        on_device=on_device,
        a=x[0],
        axis=axis,
        out=None,
        overwrite_input=False,
        keepdims=keepdims,
        atol=1e-3,
        rtol=1e-3,
    )


# min
@handle_frontend_test(
    fn_tree="jax.numpy.min",
    aliases=["jax.numpy.amin"],
    dtype_x_axis=_statistical_dtype_values(function="min"),
    where=np_helpers.where(),
    keepdims=st.booleans(),
)
def test_jax_min(
    *,
    dtype_x_axis,
    keepdims,
    where,
    on_device,
    fn_tree,
    frontend,
    test_flags,
    backend_fw,
):
    input_dtypes, x, axis = dtype_x_axis
    if isinstance(axis, tuple):
        axis = axis[0]
    where, input_dtypes, test_flags = np_helpers.handle_where_and_array_bools(
        where=where,
        input_dtype=input_dtypes,
        test_flags=test_flags,
    )

    np_helpers.test_frontend_function(
        input_dtypes=input_dtypes,
        backend_to_test=backend_fw,
        frontend=frontend,
        test_flags=test_flags,
        fn_tree=fn_tree,
        on_device=on_device,
        a=x[0],
        axis=axis,
        out=None,
        keepdims=keepdims,
        where=where,
    )


# nancumprod
@handle_frontend_test(
    fn_tree="jax.numpy.nancumprod",
    dtype_and_x_axis_dtype=_get_castable_dtypes_values(allow_nan=True),
)
def test_jax_nancumprod(
    dtype_and_x_axis_dtype,
    frontend,
    test_flags,
    fn_tree,
    backend_fw,
    on_device,
):
    input_dtypes, x, axis, dtype = dtype_and_x_axis_dtype
    if ivy.current_backend_str() == "torch":
        assume(not test_flags.as_variable[0])
    helpers.test_frontend_function(
        input_dtypes=input_dtypes,
        backend_to_test=backend_fw,
        frontend=frontend,
        test_flags=test_flags,
        fn_tree=fn_tree,
        on_device=on_device,
        a=x[0],
        axis=axis,
        dtype=dtype,
    )


# nancumsum
@handle_frontend_test(
    fn_tree="jax.numpy.nancumsum",
    dtype_and_x_axis_dtype=_get_castable_dtypes_values(allow_nan=True),
)
def test_jax_nancumsum(
    dtype_and_x_axis_dtype,
    frontend,
    test_flags,
    fn_tree,
    backend_fw,
    on_device,
):
    input_dtypes, x, axis, dtype = dtype_and_x_axis_dtype
    if ivy.current_backend_str() == "torch":
        assume(not test_flags.as_variable[0])
    np_frontend_helpers.test_frontend_function(
        input_dtypes=input_dtypes,
        backend_to_test=backend_fw,
        frontend=frontend,
        test_flags=test_flags,
        fn_tree=fn_tree,
        on_device=on_device,
        a=x[0],
        axis=axis,
        dtype=dtype,
    )


# nanmax
@handle_frontend_test(
    fn_tree="jax.numpy.nanmax",
    aliases=["jax.numpy.nanmax"],
    dtype_x_axis=helpers.dtype_values_axis(
        available_dtypes=helpers.get_dtypes("float"),
        min_num_dims=1,
        valid_axis=True,
        force_int_axis=True,
        large_abs_safety_factor=2,
        safety_factor_scale="log",
        allow_nan=True,
        allow_inf=True,
    ),
    initial=st.one_of(st.floats(min_value=-1000, max_value=1000), st.none()),
    keepdims=st.booleans(),
    where=np_helpers.where(),
)
def test_jax_nanmax(
    dtype_x_axis,
    frontend,
    test_flags,
    fn_tree,
    backend_fw,
    on_device,
    where,
    initial,
    keepdims,
):
    if initial is None and np.all(where) is not True:
        assume(initial is -inf)

    input_dtypes, x, axis = dtype_x_axis
    where, input_dtypes, test_flags = np_helpers.handle_where_and_array_bools(
        where=where,
        input_dtype=input_dtypes,
        test_flags=test_flags,
    )
    np_helpers.test_frontend_function(
        input_dtypes=input_dtypes,
        backend_to_test=backend_fw,
        frontend=frontend,
        test_flags=test_flags,
        fn_tree=fn_tree,
        on_device=on_device,
        a=x[0],
        axis=axis,
        out=None,
        keepdims=keepdims,
        initial=initial,
        where=where,
    )


@handle_frontend_test(
    fn_tree="jax.numpy.nanmean",
    dtype_x_axis_castable_dtype=_get_castable_dtype_with_nan(),
    keepdims=st.booleans(),
    where=np_helpers.where(),
)
def test_jax_nanmean(
    dtype_x_axis_castable_dtype,
    frontend,
    test_flags,
    fn_tree,
    backend_fw,
    on_device,
    where,
    keepdims,
):
    input_dtypes, x, axis, castable_dtype = dtype_x_axis_castable_dtype
    where, input_dtypes, test_flags = np_helpers.handle_where_and_array_bools(
        where=where,
        input_dtype=[input_dtypes],
        test_flags=test_flags,
    )
    np_helpers.test_frontend_function(
        input_dtypes=input_dtypes,
        backend_to_test=backend_fw,
        frontend=frontend,
        test_flags=test_flags,
        on_device=on_device,
        fn_tree=fn_tree,
        a=x[0],
        axis=axis,
        dtype=castable_dtype,
        out=None,
        keepdims=keepdims,
        where=where,
    )


# nanmedian
@handle_frontend_test(
    fn_tree="jax.numpy.nanmedian",
    dtype_x_axis=helpers.dtype_values_axis(
        available_dtypes=helpers.get_dtypes("float"),
        min_num_dims=1,
        min_value=-(2**10),
        max_value=2**10,
        valid_axis=True,
    ),
    keepdims=st.booleans(),
)
def test_jax_nanmedian(
    on_device,
    frontend,
    dtype_x_axis,
    keepdims,
    fn_tree,
    test_flags,
    backend_fw,
):
    input_dtype, x, axis = dtype_x_axis
    # TODO: overwrite as a boolean when \
    #           there's a way around jax.numpy.nanquantile does not
    #  support overwrite_input=True.
    helpers.test_frontend_function(
        input_dtypes=input_dtype,
        backend_to_test=backend_fw,
        frontend=frontend,
        test_flags=test_flags,
        fn_tree=fn_tree,
        on_device=on_device,
        a=x[0],
        axis=axis,
        out=None,
        overwrite_input=False,
        keepdims=keepdims,
    )


# nanmin
@handle_frontend_test(
    fn_tree="jax.numpy.nanmin",
    dtype_x_axis=helpers.dtype_values_axis(
        available_dtypes=helpers.get_dtypes("float", full=False),
        min_num_dims=1,
        valid_axis=True,
        force_int_axis=True,
        large_abs_safety_factor=2,
        safety_factor_scale="log",
        allow_nan=True,
        allow_inf=True,
    ),
    initial=st.one_of(st.floats(min_value=-1000, max_value=1000), st.none()),
    keepdims=st.booleans(),
    where=np_helpers.where(),
)
def test_jax_nanmin(
    dtype_x_axis,
    frontend,
    test_flags,
    fn_tree,
    backend_fw,
    on_device,
    where,
    initial,
    keepdims,
):
    if initial is None and np.all(where) is not True:
        assume(initial is inf)

    input_dtypes, x, axis = dtype_x_axis
    where, input_dtypes, test_flags = np_helpers.handle_where_and_array_bools(
        where=where,
        input_dtype=input_dtypes,
        test_flags=test_flags,
    )
    np_helpers.test_frontend_function(
        input_dtypes=input_dtypes,
        backend_to_test=backend_fw,
        frontend=frontend,
        test_flags=test_flags,
        fn_tree=fn_tree,
        on_device=on_device,
        a=x[0],
        axis=axis,
        out=None,
        keepdims=keepdims,
        initial=initial,
        where=where,
    )


@handle_frontend_test(
    fn_tree="jax.numpy.nanquantile",
    dtype_array_axes_q=_get_array_axes_probs(),
    overwrite_input=st.just(False),
    keepdims=st.booleans(),
    method=st.sampled_from(["linear", "lower", "higher", "midpoint", "nearest"]),
)
def test_jax_nanquantile(
    *,
    dtype_array_axes_q,
    overwrite_input,
    keepdims,
    method,
    on_device,
    fn_tree,
    frontend,
    test_flags,
    backend_fw,
):
    dtypes, array, axes, q = dtype_array_axes_q
    helpers.test_frontend_function(
        input_dtypes=dtypes,
        frontend=frontend,
        test_flags=test_flags,
        backend_to_test=backend_fw,
        fn_tree=fn_tree,
        on_device=on_device,
        a=array[0],
        q=q,
        axis=axes,
        overwrite_input=overwrite_input,
        method=method,
        keepdims=keepdims,
    )


# nanstd
@handle_frontend_test(
    fn_tree="jax.numpy.nanstd",
    dtype_and_a=_statistical_dtype_values(function="nanstd"),
    dtype=helpers.get_dtypes("float", full=False, none=True),
    where=np_frontend_helpers.where(),
    keep_dims=st.booleans(),
)
def test_jax_nanstd(
    dtype_and_a,
    dtype,
    where,
    frontend,
    test_flags,
    fn_tree,
    backend_fw,
    on_device,
    keep_dims,
):
    input_dtypes, a, axis, correction = dtype_and_a
    if isinstance(axis, tuple):
        axis = axis[0]
    where, input_dtypes, test_flags = np_frontend_helpers.handle_where_and_array_bools(
        where=where,
        input_dtype=input_dtypes,
        test_flags=test_flags,
    )
    assume(np.dtype(dtype[0]) >= np.dtype(input_dtypes[0]))
    np_frontend_helpers.test_frontend_function(
        input_dtypes=input_dtypes,
        backend_to_test=backend_fw,
        frontend=frontend,
        test_flags=test_flags,
        fn_tree=fn_tree,
        on_device=on_device,
        a=a[0],
        axis=axis,
        dtype=dtype[0],
        out=None,
        ddof=correction,
        keepdims=keep_dims,
        where=where,
        atol=1e-2,
        rtol=1e-2,
    )


# nanvar
@handle_frontend_test(
    fn_tree="jax.numpy.nanvar",
    dtype_x_axis=_statistical_dtype_values(function="nanvar").filter(
        lambda x: x[0][0] != "bfloat16"
    ),
    dtype=helpers.get_dtypes("float", full=False, none=True).filter(
        lambda x: x != "bfloat16"
    ),
    where=np_helpers.where(),
    keepdims=st.booleans(),
)
def test_jax_nanvar(
    *,
    dtype_x_axis,
    dtype,
    keepdims,
    where,
    on_device,
    fn_tree,
    frontend,
    test_flags,
    backend_fw,
):
    input_dtypes, x, axis, ddof = dtype_x_axis
    if isinstance(axis, tuple):
        axis = axis[0]
    where, input_dtypes, test_flags = np_helpers.handle_where_and_array_bools(
        where=where,
        input_dtype=input_dtypes,
        test_flags=test_flags,
    )
    assume(np.dtype(dtype[0]) >= np.dtype(input_dtypes[0]))
    np_helpers.test_frontend_function(
        input_dtypes=input_dtypes,
        backend_to_test=backend_fw,
        frontend=frontend,
        test_flags=test_flags,
        fn_tree=fn_tree,
        on_device=on_device,
        a=x[0],
        axis=axis,
        dtype=dtype[0],
        out=None,
        ddof=ddof,
        keepdims=keepdims,
        where=where,
        atol=1e-3,
        rtol=1e-3,
    )


# ptp
@handle_frontend_test(
    fn_tree="jax.numpy.ptp",
    dtype_and_x_axis_dtype=_get_castable_dtypes_values(),
    keep_dims=st.booleans(),
)
def test_jax_ptp(
    dtype_and_x_axis_dtype,
    frontend,
    test_flags,
    fn_tree,
    backend_fw,
    on_device,
    keep_dims,
):
    input_dtypes, x, axis, dtype = dtype_and_x_axis_dtype
    np_frontend_helpers.test_frontend_function(
        input_dtypes=input_dtypes,
        backend_to_test=backend_fw,
        frontend=frontend,
        test_flags=test_flags,
        fn_tree=fn_tree,
        on_device=on_device,
        a=x[0],
        axis=axis,
        out=None,
        keepdims=keep_dims,
    )


@handle_frontend_test(
    fn_tree="jax.numpy.quantile",
    dtype_array_axes_q=_get_array_axes_probs(),
    overwrite_input=st.just(False),
    keepdims=st.booleans(),
    method=st.sampled_from(["linear", "lower", "higher", "midpoint", "nearest"]),
)
def test_jax_quantile(
    *,
    dtype_array_axes_q,
    overwrite_input,
    keepdims,
    method,
    on_device,
    fn_tree,
    frontend,
    test_flags,
    backend_fw,
):
    dtypes, array, axes, q = dtype_array_axes_q
    helpers.test_frontend_function(
        input_dtypes=dtypes,
        frontend=frontend,
        test_flags=test_flags,
        backend_to_test=backend_fw,
        fn_tree=fn_tree,
        on_device=on_device,
        a=array[0],
        q=q,
        axis=axes,
        overwrite_input=overwrite_input,
        method=method,
        keepdims=keepdims,
    )

<<<<<<< HEAD
@handle_frontend_test(
    fn_tree="jax.numpy.nanquantile",
    dtype_array_axes_q=_get_array_axes_probs(),
    overwrite_input=st.none(),
    keepdims=st.booleans(),
    out=st.none(),
    method=st.sampled_from(["linear", "lower", "higher", "midpoint", "nearest"]),
)
def test_jax_nanquantile(
    *,
    dtype_array_axes_q,
    overwrite_input,
    keepdims,
    method,
    out,
    on_device,
    fn_tree,
    frontend,
    test_flags,
    backend_fw,
):
    dtypes, array, axes, q = dtype_array_axes_q
    helpers.test_frontend_function(
        input_dtypes=dtypes,
        frontend=frontend,
        test_flags=test_flags,
        backend_to_test=backend_fw,
        fn_tree=fn_tree,
        on_device=on_device,
        a=array[0],
        q=q,
        axis=axes,
        out=out,
        overwrite_input=overwrite_input,
        method=method,
        keepdims=keepdims,
    )
=======
>>>>>>> f9088c38

# std
@handle_frontend_test(
    fn_tree="jax.numpy.std",
    dtype_x_axis=_statistical_dtype_values(function="std"),
    dtype=helpers.get_dtypes("float", full=False, none=True),
    where=np_helpers.where(),
    keepdims=st.booleans(),
)
def test_jax_std(
    *,
    dtype_x_axis,
    dtype,
    keepdims,
    where,
    on_device,
    fn_tree,
    frontend,
    test_flags,
    backend_fw,
):
    input_dtypes, x, axis, ddof = dtype_x_axis
    if isinstance(axis, tuple):
        axis = axis[0]
    where, input_dtypes, test_flags = np_helpers.handle_where_and_array_bools(
        where=where,
        input_dtype=input_dtypes,
        test_flags=test_flags,
    )

    np_helpers.test_frontend_function(
        input_dtypes=input_dtypes,
        backend_to_test=backend_fw,
        frontend=frontend,
        test_flags=test_flags,
        fn_tree=fn_tree,
        on_device=on_device,
        a=x[0],
        axis=axis,
        dtype=dtype[0],
        out=None,
        ddof=ddof,
        keepdims=keepdims,
        where=where,
        atol=1e-3,
        rtol=1e-3,
    )


# sum
@handle_frontend_test(
    fn_tree="jax.numpy.sum",
    dtype_x_axis_castable=_get_castable_dtype(),
    initial=st.none() | st.floats(-10.0, 10.0),
    where=np_helpers.where(),
    keepdims=st.booleans(),
)
def test_jax_sum(
    *,
    dtype_x_axis_castable,
    initial,
    where,
    keepdims,
    on_device,
    fn_tree,
    frontend,
    test_flags,
    backend_fw,
):
    input_dtypes, x, axis, castable_dtype = dtype_x_axis_castable

    if isinstance(axis, tuple):
        axis = axis[0]
    where, input_dtypes, test_flags = np_helpers.handle_where_and_array_bools(
        where=where,
        input_dtype=[input_dtypes],
        test_flags=test_flags,
    )

    np_helpers.test_frontend_function(
        input_dtypes=input_dtypes,
        frontend=frontend,
        test_flags=test_flags,
        fn_tree=fn_tree,
        on_device=on_device,
        rtol=1e-1,
        atol=1e-2,
        a=x[0],
        axis=axis,
        dtype=castable_dtype,
        out=None,
        keepdims=keepdims,
        initial=initial,
        where=where,
        backend_to_test=backend_fw,
    )


# var
@handle_frontend_test(
    fn_tree="jax.numpy.var",
    dtype_x_axis=_statistical_dtype_values(function="var").filter(
        lambda x: x[0][0] != "bfloat16"
    ),
    dtype=helpers.get_dtypes("float", full=False, none=True).filter(
        lambda x: x != "bfloat16"
    ),
    where=np_helpers.where(),
    keepdims=st.booleans(),
)
def test_jax_var(
    *,
    dtype_x_axis,
    dtype,
    keepdims,
    where,
    on_device,
    fn_tree,
    frontend,
    test_flags,
    backend_fw,
):
    input_dtypes, x, axis, ddof = dtype_x_axis
    if isinstance(axis, tuple):
        axis = axis[0]
    where, input_dtypes, test_flags = np_helpers.handle_where_and_array_bools(
        where=where,
        input_dtype=input_dtypes,
        test_flags=test_flags,
    )

    np_helpers.test_frontend_function(
        input_dtypes=input_dtypes,
        backend_to_test=backend_fw,
        frontend=frontend,
        test_flags=test_flags,
        fn_tree=fn_tree,
        on_device=on_device,
        a=x[0],
        axis=axis,
        dtype=dtype[0],
        out=None,
        ddof=ddof,
        keepdims=keepdims,
        where=where,
        atol=1e-3,
        rtol=1e-3,
    )


@handle_frontend_test(
    fn_tree="jax.numpy.nanpercentile",
    dtype_and_x=_percentile_helper(),
    keep_dims=st.booleans(),
    test_gradients=st.just(False),
    test_with_out=st.just(False),
)
def test_nanpercentile(
    *, dtype_and_x, keep_dims, test_flags, backend_fw, fn_name, on_device
):
    input_dtype, x, axis, interpolation, q = dtype_and_x
    helpers.test_function(
        input_dtypes=input_dtype,
        test_flags=test_flags,
        backend_to_test=backend_fw,
        fn_name=fn_name,
        on_device=on_device,
        a=x[0],
        q=q,
        axis=axis,
        interpolation=interpolation[0],
        keepdims=keep_dims,
    )<|MERGE_RESOLUTION|>--- conflicted
+++ resolved
@@ -1209,7 +1209,6 @@
         keepdims=keepdims,
     )
 
-<<<<<<< HEAD
 @handle_frontend_test(
     fn_tree="jax.numpy.nanquantile",
     dtype_array_axes_q=_get_array_axes_probs(),
@@ -1247,8 +1246,6 @@
         method=method,
         keepdims=keepdims,
     )
-=======
->>>>>>> f9088c38
 
 # std
 @handle_frontend_test(
