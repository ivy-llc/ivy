--- conflicted
+++ resolved
@@ -1143,11 +1143,9 @@
         test_flags=test_flags,
         fn_tree=fn_tree,
         on_device=on_device,
-<<<<<<< HEAD
-        buffer=buffer,
-        dtype=input_dtype[0],
-        count=count,
-        offset=offset,
+        a=x[0],
+        dtype=dtype[0],
+        shape=shape,
     )
 
 
@@ -1232,9 +1230,4 @@
         ar2=b[0],
         assume_unique=assume_unique,
         invert=invert,
-=======
-        a=x[0],
-        dtype=dtype[0],
-        shape=shape,
->>>>>>> 97f75d8f
     )