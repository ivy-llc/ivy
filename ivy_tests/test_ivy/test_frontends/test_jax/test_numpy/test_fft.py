--- conflicted
+++ resolved
@@ -162,48 +162,6 @@
     )
 
 
-<<<<<<< HEAD
-# ifftn
-@handle_frontend_test(
-    fn_tree="jax.numpy.fft.ifftn",
-    d_a_s_a_n=x_and_ifftn(),
-)
-def test_jax_numpy_ifftn(
-    d_a_s_a_n,
-    frontend,
-    backend_fw,
-    test_flags,
-    fn_tree,
-    on_device,
-):
-    dtype, a, s, axes, norm = d_a_s_a_n
-    ret, frontend_ret = helpers.test_frontend_function(
-        input_dtypes=dtype,
-        frontend=frontend,
-        test_flags=test_flags,
-        backend_to_test=backend_fw,
-        on_device=on_device,
-        fn_tree=fn_tree,
-        test_values=False,
-        a=a,
-        s=s,
-        axes=axes,
-        norm=norm,
-    )
-
-    with BackendHandler.update_backend(backend_fw) as ivy_backend:
-        ret = ivy_backend.to_numpy(ret)
-        frontend_ret = frontend_ret[0]
-
-        assert_all_close(
-            ret_np=ret,
-            ret_from_gt_np=frontend_ret,
-            ground_truth_backend=frontend,
-            backend=backend_fw,
-            atol=1e-2,
-            rtol=1e-2,
-        )
-=======
 # ifft
 @handle_frontend_test(
     fn_tree="jax.numpy.fft.ifft",
@@ -244,4 +202,45 @@
         atol=1e-02,
         rtol=1e-02,
     )
->>>>>>> a240a4b8
+
+
+# ifftn
+@handle_frontend_test(
+    fn_tree="jax.numpy.fft.ifftn",
+    d_a_s_a_n=x_and_ifftn(),
+)
+def test_jax_numpy_ifftn(
+    d_a_s_a_n,
+    frontend,
+    backend_fw,
+    test_flags,
+    fn_tree,
+    on_device,
+):
+    dtype, a, s, axes, norm = d_a_s_a_n
+    ret, frontend_ret = helpers.test_frontend_function(
+        input_dtypes=dtype,
+        frontend=frontend,
+        test_flags=test_flags,
+        backend_to_test=backend_fw,
+        on_device=on_device,
+        fn_tree=fn_tree,
+        test_values=False,
+        a=a,
+        s=s,
+        axes=axes,
+        norm=norm,
+    )
+
+    with BackendHandler.update_backend(backend_fw) as ivy_backend:
+        ret = ivy_backend.to_numpy(ret)
+        frontend_ret = frontend_ret[0]
+
+        assert_all_close(
+            ret_np=ret,
+            ret_from_gt_np=frontend_ret,
+            ground_truth_backend=frontend,
+            backend=backend_fw,
+            atol=1e-2,
+            rtol=1e-2,
+        )