--- conflicted
+++ resolved
@@ -204,15 +204,6 @@
     )
 
 
-<<<<<<< HEAD
-# ifftn
-@handle_frontend_test(
-    fn_tree="jax.numpy.fft.ifftn",
-    d_a_s_a_n=x_and_ifftn(),
-)
-def test_jax_numpy_ifftn(
-    d_a_s_a_n,
-=======
 # ifft2
 @handle_frontend_test(
     fn_tree="jax.numpy.fft.ifft2",
@@ -241,14 +232,42 @@
     s,
     axes,
     norm,
->>>>>>> 5b4150aa
     frontend,
     backend_fw,
     test_flags,
     fn_tree,
     on_device,
 ):
-<<<<<<< HEAD
+    dtype, values = dtype_values
+    helpers.test_frontend_function(
+        input_dtypes=dtype,
+        frontend=frontend,
+        backend_to_test=backend_fw,
+        test_flags=test_flags,
+        fn_tree=fn_tree,
+        on_device=on_device,
+        a=values[0],
+        s=s,
+        axes=axes,
+        norm=norm,
+        atol=1e-02,
+        rtol=1e-02,
+    )
+
+
+# ifftn
+@handle_frontend_test(
+    fn_tree="jax.numpy.fft.ifftn",
+    d_a_s_a_n=x_and_ifftn(),
+)
+def test_jax_numpy_ifftn(
+    d_a_s_a_n,
+    frontend,
+    backend_fw,
+    test_flags,
+    fn_tree,
+    on_device,
+):
     dtype, a, s, axes, norm = d_a_s_a_n
     ret, frontend_ret = helpers.test_frontend_function(
         input_dtypes=dtype,
@@ -275,21 +294,4 @@
             backend=backend_fw,
             atol=1e-2,
             rtol=1e-2,
-        )
-=======
-    dtype, values = dtype_values
-    helpers.test_frontend_function(
-        input_dtypes=dtype,
-        frontend=frontend,
-        backend_to_test=backend_fw,
-        test_flags=test_flags,
-        fn_tree=fn_tree,
-        on_device=on_device,
-        a=values[0],
-        s=s,
-        axes=axes,
-        norm=norm,
-        atol=1e-02,
-        rtol=1e-02,
-    )
->>>>>>> 5b4150aa
+        )