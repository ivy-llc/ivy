# global
<<<<<<< HEAD
=======
from hypothesis import strategies as st
>>>>>>> 1dee5cc2

# local
import ivy_tests.test_ivy.helpers as helpers
from ivy_tests.test_ivy.helpers import handle_frontend_test


<<<<<<< HEAD
@handle_frontend_test(
    fn_tree="jax.numpy.fft.fftshift",
    dtype_and_x=helpers.dtype_and_values(
        available_dtypes=helpers.get_dtypes("valid"), shape=(4,), array_api_dtypes=True
    ),
)
def test_jax_numpy_fttshift(
    dtype_and_x, backend_fw, frontend, test_flags, fn_tree, on_device
):
    input_dtype, arr = dtype_and_x
    helpers.test_frontend_function(
        input_dtypes=input_dtype,
=======
# fft
@handle_frontend_test(
    fn_tree="jax.numpy.fft.fft",
    dtype_values_axis=helpers.dtype_values_axis(
        available_dtypes=helpers.get_dtypes("complex"),
        num_arrays=1,
        min_value=-1e5,
        max_value=1e5,
        min_num_dims=1,
        max_num_dims=5,
        min_dim_size=1,
        max_dim_size=5,
        allow_inf=False,
        large_abs_safety_factor=2.5,
        small_abs_safety_factor=2.5,
        safety_factor_scale="log",
        valid_axis=True,
        force_int_axis=True,
    ),
    n=st.integers(min_value=2, max_value=10),
    norm=st.sampled_from(["backward", "ortho", "forward", None]),
)
def test_jax_numpy_fft(
    dtype_values_axis, n, norm, frontend, backend_fw, test_flags, fn_tree, on_device
):
    dtype, values, axis = dtype_values_axis
    helpers.test_frontend_function(
        input_dtypes=dtype,
>>>>>>> 1dee5cc2
        frontend=frontend,
        backend_to_test=backend_fw,
        test_flags=test_flags,
        fn_tree=fn_tree,
        on_device=on_device,
<<<<<<< HEAD
        test_values=True,
        x=arr[0],
        axes=None,
=======
        a=values[0],
        n=n,
        axis=axis,
        norm=norm,
        atol=1e-02,
        rtol=1e-02,
>>>>>>> 1dee5cc2
    )<|MERGE_RESOLUTION|>--- conflicted
+++ resolved
@@ -1,28 +1,11 @@
 # global
-<<<<<<< HEAD
-=======
 from hypothesis import strategies as st
->>>>>>> 1dee5cc2
 
 # local
 import ivy_tests.test_ivy.helpers as helpers
 from ivy_tests.test_ivy.helpers import handle_frontend_test
 
 
-<<<<<<< HEAD
-@handle_frontend_test(
-    fn_tree="jax.numpy.fft.fftshift",
-    dtype_and_x=helpers.dtype_and_values(
-        available_dtypes=helpers.get_dtypes("valid"), shape=(4,), array_api_dtypes=True
-    ),
-)
-def test_jax_numpy_fttshift(
-    dtype_and_x, backend_fw, frontend, test_flags, fn_tree, on_device
-):
-    input_dtype, arr = dtype_and_x
-    helpers.test_frontend_function(
-        input_dtypes=input_dtype,
-=======
 # fft
 @handle_frontend_test(
     fn_tree="jax.numpy.fft.fft",
@@ -51,22 +34,39 @@
     dtype, values, axis = dtype_values_axis
     helpers.test_frontend_function(
         input_dtypes=dtype,
->>>>>>> 1dee5cc2
         frontend=frontend,
         backend_to_test=backend_fw,
         test_flags=test_flags,
         fn_tree=fn_tree,
         on_device=on_device,
-<<<<<<< HEAD
-        test_values=True,
-        x=arr[0],
-        axes=None,
-=======
         a=values[0],
         n=n,
         axis=axis,
         norm=norm,
         atol=1e-02,
         rtol=1e-02,
->>>>>>> 1dee5cc2
+    )
+
+
+# fftshift
+@handle_frontend_test(
+    fn_tree="jax.numpy.fft.fftshift",
+    dtype_and_x=helpers.dtype_and_values(
+        available_dtypes=helpers.get_dtypes("valid"), shape=(4,), array_api_dtypes=True
+    ),
+)
+def test_jax_numpy_fttshift(
+    dtype_and_x, backend_fw, frontend, test_flags, fn_tree, on_device
+):
+    input_dtype, arr = dtype_and_x
+    helpers.test_frontend_function(
+        input_dtypes=input_dtype,
+        frontend=frontend,
+        backend_to_test=backend_fw,
+        test_flags=test_flags,
+        fn_tree=fn_tree,
+        on_device=on_device,
+        test_values=True,
+        x=arr[0],
+        axes=None,
     )