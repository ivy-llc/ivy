# global
from hypothesis import strategies as st

# local
import ivy_tests.test_ivy.helpers as helpers
from ivy_tests.test_ivy.helpers import handle_frontend_test


# fft
@handle_frontend_test(
    fn_tree="jax.numpy.fft.fft",
    dtype_values_axis=helpers.dtype_values_axis(
        available_dtypes=helpers.get_dtypes("complex"),
        num_arrays=1,
        min_value=-1e5,
        max_value=1e5,
        min_num_dims=1,
        max_num_dims=5,
        min_dim_size=1,
        max_dim_size=5,
        allow_inf=False,
        large_abs_safety_factor=2.5,
        small_abs_safety_factor=2.5,
        safety_factor_scale="log",
        valid_axis=True,
        force_int_axis=True,
    ),
    n=st.integers(min_value=2, max_value=10),
    norm=st.sampled_from(["backward", "ortho", "forward", None]),
)
def test_jax_numpy_fft(
    dtype_values_axis, n, norm, frontend, backend_fw, test_flags, fn_tree, on_device
):
    dtype, values, axis = dtype_values_axis
    helpers.test_frontend_function(
        input_dtypes=dtype,
        frontend=frontend,
        backend_to_test=backend_fw,
        test_flags=test_flags,
        fn_tree=fn_tree,
        on_device=on_device,
        a=values[0],
        n=n,
        axis=axis,
        norm=norm,
        atol=1e-02,
        rtol=1e-02,
    )


# fft2
@handle_frontend_test(
    fn_tree="jax.numpy.fft.fft2",
    dtype_values=helpers.dtype_and_values(
        available_dtypes=helpers.get_dtypes("complex"),
        num_arrays=1,
        min_value=-1e5,
        max_value=1e5,
        min_num_dims=2,
        max_num_dims=5,
        min_dim_size=2,
        max_dim_size=5,
        allow_inf=False,
        large_abs_safety_factor=2.5,
        small_abs_safety_factor=2.5,
        safety_factor_scale="log",
    ),
    axes=st.sampled_from([(0, 1), (-1, -2), (1, 0)]),
    s=st.tuples(
        st.integers(min_value=2, max_value=256), st.integers(min_value=2, max_value=256)
    ),
    norm=st.sampled_from(["backward", "ortho", "forward", None]),
)
def test_jax_numpy_fft2(
    dtype_values,
    s,
    axes,
    norm,
    frontend,
    backend_fw,
    test_flags,
    fn_tree,
    on_device,
):
    dtype, values = dtype_values
    helpers.test_frontend_function(
        input_dtypes=dtype,
        frontend=frontend,
        backend_to_test=backend_fw,
        test_flags=test_flags,
        fn_tree=fn_tree,
        on_device=on_device,
        a=values[0],
        s=s,
        axes=axes,
        norm=norm,
        atol=1e-02,
        rtol=1e-02,
    )


# fftshift
@handle_frontend_test(
    fn_tree="jax.numpy.fft.fftshift",
    dtype_and_x=helpers.dtype_and_values(
        available_dtypes=helpers.get_dtypes("valid"), shape=(4,), array_api_dtypes=True
    ),
)
def test_jax_numpy_fftshift(
    dtype_and_x, backend_fw, frontend, test_flags, fn_tree, on_device
):
    input_dtype, arr = dtype_and_x
    helpers.test_frontend_function(
        input_dtypes=input_dtype,
        frontend=frontend,
        backend_to_test=backend_fw,
        test_flags=test_flags,
        fn_tree=fn_tree,
        on_device=on_device,
        test_values=True,
        x=arr[0],
        axes=None,
    )


# ifft
@handle_frontend_test(
    fn_tree="jax.numpy.fft.ifft",
    dtype_values_axis=helpers.dtype_values_axis(
        available_dtypes=helpers.get_dtypes("complex"),
        num_arrays=1,
        min_value=-1e5,
        max_value=1e5,
        min_num_dims=1,
        max_num_dims=5,
        min_dim_size=1,
        max_dim_size=5,
        allow_inf=False,
        large_abs_safety_factor=2.5,
        small_abs_safety_factor=2.5,
        safety_factor_scale="log",
        valid_axis=True,
        force_int_axis=True,
    ),
    n=st.integers(min_value=2, max_value=10),
    norm=st.sampled_from(["backward", "ortho", "forward", None]),
)
def test_jax_numpy_ifft(
    dtype_values_axis, n, norm, frontend, backend_fw, test_flags, fn_tree, on_device
):
    dtype, values, axis = dtype_values_axis
    helpers.test_frontend_function(
        input_dtypes=dtype,
        frontend=frontend,
        backend_to_test=backend_fw,
        test_flags=test_flags,
        fn_tree=fn_tree,
        on_device=on_device,
        a=values[0],
        n=n,
        axis=axis,
        norm=norm,
        atol=1e-02,
        rtol=1e-02,
    )


# ifft2
@handle_frontend_test(
    fn_tree="jax.numpy.fft.ifft2",
    dtype_values=helpers.dtype_and_values(
        available_dtypes=helpers.get_dtypes("valid"),
        num_arrays=1,
        min_value=-1e5,
        max_value=1e5,
        min_num_dims=2,
        max_num_dims=5,
        min_dim_size=2,
        max_dim_size=5,
        allow_inf=False,
        large_abs_safety_factor=2.5,
        small_abs_safety_factor=2.5,
        safety_factor_scale="log",
    ),
    axes=st.sampled_from([(0, 1), (-1, -2), (1, 0)]),
    s=st.tuples(
        st.integers(min_value=2, max_value=256), st.integers(min_value=2, max_value=256)
    ),
    norm=st.sampled_from(["backward", "ortho", "forward", None]),
)
def test_jax_numpy_ifft2(
    dtype_values,
    s,
    axes,
    norm,
    frontend,
    backend_fw,
    test_flags,
    fn_tree,
    on_device,
):
    dtype, values = dtype_values
    helpers.test_frontend_function(
        input_dtypes=dtype,
        frontend=frontend,
        backend_to_test=backend_fw,
        test_flags=test_flags,
        fn_tree=fn_tree,
        on_device=on_device,
        a=values[0],
        s=s,
        axes=axes,
        norm=norm,
        atol=1e-02,
        rtol=1e-02,
    )


<<<<<<< HEAD
# ifftshift
@handle_frontend_test(
    fn_tree="jax.numpy.fft.ifftshift",
    dtype_and_x=helpers.dtype_and_values(
        available_dtypes=helpers.get_dtypes("valid"), shape=(4,), array_api_dtypes=True
    ),
)
def test_jax_numpy_ifftshift(
    dtype_and_x, backend_fw, frontend, test_flags, fn_tree, on_device
):
    input_dtype, arr = dtype_and_x
=======
# rfft
@handle_frontend_test(
    fn_tree="jax.numpy.fft.rfft",
    dtype_input_axis=helpers.dtype_values_axis(
        available_dtypes=helpers.get_dtypes("float"),
        num_arrays=1,
        min_value=-1e5,
        max_value=1e5,
        min_num_dims=1,
        min_dim_size=2,
        allow_inf=False,
        large_abs_safety_factor=2.5,
        small_abs_safety_factor=2.5,
        safety_factor_scale="log",
        valid_axis=True,
        force_int_axis=True,
    ),
    n=st.one_of(
        st.integers(min_value=2, max_value=10),
        st.just(None),
    ),
    norm=st.sampled_from(["backward", "ortho", "forward", None]),
)
def test_jax_numpy_rfft(
    dtype_input_axis, n, norm, frontend, backend_fw, test_flags, fn_tree, on_device
):
    input_dtype, x, axis = dtype_input_axis
>>>>>>> 10074556
    helpers.test_frontend_function(
        input_dtypes=input_dtype,
        frontend=frontend,
        backend_to_test=backend_fw,
        test_flags=test_flags,
        fn_tree=fn_tree,
        on_device=on_device,
<<<<<<< HEAD
        test_values=True,
        x=arr[0],
        axes=None,
    )
=======
        a=x[0],
        n=n,
        axis=axis,
        norm=norm,
        atol=1e-04,
        rtol=1e-04,
    )
>>>>>>> 10074556
<|MERGE_RESOLUTION|>--- conflicted
+++ resolved
@@ -216,7 +216,7 @@
     )
 
 
-<<<<<<< HEAD
+
 # ifftshift
 @handle_frontend_test(
     fn_tree="jax.numpy.fft.ifftshift",
@@ -228,7 +228,7 @@
     dtype_and_x, backend_fw, frontend, test_flags, fn_tree, on_device
 ):
     input_dtype, arr = dtype_and_x
-=======
+
 # rfft
 @handle_frontend_test(
     fn_tree="jax.numpy.fft.rfft",
@@ -256,7 +256,7 @@
     dtype_input_axis, n, norm, frontend, backend_fw, test_flags, fn_tree, on_device
 ):
     input_dtype, x, axis = dtype_input_axis
->>>>>>> 10074556
+
     helpers.test_frontend_function(
         input_dtypes=input_dtype,
         frontend=frontend,
@@ -264,12 +264,13 @@
         test_flags=test_flags,
         fn_tree=fn_tree,
         on_device=on_device,
-<<<<<<< HEAD
+
         test_values=True,
         x=arr[0],
         axes=None,
     )
-=======
+
+
         a=x[0],
         n=n,
         axis=axis,
@@ -277,4 +278,3 @@
         atol=1e-04,
         rtol=1e-04,
     )
->>>>>>> 10074556
