# global
from hypothesis import strategies as st

# local
import ivy_tests.test_ivy.helpers as helpers
from ivy_tests.test_ivy.helpers import (
    handle_frontend_test,
    assert_all_close,
    BackendHandler,
)


# --- Helpers --- #
# --------------- #


@st.composite
def x_and_ifftn(draw):
    min_fft_points = 2
    dtype = draw(helpers.get_dtypes("float_and_complex"))
    x_dim = draw(
        helpers.get_shape(
            min_dim_size=2, max_dim_size=100, min_num_dims=1, max_num_dims=4
        )
    )
    x = draw(
        helpers.array_values(
            dtype=dtype[1],
            shape=tuple(x_dim),
            min_value=-1e-10,
            max_value=1e10,
        )
    )
    axes = draw(
        st.lists(
            st.integers(0, len(x_dim) - 1), min_size=1, max_size=len(x_dim), unique=True
        )
    )
    norm = draw(st.sampled_from(["forward", "ortho", "backward"]))
    s = draw(
        st.lists(
            st.integers(min_fft_points, 256), min_size=len(axes), max_size=len(axes)
        )
    )
    return dtype, x, s, axes, norm


# fft
@handle_frontend_test(
    fn_tree="jax.numpy.fft.fft",
    dtype_values_axis=helpers.dtype_values_axis(
        available_dtypes=helpers.get_dtypes("complex"),
        num_arrays=1,
        min_value=-1e5,
        max_value=1e5,
        min_num_dims=1,
        max_num_dims=5,
        min_dim_size=1,
        max_dim_size=5,
        allow_inf=False,
        large_abs_safety_factor=2.5,
        small_abs_safety_factor=2.5,
        safety_factor_scale="log",
        valid_axis=True,
        force_int_axis=True,
    ),
    n=st.integers(min_value=2, max_value=10),
    norm=st.sampled_from(["backward", "ortho", "forward", None]),
)
def test_jax_numpy_fft(
    dtype_values_axis, n, norm, frontend, backend_fw, test_flags, fn_tree, on_device
):
    dtype, values, axis = dtype_values_axis
    helpers.test_frontend_function(
        input_dtypes=dtype,
        frontend=frontend,
        backend_to_test=backend_fw,
        test_flags=test_flags,
        fn_tree=fn_tree,
        on_device=on_device,
        a=values[0],
        n=n,
        axis=axis,
        norm=norm,
        atol=1e-02,
        rtol=1e-02,
    )


# fft2
@handle_frontend_test(
    fn_tree="jax.numpy.fft.fft2",
    dtype_values=helpers.dtype_and_values(
        available_dtypes=helpers.get_dtypes("complex"),
        num_arrays=1,
        min_value=-1e5,
        max_value=1e5,
        min_num_dims=2,
        max_num_dims=5,
        min_dim_size=2,
        max_dim_size=5,
        allow_inf=False,
        large_abs_safety_factor=2.5,
        small_abs_safety_factor=2.5,
        safety_factor_scale="log",
    ),
    axes=st.sampled_from([(0, 1), (-1, -2), (1, 0)]),
    s=st.tuples(
        st.integers(min_value=2, max_value=256), st.integers(min_value=2, max_value=256)
    ),
    norm=st.sampled_from(["backward", "ortho", "forward", None]),
)
def test_jax_numpy_fft2(
    dtype_values,
    s,
    axes,
    norm,
    frontend,
    backend_fw,
    test_flags,
    fn_tree,
    on_device,
):
    dtype, values = dtype_values
    helpers.test_frontend_function(
        input_dtypes=dtype,
        frontend=frontend,
        backend_to_test=backend_fw,
        test_flags=test_flags,
        fn_tree=fn_tree,
        on_device=on_device,
        a=values[0],
        s=s,
        axes=axes,
        norm=norm,
        atol=1e-02,
        rtol=1e-02,
    )


# fftshift
@handle_frontend_test(
    fn_tree="jax.numpy.fft.fftshift",
    dtype_and_x=helpers.dtype_and_values(
        available_dtypes=helpers.get_dtypes("valid"), shape=(4,), array_api_dtypes=True
    ),
)
def test_jax_numpy_fftshift(
    dtype_and_x, backend_fw, frontend, test_flags, fn_tree, on_device
):
    input_dtype, arr = dtype_and_x
    helpers.test_frontend_function(
        input_dtypes=input_dtype,
        frontend=frontend,
        backend_to_test=backend_fw,
        test_flags=test_flags,
        fn_tree=fn_tree,
        on_device=on_device,
        test_values=True,
        x=arr[0],
        axes=None,
    )


# ifft
@handle_frontend_test(
    fn_tree="jax.numpy.fft.ifft",
    dtype_values_axis=helpers.dtype_values_axis(
        available_dtypes=helpers.get_dtypes("complex"),
        num_arrays=1,
        min_value=-1e5,
        max_value=1e5,
        min_num_dims=1,
        max_num_dims=5,
        min_dim_size=1,
        max_dim_size=5,
        allow_inf=False,
        large_abs_safety_factor=2.5,
        small_abs_safety_factor=2.5,
        safety_factor_scale="log",
        valid_axis=True,
        force_int_axis=True,
    ),
    n=st.integers(min_value=2, max_value=10),
    norm=st.sampled_from(["backward", "ortho", "forward", None]),
)
def test_jax_numpy_ifft(
    dtype_values_axis, n, norm, frontend, backend_fw, test_flags, fn_tree, on_device
):
    dtype, values, axis = dtype_values_axis
    helpers.test_frontend_function(
        input_dtypes=dtype,
        frontend=frontend,
        backend_to_test=backend_fw,
        test_flags=test_flags,
        fn_tree=fn_tree,
        on_device=on_device,
        a=values[0],
        n=n,
        axis=axis,
        norm=norm,
        atol=1e-02,
        rtol=1e-02,
    )


# ifft2
@handle_frontend_test(
    fn_tree="jax.numpy.fft.ifft2",
    dtype_values=helpers.dtype_and_values(
        available_dtypes=helpers.get_dtypes("valid"),
        num_arrays=1,
        min_value=-1e5,
        max_value=1e5,
        min_num_dims=2,
        max_num_dims=5,
        min_dim_size=2,
        max_dim_size=5,
        allow_inf=False,
        large_abs_safety_factor=2.5,
        small_abs_safety_factor=2.5,
        safety_factor_scale="log",
    ),
    axes=st.sampled_from([(0, 1), (-1, -2), (1, 0)]),
    s=st.tuples(
        st.integers(min_value=2, max_value=256), st.integers(min_value=2, max_value=256)
    ),
    norm=st.sampled_from(["backward", "ortho", "forward", None]),
)
def test_jax_numpy_ifft2(
    dtype_values,
    s,
    axes,
    norm,
    frontend,
    backend_fw,
    test_flags,
    fn_tree,
    on_device,
):
    dtype, values = dtype_values
    helpers.test_frontend_function(
        input_dtypes=dtype,
        frontend=frontend,
        backend_to_test=backend_fw,
        test_flags=test_flags,
        fn_tree=fn_tree,
        on_device=on_device,
        a=values[0],
        s=s,
        axes=axes,
        norm=norm,
        atol=1e-02,
        rtol=1e-02,
    )


<<<<<<< HEAD
# ifftn
@handle_frontend_test(
    fn_tree="jax.numpy.fft.ifftn",
    d_a_s_a_n=x_and_ifftn(),
)
def test_jax_numpy_ifftn(
    d_a_s_a_n,
    frontend,
    backend_fw,
    test_flags,
    fn_tree,
    on_device,
):
    dtype, a, s, axes, norm = d_a_s_a_n
    ret, frontend_ret = helpers.test_frontend_function(
        input_dtypes=dtype,
        frontend=frontend,
        test_flags=test_flags,
        backend_to_test=backend_fw,
        on_device=on_device,
        fn_tree=fn_tree,
        test_values=False,
        a=a,
        s=s,
        axes=axes,
        norm=norm,
    )

    with BackendHandler.update_backend(backend_fw) as ivy_backend:
        ret = ivy_backend.to_numpy(ret)
        frontend_ret = frontend_ret[0]

        assert_all_close(
            ret_np=ret,
            ret_from_gt_np=frontend_ret,
            ground_truth_backend=frontend,
            backend=backend_fw,
            atol=1e-2,
            rtol=1e-2,
        )
=======
# rfft
@handle_frontend_test(
    fn_tree="jax.numpy.fft.rfft",
    dtype_input_axis=helpers.dtype_values_axis(
        available_dtypes=helpers.get_dtypes("float"),
        num_arrays=1,
        min_value=-1e5,
        max_value=1e5,
        min_num_dims=1,
        min_dim_size=2,
        allow_inf=False,
        large_abs_safety_factor=2.5,
        small_abs_safety_factor=2.5,
        safety_factor_scale="log",
        valid_axis=True,
        force_int_axis=True,
    ),
    n=st.one_of(
        st.integers(min_value=2, max_value=10),
        st.just(None),
    ),
    norm=st.sampled_from(["backward", "ortho", "forward", None]),
)
def test_jax_numpy_rfft(
    dtype_input_axis, n, norm, frontend, backend_fw, test_flags, fn_tree, on_device
):
    input_dtype, x, axis = dtype_input_axis
    helpers.test_frontend_function(
        input_dtypes=input_dtype,
        frontend=frontend,
        backend_to_test=backend_fw,
        test_flags=test_flags,
        fn_tree=fn_tree,
        on_device=on_device,
        a=x[0],
        n=n,
        axis=axis,
        norm=norm,
        atol=1e-04,
        rtol=1e-04,
    )
>>>>>>> 6d1838d9
<|MERGE_RESOLUTION|>--- conflicted
+++ resolved
@@ -255,7 +255,6 @@
     )
 
 
-<<<<<<< HEAD
 # ifftn
 @handle_frontend_test(
     fn_tree="jax.numpy.fft.ifftn",
@@ -296,7 +295,8 @@
             atol=1e-2,
             rtol=1e-2,
         )
-=======
+
+
 # rfft
 @handle_frontend_test(
     fn_tree="jax.numpy.fft.rfft",
@@ -337,5 +337,4 @@
         norm=norm,
         atol=1e-04,
         rtol=1e-04,
-    )
->>>>>>> 6d1838d9
+    )