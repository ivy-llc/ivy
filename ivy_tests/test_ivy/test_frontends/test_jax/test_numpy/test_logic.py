--- conflicted
+++ resolved
@@ -1146,39 +1146,6 @@
     )
 
 
-<<<<<<< HEAD
-# setxor1d
-@handle_frontend_test(
-    fn_tree="jax.numpy.setxor1d",
-    dtypes_values=helpers.dtype_and_values(
-        available_dtypes=helpers.get_dtypes("valid"), num_arrays=2, shared_dtype=True
-    ),
-    assume_unique=st.booleans(),
-    test_with_out=st.just(False),
-)
-def test_jax_numpy_setxor1d(
-    dtypes_values,
-    on_device,
-    fn_tree,
-    frontend,
-    test_flags,
-    assume_unique,
-    backend_fw,
-):
-    x_dtypes, x = dtypes_values
-    helpers.test_frontend_function(
-        input_dtypes=x_dtypes,
-        backend_to_test=backend_fw,
-        frontend=frontend,
-        test_flags=test_flags,
-        fn_tree=fn_tree,
-        on_device=on_device,
-        ar1=x[0],
-        ar2=x[1],
-        assume_unique=assume_unique,
-    )
-
-
 # unpackbits
 @handle_frontend_test(
     fn_tree="jax.numpy.unpackbits",
@@ -1210,8 +1177,6 @@
     )
 
 
-=======
->>>>>>> 8af3ae72
 @handle_frontend_test(
     fn_tree="jax.numpy.right_shift",
     dtype_and_x=helpers.dtype_and_values(
