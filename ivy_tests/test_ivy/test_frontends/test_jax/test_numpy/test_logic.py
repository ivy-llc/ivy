--- conflicted
+++ resolved
@@ -1077,7 +1077,6 @@
     )
 
 
-<<<<<<< HEAD
 # setxor1d
 @handle_frontend_test(
     fn_tree="jax.numpy.setxor1d",
@@ -1100,7 +1099,16 @@
     helpers.test_frontend_function(
         input_dtypes=x_dtypes,
         backend_to_test=backend_fw,
-=======
+		frontend=frontend,
+        test_flags=test_flags,
+        fn_tree=fn_tree,
+        on_device=on_device,
+		ar1=x[0],
+        ar2=x[1],
+        assume_unique=assume_unique,
+		)
+    
+
 # packbits
 @handle_frontend_test(
     fn_tree="jax.numpy.packbits",
@@ -1127,18 +1135,12 @@
     input_dtype, x, axis = dtype_x_axis
     helpers.test_frontend_function(
         input_dtypes=input_dtype,
->>>>>>> d62c5833
-        frontend=frontend,
-        test_flags=test_flags,
-        fn_tree=fn_tree,
-        on_device=on_device,
-<<<<<<< HEAD
-        ar1=x[0],
-        ar2=x[1],
-        assume_unique=assume_unique,
-=======
-        x=x[0],
+		frontend=frontend,
+        test_flags=test_flags,
+        fn_tree=fn_tree,
+        on_device=on_device,
+		x=x[0],
         axis=axis,
         bitorder=bitorder,
->>>>>>> d62c5833
-    )+		)
+    