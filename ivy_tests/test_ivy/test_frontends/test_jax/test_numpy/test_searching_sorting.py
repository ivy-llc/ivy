--- conflicted
+++ resolved
@@ -503,47 +503,8 @@
         condition=cond,
         x=x1,
         y=x2,
-<<<<<<< HEAD
-    )
-
-
-# unique
-@st.composite
-def _unique_helper(draw):
-    arr_dtype, arr, shape = draw(
-        helpers.dtype_and_values(
-            available_dtypes=helpers.get_dtypes(
-                "numeric", full=False, key="searchsorted"
-            ),
-            min_num_dims=1,
-            min_dim_size=2,
-            ret_shape=True,
-        )
-    )
-    axis = draw(st.sampled_from(list(range(len(shape))) + [None]))
-    return_index = draw(st.booleans())
-    return_inverse = draw(st.booleans())
-    return_counts = draw(st.booleans())
-    return arr_dtype, arr, return_index, return_inverse, return_counts, axis
-
-
-@handle_frontend_test(
-    fn_tree="jax.numpy.unique", fn_inputs=_unique_helper(), test_with_out=st.just(False)
-)
-def test_jax_unique(fn_inputs, backend_fw, frontend, test_flags, fn_tree, on_device):
-    arr_dtype, arr, return_index, return_inverse, return_counts, axis = fn_inputs
-    helpers.test_frontend_function(
-        input_dtypes=arr_dtype,
-        frontend=frontend,
-        backend_to_test=backend_fw,
-        test_flags=test_flags,
-        fn_tree=fn_tree,
-        on_device=on_device,
-        ar=arr[0],
-        return_index=return_index,
-        return_inverse=return_inverse,
-        return_counts=return_counts,
-        axis=axis,
+        size=size,
+        fill_value=fill_value,
     )
 
 
@@ -582,8 +543,6 @@
         on_device=on_device,
         ar1=x,
         ar2=x,
-=======
->>>>>>> 6d603cd8
         size=size,
         fill_value=fill_value,
     )