# global
from hypothesis import strategies as st, assume
import numpy as np
from jax.numpy import tril, triu


# local
import ivy_tests.test_ivy.helpers as helpers
from ivy_tests.test_ivy.helpers import handle_frontend_test


# diagonal
@st.composite
def dims_and_offset(draw, shape):
    shape_actual = draw(shape)
    dim1 = draw(helpers.get_axis(shape=shape, force_int=True))
    dim2 = draw(helpers.get_axis(shape=shape, force_int=True))
    offset = draw(
        st.integers(min_value=-shape_actual[dim1], max_value=shape_actual[dim1])
    )
    return dim1, dim2, offset


@handle_frontend_test(
    fn_tree="jax.numpy.diagonal",
    dtype_and_values=helpers.dtype_and_values(
        available_dtypes=helpers.get_dtypes("float"),
        shape=st.shared(helpers.get_shape(min_num_dims=2), key="shape"),
    ),
    dims_and_offset=dims_and_offset(
        shape=st.shared(helpers.get_shape(min_num_dims=2), key="shape")
    ),
)
def test_jax_diagonal(
    *,
    dtype_and_values,
    dims_and_offset,
    test_flags,
    on_device,
    fn_tree,
    frontend,
    backend_fw,
):
    input_dtype, value = dtype_and_values
    axis1, axis2, offset = dims_and_offset
    a = value[0]
    num_of_dims = len(np.shape(a))
    assume(axis1 != axis2)
    if axis1 < 0:
        assume(axis1 + num_of_dims != axis2)
    if axis2 < 0:
        assume(axis1 != axis2 + num_of_dims)
    helpers.test_frontend_function(
        input_dtypes=input_dtype,
        backend_to_test=backend_fw,
        test_flags=test_flags,
        frontend=frontend,
        fn_tree=fn_tree,
        on_device=on_device,
        a=a,
        offset=offset,
        axis1=axis1,
        axis2=axis2,
    )


# diag
@st.composite
def _diag_helper(draw):
    dtype, x = draw(
        helpers.dtype_and_values(
            available_dtypes=helpers.get_dtypes("numeric"),
            small_abs_safety_factor=2,
            large_abs_safety_factor=2,
            safety_factor_scale="log",
            min_num_dims=1,
            max_num_dims=2,
            min_dim_size=1,
            max_dim_size=50,
        )
    )
    shape = x[0].shape
    if len(shape) == 2:
        k = draw(helpers.ints(min_value=-shape[0] + 1, max_value=shape[1] - 1))
    else:
        k = draw(helpers.ints(min_value=0, max_value=shape[0]))
    return dtype, x, k


@handle_frontend_test(
    fn_tree="jax.numpy.diag",
    dtype_x_k=_diag_helper(),
    test_with_out=st.just(False),
)
def test_jax_diag(
    *,
    dtype_x_k,
    test_flags,
    on_device,
    fn_tree,
    frontend,
    backend_fw,
):
    dtype, x, k = dtype_x_k
    helpers.test_frontend_function(
        input_dtypes=dtype,
        backend_to_test=backend_fw,
        test_flags=test_flags,
        frontend=frontend,
        fn_tree=fn_tree,
        on_device=on_device,
        v=x[0],
        k=k,
    )


@handle_frontend_test(
    fn_tree="jax.numpy.diag_indices",
    n=helpers.ints(min_value=1, max_value=10),
    ndim=helpers.ints(min_value=2, max_value=10),
    dtype=helpers.get_dtypes("valid", full=False),
    test_with_out=st.just(False),
)
def test_jax_diag_indices(
    n,
    ndim,
    dtype,
    test_flags,
    frontend,
    backend_fw,
    fn_tree,
    on_device,
):
    helpers.test_frontend_function(
        input_dtypes=dtype,
        backend_to_test=backend_fw,
        test_flags=test_flags,
        frontend=frontend,
        fn_tree=fn_tree,
        on_device=on_device,
        n=n,
        ndim=ndim,
    )


# take_along_axis
@handle_frontend_test(
    fn_tree="jax.numpy.take_along_axis",
    dtype_x_indices_axis=helpers.array_indices_axis(
        array_dtypes=helpers.get_dtypes("numeric"),
        indices_dtypes=["int32", "int64"],
        min_num_dims=1,
        max_num_dims=5,
        min_dim_size=1,
        max_dim_size=10,
        indices_same_dims=True,
        valid_bounds=False,
    ),
    mode=st.sampled_from(["clip", "fill", "drop"]),
    test_with_out=st.just(False),
)
def test_jax_take_along_axis(
    *,
    dtype_x_indices_axis,
    mode,
    test_flags,
    frontend,
    backend_fw,
    fn_tree,
    on_device,
):
    dtypes, x, indices, axis, _ = dtype_x_indices_axis
    helpers.test_frontend_function(
        input_dtypes=dtypes,
        backend_to_test=backend_fw,
        test_flags=test_flags,
        frontend=frontend,
        fn_tree=fn_tree,
        on_device=on_device,
        arr=x,
        indices=indices,
        axis=axis,
        mode=mode,
    )


# Tril_indices
@handle_frontend_test(
    fn_tree="jax.numpy.tril_indices",
    n_rows=helpers.ints(min_value=1, max_value=10),
    k=helpers.ints(min_value=2, max_value=10),
    dtype=helpers.get_dtypes("valid", full=False),
    test_with_out=st.just(False),
)
def test_jax_tril_indices(
    n_rows,
    k,
    dtype,
    test_flags,
    frontend,
    backend_fw,
    fn_tree,
    on_device,
):
    helpers.test_frontend_function(
        input_dtypes=dtype,
        backend_to_test=backend_fw,
        test_flags=test_flags,
        frontend=frontend,
        fn_tree=fn_tree,
        on_device=on_device,
        n=n_rows,
        k=k,
    )


# triu_indices
@handle_frontend_test(
    fn_tree="jax.numpy.triu_indices",
    n=helpers.ints(min_value=2, max_value=10),
    k=helpers.ints(min_value=-10, max_value=10),
    input_dtypes=helpers.get_dtypes("valid", full=False),
    test_with_out=st.just(False),
)
def test_jax_triu_indices(
    n,
    k,
    input_dtypes,
    test_flags,
    frontend,
    backend_fw,
    fn_tree,
    on_device,
):
    helpers.test_frontend_function(
        n=n,
        k=k,
        input_dtypes=input_dtypes,
        backend_to_test=backend_fw,
        test_flags=test_flags,
        frontend=frontend,
        fn_tree=fn_tree,
        on_device=on_device,
    )


# triu_indices_from
@handle_frontend_test(
    fn_tree="jax.numpy.triu_indices_from",
    dtype_and_x=helpers.dtype_and_values(
        available_dtypes=helpers.get_dtypes("numeric"),
        num_arrays=1,
        min_num_dims=2,
        max_num_dims=5,
    ),
    k=helpers.ints(min_value=-5, max_value=5),
    test_with_out=st.just(False),
)
def test_jax_triu_indices_from(
    dtype_and_x,
    k,
    test_flags,
    frontend,
    backend_fw,
    fn_tree,
    on_device,
):
    dtype, x = dtype_and_x
    helpers.test_frontend_function(
        input_dtypes=dtype,
        backend_to_test=backend_fw,
        test_flags=test_flags,
        frontend=frontend,
        fn_tree=fn_tree,
        on_device=on_device,
        arr=x[0],
        k=k,
    )


# tril_indices_from
@handle_frontend_test(
    fn_tree="jax.numpy.tril_indices_from",
    dtype_and_x=helpers.dtype_and_values(
        available_dtypes=helpers.get_dtypes("numeric"),
        num_arrays=1,
        min_num_dims=2,
        max_num_dims=5,
    ),
    k=helpers.ints(min_value=-5, max_value=5),
    test_with_out=st.just(False),
)
def test_jax_tril_indices_from(
    dtype_and_x,
    k,
    test_flags,
    frontend,
    backend_fw,
    fn_tree,
    on_device,
):
    dtype, x = dtype_and_x
    helpers.test_frontend_function(
        input_dtypes=dtype,
        backend_to_test=backend_fw,
        test_flags=test_flags,
        frontend=frontend,
        fn_tree=fn_tree,
        on_device=on_device,
        arr=x[0],
        k=k,
    )


# unravel_index
@st.composite
def max_value_as_shape_prod(draw):
    shape = draw(
        helpers.get_shape(
            min_num_dims=1,
            max_num_dims=5,
            min_dim_size=1,
            max_dim_size=5,
        )
    )
    dtype_and_x = draw(
        helpers.dtype_values_axis(
            available_dtypes=["int32", "int64"],
            min_value=0,
            max_value=np.prod(shape) - 1,
        )
    )
    return dtype_and_x, shape


@handle_frontend_test(
    fn_tree="jax.numpy.unravel_index",
    dtype_x_shape=max_value_as_shape_prod(),
    test_with_out=st.just(False),
)
def test_jax_unravel_index(
    *,
    dtype_x_shape,
    test_flags,
    frontend,
    backend_fw,
    fn_tree,
    on_device,
):
    dtype_and_x, shape = dtype_x_shape
    input_dtype, x = dtype_and_x[0], dtype_and_x[1]
    helpers.test_frontend_function(
        input_dtypes=input_dtype,
        backend_to_test=backend_fw,
        test_flags=test_flags,
        frontend=frontend,
        fn_tree=fn_tree,
        on_device=on_device,
        indices=x[0],
        shape=shape,
    )


@handle_frontend_test(
    fn_tree="jax.numpy.mask_indices",
    n=helpers.ints(min_value=3, max_value=10),
    mask_func=st.sampled_from([triu, tril]),
    k=helpers.ints(min_value=-5, max_value=5),
    input_dtype=helpers.get_dtypes("numeric"),
    test_with_out=st.just(False),
    number_positional_args=st.just(2),
)
def test_jax_mask_indices(
    n,
    mask_func,
    k,
    input_dtype,
    test_flags,
    frontend,
    backend_fw,
    fn_tree,
    on_device,
):
    helpers.test_frontend_function(
        input_dtypes=input_dtype,
        backend_to_test=backend_fw,
        test_flags=test_flags,
        frontend=frontend,
        fn_tree=fn_tree,
        on_device=on_device,
        n=n,
        mask_func=mask_func,
        k=k,
    )


@st.composite
def _get_dtype_square_x(draw):
    dim_size = draw(helpers.ints(min_value=2, max_value=5))
    dtype_x = draw(
        helpers.dtype_and_values(
            available_dtypes=helpers.get_dtypes("numeric"), shape=(dim_size, dim_size)
        )
    )
    return dtype_x


@handle_frontend_test(
    dtype_x=_get_dtype_square_x(),
    fn_tree="jax.numpy.diag_indices_from",
    test_with_out=st.just(False),
)
def test_jax_diag_indices_from(
    dtype_x,
    test_flags,
    frontend,
    backend_fw,
    fn_tree,
    on_device,
):
    dtype, x = dtype_x
    helpers.test_frontend_function(
        input_dtypes=dtype,
        backend_to_test=backend_fw,
        test_flags=test_flags,
        frontend=frontend,
        fn_tree=fn_tree,
        on_device=on_device,
        arr=x[0],
    )


@handle_frontend_test(
<<<<<<< HEAD
    fn_tree="jax.numpy.apply_along_axis",
    dtype_x_axis=helpers.dtype_values_axis(
        num_arrays=1,
        available_dtypes=helpers.get_dtypes("numeric"),
        min_num_dims=1,
        valid_axis=True,
        allow_neg_axes=True,
        force_int_axis=True,
    ),
    test_with_out=st.just(True),
    number_positional_args=st.just(3),
)
def test_jax_apply_along_axis(
    dtype_x_axis, test_flags, frontend, fn_tree, on_device, backend_fw
):
    x_dtype, x, axis = dtype_x_axis

    def _test_apply_along_axis_fn(elem):
        return elem[0] + elem[-1]

    if isinstance(axis, tuple):
        axis = axis[0]
    if axis is None:
        axis = 0
    helpers.test_frontend_function(
        input_dtypes=x_dtype,
=======
    fn_tree="jax.numpy.indices",
    dimensions=helpers.get_shape(min_num_dims=1),
    dtype=helpers.get_dtypes("numeric"),
    sparse=st.booleans(),
    test_with_out=st.just(False),
)
def test_jax_numpy_indices(
    *,
    dimensions,
    dtype,
    sparse,
    test_flags,
    frontend,
    backend_fw,
    fn_tree,
    on_device,
):
    helpers.test_frontend_function(
        input_dtypes=dtype,
>>>>>>> f11c6286
        backend_to_test=backend_fw,
        test_flags=test_flags,
        frontend=frontend,
        fn_tree=fn_tree,
        on_device=on_device,
<<<<<<< HEAD
        func1d=_test_apply_along_axis_fn,
        axis=axis,
        arr=x[0],
=======
        dimensions=dimensions,
        dtype=dtype[0],
        sparse=sparse,
>>>>>>> f11c6286
    )<|MERGE_RESOLUTION|>--- conflicted
+++ resolved
@@ -431,7 +431,6 @@
 
 
 @handle_frontend_test(
-<<<<<<< HEAD
     fn_tree="jax.numpy.apply_along_axis",
     dtype_x_axis=helpers.dtype_values_axis(
         num_arrays=1,
@@ -450,15 +449,22 @@
     x_dtype, x, axis = dtype_x_axis
 
     def _test_apply_along_axis_fn(elem):
-        return elem[0] + elem[-1]
-
-    if isinstance(axis, tuple):
-        axis = axis[0]
-    if axis is None:
-        axis = 0
+        return elem[0] + elem[0]
+
     helpers.test_frontend_function(
         input_dtypes=x_dtype,
-=======
+        backend_to_test=backend_fw,
+        test_flags=test_flags,
+        frontend=frontend,
+        fn_tree=fn_tree,
+        on_device=on_device,
+        func1d=_test_apply_along_axis_fn,
+        axis=axis,
+        arr=x[0],
+    )
+
+
+@handle_frontend_test(
     fn_tree="jax.numpy.indices",
     dimensions=helpers.get_shape(min_num_dims=1),
     dtype=helpers.get_dtypes("numeric"),
@@ -478,19 +484,12 @@
 ):
     helpers.test_frontend_function(
         input_dtypes=dtype,
->>>>>>> f11c6286
-        backend_to_test=backend_fw,
-        test_flags=test_flags,
-        frontend=frontend,
-        fn_tree=fn_tree,
-        on_device=on_device,
-<<<<<<< HEAD
-        func1d=_test_apply_along_axis_fn,
-        axis=axis,
-        arr=x[0],
-=======
+        backend_to_test=backend_fw,
+        test_flags=test_flags,
+        frontend=frontend,
+        fn_tree=fn_tree,
+        on_device=on_device,
         dimensions=dimensions,
         dtype=dtype[0],
         sparse=sparse,
->>>>>>> f11c6286
     )