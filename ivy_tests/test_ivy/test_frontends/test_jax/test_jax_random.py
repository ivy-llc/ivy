--- conflicted
+++ resolved
@@ -904,28 +904,77 @@
         assert u.shape == v.shape
 
 
-<<<<<<< HEAD
-# TODO Update the test by fixing the uint32 unsupported problem
-@pytest.mark.xfail
-@handle_frontend_test(
-    fn_tree="jax.random.shuffle",
-=======
 # loggamma
 # TODO Update the test by fixing the uint32 unsupported problem
 @pytest.mark.xfail
 @handle_frontend_test(
     fn_tree="jax.random.loggamma",
->>>>>>> 35434c6f
-    dtype_key=helpers.dtype_and_values(
-        available_dtypes=["uint32"],
-        min_value=0,
-        max_value=2000,
-        min_num_dims=1,
-        max_num_dims=1,
-        min_dim_size=2,
-        max_dim_size=2,
-    ),
-<<<<<<< HEAD
+    dtype_key=helpers.dtype_and_values(
+        available_dtypes=["uint32"],
+        min_value=0,
+        max_value=2000,
+        min_num_dims=1,
+        max_num_dims=1,
+        min_dim_size=2,
+        max_dim_size=2,
+    ),
+    a_shape=_all_gamma_params(),
+    dtype=helpers.get_dtypes("float", full=False),
+    test_with_out=st.just(False),
+)
+def test_jax_loggamma(
+    *,
+    dtype_key,
+    a_shape,
+    dtype,
+    on_device,
+    fn_tree,
+    frontend,
+    test_flags,
+):
+    input_dtype, key = dtype_key
+    a, shape = a_shape
+
+    def call():
+        return helpers.test_frontend_function(
+            input_dtypes=input_dtype,
+            frontend=frontend,
+            test_flags=test_flags,
+            fn_tree=fn_tree,
+            on_device=on_device,
+            test_values=False,
+            key=key[0],
+            a=a,
+            shape=shape,
+            dtype=dtype[0],
+        )
+
+    ret = call()
+
+    if not ivy.exists(ret):
+        return
+
+    ret_np, ret_from_np = ret
+    ret_np = helpers.flatten_and_to_np(ret=ret_np)
+    ret_from_np = helpers.flatten_and_to_np(ret=ret_from_np)
+    for u, v in zip(ret_np, ret_from_np):
+        assert u.dtype == v.dtype
+        assert u.shape == v.shape
+ 
+
+# TODO Update the test by fixing the uint32 unsupported problem
+@pytest.mark.xfail
+@handle_frontend_test(
+    fn_tree="jax.random.shuffle",
+    dtype_key=helpers.dtype_and_values(
+        available_dtypes=["uint32"],
+        min_value=0,
+        max_value=2000,
+        min_num_dims=1,
+        max_num_dims=1,
+        min_dim_size=2,
+        max_dim_size=2,
+    ),
     dtype_x_axis=helpers.dtype_values_axis(
         available_dtypes=("float32", "float64"),
         valid_axis=True,
@@ -991,41 +1040,23 @@
     *,
     dtype_key,
     shape,
-=======
-    a_shape=_all_gamma_params(),
-    dtype=helpers.get_dtypes("float", full=False),
-    test_with_out=st.just(False),
-)
-def test_jax_loggamma(
-    *,
-    dtype_key,
-    a_shape,
->>>>>>> 35434c6f
-    dtype,
-    on_device,
-    fn_tree,
-    frontend,
-    test_flags,
-):
-    input_dtype, key = dtype_key
-<<<<<<< HEAD
-=======
-    a, shape = a_shape
->>>>>>> 35434c6f
-
-    def call():
-        return helpers.test_frontend_function(
-            input_dtypes=input_dtype,
-            frontend=frontend,
-            test_flags=test_flags,
-            fn_tree=fn_tree,
-            on_device=on_device,
-            test_values=False,
-            key=key[0],
-<<<<<<< HEAD
-=======
-            a=a,
->>>>>>> 35434c6f
+    dtype,
+    on_device,
+    fn_tree,
+    frontend,
+    test_flags,
+):
+    input_dtype, key = dtype_key
+
+    def call():
+        return helpers.test_frontend_function(
+            input_dtypes=input_dtype,
+            frontend=frontend,
+            test_flags=test_flags,
+            fn_tree=fn_tree,
+            on_device=on_device,
+            test_values=False,
+            key=key[0],
             shape=shape,
             dtype=dtype[0],
         )
