# global
import pytest
from hypothesis import strategies as st
import ivy

# local
import ivy_tests.test_ivy.helpers as helpers
from ivy_tests.test_ivy.helpers import handle_frontend_test


@st.composite
def _get_minval_maxval(draw):
    interval = draw(st.integers(min_value=1, max_value=50))
    minval = draw(st.floats(min_value=-100, max_value=100))
    maxval = draw(st.floats(min_value=-100 + interval, max_value=100 + interval))
    return minval, maxval


@handle_frontend_test(
    fn_tree="jax.random.uniform",
    dtype_key=helpers.dtype_and_values(
        available_dtypes=["uint32"],
        min_value=0,
        max_value=2000,
        min_num_dims=1,
        max_num_dims=1,
        min_dim_size=2,
        max_dim_size=2,
    ),
    shape=helpers.get_shape(),
    dtype=helpers.get_dtypes("float", full=False),
    dtype_minval_maxval=_get_minval_maxval(),
)
def test_jax_uniform(
    *,
    dtype_key,
    shape,
    dtype,
    dtype_minval_maxval,
    on_device,
    fn_tree,
    frontend,
    test_flags,
):
    input_dtype, key = dtype_key
    minval, maxval = dtype_minval_maxval

    def call():
        return helpers.test_frontend_function(
            input_dtypes=input_dtype,
            frontend=frontend,
            test_flags=test_flags,
            fn_tree=fn_tree,
            on_device=on_device,
            test_values=False,
            key=key[0],
            shape=shape,
            dtype=dtype[0],
            minval=minval,
            maxval=maxval,
        )

    ret = call()

    if not ivy.exists(ret):
        return

    ret_np, ret_from_np = ret
    ret_np = helpers.flatten_and_to_np(ret=ret_np)
    ret_from_np = helpers.flatten_and_to_np(ret=ret_from_np)
    for u, v in zip(ret_np, ret_from_np):
        assert u.dtype == v.dtype
        assert u.shape == v.shape


@handle_frontend_test(
    fn_tree="jax.random.normal",
    dtype_key=helpers.dtype_and_values(
        available_dtypes=["uint32"],
        min_value=0,
        max_value=2000,
        min_num_dims=1,
        max_num_dims=1,
        min_dim_size=2,
        max_dim_size=2,
    ),
    shape=helpers.get_shape(),
    dtype=helpers.get_dtypes("float", full=False),
)
def test_jax_normal(
    *,
    dtype_key,
    shape,
    dtype,
    on_device,
    fn_tree,
    frontend,
    test_flags,
):
    input_dtype, key = dtype_key

    def call():
        return helpers.test_frontend_function(
            input_dtypes=input_dtype,
            frontend=frontend,
            test_flags=test_flags,
            fn_tree=fn_tree,
            on_device=on_device,
            test_values=False,
            key=key[0],
            shape=shape,
            dtype=dtype[0],
        )

    ret = call()

    if not ivy.exists(ret):
        return

    ret_np, ret_from_np = ret
    ret_np = helpers.flatten_and_to_np(ret=ret_np)
    ret_from_np = helpers.flatten_and_to_np(ret=ret_from_np)
    for u, v in zip(ret_np, ret_from_np):
        assert u.dtype == v.dtype
        assert u.shape == v.shape


@handle_frontend_test(
    fn_tree="jax.random.beta",
    dtype_key=helpers.dtype_and_values(
        available_dtypes=["uint32"],
        min_value=0,
        max_value=2000,
        min_num_dims=1,
        max_num_dims=1,
        min_dim_size=2,
        max_dim_size=2,
    ),
    alpha=st.floats(min_value=0, max_value=5, exclude_min=True),
    beta=st.floats(min_value=0, max_value=5, exclude_min=True),
    shape=helpers.get_shape(
        min_num_dims=2, max_num_dims=2, min_dim_size=1, max_dim_size=5
    ),
    dtype=helpers.get_dtypes("float", full=False),
    test_with_out=st.just(False),
)
def test_jax_beta(
    *,
    dtype_key,
    alpha,
    beta,
    shape,
    dtype,
    on_device,
    fn_tree,
    frontend,
    test_flags,
):
    input_dtype, key = dtype_key

    def call():
        return helpers.test_frontend_function(
            input_dtypes=input_dtype,
            frontend=frontend,
            test_flags=test_flags,
            fn_tree=fn_tree,
            on_device=on_device,
            test_values=False,
            key=key[0],
            a=alpha,
            b=beta,
            shape=shape,
            dtype=dtype[0],
        )

    ret = call()

    if not ivy.exists(ret):
        return

    ret_np, ret_from_np = ret
    ret_np = helpers.flatten_and_to_np(ret=ret_np)
    ret_from_np = helpers.flatten_and_to_np(ret=ret_from_np)
    for u, v in zip(ret_np, ret_from_np):
        assert u.dtype == v.dtype
        assert u.shape == v.shape


@handle_frontend_test(
    fn_tree="jax.random.dirichlet",
    dtype_key=helpers.dtype_and_values(
        available_dtypes=["uint32"],
        min_value=0,
        max_value=2000,
        min_num_dims=1,
        max_num_dims=1,
        min_dim_size=2,
        max_dim_size=2,
    ),
    dtype_alpha=helpers.dtype_and_values(
        available_dtypes=helpers.get_dtypes("float", full=False),
        shape=st.tuples(
            st.integers(min_value=2, max_value=5),
        ),
        min_value=1.1,
        max_value=100.0,
        exclude_min=True,
    ),
    shape=helpers.get_shape(
        min_num_dims=2, max_num_dims=2, min_dim_size=2, max_dim_size=5
    ),
    dtype=helpers.get_dtypes("float", full=False),
    test_with_out=st.just(False),
)
def test_jax_dirichlet(
    *,
    dtype_key,
    dtype_alpha,
    shape,
    dtype,
    on_device,
    fn_tree,
    frontend,
    test_flags,
):
    input_dtype, key = dtype_key
    _, alpha = dtype_alpha

    def call():
        return helpers.test_frontend_function(
            input_dtypes=input_dtype,
            frontend=frontend,
            test_flags=test_flags,
            fn_tree=fn_tree,
            on_device=on_device,
            test_values=False,
            key=key[0],
            alpha=alpha[0],
            shape=shape,
            dtype=dtype[0],
        )

    ret = call()

    if not ivy.exists(ret):
        return

    ret_np, ret_from_np = ret
    ret_np = helpers.flatten_and_to_np(ret=ret_np)
    ret_from_np = helpers.flatten_and_to_np(ret=ret_from_np)
    for u, v in zip(ret_np, ret_from_np):
        assert u.dtype == v.dtype
        assert u.shape == v.shape


@handle_frontend_test(
    fn_tree="jax.random.cauchy",
    dtype_key=helpers.dtype_and_values(
        available_dtypes=["uint32"],
        min_value=0,
        max_value=2000,
        min_num_dims=1,
        max_num_dims=1,
        min_dim_size=2,
        max_dim_size=2,
    ),
    shape=helpers.get_shape(),
    dtype=helpers.get_dtypes("float", full=False),
)
def test_jax_cauchy(
    *,
    dtype_key,
    shape,
    dtype,
    on_device,
    fn_tree,
    frontend,
    test_flags,
):
    input_dtype, key = dtype_key

    def call():
        return helpers.test_frontend_function(
            input_dtypes=input_dtype,
            frontend=frontend,
            test_flags=test_flags,
            fn_tree=fn_tree,
            on_device=on_device,
            test_values=False,
            key=key[0],
            shape=shape,
            dtype=dtype[0],
        )

    ret = call()

    if not ivy.exists(ret):
        return

    ret_np, ret_from_np = ret
    ret_np = helpers.flatten_and_to_np(ret=ret_np)
    ret_from_np = helpers.flatten_and_to_np(ret=ret_from_np)
    for u, v in zip(ret_np, ret_from_np):
        assert u.dtype == v.dtype
        assert u.shape == v.shape


@handle_frontend_test(
    fn_tree="jax.random.poisson",
    dtype_key=helpers.dtype_and_values(
        available_dtypes=["uint32"],
        min_value=0,
        max_value=2000,
        min_num_dims=1,
        max_num_dims=1,
        min_dim_size=2,
        max_dim_size=2,
    ),
    lam=st.floats(min_value=0, max_value=5, exclude_min=True),
    shape=helpers.get_shape(
        min_num_dims=2, max_num_dims=2, min_dim_size=1, max_dim_size=5
    ),
    dtype=helpers.get_dtypes("integer", full=False),
    test_with_out=st.just(False),
)
def test_jax_poisson(
    *,
    dtype_key,
    lam,
    shape,
    dtype,
    on_device,
    fn_tree,
    frontend,
    test_flags,
):
    input_dtype, key = dtype_key

    def call():
        return helpers.test_frontend_function(
            input_dtypes=input_dtype,
            frontend=frontend,
            test_flags=test_flags,
            fn_tree=fn_tree,
            on_device=on_device,
            test_values=False,
            key=key[0],
            lam=lam,
            shape=shape,
            dtype=dtype[0],
        )

    ret = call()

    if not ivy.exists(ret):
        return

    ret_np, ret_from_np = ret
    ret_np = helpers.flatten_and_to_np(ret=ret_np)
    ret_from_np = helpers.flatten_and_to_np(ret=ret_from_np)
    for u, v in zip(ret_np, ret_from_np):
        assert u.dtype == v.dtype
        assert u.shape == v.shape


@st.composite
def _all_gamma_params(draw):
    shape = draw(
        helpers.get_shape(
            min_dim_size=1, max_dim_size=5, min_num_dims=2, max_num_dims=2
        )
        | st.just(None)
    )
    if shape is None:
        a = draw(
            helpers.array_values(
                min_value=0.0,
                max_value=100.0,
                dtype=helpers.get_dtypes("float", full=False),
                exclude_min=True,
                shape=helpers.get_shape(
                    min_dim_size=1, max_dim_size=5, min_num_dims=1, max_num_dims=2
                ),
            )
        )
        return a[0], shape
    a = draw(st.floats(min_value=0, max_value=5, exclude_min=True))
    return a, shape


@handle_frontend_test(
    fn_tree="jax.random.gamma",
    dtype_key=helpers.dtype_and_values(
        available_dtypes=["uint32"],
        min_value=0,
        max_value=2000,
        min_num_dims=1,
        max_num_dims=1,
        min_dim_size=2,
        max_dim_size=2,
    ),
    a_shape=_all_gamma_params(),
    dtype=helpers.get_dtypes("float", full=False),
    test_with_out=st.just(False),
)
def test_jax_gamma(
    *,
    dtype_key,
    a_shape,
    dtype,
    on_device,
    fn_tree,
    frontend,
    test_flags,
):
    input_dtype, key = dtype_key
    a, shape = a_shape

    def call():
        return helpers.test_frontend_function(
            input_dtypes=input_dtype,
            frontend=frontend,
            test_flags=test_flags,
            fn_tree=fn_tree,
            on_device=on_device,
            test_values=False,
            key=key[0],
            a=a,
            shape=shape,
            dtype=dtype[0],
        )

    ret = call()

    if not ivy.exists(ret):
        return

    ret_np, ret_from_np = ret
    ret_np = helpers.flatten_and_to_np(ret=ret_np)
    ret_from_np = helpers.flatten_and_to_np(ret=ret_from_np)
    for u, v in zip(ret_np, ret_from_np):
        assert u.dtype == v.dtype
        assert u.shape == v.shape


# TODO Update the test by fixing the uint32 unsupported problem
@pytest.mark.xfail
@handle_frontend_test(
    fn_tree="jax.random.gumbel",
    dtype_key=helpers.dtype_and_values(
        available_dtypes=["uint32"],
        min_value=0,
        max_value=2000,
        min_num_dims=1,
        max_num_dims=1,
        min_dim_size=2,
        max_dim_size=2,
    ),
    shape=helpers.get_shape(
        min_dim_size=1, max_num_dims=6, max_dim_size=6, min_num_dims=1, allow_none=False
    ),
    dtype=helpers.get_dtypes("float", full=False),
)
def test_jax_gumbel(
    *,
    dtype_key,
    shape,
    dtype,
    on_device,
    fn_tree,
    frontend,
    test_flags,
):
    input_dtype, key = dtype_key

    def call():
        return helpers.test_frontend_function(
            input_dtypes=input_dtype,
            frontend=frontend,
            test_flags=test_flags,
            fn_tree=fn_tree,
            on_device=on_device,
            test_values=False,
            key=key[0],
            shape=shape,
            dtype=dtype[0],
        )

    ret = call()

    if not ivy.exists(ret):
        return

    ret_np, ret_from_np = ret
    ret_np = helpers.flatten_and_to_np(ret=ret_np)
    ret_from_np = helpers.flatten_and_to_np(ret=ret_from_np)
    for u, v in zip(ret_np, ret_from_np):
        assert u.dtype == v.dtype
        assert u.shape == v.shape


# TODO Update the test by fixing the uint32 unsupported problem
@pytest.mark.xfail
@handle_frontend_test(
    fn_tree="jax.random.t",
    dtype_key=helpers.dtype_and_values(
        available_dtypes=["uint32"],
        min_value=0,
        max_value=2000,
        min_num_dims=1,
        max_num_dims=1,
        min_dim_size=2,
        max_dim_size=2,
    ),
    df=st.floats(min_value=0, max_value=5, exclude_min=True),
    shape=helpers.get_shape(
        min_num_dims=1, max_num_dims=6, min_dim_size=1, max_dim_size=6
    ),
    dtype=helpers.get_dtypes("float", full=False),
    test_with_out=st.just(False),
)
def test_jax_t(
    *,
    dtype_key,
    df,
    shape,
    dtype,
    on_device,
    fn_tree,
    frontend,
    test_flags,
):
    input_dtype, key = dtype_key

    def call():
        return helpers.test_frontend_function(
            input_dtypes=input_dtype,
            frontend=frontend,
            test_flags=test_flags,
            fn_tree=fn_tree,
            on_device=on_device,
            test_values=False,
            key=key[0],
            df=df,
            shape=shape,
            dtype=dtype[0],
        )

    ret = call()

    if not ivy.exists(ret):
        return

    ret_np, ret_from_np = ret
    ret_np = helpers.flatten_and_to_np(ret=ret_np)
    ret_from_np = helpers.flatten_and_to_np(ret=ret_from_np)
    for u, v in zip(ret_np, ret_from_np):
        assert u.dtype == v.dtype
        assert u.shape == v.shape


# TODO Update the test by fixing the uint32 unsupported problem
@pytest.mark.xfail
@handle_frontend_test(
    fn_tree="jax.random.generalized_normal",
    dtype_key=helpers.dtype_and_values(
        available_dtypes=["uint32"],
        min_value=0,
        max_value=2000,
        min_num_dims=1,
        max_num_dims=1,
        min_dim_size=2,
        max_dim_size=2,
    ),
    p=st.floats(min_value=1e-5, max_value=100, exclude_min=True),
    shape=helpers.get_shape(
        min_num_dims=1, max_num_dims=6, min_dim_size=1, max_dim_size=6
    ),
    dtype=helpers.get_dtypes("float", full=False),
    test_with_out=st.just(False),
)
def test_jax_generalized_normal(
    *,
    dtype_key,
    p,
    shape,
    dtype,
    on_device,
    fn_tree,
    frontend,
    test_flags,
):
    input_dtype, key = dtype_key

    def call():
        return helpers.test_frontend_function(
            input_dtypes=input_dtype,
            frontend=frontend,
            test_flags=test_flags,
            fn_tree=fn_tree,
            on_device=on_device,
            test_values=False,
            key=key[0],
            p=p,
            shape=shape,
            dtype=dtype[0],
        )

    ret = call()

    if not ivy.exists(ret):
        return

    ret_np, ret_from_np = ret
    ret_np = helpers.flatten_and_to_np(ret=ret_np)
    ret_from_np = helpers.flatten_and_to_np(ret=ret_from_np)
    for u, v in zip(ret_np, ret_from_np):
        assert u.dtype == v.dtype
        assert u.shape == v.shape


# TODO Update the test by fixing the uint32 unsupported problem
@pytest.mark.xfail
@handle_frontend_test(
    fn_tree="jax.random.rademacher",
    dtype_key=helpers.dtype_and_values(
        available_dtypes=["uint32"],
        min_value=0,
        max_value=2000,
        min_num_dims=1,
        max_num_dims=1,
        min_dim_size=2,
        max_dim_size=2,
    ),
    shape=helpers.get_shape(allow_none=False, min_num_dims=1, min_dim_size=1),
    dtype=helpers.get_dtypes("integer", full=False),
)
def test_jax_rademacher(
    *,
    dtype_key,
    shape,
    dtype,
    on_device,
    fn_tree,
    frontend,
    test_flags,
):
    input_dtype, key = dtype_key

    def call():
        return helpers.test_frontend_function(
            input_dtypes=input_dtype,
            frontend=frontend,
            test_flags=test_flags,
            fn_tree=fn_tree,
            on_device=on_device,
            test_values=False,
            key=key[0],
            shape=shape,
            dtype=dtype[0],
        )

    ret = call()

    if not ivy.exists(ret):
        return

    ret_np, ret_from_np = ret
    ret_np = helpers.flatten_and_to_np(ret=ret_np)
    ret_from_np = helpers.flatten_and_to_np(ret=ret_from_np)
    for u, v in zip(ret_np, ret_from_np):
        assert u.dtype == v.dtype
        assert u.shape == v.shape


# TODO Update the test by fixing the uint32 unsupported problem
@pytest.mark.xfail
@handle_frontend_test(
    fn_tree="jax.random.randint",
    dtype_key=helpers.dtype_and_values(
        available_dtypes=["uint32"],
        min_value=0,
        max_value=2000,
        min_num_dims=1,
        max_num_dims=1,
        min_dim_size=2,
        max_dim_size=2,
    ),
    shape=helpers.get_shape(allow_none=False, min_num_dims=1, min_dim_size=1),
    dtype=helpers.get_dtypes("integer", full=False),
    min_max=helpers.general_helpers.get_bounds(dtype="int16"),
)
def test_jax_randint(
    *,
    dtype_key,
    shape,
    dtype,
    min_max,
    on_device,
    fn_tree,
    frontend,
    test_flags,
):
    input_dtype, key = dtype_key
    minval, maxval = min_max

    def call():
        return helpers.test_frontend_function(
            input_dtypes=input_dtype,
            frontend=frontend,
            test_flags=test_flags,
            fn_tree=fn_tree,
            on_device=on_device,
            test_values=False,
            key=key[0],
            shape=shape,
            minval=minval,
            maxval=maxval,
            dtype=dtype[0],
        )

    ret = call()

    if not ivy.exists(ret):
        return

    ret_np, ret_from_np = ret
    ret_np = helpers.flatten_and_to_np(ret=ret_np)
    ret_from_np = helpers.flatten_and_to_np(ret=ret_from_np)
    for u, v in zip(ret_np, ret_from_np):
        assert u.dtype == v.dtype
        assert u.shape == v.shape


<<<<<<< HEAD
@st.composite
def dtype_p_shape(draw):
    dtype = draw(helpers.array_dtypes(available_dtypes=("float32", "float64")))
    shape = draw(helpers.get_shape(allow_none=False, min_num_dims=1, max_num_dims=3))

    dtype_and_probs = draw(
        helpers.dtype_and_values(
            available_dtypes=dtype, min_value=0, max_value=1, shape=shape
        )
    )
    return dtype_and_probs, shape


# TODO Update the test by fixing the uint32 unsupported problem
@handle_frontend_test(
    fn_tree="jax.random.bernoulli",
    dtype_key=helpers.dtype_and_values(
        available_dtypes=helpers.get_dtypes("integer", full=False),
        min_value=0,
        max_value=2000,
        min_num_dims=1,
        max_num_dims=1,
        min_dim_size=2,
        max_dim_size=2,
    ),
    dtype_p_shape_=dtype_p_shape(),
)
def test_jax_bernoulli(
    *,
    dtype_key,
    dtype_p_shape_,
    on_device,
    fn_tree,
    frontend,
    test_flags,
):
    input_dtype, key = dtype_key
    dtype_p, shape = dtype_p_shape_
    dtype, p = dtype_p

    def call():
        return helpers.test_frontend_function(
            input_dtypes=input_dtype + dtype,
            frontend=frontend,
            test_flags=test_flags,
            fn_tree=fn_tree,
            on_device=on_device,
            test_values=False,
            key=key[0],
            p=p[0],
            shape=shape,
        )

    ret = call()

    if not ivy.exists(ret):
        return

    ret_np, ret_from_np = ret
    ret_np = helpers.flatten_and_to_np(ret=ret_np)
    ret_from_np = helpers.flatten_and_to_np(ret=ret_from_np)
    for u, v in zip(ret_np, ret_from_np):
        assert u.dtype == v.dtype
        assert u.shape == v.shape


# TODO Update the test by fixing the uint32 unsupported problem
@handle_frontend_test(
    fn_tree="jax.random.fold_in",
=======
# TODO Update the test by fixing the uint32 unsupported problem
@pytest.mark.xfail
@handle_frontend_test(
    fn_tree="jax.random.permutation",
>>>>>>> 6abb9201
    dtype_key=helpers.dtype_and_values(
        available_dtypes=["uint32"],
        min_value=0,
        max_value=2000,
        min_num_dims=1,
        max_num_dims=1,
        min_dim_size=2,
        max_dim_size=2,
    ),
<<<<<<< HEAD
    data=helpers.ints(),
)
def test_jax_fold_in(
    *,
    dtype_key,
    data,
=======
    x=st.integers(min_value=0, max_value=10),
    axis=st.integers(min_value=0, max_value=0),
)
def test_jax_permutation(
    *,
    dtype_key,
    x,
    axis,
>>>>>>> 6abb9201
    on_device,
    fn_tree,
    frontend,
    test_flags,
):
    input_dtype, key = dtype_key

    def call():
        return helpers.test_frontend_function(
            input_dtypes=input_dtype,
            frontend=frontend,
            test_flags=test_flags,
            fn_tree=fn_tree,
            on_device=on_device,
            test_values=False,
            key=key[0],
<<<<<<< HEAD
            data=data,
=======
            x=x,
            axis=axis,
>>>>>>> 6abb9201
        )

    ret = call()

    if not ivy.exists(ret):
        return

    ret_np, ret_from_np = ret
    ret_np = helpers.flatten_and_to_np(ret=ret_np)
    ret_from_np = helpers.flatten_and_to_np(ret=ret_from_np)
    for u, v in zip(ret_np, ret_from_np):
        assert u.dtype == v.dtype
        assert u.shape == v.shape<|MERGE_RESOLUTION|>--- conflicted
+++ resolved
@@ -732,7 +732,6 @@
         assert u.shape == v.shape
 
 
-<<<<<<< HEAD
 @st.composite
 def dtype_p_shape(draw):
     dtype = draw(helpers.array_dtypes(available_dtypes=("float32", "float64")))
@@ -747,6 +746,7 @@
 
 
 # TODO Update the test by fixing the uint32 unsupported problem
+@pytest.mark.xfail
 @handle_frontend_test(
     fn_tree="jax.random.bernoulli",
     dtype_key=helpers.dtype_and_values(
@@ -800,31 +800,69 @@
 
 
 # TODO Update the test by fixing the uint32 unsupported problem
+@pytest.mark.xfail
 @handle_frontend_test(
     fn_tree="jax.random.fold_in",
-=======
+    dtype_key=helpers.dtype_and_values(
+        available_dtypes=["uint32"],
+        min_value=0,
+        max_value=2000,
+        min_num_dims=1,
+        max_num_dims=1,
+        min_dim_size=2,
+        max_dim_size=2,
+    ),
+    data=helpers.ints(),
+)
+def test_jax_fold_in(
+    *,
+    dtype_key,
+    data,
+    on_device,
+    fn_tree,
+    frontend,
+    test_flags,
+):
+    input_dtype, key = dtype_key
+
+    def call():
+        return helpers.test_frontend_function(
+            input_dtypes=input_dtype,
+            frontend=frontend,
+            test_flags=test_flags,
+            fn_tree=fn_tree,
+            on_device=on_device,
+            test_values=False,
+            key=key[0],
+            data=data,
+        )
+
+    ret = call()
+
+    if not ivy.exists(ret):
+        return
+
+    ret_np, ret_from_np = ret
+    ret_np = helpers.flatten_and_to_np(ret=ret_np)
+    ret_from_np = helpers.flatten_and_to_np(ret=ret_from_np)
+    for u, v in zip(ret_np, ret_from_np):
+        assert u.dtype == v.dtype
+        assert u.shape == v.shape
+
+  
 # TODO Update the test by fixing the uint32 unsupported problem
 @pytest.mark.xfail
 @handle_frontend_test(
     fn_tree="jax.random.permutation",
->>>>>>> 6abb9201
-    dtype_key=helpers.dtype_and_values(
-        available_dtypes=["uint32"],
-        min_value=0,
-        max_value=2000,
-        min_num_dims=1,
-        max_num_dims=1,
-        min_dim_size=2,
-        max_dim_size=2,
-    ),
-<<<<<<< HEAD
-    data=helpers.ints(),
-)
-def test_jax_fold_in(
-    *,
-    dtype_key,
-    data,
-=======
+    dtype_key=helpers.dtype_and_values(
+        available_dtypes=["uint32"],
+        min_value=0,
+        max_value=2000,
+        min_num_dims=1,
+        max_num_dims=1,
+        min_dim_size=2,
+        max_dim_size=2,
+    ),
     x=st.integers(min_value=0, max_value=10),
     axis=st.integers(min_value=0, max_value=0),
 )
@@ -833,29 +871,24 @@
     dtype_key,
     x,
     axis,
->>>>>>> 6abb9201
-    on_device,
-    fn_tree,
-    frontend,
-    test_flags,
-):
-    input_dtype, key = dtype_key
-
-    def call():
-        return helpers.test_frontend_function(
-            input_dtypes=input_dtype,
-            frontend=frontend,
-            test_flags=test_flags,
-            fn_tree=fn_tree,
-            on_device=on_device,
-            test_values=False,
-            key=key[0],
-<<<<<<< HEAD
-            data=data,
-=======
+    on_device,
+    fn_tree,
+    frontend,
+    test_flags,
+):
+    input_dtype, key = dtype_key
+
+    def call():
+        return helpers.test_frontend_function(
+            input_dtypes=input_dtype,
+            frontend=frontend,
+            test_flags=test_flags,
+            fn_tree=fn_tree,
+            on_device=on_device,
+            test_values=False,
+            key=key[0],
             x=x,
             axis=axis,
->>>>>>> 6abb9201
         )
 
     ret = call()
