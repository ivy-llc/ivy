# global
import pytest
from hypothesis import strategies as st
import ivy

# local
import ivy_tests.test_ivy.helpers as helpers
from ivy_tests.test_ivy.helpers import handle_frontend_test


@st.composite
def _get_minval_maxval(draw):
    interval = draw(st.integers(min_value=1, max_value=50))
    minval = draw(st.floats(min_value=-100, max_value=100))
    maxval = draw(st.floats(min_value=-100 + interval, max_value=100 + interval))
    return minval, maxval


@handle_frontend_test(
    fn_tree="jax.random.uniform",
    dtype_key=helpers.dtype_and_values(
        available_dtypes=["uint32"],
        min_value=0,
        max_value=2000,
        min_num_dims=1,
        max_num_dims=1,
        min_dim_size=2,
        max_dim_size=2,
    ),
    shape=helpers.get_shape(),
    dtype=helpers.get_dtypes("float", full=False),
    dtype_minval_maxval=_get_minval_maxval(),
)
def test_jax_uniform(
    *,
    dtype_key,
    shape,
    dtype,
    dtype_minval_maxval,
    on_device,
    fn_tree,
    frontend,
    test_flags,
):
    input_dtype, key = dtype_key
    minval, maxval = dtype_minval_maxval

    def call():
        return helpers.test_frontend_function(
            input_dtypes=input_dtype,
            frontend=frontend,
            test_flags=test_flags,
            fn_tree=fn_tree,
            on_device=on_device,
            test_values=False,
            key=key[0],
            shape=shape,
            dtype=dtype[0],
            minval=minval,
            maxval=maxval,
        )

    ret = call()

    if not ivy.exists(ret):
        return

    ret_np, ret_from_np = ret
    ret_np = helpers.flatten_and_to_np(ret=ret_np)
    ret_from_np = helpers.flatten_and_to_np(ret=ret_from_np)
    for (u, v) in zip(ret_np, ret_from_np):
        assert u.dtype == v.dtype
        assert u.shape == v.shape


@handle_frontend_test(
    fn_tree="jax.random.normal",
    dtype_key=helpers.dtype_and_values(
        available_dtypes=["uint32"],
        min_value=0,
        max_value=2000,
        min_num_dims=1,
        max_num_dims=1,
        min_dim_size=2,
        max_dim_size=2,
    ),
    shape=helpers.get_shape(),
    dtype=helpers.get_dtypes("float", full=False),
)
def test_jax_normal(
    *,
    dtype_key,
    shape,
    dtype,
    on_device,
    fn_tree,
    frontend,
    test_flags,
):
    input_dtype, key = dtype_key

    def call():
        return helpers.test_frontend_function(
            input_dtypes=input_dtype,
            frontend=frontend,
            test_flags=test_flags,
            fn_tree=fn_tree,
            on_device=on_device,
            test_values=False,
            key=key[0],
            shape=shape,
            dtype=dtype[0],
        )

    ret = call()

    if not ivy.exists(ret):
        return

    ret_np, ret_from_np = ret
    ret_np = helpers.flatten_and_to_np(ret=ret_np)
    ret_from_np = helpers.flatten_and_to_np(ret=ret_from_np)
    for (u, v) in zip(ret_np, ret_from_np):
        assert u.dtype == v.dtype
        assert u.shape == v.shape


@handle_frontend_test(
    fn_tree="jax.random.beta",
    dtype_key=helpers.dtype_and_values(
        available_dtypes=["uint32"],
        min_value=0,
        max_value=2000,
        min_num_dims=1,
        max_num_dims=1,
        min_dim_size=2,
        max_dim_size=2,
    ),
    alpha=st.floats(min_value=0, max_value=5, exclude_min=True),
    beta=st.floats(min_value=0, max_value=5, exclude_min=True),
    shape=helpers.get_shape(
        min_num_dims=2, max_num_dims=2, min_dim_size=1, max_dim_size=5
    ),
    dtype=helpers.get_dtypes("float", full=False),
    test_with_out=st.just(False),
)
def test_jax_beta(
    *,
    dtype_key,
    alpha,
    beta,
    shape,
    dtype,
    on_device,
    fn_tree,
    frontend,
    test_flags,
):
    input_dtype, key = dtype_key

    def call():
        return helpers.test_frontend_function(
            input_dtypes=input_dtype,
            frontend=frontend,
            test_flags=test_flags,
            fn_tree=fn_tree,
            on_device=on_device,
            test_values=False,
            key=key[0],
            a=alpha,
            b=beta,
            shape=shape,
            dtype=dtype[0],
        )

    ret = call()

    if not ivy.exists(ret):
        return

    ret_np, ret_from_np = ret
    ret_np = helpers.flatten_and_to_np(ret=ret_np)
    ret_from_np = helpers.flatten_and_to_np(ret=ret_from_np)
    for (u, v) in zip(ret_np, ret_from_np):
        assert u.dtype == v.dtype
        assert u.shape == v.shape


@handle_frontend_test(
    fn_tree="jax.random.dirichlet",
    dtype_key=helpers.dtype_and_values(
        available_dtypes=["uint32"],
        min_value=0,
        max_value=2000,
        min_num_dims=1,
        max_num_dims=1,
        min_dim_size=2,
        max_dim_size=2,
    ),
    dtype_alpha=helpers.dtype_and_values(
        available_dtypes=helpers.get_dtypes("float", full=False),
        shape=st.tuples(
            st.integers(min_value=2, max_value=5),
        ),
        min_value=1.1,
        max_value=100.0,
        exclude_min=True,
    ),
    shape=helpers.get_shape(
        min_num_dims=2, max_num_dims=2, min_dim_size=2, max_dim_size=5
    ),
    dtype=helpers.get_dtypes("float", full=False),
    test_with_out=st.just(False),
)
def test_jax_dirichlet(
    *,
    dtype_key,
    dtype_alpha,
    shape,
    dtype,
    on_device,
    fn_tree,
    frontend,
    test_flags,
):
    input_dtype, key = dtype_key
    _, alpha = dtype_alpha

    def call():
        return helpers.test_frontend_function(
            input_dtypes=input_dtype,
            frontend=frontend,
            test_flags=test_flags,
            fn_tree=fn_tree,
            on_device=on_device,
            test_values=False,
            key=key[0],
            alpha=alpha[0],
            shape=shape,
            dtype=dtype[0],
        )

    ret = call()

    if not ivy.exists(ret):
        return

    ret_np, ret_from_np = ret
    ret_np = helpers.flatten_and_to_np(ret=ret_np)
    ret_from_np = helpers.flatten_and_to_np(ret=ret_from_np)
    for (u, v) in zip(ret_np, ret_from_np):
        assert u.dtype == v.dtype
        assert u.shape == v.shape


@handle_frontend_test(
    fn_tree="jax.random.poisson",
    dtype_key=helpers.dtype_and_values(
        available_dtypes=["uint32"],
        min_value=0,
        max_value=2000,
        min_num_dims=1,
        max_num_dims=1,
        min_dim_size=2,
        max_dim_size=2,
    ),
    lam=st.floats(min_value=0, max_value=5, exclude_min=True),
    shape=helpers.get_shape(
        min_num_dims=2, max_num_dims=2, min_dim_size=1, max_dim_size=5
    ),
    dtype=helpers.get_dtypes("integer", full=False),
    test_with_out=st.just(False),
)
def test_jax_poisson(
    *,
    dtype_key,
    lam,
    shape,
    dtype,
    on_device,
    fn_tree,
    frontend,
    test_flags,
):
    input_dtype, key = dtype_key

    def call():
        return helpers.test_frontend_function(
            input_dtypes=input_dtype,
            frontend=frontend,
            test_flags=test_flags,
            fn_tree=fn_tree,
            on_device=on_device,
            test_values=False,
            key=key[0],
            lam=lam,
            shape=shape,
            dtype=dtype[0],
        )

    ret = call()

    if not ivy.exists(ret):
        return

    ret_np, ret_from_np = ret
    ret_np = helpers.flatten_and_to_np(ret=ret_np)
    ret_from_np = helpers.flatten_and_to_np(ret=ret_from_np)
    for (u, v) in zip(ret_np, ret_from_np):
        assert u.dtype == v.dtype
        assert u.shape == v.shape


@st.composite
def _all_gamma_params(draw):
    shape = draw(
        helpers.get_shape(
            min_dim_size=1, max_dim_size=5, min_num_dims=2, max_num_dims=2
        )
        | st.just(None)
    )
    if shape is None:
        a = draw(
            helpers.array_values(
                min_value=0.0,
                max_value=100.0,
                dtype=helpers.get_dtypes("float", full=False),
                exclude_min=True,
                shape=helpers.get_shape(
                    min_dim_size=1, max_dim_size=5, min_num_dims=1, max_num_dims=2
                ),
            )
        )
        return a[0], shape
    a = draw(st.floats(min_value=0, max_value=5, exclude_min=True))
    return a, shape


@handle_frontend_test(
    fn_tree="jax.random.gamma",
    dtype_key=helpers.dtype_and_values(
        available_dtypes=["uint32"],
        min_value=0,
        max_value=2000,
        min_num_dims=1,
        max_num_dims=1,
        min_dim_size=2,
        max_dim_size=2,
    ),
    a_shape=_all_gamma_params(),
    dtype=helpers.get_dtypes("float", full=False),
    test_with_out=st.just(False),
)
def test_jax_gamma(
    *,
    dtype_key,
    a_shape,
    dtype,
    on_device,
    fn_tree,
    frontend,
    test_flags,
):
    input_dtype, key = dtype_key
    a, shape = a_shape

    def call():
        return helpers.test_frontend_function(
            input_dtypes=input_dtype,
            frontend=frontend,
            test_flags=test_flags,
            fn_tree=fn_tree,
            on_device=on_device,
            test_values=False,
            key=key[0],
            a=a,
            shape=shape,
            dtype=dtype[0],
        )

    ret = call()

    if not ivy.exists(ret):
        return

    ret_np, ret_from_np = ret
    ret_np = helpers.flatten_and_to_np(ret=ret_np)
    ret_from_np = helpers.flatten_and_to_np(ret=ret_from_np)
    for (u, v) in zip(ret_np, ret_from_np):
        assert u.dtype == v.dtype
        assert u.shape == v.shape


# TODO Update the test by fixing the uint32 unsupported problem
@pytest.mark.xfail
@handle_frontend_test(
    fn_tree="jax.random.gumbel",
    dtype_key=helpers.dtype_and_values(
        available_dtypes=["uint32"],
        min_value=0,
        max_value=2000,
        min_num_dims=1,
        max_num_dims=1,
        min_dim_size=2,
        max_dim_size=2,
    ),
    shape=helpers.get_shape(
        min_dim_size=1, max_num_dims=6, max_dim_size=6, min_num_dims=1, allow_none=False
    ),
    dtype=helpers.get_dtypes("float", full=False),
)
def test_jax_gumbel(
    *,
    dtype_key,
    shape,
    dtype,
    on_device,
    fn_tree,
    frontend,
    test_flags,
):
    input_dtype, key = dtype_key

    def call():
        return helpers.test_frontend_function(
            input_dtypes=input_dtype,
            frontend=frontend,
            test_flags=test_flags,
            fn_tree=fn_tree,
            on_device=on_device,
            test_values=False,
            key=key[0],
            shape=shape,
            dtype=dtype[0],
        )

    ret = call()

    if not ivy.exists(ret):
        return

    ret_np, ret_from_np = ret
    ret_np = helpers.flatten_and_to_np(ret=ret_np)
    ret_from_np = helpers.flatten_and_to_np(ret=ret_from_np)
    for (u, v) in zip(ret_np, ret_from_np):
        assert u.dtype == v.dtype
<<<<<<< HEAD
        assert u.shape == v.shape


@handle_frontend_test(
    fn_tree="jax.random.t",
    dtype_key=helpers.dtype_and_values(
        available_dtypes=["uint32"],
        min_value=0,
        max_value=2000,
        min_num_dims=1,
        max_num_dims=1,
        min_dim_size=2,
        max_dim_size=2,
    ),
    df=st.floats(min_value=0, max_value=5, exclude_min=True),
    shape=helpers.get_shape(
        min_num_dims=1, max_num_dims=6, min_dim_size=1, max_dim_size=6
    ),
    dtype=helpers.get_dtypes("float", full=False),
    test_with_out=st.just(False),
)
def test_jax_t(
    *,
    dtype_key,
    df,
    shape,
    dtype,
    on_device,
    fn_tree,
    frontend,
    test_flags,
):
    input_dtype, key = dtype_key

    def call():
        return helpers.test_frontend_function(
            input_dtypes=input_dtype,
            frontend=frontend,
            test_flags=test_flags,
            fn_tree=fn_tree,
            on_device=on_device,
            test_values=False,
            key=key[0],
            df=df,
            shape=shape,
            dtype=dtype[0],
        )

    ret = call()

    if not ivy.exists(ret):
        return

    ret_np, ret_from_np = ret
    ret_np = helpers.flatten_and_to_np(ret=ret_np)
    ret_from_np = helpers.flatten_and_to_np(ret=ret_from_np)
    for (u, v) in zip(ret_np, ret_from_np):
        assert u.dtype == v.dtype
=======
>>>>>>> 0fbaaa41
        assert u.shape == v.shape<|MERGE_RESOLUTION|>--- conflicted
+++ resolved
@@ -444,7 +444,6 @@
     ret_from_np = helpers.flatten_and_to_np(ret=ret_from_np)
     for (u, v) in zip(ret_np, ret_from_np):
         assert u.dtype == v.dtype
-<<<<<<< HEAD
         assert u.shape == v.shape
 
 
@@ -503,6 +502,4 @@
     ret_from_np = helpers.flatten_and_to_np(ret=ret_from_np)
     for (u, v) in zip(ret_np, ret_from_np):
         assert u.dtype == v.dtype
-=======
->>>>>>> 0fbaaa41
         assert u.shape == v.shape