# global
import pytest
from hypothesis import strategies as st
import ivy

# local
import ivy_tests.test_ivy.helpers as helpers
from ivy_tests.test_ivy.helpers import handle_frontend_test


@st.composite
def _get_minval_maxval(draw):
    interval = draw(st.integers(min_value=1, max_value=50))
    minval = draw(st.floats(min_value=-100, max_value=100))
    maxval = draw(st.floats(min_value=-100 + interval, max_value=100 + interval))
    return minval, maxval


@handle_frontend_test(
    fn_tree="jax.random.uniform",
    dtype_key=helpers.dtype_and_values(
        available_dtypes=["uint32"],
        min_value=0,
        max_value=2000,
        min_num_dims=1,
        max_num_dims=1,
        min_dim_size=2,
        max_dim_size=2,
    ),
    shape=helpers.get_shape(),
    dtype=helpers.get_dtypes("float", full=False),
    dtype_minval_maxval=_get_minval_maxval(),
)
def test_jax_uniform(
    *,
    dtype_key,
    shape,
    dtype,
    dtype_minval_maxval,
    on_device,
    fn_tree,
    frontend,
    test_flags,
):
    input_dtype, key = dtype_key
    minval, maxval = dtype_minval_maxval

    def call():
        return helpers.test_frontend_function(
            input_dtypes=input_dtype,
            frontend=frontend,
            test_flags=test_flags,
            fn_tree=fn_tree,
            on_device=on_device,
            test_values=False,
            key=key[0],
            shape=shape,
            dtype=dtype[0],
            minval=minval,
            maxval=maxval,
        )

    ret = call()

    if not ivy.exists(ret):
        return

    ret_np, ret_from_np = ret
    ret_np = helpers.flatten_and_to_np(ret=ret_np)
    ret_from_np = helpers.flatten_and_to_np(ret=ret_from_np)
    for (u, v) in zip(ret_np, ret_from_np):
        assert u.dtype == v.dtype
        assert u.shape == v.shape


@handle_frontend_test(
    fn_tree="jax.random.normal",
    dtype_key=helpers.dtype_and_values(
        available_dtypes=["uint32"],
        min_value=0,
        max_value=2000,
        min_num_dims=1,
        max_num_dims=1,
        min_dim_size=2,
        max_dim_size=2,
    ),
    shape=helpers.get_shape(),
    dtype=helpers.get_dtypes("float", full=False),
)
def test_jax_normal(
    *,
    dtype_key,
    shape,
    dtype,
    on_device,
    fn_tree,
    frontend,
    test_flags,
):
    input_dtype, key = dtype_key

    def call():
        return helpers.test_frontend_function(
            input_dtypes=input_dtype,
            frontend=frontend,
            test_flags=test_flags,
            fn_tree=fn_tree,
            on_device=on_device,
            test_values=False,
            key=key[0],
            shape=shape,
            dtype=dtype[0],
        )

    ret = call()

    if not ivy.exists(ret):
        return

    ret_np, ret_from_np = ret
    ret_np = helpers.flatten_and_to_np(ret=ret_np)
    ret_from_np = helpers.flatten_and_to_np(ret=ret_from_np)
    for (u, v) in zip(ret_np, ret_from_np):
        assert u.dtype == v.dtype
        assert u.shape == v.shape


@handle_frontend_test(
    fn_tree="jax.random.beta",
    dtype_key=helpers.dtype_and_values(
        available_dtypes=["uint32"],
        min_value=0,
        max_value=2000,
        min_num_dims=1,
        max_num_dims=1,
        min_dim_size=2,
        max_dim_size=2,
    ),
    alpha=st.floats(min_value=0, max_value=5, exclude_min=True),
    beta=st.floats(min_value=0, max_value=5, exclude_min=True),
    shape=helpers.get_shape(
        min_num_dims=2, max_num_dims=2, min_dim_size=1, max_dim_size=5
    ),
    dtype=helpers.get_dtypes("float", full=False),
    test_with_out=st.just(False),
)
def test_jax_beta(
    *,
    dtype_key,
    alpha,
    beta,
    shape,
    dtype,
    on_device,
    fn_tree,
    frontend,
    test_flags,
):
    input_dtype, key = dtype_key

    def call():
        return helpers.test_frontend_function(
            input_dtypes=input_dtype,
            frontend=frontend,
            test_flags=test_flags,
            fn_tree=fn_tree,
            on_device=on_device,
            test_values=False,
            key=key[0],
            a=alpha,
            b=beta,
            shape=shape,
            dtype=dtype[0],
        )

    ret = call()

    if not ivy.exists(ret):
        return

    ret_np, ret_from_np = ret
    ret_np = helpers.flatten_and_to_np(ret=ret_np)
    ret_from_np = helpers.flatten_and_to_np(ret=ret_from_np)
    for (u, v) in zip(ret_np, ret_from_np):
        assert u.dtype == v.dtype
        assert u.shape == v.shape


@handle_frontend_test(
    fn_tree="jax.random.dirichlet",
    dtype_key=helpers.dtype_and_values(
        available_dtypes=["uint32"],
        min_value=0,
        max_value=2000,
        min_num_dims=1,
        max_num_dims=1,
        min_dim_size=2,
        max_dim_size=2,
    ),
    dtype_alpha=helpers.dtype_and_values(
        available_dtypes=helpers.get_dtypes("float", full=False),
        shape=st.tuples(
            st.integers(min_value=2, max_value=5),
        ),
        min_value=1.1,
        max_value=100.0,
        exclude_min=True,
    ),
    shape=helpers.get_shape(
        min_num_dims=2, max_num_dims=2, min_dim_size=2, max_dim_size=5
    ),
    dtype=helpers.get_dtypes("float", full=False),
    test_with_out=st.just(False),
)
def test_jax_dirichlet(
    *,
    dtype_key,
    dtype_alpha,
    shape,
    dtype,
    on_device,
    fn_tree,
    frontend,
    test_flags,
):
    input_dtype, key = dtype_key
    _, alpha = dtype_alpha

    def call():
        return helpers.test_frontend_function(
            input_dtypes=input_dtype,
            frontend=frontend,
            test_flags=test_flags,
            fn_tree=fn_tree,
            on_device=on_device,
            test_values=False,
            key=key[0],
            alpha=alpha[0],
            shape=shape,
            dtype=dtype[0],
        )

    ret = call()

    if not ivy.exists(ret):
        return

    ret_np, ret_from_np = ret
    ret_np = helpers.flatten_and_to_np(ret=ret_np)
    ret_from_np = helpers.flatten_and_to_np(ret=ret_from_np)
    for (u, v) in zip(ret_np, ret_from_np):
        assert u.dtype == v.dtype
        assert u.shape == v.shape


@handle_frontend_test(
    fn_tree="jax.random.poisson",
    dtype_key=helpers.dtype_and_values(
        available_dtypes=["uint32"],
        min_value=0,
        max_value=2000,
        min_num_dims=1,
        max_num_dims=1,
        min_dim_size=2,
        max_dim_size=2,
    ),
    lam=st.floats(min_value=0, max_value=5, exclude_min=True),
    shape=helpers.get_shape(
        min_num_dims=2, max_num_dims=2, min_dim_size=1, max_dim_size=5
    ),
    dtype=helpers.get_dtypes("integer", full=False),
    test_with_out=st.just(False),
)
def test_jax_poisson(
    *,
    dtype_key,
    lam,
    shape,
    dtype,
    on_device,
    fn_tree,
    frontend,
    test_flags,
):
    input_dtype, key = dtype_key

    def call():
        return helpers.test_frontend_function(
            input_dtypes=input_dtype,
            frontend=frontend,
            test_flags=test_flags,
            fn_tree=fn_tree,
            on_device=on_device,
            test_values=False,
            key=key[0],
            lam=lam,
            shape=shape,
            dtype=dtype[0],
        )

    ret = call()

    if not ivy.exists(ret):
        return

    ret_np, ret_from_np = ret
    ret_np = helpers.flatten_and_to_np(ret=ret_np)
    ret_from_np = helpers.flatten_and_to_np(ret=ret_from_np)
    for (u, v) in zip(ret_np, ret_from_np):
        assert u.dtype == v.dtype
        assert u.shape == v.shape


<<<<<<< HEAD
@handle_frontend_test(
    fn_tree="jax.random.randint",
=======
@st.composite
def _all_gamma_params(draw):
    shape = draw(
        helpers.get_shape(
            min_dim_size=1, max_dim_size=5, min_num_dims=2, max_num_dims=2
        )
        | st.just(None)
    )
    if shape is None:
        a = draw(
            helpers.array_values(
                min_value=0.0,
                max_value=100.0,
                dtype=helpers.get_dtypes("float", full=False),
                exclude_min=True,
                shape=helpers.get_shape(
                    min_dim_size=1, max_dim_size=5, min_num_dims=1, max_num_dims=2
                ),
            )
        )
        return a[0], shape
    a = draw(st.floats(min_value=0, max_value=5, exclude_min=True))
    return a, shape


@handle_frontend_test(
    fn_tree="jax.random.gamma",
    dtype_key=helpers.dtype_and_values(
        available_dtypes=["uint32"],
        min_value=0,
        max_value=2000,
        min_num_dims=1,
        max_num_dims=1,
        min_dim_size=2,
        max_dim_size=2,
    ),
    a_shape=_all_gamma_params(),
    dtype=helpers.get_dtypes("float", full=False),
    test_with_out=st.just(False),
)
def test_jax_gamma(
    *,
    dtype_key,
    a_shape,
    dtype,
    on_device,
    fn_tree,
    frontend,
    test_flags,
):
    input_dtype, key = dtype_key
    a, shape = a_shape

    def call():
        return helpers.test_frontend_function(
            input_dtypes=input_dtype,
            frontend=frontend,
            test_flags=test_flags,
            fn_tree=fn_tree,
            on_device=on_device,
            test_values=False,
            key=key[0],
            a=a,
            shape=shape,
            dtype=dtype[0],
        )

    ret = call()

    if not ivy.exists(ret):
        return

    ret_np, ret_from_np = ret
    ret_np = helpers.flatten_and_to_np(ret=ret_np)
    ret_from_np = helpers.flatten_and_to_np(ret=ret_from_np)
    for (u, v) in zip(ret_np, ret_from_np):
        assert u.dtype == v.dtype
        assert u.shape == v.shape


# TODO Update the test by fixing the uint32 unsupported problem
@pytest.mark.xfail
@handle_frontend_test(
    fn_tree="jax.random.gumbel",
>>>>>>> 0fbaaa41
    dtype_key=helpers.dtype_and_values(
        available_dtypes=["uint32"],
        min_value=0,
        max_value=2000,
        min_num_dims=1,
        max_num_dims=1,
        min_dim_size=2,
        max_dim_size=2,
    ),
<<<<<<< HEAD
    shape=helpers.get_shape(),
    dtype=helpers.get_dtypes("integer", full=False),
    minval=st.integers(min_value=-100, max_value=100),
    maxval=st.integers(min_value=101, max_value=1000),
)
def test_jax_randint(
=======
    shape=helpers.get_shape(
        min_dim_size=1, max_num_dims=6, max_dim_size=6, min_num_dims=1, allow_none=False
    ),
    dtype=helpers.get_dtypes("float", full=False),
)
def test_jax_gumbel(
>>>>>>> 0fbaaa41
    *,
    dtype_key,
    shape,
    dtype,
<<<<<<< HEAD
    minval,
    maxval,
=======
>>>>>>> 0fbaaa41
    on_device,
    fn_tree,
    frontend,
    test_flags,
):
    input_dtype, key = dtype_key

    def call():
        return helpers.test_frontend_function(
            input_dtypes=input_dtype,
            frontend=frontend,
            test_flags=test_flags,
            fn_tree=fn_tree,
            on_device=on_device,
            test_values=False,
            key=key[0],
            shape=shape,
<<<<<<< HEAD
            minval=minval,
            maxval=maxval,
=======
>>>>>>> 0fbaaa41
            dtype=dtype[0],
        )

    ret = call()

    if not ivy.exists(ret):
        return

    ret_np, ret_from_np = ret
    ret_np = helpers.flatten_and_to_np(ret=ret_np)
    ret_from_np = helpers.flatten_and_to_np(ret=ret_from_np)
    for (u, v) in zip(ret_np, ret_from_np):
        assert u.dtype == v.dtype
        assert u.shape == v.shape<|MERGE_RESOLUTION|>--- conflicted
+++ resolved
@@ -311,10 +311,6 @@
         assert u.shape == v.shape
 
 
-<<<<<<< HEAD
-@handle_frontend_test(
-    fn_tree="jax.random.randint",
-=======
 @st.composite
 def _all_gamma_params(draw):
     shape = draw(
@@ -399,62 +395,100 @@
 @pytest.mark.xfail
 @handle_frontend_test(
     fn_tree="jax.random.gumbel",
->>>>>>> 0fbaaa41
-    dtype_key=helpers.dtype_and_values(
-        available_dtypes=["uint32"],
-        min_value=0,
-        max_value=2000,
-        min_num_dims=1,
-        max_num_dims=1,
-        min_dim_size=2,
-        max_dim_size=2,
-    ),
-<<<<<<< HEAD
+    dtype_key=helpers.dtype_and_values(
+        available_dtypes=["uint32"],
+        min_value=0,
+        max_value=2000,
+        min_num_dims=1,
+        max_num_dims=1,
+        min_dim_size=2,
+        max_dim_size=2,
+    ),
+    shape=helpers.get_shape(
+        min_dim_size=1, max_num_dims=6, max_dim_size=6, min_num_dims=1, allow_none=False
+    ),
+    dtype=helpers.get_dtypes("float", full=False),
+)
+def test_jax_gumbel(
+    *,
+    dtype_key,
+    shape,
+    dtype,
+    on_device,
+    fn_tree,
+    frontend,
+    test_flags,
+):
+    input_dtype, key = dtype_key
+
+    def call():
+        return helpers.test_frontend_function(
+            input_dtypes=input_dtype,
+            frontend=frontend,
+            test_flags=test_flags,
+            fn_tree=fn_tree,
+            on_device=on_device,
+            test_values=False,
+            key=key[0],
+            shape=shape,
+            dtype=dtype[0],
+        )
+
+    ret = call()
+
+    if not ivy.exists(ret):
+        return
+
+    ret_np, ret_from_np = ret
+    ret_np = helpers.flatten_and_to_np(ret=ret_np)
+    ret_from_np = helpers.flatten_and_to_np(ret=ret_from_np)
+    for (u, v) in zip(ret_np, ret_from_np):
+        assert u.dtype == v.dtype
+        assert u.shape == v.shape
+
+
+@handle_frontend_test(
+    fn_tree="jax.random.randint",
+    dtype_key=helpers.dtype_and_values(
+        available_dtypes=["uint32"],
+        min_value=0,
+        max_value=2000,
+        min_num_dims=1,
+        max_num_dims=1,
+        min_dim_size=2,
+        max_dim_size=2,
+    ),
     shape=helpers.get_shape(),
     dtype=helpers.get_dtypes("integer", full=False),
     minval=st.integers(min_value=-100, max_value=100),
     maxval=st.integers(min_value=101, max_value=1000),
 )
 def test_jax_randint(
-=======
-    shape=helpers.get_shape(
-        min_dim_size=1, max_num_dims=6, max_dim_size=6, min_num_dims=1, allow_none=False
-    ),
-    dtype=helpers.get_dtypes("float", full=False),
-)
-def test_jax_gumbel(
->>>>>>> 0fbaaa41
-    *,
-    dtype_key,
-    shape,
-    dtype,
-<<<<<<< HEAD
+    *,
+    dtype_key,
+    shape,
+    dtype,
     minval,
     maxval,
-=======
->>>>>>> 0fbaaa41
-    on_device,
-    fn_tree,
-    frontend,
-    test_flags,
-):
-    input_dtype, key = dtype_key
-
-    def call():
-        return helpers.test_frontend_function(
-            input_dtypes=input_dtype,
-            frontend=frontend,
-            test_flags=test_flags,
-            fn_tree=fn_tree,
-            on_device=on_device,
-            test_values=False,
-            key=key[0],
-            shape=shape,
-<<<<<<< HEAD
+    on_device,
+    fn_tree,
+    frontend,
+    test_flags,
+):
+    input_dtype, key = dtype_key
+
+    def call():
+        return helpers.test_frontend_function(
+            input_dtypes=input_dtype,
+            frontend=frontend,
+            test_flags=test_flags,
+            fn_tree=fn_tree,
+            on_device=on_device,
+            test_values=False,
+            key=key[0],
+            shape=shape,
             minval=minval,
             maxval=maxval,
-=======
->>>>>>> 0fbaaa41
             dtype=dtype[0],
         )
 
