# global
from hypothesis import strategies as st
import numpy as np

# local
import ivy_tests.test_ivy.helpers as helpers
from ivy_tests.test_ivy.helpers import handle_frontend_test
import ivy_tests.test_ivy.test_frontends.test_numpy.helpers as np_helpers


# allclose
@handle_frontend_test(
    fn_tree="jax.numpy.allclose",
    dtype_and_input=helpers.dtype_and_values(
        available_dtypes=helpers.get_dtypes("float"),
        num_arrays=2,
        shared_dtype=True,
    ),
    equal_nan=st.booleans(),
    test_with_out=st.just(False),
)
def test_jax_numpy_allclose(
    *,
    dtype_and_input,
    equal_nan,
    on_device,
    fn_tree,
    frontend,
    test_flags,
):
    input_dtype, input = dtype_and_input
    helpers.test_frontend_function(
        input_dtypes=input_dtype,
        frontend=frontend,
        test_flags=test_flags,
        fn_tree=fn_tree,
        on_device=on_device,
        a=input[0],
        b=input[1],
        equal_nan=equal_nan,
    )


@handle_frontend_test(
    fn_tree="jax.numpy.array_equal",
    dtype_and_x=helpers.dtype_and_values(
        available_dtypes=helpers.get_dtypes("numeric"),
        num_arrays=2,
        min_value=-np.inf,
        max_value=np.inf,
        shared_dtype=True,
    ),
    equal_nan=st.booleans(),
    test_with_out=st.just(False),
)
def test_jax_numpy_array_equal(
    *,
    dtype_and_x,
    equal_nan,
    on_device,
    fn_tree,
    frontend,
    test_flags,
):
    input_dtype, x = dtype_and_x
    helpers.test_frontend_function(
        input_dtypes=input_dtype,
        frontend=frontend,
        test_flags=test_flags,
        fn_tree=fn_tree,
        on_device=on_device,
        a1=x[0],
        a2=x[1],
        equal_nan=equal_nan,
    )


@handle_frontend_test(
    fn_tree="jax.numpy.array_equiv",
    dtype_and_x=helpers.dtype_and_values(
        available_dtypes=helpers.get_dtypes("numeric"),
        num_arrays=2,
        shared_dtype=True,
    ),
    test_with_out=st.just(False),
)
def test_jax_numpy_array_equiv(
    *,
    dtype_and_x,
    on_device,
    fn_tree,
    frontend,
    test_flags,
):
    input_dtype, x = dtype_and_x
    helpers.test_frontend_function(
        input_dtypes=input_dtype,
        frontend=frontend,
        test_flags=test_flags,
        fn_tree=fn_tree,
        on_device=on_device,
        a1=x[0],
        a2=x[1],
    )


# isneginf
@handle_frontend_test(
    fn_tree="jax.numpy.isneginf",
    dtype_and_x=helpers.dtype_and_values(
        available_dtypes=helpers.get_dtypes("float"),
        min_value=-np.inf,
        max_value=np.inf,
        min_num_dims=1,
        max_num_dims=3,
        min_dim_size=1,
        max_dim_size=3,
        allow_inf=True,
    ),
    test_with_out=st.just(False),
)
def test_jax_numpy_isneginf(
    *,
    dtype_and_x,
    on_device,
    fn_tree,
    frontend,
    test_flags,
):
    input_dtype, x = dtype_and_x
    helpers.test_frontend_function(
        input_dtypes=input_dtype,
        frontend=frontend,
        test_flags=test_flags,
        fn_tree=fn_tree,
        on_device=on_device,
        x=x[0],
    )


# isposinf
@handle_frontend_test(
    fn_tree="jax.numpy.isposinf",
    dtype_and_x=helpers.dtype_and_values(
        available_dtypes=helpers.get_dtypes("float"),
        min_value=-np.inf,
        max_value=np.inf,
        min_num_dims=1,
        max_num_dims=3,
        min_dim_size=1,
        max_dim_size=3,
        allow_inf=True,
    ),
)
def test_jax_numpy_isposinf(
    *,
    dtype_and_x,
    on_device,
    fn_tree,
    frontend,
    test_flags,
):
    input_dtype, x = dtype_and_x
    helpers.test_frontend_function(
        input_dtypes=input_dtype,
        frontend=frontend,
        test_flags=test_flags,
        fn_tree=fn_tree,
        on_device=on_device,
        x=x[0],
    )


# less
@handle_frontend_test(
    fn_tree="jax.numpy.less",
    dtype_and_x=helpers.dtype_and_values(
        available_dtypes=helpers.get_dtypes("numeric"),
        num_arrays=2,
        shared_dtype=True,
    ),
    test_with_out=st.just(False),
)
def test_jax_numpy_less(
    dtype_and_x,
    frontend,
    test_flags,
    fn_tree,
):
    input_dtype, x = dtype_and_x
    helpers.test_frontend_function(
        input_dtypes=input_dtype,
        frontend=frontend,
        test_flags=test_flags,
        fn_tree=fn_tree,
        x1=x[0],
        x2=x[1],
    )


# less_equal
@handle_frontend_test(
    fn_tree="jax.numpy.less_equal",
    dtype_and_x=helpers.dtype_and_values(
        available_dtypes=helpers.get_dtypes("numeric"),
        num_arrays=2,
        shared_dtype=True,
    ),
    test_with_out=st.just(False),
)
def test_jax_numpy_less_equal(
    dtype_and_x,
    frontend,
    test_flags,
    fn_tree,
):
    input_dtype, x = dtype_and_x
    helpers.test_frontend_function(
        input_dtypes=input_dtype,
        frontend=frontend,
        test_flags=test_flags,
        fn_tree=fn_tree,
        x1=x[0],
        x2=x[1],
    )


# greater
@handle_frontend_test(
    fn_tree="jax.numpy.greater",
    dtype_and_x=helpers.dtype_and_values(
        available_dtypes=helpers.get_dtypes("numeric"),
        num_arrays=2,
        shared_dtype=True,
    ),
    test_with_out=st.just(False),
)
def test_jax_numpy_greater(
    dtype_and_x,
    frontend,
    test_flags,
    fn_tree,
):
    input_dtype, x = dtype_and_x
    helpers.test_frontend_function(
        input_dtypes=input_dtype,
        frontend=frontend,
        test_flags=test_flags,
        fn_tree=fn_tree,
        x1=x[0],
        x2=x[1],
    )


# greater_equal
@handle_frontend_test(
    fn_tree="jax.numpy.greater_equal",
    dtype_and_x=helpers.dtype_and_values(
        available_dtypes=helpers.get_dtypes("numeric"),
        num_arrays=2,
        shared_dtype=True,
    ),
    test_with_out=st.just(False),
)
def test_jax_numpy_greater_equal(
    dtype_and_x,
    frontend,
    test_flags,
    fn_tree,
):
    input_dtype, x = dtype_and_x
    helpers.test_frontend_function(
        input_dtypes=input_dtype,
        frontend=frontend,
        test_flags=test_flags,
        fn_tree=fn_tree,
        x1=x[0],
        x2=x[1],
    )


# isnan
@handle_frontend_test(
    fn_tree="jax.numpy.isnan",
    dtype_and_x=helpers.dtype_and_values(
        available_dtypes=helpers.get_dtypes("float"),
        min_value=-np.inf,
        max_value=np.inf,
        min_num_dims=1,
        max_num_dims=3,
        min_dim_size=1,
        max_dim_size=3,
        allow_inf=True,
    ),
)
def test_jax_numpy_isnan(
    *,
    dtype_and_x,
    on_device,
    fn_tree,
    frontend,
    test_flags,
):
    input_dtype, x = dtype_and_x
    helpers.test_frontend_function(
        input_dtypes=input_dtype,
        frontend=frontend,
        test_flags=test_flags,
        fn_tree=fn_tree,
        on_device=on_device,
        x=x[0],
    )


# equal
@handle_frontend_test(
    fn_tree="jax.numpy.equal",
    dtype_and_x=helpers.dtype_and_values(
        available_dtypes=helpers.get_dtypes("numeric"),
        num_arrays=2,
        shared_dtype=True,
    ),
    test_with_out=st.just(False),
)
def test_jax_numpy_equal(
    dtype_and_x,
    frontend,
    test_flags,
    fn_tree,
):
    input_dtype, x = dtype_and_x
    helpers.test_frontend_function(
        input_dtypes=input_dtype,
        frontend=frontend,
        test_flags=test_flags,
        fn_tree=fn_tree,
        x1=x[0],
        x2=x[1],
    )


# not_equal
@handle_frontend_test(
    fn_tree="jax.numpy.not_equal",
    dtype_and_x=helpers.dtype_and_values(
        available_dtypes=helpers.get_dtypes("numeric"),
        num_arrays=2,
        shared_dtype=True,
    ),
    test_with_out=st.just(False),
)
def test_jax_numpy_not_equal(
    dtype_and_x,
    frontend,
    test_flags,
    fn_tree,
):
    input_dtype, x = dtype_and_x
    helpers.test_frontend_function(
        input_dtypes=input_dtype,
        frontend=frontend,
        test_flags=test_flags,
        fn_tree=fn_tree,
        x1=x[0],
        x2=x[1],
    )


# all
@handle_frontend_test(
    fn_tree="jax.numpy.all",
    aliases=["jax.numpy.alltrue"],
    dtype_and_x=helpers.dtype_and_values(
        available_dtypes=st.one_of(st.just(("bool",)), helpers.get_dtypes("integer")),
    ),
    test_with_out=st.just(False),
)
def test_jax_numpy_all(
    *,
    dtype_and_x,
    on_device,
    fn_tree,
    frontend,
    test_flags,
):
    input_dtype, x = dtype_and_x
    helpers.test_frontend_function(
        input_dtypes=input_dtype,
        frontend=frontend,
        test_flags=test_flags,
        fn_tree=fn_tree,
        on_device=on_device,
        a=x[0],
    )


# bitwise_and
# TODO: add testing for other dtypes
@handle_frontend_test(
    fn_tree="jax.numpy.bitwise_and",
    dtype_and_x=helpers.dtype_and_values(
        available_dtypes=helpers.get_dtypes("bool"), num_arrays=2
    ),
    test_with_out=st.just(False),
)
def test_jax_numpy_bitwise_and(
    *,
    dtype_and_x,
    on_device,
    fn_tree,
    frontend,
    test_flags,
):
    input_dtype, x = dtype_and_x
    helpers.test_frontend_function(
        input_dtypes=input_dtype,
        frontend=frontend,
        test_flags=test_flags,
        fn_tree=fn_tree,
        on_device=on_device,
        x1=x[0],
        x2=x[1],
    )


# bitwise_not
@handle_frontend_test(
    fn_tree="jax.numpy.bitwise_not",
    dtype_and_x=helpers.dtype_and_values(available_dtypes=helpers.get_dtypes("bool")),
    test_with_out=st.just(False),
)
def test_jax_numpy_bitwise_not(
    *,
    dtype_and_x,
    on_device,
    fn_tree,
    frontend,
    test_flags,
):
    input_dtype, x = dtype_and_x
    helpers.test_frontend_function(
        input_dtypes=input_dtype,
        frontend=frontend,
        test_flags=test_flags,
        fn_tree=fn_tree,
        on_device=on_device,
        x=x[0],
    )


# bitwise_or
# TODO: add testing for other dtypes
@handle_frontend_test(
    fn_tree="jax.numpy.bitwise_or",
    dtype_and_x=helpers.dtype_and_values(
        available_dtypes=helpers.get_dtypes("bool"), num_arrays=2
    ),
    test_with_out=st.just(False),
)
def test_jax_numpy_bitwise_or(
    *,
    dtype_and_x,
    on_device,
    fn_tree,
    frontend,
    test_flags,
):
    input_dtype, x = dtype_and_x
    helpers.test_frontend_function(
        input_dtypes=input_dtype,
        frontend=frontend,
        test_flags=test_flags,
        fn_tree=fn_tree,
        on_device=on_device,
        x1=x[0],
        x2=x[1],
    )


# bitwise_xor
# TODO: add testing for other dtypes
@handle_frontend_test(
    fn_tree="jax.numpy.bitwise_xor",
    dtype_and_x=helpers.dtype_and_values(
        available_dtypes=helpers.get_dtypes("bool"), num_arrays=2
    ),
    test_with_out=st.just(False),
)
def test_jax_numpy_bitwise_xor(
    *,
    dtype_and_x,
    on_device,
    fn_tree,
    frontend,
    test_flags,
):
    input_dtype, x = dtype_and_x
    helpers.test_frontend_function(
        input_dtypes=input_dtype,
        frontend=frontend,
        test_flags=test_flags,
        fn_tree=fn_tree,
        on_device=on_device,
        x1=x[0],
        x2=x[1],
    )


# any
@handle_frontend_test(
    fn_tree="jax.numpy.any",
    aliases=["jax.numpy.sometrue"],
    dtype_x_axis=helpers.dtype_values_axis(
        available_dtypes=helpers.get_dtypes("valid", full=True),
        valid_axis=True,
        max_axes_size=1,
        force_int_axis=True,
    ),
    keepdims=st.booleans(),
    where=np_helpers.where(),
    test_with_out=st.just(False),
)
def test_jax_numpy_any(
    *,
    dtype_x_axis,
    keepdims,
    where,
    on_device,
    fn_tree,
    frontend,
    test_flags,
):
    input_dtypes, x, axis = dtype_x_axis
    if isinstance(axis, tuple):
        axis = axis[0]
    where, input_dtypes, test_flags = np_helpers.handle_where_and_array_bools(
        where=where,
        input_dtype=input_dtypes,
        test_flags=test_flags,
    )
    np_helpers.test_frontend_function(
        input_dtypes=input_dtypes,
        frontend=frontend,
        test_flags=test_flags,
        fn_tree=fn_tree,
        on_device=on_device,
        a=x[0],
        axis=axis,
        out=None,
        keepdims=keepdims,
        where=where,
    )


# logical_and
@handle_frontend_test(
    fn_tree="jax.numpy.logical_and",
    dtypes_values=helpers.dtype_and_values(
        available_dtypes=helpers.get_dtypes("bool"),
        num_arrays=2,
    ),
)
def test_jax_numpy_logical_and(
    dtypes_values,
    on_device,
    fn_tree,
    frontend,
    test_flags,
):
    x_dtypes, x = dtypes_values
    np_helpers.test_frontend_function(
        input_dtypes=x_dtypes,
        frontend=frontend,
        test_flags=test_flags,
        fn_tree=fn_tree,
        on_device=on_device,
        x1=x[0],
        x2=x[1],
    )


# invert
@handle_frontend_test(
    fn_tree="jax.numpy.invert",
    dtypes_values=helpers.dtype_and_values(
        available_dtypes=st.one_of(st.just(("bool",)), helpers.get_dtypes("integer")),
    ),
)
def test_jax_numpy_invert(
    dtypes_values,
    on_device,
    fn_tree,
    frontend,
    test_flags,
):
    x_dtypes, x = dtypes_values
    np_helpers.test_frontend_function(
        input_dtypes=x_dtypes,
        frontend=frontend,
        test_flags=test_flags,
        fn_tree=fn_tree,
        on_device=on_device,
        x=x[0],
    )


# isfinite
@handle_frontend_test(
    fn_tree="jax.numpy.isfinite",
    dtype_and_x=helpers.dtype_and_values(
        available_dtypes=helpers.get_dtypes("numeric"), allow_nan=True
    ),
    test_with_out=st.just(False),
)
def test_jax_numpy_isfinite(
    *,
    dtype_and_x,
    on_device,
    fn_tree,
    frontend,
    test_flags,
):
    input_dtype, x = dtype_and_x
    helpers.test_frontend_function(
        input_dtypes=input_dtype,
        frontend=frontend,
        test_flags=test_flags,
        fn_tree=fn_tree,
        on_device=on_device,
        x=x[0],
    )


# isinf
@handle_frontend_test(
    fn_tree="jax.numpy.isinf",
    dtype_and_x=helpers.dtype_and_values(
        available_dtypes=helpers.get_dtypes("numeric"), allow_inf=True
    ),
    test_with_out=st.just(False),
)
def test_jax_numpy_isinf(
    *,
    dtype_and_x,
    on_device,
    fn_tree,
    frontend,
    test_flags,
):
    input_dtype, x = dtype_and_x
    helpers.test_frontend_function(
        input_dtypes=input_dtype,
        frontend=frontend,
        test_flags=test_flags,
        fn_tree=fn_tree,
        on_device=on_device,
        x=x[0],
    )


# isclose
@handle_frontend_test(
    fn_tree="jax.numpy.isclose",
    dtype_and_input=helpers.dtype_and_values(
        available_dtypes=helpers.get_dtypes("float"),
        num_arrays=2,
    ),
    equal_nan=st.booleans(),
    test_with_out=st.just(False),
)
def test_jax_numpy_isclose(
    *,
    dtype_and_input,
    equal_nan,
    on_device,
    fn_tree,
    frontend,
    test_flags,
):
    input_dtype, input = dtype_and_input
    helpers.test_frontend_function(
        input_dtypes=input_dtype,
        frontend=frontend,
        test_flags=test_flags,
        fn_tree=fn_tree,
        on_device=on_device,
        a=input[0],
        b=input[1],
        equal_nan=equal_nan,
    )


# logical_not
@handle_frontend_test(
    fn_tree="jax.numpy.logical_not",
    dtypes_values=helpers.dtype_and_values(
        available_dtypes=helpers.get_dtypes("bool"),
        num_arrays=1,
    ),
)
def test_jax_numpy_logical_not(
    dtypes_values,
    on_device,
    fn_tree,
    frontend,
    test_flags,
):
    x_dtypes, x = dtypes_values
    np_helpers.test_frontend_function(
        input_dtypes=x_dtypes,
        frontend=frontend,
        test_flags=test_flags,
        fn_tree=fn_tree,
        on_device=on_device,
        x=x[0],
    )


# logical_or
@handle_frontend_test(
    fn_tree="jax.numpy.logical_or",
    dtypes_values=helpers.dtype_and_values(
        available_dtypes=helpers.get_dtypes("bool"),
        num_arrays=2,
    ),
)
def test_jax_numpy_logical_or(
    dtypes_values,
    on_device,
    fn_tree,
    frontend,
    test_flags,
):
    x_dtypes, x = dtypes_values
    np_helpers.test_frontend_function(
        input_dtypes=x_dtypes,
        frontend=frontend,
        test_flags=test_flags,
        fn_tree=fn_tree,
        on_device=on_device,
        x1=x[0],
        x2=x[1],
    )


# isscalar
@handle_frontend_test(
    fn_tree="jax.numpy.isscalar",
    dtype_and_x=helpers.dtype_and_values(
        available_dtypes=helpers.get_dtypes("numeric")
    ),
)
def test_jax_numpy_isscalar(
    *,
    dtype_and_x,
    on_device,
    fn_tree,
    frontend,
    test_flags,
):
    x_dtypes, x = dtype_and_x
    np_helpers.test_frontend_function(
        input_dtypes=x_dtypes,
        frontend=frontend,
        test_flags=test_flags,
        fn_tree=fn_tree,
        on_device=on_device,
        x=x[0],
    )


# left_shift
@handle_frontend_test(
    fn_tree="jax.numpy.left_shift",
    dtype_and_x=helpers.dtype_and_values(
        available_dtypes=helpers.get_dtypes("numeric")
    ),
)
def test_jax_numpy_left_shift(
    *,
    dtype_and_x,
    on_device,
    fn_tree,
    frontend,
    test_flags,
):
    input_dtype, x = dtype_and_x
    helpers.test_frontend_function(
        input_dtypes=input_dtype,
        frontend=frontend,
        test_flags=test_flags,
        fn_tree=fn_tree,
        on_device=on_device,
        x=x[0],
    )


# isreal
@handle_frontend_test(
    fn_tree="jax.numpy.isreal",
    dtype_and_x=helpers.dtype_and_values(
        available_dtypes=helpers.get_dtypes("float"),
        min_value=-np.inf,
        max_value=np.inf,
        min_num_dims=1,
        max_num_dims=3,
        min_dim_size=1,
        max_dim_size=3,
        allow_inf=True,
    ),
)
def test_jax_numpy_isreal(
    *,
    dtype_and_x,
    on_device,
    fn_tree,
    frontend,
    test_flags,
):
    input_dtype, x = dtype_and_x
    helpers.test_frontend_function(
        input_dtypes=input_dtype,
        frontend=frontend,
        test_flags=test_flags,
        fn_tree=fn_tree,
        on_device=on_device,
        x=x[0],
    )


# logical_xor
@handle_frontend_test(
    fn_tree="jax.numpy.logical_xor",
    dtypes_values=helpers.dtype_and_values(
        available_dtypes=helpers.get_dtypes("bool"),
        num_arrays=2,
    ),
)
def test_jax_numpy_logical_xor(
    dtypes_values,
    on_device,
    fn_tree,
    frontend,
    test_flags,
):
    x_dtypes, x = dtypes_values
    np_helpers.test_frontend_function(
        input_dtypes=x_dtypes,
        frontend=frontend,
        test_flags=test_flags,
        fn_tree=fn_tree,
        on_device=on_device,
        x1=x[0],
        x2=x[1],
    )


<<<<<<< HEAD
# setxor1d
@handle_frontend_test(
    fn_tree="jax.numpy.setxor1d",
    dtypes_values=helpers.dtype_and_values(
        available_dtypes=helpers.get_dtypes("valid"),
        num_arrays=2,
    ),
    assume_unique=st.booleans(),
)
def test_jax_numpy_setxor1d(
    dtypes_values,
    on_device,
    fn_tree,
    frontend,
    test_flags,
    assume_unique,
):
    x_dtypes, x = dtypes_values
    np_helpers.test_frontend_function(
        input_dtypes=x_dtypes,
=======
@handle_frontend_test(
    fn_tree="jax.numpy.right_shift",
    dtype_and_x=helpers.dtype_and_values(
        available_dtypes=helpers.get_dtypes("integer"),
        num_arrays=2,
        shared_dtype=True,
    ),
    test_with_out=st.just(False),
)
def test_jax_numpy_right_shift(
    *,
    dtype_and_x,
    frontend,
    test_flags,
    fn_tree,
    on_device,
):
    dtype, xs = dtype_and_x

    xs[1] = np.asarray(np.clip(xs[1], 0, np.iinfo(dtype[1]).bits - 1), dtype=dtype[1])

    helpers.test_frontend_function(
        input_dtypes=dtype,
        frontend=frontend,
        test_flags=test_flags,
        fn_tree=fn_tree,
        on_device=on_device,
        x1=xs[0],
        x2=xs[1],
    )


# iscomplex
@handle_frontend_test(
    fn_tree="jax.numpy.iscomplex",
    dtype_and_x=helpers.dtype_and_values(
        available_dtypes=helpers.get_dtypes("real_and_complex"), min_num_dims=1
    ),
    test_with_out=st.just(False),
)
def test_jax_numpy_iscomplex(
    dtype_and_x,
    frontend,
    on_device,
    *,
    fn_tree,
    test_flags,
):
    input_dtype, x = dtype_and_x
    helpers.test_frontend_function(
        input_dtypes=input_dtype,
        frontend=frontend,
        test_flags=test_flags,
        fn_tree=fn_tree,
        on_device=on_device,
        x=x[0],
    )


@handle_frontend_test(
    fn_tree="jax.numpy.isrealobj",
    dtype_and_x=helpers.dtype_and_values(
        available_dtypes=helpers.get_dtypes("valid"), min_num_dims=1
    ),
    test_with_out=st.just(False),
)
def test_jax_numpy_isrealobj(
    dtype_and_x,
    frontend,
    on_device,
    *,
    fn_tree,
    test_flags,
):
    input_dtype, x = dtype_and_x
    helpers.test_frontend_function(
        input_dtypes=input_dtype,
        frontend=frontend,
        test_flags=test_flags,
        fn_tree=fn_tree,
        on_device=on_device,
        x=x[0],
    )


# iscomplexobj
@handle_frontend_test(
    fn_tree="jax.numpy.iscomplexobj",
    dtype_and_x=helpers.dtype_and_values(
        available_dtypes=helpers.get_dtypes("valid"),
    ),
    test_with_out=st.just(False),
)
def test_jax_numpy_iscomplexobj(
    dtype_and_x,
    frontend,
    on_device,
    *,
    fn_tree,
    test_flags,
):
    input_dtype, x = dtype_and_x
    helpers.test_frontend_function(
        input_dtypes=input_dtype,
>>>>>>> f8f9723e
        frontend=frontend,
        test_flags=test_flags,
        fn_tree=fn_tree,
        on_device=on_device,
<<<<<<< HEAD
        x1=x[0],
        x2=x[1],
        assume_unique=assume_unique,
=======
        x=x[0],
>>>>>>> f8f9723e
    )<|MERGE_RESOLUTION|>--- conflicted
+++ resolved
@@ -855,28 +855,6 @@
     )
 
 
-<<<<<<< HEAD
-# setxor1d
-@handle_frontend_test(
-    fn_tree="jax.numpy.setxor1d",
-    dtypes_values=helpers.dtype_and_values(
-        available_dtypes=helpers.get_dtypes("valid"),
-        num_arrays=2,
-    ),
-    assume_unique=st.booleans(),
-)
-def test_jax_numpy_setxor1d(
-    dtypes_values,
-    on_device,
-    fn_tree,
-    frontend,
-    test_flags,
-    assume_unique,
-):
-    x_dtypes, x = dtypes_values
-    np_helpers.test_frontend_function(
-        input_dtypes=x_dtypes,
-=======
 @handle_frontend_test(
     fn_tree="jax.numpy.right_shift",
     dtype_and_x=helpers.dtype_and_values(
@@ -981,16 +959,9 @@
     input_dtype, x = dtype_and_x
     helpers.test_frontend_function(
         input_dtypes=input_dtype,
->>>>>>> f8f9723e
-        frontend=frontend,
-        test_flags=test_flags,
-        fn_tree=fn_tree,
-        on_device=on_device,
-<<<<<<< HEAD
-        x1=x[0],
-        x2=x[1],
-        assume_unique=assume_unique,
-=======
-        x=x[0],
->>>>>>> f8f9723e
+        frontend=frontend,
+        test_flags=test_flags,
+        fn_tree=fn_tree,
+        on_device=on_device,
+        x=x[0],
     )