# global
from hypothesis import strategies as st
import numpy as np

# local
import ivy_tests.test_ivy.helpers as helpers
from ivy_tests.test_ivy.helpers import handle_frontend_test
import ivy_tests.test_ivy.test_frontends.test_numpy.helpers as np_helpers


# allclose
@handle_frontend_test(
    fn_tree="jax.numpy.allclose",
    dtype_and_input=helpers.dtype_and_values(
        available_dtypes=helpers.get_dtypes("float"),
        num_arrays=2,
        shared_dtype=True,
    ),
    equal_nan=st.booleans(),
    test_with_out=st.just(False),
)
def test_jax_numpy_allclose(
    *,
    dtype_and_input,
    equal_nan,
    on_device,
    fn_tree,
    frontend,
    test_flags,
):
    input_dtype, input = dtype_and_input
    helpers.test_frontend_function(
        input_dtypes=input_dtype,
        frontend=frontend,
        test_flags=test_flags,
        fn_tree=fn_tree,
        on_device=on_device,
        a=input[0],
        b=input[1],
        equal_nan=equal_nan,
    )


@handle_frontend_test(
    fn_tree="jax.numpy.array_equal",
    dtype_and_x=helpers.dtype_and_values(
        available_dtypes=helpers.get_dtypes("numeric"),
        num_arrays=2,
        min_value=-np.inf,
        max_value=np.inf,
        shared_dtype=True,
    ),
    equal_nan=st.booleans(),
    test_with_out=st.just(False),
)
def test_jax_numpy_array_equal(
    *,
    dtype_and_x,
    equal_nan,
    on_device,
    fn_tree,
    frontend,
    test_flags,
):
    input_dtype, x = dtype_and_x
    helpers.test_frontend_function(
        input_dtypes=input_dtype,
        frontend=frontend,
        test_flags=test_flags,
        fn_tree=fn_tree,
        on_device=on_device,
        a1=x[0],
        a2=x[1],
        equal_nan=equal_nan,
    )


@handle_frontend_test(
    fn_tree="jax.numpy.array_equiv",
    dtype_and_x=helpers.dtype_and_values(
        available_dtypes=helpers.get_dtypes("numeric"),
        num_arrays=2,
        shared_dtype=True,
    ),
    test_with_out=st.just(False),
)
def test_jax_numpy_array_equiv(
    *,
    dtype_and_x,
    on_device,
    fn_tree,
    frontend,
    test_flags,
):
    input_dtype, x = dtype_and_x
    helpers.test_frontend_function(
        input_dtypes=input_dtype,
        frontend=frontend,
        test_flags=test_flags,
        fn_tree=fn_tree,
        on_device=on_device,
        a1=x[0],
        a2=x[1],
    )


# isneginf
@handle_frontend_test(
    fn_tree="jax.numpy.isneginf",
    dtype_and_x=helpers.dtype_and_values(
        available_dtypes=helpers.get_dtypes("float"),
        min_value=-np.inf,
        max_value=np.inf,
        min_num_dims=1,
        max_num_dims=3,
        min_dim_size=1,
        max_dim_size=3,
        allow_inf=True,
    ),
    test_with_out=st.just(False),
)
def test_jax_numpy_isneginf(
    *,
    dtype_and_x,
    on_device,
    fn_tree,
    frontend,
    test_flags,
):
    input_dtype, x = dtype_and_x
    helpers.test_frontend_function(
        input_dtypes=input_dtype,
        frontend=frontend,
        test_flags=test_flags,
        fn_tree=fn_tree,
        on_device=on_device,
        x=x[0],
    )


# isposinf
@handle_frontend_test(
    fn_tree="jax.numpy.isposinf",
    dtype_and_x=helpers.dtype_and_values(
        available_dtypes=helpers.get_dtypes("float"),
        min_value=-np.inf,
        max_value=np.inf,
        min_num_dims=1,
        max_num_dims=3,
        min_dim_size=1,
        max_dim_size=3,
        allow_inf=True,
    ),
)
def test_jax_numpy_isposinf(
    *,
    dtype_and_x,
    on_device,
    fn_tree,
    frontend,
    test_flags,
):
    input_dtype, x = dtype_and_x
    helpers.test_frontend_function(
        input_dtypes=input_dtype,
        frontend=frontend,
        test_flags=test_flags,
        fn_tree=fn_tree,
        on_device=on_device,
        x=x[0],
    )


# less
@handle_frontend_test(
    fn_tree="jax.numpy.less",
    dtype_and_x=helpers.dtype_and_values(
        available_dtypes=helpers.get_dtypes("numeric"),
        num_arrays=2,
        shared_dtype=True,
    ),
    test_with_out=st.just(False),
)
def test_jax_numpy_less(
    dtype_and_x,
    frontend,
    test_flags,
    fn_tree,
):
    input_dtype, x = dtype_and_x
    helpers.test_frontend_function(
        input_dtypes=input_dtype,
        frontend=frontend,
        test_flags=test_flags,
        fn_tree=fn_tree,
        x1=x[0],
        x2=x[1],
    )


# less_equal
@handle_frontend_test(
    fn_tree="jax.numpy.less_equal",
    dtype_and_x=helpers.dtype_and_values(
        available_dtypes=helpers.get_dtypes("numeric"),
        num_arrays=2,
        shared_dtype=True,
    ),
    test_with_out=st.just(False),
)
def test_jax_numpy_less_equal(
    dtype_and_x,
    frontend,
    test_flags,
    fn_tree,
):
    input_dtype, x = dtype_and_x
    helpers.test_frontend_function(
        input_dtypes=input_dtype,
        frontend=frontend,
        test_flags=test_flags,
        fn_tree=fn_tree,
        x1=x[0],
        x2=x[1],
    )


# greater
@handle_frontend_test(
    fn_tree="jax.numpy.greater",
    dtype_and_x=helpers.dtype_and_values(
        available_dtypes=helpers.get_dtypes("numeric"),
        num_arrays=2,
        shared_dtype=True,
    ),
    test_with_out=st.just(False),
)
def test_jax_numpy_greater(
    dtype_and_x,
    frontend,
    test_flags,
    fn_tree,
):
    input_dtype, x = dtype_and_x
    helpers.test_frontend_function(
        input_dtypes=input_dtype,
        frontend=frontend,
        test_flags=test_flags,
        fn_tree=fn_tree,
        x1=x[0],
        x2=x[1],
    )


# greater_equal
@handle_frontend_test(
    fn_tree="jax.numpy.greater_equal",
    dtype_and_x=helpers.dtype_and_values(
        available_dtypes=helpers.get_dtypes("numeric"),
        num_arrays=2,
        shared_dtype=True,
    ),
    test_with_out=st.just(False),
)
def test_jax_numpy_greater_equal(
    dtype_and_x,
    frontend,
    test_flags,
    fn_tree,
):
    input_dtype, x = dtype_and_x
    helpers.test_frontend_function(
        input_dtypes=input_dtype,
        frontend=frontend,
        test_flags=test_flags,
        fn_tree=fn_tree,
        x1=x[0],
        x2=x[1],
    )


# isnan
@handle_frontend_test(
    fn_tree="jax.numpy.isnan",
    dtype_and_x=helpers.dtype_and_values(
        available_dtypes=helpers.get_dtypes("float"),
        min_value=-np.inf,
        max_value=np.inf,
        min_num_dims=1,
        max_num_dims=3,
        min_dim_size=1,
        max_dim_size=3,
        allow_inf=True,
    ),
)
def test_jax_numpy_isnan(
    *,
    dtype_and_x,
    on_device,
    fn_tree,
    frontend,
    test_flags,
):
    input_dtype, x = dtype_and_x
    helpers.test_frontend_function(
        input_dtypes=input_dtype,
        frontend=frontend,
        test_flags=test_flags,
        fn_tree=fn_tree,
        on_device=on_device,
        x=x[0],
    )


# equal
@handle_frontend_test(
    fn_tree="jax.numpy.equal",
    dtype_and_x=helpers.dtype_and_values(
        available_dtypes=helpers.get_dtypes("numeric"),
        num_arrays=2,
        shared_dtype=True,
    ),
    test_with_out=st.just(False),
)
def test_jax_numpy_equal(
    dtype_and_x,
    frontend,
    test_flags,
    fn_tree,
):
    input_dtype, x = dtype_and_x
    helpers.test_frontend_function(
        input_dtypes=input_dtype,
        frontend=frontend,
        test_flags=test_flags,
        fn_tree=fn_tree,
        x1=x[0],
        x2=x[1],
    )


# not_equal
@handle_frontend_test(
    fn_tree="jax.numpy.not_equal",
    dtype_and_x=helpers.dtype_and_values(
        available_dtypes=helpers.get_dtypes("numeric"),
        num_arrays=2,
        shared_dtype=True,
    ),
    test_with_out=st.just(False),
)
def test_jax_numpy_not_equal(
    dtype_and_x,
    frontend,
    test_flags,
    fn_tree,
):
    input_dtype, x = dtype_and_x
    helpers.test_frontend_function(
        input_dtypes=input_dtype,
        frontend=frontend,
        test_flags=test_flags,
        fn_tree=fn_tree,
        x1=x[0],
        x2=x[1],
    )


# all
@handle_frontend_test(
    fn_tree="jax.numpy.all",
    aliases=["jax.numpy.alltrue"],
    dtype_and_x=helpers.dtype_and_values(
        available_dtypes=st.one_of(st.just(("bool",)), helpers.get_dtypes("integer")),
    ),
    test_with_out=st.just(False),
)
def test_jax_numpy_all(
    *,
    dtype_and_x,
    on_device,
    fn_tree,
    frontend,
    test_flags,
):
    input_dtype, x = dtype_and_x
    helpers.test_frontend_function(
        input_dtypes=input_dtype,
        frontend=frontend,
        test_flags=test_flags,
        fn_tree=fn_tree,
        on_device=on_device,
        a=x[0],
    )


# bitwise_and
# TODO: add testing for other dtypes
@handle_frontend_test(
    fn_tree="jax.numpy.bitwise_and",
    dtype_and_x=helpers.dtype_and_values(
        available_dtypes=helpers.get_dtypes("bool"), num_arrays=2
    ),
    test_with_out=st.just(False),
)
def test_jax_numpy_bitwise_and(
    *,
    dtype_and_x,
    on_device,
    fn_tree,
    frontend,
    test_flags,
):
    input_dtype, x = dtype_and_x
    helpers.test_frontend_function(
        input_dtypes=input_dtype,
        frontend=frontend,
        test_flags=test_flags,
        fn_tree=fn_tree,
        on_device=on_device,
        x1=x[0],
        x2=x[1],
    )


# bitwise_not
@handle_frontend_test(
    fn_tree="jax.numpy.bitwise_not",
    dtype_and_x=helpers.dtype_and_values(available_dtypes=helpers.get_dtypes("bool")),
    test_with_out=st.just(False),
)
def test_jax_numpy_bitwise_not(
    *,
    dtype_and_x,
    on_device,
    fn_tree,
    frontend,
    test_flags,
):
    input_dtype, x = dtype_and_x
    helpers.test_frontend_function(
        input_dtypes=input_dtype,
        frontend=frontend,
        test_flags=test_flags,
        fn_tree=fn_tree,
        on_device=on_device,
        x=x[0],
    )


# bitwise_or
# TODO: add testing for other dtypes
@handle_frontend_test(
    fn_tree="jax.numpy.bitwise_or",
    dtype_and_x=helpers.dtype_and_values(
        available_dtypes=helpers.get_dtypes("bool"), num_arrays=2
    ),
    test_with_out=st.just(False),
)
def test_jax_numpy_bitwise_or(
    *,
    dtype_and_x,
    on_device,
    fn_tree,
    frontend,
    test_flags,
):
    input_dtype, x = dtype_and_x
    helpers.test_frontend_function(
        input_dtypes=input_dtype,
        frontend=frontend,
        test_flags=test_flags,
        fn_tree=fn_tree,
        on_device=on_device,
        x1=x[0],
        x2=x[1],
    )


# bitwise_xor
# TODO: add testing for other dtypes
@handle_frontend_test(
    fn_tree="jax.numpy.bitwise_xor",
    dtype_and_x=helpers.dtype_and_values(
        available_dtypes=helpers.get_dtypes("bool"), num_arrays=2
    ),
    test_with_out=st.just(False),
)
def test_jax_numpy_bitwise_xor(
    *,
    dtype_and_x,
    on_device,
    fn_tree,
    frontend,
    test_flags,
):
    input_dtype, x = dtype_and_x
    helpers.test_frontend_function(
        input_dtypes=input_dtype,
        frontend=frontend,
        test_flags=test_flags,
        fn_tree=fn_tree,
        on_device=on_device,
        x1=x[0],
        x2=x[1],
    )


# any
@handle_frontend_test(
    fn_tree="jax.numpy.any",
    aliases=["jax.numpy.sometrue"],
    dtype_x_axis=helpers.dtype_values_axis(
        available_dtypes=helpers.get_dtypes("valid", full=True),
        valid_axis=True,
        max_axes_size=1,
        force_int_axis=True,
    ),
    keepdims=st.booleans(),
    where=np_helpers.where(),
    test_with_out=st.just(False),
)
def test_jax_numpy_any(
    *,
    dtype_x_axis,
    keepdims,
    where,
    on_device,
    fn_tree,
    frontend,
    test_flags,
):
    input_dtypes, x, axis = dtype_x_axis
    if isinstance(axis, tuple):
        axis = axis[0]
    where, input_dtypes, test_flags = np_helpers.handle_where_and_array_bools(
        where=where,
        input_dtype=input_dtypes,
        test_flags=test_flags,
    )
    np_helpers.test_frontend_function(
        input_dtypes=input_dtypes,
        frontend=frontend,
        test_flags=test_flags,
        fn_tree=fn_tree,
        on_device=on_device,
        a=x[0],
        axis=axis,
        out=None,
        keepdims=keepdims,
        where=where,
    )


# logical_and
@handle_frontend_test(
    fn_tree="jax.numpy.logical_and",
    dtypes_values=helpers.dtype_and_values(
        available_dtypes=helpers.get_dtypes("bool"),
        num_arrays=2,
    ),
)
def test_jax_numpy_logical_and(
    dtypes_values,
    on_device,
    fn_tree,
    frontend,
    test_flags,
):
    x_dtypes, x = dtypes_values
    np_helpers.test_frontend_function(
        input_dtypes=x_dtypes,
        frontend=frontend,
        test_flags=test_flags,
        fn_tree=fn_tree,
        on_device=on_device,
        x1=x[0],
        x2=x[1],
    )


# invert
@handle_frontend_test(
    fn_tree="jax.numpy.invert",
    dtypes_values=helpers.dtype_and_values(
        available_dtypes=st.one_of(st.just(("bool",)), helpers.get_dtypes("integer")),
    ),
)
def test_jax_numpy_invert(
    dtypes_values,
    on_device,
    fn_tree,
    frontend,
    test_flags,
):
    x_dtypes, x = dtypes_values
    np_helpers.test_frontend_function(
        input_dtypes=x_dtypes,
        frontend=frontend,
        test_flags=test_flags,
        fn_tree=fn_tree,
        on_device=on_device,
        x=x[0],
    )


# isfinite
@handle_frontend_test(
    fn_tree="jax.numpy.isfinite",
    dtype_and_x=helpers.dtype_and_values(
        available_dtypes=helpers.get_dtypes("numeric"), allow_nan=True
    ),
    test_with_out=st.just(False),
)
def test_jax_numpy_isfinite(
    *,
    dtype_and_x,
    on_device,
    fn_tree,
    frontend,
    test_flags,
):
    input_dtype, x = dtype_and_x
    helpers.test_frontend_function(
        input_dtypes=input_dtype,
        frontend=frontend,
        test_flags=test_flags,
        fn_tree=fn_tree,
        on_device=on_device,
        x=x[0],
    )


# isinf
@handle_frontend_test(
    fn_tree="jax.numpy.isinf",
    dtype_and_x=helpers.dtype_and_values(
        available_dtypes=helpers.get_dtypes("numeric"), allow_inf=True
    ),
    test_with_out=st.just(False),
)
def test_jax_numpy_isinf(
    *,
    dtype_and_x,
    on_device,
    fn_tree,
    frontend,
    test_flags,
):
    input_dtype, x = dtype_and_x
    helpers.test_frontend_function(
        input_dtypes=input_dtype,
        frontend=frontend,
        test_flags=test_flags,
        fn_tree=fn_tree,
        on_device=on_device,
        x=x[0],
    )


# isclose
@handle_frontend_test(
    fn_tree="jax.numpy.isclose",
    dtype_and_input=helpers.dtype_and_values(
        available_dtypes=helpers.get_dtypes("float"),
        num_arrays=2,
    ),
    equal_nan=st.booleans(),
    test_with_out=st.just(False),
)
def test_jax_numpy_isclose(
    *,
    dtype_and_input,
    equal_nan,
    on_device,
    fn_tree,
    frontend,
    test_flags,
):
    input_dtype, input = dtype_and_input
    helpers.test_frontend_function(
        input_dtypes=input_dtype,
        frontend=frontend,
        test_flags=test_flags,
        fn_tree=fn_tree,
        on_device=on_device,
        a=input[0],
        b=input[1],
        equal_nan=equal_nan,
    )


# logical_not
@handle_frontend_test(
    fn_tree="jax.numpy.logical_not",
    dtypes_values=helpers.dtype_and_values(
        available_dtypes=helpers.get_dtypes("bool"),
        num_arrays=1,
    ),
)
def test_jax_numpy_logical_not(
    dtypes_values,
    on_device,
    fn_tree,
    frontend,
    test_flags,
):
    x_dtypes, x = dtypes_values
    np_helpers.test_frontend_function(
        input_dtypes=x_dtypes,
        frontend=frontend,
        test_flags=test_flags,
        fn_tree=fn_tree,
        on_device=on_device,
        x=x[0],
    )


# logical_or
@handle_frontend_test(
    fn_tree="jax.numpy.logical_or",
    dtypes_values=helpers.dtype_and_values(
        available_dtypes=helpers.get_dtypes("bool"),
        num_arrays=2,
    ),
)
def test_jax_numpy_logical_or(
    dtypes_values,
    on_device,
    fn_tree,
    frontend,
    test_flags,
):
    x_dtypes, x = dtypes_values
    np_helpers.test_frontend_function(
        input_dtypes=x_dtypes,
        frontend=frontend,
        test_flags=test_flags,
        fn_tree=fn_tree,
        on_device=on_device,
        x1=x[0],
        x2=x[1],
    )


# isscalar
@handle_frontend_test(
    fn_tree="jax.numpy.isscalar",
    dtype_and_x=helpers.dtype_and_values(
        available_dtypes=helpers.get_dtypes("numeric")
    ),
)
def test_jax_numpy_isscalar(
    *,
    dtype_and_x,
    on_device,
    fn_tree,
    frontend,
    test_flags,
):
    x_dtypes, x = dtype_and_x
    np_helpers.test_frontend_function(
        input_dtypes=x_dtypes,
        frontend=frontend,
        test_flags=test_flags,
        fn_tree=fn_tree,
        on_device=on_device,
        x=x[0],
    )

<<<<<<< HEAD

# isreal
@handle_frontend_test(
    fn_tree="jax.numpy.isreal",
    dtype_and_x=helpers.dtype_and_values(
        available_dtypes=helpers.get_dtypes("float"),
        min_value=-np.inf,
        max_value=np.inf,
        min_num_dims=1,
        max_num_dims=3,
        min_dim_size=1,
        max_dim_size=3,
        allow_inf=True,
    ),
)
def test_jax_numpy_isreal(
=======
    
# left_shift
@handle_frontend_test(
    fn_tree="jax.numpy.left_shift",
    dtype_and_x=helpers.dtype_and_values(
        available_dtypes=helpers.get_dtypes("numeric")
    ),
)
def test_jax_numpy_left_shift(
>>>>>>> faa16508
    *,
    dtype_and_x,
    on_device,
    fn_tree,
    frontend,
    test_flags,
):
    input_dtype, x = dtype_and_x
    helpers.test_frontend_function(
        input_dtypes=input_dtype,
        frontend=frontend,
        test_flags=test_flags,
        fn_tree=fn_tree,
        on_device=on_device,
        x=x[0],
<<<<<<< HEAD
    )
=======
    )
    
>>>>>>> faa16508
<|MERGE_RESOLUTION|>--- conflicted
+++ resolved
@@ -768,8 +768,33 @@
         x=x[0],
     )
 
-<<<<<<< HEAD
-
+    
+# left_shift
+@handle_frontend_test(
+    fn_tree="jax.numpy.left_shift",
+    dtype_and_x=helpers.dtype_and_values(
+        available_dtypes=helpers.get_dtypes("numeric")
+    ),
+)
+def test_jax_numpy_left_shift(
+    *,
+    dtype_and_x,
+    on_device,
+    fn_tree,
+    frontend,
+    test_flags,
+):
+    input_dtype, x = dtype_and_x
+    helpers.test_frontend_function(
+        input_dtypes=input_dtype,
+        frontend=frontend,
+        test_flags=test_flags,
+        fn_tree=fn_tree,
+        on_device=on_device,
+        x=x[0],
+    )
+    
+    
 # isreal
 @handle_frontend_test(
     fn_tree="jax.numpy.isreal",
@@ -785,35 +810,19 @@
     ),
 )
 def test_jax_numpy_isreal(
-=======
-    
-# left_shift
-@handle_frontend_test(
-    fn_tree="jax.numpy.left_shift",
-    dtype_and_x=helpers.dtype_and_values(
-        available_dtypes=helpers.get_dtypes("numeric")
-    ),
-)
-def test_jax_numpy_left_shift(
->>>>>>> faa16508
-    *,
-    dtype_and_x,
-    on_device,
-    fn_tree,
-    frontend,
-    test_flags,
-):
-    input_dtype, x = dtype_and_x
-    helpers.test_frontend_function(
-        input_dtypes=input_dtype,
-        frontend=frontend,
-        test_flags=test_flags,
-        fn_tree=fn_tree,
-        on_device=on_device,
-        x=x[0],
-<<<<<<< HEAD
-    )
-=======
-    )
-    
->>>>>>> faa16508
+    *,
+    dtype_and_x,
+    on_device,
+    fn_tree,
+    frontend,
+    test_flags,
+):
+    input_dtype, x = dtype_and_x
+    helpers.test_frontend_function(
+        input_dtypes=input_dtype,
+        frontend=frontend,
+        test_flags=test_flags,
+        fn_tree=fn_tree,
+        on_device=on_device,
+        x=x[0],
+    )