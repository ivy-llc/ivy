--- conflicted
+++ resolved
@@ -792,10 +792,9 @@
         fn_tree=fn_tree,
         on_device=on_device,
         x=x[0],
-<<<<<<< HEAD
-    )
-    
-    
+    )
+
+
 # isreal
 @handle_frontend_test(
     fn_tree="jax.numpy.isreal",
@@ -826,6 +825,5 @@
         fn_tree=fn_tree,
         on_device=on_device,
         x=x[0],
-=======
->>>>>>> b304c851
-    )+    )
+    