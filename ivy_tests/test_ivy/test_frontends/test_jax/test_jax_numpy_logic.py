--- conflicted
+++ resolved
@@ -661,7 +661,6 @@
         a=input[0],
         b=input[1],
         equal_nan=equal_nan,
-<<<<<<< HEAD
     )
 
 
@@ -695,7 +694,3 @@
         on_device=on_device,
         x=x[0],
     )
-    
-=======
-    )
->>>>>>> 4b8c8be8
