--- conflicted
+++ resolved
@@ -1048,7 +1048,6 @@
     )
 
 
-<<<<<<< HEAD
 # nanpercentile
 @handle_frontend_test(
     fn_tree="jax.numpy.nanpercentile",
@@ -1089,7 +1088,8 @@
         test_flags=test_flags,
         input_dtypes=a_input_dtypes,
         on_device=on_device,
-=======
+
+
 # cov
 @st.composite
 def _get_dtype_value1_value2_cov(
@@ -1200,5 +1200,4 @@
         ddof=ddof,
         fweights=fweights,
         aweights=aweights,
->>>>>>> 770111bd
     )