--- conflicted
+++ resolved
@@ -590,7 +590,144 @@
     )
 
 
-<<<<<<< HEAD
+# nanstd
+@handle_frontend_test(
+    fn_tree="jax.numpy.nanstd",
+    dtype_and_a=statistical_dtype_values(function="nanstd"),
+    dtype=helpers.get_dtypes("float", full=False, none=True),
+    where=np_frontend_helpers.where(),
+    keep_dims=st.booleans(),
+)
+def test_jax_numpy_nanstd(
+    dtype_and_a,
+    dtype,
+    where,
+    frontend,
+    test_flags,
+    fn_tree,
+    on_device,
+    keep_dims,
+):
+    input_dtypes, a, axis, correction = dtype_and_a
+    if isinstance(axis, tuple):
+        axis = axis[0]
+    where, input_dtypes, test_flags = np_frontend_helpers.handle_where_and_array_bools(
+        where=where,
+        input_dtype=input_dtypes,
+        test_flags=test_flags,
+    )
+    assume(np.dtype(dtype[0]) >= np.dtype(input_dtypes[0]))
+    np_frontend_helpers.test_frontend_function(
+        input_dtypes=input_dtypes,
+        frontend=frontend,
+        test_flags=test_flags,
+        fn_tree=fn_tree,
+        on_device=on_device,
+        a=a[0],
+        axis=axis,
+        dtype=dtype[0],
+        out=None,
+        ddof=correction,
+        keepdims=keep_dims,
+        where=where,
+        atol=1e-2,
+        rtol=1e-2,
+    )
+
+
+# nanvar
+@handle_frontend_test(
+    fn_tree="jax.numpy.nanvar",
+    dtype_x_axis=statistical_dtype_values(function="nanvar").filter(
+        lambda x: x[0][0] != "bfloat16"
+    ),
+    dtype=helpers.get_dtypes("float", full=False, none=True).filter(
+        lambda x: x != "bfloat16"
+    ),
+    where=np_helpers.where(),
+    keepdims=st.booleans(),
+)
+def test_jax_numpy_nanvar(
+    *,
+    dtype_x_axis,
+    dtype,
+    keepdims,
+    where,
+    on_device,
+    fn_tree,
+    frontend,
+    test_flags,
+):
+    input_dtypes, x, axis, ddof = dtype_x_axis
+    if isinstance(axis, tuple):
+        axis = axis[0]
+    where, input_dtypes, test_flags = np_helpers.handle_where_and_array_bools(
+        where=where,
+        input_dtype=input_dtypes,
+        test_flags=test_flags,
+    )
+    assume(np.dtype(dtype[0]) >= np.dtype(input_dtypes[0]))
+    np_helpers.test_frontend_function(
+        input_dtypes=input_dtypes,
+        frontend=frontend,
+        test_flags=test_flags,
+        fn_tree=fn_tree,
+        on_device=on_device,
+        a=x[0],
+        axis=axis,
+        dtype=dtype[0],
+        out=None,
+        ddof=ddof,
+        keepdims=keepdims,
+        where=where,
+        atol=1e-3,
+        rtol=1e-3,
+    )
+
+
+# std
+@handle_frontend_test(
+    fn_tree="jax.numpy.std",
+    dtype_x_axis=statistical_dtype_values(function="std"),
+    dtype=helpers.get_dtypes("float", full=False, none=True),
+    where=np_helpers.where(),
+    keepdims=st.booleans(),
+)
+def test_jax_numpy_std(
+    *,
+    dtype_x_axis,
+    dtype,
+    keepdims,
+    where,
+    on_device,
+    fn_tree,
+    frontend,
+    test_flags,
+):
+    input_dtypes, x, axis, ddof = dtype_x_axis
+    if isinstance(axis, tuple):
+        axis = axis[0]
+    where, input_dtypes, test_flags = np_helpers.handle_where_and_array_bools(
+        where=where,
+        input_dtype=input_dtypes,
+        test_flags=test_flags,
+    )
+
+    np_helpers.test_frontend_function(
+        input_dtypes=input_dtypes,
+        out=None,
+        overwrite_input=False,
+        keepdims=keemdims,
+        dtype=dtype[0],
+        out=None,
+        ddof=ddof,
+        keepdims=keepdims,
+        where=where,
+        atol=1e-3,
+        rtol=1e-3,
+    )
+   
+
 # median
 @handle_frontend_test(
     fn_tree="jax.numpy.median",
@@ -614,150 +751,13 @@
     input_dtype, x, axis = dtype_x_axis
     helpers.test_frontend_function(
         input_dtypes=input_dtype,
-=======
-# nanstd
-@handle_frontend_test(
-    fn_tree="jax.numpy.nanstd",
-    dtype_and_a=statistical_dtype_values(function="nanstd"),
-    dtype=helpers.get_dtypes("float", full=False, none=True),
-    where=np_frontend_helpers.where(),
-    keep_dims=st.booleans(),
-)
-def test_jax_numpy_nanstd(
-    dtype_and_a,
-    dtype,
-    where,
-    frontend,
-    test_flags,
-    fn_tree,
-    on_device,
-    keep_dims,
-):
-    input_dtypes, a, axis, correction = dtype_and_a
-    if isinstance(axis, tuple):
-        axis = axis[0]
-    where, input_dtypes, test_flags = np_frontend_helpers.handle_where_and_array_bools(
-        where=where,
-        input_dtype=input_dtypes,
-        test_flags=test_flags,
-    )
-    assume(np.dtype(dtype[0]) >= np.dtype(input_dtypes[0]))
-    np_frontend_helpers.test_frontend_function(
-        input_dtypes=input_dtypes,
-        frontend=frontend,
-        test_flags=test_flags,
-        fn_tree=fn_tree,
-        on_device=on_device,
-        a=a[0],
-        axis=axis,
-        dtype=dtype[0],
-        out=None,
-        ddof=correction,
-        keepdims=keep_dims,
-        where=where,
-        atol=1e-2,
-        rtol=1e-2,
-    )
-
-
-# nanvar
-@handle_frontend_test(
-    fn_tree="jax.numpy.nanvar",
-    dtype_x_axis=statistical_dtype_values(function="nanvar").filter(
-        lambda x: x[0][0] != "bfloat16"
-    ),
-    dtype=helpers.get_dtypes("float", full=False, none=True).filter(
-        lambda x: x != "bfloat16"
-    ),
-    where=np_helpers.where(),
-    keepdims=st.booleans(),
-)
-def test_jax_numpy_nanvar(
-    *,
-    dtype_x_axis,
-    dtype,
-    keepdims,
-    where,
-    on_device,
-    fn_tree,
-    frontend,
-    test_flags,
-):
-    input_dtypes, x, axis, ddof = dtype_x_axis
-    if isinstance(axis, tuple):
-        axis = axis[0]
-    where, input_dtypes, test_flags = np_helpers.handle_where_and_array_bools(
-        where=where,
-        input_dtype=input_dtypes,
-        test_flags=test_flags,
-    )
-    assume(np.dtype(dtype[0]) >= np.dtype(input_dtypes[0]))
-    np_helpers.test_frontend_function(
-        input_dtypes=input_dtypes,
-        frontend=frontend,
-        test_flags=test_flags,
-        fn_tree=fn_tree,
-        on_device=on_device,
-        a=x[0],
-        axis=axis,
-        dtype=dtype[0],
-        out=None,
-        ddof=ddof,
-        keepdims=keepdims,
-        where=where,
-        atol=1e-3,
-        rtol=1e-3,
-    )
-
-
-# std
-@handle_frontend_test(
-    fn_tree="jax.numpy.std",
-    dtype_x_axis=statistical_dtype_values(function="std"),
-    dtype=helpers.get_dtypes("float", full=False, none=True),
-    where=np_helpers.where(),
-    keepdims=st.booleans(),
-)
-def test_jax_numpy_std(
-    *,
-    dtype_x_axis,
-    dtype,
-    keepdims,
-    where,
-    on_device,
-    fn_tree,
-    frontend,
-    test_flags,
-):
-    input_dtypes, x, axis, ddof = dtype_x_axis
-    if isinstance(axis, tuple):
-        axis = axis[0]
-    where, input_dtypes, test_flags = np_helpers.handle_where_and_array_bools(
-        where=where,
-        input_dtype=input_dtypes,
-        test_flags=test_flags,
-    )
-
-    np_helpers.test_frontend_function(
-        input_dtypes=input_dtypes,
->>>>>>> 2a77530f
-        frontend=frontend,
-        test_flags=test_flags,
-        fn_tree=fn_tree,
-        on_device=on_device,
-        a=x[0],
-        axis=axis,
-<<<<<<< HEAD
+        frontend=frontend,
+        test_flags=test_flags,
+        fn_tree=fn_tree,
+        on_device=on_device,
+        a=x[0],
+        axis=axis,
         out=None,
         overwrite_input=False,
         keepdims=keemdims,
-=======
-        dtype=dtype[0],
-        out=None,
-        ddof=ddof,
-        keepdims=keepdims,
-        where=where,
-        atol=1e-3,
-        rtol=1e-3,
->>>>>>> 2a77530f
     )