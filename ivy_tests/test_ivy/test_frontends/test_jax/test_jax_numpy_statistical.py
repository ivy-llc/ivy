--- conflicted
+++ resolved
@@ -489,7 +489,6 @@
     )
 
 
-<<<<<<< HEAD
 # average
 @handle_frontend_test(
     fn_tree="jax.numpy.average",
@@ -540,7 +539,9 @@
         axis=axis,
         weights=x[1],
         returned=returned,
-=======
+    )
+
+
 # nanmax
 @handle_frontend_test(
     fn_tree="jax.numpy.nanmax",
@@ -597,5 +598,4 @@
         keepdims=keepdims,
         initial=initial,
         where=where,
->>>>>>> 2e2b1ddc
     )