--- conflicted
+++ resolved
@@ -718,27 +718,6 @@
     )
 
 
-<<<<<<< HEAD
-# percentile
-@handle_frontend_test(
-    fn_tree="jax.numpy.percentile",
-    dtype_x_q=statistical_dtype_values(function="percentile"),
-    keep_dims=st.booleans(),
-)
-def test_jax_numpy_percentile(
-    dtype_x_q,
-    frontend,
-    test_flags,
-    fn_tree,
-    on_device,
-    keep_dims,
-):
-    input_dtypes, x, axis, interpolation, q = dtype_x_q
-    if isinstance(axis, tuple):
-        axis = axis[0]
-
-    np_frontend_helpers.test_frontend_function(
-=======
 # nanvar
 @handle_frontend_test(
     fn_tree="jax.numpy.nanvar",
@@ -772,20 +751,12 @@
     )
     assume(np.dtype(dtype[0]) >= np.dtype(input_dtypes[0]))
     np_helpers.test_frontend_function(
->>>>>>> dd965917
         input_dtypes=input_dtypes,
         frontend=frontend,
         test_flags=test_flags,
         fn_tree=fn_tree,
         on_device=on_device,
         a=x[0],
-<<<<<<< HEAD
-        q=q,
-        axis=axis,
-        method=interpolation[0],
-        out=None,
-        keepdims=keep_dims,
-=======
         axis=axis,
         dtype=dtype[0],
         out=None,
@@ -794,5 +765,37 @@
         where=where,
         atol=1e-3,
         rtol=1e-3,
->>>>>>> dd965917
+    )
+
+
+# percentile
+@handle_frontend_test(
+    fn_tree="jax.numpy.percentile",
+    dtype_x_q=statistical_dtype_values(function="percentile"),
+    keep_dims=st.booleans(),
+)
+def test_jax_numpy_percentile(
+    dtype_x_q,
+    frontend,
+    test_flags,
+    fn_tree,
+    on_device,
+    keep_dims,
+):
+    input_dtypes, x, axis, interpolation, q = dtype_x_q
+    if isinstance(axis, tuple):
+        axis = axis[0]
+
+    np_frontend_helpers.test_frontend_function(
+        input_dtypes=input_dtypes,
+        frontend=frontend,
+        test_flags=test_flags,
+        fn_tree=fn_tree,
+        on_device=on_device,
+        a=x[0],
+        q=q,
+        axis=axis,
+        method=interpolation[0],
+        out=None,
+        keepdims=keep_dims,
     )