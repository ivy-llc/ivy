--- conflicted
+++ resolved
@@ -841,6 +841,34 @@
     )
 
 
+# ptp
+@handle_frontend_test(
+    fn_tree="jax.numpy.ptp",
+    dtype_and_x_axis_dtype=_get_castable_dtypes_values(allow_nan=False),
+    keep_dims=st.booleans(),
+)
+def test_jax_numpy_ptp(
+    dtype_and_x_axis_dtype,
+    frontend,
+    test_flags,
+    fn_tree,
+    on_device,
+    keep_dims,
+):
+    input_dtypes, x, axis, dtype = dtype_and_x_axis_dtype
+    np_frontend_helpers.test_frontend_function(
+        input_dtypes=input_dtypes,
+        frontend=frontend,
+        test_flags=test_flags,
+        fn_tree=fn_tree,
+        on_device=on_device,
+        a=x[0],
+        axis=axis,
+        out=None,
+        keepdims=keep_dims,
+    )
+
+
 # nanmean
 @handle_frontend_test(
     fn_tree="jax.numpy.nanmean",
@@ -880,7 +908,6 @@
         test_flags=test_flags,
         fn_tree=fn_tree,
         on_device=on_device,
-<<<<<<< HEAD
         a=x[0],
         axis=axis,
         dtype=dtype[0],
@@ -889,38 +916,4 @@
         where=where,
     )
     
-    
-=======
-        x=x[0],
-        y=x[1],
-        rowvar=rowvar,
-    )
-
-
-# ptp
-@handle_frontend_test(
-    fn_tree="jax.numpy.ptp",
-    dtype_and_x_axis_dtype=_get_castable_dtypes_values(allow_nan=False),
-    keep_dims=st.booleans(),
-)
-def test_jax_numpy_ptp(
-    dtype_and_x_axis_dtype,
-    frontend,
-    test_flags,
-    fn_tree,
-    on_device,
-    keep_dims,
-):
-    input_dtypes, x, axis, dtype = dtype_and_x_axis_dtype
-    np_frontend_helpers.test_frontend_function(
-        input_dtypes=input_dtypes,
-        frontend=frontend,
-        test_flags=test_flags,
-        fn_tree=fn_tree,
-        on_device=on_device,
-        a=x[0],
-        axis=axis,
-        out=None,
-        keepdims=keep_dims,
-    )
->>>>>>> 2291cec2
+    