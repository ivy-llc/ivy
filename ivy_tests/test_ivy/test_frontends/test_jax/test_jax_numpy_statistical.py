# global
from hypothesis import strategies as st, assume
import numpy as np


# local
import ivy
import ivy_tests.test_ivy.test_frontends.test_numpy.helpers as np_frontend_helpers
import ivy_tests.test_ivy.helpers as helpers
import ivy_tests.test_ivy.test_frontends.test_numpy.helpers as np_helpers
from ivy_tests.test_ivy.helpers import handle_frontend_test
from ivy_tests.test_ivy.test_functional.test_core.test_statistical import (
    statistical_dtype_values,
    _get_castable_dtype,
)
from ivy import inf


# einsum
@handle_frontend_test(
    fn_tree="jax.numpy.einsum",
    eq_n_op=st.sampled_from(
        [
            (
                "ii",
                np.arange(25).reshape(5, 5),
            ),
            (
                "ii->i",
                np.arange(25).reshape(5, 5),
            ),
            ("ij,j", np.arange(25).reshape(5, 5), np.arange(5)),
        ]
    ),
    dtype=helpers.get_dtypes("float", full=False),
)
def test_jax_numpy_einsum(
    *,
    eq_n_op,
    dtype,
    on_device,
    fn_tree,
    frontend,
    test_flags,
):
    kw = {}
    i = 0
    for x_ in eq_n_op:
        kw["x{}".format(i)] = x_
        i += 1
    test_flags.num_positional_args = i
    helpers.test_frontend_function(
        input_dtypes=dtype,
        frontend=frontend,
        test_flags=test_flags,
        fn_tree=fn_tree,
        on_device=on_device,
        **kw,
        out=None,
        optimize="optimal",
        precision=None,
        _use_xeinsum=False,
    )


# mean
@handle_frontend_test(
    fn_tree="jax.numpy.mean",
    dtype_x_axis=statistical_dtype_values(function="mean"),
    dtype=helpers.get_dtypes("float", full=False, none=True),
    where=np_helpers.where(),
    keepdims=st.booleans(),
)
def test_jax_numpy_mean(
    *,
    dtype_x_axis,
    dtype,
    keepdims,
    where,
    on_device,
    fn_tree,
    frontend,
    test_flags,
):
    input_dtypes, x, axis = dtype_x_axis
    if isinstance(axis, tuple):
        axis = axis[0]
    where, input_dtypes, test_flags = np_helpers.handle_where_and_array_bools(
        where=where,
        input_dtype=input_dtypes,
        test_flags=test_flags,
    )

    np_helpers.test_frontend_function(
        input_dtypes=input_dtypes,
        frontend=frontend,
        test_flags=test_flags,
        fn_tree=fn_tree,
        on_device=on_device,
        atol=1e-1,
        rtol=1e-1,
        a=x[0],
        axis=axis,
        dtype=dtype[0],
        out=None,
        keepdims=keepdims,
        where=where,
    )


# var
@handle_frontend_test(
    fn_tree="jax.numpy.var",
    dtype_x_axis=statistical_dtype_values(function="var").filter(
        lambda x: x[0][0] != "bfloat16"
    ),
    dtype=helpers.get_dtypes("float", full=False, none=True).filter(
        lambda x: x != "bfloat16"
    ),
    where=np_helpers.where(),
    keepdims=st.booleans(),
)
def test_jax_numpy_var(
    *,
    dtype_x_axis,
    dtype,
    keepdims,
    where,
    on_device,
    fn_tree,
    frontend,
    test_flags,
):
    input_dtypes, x, axis, ddof = dtype_x_axis
    if isinstance(axis, tuple):
        axis = axis[0]
    where, input_dtypes, test_flags = np_helpers.handle_where_and_array_bools(
        where=where,
        input_dtype=input_dtypes,
        test_flags=test_flags,
    )

    np_helpers.test_frontend_function(
        input_dtypes=input_dtypes,
        frontend=frontend,
        test_flags=test_flags,
        fn_tree=fn_tree,
        on_device=on_device,
        a=x[0],
        axis=axis,
        dtype=dtype[0],
        out=None,
        ddof=ddof,
        keepdims=keepdims,
        where=where,
        atol=1e-3,
        rtol=1e-3,
    )


# argmin
@handle_frontend_test(
    fn_tree="jax.numpy.argmin",
    dtype_and_x=helpers.dtype_values_axis(
        available_dtypes=helpers.get_dtypes("numeric"),
        force_int_axis=True,
        min_num_dims=1,
        valid_axis=True,
    ),
    keepdims=st.booleans(),
)
def test_jax_numpy_argmin(
    *,
    dtype_and_x,
    keepdims,
    on_device,
    fn_tree,
    frontend,
    test_flags,
):
    input_dtype, x, axis = dtype_and_x
    helpers.test_frontend_function(
        input_dtypes=input_dtype,
        frontend=frontend,
        test_flags=test_flags,
        fn_tree=fn_tree,
        on_device=on_device,
        a=x[0],
        axis=axis,
        out=None,
        keepdims=keepdims,
    )


# bincount
@handle_frontend_test(
    fn_tree="jax.numpy.bincount",
    dtype_and_x=helpers.dtype_and_values(
        available_dtypes=helpers.get_dtypes("integer"),
        min_value=1,
        max_value=2,
        shape=st.shared(
            helpers.get_shape(
                min_num_dims=1,
                max_num_dims=1,
            ),
            key="a_s_d",
        ),
    ),
    test_with_out=st.just(False),
)
def test_jax_numpy_bincount(
    *,
    dtype_and_x,
    on_device,
    fn_tree,
    frontend,
    test_flags,
):
    input_dtype, x = dtype_and_x
    helpers.test_frontend_function(
        input_dtypes=input_dtype,
        frontend=frontend,
        test_flags=test_flags,
        fn_tree=fn_tree,
        on_device=on_device,
        x=x[0],
        weights=None,
        minlength=0,
        length=None,
    )


# cumprod
@handle_frontend_test(
    fn_tree="jax.numpy.cumprod",
    aliases=["jax.numpy.cumproduct"],
    dtype_x_axis=helpers.dtype_values_axis(
        available_dtypes=helpers.get_dtypes("numeric"),
        min_num_dims=1,
        max_num_dims=5,
        min_value=-100,
        max_value=100,
        valid_axis=True,
        allow_neg_axes=False,
        max_axes_size=1,
        force_int_axis=True,
    ),
    dtype=helpers.get_dtypes("float", none=True, full=False),
    test_with_out=st.just(False),
)
def test_jax_numpy_cumprod(
    *,
    dtype_x_axis,
    dtype,
    on_device,
    fn_tree,
    frontend,
    test_flags,
):
    input_dtype, x, axis = dtype_x_axis
    helpers.test_frontend_function(
        input_dtypes=input_dtype,
        frontend=frontend,
        test_flags=test_flags,
        fn_tree=fn_tree,
        on_device=on_device,
        rtol=1e-2,
        a=x[0],
        axis=axis,
        dtype=dtype[0],
    )


# cumsum
@handle_frontend_test(
    fn_tree="jax.numpy.cumsum",
    dtype_x_axis=helpers.dtype_values_axis(
        available_dtypes=helpers.get_dtypes("numeric"),
        min_num_dims=1,
        max_num_dims=5,
        min_value=-100,
        max_value=100,
        valid_axis=True,
        allow_neg_axes=False,
        max_axes_size=1,
        force_int_axis=True,
    ),
    dtype=helpers.get_dtypes("numeric", none=True, full=False),
    test_with_out=st.just(False),
)
def test_jax_numpy_cumsum(
    *,
    dtype_x_axis,
    dtype,
    on_device,
    fn_tree,
    frontend,
    test_flags,
):
    input_dtype, x, axis = dtype_x_axis
    helpers.test_frontend_function(
        input_dtypes=input_dtype,
        frontend=frontend,
        test_flags=test_flags,
        fn_tree=fn_tree,
        on_device=on_device,
        a=x[0],
        axis=axis,
        dtype=dtype[0],
    )


# sum
@handle_frontend_test(
    fn_tree="jax.numpy.sum",
    dtype_x_axis_castable=_get_castable_dtype(),
    initial=st.none() | st.floats(-10.0, 10.0),
    where=np_helpers.where(),
    keepdims=st.booleans(),
)
def test_jax_numpy_sum(
    *,
    dtype_x_axis_castable,
    initial,
    where,
    keepdims,
    on_device,
    fn_tree,
    frontend,
    test_flags,
):
    input_dtypes, x, axis, castable_dtype = dtype_x_axis_castable

    if isinstance(axis, tuple):
        axis = axis[0]
    where, input_dtypes, test_flags = np_helpers.handle_where_and_array_bools(
        where=where,
        input_dtype=input_dtypes,
        test_flags=test_flags,
    )

    np_helpers.test_frontend_function(
        input_dtypes=[input_dtypes],
        frontend=frontend,
        test_flags=test_flags,
        fn_tree=fn_tree,
        on_device=on_device,
        rtol=1e-1,
        atol=1e-2,
        a=x[0],
        axis=axis,
        dtype=castable_dtype,
        out=None,
        keepdims=keepdims,
        initial=initial,
        where=where,
    )


# min
@handle_frontend_test(
    fn_tree="jax.numpy.min",
    aliases=["jax.numpy.amin"],
    dtype_x_axis=statistical_dtype_values(function="min"),
    where=np_helpers.where(),
    keepdims=st.booleans(),
)
def test_jax_numpy_min(
    *,
    dtype_x_axis,
    keepdims,
    where,
    on_device,
    fn_tree,
    frontend,
    test_flags,
):
    input_dtypes, x, axis = dtype_x_axis
    if isinstance(axis, tuple):
        axis = axis[0]
    where, input_dtypes, test_flags = np_helpers.handle_where_and_array_bools(
        where=where,
        input_dtype=input_dtypes,
        test_flags=test_flags,
    )

    np_helpers.test_frontend_function(
        input_dtypes=input_dtypes,
        frontend=frontend,
        test_flags=test_flags,
        fn_tree=fn_tree,
        on_device=on_device,
        a=x[0],
        axis=axis,
        out=None,
        keepdims=keepdims,
        where=where,
    )


# max
@handle_frontend_test(
    fn_tree="jax.numpy.max",
    aliases=["jax.numpy.amax"],
    dtype_x_axis=statistical_dtype_values(function="max"),
    where=np_helpers.where(),
    keepdims=st.booleans(),
)
def test_jax_numpy_max(
    *,
    dtype_x_axis,
    keepdims,
    where,
    on_device,
    fn_tree,
    frontend,
    test_flags,
):
    input_dtypes, x, axis = dtype_x_axis
    if isinstance(axis, tuple):
        axis = axis[0]
    where, input_dtypes, test_flags = np_helpers.handle_where_and_array_bools(
        where=where,
        input_dtype=input_dtypes,
        test_flags=test_flags,
    )

    np_helpers.test_frontend_function(
        input_dtypes=input_dtypes,
        frontend=frontend,
        test_flags=test_flags,
        fn_tree=fn_tree,
        on_device=on_device,
        a=x[0],
        axis=axis,
        out=None,
        keepdims=keepdims,
        where=where,
    )


# average
@handle_frontend_test(
    fn_tree="jax.numpy.average",
    dtype_x_axis=helpers.dtype_values_axis(
        num_arrays=2,
        available_dtypes=helpers.get_dtypes("float"),
        large_abs_safety_factor=2,
        small_abs_safety_factor=2,
        safety_factor_scale="log",
        min_num_dims=1,
        max_num_dims=5,
        min_dim_size=2,
        valid_axis=True,
        allow_neg_axes=False,
        min_axes_size=1,
    ),
    returned=st.booleans(),
)
def test_jax_numpy_average(
    *,
    dtype_x_axis,
    returned,
    on_device,
    fn_tree,
    frontend,
    test_flags,
):
    x_dtype, x, axis = dtype_x_axis

    if isinstance(axis, tuple):
        axis = axis[0]

    np_helpers.test_frontend_function(
        input_dtypes=x_dtype,
        frontend=frontend,
        test_flags=test_flags,
        fn_tree=fn_tree,
        on_device=on_device,
        atol=2e-2,
        rtol=2e-2,
        a=x[0],
        axis=axis,
        weights=x[1],
        returned=returned,
    )


# nanmax
@handle_frontend_test(
    fn_tree="jax.numpy.nanmax",
    aliases=["jax.numpy.nanmax"],
    dtype_x_axis=helpers.dtype_values_axis(
        available_dtypes=helpers.get_dtypes("float"),
        min_num_dims=1,
        valid_axis=True,
        force_int_axis=True,
        large_abs_safety_factor=2,
        safety_factor_scale="log",
        allow_nan=True,
        allow_inf=True,
    ),
    initial=st.one_of(st.floats(min_value=-1000, max_value=1000), st.none()),
    keepdims=st.booleans(),
    where=np_helpers.where(),
)
def test_numpy_nanmax(
    dtype_x_axis,
    frontend,
    test_flags,
    fn_tree,
    on_device,
    where,
    initial,
    keepdims,
):
    if initial is None and np.all(where) is not True:
        assume(initial is -inf)

    input_dtypes, x, axis = dtype_x_axis
    where, input_dtypes, test_flags = np_helpers.handle_where_and_array_bools(
        where=where,
        input_dtype=input_dtypes,
        test_flags=test_flags,
    )
    np_helpers.test_frontend_function(
        input_dtypes=input_dtypes,
        frontend=frontend,
        test_flags=test_flags,
        fn_tree=fn_tree,
        on_device=on_device,
        a=x[0],
        axis=axis,
        out=None,
        keepdims=keepdims,
        initial=initial,
        where=where,
    )


# nanmin
@handle_frontend_test(
    fn_tree="jax.numpy.nanmin",
    dtype_x_axis=helpers.dtype_values_axis(
        available_dtypes=helpers.get_dtypes("float"),
        min_num_dims=1,
        valid_axis=True,
        force_int_axis=True,
        large_abs_safety_factor=2,
        safety_factor_scale="log",
        allow_nan=True,
        allow_inf=True,
    ),
    initial=st.one_of(st.floats(min_value=-1000, max_value=1000), st.none()),
    keepdims=st.booleans(),
    where=np_helpers.where(),
)
def test_numpy_nanmin(
    dtype_x_axis,
    frontend,
    test_flags,
    fn_tree,
    on_device,
    where,
    initial,
    keepdims,
):
    if initial is None and np.all(where) is not True:
        assume(initial is inf)

    input_dtypes, x, axis = dtype_x_axis
    where, input_dtypes, test_flags = np_helpers.handle_where_and_array_bools(
        where=where,
        input_dtype=input_dtypes,
        test_flags=test_flags,
    )
    np_helpers.test_frontend_function(
        input_dtypes=input_dtypes,
        frontend=frontend,
        test_flags=test_flags,
        fn_tree=fn_tree,
        on_device=on_device,
        a=x[0],
        axis=axis,
        out=None,
        keepdims=keepdims,
        initial=initial,
        where=where,
    )


# nanstd
@handle_frontend_test(
    fn_tree="jax.numpy.nanstd",
    dtype_and_a=statistical_dtype_values(function="nanstd"),
    dtype=helpers.get_dtypes("float", full=False, none=True),
    where=np_frontend_helpers.where(),
    keep_dims=st.booleans(),
)
def test_jax_numpy_nanstd(
    dtype_and_a,
    dtype,
    where,
    frontend,
    test_flags,
    fn_tree,
    on_device,
    keep_dims,
):
    input_dtypes, a, axis, correction = dtype_and_a
    if isinstance(axis, tuple):
        axis = axis[0]
    where, input_dtypes, test_flags = np_frontend_helpers.handle_where_and_array_bools(
        where=where,
        input_dtype=input_dtypes,
        test_flags=test_flags,
    )
    assume(np.dtype(dtype[0]) >= np.dtype(input_dtypes[0]))
    np_frontend_helpers.test_frontend_function(
        input_dtypes=input_dtypes,
        frontend=frontend,
        test_flags=test_flags,
        fn_tree=fn_tree,
        on_device=on_device,
        a=a[0],
        axis=axis,
        dtype=dtype[0],
        out=None,
        ddof=correction,
        keepdims=keep_dims,
        where=where,
        atol=1e-2,
        rtol=1e-2,
    )


# nanvar
@handle_frontend_test(
    fn_tree="jax.numpy.nanvar",
    dtype_x_axis=statistical_dtype_values(function="nanvar").filter(
        lambda x: x[0][0] != "bfloat16"
    ),
    dtype=helpers.get_dtypes("float", full=False, none=True).filter(
        lambda x: x != "bfloat16"
    ),
    where=np_helpers.where(),
    keepdims=st.booleans(),
)
def test_jax_numpy_nanvar(
    *,
    dtype_x_axis,
    dtype,
    keepdims,
    where,
    on_device,
    fn_tree,
    frontend,
    test_flags,
):
    input_dtypes, x, axis, ddof = dtype_x_axis
    if isinstance(axis, tuple):
        axis = axis[0]
    where, input_dtypes, test_flags = np_helpers.handle_where_and_array_bools(
        where=where,
        input_dtype=input_dtypes,
        test_flags=test_flags,
    )
    assume(np.dtype(dtype[0]) >= np.dtype(input_dtypes[0]))
    np_helpers.test_frontend_function(
        input_dtypes=input_dtypes,
        frontend=frontend,
        test_flags=test_flags,
        fn_tree=fn_tree,
        on_device=on_device,
        a=x[0],
        axis=axis,
        dtype=dtype[0],
        out=None,
        ddof=ddof,
        keepdims=keepdims,
        where=where,
        atol=1e-3,
        rtol=1e-3,
    )


@st.composite
def _get_castable_dtypes_values(draw, *, allow_nan=False, use_where=False):
    available_dtypes = helpers.get_dtypes("numeric")
    shape = draw(helpers.get_shape(min_num_dims=1, max_num_dims=4, max_dim_size=6))
    dtype, values = draw(
        helpers.dtype_and_values(
            available_dtypes=available_dtypes,
            num_arrays=1,
            large_abs_safety_factor=24,
            small_abs_safety_factor=24,
            safety_factor_scale="log",
            shape=shape,
            allow_nan=allow_nan,
        )
    )
    axis = draw(helpers.get_axis(shape=shape, force_int=True))
    dtype1, values, dtype2 = draw(
        helpers.get_castable_dtype(draw(available_dtypes), dtype[0], values[0])
    )
    if use_where:
        where = draw(np_frontend_helpers.where(shape=shape))
        return [dtype1], [values], axis, dtype2, where
    return [dtype1], [values], axis, dtype2


# nancumprod
@handle_frontend_test(
    fn_tree="jax.numpy.nancumprod",
    dtype_and_x_axis_dtype=_get_castable_dtypes_values(allow_nan=True),
)
def test_jax_numpy_nancumprod(
    dtype_and_x_axis_dtype,
    frontend,
    test_flags,
    fn_tree,
    on_device,
):
    input_dtypes, x, axis, dtype = dtype_and_x_axis_dtype
    if ivy.current_backend_str() == "torch":
        assume(not test_flags.as_variable[0])
    helpers.test_frontend_function(
        input_dtypes=input_dtypes,
        frontend=frontend,
        test_flags=test_flags,
        fn_tree=fn_tree,
        on_device=on_device,
        a=x[0],
        axis=axis,
        dtype=dtype,
    )


# nancumsum
@handle_frontend_test(
    fn_tree="jax.numpy.nancumsum",
    dtype_and_x_axis_dtype=_get_castable_dtypes_values(allow_nan=True),
)
def test_jax_numpy_nancumsum(
    dtype_and_x_axis_dtype,
    frontend,
    test_flags,
    fn_tree,
    on_device,
):
    input_dtypes, x, axis, dtype = dtype_and_x_axis_dtype
    if ivy.current_backend_str() == "torch":
        assume(not test_flags.as_variable[0])
    np_frontend_helpers.test_frontend_function(
        input_dtypes=input_dtypes,
        frontend=frontend,
        test_flags=test_flags,
        fn_tree=fn_tree,
        on_device=on_device,
        a=x[0],
        axis=axis,
        dtype=dtype,
    )


# std
@handle_frontend_test(
    fn_tree="jax.numpy.std",
    dtype_x_axis=statistical_dtype_values(function="std"),
    dtype=helpers.get_dtypes("float", full=False, none=True),
    where=np_helpers.where(),
    keepdims=st.booleans(),
)
def test_jax_numpy_std(
    *,
    dtype_x_axis,
    dtype,
    keepdims,
    where,
    on_device,
    fn_tree,
    frontend,
    test_flags,
):
    input_dtypes, x, axis, ddof = dtype_x_axis
    if isinstance(axis, tuple):
        axis = axis[0]
    where, input_dtypes, test_flags = np_helpers.handle_where_and_array_bools(
        where=where,
        input_dtype=input_dtypes,
        test_flags=test_flags,
    )

    np_helpers.test_frontend_function(
        input_dtypes=input_dtypes,
        frontend=frontend,
        test_flags=test_flags,
        fn_tree=fn_tree,
        on_device=on_device,
        a=x[0],
        axis=axis,
        dtype=dtype[0],
        out=None,
        ddof=ddof,
        keepdims=keepdims,
        where=where,
        atol=1e-3,
        rtol=1e-3,
    )


@handle_frontend_test(
    fn_tree="jax.numpy.corrcoef",
    dtype_and_x=helpers.dtype_and_values(
        available_dtypes=["float32", "float64"],
        num_arrays=2,
        shared_dtype=True,
        abs_smallest_val=1e-5,
        min_num_dims=2,
        max_num_dims=2,
        min_dim_size=3,
        max_dim_size=3,
        min_value=-100,
        max_value=100,
        allow_nan=False,
    ),
    rowvar=st.booleans(),
)
def test_jax_numpy_corrcoef(
    dtype_and_x,
    rowvar,
    frontend,
    test_flags,
    fn_tree,
    on_device,
):
    input_dtypes, x = dtype_and_x
    np_helpers.test_frontend_function(
        input_dtypes=input_dtypes,
        frontend=frontend,
        test_flags=test_flags,
        fn_tree=fn_tree,
        on_device=on_device,
        x=x[0],
        y=x[1],
        rowvar=rowvar,
    )


# median
@handle_frontend_test(
    fn_tree="jax.numpy.median",
    dtype_x_axis=helpers.dtype_values_axis(
        available_dtypes=helpers.get_dtypes("valid"),
        min_num_dims=1,
        min_value=-(2**10),
        max_value=2**10,
        valid_axis=True,
    ),
    keepdims=st.booleans(),
)
def test_jax_numpy_median(
    *,
    dtype_x_axis,
    keepdims,
    on_device,
    fn_tree,
    frontend,
    test_flags,
):
    input_dtype, x, axis = dtype_x_axis
    helpers.test_frontend_function(
        input_dtypes=input_dtype,
        frontend=frontend,
        test_flags=test_flags,
        fn_tree=fn_tree,
        on_device=on_device,
        a=x[0],
        axis=axis,
        out=None,
        overwrite_input=False,
        keepdims=keepdims,
        atol=1e-3,
        rtol=1e-3,
    )


# ptp
@handle_frontend_test(
    fn_tree="jax.numpy.ptp",
    dtype_and_x_axis_dtype=_get_castable_dtypes_values(allow_nan=False),
    keep_dims=st.booleans(),
)
def test_jax_numpy_ptp(
    dtype_and_x_axis_dtype,
    frontend,
    test_flags,
    fn_tree,
    on_device,
    keep_dims,
):
    input_dtypes, x, axis, dtype = dtype_and_x_axis_dtype
    np_frontend_helpers.test_frontend_function(
        input_dtypes=input_dtypes,
        frontend=frontend,
        test_flags=test_flags,
        fn_tree=fn_tree,
        on_device=on_device,
        a=x[0],
        axis=axis,
        out=None,
        keepdims=keep_dims,
    )


<<<<<<< HEAD
@handle_frontend_test(
    fn_tree="jax.numpy.nanmedian",
    dtype_x_axis=helpers.dtype_values_axis(
        available_dtypes=helpers.get_dtypes("float"),
        min_num_dims=1,
        min_value=-(2**10),
        max_value=2**10,
        valid_axis=True,
    ),
    keepdims=st.booleans(),
    overwrite_input=st.booleans(),
)
def test_jax_numpy_nanmedian(
    on_device,
    frontend,
    *,
    dtype_x_axis,
    keepdims,
    fn_tree,
    test_flags,
):
    input_dtype, x, axis = dtype_x_axis
    helpers.test_frontend_function(
        input_dtypes=input_dtype,
        frontend=frontend,
        test_flags=test_flags,
        fn_tree=fn_tree,
        on_device=on_device,
        a=x[0],
        axis=axis,
        out=None,
        overwrite_input=False,
        keepdims=keepdims,
=======
# nanmean
@st.composite
def _get_castable_dtype_with_nan(draw):
    available_dtypes = helpers.get_dtypes("float")
    shape = draw(helpers.get_shape(min_num_dims=1, max_num_dims=4, max_dim_size=6))
    dtype, values = draw(
        helpers.dtype_and_values(
            available_dtypes=available_dtypes,
            num_arrays=1,
            large_abs_safety_factor=6,
            small_abs_safety_factor=24,
            safety_factor_scale="log",
            shape=shape,
            allow_nan=True,
            allow_inf=True,
        )
    )
    axis = draw(helpers.get_axis(shape=shape, force_int=True))
    dtype1, values, dtype2 = draw(
        helpers.get_castable_dtype(draw(available_dtypes), dtype[0], values[0])
    )
    return dtype1, [values], axis, dtype2


@handle_frontend_test(
    fn_tree="jax.numpy.nanmean",
    dtype_x_axis_castable_dtype=_get_castable_dtype_with_nan(),
    keepdims=st.booleans(),
    where=np_helpers.where(),
)
def test_jax_numpy_nanmean(
    dtype_x_axis_castable_dtype,
    frontend,
    test_flags,
    fn_tree,
    on_device,
    where,
    keepdims,
):
    input_dtypes, x, axis, castable_dtype = dtype_x_axis_castable_dtype
    where, input_dtypes, test_flags = np_helpers.handle_where_and_array_bools(
        where=where,
        input_dtype=[input_dtypes],
        test_flags=test_flags,
    )
    np_helpers.test_frontend_function(
        input_dtypes=input_dtypes,
        frontend=frontend,
        test_flags=test_flags,
        on_device=on_device,
        fn_tree=fn_tree,
        a=x[0],
        axis=axis,
        dtype=castable_dtype,
        out=None,
        keepdims=keepdims,
        where=where,
>>>>>>> e68ec375
    )<|MERGE_RESOLUTION|>--- conflicted
+++ resolved
@@ -914,41 +914,6 @@
     )
 
 
-<<<<<<< HEAD
-@handle_frontend_test(
-    fn_tree="jax.numpy.nanmedian",
-    dtype_x_axis=helpers.dtype_values_axis(
-        available_dtypes=helpers.get_dtypes("float"),
-        min_num_dims=1,
-        min_value=-(2**10),
-        max_value=2**10,
-        valid_axis=True,
-    ),
-    keepdims=st.booleans(),
-    overwrite_input=st.booleans(),
-)
-def test_jax_numpy_nanmedian(
-    on_device,
-    frontend,
-    *,
-    dtype_x_axis,
-    keepdims,
-    fn_tree,
-    test_flags,
-):
-    input_dtype, x, axis = dtype_x_axis
-    helpers.test_frontend_function(
-        input_dtypes=input_dtype,
-        frontend=frontend,
-        test_flags=test_flags,
-        fn_tree=fn_tree,
-        on_device=on_device,
-        a=x[0],
-        axis=axis,
-        out=None,
-        overwrite_input=False,
-        keepdims=keepdims,
-=======
 # nanmean
 @st.composite
 def _get_castable_dtype_with_nan(draw):
@@ -1006,5 +971,40 @@
         out=None,
         keepdims=keepdims,
         where=where,
->>>>>>> e68ec375
+    )
+
+
+@handle_frontend_test(
+    fn_tree="jax.numpy.nanmedian",
+    dtype_x_axis=helpers.dtype_values_axis(
+        available_dtypes=helpers.get_dtypes("float"),
+        min_num_dims=1,
+        min_value=-(2**10),
+        max_value=2**10,
+        valid_axis=True,
+    ),
+    keepdims=st.booleans(),
+    overwrite_input=st.booleans(),
+)
+def test_jax_numpy_nanmedian(
+    on_device,
+    frontend,
+    *,
+    dtype_x_axis,
+    keepdims,
+    fn_tree,
+    test_flags,
+):
+    input_dtype, x, axis = dtype_x_axis
+    helpers.test_frontend_function(
+        input_dtypes=input_dtype,
+        frontend=frontend,
+        test_flags=test_flags,
+        fn_tree=fn_tree,
+        on_device=on_device,
+        a=x[0],
+        axis=axis,
+        out=None,
+        overwrite_input=False,
+        keepdims=keepdims,
     )