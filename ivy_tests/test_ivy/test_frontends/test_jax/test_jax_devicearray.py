--- conflicted
+++ resolved
@@ -91,11 +91,7 @@
 @handle_frontend_method(
     class_tree=CLASS_TREE,
     init_tree="jax.numpy.array",
-<<<<<<< HEAD
-    method_name="any",
-=======
     method_name="all",
->>>>>>> 214b2ae8
     dtype_x_axis=helpers.dtype_values_axis(
         available_dtypes=helpers.get_dtypes("valid"),
         force_int_axis=True,
@@ -104,11 +100,7 @@
     ),
     keepdims=st.booleans(),
 )
-<<<<<<< HEAD
-def test_jax_devicearray_any(
-=======
 def test_jax_devicearray_all(
->>>>>>> 214b2ae8
     dtype_x_axis,
     keepdims,
     on_device,
