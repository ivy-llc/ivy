--- conflicted
+++ resolved
@@ -90,100 +90,46 @@
     )
 
 
-<<<<<<< HEAD
-# __add__
-@handle_cmd_line_args
-@given(
-    dtype_x=helpers.dtype_and_values(
-        available_dtypes=helpers.get_dtypes("numeric", full=True),
-        shared_dtype=True,
-        num_arrays=2,
-    )
-)
-def test_jax_special_add(
-=======
 # __pos__
 @handle_cmd_line_args
 @given(dtype_x=helpers.dtype_and_values(available_dtypes=helpers.get_dtypes("numeric")))
 def test_jax_special_pos(
->>>>>>> dabf6772
-    dtype_x,
-    fw,
-):
-    input_dtype, x = dtype_x
-<<<<<<< HEAD
-    ret = DeviceArray(x[0]) + DeviceArray(x[1])
-    ret_gt = jnp.array(x[0], dtype=input_dtype[0]) + jnp.array(
-        x[1], dtype=input_dtype[1]
-    )
-=======
+    dtype_x,
+    fw,
+):
+    input_dtype, x = dtype_x
     ret = +DeviceArray(x[0])
     ret_gt = +jnp.array(x[0], dtype=input_dtype[0])
->>>>>>> dabf6772
-    ret = helpers.flatten_and_to_np(ret=ret)
-    ret_gt = helpers.flatten_and_to_np(ret=ret_gt)
-    for (u, v) in zip(ret, ret_gt):
-        helpers.value_test(
-            ret=ret,
-            ret_from_gt=ret_gt,
-            ground_truth_backend="jax",
-        )
-
-
-<<<<<<< HEAD
-# __radd__
-@handle_cmd_line_args
-@given(
-    dtype_x=helpers.dtype_and_values(
-        available_dtypes=helpers.get_dtypes("numeric", full=True),
-        shared_dtype=True,
-        num_arrays=2,
-    )
-)
-def test_jax_special_radd(
-=======
+    ret = helpers.flatten_and_to_np(ret=ret)
+    ret_gt = helpers.flatten_and_to_np(ret=ret_gt)
+    for (u, v) in zip(ret, ret_gt):
+        helpers.value_test(
+            ret=ret,
+            ret_from_gt=ret_gt,
+            ground_truth_backend="jax",
+        )
+
+
 # __neg__
 @handle_cmd_line_args
 @given(dtype_x=helpers.dtype_and_values(available_dtypes=helpers.get_dtypes("numeric")))
 def test_jax_special_neg(
->>>>>>> dabf6772
-    dtype_x,
-    fw,
-):
-    input_dtype, x = dtype_x
-<<<<<<< HEAD
-    data = DeviceArray(x[0])
-    other = DeviceArray(x[1])
-    ret = data.__radd__(other)
-    ret_gt = jnp.array(x[0], dtype=input_dtype[0]) + jnp.array(
-        x[1], dtype=input_dtype[1]
-    )
-=======
+    dtype_x,
+    fw,
+):
+    input_dtype, x = dtype_x
     ret = -DeviceArray(x[0])
     ret_gt = -jnp.array(x[0], dtype=input_dtype[0])
->>>>>>> dabf6772
-    ret = helpers.flatten_and_to_np(ret=ret)
-    ret_gt = helpers.flatten_and_to_np(ret=ret_gt)
-    for (u, v) in zip(ret, ret_gt):
-        helpers.value_test(
-            ret=ret,
-            ret_from_gt=ret_gt,
-            ground_truth_backend="jax",
-        )
-
-
-<<<<<<< HEAD
-# __sub__
-@handle_cmd_line_args
-@given(
-    dtype_x=helpers.dtype_and_values(
-        available_dtypes=helpers.get_dtypes("numeric", full=True),
-        shared_dtype=True,
-        num_arrays=2,
-    )
-)
-def test_jax_special_sub(
-=======
+    ret = helpers.flatten_and_to_np(ret=ret)
+    ret_gt = helpers.flatten_and_to_np(ret=ret_gt)
+    for (u, v) in zip(ret, ret_gt):
+        helpers.value_test(
+            ret=ret,
+            ret_from_gt=ret_gt,
+            ground_truth_backend="jax",
+        )
+
+
 # __eq__
 @handle_cmd_line_args
 @given(
@@ -192,42 +138,24 @@
     )
 )
 def test_jax_special_eq(
->>>>>>> dabf6772
-    dtype_x,
-    fw,
-):
-    input_dtype, x = dtype_x
-<<<<<<< HEAD
-    ret = DeviceArray(x[0]) - DeviceArray(x[1])
-    ret_gt = jnp.array(x[0], dtype=input_dtype[0]) - jnp.array(
-=======
+    dtype_x,
+    fw,
+):
+    input_dtype, x = dtype_x
     ret = DeviceArray(x[0]) == DeviceArray(x[1])
     ret_gt = jnp.array(x[0], dtype=input_dtype[0]) == jnp.array(
->>>>>>> dabf6772
-        x[1], dtype=input_dtype[1]
-    )
-    ret = helpers.flatten_and_to_np(ret=ret)
-    ret_gt = helpers.flatten_and_to_np(ret=ret_gt)
-    for (u, v) in zip(ret, ret_gt):
-        helpers.value_test(
-            ret=ret,
-            ret_from_gt=ret_gt,
-            ground_truth_backend="jax",
-        )
-
-
-<<<<<<< HEAD
-# __rsub__
-@handle_cmd_line_args
-@given(
-    dtype_x=helpers.dtype_and_values(
-        available_dtypes=helpers.get_dtypes("numeric", full=True),
-        shared_dtype=True,
-        num_arrays=2,
-    )
-)
-def test_jax_special_rsub(
-=======
+        x[1], dtype=input_dtype[1]
+    )
+    ret = helpers.flatten_and_to_np(ret=ret)
+    ret_gt = helpers.flatten_and_to_np(ret=ret_gt)
+    for (u, v) in zip(ret, ret_gt):
+        helpers.value_test(
+            ret=ret,
+            ret_from_gt=ret_gt,
+            ground_truth_backend="jax",
+        )
+
+
 # __ne__
 @handle_cmd_line_args
 @given(
@@ -236,44 +164,24 @@
     )
 )
 def test_jax_special_ne(
->>>>>>> dabf6772
-    dtype_x,
-    fw,
-):
-    input_dtype, x = dtype_x
-<<<<<<< HEAD
-    data = DeviceArray(x[0])
-    other = DeviceArray(x[1])
-    ret = data.__rsub__(other)
-    ret_gt = jnp.array(x[0], dtype=input_dtype[0]) - jnp.array(
-=======
+    dtype_x,
+    fw,
+):
+    input_dtype, x = dtype_x
     ret = DeviceArray(x[0]) != DeviceArray(x[1])
     ret_gt = jnp.array(x[0], dtype=input_dtype[0]) != jnp.array(
->>>>>>> dabf6772
-        x[1], dtype=input_dtype[1]
-    )
-    ret = helpers.flatten_and_to_np(ret=ret)
-    ret_gt = helpers.flatten_and_to_np(ret=ret_gt)
-    for (u, v) in zip(ret, ret_gt):
-        helpers.value_test(
-            ret=ret,
-            ret_from_gt=ret_gt,
-            ground_truth_backend="jax",
-        )
-
-
-<<<<<<< HEAD
-# __mul__
-@handle_cmd_line_args
-@given(
-    dtype_x=helpers.dtype_and_values(
-        available_dtypes=helpers.get_dtypes("numeric", full=True),
-        shared_dtype=True,
-        num_arrays=2,
-    )
-)
-def test_jax_special_mul(
-=======
+        x[1], dtype=input_dtype[1]
+    )
+    ret = helpers.flatten_and_to_np(ret=ret)
+    ret_gt = helpers.flatten_and_to_np(ret=ret_gt)
+    for (u, v) in zip(ret, ret_gt):
+        helpers.value_test(
+            ret=ret,
+            ret_from_gt=ret_gt,
+            ground_truth_backend="jax",
+        )
+
+
 # __lt__
 @handle_cmd_line_args
 @given(
@@ -282,42 +190,24 @@
     )
 )
 def test_jax_special_lt(
->>>>>>> dabf6772
-    dtype_x,
-    fw,
-):
-    input_dtype, x = dtype_x
-<<<<<<< HEAD
-    ret = DeviceArray(x[0]) * DeviceArray(x[1])
-    ret_gt = jnp.array(x[0], dtype=input_dtype[0]) * jnp.array(
-=======
+    dtype_x,
+    fw,
+):
+    input_dtype, x = dtype_x
     ret = DeviceArray(x[0]) < DeviceArray(x[1])
     ret_gt = jnp.array(x[0], dtype=input_dtype[0]) < jnp.array(
->>>>>>> dabf6772
-        x[1], dtype=input_dtype[1]
-    )
-    ret = helpers.flatten_and_to_np(ret=ret)
-    ret_gt = helpers.flatten_and_to_np(ret=ret_gt)
-    for (u, v) in zip(ret, ret_gt):
-        helpers.value_test(
-            ret=ret,
-            ret_from_gt=ret_gt,
-            ground_truth_backend="jax",
-        )
-
-
-<<<<<<< HEAD
-# __rmul__
-@handle_cmd_line_args
-@given(
-    dtype_x=helpers.dtype_and_values(
-        available_dtypes=helpers.get_dtypes("numeric", full=True),
-        shared_dtype=True,
-        num_arrays=2,
-    )
-)
-def test_jax_special_rmul(
-=======
+        x[1], dtype=input_dtype[1]
+    )
+    ret = helpers.flatten_and_to_np(ret=ret)
+    ret_gt = helpers.flatten_and_to_np(ret=ret_gt)
+    for (u, v) in zip(ret, ret_gt):
+        helpers.value_test(
+            ret=ret,
+            ret_from_gt=ret_gt,
+            ground_truth_backend="jax",
+        )
+
+
 # __le__
 @handle_cmd_line_args
 @given(
@@ -326,44 +216,24 @@
     )
 )
 def test_jax_special_le(
->>>>>>> dabf6772
-    dtype_x,
-    fw,
-):
-    input_dtype, x = dtype_x
-<<<<<<< HEAD
-    data = DeviceArray(x[0])
-    other = DeviceArray(x[1])
-    ret = data.__rmul__(other)
-    ret_gt = jnp.array(x[0], dtype=input_dtype[0]) * jnp.array(
-=======
+    dtype_x,
+    fw,
+):
+    input_dtype, x = dtype_x
     ret = DeviceArray(x[0]) <= DeviceArray(x[1])
     ret_gt = jnp.array(x[0], dtype=input_dtype[0]) <= jnp.array(
->>>>>>> dabf6772
-        x[1], dtype=input_dtype[1]
-    )
-    ret = helpers.flatten_and_to_np(ret=ret)
-    ret_gt = helpers.flatten_and_to_np(ret=ret_gt)
-    for (u, v) in zip(ret, ret_gt):
-        helpers.value_test(
-            ret=ret,
-            ret_from_gt=ret_gt,
-            ground_truth_backend="jax",
-        )
-
-
-<<<<<<< HEAD
-# __div__
-@handle_cmd_line_args
-@given(
-    dtype_x=helpers.dtype_and_values(
-        available_dtypes=helpers.get_dtypes("numeric", full=True),
-        shared_dtype=True,
-        num_arrays=2,
-    )
-)
-def test_jax_special_div(
-=======
+        x[1], dtype=input_dtype[1]
+    )
+    ret = helpers.flatten_and_to_np(ret=ret)
+    ret_gt = helpers.flatten_and_to_np(ret=ret_gt)
+    for (u, v) in zip(ret, ret_gt):
+        helpers.value_test(
+            ret=ret,
+            ret_from_gt=ret_gt,
+            ground_truth_backend="jax",
+        )
+
+
 # __gt__
 @handle_cmd_line_args
 @given(
@@ -372,42 +242,24 @@
     )
 )
 def test_jax_special_gt(
->>>>>>> dabf6772
-    dtype_x,
-    fw,
-):
-    input_dtype, x = dtype_x
-<<<<<<< HEAD
-    ret = DeviceArray(x[0]) / DeviceArray(x[1])
-    ret_gt = jnp.array(x[0], dtype=input_dtype[0]) / jnp.array(
-=======
+    dtype_x,
+    fw,
+):
+    input_dtype, x = dtype_x
     ret = DeviceArray(x[0]) > DeviceArray(x[1])
     ret_gt = jnp.array(x[0], dtype=input_dtype[0]) > jnp.array(
->>>>>>> dabf6772
-        x[1], dtype=input_dtype[1]
-    )
-    ret = helpers.flatten_and_to_np(ret=ret)
-    ret_gt = helpers.flatten_and_to_np(ret=ret_gt)
-    for (u, v) in zip(ret, ret_gt):
-        helpers.value_test(
-            ret=ret,
-            ret_from_gt=ret_gt,
-            ground_truth_backend="jax",
-        )
-
-
-<<<<<<< HEAD
-# __rdiv__
-@handle_cmd_line_args
-@given(
-    dtype_x=helpers.dtype_and_values(
-        available_dtypes=helpers.get_dtypes("numeric", full=True),
-        shared_dtype=True,
-        num_arrays=2,
-    )
-)
-def test_jax_special_rdiv(
-=======
+        x[1], dtype=input_dtype[1]
+    )
+    ret = helpers.flatten_and_to_np(ret=ret)
+    ret_gt = helpers.flatten_and_to_np(ret=ret_gt)
+    for (u, v) in zip(ret, ret_gt):
+        helpers.value_test(
+            ret=ret,
+            ret_from_gt=ret_gt,
+            ground_truth_backend="jax",
+        )
+
+
 # __ge__
 @handle_cmd_line_args
 @given(
@@ -416,62 +268,32 @@
     )
 )
 def test_jax_special_ge(
->>>>>>> dabf6772
-    dtype_x,
-    fw,
-):
-    input_dtype, x = dtype_x
-<<<<<<< HEAD
-    data = DeviceArray(x[0])
-    other = DeviceArray(x[1])
-    ret = data.__rdiv__(other)
-    ret_gt = jnp.array(x[1], dtype=input_dtype[1]) / jnp.array(
-        x[0], dtype=input_dtype[0]
-=======
+    dtype_x,
+    fw,
+):
+    input_dtype, x = dtype_x
     ret = DeviceArray(x[0]) >= DeviceArray(x[1])
     ret_gt = jnp.array(x[0], dtype=input_dtype[0]) >= jnp.array(
         x[1], dtype=input_dtype[1]
->>>>>>> dabf6772
-    )
-    ret = helpers.flatten_and_to_np(ret=ret)
-    ret_gt = helpers.flatten_and_to_np(ret=ret_gt)
-    for (u, v) in zip(ret, ret_gt):
-        helpers.value_test(
-            ret=ret,
-            ret_from_gt=ret_gt,
-            ground_truth_backend="jax",
-        )
-
-
-<<<<<<< HEAD
-# __truediv__
-@handle_cmd_line_args
-@given(
-    dtype_x=helpers.dtype_and_values(
-        available_dtypes=helpers.get_dtypes("numeric", full=True),
-        shared_dtype=True,
-        num_arrays=2,
-    )
-)
-def test_jax_special_truediv(
-=======
+    )
+    ret = helpers.flatten_and_to_np(ret=ret)
+    ret_gt = helpers.flatten_and_to_np(ret=ret_gt)
+    for (u, v) in zip(ret, ret_gt):
+        helpers.value_test(
+            ret=ret,
+            ret_from_gt=ret_gt,
+            ground_truth_backend="jax",
+        )
+
+
 # __abs__
 @handle_cmd_line_args
 @given(dtype_x=helpers.dtype_and_values(available_dtypes=helpers.get_dtypes("numeric")))
 def test_jax_special_abs(
->>>>>>> dabf6772
-    dtype_x,
-    fw,
-):
-    input_dtype, x = dtype_x
-<<<<<<< HEAD
-    data = DeviceArray(x[0])
-    other = DeviceArray(x[1])
-    ret = data.__truediv__(other)
-    ret_gt = jnp.array(x[0], dtype=input_dtype[0]) / jnp.array(
-        x[1], dtype=input_dtype[1]
-    )
-=======
+    dtype_x,
+    fw,
+):
+    input_dtype, x = dtype_x
     ret = abs(DeviceArray(x[0]))
     ret_gt = abs(jnp.array(x[0], dtype=input_dtype[0]))
     ret = helpers.flatten_and_to_np(ret=ret)
@@ -503,18 +325,558 @@
     x_dtype, x, pow = dtype_x_pow
     ret = DeviceArray(x[0]) ** pow
     ret_gt = jnp.array(x[0], dtype=x_dtype[0]) ** pow
->>>>>>> dabf6772
-    ret = helpers.flatten_and_to_np(ret=ret)
-    ret_gt = helpers.flatten_and_to_np(ret=ret_gt)
-    for (u, v) in zip(ret, ret_gt):
-        helpers.value_test(
-            ret=ret,
-            ret_from_gt=ret_gt,
-            ground_truth_backend="jax",
-        )
-
-
-<<<<<<< HEAD
+    ret = helpers.flatten_and_to_np(ret=ret)
+    ret_gt = helpers.flatten_and_to_np(ret=ret_gt)
+    for (u, v) in zip(ret, ret_gt):
+        helpers.value_test(
+            ret=ret,
+            ret_from_gt=ret_gt,
+            ground_truth_backend="jax",
+        )
+
+
+# __rpow__
+@handle_cmd_line_args
+@given(dtype_x_pow=_get_dtype_x_and_int())
+def test_jax_special_rpow(
+    dtype_x_pow,
+    fw,
+):
+    x_dtype, x, pow = dtype_x_pow
+    ret = DeviceArray(pow).__rpow__(DeviceArray(x[0]))
+    ret_gt = jnp.array(pow).__rpow__(jnp.array(x[0], dtype=x_dtype[0]))
+    ret = helpers.flatten_and_to_np(ret=ret)
+    ret_gt = helpers.flatten_and_to_np(ret=ret_gt)
+    for (u, v) in zip(ret, ret_gt):
+        helpers.value_test(
+            ret=ret,
+            ret_from_gt=ret_gt,
+            ground_truth_backend="jax",
+        )
+
+
+# __and__
+@handle_cmd_line_args
+@given(
+    dtype_x=helpers.dtype_and_values(
+        available_dtypes=helpers.get_dtypes("signed_integer"), num_arrays=2
+    )
+)
+def test_jax_special_and(
+    dtype_x,
+    fw,
+):
+    input_dtype, x = dtype_x
+    ret = DeviceArray(x[0]) & DeviceArray(x[1])
+    ret_gt = jnp.array(x[0], dtype=input_dtype[0]) & jnp.array(
+        x[1], dtype=input_dtype[1]
+    )
+    ret = helpers.flatten_and_to_np(ret=ret)
+    ret_gt = helpers.flatten_and_to_np(ret=ret_gt)
+    for (u, v) in zip(ret, ret_gt):
+        helpers.value_test(
+            ret=ret,
+            ret_from_gt=ret_gt,
+            ground_truth_backend="jax",
+        )
+
+
+# __rand__
+@handle_cmd_line_args
+@given(
+    dtype_x=helpers.dtype_and_values(
+        available_dtypes=helpers.get_dtypes("signed_integer"), num_arrays=2
+    )
+)
+def test_jax_special_rand(
+    dtype_x,
+    fw,
+):
+    input_dtype, x = dtype_x
+    ret = DeviceArray(x[1]).__rand__(DeviceArray(x[0]))
+    ret_gt = jnp.array(x[1], dtype=input_dtype[1]).__rand__(
+        jnp.array(x[0], dtype=input_dtype[0])
+    )
+    ret = helpers.flatten_and_to_np(ret=ret)
+    ret_gt = helpers.flatten_and_to_np(ret=ret_gt)
+    for (u, v) in zip(ret, ret_gt):
+        helpers.value_test(
+            ret=ret,
+            ret_from_gt=ret_gt,
+            ground_truth_backend="jax",
+        )
+
+
+# __or__
+@handle_cmd_line_args
+@given(
+    dtype_x=helpers.dtype_and_values(
+        available_dtypes=helpers.get_dtypes("signed_integer"), num_arrays=2
+    )
+)
+def test_jax_special_or(
+    dtype_x,
+    fw,
+):
+    input_dtype, x = dtype_x
+    ret = DeviceArray(x[0]) | DeviceArray(x[1])
+    ret_gt = jnp.array(x[0], dtype=input_dtype[0]) | jnp.array(
+        x[1], dtype=input_dtype[1]
+    )
+    ret = helpers.flatten_and_to_np(ret=ret)
+    ret_gt = helpers.flatten_and_to_np(ret=ret_gt)
+    for (u, v) in zip(ret, ret_gt):
+        helpers.value_test(
+            ret=ret,
+            ret_from_gt=ret_gt,
+            ground_truth_backend="jax",
+        )
+
+
+# __ror__
+@handle_cmd_line_args
+@given(
+    dtype_x=helpers.dtype_and_values(
+        available_dtypes=helpers.get_dtypes("signed_integer"), num_arrays=2
+    )
+)
+def test_jax_special_ror(
+    dtype_x,
+    fw,
+):
+    input_dtype, x = dtype_x
+    ret = DeviceArray(x[1]).__ror__(DeviceArray(x[0]))
+    ret_gt = jnp.array(x[1], dtype=input_dtype[1]).__ror__(
+        jnp.array(x[0], dtype=input_dtype[0])
+    )
+    ret = helpers.flatten_and_to_np(ret=ret)
+    ret_gt = helpers.flatten_and_to_np(ret=ret_gt)
+    for (u, v) in zip(ret, ret_gt):
+        helpers.value_test(
+            ret=ret,
+            ret_from_gt=ret_gt,
+            ground_truth_backend="jax",
+        )
+
+
+# __xor__
+@handle_cmd_line_args
+@given(
+    dtype_x=helpers.dtype_and_values(
+        available_dtypes=helpers.get_dtypes("signed_integer"), num_arrays=2
+    )
+)
+def test_jax_special_xor(
+    dtype_x,
+    fw,
+):
+    input_dtype, x = dtype_x
+    ret = DeviceArray(x[0]) ^ DeviceArray(x[1])
+    ret_gt = jnp.array(x[0], dtype=input_dtype[0]) ^ jnp.array(
+        x[1], dtype=input_dtype[1]
+    )
+    ret = helpers.flatten_and_to_np(ret=ret)
+    ret_gt = helpers.flatten_and_to_np(ret=ret_gt)
+    for (u, v) in zip(ret, ret_gt):
+        helpers.value_test(
+            ret=ret,
+            ret_from_gt=ret_gt,
+            ground_truth_backend="jax",
+        )
+
+
+# __rxor__
+@handle_cmd_line_args
+@given(
+    dtype_x=helpers.dtype_and_values(
+        available_dtypes=helpers.get_dtypes("signed_integer"), num_arrays=2
+    )
+)
+def test_jax_special_rxor(
+    dtype_x,
+    fw,
+):
+    input_dtype, x = dtype_x
+    ret = DeviceArray(x[1]).__rxor__(DeviceArray(x[0]))
+    ret_gt = jnp.array(x[1], dtype=input_dtype[1]).__rxor__(
+        jnp.array(x[0], dtype=input_dtype[0])
+    )
+    ret = helpers.flatten_and_to_np(ret=ret)
+    ret_gt = helpers.flatten_and_to_np(ret=ret_gt)
+    for (u, v) in zip(ret, ret_gt):
+        helpers.value_test(
+            ret=ret,
+            ret_from_gt=ret_gt,
+            ground_truth_backend="jax",
+        )
+
+
+# __invert__
+@handle_cmd_line_args
+@given(
+    dtype_x=helpers.dtype_and_values(
+        available_dtypes=helpers.get_dtypes("signed_integer")
+    )
+)
+def test_jax_special_invert(
+    dtype_x,
+    fw,
+):
+    input_dtype, x = dtype_x
+    ret = ~DeviceArray(x[0])
+    ret_gt = ~jnp.array(x[0], dtype=input_dtype[0])
+    ret = helpers.flatten_and_to_np(ret=ret)
+    ret_gt = helpers.flatten_and_to_np(ret=ret_gt)
+    for (u, v) in zip(ret, ret_gt):
+        helpers.value_test(
+            ret=ret,
+            ret_from_gt=ret_gt,
+            ground_truth_backend="jax",
+        )
+
+
+# __lshift__
+@handle_cmd_line_args
+@given(dtype_x_shift=_get_dtype_x_and_int(dtype="signed_integer"))
+def test_jax_special_lshift(
+    dtype_x_shift,
+    fw,
+):
+    input_dtype, x, shift = dtype_x_shift
+    ret = DeviceArray(x[0]) << shift
+    ret_gt = jnp.array(x[0], dtype=input_dtype[0]) << shift
+    ret = helpers.flatten_and_to_np(ret=ret)
+    ret_gt = helpers.flatten_and_to_np(ret=ret_gt)
+    for (u, v) in zip(ret, ret_gt):
+        helpers.value_test(
+            ret=ret,
+            ret_from_gt=ret_gt,
+            ground_truth_backend="jax",
+        )
+
+
+# __rlshift__
+@handle_cmd_line_args
+@given(dtype_x_shift=_get_dtype_x_and_int(dtype="signed_integer"))
+def test_jax_special_rlshift(
+    dtype_x_shift,
+    fw,
+):
+    input_dtype, x, shift = dtype_x_shift
+    ret = DeviceArray(shift).__rlshift__(DeviceArray(x[0]))
+    ret_gt = jnp.array(shift).__rlshift__(jnp.array(x[0], dtype=input_dtype[0]))
+    ret = helpers.flatten_and_to_np(ret=ret)
+    ret_gt = helpers.flatten_and_to_np(ret=ret_gt)
+    for (u, v) in zip(ret, ret_gt):
+        helpers.value_test(
+            ret=ret,
+            ret_from_gt=ret_gt,
+            ground_truth_backend="jax",
+        )
+
+
+# __rshift__
+@handle_cmd_line_args
+@given(dtype_x_shift=_get_dtype_x_and_int(dtype="signed_integer"))
+def test_jax_special_rshift(
+    dtype_x_shift,
+    fw,
+):
+    input_dtype, x, shift = dtype_x_shift
+    ret = DeviceArray(x[0]) >> shift
+    ret_gt = jnp.array(x[0], dtype=input_dtype[0]) >> shift
+    ret = helpers.flatten_and_to_np(ret=ret)
+    ret_gt = helpers.flatten_and_to_np(ret=ret_gt)
+    for (u, v) in zip(ret, ret_gt):
+        helpers.value_test(
+            ret=ret,
+            ret_from_gt=ret_gt,
+            ground_truth_backend="jax",
+        )
+
+
+# __rrshift__
+@handle_cmd_line_args
+@given(dtype_x_shift=_get_dtype_x_and_int(dtype="signed_integer"))
+def test_jax_special_rrshift(
+    dtype_x_shift,
+    fw,
+):
+    input_dtype, x, shift = dtype_x_shift
+    ret = DeviceArray(shift).__rrshift__(DeviceArray(x[0]))
+    ret_gt = jnp.array(shift).__rrshift__(jnp.array(x[0], dtype=input_dtype[0]))
+    ret = helpers.flatten_and_to_np(ret=ret)
+    ret_gt = helpers.flatten_and_to_np(ret=ret_gt)
+    for (u, v) in zip(ret, ret_gt):
+        helpers.value_test(
+            ret=ret,
+            ret_from_gt=ret_gt,
+            ground_truth_backend="jax",
+        )
+
+
+# __add__
+@handle_cmd_line_args
+@given(
+    dtype_x=helpers.dtype_and_values(
+        available_dtypes=helpers.get_dtypes("numeric", full=True),
+        shared_dtype=True,
+        num_arrays=2,
+    )
+)
+def test_jax_special_add(
+    dtype_x,
+    fw,
+):
+    input_dtype, x = dtype_x
+    ret = DeviceArray(x[0]) + DeviceArray(x[1])
+    ret_gt = jnp.array(x[0], dtype=input_dtype[0]) + jnp.array(
+        x[1], dtype=input_dtype[1]
+    )
+    ret = helpers.flatten_and_to_np(ret=ret)
+    ret_gt = helpers.flatten_and_to_np(ret=ret_gt)
+    for (u, v) in zip(ret, ret_gt):
+        helpers.value_test(
+            ret=ret,
+            ret_from_gt=ret_gt,
+            ground_truth_backend="jax",
+        )
+
+
+# __radd__
+@handle_cmd_line_args
+@given(
+    dtype_x=helpers.dtype_and_values(
+        available_dtypes=helpers.get_dtypes("numeric", full=True),
+        shared_dtype=True,
+        num_arrays=2,
+    )
+)
+def test_jax_special_radd(
+    dtype_x,
+    fw,
+):
+    input_dtype, x = dtype_x
+    data = DeviceArray(x[0])
+    other = DeviceArray(x[1])
+    ret = data.__radd__(other)
+    ret_gt = jnp.array(x[0], dtype=input_dtype[0]) + jnp.array(
+        x[1], dtype=input_dtype[1]
+    )
+    ret = helpers.flatten_and_to_np(ret=ret)
+    ret_gt = helpers.flatten_and_to_np(ret=ret_gt)
+    for (u, v) in zip(ret, ret_gt):
+        helpers.value_test(
+            ret=ret,
+            ret_from_gt=ret_gt,
+            ground_truth_backend="jax",
+        )
+
+
+# __sub__
+@handle_cmd_line_args
+@given(
+    dtype_x=helpers.dtype_and_values(
+        available_dtypes=helpers.get_dtypes("numeric", full=True),
+        shared_dtype=True,
+        num_arrays=2,
+    )
+)
+def test_jax_special_sub(
+    dtype_x,
+    fw,
+):
+    input_dtype, x = dtype_x
+    ret = DeviceArray(x[0]) - DeviceArray(x[1])
+    ret_gt = jnp.array(x[0], dtype=input_dtype[0]) - jnp.array(
+        x[1], dtype=input_dtype[1]
+    )
+    ret = helpers.flatten_and_to_np(ret=ret)
+    ret_gt = helpers.flatten_and_to_np(ret=ret_gt)
+    for (u, v) in zip(ret, ret_gt):
+        helpers.value_test(
+            ret=ret,
+            ret_from_gt=ret_gt,
+            ground_truth_backend="jax",
+        )
+
+
+# __rsub__
+@handle_cmd_line_args
+@given(
+    dtype_x=helpers.dtype_and_values(
+        available_dtypes=helpers.get_dtypes("numeric", full=True),
+        shared_dtype=True,
+        num_arrays=2,
+    )
+)
+def test_jax_special_rsub(
+    dtype_x,
+    fw,
+):
+    input_dtype, x = dtype_x
+    data = DeviceArray(x[0])
+    other = DeviceArray(x[1])
+    ret = data.__rsub__(other)
+    ret_gt = jnp.array(x[0], dtype=input_dtype[0]) - jnp.array(
+        x[1], dtype=input_dtype[1]
+    )
+    ret = helpers.flatten_and_to_np(ret=ret)
+    ret_gt = helpers.flatten_and_to_np(ret=ret_gt)
+    for (u, v) in zip(ret, ret_gt):
+        helpers.value_test(
+            ret=ret,
+            ret_from_gt=ret_gt,
+            ground_truth_backend="jax",
+        )
+
+
+# __mul__
+@handle_cmd_line_args
+@given(
+    dtype_x=helpers.dtype_and_values(
+        available_dtypes=helpers.get_dtypes("numeric", full=True),
+        shared_dtype=True,
+        num_arrays=2,
+    )
+)
+def test_jax_special_mul(
+    dtype_x,
+    fw,
+):
+    input_dtype, x = dtype_x
+    ret = DeviceArray(x[0]) * DeviceArray(x[1])
+    ret_gt = jnp.array(x[0], dtype=input_dtype[0]) * jnp.array(
+        x[1], dtype=input_dtype[1]
+    )
+    ret = helpers.flatten_and_to_np(ret=ret)
+    ret_gt = helpers.flatten_and_to_np(ret=ret_gt)
+    for (u, v) in zip(ret, ret_gt):
+        helpers.value_test(
+            ret=ret,
+            ret_from_gt=ret_gt,
+            ground_truth_backend="jax",
+        )
+
+
+# __rmul__
+@handle_cmd_line_args
+@given(
+    dtype_x=helpers.dtype_and_values(
+        available_dtypes=helpers.get_dtypes("numeric", full=True),
+        shared_dtype=True,
+        num_arrays=2,
+    )
+)
+def test_jax_special_rmul(
+    dtype_x,
+    fw,
+):
+    input_dtype, x = dtype_x
+    data = DeviceArray(x[0])
+    other = DeviceArray(x[1])
+    ret = data.__rmul__(other)
+    ret_gt = jnp.array(x[0], dtype=input_dtype[0]) * jnp.array(
+        x[1], dtype=input_dtype[1]
+    )
+    ret = helpers.flatten_and_to_np(ret=ret)
+    ret_gt = helpers.flatten_and_to_np(ret=ret_gt)
+    for (u, v) in zip(ret, ret_gt):
+        helpers.value_test(
+            ret=ret,
+            ret_from_gt=ret_gt,
+            ground_truth_backend="jax",
+        )
+
+
+# __div__
+@handle_cmd_line_args
+@given(
+    dtype_x=helpers.dtype_and_values(
+        available_dtypes=helpers.get_dtypes("numeric", full=True),
+        shared_dtype=True,
+        num_arrays=2,
+    )
+)
+def test_jax_special_div(
+    dtype_x,
+    fw,
+):
+    input_dtype, x = dtype_x
+    ret = DeviceArray(x[0]) / DeviceArray(x[1])
+    ret_gt = jnp.array(x[0], dtype=input_dtype[0]) / jnp.array(
+        x[1], dtype=input_dtype[1]
+    )
+    ret = helpers.flatten_and_to_np(ret=ret)
+    ret_gt = helpers.flatten_and_to_np(ret=ret_gt)
+    for (u, v) in zip(ret, ret_gt):
+        helpers.value_test(
+            ret=ret,
+            ret_from_gt=ret_gt,
+            ground_truth_backend="jax",
+        )
+
+
+# __rdiv__
+@handle_cmd_line_args
+@given(
+    dtype_x=helpers.dtype_and_values(
+        available_dtypes=helpers.get_dtypes("numeric", full=True),
+        shared_dtype=True,
+        num_arrays=2,
+    )
+)
+def test_jax_special_rdiv(
+    dtype_x,
+    fw,
+):
+    input_dtype, x = dtype_x
+    data = DeviceArray(x[0])
+    other = DeviceArray(x[1])
+    ret = data.__rdiv__(other)
+    ret_gt = jnp.array(x[1], dtype=input_dtype[1]) / jnp.array(
+        x[0], dtype=input_dtype[0]
+    )
+    ret = helpers.flatten_and_to_np(ret=ret)
+    ret_gt = helpers.flatten_and_to_np(ret=ret_gt)
+    for (u, v) in zip(ret, ret_gt):
+        helpers.value_test(
+            ret=ret,
+            ret_from_gt=ret_gt,
+            ground_truth_backend="jax",
+        )
+
+
+# __truediv__
+@handle_cmd_line_args
+@given(
+    dtype_x=helpers.dtype_and_values(
+        available_dtypes=helpers.get_dtypes("numeric", full=True),
+        shared_dtype=True,
+        num_arrays=2,
+    )
+)
+def test_jax_special_truediv(
+    dtype_x,
+    fw,
+):
+    input_dtype, x = dtype_x
+    data = DeviceArray(x[0])
+    other = DeviceArray(x[1])
+    ret = data.__truediv__(other)
+    ret_gt = jnp.array(x[0], dtype=input_dtype[0]) / jnp.array(
+        x[1], dtype=input_dtype[1]
+    )
+    ret = helpers.flatten_and_to_np(ret=ret)
+    ret_gt = helpers.flatten_and_to_np(ret=ret_gt)
+    for (u, v) in zip(ret, ret_gt):
+        helpers.value_test(
+            ret=ret,
+            ret_from_gt=ret_gt,
+            ground_truth_backend="jax",
+        )
+
+
 # __rtruediv__
 @handle_cmd_line_args
 @given(
@@ -535,29 +897,16 @@
     ret_gt = jnp.array(x[1], dtype=input_dtype[1]) / jnp.array(
         x[0], dtype=input_dtype[0]
     )
-=======
-# __rpow__
-@handle_cmd_line_args
-@given(dtype_x_pow=_get_dtype_x_and_int())
-def test_jax_special_rpow(
-    dtype_x_pow,
-    fw,
-):
-    x_dtype, x, pow = dtype_x_pow
-    ret = DeviceArray(pow).__rpow__(DeviceArray(x[0]))
-    ret_gt = jnp.array(pow).__rpow__(jnp.array(x[0], dtype=x_dtype[0]))
->>>>>>> dabf6772
-    ret = helpers.flatten_and_to_np(ret=ret)
-    ret_gt = helpers.flatten_and_to_np(ret=ret_gt)
-    for (u, v) in zip(ret, ret_gt):
-        helpers.value_test(
-            ret=ret,
-            ret_from_gt=ret_gt,
-            ground_truth_backend="jax",
-        )
-
-
-<<<<<<< HEAD
+    ret = helpers.flatten_and_to_np(ret=ret)
+    ret_gt = helpers.flatten_and_to_np(ret=ret_gt)
+    for (u, v) in zip(ret, ret_gt):
+        helpers.value_test(
+            ret=ret,
+            ret_from_gt=ret_gt,
+            ground_truth_backend="jax",
+        )
+
+
 # __mod__
 @handle_cmd_line_args
 @given(
@@ -568,43 +917,26 @@
     )
 )
 def test_jax_special_mod(
-=======
-# __and__
-@handle_cmd_line_args
-@given(
-    dtype_x=helpers.dtype_and_values(
-        available_dtypes=helpers.get_dtypes("signed_integer"), num_arrays=2
-    )
-)
-def test_jax_special_and(
->>>>>>> dabf6772
-    dtype_x,
-    fw,
-):
-    input_dtype, x = dtype_x
-<<<<<<< HEAD
+    dtype_x,
+    fw,
+):
+    input_dtype, x = dtype_x
     data = DeviceArray(x[0])
     other = DeviceArray(x[1])
     ret = data.__mod__(other)
     ret_gt = jnp.remainder(
         jnp.array(x[0], dtype=input_dtype[0]), jnp.array(x[1], dtype=input_dtype[1])
-=======
-    ret = DeviceArray(x[0]) & DeviceArray(x[1])
-    ret_gt = jnp.array(x[0], dtype=input_dtype[0]) & jnp.array(
-        x[1], dtype=input_dtype[1]
->>>>>>> dabf6772
-    )
-    ret = helpers.flatten_and_to_np(ret=ret)
-    ret_gt = helpers.flatten_and_to_np(ret=ret_gt)
-    for (u, v) in zip(ret, ret_gt):
-        helpers.value_test(
-            ret=ret,
-            ret_from_gt=ret_gt,
-            ground_truth_backend="jax",
-        )
-
-
-<<<<<<< HEAD
+    )
+    ret = helpers.flatten_and_to_np(ret=ret)
+    ret_gt = helpers.flatten_and_to_np(ret=ret_gt)
+    for (u, v) in zip(ret, ret_gt):
+        helpers.value_test(
+            ret=ret,
+            ret_from_gt=ret_gt,
+            ground_truth_backend="jax",
+        )
+
+
 # __rmod__
 @handle_cmd_line_args
 @given(
@@ -615,43 +947,26 @@
     )
 )
 def test_jax_special_rmod(
-=======
-# __rand__
-@handle_cmd_line_args
-@given(
-    dtype_x=helpers.dtype_and_values(
-        available_dtypes=helpers.get_dtypes("signed_integer"), num_arrays=2
-    )
-)
-def test_jax_special_rand(
->>>>>>> dabf6772
-    dtype_x,
-    fw,
-):
-    input_dtype, x = dtype_x
-<<<<<<< HEAD
+    dtype_x,
+    fw,
+):
+    input_dtype, x = dtype_x
     data = DeviceArray(x[0])
     other = DeviceArray(x[1])
     ret = data.__rmod__(other)
     ret_gt = jnp.remainder(
         jnp.array(x[1], dtype=input_dtype[1]), jnp.array(x[0], dtype=input_dtype[0])
-=======
-    ret = DeviceArray(x[1]).__rand__(DeviceArray(x[0]))
-    ret_gt = jnp.array(x[1], dtype=input_dtype[1]).__rand__(
-        jnp.array(x[0], dtype=input_dtype[0])
->>>>>>> dabf6772
-    )
-    ret = helpers.flatten_and_to_np(ret=ret)
-    ret_gt = helpers.flatten_and_to_np(ret=ret_gt)
-    for (u, v) in zip(ret, ret_gt):
-        helpers.value_test(
-            ret=ret,
-            ret_from_gt=ret_gt,
-            ground_truth_backend="jax",
-        )
-
-
-<<<<<<< HEAD
+    )
+    ret = helpers.flatten_and_to_np(ret=ret)
+    ret_gt = helpers.flatten_and_to_np(ret=ret_gt)
+    for (u, v) in zip(ret, ret_gt):
+        helpers.value_test(
+            ret=ret,
+            ret_from_gt=ret_gt,
+            ground_truth_backend="jax",
+        )
+
+
 # __divmod__
 @handle_cmd_line_args
 @given(
@@ -662,43 +977,26 @@
     )
 )
 def test_jax_special_divmod(
-=======
-# __or__
-@handle_cmd_line_args
-@given(
-    dtype_x=helpers.dtype_and_values(
-        available_dtypes=helpers.get_dtypes("signed_integer"), num_arrays=2
-    )
-)
-def test_jax_special_or(
->>>>>>> dabf6772
-    dtype_x,
-    fw,
-):
-    input_dtype, x = dtype_x
-<<<<<<< HEAD
+    dtype_x,
+    fw,
+):
+    input_dtype, x = dtype_x
     data = DeviceArray(x[0])
     other = DeviceArray(x[1])
     ret = data.__divmod__(other)
     ret_gt = divmod(
         jnp.array(x[0], dtype=input_dtype[0]), jnp.array(x[1], dtype=input_dtype[1])
-=======
-    ret = DeviceArray(x[0]) | DeviceArray(x[1])
-    ret_gt = jnp.array(x[0], dtype=input_dtype[0]) | jnp.array(
-        x[1], dtype=input_dtype[1]
->>>>>>> dabf6772
-    )
-    ret = helpers.flatten_and_to_np(ret=ret)
-    ret_gt = helpers.flatten_and_to_np(ret=ret_gt)
-    for (u, v) in zip(ret, ret_gt):
-        helpers.value_test(
-            ret=ret,
-            ret_from_gt=ret_gt,
-            ground_truth_backend="jax",
-        )
-
-
-<<<<<<< HEAD
+    )
+    ret = helpers.flatten_and_to_np(ret=ret)
+    ret_gt = helpers.flatten_and_to_np(ret=ret_gt)
+    for (u, v) in zip(ret, ret_gt):
+        helpers.value_test(
+            ret=ret,
+            ret_from_gt=ret_gt,
+            ground_truth_backend="jax",
+        )
+
+
 # __rdivmod__
 @handle_cmd_line_args
 @given(
@@ -709,43 +1007,26 @@
     )
 )
 def test_jax_special_rdivmod(
-=======
-# __ror__
-@handle_cmd_line_args
-@given(
-    dtype_x=helpers.dtype_and_values(
-        available_dtypes=helpers.get_dtypes("signed_integer"), num_arrays=2
-    )
-)
-def test_jax_special_ror(
->>>>>>> dabf6772
-    dtype_x,
-    fw,
-):
-    input_dtype, x = dtype_x
-<<<<<<< HEAD
+    dtype_x,
+    fw,
+):
+    input_dtype, x = dtype_x
     data = DeviceArray(x[0])
     other = DeviceArray(x[1])
     ret = data.__rdivmod__(other)
     ret_gt = divmod(
         jnp.array(x[1], dtype=input_dtype[1]), jnp.array(x[0], dtype=input_dtype[0])
-=======
-    ret = DeviceArray(x[1]).__ror__(DeviceArray(x[0]))
-    ret_gt = jnp.array(x[1], dtype=input_dtype[1]).__ror__(
-        jnp.array(x[0], dtype=input_dtype[0])
->>>>>>> dabf6772
-    )
-    ret = helpers.flatten_and_to_np(ret=ret)
-    ret_gt = helpers.flatten_and_to_np(ret=ret_gt)
-    for (u, v) in zip(ret, ret_gt):
-        helpers.value_test(
-            ret=ret,
-            ret_from_gt=ret_gt,
-            ground_truth_backend="jax",
-        )
-
-
-<<<<<<< HEAD
+    )
+    ret = helpers.flatten_and_to_np(ret=ret)
+    ret_gt = helpers.flatten_and_to_np(ret=ret_gt)
+    for (u, v) in zip(ret, ret_gt):
+        helpers.value_test(
+            ret=ret,
+            ret_from_gt=ret_gt,
+            ground_truth_backend="jax",
+        )
+
+
 # __floordiv__
 @handle_cmd_line_args
 @given(
@@ -756,43 +1037,26 @@
     )
 )
 def test_jax_special_floordiv(
-=======
-# __xor__
-@handle_cmd_line_args
-@given(
-    dtype_x=helpers.dtype_and_values(
-        available_dtypes=helpers.get_dtypes("signed_integer"), num_arrays=2
-    )
-)
-def test_jax_special_xor(
->>>>>>> dabf6772
-    dtype_x,
-    fw,
-):
-    input_dtype, x = dtype_x
-<<<<<<< HEAD
+    dtype_x,
+    fw,
+):
+    input_dtype, x = dtype_x
     data = DeviceArray(x[0])
     other = DeviceArray(x[1])
     ret = data.__floordiv__(other)
     ret_gt = jnp.floor_divide(
         jnp.array(x[0], dtype=input_dtype[0]), jnp.array(x[1], dtype=input_dtype[1])
-=======
-    ret = DeviceArray(x[0]) ^ DeviceArray(x[1])
-    ret_gt = jnp.array(x[0], dtype=input_dtype[0]) ^ jnp.array(
-        x[1], dtype=input_dtype[1]
->>>>>>> dabf6772
-    )
-    ret = helpers.flatten_and_to_np(ret=ret)
-    ret_gt = helpers.flatten_and_to_np(ret=ret_gt)
-    for (u, v) in zip(ret, ret_gt):
-        helpers.value_test(
-            ret=ret,
-            ret_from_gt=ret_gt,
-            ground_truth_backend="jax",
-        )
-
-
-<<<<<<< HEAD
+    )
+    ret = helpers.flatten_and_to_np(ret=ret)
+    ret_gt = helpers.flatten_and_to_np(ret=ret_gt)
+    for (u, v) in zip(ret, ret_gt):
+        helpers.value_test(
+            ret=ret,
+            ret_from_gt=ret_gt,
+            ground_truth_backend="jax",
+        )
+
+
 # __rfloordiv__
 @handle_cmd_line_args
 @given(
@@ -803,43 +1067,26 @@
     )
 )
 def test_jax_special_rfloordiv(
-=======
-# __rxor__
-@handle_cmd_line_args
-@given(
-    dtype_x=helpers.dtype_and_values(
-        available_dtypes=helpers.get_dtypes("signed_integer"), num_arrays=2
-    )
-)
-def test_jax_special_rxor(
->>>>>>> dabf6772
-    dtype_x,
-    fw,
-):
-    input_dtype, x = dtype_x
-<<<<<<< HEAD
+    dtype_x,
+    fw,
+):
+    input_dtype, x = dtype_x
     data = DeviceArray(x[0])
     other = DeviceArray(x[1])
     ret = data.__rfloordiv__(other)
     ret_gt = jnp.floor_divide(
         jnp.array(x[1], dtype=input_dtype[1]), jnp.array(x[0], dtype=input_dtype[0])
-=======
-    ret = DeviceArray(x[1]).__rxor__(DeviceArray(x[0]))
-    ret_gt = jnp.array(x[1], dtype=input_dtype[1]).__rxor__(
-        jnp.array(x[0], dtype=input_dtype[0])
->>>>>>> dabf6772
-    )
-    ret = helpers.flatten_and_to_np(ret=ret)
-    ret_gt = helpers.flatten_and_to_np(ret=ret_gt)
-    for (u, v) in zip(ret, ret_gt):
-        helpers.value_test(
-            ret=ret,
-            ret_from_gt=ret_gt,
-            ground_truth_backend="jax",
-        )
-
-
-<<<<<<< HEAD
+    )
+    ret = helpers.flatten_and_to_np(ret=ret)
+    ret_gt = helpers.flatten_and_to_np(ret=ret_gt)
+    for (u, v) in zip(ret, ret_gt):
+        helpers.value_test(
+            ret=ret,
+            ret_from_gt=ret_gt,
+            ground_truth_backend="jax",
+        )
+
+
 # __matmul__
 @handle_cmd_line_args
 @given(
@@ -854,42 +1101,26 @@
     )
 )
 def test_jax_special_matmul(
-=======
-# __invert__
-@handle_cmd_line_args
-@given(
-    dtype_x=helpers.dtype_and_values(
-        available_dtypes=helpers.get_dtypes("signed_integer")
-    )
-)
-def test_jax_special_invert(
->>>>>>> dabf6772
-    dtype_x,
-    fw,
-):
-    input_dtype, x = dtype_x
-<<<<<<< HEAD
+    dtype_x,
+    fw,
+):
+    input_dtype, x = dtype_x
     data = DeviceArray(x[0])
     other = DeviceArray(x[1])
     ret = data.__matmul__(other)
     ret_gt = jnp.matmul(
         jnp.array(x[0], dtype=input_dtype[0]), jnp.array(x[1], dtype=input_dtype[1])
     )
-=======
-    ret = ~DeviceArray(x[0])
-    ret_gt = ~jnp.array(x[0], dtype=input_dtype[0])
->>>>>>> dabf6772
-    ret = helpers.flatten_and_to_np(ret=ret)
-    ret_gt = helpers.flatten_and_to_np(ret=ret_gt)
-    for (u, v) in zip(ret, ret_gt):
-        helpers.value_test(
-            ret=ret,
-            ret_from_gt=ret_gt,
-            ground_truth_backend="jax",
-        )
-
-
-<<<<<<< HEAD
+    ret = helpers.flatten_and_to_np(ret=ret)
+    ret_gt = helpers.flatten_and_to_np(ret=ret_gt)
+    for (u, v) in zip(ret, ret_gt):
+        helpers.value_test(
+            ret=ret,
+            ret_from_gt=ret_gt,
+            ground_truth_backend="jax",
+        )
+
+
 # __rmatmul__
 @handle_cmd_line_args
 @given(
@@ -914,78 +1145,6 @@
     ret_gt = jnp.matmul(
         jnp.array(x[1], dtype=input_dtype[1]), jnp.array(x[0], dtype=input_dtype[0])
     )
-=======
-# __lshift__
-@handle_cmd_line_args
-@given(dtype_x_shift=_get_dtype_x_and_int(dtype="signed_integer"))
-def test_jax_special_lshift(
-    dtype_x_shift,
-    fw,
-):
-    input_dtype, x, shift = dtype_x_shift
-    ret = DeviceArray(x[0]) << shift
-    ret_gt = jnp.array(x[0], dtype=input_dtype[0]) << shift
-    ret = helpers.flatten_and_to_np(ret=ret)
-    ret_gt = helpers.flatten_and_to_np(ret=ret_gt)
-    for (u, v) in zip(ret, ret_gt):
-        helpers.value_test(
-            ret=ret,
-            ret_from_gt=ret_gt,
-            ground_truth_backend="jax",
-        )
-
-
-# __rlshift__
-@handle_cmd_line_args
-@given(dtype_x_shift=_get_dtype_x_and_int(dtype="signed_integer"))
-def test_jax_special_rlshift(
-    dtype_x_shift,
-    fw,
-):
-    input_dtype, x, shift = dtype_x_shift
-    ret = DeviceArray(shift).__rlshift__(DeviceArray(x[0]))
-    ret_gt = jnp.array(shift).__rlshift__(jnp.array(x[0], dtype=input_dtype[0]))
-    ret = helpers.flatten_and_to_np(ret=ret)
-    ret_gt = helpers.flatten_and_to_np(ret=ret_gt)
-    for (u, v) in zip(ret, ret_gt):
-        helpers.value_test(
-            ret=ret,
-            ret_from_gt=ret_gt,
-            ground_truth_backend="jax",
-        )
-
-
-# __rshift__
-@handle_cmd_line_args
-@given(dtype_x_shift=_get_dtype_x_and_int(dtype="signed_integer"))
-def test_jax_special_rshift(
-    dtype_x_shift,
-    fw,
-):
-    input_dtype, x, shift = dtype_x_shift
-    ret = DeviceArray(x[0]) >> shift
-    ret_gt = jnp.array(x[0], dtype=input_dtype[0]) >> shift
-    ret = helpers.flatten_and_to_np(ret=ret)
-    ret_gt = helpers.flatten_and_to_np(ret=ret_gt)
-    for (u, v) in zip(ret, ret_gt):
-        helpers.value_test(
-            ret=ret,
-            ret_from_gt=ret_gt,
-            ground_truth_backend="jax",
-        )
-
-
-# __rrshift__
-@handle_cmd_line_args
-@given(dtype_x_shift=_get_dtype_x_and_int(dtype="signed_integer"))
-def test_jax_special_rrshift(
-    dtype_x_shift,
-    fw,
-):
-    input_dtype, x, shift = dtype_x_shift
-    ret = DeviceArray(shift).__rrshift__(DeviceArray(x[0]))
-    ret_gt = jnp.array(shift).__rrshift__(jnp.array(x[0], dtype=input_dtype[0]))
->>>>>>> dabf6772
     ret = helpers.flatten_and_to_np(ret=ret)
     ret_gt = helpers.flatten_and_to_np(ret=ret_gt)
     for (u, v) in zip(ret, ret_gt):
