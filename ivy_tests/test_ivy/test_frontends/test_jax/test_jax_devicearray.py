# global
from hypothesis import given, strategies as st, assume
import numpy as np

# local
import ivy_tests.test_ivy.helpers as helpers
from ivy_tests.test_ivy.helpers import handle_frontend_method
from ivy.functional.frontends.jax import DeviceArray
<<<<<<< HEAD
import ivy_tests.test_ivy.test_frontends.test_numpy.helpers as np_frontend_helpers

=======
from ivy_tests.test_ivy.test_functional.test_core.test_statistical import (
    _get_castable_dtype,
)
>>>>>>> a6595349

CLASS_TREE = "ivy.functional.frontends.jax.DeviceArray"


@given(
    dtype_x=helpers.dtype_and_values(
        available_dtypes=helpers.get_dtypes("valid", prune_function=False)
    ),
)
def test_jax_devicearray_property_ivy_array(
    dtype_x,
):
    _, data = dtype_x
    x = DeviceArray(data[0])
    ret = helpers.flatten_and_to_np(ret=x.ivy_array.data)
    ret_gt = helpers.flatten_and_to_np(ret=data[0])
    helpers.value_test(
        ret_np_flat=ret,
        ret_np_from_gt_flat=ret_gt,
        ground_truth_backend="jax",
    )


@given(
    dtype_x=helpers.dtype_and_values(
        available_dtypes=helpers.get_dtypes("valid", prune_function=False)
    ),
)
def test_jax_devicearray_property_dtype(
    dtype_x,
):
    dtype, data = dtype_x
    x = DeviceArray(data[0])
    assert x.dtype == dtype[0]


@given(
    dtype_x_shape=helpers.dtype_and_values(
        available_dtypes=helpers.get_dtypes("valid", prune_function=False),
        ret_shape=True,
    ),
)
def test_jax_devicearray_property_shape(
    dtype_x_shape,
):
    _, data, shape = dtype_x_shape
    x = DeviceArray(data[0])
    assert x.shape == shape


@st.composite
def _at_helper(draw):
    _, data, shape = draw(
        helpers.dtype_and_values(
            available_dtypes=helpers.get_dtypes("valid", prune_function=False),
            num_arrays=2,
            shared_dtype=True,
            min_num_dims=1,
            ret_shape=True,
        )
    )
    axis = draw(helpers.get_axis(shape=shape, force_tuple=True))
    index = ()
    for a in axis:
        index = index + (draw(st.integers(min_value=0, max_value=shape[a] - 1)),)
    return data, index


@given(
    x_y_index=_at_helper(),
)
def test_jax_devicearray_property_at(x_y_index):
    xy, idx = x_y_index
    x = DeviceArray(xy[0])
    y = DeviceArray(xy[1])
    idx = idx[0]
    x_set = x.at[idx].set(y[idx])
    assert x_set[idx] == y[idx]
    assert x.at[idx].get() == x[idx]


@handle_frontend_method(
    class_tree=CLASS_TREE,
    init_tree="jax.numpy.array",
    method_name="all",
    dtype_x_axis=helpers.dtype_values_axis(
        available_dtypes=helpers.get_dtypes("valid"),
        force_int_axis=True,
        valid_axis=True,
        min_num_dims=1,
    ),
    keepdims=st.booleans(),
)
def test_jax_devicearray_all(
    dtype_x_axis,
    keepdims,
    on_device,
    frontend,
    frontend_method_data,
    init_flags,
    method_flags,
):
    input_dtype, x, axis = dtype_x_axis
    helpers.test_frontend_method(
        init_input_dtypes=input_dtype,
        init_all_as_kwargs_np={
            "object": x[0],
        },
        method_input_dtypes=input_dtype,
        method_all_as_kwargs_np={
            "axis": axis,
            "keepdims": keepdims,
        },
        frontend=frontend,
        frontend_method_data=frontend_method_data,
        init_flags=init_flags,
        method_flags=method_flags,
        on_device=on_device,
    )


@handle_frontend_method(
    class_tree=CLASS_TREE,
    init_tree="jax.numpy.array",
    method_name="argmax",
    dtype_and_x=helpers.dtype_values_axis(
        available_dtypes=helpers.get_dtypes("float"),
        force_int_axis=True,
        min_num_dims=1,
        valid_axis=True,
    ),
    keepdims=st.booleans(),
)
def test_jax_devicearray_argmax(
    dtype_and_x,
    keepdims,
    on_device,
    frontend,
    frontend_method_data,
    init_flags,
    method_flags,
):
    input_dtype, x, axis = dtype_and_x
    helpers.test_frontend_method(
        init_input_dtypes=input_dtype,
        init_all_as_kwargs_np={
            "object": x[0],
        },
        method_input_dtypes=input_dtype,
        method_all_as_kwargs_np={
            "axis": axis,
            "keepdims": keepdims,
        },
        frontend=frontend,
        frontend_method_data=frontend_method_data,
        init_flags=init_flags,
        method_flags=method_flags,
        on_device=on_device,
    )


@handle_frontend_method(
    class_tree=CLASS_TREE,
    init_tree="jax.numpy.array",
    method_name="conj",
    dtype_and_x=helpers.dtype_values_axis(
        available_dtypes=helpers.get_dtypes("real_and_complex"),
    ),
)
def test_jax_devicearray_conj(
    dtype_and_x,
    on_device,
    frontend,
    frontend_method_data,
    init_flags,
    method_flags,
):
    input_dtype, x, axis = dtype_and_x
    helpers.test_frontend_method(
        init_input_dtypes=input_dtype,
        init_all_as_kwargs_np={
            "object": x[0],
        },
        method_input_dtypes=input_dtype,
        method_all_as_kwargs_np={},
        frontend=frontend,
        frontend_method_data=frontend_method_data,
        init_flags=init_flags,
        method_flags=method_flags,
        on_device=on_device,
    )


@handle_frontend_method(
    class_tree=CLASS_TREE,
    init_tree="jax.numpy.array",
    method_name="conjugate",
    dtype_and_x=helpers.dtype_values_axis(
        available_dtypes=helpers.get_dtypes("real_and_complex"),
    ),
)
def test_jax_devicearray_conjugate(
    dtype_and_x,
    on_device,
    frontend,
    frontend_method_data,
    init_flags,
    method_flags,
):
    input_dtype, x, axis = dtype_and_x
    helpers.test_frontend_method(
        init_input_dtypes=input_dtype,
        init_all_as_kwargs_np={
            "object": x[0],
        },
        method_input_dtypes=input_dtype,
        method_all_as_kwargs_np={},
        frontend=frontend,
        frontend_method_data=frontend_method_data,
        init_flags=init_flags,
        method_flags=method_flags,
        on_device=on_device,
    )


@handle_frontend_method(
    class_tree=CLASS_TREE,
    init_tree="jax.numpy.array",
    method_name="mean",
    dtype_and_x=helpers.dtype_values_axis(
        available_dtypes=helpers.get_dtypes("float"),
        large_abs_safety_factor=24,
        small_abs_safety_factor=24,
        safety_factor_scale="log",
        force_int_axis=True,
        min_num_dims=1,
        valid_axis=True,
    ),
    keepdims=st.booleans(),
)
def test_jax_devicearray_mean(
    dtype_and_x,
    keepdims,
    on_device,
    frontend,
    frontend_method_data,
    init_flags,
    method_flags,
):
    input_dtype, x, axis = dtype_and_x
    helpers.test_frontend_method(
        init_input_dtypes=input_dtype,
        init_all_as_kwargs_np={
            "object": x[0],
        },
        method_input_dtypes=input_dtype,
        method_all_as_kwargs_np={
            "axis": axis,
            "keepdims": keepdims,
        },
        frontend=frontend,
        frontend_method_data=frontend_method_data,
        init_flags=init_flags,
        method_flags=method_flags,
        on_device=on_device,
        rtol_=1e-3,
        atol_=1e-3,
    )


@handle_frontend_method(
    class_tree=CLASS_TREE,
    init_tree="jax.numpy.array",
    method_name="cumprod",
    dtype_and_x=helpers.dtype_values_axis(
        available_dtypes=helpers.get_dtypes("numeric"),
        min_num_dims=1,
        max_num_dims=5,
        min_value=-100,
        max_value=100,
        valid_axis=True,
        allow_neg_axes=False,
        max_axes_size=1,
        force_int_axis=True,
    ),
)
def test_jax_devicearray_cumprod(
    dtype_and_x,
    on_device,
    frontend,
    frontend_method_data,
    init_flags,
    method_flags,
):
    input_dtype, x, axis = dtype_and_x
    helpers.test_frontend_method(
        init_input_dtypes=input_dtype,
        init_all_as_kwargs_np={
            "object": x[0],
        },
        method_input_dtypes=input_dtype,
        method_all_as_kwargs_np={
            "axis": axis,
        },
        frontend=frontend,
        frontend_method_data=frontend_method_data,
        init_flags=init_flags,
        method_flags=method_flags,
        on_device=on_device,
    )


@handle_frontend_method(
    class_tree=CLASS_TREE,
    init_tree="jax.numpy.array",
    method_name="cumsum",
    dtype_and_x=_get_castable_dtype()
)
def test_jax_devicearray_cumsum(
    dtype_and_x,
    on_device,
    frontend,
    frontend_method_data,
    init_flags,
    method_flags,
):
    input_dtype, x, axis, dtype = dtype_and_x
    helpers.test_frontend_method(
        init_input_dtypes=[input_dtype],
        init_all_as_kwargs_np={
            "object": x[0],
        },
        method_input_dtypes=[input_dtype],
        method_all_as_kwargs_np={
            "axis": axis,
            "dtype": dtype,
        },
        frontend=frontend,
        frontend_method_data=frontend_method_data,
        init_flags=init_flags,
        method_flags=method_flags,
        on_device=on_device,
    )


@handle_frontend_method(
    class_tree=CLASS_TREE,
    init_tree="jax.numpy.array",
    method_name="nonzero",
    dtype_and_x=helpers.dtype_values_axis(
        available_dtypes=helpers.get_dtypes("valid"),
        min_num_dims=1,
    ),
)
def test_jax_devicearray_nonzero(
    dtype_and_x,
    on_device,
    frontend,
    frontend_method_data,
    init_flags,
    method_flags,
):
    input_dtype, x, axis = dtype_and_x
    helpers.test_frontend_method(
        init_input_dtypes=input_dtype,
        init_all_as_kwargs_np={
            "object": x[0],
        },
        method_input_dtypes=input_dtype,
        method_all_as_kwargs_np={},
        frontend=frontend,
        frontend_method_data=frontend_method_data,
        init_flags=init_flags,
        method_flags=method_flags,
        on_device=on_device,
    )


@handle_frontend_method(
    class_tree=CLASS_TREE,
    init_tree="jax.numpy.array",
    method_name="ravel",
    dtype_and_x=helpers.dtype_values_axis(
        available_dtypes=helpers.get_dtypes("valid"),
        min_num_dims=1,
        max_num_dims=5,
        min_dim_size=2,
        max_dim_size=10,
        shape=helpers.get_shape(
            min_num_dims=2, max_num_dims=5, min_dim_size=2, max_dim_size=10
        ),
    ),
    order=st.sampled_from(["C", "F"]),
)
def test_jax_devicearray_ravel(
    dtype_and_x,
    order,
    on_device,
    frontend,
    frontend_method_data,
    init_flags,
    method_flags,
):
    input_dtype, x, axis = dtype_and_x
    helpers.test_frontend_method(
        init_input_dtypes=input_dtype,
        init_all_as_kwargs_np={
            "object": x[0],
        },
        method_input_dtypes=input_dtype,
        method_all_as_kwargs_np={
            "order": order,
        },
        frontend=frontend,
        frontend_method_data=frontend_method_data,
        init_flags=init_flags,
        method_flags=method_flags,
        on_device=on_device,
    )


@handle_frontend_method(
    class_tree=CLASS_TREE,
    init_tree="jax.numpy.array",
    method_name="sort",
    dtype_x_axis=helpers.dtype_values_axis(
        available_dtypes=["int64"],
        force_int_axis=True,
        min_axis=-1,
        max_axis=-1,
        min_dim_size=2,
        max_dim_size=100,
        min_num_dims=2,
    ),
)
def test_jax_devicearray_sort(
    dtype_x_axis,
    on_device,
    frontend,
    frontend_method_data,
    init_flags,
    method_flags,
):
    input_dtype, x, axis = dtype_x_axis
    helpers.test_frontend_method(
        init_input_dtypes=input_dtype,
        init_all_as_kwargs_np={
            "object": x[0],
        },
        method_input_dtypes=input_dtype,
        method_all_as_kwargs_np={
            "axis": axis,
        },
        frontend=frontend,
        frontend_method_data=frontend_method_data,
        init_flags=init_flags,
        method_flags=method_flags,
        on_device=on_device,
    )


@handle_frontend_method(
    class_tree=CLASS_TREE,
    init_tree="jax.numpy.array",
    method_name="__pos__",
    dtype_and_x=helpers.dtype_and_values(
        available_dtypes=helpers.get_dtypes("valid"),
    ),
)
def test_jax_devicearray__pos_(
    dtype_and_x,
    frontend,
    frontend_method_data,
    init_flags,
    method_flags,
    on_device,
):
    input_dtype, x = dtype_and_x
    helpers.test_frontend_method(
        init_input_dtypes=input_dtype,
        on_device=on_device,
        init_all_as_kwargs_np={
            "object": x[0],
        },
        method_input_dtypes=input_dtype,
        method_all_as_kwargs_np={},
        frontend=frontend,
        frontend_method_data=frontend_method_data,
        init_flags=init_flags,
        method_flags=method_flags,
    )


@handle_frontend_method(
    class_tree=CLASS_TREE,
    init_tree="jax.numpy.array",
    method_name="__neg__",
    dtype_and_x=helpers.dtype_and_values(
        available_dtypes=helpers.get_dtypes("signed_integer"),
    ),
)
def test_jax_devicearray__neg_(
    dtype_and_x,
    frontend,
    frontend_method_data,
    init_flags,
    method_flags,
    on_device,
):
    input_dtype, x = dtype_and_x
    helpers.test_frontend_method(
        init_input_dtypes=input_dtype,
        init_all_as_kwargs_np={
            "object": x[0],
        },
        method_input_dtypes=input_dtype,
        method_all_as_kwargs_np={},
        frontend=frontend,
        frontend_method_data=frontend_method_data,
        init_flags=init_flags,
        method_flags=method_flags,
        on_device=on_device,
    )


@handle_frontend_method(
    class_tree=CLASS_TREE,
    init_tree="jax.numpy.array",
    method_name="__eq__",
    dtype_and_x=helpers.dtype_and_values(
        available_dtypes=helpers.get_dtypes("numeric"),
        num_arrays=2,
    ),
)
def test_jax_devicearray__eq_(
    dtype_and_x,
    frontend,
    frontend_method_data,
    init_flags,
    method_flags,
    on_device,
):
    input_dtype, x = dtype_and_x
    assume("bfloat16" not in input_dtype)
    helpers.test_frontend_method(
        init_input_dtypes=input_dtype,
        init_all_as_kwargs_np={
            "object": x[0],
        },
        method_input_dtypes=input_dtype,
        method_all_as_kwargs_np={
            "other": x[1],
        },
        frontend=frontend,
        frontend_method_data=frontend_method_data,
        init_flags=init_flags,
        method_flags=method_flags,
        on_device=on_device,
    )


@handle_frontend_method(
    class_tree=CLASS_TREE,
    init_tree="jax.numpy.array",
    method_name="__ne__",
    dtype_and_x=helpers.dtype_and_values(
        available_dtypes=helpers.get_dtypes("numeric"),
        num_arrays=2,
    ),
)
def test_jax_devicearray__ne_(
    dtype_and_x,
    frontend,
    frontend_method_data,
    init_flags,
    method_flags,
    on_device,
):
    input_dtype, x = dtype_and_x
    assume("bfloat16" not in input_dtype)
    helpers.test_frontend_method(
        init_input_dtypes=input_dtype,
        init_all_as_kwargs_np={
            "object": x[0],
        },
        method_input_dtypes=input_dtype,
        method_all_as_kwargs_np={
            "other": x[1],
        },
        frontend=frontend,
        frontend_method_data=frontend_method_data,
        init_flags=init_flags,
        method_flags=method_flags,
        on_device=on_device,
    )


@handle_frontend_method(
    class_tree=CLASS_TREE,
    init_tree="jax.numpy.array",
    method_name="__lt__",
    dtype_and_x=helpers.dtype_and_values(
        available_dtypes=helpers.get_dtypes("float_and_integer"),
        num_arrays=2,
        shared_dtype=True,
    ),
)
def test_jax_devicearray__lt_(
    dtype_and_x,
    frontend,
    frontend_method_data,
    init_flags,
    method_flags,
    on_device,
):
    input_dtype, x = dtype_and_x
    helpers.test_frontend_method(
        init_input_dtypes=input_dtype,
        init_all_as_kwargs_np={
            "object": x[0],
        },
        method_input_dtypes=input_dtype,
        method_all_as_kwargs_np={
            "other": x[1],
        },
        frontend=frontend,
        frontend_method_data=frontend_method_data,
        init_flags=init_flags,
        method_flags=method_flags,
        on_device=on_device,
    )


@handle_frontend_method(
    class_tree=CLASS_TREE,
    init_tree="jax.numpy.array",
    method_name="__le__",
    dtype_and_x=helpers.dtype_and_values(
        available_dtypes=helpers.get_dtypes("float_and_integer"),
        num_arrays=2,
    ),
)
def test_jax_devicearray__le_(
    dtype_and_x,
    frontend,
    frontend_method_data,
    init_flags,
    method_flags,
    on_device,
):
    input_dtype, x = dtype_and_x
    assume("bfloat16" not in input_dtype)
    helpers.test_frontend_method(
        init_input_dtypes=input_dtype,
        init_all_as_kwargs_np={
            "object": x[0],
        },
        method_input_dtypes=input_dtype,
        method_all_as_kwargs_np={
            "other": x[1],
        },
        frontend=frontend,
        frontend_method_data=frontend_method_data,
        init_flags=init_flags,
        method_flags=method_flags,
        on_device=on_device,
    )


@handle_frontend_method(
    class_tree=CLASS_TREE,
    init_tree="jax.numpy.array",
    method_name="__gt__",
    dtype_and_x=helpers.dtype_and_values(
        available_dtypes=helpers.get_dtypes("float_and_integer"),
        num_arrays=2,
    ),
)
def test_jax_devicearray__gt_(
    dtype_and_x,
    frontend,
    frontend_method_data,
    init_flags,
    method_flags,
    on_device,
):
    input_dtype, x = dtype_and_x
    assume("bfloat16" not in input_dtype)
    helpers.test_frontend_method(
        init_input_dtypes=input_dtype,
        init_all_as_kwargs_np={
            "object": x[0],
        },
        method_input_dtypes=input_dtype,
        method_all_as_kwargs_np={
            "other": x[1],
        },
        frontend=frontend,
        frontend_method_data=frontend_method_data,
        init_flags=init_flags,
        method_flags=method_flags,
        on_device=on_device,
    )


@handle_frontend_method(
    class_tree=CLASS_TREE,
    init_tree="jax.numpy.array",
    method_name="__ge__",
    dtype_and_x=helpers.dtype_and_values(
        available_dtypes=helpers.get_dtypes("float_and_integer"),
        num_arrays=2,
    ),
)
def test_jax_devicearray__ge_(
    dtype_and_x,
    frontend,
    frontend_method_data,
    init_flags,
    method_flags,
    on_device,
):
    input_dtype, x = dtype_and_x
    assume("bfloat16" not in input_dtype)
    helpers.test_frontend_method(
        init_input_dtypes=input_dtype,
        init_all_as_kwargs_np={
            "object": x[0],
        },
        method_input_dtypes=input_dtype,
        method_all_as_kwargs_np={
            "other": x[1],
        },
        frontend=frontend,
        frontend_method_data=frontend_method_data,
        init_flags=init_flags,
        method_flags=method_flags,
        on_device=on_device,
    )


@handle_frontend_method(
    class_tree=CLASS_TREE,
    init_tree="jax.numpy.array",
    method_name="__abs__",
    dtype_and_x=helpers.dtype_and_values(
        available_dtypes=helpers.get_dtypes("numeric"),
    ),
)
def test_jax_devicearray__abs_(
    dtype_and_x,
    frontend,
    frontend_method_data,
    init_flags,
    method_flags,
    on_device,
):
    input_dtype, x = dtype_and_x
    helpers.test_frontend_method(
        init_input_dtypes=input_dtype,
        init_all_as_kwargs_np={
            "object": x[0],
        },
        method_input_dtypes=input_dtype,
        method_all_as_kwargs_np={},
        frontend=frontend,
        frontend_method_data=frontend_method_data,
        init_flags=init_flags,
        method_flags=method_flags,
        on_device=on_device,
    )


@st.composite
def _get_dtype_x_and_int(draw, *, dtype="numeric"):
    x_dtype, x = draw(
        helpers.dtype_and_values(
            available_dtypes=helpers.get_dtypes(dtype),
            large_abs_safety_factor=2,
            small_abs_safety_factor=2,
            safety_factor_scale="log",
        )
    )
    pow_dtype, x_int = draw(
        helpers.dtype_and_values(
            available_dtypes=helpers.get_dtypes("integer"),
            min_value=0,
            max_value=10,
            max_num_dims=0,
            max_dim_size=1,
            small_abs_safety_factor=2,
            large_abs_safety_factor=2,
            safety_factor_scale="log",
        )
    )
    x_dtype = x_dtype + pow_dtype
    return x_dtype, x, x_int


@handle_frontend_method(
    class_tree=CLASS_TREE,
    init_tree="jax.numpy.array",
    method_name="__pow__",
    dtype_x_pow= helpers.dtype_and_values(
        available_dtypes=helpers.get_dtypes("float"),
        num_arrays=2,
        shared_dtype=True,
    ),
)
def test_jax_devicearray__pow_(
    dtype_x_pow,
    frontend,
    frontend_method_data,
    init_flags,
    method_flags,
    on_device,
):
    input_dtype, x = dtype_x_pow
    helpers.test_frontend_method(
        init_input_dtypes=input_dtype,
        init_all_as_kwargs_np={
            "object": x[0],
        },
        method_input_dtypes=input_dtype,
        method_all_as_kwargs_np={
            "other": x[1],
        },
        frontend=frontend,
        frontend_method_data=frontend_method_data,
        init_flags=init_flags,
        method_flags=method_flags,
        on_device=on_device,
    )


@handle_frontend_method(
    class_tree=CLASS_TREE,
    init_tree="jax.numpy.array",
    method_name="__rpow__",
    dtype_x_pow=_get_dtype_x_and_int(),
)
def test_jax_devicearray__rpow_(
    dtype_x_pow,
    frontend,
    frontend_method_data,
    init_flags,
    method_flags,
    on_device,
):
    input_dtype, x, pow = dtype_x_pow
    helpers.test_frontend_method(
        init_input_dtypes=input_dtype,
        init_all_as_kwargs_np={
            "object": pow[0],
        },
        method_input_dtypes=input_dtype,
        method_all_as_kwargs_np={
            "other": x[0],
        },
        frontend=frontend,
        frontend_method_data=frontend_method_data,
        init_flags=init_flags,
        method_flags=method_flags,
        on_device=on_device,
    )


@handle_frontend_method(
    class_tree=CLASS_TREE,
    init_tree="jax.numpy.array",
    method_name="__and__",
    dtype_and_x=helpers.dtype_and_values(
        available_dtypes=st.one_of(st.just(("bool",)), helpers.get_dtypes("integer")),
        num_arrays=2,
        shared_dtype=True,
    ),
)
def test_jax_devicearray__and_(
    dtype_and_x,
    frontend,
    frontend_method_data,
    init_flags,
    method_flags,
    on_device,
):
    input_dtype, x = dtype_and_x
    helpers.test_frontend_method(
        init_input_dtypes=input_dtype,
        init_all_as_kwargs_np={
            "object": x[0],
        },
        method_input_dtypes=input_dtype,
        method_all_as_kwargs_np={"other": x[1]},
        frontend=frontend,
        frontend_method_data=frontend_method_data,
        init_flags=init_flags,
        method_flags=method_flags,
        on_device=on_device,
    )


@handle_frontend_method(
    class_tree=CLASS_TREE,
    init_tree="jax.numpy.array",
    method_name="__rand__",
    dtype_and_x=helpers.dtype_and_values(
        available_dtypes=st.one_of(st.just(("bool",)), helpers.get_dtypes("integer")),
        num_arrays=2,
        shared_dtype=True,
    ),
)
def test_jax_devicearray__rand_(
    dtype_and_x,
    frontend,
    frontend_method_data,
    init_flags,
    method_flags,
    on_device,
):
    input_dtype, x = dtype_and_x
    helpers.test_frontend_method(
        init_input_dtypes=input_dtype,
        init_all_as_kwargs_np={
            "object": x[0],
        },
        method_input_dtypes=input_dtype,
        method_all_as_kwargs_np={"other": x[1]},
        frontend=frontend,
        frontend_method_data=frontend_method_data,
        init_flags=init_flags,
        method_flags=method_flags,
        on_device=on_device,
    )


@handle_frontend_method(
    class_tree=CLASS_TREE,
    init_tree="jax.numpy.array",
    method_name="__or__",
    dtype_and_x=helpers.dtype_and_values(
        available_dtypes=st.one_of(st.just(("bool",)), helpers.get_dtypes("integer")),
        num_arrays=2,
        shared_dtype=True,
    ),
)
def test_jax_devicearray__or_(
    dtype_and_x,
    frontend,
    frontend_method_data,
    init_flags,
    method_flags,
    on_device,
):
    input_dtype, x = dtype_and_x
    helpers.test_frontend_method(
        init_input_dtypes=input_dtype,
        init_all_as_kwargs_np={
            "object": x[0],
        },
        method_input_dtypes=input_dtype,
        method_all_as_kwargs_np={"other": x[1]},
        frontend=frontend,
        frontend_method_data=frontend_method_data,
        init_flags=init_flags,
        method_flags=method_flags,
        on_device=on_device,
    )


@handle_frontend_method(
    class_tree=CLASS_TREE,
    init_tree="jax.numpy.array",
    method_name="__ror__",
    dtype_and_x=helpers.dtype_and_values(
        available_dtypes=st.one_of(st.just(("bool",)), helpers.get_dtypes("integer")),
        num_arrays=2,
        shared_dtype=True,
    ),
)
def test_jax_devicearray__ror_(
    dtype_and_x,
    frontend,
    frontend_method_data,
    init_flags,
    method_flags,
    on_device,
):
    input_dtype, x = dtype_and_x
    helpers.test_frontend_method(
        init_input_dtypes=input_dtype,
        init_all_as_kwargs_np={
            "object": x[0],
        },
        method_input_dtypes=input_dtype,
        method_all_as_kwargs_np={"other": x[1]},
        frontend=frontend,
        frontend_method_data=frontend_method_data,
        init_flags=init_flags,
        method_flags=method_flags,
        on_device=on_device,
    )


@handle_frontend_method(
    class_tree=CLASS_TREE,
    init_tree="jax.numpy.array",
    method_name="__xor__",
    dtype_and_x=helpers.dtype_and_values(
        available_dtypes=st.one_of(st.just(("bool",)), helpers.get_dtypes("integer")),
        num_arrays=2,
        shared_dtype=True,
    ),
)
def test_jax_devicearray__xor_(
    dtype_and_x,
    frontend,
    frontend_method_data,
    init_flags,
    method_flags,
    on_device,
):
    input_dtype, x = dtype_and_x
    helpers.test_frontend_method(
        init_input_dtypes=input_dtype,
        init_all_as_kwargs_np={
            "object": x[0],
        },
        method_input_dtypes=input_dtype,
        method_all_as_kwargs_np={"other": x[1]},
        frontend=frontend,
        frontend_method_data=frontend_method_data,
        init_flags=init_flags,
        method_flags=method_flags,
        on_device=on_device,
    )


@handle_frontend_method(
    class_tree=CLASS_TREE,
    init_tree="jax.numpy.array",
    method_name="__rxor__",
    dtype_and_x=helpers.dtype_and_values(
        available_dtypes=st.one_of(st.just(("bool",)), helpers.get_dtypes("integer")),
        num_arrays=2,
        shared_dtype=True,
    ),
)
def test_jax_devicearray__rxor_(
    dtype_and_x,
    frontend,
    frontend_method_data,
    init_flags,
    method_flags,
    on_device,
):
    input_dtype, x = dtype_and_x
    helpers.test_frontend_method(
        init_input_dtypes=input_dtype,
        init_all_as_kwargs_np={
            "object": x[0],
        },
        method_input_dtypes=input_dtype,
        method_all_as_kwargs_np={"other": x[1]},
        frontend=frontend,
        frontend_method_data=frontend_method_data,
        init_flags=init_flags,
        method_flags=method_flags,
        on_device=on_device,
    )


@handle_frontend_method(
    class_tree=CLASS_TREE,
    init_tree="jax.numpy.array",
    method_name="__invert__",
    dtype_and_x=helpers.dtype_and_values(
        available_dtypes=st.one_of(st.just(("bool",)), helpers.get_dtypes("integer")),
    ),
)
def test_jax_devicearray__invert_(
    dtype_and_x,
    frontend,
    frontend_method_data,
    init_flags,
    method_flags,
    on_device,
):
    input_dtype, x = dtype_and_x
    helpers.test_frontend_method(
        init_input_dtypes=input_dtype,
        init_all_as_kwargs_np={
            "object": x[0],
        },
        method_input_dtypes=input_dtype,
        method_all_as_kwargs_np={},
        frontend=frontend,
        frontend_method_data=frontend_method_data,
        init_flags=init_flags,
        method_flags=method_flags,
        on_device=on_device,
    )


# shifting helper
@st.composite
def _get_dtype_x_and_int_shift(draw, dtype):
    x_dtype, x = draw(
        helpers.dtype_and_values(
            available_dtypes=helpers.get_dtypes(dtype),
            num_arrays=2,
            shared_dtype=True,
        )
    )
    x_dtype = x_dtype
    x[1] = np.asarray(np.clip(x[0], 0, np.iinfo(x_dtype[0]).bits - 1), dtype=x_dtype[0])
    return x_dtype, x[0], x[1]


@handle_frontend_method(
    class_tree=CLASS_TREE,
    init_tree="jax.numpy.array",
    method_name="__lshift__",
    dtype_x_shift=_get_dtype_x_and_int_shift(dtype="signed_integer"),
)
def test_jax_special_lshift(
    dtype_x_shift,
    frontend,
    frontend_method_data,
    init_flags,
    method_flags,
    on_device,
):
    input_dtype, x, shift = dtype_x_shift
    helpers.test_frontend_method(
        init_input_dtypes=input_dtype,
        init_all_as_kwargs_np={
            "object": x,
        },
        method_input_dtypes=input_dtype,
        method_all_as_kwargs_np={"other": shift},
        frontend=frontend,
        frontend_method_data=frontend_method_data,
        init_flags=init_flags,
        method_flags=method_flags,
        on_device=on_device,
    )


@handle_frontend_method(
    class_tree=CLASS_TREE,
    init_tree="jax.numpy.array",
    method_name="__rlshift__",
    dtype_x_shift=_get_dtype_x_and_int_shift(dtype="signed_integer"),
)
def test_jax_special_rlshift(
    dtype_x_shift,
    frontend,
    frontend_method_data,
    init_flags,
    method_flags,
    on_device,
):
    input_dtype, x, shift = dtype_x_shift
    helpers.test_frontend_method(
        init_input_dtypes=input_dtype,
        init_all_as_kwargs_np={
            "object": shift,
        },
        method_input_dtypes=input_dtype,
        method_all_as_kwargs_np={"other": x},
        frontend=frontend,
        frontend_method_data=frontend_method_data,
        init_flags=init_flags,
        method_flags=method_flags,
        on_device=on_device,
    )


@handle_frontend_method(
    class_tree=CLASS_TREE,
    init_tree="jax.numpy.array",
    method_name="__rshift__",
    dtype_x_shift=_get_dtype_x_and_int_shift(dtype="signed_integer"),
)
def test_jax_special_rshift(
    dtype_x_shift,
    frontend,
    frontend_method_data,
    init_flags,
    method_flags,
    on_device,
):
    input_dtype, x, shift = dtype_x_shift
    helpers.test_frontend_method(
        init_input_dtypes=input_dtype,
        init_all_as_kwargs_np={
            "object": x,
        },
        method_input_dtypes=input_dtype,
        method_all_as_kwargs_np={"other": shift},
        frontend=frontend,
        frontend_method_data=frontend_method_data,
        init_flags=init_flags,
        method_flags=method_flags,
        on_device=on_device,
    )


@handle_frontend_method(
    class_tree=CLASS_TREE,
    init_tree="jax.numpy.array",
    method_name="__rrshift__",
    dtype_x_shift=_get_dtype_x_and_int_shift(dtype="signed_integer"),
)
def test_jax_special_rrshift(
    dtype_x_shift,
    frontend,
    frontend_method_data,
    init_flags,
    method_flags,
    on_device,
):
    input_dtype, x, shift = dtype_x_shift
    helpers.test_frontend_method(
        init_input_dtypes=input_dtype,
        init_all_as_kwargs_np={
            "object": shift,
        },
        method_input_dtypes=input_dtype,
        method_all_as_kwargs_np={"other": x},
        frontend=frontend,
        frontend_method_data=frontend_method_data,
        init_flags=init_flags,
        method_flags=method_flags,
        on_device=on_device,
    )


@handle_frontend_method(
    class_tree=CLASS_TREE,
    init_tree="jax.numpy.array",
    method_name="__add__",
    dtype_x=helpers.dtype_and_values(
        available_dtypes=helpers.get_dtypes("numeric"),
        shared_dtype=True,
        num_arrays=2,
    ),
)
def test_jax_special_add(
    dtype_x,
    frontend,
    frontend_method_data,
    init_flags,
    method_flags,
    on_device,
):
    input_dtype, x = dtype_x
    helpers.test_frontend_method(
        init_input_dtypes=input_dtype,
        init_all_as_kwargs_np={
            "object": x[0],
        },
        method_input_dtypes=input_dtype,
        method_all_as_kwargs_np={"other": x[1]},
        frontend=frontend,
        frontend_method_data=frontend_method_data,
        init_flags=init_flags,
        method_flags=method_flags,
        on_device=on_device,
    )


@handle_frontend_method(
    class_tree=CLASS_TREE,
    init_tree="jax.numpy.array",
    method_name="__radd__",
    dtype_x=helpers.dtype_and_values(
        available_dtypes=helpers.get_dtypes("numeric"),
        shared_dtype=True,
        num_arrays=2,
    ),
)
def test_jax_special_radd(
    dtype_x,
    frontend,
    frontend_method_data,
    init_flags,
    method_flags,
    on_device,
):
    input_dtype, x = dtype_x
    helpers.test_frontend_method(
        init_input_dtypes=input_dtype,
        init_all_as_kwargs_np={
            "object": x[0],
        },
        method_input_dtypes=input_dtype,
        method_all_as_kwargs_np={"other": x[1]},
        frontend=frontend,
        frontend_method_data=frontend_method_data,
        init_flags=init_flags,
        method_flags=method_flags,
        on_device=on_device,
    )


@handle_frontend_method(
    class_tree=CLASS_TREE,
    init_tree="jax.numpy.array",
    method_name="__sub__",
    dtype_x=helpers.dtype_and_values(
        available_dtypes=helpers.get_dtypes("numeric"),
        shared_dtype=True,
        num_arrays=2,
    ),
)
def test_jax_special_sub(
    dtype_x,
    frontend,
    frontend_method_data,
    init_flags,
    method_flags,
    on_device,
):
    input_dtype, x = dtype_x
    helpers.test_frontend_method(
        init_input_dtypes=input_dtype,
        init_all_as_kwargs_np={
            "object": x[0],
        },
        method_input_dtypes=input_dtype,
        method_all_as_kwargs_np={"other": x[1]},
        frontend=frontend,
        frontend_method_data=frontend_method_data,
        init_flags=init_flags,
        method_flags=method_flags,
        on_device=on_device,
    )


@handle_frontend_method(
    class_tree=CLASS_TREE,
    init_tree="jax.numpy.array",
    method_name="__rsub__",
    dtype_x=helpers.dtype_and_values(
        available_dtypes=helpers.get_dtypes("numeric"),
        shared_dtype=True,
        num_arrays=2,
    ),
)
def test_jax_special_rsub(
    dtype_x,
    frontend,
    frontend_method_data,
    init_flags,
    method_flags,
    on_device,
):
    input_dtype, x = dtype_x
    helpers.test_frontend_method(
        init_input_dtypes=input_dtype,
        init_all_as_kwargs_np={
            "object": x[0],
        },
        method_input_dtypes=input_dtype,
        method_all_as_kwargs_np={"other": x[1]},
        frontend=frontend,
        frontend_method_data=frontend_method_data,
        init_flags=init_flags,
        method_flags=method_flags,
        on_device=on_device,
    )


@handle_frontend_method(
    class_tree=CLASS_TREE,
    init_tree="jax.numpy.array",
    method_name="__mul__",
    dtype_x=helpers.dtype_and_values(
        available_dtypes=helpers.get_dtypes("numeric"),
        shared_dtype=True,
        num_arrays=2,
    ),
)
def test_jax_special_mul(
    dtype_x,
    frontend,
    frontend_method_data,
    init_flags,
    method_flags,
    on_device,
):
    input_dtype, x = dtype_x
    helpers.test_frontend_method(
        init_input_dtypes=input_dtype,
        init_all_as_kwargs_np={
            "object": x[0],
        },
        method_input_dtypes=input_dtype,
        method_all_as_kwargs_np={"other": x[1]},
        frontend=frontend,
        frontend_method_data=frontend_method_data,
        init_flags=init_flags,
        method_flags=method_flags,
        on_device=on_device,
    )


@handle_frontend_method(
    class_tree=CLASS_TREE,
    init_tree="jax.numpy.array",
    method_name="__rmul__",
    dtype_x=helpers.dtype_and_values(
        available_dtypes=helpers.get_dtypes("numeric"),
        shared_dtype=True,
        num_arrays=2,
    ),
)
def test_jax_special_rmul(
    dtype_x,
    frontend,
    frontend_method_data,
    init_flags,
    method_flags,
    on_device,
):
    input_dtype, x = dtype_x
    helpers.test_frontend_method(
        init_input_dtypes=input_dtype,
        init_all_as_kwargs_np={
            "object": x[0],
        },
        method_input_dtypes=input_dtype,
        method_all_as_kwargs_np={"other": x[1]},
        frontend=frontend,
        frontend_method_data=frontend_method_data,
        init_flags=init_flags,
        method_flags=method_flags,
        on_device=on_device,
    )


@handle_frontend_method(
    class_tree=CLASS_TREE,
    init_tree="jax.numpy.array",
    method_name="__div__",
    dtype_x=helpers.dtype_and_values(
        available_dtypes=helpers.get_dtypes("numeric"),
        shared_dtype=True,
        num_arrays=2,
    ),
)
def test_jax_special_div(
    dtype_x,
    frontend,
    frontend_method_data,
    init_flags,
    method_flags,
    on_device,
):
    input_dtype, x = dtype_x
    assume(not np.any(np.isclose(x[1], 0)))
    helpers.test_frontend_method(
        init_input_dtypes=input_dtype,
        init_all_as_kwargs_np={
            "object": x[0],
        },
        method_input_dtypes=input_dtype,
        method_all_as_kwargs_np={"other": x[1]},
        frontend=frontend,
        frontend_method_data=frontend_method_data,
        init_flags=init_flags,
        method_flags=method_flags,
        on_device=on_device,
    )


@handle_frontend_method(
    class_tree=CLASS_TREE,
    init_tree="jax.numpy.array",
    method_name="__rdiv__",
    dtype_x=helpers.dtype_and_values(
        available_dtypes=helpers.get_dtypes("numeric"),
        shared_dtype=True,
        num_arrays=2,
    ),
)
def test_jax_special_rdiv(
    dtype_x,
    frontend,
    frontend_method_data,
    init_flags,
    method_flags,
    on_device,
):
    input_dtype, x = dtype_x
    assume(not np.any(np.isclose(x[0], 0)))
    helpers.test_frontend_method(
        init_input_dtypes=input_dtype,
        init_all_as_kwargs_np={
            "object": x[0],
        },
        method_input_dtypes=input_dtype,
        method_all_as_kwargs_np={"other": x[1]},
        frontend=frontend,
        frontend_method_data=frontend_method_data,
        init_flags=init_flags,
        method_flags=method_flags,
        on_device=on_device,
    )


@handle_frontend_method(
    class_tree=CLASS_TREE,
    init_tree="jax.numpy.array",
    method_name="__truediv__",
    dtype_x=helpers.dtype_and_values(
        available_dtypes=helpers.get_dtypes("numeric"),
        shared_dtype=True,
        num_arrays=2,
        large_abs_safety_factor=2,
        small_abs_safety_factor=2,
        safety_factor_scale="log",
    ),
)
def test_jax_special_truediv(
    dtype_x,
    frontend,
    frontend_method_data,
    init_flags,
    method_flags,
    on_device,
):
    input_dtype, x = dtype_x
    assume(not np.any(np.isclose(x[1], 0)))
    helpers.test_frontend_method(
        init_input_dtypes=input_dtype,
        init_all_as_kwargs_np={
            "object": x[0],
        },
        method_input_dtypes=input_dtype,
        method_all_as_kwargs_np={"other": x[1]},
        frontend=frontend,
        frontend_method_data=frontend_method_data,
        init_flags=init_flags,
        method_flags=method_flags,
        on_device=on_device,
    )


@handle_frontend_method(
    class_tree=CLASS_TREE,
    init_tree="jax.numpy.array",
    method_name="__rtruediv__",
    dtype_x=helpers.dtype_and_values(
        available_dtypes=helpers.get_dtypes("numeric"),
        shared_dtype=True,
        num_arrays=2,
    ),
)
def test_jax_special_rtruediv(
    dtype_x,
    frontend,
    frontend_method_data,
    init_flags,
    method_flags,
    on_device,
):
    input_dtype, x = dtype_x
    assume(not np.any(np.isclose(x[0], 0)))
    helpers.test_frontend_method(
        init_input_dtypes=input_dtype,
        init_all_as_kwargs_np={
            "object": x[0],
        },
        method_input_dtypes=input_dtype,
        method_all_as_kwargs_np={"other": x[1]},
        frontend=frontend,
        frontend_method_data=frontend_method_data,
        init_flags=init_flags,
        method_flags=method_flags,
        on_device=on_device,
    )


@handle_frontend_method(
    class_tree=CLASS_TREE,
    init_tree="jax.numpy.array",
    method_name="__mod__",
    dtype_x=helpers.dtype_and_values(
        available_dtypes=helpers.get_dtypes("numeric"),
        shared_dtype=True,
        num_arrays=2,
    ),
)
def test_jax_special_mod(
    dtype_x,
    frontend,
    frontend_method_data,
    init_flags,
    method_flags,
    on_device,
):
    input_dtype, x = dtype_x
    assume(not np.any(np.isclose(x[1], 0)))
    helpers.test_frontend_method(
        init_input_dtypes=input_dtype,
        init_all_as_kwargs_np={
            "object": x[0],
        },
        method_input_dtypes=input_dtype,
        method_all_as_kwargs_np={"other": x[1]},
        frontend=frontend,
        frontend_method_data=frontend_method_data,
        init_flags=init_flags,
        method_flags=method_flags,
        on_device=on_device,
    )


@handle_frontend_method(
    class_tree=CLASS_TREE,
    init_tree="jax.numpy.array",
    method_name="__rmod__",
    dtype_x=helpers.dtype_and_values(
        available_dtypes=helpers.get_dtypes("numeric"),
        shared_dtype=True,
        num_arrays=2,
    ),
)
def test_jax_special_rmod(
    dtype_x,
    frontend,
    frontend_method_data,
    init_flags,
    method_flags,
    on_device,
):
    input_dtype, x = dtype_x
    assume(not np.any(np.isclose(x[0], 0)))
    helpers.test_frontend_method(
        init_input_dtypes=input_dtype,
        init_all_as_kwargs_np={
            "object": x[0],
        },
        method_input_dtypes=input_dtype,
        method_all_as_kwargs_np={"other": x[1]},
        frontend=frontend,
        frontend_method_data=frontend_method_data,
        init_flags=init_flags,
        method_flags=method_flags,
        on_device=on_device,
    )


@st.composite
def _get_dtype_input_and_vectors(draw):
    dim_size = draw(helpers.ints(min_value=2, max_value=5))
    dtype = draw(helpers.get_dtypes("numeric", index=1, full=False))
    vec1 = draw(
        helpers.array_values(
            dtype=dtype[0], shape=(dim_size, dim_size), min_value=2, max_value=5
        )
    )
    vec2 = draw(
        helpers.array_values(
            dtype=dtype[0], shape=(dim_size, dim_size), min_value=2, max_value=5
        )
    )
    return dtype, [vec1, vec2]


@handle_frontend_method(
    class_tree=CLASS_TREE,
    init_tree="jax.numpy.array",
    method_name="__matmul__",
    dtype_x=_get_dtype_input_and_vectors(),
)
def test_jax_special_matmul(
    dtype_x,
    frontend,
    frontend_method_data,
    init_flags,
    method_flags,
    on_device,
):
    input_dtype, x = dtype_x
    helpers.test_frontend_method(
        init_input_dtypes=input_dtype,
        init_all_as_kwargs_np={
            "object": x[0],
        },
        method_input_dtypes=input_dtype,
        method_all_as_kwargs_np={"other": x[1]},
        frontend=frontend,
        frontend_method_data=frontend_method_data,
        init_flags=init_flags,
        method_flags=method_flags,
        on_device=on_device,
    )


@handle_frontend_method(
    class_tree=CLASS_TREE,
    init_tree="jax.numpy.array",
    method_name="__rmatmul__",
    dtype_x=_get_dtype_input_and_vectors(),
)
def test_jax_special_rmatmul(
    dtype_x,
    frontend,
    frontend_method_data,
    init_flags,
    method_flags,
    on_device,
):
    input_dtype, x = dtype_x
    helpers.test_frontend_method(
        init_input_dtypes=input_dtype,
        init_all_as_kwargs_np={
            "object": x[0],
        },
        method_input_dtypes=input_dtype,
        method_all_as_kwargs_np={"other": x[1]},
        frontend=frontend,
        frontend_method_data=frontend_method_data,
        init_flags=init_flags,
        method_flags=method_flags,
        on_device=on_device,
    )


# __getitem__
@handle_frontend_method(
    class_tree=CLASS_TREE,
    init_tree="jax.numpy.array",
    method_name="__getitem__",
    dtype_x_index=helpers.dtype_array_query(
        available_dtypes=helpers.get_dtypes("valid"),
    ).filter(lambda x: not (isinstance(x[-1], np.ndarray) and x[-1].dtype == np.bool_)),
)
def test_jax_special_getitem(
    dtype_x_index,
    frontend,
    frontend_method_data,
    init_flags,
    method_flags,
    on_device,
):
    input_dtype, x, index = dtype_x_index
    helpers.test_frontend_method(
        init_input_dtypes=[input_dtype[0]],
        init_all_as_kwargs_np={"object": x},
        method_input_dtypes=[*input_dtype[1:]],
        method_all_as_kwargs_np={"idx": index},
        frontend=frontend,
        frontend_method_data=frontend_method_data,
        init_flags=init_flags,
        method_flags=method_flags,
        on_device=on_device,
    )


@handle_frontend_method(
    class_tree=CLASS_TREE,
    init_tree="jax.numpy.array",
    method_name="round",
    dtype_x=helpers.dtype_and_values(
        available_dtypes=helpers.get_dtypes("float"),
        allow_inf=False,
    ),
    decimals=st.one_of(
        st.integers(min_value=-10, max_value=10),
    ),
)
def test_jax_devicearray_round(
    dtype_x,
    decimals,
    frontend,
    frontend_method_data,
    init_flags,
    method_flags,
    on_device,
):
    input_dtype, x = dtype_x
    helpers.test_frontend_method(
        init_input_dtypes=input_dtype,
        init_all_as_kwargs_np={
            "object": x[0],
        },
        method_input_dtypes=input_dtype,
        method_all_as_kwargs_np={"decimals": decimals},
        frontend=frontend,
        frontend_method_data=frontend_method_data,
        init_flags=init_flags,
        method_flags=method_flags,
        on_device=on_device,
    )


@st.composite
def _get_castable_dtypes_values(draw, *, allow_nan=False, use_where=False):
    available_dtypes = helpers.get_dtypes("numeric")
    shape = draw(helpers.get_shape(min_num_dims=1, max_num_dims=4, max_dim_size=6))
    dtype, values = draw(
        helpers.dtype_and_values(
            available_dtypes=available_dtypes,
            num_arrays=1,
            large_abs_safety_factor=24,
            small_abs_safety_factor=24,
            safety_factor_scale="log",
            shape=shape,
            allow_nan=allow_nan,
        )
    )
    axis = draw(helpers.get_axis(shape=shape, force_int=True))
    dtype1, values, dtype2 = draw(
        helpers.get_castable_dtype(draw(available_dtypes), dtype[0], values[0])
    )
    if use_where:
        where = draw(np_frontend_helpers.where(shape=shape))
        return [dtype1], [values], axis, dtype2, where
    return [dtype1], [values], axis, dtype2


# ptp
@handle_frontend_method(
    class_tree=CLASS_TREE,
    init_tree="jax.numpy.array",
    method_name="ptp",
    dtype_and_x_axis_dtype=_get_castable_dtypes_values(),
    keep_dims=st.booleans(),
)
def test_jax_devicearray_ptp(
    dtype_and_x_axis_dtype,
    keep_dims,
    frontend,
    frontend_method_data,
    init_flags,
    method_flags,
    on_device,
):
    input_dtypes, x, axis, dtype = dtype_and_x_axis_dtype
    helpers.test_frontend_method(
        init_input_dtypes=input_dtypes,
        init_all_as_kwargs_np={
            "object": x[0],
        },
        method_input_dtypes=input_dtypes,
        method_all_as_kwargs_np={
            "axis": axis,
            "out": None,
            "keepdims": keep_dims,
        },
        frontend=frontend,
        frontend_method_data=frontend_method_data,
        init_flags=init_flags,
        method_flags=method_flags,
        on_device=on_device,
    )<|MERGE_RESOLUTION|>--- conflicted
+++ resolved
@@ -6,14 +6,11 @@
 import ivy_tests.test_ivy.helpers as helpers
 from ivy_tests.test_ivy.helpers import handle_frontend_method
 from ivy.functional.frontends.jax import DeviceArray
-<<<<<<< HEAD
 import ivy_tests.test_ivy.test_frontends.test_numpy.helpers as np_frontend_helpers
 
-=======
 from ivy_tests.test_ivy.test_functional.test_core.test_statistical import (
     _get_castable_dtype,
 )
->>>>>>> a6595349
 
 CLASS_TREE = "ivy.functional.frontends.jax.DeviceArray"
 
@@ -330,7 +327,7 @@
     class_tree=CLASS_TREE,
     init_tree="jax.numpy.array",
     method_name="cumsum",
-    dtype_and_x=_get_castable_dtype()
+    dtype_and_x=_get_castable_dtype(),
 )
 def test_jax_devicearray_cumsum(
     dtype_and_x,
@@ -817,7 +814,7 @@
     class_tree=CLASS_TREE,
     init_tree="jax.numpy.array",
     method_name="__pow__",
-    dtype_x_pow= helpers.dtype_and_values(
+    dtype_x_pow=helpers.dtype_and_values(
         available_dtypes=helpers.get_dtypes("float"),
         num_arrays=2,
         shared_dtype=True,
