--- conflicted
+++ resolved
@@ -762,7 +762,38 @@
     )
 
 
-<<<<<<< HEAD
+# dsplit
+@handle_frontend_test(
+    fn_tree="jax.numpy.dsplit",
+    dtype_value=helpers.dtype_and_values(
+        available_dtypes=helpers.get_dtypes("valid"),
+        shape=st.shared(helpers.get_shape(min_num_dims=3), key="value_shape"),
+    ),
+    indices_or_sections=_get_split_locations(min_num_dims=3, axis=2),
+    number_positional_args=st.just(2),
+    test_with_out=st.just(False),
+)
+def test_jax_numpy_dsplit(
+    *,
+    dtype_value,
+    indices_or_sections,
+    on_device,
+    fn_tree,
+    frontend,
+    test_flags,
+):
+    input_dtype, value = dtype_value
+    helpers.test_frontend_function(
+        input_dtypes=input_dtype,
+        frontend=frontend,
+        test_flags=test_flags,
+        fn_tree=fn_tree,
+        on_device=on_device,
+        ary=value[0],
+        indices_or_sections=indices_or_sections,
+    )
+
+
 # vsplit
 @handle_frontend_test(
     fn_tree="jax.numpy.vsplit",
@@ -775,20 +806,6 @@
     test_with_out=st.just(False),
 )
 def test_jax_numpy_vsplit(
-=======
-# dsplit
-@handle_frontend_test(
-    fn_tree="jax.numpy.dsplit",
-    dtype_value=helpers.dtype_and_values(
-        available_dtypes=helpers.get_dtypes("valid"),
-        shape=st.shared(helpers.get_shape(min_num_dims=3), key="value_shape"),
-    ),
-    indices_or_sections=_get_split_locations(min_num_dims=3, axis=2),
-    number_positional_args=st.just(2),
-    test_with_out=st.just(False),
-)
-def test_jax_numpy_dsplit(
->>>>>>> 0ac1075e
     *,
     dtype_value,
     indices_or_sections,
