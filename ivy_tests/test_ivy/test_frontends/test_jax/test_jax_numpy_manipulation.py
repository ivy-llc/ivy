--- conflicted
+++ resolved
@@ -825,7 +825,7 @@
     )
 
 
-<<<<<<< HEAD
+
 # bartlett
 @handle_frontend_test(
     fn_tree="jax.numpy.bartlett",
@@ -838,28 +838,11 @@
 def test_jax_numpy_bartlett(
     *,
     dtype_and_M,
-=======
-# hsplit
-@handle_frontend_test(
-    fn_tree="jax.numpy.hsplit",
-    dtype_value=helpers.dtype_and_values(
-        available_dtypes=helpers.get_dtypes("valid"),
-        shape=st.shared(helpers.get_shape(min_num_dims=1), key="value_shape"),
-    ),
-    indices_or_sections=_get_split_locations(min_num_dims=1, axis=1),
-    test_with_out=st.just(False),
-)
-def test_jax_numpy_hsplit(
-    *,
-    dtype_value,
-    indices_or_sections,
->>>>>>> 801f9fd3
-    on_device,
-    fn_tree,
-    frontend,
-    test_flags,
-):
-<<<<<<< HEAD
+    on_device,
+    fn_tree,
+    frontend,
+    test_flags,
+):
     input_dtype, M = dtype_and_M
     helpers.test_frontend_function(
         input_dtypes=input_dtype,
@@ -895,7 +878,7 @@
         test_flags=test_flags,
         fn_tree=fn_tree,
         on_device=on_device,
-        M=[0],
+        M=M[0],
     )
 
 
@@ -915,29 +898,10 @@
     xs, input_dtypes, unique_idx = xs_n_input_dtypes_n_unique_idx
     helpers.test_frontend_function(
         input_dtypes=input_dtypes,
-=======
-    input_dtype, value = dtype_value
-
-    # TODO: remove this assumption when this bugfix is merged and version-pinned
-    # https://github.com/google/jax/pull/14275
-    assume(not (len(value[0].shape) == 1))
-
-    # TODO: remove this assumption when this bugfix is merged and version-pinned
-    # https://github.com/tensorflow/tensorflow/pull/59523
-    assume(not (len(value[0].shape) == 1 and ivy.current_backend_str() == "tensorflow"))
-
-    helpers.test_frontend_function(
-        input_dtypes=input_dtype,
->>>>>>> 801f9fd3
-        frontend=frontend,
-        test_flags=test_flags,
-        fn_tree=fn_tree,
-        on_device=on_device,
-<<<<<<< HEAD
+        frontend=frontend,
+        test_flags=test_flags,
+        fn_tree=fn_tree,
+        on_device=on_device,
         arrays=xs,
         axis=unique_idx,
-=======
-        ary=value[0],
-        indices_or_sections=indices_or_sections,
->>>>>>> 801f9fd3
     )