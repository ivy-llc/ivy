# global
from hypothesis import strategies as st
import numpy as np

# local
import ivy
import ivy_tests.test_ivy.helpers as helpers
from ivy_tests.test_ivy.helpers import handle_frontend_test
import ivy_tests.test_ivy.test_frontends.test_numpy.helpers as np_frontend_helpers


@st.composite
def _get_clip_inputs(draw):
    shape = draw(
        helpers.get_shape(
            min_num_dims=1, max_num_dims=5, min_dim_size=2, max_dim_size=10
        )
    )
    x_dtype, x = draw(
        helpers.dtype_and_values(
            available_dtypes=helpers.get_dtypes("numeric"),
            shape=shape,
            min_value=-1e10,
            max_value=1e10,
        )
    )
    min = draw(st.booleans())
    if min:
        max = draw(st.booleans())
        min = draw(
            helpers.array_values(
                dtype=x_dtype[0], shape=shape, min_value=-50, max_value=5
            )
        )
        max = (
            draw(
                helpers.array_values(
                    dtype=x_dtype[0], shape=shape, min_value=6, max_value=50
                )
            )
            if max
            else None
        )
    else:
        min = None
        max = draw(
            helpers.array_values(
                dtype=x_dtype[0], shape=shape, min_value=6, max_value=50
            )
        )
    return x_dtype, x, min, max


# clip
@handle_frontend_test(
    fn_tree="jax.numpy.clip",
    input_and_ranges=_get_clip_inputs(),
)
def test_jax_numpy_clip(
    *,
    input_and_ranges,
    on_device,
    fn_tree,
    frontend,
    test_flags,
):
    x_dtype, x, min, max = input_and_ranges
    helpers.test_frontend_function(
        input_dtypes=x_dtype,
        frontend=frontend,
        test_flags=test_flags,
        fn_tree=fn_tree,
        on_device=on_device,
        a=x[0],
        a_min=min,
        a_max=max,
    )


# concatenate
@st.composite
def _arrays_idx_n_dtypes(draw):
    num_dims = draw(st.shared(helpers.ints(min_value=1, max_value=4), key="num_dims"))
    num_arrays = draw(
        st.shared(helpers.ints(min_value=2, max_value=4), key="num_arrays")
    )
    common_shape = draw(
        helpers.lists(
            arg=helpers.ints(min_value=2, max_value=3),
            min_size=num_dims - 1,
            max_size=num_dims - 1,
        )
    )
    unique_idx = draw(helpers.ints(min_value=0, max_value=num_dims - 1))
    unique_dims = draw(
        helpers.lists(
            arg=helpers.ints(min_value=2, max_value=3),
            min_size=num_arrays,
            max_size=num_arrays,
        )
    )
    xs = list()
    input_dtypes = draw(
        helpers.array_dtypes(available_dtypes=draw(helpers.get_dtypes("valid")))
    )
    for ud, dt in zip(unique_dims, input_dtypes):
        x = draw(
            helpers.array_values(
                shape=common_shape[:unique_idx] + [ud] + common_shape[unique_idx:],
                dtype=dt,
            )
        )
        xs.append(x)
    return xs, input_dtypes, unique_idx


@handle_frontend_test(
    fn_tree="jax.numpy.concatenate",
    xs_n_input_dtypes_n_unique_idx=_arrays_idx_n_dtypes(),
    test_with_out=st.just(False),
)
def test_jax_numpy_concat(
    *,
    xs_n_input_dtypes_n_unique_idx,
    on_device,
    fn_tree,
    frontend,
    test_flags,
):
    xs, input_dtypes, unique_idx = xs_n_input_dtypes_n_unique_idx
    helpers.test_frontend_function(
        input_dtypes=input_dtypes,
        frontend=frontend,
        test_flags=test_flags,
        fn_tree=fn_tree,
        on_device=on_device,
        arrays=xs,
        axis=unique_idx,
    )


# reshape
@st.composite
def _get_input_and_reshape(draw):
    shape = draw(
        helpers.get_shape(
            min_num_dims=2, max_num_dims=5, min_dim_size=2, max_dim_size=10
        )
    )
    x_dtype, x = draw(
        helpers.dtype_and_values(
            available_dtypes=helpers.get_dtypes("valid"),
            min_num_dims=1,
            max_num_dims=5,
            min_dim_size=2,
            max_dim_size=10,
            shape=shape,
        )
    )
    new_shape = shape[1:] + (shape[0],)
    return x_dtype, x, new_shape


@handle_frontend_test(
    fn_tree="jax.numpy.reshape",
    input_x_shape=_get_input_and_reshape(),
    order=st.sampled_from(["C", "F"]),
    test_with_out=st.just(False),
)
def test_jax_numpy_reshape(
    *,
    input_x_shape,
    order,
    on_device,
    fn_tree,
    frontend,
    test_flags,
):
    x_dtype, x, shape = input_x_shape
    helpers.test_frontend_function(
        input_dtypes=x_dtype,
        frontend=frontend,
        test_flags=test_flags,
        fn_tree=fn_tree,
        on_device=on_device,
        a=x[0],
        newshape=shape,
        order=order,
    )


# moveaxis
@handle_frontend_test(
    fn_tree="jax.numpy.moveaxis",
    dtype_and_a=helpers.dtype_and_values(
        available_dtypes=helpers.get_dtypes("numeric"),
        min_value=-100,
        max_value=100,
        shape=st.shared(
            helpers.get_shape(
                min_num_dims=1,
                max_num_dims=3,
                min_dim_size=1,
                max_dim_size=3,
            ),
            key="a_s_d",
        ),
    ),
    source=helpers.get_axis(
        allow_none=False,
        unique=True,
        shape=st.shared(
            helpers.get_shape(
                min_num_dims=1,
                max_num_dims=3,
                min_dim_size=1,
                max_dim_size=3,
            ),
            key="a_s_d",
        ),
        min_size=1,
        force_int=True,
    ),
    destination=helpers.get_axis(
        allow_none=False,
        unique=True,
        shape=st.shared(
            helpers.get_shape(
                min_num_dims=1,
                max_num_dims=3,
                min_dim_size=1,
                max_dim_size=3,
            ),
            key="a_s_d",
        ),
        min_size=1,
        force_int=True,
    ),
    test_with_out=st.just(False),
)
def test_jax_numpy_moveaxis(
    *,
    dtype_and_a,
    source,
    destination,
    on_device,
    fn_tree,
    frontend,
    test_flags,
):
    input_dtype, a = dtype_and_a
    helpers.test_frontend_function(
        input_dtypes=input_dtype,
        frontend=frontend,
        test_flags=test_flags,
        fn_tree=fn_tree,
        on_device=on_device,
        a=a[0],
        source=source,
        destination=destination,
    )


# flipud
@handle_frontend_test(
    fn_tree="jax.numpy.flipud",
    dtype_and_m=helpers.dtype_and_values(
        available_dtypes=helpers.get_dtypes("numeric"),
        min_value=-100,
        max_value=100,
        min_num_dims=1,
        max_num_dims=3,
        min_dim_size=1,
        max_dim_size=3,
    ),
    test_with_out=st.just(False),
)
def test_jax_numpy_flipud(
    *,
    dtype_and_m,
    on_device,
    fn_tree,
    frontend,
    test_flags,
):
    input_dtype, m = dtype_and_m
    helpers.test_frontend_function(
        input_dtypes=input_dtype,
        frontend=frontend,
        test_flags=test_flags,
        fn_tree=fn_tree,
        on_device=on_device,
        m=m[0],
    )


# transpose
@handle_frontend_test(
    fn_tree="jax.numpy.transpose",
    array_and_axes=np_frontend_helpers._array_and_axes_permute_helper(
        min_num_dims=0,
        max_num_dims=5,
        min_dim_size=0,
        max_dim_size=10,
    ),
    test_with_out=st.just(False),
)
def test_jax_numpy_transpose(
    *,
    array_and_axes,
    on_device,
    fn_tree,
    frontend,
    test_flags,
):
    array, dtype, axes = array_and_axes
    helpers.test_frontend_function(
        input_dtypes=dtype,
        frontend=frontend,
        test_flags=test_flags,
        fn_tree=fn_tree,
        on_device=on_device,
        a=array,
        axes=axes,
    )


# flip
@handle_frontend_test(
    fn_tree="jax.numpy.flip",
    dtype_value=helpers.dtype_and_values(
        available_dtypes=helpers.get_dtypes("valid", full=True),
        shape=st.shared(helpers.get_shape(min_num_dims=1), key="value_shape"),
    ),
    axis=helpers.get_axis(
        shape=st.shared(helpers.get_shape(min_num_dims=1), key="value_shape"),
        min_size=1,
        max_size=1,
        force_int=True,
    ),
    test_with_out=st.just(False),
)
def test_jax_numpy_flip(
    *,
    dtype_value,
    axis,
    on_device,
    fn_tree,
    frontend,
    test_flags,
):
    dtype, value = dtype_value
    helpers.test_frontend_function(
        input_dtypes=dtype,
        frontend=frontend,
        test_flags=test_flags,
        fn_tree=fn_tree,
        on_device=on_device,
        m=value[0],
        axis=axis,
    )


# fliplr
@handle_frontend_test(
    fn_tree="jax.numpy.fliplr",
    dtype_and_m=helpers.dtype_and_values(
        available_dtypes=helpers.get_dtypes("numeric"),
        min_num_dims=2,
    ),
    test_with_out=st.just(False),
)
def test_jax_numpy_fliplr(
    *,
    dtype_and_m,
    on_device,
    fn_tree,
    frontend,
    test_flags,
):
    input_dtype, m = dtype_and_m
    helpers.test_frontend_function(
        input_dtypes=input_dtype,
        frontend=frontend,
        test_flags=test_flags,
        fn_tree=fn_tree,
        on_device=on_device,
        m=m[0],
    )


# expand_dims
@handle_frontend_test(
    fn_tree="jax.numpy.expand_dims",
    dtype_and_x=helpers.dtype_and_values(
        available_dtypes=helpers.get_dtypes("numeric"),
        shape=st.shared(helpers.get_shape(), key="expand_dims_axis"),
    ),
    axis=helpers.get_axis(
        shape=st.shared(helpers.get_shape(), key="expand_dims_axis"),
    ),
)
def test_jax_expand_dims(
    *,
    dtype_and_x,
    axis,
    on_device,
    fn_tree,
    frontend,
    test_flags,
):
    input_dtype, x = dtype_and_x
    helpers.test_frontend_function(
        input_dtypes=input_dtype,
        frontend=frontend,
        test_flags=test_flags,
        fn_tree=fn_tree,
        on_device=on_device,
        a=x[0],
        axis=axis,
    )


# stack
@handle_frontend_test(
    fn_tree="jax.numpy.stack",
    dtype_values_axis=helpers.dtype_values_axis(
        available_dtypes=helpers.get_dtypes("float"),
        num_arrays=st.shared(helpers.ints(min_value=2, max_value=4), key="num_arrays"),
        shape=helpers.get_shape(min_num_dims=1),
        shared_dtype=True,
        valid_axis=True,
        allow_neg_axes=True,
        force_int_axis=True,
    ),
    dtype=helpers.get_dtypes("valid", full=False),
)
def test_jax_numpy_stack(
    dtype_values_axis,
    dtype,
    on_device,
    fn_tree,
    frontend,
    test_flags,
):
    input_dtype, values, axis = dtype_values_axis
    helpers.test_frontend_function(
        input_dtypes=input_dtype,
        frontend=frontend,
        test_flags=test_flags,
        fn_tree=fn_tree,
        on_device=on_device,
        arrays=values,
        axis=axis,
    )


# take
@handle_frontend_test(
    fn_tree="jax.numpy.take",
    dtype_indices_axis=helpers.array_indices_axis(
        array_dtypes=helpers.get_dtypes("numeric"),
        indices_dtypes=helpers.get_dtypes("integer"),
        min_num_dims=1,
        max_num_dims=5,
        min_dim_size=1,
        max_dim_size=10,
        indices_same_dims=True,
    ),
)
def test_jax_numpy_take(
    *,
    dtype_indices_axis,
    on_device,
    fn_tree,
    frontend,
    test_flags,
):
    input_dtypes, value, indices, axis, _ = dtype_indices_axis
    helpers.test_frontend_function(
        input_dtypes=input_dtypes,
        frontend=frontend,
        test_flags=test_flags,
        fn_tree=fn_tree,
        on_device=on_device,
        a=value,
        indices=indices,
        axis=axis,
    )


# broadcast_to
@st.composite
def _get_input_and_broadcast_shape(draw):
    dim1 = draw(helpers.ints(min_value=2, max_value=5))
    x_dtype, x = draw(
        helpers.dtype_and_values(
            available_dtypes=helpers.get_dtypes("valid"),
            min_num_dims=1,
            max_num_dims=5,
            min_dim_size=2,
            max_dim_size=10,
            shape=(dim1,),
        )
    )
    broadcast_dim = draw(helpers.ints(min_value=1, max_value=3))
    shape = ()
    for _ in range(broadcast_dim):
        shape += (draw(helpers.ints(min_value=1, max_value=dim1)),)
    shape += (dim1,)
    return x_dtype, x, shape


@handle_frontend_test(
    fn_tree="jax.numpy.broadcast_to",
    input_x_broadcast=_get_input_and_broadcast_shape(),
    test_with_out=st.just(False),
)
def test_jax_numpy_broadcast_to(
    *,
    input_x_broadcast,
    on_device,
    fn_tree,
    frontend,
    test_flags,
):
    x_dtype, x, shape = input_x_broadcast
    helpers.test_frontend_function(
        input_dtypes=x_dtype,
        frontend=frontend,
        test_flags=test_flags,
        fn_tree=fn_tree,
        on_device=on_device,
        arr=x[0],
        shape=shape,
    )


# append
@handle_frontend_test(
    fn_tree="jax.numpy.append",
    dtype_values_axis=helpers.dtype_values_axis(
        available_dtypes=helpers.get_dtypes("valid"),
        num_arrays=2,
        shape=helpers.get_shape(
            min_num_dims=1,
            max_num_dims=5,
            min_dim_size=1,
            max_dim_size=5,
        ),
        shared_dtype=True,
        valid_axis=True,
        allow_neg_axes=True,
        force_int_axis=True,
    ),
    test_with_out=st.just(False),
)
def test_jax_numpy_append(
    dtype_values_axis,
    on_device,
    fn_tree,
    frontend,
    test_flags,
):
    input_dtype, values, axis = dtype_values_axis
    helpers.test_frontend_function(
        input_dtypes=input_dtype,
        frontend=frontend,
        test_flags=test_flags,
        fn_tree=fn_tree,
        on_device=on_device,
        arr=values[0],
        values=values[1],
        axis=axis,
    )

<<<<<<< HEAD
# tril_indices


@handle_frontend_test(
    fn_tree="jax.numpy.tril_indices",
    n_rows=st.integers(min_value=1, max_value=10),
    n_cols=st.integers(min_value=1, max_value=10),
    k=st.integers(min_value=-8, max_value=8),
)
def test_jax_numpy_tril_indices(
    *,
    n_rows,
    n_cols,
    k,
    as_variable,
    with_out,
    num_positional_args,
    native_array,
    on_device,
    fn_tree,
    frontend,
):
    helpers.test_frontend_function(
        input_dtypes=[ivy.int32],
        as_variable_flags=as_variable,
        with_out=with_out,
        num_positional_args=num_positional_args,
        native_array_flags=native_array,
        frontend=frontend,
        fn_tree=fn_tree,
        on_device=on_device,
        n_rows=n_rows,
        n_cols=n_cols,
        k=k,
=======

# swapaxes
@st.composite
def _get_input_and_two_swapabble_axes(draw):
    x_dtype, x, x_shape = draw(
        helpers.dtype_and_values(
            available_dtypes=helpers.get_dtypes("valid"),
            ret_shape=True,
            min_num_dims=1,
            max_num_dims=10,
        )
    )

    axis1 = draw(
        helpers.ints(
            min_value=-1 * len(x_shape),
            max_value=len(x_shape) - 1,
        )
    )
    axis2 = draw(
        helpers.ints(
            min_value=-1 * len(x_shape),
            max_value=len(x_shape) - 1,
        )
    )
    return x_dtype, x, axis1, axis2


@handle_frontend_test(
    fn_tree="jax.numpy.swapaxes",
    input_x_axis1_axis2=_get_input_and_two_swapabble_axes(),
    test_with_out=st.just(False),
)
def test_jax_numpy_swapaxes(
    *,
    input_x_axis1_axis2,
    test_flags,
    on_device,
    fn_tree,
    frontend,
):
    x_dtype, x, axis1, axis2 = input_x_axis1_axis2
    helpers.test_frontend_function(
        input_dtypes=x_dtype,
        frontend=frontend,
        test_flags=test_flags,
        fn_tree=fn_tree,
        on_device=on_device,
        a=x[0],
        axis1=axis1,
        axis2=axis2,
    )


# atleast_3d
@handle_frontend_test(
    fn_tree="jax.numpy.atleast_3d",
    dtype_and_x=helpers.dtype_and_values(
        available_dtypes=helpers.get_dtypes("valid"),
        num_arrays=helpers.ints(min_value=1, max_value=10),
    ),
    test_with_out=st.just(False),
)
def test_jax_numpy_atleast_3d(
    *,
    dtype_and_x,
    on_device,
    fn_tree,
    frontend,
    test_flags,
):
    input_dtype, arrays = dtype_and_x
    arys = {}
    for i, (array, idtype) in enumerate(zip(arrays, input_dtype)):
        arys["arrs{}".format(i)] = np.asarray(array, dtype=idtype)
    test_flags.num_positional_args = len(arys)
    helpers.test_frontend_function(
        input_dtypes=input_dtype,
        frontend=frontend,
        test_flags=test_flags,
        fn_tree=fn_tree,
        on_device=on_device,
        **arys,
>>>>>>> 36069646
    )<|MERGE_RESOLUTION|>--- conflicted
+++ resolved
@@ -574,7 +574,6 @@
         axis=axis,
     )
 
-<<<<<<< HEAD
 # tril_indices
 
 
@@ -609,7 +608,8 @@
         n_rows=n_rows,
         n_cols=n_cols,
         k=k,
-=======
+    )
+
 
 # swapaxes
 @st.composite
@@ -693,5 +693,4 @@
         fn_tree=fn_tree,
         on_device=on_device,
         **arys,
->>>>>>> 36069646
     )