# global
from hypothesis import strategies as st, assume
import numpy as np
import hypothesis.extra.numpy as nph

# local
import ivy
import ivy_tests.test_ivy.helpers as helpers
from ivy_tests.test_ivy.helpers import handle_frontend_test
import ivy_tests.test_ivy.test_frontends.test_numpy.helpers as np_frontend_helpers
from ivy_tests.test_ivy.test_functional.test_experimental.test_core.test_manipulation import (  # noqa
    _get_dtype_values_k_axes_for_rot90,
    _get_split_locations,
)


@st.composite
def _get_clip_inputs(draw):
    shape = draw(
        helpers.get_shape(
            min_num_dims=1, max_num_dims=5, min_dim_size=2, max_dim_size=10
        )
    )
    x_dtype, x = draw(
        helpers.dtype_and_values(
            available_dtypes=helpers.get_dtypes("numeric"),
            shape=shape,
            min_value=-1e10,
            max_value=1e10,
        )
    )
    min = draw(st.booleans())
    if min:
        max = draw(st.booleans())
        min = draw(
            helpers.array_values(
                dtype=x_dtype[0], shape=shape, min_value=-50, max_value=5
            )
        )
        max = (
            draw(
                helpers.array_values(
                    dtype=x_dtype[0], shape=shape, min_value=6, max_value=50
                )
            )
            if max
            else None
        )
    else:
        min = None
        max = draw(
            helpers.array_values(
                dtype=x_dtype[0], shape=shape, min_value=6, max_value=50
            )
        )
    return x_dtype, x, min, max


# clip
@handle_frontend_test(
    fn_tree="jax.numpy.clip",
    input_and_ranges=_get_clip_inputs(),
)
def test_jax_numpy_clip(
    *,
    input_and_ranges,
    on_device,
    fn_tree,
    frontend,
    test_flags,
):
    x_dtype, x, min, max = input_and_ranges
    helpers.test_frontend_function(
        input_dtypes=x_dtype,
        frontend=frontend,
        test_flags=test_flags,
        fn_tree=fn_tree,
        on_device=on_device,
        a=x[0],
        a_min=min,
        a_max=max,
    )


# concatenate
@st.composite
def _arrays_idx_n_dtypes(draw):
    num_dims = draw(st.shared(helpers.ints(min_value=1, max_value=4), key="num_dims"))
    num_arrays = draw(
        st.shared(helpers.ints(min_value=2, max_value=4), key="num_arrays")
    )
    common_shape = draw(
        helpers.list_of_size(
            x=helpers.ints(min_value=2, max_value=3),
            size=num_dims - 1,
        )
    )
    unique_idx = draw(helpers.ints(min_value=0, max_value=num_dims - 1))
    unique_dims = draw(
        helpers.list_of_size(
            x=helpers.ints(min_value=2, max_value=3),
            size=num_arrays,
        )
    )
    xs = list()
    input_dtypes = draw(
        helpers.array_dtypes(available_dtypes=draw(helpers.get_dtypes("valid")))
    )
    for ud, dt in zip(unique_dims, input_dtypes):
        x = draw(
            helpers.array_values(
                shape=common_shape[:unique_idx] + [ud] + common_shape[unique_idx:],
                dtype=dt,
            )
        )
        xs.append(x)
    return xs, input_dtypes, unique_idx


@handle_frontend_test(
    fn_tree="jax.numpy.concatenate",
    xs_n_input_dtypes_n_unique_idx=_arrays_idx_n_dtypes(),
    test_with_out=st.just(False),
)
def test_jax_numpy_concat(
    *,
    xs_n_input_dtypes_n_unique_idx,
    on_device,
    fn_tree,
    frontend,
    test_flags,
):
    xs, input_dtypes, unique_idx = xs_n_input_dtypes_n_unique_idx
    helpers.test_frontend_function(
        input_dtypes=input_dtypes,
        frontend=frontend,
        test_flags=test_flags,
        fn_tree=fn_tree,
        on_device=on_device,
        arrays=xs,
        axis=unique_idx,
    )


# reshape
@st.composite
def _get_input_and_reshape(draw):
    shape = draw(
        helpers.get_shape(
            min_num_dims=2, max_num_dims=5, min_dim_size=2, max_dim_size=10
        )
    )
    x_dtype, x = draw(
        helpers.dtype_and_values(
            available_dtypes=helpers.get_dtypes("valid"),
            min_num_dims=1,
            max_num_dims=5,
            min_dim_size=2,
            max_dim_size=10,
            shape=shape,
        )
    )
    new_shape = shape[1:] + (shape[0],)
    return x_dtype, x, new_shape


@handle_frontend_test(
    fn_tree="jax.numpy.reshape",
    input_x_shape=_get_input_and_reshape(),
    order=st.sampled_from(["C", "F"]),
    test_with_out=st.just(False),
)
def test_jax_numpy_reshape(
    *,
    input_x_shape,
    order,
    on_device,
    fn_tree,
    frontend,
    test_flags,
):
    x_dtype, x, shape = input_x_shape
    helpers.test_frontend_function(
        input_dtypes=x_dtype,
        frontend=frontend,
        test_flags=test_flags,
        fn_tree=fn_tree,
        on_device=on_device,
        a=x[0],
        newshape=shape,
        order=order,
    )


# resize
@st.composite
def _get_input_and_new_shape(draw):
    shape = draw(
        helpers.get_shape(
            min_num_dims=2, max_num_dims=5, min_dim_size=2, max_dim_size=10
        )
    )
    new_shape = draw(
        helpers.get_shape(
            min_num_dims=2, max_num_dims=5, min_dim_size=2, max_dim_size=10
        )
    )
    x_dtype, x = draw(
        helpers.dtype_and_values(
            available_dtypes=helpers.get_dtypes("all"),
            min_num_dims=2,
            max_num_dims=5,
            min_dim_size=2,
            max_dim_size=10,
            shape=shape,
        )
    )
    return x_dtype, x, new_shape


@handle_frontend_test(
    fn_tree="jax.numpy.resize",
    input_x_shape=_get_input_and_new_shape(),
    test_with_out=st.just(True),
)
def test_resize(
    *,
    input_x_shape,
    on_device,
    fn_tree,
    frontend,
    test_flags,
):
    x_dtype, x, new_shape = input_x_shape
    expected_shape = tuple(new_shape)

    ivy_resized = ivy.reshape(x, expected_shape)

    out = helpers.test_frontend_function(
        input_dtypes=x_dtype,
        frontend=frontend,
        test_flags=test_flags,
        fn_tree=fn_tree,
        on_device=on_device,
        a=x,
        new_shape=new_shape,
    )
    assert np.array_equal(out, ivy.to_numpy(ivy_resized))


# moveaxis
@handle_frontend_test(
    fn_tree="jax.numpy.moveaxis",
    dtype_and_a=helpers.dtype_and_values(
        available_dtypes=helpers.get_dtypes("numeric"),
        min_value=-100,
        max_value=100,
        shape=st.shared(
            helpers.get_shape(
                min_num_dims=1,
                max_num_dims=3,
                min_dim_size=1,
                max_dim_size=3,
            ),
            key="a_s_d",
        ),
    ),
    source=helpers.get_axis(
        allow_none=False,
        unique=True,
        shape=st.shared(
            helpers.get_shape(
                min_num_dims=1,
                max_num_dims=3,
                min_dim_size=1,
                max_dim_size=3,
            ),
            key="a_s_d",
        ),
        min_size=1,
        force_int=True,
    ),
    destination=helpers.get_axis(
        allow_none=False,
        unique=True,
        shape=st.shared(
            helpers.get_shape(
                min_num_dims=1,
                max_num_dims=3,
                min_dim_size=1,
                max_dim_size=3,
            ),
            key="a_s_d",
        ),
        min_size=1,
        force_int=True,
    ),
    test_with_out=st.just(False),
)
def test_jax_numpy_moveaxis(
    *,
    dtype_and_a,
    source,
    destination,
    on_device,
    fn_tree,
    frontend,
    test_flags,
):
    input_dtype, a = dtype_and_a
    helpers.test_frontend_function(
        input_dtypes=input_dtype,
        frontend=frontend,
        test_flags=test_flags,
        fn_tree=fn_tree,
        on_device=on_device,
        a=a[0],
        source=source,
        destination=destination,
    )


# flipud
@handle_frontend_test(
    fn_tree="jax.numpy.flipud",
    dtype_and_m=helpers.dtype_and_values(
        available_dtypes=helpers.get_dtypes("numeric"),
        min_value=-100,
        max_value=100,
        min_num_dims=1,
        max_num_dims=3,
        min_dim_size=1,
        max_dim_size=3,
    ),
    test_with_out=st.just(False),
)
def test_jax_numpy_flipud(
    *,
    dtype_and_m,
    on_device,
    fn_tree,
    frontend,
    test_flags,
):
    input_dtype, m = dtype_and_m
    helpers.test_frontend_function(
        input_dtypes=input_dtype,
        frontend=frontend,
        test_flags=test_flags,
        fn_tree=fn_tree,
        on_device=on_device,
        m=m[0],
    )


# transpose
@handle_frontend_test(
    fn_tree="jax.numpy.transpose",
    array_and_axes=np_frontend_helpers._array_and_axes_permute_helper(
        min_num_dims=0,
        max_num_dims=5,
        min_dim_size=0,
        max_dim_size=10,
    ),
    test_with_out=st.just(False),
)
def test_jax_numpy_transpose(
    *,
    array_and_axes,
    on_device,
    fn_tree,
    frontend,
    test_flags,
):
    array, dtype, axes = array_and_axes
    helpers.test_frontend_function(
        input_dtypes=dtype,
        frontend=frontend,
        test_flags=test_flags,
        fn_tree=fn_tree,
        on_device=on_device,
        a=array,
        axes=axes,
    )


# flip
@handle_frontend_test(
    fn_tree="jax.numpy.flip",
    dtype_value=helpers.dtype_and_values(
        available_dtypes=helpers.get_dtypes("valid", full=True),
        shape=st.shared(helpers.get_shape(min_num_dims=1), key="value_shape"),
    ),
    axis=helpers.get_axis(
        shape=st.shared(helpers.get_shape(min_num_dims=1), key="value_shape"),
        min_size=1,
        max_size=1,
        force_int=True,
    ),
    test_with_out=st.just(False),
)
def test_jax_numpy_flip(
    *,
    dtype_value,
    axis,
    on_device,
    fn_tree,
    frontend,
    test_flags,
):
    dtype, value = dtype_value
    helpers.test_frontend_function(
        input_dtypes=dtype,
        frontend=frontend,
        test_flags=test_flags,
        fn_tree=fn_tree,
        on_device=on_device,
        m=value[0],
        axis=axis,
    )


# fliplr
@handle_frontend_test(
    fn_tree="jax.numpy.fliplr",
    dtype_and_m=helpers.dtype_and_values(
        available_dtypes=helpers.get_dtypes("numeric"),
        min_num_dims=2,
    ),
    test_with_out=st.just(False),
)
def test_jax_numpy_fliplr(
    *,
    dtype_and_m,
    on_device,
    fn_tree,
    frontend,
    test_flags,
):
    input_dtype, m = dtype_and_m
    helpers.test_frontend_function(
        input_dtypes=input_dtype,
        frontend=frontend,
        test_flags=test_flags,
        fn_tree=fn_tree,
        on_device=on_device,
        m=m[0],
    )


# expand_dims
@handle_frontend_test(
    fn_tree="jax.numpy.expand_dims",
    dtype_and_x=helpers.dtype_and_values(
        available_dtypes=helpers.get_dtypes("numeric"),
        shape=st.shared(helpers.get_shape(), key="expand_dims_axis"),
    ),
    axis=helpers.get_axis(
        shape=st.shared(helpers.get_shape(), key="expand_dims_axis"),
    ),
)
def test_jax_expand_dims(
    *,
    dtype_and_x,
    axis,
    on_device,
    fn_tree,
    frontend,
    test_flags,
):
    input_dtype, x = dtype_and_x
    helpers.test_frontend_function(
        input_dtypes=input_dtype,
        frontend=frontend,
        test_flags=test_flags,
        fn_tree=fn_tree,
        on_device=on_device,
        a=x[0],
        axis=axis,
    )


# stack
@handle_frontend_test(
    fn_tree="jax.numpy.stack",
    dtype_values_axis=helpers.dtype_values_axis(
        available_dtypes=helpers.get_dtypes("float"),
        num_arrays=st.shared(helpers.ints(min_value=2, max_value=4), key="num_arrays"),
        shape=helpers.get_shape(min_num_dims=1),
        shared_dtype=True,
        valid_axis=True,
        allow_neg_axes=True,
        force_int_axis=True,
    ),
    dtype=helpers.get_dtypes("valid", full=False),
)
def test_jax_numpy_stack(
    dtype_values_axis,
    dtype,
    on_device,
    fn_tree,
    frontend,
    test_flags,
):
    input_dtype, values, axis = dtype_values_axis
    helpers.test_frontend_function(
        input_dtypes=input_dtype,
        frontend=frontend,
        test_flags=test_flags,
        fn_tree=fn_tree,
        on_device=on_device,
        arrays=values,
        axis=axis,
    )


# take
@handle_frontend_test(
    fn_tree="jax.numpy.take",
    dtype_indices_axis=helpers.array_indices_axis(
        array_dtypes=helpers.get_dtypes("numeric"),
        indices_dtypes=helpers.get_dtypes("integer"),
        min_num_dims=1,
        max_num_dims=5,
        min_dim_size=1,
        max_dim_size=10,
        indices_same_dims=True,
    ),
)
def test_jax_numpy_take(
    *,
    dtype_indices_axis,
    on_device,
    fn_tree,
    frontend,
    test_flags,
):
    input_dtypes, value, indices, axis, _ = dtype_indices_axis
    helpers.test_frontend_function(
        input_dtypes=input_dtypes,
        frontend=frontend,
        test_flags=test_flags,
        fn_tree=fn_tree,
        on_device=on_device,
        a=value,
        indices=indices,
        axis=axis,
    )


# broadcast_arrays
@handle_frontend_test(
    fn_tree="jax.numpy.broadcast_arrays",
    dtype_value=helpers.dtype_and_values(
        available_dtypes=helpers.get_dtypes("valid"),
        num_arrays=helpers.ints(min_value=1, max_value=10),
        shared_dtype=True,
    ),
    test_with_out=st.just(False),
)
def test_jax_numpy_broadcast_arrays(
    *,
    dtype_value,
    on_device,
    fn_tree,
    frontend,
    test_flags,
):
    input_dtype, value = dtype_value
    arrys = {}
    for i, v in enumerate(value):
        arrys[f"array{i}"] = v
    test_flags.num_positional_args = len(arrys)
    helpers.test_frontend_function(
        input_dtypes=input_dtype,
        frontend=frontend,
        test_flags=test_flags,
        fn_tree=fn_tree,
        on_device=on_device,
        **arrys,
    )


# broadcast_shapes
@handle_frontend_test(
    fn_tree="jax.numpy.broadcast_shapes",
    shapes=nph.mutually_broadcastable_shapes(
        num_shapes=4, min_dims=1, max_dims=5, min_side=1, max_side=5
    ),
    test_with_out=st.just(False),
)
def test_jax_numpy_broadcast_shapes(
    *,
    shapes,
    on_device,
    fn_tree,
    frontend,
    test_flags,
):
    shape, _ = shapes
    shapes = {f"shape{i}": shape[i] for i in range(len(shape))}
    test_flags.num_positional_args = len(shapes)
    ret, frontend_ret = helpers.test_frontend_function(
        input_dtypes=["int64"],
        frontend=frontend,
        test_flags=test_flags,
        fn_tree=fn_tree,
        on_device=on_device,
        **shapes,
        test_values=False,
    )
    assert ret == frontend_ret


# broadcast_to
@st.composite
def _get_input_and_broadcast_shape(draw):
    dim1 = draw(helpers.ints(min_value=2, max_value=5))
    x_dtype, x = draw(
        helpers.dtype_and_values(
            available_dtypes=helpers.get_dtypes("valid"),
            min_num_dims=1,
            max_num_dims=5,
            min_dim_size=2,
            max_dim_size=10,
            shape=(dim1,),
        )
    )
    broadcast_dim = draw(helpers.ints(min_value=1, max_value=3))
    shape = ()
    for _ in range(broadcast_dim):
        shape += (draw(helpers.ints(min_value=1, max_value=dim1)),)
    shape += (dim1,)
    return x_dtype, x, shape


@handle_frontend_test(
    fn_tree="jax.numpy.broadcast_to",
    input_x_broadcast=_get_input_and_broadcast_shape(),
    test_with_out=st.just(False),
)
def test_jax_numpy_broadcast_to(
    *,
    input_x_broadcast,
    on_device,
    fn_tree,
    frontend,
    test_flags,
):
    x_dtype, x, shape = input_x_broadcast
    helpers.test_frontend_function(
        input_dtypes=x_dtype,
        frontend=frontend,
        test_flags=test_flags,
        fn_tree=fn_tree,
        on_device=on_device,
        arr=x[0],
        shape=shape,
    )


# append
@handle_frontend_test(
    fn_tree="jax.numpy.append",
    dtype_values_axis=helpers.dtype_values_axis(
        available_dtypes=helpers.get_dtypes("valid"),
        num_arrays=2,
        shape=helpers.get_shape(
            min_num_dims=1,
            max_num_dims=5,
            min_dim_size=1,
            max_dim_size=5,
        ),
        shared_dtype=True,
        valid_axis=True,
        allow_neg_axes=True,
        force_int_axis=True,
    ),
    test_with_out=st.just(False),
)
def test_jax_numpy_append(
    dtype_values_axis,
    on_device,
    fn_tree,
    frontend,
    test_flags,
):
    input_dtype, values, axis = dtype_values_axis
    helpers.test_frontend_function(
        input_dtypes=input_dtype,
        frontend=frontend,
        test_flags=test_flags,
        fn_tree=fn_tree,
        on_device=on_device,
        arr=values[0],
        values=values[1],
        axis=axis,
    )


# swapaxes
@st.composite
def _get_input_and_two_swapabble_axes(draw):
    x_dtype, x, x_shape = draw(
        helpers.dtype_and_values(
            available_dtypes=helpers.get_dtypes("valid"),
            ret_shape=True,
            min_num_dims=1,
            max_num_dims=10,
        )
    )

    axis1 = draw(
        helpers.ints(
            min_value=-1 * len(x_shape),
            max_value=len(x_shape) - 1,
        )
    )
    axis2 = draw(
        helpers.ints(
            min_value=-1 * len(x_shape),
            max_value=len(x_shape) - 1,
        )
    )
    return x_dtype, x, axis1, axis2


@handle_frontend_test(
    fn_tree="jax.numpy.swapaxes",
    input_x_axis1_axis2=_get_input_and_two_swapabble_axes(),
    test_with_out=st.just(False),
)
def test_jax_numpy_swapaxes(
    *,
    input_x_axis1_axis2,
    test_flags,
    on_device,
    fn_tree,
    frontend,
):
    x_dtype, x, axis1, axis2 = input_x_axis1_axis2
    helpers.test_frontend_function(
        input_dtypes=x_dtype,
        frontend=frontend,
        test_flags=test_flags,
        fn_tree=fn_tree,
        on_device=on_device,
        a=x[0],
        axis1=axis1,
        axis2=axis2,
    )


# atleast_3d
@handle_frontend_test(
    fn_tree="jax.numpy.atleast_3d",
    dtype_and_x=helpers.dtype_and_values(
        available_dtypes=helpers.get_dtypes("valid"),
        num_arrays=helpers.ints(min_value=1, max_value=10),
    ),
    test_with_out=st.just(False),
)
def test_jax_numpy_atleast_3d(
    *,
    dtype_and_x,
    on_device,
    fn_tree,
    frontend,
    test_flags,
):
    input_dtype, arrays = dtype_and_x
    arys = {}
    for i, (array, idtype) in enumerate(zip(arrays, input_dtype)):
        arys["arrs{}".format(i)] = np.asarray(array, dtype=idtype)
    test_flags.num_positional_args = len(arys)
    helpers.test_frontend_function(
        input_dtypes=input_dtype,
        frontend=frontend,
        test_flags=test_flags,
        fn_tree=fn_tree,
        on_device=on_device,
        **arys,
    )


# atleast_2d
@handle_frontend_test(
    fn_tree="jax.numpy.atleast_2d",
    dtype_and_x=helpers.dtype_and_values(
        available_dtypes=helpers.get_dtypes("valid"),
        num_arrays=helpers.ints(min_value=1, max_value=10),
    ),
    test_with_out=st.just(False),
)
def test_jax_numpy_atleast_2d(
    *,
    dtype_and_x,
    on_device,
    fn_tree,
    frontend,
    test_flags,
):
    input_dtype, arrays = dtype_and_x
    arys = {}
    for i, (array, idtype) in enumerate(zip(arrays, input_dtype)):
        arys["arrs{}".format(i)] = np.asarray(array, dtype=idtype)
    test_flags.num_positional_args = len(arys)
    helpers.test_frontend_function(
        input_dtypes=input_dtype,
        frontend=frontend,
        test_flags=test_flags,
        fn_tree=fn_tree,
        on_device=on_device,
        **arys,
    )


# atleast_1d
@handle_frontend_test(
    fn_tree="jax.numpy.atleast_1d",
    dtype_and_x=helpers.dtype_and_values(
        available_dtypes=helpers.get_dtypes("valid"),
        num_arrays=helpers.ints(min_value=1, max_value=10),
    ),
    test_with_out=st.just(False),
)
def test_jax_numpy_atleast_1d(
    *,
    dtype_and_x,
    on_device,
    fn_tree,
    frontend,
    test_flags,
):
    input_dtype, arrays = dtype_and_x
    arys = {}
    for i, (array, idtype) in enumerate(zip(arrays, input_dtype)):
        arys["arrs{}".format(i)] = np.asarray(array, dtype=idtype)
    test_flags.num_positional_args = len(arys)
    helpers.test_frontend_function(
        input_dtypes=input_dtype,
        frontend=frontend,
        test_flags=test_flags,
        fn_tree=fn_tree,
        on_device=on_device,
        **arys,
    )


@st.composite
def _squeeze_helper(draw):
    shape = draw(st.shared(helpers.get_shape(), key="shape"))
    valid_axes = [idx for idx in range(len(shape)) if shape[idx] == 1] + [None]
    return draw(st.sampled_from(valid_axes))


# block
@st.composite
def _get_input_and_block(draw):
    shapes = draw(
        st.lists(
            helpers.get_shape(
                min_num_dims=1, max_num_dims=5, min_dim_size=2, max_dim_size=10
            ),
            min_size=2,
            max_size=10,
        )
    )
    x_dtypes, xs = zip(
        *[
            draw(
                helpers.dtype_and_values(
                    available_dtypes=helpers.get_dtypes("valid"),
                    min_num_dims=1,
                    max_num_dims=5,
                    min_dim_size=2,
                    max_dim_size=10,
                    shape=shape,
                )
            )
            for shape in shapes
        ]
    )
    return x_dtypes, xs


@handle_frontend_test(
    fn_tree="jax.numpy.block",
    input_x_shape=_get_input_and_block(),
    test_with_out=st.just(False),
)
def test_jax_numpy_block(
    *,
    input_x_shape,
    on_device,
    fn_tree,
    frontend,
    test_flags,
):
    x_dtypes, xs = input_x_shape
    helpers.test_frontend_function(
        input_dtypes=x_dtypes,
        frontend=frontend,
        test_flags=test_flags,
        fn_tree=fn_tree,
        on_device=on_device,
        arrays=xs,
    )


# squeeze
@handle_frontend_test(
    fn_tree="jax.numpy.squeeze",
    dtype_and_values=helpers.dtype_and_values(
        available_dtypes=helpers.get_dtypes("valid"),
        shape=st.shared(helpers.get_shape(), key="shape"),
    ),
    axis=_squeeze_helper(),
    test_with_out=st.just(False),
)
def test_jax_numpy_squeeze(
    *,
    dtype_and_values,
    axis,
    on_device,
    fn_tree,
    frontend,
    test_flags,
):
    input_dtype, values = dtype_and_values
    helpers.test_frontend_function(
        input_dtypes=input_dtype,
        frontend=frontend,
        test_flags=test_flags,
        fn_tree=fn_tree,
        on_device=on_device,
        a=values[0],
        axis=axis,
    )


# rot90
@handle_frontend_test(
    fn_tree="jax.numpy.rot90",
    dtype_m_k_axes=_get_dtype_values_k_axes_for_rot90(
        available_dtypes=helpers.get_dtypes("numeric"),
        min_num_dims=1,
        max_num_dims=5,
        min_dim_size=1,
        max_dim_size=10,
    ),
    test_with_out=st.just(False),
)
def test_jax_numpy_rot90(
    *,
    dtype_m_k_axes,
    on_device,
    fn_tree,
    frontend,
    test_flags,
):
    input_dtype, m, k, axes = dtype_m_k_axes
    helpers.test_frontend_function(
        input_dtypes=input_dtype,
        frontend=frontend,
        test_flags=test_flags,
        fn_tree=fn_tree,
        on_device=on_device,
        m=m,
        k=k,
        axes=tuple(axes),
    )


# split
@handle_frontend_test(
    fn_tree="jax.numpy.split",
    dtype_value=helpers.dtype_and_values(
        available_dtypes=helpers.get_dtypes("integer"),
        shape=st.shared(helpers.get_shape(min_num_dims=1), key="value_shape"),
    ),
    indices_or_sections=_get_split_locations(min_num_dims=1),
    axis=st.shared(
        helpers.get_axis(
            shape=st.shared(helpers.get_shape(min_num_dims=1), key="value_shape"),
            force_int=True,
        ),
        key="target_axis",
    ),
    test_with_out=st.just(False),
)
def test_jax_numpy_split(
    *,
    dtype_value,
    indices_or_sections,
    axis,
    on_device,
    fn_tree,
    frontend,
    test_flags,
):
    input_dtype, value = dtype_value
    helpers.test_frontend_function(
        input_dtypes=input_dtype,
        frontend=frontend,
        test_flags=test_flags,
        fn_tree=fn_tree,
        on_device=on_device,
        ary=value[0],
        indices_or_sections=indices_or_sections,
        axis=axis,
    )


# array_split
@handle_frontend_test(
    fn_tree="jax.numpy.array_split",
    dtype_value=helpers.dtype_and_values(
        available_dtypes=helpers.get_dtypes("integer"),
        shape=st.shared(helpers.get_shape(min_num_dims=1), key="value_shape"),
    ),
    indices_or_sections=_get_split_locations(min_num_dims=1),
    axis=st.shared(
        helpers.get_axis(
            shape=st.shared(helpers.get_shape(min_num_dims=1), key="value_shape"),
            force_int=True,
        ),
        key="target_axis",
    ),
    test_with_out=st.just(False),
)
def test_jax_numpy_array_split(
    *,
    dtype_value,
    indices_or_sections,
    axis,
    on_device,
    fn_tree,
    frontend,
    test_flags,
):
    input_dtype, value = dtype_value
    helpers.test_frontend_function(
        input_dtypes=input_dtype,
        frontend=frontend,
        test_flags=test_flags,
        fn_tree=fn_tree,
        on_device=on_device,
        ary=value[0],
        indices_or_sections=indices_or_sections,
        axis=axis,
    )


# dsplit
@handle_frontend_test(
    fn_tree="jax.numpy.dsplit",
    dtype_value=helpers.dtype_and_values(
        available_dtypes=helpers.get_dtypes("valid"),
        shape=st.shared(helpers.get_shape(min_num_dims=3), key="value_shape"),
    ),
    indices_or_sections=_get_split_locations(min_num_dims=3, axis=2),
    test_with_out=st.just(False),
)
def test_jax_numpy_dsplit(
    *,
    dtype_value,
    indices_or_sections,
    on_device,
    fn_tree,
    frontend,
    test_flags,
):
    input_dtype, value = dtype_value
    helpers.test_frontend_function(
        input_dtypes=input_dtype,
        frontend=frontend,
        test_flags=test_flags,
        fn_tree=fn_tree,
        on_device=on_device,
        ary=value[0],
        indices_or_sections=indices_or_sections,
    )


# dstack
@handle_frontend_test(
    fn_tree="jax.numpy.dstack",
    dtype_and_x=helpers.dtype_and_values(
        available_dtypes=helpers.get_dtypes("valid"),
        shared_dtype=True,
        num_arrays=helpers.ints(min_value=1, max_value=10),
        shape=helpers.get_shape(
            min_num_dims=1,
        ),
    ),
    test_with_out=st.just(False),
)
def test_jax_numpy_dstack(
    *,
    dtype_and_x,
    on_device,
    fn_tree,
    frontend,
    test_flags,
):
    input_dtype, x = dtype_and_x
    helpers.test_frontend_function(
        input_dtypes=input_dtype,
        frontend=frontend,
        test_flags=test_flags,
        fn_tree=fn_tree,
        on_device=on_device,
        tup=x,
    )


# vsplit
@handle_frontend_test(
    fn_tree="jax.numpy.vsplit",
    dtype_value=helpers.dtype_and_values(
        available_dtypes=helpers.get_dtypes("valid"),
        shape=st.shared(helpers.get_shape(min_num_dims=2), key="value_shape"),
    ),
    indices_or_sections=_get_split_locations(min_num_dims=2, axis=0),
    test_with_out=st.just(False),
)
def test_jax_numpy_vsplit(
    *,
    dtype_value,
    indices_or_sections,
    on_device,
    fn_tree,
    frontend,
    test_flags,
):
    input_dtype, value = dtype_value
    helpers.test_frontend_function(
        input_dtypes=input_dtype,
        frontend=frontend,
        test_flags=test_flags,
        fn_tree=fn_tree,
        on_device=on_device,
        ary=value[0],
        indices_or_sections=indices_or_sections,
    )


# hsplit
@handle_frontend_test(
    fn_tree="jax.numpy.hsplit",
    dtype_value=helpers.dtype_and_values(
        available_dtypes=helpers.get_dtypes("valid"),
        shape=st.shared(helpers.get_shape(min_num_dims=1), key="value_shape"),
    ),
    indices_or_sections=_get_split_locations(min_num_dims=1, axis=1),
    test_with_out=st.just(False),
)
def test_jax_numpy_hsplit(
    *,
    dtype_value,
    indices_or_sections,
    on_device,
    fn_tree,
    frontend,
    test_flags,
):
    input_dtype, value = dtype_value

    # TODO: remove this assumption when this bugfix is merged and version-pinned
    # https://github.com/google/jax/pull/14275
    assume(not (len(value[0].shape) == 1))

    # TODO: remove this assumption when this bugfix is merged and version-pinned
    # https://github.com/tensorflow/tensorflow/pull/59523
    assume(not (len(value[0].shape) == 1 and ivy.current_backend_str() == "tensorflow"))

    helpers.test_frontend_function(
        input_dtypes=input_dtype,
        frontend=frontend,
        test_flags=test_flags,
        fn_tree=fn_tree,
        on_device=on_device,
        ary=value[0],
        indices_or_sections=indices_or_sections,
    )


<<<<<<< HEAD
@handle_frontend_test(
    fn_tree="jax.numpy.expand_dims",
    dtype_values_axis=helpers.dtype_values_axis(
        available_dtypes=helpers.get_dtypes("float"),
        min_num_dims=1,
        valid_axis=True,
        allow_neg_axes=False,
        force_int_axis=True,
    )
)
def test_jax_numpy_expand_dims(
        *,
        dtype_values_axis,
        on_device,
        fn_tree,
        frontend,
        test_flags,
):
    input_dtype, x, axis = dtype_values_axis
    helpers.test_frontend_function(
        input_dtypes=input_dtype,
=======
# roll
@handle_frontend_test(
    fn_tree="jax.numpy.roll",
    dtype_value=helpers.dtype_and_values(
        available_dtypes=helpers.get_dtypes("valid"),
        shape=st.shared(helpers.get_shape(min_num_dims=1), key="value_shape"),
        large_abs_safety_factor=8,
        small_abs_safety_factor=8,
        safety_factor_scale="log",
    ),
    shift=helpers.dtype_and_values(
        available_dtypes=[ivy.int32],
        max_num_dims=1,
        min_dim_size=st.shared(
            helpers.ints(min_value=1, max_value=10),
            key="shift_len",
        ),
        max_dim_size=st.shared(
            helpers.ints(min_value=1, max_value=10),
            key="shift_len",
        ),
    ),
    axis=helpers.get_axis(
        shape=st.shared(helpers.get_shape(min_num_dims=1), key="value_shape"),
        force_tuple=True,
        unique=False,
        min_size=st.shared(
            helpers.ints(min_value=1, max_value=10),
            key="shift_len",
        ),
        max_size=st.shared(
            helpers.ints(min_value=1, max_value=10),
            key="shift_len",
        ),
    ),
    test_with_out=st.just(False),
)
def test_jax_numpy_roll(
    *,
    dtype_value,
    shift,
    axis,
    on_device,
    fn_tree,
    frontend,
    test_flags,
):
    value_dtype, value = dtype_value
    shift_dtype, shift_val = shift

    if shift_val[0].ndim == 0:  # If shift is an int
        shift_val = shift_val[0]  # Drop shift's dtype (always int32)
        axis = axis[0]  # Extract an axis value from the tuple
    else:
        # Drop shift's dtype (always int32) and convert list to tuple
        shift_val = tuple(shift_val[0].tolist())

    helpers.test_frontend_function(
        input_dtypes=value_dtype + shift_dtype,
>>>>>>> a70d7c21
        frontend=frontend,
        test_flags=test_flags,
        fn_tree=fn_tree,
        on_device=on_device,
<<<<<<< HEAD
        a=x[0],
        axis = axis
=======
        a=value[0],
        shift=shift_val,
        axis=axis,
>>>>>>> a70d7c21
    )<|MERGE_RESOLUTION|>--- conflicted
+++ resolved
@@ -1186,7 +1186,6 @@
     )
 
 
-<<<<<<< HEAD
 @handle_frontend_test(
     fn_tree="jax.numpy.expand_dims",
     dtype_values_axis=helpers.dtype_values_axis(
@@ -1208,7 +1207,15 @@
     input_dtype, x, axis = dtype_values_axis
     helpers.test_frontend_function(
         input_dtypes=input_dtype,
-=======
+        frontend=frontend,
+        test_flags=test_flags,
+        fn_tree=fn_tree,
+        on_device=on_device,
+        a=x[0],
+        axis = axis
+    )
+
+
 # roll
 @handle_frontend_test(
     fn_tree="jax.numpy.roll",
@@ -1268,17 +1275,7 @@
 
     helpers.test_frontend_function(
         input_dtypes=value_dtype + shift_dtype,
->>>>>>> a70d7c21
-        frontend=frontend,
-        test_flags=test_flags,
-        fn_tree=fn_tree,
-        on_device=on_device,
-<<<<<<< HEAD
-        a=x[0],
-        axis = axis
-=======
         a=value[0],
         shift=shift_val,
         axis=axis,
->>>>>>> a70d7c21
     )