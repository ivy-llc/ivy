# global
from hypothesis import strategies as st
import numpy as np

# local
import ivy_tests.test_ivy.helpers as helpers
from ivy_tests.test_ivy.helpers import handle_frontend_test
import ivy_tests.test_ivy.test_frontends.test_numpy.helpers as np_frontend_helpers


@st.composite
def _get_clip_inputs(draw):
    shape = draw(
        helpers.get_shape(
            min_num_dims=1, max_num_dims=5, min_dim_size=2, max_dim_size=10
        )
    )
    x_dtype, x = draw(
        helpers.dtype_and_values(
            available_dtypes=helpers.get_dtypes("numeric"),
            shape=shape,
            min_value=-1e10,
            max_value=1e10,
        )
    )
    min = draw(st.booleans())
    if min:
        max = draw(st.booleans())
        min = draw(
            helpers.array_values(
                dtype=x_dtype[0], shape=shape, min_value=-50, max_value=5
            )
        )
        max = (
            draw(
                helpers.array_values(
                    dtype=x_dtype[0], shape=shape, min_value=6, max_value=50
                )
            )
            if max
            else None
        )
    else:
        min = None
        max = draw(
            helpers.array_values(
                dtype=x_dtype[0], shape=shape, min_value=6, max_value=50
            )
        )
    return x_dtype, x, min, max


# clip
@handle_frontend_test(
    fn_tree="jax.numpy.clip",
    input_and_ranges=_get_clip_inputs(),
)
def test_jax_numpy_clip(
    *,
    input_and_ranges,
    num_positional_args,
    as_variable,
    native_array,
    with_out,
    on_device,
    fn_tree,
    frontend,
):
    x_dtype, x, min, max = input_and_ranges
    helpers.test_frontend_function(
        input_dtypes=x_dtype,
        as_variable_flags=as_variable,
        with_out=with_out,
        num_positional_args=num_positional_args,
        native_array_flags=native_array,
        frontend=frontend,
        fn_tree=fn_tree,
        on_device=on_device,
        a=x[0],
        a_min=min,
        a_max=max,
    )


# concatenate
@st.composite
def _arrays_idx_n_dtypes(draw):
    num_dims = draw(st.shared(helpers.ints(min_value=1, max_value=4), key="num_dims"))
    num_arrays = draw(
        st.shared(helpers.ints(min_value=2, max_value=4), key="num_arrays")
    )
    common_shape = draw(
        helpers.lists(
            arg=helpers.ints(min_value=2, max_value=3),
            min_size=num_dims - 1,
            max_size=num_dims - 1,
        )
    )
    unique_idx = draw(helpers.ints(min_value=0, max_value=num_dims - 1))
    unique_dims = draw(
        helpers.lists(
            arg=helpers.ints(min_value=2, max_value=3),
            min_size=num_arrays,
            max_size=num_arrays,
        )
    )
    xs = list()
    input_dtypes = draw(
        helpers.array_dtypes(available_dtypes=draw(helpers.get_dtypes("valid")))
    )
    for ud, dt in zip(unique_dims, input_dtypes):
        x = draw(
            helpers.array_values(
                shape=common_shape[:unique_idx] + [ud] + common_shape[unique_idx:],
                dtype=dt,
            )
        )
        xs.append(x)
    return xs, input_dtypes, unique_idx


@handle_frontend_test(
    fn_tree="jax.numpy.concatenate",
    xs_n_input_dtypes_n_unique_idx=_arrays_idx_n_dtypes(),
)
def test_jax_numpy_concat(
    *,
    xs_n_input_dtypes_n_unique_idx,
    num_positional_args,
    as_variable,
    native_array,
    on_device,
    fn_tree,
    frontend,
):
    xs, input_dtypes, unique_idx = xs_n_input_dtypes_n_unique_idx
    helpers.test_frontend_function(
        input_dtypes=input_dtypes,
        as_variable_flags=as_variable,
        with_out=False,
        num_positional_args=num_positional_args,
        native_array_flags=native_array,
        frontend=frontend,
        fn_tree=fn_tree,
        on_device=on_device,
        arrays=xs,
        axis=unique_idx,
    )


# reshape
@st.composite
def _get_input_and_reshape(draw):
    shape = draw(
        helpers.get_shape(
            min_num_dims=2, max_num_dims=5, min_dim_size=2, max_dim_size=10
        )
    )
    x_dtype, x = draw(
        helpers.dtype_and_values(
            available_dtypes=helpers.get_dtypes("valid"),
            min_num_dims=1,
            max_num_dims=5,
            min_dim_size=2,
            max_dim_size=10,
            shape=shape,
        )
    )
    new_shape = shape[1:] + (shape[0],)
    return x_dtype, x, new_shape


@handle_frontend_test(
    fn_tree="jax.numpy.reshape",
    input_x_shape=_get_input_and_reshape(),
    order=st.sampled_from(["C", "F"]),
)
def test_jax_numpy_reshape(
    *,
    input_x_shape,
    order,
    num_positional_args,
    as_variable,
    native_array,
    on_device,
    fn_tree,
    frontend,
):
    x_dtype, x, shape = input_x_shape
    helpers.test_frontend_function(
        input_dtypes=x_dtype,
        as_variable_flags=as_variable,
        with_out=False,
        num_positional_args=num_positional_args,
        native_array_flags=native_array,
        frontend=frontend,
        fn_tree=fn_tree,
        on_device=on_device,
        a=x[0],
        newshape=shape,
        order=order,
    )


# moveaxis
@handle_frontend_test(
    fn_tree="jax.numpy.moveaxis",
    dtype_and_a=helpers.dtype_and_values(
        available_dtypes=helpers.get_dtypes("numeric"),
        min_value=-100,
        max_value=100,
        shape=st.shared(
            helpers.get_shape(
                min_num_dims=1,
                max_num_dims=3,
                min_dim_size=1,
                max_dim_size=3,
            ),
            key="a_s_d",
        ),
    ),
    source=helpers.get_axis(
        allow_none=False,
        unique=True,
        shape=st.shared(
            helpers.get_shape(
                min_num_dims=1,
                max_num_dims=3,
                min_dim_size=1,
                max_dim_size=3,
            ),
            key="a_s_d",
        ),
        min_size=1,
        force_int=True,
    ),
    destination=helpers.get_axis(
        allow_none=False,
        unique=True,
        shape=st.shared(
            helpers.get_shape(
                min_num_dims=1,
                max_num_dims=3,
                min_dim_size=1,
                max_dim_size=3,
            ),
            key="a_s_d",
        ),
        min_size=1,
        force_int=True,
    ),
)
def test_jax_numpy_moveaxis(
    *,
    dtype_and_a,
    source,
    destination,
    num_positional_args,
    as_variable,
    native_array,
    on_device,
    fn_tree,
    frontend,
):
    input_dtype, a = dtype_and_a
    helpers.test_frontend_function(
        input_dtypes=input_dtype,
        as_variable_flags=as_variable,
        with_out=False,
        num_positional_args=num_positional_args,
        native_array_flags=native_array,
        frontend=frontend,
        fn_tree=fn_tree,
        on_device=on_device,
        a=a[0],
        source=source,
        destination=destination,
    )


# flipud
@handle_frontend_test(
    fn_tree="jax.numpy.flipud",
    dtype_and_m=helpers.dtype_and_values(
        available_dtypes=helpers.get_dtypes("numeric"),
        min_value=-100,
        max_value=100,
        min_num_dims=1,
        max_num_dims=3,
        min_dim_size=1,
        max_dim_size=3,
    ),
)
def test_jax_numpy_flipud(
    *,
    dtype_and_m,
    num_positional_args,
    as_variable,
    native_array,
    on_device,
    fn_tree,
    frontend,
):
    input_dtype, m = dtype_and_m
    helpers.test_frontend_function(
        input_dtypes=input_dtype,
        as_variable_flags=as_variable,
        with_out=False,
        num_positional_args=num_positional_args,
        native_array_flags=native_array,
        frontend=frontend,
        fn_tree=fn_tree,
        on_device=on_device,
        m=m[0],
    )


# transpose
@handle_frontend_test(
    fn_tree="jax.numpy.transpose",
    array_and_axes=np_frontend_helpers._array_and_axes_permute_helper(
        min_num_dims=0,
        max_num_dims=5,
        min_dim_size=0,
        max_dim_size=10,
    ),
)
def test_jax_numpy_transpose(
    *,
    array_and_axes,
    as_variable,
    num_positional_args,
    native_array,
    on_device,
    fn_tree,
    frontend,
):
    array, dtype, axes = array_and_axes
    helpers.test_frontend_function(
        input_dtypes=dtype,
        as_variable_flags=as_variable,
        with_out=False,
        num_positional_args=num_positional_args,
        native_array_flags=native_array,
        frontend=frontend,
        fn_tree=fn_tree,
        on_device=on_device,
        a=array,
        axes=axes,
    )


# flip
@handle_frontend_test(
    fn_tree="jax.numpy.flip",
    dtype_value=helpers.dtype_and_values(
        available_dtypes=helpers.get_dtypes("valid", full=True),
        shape=st.shared(helpers.get_shape(min_num_dims=1), key="value_shape"),
    ),
    axis=helpers.get_axis(
        shape=st.shared(helpers.get_shape(min_num_dims=1), key="value_shape"),
        min_size=1,
        max_size=1,
        force_int=True,
    ),
)
def test_jax_numpy_flip(
    *,
    dtype_value,
    axis,
    num_positional_args,
    as_variable,
    native_array,
    on_device,
    fn_tree,
    frontend,
):
    dtype, value = dtype_value
    helpers.test_frontend_function(
        input_dtypes=dtype,
        as_variable_flags=as_variable,
        with_out=False,
        num_positional_args=num_positional_args,
        native_array_flags=native_array,
        frontend=frontend,
        fn_tree=fn_tree,
        on_device=on_device,
        m=value[0],
        axis=axis,
    )


# fliplr
@handle_frontend_test(
    fn_tree="jax.numpy.fliplr",
    dtype_and_m=helpers.dtype_and_values(
        available_dtypes=helpers.get_dtypes("numeric"),
        min_num_dims=2,
    ),
)
def test_jax_numpy_fliplr(
    *,
    dtype_and_m,
    num_positional_args,
    as_variable,
    native_array,
    on_device,
    fn_tree,
    frontend,
):
    input_dtype, m = dtype_and_m
    helpers.test_frontend_function(
        input_dtypes=input_dtype,
        as_variable_flags=as_variable,
        with_out=False,
        num_positional_args=num_positional_args,
        native_array_flags=native_array,
        frontend=frontend,
        fn_tree=fn_tree,
        on_device=on_device,
        m=m[0],
    )


# expand_dims
@handle_frontend_test(
    fn_tree="jax.numpy.expand_dims",
    dtype_and_x=helpers.dtype_and_values(
        available_dtypes=helpers.get_dtypes("numeric"),
        shape=st.shared(helpers.get_shape(), key="expand_dims_axis"),
    ),
    axis=helpers.get_axis(
        shape=st.shared(helpers.get_shape(), key="expand_dims_axis"),
    ),
)
def test_jax_expand_dims(
    *,
    dtype_and_x,
    axis,
    with_out,
    as_variable,
    num_positional_args,
    native_array,
    on_device,
    fn_tree,
    frontend,
):
    input_dtype, x = dtype_and_x
    helpers.test_frontend_function(
        input_dtypes=input_dtype,
        as_variable_flags=as_variable,
        with_out=with_out,
        num_positional_args=num_positional_args,
        native_array_flags=native_array,
        frontend=frontend,
        fn_tree=fn_tree,
        on_device=on_device,
        a=x[0],
        axis=axis,
    )


# stack
@handle_frontend_test(
    fn_tree="jax.numpy.stack",
    dtype_values_axis=helpers.dtype_values_axis(
        available_dtypes=helpers.get_dtypes("float"),
        num_arrays=st.shared(helpers.ints(min_value=2, max_value=4), key="num_arrays"),
        shape=helpers.get_shape(min_num_dims=1),
        shared_dtype=True,
        valid_axis=True,
        allow_neg_axes=True,
        force_int_axis=True,
    ),
    dtype=helpers.get_dtypes("valid", full=False),
)
def test_jax_numpy_stack(
    dtype_values_axis,
    dtype,
    as_variable,
    with_out,
    num_positional_args,
    native_array,
    on_device,
    fn_tree,
    frontend,
):
    input_dtype, values, axis = dtype_values_axis
    helpers.test_frontend_function(
        input_dtypes=input_dtype,
        as_variable_flags=as_variable,
        with_out=with_out,
        num_positional_args=num_positional_args,
        native_array_flags=native_array,
        frontend=frontend,
        fn_tree=fn_tree,
        on_device=on_device,
        arrays=values,
        axis=axis,
    )


# take
@handle_frontend_test(
    fn_tree="jax.numpy.take",
    dtype_indices_axis=helpers.array_indices_axis(
        array_dtypes=helpers.get_dtypes("numeric"),
        indices_dtypes=helpers.get_dtypes("integer"),
        min_num_dims=1,
        max_num_dims=5,
        min_dim_size=1,
        max_dim_size=10,
        indices_same_dims=True,
    ),
)
def test_jax_numpy_take(
    *,
    dtype_indices_axis,
    as_variable,
    with_out,
    num_positional_args,
    native_array,
    on_device,
    fn_tree,
    frontend,
):
    input_dtypes, value, indices, axis, _ = dtype_indices_axis
    helpers.test_frontend_function(
        input_dtypes=input_dtypes,
        as_variable_flags=as_variable,
        with_out=with_out,
        num_positional_args=3,
        native_array_flags=native_array,
        frontend=frontend,
        fn_tree=fn_tree,
        on_device=on_device,
        a=value,
        indices=indices,
        axis=axis,
    )


# broadcast_to
@st.composite
def _get_input_and_broadcast_shape(draw):
    dim1 = draw(helpers.ints(min_value=2, max_value=5))
    x_dtype, x = draw(
        helpers.dtype_and_values(
            available_dtypes=helpers.get_dtypes("valid"),
            min_num_dims=1,
            max_num_dims=5,
            min_dim_size=2,
            max_dim_size=10,
            shape=(dim1,),
        )
    )
    broadcast_dim = draw(helpers.ints(min_value=1, max_value=3))
    shape = ()
    for _ in range(broadcast_dim):
        shape += (draw(helpers.ints(min_value=1, max_value=dim1)),)
    shape += (dim1,)
    return x_dtype, x, shape


@handle_frontend_test(
    fn_tree="jax.numpy.broadcast_to",
    input_x_broadcast=_get_input_and_broadcast_shape(),
)
def test_jax_numpy_broadcast_to(
    *,
    input_x_broadcast,
    num_positional_args,
    as_variable,
    native_array,
    on_device,
    fn_tree,
    frontend,
):
    x_dtype, x, shape = input_x_broadcast
    helpers.test_frontend_function(
        input_dtypes=x_dtype,
        as_variable_flags=as_variable,
        with_out=False,
        num_positional_args=num_positional_args,
        native_array_flags=native_array,
        frontend=frontend,
        fn_tree=fn_tree,
        on_device=on_device,
        arr=x[0],
        shape=shape,
    )


# append
@handle_frontend_test(
    fn_tree="jax.numpy.append",
    dtype_values_axis=helpers.dtype_values_axis(
        available_dtypes=helpers.get_dtypes("valid"),
        num_arrays=2,
        shape=helpers.get_shape(
            min_num_dims=1,
            max_num_dims=5,
            min_dim_size=1,
            max_dim_size=5,
        ),
        shared_dtype=True,
        valid_axis=True,
        allow_neg_axes=True,
        force_int_axis=True,
    ),
)
def test_jax_numpy_append(
    dtype_values_axis,
    as_variable,
    with_out,
    num_positional_args,
    native_array,
    on_device,
    fn_tree,
    frontend,
):
    input_dtype, values, axis = dtype_values_axis
    helpers.test_frontend_function(
        input_dtypes=input_dtype,
        as_variable_flags=as_variable,
        with_out=with_out,
        num_positional_args=num_positional_args,
        native_array_flags=native_array,
        frontend=frontend,
        fn_tree=fn_tree,
        on_device=on_device,
        arr=values[0],
        values=values[1],
        axis=axis,
    )


# swapaxes
@st.composite
def _get_input_and_two_swapabble_axes(draw):
    x_dtype, x, x_shape = draw(
        helpers.dtype_and_values(
            available_dtypes=helpers.get_dtypes("valid"),
            ret_shape=True,
            min_num_dims=1,
            max_num_dims=10,
        )
    )

    axis1 = draw(
        helpers.ints(
            min_value=-1 * len(x_shape),
            max_value=len(x_shape) - 1,
        )
    )
    axis2 = draw(
        helpers.ints(
            min_value=-1 * len(x_shape),
            max_value=len(x_shape) - 1,
        )
    )
    return x_dtype, x, axis1, axis2


@handle_frontend_test(
    fn_tree="jax.numpy.swapaxes",
    input_x_axis1_axis2=_get_input_and_two_swapabble_axes(),
)
def test_jax_numpy_swapaxes(
    *,
    input_x_axis1_axis2,
    num_positional_args,
    as_variable,
    native_array,
    on_device,
    fn_tree,
    frontend,
):
    x_dtype, x, axis1, axis2 = input_x_axis1_axis2
    helpers.test_frontend_function(
        input_dtypes=x_dtype,
        as_variable_flags=as_variable,
        with_out=False,
        num_positional_args=num_positional_args,
        native_array_flags=native_array,
        frontend=frontend,
        fn_tree=fn_tree,
        on_device=on_device,
        a=x[0],
        axis1=axis1,
        axis2=axis2,
    )


<<<<<<< HEAD
# atleast_2d
@handle_frontend_test(
    fn_tree="jax.numpy.atleast_2d",
=======
# atleast_3d
@handle_frontend_test(
    fn_tree="jax.numpy.atleast_3d",
>>>>>>> 4b03228e
    dtype_and_x=helpers.dtype_and_values(
        available_dtypes=helpers.get_dtypes("valid"),
        num_arrays=helpers.ints(min_value=1, max_value=10),
    ),
)
<<<<<<< HEAD
def test_jax_numpy_atleast_2d(
=======
def test_jax_numpy_atleast_3d(
>>>>>>> 4b03228e
        *,
        dtype_and_x,
        as_variable,
        native_array,
        on_device,
        fn_tree,
        frontend,
):
    input_dtype, arrays = dtype_and_x
    arys = {}
    for i, (array, idtype) in enumerate(zip(arrays, input_dtype)):
        arys["arrs{}".format(i)] = np.asarray(array, dtype=idtype)
    num_positional_args = len(arys)
    helpers.test_frontend_function(
        input_dtypes=input_dtype,
        as_variable_flags=as_variable,
        with_out=False,
        num_positional_args=num_positional_args,
        native_array_flags=native_array,
        frontend=frontend,
        fn_tree=fn_tree,
        on_device=on_device,
        **arys,
    )<|MERGE_RESOLUTION|>--- conflicted
+++ resolved
@@ -692,25 +692,15 @@
     )
 
 
-<<<<<<< HEAD
-# atleast_2d
-@handle_frontend_test(
-    fn_tree="jax.numpy.atleast_2d",
-=======
 # atleast_3d
 @handle_frontend_test(
     fn_tree="jax.numpy.atleast_3d",
->>>>>>> 4b03228e
     dtype_and_x=helpers.dtype_and_values(
         available_dtypes=helpers.get_dtypes("valid"),
         num_arrays=helpers.ints(min_value=1, max_value=10),
     ),
 )
-<<<<<<< HEAD
-def test_jax_numpy_atleast_2d(
-=======
 def test_jax_numpy_atleast_3d(
->>>>>>> 4b03228e
         *,
         dtype_and_x,
         as_variable,
@@ -734,4 +724,40 @@
         fn_tree=fn_tree,
         on_device=on_device,
         **arys,
-    )+    )
+    
+
+# atleast_2d
+@handle_frontend_test(
+    fn_tree="jax.numpy.atleast_2d",
+    dtype_and_x=helpers.dtype_and_values(
+        available_dtypes=helpers.get_dtypes("valid"),
+        num_arrays=helpers.ints(min_value=1, max_value=10),
+    ),
+)
+def test_jax_numpy_atleast_2d(
+        *,
+        dtype_and_x,
+        as_variable,
+        native_array,
+        on_device,
+        fn_tree,
+        frontend,
+):
+    input_dtype, arrays = dtype_and_x
+    arys = {}
+    for i, (array, idtype) in enumerate(zip(arrays, input_dtype)):
+        arys["arrs{}".format(i)] = np.asarray(array, dtype=idtype)
+    num_positional_args = len(arys)
+    helpers.test_frontend_function(
+        input_dtypes=input_dtype,
+        as_variable_flags=as_variable,
+        with_out=False,
+        num_positional_args=num_positional_args,
+        native_array_flags=native_array,
+        frontend=frontend,
+        fn_tree=fn_tree,
+        on_device=on_device,
+        **arys,
+    )
+   