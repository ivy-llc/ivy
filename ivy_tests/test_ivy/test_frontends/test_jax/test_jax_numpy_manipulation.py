# global
from hypothesis import strategies as st
import numpy as np

# local
import ivy_tests.test_ivy.helpers as helpers
from ivy_tests.test_ivy.helpers import handle_frontend_test
import ivy_tests.test_ivy.test_frontends.test_numpy.helpers as np_frontend_helpers


@st.composite
def _get_clip_inputs(draw):
    shape = draw(
        helpers.get_shape(
            min_num_dims=1, max_num_dims=5, min_dim_size=2, max_dim_size=10
        )
    )
    x_dtype, x = draw(
        helpers.dtype_and_values(
            available_dtypes=helpers.get_dtypes("numeric"),
            shape=shape,
            min_value=-1e10,
            max_value=1e10,
        )
    )
    min = draw(st.booleans())
    if min:
        max = draw(st.booleans())
        min = draw(
            helpers.array_values(
                dtype=x_dtype[0], shape=shape, min_value=-50, max_value=5
            )
        )
        max = (
            draw(
                helpers.array_values(
                    dtype=x_dtype[0], shape=shape, min_value=6, max_value=50
                )
            )
            if max
            else None
        )
    else:
        min = None
        max = draw(
            helpers.array_values(
                dtype=x_dtype[0], shape=shape, min_value=6, max_value=50
            )
        )
    return x_dtype, x, min, max


# clip
@handle_frontend_test(
    fn_tree="jax.numpy.clip",
    input_and_ranges=_get_clip_inputs(),
)
def test_jax_numpy_clip(
    *,
    input_and_ranges,
    num_positional_args,
    as_variable,
    native_array,
    with_out,
    on_device,
    fn_tree,
    frontend,
):
    x_dtype, x, min, max = input_and_ranges
    helpers.test_frontend_function(
        input_dtypes=x_dtype,
        as_variable_flags=as_variable,
        with_out=with_out,
        num_positional_args=num_positional_args,
        native_array_flags=native_array,
        frontend=frontend,
        fn_tree=fn_tree,
        on_device=on_device,
        a=x[0],
        a_min=min,
        a_max=max,
    )


# concatenate
@st.composite
def _arrays_idx_n_dtypes(draw):
    num_dims = draw(st.shared(helpers.ints(min_value=1, max_value=4), key="num_dims"))
    num_arrays = draw(
        st.shared(helpers.ints(min_value=2, max_value=4), key="num_arrays")
    )
    common_shape = draw(
        helpers.lists(
            arg=helpers.ints(min_value=2, max_value=3),
            min_size=num_dims - 1,
            max_size=num_dims - 1,
        )
    )
    unique_idx = draw(helpers.ints(min_value=0, max_value=num_dims - 1))
    unique_dims = draw(
        helpers.lists(
            arg=helpers.ints(min_value=2, max_value=3),
            min_size=num_arrays,
            max_size=num_arrays,
        )
    )
    xs = list()
    input_dtypes = draw(
        helpers.array_dtypes(available_dtypes=draw(helpers.get_dtypes("valid")))
    )
    for ud, dt in zip(unique_dims, input_dtypes):
        x = draw(
            helpers.array_values(
                shape=common_shape[:unique_idx] + [ud] + common_shape[unique_idx:],
                dtype=dt,
            )
        )
        xs.append(x)
    return xs, input_dtypes, unique_idx


@handle_frontend_test(
    fn_tree="jax.numpy.concatenate",
    xs_n_input_dtypes_n_unique_idx=_arrays_idx_n_dtypes(),
)
def test_jax_numpy_concat(
    *,
    xs_n_input_dtypes_n_unique_idx,
    num_positional_args,
    as_variable,
    native_array,
    on_device,
    fn_tree,
    frontend,
):
    xs, input_dtypes, unique_idx = xs_n_input_dtypes_n_unique_idx
    helpers.test_frontend_function(
        input_dtypes=input_dtypes,
        as_variable_flags=as_variable,
        with_out=False,
        num_positional_args=num_positional_args,
        native_array_flags=native_array,
        frontend=frontend,
        fn_tree=fn_tree,
        on_device=on_device,
        arrays=xs,
        axis=unique_idx,
    )


# reshape
@st.composite
def _get_input_and_reshape(draw):
    shape = draw(
        helpers.get_shape(
            min_num_dims=2, max_num_dims=5, min_dim_size=2, max_dim_size=10
        )
    )
    x_dtype, x = draw(
        helpers.dtype_and_values(
            available_dtypes=helpers.get_dtypes("valid"),
            min_num_dims=1,
            max_num_dims=5,
            min_dim_size=2,
            max_dim_size=10,
            shape=shape,
        )
    )
    new_shape = shape[1:] + (shape[0],)
    return x_dtype, x, new_shape


@handle_frontend_test(
    fn_tree="jax.numpy.reshape",
    input_x_shape=_get_input_and_reshape(),
    order=st.sampled_from(["C", "F"]),
)
def test_jax_numpy_reshape(
    *,
    input_x_shape,
    order,
    num_positional_args,
    as_variable,
    native_array,
    on_device,
    fn_tree,
    frontend,
):
    x_dtype, x, shape = input_x_shape
    helpers.test_frontend_function(
        input_dtypes=x_dtype,
        as_variable_flags=as_variable,
        with_out=False,
        num_positional_args=num_positional_args,
        native_array_flags=native_array,
        frontend=frontend,
        fn_tree=fn_tree,
        on_device=on_device,
        a=x[0],
        newshape=shape,
        order=order,
    )


# moveaxis
@handle_frontend_test(
    fn_tree="jax.numpy.moveaxis",
    dtype_and_a=helpers.dtype_and_values(
        available_dtypes=helpers.get_dtypes("numeric"),
        min_value=-100,
        max_value=100,
        shape=st.shared(
            helpers.get_shape(
                min_num_dims=1,
                max_num_dims=3,
                min_dim_size=1,
                max_dim_size=3,
            ),
            key="a_s_d",
        ),
    ),
    source=helpers.get_axis(
        allow_none=False,
        unique=True,
        shape=st.shared(
            helpers.get_shape(
                min_num_dims=1,
                max_num_dims=3,
                min_dim_size=1,
                max_dim_size=3,
            ),
            key="a_s_d",
        ),
        min_size=1,
        force_int=True,
    ),
    destination=helpers.get_axis(
        allow_none=False,
        unique=True,
        shape=st.shared(
            helpers.get_shape(
                min_num_dims=1,
                max_num_dims=3,
                min_dim_size=1,
                max_dim_size=3,
            ),
            key="a_s_d",
        ),
        min_size=1,
        force_int=True,
    ),
)
def test_jax_numpy_moveaxis(
    *,
    dtype_and_a,
    source,
    destination,
    num_positional_args,
    as_variable,
    native_array,
    on_device,
    fn_tree,
    frontend,
):
    input_dtype, a = dtype_and_a
    helpers.test_frontend_function(
        input_dtypes=input_dtype,
        as_variable_flags=as_variable,
        with_out=False,
        num_positional_args=num_positional_args,
        native_array_flags=native_array,
        frontend=frontend,
        fn_tree=fn_tree,
        on_device=on_device,
        a=a[0],
        source=source,
        destination=destination,
    )


# flipud
@handle_frontend_test(
    fn_tree="jax.numpy.flipud",
    dtype_and_m=helpers.dtype_and_values(
        available_dtypes=helpers.get_dtypes("numeric"),
        min_value=-100,
        max_value=100,
        min_num_dims=1,
        max_num_dims=3,
        min_dim_size=1,
        max_dim_size=3,
    ),
)
def test_jax_numpy_flipud(
    *,
    dtype_and_m,
    num_positional_args,
    as_variable,
    native_array,
    on_device,
    fn_tree,
    frontend,
):
    input_dtype, m = dtype_and_m
    helpers.test_frontend_function(
        input_dtypes=input_dtype,
        as_variable_flags=as_variable,
        with_out=False,
        num_positional_args=num_positional_args,
        native_array_flags=native_array,
        frontend=frontend,
        fn_tree=fn_tree,
        on_device=on_device,
        m=m[0],
    )


# transpose
@handle_frontend_test(
    fn_tree="jax.numpy.transpose",
    array_and_axes=np_frontend_helpers._array_and_axes_permute_helper(
        min_num_dims=0,
        max_num_dims=5,
        min_dim_size=0,
        max_dim_size=10,
    ),
)
def test_jax_numpy_transpose(
    *,
    array_and_axes,
    as_variable,
    num_positional_args,
    native_array,
    on_device,
    fn_tree,
    frontend,
):
    array, dtype, axes = array_and_axes
    helpers.test_frontend_function(
        input_dtypes=dtype,
        as_variable_flags=as_variable,
        with_out=False,
        num_positional_args=num_positional_args,
        native_array_flags=native_array,
        frontend=frontend,
        fn_tree=fn_tree,
        on_device=on_device,
        a=array,
        axes=axes,
    )


# flip
@handle_frontend_test(
    fn_tree="jax.numpy.flip",
    dtype_value=helpers.dtype_and_values(
        available_dtypes=helpers.get_dtypes("valid", full=True),
        shape=st.shared(helpers.get_shape(min_num_dims=1), key="value_shape"),
    ),
    axis=helpers.get_axis(
        shape=st.shared(helpers.get_shape(min_num_dims=1), key="value_shape"),
        min_size=1,
        max_size=1,
        force_int=True,
    ),
)
def test_jax_numpy_flip(
    *,
    dtype_value,
    axis,
    num_positional_args,
    as_variable,
    native_array,
    on_device,
    fn_tree,
    frontend,
):
    dtype, value = dtype_value
    helpers.test_frontend_function(
        input_dtypes=dtype,
        as_variable_flags=as_variable,
        with_out=False,
        num_positional_args=num_positional_args,
        native_array_flags=native_array,
        frontend=frontend,
        fn_tree=fn_tree,
        on_device=on_device,
        m=value[0],
        axis=axis,
    )


# fliplr
@handle_frontend_test(
    fn_tree="jax.numpy.fliplr",
    dtype_and_m=helpers.dtype_and_values(
        available_dtypes=helpers.get_dtypes("numeric"),
        min_num_dims=2,
    ),
)
def test_jax_numpy_fliplr(
    *,
    dtype_and_m,
    num_positional_args,
    as_variable,
    native_array,
    on_device,
    fn_tree,
    frontend,
):
    input_dtype, m = dtype_and_m
    helpers.test_frontend_function(
        input_dtypes=input_dtype,
        as_variable_flags=as_variable,
        with_out=False,
        num_positional_args=num_positional_args,
        native_array_flags=native_array,
        frontend=frontend,
        fn_tree=fn_tree,
        on_device=on_device,
        m=m[0],
    )


# expand_dims
@handle_frontend_test(
    fn_tree="jax.numpy.expand_dims",
    dtype_and_x=helpers.dtype_and_values(
        available_dtypes=helpers.get_dtypes("numeric"),
        shape=st.shared(helpers.get_shape(), key="expand_dims_axis"),
    ),
    axis=helpers.get_axis(
        shape=st.shared(helpers.get_shape(), key="expand_dims_axis"),
    ),
)
def test_jax_expand_dims(
    *,
    dtype_and_x,
    axis,
    with_out,
    as_variable,
    num_positional_args,
    native_array,
    on_device,
    fn_tree,
    frontend,
):
    input_dtype, x = dtype_and_x
    helpers.test_frontend_function(
        input_dtypes=input_dtype,
        as_variable_flags=as_variable,
        with_out=with_out,
        num_positional_args=num_positional_args,
        native_array_flags=native_array,
        frontend=frontend,
        fn_tree=fn_tree,
        on_device=on_device,
        a=x[0],
        axis=axis,
    )


# stack
@handle_frontend_test(
    fn_tree="jax.numpy.stack",
    dtype_values_axis=helpers.dtype_values_axis(
        available_dtypes=helpers.get_dtypes("float"),
        num_arrays=st.shared(helpers.ints(min_value=2, max_value=4), key="num_arrays"),
        shape=helpers.get_shape(min_num_dims=1),
        shared_dtype=True,
        valid_axis=True,
        allow_neg_axes=True,
        force_int_axis=True,
    ),
    dtype=helpers.get_dtypes("valid", full=False),
)
def test_jax_numpy_stack(
    dtype_values_axis,
    dtype,
    as_variable,
    with_out,
    num_positional_args,
    native_array,
    on_device,
    fn_tree,
    frontend,
):
    input_dtype, values, axis = dtype_values_axis
    helpers.test_frontend_function(
        input_dtypes=input_dtype,
        as_variable_flags=as_variable,
        with_out=with_out,
        num_positional_args=num_positional_args,
        native_array_flags=native_array,
        frontend=frontend,
        fn_tree=fn_tree,
        on_device=on_device,
        arrays=values,
        axis=axis,
    )


# take
@handle_frontend_test(
    fn_tree="jax.numpy.take",
    dtype_indices_axis=helpers.array_indices_axis(
        array_dtypes=helpers.get_dtypes("numeric"),
        indices_dtypes=helpers.get_dtypes("integer"),
        min_num_dims=1,
        max_num_dims=5,
        min_dim_size=1,
        max_dim_size=10,
        indices_same_dims=True,
    ),
)
def test_jax_numpy_take(
    *,
    dtype_indices_axis,
    as_variable,
    with_out,
    num_positional_args,
    native_array,
    on_device,
    fn_tree,
    frontend,
):
    input_dtypes, value, indices, axis, _ = dtype_indices_axis
    helpers.test_frontend_function(
        input_dtypes=input_dtypes,
        as_variable_flags=as_variable,
        with_out=with_out,
        num_positional_args=3,
        native_array_flags=native_array,
        frontend=frontend,
        fn_tree=fn_tree,
        on_device=on_device,
        a=value,
        indices=indices,
        axis=axis,
    )


# broadcast_to
@st.composite
def _get_input_and_broadcast_shape(draw):
    dim1 = draw(helpers.ints(min_value=2, max_value=5))
    x_dtype, x = draw(
        helpers.dtype_and_values(
            available_dtypes=helpers.get_dtypes("valid"),
            min_num_dims=1,
            max_num_dims=5,
            min_dim_size=2,
            max_dim_size=10,
            shape=(dim1,),
        )
    )
    broadcast_dim = draw(helpers.ints(min_value=1, max_value=3))
    shape = ()
    for _ in range(broadcast_dim):
        shape += (draw(helpers.ints(min_value=1, max_value=dim1)),)
    shape += (dim1,)
    return x_dtype, x, shape


@handle_frontend_test(
    fn_tree="jax.numpy.broadcast_to",
    input_x_broadcast=_get_input_and_broadcast_shape(),
)
def test_jax_numpy_broadcast_to(
    *,
    input_x_broadcast,
    num_positional_args,
    as_variable,
    native_array,
    on_device,
    fn_tree,
    frontend,
):
    x_dtype, x, shape = input_x_broadcast
    helpers.test_frontend_function(
        input_dtypes=x_dtype,
        as_variable_flags=as_variable,
        with_out=False,
        num_positional_args=num_positional_args,
        native_array_flags=native_array,
        frontend=frontend,
        fn_tree=fn_tree,
        on_device=on_device,
        arr=x[0],
        shape=shape,
    )


# append
@handle_frontend_test(
    fn_tree="jax.numpy.append",
    dtype_values_axis=helpers.dtype_values_axis(
        available_dtypes=helpers.get_dtypes("valid"),
        num_arrays=2,
        shape=helpers.get_shape(
            min_num_dims=1,
            max_num_dims=5,
            min_dim_size=1,
            max_dim_size=5,
        ),
        shared_dtype=True,
        valid_axis=True,
        allow_neg_axes=True,
        force_int_axis=True,
    ),
)
def test_jax_numpy_append(
    dtype_values_axis,
    as_variable,
    with_out,
    num_positional_args,
    native_array,
    on_device,
    fn_tree,
    frontend,
):
    input_dtype, values, axis = dtype_values_axis
    helpers.test_frontend_function(
        input_dtypes=input_dtype,
        as_variable_flags=as_variable,
        with_out=with_out,
        num_positional_args=num_positional_args,
        native_array_flags=native_array,
        frontend=frontend,
        fn_tree=fn_tree,
        on_device=on_device,
        arr=values[0],
        values=values[1],
        axis=axis,
    )


<<<<<<< HEAD
# atleast_3d
@handle_frontend_test(
    fn_tree="jax.numpy.atleast_3d",
    dtype_and_x=helpers.dtype_and_values(
        available_dtypes=helpers.get_dtypes("valid"),
        num_arrays=helpers.ints(min_value=1, max_value=10),
    ),
)
def test_jax_numpy_atleast_3d(
        *,
        dtype_and_x,
        as_variable,
        native_array,
        on_device,
        fn_tree,
        frontend,
):
    input_dtype, arrays = dtype_and_x
    arys = {}
    for i, (array, idtype) in enumerate(zip(arrays, input_dtype)):
        arys["arrs{}".format(i)] = np.asarray(array, dtype=idtype)
    num_positional_args = len(arys)
    helpers.test_frontend_function(
        input_dtypes=input_dtype,
=======
# swapaxes
@handle_frontend_test(
    fn_tree="jax.numpy.swapaxes",
    dtype_and_x=helpers.dtype_and_values(
        available_dtypes=helpers.get_dtypes("valid", full=True),
        shape=st.shared(helpers.get_shape(min_num_dims=2), key="shape"),
    ),
    axis1=helpers.get_axis(
        shape=st.shared(helpers.get_shape(min_num_dims=2), key="shape"), force_int=True
    ),
    axis2=helpers.get_axis(
        shape=st.shared(helpers.get_shape(min_num_dims=2), key="shape"), force_int=True
    ),
)
def test_jax_numpy_swapaxes(
    *,
    dtype_and_x,
    axis1,
    axis2,
    num_positional_args,
    as_variable,
    native_array,
    on_device,
    fn_tree,
    frontend,
):
    x_dtype, x = dtype_and_x
    helpers.test_frontend_function(
        input_dtypes=x_dtype,
>>>>>>> cb3d7463
        as_variable_flags=as_variable,
        with_out=False,
        num_positional_args=num_positional_args,
        native_array_flags=native_array,
        frontend=frontend,
        fn_tree=fn_tree,
        on_device=on_device,
<<<<<<< HEAD
        **arys,
=======
        a=x[0],
        axis1=axis1,
        axis2=axis2,
>>>>>>> cb3d7463
    )<|MERGE_RESOLUTION|>--- conflicted
+++ resolved
@@ -635,7 +635,63 @@
     )
 
 
-<<<<<<< HEAD
+# swapaxes
+@st.composite
+def _get_input_and_two_swapabble_axes(draw):
+    x_dtype, x, x_shape = draw(
+        helpers.dtype_and_values(
+            available_dtypes=helpers.get_dtypes("valid"),
+            ret_shape=True,
+            min_num_dims=1,
+            max_num_dims=10,
+        )
+    )
+
+    axis1 = draw(
+        helpers.ints(
+            min_value=-1 * len(x_shape),
+            max_value=len(x_shape) - 1,
+        )
+    )
+    axis2 = draw(
+        helpers.ints(
+            min_value=-1 * len(x_shape),
+            max_value=len(x_shape) - 1,
+        )
+    )
+    return x_dtype, x, axis1, axis2
+
+
+@handle_frontend_test(
+    fn_tree="jax.numpy.swapaxes",
+    input_x_axis1_axis2=_get_input_and_two_swapabble_axes(),
+)
+def test_jax_numpy_swapaxes(
+    *,
+    input_x_axis1_axis2,
+    num_positional_args,
+    as_variable,
+    native_array,
+    on_device,
+    fn_tree,
+    frontend,
+):
+    x_dtype, x, axis1, axis2 = input_x_axis1_axis2
+    helpers.test_frontend_function(
+        input_dtypes=x_dtype,
+        as_variable_flags=as_variable,
+        with_out=False,
+        num_positional_args=num_positional_args,
+        native_array_flags=native_array,
+        frontend=frontend,
+        fn_tree=fn_tree,
+        on_device=on_device,
+        a=x[0],
+        axis1=axis1,
+        axis2=axis2,
+    )
+
+
 # atleast_3d
 @handle_frontend_test(
     fn_tree="jax.numpy.atleast_3d",
@@ -660,49 +716,12 @@
     num_positional_args = len(arys)
     helpers.test_frontend_function(
         input_dtypes=input_dtype,
-=======
-# swapaxes
-@handle_frontend_test(
-    fn_tree="jax.numpy.swapaxes",
-    dtype_and_x=helpers.dtype_and_values(
-        available_dtypes=helpers.get_dtypes("valid", full=True),
-        shape=st.shared(helpers.get_shape(min_num_dims=2), key="shape"),
-    ),
-    axis1=helpers.get_axis(
-        shape=st.shared(helpers.get_shape(min_num_dims=2), key="shape"), force_int=True
-    ),
-    axis2=helpers.get_axis(
-        shape=st.shared(helpers.get_shape(min_num_dims=2), key="shape"), force_int=True
-    ),
-)
-def test_jax_numpy_swapaxes(
-    *,
-    dtype_and_x,
-    axis1,
-    axis2,
-    num_positional_args,
-    as_variable,
-    native_array,
-    on_device,
-    fn_tree,
-    frontend,
-):
-    x_dtype, x = dtype_and_x
-    helpers.test_frontend_function(
-        input_dtypes=x_dtype,
->>>>>>> cb3d7463
-        as_variable_flags=as_variable,
-        with_out=False,
-        num_positional_args=num_positional_args,
-        native_array_flags=native_array,
-        frontend=frontend,
-        fn_tree=fn_tree,
-        on_device=on_device,
-<<<<<<< HEAD
+        as_variable_flags=as_variable,
+        with_out=False,
+        num_positional_args=num_positional_args,
+        native_array_flags=native_array,
+        frontend=frontend,
+        fn_tree=fn_tree,
+        on_device=on_device,
         **arys,
-=======
-        a=x[0],
-        axis1=axis1,
-        axis2=axis2,
->>>>>>> cb3d7463
     )