--- conflicted
+++ resolved
@@ -108,8 +108,8 @@
     )
 
 
+# take_along_axis
 @handle_frontend_test(
-<<<<<<< HEAD
     fn_tree="jax.numpy.take_along_axis",
     dtype_x_indices_axis=helpers.array_indices_axis(
         array_dtypes=helpers.get_dtypes("numeric"),
@@ -125,7 +125,26 @@
 def test_jax_numpy_take_along_axis(
     *,
     dtype_x_indices_axis,
-=======
+    test_flags,
+    frontend,
+    fn_tree,
+    on_device,
+):
+    dtypes, x, indices, axis, _ = dtype_x_indices_axis
+    helpers.test_frontend_function(
+        input_dtypes=dtypes,
+        test_flags=test_flags,
+        frontend=frontend,
+        fn_tree=fn_tree,
+        on_device=on_device,
+        arr=x,
+        indices=indices,
+        axis=axis,
+    )
+
+    
+# diag_indices
+@handle_frontend_test(
     fn_tree="jax.numpy.diag_indices",
     n=helpers.ints(min_value=1, max_value=10),
     ndim=helpers.ints(min_value=2, max_value=10),
@@ -136,30 +155,17 @@
     n,
     ndim,
     dtype,
->>>>>>> add2633e
     test_flags,
     frontend,
     fn_tree,
     on_device,
 ):
-<<<<<<< HEAD
-    dtypes, x, indices, axis, _ = dtype_x_indices_axis
-    helpers.test_frontend_function(
-        input_dtypes=dtypes,
-=======
     helpers.test_frontend_function(
         input_dtypes=dtype,
->>>>>>> add2633e
         test_flags=test_flags,
         frontend=frontend,
         fn_tree=fn_tree,
         on_device=on_device,
-<<<<<<< HEAD
-        arr=x,
-        indices=indices,
-        axis=axis,
-=======
         n=n,
         ndim=ndim,
->>>>>>> add2633e
     )