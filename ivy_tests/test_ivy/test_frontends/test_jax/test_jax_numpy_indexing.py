# global
from hypothesis import strategies as st, assume
import numpy as np

# local
import ivy_tests.test_ivy.helpers as helpers
from ivy_tests.test_ivy.helpers import handle_frontend_test


# diagonal
@st.composite
def dims_and_offset(draw, shape):
    shape_actual = draw(shape)
    dim1 = draw(helpers.get_axis(shape=shape, force_int=True))
    dim2 = draw(helpers.get_axis(shape=shape, force_int=True))
    offset = draw(
        st.integers(min_value=-shape_actual[dim1], max_value=shape_actual[dim1])
    )
    return dim1, dim2, offset


@handle_frontend_test(
    fn_tree="jax.numpy.diagonal",
    dtype_and_values=helpers.dtype_and_values(
        available_dtypes=helpers.get_dtypes("float"),
        shape=st.shared(helpers.get_shape(min_num_dims=2), key="shape"),
    ),
    dims_and_offset=dims_and_offset(
        shape=st.shared(helpers.get_shape(min_num_dims=2), key="shape")
    ),
)
def test_jax_numpy_diagonal(
    *,
    dtype_and_values,
    dims_and_offset,
    test_flags,
    on_device,
    fn_tree,
    frontend,
):
    input_dtype, value = dtype_and_values
    axis1, axis2, offset = dims_and_offset
    a = value[0]
    num_of_dims = len(np.shape(a))
    assume(axis1 != axis2)
    if axis1 < 0:
        assume(axis1 + num_of_dims != axis2)
    if axis2 < 0:
        assume(axis1 != axis2 + num_of_dims)
    helpers.test_frontend_function(
        input_dtypes=input_dtype,
        test_flags=test_flags,
        frontend=frontend,
        fn_tree=fn_tree,
        on_device=on_device,
        a=a,
        offset=offset,
        axis1=axis1,
        axis2=axis2,
    )


# diag
@st.composite
def _diag_helper(draw):
    dtype, x = draw(
        helpers.dtype_and_values(
            available_dtypes=helpers.get_dtypes("numeric"),
            small_abs_safety_factor=2,
            large_abs_safety_factor=2,
            safety_factor_scale="log",
            min_num_dims=1,
            max_num_dims=2,
            min_dim_size=1,
            max_dim_size=50,
        )
    )
    shape = x[0].shape
    if len(shape) == 2:
        k = draw(helpers.ints(min_value=-shape[0] + 1, max_value=shape[1] - 1))
    else:
        k = draw(helpers.ints(min_value=0, max_value=shape[0]))
    return dtype, x, k


@handle_frontend_test(
    fn_tree="jax.numpy.diag",
    dtype_x_k=_diag_helper(),
    test_with_out=st.just(False),
)
def test_jax_numpy_diag(
    *,
    dtype_x_k,
    test_flags,
    on_device,
    fn_tree,
    frontend,
):
    dtype, x, k = dtype_x_k
    helpers.test_frontend_function(
        input_dtypes=dtype,
        test_flags=test_flags,
        frontend=frontend,
        fn_tree=fn_tree,
        on_device=on_device,
        v=x[0],
        k=k,
    )


@handle_frontend_test(
    fn_tree="jax.numpy.diag_indices",
    n=helpers.ints(min_value=1, max_value=10),
    ndim=helpers.ints(min_value=2, max_value=10),
    dtype=helpers.get_dtypes("valid", full=False),
    test_with_out=st.just(False),
)
def test_jax_numpy_diag_indices(
    n,
    ndim,
    dtype,
    test_flags,
    frontend,
    fn_tree,
    on_device,
):
    helpers.test_frontend_function(
        input_dtypes=dtype,
        test_flags=test_flags,
        frontend=frontend,
        fn_tree=fn_tree,
        on_device=on_device,
        n=n,
        ndim=ndim,
    )


# take_along_axis
@handle_frontend_test(
    fn_tree="jax.numpy.take_along_axis",
    dtype_x_indices_axis=helpers.array_indices_axis(
        array_dtypes=helpers.get_dtypes("numeric"),
        indices_dtypes=["int32", "int64"],
        min_num_dims=1,
        max_num_dims=5,
        min_dim_size=1,
        max_dim_size=10,
        indices_same_dims=True,
        valid_bounds=False,
    ),
    mode=st.sampled_from(["clip", "fill", "drop"]),
    test_with_out=st.just(False),
)
def test_jax_numpy_take_along_axis(
    *,
    dtype_x_indices_axis,
    mode,
    test_flags,
    frontend,
    fn_tree,
    on_device,
):
    dtypes, x, indices, axis, _ = dtype_x_indices_axis
    helpers.test_frontend_function(
        input_dtypes=dtypes,
        test_flags=test_flags,
        frontend=frontend,
        fn_tree=fn_tree,
        on_device=on_device,
        arr=x,
        indices=indices,
        axis=axis,
        mode=mode,
    )


# Tril_indices
@handle_frontend_test(
    fn_tree="jax.numpy.tril_indices",
    n_rows=helpers.ints(min_value=1, max_value=10),
    k=helpers.ints(min_value=2, max_value=10),
    dtype=helpers.get_dtypes("valid", full=False),
    test_with_out=st.just(False),
)
def test_jax_numpy_tril_indices(
    n_rows,
    k,
    dtype,
    test_flags,
    frontend,
    fn_tree,
    on_device,
):
    helpers.test_frontend_function(
        input_dtypes=dtype,
        test_flags=test_flags,
        frontend=frontend,
        fn_tree=fn_tree,
        on_device=on_device,
        n_rows=n_rows,
        k=k,
    )


<<<<<<< HEAD
# triu_indices
@handle_frontend_test(
    fn_tree="jax.numpy.triu_indices",
    n=helpers.ints(min_value=2, max_value=10),
    k=helpers.ints(min_value=-10, max_value=10),
    input_dtypes=helpers.get_dtypes("valid", full=False),
    test_with_out=st.just(False),
)
def test_jax_numpy_triu_indices(
    n,
    k,
    input_dtypes,
    test_flags,
    frontend,
    fn_tree,
    on_device,
):
    helpers.test_frontend_function(
        n=n,
        k=k,
        input_dtypes=input_dtypes,
        test_flags=test_flags,
        frontend=frontend,
        fn_tree=fn_tree,
        on_device=on_device,
    )


# triu_indices_from
@handle_frontend_test(
    fn_tree="jax.numpy.triu_indices_from",
=======
# tril_indices_from
@handle_frontend_test(
    fn_tree="jax.numpy.tril_indices_from",
>>>>>>> 3ec9fee7
    dtype_and_x=helpers.dtype_and_values(
        available_dtypes=helpers.get_dtypes("numeric"),
        num_arrays=1,
        min_num_dims=2,
        max_num_dims=5,
    ),
    k=helpers.ints(min_value=-5, max_value=5),
    test_with_out=st.just(False),
)
<<<<<<< HEAD
def test_jax_numpy_triu_indices_from(
=======
def test_jax_numpy_tril_indices_from(
>>>>>>> 3ec9fee7
    dtype_and_x,
    k,
    test_flags,
    frontend,
    fn_tree,
    on_device,
):
    dtype, x = dtype_and_x
    helpers.test_frontend_function(
        input_dtypes=dtype,
        test_flags=test_flags,
        frontend=frontend,
        fn_tree=fn_tree,
        on_device=on_device,
        arr=x[0],
        k=k,
    )<|MERGE_RESOLUTION|>--- conflicted
+++ resolved
@@ -202,7 +202,7 @@
     )
 
 
-<<<<<<< HEAD
+
 # triu_indices
 @handle_frontend_test(
     fn_tree="jax.numpy.triu_indices",
@@ -230,15 +230,9 @@
         on_device=on_device,
     )
 
-
 # triu_indices_from
 @handle_frontend_test(
     fn_tree="jax.numpy.triu_indices_from",
-=======
-# tril_indices_from
-@handle_frontend_test(
-    fn_tree="jax.numpy.tril_indices_from",
->>>>>>> 3ec9fee7
     dtype_and_x=helpers.dtype_and_values(
         available_dtypes=helpers.get_dtypes("numeric"),
         num_arrays=1,
@@ -248,11 +242,40 @@
     k=helpers.ints(min_value=-5, max_value=5),
     test_with_out=st.just(False),
 )
-<<<<<<< HEAD
+
 def test_jax_numpy_triu_indices_from(
-=======
+    dtype_and_x,
+    k,
+    test_flags,
+    frontend,
+    fn_tree,
+    on_device,
+):
+    dtype, x = dtype_and_x
+    helpers.test_frontend_function(
+        input_dtypes=dtype,
+        test_flags=test_flags,
+        frontend=frontend,
+        fn_tree=fn_tree,
+        on_device=on_device,
+        arr=x[0],
+        k=k,
+    )
+    
+# tril_indices_from
+@handle_frontend_test(
+    fn_tree="jax.numpy.tril_indices_from",
+    dtype_and_x=helpers.dtype_and_values(
+        available_dtypes=helpers.get_dtypes("numeric"),
+        num_arrays=1,
+        min_num_dims=2,
+        max_num_dims=5,
+    ),
+    k=helpers.ints(min_value=-5, max_value=5),
+    test_with_out=st.just(False),
+)
+
 def test_jax_numpy_tril_indices_from(
->>>>>>> 3ec9fee7
     dtype_and_x,
     k,
     test_flags,
