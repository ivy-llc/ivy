# global
import numpy as np
import ivy.functional.frontends.jax.lax as jlax
import ivy.functional.frontends.jax.numpy as jnp
from hypothesis import assume, strategies as st
import random
from jax.lax import ConvDimensionNumbers

# local
import ivy
import ivy_tests.test_ivy.helpers as helpers
import ivy_tests.test_ivy.helpers.globals as test_globals
from ivy_tests.test_ivy.helpers import handle_frontend_test, update_backend
from ivy_tests.test_ivy.test_functional.test_experimental.test_nn.test_layers import (
    _reduce_window_helper,
)
from ivy_tests.test_ivy.test_functional.test_nn.test_layers import (
    _assume_tf_dilation_gt_1,
)
from ivy.functional.frontends.jax.numpy import can_cast
from ivy.functional.frontends.jax.lax.operators import (
    _dimension_numbers,
    _argsort_tuple,
)


# imag
@handle_frontend_test(
    fn_tree="jax.lax.imag",
    dtype_and_x=helpers.dtype_and_values(
        available_dtypes=helpers.get_dtypes("complex")
    ),
)
def test_jax_imag(
    *,
    dtype_and_x,
    on_device,
    fn_tree,
    frontend,
    test_flags,
    backend_fw,
):
    input_dtype, x = dtype_and_x
    helpers.test_frontend_function(
        input_dtypes=input_dtype,
        backend_to_test=backend_fw,
        frontend=frontend,
        test_flags=test_flags,
        fn_tree=fn_tree,
        on_device=on_device,
        test_values=True,
        x=x[0],
    )


# add
@handle_frontend_test(
    fn_tree="jax.lax.add",
    dtype_and_x=helpers.dtype_and_values(
        available_dtypes=helpers.get_dtypes("numeric"),
        num_arrays=2,
        shared_dtype=True,
    ),
    test_with_out=st.just(False),
)
def test_jax_add(
    *,
    dtype_and_x,
    on_device,
    fn_tree,
    frontend,
    test_flags,
    backend_fw,
):
    input_dtype, x = dtype_and_x
    helpers.test_frontend_function(
        input_dtypes=input_dtype,
        backend_to_test=backend_fw,
        frontend=frontend,
        test_flags=test_flags,
        fn_tree=fn_tree,
        on_device=on_device,
        x=x[0],
        y=x[1],
    )


# tan
@handle_frontend_test(
    fn_tree="jax.lax.tan",
    dtype_and_x=helpers.dtype_and_values(available_dtypes=helpers.get_dtypes("float")),
    test_with_out=st.just(False),
)
def test_jax_tan(
    *,
    dtype_and_x,
    on_device,
    fn_tree,
    frontend,
    test_flags,
    backend_fw,
):
    input_dtype, x = dtype_and_x
    helpers.test_frontend_function(
        input_dtypes=input_dtype,
        backend_to_test=backend_fw,
        frontend=frontend,
        test_flags=test_flags,
        fn_tree=fn_tree,
        on_device=on_device,
        x=x[0],
    )


# max
@handle_frontend_test(
    fn_tree="jax.lax.max",
    dtype_and_x=helpers.dtype_and_values(
        available_dtypes=helpers.get_dtypes("numeric"),
        num_arrays=2,
        shared_dtype=True,
    ),
    test_with_out=st.just(False),
)
def test_jax_max(
    *,
    dtype_and_x,
    on_device,
    fn_tree,
    frontend,
    test_flags,
    backend_fw,
):
    input_dtype, x = dtype_and_x

    helpers.test_frontend_function(
        input_dtypes=input_dtype,
        backend_to_test=backend_fw,
        frontend=frontend,
        test_flags=test_flags,
        fn_tree=fn_tree,
        on_device=on_device,
        x=x[0],
        y=x[1],
    )


# noinspection DuplicatedCode
@st.composite
def _arrays_idx_n_dtypes(draw):
    num_dims = draw(st.shared(helpers.ints(min_value=1, max_value=4), key="num_dims"))
    num_arrays = draw(
        st.shared(helpers.ints(min_value=2, max_value=4), key="num_arrays")
    )
    common_shape = draw(
        helpers.list_of_size(
            x=helpers.ints(min_value=2, max_value=4),
            size=num_dims - 1,
        )
    )
    unique_idx = draw(helpers.ints(min_value=0, max_value=num_dims - 1))
    unique_dims = draw(
        helpers.list_of_size(
            x=helpers.ints(min_value=2, max_value=3),
            size=num_arrays,
        )
    )
    xs = list()
    input_dtypes = draw(
        helpers.array_dtypes(
            available_dtypes=draw(helpers.get_dtypes("numeric")),
            shared_dtype=True,
        )
    )
    for ud, dt in zip(unique_dims, input_dtypes):
        x = draw(
            helpers.array_values(
                shape=common_shape[:unique_idx] + [ud] + common_shape[unique_idx:],
                dtype=dt,
            )
        )
        xs.append(x)
    return xs, input_dtypes, unique_idx


# concat
@handle_frontend_test(
    fn_tree="jax.lax.concatenate",
    xs_n_input_dtypes_n_unique_idx=_arrays_idx_n_dtypes(),
    test_with_out=st.just(False),
)
def test_jax_concat(
    *,
    xs_n_input_dtypes_n_unique_idx,
    on_device,
    fn_tree,
    frontend,
    test_flags,
    backend_fw,
):
    xs, input_dtypes, unique_idx = xs_n_input_dtypes_n_unique_idx
    helpers.test_frontend_function(
        input_dtypes=input_dtypes,
        backend_to_test=backend_fw,
        frontend=frontend,
        test_flags=test_flags,
        fn_tree=fn_tree,
        on_device=on_device,
        operands=xs,
        dimension=unique_idx,
    )


@st.composite
def _fill_value(draw):
    dtype = draw(helpers.get_dtypes("numeric", full=False, key="dtype"))[0]
    with update_backend(test_globals.CURRENT_BACKEND) as ivy_backend:
        if ivy_backend.is_uint_dtype(dtype):
            return draw(helpers.ints(min_value=0, max_value=5))
        elif ivy_backend.is_int_dtype(dtype):
            return draw(helpers.ints(min_value=-5, max_value=5))
    return draw(helpers.floats(min_value=-5, max_value=5))


@handle_frontend_test(
    fn_tree="jax.lax.full",
    shape=helpers.get_shape(
        allow_none=False,
        min_num_dims=1,
        max_num_dims=5,
        min_dim_size=1,
        max_dim_size=10,
    ),
    fill_value=_fill_value(),
    dtypes=helpers.get_dtypes("numeric", full=False, key="dtype"),
)
def test_jax_full(
    *,
    shape,
    fill_value,
    dtypes,
    on_device,
    fn_tree,
    frontend,
    test_flags,
    backend_fw,
):
    helpers.test_frontend_function(
        input_dtypes=dtypes,
        backend_to_test=backend_fw,
        frontend=frontend,
        test_flags=test_flags,
        fn_tree=fn_tree,
        on_device=on_device,
        shape=shape,
        fill_value=fill_value,
        dtype=dtypes[0],
    )


# abs
@handle_frontend_test(
    fn_tree="jax.lax.abs",
    dtype_and_x=helpers.dtype_and_values(
        available_dtypes=helpers.get_dtypes("signed_integer"),
    ),
    test_with_out=st.just(False),
)
def test_jax_abs(
    *,
    dtype_and_x,
    on_device,
    fn_tree,
    frontend,
    test_flags,
    backend_fw,
):
    input_dtype, x = dtype_and_x
    helpers.test_frontend_function(
        input_dtypes=input_dtype,
        backend_to_test=backend_fw,
        frontend=frontend,
        test_flags=test_flags,
        fn_tree=fn_tree,
        on_device=on_device,
        x=x[0],
    )


# sqrt
@handle_frontend_test(
    fn_tree="jax.lax.sqrt",
    dtype_and_x=helpers.dtype_and_values(available_dtypes=helpers.get_dtypes("float")),
    test_with_out=st.just(False),
)
def test_jax_sqrt(
    *,
    dtype_and_x,
    on_device,
    fn_tree,
    frontend,
    test_flags,
    backend_fw,
):
    input_dtype, x = dtype_and_x
    helpers.test_frontend_function(
        input_dtypes=input_dtype,
        backend_to_test=backend_fw,
        frontend=frontend,
        test_flags=test_flags,
        fn_tree=fn_tree,
        on_device=on_device,
        x=x[0],
    )


# acos
@handle_frontend_test(
    fn_tree="jax.lax.acos",
    dtype_and_x=helpers.dtype_and_values(available_dtypes=helpers.get_dtypes("float")),
    test_with_out=st.just(False),
)
def test_jax_acos(
    *,
    dtype_and_x,
    on_device,
    fn_tree,
    frontend,
    test_flags,
    backend_fw,
):
    input_dtype, x = dtype_and_x
    helpers.test_frontend_function(
        input_dtypes=input_dtype,
        backend_to_test=backend_fw,
        frontend=frontend,
        test_flags=test_flags,
        fn_tree=fn_tree,
        on_device=on_device,
        x=x[0],
    )


# sin
@handle_frontend_test(
    fn_tree="jax.lax.sin",
    dtype_and_x=helpers.dtype_and_values(available_dtypes=helpers.get_dtypes("float")),
    test_with_out=st.just(False),
)
def test_jax_sin(
    *,
    dtype_and_x,
    on_device,
    fn_tree,
    frontend,
    test_flags,
    backend_fw,
):
    input_dtype, x = dtype_and_x
    helpers.test_frontend_function(
        input_dtypes=input_dtype,
        backend_to_test=backend_fw,
        frontend=frontend,
        test_flags=test_flags,
        fn_tree=fn_tree,
        on_device=on_device,
        x=x[0],
    )


# sign
@handle_frontend_test(
    fn_tree="jax.lax.sign",
    dtype_and_x=helpers.dtype_and_values(
        available_dtypes=helpers.get_dtypes("numeric")
    ),
    test_with_out=st.just(False),
)
def test_jax_sign(
    *,
    dtype_and_x,
    on_device,
    fn_tree,
    frontend,
    test_flags,
    backend_fw,
):
    input_dtype, x = dtype_and_x
    helpers.test_frontend_function(
        input_dtypes=input_dtype,
        backend_to_test=backend_fw,
        frontend=frontend,
        test_flags=test_flags,
        fn_tree=fn_tree,
        on_device=on_device,
        x=x[0],
    )


# asin
@handle_frontend_test(
    fn_tree="jax.lax.asin",
    dtype_and_x=helpers.dtype_and_values(available_dtypes=helpers.get_dtypes("float")),
    test_with_out=st.just(False),
)
def test_jax_asin(
    *,
    dtype_and_x,
    on_device,
    fn_tree,
    frontend,
    test_flags,
    backend_fw,
):
    input_dtype, x = dtype_and_x
    helpers.test_frontend_function(
        input_dtypes=input_dtype,
        backend_to_test=backend_fw,
        frontend=frontend,
        test_flags=test_flags,
        fn_tree=fn_tree,
        on_device=on_device,
        x=x[0],
    )


# sinh
@handle_frontend_test(
    fn_tree="jax.lax.sinh",
    dtype_and_x=helpers.dtype_and_values(available_dtypes=helpers.get_dtypes("float")),
    test_with_out=st.just(False),
)
def test_jax_sinh(
    *,
    dtype_and_x,
    on_device,
    fn_tree,
    frontend,
    test_flags,
    backend_fw,
):
    input_dtype, x = dtype_and_x

    helpers.test_frontend_function(
        input_dtypes=input_dtype,
        backend_to_test=backend_fw,
        frontend=frontend,
        test_flags=test_flags,
        fn_tree=fn_tree,
        on_device=on_device,
        x=x[0],
    )


# atan2
@handle_frontend_test(
    fn_tree="jax.lax.atan2",
    dtype_and_x=helpers.dtype_and_values(
        available_dtypes=helpers.get_dtypes("float"),
        num_arrays=2,
        shared_dtype=True,
    ),
)
def test_jax_atan2(
    *,
    dtype_and_x,
    on_device,
    fn_tree,
    frontend,
    test_flags,
    backend_fw,
):
    input_dtype, x = dtype_and_x
    helpers.test_frontend_function(
        input_dtypes=input_dtype,
        backend_to_test=backend_fw,
        frontend=frontend,
        test_flags=test_flags,
        fn_tree=fn_tree,
        on_device=on_device,
        x=x[0],
        y=x[1],
    )


@handle_frontend_test(
    fn_tree="jax.lax.min",
    dtypes_and_xs=helpers.dtype_and_values(
        available_dtypes=helpers.get_dtypes("numeric"),
        num_arrays=2,
        shared_dtype=True,
    ),
    test_with_out=st.just(False),
)
def test_jax_min(
    *,
    dtypes_and_xs,
    on_device,
    fn_tree,
    frontend,
    test_flags,
    backend_fw,
):
    input_dtypes, xs = dtypes_and_xs
    helpers.test_frontend_function(
        input_dtypes=input_dtypes,
        backend_to_test=backend_fw,
        frontend=frontend,
        test_flags=test_flags,
        fn_tree=fn_tree,
        on_device=on_device,
        x=xs[0],
        y=xs[1],
    )


@handle_frontend_test(
    fn_tree="jax.lax.eq",
    dtypes_and_xs=helpers.dtype_and_values(
        available_dtypes=helpers.get_dtypes("numeric"),
        num_arrays=2,
        shared_dtype=True,
    ),
    test_with_out=st.just(False),
)
def test_jax_eq(
    *,
    dtypes_and_xs,
    on_device,
    fn_tree,
    frontend,
    test_flags,
    backend_fw,
):
    input_dtypes, xs = dtypes_and_xs
    helpers.test_frontend_function(
        input_dtypes=input_dtypes,
        backend_to_test=backend_fw,
        frontend=frontend,
        test_flags=test_flags,
        fn_tree=fn_tree,
        on_device=on_device,
        x=xs[0],
        y=xs[1],
    )


@handle_frontend_test(
    fn_tree="jax.lax.mul",
    dtypes_and_xs=helpers.dtype_and_values(
        available_dtypes=helpers.get_dtypes("numeric"),
        num_arrays=2,
        shared_dtype=True,
        small_abs_safety_factor=2,
        large_abs_safety_factor=2,
        safety_factor_scale="log",
    ),
    test_with_out=st.just(False),
)
def test_jax_mul(
    *,
    dtypes_and_xs,
    on_device,
    fn_tree,
    frontend,
    test_flags,
    backend_fw,
):
    input_dtypes, xs = dtypes_and_xs
    helpers.test_frontend_function(
        input_dtypes=input_dtypes,
        backend_to_test=backend_fw,
        frontend=frontend,
        test_flags=test_flags,
        fn_tree=fn_tree,
        on_device=on_device,
        x=xs[0],
        y=xs[1],
    )


# atan
@handle_frontend_test(
    fn_tree="jax.lax.atan",
    dtype_and_x=helpers.dtype_and_values(available_dtypes=helpers.get_dtypes("float")),
    test_with_out=st.just(False),
)
def test_jax_atan(
    *,
    dtype_and_x,
    on_device,
    fn_tree,
    frontend,
    test_flags,
    backend_fw,
):
    input_dtype, x = dtype_and_x
    helpers.test_frontend_function(
        input_dtypes=input_dtype,
        backend_to_test=backend_fw,
        frontend=frontend,
        test_flags=test_flags,
        fn_tree=fn_tree,
        on_device=on_device,
        x=x[0],
    )


@handle_frontend_test(
    fn_tree="jax.lax.ceil",
    dtype_and_x=helpers.dtype_and_values(
        available_dtypes=helpers.get_dtypes("float"),
    ),
    test_with_out=st.just(False),
)
def test_jax_ceil(
    *,
    dtype_and_x,
    on_device,
    fn_tree,
    frontend,
    test_flags,
    backend_fw,
):
    input_dtype, x = dtype_and_x
    helpers.test_frontend_function(
        input_dtypes=input_dtype,
        backend_to_test=backend_fw,
        frontend=frontend,
        test_flags=test_flags,
        fn_tree=fn_tree,
        on_device=on_device,
        x=x[0],
    )


# bitwise_and
@handle_frontend_test(
    fn_tree="jax.lax.bitwise_and",
    dtype_and_x=helpers.dtype_and_values(
        available_dtypes=helpers.get_dtypes("integer"),
        num_arrays=2,
        shared_dtype=True,
    ),
    test_with_out=st.just(False),
)
def test_jax_bitwise_and(
    *,
    dtype_and_x,
    on_device,
    fn_tree,
    frontend,
    test_flags,
    backend_fw,
):
    input_dtype, x = dtype_and_x
    helpers.test_frontend_function(
        input_dtypes=input_dtype,
        backend_to_test=backend_fw,
        frontend=frontend,
        test_flags=test_flags,
        fn_tree=fn_tree,
        on_device=on_device,
        x=x[0],
        y=x[1],
    )


# bitwise_or
@handle_frontend_test(
    fn_tree="jax.lax.bitwise_or",
    dtype_and_x=helpers.dtype_and_values(
        available_dtypes=helpers.get_dtypes("integer"),
        num_arrays=2,
        shared_dtype=True,
    ),
    test_with_out=st.just(False),
)
def test_jax_bitwise_or(
    *,
    dtype_and_x,
    on_device,
    fn_tree,
    frontend,
    test_flags,
    backend_fw,
):
    input_dtype, x = dtype_and_x
    helpers.test_frontend_function(
        input_dtypes=input_dtype,
        backend_to_test=backend_fw,
        frontend=frontend,
        test_flags=test_flags,
        fn_tree=fn_tree,
        on_device=on_device,
        x=x[0],
        y=x[1],
    )


# bitwise_not
@handle_frontend_test(
    fn_tree="jax.lax.bitwise_not",
    dtype_and_x=helpers.dtype_and_values(
        available_dtypes=helpers.get_dtypes("integer"),
        num_arrays=1,
    ),
    test_with_out=st.just(False),
)
def test_jax_bitwise_not(
    *,
    dtype_and_x,
    on_device,
    fn_tree,
    frontend,
    test_flags,
    backend_fw,
):
    input_dtype, x = dtype_and_x

    helpers.test_frontend_function(
        input_dtypes=input_dtype,
        backend_to_test=backend_fw,
        frontend=frontend,
        test_flags=test_flags,
        fn_tree=fn_tree,
        on_device=on_device,
        x=x[0],
    )


@handle_frontend_test(
    fn_tree="jax.lax.neg",
    dtype_and_x=helpers.dtype_and_values(
        available_dtypes=helpers.get_dtypes("signed_integer"),
    ),
    test_with_out=st.just(False),
)
def test_jax_neg(
    *,
    dtype_and_x,
    on_device,
    fn_tree,
    frontend,
    test_flags,
    backend_fw,
):
    input_dtype, x = dtype_and_x
    helpers.test_frontend_function(
        input_dtypes=input_dtype,
        backend_to_test=backend_fw,
        frontend=frontend,
        test_flags=test_flags,
        fn_tree=fn_tree,
        on_device=on_device,
        x=x[0],
    )


@handle_frontend_test(
    fn_tree="jax.lax.argmax",
    dtype_x_axis=helpers.dtype_values_axis(
        available_dtypes=helpers.get_dtypes("numeric"),
        min_num_dims=1,
        min_dim_size=1,
        valid_axis=True,
        force_int_axis=True,
        allow_neg_axes=False,
    ),
    index_dtype=helpers.get_dtypes("integer", full=False),
    test_with_out=st.just(False),
)
def test_jax_argmax(
    *,
    dtype_x_axis,
    index_dtype,
    on_device,
    fn_tree,
    frontend,
    test_flags,
    backend_fw,
):
    input_dtype, x, axis = dtype_x_axis
    helpers.test_frontend_function(
        input_dtypes=input_dtype,
        backend_to_test=backend_fw,
        frontend=frontend,
        test_flags=test_flags,
        fn_tree=fn_tree,
        operand=x[0],
        axis=axis,
        index_dtype=index_dtype[0],
    )


@handle_frontend_test(
    fn_tree="jax.lax.argmin",
    dtype_x_axis=helpers.dtype_values_axis(
        available_dtypes=helpers.get_dtypes("numeric"),
        min_num_dims=1,
        min_dim_size=1,
        valid_axis=True,
        force_int_axis=True,
        allow_neg_axes=False,
    ),
    index_dtype=helpers.get_dtypes("integer", full=False),
    test_with_out=st.just(False),
)
def test_jax_argmin(
    *,
    dtype_x_axis,
    index_dtype,
    on_device,
    fn_tree,
    frontend,
    test_flags,
    backend_fw,
):
    input_dtype, x, axis = dtype_x_axis
    helpers.test_frontend_function(
        input_dtypes=input_dtype,
        backend_to_test=backend_fw,
        frontend=frontend,
        test_flags=test_flags,
        fn_tree=fn_tree,
        on_device=on_device,
        operand=x[0],
        axis=axis,
        index_dtype=index_dtype[0],
    )


# bitwise_xor
@handle_frontend_test(
    fn_tree="jax.lax.bitwise_xor",
    dtype_and_x=helpers.dtype_and_values(
        available_dtypes=helpers.get_dtypes("integer"),
        num_arrays=2,
        shared_dtype=True,
    ),
    test_with_out=st.just(False),
)
def test_jax_bitwise_xor(
    *,
    dtype_and_x,
    on_device,
    fn_tree,
    frontend,
    test_flags,
    backend_fw,
):
    input_dtype, x = dtype_and_x
    helpers.test_frontend_function(
        input_dtypes=input_dtype,
        backend_to_test=backend_fw,
        frontend=frontend,
        test_flags=test_flags,
        fn_tree=fn_tree,
        on_device=on_device,
        x=x[0],
        y=x[1],
    )


@handle_frontend_test(
    fn_tree="jax.lax.full_like",
    dtype_and_x=helpers.dtype_and_values(
        available_dtypes=helpers.get_dtypes("numeric", full=False, key="dtype")
    ),
    fill_val=_fill_value(),
    shape=st.one_of(helpers.get_shape() | st.none()),
    dtype=st.shared(helpers.get_dtypes("numeric", full=False), key="dtype"),
    test_with_out=st.just(False),
)
def test_jax_full_like(
    *,
    dtype_and_x,
    fill_val,
    shape,
    dtype,
    on_device,
    fn_tree,
    frontend,
    test_flags,
    backend_fw,
):
    input_dtype, x = dtype_and_x
    fill_val = fill_val
    helpers.test_frontend_function(
        input_dtypes=input_dtype,
        backend_to_test=backend_fw,
        frontend=frontend,
        test_flags=test_flags,
        fn_tree=fn_tree,
        on_device=on_device,
        x=x[0],
        fill_value=fill_val,
        dtype=dtype,
        shape=shape,
    )


@handle_frontend_test(
    fn_tree="jax.lax.exp",
    dtype_and_x=helpers.dtype_and_values(
        available_dtypes=helpers.get_dtypes("float"),
    ),
    test_with_out=st.just(False),
)
def test_jax_exp(
    *,
    dtype_and_x,
    on_device,
    fn_tree,
    frontend,
    test_flags,
    backend_fw,
):
    input_dtype, x = dtype_and_x
    helpers.test_frontend_function(
        input_dtypes=input_dtype,
        backend_to_test=backend_fw,
        frontend=frontend,
        test_flags=test_flags,
        fn_tree=fn_tree,
        on_device=on_device,
        x=x[0],
    )


@handle_frontend_test(
    fn_tree="jax.lax.convert_element_type",
    dtype_and_x=helpers.dtype_and_values(
        available_dtypes=helpers.get_dtypes("valid"),
    ),
    new_dtype=helpers.get_dtypes("valid", full=False),
    test_with_out=st.just(False),
)
def test_jax_convert_element_type(
    *,
    dtype_and_x,
    new_dtype,
    on_device,
    fn_tree,
    frontend,
    test_flags,
    backend_fw,
):
    input_dtype, x = dtype_and_x
    assume(can_cast(input_dtype[0], new_dtype[0]))
    helpers.test_frontend_function(
        input_dtypes=input_dtype + new_dtype,
        frontend=frontend,
        backend_to_test=backend_fw,
        test_flags=test_flags,
        fn_tree=fn_tree,
        on_device=on_device,
        operand=x[0],
        new_dtype=new_dtype[0],
    )


@handle_frontend_test(
    fn_tree="jax.lax.cumprod",
    dtype_x_axis=helpers.dtype_values_axis(
        available_dtypes=helpers.get_dtypes("numeric"),
        min_num_dims=1,
        max_num_dims=5,
        min_value=-5,
        max_value=5,
        valid_axis=True,
        allow_neg_axes=False,
        max_axes_size=1,
        force_int_axis=True,
    ),
    reverse=st.booleans(),
    test_with_out=st.just(False),
)
def test_jax_cumprod(
    *,
    dtype_x_axis,
    reverse,
    on_device,
    fn_tree,
    frontend,
    test_flags,
    backend_fw,
):
    input_dtype, x, axis = dtype_x_axis
    helpers.test_frontend_function(
        input_dtypes=input_dtype,
        backend_to_test=backend_fw,
        frontend=frontend,
        test_flags=test_flags,
        fn_tree=fn_tree,
        on_device=on_device,
        rtol=1e-2,
        atol=1e-2,
        operand=x[0],
        axis=axis,
        reverse=reverse,
    )


@handle_frontend_test(
    fn_tree="jax.lax.cumsum",
    dtype_x_axis=helpers.dtype_values_axis(
        available_dtypes=helpers.get_dtypes("numeric"),
        min_num_dims=1,
        max_num_dims=5,
        valid_axis=True,
        allow_neg_axes=False,
        max_axes_size=1,
        force_int_axis=True,
    ),
    reverse=st.booleans(),
    test_with_out=st.just(False),
)
def test_jax_cumsum(
    *,
    dtype_x_axis,
    reverse,
    on_device,
    fn_tree,
    frontend,
    test_flags,
    backend_fw,
):
    input_dtype, x, axis = dtype_x_axis
    helpers.test_frontend_function(
        input_dtypes=input_dtype,
        backend_to_test=backend_fw,
        frontend=frontend,
        test_flags=test_flags,
        fn_tree=fn_tree,
        on_device=on_device,
        operand=x[0],
        axis=axis,
        reverse=reverse,
    )


@handle_frontend_test(
    fn_tree="jax.lax.ge",
    dtypes_and_xs=helpers.dtype_and_values(
        available_dtypes=helpers.get_dtypes("numeric"),
        num_arrays=2,
        shared_dtype=True,
    ),
    test_with_out=st.just(False),
)
def test_jax_ge(
    *,
    dtypes_and_xs,
    on_device,
    fn_tree,
    frontend,
    test_flags,
    backend_fw,
):
    input_dtypes, xs = dtypes_and_xs
    helpers.test_frontend_function(
        input_dtypes=input_dtypes,
        backend_to_test=backend_fw,
        frontend=frontend,
        test_flags=test_flags,
        fn_tree=fn_tree,
        on_device=on_device,
        x=xs[0],
        y=xs[1],
    )


@st.composite
def _reshape_helper(draw):
    # generate a shape s.t len(shape) > 0
    shape = draw(
        helpers.get_shape(
            allow_none=False,
            min_num_dims=1,
            max_num_dims=3,
            min_dim_size=1,
            max_dim_size=3,
        )
    )

    reshape_shape = draw(helpers.reshape_shapes(shape=shape))

    dtypes, x = draw(
        helpers.dtype_and_values(
            available_dtypes=helpers.get_dtypes("numeric"),
            shape=shape,
        )
    )
    is_dim = draw(st.booleans())
    if is_dim:
        dims = [x for x in range(len(shape))]
        permut = draw(st.permutations(dims))
        return x, dtypes, reshape_shape, permut
    else:
        return x, dtypes, reshape_shape, None


@handle_frontend_test(
    fn_tree="jax.lax.reshape",
    x_reshape_permut=_reshape_helper(),
    test_with_out=st.just(False),
)
def test_jax_reshape(
    *,
    x_reshape_permut,
    on_device,
    fn_tree,
    frontend,
    test_flags,
    backend_fw,
):
    x, dtype, shape, dimensions = x_reshape_permut
    helpers.test_frontend_function(
        input_dtypes=dtype,
        backend_to_test=backend_fw,
        frontend=frontend,
        test_flags=test_flags,
        fn_tree=fn_tree,
        on_device=on_device,
        operand=x[0],
        new_sizes=shape,
        dimensions=dimensions,
    )


@handle_frontend_test(
    fn_tree="jax.lax.broadcast",
    dtype_and_x=helpers.dtype_and_values(
        available_dtypes=helpers.get_dtypes("numeric"),
    ),
    sizes=helpers.get_shape(min_num_dims=1),
    test_with_out=st.just(False),
)
def test_jax_broadcast(
    *,
    dtype_and_x,
    sizes,
    on_device,
    fn_tree,
    frontend,
    test_flags,
    backend_fw,
):
    input_dtype, x = dtype_and_x
    helpers.test_frontend_function(
        input_dtypes=input_dtype,
        backend_to_test=backend_fw,
        frontend=frontend,
        test_flags=test_flags,
        fn_tree=fn_tree,
        on_device=on_device,
        operand=x[0],
        sizes=sizes,
    )


@handle_frontend_test(
    fn_tree="jax.lax.reciprocal",
    dtype_and_x=helpers.dtype_and_values(
        available_dtypes=helpers.get_dtypes("float"),
    ),
    test_with_out=st.just(False),
)
def test_jax_reciprocal(
    *,
    dtype_and_x,
    on_device,
    fn_tree,
    frontend,
    test_flags,
    backend_fw,
):
    input_dtype, x = dtype_and_x
    helpers.test_frontend_function(
        input_dtypes=input_dtype,
        backend_to_test=backend_fw,
        frontend=frontend,
        test_flags=test_flags,
        fn_tree=fn_tree,
        on_device=on_device,
        x=x[0],
    )


@handle_frontend_test(
    fn_tree="jax.lax.sort",
    dtype_x_bounded_axis=helpers.dtype_values_axis(
        available_dtypes=helpers.get_dtypes("numeric"),
        min_num_dims=1,
        valid_axis=True,
        force_int_axis=True,
    ),
    is_stable=st.booleans(),
    test_with_out=st.just(False),
)
def test_jax_sort(
    *,
    dtype_x_bounded_axis,
    is_stable,
    on_device,
    fn_tree,
    frontend,
    test_flags,
    backend_fw,
):
    input_dtype, x, axis = dtype_x_bounded_axis
    helpers.test_frontend_function(
        input_dtypes=input_dtype,
        backend_to_test=backend_fw,
        frontend=frontend,
        test_flags=test_flags,
        fn_tree=fn_tree,
        on_device=on_device,
        operand=x[0],
        dimension=axis,
        is_stable=is_stable,
    )


@handle_frontend_test(
    fn_tree="jax.lax.le",
    dtypes_and_xs=helpers.dtype_and_values(
        available_dtypes=helpers.get_dtypes("numeric"),
        num_arrays=2,
        shared_dtype=True,
    ),
    test_with_out=st.just(False),
)
def test_jax_le(
    *,
    dtypes_and_xs,
    on_device,
    fn_tree,
    frontend,
    test_flags,
    backend_fw,
):
    input_dtypes, xs = dtypes_and_xs
    helpers.test_frontend_function(
        input_dtypes=input_dtypes,
        backend_to_test=backend_fw,
        frontend=frontend,
        test_flags=test_flags,
        fn_tree=fn_tree,
        on_device=on_device,
        x=xs[0],
        y=xs[1],
    )


@handle_frontend_test(
    fn_tree="jax.lax.ne",
    dtypes_and_xs=helpers.dtype_and_values(
        available_dtypes=helpers.get_dtypes("numeric"),
        num_arrays=2,
        shared_dtype=True,
    ),
    test_with_out=st.just(False),
)
def test_jax_ne(
    *,
    dtypes_and_xs,
    on_device,
    fn_tree,
    frontend,
    test_flags,
    backend_fw,
):
    input_dtypes, xs = dtypes_and_xs
    helpers.test_frontend_function(
        input_dtypes=input_dtypes,
        backend_to_test=backend_fw,
        frontend=frontend,
        test_flags=test_flags,
        fn_tree=fn_tree,
        on_device=on_device,
        x=xs[0],
        y=xs[1],
    )


# cosh
@handle_frontend_test(
    fn_tree="jax.lax.cosh",
    dtype_and_x=helpers.dtype_and_values(available_dtypes=helpers.get_dtypes("float")),
    test_with_out=st.just(False),
)
def test_jax_cosh(
    *,
    dtype_and_x,
    on_device,
    fn_tree,
    frontend,
    test_flags,
    backend_fw,
):
    input_dtype, x = dtype_and_x
    helpers.test_frontend_function(
        input_dtypes=input_dtype,
        backend_to_test=backend_fw,
        frontend=frontend,
        test_flags=test_flags,
        fn_tree=fn_tree,
        on_device=on_device,
        x=x[0],
    )


@handle_frontend_test(
    fn_tree="jax.lax.add",
    dtypes_and_xs=helpers.dtype_and_values(
        available_dtypes=helpers.get_dtypes("numeric"),
        num_arrays=2,
        shared_dtype=True,
    ),
    test_with_out=st.just(False),
)
def test_jax_lt(
    *,
    dtypes_and_xs,
    on_device,
    fn_tree,
    frontend,
    test_flags,
    backend_fw,
):
    input_dtypes, xs = dtypes_and_xs
    helpers.test_frontend_function(
        input_dtypes=input_dtypes,
        backend_to_test=backend_fw,
        frontend=frontend,
        test_flags=test_flags,
        fn_tree=fn_tree,
        on_device=on_device,
        x=xs[0],
        y=xs[1],
    )


# round
@handle_frontend_test(
    fn_tree="jax.lax.round",
    dtype_and_x=helpers.dtype_and_values(available_dtypes=helpers.get_dtypes("float")),
    rounding_method=st.sampled_from([0, 1]),
    test_with_out=st.just(False),
)
def test_jax_round(
    *,
    dtype_and_x,
    rounding_method,
    on_device,
    fn_tree,
    frontend,
    test_flags,
    backend_fw,
):
    input_dtype, x = dtype_and_x
    helpers.test_frontend_function(
        input_dtypes=input_dtype,
        backend_to_test=backend_fw,
        frontend=frontend,
        test_flags=test_flags,
        fn_tree=fn_tree,
        on_device=on_device,
        x=x[0],
        rounding_method=rounding_method,
    )


@handle_frontend_test(
    fn_tree="jax.lax.pow",
    dtypes_and_values=helpers.dtype_and_values(
        available_dtypes=helpers.get_dtypes("float"),
        num_arrays=2,
        shared_dtype=True,
    ),
    test_with_out=st.just(False),
)
def test_jax_pow(
    *,
    dtypes_and_values,
    on_device,
    fn_tree,
    frontend,
    test_flags,
    backend_fw,
):
    input_dtypes, xs = dtypes_and_values
    helpers.test_frontend_function(
        input_dtypes=input_dtypes,
        backend_to_test=backend_fw,
        frontend=frontend,
        test_flags=test_flags,
        fn_tree=fn_tree,
        on_device=on_device,
        x=xs[0],
        y=xs[1],
    )


@st.composite
def _pad_helper(draw):
    dtype, x, shape = draw(
        helpers.dtype_and_values(
            available_dtypes=helpers.get_dtypes("bool"),
            ret_shape=True,
            min_num_dims=1,
            min_dim_size=2,
            min_value=-100,
            max_value=100,
        ).filter(lambda _x: _x[0][0] not in ["float16", "bfloat16"])
    )
    ndim = len(shape)
    min_dim = min(shape)
    padding_config = draw(
        st.lists(
            st.tuples(
                st.integers(min_value=-(min_dim - 1), max_value=min_dim - 1),
                st.integers(min_value=-(min_dim - 1), max_value=min_dim - 1),
                st.integers(min_value=0, max_value=min_dim - 1),
            ),
            min_size=ndim,
            max_size=ndim,
        )
    )
    padding_value = draw(st.booleans())
    return dtype, x[0], padding_value, padding_config


@handle_frontend_test(
    fn_tree="jax.lax.pad",
    dtype_x_params=_pad_helper(),
    test_with_out=st.just(False),
)
def test_jax_pad(
    *,
    dtype_x_params,
    on_device,
    fn_tree,
    frontend,
    test_flags,
    backend_fw,
):
    dtype, operand, padding_value, padding_config = dtype_x_params
    helpers.test_frontend_function(
        input_dtypes=dtype,
        backend_to_test=backend_fw,
        frontend=frontend,
        test_flags=test_flags,
        fn_tree=fn_tree,
        on_device=on_device,
        operand=operand,
        padding_value=padding_value,
        padding_config=padding_config,
    )


@handle_frontend_test(
    fn_tree="jax.lax.gt",
    dtypes_and_xs=helpers.dtype_and_values(
        available_dtypes=helpers.get_dtypes("numeric"),
        num_arrays=2,
        shared_dtype=True,
    ),
    test_with_out=st.just(False),
)
def test_jax_gt(
    *,
    dtypes_and_xs,
    on_device,
    fn_tree,
    frontend,
    test_flags,
    backend_fw,
):
    input_dtypes, xs = dtypes_and_xs
    helpers.test_frontend_function(
        input_dtypes=input_dtypes,
        backend_to_test=backend_fw,
        frontend=frontend,
        test_flags=test_flags,
        fn_tree=fn_tree,
        on_device=on_device,
        x=xs[0],
        y=xs[1],
    )


# cos
@handle_frontend_test(
    fn_tree="jax.lax.cos",
    dtype_and_x=helpers.dtype_and_values(available_dtypes=helpers.get_dtypes("float")),
    test_with_out=st.just(False),
)
def test_jax_cos(
    *,
    dtype_and_x,
    on_device,
    fn_tree,
    frontend,
    test_flags,
    backend_fw,
):
    input_dtype, x = dtype_and_x
    helpers.test_frontend_function(
        input_dtypes=input_dtype,
        backend_to_test=backend_fw,
        frontend=frontend,
        test_flags=test_flags,
        fn_tree=fn_tree,
        on_device=on_device,
        x=x[0],
    )


@st.composite
def _get_clamp_inputs(draw):
    shape = draw(
        helpers.get_shape(
            min_num_dims=1, max_num_dims=5, min_dim_size=2, max_dim_size=10
        )
    )
    x_dtype, x = draw(
        helpers.dtype_and_values(
            available_dtypes=helpers.get_dtypes("float"),
            shape=shape,
        )
    )

    min = draw(
        helpers.array_values(dtype=x_dtype[0], shape=shape, min_value=-25, max_value=0)
    )
    max = draw(
        helpers.array_values(dtype=x_dtype[0], shape=shape, min_value=1, max_value=25)
    )
    return x_dtype, x, min, max


@handle_frontend_test(
    fn_tree="jax.lax.clamp",
    dtype_x_min_max=_get_clamp_inputs(),
    test_with_out=st.just(False),
)
def test_jax_clamp(
    *,
    dtype_x_min_max,
    on_device,
    fn_tree,
    frontend,
    test_flags,
    backend_fw,
):
    input_dtypes, x, min_vals, max_vals = dtype_x_min_max
    helpers.test_frontend_function(
        input_dtypes=input_dtypes,
        backend_to_test=backend_fw,
        frontend=frontend,
        test_flags=test_flags,
        fn_tree=fn_tree,
        on_device=on_device,
        min=min_vals,
        x=x[0],
        max=max_vals,
    )


@handle_frontend_test(
    fn_tree="jax.lax.log",
    dtype_and_x=helpers.dtype_and_values(
        available_dtypes=helpers.get_dtypes("float"),
        min_value=1,
    ),
    test_with_out=st.just(False),
)
def test_jax_log(
    *,
    dtype_and_x,
    on_device,
    fn_tree,
    frontend,
    test_flags,
    backend_fw,
):
    input_dtype, x = dtype_and_x
    helpers.test_frontend_function(
        input_dtypes=input_dtype,
        backend_to_test=backend_fw,
        frontend=frontend,
        test_flags=test_flags,
        fn_tree=fn_tree,
        on_device=on_device,
        x=x[0],
    )


@handle_frontend_test(
    fn_tree="jax.lax.rev",
    dtype_x_axis=helpers.dtype_values_axis(
        available_dtypes=helpers.get_dtypes("numeric"),
        min_num_dims=1,
        min_dim_size=2,
        valid_axis=True,
        force_int_axis=True,
        allow_neg_axes=False,
    ),
    test_with_out=st.just(False),
)
def test_jax_rev(
    *,
    dtype_x_axis,
    on_device,
    fn_tree,
    frontend,
    test_flags,
    backend_fw,
):
    input_dtype, x, axis = dtype_x_axis
    helpers.test_frontend_function(
        input_dtypes=input_dtype,
        backend_to_test=backend_fw,
        frontend=frontend,
        test_flags=test_flags,
        fn_tree=fn_tree,
        on_device=on_device,
        operand=x[0],
        dimensions=(axis,),
    )


@st.composite
def _div_dtypes_and_xs(draw):
    dtype, dividend, shape = draw(
        helpers.dtype_and_values(
            available_dtypes=helpers.get_dtypes("numeric"), ret_shape=True
        )
    )
    divisor = draw(
        helpers.array_values(dtype=dtype[0], min_value=-20, max_value=20, shape=shape)
    )
    return dtype, [dividend[0], divisor]


@handle_frontend_test(
    fn_tree="jax.lax.div",
    dtypes_and_xs=_div_dtypes_and_xs(),
    test_with_out=st.just(False),
)
def test_jax_div(
    *,
    dtypes_and_xs,
    on_device,
    fn_tree,
    frontend,
    test_flags,
    backend_fw,
):
    input_dtypes, xs = dtypes_and_xs
    assume(not np.any(np.isclose(xs[1], 0)))
    helpers.test_frontend_function(
        input_dtypes=input_dtypes,
        backend_to_test=backend_fw,
        frontend=frontend,
        test_flags=test_flags,
        fn_tree=fn_tree,
        on_device=on_device,
        x=xs[0],
        y=xs[1],
    )


@handle_frontend_test(
    fn_tree="jax.lax.rsqrt",
    dtype_and_x=helpers.dtype_and_values(
        available_dtypes=helpers.get_dtypes("float"),
    ),
    test_with_out=st.just(False),
)
def test_jax_rsqrt(
    *,
    dtype_and_x,
    on_device,
    fn_tree,
    frontend,
    test_flags,
    backend_fw,
):
    input_dtype, x = dtype_and_x
    helpers.test_frontend_function(
        input_dtypes=input_dtype,
        backend_to_test=backend_fw,
        frontend=frontend,
        test_flags=test_flags,
        fn_tree=fn_tree,
        on_device=on_device,
        rtol=1e-02,
        x=x[0],
    )


@handle_frontend_test(
    fn_tree="jax.lax.expm1",
    dtype_and_x=helpers.dtype_and_values(
        available_dtypes=helpers.get_dtypes("float"),
    ),
    test_with_out=st.just(False),
)
def test_jax_expm1(
    *,
    dtype_and_x,
    on_device,
    fn_tree,
    frontend,
    test_flags,
    backend_fw,
):
    input_dtype, x = dtype_and_x
    helpers.test_frontend_function(
        input_dtypes=input_dtype,
        backend_to_test=backend_fw,
        frontend=frontend,
        test_flags=test_flags,
        fn_tree=fn_tree,
        on_device=on_device,
        x=x[0],
    )


# log1p
@handle_frontend_test(
    fn_tree="jax.lax.log1p",
    dtype_and_x=helpers.dtype_and_values(
        available_dtypes=helpers.get_dtypes("float"),
        small_abs_safety_factor=2,
        safety_factor_scale="log",
    ),
    test_with_out=st.just(False),
)
def test_jax_log1p(
    *,
    dtype_and_x,
    on_device,
    fn_tree,
    frontend,
    test_flags,
    backend_fw,
):
    input_dtype, x = dtype_and_x
    helpers.test_frontend_function(
        input_dtypes=input_dtype,
        backend_to_test=backend_fw,
        frontend=frontend,
        test_flags=test_flags,
        fn_tree=fn_tree,
        on_device=on_device,
        x=x[0],
    )


@st.composite
def _dtype_values_dims(draw):
    dtype, values, shape = draw(
        helpers.dtype_and_values(
            available_dtypes=helpers.get_dtypes("numeric"),
            min_num_dims=1,
            ret_shape=True,
        )
    )
    size = len(shape)
    permutations = draw(
        st.lists(
            st.integers(min_value=0, max_value=len(shape) - 1),
            min_size=size,
            max_size=size,
            unique=True,
        )
    )
    return dtype, values, tuple(permutations)


@handle_frontend_test(
    fn_tree="jax.lax.transpose",
    dtype_x_dims=_dtype_values_dims(),
    test_with_out=st.just(False),
)
def test_jax_transpose(
    *,
    dtype_x_dims,
    on_device,
    fn_tree,
    frontend,
    test_flags,
    backend_fw,
):
    input_dtype, x, dims = dtype_x_dims
    helpers.test_frontend_function(
        input_dtypes=input_dtype,
        backend_to_test=backend_fw,
        frontend=frontend,
        test_flags=test_flags,
        fn_tree=fn_tree,
        on_device=on_device,
        operand=x[0],
        permutation=dims,
    )


@st.composite
def _get_dtype_inputs_for_dot(draw):
    dim_size = draw(helpers.ints(min_value=1, max_value=5))
    dtype = draw(helpers.get_dtypes("numeric", index=1, full=False))
    if dim_size == 1:
        lhs = draw(
            helpers.array_values(
                dtype=dtype[0], shape=(dim_size,), min_value=2, max_value=5
            )
        )
        rhs = draw(
            helpers.array_values(
                dtype=dtype[0], shape=(dim_size,), min_value=2, max_value=5
            )
        )
    else:
        lhs = draw(
            helpers.array_values(
                dtype=dtype[0], shape=(dim_size, dim_size), min_value=2, max_value=5
            )
        )
        rhs = draw(
            helpers.array_values(
                dtype=dtype[0], shape=(dim_size, dim_size), min_value=2, max_value=5
            )
        )
    is_pref = draw(st.booleans())
    if is_pref:
        dtype, values, pref = draw(
            helpers.get_castable_dtype(
                draw(helpers.get_dtypes("numeric")), dtype[0], [lhs, rhs]
            )
        )
        assume(can_cast(dtype, pref))
        return [dtype], pref, values[0], values[1]
    else:
        return dtype, None, lhs, rhs


@handle_frontend_test(
    fn_tree="jax.lax.dot",
    dtypes_and_xs=_get_dtype_inputs_for_dot(),
    test_with_out=st.just(False),
)
def test_jax_dot(
    *,
    dtypes_and_xs,
    on_device,
    fn_tree,
    frontend,
    test_flags,
    backend_fw,
):
    input_dtypes, dtype, lhs, rhs = dtypes_and_xs
    helpers.test_frontend_function(
        input_dtypes=input_dtypes,
        backend_to_test=backend_fw,
        frontend=frontend,
        test_flags=test_flags,
        fn_tree=fn_tree,
        on_device=on_device,
        rtol=1e-2,
        atol=1e-2,
        lhs=lhs,
        rhs=rhs,
        precision=None,
        preferred_element_type=dtype,
    )


@st.composite
def _get_dtype_inputs_for_batch_matmul(draw):
    dtype, lhs = draw(
        helpers.dtype_and_values(
            min_num_dims=2,
            max_num_dims=6,
            min_value=2,
            max_value=5,
        )
    )
    lhs_shape = lhs[0].shape
    rhs_shape = list(lhs_shape)
    rhs_shape[-1], rhs_shape[-2] = rhs_shape[-2], rhs_shape[-1]
    rhs_shape = tuple(rhs_shape)
    rhs = draw(
        helpers.array_values(
            dtype=dtype[0],
            shape=rhs_shape,
            min_value=2,
            max_value=5,
        )
    )

    return dtype, lhs[0], rhs


@handle_frontend_test(
    fn_tree="jax.lax.batch_matmul",
    dtypes_and_xs=_get_dtype_inputs_for_batch_matmul(),
    test_with_out=st.just(False),
)
def test_jax_batch_matmul(
    *,
    dtypes_and_xs,
    on_device,
    fn_tree,
    frontend,
    test_flags,
    backend_fw,
):
    input_dtypes, lhs, rhs = dtypes_and_xs
    helpers.test_frontend_function(
        input_dtypes=input_dtypes,
        frontend=frontend,
        backend_to_test=backend_fw,
        test_flags=test_flags,
        fn_tree=fn_tree,
        on_device=on_device,
        rtol=1e-2,
        atol=1e-2,
        lhs=lhs,
        rhs=rhs,
        precision=None,
    )


@st.composite
def _general_dot_helper(draw):
    input_dtype, lhs, lshape = draw(
        helpers.dtype_and_values(
            available_dtypes=helpers.get_dtypes("valid"),
            min_value=-1e04,
            max_value=1e04,
            min_num_dims=2,
            ret_shape=True,
        )
    )
    ndims = len(lshape)
    perm_id = random.sample(list(range(ndims)), ndims)
    rshape = [lshape[i] for i in perm_id]
    input_dtype, rhs = draw(
        helpers.dtype_and_values(
            dtype=input_dtype,
            min_value=-1e04,
            max_value=1e04,
            shape=rshape,
        )
    )
    ind_list = list(range(ndims))
    batch_n = draw(st.integers(min_value=1, max_value=len(lshape) - 1))
    lhs_batch = random.sample(ind_list, batch_n)
    rhs_batch = [perm_id.index(i) for i in lhs_batch]
    lhs_contracting = [i for i in ind_list if i not in lhs_batch]
    rhs_contracting = [perm_id.index(i) for i in lhs_contracting]
    is_pref = draw(st.booleans())
    pref_dtype = None
    if is_pref:
        uint_cast_st = helpers.get_castable_dtype(
            draw(helpers.get_dtypes("unsigned")),
            input_dtype[0],
        )
        int_cast_st = helpers.get_castable_dtype(
            draw(helpers.get_dtypes("signed_integer")),
            input_dtype[0],
        )
        float_cast_st = helpers.get_castable_dtype(
            draw(helpers.get_dtypes("float")),
            input_dtype[0],
        )
        complex_cast_st = helpers.get_castable_dtype(
            draw(helpers.get_dtypes("complex")),
            input_dtype[0],
        )
        if "uint" in input_dtype[0]:
            pref_dtype = draw(st.one_of(uint_cast_st, float_cast_st))[-1]
        elif "int" in input_dtype[0]:
            pref_dtype = draw(st.one_of(int_cast_st, float_cast_st))[-1]
        elif "float" in input_dtype[0]:
            pref_dtype = draw(float_cast_st)[-1]
        elif "complex" in input_dtype[0]:
            pref_dtype = draw(complex_cast_st)[-1]
        else:
            raise ivy.exceptions.IvyException("unsupported dtype")
    return (
        input_dtype * 2,
        (lhs[0], rhs[0]),
        ((lhs_contracting, rhs_contracting), (lhs_batch, rhs_batch)),
        pref_dtype,
    )


@handle_frontend_test(
    fn_tree="jax.lax.dot_general",
    dtypes_lr_dims=_general_dot_helper(),
    test_with_out=st.just(False),
)
def test_jax_dot_general(
    *,
    dtypes_lr_dims,
    on_device,
    fn_tree,
    frontend,
    test_flags,
    backend_fw,
):
    dtypes, lr, dims, dtype = dtypes_lr_dims
    helpers.test_frontend_function(
        input_dtypes=dtypes,
        backend_to_test=backend_fw,
        frontend=frontend,
        test_flags=test_flags,
        fn_tree=fn_tree,
        on_device=on_device,
        lhs=lr[0],
        rhs=lr[1],
        dimension_numbers=dims,
        precision=None,
        preferred_element_type=dtype,
    )


@st.composite
def x_and_filters(draw, dim=2, transpose=False, general=False):
    if not isinstance(dim, int):
        dim = draw(dim)
    batch_size = draw(st.integers(1, 5))
    filter_shape = draw(
        helpers.get_shape(
            min_num_dims=dim, max_num_dims=dim, min_dim_size=1, max_dim_size=5
        )
    )
    dtype = draw(helpers.get_dtypes("float", full=False))
    padding = draw(
        st.one_of(
            st.lists(
                st.tuples(
                    st.integers(min_value=0, max_value=3),
                    st.integers(min_value=0, max_value=3),
                ),
                min_size=dim,
                max_size=dim,
            ),
            st.sampled_from(["SAME", "VALID"]),
        )
    )
    input_channels = draw(st.integers(1, 3))
    output_channels = draw(st.integers(1, 3))
    group_list = [i for i in range(1, 6)]
    if not transpose:
        group_list = list(filter(lambda x: (input_channels % x == 0), group_list))
    else:
        group_list = list(filter(lambda x: (output_channels % x == 0), group_list))
    fc = draw(st.sampled_from(group_list)) if general else 1
    strides = draw(st.lists(st.integers(1, 3), min_size=dim, max_size=dim))
    dilations = draw(st.lists(st.integers(1, 3), min_size=dim, max_size=dim))
    if general:
        if dim == 2:
            dim_num_st1 = st.sampled_from(["NCHW", "NHWC"])
            dim_num_st2 = st.sampled_from(["OIHW", "HWIO"])
        elif dim == 1:
            dim_num_st1 = st.sampled_from(["NWC", "NCW"])
            dim_num_st2 = st.sampled_from(["OIW", "WIO"])
        else:
            dim_num_st1 = st.sampled_from(["NDHWC", "NCDHW"])
            dim_num_st2 = st.sampled_from(["OIDHW", "DHWIO"])
        dim_seq = [*range(0, dim + 2)]
        dimension_numbers = draw(
            st.sampled_from(
                [
                    None,
                    (draw(dim_num_st1), draw(dim_num_st2), draw(dim_num_st1)),
                    ConvDimensionNumbers(
                        *map(
                            tuple,
                            draw(
                                st.lists(
                                    st.permutations(dim_seq), min_size=3, max_size=3
                                )
                            ),
                        )
                    ),
                ]
            )
        )
    else:
        dimension_numbers = (
            ("NCH", "OIH", "NCH")
            if dim == 1
            else ("NCHW", "OIHW", "NCHW") if dim == 2 else ("NCDHW", "OIDHW", "NCDHW")
        )
    dim_nums = _dimension_numbers(dimension_numbers, dim + 2, transp=transpose)
    if not transpose:
        output_channels = output_channels * fc
        channel_shape = (output_channels, input_channels // fc)
    else:
        input_channels = input_channels * fc
        channel_shape = (output_channels // fc, input_channels)
    x_dim = []
    for i in range(dim):
        min_x = filter_shape[i] + (filter_shape[i] - 1) * (dilations[i] - 1)
        x_dim.append(draw(st.integers(min_x, min_x + 1)))
    x_shape = (batch_size, input_channels, *x_dim)
    filter_shape = channel_shape + filter_shape
    vals = draw(
        helpers.array_values(
            dtype=dtype[0],
            shape=x_shape,
            min_value=0.0,
            max_value=1.0,
        )
    )
    vals = ivy.permute_dims(vals, axes=_argsort_tuple(dim_nums[0]))
    filters = draw(
        helpers.array_values(
            dtype=dtype[0],
            shape=filter_shape,
            min_value=0.0,
            max_value=1.0,
        )
    )
    filters = ivy.permute_dims(filters, axes=_argsort_tuple(dim_nums[1]))
    if general and not transpose:
        x_dilation = draw(st.lists(st.integers(1, 3), min_size=dim, max_size=dim))
        dilations = (dilations, x_dilation)
    if draw(st.booleans()):
        p_dtype, pref = draw(
            helpers.get_castable_dtype(draw(helpers.get_dtypes("float")), dtype[0])
        )
        assume(can_cast(p_dtype, pref))
    else:
        pref = None
    return (
        dtype,
        vals,
        filters,
        dilations,
        dimension_numbers,
        strides,
        padding,
        fc,
        pref,
    )


@handle_frontend_test(
    fn_tree="jax.lax.conv",
    x_f_d_other=x_and_filters(),
    test_with_out=st.just(False),
)
def test_jax_conv(
    *,
    x_f_d_other,
    on_device,
    fn_tree,
    frontend,
    test_flags,
    backend_fw,
):
    dtype, x, filters, dilation, dim_num, stride, pad, fc, pref = x_f_d_other
    _assume_tf_dilation_gt_1(backend_fw, on_device, dilation)
    helpers.test_frontend_function(
        input_dtypes=dtype,
        backend_to_test=backend_fw,
        frontend=frontend,
        test_flags=test_flags,
        fn_tree=fn_tree,
        on_device=on_device,
        lhs=x,
        rhs=filters,
        window_strides=stride,
        padding=pad,
        precision=None,
        preferred_element_type=pref,
    )


@handle_frontend_test(
    fn_tree="jax.lax.conv_transpose",
    x_f_d_other=x_and_filters(general=True, transpose=True),
    test_with_out=st.just(False),
)
def test_jax_conv_transpose(
    *,
    x_f_d_other,
    on_device,
    fn_tree,
    frontend,
    test_flags,
    backend_fw,
):
    dtype, x, filters, dilation, dim_num, stride, pad, fc, pref = x_f_d_other
    _assume_tf_dilation_gt_1(ivy.current_backend_str(), on_device, dilation)
    helpers.test_frontend_function(
        input_dtypes=dtype,
        backend_to_test=backend_fw,
        test_flags=test_flags,
        frontend=frontend,
        fn_tree=fn_tree,
        on_device=on_device,
        lhs=x,
        rhs=filters,
        strides=stride,
        padding=pad,
        rhs_dilation=dilation,
        dimension_numbers=dim_num,
        transpose_kernel=False,
        precision=None,
        preferred_element_type=pref,
    )


@handle_frontend_test(
    fn_tree="jax.lax.conv_general_dilated",
    x_f_d_other=x_and_filters(general=True),
    test_with_out=st.just(False),
)
def test_jax_conv_general_dilated(
    *,
    x_f_d_other,
    on_device,
    fn_tree,
    frontend,
    test_flags,
    backend_fw,
):
    dtype, x, filters, dilations, dim_num, stride, pad, fc, pref = x_f_d_other
    _assume_tf_dilation_gt_1(ivy.current_backend_str(), on_device, dilations[0])
    assume(
        not (isinstance(pad, str) and not len(dilations[1]) == dilations[1].count(1))
    )
    helpers.test_frontend_function(
        input_dtypes=dtype,
        backend_to_test=backend_fw,
        frontend=frontend,
        test_flags=test_flags,
        fn_tree=fn_tree,
        on_device=on_device,
        lhs=x,
        rhs=filters,
        window_strides=stride,
        padding=pad,
        lhs_dilation=dilations[1],
        rhs_dilation=dilations[0],
        dimension_numbers=dim_num,
        feature_group_count=fc,
        batch_group_count=1,
        precision=None,
        preferred_element_type=pref,
    )


@handle_frontend_test(
    fn_tree="jax.lax.sub",
    dtype_and_x=helpers.dtype_and_values(
        available_dtypes=helpers.get_dtypes("numeric"),
        num_arrays=2,
        shared_dtype=True,
    ),
    test_with_out=st.just(False),
)
def test_jax_sub(
    *,
    dtype_and_x,
    on_device,
    fn_tree,
    frontend,
    test_flags,
    backend_fw,
):
    input_dtype, x = dtype_and_x
    helpers.test_frontend_function(
        input_dtypes=input_dtype,
        backend_to_test=backend_fw,
        frontend=frontend,
        test_flags=test_flags,
        fn_tree=fn_tree,
        on_device=on_device,
        x=x[0],
        y=x[1],
    )


@handle_frontend_test(
    fn_tree="jax.lax.rem",
    dtype_and_x=helpers.dtype_and_values(
        available_dtypes=helpers.get_dtypes("numeric"),
        num_arrays=2,
        shared_dtype=True,
        allow_inf=False,
    ),
    test_with_out=st.just(False),
)
def test_jax_rem(
    *,
    dtype_and_x,
    on_device,
    fn_tree,
    frontend,
    test_flags,
    backend_fw,
):
    input_dtype, x = dtype_and_x
    assume(not np.any(np.isclose(x[0], 0)))  # ToDO, should use safety factor?
    assume(not np.any(np.isclose(x[1], 0)))
    helpers.test_frontend_function(
        input_dtypes=input_dtype,
        backend_to_test=backend_fw,
        frontend=frontend,
        test_flags=test_flags,
        fn_tree=fn_tree,
        on_device=on_device,
        x=x[0],
        y=x[1],
    )


@handle_frontend_test(
    fn_tree="jax.lax.square",
    dtype_and_x=helpers.dtype_and_values(
        available_dtypes=helpers.get_dtypes("numeric"),
        small_abs_safety_factor=2,
        large_abs_safety_factor=2,
        safety_factor_scale="log",
    ),
    test_with_out=st.just(False),
)
def test_jax_square(
    *,
    dtype_and_x,
    on_device,
    fn_tree,
    frontend,
    test_flags,
    backend_fw,
):
    input_dtype, x = dtype_and_x
    helpers.test_frontend_function(
        input_dtypes=input_dtype,
        backend_to_test=backend_fw,
        frontend=frontend,
        test_flags=test_flags,
        fn_tree=fn_tree,
        on_device=on_device,
        x=x[0],
    )


@handle_frontend_test(
    fn_tree="jax.lax.erf",
    dtype_and_x=helpers.dtype_and_values(available_dtypes=helpers.get_dtypes("float")),
    test_with_out=st.just(False),
)
def test_jax_erf(
    *,
    dtype_and_x,
    on_device,
    fn_tree,
    frontend,
    test_flags,
    backend_fw,
):
    input_dtype, x = dtype_and_x
    helpers.test_frontend_function(
        input_dtypes=input_dtype,
        backend_to_test=backend_fw,
        frontend=frontend,
        test_flags=test_flags,
        fn_tree=fn_tree,
        on_device=on_device,
        rtol=1e-2,
        atol=1e-2,
        x=x[0],
    )


@handle_frontend_test(
    fn_tree="jax.lax.shift_left",
    dtype_and_x=helpers.dtype_and_values(
        available_dtypes=helpers.get_dtypes("integer"),
        num_arrays=2,
        shared_dtype=True,
    ),
    test_with_out=st.just(False),
)
def test_jax_shift_left(
    *,
    dtype_and_x,
    on_device,
    fn_tree,
    frontend,
    test_flags,
    backend_fw,
):
    input_dtype, x = dtype_and_x
    # negative shifts will throw an exception
    # shifts >= dtype witdth produce backend-defined behavior
    x[1] = np.asarray(
        np.clip(x[1], 0, np.iinfo(input_dtype[1]).bits - 1), dtype=input_dtype[1]
    )

    helpers.test_frontend_function(
        input_dtypes=input_dtype,
        backend_to_test=backend_fw,
        frontend=frontend,
        test_flags=test_flags,
        fn_tree=fn_tree,
        on_device=on_device,
        x=x[0],
        y=x[1],
    )


@handle_frontend_test(
    fn_tree="jax.lax.shift_right_logical",
    dtype_and_x=helpers.dtype_and_values(
        available_dtypes=helpers.get_dtypes("integer"),
        num_arrays=2,
        min_value=0,
        shared_dtype=True,
    ),
    test_with_out=st.just(False),
)
def test_jax_shift_right_logical(
    *,
    dtype_and_x,
    on_device,
    fn_tree,
    frontend,
    test_flags,
    backend_fw,
):
    input_dtype, x = dtype_and_x
    # negative shifts will throw an exception
    # shifts >= dtype witdth produce backend-defined behavior
    x[1] = np.asarray(
        np.clip(x[1], 0, np.iinfo(input_dtype[1]).bits - 1), dtype=input_dtype[1]
    )

    helpers.test_frontend_function(
        input_dtypes=input_dtype,
        backend_to_test=backend_fw,
        frontend=frontend,
        test_flags=test_flags,
        fn_tree=fn_tree,
        on_device=on_device,
        x=x[0],
        y=x[1],
    )


@st.composite
def _slice_helper(draw):
    dtype, x, shape = draw(
        helpers.dtype_and_values(
            available_dtypes=helpers.get_dtypes("valid"),
            min_num_dims=1,
            ret_shape=True,
        ),
    )
    start_indices, limit_indices, strides = [], [], []
    for i in shape:
        start_indices += [draw(st.integers(min_value=0, max_value=i - 1))]
        limit_indices += [
            draw(
                st.integers(min_value=0, max_value=i - 1).filter(
                    lambda _x: _x > start_indices[-1]
                )
            )
        ]
        strides += [draw(st.integers(min_value=1, max_value=i))]
    return dtype, x, start_indices, limit_indices, strides


@handle_frontend_test(
    fn_tree="jax.lax.slice",
    dtype_x_params=_slice_helper(),
    test_with_out=st.just(False),
)
def test_jax_slice(
    *,
    dtype_x_params,
    on_device,
    fn_tree,
    frontend,
    test_flags,
    backend_fw,
):
    dtype, x, start_indices, limit_indices, strides = dtype_x_params
    helpers.test_frontend_function(
        input_dtypes=dtype,
        backend_to_test=backend_fw,
        frontend=frontend,
        test_flags=test_flags,
        fn_tree=fn_tree,
        on_device=on_device,
        operand=x[0],
        start_indices=start_indices,
        limit_indices=limit_indices,
        strides=strides,
    )


@st.composite
def _slice_in_dim_helper(draw):
    dtype, x, axis = draw(
        helpers.dtype_values_axis(
            available_dtypes=helpers.get_dtypes("valid"),
            min_num_dims=1,
            force_int_axis=True,
            valid_axis=True,
        ),
    )
    operand = x[0]
    start_index = draw(
        st.integers(min_value=-abs(operand.shape[axis]), max_value=operand.shape[axis])
    )
    if start_index < 0:
        limit_index = draw(
            st.integers(
                min_value=start_index + operand.shape[axis],
                max_value=operand.shape[axis],
            )
        )
    else:
        limit_index = draw(
            st.integers(
                min_value=-abs(operand.shape[axis]), max_value=operand.shape[axis]
            ).filter(lambda _x: _x >= start_index)
        )
    stride = draw(st.integers(min_value=1, max_value=abs(limit_index + 1)))
    return dtype, x, start_index, limit_index, stride, axis


@handle_frontend_test(
    fn_tree="jax.lax.slice_in_dim",
    dtype_x_params=_slice_in_dim_helper(),
    test_with_out=st.just(False),
)
def test_jax_slice_in_dim(
    *,
    dtype_x_params,
    on_device,
    fn_tree,
    frontend,
    test_flags,
    backend_fw,
):
    dtype, x, start_index, limit_index, stride, axis = dtype_x_params
    helpers.test_frontend_function(
        input_dtypes=dtype,
        backend_to_test=backend_fw,
        frontend=frontend,
        test_flags=test_flags,
        fn_tree=fn_tree,
        on_device=on_device,
        operand=x[0],
        start_index=start_index,
        limit_index=limit_index,
        stride=stride,
        axis=axis,
    )


# expand_dims
@handle_frontend_test(
    fn_tree="jax.lax.expand_dims",
    dtype_x_axis=helpers.dtype_values_axis(
        available_dtypes=helpers.get_dtypes("valid"),
        min_num_dims=1,
        max_num_dims=5,
        min_dim_size=2,
        max_dim_size=10,
        force_int_axis=True,
        valid_axis=True,
    ),
    test_with_out=st.just(False),
)
def test_jax_expand_dims(
    *,
    dtype_x_axis,
    on_device,
    fn_tree,
    frontend,
    test_flags,
    backend_fw,
):
    x_dtype, x, axis = dtype_x_axis
    helpers.test_frontend_function(
        input_dtypes=x_dtype,
        frontend=frontend,
        bakcend_to_test=backend_fw,
        test_flags=test_flags,
        fn_tree=fn_tree,
        on_device=on_device,
        array=x[0],
        dimensions=(axis,),
    )


# asinh
@handle_frontend_test(
    fn_tree="jax.lax.asinh",
    dtype_and_x=helpers.dtype_and_values(available_dtypes=helpers.get_dtypes("float")),
    test_with_out=st.just(False),
)
def test_jax_asinh(
    *,
    dtype_and_x,
    on_device,
    fn_tree,
    frontend,
    test_flags,
    backend_fw,
):
    input_dtype, x = dtype_and_x
    helpers.test_frontend_function(
        input_dtypes=input_dtype,
        backend_to_test=backend_fw,
        frontend=frontend,
        test_flags=test_flags,
        fn_tree=fn_tree,
        on_device=on_device,
        x=x[0],
    )


# atanh
@handle_frontend_test(
    fn_tree="jax.lax.atanh",
    dtype_and_x=helpers.dtype_and_values(available_dtypes=helpers.get_dtypes("float")),
    test_with_out=st.just(False),
)
def test_jax_atanh(
    *,
    dtype_and_x,
    on_device,
    fn_tree,
    frontend,
    test_flags,
    backend_fw,
):
    input_dtype, x = dtype_and_x
    helpers.test_frontend_function(
        input_dtypes=input_dtype,
        backend_to_test=backend_fw,
        frontend=frontend,
        test_flags=test_flags,
        fn_tree=fn_tree,
        on_device=on_device,
        x=x[0],
    )


# select
@st.composite
def _dtype_pred_ontrue_on_false(draw):
    shape = draw(helpers.get_shape(min_num_dims=1, min_dim_size=1))
    pred = draw(helpers.array_values(dtype="bool", shape=shape))
    dtypes, on_true_on_false = draw(
        helpers.dtype_and_values(
            available_dtypes=helpers.get_dtypes("numeric"),
            num_arrays=2,
            shape=shape,
            large_abs_safety_factor=16,
            small_abs_safety_factor=16,
            safety_factor_scale="log",
            shared_dtype=True,
        )
    )
    return dtypes, pred, on_true_on_false


@handle_frontend_test(
    fn_tree="jax.lax.select",
    dtype_pred_ontrue_on_false=_dtype_pred_ontrue_on_false(),
    test_with_out=st.just(False),
)
def test_jax_select(
    *,
    dtype_pred_ontrue_on_false,
    on_device,
    fn_tree,
    frontend,
    test_flags,
    backend_fw,
):
    input_dtype, pred, on_true_on_false = dtype_pred_ontrue_on_false
    helpers.test_frontend_function(
        input_dtypes=["bool"] + input_dtype,
        frontend=frontend,
        bakcend_to_test=backend_fw,
        test_flags=test_flags,
        fn_tree=fn_tree,
        on_device=on_device,
        pred=pred,
        on_true=on_true_on_false[0],
        on_false=on_true_on_false[0],
    )


# top_k
@handle_frontend_test(
    fn_tree="jax.lax.top_k",
    dtype_and_x=helpers.dtype_and_values(
        available_dtypes=helpers.get_dtypes("float"),
        min_num_dims=1,
        large_abs_safety_factor=8,
        small_abs_safety_factor=8,
        safety_factor_scale="log",
        min_dim_size=4,
        max_dim_size=10,
    ),
    k=helpers.ints(min_value=1, max_value=4),
    test_with_out=st.just(False),
)
def test_jax_top_k(
    *,
    dtype_and_x,
    k,
    on_device,
    fn_tree,
    frontend,
    test_flags,
    backend_fw,
):
    dtype, x = dtype_and_x
    helpers.test_frontend_function(
        input_dtypes=dtype,
        backend_to_test=backend_fw,
        frontend=frontend,
        test_flags=test_flags,
        fn_tree=fn_tree,
        on_device=on_device,
        operand=x[0],
        k=k,
        # test_values=False,
    )


def _get_reduce_func(dtype):
    if dtype[0] == "bool":
        return st.sampled_from([jnp.logical_and, jnp.logical_or])
    else:
        return st.sampled_from([jlax.add, jlax.max, jlax.min, jlax.mul, jnp.multiply])


@handle_frontend_test(
    fn_tree="jax.lax.reduce_window",
    all_args=_reduce_window_helper(_get_reduce_func),
    test_with_out=st.just(False),
)
def test_jax_reduce_window(
    *,
    all_args,
    on_device,
    fn_tree,
    frontend,
    test_flags,
    backend_fw,
):
    dtypes, operand, init_value, computation, others, padding = all_args
    helpers.test_frontend_function(
        input_dtypes=dtypes,
        backend_to_test=backend_fw,
        frontend=frontend,
        test_flags=test_flags,
        fn_tree=fn_tree,
        on_device=on_device,
        operand=operand[0],
        init_value=init_value[0],
        computation=computation,
        window_dimensions=others[0],
        window_strides=others[1],
        padding=padding,
        base_dilation=others[2],
        window_dilation=None,
    )


# real
@handle_frontend_test(
    fn_tree="jax.lax.real",
    dtype_and_x=helpers.dtype_and_values(
        available_dtypes=helpers.get_dtypes("complex")
    ),
)
def test_jax_real(
    *,
    dtype_and_x,
    on_device,
    fn_tree,
    frontend,
    test_flags,
    backend_fw,
):
    input_dtype, x = dtype_and_x
    helpers.test_frontend_function(
        input_dtypes=input_dtype,
        backend_to_test=backend_fw,
        frontend=frontend,
        test_flags=test_flags,
        fn_tree=fn_tree,
        on_device=on_device,
        test_values=True,
        x=x[0],
    )


# squeeze
@st.composite
def _squeeze_helper(draw):
    shape = draw(st.shared(helpers.get_shape(), key="value_shape"))
    valid_axes = []
    for index, axis in enumerate(shape):
        if axis == 1:
            valid_axes.append(index)
    return valid_axes


@handle_frontend_test(
    fn_tree="jax.lax.squeeze",
    dtype_and_values=helpers.dtype_and_values(
        available_dtypes=helpers.get_dtypes("float"),
        shape=st.shared(
            helpers.get_shape(
                allow_none=False,
                min_num_dims=1,
                max_num_dims=10,
                min_dim_size=1,
                max_dim_size=5,
            ),
            key="value_shape",
        ),
    ),
    dim=_squeeze_helper(),
)
def test_jax_squeeze(
    *,
    dtype_and_values,
    dim,
    on_device,
    fn_tree,
    frontend,
    test_flags,
    backend_fw,
):
    input_dtype, value = dtype_and_values
    helpers.test_frontend_function(
        input_dtypes=input_dtype,
        backend_to_test=backend_fw,
        frontend=frontend,
        test_flags=test_flags,
        fn_tree=fn_tree,
        on_device=on_device,
        array=value[0],
        dimensions=dim,
    )


# nextafter
@handle_frontend_test(
    fn_tree="jax.lax.nextafter",
    dtype_and_x=helpers.dtype_and_values(
        available_dtypes=["float32", "float64"],
        min_value=-100,
        max_value=100,
        min_num_dims=1,
        max_num_dims=3,
        min_dim_size=1,
        max_dim_size=3,
        num_arrays=2,
        shared_dtype=True,
    ),
    test_with_out=st.just(False),
)
def test_jax_nextafter(
    *,
    dtype_and_x,
    on_device,
    fn_tree,
    frontend,
    test_flags,
    backend_fw,
):
    input_dtype, x = dtype_and_x
    helpers.test_frontend_function(
        input_dtypes=input_dtype,
        backend_to_test=backend_fw,
        frontend=frontend,
        test_flags=test_flags,
        fn_tree=fn_tree,
        on_device=on_device,
        x1=x[0],
        x2=x[0],
    )


# conj
@handle_frontend_test(
    fn_tree="jax.lax.conj",
    dtype_and_x=helpers.dtype_and_values(
        available_dtypes=["complex64"],
    ),
)
def test_jax_conj(
    *,
    dtype_and_x,
    test_flags,
    on_device,
    fn_tree,
    frontend,
    backend_fw,
):
    input_dtype, x = dtype_and_x
    helpers.test_frontend_function(
        input_dtypes=input_dtype,
        backend_to_test=backend_fw,
        test_flags=test_flags,
        frontend=frontend,
        fn_tree=fn_tree,
        on_device=on_device,
        x=x[0],
    )


# is_finite
@handle_frontend_test(
    fn_tree="jax.lax.is_finite",
    dtype_and_x=helpers.dtype_and_values(available_dtypes=helpers.get_dtypes("float")),
    test_with_out=st.just(False),
)
def test_jax_is_finite(
    *,
    dtype_and_x,
    on_device,
    fn_tree,
    frontend,
    test_flags,
    backend_fw,
):
    input_dtype, x = dtype_and_x
    helpers.test_frontend_function(
        input_dtypes=input_dtype,
        backend_to_test=backend_fw,
        frontend=frontend,
        test_flags=test_flags,
        fn_tree=fn_tree,
        on_device=on_device,
        x=x[0],
    )


# cbrt
@handle_frontend_test(
    fn_tree="jax.lax.cbrt",
    dtype_and_x=helpers.dtype_and_values(
        available_dtypes=helpers.get_dtypes("valid"), min_value=0.0
    ),
    test_with_out=st.just(False),
)
def test_jax_cbrt(
    *,
    dtype_and_x,
    on_device,
    fn_tree,
    frontend,
    test_flags,
    backend_fw,
):
    input_dtype, x = dtype_and_x
    helpers.test_frontend_function(
        input_dtypes=input_dtype,
        backend_to_test=backend_fw,
        frontend=frontend,
        test_flags=test_flags,
        fn_tree=fn_tree,
        on_device=on_device,
        x=x[0],
    )


<<<<<<< HEAD
# iota
@handle_frontend_test(
    fn_tree="jax.lax.iota",
    dtypes=helpers.get_dtypes("numeric", full=False),
    size=helpers.ints(min_value=0, max_value=1000),
    test_with_out=st.just(False),
)
def test_jax_iota(
    *,
    dtypes,
    size,
=======
# tie_in
@handle_frontend_test(
    fn_tree="jax.lax.tie_in",
    dtype_and_x=helpers.dtype_and_values(
        available_dtypes=helpers.get_dtypes("valid"),
        num_arrays=2,
        shared_dtype=True,
    ),
    test_with_out=st.just(False),
)
def test_jax_tie_in(
    *,
    dtype_and_x,
>>>>>>> 1b1c66d9
    on_device,
    fn_tree,
    frontend,
    test_flags,
    backend_fw,
):
<<<<<<< HEAD
    helpers.test_frontend_function(
        input_dtypes=dtypes,
=======
    input_dtype, x = dtype_and_x
    helpers.test_frontend_function(
        input_dtypes=input_dtype,
>>>>>>> 1b1c66d9
        backend_to_test=backend_fw,
        frontend=frontend,
        test_flags=test_flags,
        fn_tree=fn_tree,
        on_device=on_device,
<<<<<<< HEAD
        dtype=dtypes[0],
        size=size,
=======
        x=x[0],
        y=x[1],
    )


# erfc
@handle_frontend_test(
    fn_tree="jax.lax.erfc",
    dtype_and_x=helpers.dtype_and_values(available_dtypes=helpers.get_dtypes("valid")),
    test_with_out=st.just(False),
)
def test_jax_erfc(
    *,
    dtype_and_x,
    on_device,
    fn_tree,
    frontend,
    test_flags,
    backend_fw,
):
    input_dtype, x = dtype_and_x
    helpers.test_frontend_function(
        input_dtypes=input_dtype,
        backend_to_test=backend_fw,
        frontend=frontend,
        test_flags=test_flags,
        fn_tree=fn_tree,
        on_device=on_device,
        rtol=1e-2,
        atol=1e-2,
        x=x[0],
>>>>>>> 1b1c66d9
    )<|MERGE_RESOLUTION|>--- conflicted
+++ resolved
@@ -2991,19 +2991,6 @@
     )
 
 
-<<<<<<< HEAD
-# iota
-@handle_frontend_test(
-    fn_tree="jax.lax.iota",
-    dtypes=helpers.get_dtypes("numeric", full=False),
-    size=helpers.ints(min_value=0, max_value=1000),
-    test_with_out=st.just(False),
-)
-def test_jax_iota(
-    *,
-    dtypes,
-    size,
-=======
 # tie_in
 @handle_frontend_test(
     fn_tree="jax.lax.tie_in",
@@ -3017,60 +3004,78 @@
 def test_jax_tie_in(
     *,
     dtype_and_x,
->>>>>>> 1b1c66d9
-    on_device,
-    fn_tree,
-    frontend,
-    test_flags,
-    backend_fw,
-):
-<<<<<<< HEAD
+    on_device,
+    fn_tree,
+    frontend,
+    test_flags,
+    backend_fw,
+):
+    input_dtype, x = dtype_and_x
+    helpers.test_frontend_function(
+        input_dtypes=input_dtype,
+        backend_to_test=backend_fw,
+        frontend=frontend,
+        test_flags=test_flags,
+        fn_tree=fn_tree,
+        on_device=on_device,
+        x=x[0],
+        y=x[1],
+    )
+
+
+# erfc
+@handle_frontend_test(
+    fn_tree="jax.lax.erfc",
+    dtype_and_x=helpers.dtype_and_values(available_dtypes=helpers.get_dtypes("valid")),
+    test_with_out=st.just(False),
+)
+def test_jax_erfc(
+    *,
+    dtype_and_x,
+    on_device,
+    fn_tree,
+    frontend,
+    test_flags,
+    backend_fw,
+):
+    input_dtype, x = dtype_and_x
+    helpers.test_frontend_function(
+        input_dtypes=input_dtype,
+        backend_to_test=backend_fw,
+        frontend=frontend,
+        test_flags=test_flags,
+        fn_tree=fn_tree,
+        on_device=on_device,
+        rtol=1e-2,
+        atol=1e-2,
+        x=x[0],
+    )
+
+
+# iota
+@handle_frontend_test(
+    fn_tree="jax.lax.iota",
+    dtypes=helpers.get_dtypes("valid", full=False),
+    size=helpers.ints(min_value=0, max_value=10),
+    test_with_out=st.just(False),
+)
+def test_jax_iota(
+    *,
+    dtypes,
+    size,
+    on_device,
+    fn_tree,
+    frontend,
+    test_flags,
+    backend_fw,
+):
     helpers.test_frontend_function(
         input_dtypes=dtypes,
-=======
-    input_dtype, x = dtype_and_x
-    helpers.test_frontend_function(
-        input_dtypes=input_dtype,
->>>>>>> 1b1c66d9
-        backend_to_test=backend_fw,
-        frontend=frontend,
-        test_flags=test_flags,
-        fn_tree=fn_tree,
-        on_device=on_device,
-<<<<<<< HEAD
+        backend_to_test=backend_fw,
+        frontend=frontend,
+        test_flags=test_flags,
+        fn_tree=fn_tree,
+        on_device=on_device,
         dtype=dtypes[0],
         size=size,
-=======
-        x=x[0],
-        y=x[1],
-    )
-
-
-# erfc
-@handle_frontend_test(
-    fn_tree="jax.lax.erfc",
-    dtype_and_x=helpers.dtype_and_values(available_dtypes=helpers.get_dtypes("valid")),
-    test_with_out=st.just(False),
-)
-def test_jax_erfc(
-    *,
-    dtype_and_x,
-    on_device,
-    fn_tree,
-    frontend,
-    test_flags,
-    backend_fw,
-):
-    input_dtype, x = dtype_and_x
-    helpers.test_frontend_function(
-        input_dtypes=input_dtype,
-        backend_to_test=backend_fw,
-        frontend=frontend,
-        test_flags=test_flags,
-        fn_tree=fn_tree,
-        on_device=on_device,
-        rtol=1e-2,
-        atol=1e-2,
-        x=x[0],
->>>>>>> 1b1c66d9
     )