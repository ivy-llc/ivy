--- conflicted
+++ resolved
@@ -2991,7 +2991,7 @@
     )
 
 
-<<<<<<< HEAD
+# cummin
 @handle_frontend_test(
     fn_tree="jax.lax.cummin",
     dtype_x_axis=helpers.dtype_values_axis(
@@ -3010,47 +3010,55 @@
     *,
     dtype_x_axis,
     reverse,
-=======
-# tie_in
-@handle_frontend_test(
-    fn_tree="jax.lax.tie_in",
-    dtype_and_x=helpers.dtype_and_values(
-        available_dtypes=helpers.get_dtypes("valid"),
-        num_arrays=2,
-        shared_dtype=True,
-    ),
-    test_with_out=st.just(False),
-)
-def test_jax_tie_in(
-    *,
-    dtype_and_x,
->>>>>>> fc5efc87
-    on_device,
-    fn_tree,
-    frontend,
-    test_flags,
-    backend_fw,
-):
-<<<<<<< HEAD
+    on_device,
+    fn_tree,
+    frontend,
+    test_flags,
+    backend_fw,
+):
     input_dtype, x, axis = dtype_x_axis
-=======
-    input_dtype, x = dtype_and_x
->>>>>>> fc5efc87
-    helpers.test_frontend_function(
-        input_dtypes=input_dtype,
-        backend_to_test=backend_fw,
-        frontend=frontend,
-        test_flags=test_flags,
-        fn_tree=fn_tree,
-        on_device=on_device,
-<<<<<<< HEAD
+    helpers.test_frontend_function(
+        input_dtypes=input_dtype,
+        backend_to_test=backend_fw,
+        frontend=frontend,
+        test_flags=test_flags,
+        fn_tree=fn_tree,
+        on_device=on_device,
         rtol=1e-2,
         atol=1e-2,
         operand=x[0],
         axis=axis,
         reverse=reverse,
-=======
+    )
+
+
+# tie_in
+@handle_frontend_test(
+    fn_tree="jax.lax.tie_in",
+    dtype_and_x=helpers.dtype_and_values(
+        available_dtypes=helpers.get_dtypes("valid"),
+        num_arrays=2,
+        shared_dtype=True,
+    ),
+    test_with_out=st.just(False),
+)
+def test_jax_tie_in(
+    *,
+    dtype_and_x,
+    on_device,
+    fn_tree,
+    frontend,
+    test_flags,
+    backend_fw,
+):
+    input_dtype, x = dtype_and_x
+    helpers.test_frontend_function(
+        input_dtypes=input_dtype,
+        backend_to_test=backend_fw,
+        frontend=frontend,
+        test_flags=test_flags,
+        fn_tree=fn_tree,
+        on_device=on_device,
         x=x[0],
         y=x[1],
->>>>>>> fc5efc87
     )