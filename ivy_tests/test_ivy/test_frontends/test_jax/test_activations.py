--- conflicted
+++ resolved
@@ -104,7 +104,6 @@
 
 
 @given(
-<<<<<<< HEAD
     dtype_and_x=helpers.dtype_and_values(available_dtypes=ivy_jax.valid_float_dtypes),
     as_variable=st.booleans(),
     num_positional_args=helpers.num_positional_args(
@@ -114,21 +113,6 @@
 )
 def test_jax_nn_sigmoid(
     dtype_and_x,
-=======
-    dtype_and_x=helpers.dtype_and_values(
-        available_dtypes=ivy_jax.valid_int_dtypes, min_value=1, max_value=3
-    ),
-    num_classes=st.integers(min_value=4, max_value=6),
-    as_variable=st.booleans(),
-    num_positional_args=helpers.num_positional_args(
-        fn_name="ivy.functional.frontends.jax.nn.one_hot"
-    ),
-    native_array=st.booleans(),
-)
-def test_jax_nn_one_hot(
-    dtype_and_x,
-    num_classes,
->>>>>>> 09f2717e
     as_variable,
     num_positional_args,
     native_array,
@@ -144,12 +128,40 @@
         native_array_flags=native_array,
         fw=fw,
         frontend="jax",
-<<<<<<< HEAD
         fn_tree="nn.sigmoid",
         x=np.asarray(x, dtype=input_dtype),
-=======
+
+
+@given(
+    dtype_and_x=helpers.dtype_and_values(
+        available_dtypes=ivy_jax.valid_int_dtypes, min_value=1, max_value=3
+    ),
+    num_classes=st.integers(min_value=4, max_value=6),
+    as_variable=st.booleans(),
+    num_positional_args=helpers.num_positional_args(
+        fn_name="ivy.functional.frontends.jax.nn.one_hot"
+    ),
+    native_array=st.booleans(),
+)
+def test_jax_nn_one_hot(
+    dtype_and_x,
+    num_classes,
+    as_variable,
+    num_positional_args,
+    native_array,
+    fw,
+):
+    input_dtype, x = dtype_and_x
+
+    helpers.test_frontend_function(
+        input_dtypes=input_dtype,
+        as_variable_flags=as_variable,
+        with_out=False,
+        num_positional_args=num_positional_args,
+        native_array_flags=native_array,
+        fw=fw,
+        frontend="jax",
         fn_tree="nn.one_hot",
         x=np.asarray(x, dtype=input_dtype),
         num_classes=num_classes,
->>>>>>> 09f2717e
     )