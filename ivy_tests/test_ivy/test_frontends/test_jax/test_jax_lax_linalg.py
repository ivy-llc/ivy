--- conflicted
+++ resolved
@@ -195,7 +195,6 @@
 )
 
 def test_jax_lax_qdwh(
-<<<<<<< HEAD
     *,
     dtype_and_x,
     max_iterations,
@@ -205,21 +204,8 @@
     fn_tree,
     frontend,
     test_flags,
-    np_frontend=None,
-    is_hermitian,
-):
-=======
-        *,
-        dtype_and_x,
-        max_iterations,
-        eps,
-        dynamic_shape,
-        on_device,
-        fn_tree,
-        frontend,
-        test_flags,
-        np_frontend=None):
->>>>>>> ba382a2d
+    np_frontend=None
+):
     dtype, x = dtype_and_x
     ret, frontend_ret = helpers.test_frontend_function(
         input_dtypes=dtype,
@@ -231,12 +217,8 @@
         x=x,
         max_iterations=max_iterations,
         eps=eps,
-<<<<<<< HEAD
         dynamic_shape=dynamic_shape,
         is_hermitian=is_hermitian,
-=======
-        dynamic_shape=dynamic_shape
->>>>>>> ba382a2d
     )
     ret = [ivy.to_numpy(x) for x in ret]
     frontend_ret = [np.asarray(x) for x in frontend_ret]
@@ -258,11 +240,7 @@
     if dynamic_shape:
         m, n = dynamic_shape
         x_pad = np_frontend.zeros((m, n), dtype=x.dtype)
-<<<<<<< HEAD
         x_pad[: x.shape[0], : x.shape[1]] = x
-=======
-        x_pad[:x.shape[0], :x.shape[1]] = x
->>>>>>> ba382a2d
         x = x_pad
 
     # Compute the SVD of x
@@ -302,17 +280,12 @@
     u = u_avg @ np_frontend.linalg.inv(h_sqrt)
 
     # Perform assertions to test the function
-<<<<<<< HEAD
-    u_expected = np.array([[-0.1578729, -0.53064006], [-0.41119322, 0.32657397]])
+    u_expected = np.array(
+        [[-0.1578729, -0.53064006], [-0.41119322, 0.32657397]]
+    )
     h_expected = np.array(
         [[1.75487767 + 0.j, 2.28987494 + 0.j], [0.57655308 + 0.j, 1.64767303 + 0.j]]
     )
-=======
-    u_expected = np.array([[-0.1578729, -0.53064006],
-                           [-0.41119322, 0.32657397]])
-    h_expected = np.array([[1.75487767 + 0.j, 2.28987494 + 0.j],
-                           [0.57655308 + 0.j, 1.64767303 + 0.j]])
->>>>>>> ba382a2d
     num_iters_expected = 5
     is_converged_expected = True
 
