# global
<<<<<<< HEAD
=======
import sys
>>>>>>> 89644aec
import numpy as np
from hypothesis import given, strategies as st

# local
import ivy_tests.test_ivy.helpers as helpers
from ivy_tests.test_ivy.helpers import handle_cmd_line_args


<<<<<<< HEAD
# svd
=======
# cholesky
>>>>>>> 89644aec
@handle_cmd_line_args
@given(
    dtype_and_x=helpers.dtype_and_values(
        available_dtypes=helpers.get_dtypes("float"),
<<<<<<< HEAD
        min_num_dims=3,
        max_num_dims=5,
        min_dim_size=2,
        max_dim_size=5,
    ),
    num_positional_args=helpers.num_positional_args(
        fn_name="ivy.functional.frontends.jax.lax.linalg.svd"
    ),
    full_matrices=st.booleans(),
    compute_uv=st.booleans(),
)
def test_jax_lax_svd(
    dtype_and_x,
    full_matrices,
    compute_uv,
=======
        min_value=0,
        max_value=10,
        shape=helpers.ints(min_value=2, max_value=5).map(lambda x: tuple([x, x])),
    ).filter(
        lambda x: np.linalg.cond(x[1]) < 1 / sys.float_info.epsilon
        and np.linalg.det(np.asarray(x[1])) != 0
    ),
    num_positional_args=helpers.num_positional_args(
        fn_name="ivy.functional.frontends.jax.lax.linalg.cholesky"
    ),
    symmetrize_input=st.booleans(),
)
def test_jax_lax_cholesky(
    dtype_and_x,
>>>>>>> 89644aec
    as_variable,
    native_array,
    num_positional_args,
    fw,
<<<<<<< HEAD
):
    dtype, x = dtype_and_x
=======
    symmetrize_input,
):
    dtype, x = dtype_and_x
    x = np.array(x, dtype=dtype)
    # make symmetric positive-definite beforehand
    x = np.matmul(x.T, x) + np.identity(x.shape[0]) * 1e-3
>>>>>>> 89644aec
    helpers.test_frontend_function(
        input_dtypes=[dtype],
        as_variable_flags=as_variable,
        with_out=False,
        num_positional_args=num_positional_args,
        native_array_flags=native_array,
        fw=fw,
        frontend="jax",
<<<<<<< HEAD
        fn_tree="lax.linalg.svd",
        x=np.array(x, dtype=dtype),
        full_matrices=full_matrices,
        compute_uv=compute_uv,
=======
        fn_tree="lax.linalg.cholesky",
        rtol=1e-02,
        x=x,
        symmetrize_input=symmetrize_input,
>>>>>>> 89644aec
    )<|MERGE_RESOLUTION|>--- conflicted
+++ resolved
@@ -1,8 +1,5 @@
 # global
-<<<<<<< HEAD
-=======
 import sys
->>>>>>> 89644aec
 import numpy as np
 from hypothesis import given, strategies as st
 
@@ -11,16 +8,11 @@
 from ivy_tests.test_ivy.helpers import handle_cmd_line_args
 
 
-<<<<<<< HEAD
 # svd
-=======
-# cholesky
->>>>>>> 89644aec
 @handle_cmd_line_args
 @given(
     dtype_and_x=helpers.dtype_and_values(
         available_dtypes=helpers.get_dtypes("float"),
-<<<<<<< HEAD
         min_num_dims=3,
         max_num_dims=5,
         min_dim_size=2,
@@ -36,7 +28,32 @@
     dtype_and_x,
     full_matrices,
     compute_uv,
-=======
+    as_variable,
+    native_array,
+    num_positional_args,
+    fw,
+):
+    dtype, x = dtype_and_x
+    helpers.test_frontend_function(
+        input_dtypes=[dtype],
+        as_variable_flags=as_variable,
+        with_out=False,
+        num_positional_args=num_positional_args,
+        native_array_flags=native_array,
+        fw=fw,
+        frontend="jax",
+        fn_tree="lax.linalg.svd",
+        x=np.array(x, dtype=dtype),
+        full_matrices=full_matrices,
+        compute_uv=compute_uv,
+    )
+
+
+# cholesky
+@handle_cmd_line_args
+@given(
+    dtype_and_x=helpers.dtype_and_values(
+        available_dtypes=helpers.get_dtypes("float"),
         min_value=0,
         max_value=10,
         shape=helpers.ints(min_value=2, max_value=5).map(lambda x: tuple([x, x])),
@@ -51,22 +68,16 @@
 )
 def test_jax_lax_cholesky(
     dtype_and_x,
->>>>>>> 89644aec
     as_variable,
     native_array,
     num_positional_args,
     fw,
-<<<<<<< HEAD
-):
-    dtype, x = dtype_and_x
-=======
     symmetrize_input,
 ):
     dtype, x = dtype_and_x
     x = np.array(x, dtype=dtype)
     # make symmetric positive-definite beforehand
     x = np.matmul(x.T, x) + np.identity(x.shape[0]) * 1e-3
->>>>>>> 89644aec
     helpers.test_frontend_function(
         input_dtypes=[dtype],
         as_variable_flags=as_variable,
@@ -75,15 +86,8 @@
         native_array_flags=native_array,
         fw=fw,
         frontend="jax",
-<<<<<<< HEAD
-        fn_tree="lax.linalg.svd",
-        x=np.array(x, dtype=dtype),
-        full_matrices=full_matrices,
-        compute_uv=compute_uv,
-=======
         fn_tree="lax.linalg.cholesky",
         rtol=1e-02,
         x=x,
         symmetrize_input=symmetrize_input,
->>>>>>> 89644aec
     )