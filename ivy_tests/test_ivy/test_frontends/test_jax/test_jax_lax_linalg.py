# global
import sys
import numpy as np
from hypothesis import given, strategies as st

# local
import ivy_tests.test_ivy.helpers as helpers
from ivy_tests.test_ivy.helpers import handle_cmd_line_args


<<<<<<< HEAD
# qr
@handle_cmd_line_args
@given(
    dtype_and_x=helpers.dtype_and_values(
        available_dtypes=helpers.get_dtypes("float", index=1, full=True),
        min_num_dims=2,
        max_num_dims=2,
        min_dim_size=2,
        max_dim_size=5,
        min_value=2,
        max_value=5,
    ),
    num_positional_args=helpers.num_positional_args(
        fn_name="ivy.functional.frontends.jax.lax.linalg.qr"
    ),
    full_matrices=st.booleans(),
)
def test_jax_qr(
    dtype_and_x,
    full_matrices,
=======
# cholesky
@handle_cmd_line_args
@given(
    dtype_and_x=helpers.dtype_and_values(
        available_dtypes=helpers.get_dtypes("float"),
        min_value=0,
        max_value=10,
        shape=helpers.ints(min_value=2, max_value=5).map(lambda x: tuple([x, x])),
    ).filter(
        lambda x: np.linalg.cond(x[1]) < 1 / sys.float_info.epsilon
        and np.linalg.det(np.asarray(x[1])) != 0
    ),
    num_positional_args=helpers.num_positional_args(
        fn_name="ivy.functional.frontends.jax.lax.linalg.cholesky"
    ),
    symmetrize_input=st.booleans(),
)
def test_jax_lax_cholesky(
    dtype_and_x,
>>>>>>> 5c4f3ff7
    as_variable,
    native_array,
    num_positional_args,
    fw,
<<<<<<< HEAD
):
    dtype, x = dtype_and_x
=======
    symmetrize_input,
):
    dtype, x = dtype_and_x
    x = np.array(x, dtype=dtype)
    # make symmetric positive-definite beforehand
    x = np.matmul(x.T, x) + np.identity(x.shape[0]) * 1e-3
>>>>>>> 5c4f3ff7
    helpers.test_frontend_function(
        input_dtypes=[dtype],
        as_variable_flags=as_variable,
        with_out=False,
        num_positional_args=num_positional_args,
        native_array_flags=native_array,
        fw=fw,
        frontend="jax",
<<<<<<< HEAD
        fn_tree="lax.linalg.qr",
        rtol=1e-02,
        x=np.array(x, dtype=dtype),
        full_matrices=full_matrices,
=======
        fn_tree="lax.linalg.cholesky",
        rtol=1e-02,
        x=x,
        symmetrize_input=symmetrize_input,
>>>>>>> 5c4f3ff7
    )<|MERGE_RESOLUTION|>--- conflicted
+++ resolved
@@ -8,7 +8,50 @@
 from ivy_tests.test_ivy.helpers import handle_cmd_line_args
 
 
-<<<<<<< HEAD
+# cholesky
+@handle_cmd_line_args
+@given(
+    dtype_and_x=helpers.dtype_and_values(
+        available_dtypes=helpers.get_dtypes("float"),
+        min_value=0,
+        max_value=10,
+        shape=helpers.ints(min_value=2, max_value=5).map(lambda x: tuple([x, x])),
+    ).filter(
+        lambda x: np.linalg.cond(x[1]) < 1 / sys.float_info.epsilon
+        and np.linalg.det(np.asarray(x[1])) != 0
+    ),
+    num_positional_args=helpers.num_positional_args(
+        fn_name="ivy.functional.frontends.jax.lax.linalg.cholesky"
+    ),
+    symmetrize_input=st.booleans(),
+)
+def test_jax_lax_cholesky(
+    dtype_and_x,
+    as_variable,
+    native_array,
+    num_positional_args,
+    fw,
+    symmetrize_input,
+):
+    dtype, x = dtype_and_x
+    x = np.array(x, dtype=dtype)
+    # make symmetric positive-definite beforehand
+    x = np.matmul(x.T, x) + np.identity(x.shape[0]) * 1e-3
+    helpers.test_frontend_function(
+        input_dtypes=[dtype],
+        as_variable_flags=as_variable,
+        with_out=False,
+        num_positional_args=num_positional_args,
+        native_array_flags=native_array,
+        fw=fw,
+        frontend="jax",
+        fn_tree="lax.linalg.cholesky",
+        rtol=1e-02,
+        x=x,
+        symmetrize_input=symmetrize_input,
+    )
+
+
 # qr
 @handle_cmd_line_args
 @given(
@@ -29,42 +72,12 @@
 def test_jax_qr(
     dtype_and_x,
     full_matrices,
-=======
-# cholesky
-@handle_cmd_line_args
-@given(
-    dtype_and_x=helpers.dtype_and_values(
-        available_dtypes=helpers.get_dtypes("float"),
-        min_value=0,
-        max_value=10,
-        shape=helpers.ints(min_value=2, max_value=5).map(lambda x: tuple([x, x])),
-    ).filter(
-        lambda x: np.linalg.cond(x[1]) < 1 / sys.float_info.epsilon
-        and np.linalg.det(np.asarray(x[1])) != 0
-    ),
-    num_positional_args=helpers.num_positional_args(
-        fn_name="ivy.functional.frontends.jax.lax.linalg.cholesky"
-    ),
-    symmetrize_input=st.booleans(),
-)
-def test_jax_lax_cholesky(
-    dtype_and_x,
->>>>>>> 5c4f3ff7
     as_variable,
     native_array,
     num_positional_args,
     fw,
-<<<<<<< HEAD
 ):
     dtype, x = dtype_and_x
-=======
-    symmetrize_input,
-):
-    dtype, x = dtype_and_x
-    x = np.array(x, dtype=dtype)
-    # make symmetric positive-definite beforehand
-    x = np.matmul(x.T, x) + np.identity(x.shape[0]) * 1e-3
->>>>>>> 5c4f3ff7
     helpers.test_frontend_function(
         input_dtypes=[dtype],
         as_variable_flags=as_variable,
@@ -73,15 +86,8 @@
         native_array_flags=native_array,
         fw=fw,
         frontend="jax",
-<<<<<<< HEAD
         fn_tree="lax.linalg.qr",
         rtol=1e-02,
         x=np.array(x, dtype=dtype),
         full_matrices=full_matrices,
-=======
-        fn_tree="lax.linalg.cholesky",
-        rtol=1e-02,
-        x=x,
-        symmetrize_input=symmetrize_input,
->>>>>>> 5c4f3ff7
     )