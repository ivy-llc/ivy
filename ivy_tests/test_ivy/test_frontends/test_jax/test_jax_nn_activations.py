from hypothesis import strategies as st

# local
import ivy_tests.test_ivy.helpers as helpers
from ivy_tests.test_ivy.helpers import handle_frontend_test


@handle_frontend_test(
    fn_tree="jax.nn.relu",
    dtype_and_x=helpers.dtype_and_values(
        available_dtypes=helpers.get_dtypes("numeric"),
        large_abs_safety_factor=3,
        small_abs_safety_factor=3,
        safety_factor_scale="linear",
    ),
)
def test_jax_nn_relu(
    *,
    dtype_and_x,
    as_variable,
    num_positional_args,
    native_array,
    on_device,
    fn_tree,
    frontend,
):
    input_dtype, x = dtype_and_x
    helpers.test_frontend_function(
        input_dtypes=input_dtype,
        as_variable_flags=as_variable,
        with_out=False,
        num_positional_args=num_positional_args,
        native_array_flags=native_array,
        frontend=frontend,
        fn_tree=fn_tree,
        on_device=on_device,
        x=x[0],
    )


@handle_frontend_test(
    fn_tree="jax.nn.relu6",
    dtype_and_x=helpers.dtype_and_values(
        available_dtypes=helpers.get_dtypes("numeric"),
        large_abs_safety_factor=2,
        small_abs_safety_factor=2,
        safety_factor_scale="linear",
    ),
)
def test_jax_nn_relu6(
    *,
    dtype_and_x,
    as_variable,
    num_positional_args,
    native_array,
    on_device,
    fn_tree,
    frontend,
):
    input_dtype, x = dtype_and_x
    helpers.test_frontend_function(
        input_dtypes=input_dtype,
        as_variable_flags=as_variable,
        with_out=False,
        num_positional_args=num_positional_args,
        native_array_flags=native_array,
        frontend=frontend,
        fn_tree=fn_tree,
        on_device=on_device,
        x=x[0],
    )


@handle_frontend_test(
    fn_tree="jax.nn.soft_sign",
    dtype_and_x=helpers.dtype_and_values(
        available_dtypes=helpers.get_dtypes("numeric"),
        large_abs_safety_factor=2,
        small_abs_safety_factor=2,
        safety_factor_scale="linear",
    ),
)
def test_jax_nn_soft_sign(
    *,
    dtype_and_x,
    as_variable,
    num_positional_args,
    native_array,
    on_device,
    fn_tree,
    frontend,
):
    input_dtype, x = dtype_and_x
    helpers.test_frontend_function(
        input_dtypes=input_dtype,
        as_variable_flags=as_variable,
        with_out=False,
        num_positional_args=num_positional_args,
        native_array_flags=native_array,
        frontend=frontend,
        fn_tree=fn_tree,
        on_device=on_device,
        x=x[0],
    )


@handle_frontend_test(
    fn_tree="jax.nn.silu",
    dtype_and_x=helpers.dtype_and_values(
        available_dtypes=helpers.get_dtypes("numeric"),
        large_abs_safety_factor=2,
        small_abs_safety_factor=2,
        safety_factor_scale="linear",
    ),
)
def test_jax_nn_silu(
    *,
    dtype_and_x,
    as_variable,
    num_positional_args,
    native_array,
    on_device,
    fn_tree,
    frontend,
):
    input_dtype, x = dtype_and_x
    helpers.test_frontend_function(
        input_dtypes=input_dtype,
        as_variable_flags=as_variable,
        with_out=False,
        num_positional_args=num_positional_args,
        native_array_flags=native_array,
        frontend=frontend,
        fn_tree=fn_tree,
        on_device=on_device,
        x=x[0],
    )


@handle_frontend_test(
    fn_tree="jax.nn.leaky_relu",
    dtype_and_x=helpers.dtype_and_values(
        available_dtypes=helpers.get_dtypes("numeric"),
        large_abs_safety_factor=2,
        small_abs_safety_factor=2,
        safety_factor_scale="linear",
    ),
    negative_slope=helpers.floats(min_value=0.0, max_value=1.0),
)
def test_jax_nn_leaky_relu(
    *,
    dtype_and_x,
    negative_slope,
    as_variable,
    num_positional_args,
    native_array,
    on_device,
    fn_tree,
    frontend,
):
    input_dtype, x = dtype_and_x
    helpers.test_frontend_function(
        input_dtypes=input_dtype,
        as_variable_flags=as_variable,
        with_out=False,
        num_positional_args=num_positional_args,
        native_array_flags=native_array,
        rtol=1e-01,
        atol=1e-01,
        frontend=frontend,
        fn_tree=fn_tree,
        on_device=on_device,
        x=x[0],
        negative_slope=negative_slope,
    )


@handle_frontend_test(
    fn_tree="jax.nn.gelu",
    dtype_and_x=helpers.dtype_and_values(
        available_dtypes=helpers.get_dtypes("float"),
        large_abs_safety_factor=8,
        small_abs_safety_factor=8,
        safety_factor_scale="log",
    ),
    approximate=st.booleans(),
)
def test_jax_nn_gelu(
    *,
    dtype_and_x,
    approximate,
    as_variable,
    num_positional_args,
    native_array,
    on_device,
    fn_tree,
    frontend,
):
    input_dtype, x = dtype_and_x
    helpers.test_frontend_function(
        input_dtypes=input_dtype,
        as_variable_flags=as_variable,
        with_out=False,
        num_positional_args=num_positional_args,
        native_array_flags=native_array,
        frontend=frontend,
        fn_tree=fn_tree,
        on_device=on_device,
        rtol=1e-02,
        atol=1e-02,
        x=x[0],
        approximate=approximate,
    )


@handle_frontend_test(
    fn_tree="jax.nn.sigmoid",
    dtype_and_x=helpers.dtype_and_values(
        available_dtypes=helpers.get_dtypes("numeric"),
        large_abs_safety_factor=2,
        small_abs_safety_factor=2,
        safety_factor_scale="linear",
    ),
)
def test_jax_nn_sigmoid(
    *,
    dtype_and_x,
    as_variable,
    num_positional_args,
    native_array,
    on_device,
    fn_tree,
    frontend,
):
    input_dtype, x = dtype_and_x
    helpers.test_frontend_function(
        input_dtypes=input_dtype,
        as_variable_flags=as_variable,
        with_out=False,
        num_positional_args=num_positional_args,
        native_array_flags=native_array,
        frontend=frontend,
        fn_tree=fn_tree,
        on_device=on_device,
        x=x[0],
    )


@handle_frontend_test(
    fn_tree="jax.nn.one_hot",
    dtype_and_x=helpers.dtype_and_values(
        available_dtypes=helpers.get_dtypes("numeric"),
        large_abs_safety_factor=2,
        small_abs_safety_factor=2,
        safety_factor_scale="linear",
        min_value=1,
        max_value=3,
    ),
    num_classes=st.integers(min_value=4, max_value=6),
)
def test_jax_nn_one_hot(
    *,
    dtype_and_x,
    num_classes,
    as_variable,
    num_positional_args,
    native_array,
    on_device,
    fn_tree,
    frontend,
):
    input_dtype, x = dtype_and_x
    helpers.test_frontend_function(
        input_dtypes=input_dtype,
        as_variable_flags=as_variable,
        with_out=False,
        num_positional_args=num_positional_args,
        native_array_flags=native_array,
        frontend=frontend,
        fn_tree=fn_tree,
        on_device=on_device,
        x=x[0],
        num_classes=num_classes,
    )


@handle_frontend_test(
    fn_tree="jax.nn.softmax",
    dtype_x_axis=helpers.dtype_values_axis(
        available_dtypes=helpers.get_dtypes("float"),
        min_num_dims=1,
        max_num_dims=5,
        min_dim_size=2,
        max_dim_size=10,
        force_int_axis=True,
        valid_axis=True,
    ),
)
def test_jax_nn_softmax(
    *,
    dtype_x_axis,
    as_variable,
    num_positional_args,
    native_array,
    on_device,
    fn_tree,
    frontend,
):
    x_dtype, x, axis = dtype_x_axis

    helpers.test_frontend_function(
        input_dtypes=x_dtype,
        as_variable_flags=as_variable,
        with_out=False,
        num_positional_args=num_positional_args,
        native_array_flags=native_array,
        frontend=frontend,
        fn_tree=fn_tree,
        on_device=on_device,
        x=x[0],
        axis=axis,
    )


@handle_frontend_test(
    fn_tree="jax.nn.softplus",
    dtype_and_x=helpers.dtype_and_values(
        available_dtypes=helpers.get_dtypes("numeric"),
        large_abs_safety_factor=2,
        small_abs_safety_factor=2,
        safety_factor_scale="linear",
    ),
)
def test_jax_nn_softplus(
    *,
    dtype_and_x,
    as_variable,
    num_positional_args,
    native_array,
    on_device,
    fn_tree,
    frontend,
):
    input_dtype, x = dtype_and_x
    helpers.test_frontend_function(
        input_dtypes=input_dtype,
        as_variable_flags=as_variable,
        with_out=False,
        num_positional_args=num_positional_args,
        native_array_flags=native_array,
        frontend=frontend,
        fn_tree=fn_tree,
        on_device=on_device,
        x=x[0],
    )


@handle_frontend_test(
    fn_tree="jax.nn.log_sigmoid",
    dtype_and_x=helpers.dtype_and_values(
        available_dtypes=helpers.get_dtypes("float"),
        min_value=-1,
        max_value=1,
        safety_factor_scale="linear",
    ),
)
def test_jax_nn_log_sigmoid(
    *,
    dtype_and_x,
    as_variable,
    num_positional_args,
    native_array,
    on_device,
    fn_tree,
    frontend,
):
    input_dtype, x = dtype_and_x
    helpers.test_frontend_function(
        input_dtypes=input_dtype,
        as_variable_flags=as_variable,
        with_out=False,
        num_positional_args=num_positional_args,
        native_array_flags=native_array,
        rtol=1e-02,
        atol=1e-02,
        frontend=frontend,
        fn_tree=fn_tree,
        on_device=on_device,
        x=x[0],
    )


@handle_frontend_test(
    fn_tree="jax.nn.log_softmax",
    dtype_and_x=helpers.dtype_and_values(
        available_dtypes=helpers.get_dtypes("float"),
        large_abs_safety_factor=2,
        small_abs_safety_factor=2,
        safety_factor_scale="linear",
        min_value=-2,
        min_num_dims=1,
    ),
    axis=helpers.ints(min_value=-1, max_value=0),
)
def test_jax_nn_log_softmax(
    *,
    dtype_and_x,
    axis,
    as_variable,
    num_positional_args,
    native_array,
    on_device,
    fn_tree,
    frontend,
):
    input_dtype, x = dtype_and_x
    helpers.test_frontend_function(
        input_dtypes=input_dtype,
        as_variable_flags=as_variable,
        with_out=False,
        num_positional_args=num_positional_args,
        native_array_flags=native_array,
        frontend=frontend,
        fn_tree=fn_tree,
        on_device=on_device,
        rtol=1e-02,
        atol=1e-02,
        x=x[0],
        axis=axis,
    )


# glu
@handle_frontend_test(
    fn_tree="jax.nn.glu",
    dtype_and_x=helpers.dtype_and_values(
        available_dtypes=helpers.get_dtypes("float"),
        large_abs_safety_factor=2,
        small_abs_safety_factor=2,
        safety_factor_scale="linear",
        min_value=-2,
        min_num_dims=1,
        min_dim_size=4,
        max_dim_size=4,
    ),
    axis=helpers.ints(min_value=-1, max_value=0),
)
def test_jax_nn_glu(
    *,
    dtype_and_x,
    axis,
    as_variable,
    num_positional_args,
    native_array,
    on_device,
    fn_tree,
    frontend,
):
    input_dtype, x = dtype_and_x
    helpers.test_frontend_function(
        input_dtypes=input_dtype,
        as_variable_flags=as_variable,
        with_out=False,
        num_positional_args=num_positional_args,
        native_array_flags=native_array,
        frontend=frontend,
        fn_tree=fn_tree,
        on_device=on_device,
        rtol=1e-01,
        atol=1e-01,
        x=x[0],
        axis=axis,
    )


@handle_frontend_test(
    fn_tree="jax.nn.normalize",
    dtype_and_x=helpers.dtype_and_values(
        available_dtypes=helpers.get_dtypes("numeric"),
        large_abs_safety_factor=2,
        small_abs_safety_factor=2,
        safety_factor_scale="linear",
        num_arrays=3,
        shared_dtype=True,
    ),
    axis=st.just(-1),
    epsilon=helpers.floats(
        min_value=0.01,
        max_value=1,
    ),
    where=st.none(),
)
def test_jax_nn_normalize(
    *,
    dtype_and_x,
    axis,
    epsilon,
    where,
    as_variable,
    num_positional_args,
    native_array,
    on_device,
    fn_tree,
    frontend,
):
    input_dtypes, xs = dtype_and_x

    helpers.test_frontend_function(
        input_dtypes=input_dtypes,
        as_variable_flags=as_variable,
        with_out=False,
        num_positional_args=num_positional_args,
        native_array_flags=native_array,
        rtol=1e-02,
        atol=1e-02,
        frontend=frontend,
        fn_tree=fn_tree,
        on_device=on_device,
        x=xs[0],
        axis=axis,
        mean=xs[1],
        variance=xs[2],
        epsilon=epsilon,
        where=where,
    )


@handle_frontend_test(
    fn_tree="jax.nn.hard_tanh",
    dtype_and_x=helpers.dtype_and_values(
        available_dtypes=helpers.get_dtypes("numeric"),
        large_abs_safety_factor=2,
        small_abs_safety_factor=2,
        safety_factor_scale="linear",
    ),
)
def test_jax_nn_hard_tanh(
    *,
    dtype_and_x,
    as_variable,
    num_positional_args,
    native_array,
    on_device,
    fn_tree,
    frontend,
):
    input_dtype, x = dtype_and_x
    helpers.test_frontend_function(
        input_dtypes=input_dtype,
        as_variable_flags=as_variable,
        with_out=False,
        num_positional_args=num_positional_args,
        native_array_flags=native_array,
        frontend=frontend,
        fn_tree=fn_tree,
        on_device=on_device,
        x=x[0],
    )


@handle_frontend_test(
    fn_tree="jax.nn.celu",
    dtype_and_x=helpers.dtype_and_values(
        available_dtypes=helpers.get_dtypes("numeric"),
        min_value=-5,
        max_value=5,
        safety_factor_scale="linear",
        num_arrays=2,
        shared_dtype=True,
    ),
)
def test_jax_nn_celu(
    *,
    dtype_and_x,
    as_variable,
    num_positional_args,
    native_array,
    on_device,
    fn_tree,
    frontend,
):
    input_dtypes, xs = dtype_and_x
    helpers.test_frontend_function(
        input_dtypes=input_dtypes,
        as_variable_flags=as_variable,
        with_out=False,
        num_positional_args=num_positional_args,
        native_array_flags=native_array,
        frontend=frontend,
        fn_tree=fn_tree,
        on_device=on_device,
        x=xs[0],
        alpha=xs[1],
    )


# elu
@handle_frontend_test(
    fn_tree="jax.nn.elu",
    dtype_and_x=helpers.dtype_and_values(
        available_dtypes=helpers.get_dtypes("numeric"),
        min_value=-5,
        max_value=5,
        safety_factor_scale="linear",
        num_arrays=2,
        shared_dtype=True,
    ),
)
def test_jax_nn_elu(
    *,
    dtype_and_x,
    as_variable,
    num_positional_args,
    native_array,
    on_device,
    fn_tree,
    frontend,
):
    input_dtypes, xs = dtype_and_x
    helpers.test_frontend_function(
        input_dtypes=input_dtypes,
        as_variable_flags=as_variable,
        with_out=False,
        num_positional_args=num_positional_args,
        native_array_flags=native_array,
        frontend=frontend,
        fn_tree=fn_tree,
        on_device=on_device,
        x=xs[0],
        alpha=xs[1],
    )


@handle_frontend_test(
    fn_tree="jax.nn.logsumexp",
    dtype_and_x=helpers.dtype_and_values(
        available_dtypes=helpers.get_dtypes("numeric"),
        large_abs_safety_factor=2,
        small_abs_safety_factor=2,
        safety_factor_scale="linear",
        num_arrays=2,
        shared_dtype=True,
    ),
    axis=st.just(None),
    keepdims=st.booleans(),
    return_sign=st.booleans(),
)
def test_jax_nn_logsumexp(
    *,
    dtype_and_x,
    axis,
    keepdims,
    return_sign,
    as_variable,
    num_positional_args,
    native_array,
    on_device,
    fn_tree,
    frontend,
):
    input_dtypes, xs = dtype_and_x
    helpers.test_frontend_function(
        input_dtypes=input_dtypes,
        as_variable_flags=as_variable,
        with_out=False,
        num_positional_args=num_positional_args,
        native_array_flags=native_array,
        frontend=frontend,
        fn_tree=fn_tree,
        on_device=on_device,
        a=xs[0],
        axis=axis,
        b=xs[1],
        keepdims=keepdims,
        return_sign=return_sign,
    )


@handle_frontend_test(
    fn_tree="jax.nn.swish",
    dtype_and_x=helpers.dtype_and_values(
        available_dtypes=helpers.get_dtypes("float"),
        large_abs_safety_factor=2,
        small_abs_safety_factor=2,
        safety_factor_scale="linear",
    ),
)
def test_jax_nn_swish(
    *,
    dtype_and_x,
    as_variable,
    num_positional_args,
    native_array,
    on_device,
    fn_tree,
    frontend,
):
    input_dtype, x = dtype_and_x
    helpers.test_frontend_function(
        input_dtypes=input_dtype,
        as_variable_flags=as_variable,
        with_out=False,
        num_positional_args=num_positional_args,
        native_array_flags=native_array,
        frontend=frontend,
        fn_tree=fn_tree,
        on_device=on_device,
        x=x[0],
    )


@handle_frontend_test(
    fn_tree="jax.nn.hard_swish",
    dtype_and_x=helpers.dtype_and_values(
        available_dtypes=helpers.get_dtypes("float"),
        min_value=-10,
        max_value=10,
        safety_factor_scale="linear",
    ),
)
def test_jax_nn_hard_swish(
    *,
    dtype_and_x,
    as_variable,
    num_positional_args,
    native_array,
    on_device,
    fn_tree,
    frontend,
):
    input_dtype, x = dtype_and_x
    helpers.test_frontend_function(
        input_dtypes=input_dtype,
        as_variable_flags=as_variable,
        with_out=False,
        num_positional_args=num_positional_args,
        native_array_flags=native_array,
<<<<<<< HEAD
        fw=fw,
        frontend="jax",
        fn_tree="nn.hard_swish",
        x=np.asarray(x, dtype=input_dtype),
    )


@handle_cmd_line_args
@given(
    dtype_and_x=helpers.dtype_and_values(
       available_dtypes=helpers.get_dtypes("float"),
       large_abs_safety_factor=2,
       small_abs_safety_factor=2,
       safety_factor_scale="linear",
   ),
   num_positional_args=helpers.num_positional_args(
       fn_name="ivy.functional.frontends.jax.nn.selu"
   ),
)
def test_jax_nn_selu(
=======
        rtol=1e-02,
        atol=1e-02,
        frontend=frontend,
        fn_tree=fn_tree,
        on_device=on_device,
        x=x[0],
    )


@handle_frontend_test(
    fn_tree="jax.nn.hard_silu",
    dtype_and_x=helpers.dtype_and_values(
        available_dtypes=helpers.get_dtypes("numeric"),
        large_abs_safety_factor=2,
        small_abs_safety_factor=2,
    ),
)
def test_jax_nn_hard_silu(
    *,
>>>>>>> fd3bb68a
    dtype_and_x,
    as_variable,
    num_positional_args,
    native_array,
<<<<<<< HEAD
    fw,
):
    input_dtype, x = dtype_and_x
    helpers.test_frontend_function(
        input_dtypes=input_dtype,
=======
    on_device,
    fn_tree,
    frontend,
):
    input_dtypes, xs = dtype_and_x
    helpers.test_frontend_function(
        input_dtypes=input_dtypes,
>>>>>>> fd3bb68a
        as_variable_flags=as_variable,
        with_out=False,
        num_positional_args=num_positional_args,
        native_array_flags=native_array,
<<<<<<< HEAD
        fw=fw,
        frontend="jax",
        fn_tree="nn.selu",
        x=np.asarray(x, dtype=input_dtype),
=======
        frontend=frontend,
        fn_tree=fn_tree,
        on_device=on_device,
        x=xs[0],
    )


@handle_frontend_test(
    fn_tree="jax.nn.hard_sigmoid",
    dtype_and_x=helpers.dtype_and_values(
        available_dtypes=helpers.get_dtypes("numeric"),
        large_abs_safety_factor=2,
        small_abs_safety_factor=2,
    ),
)
def test_jax_nn_hard_sigmoid(
    *,
    dtype_and_x,
    as_variable,
    num_positional_args,
    native_array,
    on_device,
    fn_tree,
    frontend,
):
    input_dtypes, xs = dtype_and_x
    helpers.test_frontend_function(
        input_dtypes=input_dtypes,
        as_variable_flags=as_variable,
        with_out=False,
        num_positional_args=num_positional_args,
        native_array_flags=native_array,
        frontend=frontend,
        fn_tree=fn_tree,
        on_device=on_device,
        x=xs[0],
>>>>>>> fd3bb68a
    )<|MERGE_RESOLUTION|>--- conflicted
+++ resolved
@@ -735,11 +735,76 @@
         with_out=False,
         num_positional_args=num_positional_args,
         native_array_flags=native_array,
-<<<<<<< HEAD
-        fw=fw,
-        frontend="jax",
-        fn_tree="nn.hard_swish",
-        x=np.asarray(x, dtype=input_dtype),
+        rtol=1e-02,
+        atol=1e-02,
+        frontend=frontend,
+        fn_tree=fn_tree,
+        on_device=on_device,
+        x=x[0],
+    )
+
+
+@handle_frontend_test(
+    fn_tree="jax.nn.hard_silu",
+    dtype_and_x=helpers.dtype_and_values(
+        available_dtypes=helpers.get_dtypes("numeric"),
+        large_abs_safety_factor=2,
+        small_abs_safety_factor=2,
+    ),
+)
+def test_jax_nn_hard_silu(
+    *,
+    dtype_and_x,
+    as_variable,
+    num_positional_args,
+    native_array,
+    on_device,
+    fn_tree,
+    frontend,
+):
+    input_dtypes, xs = dtype_and_x
+    helpers.test_frontend_function(
+        input_dtypes=input_dtypes,
+        as_variable_flags=as_variable,
+        with_out=False,
+        num_positional_args=num_positional_args,
+        native_array_flags=native_array,
+        frontend=frontend,
+        fn_tree=fn_tree,
+        on_device=on_device,
+        x=xs[0],
+    )
+
+
+@handle_frontend_test(
+    fn_tree="jax.nn.hard_sigmoid",
+    dtype_and_x=helpers.dtype_and_values(
+        available_dtypes=helpers.get_dtypes("numeric"),
+        large_abs_safety_factor=2,
+        small_abs_safety_factor=2,
+    ),
+)
+def test_jax_nn_hard_sigmoid(
+    *,
+    dtype_and_x,
+    as_variable,
+    num_positional_args,
+    native_array,
+    on_device,
+    fn_tree,
+    frontend,
+):
+    input_dtypes, xs = dtype_and_x
+    helpers.test_frontend_function(
+        input_dtypes=input_dtypes,
+        as_variable_flags=as_variable,
+        with_out=False,
+        num_positional_args=num_positional_args,
+        native_array_flags=native_array,
+        frontend=frontend,
+        fn_tree=fn_tree,
+        on_device=on_device,
+        x=xs[0],
     )
 
 
@@ -756,91 +821,21 @@
    ),
 )
 def test_jax_nn_selu(
-=======
-        rtol=1e-02,
-        atol=1e-02,
-        frontend=frontend,
-        fn_tree=fn_tree,
-        on_device=on_device,
-        x=x[0],
-    )
-
-
-@handle_frontend_test(
-    fn_tree="jax.nn.hard_silu",
-    dtype_and_x=helpers.dtype_and_values(
-        available_dtypes=helpers.get_dtypes("numeric"),
-        large_abs_safety_factor=2,
-        small_abs_safety_factor=2,
-    ),
-)
-def test_jax_nn_hard_silu(
-    *,
->>>>>>> fd3bb68a
-    dtype_and_x,
-    as_variable,
-    num_positional_args,
-    native_array,
-<<<<<<< HEAD
+    dtype_and_x,
+    as_variable,
+    num_positional_args,
+    native_array,
     fw,
 ):
     input_dtype, x = dtype_and_x
     helpers.test_frontend_function(
         input_dtypes=input_dtype,
-=======
-    on_device,
-    fn_tree,
-    frontend,
-):
-    input_dtypes, xs = dtype_and_x
-    helpers.test_frontend_function(
-        input_dtypes=input_dtypes,
->>>>>>> fd3bb68a
-        as_variable_flags=as_variable,
-        with_out=False,
-        num_positional_args=num_positional_args,
-        native_array_flags=native_array,
-<<<<<<< HEAD
+        as_variable_flags=as_variable,
+        with_out=False,
+        num_positional_args=num_positional_args,
+        native_array_flags=native_array,
         fw=fw,
         frontend="jax",
         fn_tree="nn.selu",
         x=np.asarray(x, dtype=input_dtype),
-=======
-        frontend=frontend,
-        fn_tree=fn_tree,
-        on_device=on_device,
-        x=xs[0],
-    )
-
-
-@handle_frontend_test(
-    fn_tree="jax.nn.hard_sigmoid",
-    dtype_and_x=helpers.dtype_and_values(
-        available_dtypes=helpers.get_dtypes("numeric"),
-        large_abs_safety_factor=2,
-        small_abs_safety_factor=2,
-    ),
-)
-def test_jax_nn_hard_sigmoid(
-    *,
-    dtype_and_x,
-    as_variable,
-    num_positional_args,
-    native_array,
-    on_device,
-    fn_tree,
-    frontend,
-):
-    input_dtypes, xs = dtype_and_x
-    helpers.test_frontend_function(
-        input_dtypes=input_dtypes,
-        as_variable_flags=as_variable,
-        with_out=False,
-        num_positional_args=num_positional_args,
-        native_array_flags=native_array,
-        frontend=frontend,
-        fn_tree=fn_tree,
-        on_device=on_device,
-        x=xs[0],
->>>>>>> fd3bb68a
     )