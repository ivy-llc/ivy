import numpy as np
from hypothesis import given, strategies as st

# local
import ivy.functional.backends.jax as ivy_jax
import ivy_tests.test_ivy.helpers as helpers
from ivy_tests.test_ivy.helpers import handle_cmd_line_args


@handle_cmd_line_args
@given(
    dtype_and_x=helpers.dtype_and_values(
        available_dtypes=ivy_jax.valid_numeric_dtypes,
        large_value_safety_factor=1,
        small_value_safety_factor=1,
    ),
    num_positional_args=helpers.num_positional_args(
        fn_name="ivy.functional.frontends.jax.nn.relu"
    ),
)
def test_jax_nn_relu(
    dtype_and_x,
    as_variable,
    num_positional_args,
    native_array,
    fw,
):
    input_dtype, x = dtype_and_x
    helpers.test_frontend_function(
        input_dtypes=input_dtype,
        as_variable_flags=as_variable,
        with_out=False,
        num_positional_args=num_positional_args,
        native_array_flags=native_array,
        fw=fw,
        frontend="jax",
        fn_tree="nn.relu",
        x=np.asarray(x, dtype=input_dtype),
    )


@handle_cmd_line_args
@given(
    dtype_and_x=helpers.dtype_and_values(
        available_dtypes=ivy_jax.valid_numeric_dtypes,
        large_value_safety_factor=1,
        small_value_safety_factor=1,
    ),
    num_positional_args=helpers.num_positional_args(
        fn_name="ivy.functional.frontends.jax.nn.relu6"
    ),
)
def test_jax_nn_relu6(
    dtype_and_x,
    as_variable,
    num_positional_args,
    native_array,
    fw,
):
    input_dtype, x = dtype_and_x
    helpers.test_frontend_function(
        input_dtypes=input_dtype,
        as_variable_flags=as_variable,
        with_out=False,
        num_positional_args=num_positional_args,
        native_array_flags=native_array,
        fw=fw,
        frontend="jax",
        fn_tree="nn.relu6",
        x=np.asarray(x, dtype=input_dtype),
    )


@handle_cmd_line_args
@given(
    dtype_and_x=helpers.dtype_and_values(
        available_dtypes=ivy_jax.valid_numeric_dtypes,
        large_value_safety_factor=1,
        small_value_safety_factor=1,
    ),
    num_positional_args=helpers.num_positional_args(
        fn_name="ivy.functional.frontends.jax.nn.soft_sign"
    ),
)
def test_jax_nn_soft_sign(
    dtype_and_x,
    as_variable,
    num_positional_args,
    native_array,
    fw,
):
    input_dtype, x = dtype_and_x

    helpers.test_frontend_function(
        input_dtypes=input_dtype,
        as_variable_flags=as_variable,
        with_out=False,
        num_positional_args=num_positional_args,
        native_array_flags=native_array,
        fw=fw,
        frontend="jax",
        fn_tree="nn.soft_sign",
        x=np.asarray(x, dtype=input_dtype),
    )


@handle_cmd_line_args
@given(
    dtype_and_x=helpers.dtype_and_values(
        available_dtypes=ivy_jax.valid_numeric_dtypes,
        large_value_safety_factor=1,
        small_value_safety_factor=1,
    ),
    num_positional_args=helpers.num_positional_args(
        fn_name="ivy.functional.frontends.jax.nn.silu"
    ),
)
def test_jax_nn_silu(
    dtype_and_x,
    as_variable,
    num_positional_args,
    native_array,
    fw,
):
    input_dtype, x = dtype_and_x

    helpers.test_frontend_function(
        input_dtypes=input_dtype,
        as_variable_flags=as_variable,
        with_out=False,
        num_positional_args=num_positional_args,
        native_array_flags=native_array,
        fw=fw,
        frontend="jax",
        fn_tree="nn.silu",
        x=np.asarray(x, dtype=input_dtype),
    )


@handle_cmd_line_args
@given(
    dtype_and_x=helpers.dtype_and_values(
        available_dtypes=ivy_jax.valid_numeric_dtypes,
        large_value_safety_factor=1,
        small_value_safety_factor=1,
    ),
    num_positional_args=helpers.num_positional_args(
        fn_name="ivy.functional.frontends.jax.nn.leaky_relu"
    ),
    negative_slope=helpers.floats(min_value=0.0, max_value=1.0),
)
def test_jax_nn_leaky_relu(
    dtype_and_x,
    as_variable,
    num_positional_args,
    native_array,
    fw,
    negative_slope,
):
    input_dtype, x = dtype_and_x

    helpers.test_frontend_function(
        input_dtypes=input_dtype,
        as_variable_flags=as_variable,
        with_out=False,
        num_positional_args=num_positional_args,
        native_array_flags=native_array,
        fw=fw,
        frontend="jax",
        fn_tree="nn.leaky_relu",
        x=np.asarray(x, dtype=input_dtype),
        negative_slope=negative_slope,
    )


@handle_cmd_line_args
@given(
    dtype_and_x=helpers.dtype_and_values(
        available_dtypes=ivy_jax.valid_float_dtypes,  # TODO: use all nums dtypes
        large_value_safety_factor=1,
        small_value_safety_factor=1,
    ),
    approximate=st.booleans(),
    num_positional_args=helpers.num_positional_args(
        fn_name="ivy.functional.frontends.jax.nn.gelu"
    ),
)
def test_jax_nn_gelu(
    dtype_and_x,
    as_variable,
    num_positional_args,
    native_array,
    fw,
    approximate,
):
    input_dtype, x = dtype_and_x

    helpers.test_frontend_function(
        input_dtypes=input_dtype,
        as_variable_flags=as_variable,
        with_out=False,
        num_positional_args=num_positional_args,
        native_array_flags=native_array,
        fw=fw,
        frontend="jax",
        fn_tree="nn.gelu",
        x=np.asarray(x, dtype=input_dtype),
        approximate=approximate,
    )


@handle_cmd_line_args
@given(
    dtype_and_x=helpers.dtype_and_values(
        available_dtypes=ivy_jax.valid_numeric_dtypes,
        large_value_safety_factor=1,
        small_value_safety_factor=1,
    ),
    num_positional_args=helpers.num_positional_args(
        fn_name="ivy.functional.frontends.jax.nn.sigmoid"
    ),
)
def test_jax_nn_sigmoid(
    dtype_and_x,
    as_variable,
    num_positional_args,
    native_array,
    fw,
):
    input_dtype, x = dtype_and_x

    helpers.test_frontend_function(
        input_dtypes=input_dtype,
        as_variable_flags=as_variable,
        with_out=False,
        num_positional_args=num_positional_args,
        native_array_flags=native_array,
        fw=fw,
        frontend="jax",
        fn_tree="nn.sigmoid",
        x=np.asarray(x, dtype=input_dtype),
    )


@handle_cmd_line_args
@given(
    dtype_and_x=helpers.dtype_and_values(
        available_dtypes=ivy_jax.valid_int_dtypes,
        large_value_safety_factor=1,
        small_value_safety_factor=1,
        min_value=1,
        max_value=3,
    ),
    num_classes=st.integers(min_value=4, max_value=6),
    num_positional_args=helpers.num_positional_args(
        fn_name="ivy.functional.frontends.jax.nn.one_hot"
    ),
)
def test_jax_nn_one_hot(
    dtype_and_x,
    num_classes,
    as_variable,
    num_positional_args,
    native_array,
    fw,
):
    input_dtype, x = dtype_and_x

    helpers.test_frontend_function(
        input_dtypes=input_dtype,
        as_variable_flags=as_variable,
        with_out=False,
        num_positional_args=num_positional_args,
        native_array_flags=native_array,
        fw=fw,
        frontend="jax",
        fn_tree="nn.one_hot",
        x=np.asarray(x, dtype=input_dtype),
        num_classes=num_classes,
    )


@handle_cmd_line_args
@given(
    dtype_and_x=helpers.dtype_and_values(
        available_dtypes=ivy_jax.valid_float_dtypes,  # TODO: use all float dtypes
        large_value_safety_factor=1,
        small_value_safety_factor=1,
        min_value=-2,
        min_num_dims=1,
    ),
    axis=helpers.ints(min_value=-1, max_value=0),
    num_positional_args=helpers.num_positional_args(
        fn_name="ivy.functional.frontends.jax.nn.softmax"
    ),
)
def test_jax_nn_softmax(
    dtype_and_x,
    axis,
    as_variable,
    num_positional_args,
    native_array,
    fw,
):
    input_dtype, x = dtype_and_x

    helpers.test_frontend_function(
        input_dtypes=input_dtype,
        as_variable_flags=as_variable,
        with_out=False,
        num_positional_args=num_positional_args,
        native_array_flags=native_array,
        fw=fw,
        frontend="jax",
        fn_tree="nn.softmax",
        x=np.asarray(x, dtype=input_dtype),
        axis=axis,
    )


@handle_cmd_line_args
@given(
    dtype_and_x=helpers.dtype_and_values(
        available_dtypes=ivy_jax.valid_numeric_dtypes,
        large_value_safety_factor=1,
        small_value_safety_factor=1,
    ),
    num_positional_args=helpers.num_positional_args(
        fn_name="ivy.functional.frontends.jax.nn.softplus"
    ),
)
def test_jax_nn_softplus(
    dtype_and_x,
    as_variable,
    num_positional_args,
    native_array,
    fw,
):
    input_dtype, x = dtype_and_x

    helpers.test_frontend_function(
        input_dtypes=input_dtype,
        as_variable_flags=as_variable,
        with_out=False,
        num_positional_args=num_positional_args,
        native_array_flags=native_array,
        fw=fw,
        frontend="jax",
        fn_tree="nn.softplus",
        x=np.asarray(x, dtype=input_dtype),
    )


@handle_cmd_line_args
@given(
    dtype_and_x=helpers.dtype_and_values(
<<<<<<< HEAD
        available_dtypes=ivy_jax.valid_numeric_dtypes,
        large_value_safety_factor=1,
        small_value_safety_factor=1,
        num_arrays=3,
        shared_dtype=True,
    ),
    axis=st.just(-1),
    epsilon=helpers.floats(
        min_value=0.01,
        max_value=1,
    ),
    where=st.none(),
    num_positional_args=helpers.num_positional_args(
        fn_name="ivy.functional.frontends.jax.nn.normalize"
    ),
)
def test_jax_nn_normalize(
    dtype_and_x,
    axis,
    epsilon,
    where,
=======
        available_dtypes=ivy_jax.valid_float_dtypes,
        large_value_safety_factor=1,
        small_value_safety_factor=1,
    ),
    num_positional_args=helpers.num_positional_args(
        fn_name="ivy.functional.frontends.jax.nn.log_sigmoid"
    ),
)
def test_jax_nn_log_sigmoid(
    dtype_and_x,
    as_variable,
    num_positional_args,
    native_array,
    fw,
):
    input_dtype, x = dtype_and_x
    helpers.test_frontend_function(
        input_dtypes=input_dtype,
        as_variable_flags=as_variable,
        with_out=False,
        num_positional_args=num_positional_args,
        native_array_flags=native_array,
        fw=fw,
        frontend="jax",
        fn_tree="nn.log_sigmoid",
        x=np.asarray(x, dtype=input_dtype),
    )


@handle_cmd_line_args
@given(
    dtype_and_x=helpers.dtype_and_values(
        available_dtypes=ivy_jax.valid_float_dtypes,
        large_value_safety_factor=1,
        small_value_safety_factor=1,
        min_value=-2,
        min_num_dims=1,
    ),
    axis=helpers.ints(min_value=-1, max_value=0),
    num_positional_args=helpers.num_positional_args(
        fn_name="ivy.functional.frontends.jax.nn.log_softmax"
    ),
)
def test_jax_nn_log_softmax(
    dtype_and_x,
    axis,
>>>>>>> 7badf0ee
    as_variable,
    num_positional_args,
    native_array,
    fw,
):
<<<<<<< HEAD
    input_dtypes, xs = dtype_and_x

    helpers.test_frontend_function(
        input_dtypes=input_dtypes,
=======
    input_dtype, x = dtype_and_x
    helpers.test_frontend_function(
        input_dtypes=input_dtype,
        as_variable_flags=as_variable,
        with_out=False,
        num_positional_args=num_positional_args,
        native_array_flags=native_array,
        fw=fw,
        frontend="jax",
        fn_tree="nn.log_softmax",
        rtol=1e-3,
        atol=1e-3,
        x=np.asarray(x, dtype=input_dtype),
        axis=axis,
    )


@handle_cmd_line_args
@given(
    dtype_and_x=helpers.dtype_and_values(
        available_dtypes=ivy_jax.valid_float_dtypes,
        large_value_safety_factor=1,
        small_value_safety_factor=1,
        min_value=-2,
        min_num_dims=1,
        min_dim_size=4,
        max_dim_size=4,
    ),
    axis=helpers.ints(min_value=-1, max_value=0),
    num_positional_args=helpers.num_positional_args(
        fn_name="ivy.functional.frontends.jax.nn.glu"
    ),
)
def test_jax_nn_glu(
    dtype_and_x,
    axis,
    as_variable,
    num_positional_args,
    native_array,
    fw,
):
    input_dtype, x = dtype_and_x
    helpers.test_frontend_function(
        input_dtypes=input_dtype,
>>>>>>> 7badf0ee
        as_variable_flags=as_variable,
        with_out=False,
        num_positional_args=num_positional_args,
        native_array_flags=native_array,
        fw=fw,
        frontend="jax",
<<<<<<< HEAD
        fn_tree="nn.normalize",
        x=np.asarray(xs[0], dtype=input_dtypes[0]),
        axis=axis,
        mean=np.asarray(xs[1], dtype=input_dtypes[1]),
        variance=np.asarray(xs[2], dtype=input_dtypes[2]),
        epsilon=epsilon,
        where=where,
=======
        fn_tree="nn.glu",
        rtol=1e-3,
        atol=1e-3,
        x=np.asarray(x, dtype=input_dtype),
        axis=axis,
>>>>>>> 7badf0ee
    )<|MERGE_RESOLUTION|>--- conflicted
+++ resolved
@@ -354,7 +354,118 @@
 @handle_cmd_line_args
 @given(
     dtype_and_x=helpers.dtype_and_values(
-<<<<<<< HEAD
+        available_dtypes=ivy_jax.valid_float_dtypes,
+        large_value_safety_factor=1,
+        small_value_safety_factor=1,
+    ),
+    num_positional_args=helpers.num_positional_args(
+        fn_name="ivy.functional.frontends.jax.nn.log_sigmoid"
+    ),
+)
+def test_jax_nn_log_sigmoid(
+    dtype_and_x,
+    as_variable,
+    num_positional_args,
+    native_array,
+    fw,
+):
+    input_dtype, x = dtype_and_x
+    helpers.test_frontend_function(
+        input_dtypes=input_dtype,
+        as_variable_flags=as_variable,
+        with_out=False,
+        num_positional_args=num_positional_args,
+        native_array_flags=native_array,
+        fw=fw,
+        frontend="jax",
+        fn_tree="nn.log_sigmoid",
+        x=np.asarray(x, dtype=input_dtype),
+    )
+
+
+@handle_cmd_line_args
+@given(
+    dtype_and_x=helpers.dtype_and_values(
+        available_dtypes=ivy_jax.valid_float_dtypes,
+        large_value_safety_factor=1,
+        small_value_safety_factor=1,
+        min_value=-2,
+        min_num_dims=1,
+    ),
+    axis=helpers.ints(min_value=-1, max_value=0),
+    num_positional_args=helpers.num_positional_args(
+        fn_name="ivy.functional.frontends.jax.nn.log_softmax"
+    ),
+)
+def test_jax_nn_log_softmax(
+    dtype_and_x,
+    axis,
+    as_variable,
+    num_positional_args,
+    native_array,
+    fw,
+):
+    input_dtype, x = dtype_and_x
+    helpers.test_frontend_function(
+        input_dtypes=input_dtype,
+        as_variable_flags=as_variable,
+        with_out=False,
+        num_positional_args=num_positional_args,
+        native_array_flags=native_array,
+        fw=fw,
+        frontend="jax",
+        fn_tree="nn.log_softmax",
+        rtol=1e-3,
+        atol=1e-3,
+        x=np.asarray(x, dtype=input_dtype),
+        axis=axis,
+    )
+
+
+@handle_cmd_line_args
+@given(
+    dtype_and_x=helpers.dtype_and_values(
+        available_dtypes=ivy_jax.valid_float_dtypes,
+        large_value_safety_factor=1,
+        small_value_safety_factor=1,
+        min_value=-2,
+        min_num_dims=1,
+        min_dim_size=4,
+        max_dim_size=4,
+    ),
+    axis=helpers.ints(min_value=-1, max_value=0),
+    num_positional_args=helpers.num_positional_args(
+        fn_name="ivy.functional.frontends.jax.nn.glu"
+    ),
+)
+def test_jax_nn_glu(
+    dtype_and_x,
+    axis,
+    as_variable,
+    num_positional_args,
+    native_array,
+    fw,
+):
+    input_dtype, x = dtype_and_x
+    helpers.test_frontend_function(
+        input_dtypes=input_dtype,
+        as_variable_flags=as_variable,
+        with_out=False,
+        num_positional_args=num_positional_args,
+        native_array_flags=native_array,
+        fw=fw,
+        frontend="jax",
+        fn_tree="nn.glu",
+        rtol=1e-3,
+        atol=1e-3,
+        x=np.asarray(x, dtype=input_dtype),
+        axis=axis,
+    )
+
+
+@handle_cmd_line_args
+@given(
+    dtype_and_x=helpers.dtype_and_values(
         available_dtypes=ivy_jax.valid_numeric_dtypes,
         large_value_safety_factor=1,
         small_value_safety_factor=1,
@@ -376,117 +487,21 @@
     axis,
     epsilon,
     where,
-=======
-        available_dtypes=ivy_jax.valid_float_dtypes,
-        large_value_safety_factor=1,
-        small_value_safety_factor=1,
-    ),
-    num_positional_args=helpers.num_positional_args(
-        fn_name="ivy.functional.frontends.jax.nn.log_sigmoid"
-    ),
-)
-def test_jax_nn_log_sigmoid(
-    dtype_and_x,
-    as_variable,
-    num_positional_args,
-    native_array,
-    fw,
-):
-    input_dtype, x = dtype_and_x
-    helpers.test_frontend_function(
-        input_dtypes=input_dtype,
-        as_variable_flags=as_variable,
-        with_out=False,
-        num_positional_args=num_positional_args,
-        native_array_flags=native_array,
-        fw=fw,
-        frontend="jax",
-        fn_tree="nn.log_sigmoid",
-        x=np.asarray(x, dtype=input_dtype),
-    )
-
-
-@handle_cmd_line_args
-@given(
-    dtype_and_x=helpers.dtype_and_values(
-        available_dtypes=ivy_jax.valid_float_dtypes,
-        large_value_safety_factor=1,
-        small_value_safety_factor=1,
-        min_value=-2,
-        min_num_dims=1,
-    ),
-    axis=helpers.ints(min_value=-1, max_value=0),
-    num_positional_args=helpers.num_positional_args(
-        fn_name="ivy.functional.frontends.jax.nn.log_softmax"
-    ),
-)
-def test_jax_nn_log_softmax(
-    dtype_and_x,
-    axis,
->>>>>>> 7badf0ee
-    as_variable,
-    num_positional_args,
-    native_array,
-    fw,
-):
-<<<<<<< HEAD
+    as_variable,
+    num_positional_args,
+    native_array,
+    fw,
+):
     input_dtypes, xs = dtype_and_x
 
     helpers.test_frontend_function(
         input_dtypes=input_dtypes,
-=======
-    input_dtype, x = dtype_and_x
-    helpers.test_frontend_function(
-        input_dtypes=input_dtype,
-        as_variable_flags=as_variable,
-        with_out=False,
-        num_positional_args=num_positional_args,
-        native_array_flags=native_array,
-        fw=fw,
-        frontend="jax",
-        fn_tree="nn.log_softmax",
-        rtol=1e-3,
-        atol=1e-3,
-        x=np.asarray(x, dtype=input_dtype),
-        axis=axis,
-    )
-
-
-@handle_cmd_line_args
-@given(
-    dtype_and_x=helpers.dtype_and_values(
-        available_dtypes=ivy_jax.valid_float_dtypes,
-        large_value_safety_factor=1,
-        small_value_safety_factor=1,
-        min_value=-2,
-        min_num_dims=1,
-        min_dim_size=4,
-        max_dim_size=4,
-    ),
-    axis=helpers.ints(min_value=-1, max_value=0),
-    num_positional_args=helpers.num_positional_args(
-        fn_name="ivy.functional.frontends.jax.nn.glu"
-    ),
-)
-def test_jax_nn_glu(
-    dtype_and_x,
-    axis,
-    as_variable,
-    num_positional_args,
-    native_array,
-    fw,
-):
-    input_dtype, x = dtype_and_x
-    helpers.test_frontend_function(
-        input_dtypes=input_dtype,
->>>>>>> 7badf0ee
-        as_variable_flags=as_variable,
-        with_out=False,
-        num_positional_args=num_positional_args,
-        native_array_flags=native_array,
-        fw=fw,
-        frontend="jax",
-<<<<<<< HEAD
+        as_variable_flags=as_variable,
+        with_out=False,
+        num_positional_args=num_positional_args,
+        native_array_flags=native_array,
+        fw=fw,
+        frontend="jax",
         fn_tree="nn.normalize",
         x=np.asarray(xs[0], dtype=input_dtypes[0]),
         axis=axis,
@@ -494,11 +509,4 @@
         variance=np.asarray(xs[2], dtype=input_dtypes[2]),
         epsilon=epsilon,
         where=where,
-=======
-        fn_tree="nn.glu",
-        rtol=1e-3,
-        atol=1e-3,
-        x=np.asarray(x, dtype=input_dtype),
-        axis=axis,
->>>>>>> 7badf0ee
     )