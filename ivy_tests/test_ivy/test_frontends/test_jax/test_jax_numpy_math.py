# global
from hypothesis import strategies as st, assume
import numpy as np
import ivy

# local
import ivy_tests.test_ivy.helpers as helpers
from ivy_tests.test_ivy.helpers import handle_frontend_test
from ivy_tests.test_ivy.test_functional.test_core.test_linalg import (
    _get_first_matrix_and_dtype,
    _get_second_matrix_and_dtype,
    _get_dtype_value1_value2_axis_for_tensordot,
)


# absolute
@handle_frontend_test(
    fn_tree="jax.numpy.absolute",
    aliases=["jax.numpy.abs"],
    dtype_and_x=helpers.dtype_and_values(
        available_dtypes=helpers.get_dtypes("signed_integer"),
    ),
    test_with_out=st.just(False),
)
def test_jax_numpy_absolute(
    *,
    dtype_and_x,
    on_device,
    fn_tree,
    frontend,
    test_flags,
):
    input_dtype, x = dtype_and_x
    helpers.test_frontend_function(
        input_dtypes=input_dtype,
        frontend=frontend,
        test_flags=test_flags,
        fn_tree=fn_tree,
        on_device=on_device,
        x=x[0],
    )


# add
@handle_frontend_test(
    fn_tree="jax.numpy.add",
    dtype_and_x=helpers.dtype_and_values(
        available_dtypes=helpers.get_dtypes("numeric"),
        num_arrays=2,
    ),
    test_with_out=st.just(False),
)
def test_jax_numpy_add(
    *,
    dtype_and_x,
    on_device,
    fn_tree,
    frontend,
    test_flags,
):
    input_dtype, x = dtype_and_x
    helpers.test_frontend_function(
        input_dtypes=input_dtype,
        frontend=frontend,
        test_flags=test_flags,
        fn_tree=fn_tree,
        on_device=on_device,
        x1=x[0],
        x2=x[0],
    )


# diff
@st.composite
def _get_dtype_input_and_vector(draw):
    size1 = draw(helpers.ints(min_value=1, max_value=5))
    size2 = draw(helpers.ints(min_value=1, max_value=5))
    dtype = draw(helpers.get_dtypes("integer"))
    vec1 = draw(helpers.array_values(dtype=dtype[0], shape=(size1, size2)))
    return dtype, vec1


@handle_frontend_test(
    fn_tree="jax.numpy.diff",
    dtype_and_x=_get_dtype_input_and_vector(),
    n=helpers.ints(
        min_value=0,
        max_value=10,
    ),
    axis=helpers.ints(
        min_value=-1,
        max_value=10,
    ),
)
def test_jax_numpy_diff(
    *,
    dtype_and_x,
    test_flags,
    on_device,
    fn_tree,
    frontend,
    n,
    axis,
):
    input_dtype, x = dtype_and_x
    if axis > (x[0].ndim - 1):
        axis = x[0].ndim - 1
    helpers.test_frontend_function(
        input_dtypes=input_dtype,
        test_flags=test_flags,
        frontend=frontend,
        fn_tree=fn_tree,
        on_device=on_device,
        a=x[0],
        n=n,
        axis=axis,
        prepend=None,
        append=None,
    )


# arctan
@handle_frontend_test(
    fn_tree="jax.numpy.arctan",
    dtype_and_x=helpers.dtype_and_values(available_dtypes=helpers.get_dtypes("float")),
)
def test_jax_numpy_arctan(
    *,
    dtype_and_x,
    on_device,
    fn_tree,
    frontend,
    test_flags,
):
    input_dtype, x = dtype_and_x
    helpers.test_frontend_function(
        input_dtypes=input_dtype,
        frontend=frontend,
        test_flags=test_flags,
        fn_tree=fn_tree,
        on_device=on_device,
        x=x[0],
    )


# arctan2
@handle_frontend_test(
    fn_tree="jax.numpy.arctan2",
    dtype_and_x=helpers.dtype_and_values(
        available_dtypes=helpers.get_dtypes("float"),
        num_arrays=2,
    ),
)
def test_jax_numpy_arctan2(
    *,
    dtype_and_x,
    on_device,
    fn_tree,
    frontend,
    test_flags,
):
    input_dtype, x = dtype_and_x
    helpers.test_frontend_function(
        input_dtypes=input_dtype,
        frontend=frontend,
        test_flags=test_flags,
        fn_tree=fn_tree,
        on_device=on_device,
        x1=x[0],
        x2=x[1],
    )


@st.composite
def _get_pooling_mode(draw):
    mode = draw(st.sampled_from(["full", "valid", "same"]))
    return mode


# convolve
@handle_frontend_test(
    fn_tree="jax.numpy.convolve",
    dtype_and_x=helpers.dtype_and_values(
        available_dtypes=helpers.get_dtypes("float"),
        num_arrays=2,
        min_num_dims=1,
        max_num_dims=1,
        min_value=-1e04,
        max_value=1e04,
    ),
    mode=_get_pooling_mode(),
)
def test_jax_numpy_convolve(
    *,
    dtype_and_x,
    on_device,
    fn_tree,
    frontend,
    test_flags,
    mode,
):
    input_dtype, x = dtype_and_x
    assume("float16" not in input_dtype)
    helpers.test_frontend_function(
        input_dtypes=input_dtype,
        frontend=frontend,
        test_flags=test_flags,
        fn_tree=fn_tree,
        rtol=1e-4,
        atol=1e-4,
        on_device=on_device,
        a=x[0],
        v=x[1],
        mode=mode,
        precision=None,
    )


@handle_frontend_test(
    fn_tree="jax.numpy.cos",
    dtype_and_x=helpers.dtype_and_values(available_dtypes=helpers.get_dtypes("float")),
)
def test_jax_numpy_cos(
    *,
    dtype_and_x,
    on_device,
    fn_tree,
    frontend,
    test_flags,
):
    input_dtype, x = dtype_and_x
    helpers.test_frontend_function(
        input_dtypes=input_dtype,
        frontend=frontend,
        test_flags=test_flags,
        fn_tree=fn_tree,
        on_device=on_device,
        x=x[0],
    )


# cosh
@handle_frontend_test(
    fn_tree="jax.numpy.cosh",
    dtype_and_x=helpers.dtype_and_values(available_dtypes=helpers.get_dtypes("float")),
    test_with_out=st.just(False),
)
def test_jax_numpy_cosh(
    *,
    dtype_and_x,
    on_device,
    fn_tree,
    frontend,
    test_flags,
):
    input_dtype, x = dtype_and_x
    helpers.test_frontend_function(
        input_dtypes=input_dtype,
        frontend=frontend,
        test_flags=test_flags,
        fn_tree=fn_tree,
        on_device=on_device,
        x=x[0],
    )


# tanh
@handle_frontend_test(
    fn_tree="jax.numpy.tanh",
    dtype_and_x=helpers.dtype_and_values(available_dtypes=helpers.get_dtypes("float")),
    test_with_out=st.just(False),
)
def test_jax_numpy_tanh(
    *,
    dtype_and_x,
    on_device,
    fn_tree,
    frontend,
    test_flags,
):
    input_dtype, x = dtype_and_x
    helpers.test_frontend_function(
        input_dtypes=input_dtype,
        frontend=frontend,
        test_flags=test_flags,
        fn_tree=fn_tree,
        on_device=on_device,
        x=x[0],
    )


# sinh
@handle_frontend_test(
    fn_tree="jax.numpy.sinh",
    dtype_and_x=helpers.dtype_and_values(
        available_dtypes=helpers.get_dtypes("float"),
        large_abs_safety_factor=4,
        small_abs_safety_factor=4,
    ),
    test_with_out=st.just(False),
)
def test_jax_numpy_sinh(
    *,
    dtype_and_x,
    on_device,
    fn_tree,
    frontend,
    test_flags,
):
    input_dtype, x = dtype_and_x
    helpers.test_frontend_function(
        input_dtypes=input_dtype,
        frontend=frontend,
        test_flags=test_flags,
        fn_tree=fn_tree,
        on_device=on_device,
        x=x[0],
    )


@handle_frontend_test(
    fn_tree="jax.numpy.sin",
    dtype_and_x=helpers.dtype_and_values(available_dtypes=helpers.get_dtypes("float")),
    test_with_out=st.just(False),
)
def test_jax_numpy_sin(
    *,
    dtype_and_x,
    on_device,
    fn_tree,
    frontend,
    test_flags,
):
    input_dtype, x = dtype_and_x
    helpers.test_frontend_function(
        input_dtypes=input_dtype,
        frontend=frontend,
        test_flags=test_flags,
        fn_tree=fn_tree,
        on_device=on_device,
        x=x[0],
    )


# floor
@handle_frontend_test(
    fn_tree="jax.numpy.floor",
    dtype_and_x=helpers.dtype_and_values(available_dtypes=helpers.get_dtypes("float")),
    test_with_out=st.just(False),
)
def test_jax_numpy_floor(
    *,
    dtype_and_x,
    on_device,
    fn_tree,
    frontend,
    test_flags,
):
    input_dtype, x = dtype_and_x
    helpers.test_frontend_function(
        input_dtypes=input_dtype,
        frontend=frontend,
        test_flags=test_flags,
        fn_tree=fn_tree,
        on_device=on_device,
        x=x[0],
    )


# tensordot
@handle_frontend_test(
    fn_tree="jax.numpy.tensordot",
    dtype_values_and_axes=_get_dtype_value1_value2_axis_for_tensordot(
        helpers.get_dtypes(kind="numeric")
    ),
    test_with_out=st.just(False),
)
def test_jax_numpy_tensordot(
    dtype_values_and_axes,
    frontend,
    test_flags,
    fn_tree,
):
    dtype, a, b, axes = dtype_values_and_axes
    helpers.test_frontend_function(
        input_dtypes=dtype,
        frontend=frontend,
        test_flags=test_flags,
        fn_tree=fn_tree,
        a=a,
        b=b,
        axes=axes,
    )


# divide
@handle_frontend_test(
    fn_tree="jax.numpy.divide",
    aliases=["jax.numpy.true_divide"],
    dtype_values=helpers.dtype_and_values(
        available_dtypes=helpers.get_dtypes("numeric"),
        num_arrays=2,
        allow_inf=False,
        large_abs_safety_factor=4,
        safety_factor_scale="linear",
        shared_dtype=True,
    ),
    test_with_out=st.just(False),
)
def test_jax_numpy_divide(
    *,
    dtype_values,
    frontend,
    test_flags,
    fn_tree,
):
    input_dtype, x = dtype_values
    assume(not np.any(np.isclose(x[1], 0)))
    helpers.test_frontend_function(
        input_dtypes=input_dtype,
        frontend=frontend,
        test_flags=test_flags,
        fn_tree=fn_tree,
        a=x[0],
        b=x[1],
    )


# exp
@handle_frontend_test(
    fn_tree="jax.numpy.exp",
    dtype_and_x=helpers.dtype_and_values(available_dtypes=helpers.get_dtypes("float")),
    test_with_out=st.just(False),
)
def test_jax_numpy_exp(
    dtype_and_x,
    on_device,
    fn_tree,
    frontend,
    test_flags,
):
    dtype, x = dtype_and_x
    helpers.test_frontend_function(
        input_dtypes=dtype,
        frontend=frontend,
        test_flags=test_flags,
        fn_tree=fn_tree,
        on_device=on_device,
        x=x[0],
    )


# dot
@st.composite
def _get_dtype_input_and_vectors(draw):
    dim_size = draw(helpers.ints(min_value=1, max_value=5))
    dtype = draw(helpers.get_dtypes("float", index=1, full=False))
    if dim_size == 1:
        vec1 = draw(
            helpers.array_values(
                dtype=dtype[0], shape=(dim_size,), min_value=2, max_value=5
            )
        )
        vec2 = draw(
            helpers.array_values(
                dtype=dtype[0], shape=(dim_size,), min_value=2, max_value=5
            )
        )
    else:
        vec1 = draw(
            helpers.array_values(
                dtype=dtype[0], shape=(dim_size, dim_size), min_value=2, max_value=5
            )
        )
        vec2 = draw(
            helpers.array_values(
                dtype=dtype[0], shape=(dim_size, dim_size), min_value=2, max_value=5
            )
        )
    return dtype, vec1, vec2


@handle_frontend_test(
    fn_tree="jax.numpy.dot",
    dtype_x_y=_get_dtype_input_and_vectors(),
    test_with_out=st.just(False),
)
def test_jax_numpy_dot(
    *,
    dtype_x_y,
    on_device,
    fn_tree,
    frontend,
    test_flags,
):
    input_dtype, x, y = dtype_x_y
    helpers.test_frontend_function(
        input_dtypes=input_dtype,
        rtol=1e-01,
        atol=1e-01,
        frontend=frontend,
        test_flags=test_flags,
        fn_tree=fn_tree,
        on_device=on_device,
        a=x,
        b=y,
        precision=None,
    )


# mod
@handle_frontend_test(
    fn_tree="jax.numpy.mod",
    dtype_and_x=helpers.dtype_and_values(
        available_dtypes=helpers.get_dtypes("numeric"),
        num_arrays=2,
    ),
    test_with_out=st.just(False),
)
def test_jax_numpy_mod(
    *,
    dtype_and_x,
    on_device,
    fn_tree,
    frontend,
    test_flags,
):
    input_dtype, x = dtype_and_x
    assume(not np.any(np.isclose(x[1], 0)) and "bfloat16" not in input_dtype)
    helpers.test_frontend_function(
        input_dtypes=input_dtype,
        frontend=frontend,
        test_flags=test_flags,
        fn_tree=fn_tree,
        on_device=on_device,
        x1=x[0],
        x2=x[1],
    )


# divmod
@handle_frontend_test(
    fn_tree="jax.numpy.divmod",
    dtype_and_x=helpers.dtype_and_values(
        available_dtypes=helpers.get_dtypes("numeric"),
        num_arrays=2,
        allow_inf=False,
        large_abs_safety_factor=2,
        safety_factor_scale="linear",
        shared_dtype=True,
    ),
    test_with_out=st.just(False),
)
def test_jax_numpy_divmod(
    *,
    dtype_and_x,
    on_device,
    fn_tree,
    frontend,
    test_flags,
):
    input_dtype, x = dtype_and_x
    assume(not np.any(np.isclose(x[1], 0)) and "bfloat16" not in input_dtype)
    helpers.test_frontend_function(
        input_dtypes=input_dtype,
        frontend=frontend,
        test_flags=test_flags,
        fn_tree=fn_tree,
        on_device=on_device,
        x1=x[0],
        x2=x[1],
        atol=1,
    )


# tan
@handle_frontend_test(
    fn_tree="jax.numpy.tan",
    dtype_and_x=helpers.dtype_and_values(available_dtypes=helpers.get_dtypes("float")),
    test_with_out=st.just(False),
)
def test_jax_numpy_tan(
    *,
    dtype_and_x,
    on_device,
    fn_tree,
    frontend,
    test_flags,
):
    input_dtype, x = dtype_and_x
    helpers.test_frontend_function(
        input_dtypes=input_dtype,
        frontend=frontend,
        test_flags=test_flags,
        fn_tree=fn_tree,
        on_device=on_device,
        x=x[0],
    )


# arccos
@handle_frontend_test(
    fn_tree="jax.numpy.arccos",
    dtype_and_x=helpers.dtype_and_values(available_dtypes=helpers.get_dtypes("float")),
    test_with_out=st.just(False),
)
def test_jax_numpy_arccos(
    *,
    dtype_and_x,
    on_device,
    fn_tree,
    frontend,
    test_flags,
):
    input_dtype, x = dtype_and_x
    helpers.test_frontend_function(
        input_dtypes=input_dtype,
        frontend=frontend,
        test_flags=test_flags,
        fn_tree=fn_tree,
        on_device=on_device,
        x=x[0],
    )


# arccosh
@handle_frontend_test(
    fn_tree="jax.numpy.arccosh",
    dtype_and_x=helpers.dtype_and_values(available_dtypes=helpers.get_dtypes("float")),
    test_with_out=st.just(False),
)
def test_jax_numpy_arccosh(
    *,
    dtype_and_x,
    on_device,
    fn_tree,
    frontend,
    test_flags,
):
    input_dtype, x = dtype_and_x
    helpers.test_frontend_function(
        input_dtypes=input_dtype,
        frontend=frontend,
        test_flags=test_flags,
        fn_tree=fn_tree,
        on_device=on_device,
        x=x[0],
    )


# arcsin
@handle_frontend_test(
    fn_tree="jax.numpy.arcsin",
    dtype_and_x=helpers.dtype_and_values(
        available_dtypes=helpers.get_dtypes("float"),
        large_abs_safety_factor=4,
        small_abs_safety_factor=4,
    ),
)
def test_jax_numpy_arcsin(
    dtype_and_x,
    frontend,
    test_flags,
    fn_tree,
    on_device,
):
    input_dtype, x = dtype_and_x

    helpers.test_frontend_function(
        input_dtypes=input_dtype,
        frontend=frontend,
        test_flags=test_flags,
        fn_tree=fn_tree,
        on_device=on_device,
        x=x[0],
        rtol=1e-2,
        atol=1e-2,
    )


# log1p
@handle_frontend_test(
    fn_tree="jax.numpy.log1p",
    dtype_and_x=helpers.dtype_and_values(
        available_dtypes=helpers.get_dtypes("float"),
        large_abs_safety_factor=4,
        small_abs_safety_factor=4,
    ),
)
def test_jax_numpy_log1p(
    dtype_and_x,
    frontend,
    test_flags,
    fn_tree,
    on_device,
):
    input_dtype, x = dtype_and_x

    helpers.test_frontend_function(
        input_dtypes=input_dtype,
        frontend=frontend,
        test_flags=test_flags,
        fn_tree=fn_tree,
        on_device=on_device,
        x=x[0],
    )


# arcsinh
@handle_frontend_test(
    fn_tree="jax.numpy.arcsinh",
    dtype_and_x=helpers.dtype_and_values(
        available_dtypes=helpers.get_dtypes("float"),
        large_abs_safety_factor=4,
        small_abs_safety_factor=4,
    ),
    test_with_out=st.just(False),
)
def test_jax_numpy_arcsinh(
    *,
    dtype_and_x,
    on_device,
    fn_tree,
    frontend,
    test_flags,
):
    input_dtype, x = dtype_and_x
    helpers.test_frontend_function(
        input_dtypes=input_dtype,
        frontend=frontend,
        test_flags=test_flags,
        fn_tree=fn_tree,
        on_device=on_device,
        x=x[0],
    )


# power
@handle_frontend_test(
    fn_tree="jax.numpy.power",
    dtype_and_x=helpers.dtype_and_values(
        available_dtypes=helpers.get_dtypes("float"),
        num_arrays=2,
    ),
    test_with_out=st.just(False),
)
def test_jax_numpy_power(
    *,
    dtype_and_x,
    on_device,
    fn_tree,
    frontend,
    test_flags,
):
    input_dtype, x = dtype_and_x
    helpers.test_frontend_function(
        input_dtypes=input_dtype,
        frontend=frontend,
        test_flags=test_flags,
        fn_tree=fn_tree,
        on_device=on_device,
        x1=x[0],
        x2=x[1],
    )


# trunc
@handle_frontend_test(
    fn_tree="jax.numpy.trunc",
    dtype_and_x=helpers.dtype_and_values(available_dtypes=helpers.get_dtypes("float")),
    test_with_out=st.just(False),
)
def test_jax_numpy_trunc(
    *,
    dtype_and_x,
    on_device,
    fn_tree,
    frontend,
    test_flags,
):
    input_dtype, x = dtype_and_x
    helpers.test_frontend_function(
        input_dtypes=input_dtype,
        frontend=frontend,
        test_flags=test_flags,
        fn_tree=fn_tree,
        on_device=on_device,
        x=x[0],
    )


# ceil
@handle_frontend_test(
    fn_tree="jax.numpy.ceil",
    dtype_and_x=helpers.dtype_and_values(available_dtypes=helpers.get_dtypes("float")),
    test_with_out=st.just(False),
)
def test_jax_numpy_ceil(
    *,
    dtype_and_x,
    on_device,
    fn_tree,
    frontend,
    test_flags,
):
    input_dtype, x = dtype_and_x
    helpers.test_frontend_function(
        input_dtypes=input_dtype,
        frontend=frontend,
        test_flags=test_flags,
        fn_tree=fn_tree,
        on_device=on_device,
        x=x[0],
    )


# float_power
@handle_frontend_test(
    fn_tree="jax.numpy.float_power",
    dtype_and_x=helpers.dtype_and_values(
        available_dtypes=helpers.get_dtypes("float"),
        min_value=-10,
        max_value=10,
        num_arrays=2,
        min_num_dims=1,
        max_num_dims=3,
        min_dim_size=1,
        max_dim_size=3,
    ),
    test_with_out=st.just(False),
)
def test_jax_numpy_float_power(
    *,
    dtype_and_x,
    on_device,
    fn_tree,
    frontend,
    test_flags,
):
    input_dtype, x = dtype_and_x
    helpers.test_frontend_function(
        input_dtypes=input_dtype,
        frontend=frontend,
        test_flags=test_flags,
        fn_tree=fn_tree,
        on_device=on_device,
        x1=x[0],
        x2=x[1],
    )


# deg2rad
@handle_frontend_test(
    fn_tree="jax.numpy.deg2rad",
    dtype_and_x=helpers.dtype_and_values(
        available_dtypes=helpers.get_dtypes("float"),
    ),
    test_with_out=st.just(False),
)
def test_jax_numpy_deg2rad(
    *,
    dtype_and_x,
    on_device,
    fn_tree,
    frontend,
    test_flags,
):
    input_dtype, x = dtype_and_x
    helpers.test_frontend_function(
        input_dtypes=input_dtype,
        frontend=frontend,
        test_flags=test_flags,
        fn_tree=fn_tree,
        on_device=on_device,
        x=x[0],
    )


# radians
@handle_frontend_test(
    fn_tree="jax.numpy.radians",
    dtype_and_x=helpers.dtype_and_values(
        available_dtypes=helpers.get_dtypes("float"),
    ),
    test_with_out=st.just(False),
)
def test_jax_numpy_radians(
    *,
    dtype_and_x,
    on_device,
    fn_tree,
    frontend,
    test_flags,
):
    input_dtype, x = dtype_and_x
    helpers.test_frontend_function(
        input_dtypes=input_dtype,
        frontend=frontend,
        test_flags=test_flags,
        fn_tree=fn_tree,
        on_device=on_device,
        x=x[0],
    )


# exp2
@handle_frontend_test(
    fn_tree="jax.numpy.exp2",
    dtype_and_x=helpers.dtype_and_values(
        available_dtypes=helpers.get_dtypes("float"),
        min_value=-10,
        max_value=10,
        min_num_dims=1,
        max_num_dims=3,
        min_dim_size=1,
        max_dim_size=3,
    ),
    test_with_out=st.just(False),
)
def test_jax_numpy_exp2(
    *,
    dtype_and_x,
    on_device,
    fn_tree,
    frontend,
    test_flags,
):
    input_dtype, x = dtype_and_x
    helpers.test_frontend_function(
        input_dtypes=input_dtype,
        frontend=frontend,
        test_flags=test_flags,
        fn_tree=fn_tree,
        on_device=on_device,
        x=x[0],
        rtol=1e-01,
        atol=1e-02,
    )


# expm1
@handle_frontend_test(
    fn_tree="jax.numpy.expm1",
    dtype_and_x=helpers.dtype_and_values(
        available_dtypes=helpers.get_dtypes("float"),
    ),
    test_with_out=st.just(False),
)
def test_jax_numpy_expm1(
    *,
    dtype_and_x,
    on_device,
    fn_tree,
    frontend,
    test_flags,
):
    input_dtype, x = dtype_and_x
    helpers.test_frontend_function(
        input_dtypes=input_dtype,
        frontend=frontend,
        test_flags=test_flags,
        fn_tree=fn_tree,
        on_device=on_device,
        x=x[0],
    )


# gcd
@handle_frontend_test(
    fn_tree="jax.numpy.gcd",
    dtype_and_x=helpers.dtype_and_values(
        available_dtypes=helpers.get_dtypes("integer"),
        min_value=-100,
        max_value=100,
        min_num_dims=1,
        max_num_dims=3,
        min_dim_size=1,
        max_dim_size=3,
        num_arrays=2,
    ).filter(lambda x: all([dtype != "uint64" for dtype in x[0]])),
    test_with_out=st.just(False),
)
def test_jax_numpy_gcd(
    *,
    dtype_and_x,
    on_device,
    fn_tree,
    frontend,
    test_flags,
):
    input_dtype, x = dtype_and_x
    helpers.test_frontend_function(
        input_dtypes=input_dtype,
        frontend=frontend,
        test_flags=test_flags,
        fn_tree=fn_tree,
        on_device=on_device,
        x1=x[0],
        x2=x[1],
    )


# i0
@handle_frontend_test(
    fn_tree="jax.numpy.i0",
    dtype_and_x=helpers.dtype_and_values(
        available_dtypes=helpers.get_dtypes("float"),
        min_value=-10,
        max_value=10,
        min_num_dims=1,
        max_num_dims=3,
        min_dim_size=1,
        max_dim_size=3,
    ),
    test_with_out=st.just(False),
)
def test_jax_numpy_i0(
    *,
    dtype_and_x,
    on_device,
    fn_tree,
    frontend,
    test_flags,
):
    input_dtype, x = dtype_and_x
    helpers.test_frontend_function(
        input_dtypes=input_dtype,
        frontend=frontend,
        test_flags=test_flags,
        fn_tree=fn_tree,
        on_device=on_device,
        x=x[0],
    )


# kron
@handle_frontend_test(
    fn_tree="jax.numpy.kron",
    dtype_x=helpers.dtype_and_values(
        available_dtypes=helpers.get_dtypes("numeric"),
        min_num_dims=2,
        max_num_dims=2,
        min_dim_size=1,
        max_dim_size=3,
        num_arrays=2,
    ),
    test_with_out=st.just(False),
)
def test_jax_numpy_kron(
    *,
    dtype_x,
    on_device,
    fn_tree,
    frontend,
    test_flags,
):
    input_dtype, x = dtype_x
    helpers.test_frontend_function(
        input_dtypes=input_dtype,
        frontend=frontend,
        test_flags=test_flags,
        fn_tree=fn_tree,
        on_device=on_device,
        a=x[0],
        b=x[1],
    )


# lcm
@handle_frontend_test(
    fn_tree="jax.numpy.lcm",
    dtype_and_x=helpers.dtype_and_values(
        available_dtypes=helpers.get_dtypes("integer"),
        num_arrays=2,
        min_num_dims=1,
        max_num_dims=3,
        min_value=-100,
        max_value=100,
        allow_nan=False,
    ),
    test_with_out=st.just(False),
)
def test_jax_numpy_lcm(
    *,
    dtype_and_x,
    on_device,
    fn_tree,
    frontend,
    test_flags,
):
    input_dtype, x = dtype_and_x
    value_test = True
    # Skip Tensorflow backend value test for lcm
    # https://github.com/tensorflow/tensorflow/issues/58955
    if ivy.current_backend_str() == "tensorflow":
        value_test = False
    if ivy.current_backend_str() in ("jax", "numpy"):
        assume(input_dtype[0] != "uint64" and input_dtype[1] != "uint64")
    helpers.test_frontend_function(
        input_dtypes=input_dtype,
        frontend=frontend,
        test_flags=test_flags,
        fn_tree=fn_tree,
        on_device=on_device,
        x1=x[0],
        x2=x[1],
        test_values=value_test,
    )


# logaddexp2
@handle_frontend_test(
    fn_tree="jax.numpy.logaddexp2",
    dtype_and_x=helpers.dtype_and_values(
        available_dtypes=helpers.get_dtypes("float"),
        num_arrays=2,
        shared_dtype=True,
        min_num_dims=1,
        max_num_dims=3,
        min_value=-100,
        max_value=100,
        allow_nan=False,
    ),
    test_with_out=st.just(False),
)
def test_jax_numpy_logaddexp2(
    *,
    dtype_and_x,
    on_device,
    fn_tree,
    frontend,
    test_flags,
):
    input_dtype, x = dtype_and_x
    helpers.test_frontend_function(
        input_dtypes=input_dtype,
        frontend=frontend,
        test_flags=test_flags,
        fn_tree=fn_tree,
        on_device=on_device,
        rtol=1e-01,
        atol=1e-02,
        x1=x[0],
        x2=x[1],
    )


# matmul
@st.composite
def _get_safe_casting_dtype(draw, *, dtypes):
    target_dtype = dtypes[0]
    for dtype in dtypes[1:]:
        if ivy.can_cast(target_dtype, dtype):
            target_dtype = dtype
    if ivy.is_float_dtype(target_dtype):
        dtype = draw(st.sampled_from(["float64", None]))
    elif ivy.is_uint_dtype(target_dtype):
        dtype = draw(st.sampled_from(["uint64", None]))
    elif ivy.is_int_dtype(target_dtype):
        dtype = draw(st.sampled_from(["int64", None]))
    else:
        dtype = draw(st.sampled_from(["bool", None]))
    return dtype


@st.composite
def dtypes_values_casting_dtype(
    draw,
    *,
    arr_func,
    get_dtypes_kind="valid",
    get_dtypes_index=0,
    get_dtypes_none=True,
    get_dtypes_key=None,
    special=False,
):
    dtypes, values = [], []
    casting = draw(st.sampled_from(["no", "equiv", "safe", "same_kind", "unsafe"]))
    for func in arr_func:
        typ, val = draw(func())
        dtypes += typ if isinstance(typ, list) else [typ]
        values += val if isinstance(val, list) else [val]

    if casting in ["no", "equiv"] and len(dtypes) > 0:
        dtypes = [dtypes[0]] * len(dtypes)

    if special:
        dtype = draw(st.sampled_from(["bool", None]))
    elif casting in ["no", "equiv"]:
        dtype = draw(st.just(None))
    elif casting in ["safe", "same_kind"]:
        dtype = draw(_get_safe_casting_dtype(dtypes=dtypes))
    else:
        dtype = draw(
            helpers.get_dtypes(
                get_dtypes_kind,
                index=get_dtypes_index,
                full=False,
                none=get_dtypes_none,
                key=get_dtypes_key,
            )
        )[0]
    return dtypes, values, casting, dtype


# matmul
@handle_frontend_test(
    fn_tree="jax.numpy.matmul",
    dtypes_values_casting=dtypes_values_casting_dtype(
        arr_func=[_get_first_matrix_and_dtype, _get_second_matrix_and_dtype],
        get_dtypes_kind="numeric",
    ),
)
def test_jax_numpy_matmul(
    dtypes_values_casting,
    frontend,
    test_flags,
    fn_tree,
    on_device,
):
    dtypes, x, casting, dtype = dtypes_values_casting
    helpers.test_frontend_function(
        input_dtypes=dtypes,
        frontend=frontend,
        test_flags=test_flags,
        fn_tree=fn_tree,
        on_device=on_device,
        a=x[0],
        b=x[1],
        precision=None,
    )


# trapz
@st.composite
def _either_x_dx(draw):
    dtype_values_axis = draw(
        helpers.dtype_values_axis(
            available_dtypes=st.shared(helpers.get_dtypes("float"), key="trapz_dtype"),
            min_value=-100,
            max_value=100,
            min_num_dims=1,
            max_num_dims=3,
            min_dim_size=1,
            max_dim_size=3,
            allow_neg_axes=True,
            valid_axis=True,
            force_int_axis=True,
        ),
    )
    rand = (draw(st.integers(min_value=0, max_value=1)),)
    if rand == 0:
        either_x_dx = draw(
            helpers.dtype_and_x(
                avaliable_dtypes=st.shared(
                    helpers.get_dtypes("float"), key="trapz_dtype"
                ),
                min_value=-100,
                max_value=100,
                min_num_dims=1,
                max_num_dims=3,
                min_dim_size=1,
                max_dim_size=3,
            )
        )
        return dtype_values_axis, rand, either_x_dx
    else:
        either_x_dx = draw(
            st.floats(min_value=-10, max_value=10),
        )
        return dtype_values_axis, rand, either_x_dx


@handle_frontend_test(
    fn_tree="jax.numpy.trapz",
    dtype_x_axis_rand_either=_either_x_dx(),
    test_with_out=st.just(False),
)
def test_jax_numpy_trapz(
    *,
    dtype_x_axis_rand_either,
    on_device,
    fn_tree,
    frontend,
    test_flags,
):
    dtype_values_axis, rand, either_x_dx = dtype_x_axis_rand_either
    input_dtype, y, axis = dtype_values_axis
    if rand == 0:
        dtype_x, x = either_x_dx
        x = np.asarray(x, dtype=dtype_x)
        dx = None
    else:
        x = None
        dx = either_x_dx
    helpers.test_frontend_function(
        input_dtypes=input_dtype,
        frontend=frontend,
        test_flags=test_flags,
        fn_tree=fn_tree,
        on_device=on_device,
        rtol=1e-2,
        atol=1e-2,
        y=y[0],
        x=x,
        dx=dx,
        axis=axis,
    )


# sqrt
@handle_frontend_test(
    fn_tree="jax.numpy.sqrt",
    dtype_and_x=helpers.dtype_and_values(available_dtypes=helpers.get_dtypes("float")),
    test_with_out=st.just(False),
)
def test_jax_numpy_sqrt(
    *,
    dtype_and_x,
    on_device,
    fn_tree,
    frontend,
    test_flags,
):
    input_dtype, x = dtype_and_x
    helpers.test_frontend_function(
        input_dtypes=input_dtype,
        frontend=frontend,
        test_flags=test_flags,
        fn_tree=fn_tree,
        on_device=on_device,
        x=x[0],
    )


# square
@handle_frontend_test(
    fn_tree="jax.numpy.square",
    dtype_and_x=helpers.dtype_and_values(available_dtypes=helpers.get_dtypes("float")),
    test_with_out=st.just(False),
)
def test_jax_numpy_square(
    *,
    dtype_and_x,
    on_device,
    fn_tree,
    frontend,
    test_flags,
):
    input_dtype, x = dtype_and_x
    helpers.test_frontend_function(
        input_dtypes=input_dtype,
        frontend=frontend,
        test_flags=test_flags,
        fn_tree=fn_tree,
        on_device=on_device,
        x=x[0],
    )


# arctanh
@handle_frontend_test(
    fn_tree="jax.numpy.arctanh",
    dtype_and_x=helpers.dtype_and_values(
        available_dtypes=helpers.get_dtypes("float"),
        min_num_dims=0,
    ),
    test_with_out=st.just(False),
)
def test_jax_numpy_arctanh(
    dtype_and_x,
    frontend,
    test_flags,
    fn_tree,
):
    input_dtype, x = dtype_and_x
    helpers.test_frontend_function(
        input_dtypes=input_dtype,
        frontend=frontend,
        test_flags=test_flags,
        fn_tree=fn_tree,
        x=x[0],
    )


# multiply
@handle_frontend_test(
    fn_tree="jax.numpy.multiply",
    dtype_and_x=helpers.dtype_and_values(
        available_dtypes=helpers.get_dtypes("numeric"),
        num_arrays=2,
    ),
    test_with_out=st.just(False),
)
def test_jax_numpy_multiply(
    dtype_and_x,
    frontend,
    test_flags,
    fn_tree,
):
    input_dtype, x = dtype_and_x
    helpers.test_frontend_function(
        input_dtypes=input_dtype,
        frontend=frontend,
        test_flags=test_flags,
        fn_tree=fn_tree,
        x1=x[0],
        x2=x[1],
    )


# log10
@handle_frontend_test(
    fn_tree="jax.numpy.log10",
    dtype_and_x=helpers.dtype_and_values(
        available_dtypes=helpers.get_dtypes("float"),
        min_num_dims=1,
        max_num_dims=3,
        min_value=-100,
        max_value=100,
    ),
    test_with_out=st.just(False),
)
def test_jax_numpy_log10(
    *,
    dtype_and_x,
    on_device,
    fn_tree,
    frontend,
    test_flags,
):
    input_dtype, x = dtype_and_x
    helpers.test_frontend_function(
        input_dtypes=input_dtype,
        frontend=frontend,
        test_flags=test_flags,
        fn_tree=fn_tree,
        on_device=on_device,
        rtol=1e-01,
        atol=1e-02,
        x=x[0],
    )


# logaddexp
@handle_frontend_test(
    fn_tree="jax.numpy.logaddexp",
    dtype_and_x=helpers.dtype_and_values(
        available_dtypes=helpers.get_dtypes("float"),
        num_arrays=2,
        min_num_dims=1,
        max_num_dims=3,
        min_value=-100,
        max_value=100,
        allow_nan=False,
    ),
    test_with_out=st.just(False),
)
def test_jax_numpy_logaddexp(
    *,
    dtype_and_x,
    on_device,
    fn_tree,
    frontend,
    test_flags,
):
    input_dtype, x = dtype_and_x
    helpers.test_frontend_function(
        input_dtypes=input_dtype,
        frontend=frontend,
        test_flags=test_flags,
        fn_tree=fn_tree,
        on_device=on_device,
        rtol=1e-01,
        atol=1e-02,
        x1=x[0],
        x2=x[1],
    )


# degrees
@handle_frontend_test(
    fn_tree="jax.numpy.degrees",
    dtype_and_x=helpers.dtype_and_values(
        available_dtypes=helpers.get_dtypes("float"),
    ),
    test_with_out=st.just(False),
)
def test_jax_numpy_degrees(
    *,
    dtype_and_x,
    on_device,
    fn_tree,
    frontend,
    test_flags,
):
    input_dtype, x = dtype_and_x
    helpers.test_frontend_function(
        input_dtypes=input_dtype,
        frontend=frontend,
        test_flags=test_flags,
        fn_tree=fn_tree,
        on_device=on_device,
        x=x[0],
    )


# negative
@handle_frontend_test(
    fn_tree="jax.numpy.negative",
    dtype_and_x=helpers.dtype_and_values(
        available_dtypes=helpers.get_dtypes("numeric"), min_num_dims=1
    ),
    test_with_out=st.just(False),
)
def test_jax_numpy_negative(
    dtype_and_x,
    frontend,
    test_flags,
    fn_tree,
    on_device,
):
    input_dtype, x = dtype_and_x
    helpers.test_frontend_function(
        input_dtypes=input_dtype,
        frontend=frontend,
        test_flags=test_flags,
        fn_tree=fn_tree,
        on_device=on_device,
        x=x[0],
    )


# positive
@handle_frontend_test(
    fn_tree="jax.numpy.positive",
    dtype_and_x=helpers.dtype_and_values(
        available_dtypes=helpers.get_dtypes("numeric"), min_num_dims=1
    ),
    test_with_out=st.just(False),
)
def test_jax_numpy_positive(
    dtype_and_x,
    frontend,
    test_flags,
    fn_tree,
    on_device,
):
    input_dtype, x = dtype_and_x
    helpers.test_frontend_function(
        input_dtypes=input_dtype,
        frontend=frontend,
        test_flags=test_flags,
        fn_tree=fn_tree,
        on_device=on_device,
        x=x[0],
    )


# rad2deg
@handle_frontend_test(
    fn_tree="jax.numpy.rad2deg",
    dtype_and_x=helpers.dtype_and_values(
        available_dtypes=helpers.get_dtypes("float"), min_num_dims=1
    ),
    test_with_out=st.just(False),
)
def test_jax_numpy_rad2deg(
    dtype_and_x,
    frontend,
    test_flags,
    fn_tree,
    on_device,
):
    input_dtype, x = dtype_and_x
    helpers.test_frontend_function(
        input_dtypes=input_dtype,
        frontend=frontend,
        test_flags=test_flags,
        fn_tree=fn_tree,
        on_device=on_device,
        x=x[0],
    )


# fmax
@handle_frontend_test(
    fn_tree="jax.numpy.fmax",
    dtype_and_inputs=helpers.dtype_and_values(
        available_dtypes=helpers.get_dtypes("numeric"),
        num_arrays=2,
        min_value=-np.inf,
        max_value=np.inf,
    ),
    test_with_out=st.just(False),
)
def test_jax_numpy_fmax(
    *,
    dtype_and_inputs,
    on_device,
    fn_tree,
    frontend,
    test_flags,
):
    input_dtype, inputs = dtype_and_inputs
    helpers.test_frontend_function(
        input_dtypes=input_dtype,
        frontend=frontend,
        test_flags=test_flags,
        fn_tree=fn_tree,
        on_device=on_device,
        x1=inputs[0],
        x2=inputs[1],
    )


# fmin
@handle_frontend_test(
    fn_tree="jax.numpy.fmin",
    dtype_and_inputs=helpers.dtype_and_values(
        available_dtypes=helpers.get_dtypes("numeric"),
        num_arrays=2,
        min_value=-np.inf,
        max_value=np.inf,
    ),
)
def test_jax_numpy_fmin(
    *,
    dtype_and_inputs,
    on_device,
    fn_tree,
    frontend,
    test_flags,
):
    input_dtype, inputs = dtype_and_inputs
    helpers.test_frontend_function(
        input_dtypes=input_dtype,
        frontend=frontend,
        test_flags=test_flags,
        fn_tree=fn_tree,
        on_device=on_device,
        x1=inputs[0],
        x2=inputs[1],
    )


# fabs
@handle_frontend_test(
    fn_tree="jax.numpy.fabs",
    dtype_and_x=helpers.dtype_and_values(
        available_dtypes=helpers.get_dtypes("float"),
    ),
)
def test_jax_numpy_fabs(
    *,
    dtype_and_x,
    on_device,
    fn_tree,
    frontend,
    test_flags,
):
    input_dtype, x = dtype_and_x
    helpers.test_frontend_function(
        input_dtypes=input_dtype,
        frontend=frontend,
        test_flags=test_flags,
        fn_tree=fn_tree,
        on_device=on_device,
        x=x[0],
    )


# fmod
@handle_frontend_test(
    fn_tree="jax.numpy.fmod",
    dtype_and_inputs=helpers.dtype_and_values(
        available_dtypes=helpers.get_dtypes("numeric"),
        num_arrays=2,
        large_abs_safety_factor=2,
    ),
    test_with_out=st.just(False),
)
def test_jax_numpy_fmod(
    *,
    dtype_and_inputs,
    on_device,
    fn_tree,
    frontend,
    test_flags,
):
    input_dtype, x = dtype_and_inputs
    assume(not np.any(np.isclose(x[1], 0)))
    helpers.test_frontend_function(
        input_dtypes=input_dtype,
        frontend=frontend,
        test_flags=test_flags,
        fn_tree=fn_tree,
        on_device=on_device,
        x1=x[0],
        x2=x[1],
    )


# maximum
@handle_frontend_test(
    fn_tree="jax.numpy.maximum",
    dtype_and_x=helpers.dtype_and_values(
        available_dtypes=helpers.get_dtypes("numeric"),
        num_arrays=2,
    ),
    test_with_out=st.just(False),
)
def test_jax_numpy_maximum(
    dtype_and_x,
    frontend,
    test_flags,
    fn_tree,
):
    input_dtype, x = dtype_and_x
    helpers.test_frontend_function(
        input_dtypes=input_dtype,
        frontend=frontend,
        test_flags=test_flags,
        fn_tree=fn_tree,
        x1=x[0],
        x2=x[1],
    )


# minimum
@handle_frontend_test(
    fn_tree="jax.numpy.minimum",
    dtype_and_x=helpers.dtype_and_values(
        available_dtypes=helpers.get_dtypes("numeric"),
        num_arrays=2,
    ),
    test_with_out=st.just(False),
)
def test_jax_numpy_minimum(
    dtype_and_x,
    frontend,
    test_flags,
    fn_tree,
):
    input_dtype, x = dtype_and_x
    helpers.test_frontend_function(
        input_dtypes=input_dtype,
        frontend=frontend,
        test_flags=test_flags,
        fn_tree=fn_tree,
        x1=x[0],
        x2=x[1],
    )


# heaviside
@handle_frontend_test(
    fn_tree="jax.numpy.heaviside",
    dtype_and_x=helpers.dtype_and_values(
        available_dtypes=helpers.get_dtypes("float"),
        min_value=-100,
        max_value=100,
        min_num_dims=1,
        max_num_dims=3,
        min_dim_size=1,
        max_dim_size=3,
        num_arrays=2,
    ),
    test_with_out=st.just(False),
)
def test_jax_numpy_heaviside(
    *,
    dtype_and_x,
    on_device,
    fn_tree,
    frontend,
    test_flags,
):
    input_dtype, x = dtype_and_x
    helpers.test_frontend_function(
        input_dtypes=input_dtype,
        frontend=frontend,
        test_flags=test_flags,
        fn_tree=fn_tree,
        on_device=on_device,
        x1=x[0],
        x2=x[0],
    )


# log
@handle_frontend_test(
    fn_tree="jax.numpy.log",
    dtype_and_x=helpers.dtype_and_values(
        available_dtypes=helpers.get_dtypes("float"),
        min_num_dims=1,
        max_num_dims=3,
        min_value=-100,
        max_value=100,
    ),
    test_with_out=st.just(False),
)
def test_jax_numpy_log(
    *,
    dtype_and_x,
    on_device,
    fn_tree,
    frontend,
    test_flags,
):
    input_dtype, x = dtype_and_x
    helpers.test_frontend_function(
        input_dtypes=input_dtype,
        frontend=frontend,
        test_flags=test_flags,
        fn_tree=fn_tree,
        on_device=on_device,
        rtol=1e-01,
        atol=1e-02,
        x=x[0],
    )


# copysign
@handle_frontend_test(
    fn_tree="jax.numpy.copysign",
    dtype_and_x=helpers.dtype_and_values(
        available_dtypes=helpers.get_dtypes("float"),
        min_value=-100,
        max_value=100,
        min_num_dims=1,
        max_num_dims=3,
        min_dim_size=1,
        max_dim_size=3,
        num_arrays=2,
        shared_dtype=True,
    ),
    test_with_out=st.just(False),
)
def test_jax_numpy_copysign(
    *,
    dtype_and_x,
    on_device,
    fn_tree,
    frontend,
    test_flags,
):
    input_dtype, x = dtype_and_x
    helpers.test_frontend_function(
        input_dtypes=input_dtype,
        frontend=frontend,
        test_flags=test_flags,
        fn_tree=fn_tree,
        on_device=on_device,
        x1=x[0],
        x2=x[0],
    )


# sinc
@handle_frontend_test(
    fn_tree="jax.numpy.sinc",
    dtype_and_x=helpers.dtype_and_values(
        available_dtypes=helpers.get_dtypes("float"),
        min_num_dims=1,
        max_num_dims=3,
        min_value=-100,
        max_value=100,
    ),
)
def test_jax_numpy_sinc(
    *,
    dtype_and_x,
    on_device,
    fn_tree,
    frontend,
    test_flags,
):
    input_dtype, x = dtype_and_x
    helpers.test_frontend_function(
        input_dtypes=input_dtype,
        frontend=frontend,
        test_flags=test_flags,
        fn_tree=fn_tree,
        on_device=on_device,
        rtol=1e-01,
        atol=1e-02,
        x=x[0],
    )


# nextafter
@handle_frontend_test(
    fn_tree="jax.numpy.nextafter",
    dtype_and_x=helpers.dtype_and_values(
        available_dtypes=helpers.get_dtypes("float"),
        min_value=-100,
        max_value=100,
        min_num_dims=1,
        max_num_dims=3,
        min_dim_size=1,
        max_dim_size=3,
        num_arrays=2,
        shared_dtype=True,
    ),
    test_with_out=st.just(False),
)
def test_jax_numpy_nextafter(
    *,
    dtype_and_x,
    on_device,
    fn_tree,
    frontend,
    test_flags,
):
    input_dtype, x = dtype_and_x
    helpers.test_frontend_function(
        input_dtypes=input_dtype,
        frontend=frontend,
        test_flags=test_flags,
        fn_tree=fn_tree,
        on_device=on_device,
        x1=x[0],
        x2=x[0],
    )


# remainder
@handle_frontend_test(
    fn_tree="jax.numpy.remainder",
    dtype_and_x=helpers.dtype_and_values(
        available_dtypes=helpers.get_dtypes("numeric"),
        num_arrays=2,
        large_abs_safety_factor=6,
        small_abs_safety_factor=6,
        safety_factor_scale="log",
    ),
    test_with_out=st.just(False),
)
def test_jax_numpy_remainder(
    *,
    dtype_and_x,
    on_device,
    fn_tree,
    frontend,
    test_flags,
):
    input_dtype, x = dtype_and_x

    assume(not np.any(np.isclose(x[1], 0)))

    helpers.test_frontend_function(
        input_dtypes=input_dtype,
        frontend=frontend,
        test_flags=test_flags,
        fn_tree=fn_tree,
        on_device=on_device,
        x1=x[0],
        x2=x[1],
        rtol=1e-2,
        atol=1e-2,
    )


# trace
@handle_frontend_test(
    fn_tree="jax.numpy.trace",
    dtype_and_x=helpers.dtype_and_values(
        available_dtypes=helpers.get_dtypes("float"),
        min_num_dims=2,
        max_num_dims=2,
        min_dim_size=1,
        max_dim_size=10,
        large_abs_safety_factor=2,
        small_abs_safety_factor=2,
        safety_factor_scale="log",
    ),
    offset=st.integers(min_value=0, max_value=0),
    axis1=st.integers(min_value=0, max_value=0),
    axis2=st.integers(min_value=1, max_value=1),
    test_with_out=st.just(False),
)
def test_jax_numpy_trace(
    *,
    dtype_and_x,
    offset,
    axis1,
    axis2,
    on_device,
    fn_tree,
    frontend,
    test_flags,
):
    input_dtype, x = dtype_and_x
    helpers.test_frontend_function(
        input_dtypes=input_dtype,
        frontend=frontend,
        test_flags=test_flags,
        fn_tree=fn_tree,
        on_device=on_device,
        rtol=1e-1,
        atol=1e-1,
        a=x[0],
        offset=offset,
        axis1=axis1,
        axis2=axis2,
    )


# log2
@handle_frontend_test(
    fn_tree="jax.numpy.log2",
    dtype_and_x=helpers.dtype_and_values(
        available_dtypes=helpers.get_dtypes("float"),
    ),
    test_with_out=st.just(False),
)
def test_jax_numpy_log2(
    *,
    dtype_and_x,
    on_device,
    fn_tree,
    frontend,
    test_flags,
):
    input_dtype, x = dtype_and_x
    assume(not np.any(np.isclose(x[0], 0)))
    helpers.test_frontend_function(
        input_dtypes=input_dtype,
        frontend=frontend,
        test_flags=test_flags,
        fn_tree=fn_tree,
        on_device=on_device,
        rtol=1e-2,
        x=x[0],
    )


# vdot
@handle_frontend_test(
    fn_tree="jax.numpy.vdot",
    dtype_and_x=helpers.dtype_and_values(
        available_dtypes=helpers.get_dtypes("numeric"),
        num_arrays=2,
    ),
    test_with_out=st.just(False),
)
def test_jax_numpy_vdot(
    *,
    dtype_and_x,
    on_device,
    fn_tree,
    frontend,
    test_flags,
):
    input_dtype, x = dtype_and_x
    helpers.test_frontend_function(
        input_dtypes=input_dtype,
        frontend=frontend,
        test_flags=test_flags,
        fn_tree=fn_tree,
        on_device=on_device,
        test_values=False,
        a=x[0],
        b=x[1],
    )


# cbrt
@handle_frontend_test(
    fn_tree="jax.numpy.cbrt",
    dtype_and_x=helpers.dtype_and_values(
        available_dtypes=helpers.get_dtypes("float"),
    ),
    test_with_out=st.just(False),
)
def test_jax_numpy_cbrt(
    *,
    dtype_and_x,
    on_device,
    fn_tree,
    frontend,
    test_flags,
):
    input_dtype, x = dtype_and_x
    helpers.test_frontend_function(
        input_dtypes=input_dtype,
        frontend=frontend,
        test_flags=test_flags,
        fn_tree=fn_tree,
        on_device=on_device,
        rtol=1e-2,
        atol=1e-2,
        x=x[0],
    )


# nan_to_num
@handle_frontend_test(
    fn_tree="jax.numpy.nan_to_num",
    dtype_and_x=helpers.dtype_and_values(
        available_dtypes=helpers.get_dtypes("float"),
        min_num_dims=1,
        max_num_dims=3,
        min_value=-100,
        max_value=100,
        allow_nan=True,
        allow_inf=True,
    ),
    copy=st.booleans(),
    nan=st.floats(min_value=0.0, max_value=100),
    posinf=st.floats(min_value=5e100, max_value=5e100),
    neginf=st.floats(min_value=-5e100, max_value=-5e100),
    test_with_out=st.just(False),
)
def test_jax_numpy_nan_to_num(
    *,
    dtype_and_x,
    copy,
    nan,
    posinf,
    neginf,
    on_device,
    fn_tree,
    frontend,
    test_flags,
):
    input_dtype, x = dtype_and_x
    helpers.test_frontend_function(
        input_dtypes=input_dtype,
        frontend=frontend,
        test_flags=test_flags,
        fn_tree=fn_tree,
        on_device=on_device,
        x=x[0],
        copy=copy,
        nan=nan,
        posinf=posinf,
        neginf=neginf,
    )


# fix
@handle_frontend_test(
    fn_tree="jax.numpy.fix",
    dtype_and_x=helpers.dtype_and_values(
        available_dtypes=helpers.get_dtypes("float", index=2),
        min_num_dims=1,
        max_num_dims=3,
        min_dim_size=1,
        max_dim_size=3,
    ),
)
def test_jax_numpy_fix(
    *,
    dtype_and_x,
    on_device,
    fn_tree,
    frontend,
    test_flags,
):
    input_dtype, x = dtype_and_x
    helpers.test_frontend_function(
        input_dtypes=input_dtype,
        frontend=frontend,
        test_flags=test_flags,
        fn_tree=fn_tree,
        on_device=on_device,
        test_values=False,
        x=x[0],
    )


# hypot
@handle_frontend_test(
    fn_tree="jax.numpy.hypot",
    dtype_and_x=helpers.dtype_and_values(
        available_dtypes=helpers.get_dtypes("float"),
        num_arrays=2,
        shared_dtype=True,
        min_value=-100,
        max_value=100,
        min_num_dims=1,
        max_num_dims=3,
    ),
)
def test_jax_numpy_hypot(
    *,
    dtype_and_x,
    on_device,
    fn_tree,
    frontend,
    test_flags,
):
    input_dtype, x = dtype_and_x
    helpers.test_frontend_function(
        input_dtypes=input_dtype,
        frontend=frontend,
        test_flags=test_flags,
        fn_tree=fn_tree,
        on_device=on_device,
        atol=1e-2,
        x1=x[0],
        x2=x[1],
    )


# floor_divide
@handle_frontend_test(
    fn_tree="jax.numpy.floor_divide",
    dtype_values=helpers.dtype_and_values(
        available_dtypes=helpers.get_dtypes("numeric"),
        num_arrays=2,
        shared_dtype=True,
        min_value=-10.0,
        max_value=10.0,
        large_abs_safety_factor=2,
        small_abs_safety_factor=2,
        safety_factor_scale="linear",
    ),
)
def test_jax_numpy_floor_divide(
    *,
    dtype_values,
    frontend,
    fn_tree,
    on_device,
    test_flags,
):
    input_dtype, x = dtype_values
    # Making sure division by zero doesn't occur
    assume(not np.any(np.isclose(x[1], 0)))
    # Absolute tolerance is 1,
    # due to flooring can cause absolute error of 1 due to precision
    helpers.test_frontend_function(
        input_dtypes=input_dtype,
        on_device=on_device,
        test_flags=test_flags,
        frontend=frontend,
        fn_tree=fn_tree,
        x1=x[0],
        x2=x[1],
        atol=1,
    )


# real
@handle_frontend_test(
    fn_tree="jax.numpy.real",
    dtype_and_x=helpers.dtype_and_values(
        available_dtypes=helpers.get_dtypes("real_and_complex"),
    ),
)
def test_jax_numpy_real(
    *,
    dtype_and_x,
    on_device,
    fn_tree,
    frontend,
    test_flags,
):
    input_dtype, x = dtype_and_x
    helpers.test_frontend_function(
        input_dtypes=input_dtype,
        frontend=frontend,
        test_flags=test_flags,
        fn_tree=fn_tree,
        on_device=on_device,
        test_values=True,
        val=x[0],
    )


# inner
@handle_frontend_test(
    fn_tree="jax.numpy.inner",
    dtype_and_x=helpers.dtype_and_values(
        available_dtypes=helpers.get_dtypes("numeric"),
        min_value=-10,
        max_value=10,
        num_arrays=2,
        shared_dtype=True,
    ),
)
def test_jax_numpy_inner(
    *,
    dtype_and_x,
    test_flags,
    on_device,
    fn_tree,
    frontend,
):
    input_dtypes, xs = dtype_and_x
    helpers.test_frontend_function(
        input_dtypes=input_dtypes,
        test_flags=test_flags,
        frontend=frontend,
        fn_tree=fn_tree,
        on_device=on_device,
        a=xs[0],
        b=xs[1],
    )


<<<<<<< HEAD
=======
# outer
>>>>>>> d2e3d42f
@handle_frontend_test(
    fn_tree="jax.numpy.outer",
    dtype_and_x=helpers.dtype_and_values(
        available_dtypes=helpers.get_dtypes("numeric"),
        num_arrays=2,
        min_value=-10,
        max_value=10,
        min_num_dims=1,
        max_num_dims=1,
        shared_dtype=True,
    ),
)
def test_jax_numpy_outer(
    *,
    dtype_and_x,
    test_flags,
    on_device,
    fn_tree,
    frontend,
):
    input_dtypes, xs = dtype_and_x
    helpers.test_frontend_function(
        input_dtypes=input_dtypes,
        test_flags=test_flags,
        frontend=frontend,
        fn_tree=fn_tree,
        on_device=on_device,
        a=xs[0],
        b=xs[1],
<<<<<<< HEAD
=======
    )


# reciprocal
@handle_frontend_test(
    fn_tree="jax.numpy.reciprocal",
    dtype_and_x=helpers.dtype_and_values(
        available_dtypes=helpers.get_dtypes("float"),
        small_abs_safety_factor=4,
        large_abs_safety_factor=4,
        safety_factor_scale="log",
        num_arrays=1,
    ),
)
def test_jax_numpy_reciprocal(
    *,
    dtype_and_x,
    test_flags,
    on_device,
    fn_tree,
    frontend,
):
    input_dtype, x = dtype_and_x
    helpers.test_frontend_function(
        input_dtypes=input_dtype,
        test_flags=test_flags,
        frontend=frontend,
        fn_tree=fn_tree,
        on_device=on_device,
        x=x[0],
    )


# conj
@handle_frontend_test(
    fn_tree="jax.numpy.conj",
    dtype_and_x=helpers.dtype_and_values(
        available_dtypes=helpers.get_dtypes("float"),
    ),
)
def test_jax_numpy_conj(
    *,
    dtype_and_x,
    test_flags,
    on_device,
    fn_tree,
    frontend,
):
    input_dtype, x = dtype_and_x
    helpers.test_frontend_function(
        input_dtypes=input_dtype,
        test_flags=test_flags,
        frontend=frontend,
        fn_tree=fn_tree,
        on_device=on_device,
        x=x[0],
>>>>>>> d2e3d42f
    )<|MERGE_RESOLUTION|>--- conflicted
+++ resolved
@@ -2302,10 +2302,10 @@
     )
 
 
-<<<<<<< HEAD
-=======
+
+
 # outer
->>>>>>> d2e3d42f
+
 @handle_frontend_test(
     fn_tree="jax.numpy.outer",
     dtype_and_x=helpers.dtype_and_values(
@@ -2335,8 +2335,6 @@
         on_device=on_device,
         a=xs[0],
         b=xs[1],
-<<<<<<< HEAD
-=======
     )
 
 
@@ -2393,5 +2391,4 @@
         fn_tree=fn_tree,
         on_device=on_device,
         x=x[0],
->>>>>>> d2e3d42f
     )