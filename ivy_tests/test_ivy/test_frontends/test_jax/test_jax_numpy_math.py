--- conflicted
+++ resolved
@@ -2302,16 +2302,7 @@
     )
 
 
-<<<<<<< HEAD
-# conj
-@handle_frontend_test(
-    fn_tree="jax.numpy.conj",
-    dtype_and_x=helpers.dtype_and_values(
-        available_dtypes=helpers.get_dtypes("float"),
-    )
-)
-def test_jax_numpy_conj(
-=======
+ # outer   
 @handle_frontend_test(
     fn_tree="jax.numpy.outer",
     dtype_and_x=helpers.dtype_and_values(
@@ -2356,25 +2347,46 @@
     ),
 )
 def test_jax_numpy_reciprocal(
->>>>>>> c6578f50
-    *,
-    dtype_and_x,
-    test_flags,
-    on_device,
-    fn_tree,
-    frontend,
-):
-    input_dtype, x = dtype_and_x
-    helpers.test_frontend_function(
-        input_dtypes=input_dtype,
-        test_flags=test_flags,
-        frontend=frontend,
-        fn_tree=fn_tree,
-        on_device=on_device,
-        x=x[0],
-<<<<<<< HEAD
-    )
-=======
+    *,
+    dtype_and_x,
+    test_flags,
+    on_device,
+    fn_tree,
+    frontend,
+):
+    input_dtype, x = dtype_and_x
+    helpers.test_frontend_function(
+        input_dtypes=input_dtype,
+        test_flags=test_flags,
+        frontend=frontend,
+        fn_tree=fn_tree,
+        on_device=on_device,
+        x=x[0],
     )
     
->>>>>>> c6578f50
+    
+# conj
+@handle_frontend_test(
+    fn_tree="jax.numpy.conj",
+    dtype_and_x=helpers.dtype_and_values(
+        available_dtypes=helpers.get_dtypes("float"),
+    )
+)
+def test_jax_numpy_conj(
+    *,
+    dtype_and_x,
+    test_flags,
+    on_device,
+    fn_tree,
+    frontend,
+):
+    input_dtype, x = dtype_and_x
+    helpers.test_frontend_function(
+        input_dtypes=input_dtype,
+        test_flags=test_flags,
+        frontend=frontend,
+        fn_tree=fn_tree,
+        on_device=on_device,
+        x=x[0],
+    )
+    