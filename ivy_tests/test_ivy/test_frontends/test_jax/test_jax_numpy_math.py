--- conflicted
+++ resolved
@@ -2302,10 +2302,7 @@
     )
 
 
-<<<<<<< HEAD
-=======
 # outer
->>>>>>> 1ee10df4
 @handle_frontend_test(
     fn_tree="jax.numpy.outer",
     dtype_and_x=helpers.dtype_and_values(
@@ -2366,9 +2363,6 @@
         on_device=on_device,
         x=x[0],
     )
-<<<<<<< HEAD
-    
-=======
 
 
 # conj
@@ -2394,5 +2388,4 @@
         fn_tree=fn_tree,
         on_device=on_device,
         x=x[0],
-    )
->>>>>>> 1ee10df4
+    )