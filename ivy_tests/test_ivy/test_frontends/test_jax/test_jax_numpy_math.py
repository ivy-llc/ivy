--- conflicted
+++ resolved
@@ -2570,7 +2570,6 @@
         on_device=on_device,
         x1=x[0],
         x2=x[1],
-<<<<<<< HEAD
     )
 
 @handle_frontend_test(
@@ -2593,6 +2592,4 @@
         fn_tree=fn_tree,
         on_device=on_device,
         val=x[0],
-=======
->>>>>>> 960ee368
     )