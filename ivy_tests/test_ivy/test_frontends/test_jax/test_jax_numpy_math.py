--- conflicted
+++ resolved
@@ -11,14 +11,8 @@
     _get_second_matrix_and_dtype,
     _get_dtype_value1_value2_axis_for_tensordot,
 )
-<<<<<<< HEAD
 from ivy_tests.test_ivy.test_functional.test_experimental.test_core.test_elementwise \
     import ldexp_args
-=======
-from ivy_tests.test_ivy.test_functional.test_experimental.test_core.test_elementwise import (  # noqa
-    ldexp_args,
-)
->>>>>>> b4cd1f18
 
 
 # absolute
