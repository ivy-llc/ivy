# global
from hypothesis import strategies as st, assume
import numpy as np
import ivy

# local
import ivy_tests.test_ivy.helpers as helpers
from ivy_tests.test_ivy.helpers import handle_frontend_test
from ivy_tests.test_ivy.test_functional.test_core.test_linalg import (
    _get_first_matrix_and_dtype,
    _get_second_matrix_and_dtype,
    _get_dtype_value1_value2_axis_for_tensordot,
)
from ivy_tests.test_ivy.test_functional.test_experimental.test_core.test_elementwise import ldexp_args


# absolute
@handle_frontend_test(
    fn_tree="jax.numpy.absolute",
    aliases=["jax.numpy.abs"],
    dtype_and_x=helpers.dtype_and_values(
        available_dtypes=helpers.get_dtypes("signed_integer"),
    ),
    test_with_out=st.just(False),
)
def test_jax_numpy_absolute(
    *,
    dtype_and_x,
    on_device,
    fn_tree,
    frontend,
    test_flags,
):
    input_dtype, x = dtype_and_x
    helpers.test_frontend_function(
        input_dtypes=input_dtype,
        frontend=frontend,
        test_flags=test_flags,
        fn_tree=fn_tree,
        on_device=on_device,
        x=x[0],
    )


# add
@handle_frontend_test(
    fn_tree="jax.numpy.add",
    dtype_and_x=helpers.dtype_and_values(
        available_dtypes=helpers.get_dtypes("numeric"),
        num_arrays=2,
        shared_dtype=True,
    ),
    test_with_out=st.just(False),
)
def test_jax_numpy_add(
    *,
    dtype_and_x,
    on_device,
    fn_tree,
    frontend,
    test_flags,
):
    input_dtype, x = dtype_and_x
    helpers.test_frontend_function(
        input_dtypes=input_dtype,
        frontend=frontend,
        test_flags=test_flags,
        fn_tree=fn_tree,
        on_device=on_device,
        x1=x[0],
        x2=x[0],
    )


# angle
@handle_frontend_test(
    fn_tree="jax.numpy.angle",
    dtype_and_x=helpers.dtype_and_values(
        available_dtypes=["float64"],
        min_value=-5,
        max_value=5,
        max_dim_size=5,
        max_num_dims=5,
        min_dim_size=1,
        min_num_dims=1,
        allow_inf=False,
        allow_nan=False,
    ),
    deg=st.booleans(),
    test_with_out=st.just(False),
)
def test_jax_numpy_angle(
    *,
    dtype_and_x,
    deg,
    on_device,
    fn_tree,
    frontend,
    test_flags,
):
    input_dtype, z = dtype_and_x
    helpers.test_frontend_function(
        input_dtypes=input_dtype,
        frontend=frontend,
        test_flags=test_flags,
        fn_tree=fn_tree,
        on_device=on_device,
        z=z[0],
        deg=deg,
    )


# diff
@st.composite
def _get_dtype_input_and_vector(draw):
    size1 = draw(helpers.ints(min_value=1, max_value=5))
    size2 = draw(helpers.ints(min_value=1, max_value=5))
    dtype = draw(helpers.get_dtypes("integer"))
    vec1 = draw(helpers.array_values(dtype=dtype[0], shape=(size1, size2)))
    return dtype, vec1


@handle_frontend_test(
    fn_tree="jax.numpy.diff",
    dtype_and_x=_get_dtype_input_and_vector(),
    n=helpers.ints(
        min_value=0,
        max_value=10,
    ),
    axis=helpers.ints(
        min_value=-1,
        max_value=10,
    ),
)
def test_jax_numpy_diff(
    *,
    dtype_and_x,
    test_flags,
    on_device,
    fn_tree,
    frontend,
    n,
    axis,
):
    input_dtype, x = dtype_and_x
    if axis > (x[0].ndim - 1):
        axis = x[0].ndim - 1
    helpers.test_frontend_function(
        input_dtypes=input_dtype,
        test_flags=test_flags,
        frontend=frontend,
        fn_tree=fn_tree,
        on_device=on_device,
        a=x[0],
        n=n,
        axis=axis,
        prepend=None,
        append=None,
    )


# ediff1d
@handle_frontend_test(
    fn_tree="jax.numpy.ediff1d",
    dtype_and_x=helpers.dtype_and_values(
        available_dtypes=helpers.get_dtypes("float"), min_num_dims=1, max_num_dims=1
    ),
    to_end=helpers.ints(
        min_value=-1,
        max_value=10,
    ),
    to_begin=helpers.ints(
        min_value=-1,
        max_value=10,
    ),
)
def test_jax_numpy_ediff1d(
    *,
    dtype_and_x,
    on_device,
    fn_tree,
    frontend,
    test_flags,
    to_end,
    to_begin,
):
    input_dtype, x = dtype_and_x
    helpers.test_frontend_function(
        input_dtypes=input_dtype,
        frontend=frontend,
        fn_tree=fn_tree,
        on_device=on_device,
        test_flags=test_flags,
        ary=x[0],
        to_end=to_end,
        to_begin=to_begin,
    )


# arctan
@handle_frontend_test(
    fn_tree="jax.numpy.arctan",
    dtype_and_x=helpers.dtype_and_values(available_dtypes=helpers.get_dtypes("float")),
)
def test_jax_numpy_arctan(
    *,
    dtype_and_x,
    on_device,
    fn_tree,
    frontend,
    test_flags,
):
    input_dtype, x = dtype_and_x
    helpers.test_frontend_function(
        input_dtypes=input_dtype,
        frontend=frontend,
        test_flags=test_flags,
        fn_tree=fn_tree,
        on_device=on_device,
        x=x[0],
    )


# arctan2
@handle_frontend_test(
    fn_tree="jax.numpy.arctan2",
    dtype_and_x=helpers.dtype_and_values(
        available_dtypes=helpers.get_dtypes("float"),
        num_arrays=2,
    ),
)
def test_jax_numpy_arctan2(
    *,
    dtype_and_x,
    on_device,
    fn_tree,
    frontend,
    test_flags,
):
    input_dtype, x = dtype_and_x
    helpers.test_frontend_function(
        input_dtypes=input_dtype,
        frontend=frontend,
        test_flags=test_flags,
        fn_tree=fn_tree,
        on_device=on_device,
        x1=x[0],
        x2=x[1],
    )


# convolve
@handle_frontend_test(
    fn_tree="jax.numpy.convolve",
    dtype_and_x=helpers.dtype_and_values(
        available_dtypes=helpers.get_dtypes("float"),
        num_arrays=2,
        min_num_dims=1,
        max_num_dims=1,
        min_value=-1e04,
        max_value=1e04,
        shared_dtype=True,
    ),
    mode=st.sampled_from(["valid", "same", "full"]),
)
def test_jax_numpy_convolve(
    *,
    dtype_and_x,
    on_device,
    fn_tree,
    frontend,
    test_flags,
    mode,
):
    input_dtype, x = dtype_and_x
    assume("float16" not in input_dtype)
    helpers.test_frontend_function(
        input_dtypes=input_dtype,
        frontend=frontend,
        test_flags=test_flags,
        fn_tree=fn_tree,
        rtol=1e-4,
        atol=1e-4,
        on_device=on_device,
        a=x[0],
        v=x[1],
        mode=mode,
        precision=None,
    )


@handle_frontend_test(
    fn_tree="jax.numpy.cos",
    dtype_and_x=helpers.dtype_and_values(available_dtypes=helpers.get_dtypes("float")),
)
def test_jax_numpy_cos(
    *,
    dtype_and_x,
    on_device,
    fn_tree,
    frontend,
    test_flags,
):
    input_dtype, x = dtype_and_x
    helpers.test_frontend_function(
        input_dtypes=input_dtype,
        frontend=frontend,
        test_flags=test_flags,
        fn_tree=fn_tree,
        on_device=on_device,
        x=x[0],
    )


# cosh
@handle_frontend_test(
    fn_tree="jax.numpy.cosh",
    dtype_and_x=helpers.dtype_and_values(available_dtypes=helpers.get_dtypes("float")),
    test_with_out=st.just(False),
)
def test_jax_numpy_cosh(
    *,
    dtype_and_x,
    on_device,
    fn_tree,
    frontend,
    test_flags,
):
    input_dtype, x = dtype_and_x
    helpers.test_frontend_function(
        input_dtypes=input_dtype,
        frontend=frontend,
        test_flags=test_flags,
        fn_tree=fn_tree,
        on_device=on_device,
        x=x[0],
    )


# tanh
@handle_frontend_test(
    fn_tree="jax.numpy.tanh",
    dtype_and_x=helpers.dtype_and_values(available_dtypes=helpers.get_dtypes("float")),
    test_with_out=st.just(False),
)
def test_jax_numpy_tanh(
    *,
    dtype_and_x,
    on_device,
    fn_tree,
    frontend,
    test_flags,
):
    input_dtype, x = dtype_and_x
    helpers.test_frontend_function(
        input_dtypes=input_dtype,
        frontend=frontend,
        test_flags=test_flags,
        fn_tree=fn_tree,
        on_device=on_device,
        x=x[0],
    )


# sinh
@handle_frontend_test(
    fn_tree="jax.numpy.sinh",
    dtype_and_x=helpers.dtype_and_values(
        available_dtypes=helpers.get_dtypes("float"),
        large_abs_safety_factor=4,
        small_abs_safety_factor=4,
    ),
    test_with_out=st.just(False),
)
def test_jax_numpy_sinh(
    *,
    dtype_and_x,
    on_device,
    fn_tree,
    frontend,
    test_flags,
):
    input_dtype, x = dtype_and_x
    helpers.test_frontend_function(
        input_dtypes=input_dtype,
        frontend=frontend,
        test_flags=test_flags,
        fn_tree=fn_tree,
        on_device=on_device,
        x=x[0],
    )


@handle_frontend_test(
    fn_tree="jax.numpy.sin",
    dtype_and_x=helpers.dtype_and_values(available_dtypes=helpers.get_dtypes("float")),
    test_with_out=st.just(False),
)
def test_jax_numpy_sin(
    *,
    dtype_and_x,
    on_device,
    fn_tree,
    frontend,
    test_flags,
):
    input_dtype, x = dtype_and_x
    helpers.test_frontend_function(
        input_dtypes=input_dtype,
        frontend=frontend,
        test_flags=test_flags,
        fn_tree=fn_tree,
        on_device=on_device,
        x=x[0],
    )


# floor
@handle_frontend_test(
    fn_tree="jax.numpy.floor",
    dtype_and_x=helpers.dtype_and_values(available_dtypes=helpers.get_dtypes("float")),
    test_with_out=st.just(False),
)
def test_jax_numpy_floor(
    *,
    dtype_and_x,
    on_device,
    fn_tree,
    frontend,
    test_flags,
):
    input_dtype, x = dtype_and_x
    helpers.test_frontend_function(
        input_dtypes=input_dtype,
        frontend=frontend,
        test_flags=test_flags,
        fn_tree=fn_tree,
        on_device=on_device,
        x=x[0],
    )


# tensordot
@handle_frontend_test(
    fn_tree="jax.numpy.tensordot",
    dtype_values_and_axes=_get_dtype_value1_value2_axis_for_tensordot(
        helpers.get_dtypes(kind="numeric")
    ),
    test_with_out=st.just(False),
)
def test_jax_numpy_tensordot(
    dtype_values_and_axes,
    frontend,
    test_flags,
    fn_tree,
):
    dtype, a, b, axes = dtype_values_and_axes
    helpers.test_frontend_function(
        input_dtypes=dtype,
        frontend=frontend,
        test_flags=test_flags,
        fn_tree=fn_tree,
        a=a,
        b=b,
        axes=axes,
    )


# divide
@handle_frontend_test(
    fn_tree="jax.numpy.divide",
    aliases=["jax.numpy.true_divide"],
    dtype_values=helpers.dtype_and_values(
        available_dtypes=helpers.get_dtypes("numeric"),
        num_arrays=2,
        allow_inf=False,
        large_abs_safety_factor=4,
        safety_factor_scale="linear",
        shared_dtype=True,
    ),
    test_with_out=st.just(False),
)
def test_jax_numpy_divide(
    *,
    dtype_values,
    frontend,
    test_flags,
    fn_tree,
):
    input_dtype, x = dtype_values
    assume(not np.any(np.isclose(x[1], 0)))
    helpers.test_frontend_function(
        input_dtypes=input_dtype,
        frontend=frontend,
        test_flags=test_flags,
        fn_tree=fn_tree,
        a=x[0],
        b=x[1],
    )


# exp
@handle_frontend_test(
    fn_tree="jax.numpy.exp",
    dtype_and_x=helpers.dtype_and_values(available_dtypes=helpers.get_dtypes("float")),
    test_with_out=st.just(False),
)
def test_jax_numpy_exp(
    dtype_and_x,
    on_device,
    fn_tree,
    frontend,
    test_flags,
):
    dtype, x = dtype_and_x
    helpers.test_frontend_function(
        input_dtypes=dtype,
        frontend=frontend,
        test_flags=test_flags,
        fn_tree=fn_tree,
        on_device=on_device,
        x=x[0],
    )


# dot
@st.composite
def _get_dtype_input_and_vectors(draw):
    dim_size = draw(helpers.ints(min_value=1, max_value=5))
    dtype = draw(helpers.get_dtypes("float", index=1, full=False))
    if dim_size == 1:
        vec1 = draw(
            helpers.array_values(
                dtype=dtype[0], shape=(dim_size,), min_value=2, max_value=5
            )
        )
        vec2 = draw(
            helpers.array_values(
                dtype=dtype[0], shape=(dim_size,), min_value=2, max_value=5
            )
        )
    else:
        vec1 = draw(
            helpers.array_values(
                dtype=dtype[0], shape=(dim_size, dim_size), min_value=2, max_value=5
            )
        )
        vec2 = draw(
            helpers.array_values(
                dtype=dtype[0], shape=(dim_size, dim_size), min_value=2, max_value=5
            )
        )
    return dtype, vec1, vec2


@handle_frontend_test(
    fn_tree="jax.numpy.dot",
    dtype_x_y=_get_dtype_input_and_vectors(),
    test_with_out=st.just(False),
)
def test_jax_numpy_dot(
    *,
    dtype_x_y,
    on_device,
    fn_tree,
    frontend,
    test_flags,
):
    input_dtype, x, y = dtype_x_y
    helpers.test_frontend_function(
        input_dtypes=input_dtype,
        rtol=1e-01,
        atol=1e-01,
        frontend=frontend,
        test_flags=test_flags,
        fn_tree=fn_tree,
        on_device=on_device,
        a=x,
        b=y,
        precision=None,
    )


# mod
@handle_frontend_test(
    fn_tree="jax.numpy.mod",
    dtype_and_x=helpers.dtype_and_values(
        available_dtypes=helpers.get_dtypes("numeric"),
        num_arrays=2,
    ),
    test_with_out=st.just(False),
)
def test_jax_numpy_mod(
    *,
    dtype_and_x,
    on_device,
    fn_tree,
    frontend,
    test_flags,
):
    input_dtype, x = dtype_and_x
    assume(not np.any(np.isclose(x[1], 0)) and "bfloat16" not in input_dtype)
    helpers.test_frontend_function(
        input_dtypes=input_dtype,
        frontend=frontend,
        test_flags=test_flags,
        fn_tree=fn_tree,
        on_device=on_device,
        x1=x[0],
        x2=x[1],
    )


# divmod
@handle_frontend_test(
    fn_tree="jax.numpy.divmod",
    dtype_and_x=helpers.dtype_and_values(
        available_dtypes=helpers.get_dtypes("numeric"),
        num_arrays=2,
        allow_inf=False,
        large_abs_safety_factor=2,
        safety_factor_scale="linear",
        shared_dtype=True,
    ),
    test_with_out=st.just(False),
)
def test_jax_numpy_divmod(
    *,
    dtype_and_x,
    on_device,
    fn_tree,
    frontend,
    test_flags,
):
    input_dtype, x = dtype_and_x
    assume(not np.any(np.isclose(x[1], 0)) and "bfloat16" not in input_dtype)
    helpers.test_frontend_function(
        input_dtypes=input_dtype,
        frontend=frontend,
        test_flags=test_flags,
        fn_tree=fn_tree,
        on_device=on_device,
        x1=x[0],
        x2=x[1],
        atol=1,
    )


# tan
@handle_frontend_test(
    fn_tree="jax.numpy.tan",
    dtype_and_x=helpers.dtype_and_values(available_dtypes=helpers.get_dtypes("float")),
    test_with_out=st.just(False),
)
def test_jax_numpy_tan(
    *,
    dtype_and_x,
    on_device,
    fn_tree,
    frontend,
    test_flags,
):
    input_dtype, x = dtype_and_x
    helpers.test_frontend_function(
        input_dtypes=input_dtype,
        frontend=frontend,
        test_flags=test_flags,
        fn_tree=fn_tree,
        on_device=on_device,
        x=x[0],
    )


# arccos
@handle_frontend_test(
    fn_tree="jax.numpy.arccos",
    dtype_and_x=helpers.dtype_and_values(available_dtypes=helpers.get_dtypes("float")),
    test_with_out=st.just(False),
)
def test_jax_numpy_arccos(
    *,
    dtype_and_x,
    on_device,
    fn_tree,
    frontend,
    test_flags,
):
    input_dtype, x = dtype_and_x
    helpers.test_frontend_function(
        input_dtypes=input_dtype,
        frontend=frontend,
        test_flags=test_flags,
        fn_tree=fn_tree,
        on_device=on_device,
        x=x[0],
    )


# arccosh
@handle_frontend_test(
    fn_tree="jax.numpy.arccosh",
    dtype_and_x=helpers.dtype_and_values(available_dtypes=helpers.get_dtypes("float")),
    test_with_out=st.just(False),
)
def test_jax_numpy_arccosh(
    *,
    dtype_and_x,
    on_device,
    fn_tree,
    frontend,
    test_flags,
):
    input_dtype, x = dtype_and_x
    helpers.test_frontend_function(
        input_dtypes=input_dtype,
        frontend=frontend,
        test_flags=test_flags,
        fn_tree=fn_tree,
        on_device=on_device,
        x=x[0],
    )


# arcsin
@handle_frontend_test(
    fn_tree="jax.numpy.arcsin",
    dtype_and_x=helpers.dtype_and_values(
        available_dtypes=helpers.get_dtypes("float"),
        large_abs_safety_factor=4,
        small_abs_safety_factor=4,
    ),
)
def test_jax_numpy_arcsin(
    dtype_and_x,
    frontend,
    test_flags,
    fn_tree,
    on_device,
):
    input_dtype, x = dtype_and_x

    helpers.test_frontend_function(
        input_dtypes=input_dtype,
        frontend=frontend,
        test_flags=test_flags,
        fn_tree=fn_tree,
        on_device=on_device,
        x=x[0],
        rtol=1e-2,
        atol=1e-2,
    )


# log1p
@handle_frontend_test(
    fn_tree="jax.numpy.log1p",
    dtype_and_x=helpers.dtype_and_values(
        available_dtypes=helpers.get_dtypes("float"),
        large_abs_safety_factor=4,
        small_abs_safety_factor=4,
    ),
)
def test_jax_numpy_log1p(
    dtype_and_x,
    frontend,
    test_flags,
    fn_tree,
    on_device,
):
    input_dtype, x = dtype_and_x

    helpers.test_frontend_function(
        input_dtypes=input_dtype,
        frontend=frontend,
        test_flags=test_flags,
        fn_tree=fn_tree,
        on_device=on_device,
        x=x[0],
    )


# arcsinh
@handle_frontend_test(
    fn_tree="jax.numpy.arcsinh",
    dtype_and_x=helpers.dtype_and_values(
        available_dtypes=helpers.get_dtypes("float"),
        large_abs_safety_factor=4,
        small_abs_safety_factor=4,
    ),
    test_with_out=st.just(False),
)
def test_jax_numpy_arcsinh(
    *,
    dtype_and_x,
    on_device,
    fn_tree,
    frontend,
    test_flags,
):
    input_dtype, x = dtype_and_x
    helpers.test_frontend_function(
        input_dtypes=input_dtype,
        frontend=frontend,
        test_flags=test_flags,
        fn_tree=fn_tree,
        on_device=on_device,
        x=x[0],
    )


# power
@handle_frontend_test(
    fn_tree="jax.numpy.power",
    dtype_and_x=helpers.dtype_and_values(
        available_dtypes=helpers.get_dtypes("float"),
        num_arrays=2,
    ),
    test_with_out=st.just(False),
)
def test_jax_numpy_power(
    *,
    dtype_and_x,
    on_device,
    fn_tree,
    frontend,
    test_flags,
):
    input_dtype, x = dtype_and_x
    helpers.test_frontend_function(
        input_dtypes=input_dtype,
        frontend=frontend,
        test_flags=test_flags,
        fn_tree=fn_tree,
        on_device=on_device,
        x1=x[0],
        x2=x[1],
    )


# trunc
@handle_frontend_test(
    fn_tree="jax.numpy.trunc",
    dtype_and_x=helpers.dtype_and_values(available_dtypes=helpers.get_dtypes("float")),
    test_with_out=st.just(False),
)
def test_jax_numpy_trunc(
    *,
    dtype_and_x,
    on_device,
    fn_tree,
    frontend,
    test_flags,
):
    input_dtype, x = dtype_and_x
    helpers.test_frontend_function(
        input_dtypes=input_dtype,
        frontend=frontend,
        test_flags=test_flags,
        fn_tree=fn_tree,
        on_device=on_device,
        x=x[0],
    )


# ceil
@handle_frontend_test(
    fn_tree="jax.numpy.ceil",
    dtype_and_x=helpers.dtype_and_values(available_dtypes=helpers.get_dtypes("float")),
    test_with_out=st.just(False),
)
def test_jax_numpy_ceil(
    *,
    dtype_and_x,
    on_device,
    fn_tree,
    frontend,
    test_flags,
):
    input_dtype, x = dtype_and_x
    helpers.test_frontend_function(
        input_dtypes=input_dtype,
        frontend=frontend,
        test_flags=test_flags,
        fn_tree=fn_tree,
        on_device=on_device,
        x=x[0],
    )


# float_power
@handle_frontend_test(
    fn_tree="jax.numpy.float_power",
    dtype_and_x=helpers.dtype_and_values(
        available_dtypes=helpers.get_dtypes("float"),
        min_value=-10,
        max_value=10,
        num_arrays=2,
        min_num_dims=1,
        max_num_dims=3,
        min_dim_size=1,
        max_dim_size=3,
    ),
    test_with_out=st.just(False),
)
def test_jax_numpy_float_power(
    *,
    dtype_and_x,
    on_device,
    fn_tree,
    frontend,
    test_flags,
):
    input_dtype, x = dtype_and_x
    helpers.test_frontend_function(
        input_dtypes=input_dtype,
        frontend=frontend,
        test_flags=test_flags,
        fn_tree=fn_tree,
        on_device=on_device,
        x1=x[0],
        x2=x[1],
    )


# deg2rad
@handle_frontend_test(
    fn_tree="jax.numpy.deg2rad",
    dtype_and_x=helpers.dtype_and_values(
        available_dtypes=helpers.get_dtypes("float"),
    ),
    test_with_out=st.just(False),
)
def test_jax_numpy_deg2rad(
    *,
    dtype_and_x,
    on_device,
    fn_tree,
    frontend,
    test_flags,
):
    input_dtype, x = dtype_and_x
    helpers.test_frontend_function(
        input_dtypes=input_dtype,
        frontend=frontend,
        test_flags=test_flags,
        fn_tree=fn_tree,
        on_device=on_device,
        x=x[0],
    )


# radians
@handle_frontend_test(
    fn_tree="jax.numpy.radians",
    dtype_and_x=helpers.dtype_and_values(
        available_dtypes=helpers.get_dtypes("float"),
    ),
    test_with_out=st.just(False),
)
def test_jax_numpy_radians(
    *,
    dtype_and_x,
    on_device,
    fn_tree,
    frontend,
    test_flags,
):
    input_dtype, x = dtype_and_x
    helpers.test_frontend_function(
        input_dtypes=input_dtype,
        frontend=frontend,
        test_flags=test_flags,
        fn_tree=fn_tree,
        on_device=on_device,
        x=x[0],
    )


# exp2
@handle_frontend_test(
    fn_tree="jax.numpy.exp2",
    dtype_and_x=helpers.dtype_and_values(
        available_dtypes=helpers.get_dtypes("float"),
        min_value=-10,
        max_value=10,
        min_num_dims=1,
        max_num_dims=3,
        min_dim_size=1,
        max_dim_size=3,
    ),
    test_with_out=st.just(False),
)
def test_jax_numpy_exp2(
    *,
    dtype_and_x,
    on_device,
    fn_tree,
    frontend,
    test_flags,
):
    input_dtype, x = dtype_and_x
    helpers.test_frontend_function(
        input_dtypes=input_dtype,
        frontend=frontend,
        test_flags=test_flags,
        fn_tree=fn_tree,
        on_device=on_device,
        x=x[0],
        rtol=1e-01,
        atol=1e-02,
    )


# expm1
@handle_frontend_test(
    fn_tree="jax.numpy.expm1",
    dtype_and_x=helpers.dtype_and_values(
        available_dtypes=helpers.get_dtypes("float"),
    ),
    test_with_out=st.just(False),
)
def test_jax_numpy_expm1(
    *,
    dtype_and_x,
    on_device,
    fn_tree,
    frontend,
    test_flags,
):
    input_dtype, x = dtype_and_x
    helpers.test_frontend_function(
        input_dtypes=input_dtype,
        frontend=frontend,
        test_flags=test_flags,
        fn_tree=fn_tree,
        on_device=on_device,
        x=x[0],
    )


# gcd
@handle_frontend_test(
    fn_tree="jax.numpy.gcd",
    dtype_and_x=helpers.dtype_and_values(
        available_dtypes=helpers.get_dtypes("integer"),
        min_value=-100,
        max_value=100,
        min_num_dims=1,
        max_num_dims=3,
        min_dim_size=1,
        max_dim_size=3,
        num_arrays=2,
    ).filter(lambda x: all([dtype != "uint64" for dtype in x[0]])),
    test_with_out=st.just(False),
)
def test_jax_numpy_gcd(
    *,
    dtype_and_x,
    on_device,
    fn_tree,
    frontend,
    test_flags,
):
    input_dtype, x = dtype_and_x
    helpers.test_frontend_function(
        input_dtypes=input_dtype,
        frontend=frontend,
        test_flags=test_flags,
        fn_tree=fn_tree,
        on_device=on_device,
        x1=x[0],
        x2=x[1],
    )


# i0
@handle_frontend_test(
    fn_tree="jax.numpy.i0",
    dtype_and_x=helpers.dtype_and_values(
        available_dtypes=helpers.get_dtypes("float"),
        min_value=-10,
        max_value=10,
        min_num_dims=1,
        max_num_dims=3,
        min_dim_size=1,
        max_dim_size=3,
    ),
    test_with_out=st.just(False),
)
def test_jax_numpy_i0(
    *,
    dtype_and_x,
    on_device,
    fn_tree,
    frontend,
    test_flags,
):
    input_dtype, x = dtype_and_x
    helpers.test_frontend_function(
        input_dtypes=input_dtype,
        frontend=frontend,
        test_flags=test_flags,
        fn_tree=fn_tree,
        on_device=on_device,
        x=x[0],
    )


# kron
@handle_frontend_test(
    fn_tree="jax.numpy.kron",
    dtype_x=helpers.dtype_and_values(
        available_dtypes=helpers.get_dtypes("numeric"),
        min_num_dims=2,
        max_num_dims=2,
        min_dim_size=1,
        max_dim_size=3,
        num_arrays=2,
    ),
    test_with_out=st.just(False),
)
def test_jax_numpy_kron(
    *,
    dtype_x,
    on_device,
    fn_tree,
    frontend,
    test_flags,
):
    input_dtype, x = dtype_x
    helpers.test_frontend_function(
        input_dtypes=input_dtype,
        frontend=frontend,
        test_flags=test_flags,
        fn_tree=fn_tree,
        on_device=on_device,
        a=x[0],
        b=x[1],
    )


# lcm
@handle_frontend_test(
    fn_tree="jax.numpy.lcm",
    dtype_and_x=helpers.dtype_and_values(
        available_dtypes=helpers.get_dtypes("integer"),
        num_arrays=2,
        min_num_dims=1,
        max_num_dims=3,
        min_value=-100,
        max_value=100,
        allow_nan=False,
    ),
    test_with_out=st.just(False),
)
def test_jax_numpy_lcm(
    *,
    dtype_and_x,
    on_device,
    fn_tree,
    frontend,
    test_flags,
):
    input_dtype, x = dtype_and_x
    value_test = True
    # Skip Tensorflow backend value test for lcm
    # https://github.com/tensorflow/tensorflow/issues/58955
    if ivy.current_backend_str() == "tensorflow":
        value_test = False
    if ivy.current_backend_str() in ("jax", "numpy"):
        assume(input_dtype[0] != "uint64" and input_dtype[1] != "uint64")
    helpers.test_frontend_function(
        input_dtypes=input_dtype,
        frontend=frontend,
        test_flags=test_flags,
        fn_tree=fn_tree,
        on_device=on_device,
        x1=x[0],
        x2=x[1],
        test_values=value_test,
    )


# logaddexp2
@handle_frontend_test(
    fn_tree="jax.numpy.logaddexp2",
    dtype_and_x=helpers.dtype_and_values(
        available_dtypes=helpers.get_dtypes("float"),
        num_arrays=2,
        shared_dtype=True,
        min_num_dims=1,
        max_num_dims=3,
        min_value=-100,
        max_value=100,
        allow_nan=False,
    ),
    test_with_out=st.just(False),
)
def test_jax_numpy_logaddexp2(
    *,
    dtype_and_x,
    on_device,
    fn_tree,
    frontend,
    test_flags,
):
    input_dtype, x = dtype_and_x
    helpers.test_frontend_function(
        input_dtypes=input_dtype,
        frontend=frontend,
        test_flags=test_flags,
        fn_tree=fn_tree,
        on_device=on_device,
        rtol=1e-01,
        atol=1e-02,
        x1=x[0],
        x2=x[1],
    )


# matmul
@st.composite
def _get_safe_casting_dtype(draw, *, dtypes):
    target_dtype = dtypes[0]
    for dtype in dtypes[1:]:
        if ivy.can_cast(target_dtype, dtype):
            target_dtype = dtype
    if ivy.is_float_dtype(target_dtype):
        dtype = draw(st.sampled_from(["float64", None]))
    elif ivy.is_uint_dtype(target_dtype):
        dtype = draw(st.sampled_from(["uint64", None]))
    elif ivy.is_int_dtype(target_dtype):
        dtype = draw(st.sampled_from(["int64", None]))
    else:
        dtype = draw(st.sampled_from(["bool", None]))
    return dtype


@st.composite
def dtypes_values_casting_dtype(
    draw,
    *,
    arr_func,
    get_dtypes_kind="valid",
    get_dtypes_index=0,
    get_dtypes_none=True,
    get_dtypes_key=None,
    special=False,
):
    dtypes, values = [], []
    casting = draw(st.sampled_from(["no", "equiv", "safe", "same_kind", "unsafe"]))
    for func in arr_func:
        typ, val = draw(func())
        dtypes += typ if isinstance(typ, list) else [typ]
        values += val if isinstance(val, list) else [val]

    if casting in ["no", "equiv"] and len(dtypes) > 0:
        dtypes = [dtypes[0]] * len(dtypes)

    if special:
        dtype = draw(st.sampled_from(["bool", None]))
    elif casting in ["no", "equiv"]:
        dtype = draw(st.just(None))
    elif casting in ["safe", "same_kind"]:
        dtype = draw(_get_safe_casting_dtype(dtypes=dtypes))
    else:
        dtype = draw(
            helpers.get_dtypes(
                get_dtypes_kind,
                index=get_dtypes_index,
                full=False,
                none=get_dtypes_none,
                key=get_dtypes_key,
            )
        )[0]
    return dtypes, values, casting, dtype


# matmul
@handle_frontend_test(
    fn_tree="jax.numpy.matmul",
    dtypes_values_casting=dtypes_values_casting_dtype(
        arr_func=[_get_first_matrix_and_dtype, _get_second_matrix_and_dtype],
        get_dtypes_kind="numeric",
    ),
)
def test_jax_numpy_matmul(
    dtypes_values_casting,
    frontend,
    test_flags,
    fn_tree,
    on_device,
):
    dtypes, x, casting, dtype = dtypes_values_casting
    helpers.test_frontend_function(
        input_dtypes=dtypes,
        frontend=frontend,
        test_flags=test_flags,
        fn_tree=fn_tree,
        on_device=on_device,
        a=x[0],
        b=x[1],
        precision=None,
    )


# trapz
@st.composite
def _either_x_dx(draw):
    dtype_values_axis = draw(
        helpers.dtype_values_axis(
            available_dtypes=st.shared(helpers.get_dtypes("float"), key="trapz_dtype"),
            min_value=-100,
            max_value=100,
            min_num_dims=1,
            max_num_dims=3,
            min_dim_size=1,
            max_dim_size=3,
            allow_neg_axes=True,
            valid_axis=True,
            force_int_axis=True,
        ),
    )
    rand = (draw(st.integers(min_value=0, max_value=1)),)
    if rand == 0:
        either_x_dx = draw(
            helpers.dtype_and_x(
                avaliable_dtypes=st.shared(
                    helpers.get_dtypes("float"), key="trapz_dtype"
                ),
                min_value=-100,
                max_value=100,
                min_num_dims=1,
                max_num_dims=3,
                min_dim_size=1,
                max_dim_size=3,
            )
        )
        return dtype_values_axis, rand, either_x_dx
    else:
        either_x_dx = draw(
            st.floats(min_value=-10, max_value=10),
        )
        return dtype_values_axis, rand, either_x_dx


@handle_frontend_test(
    fn_tree="jax.numpy.trapz",
    dtype_x_axis_rand_either=_either_x_dx(),
    test_with_out=st.just(False),
)
def test_jax_numpy_trapz(
    *,
    dtype_x_axis_rand_either,
    on_device,
    fn_tree,
    frontend,
    test_flags,
):
    dtype_values_axis, rand, either_x_dx = dtype_x_axis_rand_either
    input_dtype, y, axis = dtype_values_axis
    if rand == 0:
        dtype_x, x = either_x_dx
        x = np.asarray(x, dtype=dtype_x)
        dx = None
    else:
        x = None
        dx = either_x_dx
    helpers.test_frontend_function(
        input_dtypes=input_dtype,
        frontend=frontend,
        test_flags=test_flags,
        fn_tree=fn_tree,
        on_device=on_device,
        rtol=1e-2,
        atol=1e-2,
        y=y[0],
        x=x,
        dx=dx,
        axis=axis,
    )


# sqrt
@handle_frontend_test(
    fn_tree="jax.numpy.sqrt",
    dtype_and_x=helpers.dtype_and_values(available_dtypes=helpers.get_dtypes("float")),
    test_with_out=st.just(False),
)
def test_jax_numpy_sqrt(
    *,
    dtype_and_x,
    on_device,
    fn_tree,
    frontend,
    test_flags,
):
    input_dtype, x = dtype_and_x
    helpers.test_frontend_function(
        input_dtypes=input_dtype,
        frontend=frontend,
        test_flags=test_flags,
        fn_tree=fn_tree,
        on_device=on_device,
        x=x[0],
    )


# square
@handle_frontend_test(
    fn_tree="jax.numpy.square",
    dtype_and_x=helpers.dtype_and_values(available_dtypes=helpers.get_dtypes("float")),
    test_with_out=st.just(False),
)
def test_jax_numpy_square(
    *,
    dtype_and_x,
    on_device,
    fn_tree,
    frontend,
    test_flags,
):
    input_dtype, x = dtype_and_x
    helpers.test_frontend_function(
        input_dtypes=input_dtype,
        frontend=frontend,
        test_flags=test_flags,
        fn_tree=fn_tree,
        on_device=on_device,
        x=x[0],
    )


# arctanh
@handle_frontend_test(
    fn_tree="jax.numpy.arctanh",
    dtype_and_x=helpers.dtype_and_values(
        available_dtypes=helpers.get_dtypes("float"),
        min_num_dims=0,
    ),
    test_with_out=st.just(False),
)
def test_jax_numpy_arctanh(
    dtype_and_x,
    frontend,
    test_flags,
    fn_tree,
):
    input_dtype, x = dtype_and_x
    helpers.test_frontend_function(
        input_dtypes=input_dtype,
        frontend=frontend,
        test_flags=test_flags,
        fn_tree=fn_tree,
        x=x[0],
    )


# multiply
@handle_frontend_test(
    fn_tree="jax.numpy.multiply",
    dtype_and_x=helpers.dtype_and_values(
        available_dtypes=helpers.get_dtypes("numeric"),
        num_arrays=2,
    ),
    test_with_out=st.just(False),
)
def test_jax_numpy_multiply(
    dtype_and_x,
    frontend,
    test_flags,
    fn_tree,
):
    input_dtype, x = dtype_and_x
    helpers.test_frontend_function(
        input_dtypes=input_dtype,
        frontend=frontend,
        test_flags=test_flags,
        fn_tree=fn_tree,
        x1=x[0],
        x2=x[1],
    )


# log10
@handle_frontend_test(
    fn_tree="jax.numpy.log10",
    dtype_and_x=helpers.dtype_and_values(
        available_dtypes=helpers.get_dtypes("float"),
        min_num_dims=1,
        max_num_dims=3,
        min_value=-100,
        max_value=100,
    ),
    test_with_out=st.just(False),
)
def test_jax_numpy_log10(
    *,
    dtype_and_x,
    on_device,
    fn_tree,
    frontend,
    test_flags,
):
    input_dtype, x = dtype_and_x
    helpers.test_frontend_function(
        input_dtypes=input_dtype,
        frontend=frontend,
        test_flags=test_flags,
        fn_tree=fn_tree,
        on_device=on_device,
        rtol=1e-01,
        atol=1e-02,
        x=x[0],
    )


# logaddexp
@handle_frontend_test(
    fn_tree="jax.numpy.logaddexp",
    dtype_and_x=helpers.dtype_and_values(
        available_dtypes=helpers.get_dtypes("float"),
        num_arrays=2,
        min_num_dims=1,
        max_num_dims=3,
        min_value=-100,
        max_value=100,
        allow_nan=False,
    ),
    test_with_out=st.just(False),
)
def test_jax_numpy_logaddexp(
    *,
    dtype_and_x,
    on_device,
    fn_tree,
    frontend,
    test_flags,
):
    input_dtype, x = dtype_and_x
    helpers.test_frontend_function(
        input_dtypes=input_dtype,
        frontend=frontend,
        test_flags=test_flags,
        fn_tree=fn_tree,
        on_device=on_device,
        rtol=1e-01,
        atol=1e-02,
        x1=x[0],
        x2=x[1],
    )


# degrees
@handle_frontend_test(
    fn_tree="jax.numpy.degrees",
    dtype_and_x=helpers.dtype_and_values(
        available_dtypes=helpers.get_dtypes("float"),
    ),
    test_with_out=st.just(False),
)
def test_jax_numpy_degrees(
    *,
    dtype_and_x,
    on_device,
    fn_tree,
    frontend,
    test_flags,
):
    input_dtype, x = dtype_and_x
    helpers.test_frontend_function(
        input_dtypes=input_dtype,
        frontend=frontend,
        test_flags=test_flags,
        fn_tree=fn_tree,
        on_device=on_device,
        x=x[0],
    )


# negative
@handle_frontend_test(
    fn_tree="jax.numpy.negative",
    dtype_and_x=helpers.dtype_and_values(
        available_dtypes=helpers.get_dtypes("numeric"), min_num_dims=1
    ),
    test_with_out=st.just(False),
)
def test_jax_numpy_negative(
    dtype_and_x,
    frontend,
    test_flags,
    fn_tree,
    on_device,
):
    input_dtype, x = dtype_and_x
    helpers.test_frontend_function(
        input_dtypes=input_dtype,
        frontend=frontend,
        test_flags=test_flags,
        fn_tree=fn_tree,
        on_device=on_device,
        x=x[0],
    )


# positive
@handle_frontend_test(
    fn_tree="jax.numpy.positive",
    dtype_and_x=helpers.dtype_and_values(
        available_dtypes=helpers.get_dtypes("numeric"), min_num_dims=1
    ),
    test_with_out=st.just(False),
)
def test_jax_numpy_positive(
    dtype_and_x,
    frontend,
    test_flags,
    fn_tree,
    on_device,
):
    input_dtype, x = dtype_and_x
    helpers.test_frontend_function(
        input_dtypes=input_dtype,
        frontend=frontend,
        test_flags=test_flags,
        fn_tree=fn_tree,
        on_device=on_device,
        x=x[0],
    )


# rad2deg
@handle_frontend_test(
    fn_tree="jax.numpy.rad2deg",
    dtype_and_x=helpers.dtype_and_values(
        available_dtypes=helpers.get_dtypes("float"), min_num_dims=1
    ),
    test_with_out=st.just(False),
)
def test_jax_numpy_rad2deg(
    dtype_and_x,
    frontend,
    test_flags,
    fn_tree,
    on_device,
):
    input_dtype, x = dtype_and_x
    helpers.test_frontend_function(
        input_dtypes=input_dtype,
        frontend=frontend,
        test_flags=test_flags,
        fn_tree=fn_tree,
        on_device=on_device,
        x=x[0],
    )


# fmax
@handle_frontend_test(
    fn_tree="jax.numpy.fmax",
    dtype_and_inputs=helpers.dtype_and_values(
        available_dtypes=helpers.get_dtypes("numeric"),
        num_arrays=2,
        min_value=-np.inf,
        max_value=np.inf,
    ),
    test_with_out=st.just(False),
)
def test_jax_numpy_fmax(
    *,
    dtype_and_inputs,
    on_device,
    fn_tree,
    frontend,
    test_flags,
):
    input_dtype, inputs = dtype_and_inputs
    helpers.test_frontend_function(
        input_dtypes=input_dtype,
        frontend=frontend,
        test_flags=test_flags,
        fn_tree=fn_tree,
        on_device=on_device,
        x1=inputs[0],
        x2=inputs[1],
    )


# fmin
@handle_frontend_test(
    fn_tree="jax.numpy.fmin",
    dtype_and_inputs=helpers.dtype_and_values(
        available_dtypes=helpers.get_dtypes("numeric"),
        num_arrays=2,
        min_value=-np.inf,
        max_value=np.inf,
    ),
)
def test_jax_numpy_fmin(
    *,
    dtype_and_inputs,
    on_device,
    fn_tree,
    frontend,
    test_flags,
):
    input_dtype, inputs = dtype_and_inputs
    helpers.test_frontend_function(
        input_dtypes=input_dtype,
        frontend=frontend,
        test_flags=test_flags,
        fn_tree=fn_tree,
        on_device=on_device,
        x1=inputs[0],
        x2=inputs[1],
    )


# fabs
@handle_frontend_test(
    fn_tree="jax.numpy.fabs",
    dtype_and_x=helpers.dtype_and_values(
        available_dtypes=helpers.get_dtypes("float"),
    ),
)
def test_jax_numpy_fabs(
    *,
    dtype_and_x,
    on_device,
    fn_tree,
    frontend,
    test_flags,
):
    input_dtype, x = dtype_and_x
    helpers.test_frontend_function(
        input_dtypes=input_dtype,
        frontend=frontend,
        test_flags=test_flags,
        fn_tree=fn_tree,
        on_device=on_device,
        x=x[0],
    )


# fmod
@handle_frontend_test(
    fn_tree="jax.numpy.fmod",
    dtype_and_inputs=helpers.dtype_and_values(
        available_dtypes=helpers.get_dtypes("numeric"),
        num_arrays=2,
        large_abs_safety_factor=2,
    ),
    test_with_out=st.just(False),
)
def test_jax_numpy_fmod(
    *,
    dtype_and_inputs,
    on_device,
    fn_tree,
    frontend,
    test_flags,
):
    input_dtype, x = dtype_and_inputs
    assume(not np.any(np.isclose(x[1], 0)))
    helpers.test_frontend_function(
        input_dtypes=input_dtype,
        frontend=frontend,
        test_flags=test_flags,
        fn_tree=fn_tree,
        on_device=on_device,
        x1=x[0],
        x2=x[1],
    )


# maximum
@handle_frontend_test(
    fn_tree="jax.numpy.maximum",
    dtype_and_x=helpers.dtype_and_values(
        available_dtypes=helpers.get_dtypes("numeric"),
        num_arrays=2,
    ),
    test_with_out=st.just(False),
)
def test_jax_numpy_maximum(
    dtype_and_x,
    frontend,
    test_flags,
    fn_tree,
):
    input_dtype, x = dtype_and_x
    helpers.test_frontend_function(
        input_dtypes=input_dtype,
        frontend=frontend,
        test_flags=test_flags,
        fn_tree=fn_tree,
        x1=x[0],
        x2=x[1],
    )


# minimum
@handle_frontend_test(
    fn_tree="jax.numpy.minimum",
    dtype_and_x=helpers.dtype_and_values(
        available_dtypes=helpers.get_dtypes("numeric"),
        num_arrays=2,
    ),
    test_with_out=st.just(False),
)
def test_jax_numpy_minimum(
    dtype_and_x,
    frontend,
    test_flags,
    fn_tree,
):
    input_dtype, x = dtype_and_x
    helpers.test_frontend_function(
        input_dtypes=input_dtype,
        frontend=frontend,
        test_flags=test_flags,
        fn_tree=fn_tree,
        x1=x[0],
        x2=x[1],
    )


# heaviside
@handle_frontend_test(
    fn_tree="jax.numpy.heaviside",
    dtype_and_x=helpers.dtype_and_values(
        available_dtypes=helpers.get_dtypes("float"),
        min_value=-100,
        max_value=100,
        min_num_dims=1,
        max_num_dims=3,
        min_dim_size=1,
        max_dim_size=3,
        num_arrays=2,
    ),
    test_with_out=st.just(False),
)
def test_jax_numpy_heaviside(
    *,
    dtype_and_x,
    on_device,
    fn_tree,
    frontend,
    test_flags,
):
    input_dtype, x = dtype_and_x
    helpers.test_frontend_function(
        input_dtypes=input_dtype,
        frontend=frontend,
        test_flags=test_flags,
        fn_tree=fn_tree,
        on_device=on_device,
        x1=x[0],
        x2=x[0],
    )


# log
@handle_frontend_test(
    fn_tree="jax.numpy.log",
    dtype_and_x=helpers.dtype_and_values(
        available_dtypes=helpers.get_dtypes("float"),
        min_num_dims=1,
        max_num_dims=3,
        min_value=-100,
        max_value=100,
    ),
    test_with_out=st.just(False),
)
def test_jax_numpy_log(
    *,
    dtype_and_x,
    on_device,
    fn_tree,
    frontend,
    test_flags,
):
    input_dtype, x = dtype_and_x
    helpers.test_frontend_function(
        input_dtypes=input_dtype,
        frontend=frontend,
        test_flags=test_flags,
        fn_tree=fn_tree,
        on_device=on_device,
        rtol=1e-01,
        atol=1e-02,
        x=x[0],
    )


# copysign
@handle_frontend_test(
    fn_tree="jax.numpy.copysign",
    dtype_and_x=helpers.dtype_and_values(
        available_dtypes=helpers.get_dtypes("float"),
        min_value=-100,
        max_value=100,
        min_num_dims=1,
        max_num_dims=3,
        min_dim_size=1,
        max_dim_size=3,
        num_arrays=2,
        shared_dtype=True,
    ),
    test_with_out=st.just(False),
)
def test_jax_numpy_copysign(
    *,
    dtype_and_x,
    on_device,
    fn_tree,
    frontend,
    test_flags,
):
    input_dtype, x = dtype_and_x
    helpers.test_frontend_function(
        input_dtypes=input_dtype,
        frontend=frontend,
        test_flags=test_flags,
        fn_tree=fn_tree,
        on_device=on_device,
        x1=x[0],
        x2=x[0],
    )


# sinc
@handle_frontend_test(
    fn_tree="jax.numpy.sinc",
    dtype_and_x=helpers.dtype_and_values(
        available_dtypes=helpers.get_dtypes("float"),
        min_num_dims=1,
        max_num_dims=3,
        min_value=-100,
        max_value=100,
    ),
)
def test_jax_numpy_sinc(
    *,
    dtype_and_x,
    on_device,
    fn_tree,
    frontend,
    test_flags,
):
    input_dtype, x = dtype_and_x
    helpers.test_frontend_function(
        input_dtypes=input_dtype,
        frontend=frontend,
        test_flags=test_flags,
        fn_tree=fn_tree,
        on_device=on_device,
        rtol=1e-01,
        atol=1e-02,
        x=x[0],
    )


# nextafter
@handle_frontend_test(
    fn_tree="jax.numpy.nextafter",
    dtype_and_x=helpers.dtype_and_values(
        available_dtypes=helpers.get_dtypes("float"),
        min_value=-100,
        max_value=100,
        min_num_dims=1,
        max_num_dims=3,
        min_dim_size=1,
        max_dim_size=3,
        num_arrays=2,
        shared_dtype=True,
    ),
    test_with_out=st.just(False),
)
def test_jax_numpy_nextafter(
    *,
    dtype_and_x,
    on_device,
    fn_tree,
    frontend,
    test_flags,
):
    input_dtype, x = dtype_and_x
    helpers.test_frontend_function(
        input_dtypes=input_dtype,
        frontend=frontend,
        test_flags=test_flags,
        fn_tree=fn_tree,
        on_device=on_device,
        x1=x[0],
        x2=x[0],
    )


# remainder
@handle_frontend_test(
    fn_tree="jax.numpy.remainder",
    dtype_and_x=helpers.dtype_and_values(
        available_dtypes=helpers.get_dtypes("numeric"),
        num_arrays=2,
        large_abs_safety_factor=6,
        small_abs_safety_factor=6,
        safety_factor_scale="log",
    ),
    test_with_out=st.just(False),
)
def test_jax_numpy_remainder(
    *,
    dtype_and_x,
    on_device,
    fn_tree,
    frontend,
    test_flags,
):
    input_dtype, x = dtype_and_x

    assume(not np.any(np.isclose(x[1], 0)))

    helpers.test_frontend_function(
        input_dtypes=input_dtype,
        frontend=frontend,
        test_flags=test_flags,
        fn_tree=fn_tree,
        on_device=on_device,
        x1=x[0],
        x2=x[1],
        rtol=1e-2,
        atol=1e-2,
    )


# trace
@handle_frontend_test(
    fn_tree="jax.numpy.trace",
    dtype_and_x=helpers.dtype_and_values(
        available_dtypes=helpers.get_dtypes("float"),
        min_num_dims=2,
        max_num_dims=2,
        min_dim_size=1,
        max_dim_size=10,
        large_abs_safety_factor=2,
        small_abs_safety_factor=2,
        safety_factor_scale="log",
    ),
    offset=st.integers(min_value=0, max_value=0),
    axis1=st.integers(min_value=0, max_value=0),
    axis2=st.integers(min_value=1, max_value=1),
    test_with_out=st.just(False),
)
def test_jax_numpy_trace(
    *,
    dtype_and_x,
    offset,
    axis1,
    axis2,
    on_device,
    fn_tree,
    frontend,
    test_flags,
):
    input_dtype, x = dtype_and_x
    helpers.test_frontend_function(
        input_dtypes=input_dtype,
        frontend=frontend,
        test_flags=test_flags,
        fn_tree=fn_tree,
        on_device=on_device,
        rtol=1e-1,
        atol=1e-1,
        a=x[0],
        offset=offset,
        axis1=axis1,
        axis2=axis2,
    )


# log2
@handle_frontend_test(
    fn_tree="jax.numpy.log2",
    dtype_and_x=helpers.dtype_and_values(
        available_dtypes=helpers.get_dtypes("float"),
    ),
    test_with_out=st.just(False),
)
def test_jax_numpy_log2(
    *,
    dtype_and_x,
    on_device,
    fn_tree,
    frontend,
    test_flags,
):
    input_dtype, x = dtype_and_x
    assume(not np.any(np.isclose(x[0], 0)))
    helpers.test_frontend_function(
        input_dtypes=input_dtype,
        frontend=frontend,
        test_flags=test_flags,
        fn_tree=fn_tree,
        on_device=on_device,
        rtol=1e-2,
        x=x[0],
    )


# vdot
@handle_frontend_test(
    fn_tree="jax.numpy.vdot",
    dtype_and_x=helpers.dtype_and_values(
        available_dtypes=helpers.get_dtypes("numeric"),
        num_arrays=2,
    ),
    test_with_out=st.just(False),
)
def test_jax_numpy_vdot(
    *,
    dtype_and_x,
    on_device,
    fn_tree,
    frontend,
    test_flags,
):
    input_dtype, x = dtype_and_x
    helpers.test_frontend_function(
        input_dtypes=input_dtype,
        frontend=frontend,
        test_flags=test_flags,
        fn_tree=fn_tree,
        on_device=on_device,
        test_values=False,
        a=x[0],
        b=x[1],
    )


# cbrt
@handle_frontend_test(
    fn_tree="jax.numpy.cbrt",
    dtype_and_x=helpers.dtype_and_values(
        available_dtypes=helpers.get_dtypes("float"),
    ),
    test_with_out=st.just(False),
)
def test_jax_numpy_cbrt(
    *,
    dtype_and_x,
    on_device,
    fn_tree,
    frontend,
    test_flags,
):
    input_dtype, x = dtype_and_x
    helpers.test_frontend_function(
        input_dtypes=input_dtype,
        frontend=frontend,
        test_flags=test_flags,
        fn_tree=fn_tree,
        on_device=on_device,
        rtol=1e-2,
        atol=1e-2,
        x=x[0],
    )


# nan_to_num
@handle_frontend_test(
    fn_tree="jax.numpy.nan_to_num",
    dtype_and_x=helpers.dtype_and_values(
        available_dtypes=helpers.get_dtypes("float"),
        min_num_dims=1,
        max_num_dims=3,
        min_value=-100,
        max_value=100,
        allow_nan=True,
        allow_inf=True,
    ),
    copy=st.booleans(),
    nan=st.floats(min_value=0.0, max_value=100),
    posinf=st.floats(min_value=5e100, max_value=5e100),
    neginf=st.floats(min_value=-5e100, max_value=-5e100),
    test_with_out=st.just(False),
)
def test_jax_numpy_nan_to_num(
    *,
    dtype_and_x,
    copy,
    nan,
    posinf,
    neginf,
    on_device,
    fn_tree,
    frontend,
    test_flags,
):
    input_dtype, x = dtype_and_x
    helpers.test_frontend_function(
        input_dtypes=input_dtype,
        frontend=frontend,
        test_flags=test_flags,
        fn_tree=fn_tree,
        on_device=on_device,
        x=x[0],
        copy=copy,
        nan=nan,
        posinf=posinf,
        neginf=neginf,
    )


# fix
@handle_frontend_test(
    fn_tree="jax.numpy.fix",
    dtype_and_x=helpers.dtype_and_values(
        available_dtypes=helpers.get_dtypes("float", index=2),
        min_num_dims=1,
        max_num_dims=3,
        min_dim_size=1,
        max_dim_size=3,
    ),
)
def test_jax_numpy_fix(
    *,
    dtype_and_x,
    on_device,
    fn_tree,
    frontend,
    test_flags,
):
    input_dtype, x = dtype_and_x
    helpers.test_frontend_function(
        input_dtypes=input_dtype,
        frontend=frontend,
        test_flags=test_flags,
        fn_tree=fn_tree,
        on_device=on_device,
        test_values=False,
        x=x[0],
    )


# hypot
@handle_frontend_test(
    fn_tree="jax.numpy.hypot",
    dtype_and_x=helpers.dtype_and_values(
        available_dtypes=helpers.get_dtypes("float"),
        num_arrays=2,
        shared_dtype=True,
        min_value=-100,
        max_value=100,
        min_num_dims=1,
        max_num_dims=3,
    ),
)
def test_jax_numpy_hypot(
    *,
    dtype_and_x,
    on_device,
    fn_tree,
    frontend,
    test_flags,
):
    input_dtype, x = dtype_and_x
    helpers.test_frontend_function(
        input_dtypes=input_dtype,
        frontend=frontend,
        test_flags=test_flags,
        fn_tree=fn_tree,
        on_device=on_device,
        atol=1e-2,
        x1=x[0],
        x2=x[1],
    )


# floor_divide
@handle_frontend_test(
    fn_tree="jax.numpy.floor_divide",
    dtype_values=helpers.dtype_and_values(
        available_dtypes=helpers.get_dtypes("numeric"),
        num_arrays=2,
        shared_dtype=True,
        min_value=-10.0,
        max_value=10.0,
        large_abs_safety_factor=2,
        small_abs_safety_factor=2,
        safety_factor_scale="linear",
    ),
)
def test_jax_numpy_floor_divide(
    *,
    dtype_values,
    frontend,
    fn_tree,
    on_device,
    test_flags,
):
    input_dtype, x = dtype_values
    # Making sure division by zero doesn't occur
    assume(not np.any(np.isclose(x[1], 0)))
    # Absolute tolerance is 1,
    # due to flooring can cause absolute error of 1 due to precision
    helpers.test_frontend_function(
        input_dtypes=input_dtype,
        on_device=on_device,
        test_flags=test_flags,
        frontend=frontend,
        fn_tree=fn_tree,
        x1=x[0],
        x2=x[1],
        atol=1,
    )


# real
@handle_frontend_test(
    fn_tree="jax.numpy.real",
    dtype_and_x=helpers.dtype_and_values(
        available_dtypes=helpers.get_dtypes("real_and_complex"),
    ),
)
def test_jax_numpy_real(
    *,
    dtype_and_x,
    on_device,
    fn_tree,
    frontend,
    test_flags,
):
    input_dtype, x = dtype_and_x
    helpers.test_frontend_function(
        input_dtypes=input_dtype,
        frontend=frontend,
        test_flags=test_flags,
        fn_tree=fn_tree,
        on_device=on_device,
        test_values=True,
        val=x[0],
    )


# inner
@handle_frontend_test(
    fn_tree="jax.numpy.inner",
    dtype_and_x=helpers.dtype_and_values(
        available_dtypes=helpers.get_dtypes("numeric"),
        min_value=-10,
        max_value=10,
        num_arrays=2,
        shared_dtype=True,
    ),
)
def test_jax_numpy_inner(
    *,
    dtype_and_x,
    test_flags,
    on_device,
    fn_tree,
    frontend,
):
    input_dtypes, xs = dtype_and_x
    helpers.test_frontend_function(
        input_dtypes=input_dtypes,
        test_flags=test_flags,
        frontend=frontend,
        fn_tree=fn_tree,
        on_device=on_device,
        a=xs[0],
        b=xs[1],
    )


# outer
@handle_frontend_test(
    fn_tree="jax.numpy.outer",
    dtype_and_x=helpers.dtype_and_values(
        available_dtypes=helpers.get_dtypes("numeric"),
        num_arrays=2,
        min_value=-10,
        max_value=10,
        min_num_dims=1,
        max_num_dims=1,
        shared_dtype=True,
    ),
)
def test_jax_numpy_outer(
    *,
    dtype_and_x,
    test_flags,
    on_device,
    fn_tree,
    frontend,
):
    input_dtypes, xs = dtype_and_x
    helpers.test_frontend_function(
        input_dtypes=input_dtypes,
        test_flags=test_flags,
        frontend=frontend,
        fn_tree=fn_tree,
        on_device=on_device,
        a=xs[0],
        b=xs[1],
    )


# reciprocal
@handle_frontend_test(
    fn_tree="jax.numpy.reciprocal",
    dtype_and_x=helpers.dtype_and_values(
        available_dtypes=helpers.get_dtypes("float"),
        small_abs_safety_factor=4,
        large_abs_safety_factor=4,
        safety_factor_scale="log",
        num_arrays=1,
    ),
)
def test_jax_numpy_reciprocal(
    *,
    dtype_and_x,
    test_flags,
    on_device,
    fn_tree,
    frontend,
):
    input_dtype, x = dtype_and_x
    helpers.test_frontend_function(
        input_dtypes=input_dtype,
        test_flags=test_flags,
        frontend=frontend,
        fn_tree=fn_tree,
        on_device=on_device,
        x=x[0],
    )


# conj
@handle_frontend_test(
    fn_tree="jax.numpy.conj",
    dtype_and_x=helpers.dtype_and_values(
        available_dtypes=helpers.get_dtypes("float"),
    ),
)
def test_jax_numpy_conj(
    *,
    dtype_and_x,
    test_flags,
    on_device,
    fn_tree,
    frontend,
):
    input_dtype, x = dtype_and_x
    helpers.test_frontend_function(
        input_dtypes=input_dtype,
        test_flags=test_flags,
        frontend=frontend,
        fn_tree=fn_tree,
        on_device=on_device,
        x=x[0],
    )


# subtract
@handle_frontend_test(
    fn_tree="jax.numpy.subtract",
    dtype_and_x=helpers.dtype_and_values(
        available_dtypes=helpers.get_dtypes("numeric"),
        num_arrays=2,
        shared_dtype=True,
    ),
    test_with_out=st.just(False),
)
def test_jax_numpy_subtract(
    *,
    dtype_and_x,
    on_device,
    fn_tree,
    frontend,
    test_flags,
):
    input_dtype, x = dtype_and_x
    helpers.test_frontend_function(
        input_dtypes=input_dtype,
        frontend=frontend,
        test_flags=test_flags,
        fn_tree=fn_tree,
        on_device=on_device,
        x1=x[0],
        x2=x[0],
    )


# around
@handle_frontend_test(
    fn_tree="jax.numpy.around",
    dtype_and_x=helpers.dtype_and_values(
        available_dtypes=helpers.get_dtypes("float"),
    ),
)
def test_jax_numpy_around(
    *,
    dtype_and_x,
    on_device,
    fn_tree,
    frontend,
    test_flags,
):
    input_dtype, x = dtype_and_x
    helpers.test_frontend_function(
        input_dtypes=input_dtype,
        frontend=frontend,
        test_flags=test_flags,
        fn_tree=fn_tree,
        on_device=on_device,
        a=x[0],
    )


# frexp
@handle_frontend_test(
    fn_tree="jax.numpy.frexp",
    dtype_and_x=helpers.dtype_and_values(
        available_dtypes=helpers.get_dtypes("float"),
        min_value=1,
        max_value=100,
    ),
)
def test_jax_numpy_frexp(
    *,
    dtype_and_x,
    test_flags,
    on_device,
    fn_tree,
    frontend,
):
    input_dtype, x = dtype_and_x
    helpers.test_frontend_function(
        input_dtypes=input_dtype,
        test_flags=test_flags,
        frontend=frontend,
        fn_tree=fn_tree,
        on_device=on_device,
        x=x[0],
    )


# ldexp
@handle_frontend_test(
    fn_tree="jax.numpy.ldexp",
    dtype_and_x=ldexp_args(),
)
def test_jax_numpy_ldexp(
    *,
    dtype_and_x,
    test_flags,
    on_device,
    fn_tree,
    frontend,
):
    input_dtype, x = dtype_and_x
    helpers.test_frontend_function(
        input_dtypes=input_dtype,
        test_flags=test_flags,
        frontend=frontend,
        fn_tree=fn_tree,
        on_device=on_device,
        x1=x[0],
        x2=x[1],
<<<<<<< HEAD
    )

#gradient
@handle_frontend_test(
    fn_tree="jax.numpy.gradient",
    dtype_and_x=helpers.dtype_and_values(
        available_dtypes=helpers.get_dtypes("float"),
        min_num_dims=1,
        max_num_dims=3,
        min_dim_size=2,
        max_dim_size=4,
    ),
    spacing=helpers.ints(
        min_value=-3,
        max_value=3,
    ),
    test_with_out=st.just(False),
    #test_gradients=st.just(False),
)
def test_jax_numpy_gradient(
    *,
    dtype_and_x,
    spacing,
    test_flags,
    on_device,
    fn_tree,
    frontend,
):
    input_dtype, x = dtype_and_x
    helpers.test_frontend_function(
        input_dtypes=input_dtype,
        test_flags=test_flags,
        frontend=frontend,
        fn_tree=fn_tree,
        on_device=on_device,
        x=x[0],
        spacing=spacing,
    )
=======
    )
>>>>>>> 8d66bbe3
<|MERGE_RESOLUTION|>--- conflicted
+++ resolved
@@ -2570,7 +2570,6 @@
         on_device=on_device,
         x1=x[0],
         x2=x[1],
-<<<<<<< HEAD
     )
 
 #gradient
@@ -2609,6 +2608,3 @@
         x=x[0],
         spacing=spacing,
     )
-=======
-    )
->>>>>>> 8d66bbe3
