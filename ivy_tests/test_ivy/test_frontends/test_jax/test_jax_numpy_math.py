# global
from hypothesis import strategies as st, assume
import numpy as np
import ivy

# local
import ivy_tests.test_ivy.helpers as helpers
from ivy_tests.test_ivy.helpers import handle_frontend_test
from ivy_tests.test_ivy.test_functional.test_core.test_linalg import (
    _get_first_matrix_and_dtype,
    _get_second_matrix_and_dtype,
    _get_dtype_value1_value2_axis_for_tensordot,
)


# absolute
@handle_frontend_test(
    fn_tree="jax.numpy.absolute",
    aliases=["jax.numpy.abs"],
    dtype_and_x=helpers.dtype_and_values(
        available_dtypes=helpers.get_dtypes("signed_integer"),
    ),
    test_with_out=st.just(False),
)
def test_jax_numpy_absolute(
    *,
    dtype_and_x,
    on_device,
    fn_tree,
    frontend,
    test_flags,
):
    input_dtype, x = dtype_and_x
    helpers.test_frontend_function(
        input_dtypes=input_dtype,
        frontend=frontend,
        test_flags=test_flags,
        fn_tree=fn_tree,
        on_device=on_device,
        x=x[0],
    )


# add
@handle_frontend_test(
    fn_tree="jax.numpy.add",
    dtype_and_x=helpers.dtype_and_values(
        available_dtypes=helpers.get_dtypes("numeric"),
        num_arrays=2,
    ),
    test_with_out=st.just(False),
)
def test_jax_numpy_add(
    *,
    dtype_and_x,
    on_device,
    fn_tree,
    frontend,
    test_flags,
):
    input_dtype, x = dtype_and_x
    helpers.test_frontend_function(
        input_dtypes=input_dtype,
        frontend=frontend,
        test_flags=test_flags,
        fn_tree=fn_tree,
        on_device=on_device,
        x1=x[0],
        x2=x[0],
    )


# arctan
@handle_frontend_test(
    fn_tree="jax.numpy.arctan",
    dtype_and_x=helpers.dtype_and_values(available_dtypes=helpers.get_dtypes("float")),
)
def test_jax_numpy_arctan(
    *,
    dtype_and_x,
    on_device,
    fn_tree,
    frontend,
    test_flags,
):
    input_dtype, x = dtype_and_x
    helpers.test_frontend_function(
        input_dtypes=input_dtype,
        frontend=frontend,
        test_flags=test_flags,
        fn_tree=fn_tree,
        on_device=on_device,
        x=x[0],
    )


# arctan2
@handle_frontend_test(
    fn_tree="jax.numpy.arctan2",
    dtype_and_x=helpers.dtype_and_values(
        available_dtypes=helpers.get_dtypes("float"),
        num_arrays=2,
    ),
)
def test_jax_numpy_arctan2(
    *,
    dtype_and_x,
    on_device,
    fn_tree,
    frontend,
    test_flags,
):
    input_dtype, x = dtype_and_x
    helpers.test_frontend_function(
        input_dtypes=input_dtype,
        frontend=frontend,
        test_flags=test_flags,
        fn_tree=fn_tree,
        on_device=on_device,
        x1=x[0],
        x2=x[1],
    )


@handle_frontend_test(
    fn_tree="jax.numpy.cos",
    dtype_and_x=helpers.dtype_and_values(available_dtypes=helpers.get_dtypes("float")),
)
def test_jax_numpy_cos(
    *,
    dtype_and_x,
    on_device,
    fn_tree,
    frontend,
    test_flags,
):
    input_dtype, x = dtype_and_x
    helpers.test_frontend_function(
        input_dtypes=input_dtype,
        frontend=frontend,
        test_flags=test_flags,
        fn_tree=fn_tree,
        on_device=on_device,
        x=x[0],
    )


# cosh
@handle_frontend_test(
    fn_tree="jax.numpy.cosh",
    dtype_and_x=helpers.dtype_and_values(available_dtypes=helpers.get_dtypes("float")),
    test_with_out=st.just(False),
)
def test_jax_numpy_cosh(
    *,
    dtype_and_x,
    on_device,
    fn_tree,
    frontend,
    test_flags,
):
    input_dtype, x = dtype_and_x
    helpers.test_frontend_function(
        input_dtypes=input_dtype,
        frontend=frontend,
        test_flags=test_flags,
        fn_tree=fn_tree,
        on_device=on_device,
        x=x[0],
    )


# tanh
@handle_frontend_test(
    fn_tree="jax.numpy.tanh",
    dtype_and_x=helpers.dtype_and_values(available_dtypes=helpers.get_dtypes("float")),
    test_with_out=st.just(False),
)
def test_jax_numpy_tanh(
    *,
    dtype_and_x,
    on_device,
    fn_tree,
    frontend,
    test_flags,
):
    input_dtype, x = dtype_and_x
    helpers.test_frontend_function(
        input_dtypes=input_dtype,
        frontend=frontend,
        test_flags=test_flags,
        fn_tree=fn_tree,
        on_device=on_device,
        x=x[0],
    )


# sinh
@handle_frontend_test(
    fn_tree="jax.numpy.sinh",
    dtype_and_x=helpers.dtype_and_values(
        available_dtypes=helpers.get_dtypes("float"),
        large_abs_safety_factor=4,
        small_abs_safety_factor=4,
    ),
    test_with_out=st.just(False),
)
def test_jax_numpy_sinh(
    *,
    dtype_and_x,
    on_device,
    fn_tree,
    frontend,
    test_flags,
):
    input_dtype, x = dtype_and_x
    helpers.test_frontend_function(
        input_dtypes=input_dtype,
        frontend=frontend,
        test_flags=test_flags,
        fn_tree=fn_tree,
        on_device=on_device,
        x=x[0],
    )


@handle_frontend_test(
    fn_tree="jax.numpy.sin",
    dtype_and_x=helpers.dtype_and_values(available_dtypes=helpers.get_dtypes("float")),
    test_with_out=st.just(False),
)
def test_jax_numpy_sin(
    *,
    dtype_and_x,
    on_device,
    fn_tree,
    frontend,
    test_flags,
):
    input_dtype, x = dtype_and_x
    helpers.test_frontend_function(
        input_dtypes=input_dtype,
        frontend=frontend,
        test_flags=test_flags,
        fn_tree=fn_tree,
        on_device=on_device,
        x=x[0],
    )


# floor
@handle_frontend_test(
    fn_tree="jax.numpy.floor",
    dtype_and_x=helpers.dtype_and_values(available_dtypes=helpers.get_dtypes("float")),
    test_with_out=st.just(False),
)
def test_jax_numpy_floor(
    *,
    dtype_and_x,
    on_device,
    fn_tree,
    frontend,
    test_flags,
):
    input_dtype, x = dtype_and_x
    helpers.test_frontend_function(
        input_dtypes=input_dtype,
        frontend=frontend,
        test_flags=test_flags,
        fn_tree=fn_tree,
        on_device=on_device,
        x=x[0],
    )


# tensordot
@handle_frontend_test(
    fn_tree="jax.numpy.tensordot",
    dtype_values_and_axes=_get_dtype_value1_value2_axis_for_tensordot(
        helpers.get_dtypes(kind="numeric")
    ),
    test_with_out=st.just(False),
)
def test_jax_numpy_tensordot(
    dtype_values_and_axes,
    frontend,
    test_flags,
    fn_tree,
):
    dtype, a, b, axes = dtype_values_and_axes
    helpers.test_frontend_function(
        input_dtypes=dtype,
        frontend=frontend,
        test_flags=test_flags,
        fn_tree=fn_tree,
        a=a,
        b=b,
        axes=axes,
    )


# divide
@handle_frontend_test(
    fn_tree="jax.numpy.divide",
    aliases=["jax.numpy.true_divide"],
    dtype_values=helpers.dtype_and_values(
        available_dtypes=helpers.get_dtypes("numeric"),
        num_arrays=2,
        allow_inf=False,
        large_abs_safety_factor=4,
        safety_factor_scale="linear",
        shared_dtype=True,
    ),
    test_with_out=st.just(False),
)
def test_jax_numpy_divide(
    *,
    dtype_values,
    frontend,
    test_flags,
    fn_tree,
):
    input_dtype, x = dtype_values
    assume(not np.any(np.isclose(x[1], 0)))
    helpers.test_frontend_function(
        input_dtypes=input_dtype,
        frontend=frontend,
        test_flags=test_flags,
        fn_tree=fn_tree,
        a=x[0],
        b=x[1],
    )


# exp
@handle_frontend_test(
    fn_tree="jax.numpy.exp",
    dtype_and_x=helpers.dtype_and_values(available_dtypes=helpers.get_dtypes("float")),
    test_with_out=st.just(False),
)
def test_jax_numpy_exp(
    dtype_and_x,
    on_device,
    fn_tree,
    frontend,
    test_flags,
):
    dtype, x = dtype_and_x
    helpers.test_frontend_function(
        input_dtypes=dtype,
        frontend=frontend,
        test_flags=test_flags,
        fn_tree=fn_tree,
        on_device=on_device,
        x=x[0],
    )


# dot
@st.composite
def _get_dtype_input_and_vectors(draw):
    dim_size = draw(helpers.ints(min_value=1, max_value=5))
    dtype = draw(helpers.get_dtypes("float", index=1, full=False))
    if dim_size == 1:
        vec1 = draw(
            helpers.array_values(
                dtype=dtype[0], shape=(dim_size,), min_value=2, max_value=5
            )
        )
        vec2 = draw(
            helpers.array_values(
                dtype=dtype[0], shape=(dim_size,), min_value=2, max_value=5
            )
        )
    else:
        vec1 = draw(
            helpers.array_values(
                dtype=dtype[0], shape=(dim_size, dim_size), min_value=2, max_value=5
            )
        )
        vec2 = draw(
            helpers.array_values(
                dtype=dtype[0], shape=(dim_size, dim_size), min_value=2, max_value=5
            )
        )
    return dtype, vec1, vec2


@handle_frontend_test(
    fn_tree="jax.numpy.dot",
    dtype_x_y=_get_dtype_input_and_vectors(),
    test_with_out=st.just(False),
)
def test_jax_numpy_dot(
    *,
    dtype_x_y,
    on_device,
    fn_tree,
    frontend,
    test_flags,
):
    input_dtype, x, y = dtype_x_y
    helpers.test_frontend_function(
        input_dtypes=input_dtype,
        rtol=1e-01,
        atol=1e-01,
        frontend=frontend,
        test_flags=test_flags,
        fn_tree=fn_tree,
        on_device=on_device,
        a=x,
        b=y,
        precision=None,
    )


# mod
@handle_frontend_test(
    fn_tree="jax.numpy.mod",
    dtype_and_x=helpers.dtype_and_values(
        available_dtypes=helpers.get_dtypes("numeric"),
        num_arrays=2,
    ),
    test_with_out=st.just(False),
)
def test_jax_numpy_mod(
    *,
    dtype_and_x,
    on_device,
    fn_tree,
    frontend,
    test_flags,
):
    input_dtype, x = dtype_and_x
    assume(not np.any(np.isclose(x[1], 0)) and "bfloat16" not in input_dtype)
    helpers.test_frontend_function(
        input_dtypes=input_dtype,
        frontend=frontend,
        test_flags=test_flags,
        fn_tree=fn_tree,
        on_device=on_device,
        x1=x[0],
        x2=x[1],
    )


# tan
@handle_frontend_test(
    fn_tree="jax.numpy.tan",
    dtype_and_x=helpers.dtype_and_values(available_dtypes=helpers.get_dtypes("float")),
    test_with_out=st.just(False),
)
def test_jax_numpy_tan(
    *,
    dtype_and_x,
    on_device,
    fn_tree,
    frontend,
    test_flags,
):
    input_dtype, x = dtype_and_x
    helpers.test_frontend_function(
        input_dtypes=input_dtype,
        frontend=frontend,
        test_flags=test_flags,
        fn_tree=fn_tree,
        on_device=on_device,
        x=x[0],
    )


# arccos
@handle_frontend_test(
    fn_tree="jax.numpy.arccos",
    dtype_and_x=helpers.dtype_and_values(available_dtypes=helpers.get_dtypes("float")),
    test_with_out=st.just(False),
)
def test_jax_numpy_arccos(
    *,
    dtype_and_x,
    on_device,
    fn_tree,
    frontend,
    test_flags,
):
    input_dtype, x = dtype_and_x
    helpers.test_frontend_function(
        input_dtypes=input_dtype,
        frontend=frontend,
        test_flags=test_flags,
        fn_tree=fn_tree,
        on_device=on_device,
        x=x[0],
    )


# arccosh
@handle_frontend_test(
    fn_tree="jax.numpy.arccosh",
    dtype_and_x=helpers.dtype_and_values(available_dtypes=helpers.get_dtypes("float")),
    test_with_out=st.just(False),
)
def test_jax_numpy_arccosh(
    *,
    dtype_and_x,
    on_device,
    fn_tree,
    frontend,
    test_flags,
):
    input_dtype, x = dtype_and_x
    helpers.test_frontend_function(
        input_dtypes=input_dtype,
        frontend=frontend,
        test_flags=test_flags,
        fn_tree=fn_tree,
        on_device=on_device,
        x=x[0],
    )


# arcsin
@handle_frontend_test(
    fn_tree="jax.numpy.arcsin",
    dtype_and_x=helpers.dtype_and_values(
        available_dtypes=helpers.get_dtypes("float"),
        large_abs_safety_factor=4,
        small_abs_safety_factor=4,
    ),
)
def test_jax_numpy_arcsin(
    dtype_and_x,
    frontend,
    test_flags,
    fn_tree,
    on_device,
):
    input_dtype, x = dtype_and_x

    helpers.test_frontend_function(
        input_dtypes=input_dtype,
        frontend=frontend,
        test_flags=test_flags,
        fn_tree=fn_tree,
        on_device=on_device,
        x=x[0],
        rtol=1e-2,
        atol=1e-2,
    )


# log1p
@handle_frontend_test(
    fn_tree="jax.numpy.log1p",
    dtype_and_x=helpers.dtype_and_values(
        available_dtypes=helpers.get_dtypes("float"),
        large_abs_safety_factor=4,
        small_abs_safety_factor=4,
    ),
)
def test_jax_numpy_log1p(
    dtype_and_x,
    frontend,
    test_flags,
    fn_tree,
    on_device,
):
    input_dtype, x = dtype_and_x

    helpers.test_frontend_function(
        input_dtypes=input_dtype,
        frontend=frontend,
        test_flags=test_flags,
        fn_tree=fn_tree,
        on_device=on_device,
        x=x[0],
    )


# arcsinh
@handle_frontend_test(
    fn_tree="jax.numpy.arcsinh",
    dtype_and_x=helpers.dtype_and_values(
        available_dtypes=helpers.get_dtypes("float"),
        large_abs_safety_factor=4,
        small_abs_safety_factor=4,
    ),
    test_with_out=st.just(False),
)
def test_jax_numpy_arcsinh(
    *,
    dtype_and_x,
    on_device,
    fn_tree,
    frontend,
    test_flags,
):
    input_dtype, x = dtype_and_x
    helpers.test_frontend_function(
        input_dtypes=input_dtype,
        frontend=frontend,
        test_flags=test_flags,
        fn_tree=fn_tree,
        on_device=on_device,
        x=x[0],
    )


# power
@handle_frontend_test(
    fn_tree="jax.numpy.power",
    dtype_and_x=helpers.dtype_and_values(
        available_dtypes=helpers.get_dtypes("float"),
        num_arrays=2,
    ),
    test_with_out=st.just(False),
)
def test_jax_numpy_power(
    *,
    dtype_and_x,
    on_device,
    fn_tree,
    frontend,
    test_flags,
):
    input_dtype, x = dtype_and_x
    helpers.test_frontend_function(
        input_dtypes=input_dtype,
        frontend=frontend,
        test_flags=test_flags,
        fn_tree=fn_tree,
        on_device=on_device,
        x1=x[0],
        x2=x[1],
    )


# trunc
@handle_frontend_test(
    fn_tree="jax.numpy.trunc",
    dtype_and_x=helpers.dtype_and_values(available_dtypes=helpers.get_dtypes("float")),
    test_with_out=st.just(False),
)
def test_jax_numpy_trunc(
    *,
    dtype_and_x,
    on_device,
    fn_tree,
    frontend,
    test_flags,
):
    input_dtype, x = dtype_and_x
    helpers.test_frontend_function(
        input_dtypes=input_dtype,
        frontend=frontend,
        test_flags=test_flags,
        fn_tree=fn_tree,
        on_device=on_device,
        x=x[0],
    )


# ceil
@handle_frontend_test(
    fn_tree="jax.numpy.ceil",
    dtype_and_x=helpers.dtype_and_values(available_dtypes=helpers.get_dtypes("float")),
    test_with_out=st.just(False),
)
def test_jax_numpy_ceil(
    *,
    dtype_and_x,
    on_device,
    fn_tree,
    frontend,
    test_flags,
):
    input_dtype, x = dtype_and_x
    helpers.test_frontend_function(
        input_dtypes=input_dtype,
        frontend=frontend,
        test_flags=test_flags,
        fn_tree=fn_tree,
        on_device=on_device,
        x=x[0],
    )


# float_power
@handle_frontend_test(
    fn_tree="jax.numpy.float_power",
    dtype_and_x=helpers.dtype_and_values(
        available_dtypes=helpers.get_dtypes("float"),
        min_value=-10,
        max_value=10,
        num_arrays=2,
        min_num_dims=1,
        max_num_dims=3,
        min_dim_size=1,
        max_dim_size=3,
    ),
    test_with_out=st.just(False),
)
def test_jax_numpy_float_power(
    *,
    dtype_and_x,
    on_device,
    fn_tree,
    frontend,
    test_flags,
):
    input_dtype, x = dtype_and_x
    helpers.test_frontend_function(
        input_dtypes=input_dtype,
        frontend=frontend,
        test_flags=test_flags,
        fn_tree=fn_tree,
        on_device=on_device,
        x1=x[0],
        x2=x[1],
    )


# deg2rad
@handle_frontend_test(
    fn_tree="jax.numpy.deg2rad",
    dtype_and_x=helpers.dtype_and_values(
        available_dtypes=helpers.get_dtypes("float"),
    ),
    test_with_out=st.just(False),
)
def test_jax_numpy_deg2rad(
    *,
    dtype_and_x,
    on_device,
    fn_tree,
    frontend,
    test_flags,
):
    input_dtype, x = dtype_and_x
    helpers.test_frontend_function(
        input_dtypes=input_dtype,
        frontend=frontend,
        test_flags=test_flags,
        fn_tree=fn_tree,
        on_device=on_device,
        x=x[0],
    )


# radians
@handle_frontend_test(
    fn_tree="jax.numpy.radians",
    dtype_and_x=helpers.dtype_and_values(
        available_dtypes=helpers.get_dtypes("float"),
    ),
    test_with_out=st.just(False),
)
def test_jax_numpy_radians(
    *,
    dtype_and_x,
    on_device,
    fn_tree,
    frontend,
    test_flags,
):
    input_dtype, x = dtype_and_x
    helpers.test_frontend_function(
        input_dtypes=input_dtype,
        frontend=frontend,
        test_flags=test_flags,
        fn_tree=fn_tree,
        on_device=on_device,
        x=x[0],
    )


# exp2
@handle_frontend_test(
    fn_tree="jax.numpy.exp2",
    dtype_and_x=helpers.dtype_and_values(
        available_dtypes=helpers.get_dtypes("float"),
        min_value=-10,
        max_value=10,
        min_num_dims=1,
        max_num_dims=3,
        min_dim_size=1,
        max_dim_size=3,
    ),
    test_with_out=st.just(False),
)
def test_jax_numpy_exp2(
    *,
    dtype_and_x,
    on_device,
    fn_tree,
    frontend,
    test_flags,
):
    input_dtype, x = dtype_and_x
    helpers.test_frontend_function(
        input_dtypes=input_dtype,
        frontend=frontend,
        test_flags=test_flags,
        fn_tree=fn_tree,
        on_device=on_device,
        x=x[0],
        rtol=1e-01,
        atol=1e-02,
    )


# expm1
@handle_frontend_test(
    fn_tree="jax.numpy.expm1",
    dtype_and_x=helpers.dtype_and_values(
        available_dtypes=helpers.get_dtypes("float"),
    ),
    test_with_out=st.just(False),
)
def test_jax_numpy_expm1(
    *,
    dtype_and_x,
    on_device,
    fn_tree,
    frontend,
    test_flags,
):
    input_dtype, x = dtype_and_x
    helpers.test_frontend_function(
        input_dtypes=input_dtype,
        frontend=frontend,
        test_flags=test_flags,
        fn_tree=fn_tree,
        on_device=on_device,
        x=x[0],
    )


# gcd
@handle_frontend_test(
    fn_tree="jax.numpy.gcd",
    dtype_and_x=helpers.dtype_and_values(
        available_dtypes=helpers.get_dtypes("integer"),
        min_value=-100,
        max_value=100,
        min_num_dims=1,
        max_num_dims=3,
        min_dim_size=1,
        max_dim_size=3,
        num_arrays=2,
    ).filter(lambda x: all([dtype != "uint64" for dtype in x[0]])),
    test_with_out=st.just(False),
)
def test_jax_numpy_gcd(
    *,
    dtype_and_x,
    on_device,
    fn_tree,
    frontend,
    test_flags,
):
    input_dtype, x = dtype_and_x
    helpers.test_frontend_function(
        input_dtypes=input_dtype,
        frontend=frontend,
        test_flags=test_flags,
        fn_tree=fn_tree,
        on_device=on_device,
        x1=x[0],
        x2=x[1],
    )


# i0
@handle_frontend_test(
    fn_tree="jax.numpy.i0",
    dtype_and_x=helpers.dtype_and_values(
        available_dtypes=helpers.get_dtypes("float"),
        min_value=-10,
        max_value=10,
        min_num_dims=1,
        max_num_dims=3,
        min_dim_size=1,
        max_dim_size=3,
    ),
    test_with_out=st.just(False),
)
def test_jax_numpy_i0(
    *,
    dtype_and_x,
    on_device,
    fn_tree,
    frontend,
    test_flags,
):
    input_dtype, x = dtype_and_x
    helpers.test_frontend_function(
        input_dtypes=input_dtype,
        frontend=frontend,
        test_flags=test_flags,
        fn_tree=fn_tree,
        on_device=on_device,
        x=x[0],
    )


# kron
@handle_frontend_test(
    fn_tree="jax.numpy.kron",
    dtype_x=helpers.dtype_and_values(
        available_dtypes=helpers.get_dtypes("numeric"),
        min_num_dims=2,
        max_num_dims=2,
        min_dim_size=1,
        max_dim_size=3,
        num_arrays=2,
    ),
    test_with_out=st.just(False),
)
def test_jax_numpy_kron(
    *,
    dtype_x,
    on_device,
    fn_tree,
    frontend,
    test_flags,
):
    input_dtype, x = dtype_x
    helpers.test_frontend_function(
        input_dtypes=input_dtype,
        frontend=frontend,
        test_flags=test_flags,
        fn_tree=fn_tree,
        on_device=on_device,
        a=x[0],
        b=x[1],
    )


# lcm
@handle_frontend_test(
    fn_tree="jax.numpy.lcm",
    dtype_and_x=helpers.dtype_and_values(
        available_dtypes=helpers.get_dtypes("integer"),
        num_arrays=2,
        min_num_dims=1,
        max_num_dims=3,
        min_value=-100,
        max_value=100,
        allow_nan=False,
    ),
    test_with_out=st.just(False),
)
def test_jax_numpy_lcm(
    *,
    dtype_and_x,
    on_device,
    fn_tree,
    frontend,
    test_flags,
):
    input_dtype, x = dtype_and_x
    value_test = True
    # Skip Tensorflow backend value test for lcm
    # https://github.com/tensorflow/tensorflow/issues/58955
    if ivy.current_backend_str() == "tensorflow":
        value_test = False
    if ivy.current_backend_str() in ("jax", "numpy"):
        assume(input_dtype[0] != "uint64" and input_dtype[1] != "uint64")
    helpers.test_frontend_function(
        input_dtypes=input_dtype,
        frontend=frontend,
        test_flags=test_flags,
        fn_tree=fn_tree,
        on_device=on_device,
        x1=x[0],
        x2=x[1],
        test_values=value_test,
    )


# logaddexp2
@handle_frontend_test(
    fn_tree="jax.numpy.logaddexp2",
    dtype_and_x=helpers.dtype_and_values(
        available_dtypes=helpers.get_dtypes("float"),
        num_arrays=2,
        shared_dtype=True,
        min_num_dims=1,
        max_num_dims=3,
        min_value=-100,
        max_value=100,
        allow_nan=False,
    ),
    test_with_out=st.just(False),
)
def test_jax_numpy_logaddexp2(
    *,
    dtype_and_x,
    on_device,
    fn_tree,
    frontend,
    test_flags,
):
    input_dtype, x = dtype_and_x
    helpers.test_frontend_function(
        input_dtypes=input_dtype,
        frontend=frontend,
        test_flags=test_flags,
        fn_tree=fn_tree,
        on_device=on_device,
        rtol=1e-01,
        atol=1e-02,
        x1=x[0],
        x2=x[1],
    )


# matmul
@st.composite
def _get_safe_casting_dtype(draw, *, dtypes):
    target_dtype = dtypes[0]
    for dtype in dtypes[1:]:
        if ivy.can_cast(target_dtype, dtype):
            target_dtype = dtype
    if ivy.is_float_dtype(target_dtype):
        dtype = draw(st.sampled_from(["float64", None]))
    elif ivy.is_uint_dtype(target_dtype):
        dtype = draw(st.sampled_from(["uint64", None]))
    elif ivy.is_int_dtype(target_dtype):
        dtype = draw(st.sampled_from(["int64", None]))
    else:
        dtype = draw(st.sampled_from(["bool", None]))
    return dtype


@st.composite
def dtypes_values_casting_dtype(
    draw,
    *,
    arr_func,
    get_dtypes_kind="valid",
    get_dtypes_index=0,
    get_dtypes_none=True,
    get_dtypes_key=None,
    special=False,
):
    dtypes, values = [], []
    casting = draw(st.sampled_from(["no", "equiv", "safe", "same_kind", "unsafe"]))
    for func in arr_func:
        typ, val = draw(func())
        dtypes += typ if isinstance(typ, list) else [typ]
        values += val if isinstance(val, list) else [val]

    if casting in ["no", "equiv"] and len(dtypes) > 0:
        dtypes = [dtypes[0]] * len(dtypes)

    if special:
        dtype = draw(st.sampled_from(["bool", None]))
    elif casting in ["no", "equiv"]:
        dtype = draw(st.just(None))
    elif casting in ["safe", "same_kind"]:
        dtype = draw(_get_safe_casting_dtype(dtypes=dtypes))
    else:
        dtype = draw(
            helpers.get_dtypes(
                get_dtypes_kind,
                index=get_dtypes_index,
                full=False,
                none=get_dtypes_none,
                key=get_dtypes_key,
            )
        )[0]
    return dtypes, values, casting, dtype


# matmul
@handle_frontend_test(
    fn_tree="jax.numpy.matmul",
    dtypes_values_casting=dtypes_values_casting_dtype(
        arr_func=[_get_first_matrix_and_dtype, _get_second_matrix_and_dtype],
        get_dtypes_kind="numeric",
    ),
)
def test_jax_numpy_matmul(
    dtypes_values_casting,
    frontend,
    test_flags,
    fn_tree,
    on_device,
):
    dtypes, x, casting, dtype = dtypes_values_casting
    helpers.test_frontend_function(
        input_dtypes=dtypes,
        frontend=frontend,
        test_flags=test_flags,
        fn_tree=fn_tree,
        on_device=on_device,
        a=x[0],
        b=x[1],
        precision=None,
    )


# trapz
@st.composite
def _either_x_dx(draw):
    dtype_values_axis = draw(
        helpers.dtype_values_axis(
            available_dtypes=st.shared(helpers.get_dtypes("float"), key="trapz_dtype"),
            min_value=-100,
            max_value=100,
            min_num_dims=1,
            max_num_dims=3,
            min_dim_size=1,
            max_dim_size=3,
            allow_neg_axes=True,
            valid_axis=True,
            force_int_axis=True,
        ),
    )
    rand = (draw(st.integers(min_value=0, max_value=1)),)
    if rand == 0:
        either_x_dx = draw(
            helpers.dtype_and_x(
                avaliable_dtypes=st.shared(
                    helpers.get_dtypes("float"), key="trapz_dtype"
                ),
                min_value=-100,
                max_value=100,
                min_num_dims=1,
                max_num_dims=3,
                min_dim_size=1,
                max_dim_size=3,
            )
        )
        return dtype_values_axis, rand, either_x_dx
    else:
        either_x_dx = draw(
            st.floats(min_value=-10, max_value=10),
        )
        return dtype_values_axis, rand, either_x_dx


@handle_frontend_test(
    fn_tree="jax.numpy.trapz",
    dtype_x_axis_rand_either=_either_x_dx(),
    test_with_out=st.just(False),
)
def test_jax_numpy_trapz(
    *,
    dtype_x_axis_rand_either,
    on_device,
    fn_tree,
    frontend,
    test_flags,
):
    dtype_values_axis, rand, either_x_dx = dtype_x_axis_rand_either
    input_dtype, y, axis = dtype_values_axis
    if rand == 0:
        dtype_x, x = either_x_dx
        x = np.asarray(x, dtype=dtype_x)
        dx = None
    else:
        x = None
        dx = either_x_dx
    helpers.test_frontend_function(
        input_dtypes=input_dtype,
        frontend=frontend,
        test_flags=test_flags,
        fn_tree=fn_tree,
        on_device=on_device,
        rtol=1e-2,
        atol=1e-2,
        y=y[0],
        x=x,
        dx=dx,
        axis=axis,
    )


# sqrt
@handle_frontend_test(
    fn_tree="jax.numpy.sqrt",
    dtype_and_x=helpers.dtype_and_values(available_dtypes=helpers.get_dtypes("float")),
    test_with_out=st.just(False),
)
def test_jax_numpy_sqrt(
    *,
    dtype_and_x,
    on_device,
    fn_tree,
    frontend,
    test_flags,
):
    input_dtype, x = dtype_and_x
    helpers.test_frontend_function(
        input_dtypes=input_dtype,
        frontend=frontend,
        test_flags=test_flags,
        fn_tree=fn_tree,
        on_device=on_device,
        x=x[0],
    )


# square
@handle_frontend_test(
    fn_tree="jax.numpy.square",
    dtype_and_x=helpers.dtype_and_values(available_dtypes=helpers.get_dtypes("float")),
    test_with_out=st.just(False),
)
def test_jax_numpy_square(
    *,
    dtype_and_x,
    on_device,
    fn_tree,
    frontend,
    test_flags,
):
    input_dtype, x = dtype_and_x
    helpers.test_frontend_function(
        input_dtypes=input_dtype,
        frontend=frontend,
        test_flags=test_flags,
        fn_tree=fn_tree,
        on_device=on_device,
        x=x[0],
    )


# arctanh
@handle_frontend_test(
    fn_tree="jax.numpy.arctanh",
    dtype_and_x=helpers.dtype_and_values(
        available_dtypes=helpers.get_dtypes("float"),
        min_num_dims=0,
    ),
    test_with_out=st.just(False),
)
def test_jax_numpy_arctanh(
    dtype_and_x,
    frontend,
    test_flags,
    fn_tree,
):
    input_dtype, x = dtype_and_x
    helpers.test_frontend_function(
        input_dtypes=input_dtype,
        frontend=frontend,
        test_flags=test_flags,
        fn_tree=fn_tree,
        x=x[0],
    )


# multiply
@handle_frontend_test(
    fn_tree="jax.numpy.multiply",
    dtype_and_x=helpers.dtype_and_values(
        available_dtypes=helpers.get_dtypes("numeric"),
        num_arrays=2,
    ),
    test_with_out=st.just(False),
)
def test_jax_numpy_multiply(
    dtype_and_x,
    frontend,
    test_flags,
    fn_tree,
):
    input_dtype, x = dtype_and_x
    helpers.test_frontend_function(
        input_dtypes=input_dtype,
        frontend=frontend,
        test_flags=test_flags,
        fn_tree=fn_tree,
        x1=x[0],
        x2=x[1],
    )


# log10
@handle_frontend_test(
    fn_tree="jax.numpy.log10",
    dtype_and_x=helpers.dtype_and_values(
        available_dtypes=helpers.get_dtypes("float"),
        min_num_dims=1,
        max_num_dims=3,
        min_value=-100,
        max_value=100,
    ),
    test_with_out=st.just(False),
)
def test_jax_numpy_log10(
    *,
    dtype_and_x,
    on_device,
    fn_tree,
    frontend,
    test_flags,
):
    input_dtype, x = dtype_and_x
    helpers.test_frontend_function(
        input_dtypes=input_dtype,
        frontend=frontend,
        test_flags=test_flags,
        fn_tree=fn_tree,
        on_device=on_device,
        rtol=1e-01,
        atol=1e-02,
        x=x[0],
    )


# logaddexp
@handle_frontend_test(
    fn_tree="jax.numpy.logaddexp",
    dtype_and_x=helpers.dtype_and_values(
        available_dtypes=helpers.get_dtypes("float"),
        num_arrays=2,
        min_num_dims=1,
        max_num_dims=3,
        min_value=-100,
        max_value=100,
        allow_nan=False,
    ),
    test_with_out=st.just(False),
)
def test_jax_numpy_logaddexp(
    *,
    dtype_and_x,
    on_device,
    fn_tree,
    frontend,
    test_flags,
):
    input_dtype, x = dtype_and_x
    helpers.test_frontend_function(
        input_dtypes=input_dtype,
        frontend=frontend,
        test_flags=test_flags,
        fn_tree=fn_tree,
        on_device=on_device,
        rtol=1e-01,
        atol=1e-02,
        x1=x[0],
        x2=x[1],
    )


# degrees
@handle_frontend_test(
    fn_tree="jax.numpy.degrees",
    dtype_and_x=helpers.dtype_and_values(
        available_dtypes=helpers.get_dtypes("float"),
    ),
    test_with_out=st.just(False),
)
def test_jax_numpy_degrees(
    *,
    dtype_and_x,
    on_device,
    fn_tree,
    frontend,
    test_flags,
):
    input_dtype, x = dtype_and_x
    helpers.test_frontend_function(
        input_dtypes=input_dtype,
        frontend=frontend,
        test_flags=test_flags,
        fn_tree=fn_tree,
        on_device=on_device,
        x=x[0],
    )


# negative
@handle_frontend_test(
    fn_tree="jax.numpy.negative",
    dtype_and_x=helpers.dtype_and_values(
        available_dtypes=helpers.get_dtypes("numeric"), min_num_dims=1
    ),
    test_with_out=st.just(False),
)
def test_jax_numpy_negative(
    dtype_and_x,
    frontend,
    test_flags,
    fn_tree,
    on_device,
):
    input_dtype, x = dtype_and_x
    helpers.test_frontend_function(
        input_dtypes=input_dtype,
        frontend=frontend,
        test_flags=test_flags,
        fn_tree=fn_tree,
        on_device=on_device,
        x=x[0],
    )


# rad2deg
@handle_frontend_test(
    fn_tree="jax.numpy.rad2deg",
    dtype_and_x=helpers.dtype_and_values(
        available_dtypes=helpers.get_dtypes("float"), min_num_dims=1
    ),
    test_with_out=st.just(False),
)
def test_jax_numpy_rad2deg(
    dtype_and_x,
    frontend,
    test_flags,
    fn_tree,
    on_device,
):
    input_dtype, x = dtype_and_x
    helpers.test_frontend_function(
        input_dtypes=input_dtype,
        frontend=frontend,
        test_flags=test_flags,
        fn_tree=fn_tree,
        on_device=on_device,
        x=x[0],
    )


# fmax
@handle_frontend_test(
    fn_tree="jax.numpy.fmax",
    dtype_and_inputs=helpers.dtype_and_values(
        available_dtypes=helpers.get_dtypes("numeric"),
        num_arrays=2,
        min_value=-np.inf,
        max_value=np.inf,
    ),
    test_with_out=st.just(False),
)
def test_jax_numpy_fmax(
    *,
    dtype_and_inputs,
    on_device,
    fn_tree,
    frontend,
    test_flags,
):
    input_dtype, inputs = dtype_and_inputs
    helpers.test_frontend_function(
        input_dtypes=input_dtype,
        frontend=frontend,
        test_flags=test_flags,
        fn_tree=fn_tree,
        on_device=on_device,
        x1=inputs[0],
        x2=inputs[1],
    )


# fmin
@handle_frontend_test(
    fn_tree="jax.numpy.fmin",
    dtype_and_inputs=helpers.dtype_and_values(
        available_dtypes=helpers.get_dtypes("numeric"),
        num_arrays=2,
        min_value=-np.inf,
        max_value=np.inf,
    ),
)
def test_jax_numpy_fmin(
    *,
    dtype_and_inputs,
    on_device,
    fn_tree,
    frontend,
    test_flags,
):
    input_dtype, inputs = dtype_and_inputs
    helpers.test_frontend_function(
        input_dtypes=input_dtype,
        frontend=frontend,
        test_flags=test_flags,
        fn_tree=fn_tree,
        on_device=on_device,
        x1=inputs[0],
        x2=inputs[1],
    )


# fmod
@handle_frontend_test(
    fn_tree="jax.numpy.fmod",
    dtype_and_inputs=helpers.dtype_and_values(
        available_dtypes=helpers.get_dtypes("numeric"),
        num_arrays=2,
        large_abs_safety_factor=2,
    ),
    test_with_out=st.just(False),
)
def test_jax_numpy_fmod(
    *,
    dtype_and_inputs,
    on_device,
    fn_tree,
    frontend,
    test_flags,
):
    input_dtype, x = dtype_and_inputs
    assume(not np.any(np.isclose(x[1], 0)))
    helpers.test_frontend_function(
        input_dtypes=input_dtype,
        frontend=frontend,
        test_flags=test_flags,
        fn_tree=fn_tree,
        on_device=on_device,
        x1=x[0],
        x2=x[1],
    )


# maximum
@handle_frontend_test(
    fn_tree="jax.numpy.maximum",
    dtype_and_x=helpers.dtype_and_values(
        available_dtypes=helpers.get_dtypes("numeric"),
        num_arrays=2,
    ),
    test_with_out=st.just(False),
)
def test_jax_numpy_maximum(
    dtype_and_x,
    frontend,
    test_flags,
    fn_tree,
):
    input_dtype, x = dtype_and_x
    helpers.test_frontend_function(
        input_dtypes=input_dtype,
        frontend=frontend,
        test_flags=test_flags,
        fn_tree=fn_tree,
        x1=x[0],
        x2=x[1],
    )


# minimum
@handle_frontend_test(
    fn_tree="jax.numpy.minimum",
    dtype_and_x=helpers.dtype_and_values(
        available_dtypes=helpers.get_dtypes("numeric"),
        num_arrays=2,
    ),
    test_with_out=st.just(False),
)
def test_jax_numpy_minimum(
    dtype_and_x,
    frontend,
    test_flags,
    fn_tree,
):
    input_dtype, x = dtype_and_x
    helpers.test_frontend_function(
        input_dtypes=input_dtype,
        frontend=frontend,
        test_flags=test_flags,
        fn_tree=fn_tree,
        x1=x[0],
        x2=x[1],
    )


# heaviside
@handle_frontend_test(
    fn_tree="jax.numpy.heaviside",
    dtype_and_x=helpers.dtype_and_values(
        available_dtypes=helpers.get_dtypes("float"),
        min_value=-100,
        max_value=100,
        min_num_dims=1,
        max_num_dims=3,
        min_dim_size=1,
        max_dim_size=3,
        num_arrays=2,
    ),
    test_with_out=st.just(False),
)
def test_jax_numpy_heaviside(
    *,
    dtype_and_x,
    on_device,
    fn_tree,
    frontend,
    test_flags,
):
    input_dtype, x = dtype_and_x
    helpers.test_frontend_function(
        input_dtypes=input_dtype,
        frontend=frontend,
        test_flags=test_flags,
        fn_tree=fn_tree,
        on_device=on_device,
        x1=x[0],
        x2=x[0],
    )


# log
@handle_frontend_test(
    fn_tree="jax.numpy.log",
    dtype_and_x=helpers.dtype_and_values(
        available_dtypes=helpers.get_dtypes("float"),
        min_num_dims=1,
        max_num_dims=3,
        min_value=-100,
        max_value=100,
    ),
    test_with_out=st.just(False),
)
def test_jax_numpy_log(
    *,
    dtype_and_x,
    on_device,
    fn_tree,
    frontend,
    test_flags,
):
    input_dtype, x = dtype_and_x
    helpers.test_frontend_function(
        input_dtypes=input_dtype,
        frontend=frontend,
        test_flags=test_flags,
        fn_tree=fn_tree,
        on_device=on_device,
        rtol=1e-01,
        atol=1e-02,
        x=x[0],
    )


# copysign
@handle_frontend_test(
    fn_tree="jax.numpy.copysign",
    dtype_and_x=helpers.dtype_and_values(
        available_dtypes=helpers.get_dtypes("float"),
        min_value=-100,
        max_value=100,
        min_num_dims=1,
        max_num_dims=3,
        min_dim_size=1,
        max_dim_size=3,
        num_arrays=2,
        shared_dtype=True,
    ),
    test_with_out=st.just(False),
)
def test_jax_numpy_copysign(
    *,
    dtype_and_x,
    on_device,
    fn_tree,
    frontend,
    test_flags,
):
    input_dtype, x = dtype_and_x
    helpers.test_frontend_function(
        input_dtypes=input_dtype,
        frontend=frontend,
        test_flags=test_flags,
        fn_tree=fn_tree,
        on_device=on_device,
        x1=x[0],
        x2=x[0],
    )


# sinc
@handle_frontend_test(
    fn_tree="jax.numpy.sinc",
    dtype_and_x=helpers.dtype_and_values(
        available_dtypes=helpers.get_dtypes("float"),
        min_num_dims=1,
        max_num_dims=3,
        min_value=-100,
        max_value=100,
    ),
)
def test_jax_numpy_sinc(
    *,
    dtype_and_x,
    on_device,
    fn_tree,
    frontend,
    test_flags,
):
    input_dtype, x = dtype_and_x
    helpers.test_frontend_function(
        input_dtypes=input_dtype,
        frontend=frontend,
        test_flags=test_flags,
        fn_tree=fn_tree,
        on_device=on_device,
        rtol=1e-01,
        atol=1e-02,
        x=x[0],
    )


# nextafter
@handle_frontend_test(
    fn_tree="jax.numpy.nextafter",
    dtype_and_x=helpers.dtype_and_values(
        available_dtypes=helpers.get_dtypes("float"),
        min_value=-100,
        max_value=100,
        min_num_dims=1,
        max_num_dims=3,
        min_dim_size=1,
        max_dim_size=3,
        num_arrays=2,
        shared_dtype=True,
    ),
    test_with_out=st.just(False),
)
def test_jax_numpy_nextafter(
    *,
    dtype_and_x,
    on_device,
    fn_tree,
    frontend,
    test_flags,
):
    input_dtype, x = dtype_and_x
    helpers.test_frontend_function(
        input_dtypes=input_dtype,
        frontend=frontend,
        test_flags=test_flags,
        fn_tree=fn_tree,
        on_device=on_device,
        x1=x[0],
        x2=x[0],
    )


# remainder
@handle_frontend_test(
    fn_tree="jax.numpy.remainder",
    dtype_and_x=helpers.dtype_and_values(
        available_dtypes=helpers.get_dtypes("numeric"),
        num_arrays=2,
        large_abs_safety_factor=6,
        small_abs_safety_factor=6,
        safety_factor_scale="log",
    ),
    test_with_out=st.just(False),
)
def test_jax_numpy_remainder(
    *,
    dtype_and_x,
    on_device,
    fn_tree,
    frontend,
    test_flags,
):
    input_dtype, x = dtype_and_x

    assume(not np.any(np.isclose(x[1], 0)))

    helpers.test_frontend_function(
        input_dtypes=input_dtype,
        frontend=frontend,
        test_flags=test_flags,
        fn_tree=fn_tree,
        on_device=on_device,
        x1=x[0],
        x2=x[1],
        rtol=1e-2,
        atol=1e-2,
    )


# trace
@handle_frontend_test(
    fn_tree="jax.numpy.trace",
    dtype_and_x=helpers.dtype_and_values(
        available_dtypes=helpers.get_dtypes("float"),
        min_num_dims=2,
        max_num_dims=2,
        min_dim_size=1,
        max_dim_size=10,
        large_abs_safety_factor=2,
        small_abs_safety_factor=2,
        safety_factor_scale="log",
    ),
    offset=st.integers(min_value=0, max_value=0),
    axis1=st.integers(min_value=0, max_value=0),
    axis2=st.integers(min_value=1, max_value=1),
    test_with_out=st.just(False),
)
def test_jax_numpy_trace(
    *,
    dtype_and_x,
    offset,
    axis1,
    axis2,
    on_device,
    fn_tree,
    frontend,
    test_flags,
):
    input_dtype, x = dtype_and_x
    helpers.test_frontend_function(
        input_dtypes=input_dtype,
        frontend=frontend,
        test_flags=test_flags,
        fn_tree=fn_tree,
        on_device=on_device,
        rtol=1e-1,
        atol=1e-1,
        a=x[0],
        offset=offset,
        axis1=axis1,
        axis2=axis2,
    )


# log2
@handle_frontend_test(
    fn_tree="jax.numpy.log2",
    dtype_and_x=helpers.dtype_and_values(
        available_dtypes=helpers.get_dtypes("float"),
    ),
    test_with_out=st.just(False),
)
def test_jax_numpy_log2(
    *,
    dtype_and_x,
    on_device,
    fn_tree,
    frontend,
    test_flags,
):
    input_dtype, x = dtype_and_x
    assume(not np.any(np.isclose(x[0], 0)))
    helpers.test_frontend_function(
        input_dtypes=input_dtype,
        frontend=frontend,
        test_flags=test_flags,
        fn_tree=fn_tree,
        on_device=on_device,
        rtol=1e-2,
        x=x[0],
    )


# vdot
@handle_frontend_test(
    fn_tree="jax.numpy.vdot",
    dtype_and_x=helpers.dtype_and_values(
        available_dtypes=helpers.get_dtypes("numeric"),
        num_arrays=2,
    ),
    test_with_out=st.just(False),
)
def test_jax_numpy_vdot(
    *,
    dtype_and_x,
    on_device,
    fn_tree,
    frontend,
    test_flags,
):
    input_dtype, x = dtype_and_x
    helpers.test_frontend_function(
        input_dtypes=input_dtype,
        frontend=frontend,
        test_flags=test_flags,
        fn_tree=fn_tree,
        on_device=on_device,
        test_values=False,
        a=x[0],
        b=x[1],
    )


# cbrt
@handle_frontend_test(
    fn_tree="jax.numpy.cbrt",
    dtype_and_x=helpers.dtype_and_values(
        available_dtypes=helpers.get_dtypes("float"),
    ),
    test_with_out=st.just(False),
)
def test_jax_numpy_cbrt(
    *,
    dtype_and_x,
    on_device,
    fn_tree,
    frontend,
    test_flags,
):
    input_dtype, x = dtype_and_x
    helpers.test_frontend_function(
        input_dtypes=input_dtype,
        frontend=frontend,
        test_flags=test_flags,
        fn_tree=fn_tree,
        on_device=on_device,
        rtol=1e-2,
        atol=1e-2,
        x=x[0],
    )


# nan_to_num
@handle_frontend_test(
    fn_tree="jax.numpy.nan_to_num",
    dtype_and_x=helpers.dtype_and_values(
        available_dtypes=helpers.get_dtypes("float"),
        min_num_dims=1,
        max_num_dims=3,
        min_value=-100,
        max_value=100,
        allow_nan=True,
        allow_inf=True,
    ),
    copy=st.booleans(),
    nan=st.floats(min_value=0.0, max_value=100),
    posinf=st.floats(min_value=5e100, max_value=5e100),
    neginf=st.floats(min_value=-5e100, max_value=-5e100),
    test_with_out=st.just(False),
)
def test_jax_numpy_nan_to_num(
    *,
    dtype_and_x,
    copy,
    nan,
    posinf,
    neginf,
    on_device,
    fn_tree,
    frontend,
    test_flags,
):
    input_dtype, x = dtype_and_x
    helpers.test_frontend_function(
        input_dtypes=input_dtype,
        frontend=frontend,
        test_flags=test_flags,
        fn_tree=fn_tree,
        on_device=on_device,
        x=x[0],
        copy=copy,
        nan=nan,
        posinf=posinf,
        neginf=neginf,
    )


# fix
@handle_frontend_test(
    fn_tree="jax.numpy.fix",
    dtype_and_x=helpers.dtype_and_values(
        available_dtypes=helpers.get_dtypes("float", index=2),
        min_num_dims=1,
        max_num_dims=3,
        min_dim_size=1,
        max_dim_size=3,
    ),
)
def test_jax_numpy_fix(
    *,
    dtype_and_x,
    on_device,
    fn_tree,
    frontend,
    test_flags,
):
    input_dtype, x = dtype_and_x
    helpers.test_frontend_function(
        input_dtypes=input_dtype,
        frontend=frontend,
        test_flags=test_flags,
        fn_tree=fn_tree,
        on_device=on_device,
        test_values=False,
        x=x[0],
    )


<<<<<<< HEAD
# floor_divide
@handle_frontend_test(
    fn_tree="jax.numpy.floor_divide",
    dtype_values=helpers.dtype_and_values(
        available_dtypes=helpers.get_dtypes("numeric"),
        num_arrays=2,
        shared_dtype=True,
        min_value=-10.0,
        max_value=10.0,
        large_abs_safety_factor=2,
        small_abs_safety_factor=2,
        safety_factor_scale="linear",
    ),
)
def test_jax_numpy_floor_divide(
    *,
    dtype_values,
    as_variable,
    native_array,
    num_positional_args,
    frontend,
    fn_tree,
    on_device,
    with_out,
):
    input_dtype, x = dtype_values
    # Making sure division by zero doesn't occur
    assume(not np.any(np.isclose(x[1], 0)))
    # Absolute tolerance is 1,
    # due to flooring can cause absolute error of 1 due to precision
    helpers.test_frontend_function(
        input_dtypes=input_dtype,
        as_variable_flags=as_variable,
        with_out=with_out,
        on_device=on_device,
        num_positional_args=num_positional_args,
        native_array_flags=native_array,
        frontend=frontend,
        fn_tree=fn_tree,
        x1=x[0],
        x2=x[1],
        atol=1,
=======
# hypot
@handle_frontend_test(
    fn_tree="jax.numpy.hypot",
    dtype_and_x=helpers.dtype_and_values(
        available_dtypes=helpers.get_dtypes("float"),
        num_arrays=2,
        shared_dtype=True,
        min_value=-100,
        max_value=100,
        min_num_dims=1,
        max_num_dims=3,
    ),
)
def test_jax_numpy_hypot(
    *,
    dtype_and_x,
    on_device,
    fn_tree,
    frontend,
    test_flags,
):
    input_dtype, x = dtype_and_x
    helpers.test_frontend_function(
        input_dtypes=input_dtype,
        frontend=frontend,
        test_flags=test_flags,
        fn_tree=fn_tree,
        on_device=on_device,
        atol=1e-2,
        x1=x[0],
        x2=x[1],
>>>>>>> 423f999d
    )<|MERGE_RESOLUTION|>--- conflicted
+++ resolved
@@ -1990,7 +1990,40 @@
     )
 
 
-<<<<<<< HEAD
+# hypot
+@handle_frontend_test(
+    fn_tree="jax.numpy.hypot",
+    dtype_and_x=helpers.dtype_and_values(
+        available_dtypes=helpers.get_dtypes("float"),
+        num_arrays=2,
+        shared_dtype=True,
+        min_value=-100,
+        max_value=100,
+        min_num_dims=1,
+        max_num_dims=3,
+    ),
+)
+def test_jax_numpy_hypot(
+    *,
+    dtype_and_x,
+    on_device,
+    fn_tree,
+    frontend,
+    test_flags,
+):
+    input_dtype, x = dtype_and_x
+    helpers.test_frontend_function(
+        input_dtypes=input_dtype,
+        frontend=frontend,
+        test_flags=test_flags,
+        fn_tree=fn_tree,
+        on_device=on_device,
+        atol=1e-2,
+        x1=x[0],
+        x2=x[1],
+    )
+
+
 # floor_divide
 @handle_frontend_test(
     fn_tree="jax.numpy.floor_divide",
@@ -2033,37 +2066,4 @@
         x1=x[0],
         x2=x[1],
         atol=1,
-=======
-# hypot
-@handle_frontend_test(
-    fn_tree="jax.numpy.hypot",
-    dtype_and_x=helpers.dtype_and_values(
-        available_dtypes=helpers.get_dtypes("float"),
-        num_arrays=2,
-        shared_dtype=True,
-        min_value=-100,
-        max_value=100,
-        min_num_dims=1,
-        max_num_dims=3,
-    ),
-)
-def test_jax_numpy_hypot(
-    *,
-    dtype_and_x,
-    on_device,
-    fn_tree,
-    frontend,
-    test_flags,
-):
-    input_dtype, x = dtype_and_x
-    helpers.test_frontend_function(
-        input_dtypes=input_dtype,
-        frontend=frontend,
-        test_flags=test_flags,
-        fn_tree=fn_tree,
-        on_device=on_device,
-        atol=1e-2,
-        x1=x[0],
-        x2=x[1],
->>>>>>> 423f999d
     )