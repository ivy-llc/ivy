--- conflicted
+++ resolved
@@ -2302,10 +2302,6 @@
     )
 
 
-<<<<<<< HEAD
-# outer
-=======
->>>>>>> 3ae00808
 @handle_frontend_test(
     fn_tree="jax.numpy.outer",
     dtype_and_x=helpers.dtype_and_values(
@@ -2335,63 +2331,4 @@
         on_device=on_device,
         a=xs[0],
         b=xs[1],
-<<<<<<< HEAD
-    )
-
-
-# reciprocal
-@handle_frontend_test(
-    fn_tree="jax.numpy.reciprocal",
-    dtype_and_x=helpers.dtype_and_values(
-        available_dtypes=helpers.get_dtypes("float"),
-        small_abs_safety_factor=4,
-        large_abs_safety_factor=4,
-        safety_factor_scale="log",
-        num_arrays=1,
-    ),
-)
-def test_jax_numpy_reciprocal(
-    *,
-    dtype_and_x,
-    test_flags,
-    on_device,
-    fn_tree,
-    frontend,
-):
-    input_dtype, x = dtype_and_x
-    helpers.test_frontend_function(
-        input_dtypes=input_dtype,
-        test_flags=test_flags,
-        frontend=frontend,
-        fn_tree=fn_tree,
-        on_device=on_device,
-        x=x[0],
-    )
-
-
-# conj
-@handle_frontend_test(
-    fn_tree="jax.numpy.conj",
-    dtype_and_x=helpers.dtype_and_values(
-        available_dtypes=helpers.get_dtypes("float"),
-    ),
-)
-def test_jax_numpy_conj(
-    *,
-    dtype_and_x,
-    test_flags,
-    on_device,
-    fn_tree,
-    frontend,
-):
-    input_dtype, x = dtype_and_x
-    helpers.test_frontend_function(
-        input_dtypes=input_dtype,
-        test_flags=test_flags,
-        frontend=frontend,
-        fn_tree=fn_tree,
-        on_device=on_device,
-        x=x[0],
-=======
->>>>>>> 3ae00808
     )