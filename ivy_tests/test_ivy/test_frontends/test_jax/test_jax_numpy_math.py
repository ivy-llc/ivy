# global
from hypothesis import strategies as st, assume
import numpy as np
import ivy

# local
import ivy_tests.test_ivy.helpers as helpers
from ivy_tests.test_ivy.helpers import handle_frontend_test
from ivy_tests.test_ivy.test_functional.test_core.test_linalg import (
    _get_first_matrix_and_dtype,
    _get_second_matrix_and_dtype,
    _get_dtype_value1_value2_axis_for_tensordot,
)


# absolute
@handle_frontend_test(
    fn_tree="jax.numpy.absolute",
    aliases=["jax.numpy.abs"],
    dtype_and_x=helpers.dtype_and_values(
        available_dtypes=helpers.get_dtypes("signed_integer"),
    ),
    test_with_out=st.just(False),
)
def test_jax_numpy_absolute(
    *,
    dtype_and_x,
    on_device,
    fn_tree,
    frontend,
    test_flags,
):
    input_dtype, x = dtype_and_x
    helpers.test_frontend_function(
        input_dtypes=input_dtype,
        frontend=frontend,
        test_flags=test_flags,
        fn_tree=fn_tree,
        on_device=on_device,
        x=x[0],
    )


# add
@handle_frontend_test(
    fn_tree="jax.numpy.add",
    dtype_and_x=helpers.dtype_and_values(
        available_dtypes=helpers.get_dtypes("numeric"),
        num_arrays=2,
    ),
    test_with_out=st.just(False),
)
def test_jax_numpy_add(
    *,
    dtype_and_x,
    on_device,
    fn_tree,
    frontend,
    test_flags,
):
    input_dtype, x = dtype_and_x
    helpers.test_frontend_function(
        input_dtypes=input_dtype,
        frontend=frontend,
        test_flags=test_flags,
        fn_tree=fn_tree,
        on_device=on_device,
        x1=x[0],
        x2=x[0],
    )


# diff
@st.composite
def _get_dtype_input_and_vector(draw):
    size1 = draw(helpers.ints(min_value=1, max_value=5))
    size2 = draw(helpers.ints(min_value=1, max_value=5))
    dtype = draw(helpers.get_dtypes("integer"))
    vec1 = draw(helpers.array_values(dtype=dtype[0], shape=(size1, size2)))
    return dtype, vec1


@handle_frontend_test(
    fn_tree="jax.numpy.diff",
    dtype_and_x=_get_dtype_input_and_vector(),
    n=helpers.ints(
        min_value=0,
        max_value=10,
    ),
    axis=helpers.ints(
        min_value=-1,
        max_value=10,
    ),
)
def test_jax_numpy_diff(
    *,
    dtype_and_x,
    test_flags,
    on_device,
    fn_tree,
    frontend,
    n,
    axis,
):
    input_dtype, x = dtype_and_x
    if axis > (x[0].ndim - 1):
        axis = x[0].ndim - 1
    helpers.test_frontend_function(
        input_dtypes=input_dtype,
        test_flags=test_flags,
        frontend=frontend,
        fn_tree=fn_tree,
        on_device=on_device,
        a=x[0],
        n=n,
        axis=axis,
        prepend=None,
        append=None,
    )


# arctan
@handle_frontend_test(
    fn_tree="jax.numpy.arctan",
    dtype_and_x=helpers.dtype_and_values(available_dtypes=helpers.get_dtypes("float")),
)
def test_jax_numpy_arctan(
    *,
    dtype_and_x,
    on_device,
    fn_tree,
    frontend,
    test_flags,
):
    input_dtype, x = dtype_and_x
    helpers.test_frontend_function(
        input_dtypes=input_dtype,
        frontend=frontend,
        test_flags=test_flags,
        fn_tree=fn_tree,
        on_device=on_device,
        x=x[0],
    )


# arctan2
@handle_frontend_test(
    fn_tree="jax.numpy.arctan2",
    dtype_and_x=helpers.dtype_and_values(
        available_dtypes=helpers.get_dtypes("float"),
        num_arrays=2,
    ),
)
def test_jax_numpy_arctan2(
    *,
    dtype_and_x,
    on_device,
    fn_tree,
    frontend,
    test_flags,
):
    input_dtype, x = dtype_and_x
    helpers.test_frontend_function(
        input_dtypes=input_dtype,
        frontend=frontend,
        test_flags=test_flags,
        fn_tree=fn_tree,
        on_device=on_device,
        x1=x[0],
        x2=x[1],
    )


@handle_frontend_test(
    fn_tree="jax.numpy.cos",
    dtype_and_x=helpers.dtype_and_values(available_dtypes=helpers.get_dtypes("float")),
)
def test_jax_numpy_cos(
    *,
    dtype_and_x,
    on_device,
    fn_tree,
    frontend,
    test_flags,
):
    input_dtype, x = dtype_and_x
    helpers.test_frontend_function(
        input_dtypes=input_dtype,
        frontend=frontend,
        test_flags=test_flags,
        fn_tree=fn_tree,
        on_device=on_device,
        x=x[0],
    )


# cosh
@handle_frontend_test(
    fn_tree="jax.numpy.cosh",
    dtype_and_x=helpers.dtype_and_values(available_dtypes=helpers.get_dtypes("float")),
    test_with_out=st.just(False),
)
def test_jax_numpy_cosh(
    *,
    dtype_and_x,
    on_device,
    fn_tree,
    frontend,
    test_flags,
):
    input_dtype, x = dtype_and_x
    helpers.test_frontend_function(
        input_dtypes=input_dtype,
        frontend=frontend,
        test_flags=test_flags,
        fn_tree=fn_tree,
        on_device=on_device,
        x=x[0],
    )


# tanh
@handle_frontend_test(
    fn_tree="jax.numpy.tanh",
    dtype_and_x=helpers.dtype_and_values(available_dtypes=helpers.get_dtypes("float")),
    test_with_out=st.just(False),
)
def test_jax_numpy_tanh(
    *,
    dtype_and_x,
    on_device,
    fn_tree,
    frontend,
    test_flags,
):
    input_dtype, x = dtype_and_x
    helpers.test_frontend_function(
        input_dtypes=input_dtype,
        frontend=frontend,
        test_flags=test_flags,
        fn_tree=fn_tree,
        on_device=on_device,
        x=x[0],
    )


# sinh
@handle_frontend_test(
    fn_tree="jax.numpy.sinh",
    dtype_and_x=helpers.dtype_and_values(
        available_dtypes=helpers.get_dtypes("float"),
        large_abs_safety_factor=4,
        small_abs_safety_factor=4,
    ),
    test_with_out=st.just(False),
)
def test_jax_numpy_sinh(
    *,
    dtype_and_x,
    on_device,
    fn_tree,
    frontend,
    test_flags,
):
    input_dtype, x = dtype_and_x
    helpers.test_frontend_function(
        input_dtypes=input_dtype,
        frontend=frontend,
        test_flags=test_flags,
        fn_tree=fn_tree,
        on_device=on_device,
        x=x[0],
    )


@handle_frontend_test(
    fn_tree="jax.numpy.sin",
    dtype_and_x=helpers.dtype_and_values(available_dtypes=helpers.get_dtypes("float")),
    test_with_out=st.just(False),
)
def test_jax_numpy_sin(
    *,
    dtype_and_x,
    on_device,
    fn_tree,
    frontend,
    test_flags,
):
    input_dtype, x = dtype_and_x
    helpers.test_frontend_function(
        input_dtypes=input_dtype,
        frontend=frontend,
        test_flags=test_flags,
        fn_tree=fn_tree,
        on_device=on_device,
        x=x[0],
    )


# floor
@handle_frontend_test(
    fn_tree="jax.numpy.floor",
    dtype_and_x=helpers.dtype_and_values(available_dtypes=helpers.get_dtypes("float")),
    test_with_out=st.just(False),
)
def test_jax_numpy_floor(
    *,
    dtype_and_x,
    on_device,
    fn_tree,
    frontend,
    test_flags,
):
    input_dtype, x = dtype_and_x
    helpers.test_frontend_function(
        input_dtypes=input_dtype,
        frontend=frontend,
        test_flags=test_flags,
        fn_tree=fn_tree,
        on_device=on_device,
        x=x[0],
    )


# tensordot
@handle_frontend_test(
    fn_tree="jax.numpy.tensordot",
    dtype_values_and_axes=_get_dtype_value1_value2_axis_for_tensordot(
        helpers.get_dtypes(kind="numeric")
    ),
    test_with_out=st.just(False),
)
def test_jax_numpy_tensordot(
    dtype_values_and_axes,
    frontend,
    test_flags,
    fn_tree,
):
    dtype, a, b, axes = dtype_values_and_axes
    helpers.test_frontend_function(
        input_dtypes=dtype,
        frontend=frontend,
        test_flags=test_flags,
        fn_tree=fn_tree,
        a=a,
        b=b,
        axes=axes,
    )


# divide
@handle_frontend_test(
    fn_tree="jax.numpy.divide",
    aliases=["jax.numpy.true_divide"],
    dtype_values=helpers.dtype_and_values(
        available_dtypes=helpers.get_dtypes("numeric"),
        num_arrays=2,
        allow_inf=False,
        large_abs_safety_factor=4,
        safety_factor_scale="linear",
        shared_dtype=True,
    ),
    test_with_out=st.just(False),
)
def test_jax_numpy_divide(
    *,
    dtype_values,
    frontend,
    test_flags,
    fn_tree,
):
    input_dtype, x = dtype_values
    assume(not np.any(np.isclose(x[1], 0)))
    helpers.test_frontend_function(
        input_dtypes=input_dtype,
        frontend=frontend,
        test_flags=test_flags,
        fn_tree=fn_tree,
        a=x[0],
        b=x[1],
    )


# exp
@handle_frontend_test(
    fn_tree="jax.numpy.exp",
    dtype_and_x=helpers.dtype_and_values(available_dtypes=helpers.get_dtypes("float")),
    test_with_out=st.just(False),
)
def test_jax_numpy_exp(
    dtype_and_x,
    on_device,
    fn_tree,
    frontend,
    test_flags,
):
    dtype, x = dtype_and_x
    helpers.test_frontend_function(
        input_dtypes=dtype,
        frontend=frontend,
        test_flags=test_flags,
        fn_tree=fn_tree,
        on_device=on_device,
        x=x[0],
    )


# dot
@st.composite
def _get_dtype_input_and_vectors(draw):
    dim_size = draw(helpers.ints(min_value=1, max_value=5))
    dtype = draw(helpers.get_dtypes("float", index=1, full=False))
    if dim_size == 1:
        vec1 = draw(
            helpers.array_values(
                dtype=dtype[0], shape=(dim_size,), min_value=2, max_value=5
            )
        )
        vec2 = draw(
            helpers.array_values(
                dtype=dtype[0], shape=(dim_size,), min_value=2, max_value=5
            )
        )
    else:
        vec1 = draw(
            helpers.array_values(
                dtype=dtype[0], shape=(dim_size, dim_size), min_value=2, max_value=5
            )
        )
        vec2 = draw(
            helpers.array_values(
                dtype=dtype[0], shape=(dim_size, dim_size), min_value=2, max_value=5
            )
        )
    return dtype, vec1, vec2


@handle_frontend_test(
    fn_tree="jax.numpy.dot",
    dtype_x_y=_get_dtype_input_and_vectors(),
    test_with_out=st.just(False),
)
def test_jax_numpy_dot(
    *,
    dtype_x_y,
    on_device,
    fn_tree,
    frontend,
    test_flags,
):
    input_dtype, x, y = dtype_x_y
    helpers.test_frontend_function(
        input_dtypes=input_dtype,
        rtol=1e-01,
        atol=1e-01,
        frontend=frontend,
        test_flags=test_flags,
        fn_tree=fn_tree,
        on_device=on_device,
        a=x,
        b=y,
        precision=None,
    )


# mod
@handle_frontend_test(
    fn_tree="jax.numpy.mod",
    dtype_and_x=helpers.dtype_and_values(
        available_dtypes=helpers.get_dtypes("numeric"),
        num_arrays=2,
    ),
    test_with_out=st.just(False),
)
def test_jax_numpy_mod(
    *,
    dtype_and_x,
    on_device,
    fn_tree,
    frontend,
    test_flags,
):
    input_dtype, x = dtype_and_x
    assume(not np.any(np.isclose(x[1], 0)) and "bfloat16" not in input_dtype)
    helpers.test_frontend_function(
        input_dtypes=input_dtype,
        frontend=frontend,
        test_flags=test_flags,
        fn_tree=fn_tree,
        on_device=on_device,
        x1=x[0],
        x2=x[1],
    )


# tan
@handle_frontend_test(
    fn_tree="jax.numpy.tan",
    dtype_and_x=helpers.dtype_and_values(available_dtypes=helpers.get_dtypes("float")),
    test_with_out=st.just(False),
)
def test_jax_numpy_tan(
    *,
    dtype_and_x,
    on_device,
    fn_tree,
    frontend,
    test_flags,
):
    input_dtype, x = dtype_and_x
    helpers.test_frontend_function(
        input_dtypes=input_dtype,
        frontend=frontend,
        test_flags=test_flags,
        fn_tree=fn_tree,
        on_device=on_device,
        x=x[0],
    )


# arccos
@handle_frontend_test(
    fn_tree="jax.numpy.arccos",
    dtype_and_x=helpers.dtype_and_values(available_dtypes=helpers.get_dtypes("float")),
    test_with_out=st.just(False),
)
def test_jax_numpy_arccos(
    *,
    dtype_and_x,
    on_device,
    fn_tree,
    frontend,
    test_flags,
):
    input_dtype, x = dtype_and_x
    helpers.test_frontend_function(
        input_dtypes=input_dtype,
        frontend=frontend,
        test_flags=test_flags,
        fn_tree=fn_tree,
        on_device=on_device,
        x=x[0],
    )


# arccosh
@handle_frontend_test(
    fn_tree="jax.numpy.arccosh",
    dtype_and_x=helpers.dtype_and_values(available_dtypes=helpers.get_dtypes("float")),
    test_with_out=st.just(False),
)
def test_jax_numpy_arccosh(
    *,
    dtype_and_x,
    on_device,
    fn_tree,
    frontend,
    test_flags,
):
    input_dtype, x = dtype_and_x
    helpers.test_frontend_function(
        input_dtypes=input_dtype,
        frontend=frontend,
        test_flags=test_flags,
        fn_tree=fn_tree,
        on_device=on_device,
        x=x[0],
    )


# arcsin
@handle_frontend_test(
    fn_tree="jax.numpy.arcsin",
    dtype_and_x=helpers.dtype_and_values(
        available_dtypes=helpers.get_dtypes("float"),
        large_abs_safety_factor=4,
        small_abs_safety_factor=4,
    ),
)
def test_jax_numpy_arcsin(
    dtype_and_x,
    frontend,
    test_flags,
    fn_tree,
    on_device,
):
    input_dtype, x = dtype_and_x

    helpers.test_frontend_function(
        input_dtypes=input_dtype,
        frontend=frontend,
        test_flags=test_flags,
        fn_tree=fn_tree,
        on_device=on_device,
        x=x[0],
        rtol=1e-2,
        atol=1e-2,
    )


# log1p
@handle_frontend_test(
    fn_tree="jax.numpy.log1p",
    dtype_and_x=helpers.dtype_and_values(
        available_dtypes=helpers.get_dtypes("float"),
        large_abs_safety_factor=4,
        small_abs_safety_factor=4,
    ),
)
def test_jax_numpy_log1p(
    dtype_and_x,
    frontend,
    test_flags,
    fn_tree,
    on_device,
):
    input_dtype, x = dtype_and_x

    helpers.test_frontend_function(
        input_dtypes=input_dtype,
        frontend=frontend,
        test_flags=test_flags,
        fn_tree=fn_tree,
        on_device=on_device,
        x=x[0],
    )


# arcsinh
@handle_frontend_test(
    fn_tree="jax.numpy.arcsinh",
    dtype_and_x=helpers.dtype_and_values(
        available_dtypes=helpers.get_dtypes("float"),
        large_abs_safety_factor=4,
        small_abs_safety_factor=4,
    ),
    test_with_out=st.just(False),
)
def test_jax_numpy_arcsinh(
    *,
    dtype_and_x,
    on_device,
    fn_tree,
    frontend,
    test_flags,
):
    input_dtype, x = dtype_and_x
    helpers.test_frontend_function(
        input_dtypes=input_dtype,
        frontend=frontend,
        test_flags=test_flags,
        fn_tree=fn_tree,
        on_device=on_device,
        x=x[0],
    )


# power
@handle_frontend_test(
    fn_tree="jax.numpy.power",
    dtype_and_x=helpers.dtype_and_values(
        available_dtypes=helpers.get_dtypes("float"),
        num_arrays=2,
    ),
    test_with_out=st.just(False),
)
def test_jax_numpy_power(
    *,
    dtype_and_x,
    on_device,
    fn_tree,
    frontend,
    test_flags,
):
    input_dtype, x = dtype_and_x
    helpers.test_frontend_function(
        input_dtypes=input_dtype,
        frontend=frontend,
        test_flags=test_flags,
        fn_tree=fn_tree,
        on_device=on_device,
        x1=x[0],
        x2=x[1],
    )


# trunc
@handle_frontend_test(
    fn_tree="jax.numpy.trunc",
    dtype_and_x=helpers.dtype_and_values(available_dtypes=helpers.get_dtypes("float")),
    test_with_out=st.just(False),
)
def test_jax_numpy_trunc(
    *,
    dtype_and_x,
    on_device,
    fn_tree,
    frontend,
    test_flags,
):
    input_dtype, x = dtype_and_x
    helpers.test_frontend_function(
        input_dtypes=input_dtype,
        frontend=frontend,
        test_flags=test_flags,
        fn_tree=fn_tree,
        on_device=on_device,
        x=x[0],
    )


# ceil
@handle_frontend_test(
    fn_tree="jax.numpy.ceil",
    dtype_and_x=helpers.dtype_and_values(available_dtypes=helpers.get_dtypes("float")),
    test_with_out=st.just(False),
)
def test_jax_numpy_ceil(
    *,
    dtype_and_x,
    on_device,
    fn_tree,
    frontend,
    test_flags,
):
    input_dtype, x = dtype_and_x
    helpers.test_frontend_function(
        input_dtypes=input_dtype,
        frontend=frontend,
        test_flags=test_flags,
        fn_tree=fn_tree,
        on_device=on_device,
        x=x[0],
    )


# float_power
@handle_frontend_test(
    fn_tree="jax.numpy.float_power",
    dtype_and_x=helpers.dtype_and_values(
        available_dtypes=helpers.get_dtypes("float"),
        min_value=-10,
        max_value=10,
        num_arrays=2,
        min_num_dims=1,
        max_num_dims=3,
        min_dim_size=1,
        max_dim_size=3,
    ),
    test_with_out=st.just(False),
)
def test_jax_numpy_float_power(
    *,
    dtype_and_x,
    on_device,
    fn_tree,
    frontend,
    test_flags,
):
    input_dtype, x = dtype_and_x
    helpers.test_frontend_function(
        input_dtypes=input_dtype,
        frontend=frontend,
        test_flags=test_flags,
        fn_tree=fn_tree,
        on_device=on_device,
        x1=x[0],
        x2=x[1],
    )


# deg2rad
@handle_frontend_test(
    fn_tree="jax.numpy.deg2rad",
    dtype_and_x=helpers.dtype_and_values(
        available_dtypes=helpers.get_dtypes("float"),
    ),
    test_with_out=st.just(False),
)
def test_jax_numpy_deg2rad(
    *,
    dtype_and_x,
    on_device,
    fn_tree,
    frontend,
    test_flags,
):
    input_dtype, x = dtype_and_x
    helpers.test_frontend_function(
        input_dtypes=input_dtype,
        frontend=frontend,
        test_flags=test_flags,
        fn_tree=fn_tree,
        on_device=on_device,
        x=x[0],
    )


# radians
@handle_frontend_test(
    fn_tree="jax.numpy.radians",
    dtype_and_x=helpers.dtype_and_values(
        available_dtypes=helpers.get_dtypes("float"),
    ),
    test_with_out=st.just(False),
)
def test_jax_numpy_radians(
    *,
    dtype_and_x,
    on_device,
    fn_tree,
    frontend,
    test_flags,
):
    input_dtype, x = dtype_and_x
    helpers.test_frontend_function(
        input_dtypes=input_dtype,
        frontend=frontend,
        test_flags=test_flags,
        fn_tree=fn_tree,
        on_device=on_device,
        x=x[0],
    )


# exp2
@handle_frontend_test(
    fn_tree="jax.numpy.exp2",
    dtype_and_x=helpers.dtype_and_values(
        available_dtypes=helpers.get_dtypes("float"),
        min_value=-10,
        max_value=10,
        min_num_dims=1,
        max_num_dims=3,
        min_dim_size=1,
        max_dim_size=3,
    ),
    test_with_out=st.just(False),
)
def test_jax_numpy_exp2(
    *,
    dtype_and_x,
    on_device,
    fn_tree,
    frontend,
    test_flags,
):
    input_dtype, x = dtype_and_x
    helpers.test_frontend_function(
        input_dtypes=input_dtype,
        frontend=frontend,
        test_flags=test_flags,
        fn_tree=fn_tree,
        on_device=on_device,
        x=x[0],
        rtol=1e-01,
        atol=1e-02,
    )


# expm1
@handle_frontend_test(
    fn_tree="jax.numpy.expm1",
    dtype_and_x=helpers.dtype_and_values(
        available_dtypes=helpers.get_dtypes("float"),
    ),
    test_with_out=st.just(False),
)
def test_jax_numpy_expm1(
    *,
    dtype_and_x,
    on_device,
    fn_tree,
    frontend,
    test_flags,
):
    input_dtype, x = dtype_and_x
    helpers.test_frontend_function(
        input_dtypes=input_dtype,
        frontend=frontend,
        test_flags=test_flags,
        fn_tree=fn_tree,
        on_device=on_device,
        x=x[0],
    )


# gcd
@handle_frontend_test(
    fn_tree="jax.numpy.gcd",
    dtype_and_x=helpers.dtype_and_values(
        available_dtypes=helpers.get_dtypes("integer"),
        min_value=-100,
        max_value=100,
        min_num_dims=1,
        max_num_dims=3,
        min_dim_size=1,
        max_dim_size=3,
        num_arrays=2,
    ).filter(lambda x: all([dtype != "uint64" for dtype in x[0]])),
    test_with_out=st.just(False),
)
def test_jax_numpy_gcd(
    *,
    dtype_and_x,
    on_device,
    fn_tree,
    frontend,
    test_flags,
):
    input_dtype, x = dtype_and_x
    helpers.test_frontend_function(
        input_dtypes=input_dtype,
        frontend=frontend,
        test_flags=test_flags,
        fn_tree=fn_tree,
        on_device=on_device,
        x1=x[0],
        x2=x[1],
    )


# i0
@handle_frontend_test(
    fn_tree="jax.numpy.i0",
    dtype_and_x=helpers.dtype_and_values(
        available_dtypes=helpers.get_dtypes("float"),
        min_value=-10,
        max_value=10,
        min_num_dims=1,
        max_num_dims=3,
        min_dim_size=1,
        max_dim_size=3,
    ),
    test_with_out=st.just(False),
)
def test_jax_numpy_i0(
    *,
    dtype_and_x,
    on_device,
    fn_tree,
    frontend,
    test_flags,
):
    input_dtype, x = dtype_and_x
    helpers.test_frontend_function(
        input_dtypes=input_dtype,
        frontend=frontend,
        test_flags=test_flags,
        fn_tree=fn_tree,
        on_device=on_device,
        x=x[0],
    )


# kron
@handle_frontend_test(
    fn_tree="jax.numpy.kron",
    dtype_x=helpers.dtype_and_values(
        available_dtypes=helpers.get_dtypes("numeric"),
        min_num_dims=2,
        max_num_dims=2,
        min_dim_size=1,
        max_dim_size=3,
        num_arrays=2,
    ),
    test_with_out=st.just(False),
)
def test_jax_numpy_kron(
    *,
    dtype_x,
    on_device,
    fn_tree,
    frontend,
    test_flags,
):
    input_dtype, x = dtype_x
    helpers.test_frontend_function(
        input_dtypes=input_dtype,
        frontend=frontend,
        test_flags=test_flags,
        fn_tree=fn_tree,
        on_device=on_device,
        a=x[0],
        b=x[1],
    )


# lcm
@handle_frontend_test(
    fn_tree="jax.numpy.lcm",
    dtype_and_x=helpers.dtype_and_values(
        available_dtypes=helpers.get_dtypes("integer"),
        num_arrays=2,
        min_num_dims=1,
        max_num_dims=3,
        min_value=-100,
        max_value=100,
        allow_nan=False,
    ),
    test_with_out=st.just(False),
)
def test_jax_numpy_lcm(
    *,
    dtype_and_x,
    on_device,
    fn_tree,
    frontend,
    test_flags,
):
    input_dtype, x = dtype_and_x
    value_test = True
    # Skip Tensorflow backend value test for lcm
    # https://github.com/tensorflow/tensorflow/issues/58955
    if ivy.current_backend_str() == "tensorflow":
        value_test = False
    if ivy.current_backend_str() in ("jax", "numpy"):
        assume(input_dtype[0] != "uint64" and input_dtype[1] != "uint64")
    helpers.test_frontend_function(
        input_dtypes=input_dtype,
        frontend=frontend,
        test_flags=test_flags,
        fn_tree=fn_tree,
        on_device=on_device,
        x1=x[0],
        x2=x[1],
        test_values=value_test,
    )


# logaddexp2
@handle_frontend_test(
    fn_tree="jax.numpy.logaddexp2",
    dtype_and_x=helpers.dtype_and_values(
        available_dtypes=helpers.get_dtypes("float"),
        num_arrays=2,
        shared_dtype=True,
        min_num_dims=1,
        max_num_dims=3,
        min_value=-100,
        max_value=100,
        allow_nan=False,
    ),
    test_with_out=st.just(False),
)
def test_jax_numpy_logaddexp2(
    *,
    dtype_and_x,
    on_device,
    fn_tree,
    frontend,
    test_flags,
):
    input_dtype, x = dtype_and_x
    helpers.test_frontend_function(
        input_dtypes=input_dtype,
        frontend=frontend,
        test_flags=test_flags,
        fn_tree=fn_tree,
        on_device=on_device,
        rtol=1e-01,
        atol=1e-02,
        x1=x[0],
        x2=x[1],
    )


# matmul
@st.composite
def _get_safe_casting_dtype(draw, *, dtypes):
    target_dtype = dtypes[0]
    for dtype in dtypes[1:]:
        if ivy.can_cast(target_dtype, dtype):
            target_dtype = dtype
    if ivy.is_float_dtype(target_dtype):
        dtype = draw(st.sampled_from(["float64", None]))
    elif ivy.is_uint_dtype(target_dtype):
        dtype = draw(st.sampled_from(["uint64", None]))
    elif ivy.is_int_dtype(target_dtype):
        dtype = draw(st.sampled_from(["int64", None]))
    else:
        dtype = draw(st.sampled_from(["bool", None]))
    return dtype


@st.composite
def dtypes_values_casting_dtype(
    draw,
    *,
    arr_func,
    get_dtypes_kind="valid",
    get_dtypes_index=0,
    get_dtypes_none=True,
    get_dtypes_key=None,
    special=False,
):
    dtypes, values = [], []
    casting = draw(st.sampled_from(["no", "equiv", "safe", "same_kind", "unsafe"]))
    for func in arr_func:
        typ, val = draw(func())
        dtypes += typ if isinstance(typ, list) else [typ]
        values += val if isinstance(val, list) else [val]

    if casting in ["no", "equiv"] and len(dtypes) > 0:
        dtypes = [dtypes[0]] * len(dtypes)

    if special:
        dtype = draw(st.sampled_from(["bool", None]))
    elif casting in ["no", "equiv"]:
        dtype = draw(st.just(None))
    elif casting in ["safe", "same_kind"]:
        dtype = draw(_get_safe_casting_dtype(dtypes=dtypes))
    else:
        dtype = draw(
            helpers.get_dtypes(
                get_dtypes_kind,
                index=get_dtypes_index,
                full=False,
                none=get_dtypes_none,
                key=get_dtypes_key,
            )
        )[0]
    return dtypes, values, casting, dtype


# matmul
@handle_frontend_test(
    fn_tree="jax.numpy.matmul",
    dtypes_values_casting=dtypes_values_casting_dtype(
        arr_func=[_get_first_matrix_and_dtype, _get_second_matrix_and_dtype],
        get_dtypes_kind="numeric",
    ),
)
def test_jax_numpy_matmul(
    dtypes_values_casting,
    frontend,
    test_flags,
    fn_tree,
    on_device,
):
    dtypes, x, casting, dtype = dtypes_values_casting
    helpers.test_frontend_function(
        input_dtypes=dtypes,
        frontend=frontend,
        test_flags=test_flags,
        fn_tree=fn_tree,
        on_device=on_device,
        a=x[0],
        b=x[1],
        precision=None,
    )


# trapz
@st.composite
def _either_x_dx(draw):
    dtype_values_axis = draw(
        helpers.dtype_values_axis(
            available_dtypes=st.shared(helpers.get_dtypes("float"), key="trapz_dtype"),
            min_value=-100,
            max_value=100,
            min_num_dims=1,
            max_num_dims=3,
            min_dim_size=1,
            max_dim_size=3,
            allow_neg_axes=True,
            valid_axis=True,
            force_int_axis=True,
        ),
    )
    rand = (draw(st.integers(min_value=0, max_value=1)),)
    if rand == 0:
        either_x_dx = draw(
            helpers.dtype_and_x(
                avaliable_dtypes=st.shared(
                    helpers.get_dtypes("float"), key="trapz_dtype"
                ),
                min_value=-100,
                max_value=100,
                min_num_dims=1,
                max_num_dims=3,
                min_dim_size=1,
                max_dim_size=3,
            )
        )
        return dtype_values_axis, rand, either_x_dx
    else:
        either_x_dx = draw(
            st.floats(min_value=-10, max_value=10),
        )
        return dtype_values_axis, rand, either_x_dx


@handle_frontend_test(
    fn_tree="jax.numpy.trapz",
    dtype_x_axis_rand_either=_either_x_dx(),
    test_with_out=st.just(False),
)
def test_jax_numpy_trapz(
    *,
    dtype_x_axis_rand_either,
    on_device,
    fn_tree,
    frontend,
    test_flags,
):
    dtype_values_axis, rand, either_x_dx = dtype_x_axis_rand_either
    input_dtype, y, axis = dtype_values_axis
    if rand == 0:
        dtype_x, x = either_x_dx
        x = np.asarray(x, dtype=dtype_x)
        dx = None
    else:
        x = None
        dx = either_x_dx
    helpers.test_frontend_function(
        input_dtypes=input_dtype,
        frontend=frontend,
        test_flags=test_flags,
        fn_tree=fn_tree,
        on_device=on_device,
        rtol=1e-2,
        atol=1e-2,
        y=y[0],
        x=x,
        dx=dx,
        axis=axis,
    )


# sqrt
@handle_frontend_test(
    fn_tree="jax.numpy.sqrt",
    dtype_and_x=helpers.dtype_and_values(available_dtypes=helpers.get_dtypes("float")),
    test_with_out=st.just(False),
)
def test_jax_numpy_sqrt(
    *,
    dtype_and_x,
    on_device,
    fn_tree,
    frontend,
    test_flags,
):
    input_dtype, x = dtype_and_x
    helpers.test_frontend_function(
        input_dtypes=input_dtype,
        frontend=frontend,
        test_flags=test_flags,
        fn_tree=fn_tree,
        on_device=on_device,
        x=x[0],
    )


# square
@handle_frontend_test(
    fn_tree="jax.numpy.square",
    dtype_and_x=helpers.dtype_and_values(available_dtypes=helpers.get_dtypes("float")),
    test_with_out=st.just(False),
)
def test_jax_numpy_square(
    *,
    dtype_and_x,
    on_device,
    fn_tree,
    frontend,
    test_flags,
):
    input_dtype, x = dtype_and_x
    helpers.test_frontend_function(
        input_dtypes=input_dtype,
        frontend=frontend,
        test_flags=test_flags,
        fn_tree=fn_tree,
        on_device=on_device,
        x=x[0],
    )


# arctanh
@handle_frontend_test(
    fn_tree="jax.numpy.arctanh",
    dtype_and_x=helpers.dtype_and_values(
        available_dtypes=helpers.get_dtypes("float"),
        min_num_dims=0,
    ),
    test_with_out=st.just(False),
)
def test_jax_numpy_arctanh(
    dtype_and_x,
    frontend,
    test_flags,
    fn_tree,
):
    input_dtype, x = dtype_and_x
    helpers.test_frontend_function(
        input_dtypes=input_dtype,
        frontend=frontend,
        test_flags=test_flags,
        fn_tree=fn_tree,
        x=x[0],
    )


# multiply
@handle_frontend_test(
    fn_tree="jax.numpy.multiply",
    dtype_and_x=helpers.dtype_and_values(
        available_dtypes=helpers.get_dtypes("numeric"),
        num_arrays=2,
    ),
    test_with_out=st.just(False),
)
def test_jax_numpy_multiply(
    dtype_and_x,
    frontend,
    test_flags,
    fn_tree,
):
    input_dtype, x = dtype_and_x
    helpers.test_frontend_function(
        input_dtypes=input_dtype,
        frontend=frontend,
        test_flags=test_flags,
        fn_tree=fn_tree,
        x1=x[0],
        x2=x[1],
    )


# log10
@handle_frontend_test(
    fn_tree="jax.numpy.log10",
    dtype_and_x=helpers.dtype_and_values(
        available_dtypes=helpers.get_dtypes("float"),
        min_num_dims=1,
        max_num_dims=3,
        min_value=-100,
        max_value=100,
    ),
    test_with_out=st.just(False),
)
def test_jax_numpy_log10(
    *,
    dtype_and_x,
    on_device,
    fn_tree,
    frontend,
    test_flags,
):
    input_dtype, x = dtype_and_x
    helpers.test_frontend_function(
        input_dtypes=input_dtype,
        frontend=frontend,
        test_flags=test_flags,
        fn_tree=fn_tree,
        on_device=on_device,
        rtol=1e-01,
        atol=1e-02,
        x=x[0],
    )


# logaddexp
@handle_frontend_test(
    fn_tree="jax.numpy.logaddexp",
    dtype_and_x=helpers.dtype_and_values(
        available_dtypes=helpers.get_dtypes("float"),
        num_arrays=2,
        min_num_dims=1,
        max_num_dims=3,
        min_value=-100,
        max_value=100,
        allow_nan=False,
    ),
    test_with_out=st.just(False),
)
def test_jax_numpy_logaddexp(
    *,
    dtype_and_x,
    on_device,
    fn_tree,
    frontend,
    test_flags,
):
    input_dtype, x = dtype_and_x
    helpers.test_frontend_function(
        input_dtypes=input_dtype,
        frontend=frontend,
        test_flags=test_flags,
        fn_tree=fn_tree,
        on_device=on_device,
        rtol=1e-01,
        atol=1e-02,
        x1=x[0],
        x2=x[1],
    )


# degrees
@handle_frontend_test(
    fn_tree="jax.numpy.degrees",
    dtype_and_x=helpers.dtype_and_values(
        available_dtypes=helpers.get_dtypes("float"),
    ),
    test_with_out=st.just(False),
)
def test_jax_numpy_degrees(
    *,
    dtype_and_x,
    on_device,
    fn_tree,
    frontend,
    test_flags,
):
    input_dtype, x = dtype_and_x
    helpers.test_frontend_function(
        input_dtypes=input_dtype,
        frontend=frontend,
        test_flags=test_flags,
        fn_tree=fn_tree,
        on_device=on_device,
        x=x[0],
    )


# negative
@handle_frontend_test(
    fn_tree="jax.numpy.negative",
    dtype_and_x=helpers.dtype_and_values(
        available_dtypes=helpers.get_dtypes("numeric"), min_num_dims=1
    ),
    test_with_out=st.just(False),
)
def test_jax_numpy_negative(
    dtype_and_x,
    frontend,
    test_flags,
    fn_tree,
    on_device,
):
    input_dtype, x = dtype_and_x
    helpers.test_frontend_function(
        input_dtypes=input_dtype,
        frontend=frontend,
        test_flags=test_flags,
        fn_tree=fn_tree,
        on_device=on_device,
        x=x[0],
    )


# positive
@handle_frontend_test(
    fn_tree="jax.numpy.positive",
    dtype_and_x=helpers.dtype_and_values(
        available_dtypes=helpers.get_dtypes("numeric"), min_num_dims=1
    ),
    test_with_out=st.just(False),
)
def test_jax_numpy_positive(
    dtype_and_x,
    frontend,
    test_flags,
    fn_tree,
    on_device,
):
    input_dtype, x = dtype_and_x
    helpers.test_frontend_function(
        input_dtypes=input_dtype,
        frontend=frontend,
        test_flags=test_flags,
        fn_tree=fn_tree,
        on_device=on_device,
        x=x[0],
    )


# rad2deg
@handle_frontend_test(
    fn_tree="jax.numpy.rad2deg",
    dtype_and_x=helpers.dtype_and_values(
        available_dtypes=helpers.get_dtypes("float"), min_num_dims=1
    ),
    test_with_out=st.just(False),
)
def test_jax_numpy_rad2deg(
    dtype_and_x,
    frontend,
    test_flags,
    fn_tree,
    on_device,
):
    input_dtype, x = dtype_and_x
    helpers.test_frontend_function(
        input_dtypes=input_dtype,
        frontend=frontend,
        test_flags=test_flags,
        fn_tree=fn_tree,
        on_device=on_device,
        x=x[0],
    )


# fmax
@handle_frontend_test(
    fn_tree="jax.numpy.fmax",
    dtype_and_inputs=helpers.dtype_and_values(
        available_dtypes=helpers.get_dtypes("numeric"),
        num_arrays=2,
        min_value=-np.inf,
        max_value=np.inf,
    ),
    test_with_out=st.just(False),
)
def test_jax_numpy_fmax(
    *,
    dtype_and_inputs,
    on_device,
    fn_tree,
    frontend,
    test_flags,
):
    input_dtype, inputs = dtype_and_inputs
    helpers.test_frontend_function(
        input_dtypes=input_dtype,
        frontend=frontend,
        test_flags=test_flags,
        fn_tree=fn_tree,
        on_device=on_device,
        x1=inputs[0],
        x2=inputs[1],
    )


# fmin
@handle_frontend_test(
    fn_tree="jax.numpy.fmin",
    dtype_and_inputs=helpers.dtype_and_values(
        available_dtypes=helpers.get_dtypes("numeric"),
        num_arrays=2,
        min_value=-np.inf,
        max_value=np.inf,
    ),
)
def test_jax_numpy_fmin(
    *,
    dtype_and_inputs,
    on_device,
    fn_tree,
    frontend,
    test_flags,
):
    input_dtype, inputs = dtype_and_inputs
    helpers.test_frontend_function(
        input_dtypes=input_dtype,
        frontend=frontend,
        test_flags=test_flags,
        fn_tree=fn_tree,
        on_device=on_device,
        x1=inputs[0],
        x2=inputs[1],
    )


# fabs
@handle_frontend_test(
    fn_tree="jax.numpy.fabs",
    dtype_and_x=helpers.dtype_and_values(
        available_dtypes=helpers.get_dtypes("float"),
    ),
)
def test_jax_numpy_fabs(
    *,
    dtype_and_x,
    on_device,
    fn_tree,
    frontend,
    test_flags,
):
    input_dtype, x = dtype_and_x
    helpers.test_frontend_function(
        input_dtypes=input_dtype,
        frontend=frontend,
        test_flags=test_flags,
        fn_tree=fn_tree,
        on_device=on_device,
        x=x[0],
    )


# fmod
@handle_frontend_test(
    fn_tree="jax.numpy.fmod",
    dtype_and_inputs=helpers.dtype_and_values(
        available_dtypes=helpers.get_dtypes("numeric"),
        num_arrays=2,
        large_abs_safety_factor=2,
    ),
    test_with_out=st.just(False),
)
def test_jax_numpy_fmod(
    *,
    dtype_and_inputs,
    on_device,
    fn_tree,
    frontend,
    test_flags,
):
    input_dtype, x = dtype_and_inputs
    assume(not np.any(np.isclose(x[1], 0)))
    helpers.test_frontend_function(
        input_dtypes=input_dtype,
        frontend=frontend,
        test_flags=test_flags,
        fn_tree=fn_tree,
        on_device=on_device,
        x1=x[0],
        x2=x[1],
    )


# maximum
@handle_frontend_test(
    fn_tree="jax.numpy.maximum",
    dtype_and_x=helpers.dtype_and_values(
        available_dtypes=helpers.get_dtypes("numeric"),
        num_arrays=2,
    ),
    test_with_out=st.just(False),
)
def test_jax_numpy_maximum(
    dtype_and_x,
    frontend,
    test_flags,
    fn_tree,
):
    input_dtype, x = dtype_and_x
    helpers.test_frontend_function(
        input_dtypes=input_dtype,
        frontend=frontend,
        test_flags=test_flags,
        fn_tree=fn_tree,
        x1=x[0],
        x2=x[1],
    )


# minimum
@handle_frontend_test(
    fn_tree="jax.numpy.minimum",
    dtype_and_x=helpers.dtype_and_values(
        available_dtypes=helpers.get_dtypes("numeric"),
        num_arrays=2,
    ),
    test_with_out=st.just(False),
)
def test_jax_numpy_minimum(
    dtype_and_x,
    frontend,
    test_flags,
    fn_tree,
):
    input_dtype, x = dtype_and_x
    helpers.test_frontend_function(
        input_dtypes=input_dtype,
        frontend=frontend,
        test_flags=test_flags,
        fn_tree=fn_tree,
        x1=x[0],
        x2=x[1],
    )


# heaviside
@handle_frontend_test(
    fn_tree="jax.numpy.heaviside",
    dtype_and_x=helpers.dtype_and_values(
        available_dtypes=helpers.get_dtypes("float"),
        min_value=-100,
        max_value=100,
        min_num_dims=1,
        max_num_dims=3,
        min_dim_size=1,
        max_dim_size=3,
        num_arrays=2,
    ),
    test_with_out=st.just(False),
)
def test_jax_numpy_heaviside(
    *,
    dtype_and_x,
    on_device,
    fn_tree,
    frontend,
    test_flags,
):
    input_dtype, x = dtype_and_x
    helpers.test_frontend_function(
        input_dtypes=input_dtype,
        frontend=frontend,
        test_flags=test_flags,
        fn_tree=fn_tree,
        on_device=on_device,
        x1=x[0],
        x2=x[0],
    )


# log
@handle_frontend_test(
    fn_tree="jax.numpy.log",
    dtype_and_x=helpers.dtype_and_values(
        available_dtypes=helpers.get_dtypes("float"),
        min_num_dims=1,
        max_num_dims=3,
        min_value=-100,
        max_value=100,
    ),
    test_with_out=st.just(False),
)
def test_jax_numpy_log(
    *,
    dtype_and_x,
    on_device,
    fn_tree,
    frontend,
    test_flags,
):
    input_dtype, x = dtype_and_x
    helpers.test_frontend_function(
        input_dtypes=input_dtype,
        frontend=frontend,
        test_flags=test_flags,
        fn_tree=fn_tree,
        on_device=on_device,
        rtol=1e-01,
        atol=1e-02,
        x=x[0],
    )


# copysign
@handle_frontend_test(
    fn_tree="jax.numpy.copysign",
    dtype_and_x=helpers.dtype_and_values(
        available_dtypes=helpers.get_dtypes("float"),
        min_value=-100,
        max_value=100,
        min_num_dims=1,
        max_num_dims=3,
        min_dim_size=1,
        max_dim_size=3,
        num_arrays=2,
        shared_dtype=True,
    ),
    test_with_out=st.just(False),
)
def test_jax_numpy_copysign(
    *,
    dtype_and_x,
    on_device,
    fn_tree,
    frontend,
    test_flags,
):
    input_dtype, x = dtype_and_x
    helpers.test_frontend_function(
        input_dtypes=input_dtype,
        frontend=frontend,
        test_flags=test_flags,
        fn_tree=fn_tree,
        on_device=on_device,
        x1=x[0],
        x2=x[0],
    )


# sinc
@handle_frontend_test(
    fn_tree="jax.numpy.sinc",
    dtype_and_x=helpers.dtype_and_values(
        available_dtypes=helpers.get_dtypes("float"),
        min_num_dims=1,
        max_num_dims=3,
        min_value=-100,
        max_value=100,
    ),
)
def test_jax_numpy_sinc(
    *,
    dtype_and_x,
    on_device,
    fn_tree,
    frontend,
    test_flags,
):
    input_dtype, x = dtype_and_x
    helpers.test_frontend_function(
        input_dtypes=input_dtype,
        frontend=frontend,
        test_flags=test_flags,
        fn_tree=fn_tree,
        on_device=on_device,
        rtol=1e-01,
        atol=1e-02,
        x=x[0],
    )


# nextafter
@handle_frontend_test(
    fn_tree="jax.numpy.nextafter",
    dtype_and_x=helpers.dtype_and_values(
        available_dtypes=helpers.get_dtypes("float"),
        min_value=-100,
        max_value=100,
        min_num_dims=1,
        max_num_dims=3,
        min_dim_size=1,
        max_dim_size=3,
        num_arrays=2,
        shared_dtype=True,
    ),
    test_with_out=st.just(False),
)
def test_jax_numpy_nextafter(
    *,
    dtype_and_x,
    on_device,
    fn_tree,
    frontend,
    test_flags,
):
    input_dtype, x = dtype_and_x
    helpers.test_frontend_function(
        input_dtypes=input_dtype,
        frontend=frontend,
        test_flags=test_flags,
        fn_tree=fn_tree,
        on_device=on_device,
        x1=x[0],
        x2=x[0],
    )


# remainder
@handle_frontend_test(
    fn_tree="jax.numpy.remainder",
    dtype_and_x=helpers.dtype_and_values(
        available_dtypes=helpers.get_dtypes("numeric"),
        num_arrays=2,
        large_abs_safety_factor=6,
        small_abs_safety_factor=6,
        safety_factor_scale="log",
    ),
    test_with_out=st.just(False),
)
def test_jax_numpy_remainder(
    *,
    dtype_and_x,
    on_device,
    fn_tree,
    frontend,
    test_flags,
):
    input_dtype, x = dtype_and_x

    assume(not np.any(np.isclose(x[1], 0)))

    helpers.test_frontend_function(
        input_dtypes=input_dtype,
        frontend=frontend,
        test_flags=test_flags,
        fn_tree=fn_tree,
        on_device=on_device,
        x1=x[0],
        x2=x[1],
        rtol=1e-2,
        atol=1e-2,
    )


# trace
@handle_frontend_test(
    fn_tree="jax.numpy.trace",
    dtype_and_x=helpers.dtype_and_values(
        available_dtypes=helpers.get_dtypes("float"),
        min_num_dims=2,
        max_num_dims=2,
        min_dim_size=1,
        max_dim_size=10,
        large_abs_safety_factor=2,
        small_abs_safety_factor=2,
        safety_factor_scale="log",
    ),
    offset=st.integers(min_value=0, max_value=0),
    axis1=st.integers(min_value=0, max_value=0),
    axis2=st.integers(min_value=1, max_value=1),
    test_with_out=st.just(False),
)
def test_jax_numpy_trace(
    *,
    dtype_and_x,
    offset,
    axis1,
    axis2,
    on_device,
    fn_tree,
    frontend,
    test_flags,
):
    input_dtype, x = dtype_and_x
    helpers.test_frontend_function(
        input_dtypes=input_dtype,
        frontend=frontend,
        test_flags=test_flags,
        fn_tree=fn_tree,
        on_device=on_device,
        rtol=1e-1,
        atol=1e-1,
        a=x[0],
        offset=offset,
        axis1=axis1,
        axis2=axis2,
    )


# log2
@handle_frontend_test(
    fn_tree="jax.numpy.log2",
    dtype_and_x=helpers.dtype_and_values(
        available_dtypes=helpers.get_dtypes("float"),
    ),
    test_with_out=st.just(False),
)
def test_jax_numpy_log2(
    *,
    dtype_and_x,
    on_device,
    fn_tree,
    frontend,
    test_flags,
):
    input_dtype, x = dtype_and_x
    assume(not np.any(np.isclose(x[0], 0)))
    helpers.test_frontend_function(
        input_dtypes=input_dtype,
        frontend=frontend,
        test_flags=test_flags,
        fn_tree=fn_tree,
        on_device=on_device,
        rtol=1e-2,
        x=x[0],
    )


# vdot
@handle_frontend_test(
    fn_tree="jax.numpy.vdot",
    dtype_and_x=helpers.dtype_and_values(
        available_dtypes=helpers.get_dtypes("numeric"),
        num_arrays=2,
    ),
    test_with_out=st.just(False),
)
def test_jax_numpy_vdot(
    *,
    dtype_and_x,
    on_device,
    fn_tree,
    frontend,
    test_flags,
):
    input_dtype, x = dtype_and_x
    helpers.test_frontend_function(
        input_dtypes=input_dtype,
        frontend=frontend,
        test_flags=test_flags,
        fn_tree=fn_tree,
        on_device=on_device,
        test_values=False,
        a=x[0],
        b=x[1],
    )


# cbrt
@handle_frontend_test(
    fn_tree="jax.numpy.cbrt",
    dtype_and_x=helpers.dtype_and_values(
        available_dtypes=helpers.get_dtypes("float"),
    ),
    test_with_out=st.just(False),
)
def test_jax_numpy_cbrt(
    *,
    dtype_and_x,
    on_device,
    fn_tree,
    frontend,
    test_flags,
):
    input_dtype, x = dtype_and_x
    helpers.test_frontend_function(
        input_dtypes=input_dtype,
        frontend=frontend,
        test_flags=test_flags,
        fn_tree=fn_tree,
        on_device=on_device,
        rtol=1e-2,
        atol=1e-2,
        x=x[0],
    )


# nan_to_num
@handle_frontend_test(
    fn_tree="jax.numpy.nan_to_num",
    dtype_and_x=helpers.dtype_and_values(
        available_dtypes=helpers.get_dtypes("float"),
        min_num_dims=1,
        max_num_dims=3,
        min_value=-100,
        max_value=100,
        allow_nan=True,
        allow_inf=True,
    ),
    copy=st.booleans(),
    nan=st.floats(min_value=0.0, max_value=100),
    posinf=st.floats(min_value=5e100, max_value=5e100),
    neginf=st.floats(min_value=-5e100, max_value=-5e100),
    test_with_out=st.just(False),
)
def test_jax_numpy_nan_to_num(
    *,
    dtype_and_x,
    copy,
    nan,
    posinf,
    neginf,
    on_device,
    fn_tree,
    frontend,
    test_flags,
):
    input_dtype, x = dtype_and_x
    helpers.test_frontend_function(
        input_dtypes=input_dtype,
        frontend=frontend,
        test_flags=test_flags,
        fn_tree=fn_tree,
        on_device=on_device,
        x=x[0],
        copy=copy,
        nan=nan,
        posinf=posinf,
        neginf=neginf,
    )


# fix
@handle_frontend_test(
    fn_tree="jax.numpy.fix",
    dtype_and_x=helpers.dtype_and_values(
        available_dtypes=helpers.get_dtypes("float", index=2),
        min_num_dims=1,
        max_num_dims=3,
        min_dim_size=1,
        max_dim_size=3,
    ),
)
def test_jax_numpy_fix(
    *,
    dtype_and_x,
    on_device,
    fn_tree,
    frontend,
    test_flags,
):
    input_dtype, x = dtype_and_x
    helpers.test_frontend_function(
        input_dtypes=input_dtype,
        frontend=frontend,
        test_flags=test_flags,
        fn_tree=fn_tree,
        on_device=on_device,
        test_values=False,
        x=x[0],
    )


# hypot
@handle_frontend_test(
    fn_tree="jax.numpy.hypot",
    dtype_and_x=helpers.dtype_and_values(
        available_dtypes=helpers.get_dtypes("float"),
        num_arrays=2,
        shared_dtype=True,
        min_value=-100,
        max_value=100,
        min_num_dims=1,
        max_num_dims=3,
    ),
)
def test_jax_numpy_hypot(
    *,
    dtype_and_x,
    on_device,
    fn_tree,
    frontend,
    test_flags,
):
    input_dtype, x = dtype_and_x
    helpers.test_frontend_function(
        input_dtypes=input_dtype,
        frontend=frontend,
        test_flags=test_flags,
        fn_tree=fn_tree,
        on_device=on_device,
        atol=1e-2,
        x1=x[0],
        x2=x[1],
    )


# floor_divide
@handle_frontend_test(
    fn_tree="jax.numpy.floor_divide",
    dtype_values=helpers.dtype_and_values(
        available_dtypes=helpers.get_dtypes("numeric"),
        num_arrays=2,
        shared_dtype=True,
        min_value=-10.0,
        max_value=10.0,
        large_abs_safety_factor=2,
        small_abs_safety_factor=2,
        safety_factor_scale="linear",
    ),
)
def test_jax_numpy_floor_divide(
    *,
    dtype_values,
    frontend,
    fn_tree,
    on_device,
    test_flags,
):
    input_dtype, x = dtype_values
    # Making sure division by zero doesn't occur
    assume(not np.any(np.isclose(x[1], 0)))
    # Absolute tolerance is 1,
    # due to flooring can cause absolute error of 1 due to precision
    helpers.test_frontend_function(
        input_dtypes=input_dtype,
        on_device=on_device,
        test_flags=test_flags,
        frontend=frontend,
        fn_tree=fn_tree,
        x1=x[0],
        x2=x[1],
        atol=1,
    )


# real
@handle_frontend_test(
    fn_tree="jax.numpy.real",
    dtype_and_x=helpers.dtype_and_values(
        available_dtypes=helpers.get_dtypes("real_and_complex"),
    ),
)
def test_jax_numpy_real(
    *,
    dtype_and_x,
    on_device,
    fn_tree,
    frontend,
    test_flags,
):
    input_dtype, x = dtype_and_x
    helpers.test_frontend_function(
        input_dtypes=input_dtype,
        frontend=frontend,
        test_flags=test_flags,
        fn_tree=fn_tree,
        on_device=on_device,
        test_values=True,
        val=x[0],
    )


<<<<<<< HEAD
# prod
@handle_frontend_test(
    fn_tree="jax.numpy.prod",
    dtype_and_x=helpers.dtype_and_values(
        available_dtypes=helpers.get_dtypes("float", index=2),
    ),
)
def test_jax_numpy_prod(
    *,
    dtype_and_x,
    on_device,
    fn_tree,
    frontend,
    test_flags,
):
    input_dtype, x = dtype_and_x
    helpers.test_frontend_function(
        input_dtypes=input_dtype,
        frontend=frontend,
        test_flags=test_flags,
        fn_tree=fn_tree,
        on_device=on_device,
        x=x[0],
    )
=======
# inner
@handle_frontend_test(
    fn_tree="jax.numpy.inner",
    dtype_and_x=helpers.dtype_and_values(
        available_dtypes=helpers.get_dtypes("numeric"),
        min_value=-10,
        max_value=10,
        num_arrays=2,
        shared_dtype=True,
    ),
)
def test_jax_numpy_inner(
    *,
    dtype_and_x,
    test_flags,
    on_device,
    fn_tree,
    frontend,
):
    input_dtypes, xs = dtype_and_x
    helpers.test_frontend_function(
        input_dtypes=input_dtypes,
        test_flags=test_flags,
        frontend=frontend,
        fn_tree=fn_tree,
        on_device=on_device,
        a=xs[0],
        b=xs[1],
    )
>>>>>>> 0b25a323
<|MERGE_RESOLUTION|>--- conflicted
+++ resolved
@@ -2191,7 +2191,6 @@
     )
 
 
-<<<<<<< HEAD
 # prod
 @handle_frontend_test(
     fn_tree="jax.numpy.prod",
@@ -2216,7 +2215,8 @@
         on_device=on_device,
         x=x[0],
     )
-=======
+
+
 # inner
 @handle_frontend_test(
     fn_tree="jax.numpy.inner",
@@ -2246,4 +2246,3 @@
         a=xs[0],
         b=xs[1],
     )
->>>>>>> 0b25a323
