--- conflicted
+++ resolved
@@ -1990,16 +1990,6 @@
     )
 
 
-<<<<<<< HEAD
-# real
-@handle_frontend_test(
-    fn_tree="jax.numpy.real",
-    dtype_and_x=helpers.dtype_and_values(
-        available_dtypes=helpers.get_dtypes("real_and_complex"),
-    ),
-)
-def test_jax_numpy_real(
-=======
 # hypot
 @handle_frontend_test(
     fn_tree="jax.numpy.hypot",
@@ -2014,25 +2004,20 @@
     ),
 )
 def test_jax_numpy_hypot(
->>>>>>> f7ec67f6
-    *,
-    dtype_and_x,
-    on_device,
-    fn_tree,
-    frontend,
-    test_flags,
-):
-    input_dtype, x = dtype_and_x
-    helpers.test_frontend_function(
-        input_dtypes=input_dtype,
-        frontend=frontend,
-        test_flags=test_flags,
-        fn_tree=fn_tree,
-        on_device=on_device,
-<<<<<<< HEAD
-        test_values=True,
-        val=x[0],
-=======
+    *,
+    dtype_and_x,
+    on_device,
+    fn_tree,
+    frontend,
+    test_flags,
+):
+    input_dtype, x = dtype_and_x
+    helpers.test_frontend_function(
+        input_dtypes=input_dtype,
+        frontend=frontend,
+        test_flags=test_flags,
+        fn_tree=fn_tree,
+        on_device=on_device,
         atol=1e-2,
         x1=x[0],
         x2=x[1],
@@ -2081,5 +2066,31 @@
         x1=x[0],
         x2=x[1],
         atol=1,
->>>>>>> f7ec67f6
+    )
+
+
+# real
+@handle_frontend_test(
+    fn_tree="jax.numpy.real",
+    dtype_and_x=helpers.dtype_and_values(
+        available_dtypes=helpers.get_dtypes("real_and_complex"),
+    ),
+)
+def test_jax_numpy_real(
+    *,
+    dtype_and_x,
+    on_device,
+    fn_tree,
+    frontend,
+    test_flags,
+):
+    input_dtype, x = dtype_and_x
+    helpers.test_frontend_function(
+        input_dtypes=input_dtype,
+        frontend=frontend,
+        test_flags=test_flags,
+        fn_tree=fn_tree,
+        on_device=on_device,
+        test_values=True,
+        val=x[0],
     )