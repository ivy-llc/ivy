--- conflicted
+++ resolved
@@ -1489,7 +1489,6 @@
     )
 
 
-<<<<<<< HEAD
 # fabs
 @handle_frontend_test(
     fn_tree="jax.numpy.fabs",
@@ -1518,7 +1517,9 @@
         fn_tree=fn_tree,
         on_device=on_device,
         x=x[0],
-=======
+    )
+
+
 # fmod
 @handle_frontend_test(
     fn_tree="jax.numpy.fmod",
@@ -1547,7 +1548,6 @@
         on_device=on_device,
         x1=x[0],
         x2=x[1],
->>>>>>> 19192386
     )
 
 
