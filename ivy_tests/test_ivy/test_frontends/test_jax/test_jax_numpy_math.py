# global
from hypothesis import strategies as st, assume
import numpy as np
import ivy

# local
import ivy_tests.test_ivy.helpers as helpers
from ivy_tests.test_ivy.helpers import handle_frontend_test
from ivy_tests.test_ivy.test_functional.test_core.test_linalg import (
    _get_first_matrix_and_dtype,
    _get_second_matrix_and_dtype,
    _get_dtype_value1_value2_axis_for_tensordot,
)


# absolute
@handle_frontend_test(
    fn_tree="jax.numpy.absolute",
    aliases=["jax.numpy.abs"],
    dtype_and_x=helpers.dtype_and_values(
        available_dtypes=helpers.get_dtypes("signed_integer"),
    ),
    test_with_out=st.just(False),
)
def test_jax_numpy_absolute(
    *,
    dtype_and_x,
    on_device,
    fn_tree,
    frontend,
    test_flags,
):
    input_dtype, x = dtype_and_x
    helpers.test_frontend_function(
        input_dtypes=input_dtype,
        frontend=frontend,
        test_flags=test_flags,
        fn_tree=fn_tree,
        on_device=on_device,
        x=x[0],
    )


# add
@handle_frontend_test(
    fn_tree="jax.numpy.add",
    dtype_and_x=helpers.dtype_and_values(
        available_dtypes=helpers.get_dtypes("numeric"),
        num_arrays=2,
    ),
    test_with_out=st.just(False),
)
def test_jax_numpy_add(
    *,
    dtype_and_x,
    on_device,
    fn_tree,
    frontend,
    test_flags,
):
    input_dtype, x = dtype_and_x
    helpers.test_frontend_function(
        input_dtypes=input_dtype,
        frontend=frontend,
        test_flags=test_flags,
        fn_tree=fn_tree,
        on_device=on_device,
        x1=x[0],
        x2=x[0],
    )


# diff
@st.composite
def _get_dtype_input_and_vector(draw):
    size1 = draw(helpers.ints(min_value=1, max_value=5))
    size2 = draw(helpers.ints(min_value=1, max_value=5))
    dtype = draw(helpers.get_dtypes("integer"))
    vec1 = draw(helpers.array_values(dtype=dtype[0], shape=(size1, size2)))
    return dtype, vec1


@handle_frontend_test(
    fn_tree="jax.numpy.diff",
    dtype_and_x=_get_dtype_input_and_vector(),
    n=helpers.ints(
        min_value=0,
        max_value=10,
    ),
    axis=helpers.ints(
        min_value=-1,
        max_value=10,
    ),
)
def test_jax_numpy_diff(
    *,
    dtype_and_x,
    test_flags,
    on_device,
    fn_tree,
    frontend,
    n,
    axis,
):
    input_dtype, x = dtype_and_x
    if axis > (x[0].ndim - 1):
        axis = x[0].ndim - 1
    helpers.test_frontend_function(
        input_dtypes=input_dtype,
        test_flags=test_flags,
        frontend=frontend,
        fn_tree=fn_tree,
        on_device=on_device,
        a=x[0],
        n=n,
        axis=axis,
        prepend=None,
        append=None,
    )


# ediff1d
@handle_frontend_test(
    fn_tree="jax.numpy.ediff1d",
    dtype_and_x=helpers.dtype_and_values(
        available_dtypes=helpers.get_dtypes("float"),
        min_num_dims=1,
        max_num_dims=1
    ),
    to_end=helpers.ints(
        min_value=-1,
        max_value=10,
    ),
    to_begin=helpers.ints(
        min_value=-1,
        max_value=10,
    ),
)
def test_jax_numpy_ediff1d(
    *,
    dtype_and_x,
    on_device,
    fn_tree,
    frontend,
    test_flags,
    to_end,
    to_begin,
):
    input_dtype, x = dtype_and_x
    helpers.test_frontend_function(
        input_dtypes=input_dtype,
        frontend=frontend,
        fn_tree=fn_tree,
        on_device=on_device,
        test_flags=test_flags,
        ary=x[0],
        to_end=to_end,
        to_begin=to_begin,
    )


# arctan
@handle_frontend_test(
    fn_tree="jax.numpy.arctan",
    dtype_and_x=helpers.dtype_and_values(available_dtypes=helpers.get_dtypes("float")),
)
def test_jax_numpy_arctan(
    *,
    dtype_and_x,
    on_device,
    fn_tree,
    frontend,
    test_flags,
):
    input_dtype, x = dtype_and_x
    helpers.test_frontend_function(
        input_dtypes=input_dtype,
        frontend=frontend,
        test_flags=test_flags,
        fn_tree=fn_tree,
        on_device=on_device,
        x=x[0],
    )


# arctan2
@handle_frontend_test(
    fn_tree="jax.numpy.arctan2",
    dtype_and_x=helpers.dtype_and_values(
        available_dtypes=helpers.get_dtypes("float"),
        num_arrays=2,
    ),
)
def test_jax_numpy_arctan2(
    *,
    dtype_and_x,
    on_device,
    fn_tree,
    frontend,
    test_flags,
):
    input_dtype, x = dtype_and_x
    helpers.test_frontend_function(
        input_dtypes=input_dtype,
        frontend=frontend,
        test_flags=test_flags,
        fn_tree=fn_tree,
        on_device=on_device,
        x1=x[0],
        x2=x[1],
    )


@st.composite
def _get_pooling_mode(draw):
    mode = draw(st.sampled_from(["full", "valid", "same"]))
    return mode


# convolve
@handle_frontend_test(
    fn_tree="jax.numpy.convolve",
    dtype_and_x=helpers.dtype_and_values(
        available_dtypes=helpers.get_dtypes("float"),
        num_arrays=2,
        min_num_dims=1,
        max_num_dims=1,
        min_value=-1e04,
        max_value=1e04,
    ),
    mode=_get_pooling_mode(),
)
def test_jax_numpy_convolve(
    *,
    dtype_and_x,
    on_device,
    fn_tree,
    frontend,
    test_flags,
    mode,
):
    input_dtype, x = dtype_and_x
    assume("float16" not in input_dtype)
    helpers.test_frontend_function(
        input_dtypes=input_dtype,
        frontend=frontend,
        test_flags=test_flags,
        fn_tree=fn_tree,
        rtol=1e-4,
        atol=1e-4,
        on_device=on_device,
        a=x[0],
        v=x[1],
        mode=mode,
        precision=None,
    )


@handle_frontend_test(
    fn_tree="jax.numpy.cos",
    dtype_and_x=helpers.dtype_and_values(available_dtypes=helpers.get_dtypes("float")),
)
def test_jax_numpy_cos(
    *,
    dtype_and_x,
    on_device,
    fn_tree,
    frontend,
    test_flags,
):
    input_dtype, x = dtype_and_x
    helpers.test_frontend_function(
        input_dtypes=input_dtype,
        frontend=frontend,
        test_flags=test_flags,
        fn_tree=fn_tree,
        on_device=on_device,
        x=x[0],
    )


# cosh
@handle_frontend_test(
    fn_tree="jax.numpy.cosh",
    dtype_and_x=helpers.dtype_and_values(available_dtypes=helpers.get_dtypes("float")),
    test_with_out=st.just(False),
)
def test_jax_numpy_cosh(
    *,
    dtype_and_x,
    on_device,
    fn_tree,
    frontend,
    test_flags,
):
    input_dtype, x = dtype_and_x
    helpers.test_frontend_function(
        input_dtypes=input_dtype,
        frontend=frontend,
        test_flags=test_flags,
        fn_tree=fn_tree,
        on_device=on_device,
        x=x[0],
    )


# tanh
@handle_frontend_test(
    fn_tree="jax.numpy.tanh",
    dtype_and_x=helpers.dtype_and_values(available_dtypes=helpers.get_dtypes("float")),
    test_with_out=st.just(False),
)
def test_jax_numpy_tanh(
    *,
    dtype_and_x,
    on_device,
    fn_tree,
    frontend,
    test_flags,
):
    input_dtype, x = dtype_and_x
    helpers.test_frontend_function(
        input_dtypes=input_dtype,
        frontend=frontend,
        test_flags=test_flags,
        fn_tree=fn_tree,
        on_device=on_device,
        x=x[0],
    )


# sinh
@handle_frontend_test(
    fn_tree="jax.numpy.sinh",
    dtype_and_x=helpers.dtype_and_values(
        available_dtypes=helpers.get_dtypes("float"),
        large_abs_safety_factor=4,
        small_abs_safety_factor=4,
    ),
    test_with_out=st.just(False),
)
def test_jax_numpy_sinh(
    *,
    dtype_and_x,
    on_device,
    fn_tree,
    frontend,
    test_flags,
):
    input_dtype, x = dtype_and_x
    helpers.test_frontend_function(
        input_dtypes=input_dtype,
        frontend=frontend,
        test_flags=test_flags,
        fn_tree=fn_tree,
        on_device=on_device,
        x=x[0],
    )


@handle_frontend_test(
    fn_tree="jax.numpy.sin",
    dtype_and_x=helpers.dtype_and_values(available_dtypes=helpers.get_dtypes("float")),
    test_with_out=st.just(False),
)
def test_jax_numpy_sin(
    *,
    dtype_and_x,
    on_device,
    fn_tree,
    frontend,
    test_flags,
):
    input_dtype, x = dtype_and_x
    helpers.test_frontend_function(
        input_dtypes=input_dtype,
        frontend=frontend,
        test_flags=test_flags,
        fn_tree=fn_tree,
        on_device=on_device,
        x=x[0],
    )


# floor
@handle_frontend_test(
    fn_tree="jax.numpy.floor",
    dtype_and_x=helpers.dtype_and_values(available_dtypes=helpers.get_dtypes("float")),
    test_with_out=st.just(False),
)
def test_jax_numpy_floor(
    *,
    dtype_and_x,
    on_device,
    fn_tree,
    frontend,
    test_flags,
):
    input_dtype, x = dtype_and_x
    helpers.test_frontend_function(
        input_dtypes=input_dtype,
        frontend=frontend,
        test_flags=test_flags,
        fn_tree=fn_tree,
        on_device=on_device,
        x=x[0],
    )


# tensordot
@handle_frontend_test(
    fn_tree="jax.numpy.tensordot",
    dtype_values_and_axes=_get_dtype_value1_value2_axis_for_tensordot(
        helpers.get_dtypes(kind="numeric")
    ),
    test_with_out=st.just(False),
)
def test_jax_numpy_tensordot(
    dtype_values_and_axes,
    frontend,
    test_flags,
    fn_tree,
):
    dtype, a, b, axes = dtype_values_and_axes
    helpers.test_frontend_function(
        input_dtypes=dtype,
        frontend=frontend,
        test_flags=test_flags,
        fn_tree=fn_tree,
        a=a,
        b=b,
        axes=axes,
    )


# divide
@handle_frontend_test(
    fn_tree="jax.numpy.divide",
    aliases=["jax.numpy.true_divide"],
    dtype_values=helpers.dtype_and_values(
        available_dtypes=helpers.get_dtypes("numeric"),
        num_arrays=2,
        allow_inf=False,
        large_abs_safety_factor=4,
        safety_factor_scale="linear",
        shared_dtype=True,
    ),
    test_with_out=st.just(False),
)
def test_jax_numpy_divide(
    *,
    dtype_values,
    frontend,
    test_flags,
    fn_tree,
):
    input_dtype, x = dtype_values
    assume(not np.any(np.isclose(x[1], 0)))
    helpers.test_frontend_function(
        input_dtypes=input_dtype,
        frontend=frontend,
        test_flags=test_flags,
        fn_tree=fn_tree,
        a=x[0],
        b=x[1],
    )


# exp
@handle_frontend_test(
    fn_tree="jax.numpy.exp",
    dtype_and_x=helpers.dtype_and_values(available_dtypes=helpers.get_dtypes("float")),
    test_with_out=st.just(False),
)
def test_jax_numpy_exp(
    dtype_and_x,
    on_device,
    fn_tree,
    frontend,
    test_flags,
):
    dtype, x = dtype_and_x
    helpers.test_frontend_function(
        input_dtypes=dtype,
        frontend=frontend,
        test_flags=test_flags,
        fn_tree=fn_tree,
        on_device=on_device,
        x=x[0],
    )


# dot
@st.composite
def _get_dtype_input_and_vectors(draw):
    dim_size = draw(helpers.ints(min_value=1, max_value=5))
    dtype = draw(helpers.get_dtypes("float", index=1, full=False))
    if dim_size == 1:
        vec1 = draw(
            helpers.array_values(
                dtype=dtype[0], shape=(dim_size,), min_value=2, max_value=5
            )
        )
        vec2 = draw(
            helpers.array_values(
                dtype=dtype[0], shape=(dim_size,), min_value=2, max_value=5
            )
        )
    else:
        vec1 = draw(
            helpers.array_values(
                dtype=dtype[0], shape=(dim_size, dim_size), min_value=2, max_value=5
            )
        )
        vec2 = draw(
            helpers.array_values(
                dtype=dtype[0], shape=(dim_size, dim_size), min_value=2, max_value=5
            )
        )
    return dtype, vec1, vec2


@handle_frontend_test(
    fn_tree="jax.numpy.dot",
    dtype_x_y=_get_dtype_input_and_vectors(),
    test_with_out=st.just(False),
)
def test_jax_numpy_dot(
    *,
    dtype_x_y,
    on_device,
    fn_tree,
    frontend,
    test_flags,
):
    input_dtype, x, y = dtype_x_y
    helpers.test_frontend_function(
        input_dtypes=input_dtype,
        rtol=1e-01,
        atol=1e-01,
        frontend=frontend,
        test_flags=test_flags,
        fn_tree=fn_tree,
        on_device=on_device,
        a=x,
        b=y,
        precision=None,
    )


# mod
@handle_frontend_test(
    fn_tree="jax.numpy.mod",
    dtype_and_x=helpers.dtype_and_values(
        available_dtypes=helpers.get_dtypes("numeric"),
        num_arrays=2,
    ),
    test_with_out=st.just(False),
)
def test_jax_numpy_mod(
    *,
    dtype_and_x,
    on_device,
    fn_tree,
    frontend,
    test_flags,
):
    input_dtype, x = dtype_and_x
    assume(not np.any(np.isclose(x[1], 0)) and "bfloat16" not in input_dtype)
    helpers.test_frontend_function(
        input_dtypes=input_dtype,
        frontend=frontend,
        test_flags=test_flags,
        fn_tree=fn_tree,
        on_device=on_device,
        x1=x[0],
        x2=x[1],
    )


# divmod
@handle_frontend_test(
    fn_tree="jax.numpy.divmod",
    dtype_and_x=helpers.dtype_and_values(
        available_dtypes=helpers.get_dtypes("numeric"),
        num_arrays=2,
        allow_inf=False,
        large_abs_safety_factor=2,
        safety_factor_scale="linear",
        shared_dtype=True,
    ),
    test_with_out=st.just(False),
)
def test_jax_numpy_divmod(
    *,
    dtype_and_x,
    on_device,
    fn_tree,
    frontend,
    test_flags,
):
    input_dtype, x = dtype_and_x
    assume(not np.any(np.isclose(x[1], 0)) and "bfloat16" not in input_dtype)
    helpers.test_frontend_function(
        input_dtypes=input_dtype,
        frontend=frontend,
        test_flags=test_flags,
        fn_tree=fn_tree,
        on_device=on_device,
        x1=x[0],
        x2=x[1],
        atol=1,
    )


# tan
@handle_frontend_test(
    fn_tree="jax.numpy.tan",
    dtype_and_x=helpers.dtype_and_values(available_dtypes=helpers.get_dtypes("float")),
    test_with_out=st.just(False),
)
def test_jax_numpy_tan(
    *,
    dtype_and_x,
    on_device,
    fn_tree,
    frontend,
    test_flags,
):
    input_dtype, x = dtype_and_x
    helpers.test_frontend_function(
        input_dtypes=input_dtype,
        frontend=frontend,
        test_flags=test_flags,
        fn_tree=fn_tree,
        on_device=on_device,
        x=x[0],
    )


# arccos
@handle_frontend_test(
    fn_tree="jax.numpy.arccos",
    dtype_and_x=helpers.dtype_and_values(available_dtypes=helpers.get_dtypes("float")),
    test_with_out=st.just(False),
)
def test_jax_numpy_arccos(
    *,
    dtype_and_x,
    on_device,
    fn_tree,
    frontend,
    test_flags,
):
    input_dtype, x = dtype_and_x
    helpers.test_frontend_function(
        input_dtypes=input_dtype,
        frontend=frontend,
        test_flags=test_flags,
        fn_tree=fn_tree,
        on_device=on_device,
        x=x[0],
    )


# arccosh
@handle_frontend_test(
    fn_tree="jax.numpy.arccosh",
    dtype_and_x=helpers.dtype_and_values(available_dtypes=helpers.get_dtypes("float")),
    test_with_out=st.just(False),
)
def test_jax_numpy_arccosh(
    *,
    dtype_and_x,
    on_device,
    fn_tree,
    frontend,
    test_flags,
):
    input_dtype, x = dtype_and_x
    helpers.test_frontend_function(
        input_dtypes=input_dtype,
        frontend=frontend,
        test_flags=test_flags,
        fn_tree=fn_tree,
        on_device=on_device,
        x=x[0],
    )


# arcsin
@handle_frontend_test(
    fn_tree="jax.numpy.arcsin",
    dtype_and_x=helpers.dtype_and_values(
        available_dtypes=helpers.get_dtypes("float"),
        large_abs_safety_factor=4,
        small_abs_safety_factor=4,
    ),
)
def test_jax_numpy_arcsin(
    dtype_and_x,
    frontend,
    test_flags,
    fn_tree,
    on_device,
):
    input_dtype, x = dtype_and_x

    helpers.test_frontend_function(
        input_dtypes=input_dtype,
        frontend=frontend,
        test_flags=test_flags,
        fn_tree=fn_tree,
        on_device=on_device,
        x=x[0],
        rtol=1e-2,
        atol=1e-2,
    )


# log1p
@handle_frontend_test(
    fn_tree="jax.numpy.log1p",
    dtype_and_x=helpers.dtype_and_values(
        available_dtypes=helpers.get_dtypes("float"),
        large_abs_safety_factor=4,
        small_abs_safety_factor=4,
    ),
)
def test_jax_numpy_log1p(
    dtype_and_x,
    frontend,
    test_flags,
    fn_tree,
    on_device,
):
    input_dtype, x = dtype_and_x

    helpers.test_frontend_function(
        input_dtypes=input_dtype,
        frontend=frontend,
        test_flags=test_flags,
        fn_tree=fn_tree,
        on_device=on_device,
        x=x[0],
    )


# arcsinh
@handle_frontend_test(
    fn_tree="jax.numpy.arcsinh",
    dtype_and_x=helpers.dtype_and_values(
        available_dtypes=helpers.get_dtypes("float"),
        large_abs_safety_factor=4,
        small_abs_safety_factor=4,
    ),
    test_with_out=st.just(False),
)
def test_jax_numpy_arcsinh(
    *,
    dtype_and_x,
    on_device,
    fn_tree,
    frontend,
    test_flags,
):
    input_dtype, x = dtype_and_x
    helpers.test_frontend_function(
        input_dtypes=input_dtype,
        frontend=frontend,
        test_flags=test_flags,
        fn_tree=fn_tree,
        on_device=on_device,
        x=x[0],
    )


# power
@handle_frontend_test(
    fn_tree="jax.numpy.power",
    dtype_and_x=helpers.dtype_and_values(
        available_dtypes=helpers.get_dtypes("float"),
        num_arrays=2,
    ),
    test_with_out=st.just(False),
)
def test_jax_numpy_power(
    *,
    dtype_and_x,
    on_device,
    fn_tree,
    frontend,
    test_flags,
):
    input_dtype, x = dtype_and_x
    helpers.test_frontend_function(
        input_dtypes=input_dtype,
        frontend=frontend,
        test_flags=test_flags,
        fn_tree=fn_tree,
        on_device=on_device,
        x1=x[0],
        x2=x[1],
    )


# trunc
@handle_frontend_test(
    fn_tree="jax.numpy.trunc",
    dtype_and_x=helpers.dtype_and_values(available_dtypes=helpers.get_dtypes("float")),
    test_with_out=st.just(False),
)
def test_jax_numpy_trunc(
    *,
    dtype_and_x,
    on_device,
    fn_tree,
    frontend,
    test_flags,
):
    input_dtype, x = dtype_and_x
    helpers.test_frontend_function(
        input_dtypes=input_dtype,
        frontend=frontend,
        test_flags=test_flags,
        fn_tree=fn_tree,
        on_device=on_device,
        x=x[0],
    )


# ceil
@handle_frontend_test(
    fn_tree="jax.numpy.ceil",
    dtype_and_x=helpers.dtype_and_values(available_dtypes=helpers.get_dtypes("float")),
    test_with_out=st.just(False),
)
def test_jax_numpy_ceil(
    *,
    dtype_and_x,
    on_device,
    fn_tree,
    frontend,
    test_flags,
):
    input_dtype, x = dtype_and_x
    helpers.test_frontend_function(
        input_dtypes=input_dtype,
        frontend=frontend,
        test_flags=test_flags,
        fn_tree=fn_tree,
        on_device=on_device,
        x=x[0],
    )


# float_power
@handle_frontend_test(
    fn_tree="jax.numpy.float_power",
    dtype_and_x=helpers.dtype_and_values(
        available_dtypes=helpers.get_dtypes("float"),
        min_value=-10,
        max_value=10,
        num_arrays=2,
        min_num_dims=1,
        max_num_dims=3,
        min_dim_size=1,
        max_dim_size=3,
    ),
    test_with_out=st.just(False),
)
def test_jax_numpy_float_power(
    *,
    dtype_and_x,
    on_device,
    fn_tree,
    frontend,
    test_flags,
):
    input_dtype, x = dtype_and_x
    helpers.test_frontend_function(
        input_dtypes=input_dtype,
        frontend=frontend,
        test_flags=test_flags,
        fn_tree=fn_tree,
        on_device=on_device,
        x1=x[0],
        x2=x[1],
    )


# deg2rad
@handle_frontend_test(
    fn_tree="jax.numpy.deg2rad",
    dtype_and_x=helpers.dtype_and_values(
        available_dtypes=helpers.get_dtypes("float"),
    ),
    test_with_out=st.just(False),
)
def test_jax_numpy_deg2rad(
    *,
    dtype_and_x,
    on_device,
    fn_tree,
    frontend,
    test_flags,
):
    input_dtype, x = dtype_and_x
    helpers.test_frontend_function(
        input_dtypes=input_dtype,
        frontend=frontend,
        test_flags=test_flags,
        fn_tree=fn_tree,
        on_device=on_device,
        x=x[0],
    )


# radians
@handle_frontend_test(
    fn_tree="jax.numpy.radians",
    dtype_and_x=helpers.dtype_and_values(
        available_dtypes=helpers.get_dtypes("float"),
    ),
    test_with_out=st.just(False),
)
def test_jax_numpy_radians(
    *,
    dtype_and_x,
    on_device,
    fn_tree,
    frontend,
    test_flags,
):
    input_dtype, x = dtype_and_x
    helpers.test_frontend_function(
        input_dtypes=input_dtype,
        frontend=frontend,
        test_flags=test_flags,
        fn_tree=fn_tree,
        on_device=on_device,
        x=x[0],
    )


# exp2
@handle_frontend_test(
    fn_tree="jax.numpy.exp2",
    dtype_and_x=helpers.dtype_and_values(
        available_dtypes=helpers.get_dtypes("float"),
        min_value=-10,
        max_value=10,
        min_num_dims=1,
        max_num_dims=3,
        min_dim_size=1,
        max_dim_size=3,
    ),
    test_with_out=st.just(False),
)
def test_jax_numpy_exp2(
    *,
    dtype_and_x,
    on_device,
    fn_tree,
    frontend,
    test_flags,
):
    input_dtype, x = dtype_and_x
    helpers.test_frontend_function(
        input_dtypes=input_dtype,
        frontend=frontend,
        test_flags=test_flags,
        fn_tree=fn_tree,
        on_device=on_device,
        x=x[0],
        rtol=1e-01,
        atol=1e-02,
    )


# expm1
@handle_frontend_test(
    fn_tree="jax.numpy.expm1",
    dtype_and_x=helpers.dtype_and_values(
        available_dtypes=helpers.get_dtypes("float"),
    ),
    test_with_out=st.just(False),
)
def test_jax_numpy_expm1(
    *,
    dtype_and_x,
    on_device,
    fn_tree,
    frontend,
    test_flags,
):
    input_dtype, x = dtype_and_x
    helpers.test_frontend_function(
        input_dtypes=input_dtype,
        frontend=frontend,
        test_flags=test_flags,
        fn_tree=fn_tree,
        on_device=on_device,
        x=x[0],
    )


# gcd
@handle_frontend_test(
    fn_tree="jax.numpy.gcd",
    dtype_and_x=helpers.dtype_and_values(
        available_dtypes=helpers.get_dtypes("integer"),
        min_value=-100,
        max_value=100,
        min_num_dims=1,
        max_num_dims=3,
        min_dim_size=1,
        max_dim_size=3,
        num_arrays=2,
    ).filter(lambda x: all([dtype != "uint64" for dtype in x[0]])),
    test_with_out=st.just(False),
)
def test_jax_numpy_gcd(
    *,
    dtype_and_x,
    on_device,
    fn_tree,
    frontend,
    test_flags,
):
    input_dtype, x = dtype_and_x
    helpers.test_frontend_function(
        input_dtypes=input_dtype,
        frontend=frontend,
        test_flags=test_flags,
        fn_tree=fn_tree,
        on_device=on_device,
        x1=x[0],
        x2=x[1],
    )


# i0
@handle_frontend_test(
    fn_tree="jax.numpy.i0",
    dtype_and_x=helpers.dtype_and_values(
        available_dtypes=helpers.get_dtypes("float"),
        min_value=-10,
        max_value=10,
        min_num_dims=1,
        max_num_dims=3,
        min_dim_size=1,
        max_dim_size=3,
    ),
    test_with_out=st.just(False),
)
def test_jax_numpy_i0(
    *,
    dtype_and_x,
    on_device,
    fn_tree,
    frontend,
    test_flags,
):
    input_dtype, x = dtype_and_x
    helpers.test_frontend_function(
        input_dtypes=input_dtype,
        frontend=frontend,
        test_flags=test_flags,
        fn_tree=fn_tree,
        on_device=on_device,
        x=x[0],
    )


# kron
@handle_frontend_test(
    fn_tree="jax.numpy.kron",
    dtype_x=helpers.dtype_and_values(
        available_dtypes=helpers.get_dtypes("numeric"),
        min_num_dims=2,
        max_num_dims=2,
        min_dim_size=1,
        max_dim_size=3,
        num_arrays=2,
    ),
    test_with_out=st.just(False),
)
def test_jax_numpy_kron(
    *,
    dtype_x,
    on_device,
    fn_tree,
    frontend,
    test_flags,
):
    input_dtype, x = dtype_x
    helpers.test_frontend_function(
        input_dtypes=input_dtype,
        frontend=frontend,
        test_flags=test_flags,
        fn_tree=fn_tree,
        on_device=on_device,
        a=x[0],
        b=x[1],
    )


# lcm
@handle_frontend_test(
    fn_tree="jax.numpy.lcm",
    dtype_and_x=helpers.dtype_and_values(
        available_dtypes=helpers.get_dtypes("integer"),
        num_arrays=2,
        min_num_dims=1,
        max_num_dims=3,
        min_value=-100,
        max_value=100,
        allow_nan=False,
    ),
    test_with_out=st.just(False),
)
def test_jax_numpy_lcm(
    *,
    dtype_and_x,
    on_device,
    fn_tree,
    frontend,
    test_flags,
):
    input_dtype, x = dtype_and_x
    value_test = True
    # Skip Tensorflow backend value test for lcm
    # https://github.com/tensorflow/tensorflow/issues/58955
    if ivy.current_backend_str() == "tensorflow":
        value_test = False
    if ivy.current_backend_str() in ("jax", "numpy"):
        assume(input_dtype[0] != "uint64" and input_dtype[1] != "uint64")
    helpers.test_frontend_function(
        input_dtypes=input_dtype,
        frontend=frontend,
        test_flags=test_flags,
        fn_tree=fn_tree,
        on_device=on_device,
        x1=x[0],
        x2=x[1],
        test_values=value_test,
    )


# logaddexp2
@handle_frontend_test(
    fn_tree="jax.numpy.logaddexp2",
    dtype_and_x=helpers.dtype_and_values(
        available_dtypes=helpers.get_dtypes("float"),
        num_arrays=2,
        shared_dtype=True,
        min_num_dims=1,
        max_num_dims=3,
        min_value=-100,
        max_value=100,
        allow_nan=False,
    ),
    test_with_out=st.just(False),
)
def test_jax_numpy_logaddexp2(
    *,
    dtype_and_x,
    on_device,
    fn_tree,
    frontend,
    test_flags,
):
    input_dtype, x = dtype_and_x
    helpers.test_frontend_function(
        input_dtypes=input_dtype,
        frontend=frontend,
        test_flags=test_flags,
        fn_tree=fn_tree,
        on_device=on_device,
        rtol=1e-01,
        atol=1e-02,
        x1=x[0],
        x2=x[1],
    )


# matmul
@st.composite
def _get_safe_casting_dtype(draw, *, dtypes):
    target_dtype = dtypes[0]
    for dtype in dtypes[1:]:
        if ivy.can_cast(target_dtype, dtype):
            target_dtype = dtype
    if ivy.is_float_dtype(target_dtype):
        dtype = draw(st.sampled_from(["float64", None]))
    elif ivy.is_uint_dtype(target_dtype):
        dtype = draw(st.sampled_from(["uint64", None]))
    elif ivy.is_int_dtype(target_dtype):
        dtype = draw(st.sampled_from(["int64", None]))
    else:
        dtype = draw(st.sampled_from(["bool", None]))
    return dtype


@st.composite
def dtypes_values_casting_dtype(
    draw,
    *,
    arr_func,
    get_dtypes_kind="valid",
    get_dtypes_index=0,
    get_dtypes_none=True,
    get_dtypes_key=None,
    special=False,
):
    dtypes, values = [], []
    casting = draw(st.sampled_from(["no", "equiv", "safe", "same_kind", "unsafe"]))
    for func in arr_func:
        typ, val = draw(func())
        dtypes += typ if isinstance(typ, list) else [typ]
        values += val if isinstance(val, list) else [val]

    if casting in ["no", "equiv"] and len(dtypes) > 0:
        dtypes = [dtypes[0]] * len(dtypes)

    if special:
        dtype = draw(st.sampled_from(["bool", None]))
    elif casting in ["no", "equiv"]:
        dtype = draw(st.just(None))
    elif casting in ["safe", "same_kind"]:
        dtype = draw(_get_safe_casting_dtype(dtypes=dtypes))
    else:
        dtype = draw(
            helpers.get_dtypes(
                get_dtypes_kind,
                index=get_dtypes_index,
                full=False,
                none=get_dtypes_none,
                key=get_dtypes_key,
            )
        )[0]
    return dtypes, values, casting, dtype


# matmul
@handle_frontend_test(
    fn_tree="jax.numpy.matmul",
    dtypes_values_casting=dtypes_values_casting_dtype(
        arr_func=[_get_first_matrix_and_dtype, _get_second_matrix_and_dtype],
        get_dtypes_kind="numeric",
    ),
)
def test_jax_numpy_matmul(
    dtypes_values_casting,
    frontend,
    test_flags,
    fn_tree,
    on_device,
):
    dtypes, x, casting, dtype = dtypes_values_casting
    helpers.test_frontend_function(
        input_dtypes=dtypes,
        frontend=frontend,
        test_flags=test_flags,
        fn_tree=fn_tree,
        on_device=on_device,
        a=x[0],
        b=x[1],
        precision=None,
    )


# trapz
@st.composite
def _either_x_dx(draw):
    dtype_values_axis = draw(
        helpers.dtype_values_axis(
            available_dtypes=st.shared(helpers.get_dtypes("float"), key="trapz_dtype"),
            min_value=-100,
            max_value=100,
            min_num_dims=1,
            max_num_dims=3,
            min_dim_size=1,
            max_dim_size=3,
            allow_neg_axes=True,
            valid_axis=True,
            force_int_axis=True,
        ),
    )
    rand = (draw(st.integers(min_value=0, max_value=1)),)
    if rand == 0:
        either_x_dx = draw(
            helpers.dtype_and_x(
                avaliable_dtypes=st.shared(
                    helpers.get_dtypes("float"), key="trapz_dtype"
                ),
                min_value=-100,
                max_value=100,
                min_num_dims=1,
                max_num_dims=3,
                min_dim_size=1,
                max_dim_size=3,
            )
        )
        return dtype_values_axis, rand, either_x_dx
    else:
        either_x_dx = draw(
            st.floats(min_value=-10, max_value=10),
        )
        return dtype_values_axis, rand, either_x_dx


@handle_frontend_test(
    fn_tree="jax.numpy.trapz",
    dtype_x_axis_rand_either=_either_x_dx(),
    test_with_out=st.just(False),
)
def test_jax_numpy_trapz(
    *,
    dtype_x_axis_rand_either,
    on_device,
    fn_tree,
    frontend,
    test_flags,
):
    dtype_values_axis, rand, either_x_dx = dtype_x_axis_rand_either
    input_dtype, y, axis = dtype_values_axis
    if rand == 0:
        dtype_x, x = either_x_dx
        x = np.asarray(x, dtype=dtype_x)
        dx = None
    else:
        x = None
        dx = either_x_dx
    helpers.test_frontend_function(
        input_dtypes=input_dtype,
        frontend=frontend,
        test_flags=test_flags,
        fn_tree=fn_tree,
        on_device=on_device,
        rtol=1e-2,
        atol=1e-2,
        y=y[0],
        x=x,
        dx=dx,
        axis=axis,
    )


# sqrt
@handle_frontend_test(
    fn_tree="jax.numpy.sqrt",
    dtype_and_x=helpers.dtype_and_values(available_dtypes=helpers.get_dtypes("float")),
    test_with_out=st.just(False),
)
def test_jax_numpy_sqrt(
    *,
    dtype_and_x,
    on_device,
    fn_tree,
    frontend,
    test_flags,
):
    input_dtype, x = dtype_and_x
    helpers.test_frontend_function(
        input_dtypes=input_dtype,
        frontend=frontend,
        test_flags=test_flags,
        fn_tree=fn_tree,
        on_device=on_device,
        x=x[0],
    )


# square
@handle_frontend_test(
    fn_tree="jax.numpy.square",
    dtype_and_x=helpers.dtype_and_values(available_dtypes=helpers.get_dtypes("float")),
    test_with_out=st.just(False),
)
def test_jax_numpy_square(
    *,
    dtype_and_x,
    on_device,
    fn_tree,
    frontend,
    test_flags,
):
    input_dtype, x = dtype_and_x
    helpers.test_frontend_function(
        input_dtypes=input_dtype,
        frontend=frontend,
        test_flags=test_flags,
        fn_tree=fn_tree,
        on_device=on_device,
        x=x[0],
    )


# arctanh
@handle_frontend_test(
    fn_tree="jax.numpy.arctanh",
    dtype_and_x=helpers.dtype_and_values(
        available_dtypes=helpers.get_dtypes("float"),
        min_num_dims=0,
    ),
    test_with_out=st.just(False),
)
def test_jax_numpy_arctanh(
    dtype_and_x,
    frontend,
    test_flags,
    fn_tree,
):
    input_dtype, x = dtype_and_x
    helpers.test_frontend_function(
        input_dtypes=input_dtype,
        frontend=frontend,
        test_flags=test_flags,
        fn_tree=fn_tree,
        x=x[0],
    )


# multiply
@handle_frontend_test(
    fn_tree="jax.numpy.multiply",
    dtype_and_x=helpers.dtype_and_values(
        available_dtypes=helpers.get_dtypes("numeric"),
        num_arrays=2,
    ),
    test_with_out=st.just(False),
)
def test_jax_numpy_multiply(
    dtype_and_x,
    frontend,
    test_flags,
    fn_tree,
):
    input_dtype, x = dtype_and_x
    helpers.test_frontend_function(
        input_dtypes=input_dtype,
        frontend=frontend,
        test_flags=test_flags,
        fn_tree=fn_tree,
        x1=x[0],
        x2=x[1],
    )


# log10
@handle_frontend_test(
    fn_tree="jax.numpy.log10",
    dtype_and_x=helpers.dtype_and_values(
        available_dtypes=helpers.get_dtypes("float"),
        min_num_dims=1,
        max_num_dims=3,
        min_value=-100,
        max_value=100,
    ),
    test_with_out=st.just(False),
)
def test_jax_numpy_log10(
    *,
    dtype_and_x,
    on_device,
    fn_tree,
    frontend,
    test_flags,
):
    input_dtype, x = dtype_and_x
    helpers.test_frontend_function(
        input_dtypes=input_dtype,
        frontend=frontend,
        test_flags=test_flags,
        fn_tree=fn_tree,
        on_device=on_device,
        rtol=1e-01,
        atol=1e-02,
        x=x[0],
    )


# logaddexp
@handle_frontend_test(
    fn_tree="jax.numpy.logaddexp",
    dtype_and_x=helpers.dtype_and_values(
        available_dtypes=helpers.get_dtypes("float"),
        num_arrays=2,
        min_num_dims=1,
        max_num_dims=3,
        min_value=-100,
        max_value=100,
        allow_nan=False,
    ),
    test_with_out=st.just(False),
)
def test_jax_numpy_logaddexp(
    *,
    dtype_and_x,
    on_device,
    fn_tree,
    frontend,
    test_flags,
):
    input_dtype, x = dtype_and_x
    helpers.test_frontend_function(
        input_dtypes=input_dtype,
        frontend=frontend,
        test_flags=test_flags,
        fn_tree=fn_tree,
        on_device=on_device,
        rtol=1e-01,
        atol=1e-02,
        x1=x[0],
        x2=x[1],
    )


# degrees
@handle_frontend_test(
    fn_tree="jax.numpy.degrees",
    dtype_and_x=helpers.dtype_and_values(
        available_dtypes=helpers.get_dtypes("float"),
    ),
    test_with_out=st.just(False),
)
def test_jax_numpy_degrees(
    *,
    dtype_and_x,
    on_device,
    fn_tree,
    frontend,
    test_flags,
):
    input_dtype, x = dtype_and_x
    helpers.test_frontend_function(
        input_dtypes=input_dtype,
        frontend=frontend,
        test_flags=test_flags,
        fn_tree=fn_tree,
        on_device=on_device,
        x=x[0],
    )


# negative
@handle_frontend_test(
    fn_tree="jax.numpy.negative",
    dtype_and_x=helpers.dtype_and_values(
        available_dtypes=helpers.get_dtypes("numeric"), min_num_dims=1
    ),
    test_with_out=st.just(False),
)
def test_jax_numpy_negative(
    dtype_and_x,
    frontend,
    test_flags,
    fn_tree,
    on_device,
):
    input_dtype, x = dtype_and_x
    helpers.test_frontend_function(
        input_dtypes=input_dtype,
        frontend=frontend,
        test_flags=test_flags,
        fn_tree=fn_tree,
        on_device=on_device,
        x=x[0],
    )


# positive
@handle_frontend_test(
    fn_tree="jax.numpy.positive",
    dtype_and_x=helpers.dtype_and_values(
        available_dtypes=helpers.get_dtypes("numeric"), min_num_dims=1
    ),
    test_with_out=st.just(False),
)
def test_jax_numpy_positive(
    dtype_and_x,
    frontend,
    test_flags,
    fn_tree,
    on_device,
):
    input_dtype, x = dtype_and_x
    helpers.test_frontend_function(
        input_dtypes=input_dtype,
        frontend=frontend,
        test_flags=test_flags,
        fn_tree=fn_tree,
        on_device=on_device,
        x=x[0],
    )


# rad2deg
@handle_frontend_test(
    fn_tree="jax.numpy.rad2deg",
    dtype_and_x=helpers.dtype_and_values(
        available_dtypes=helpers.get_dtypes("float"), min_num_dims=1
    ),
    test_with_out=st.just(False),
)
def test_jax_numpy_rad2deg(
    dtype_and_x,
    frontend,
    test_flags,
    fn_tree,
    on_device,
):
    input_dtype, x = dtype_and_x
    helpers.test_frontend_function(
        input_dtypes=input_dtype,
        frontend=frontend,
        test_flags=test_flags,
        fn_tree=fn_tree,
        on_device=on_device,
        x=x[0],
    )


# fmax
@handle_frontend_test(
    fn_tree="jax.numpy.fmax",
    dtype_and_inputs=helpers.dtype_and_values(
        available_dtypes=helpers.get_dtypes("numeric"),
        num_arrays=2,
        min_value=-np.inf,
        max_value=np.inf,
    ),
    test_with_out=st.just(False),
)
def test_jax_numpy_fmax(
    *,
    dtype_and_inputs,
    on_device,
    fn_tree,
    frontend,
    test_flags,
):
    input_dtype, inputs = dtype_and_inputs
    helpers.test_frontend_function(
        input_dtypes=input_dtype,
        frontend=frontend,
        test_flags=test_flags,
        fn_tree=fn_tree,
        on_device=on_device,
        x1=inputs[0],
        x2=inputs[1],
    )


# fmin
@handle_frontend_test(
    fn_tree="jax.numpy.fmin",
    dtype_and_inputs=helpers.dtype_and_values(
        available_dtypes=helpers.get_dtypes("numeric"),
        num_arrays=2,
        min_value=-np.inf,
        max_value=np.inf,
    ),
)
def test_jax_numpy_fmin(
    *,
    dtype_and_inputs,
    on_device,
    fn_tree,
    frontend,
    test_flags,
):
    input_dtype, inputs = dtype_and_inputs
    helpers.test_frontend_function(
        input_dtypes=input_dtype,
        frontend=frontend,
        test_flags=test_flags,
        fn_tree=fn_tree,
        on_device=on_device,
        x1=inputs[0],
        x2=inputs[1],
    )


# fabs
@handle_frontend_test(
    fn_tree="jax.numpy.fabs",
    dtype_and_x=helpers.dtype_and_values(
        available_dtypes=helpers.get_dtypes("float"),
    ),
)
def test_jax_numpy_fabs(
    *,
    dtype_and_x,
    on_device,
    fn_tree,
    frontend,
    test_flags,
):
    input_dtype, x = dtype_and_x
    helpers.test_frontend_function(
        input_dtypes=input_dtype,
        frontend=frontend,
        test_flags=test_flags,
        fn_tree=fn_tree,
        on_device=on_device,
        x=x[0],
    )


# fmod
@handle_frontend_test(
    fn_tree="jax.numpy.fmod",
    dtype_and_inputs=helpers.dtype_and_values(
        available_dtypes=helpers.get_dtypes("numeric"),
        num_arrays=2,
        large_abs_safety_factor=2,
    ),
    test_with_out=st.just(False),
)
def test_jax_numpy_fmod(
    *,
    dtype_and_inputs,
    on_device,
    fn_tree,
    frontend,
    test_flags,
):
    input_dtype, x = dtype_and_inputs
    assume(not np.any(np.isclose(x[1], 0)))
    helpers.test_frontend_function(
        input_dtypes=input_dtype,
        frontend=frontend,
        test_flags=test_flags,
        fn_tree=fn_tree,
        on_device=on_device,
        x1=x[0],
        x2=x[1],
    )


# maximum
@handle_frontend_test(
    fn_tree="jax.numpy.maximum",
    dtype_and_x=helpers.dtype_and_values(
        available_dtypes=helpers.get_dtypes("numeric"),
        num_arrays=2,
    ),
    test_with_out=st.just(False),
)
def test_jax_numpy_maximum(
    dtype_and_x,
    frontend,
    test_flags,
    fn_tree,
):
    input_dtype, x = dtype_and_x
    helpers.test_frontend_function(
        input_dtypes=input_dtype,
        frontend=frontend,
        test_flags=test_flags,
        fn_tree=fn_tree,
        x1=x[0],
        x2=x[1],
    )


# minimum
@handle_frontend_test(
    fn_tree="jax.numpy.minimum",
    dtype_and_x=helpers.dtype_and_values(
        available_dtypes=helpers.get_dtypes("numeric"),
        num_arrays=2,
    ),
    test_with_out=st.just(False),
)
def test_jax_numpy_minimum(
    dtype_and_x,
    frontend,
    test_flags,
    fn_tree,
):
    input_dtype, x = dtype_and_x
    helpers.test_frontend_function(
        input_dtypes=input_dtype,
        frontend=frontend,
        test_flags=test_flags,
        fn_tree=fn_tree,
        x1=x[0],
        x2=x[1],
    )


# heaviside
@handle_frontend_test(
    fn_tree="jax.numpy.heaviside",
    dtype_and_x=helpers.dtype_and_values(
        available_dtypes=helpers.get_dtypes("float"),
        min_value=-100,
        max_value=100,
        min_num_dims=1,
        max_num_dims=3,
        min_dim_size=1,
        max_dim_size=3,
        num_arrays=2,
    ),
    test_with_out=st.just(False),
)
def test_jax_numpy_heaviside(
    *,
    dtype_and_x,
    on_device,
    fn_tree,
    frontend,
    test_flags,
):
    input_dtype, x = dtype_and_x
    helpers.test_frontend_function(
        input_dtypes=input_dtype,
        frontend=frontend,
        test_flags=test_flags,
        fn_tree=fn_tree,
        on_device=on_device,
        x1=x[0],
        x2=x[0],
    )


# log
@handle_frontend_test(
    fn_tree="jax.numpy.log",
    dtype_and_x=helpers.dtype_and_values(
        available_dtypes=helpers.get_dtypes("float"),
        min_num_dims=1,
        max_num_dims=3,
        min_value=-100,
        max_value=100,
    ),
    test_with_out=st.just(False),
)
def test_jax_numpy_log(
    *,
    dtype_and_x,
    on_device,
    fn_tree,
    frontend,
    test_flags,
):
    input_dtype, x = dtype_and_x
    helpers.test_frontend_function(
        input_dtypes=input_dtype,
        frontend=frontend,
        test_flags=test_flags,
        fn_tree=fn_tree,
        on_device=on_device,
        rtol=1e-01,
        atol=1e-02,
        x=x[0],
    )


# copysign
@handle_frontend_test(
    fn_tree="jax.numpy.copysign",
    dtype_and_x=helpers.dtype_and_values(
        available_dtypes=helpers.get_dtypes("float"),
        min_value=-100,
        max_value=100,
        min_num_dims=1,
        max_num_dims=3,
        min_dim_size=1,
        max_dim_size=3,
        num_arrays=2,
        shared_dtype=True,
    ),
    test_with_out=st.just(False),
)
def test_jax_numpy_copysign(
    *,
    dtype_and_x,
    on_device,
    fn_tree,
    frontend,
    test_flags,
):
    input_dtype, x = dtype_and_x
    helpers.test_frontend_function(
        input_dtypes=input_dtype,
        frontend=frontend,
        test_flags=test_flags,
        fn_tree=fn_tree,
        on_device=on_device,
        x1=x[0],
        x2=x[0],
    )


# sinc
@handle_frontend_test(
    fn_tree="jax.numpy.sinc",
    dtype_and_x=helpers.dtype_and_values(
        available_dtypes=helpers.get_dtypes("float"),
        min_num_dims=1,
        max_num_dims=3,
        min_value=-100,
        max_value=100,
    ),
)
def test_jax_numpy_sinc(
    *,
    dtype_and_x,
    on_device,
    fn_tree,
    frontend,
    test_flags,
):
    input_dtype, x = dtype_and_x
    helpers.test_frontend_function(
        input_dtypes=input_dtype,
        frontend=frontend,
        test_flags=test_flags,
        fn_tree=fn_tree,
        on_device=on_device,
        rtol=1e-01,
        atol=1e-02,
        x=x[0],
    )


# nextafter
@handle_frontend_test(
    fn_tree="jax.numpy.nextafter",
    dtype_and_x=helpers.dtype_and_values(
        available_dtypes=helpers.get_dtypes("float"),
        min_value=-100,
        max_value=100,
        min_num_dims=1,
        max_num_dims=3,
        min_dim_size=1,
        max_dim_size=3,
        num_arrays=2,
        shared_dtype=True,
    ),
    test_with_out=st.just(False),
)
def test_jax_numpy_nextafter(
    *,
    dtype_and_x,
    on_device,
    fn_tree,
    frontend,
    test_flags,
):
    input_dtype, x = dtype_and_x
    helpers.test_frontend_function(
        input_dtypes=input_dtype,
        frontend=frontend,
        test_flags=test_flags,
        fn_tree=fn_tree,
        on_device=on_device,
        x1=x[0],
        x2=x[0],
    )


# remainder
@handle_frontend_test(
    fn_tree="jax.numpy.remainder",
    dtype_and_x=helpers.dtype_and_values(
        available_dtypes=helpers.get_dtypes("numeric"),
        num_arrays=2,
        large_abs_safety_factor=6,
        small_abs_safety_factor=6,
        safety_factor_scale="log",
    ),
    test_with_out=st.just(False),
)
def test_jax_numpy_remainder(
    *,
    dtype_and_x,
    on_device,
    fn_tree,
    frontend,
    test_flags,
):
    input_dtype, x = dtype_and_x

    assume(not np.any(np.isclose(x[1], 0)))

    helpers.test_frontend_function(
        input_dtypes=input_dtype,
        frontend=frontend,
        test_flags=test_flags,
        fn_tree=fn_tree,
        on_device=on_device,
        x1=x[0],
        x2=x[1],
        rtol=1e-2,
        atol=1e-2,
    )


# trace
@handle_frontend_test(
    fn_tree="jax.numpy.trace",
    dtype_and_x=helpers.dtype_and_values(
        available_dtypes=helpers.get_dtypes("float"),
        min_num_dims=2,
        max_num_dims=2,
        min_dim_size=1,
        max_dim_size=10,
        large_abs_safety_factor=2,
        small_abs_safety_factor=2,
        safety_factor_scale="log",
    ),
    offset=st.integers(min_value=0, max_value=0),
    axis1=st.integers(min_value=0, max_value=0),
    axis2=st.integers(min_value=1, max_value=1),
    test_with_out=st.just(False),
)
def test_jax_numpy_trace(
    *,
    dtype_and_x,
    offset,
    axis1,
    axis2,
    on_device,
    fn_tree,
    frontend,
    test_flags,
):
    input_dtype, x = dtype_and_x
    helpers.test_frontend_function(
        input_dtypes=input_dtype,
        frontend=frontend,
        test_flags=test_flags,
        fn_tree=fn_tree,
        on_device=on_device,
        rtol=1e-1,
        atol=1e-1,
        a=x[0],
        offset=offset,
        axis1=axis1,
        axis2=axis2,
    )


# log2
@handle_frontend_test(
    fn_tree="jax.numpy.log2",
    dtype_and_x=helpers.dtype_and_values(
        available_dtypes=helpers.get_dtypes("float"),
    ),
    test_with_out=st.just(False),
)
def test_jax_numpy_log2(
    *,
    dtype_and_x,
    on_device,
    fn_tree,
    frontend,
    test_flags,
):
    input_dtype, x = dtype_and_x
    assume(not np.any(np.isclose(x[0], 0)))
    helpers.test_frontend_function(
        input_dtypes=input_dtype,
        frontend=frontend,
        test_flags=test_flags,
        fn_tree=fn_tree,
        on_device=on_device,
        rtol=1e-2,
        x=x[0],
    )


# vdot
@handle_frontend_test(
    fn_tree="jax.numpy.vdot",
    dtype_and_x=helpers.dtype_and_values(
        available_dtypes=helpers.get_dtypes("numeric"),
        num_arrays=2,
    ),
    test_with_out=st.just(False),
)
def test_jax_numpy_vdot(
    *,
    dtype_and_x,
    on_device,
    fn_tree,
    frontend,
    test_flags,
):
    input_dtype, x = dtype_and_x
    helpers.test_frontend_function(
        input_dtypes=input_dtype,
        frontend=frontend,
        test_flags=test_flags,
        fn_tree=fn_tree,
        on_device=on_device,
        test_values=False,
        a=x[0],
        b=x[1],
    )


# cbrt
@handle_frontend_test(
    fn_tree="jax.numpy.cbrt",
    dtype_and_x=helpers.dtype_and_values(
        available_dtypes=helpers.get_dtypes("float"),
    ),
    test_with_out=st.just(False),
)
def test_jax_numpy_cbrt(
    *,
    dtype_and_x,
    on_device,
    fn_tree,
    frontend,
    test_flags,
):
    input_dtype, x = dtype_and_x
    helpers.test_frontend_function(
        input_dtypes=input_dtype,
        frontend=frontend,
        test_flags=test_flags,
        fn_tree=fn_tree,
        on_device=on_device,
        rtol=1e-2,
        atol=1e-2,
        x=x[0],
    )


# nan_to_num
@handle_frontend_test(
    fn_tree="jax.numpy.nan_to_num",
    dtype_and_x=helpers.dtype_and_values(
        available_dtypes=helpers.get_dtypes("float"),
        min_num_dims=1,
        max_num_dims=3,
        min_value=-100,
        max_value=100,
        allow_nan=True,
        allow_inf=True,
    ),
    copy=st.booleans(),
    nan=st.floats(min_value=0.0, max_value=100),
    posinf=st.floats(min_value=5e100, max_value=5e100),
    neginf=st.floats(min_value=-5e100, max_value=-5e100),
    test_with_out=st.just(False),
)
def test_jax_numpy_nan_to_num(
    *,
    dtype_and_x,
    copy,
    nan,
    posinf,
    neginf,
    on_device,
    fn_tree,
    frontend,
    test_flags,
):
    input_dtype, x = dtype_and_x
    helpers.test_frontend_function(
        input_dtypes=input_dtype,
        frontend=frontend,
        test_flags=test_flags,
        fn_tree=fn_tree,
        on_device=on_device,
        x=x[0],
        copy=copy,
        nan=nan,
        posinf=posinf,
        neginf=neginf,
    )


# fix
@handle_frontend_test(
    fn_tree="jax.numpy.fix",
    dtype_and_x=helpers.dtype_and_values(
        available_dtypes=helpers.get_dtypes("float", index=2),
        min_num_dims=1,
        max_num_dims=3,
        min_dim_size=1,
        max_dim_size=3,
    ),
)
def test_jax_numpy_fix(
    *,
    dtype_and_x,
    on_device,
    fn_tree,
    frontend,
    test_flags,
):
    input_dtype, x = dtype_and_x
    helpers.test_frontend_function(
        input_dtypes=input_dtype,
        frontend=frontend,
        test_flags=test_flags,
        fn_tree=fn_tree,
        on_device=on_device,
        test_values=False,
        x=x[0],
    )


# hypot
@handle_frontend_test(
    fn_tree="jax.numpy.hypot",
    dtype_and_x=helpers.dtype_and_values(
        available_dtypes=helpers.get_dtypes("float"),
        num_arrays=2,
        shared_dtype=True,
        min_value=-100,
        max_value=100,
        min_num_dims=1,
        max_num_dims=3,
    ),
)
def test_jax_numpy_hypot(
    *,
    dtype_and_x,
    on_device,
    fn_tree,
    frontend,
    test_flags,
):
    input_dtype, x = dtype_and_x
    helpers.test_frontend_function(
        input_dtypes=input_dtype,
        frontend=frontend,
        test_flags=test_flags,
        fn_tree=fn_tree,
        on_device=on_device,
        atol=1e-2,
        x1=x[0],
        x2=x[1],
    )


# floor_divide
@handle_frontend_test(
    fn_tree="jax.numpy.floor_divide",
    dtype_values=helpers.dtype_and_values(
        available_dtypes=helpers.get_dtypes("numeric"),
        num_arrays=2,
        shared_dtype=True,
        min_value=-10.0,
        max_value=10.0,
        large_abs_safety_factor=2,
        small_abs_safety_factor=2,
        safety_factor_scale="linear",
    ),
)
def test_jax_numpy_floor_divide(
    *,
    dtype_values,
    frontend,
    fn_tree,
    on_device,
    test_flags,
):
    input_dtype, x = dtype_values
    # Making sure division by zero doesn't occur
    assume(not np.any(np.isclose(x[1], 0)))
    # Absolute tolerance is 1,
    # due to flooring can cause absolute error of 1 due to precision
    helpers.test_frontend_function(
        input_dtypes=input_dtype,
        on_device=on_device,
        test_flags=test_flags,
        frontend=frontend,
        fn_tree=fn_tree,
        x1=x[0],
        x2=x[1],
        atol=1,
    )


# real
@handle_frontend_test(
    fn_tree="jax.numpy.real",
    dtype_and_x=helpers.dtype_and_values(
        available_dtypes=helpers.get_dtypes("real_and_complex"),
    ),
)
def test_jax_numpy_real(
    *,
    dtype_and_x,
    on_device,
    fn_tree,
    frontend,
    test_flags,
):
    input_dtype, x = dtype_and_x
    helpers.test_frontend_function(
        input_dtypes=input_dtype,
        frontend=frontend,
        test_flags=test_flags,
        fn_tree=fn_tree,
        on_device=on_device,
        test_values=True,
        val=x[0],
    )


# inner
@handle_frontend_test(
    fn_tree="jax.numpy.inner",
    dtype_and_x=helpers.dtype_and_values(
        available_dtypes=helpers.get_dtypes("numeric"),
        min_value=-10,
        max_value=10,
        num_arrays=2,
        shared_dtype=True,
    ),
)
def test_jax_numpy_inner(
    *,
    dtype_and_x,
    test_flags,
    on_device,
    fn_tree,
    frontend,
):
    input_dtypes, xs = dtype_and_x
    helpers.test_frontend_function(
        input_dtypes=input_dtypes,
        test_flags=test_flags,
        frontend=frontend,
        fn_tree=fn_tree,
        on_device=on_device,
        a=xs[0],
        b=xs[1],
    )


<<<<<<< HEAD
# outer   
=======
# outer
>>>>>>> d2a7806f
@handle_frontend_test(
    fn_tree="jax.numpy.outer",
    dtype_and_x=helpers.dtype_and_values(
        available_dtypes=helpers.get_dtypes("numeric"),
        num_arrays=2,
        min_value=-10,
        max_value=10,
        min_num_dims=1,
        max_num_dims=1,
        shared_dtype=True,
    ),
)
def test_jax_numpy_outer(
    *,
    dtype_and_x,
    test_flags,
    on_device,
    fn_tree,
    frontend,
):
    input_dtypes, xs = dtype_and_x
    helpers.test_frontend_function(
        input_dtypes=input_dtypes,
        test_flags=test_flags,
        frontend=frontend,
        fn_tree=fn_tree,
        on_device=on_device,
        a=xs[0],
        b=xs[1],
    )


# reciprocal
@handle_frontend_test(
    fn_tree="jax.numpy.reciprocal",
    dtype_and_x=helpers.dtype_and_values(
        available_dtypes=helpers.get_dtypes("float"),
        small_abs_safety_factor=4,
        large_abs_safety_factor=4,
        safety_factor_scale="log",
        num_arrays=1,
    ),
)
def test_jax_numpy_reciprocal(
    *,
    dtype_and_x,
    test_flags,
    on_device,
    fn_tree,
    frontend,
):
    input_dtype, x = dtype_and_x
    helpers.test_frontend_function(
        input_dtypes=input_dtype,
        test_flags=test_flags,
        frontend=frontend,
        fn_tree=fn_tree,
        on_device=on_device,
        x=x[0],
    )
<<<<<<< HEAD
    
    
=======


>>>>>>> d2a7806f
# conj
@handle_frontend_test(
    fn_tree="jax.numpy.conj",
    dtype_and_x=helpers.dtype_and_values(
        available_dtypes=helpers.get_dtypes("float"),
<<<<<<< HEAD
    )
=======
    ),
>>>>>>> d2a7806f
)
def test_jax_numpy_conj(
    *,
    dtype_and_x,
    test_flags,
    on_device,
    fn_tree,
    frontend,
):
    input_dtype, x = dtype_and_x
    helpers.test_frontend_function(
        input_dtypes=input_dtype,
        test_flags=test_flags,
        frontend=frontend,
        fn_tree=fn_tree,
        on_device=on_device,
        x=x[0],
<<<<<<< HEAD
    )
    
=======
    )
>>>>>>> d2a7806f
<|MERGE_RESOLUTION|>--- conflicted
+++ resolved
@@ -2342,11 +2342,6 @@
     )
 
 
-<<<<<<< HEAD
-# outer   
-=======
-# outer
->>>>>>> d2a7806f
 @handle_frontend_test(
     fn_tree="jax.numpy.outer",
     dtype_and_x=helpers.dtype_and_values(
@@ -2407,23 +2402,15 @@
         on_device=on_device,
         x=x[0],
     )
-<<<<<<< HEAD
+
     
-    
-=======
-
-
->>>>>>> d2a7806f
 # conj
 @handle_frontend_test(
     fn_tree="jax.numpy.conj",
     dtype_and_x=helpers.dtype_and_values(
         available_dtypes=helpers.get_dtypes("float"),
-<<<<<<< HEAD
-    )
-=======
-    ),
->>>>>>> d2a7806f
+
+      
 )
 def test_jax_numpy_conj(
     *,
@@ -2441,9 +2428,4 @@
         fn_tree=fn_tree,
         on_device=on_device,
         x=x[0],
-<<<<<<< HEAD
-    )
-    
-=======
-    )
->>>>>>> d2a7806f
+    )