# global
from hypothesis import given, strategies as st, assume
import numpy as np

# local
import ivy_tests.test_ivy.helpers as helpers
from ivy_tests.test_ivy.helpers import handle_frontend_method
from ivy.functional.frontends.jax import DeviceArray
from ivy_tests.test_ivy.test_functional.test_core.test_statistical import (
    _get_castable_dtype,
)

CLASS_TREE = "ivy.functional.frontends.jax.DeviceArray"


@given(
    dtype_x=helpers.dtype_and_values(
        available_dtypes=helpers.get_dtypes("valid", prune_function=False)
    ),
)
def test_jax_devicearray_property_ivy_array(
    dtype_x,
):
    _, data = dtype_x
    x = DeviceArray(data[0])
    ret = helpers.flatten_and_to_np(ret=x.ivy_array.data)
    ret_gt = helpers.flatten_and_to_np(ret=data[0])
    helpers.value_test(
        ret_np_flat=ret,
        ret_np_from_gt_flat=ret_gt,
        ground_truth_backend="jax",
    )


@given(
    dtype_x=helpers.dtype_and_values(
        available_dtypes=helpers.get_dtypes("valid", prune_function=False)
    ),
)
def test_jax_devicearray_property_dtype(
    dtype_x,
):
    dtype, data = dtype_x
    x = DeviceArray(data[0])
    assert x.dtype == dtype[0]


@given(
    dtype_x_shape=helpers.dtype_and_values(
        available_dtypes=helpers.get_dtypes("valid", prune_function=False),
        ret_shape=True,
    ),
)
def test_jax_devicearray_property_shape(
    dtype_x_shape,
):
    _, data, shape = dtype_x_shape
    x = DeviceArray(data[0])
    assert x.shape == shape


@st.composite
def _transpose_helper(draw):
    dtype_x = draw(
        helpers.dtype_and_values(
            available_dtypes=helpers.get_dtypes("valid", prune_function=False),
            min_num_dims=2,
            max_num_dims=2,
            min_dim_size=2,
        )
    )

    _, data = dtype_x
    x = data[0]
    xT = np.transpose(x)
    return x, xT


@given(x_transpose=_transpose_helper())
def test_jax_devicearray_property_T(x_transpose):
    x, xT = x_transpose
    x = DeviceArray(x)
    assert np.array_equal(x.T, xT)


@st.composite
def _at_helper(draw):
    _, data, shape = draw(
        helpers.dtype_and_values(
            available_dtypes=helpers.get_dtypes("valid", prune_function=False),
            num_arrays=2,
            shared_dtype=True,
            min_num_dims=1,
            ret_shape=True,
        )
    )
    axis = draw(helpers.get_axis(shape=shape, force_tuple=True))
    index = ()
    for a in axis:
        index = index + (draw(st.integers(min_value=0, max_value=shape[a] - 1)),)
    return data, index


@given(
    x_y_index=_at_helper(),
)
def test_jax_devicearray_property_at(x_y_index):
    xy, idx = x_y_index
    x = DeviceArray(xy[0])
    y = DeviceArray(xy[1])
    idx = idx[0]
    x_set = x.at[idx].set(y[idx])
    assert x_set[idx] == y[idx]
    assert x.at[idx].get() == x[idx]


@handle_frontend_method(
    class_tree=CLASS_TREE,
    init_tree="jax.numpy.array",
    method_name="copy",
    dtype_x=helpers.dtype_and_values(
        available_dtypes=helpers.get_dtypes("valid"),
        min_num_dims=1,
    ),
)
def test_jax_devicearray_copy(
    dtype_x,
    on_device,
    frontend,
    frontend_method_data,
    init_flags,
    method_flags,
):
    input_dtype, x = dtype_x
    helpers.test_frontend_method(
        init_input_dtypes=input_dtype,
        init_all_as_kwargs_np={
            "object": x[0],
        },
        method_input_dtypes=input_dtype,
        method_all_as_kwargs_np={},
        frontend=frontend,
        frontend_method_data=frontend_method_data,
        init_flags=init_flags,
        method_flags=method_flags,
        on_device=on_device,
    )


@handle_frontend_method(
    class_tree=CLASS_TREE,
    init_tree="jax.numpy.array",
    method_name="diagonal",
    dtype_and_x=helpers.dtype_and_values(
        available_dtypes=helpers.get_dtypes("valid"),
        min_num_dims=2,
    ),
)
def test_jax_devicearray_diagonal(
    dtype_and_x,
    on_device,
    frontend,
    frontend_method_data,
    init_flags,
    method_flags,
):
    input_dtype, x = dtype_and_x
    helpers.test_frontend_method(
        init_input_dtypes=input_dtype,
        init_all_as_kwargs_np={
            "object": x[0],
        },
        method_input_dtypes=input_dtype,
        method_all_as_kwargs_np={},
        frontend=frontend,
        frontend_method_data=frontend_method_data,
        init_flags=init_flags,
        method_flags=method_flags,
        on_device=on_device,
    )


@handle_frontend_method(
    class_tree=CLASS_TREE,
    init_tree="jax.numpy.array",
    method_name="all",
    dtype_x_axis=helpers.dtype_values_axis(
        available_dtypes=helpers.get_dtypes("valid"),
        force_int_axis=True,
        valid_axis=True,
        min_num_dims=1,
    ),
    keepdims=st.booleans(),
)
def test_jax_devicearray_all(
    dtype_x_axis,
    keepdims,
    on_device,
    frontend,
    frontend_method_data,
    init_flags,
    method_flags,
):
    input_dtype, x, axis = dtype_x_axis
    helpers.test_frontend_method(
        init_input_dtypes=input_dtype,
        init_all_as_kwargs_np={
            "object": x[0],
        },
        method_input_dtypes=input_dtype,
        method_all_as_kwargs_np={
            "axis": axis,
            "keepdims": keepdims,
        },
        frontend=frontend,
        frontend_method_data=frontend_method_data,
        init_flags=init_flags,
        method_flags=method_flags,
        on_device=on_device,
    )


@handle_frontend_method(
    class_tree=CLASS_TREE,
    init_tree="jax.numpy.array",
    method_name="astype",
    dtype_and_x=_get_castable_dtype(),
)
def test_jax_devicearray_astype(
    dtype_and_x,
    on_device,
    frontend,
    frontend_method_data,
    init_flags,
    method_flags,
):
    input_dtype, x, _, castable_dtype = dtype_and_x

    helpers.test_frontend_method(
        init_input_dtypes=[input_dtype],
        init_all_as_kwargs_np={
            "object": x[0],
        },
        method_input_dtypes=[input_dtype],
        method_all_as_kwargs_np={
            "dtype": castable_dtype,
        },
        frontend=frontend,
        frontend_method_data=frontend_method_data,
        init_flags=init_flags,
        method_flags=method_flags,
        on_device=on_device,
    )


@handle_frontend_method(
    class_tree=CLASS_TREE,
    init_tree="jax.numpy.array",
    method_name="argmax",
    dtype_and_x=helpers.dtype_values_axis(
        available_dtypes=helpers.get_dtypes("float"),
        force_int_axis=True,
        min_num_dims=1,
        valid_axis=True,
    ),
    keepdims=st.booleans(),
)
def test_jax_devicearray_argmax(
    dtype_and_x,
    keepdims,
    on_device,
    frontend,
    frontend_method_data,
    init_flags,
    method_flags,
):
    input_dtype, x, axis = dtype_and_x
    helpers.test_frontend_method(
        init_input_dtypes=input_dtype,
        init_all_as_kwargs_np={
            "object": x[0],
        },
        method_input_dtypes=input_dtype,
        method_all_as_kwargs_np={
            "axis": axis,
            "keepdims": keepdims,
        },
        frontend=frontend,
        frontend_method_data=frontend_method_data,
        init_flags=init_flags,
        method_flags=method_flags,
        on_device=on_device,
    )


@handle_frontend_method(
    class_tree=CLASS_TREE,
    init_tree="jax.numpy.array",
    method_name="conj",
    dtype_and_x=helpers.dtype_values_axis(
        available_dtypes=helpers.get_dtypes("real_and_complex"),
    ),
)
def test_jax_devicearray_conj(
    dtype_and_x,
    on_device,
    frontend,
    frontend_method_data,
    init_flags,
    method_flags,
):
    input_dtype, x, axis = dtype_and_x
    helpers.test_frontend_method(
        init_input_dtypes=input_dtype,
        init_all_as_kwargs_np={
            "object": x[0],
        },
        method_input_dtypes=input_dtype,
        method_all_as_kwargs_np={},
        frontend=frontend,
        frontend_method_data=frontend_method_data,
        init_flags=init_flags,
        method_flags=method_flags,
        on_device=on_device,
    )


@handle_frontend_method(
    class_tree=CLASS_TREE,
    init_tree="jax.numpy.array",
    method_name="conjugate",
    dtype_and_x=helpers.dtype_values_axis(
        available_dtypes=helpers.get_dtypes("real_and_complex"),
    ),
)
def test_jax_devicearray_conjugate(
    dtype_and_x,
    on_device,
    frontend,
    frontend_method_data,
    init_flags,
    method_flags,
):
    input_dtype, x, axis = dtype_and_x
    helpers.test_frontend_method(
        init_input_dtypes=input_dtype,
        init_all_as_kwargs_np={
            "object": x[0],
        },
        method_input_dtypes=input_dtype,
        method_all_as_kwargs_np={},
        frontend=frontend,
        frontend_method_data=frontend_method_data,
        init_flags=init_flags,
        method_flags=method_flags,
        on_device=on_device,
    )


@handle_frontend_method(
    class_tree=CLASS_TREE,
    init_tree="jax.numpy.array",
    method_name="mean",
    dtype_and_x=helpers.dtype_values_axis(
        available_dtypes=helpers.get_dtypes("float"),
        large_abs_safety_factor=24,
        small_abs_safety_factor=24,
        safety_factor_scale="log",
        force_int_axis=True,
        min_num_dims=1,
        valid_axis=True,
    ),
    keepdims=st.booleans(),
)
def test_jax_devicearray_mean(
    dtype_and_x,
    keepdims,
    on_device,
    frontend,
    frontend_method_data,
    init_flags,
    method_flags,
):
    input_dtype, x, axis = dtype_and_x
    helpers.test_frontend_method(
        init_input_dtypes=input_dtype,
        init_all_as_kwargs_np={
            "object": x[0],
        },
        method_input_dtypes=input_dtype,
        method_all_as_kwargs_np={
            "axis": axis,
            "keepdims": keepdims,
        },
        frontend=frontend,
        frontend_method_data=frontend_method_data,
        init_flags=init_flags,
        method_flags=method_flags,
        on_device=on_device,
        rtol_=1e-3,
        atol_=1e-3,
    )


@handle_frontend_method(
    class_tree=CLASS_TREE,
    init_tree="jax.numpy.array",
    method_name="cumprod",
    dtype_and_x=helpers.dtype_values_axis(
        available_dtypes=helpers.get_dtypes("numeric"),
        min_num_dims=1,
        max_num_dims=5,
        min_value=-100,
        max_value=100,
        valid_axis=True,
        allow_neg_axes=False,
        max_axes_size=1,
        force_int_axis=True,
    ),
)
def test_jax_devicearray_cumprod(
    dtype_and_x,
    on_device,
    frontend,
    frontend_method_data,
    init_flags,
    method_flags,
):
    input_dtype, x, axis = dtype_and_x
    helpers.test_frontend_method(
        init_input_dtypes=input_dtype,
        init_all_as_kwargs_np={
            "object": x[0],
        },
        method_input_dtypes=input_dtype,
        method_all_as_kwargs_np={
            "axis": axis,
        },
        frontend=frontend,
        frontend_method_data=frontend_method_data,
        init_flags=init_flags,
        method_flags=method_flags,
        on_device=on_device,
    )


@handle_frontend_method(
    class_tree=CLASS_TREE,
    init_tree="jax.numpy.array",
    method_name="cumsum",
    dtype_and_x=_get_castable_dtype(),
)
def test_jax_devicearray_cumsum(
    dtype_and_x,
    on_device,
    frontend,
    frontend_method_data,
    init_flags,
    method_flags,
):
    input_dtype, x, axis, dtype = dtype_and_x
    helpers.test_frontend_method(
        init_input_dtypes=[input_dtype],
        init_all_as_kwargs_np={
            "object": x[0],
        },
        method_input_dtypes=[input_dtype],
        method_all_as_kwargs_np={
            "axis": axis,
            "dtype": dtype,
        },
        frontend=frontend,
        frontend_method_data=frontend_method_data,
        init_flags=init_flags,
        method_flags=method_flags,
        on_device=on_device,
    )


@handle_frontend_method(
    class_tree=CLASS_TREE,
    init_tree="jax.numpy.array",
    method_name="nonzero",
    dtype_and_x=helpers.dtype_values_axis(
        available_dtypes=helpers.get_dtypes("valid"),
        min_num_dims=1,
    ),
)
def test_jax_devicearray_nonzero(
    dtype_and_x,
    on_device,
    frontend,
    frontend_method_data,
    init_flags,
    method_flags,
):
    input_dtype, x, axis = dtype_and_x
    helpers.test_frontend_method(
        init_input_dtypes=input_dtype,
        init_all_as_kwargs_np={
            "object": x[0],
        },
        method_input_dtypes=input_dtype,
        method_all_as_kwargs_np={},
        frontend=frontend,
        frontend_method_data=frontend_method_data,
        init_flags=init_flags,
        method_flags=method_flags,
        on_device=on_device,
    )


@handle_frontend_method(
    class_tree=CLASS_TREE,
    init_tree="jax.numpy.array",
    method_name="ravel",
    dtype_and_x=helpers.dtype_values_axis(
        available_dtypes=helpers.get_dtypes("valid"),
        min_num_dims=1,
        max_num_dims=5,
        min_dim_size=2,
        max_dim_size=10,
        shape=helpers.get_shape(
            min_num_dims=2, max_num_dims=5, min_dim_size=2, max_dim_size=10
        ),
    ),
    order=st.sampled_from(["C", "F"]),
)
def test_jax_devicearray_ravel(
    dtype_and_x,
    order,
    on_device,
    frontend,
    frontend_method_data,
    init_flags,
    method_flags,
):
    input_dtype, x, axis = dtype_and_x
    helpers.test_frontend_method(
        init_input_dtypes=input_dtype,
        init_all_as_kwargs_np={
            "object": x[0],
        },
        method_input_dtypes=input_dtype,
        method_all_as_kwargs_np={
            "order": order,
        },
        frontend=frontend,
        frontend_method_data=frontend_method_data,
        init_flags=init_flags,
        method_flags=method_flags,
        on_device=on_device,
    )


@handle_frontend_method(
    class_tree=CLASS_TREE,
    init_tree="jax.numpy.array",
    method_name="sort",
    dtype_x_axis=helpers.dtype_values_axis(
        available_dtypes=["int64"],
        force_int_axis=True,
        min_axis=-1,
        max_axis=-1,
        min_dim_size=2,
        max_dim_size=100,
        min_num_dims=2,
    ),
)
def test_jax_devicearray_sort(
    dtype_x_axis,
    on_device,
    frontend,
    frontend_method_data,
    init_flags,
    method_flags,
):
    input_dtype, x, axis = dtype_x_axis
    helpers.test_frontend_method(
        init_input_dtypes=input_dtype,
        init_all_as_kwargs_np={
            "object": x[0],
        },
        method_input_dtypes=input_dtype,
        method_all_as_kwargs_np={
            "axis": axis,
        },
        frontend=frontend,
        frontend_method_data=frontend_method_data,
        init_flags=init_flags,
        method_flags=method_flags,
        on_device=on_device,
    )


@handle_frontend_method(
    class_tree=CLASS_TREE,
    init_tree="jax.numpy.array",
<<<<<<< HEAD
    method_name="sum",
    dtype_and_x=helpers.dtype_values_axis(
        available_dtypes=["float32"],
        min_num_dims=1,
        max_num_dims=5,
        min_dim_size=2,
        max_dim_size=10,
        valid_axis=True,
        force_int_axis=True,
    ),
)
def test_jax_devicearray_sum(
    dtype_and_x,
=======
    method_name="argsort",
    dtype_x_axis=helpers.dtype_values_axis(
        available_dtypes=helpers.get_dtypes("numeric"),
        min_axis=-1,
        max_axis=0,
        min_num_dims=1,
        force_int_axis=True,
    ),
)
def test_jax_devicearray_argsort(
    dtype_x_axis,
    on_device,
    frontend,
    frontend_method_data,
    init_flags,
    method_flags,
):
    input_dtype, x, axis = dtype_x_axis
    helpers.test_frontend_method(
        init_input_dtypes=input_dtype,
        init_all_as_kwargs_np={
            "object": x[0],
        },
        method_input_dtypes=input_dtype,
        method_all_as_kwargs_np={
            "axis": axis,
        },
        frontend=frontend,
        frontend_method_data=frontend_method_data,
        init_flags=init_flags,
        method_flags=method_flags,
        on_device=on_device,
    )


@handle_frontend_method(
    class_tree=CLASS_TREE,
    init_tree="jax.numpy.array",
    method_name="any",
    dtype_x_axis=helpers.dtype_values_axis(
        available_dtypes=helpers.get_dtypes("valid"),
        force_int_axis=True,
        valid_axis=True,
        min_num_dims=1,
    ),
    keepdims=st.booleans(),
)
def test_jax_devicearray_any(
    dtype_x_axis,
    keepdims,
>>>>>>> c9f74180
    on_device,
    frontend,
    frontend_method_data,
    init_flags,
    method_flags,
):
<<<<<<< HEAD
    input_dtype, x, axis = dtype_and_x
=======
    input_dtype, x, axis = dtype_x_axis
>>>>>>> c9f74180
    helpers.test_frontend_method(
        init_input_dtypes=input_dtype,
        init_all_as_kwargs_np={
            "object": x[0],
        },
        method_input_dtypes=input_dtype,
        method_all_as_kwargs_np={
            "axis": axis,
<<<<<<< HEAD
=======
            "keepdims": keepdims,
>>>>>>> c9f74180
        },
        frontend=frontend,
        frontend_method_data=frontend_method_data,
        init_flags=init_flags,
        method_flags=method_flags,
        on_device=on_device,
    )


@handle_frontend_method(
    class_tree=CLASS_TREE,
    init_tree="jax.numpy.array",
    method_name="__pos__",
    dtype_and_x=helpers.dtype_and_values(
        available_dtypes=helpers.get_dtypes("valid"),
    ),
)
def test_jax_devicearray__pos_(
    dtype_and_x,
    frontend,
    frontend_method_data,
    init_flags,
    method_flags,
    on_device,
):
    input_dtype, x = dtype_and_x
    helpers.test_frontend_method(
        init_input_dtypes=input_dtype,
        on_device=on_device,
        init_all_as_kwargs_np={
            "object": x[0],
        },
        method_input_dtypes=input_dtype,
        method_all_as_kwargs_np={},
        frontend=frontend,
        frontend_method_data=frontend_method_data,
        init_flags=init_flags,
        method_flags=method_flags,
    )


@handle_frontend_method(
    class_tree=CLASS_TREE,
    init_tree="jax.numpy.array",
    method_name="__neg__",
    dtype_and_x=helpers.dtype_and_values(
        available_dtypes=helpers.get_dtypes("signed_integer"),
    ),
)
def test_jax_devicearray__neg_(
    dtype_and_x,
    frontend,
    frontend_method_data,
    init_flags,
    method_flags,
    on_device,
):
    input_dtype, x = dtype_and_x
    helpers.test_frontend_method(
        init_input_dtypes=input_dtype,
        init_all_as_kwargs_np={
            "object": x[0],
        },
        method_input_dtypes=input_dtype,
        method_all_as_kwargs_np={},
        frontend=frontend,
        frontend_method_data=frontend_method_data,
        init_flags=init_flags,
        method_flags=method_flags,
        on_device=on_device,
    )


@handle_frontend_method(
    class_tree=CLASS_TREE,
    init_tree="jax.numpy.array",
    method_name="__eq__",
    dtype_and_x=helpers.dtype_and_values(
        available_dtypes=helpers.get_dtypes("numeric"),
        num_arrays=2,
    ),
)
def test_jax_devicearray__eq_(
    dtype_and_x,
    frontend,
    frontend_method_data,
    init_flags,
    method_flags,
    on_device,
):
    input_dtype, x = dtype_and_x
    assume("bfloat16" not in input_dtype)
    helpers.test_frontend_method(
        init_input_dtypes=input_dtype,
        init_all_as_kwargs_np={
            "object": x[0],
        },
        method_input_dtypes=input_dtype,
        method_all_as_kwargs_np={
            "other": x[1],
        },
        frontend=frontend,
        frontend_method_data=frontend_method_data,
        init_flags=init_flags,
        method_flags=method_flags,
        on_device=on_device,
    )


@handle_frontend_method(
    class_tree=CLASS_TREE,
    init_tree="jax.numpy.array",
    method_name="__ne__",
    dtype_and_x=helpers.dtype_and_values(
        available_dtypes=helpers.get_dtypes("numeric"),
        num_arrays=2,
    ),
)
def test_jax_devicearray__ne_(
    dtype_and_x,
    frontend,
    frontend_method_data,
    init_flags,
    method_flags,
    on_device,
):
    input_dtype, x = dtype_and_x
    assume("bfloat16" not in input_dtype)
    helpers.test_frontend_method(
        init_input_dtypes=input_dtype,
        init_all_as_kwargs_np={
            "object": x[0],
        },
        method_input_dtypes=input_dtype,
        method_all_as_kwargs_np={
            "other": x[1],
        },
        frontend=frontend,
        frontend_method_data=frontend_method_data,
        init_flags=init_flags,
        method_flags=method_flags,
        on_device=on_device,
    )


@handle_frontend_method(
    class_tree=CLASS_TREE,
    init_tree="jax.numpy.array",
    method_name="__lt__",
    dtype_and_x=helpers.dtype_and_values(
        available_dtypes=helpers.get_dtypes("float_and_integer"),
        num_arrays=2,
        shared_dtype=True,
    ),
)
def test_jax_devicearray__lt_(
    dtype_and_x,
    frontend,
    frontend_method_data,
    init_flags,
    method_flags,
    on_device,
):
    input_dtype, x = dtype_and_x
    helpers.test_frontend_method(
        init_input_dtypes=input_dtype,
        init_all_as_kwargs_np={
            "object": x[0],
        },
        method_input_dtypes=input_dtype,
        method_all_as_kwargs_np={
            "other": x[1],
        },
        frontend=frontend,
        frontend_method_data=frontend_method_data,
        init_flags=init_flags,
        method_flags=method_flags,
        on_device=on_device,
    )


@handle_frontend_method(
    class_tree=CLASS_TREE,
    init_tree="jax.numpy.array",
    method_name="__le__",
    dtype_and_x=helpers.dtype_and_values(
        available_dtypes=helpers.get_dtypes("float_and_integer"),
        num_arrays=2,
    ),
)
def test_jax_devicearray__le_(
    dtype_and_x,
    frontend,
    frontend_method_data,
    init_flags,
    method_flags,
    on_device,
):
    input_dtype, x = dtype_and_x
    assume("bfloat16" not in input_dtype)
    helpers.test_frontend_method(
        init_input_dtypes=input_dtype,
        init_all_as_kwargs_np={
            "object": x[0],
        },
        method_input_dtypes=input_dtype,
        method_all_as_kwargs_np={
            "other": x[1],
        },
        frontend=frontend,
        frontend_method_data=frontend_method_data,
        init_flags=init_flags,
        method_flags=method_flags,
        on_device=on_device,
    )


@handle_frontend_method(
    class_tree=CLASS_TREE,
    init_tree="jax.numpy.array",
    method_name="__gt__",
    dtype_and_x=helpers.dtype_and_values(
        available_dtypes=helpers.get_dtypes("float_and_integer"),
        num_arrays=2,
    ),
)
def test_jax_devicearray__gt_(
    dtype_and_x,
    frontend,
    frontend_method_data,
    init_flags,
    method_flags,
    on_device,
):
    input_dtype, x = dtype_and_x
    assume("bfloat16" not in input_dtype)
    helpers.test_frontend_method(
        init_input_dtypes=input_dtype,
        init_all_as_kwargs_np={
            "object": x[0],
        },
        method_input_dtypes=input_dtype,
        method_all_as_kwargs_np={
            "other": x[1],
        },
        frontend=frontend,
        frontend_method_data=frontend_method_data,
        init_flags=init_flags,
        method_flags=method_flags,
        on_device=on_device,
    )


@handle_frontend_method(
    class_tree=CLASS_TREE,
    init_tree="jax.numpy.array",
    method_name="__ge__",
    dtype_and_x=helpers.dtype_and_values(
        available_dtypes=helpers.get_dtypes("float_and_integer"),
        num_arrays=2,
    ),
)
def test_jax_devicearray__ge_(
    dtype_and_x,
    frontend,
    frontend_method_data,
    init_flags,
    method_flags,
    on_device,
):
    input_dtype, x = dtype_and_x
    assume("bfloat16" not in input_dtype)
    helpers.test_frontend_method(
        init_input_dtypes=input_dtype,
        init_all_as_kwargs_np={
            "object": x[0],
        },
        method_input_dtypes=input_dtype,
        method_all_as_kwargs_np={
            "other": x[1],
        },
        frontend=frontend,
        frontend_method_data=frontend_method_data,
        init_flags=init_flags,
        method_flags=method_flags,
        on_device=on_device,
    )


@handle_frontend_method(
    class_tree=CLASS_TREE,
    init_tree="jax.numpy.array",
    method_name="__abs__",
    dtype_and_x=helpers.dtype_and_values(
        available_dtypes=helpers.get_dtypes("numeric"),
    ),
)
def test_jax_devicearray__abs_(
    dtype_and_x,
    frontend,
    frontend_method_data,
    init_flags,
    method_flags,
    on_device,
):
    input_dtype, x = dtype_and_x
    helpers.test_frontend_method(
        init_input_dtypes=input_dtype,
        init_all_as_kwargs_np={
            "object": x[0],
        },
        method_input_dtypes=input_dtype,
        method_all_as_kwargs_np={},
        frontend=frontend,
        frontend_method_data=frontend_method_data,
        init_flags=init_flags,
        method_flags=method_flags,
        on_device=on_device,
    )


@st.composite
def _get_dtype_x_and_int(draw, *, dtype="numeric"):
    x_dtype, x = draw(
        helpers.dtype_and_values(
            available_dtypes=helpers.get_dtypes(dtype),
            large_abs_safety_factor=2,
            small_abs_safety_factor=2,
            safety_factor_scale="log",
        )
    )
    pow_dtype, x_int = draw(
        helpers.dtype_and_values(
            available_dtypes=helpers.get_dtypes("integer"),
            min_value=0,
            max_value=10,
            max_num_dims=0,
            max_dim_size=1,
            small_abs_safety_factor=2,
            large_abs_safety_factor=2,
            safety_factor_scale="log",
        )
    )
    x_dtype = x_dtype + pow_dtype
    return x_dtype, x, x_int


@handle_frontend_method(
    class_tree=CLASS_TREE,
    init_tree="jax.numpy.array",
    method_name="__pow__",
    dtype_x_pow=helpers.dtype_and_values(
        available_dtypes=helpers.get_dtypes("float"),
        num_arrays=2,
        shared_dtype=True,
    ),
)
def test_jax_devicearray__pow_(
    dtype_x_pow,
    frontend,
    frontend_method_data,
    init_flags,
    method_flags,
    on_device,
):
    input_dtype, x = dtype_x_pow
    helpers.test_frontend_method(
        init_input_dtypes=input_dtype,
        init_all_as_kwargs_np={
            "object": x[0],
        },
        method_input_dtypes=input_dtype,
        method_all_as_kwargs_np={
            "other": x[1],
        },
        frontend=frontend,
        frontend_method_data=frontend_method_data,
        init_flags=init_flags,
        method_flags=method_flags,
        on_device=on_device,
    )


@handle_frontend_method(
    class_tree=CLASS_TREE,
    init_tree="jax.numpy.array",
    method_name="__rpow__",
    dtype_x_pow=_get_dtype_x_and_int(),
)
def test_jax_devicearray__rpow_(
    dtype_x_pow,
    frontend,
    frontend_method_data,
    init_flags,
    method_flags,
    on_device,
):
    input_dtype, x, pow = dtype_x_pow
    helpers.test_frontend_method(
        init_input_dtypes=input_dtype,
        init_all_as_kwargs_np={
            "object": pow[0],
        },
        method_input_dtypes=input_dtype,
        method_all_as_kwargs_np={
            "other": x[0],
        },
        frontend=frontend,
        frontend_method_data=frontend_method_data,
        init_flags=init_flags,
        method_flags=method_flags,
        on_device=on_device,
    )


@handle_frontend_method(
    class_tree=CLASS_TREE,
    init_tree="jax.numpy.array",
    method_name="__and__",
    dtype_and_x=helpers.dtype_and_values(
        available_dtypes=st.one_of(st.just(("bool",)), helpers.get_dtypes("integer")),
        num_arrays=2,
        shared_dtype=True,
    ),
)
def test_jax_devicearray__and_(
    dtype_and_x,
    frontend,
    frontend_method_data,
    init_flags,
    method_flags,
    on_device,
):
    input_dtype, x = dtype_and_x
    helpers.test_frontend_method(
        init_input_dtypes=input_dtype,
        init_all_as_kwargs_np={
            "object": x[0],
        },
        method_input_dtypes=input_dtype,
        method_all_as_kwargs_np={"other": x[1]},
        frontend=frontend,
        frontend_method_data=frontend_method_data,
        init_flags=init_flags,
        method_flags=method_flags,
        on_device=on_device,
    )


@handle_frontend_method(
    class_tree=CLASS_TREE,
    init_tree="jax.numpy.array",
    method_name="__rand__",
    dtype_and_x=helpers.dtype_and_values(
        available_dtypes=st.one_of(st.just(("bool",)), helpers.get_dtypes("integer")),
        num_arrays=2,
        shared_dtype=True,
    ),
)
def test_jax_devicearray__rand_(
    dtype_and_x,
    frontend,
    frontend_method_data,
    init_flags,
    method_flags,
    on_device,
):
    input_dtype, x = dtype_and_x
    helpers.test_frontend_method(
        init_input_dtypes=input_dtype,
        init_all_as_kwargs_np={
            "object": x[0],
        },
        method_input_dtypes=input_dtype,
        method_all_as_kwargs_np={"other": x[1]},
        frontend=frontend,
        frontend_method_data=frontend_method_data,
        init_flags=init_flags,
        method_flags=method_flags,
        on_device=on_device,
    )


@handle_frontend_method(
    class_tree=CLASS_TREE,
    init_tree="jax.numpy.array",
    method_name="__or__",
    dtype_and_x=helpers.dtype_and_values(
        available_dtypes=st.one_of(st.just(("bool",)), helpers.get_dtypes("integer")),
        num_arrays=2,
        shared_dtype=True,
    ),
)
def test_jax_devicearray__or_(
    dtype_and_x,
    frontend,
    frontend_method_data,
    init_flags,
    method_flags,
    on_device,
):
    input_dtype, x = dtype_and_x
    helpers.test_frontend_method(
        init_input_dtypes=input_dtype,
        init_all_as_kwargs_np={
            "object": x[0],
        },
        method_input_dtypes=input_dtype,
        method_all_as_kwargs_np={"other": x[1]},
        frontend=frontend,
        frontend_method_data=frontend_method_data,
        init_flags=init_flags,
        method_flags=method_flags,
        on_device=on_device,
    )


@handle_frontend_method(
    class_tree=CLASS_TREE,
    init_tree="jax.numpy.array",
    method_name="__ror__",
    dtype_and_x=helpers.dtype_and_values(
        available_dtypes=st.one_of(st.just(("bool",)), helpers.get_dtypes("integer")),
        num_arrays=2,
        shared_dtype=True,
    ),
)
def test_jax_devicearray__ror_(
    dtype_and_x,
    frontend,
    frontend_method_data,
    init_flags,
    method_flags,
    on_device,
):
    input_dtype, x = dtype_and_x
    helpers.test_frontend_method(
        init_input_dtypes=input_dtype,
        init_all_as_kwargs_np={
            "object": x[0],
        },
        method_input_dtypes=input_dtype,
        method_all_as_kwargs_np={"other": x[1]},
        frontend=frontend,
        frontend_method_data=frontend_method_data,
        init_flags=init_flags,
        method_flags=method_flags,
        on_device=on_device,
    )


@handle_frontend_method(
    class_tree=CLASS_TREE,
    init_tree="jax.numpy.array",
    method_name="__xor__",
    dtype_and_x=helpers.dtype_and_values(
        available_dtypes=st.one_of(st.just(("bool",)), helpers.get_dtypes("integer")),
        num_arrays=2,
        shared_dtype=True,
    ),
)
def test_jax_devicearray__xor_(
    dtype_and_x,
    frontend,
    frontend_method_data,
    init_flags,
    method_flags,
    on_device,
):
    input_dtype, x = dtype_and_x
    helpers.test_frontend_method(
        init_input_dtypes=input_dtype,
        init_all_as_kwargs_np={
            "object": x[0],
        },
        method_input_dtypes=input_dtype,
        method_all_as_kwargs_np={"other": x[1]},
        frontend=frontend,
        frontend_method_data=frontend_method_data,
        init_flags=init_flags,
        method_flags=method_flags,
        on_device=on_device,
    )


@handle_frontend_method(
    class_tree=CLASS_TREE,
    init_tree="jax.numpy.array",
    method_name="__rxor__",
    dtype_and_x=helpers.dtype_and_values(
        available_dtypes=st.one_of(st.just(("bool",)), helpers.get_dtypes("integer")),
        num_arrays=2,
        shared_dtype=True,
    ),
)
def test_jax_devicearray__rxor_(
    dtype_and_x,
    frontend,
    frontend_method_data,
    init_flags,
    method_flags,
    on_device,
):
    input_dtype, x = dtype_and_x
    helpers.test_frontend_method(
        init_input_dtypes=input_dtype,
        init_all_as_kwargs_np={
            "object": x[0],
        },
        method_input_dtypes=input_dtype,
        method_all_as_kwargs_np={"other": x[1]},
        frontend=frontend,
        frontend_method_data=frontend_method_data,
        init_flags=init_flags,
        method_flags=method_flags,
        on_device=on_device,
    )


@handle_frontend_method(
    class_tree=CLASS_TREE,
    init_tree="jax.numpy.array",
    method_name="__invert__",
    dtype_and_x=helpers.dtype_and_values(
        available_dtypes=st.one_of(st.just(("bool",)), helpers.get_dtypes("integer")),
    ),
)
def test_jax_devicearray__invert_(
    dtype_and_x,
    frontend,
    frontend_method_data,
    init_flags,
    method_flags,
    on_device,
):
    input_dtype, x = dtype_and_x
    helpers.test_frontend_method(
        init_input_dtypes=input_dtype,
        init_all_as_kwargs_np={
            "object": x[0],
        },
        method_input_dtypes=input_dtype,
        method_all_as_kwargs_np={},
        frontend=frontend,
        frontend_method_data=frontend_method_data,
        init_flags=init_flags,
        method_flags=method_flags,
        on_device=on_device,
    )


# shifting helper
@st.composite
def _get_dtype_x_and_int_shift(draw, dtype):
    x_dtype, x = draw(
        helpers.dtype_and_values(
            available_dtypes=helpers.get_dtypes(dtype),
            num_arrays=2,
            shared_dtype=True,
        )
    )
    x_dtype = x_dtype
    x[1] = np.asarray(np.clip(x[0], 0, np.iinfo(x_dtype[0]).bits - 1), dtype=x_dtype[0])
    return x_dtype, x[0], x[1]


@handle_frontend_method(
    class_tree=CLASS_TREE,
    init_tree="jax.numpy.array",
    method_name="__lshift__",
    dtype_x_shift=_get_dtype_x_and_int_shift(dtype="signed_integer"),
)
def test_jax_special_lshift(
    dtype_x_shift,
    frontend,
    frontend_method_data,
    init_flags,
    method_flags,
    on_device,
):
    input_dtype, x, shift = dtype_x_shift
    helpers.test_frontend_method(
        init_input_dtypes=input_dtype,
        init_all_as_kwargs_np={
            "object": x,
        },
        method_input_dtypes=input_dtype,
        method_all_as_kwargs_np={"other": shift},
        frontend=frontend,
        frontend_method_data=frontend_method_data,
        init_flags=init_flags,
        method_flags=method_flags,
        on_device=on_device,
    )


@handle_frontend_method(
    class_tree=CLASS_TREE,
    init_tree="jax.numpy.array",
    method_name="__rlshift__",
    dtype_x_shift=_get_dtype_x_and_int_shift(dtype="signed_integer"),
)
def test_jax_special_rlshift(
    dtype_x_shift,
    frontend,
    frontend_method_data,
    init_flags,
    method_flags,
    on_device,
):
    input_dtype, x, shift = dtype_x_shift
    helpers.test_frontend_method(
        init_input_dtypes=input_dtype,
        init_all_as_kwargs_np={
            "object": shift,
        },
        method_input_dtypes=input_dtype,
        method_all_as_kwargs_np={"other": x},
        frontend=frontend,
        frontend_method_data=frontend_method_data,
        init_flags=init_flags,
        method_flags=method_flags,
        on_device=on_device,
    )


@handle_frontend_method(
    class_tree=CLASS_TREE,
    init_tree="jax.numpy.array",
    method_name="__rshift__",
    dtype_x_shift=_get_dtype_x_and_int_shift(dtype="signed_integer"),
)
def test_jax_special_rshift(
    dtype_x_shift,
    frontend,
    frontend_method_data,
    init_flags,
    method_flags,
    on_device,
):
    input_dtype, x, shift = dtype_x_shift
    helpers.test_frontend_method(
        init_input_dtypes=input_dtype,
        init_all_as_kwargs_np={
            "object": x,
        },
        method_input_dtypes=input_dtype,
        method_all_as_kwargs_np={"other": shift},
        frontend=frontend,
        frontend_method_data=frontend_method_data,
        init_flags=init_flags,
        method_flags=method_flags,
        on_device=on_device,
    )


@handle_frontend_method(
    class_tree=CLASS_TREE,
    init_tree="jax.numpy.array",
    method_name="__rrshift__",
    dtype_x_shift=_get_dtype_x_and_int_shift(dtype="signed_integer"),
)
def test_jax_special_rrshift(
    dtype_x_shift,
    frontend,
    frontend_method_data,
    init_flags,
    method_flags,
    on_device,
):
    input_dtype, x, shift = dtype_x_shift
    helpers.test_frontend_method(
        init_input_dtypes=input_dtype,
        init_all_as_kwargs_np={
            "object": shift,
        },
        method_input_dtypes=input_dtype,
        method_all_as_kwargs_np={"other": x},
        frontend=frontend,
        frontend_method_data=frontend_method_data,
        init_flags=init_flags,
        method_flags=method_flags,
        on_device=on_device,
    )


@handle_frontend_method(
    class_tree=CLASS_TREE,
    init_tree="jax.numpy.array",
    method_name="__add__",
    dtype_x=helpers.dtype_and_values(
        available_dtypes=helpers.get_dtypes("numeric"),
        shared_dtype=True,
        num_arrays=2,
    ),
)
def test_jax_special_add(
    dtype_x,
    frontend,
    frontend_method_data,
    init_flags,
    method_flags,
    on_device,
):
    input_dtype, x = dtype_x
    helpers.test_frontend_method(
        init_input_dtypes=input_dtype,
        init_all_as_kwargs_np={
            "object": x[0],
        },
        method_input_dtypes=input_dtype,
        method_all_as_kwargs_np={"other": x[1]},
        frontend=frontend,
        frontend_method_data=frontend_method_data,
        init_flags=init_flags,
        method_flags=method_flags,
        on_device=on_device,
    )


@handle_frontend_method(
    class_tree=CLASS_TREE,
    init_tree="jax.numpy.array",
    method_name="__radd__",
    dtype_x=helpers.dtype_and_values(
        available_dtypes=helpers.get_dtypes("numeric"),
        shared_dtype=True,
        num_arrays=2,
    ),
)
def test_jax_special_radd(
    dtype_x,
    frontend,
    frontend_method_data,
    init_flags,
    method_flags,
    on_device,
):
    input_dtype, x = dtype_x
    helpers.test_frontend_method(
        init_input_dtypes=input_dtype,
        init_all_as_kwargs_np={
            "object": x[0],
        },
        method_input_dtypes=input_dtype,
        method_all_as_kwargs_np={"other": x[1]},
        frontend=frontend,
        frontend_method_data=frontend_method_data,
        init_flags=init_flags,
        method_flags=method_flags,
        on_device=on_device,
    )


@handle_frontend_method(
    class_tree=CLASS_TREE,
    init_tree="jax.numpy.array",
    method_name="__sub__",
    dtype_x=helpers.dtype_and_values(
        available_dtypes=helpers.get_dtypes("numeric"),
        shared_dtype=True,
        num_arrays=2,
    ),
)
def test_jax_special_sub(
    dtype_x,
    frontend,
    frontend_method_data,
    init_flags,
    method_flags,
    on_device,
):
    input_dtype, x = dtype_x
    helpers.test_frontend_method(
        init_input_dtypes=input_dtype,
        init_all_as_kwargs_np={
            "object": x[0],
        },
        method_input_dtypes=input_dtype,
        method_all_as_kwargs_np={"other": x[1]},
        frontend=frontend,
        frontend_method_data=frontend_method_data,
        init_flags=init_flags,
        method_flags=method_flags,
        on_device=on_device,
    )


@handle_frontend_method(
    class_tree=CLASS_TREE,
    init_tree="jax.numpy.array",
    method_name="__rsub__",
    dtype_x=helpers.dtype_and_values(
        available_dtypes=helpers.get_dtypes("numeric"),
        shared_dtype=True,
        num_arrays=2,
    ),
)
def test_jax_special_rsub(
    dtype_x,
    frontend,
    frontend_method_data,
    init_flags,
    method_flags,
    on_device,
):
    input_dtype, x = dtype_x
    helpers.test_frontend_method(
        init_input_dtypes=input_dtype,
        init_all_as_kwargs_np={
            "object": x[0],
        },
        method_input_dtypes=input_dtype,
        method_all_as_kwargs_np={"other": x[1]},
        frontend=frontend,
        frontend_method_data=frontend_method_data,
        init_flags=init_flags,
        method_flags=method_flags,
        on_device=on_device,
    )


@handle_frontend_method(
    class_tree=CLASS_TREE,
    init_tree="jax.numpy.array",
    method_name="__mul__",
    dtype_x=helpers.dtype_and_values(
        available_dtypes=helpers.get_dtypes("numeric"),
        shared_dtype=True,
        num_arrays=2,
    ),
)
def test_jax_special_mul(
    dtype_x,
    frontend,
    frontend_method_data,
    init_flags,
    method_flags,
    on_device,
):
    input_dtype, x = dtype_x
    helpers.test_frontend_method(
        init_input_dtypes=input_dtype,
        init_all_as_kwargs_np={
            "object": x[0],
        },
        method_input_dtypes=input_dtype,
        method_all_as_kwargs_np={"other": x[1]},
        frontend=frontend,
        frontend_method_data=frontend_method_data,
        init_flags=init_flags,
        method_flags=method_flags,
        on_device=on_device,
    )


@handle_frontend_method(
    class_tree=CLASS_TREE,
    init_tree="jax.numpy.array",
    method_name="__rmul__",
    dtype_x=helpers.dtype_and_values(
        available_dtypes=helpers.get_dtypes("numeric"),
        shared_dtype=True,
        num_arrays=2,
    ),
)
def test_jax_special_rmul(
    dtype_x,
    frontend,
    frontend_method_data,
    init_flags,
    method_flags,
    on_device,
):
    input_dtype, x = dtype_x
    helpers.test_frontend_method(
        init_input_dtypes=input_dtype,
        init_all_as_kwargs_np={
            "object": x[0],
        },
        method_input_dtypes=input_dtype,
        method_all_as_kwargs_np={"other": x[1]},
        frontend=frontend,
        frontend_method_data=frontend_method_data,
        init_flags=init_flags,
        method_flags=method_flags,
        on_device=on_device,
    )


@handle_frontend_method(
    class_tree=CLASS_TREE,
    init_tree="jax.numpy.array",
    method_name="__div__",
    dtype_x=helpers.dtype_and_values(
        available_dtypes=helpers.get_dtypes("numeric"),
        shared_dtype=True,
        num_arrays=2,
    ),
)
def test_jax_special_div(
    dtype_x,
    frontend,
    frontend_method_data,
    init_flags,
    method_flags,
    on_device,
):
    input_dtype, x = dtype_x
    assume(not np.any(np.isclose(x[1], 0)))
    helpers.test_frontend_method(
        init_input_dtypes=input_dtype,
        init_all_as_kwargs_np={
            "object": x[0],
        },
        method_input_dtypes=input_dtype,
        method_all_as_kwargs_np={"other": x[1]},
        frontend=frontend,
        frontend_method_data=frontend_method_data,
        init_flags=init_flags,
        method_flags=method_flags,
        on_device=on_device,
    )


@handle_frontend_method(
    class_tree=CLASS_TREE,
    init_tree="jax.numpy.array",
    method_name="__rdiv__",
    dtype_x=helpers.dtype_and_values(
        available_dtypes=helpers.get_dtypes("numeric"),
        shared_dtype=True,
        num_arrays=2,
    ),
)
def test_jax_special_rdiv(
    dtype_x,
    frontend,
    frontend_method_data,
    init_flags,
    method_flags,
    on_device,
):
    input_dtype, x = dtype_x
    assume(not np.any(np.isclose(x[0], 0)))
    helpers.test_frontend_method(
        init_input_dtypes=input_dtype,
        init_all_as_kwargs_np={
            "object": x[0],
        },
        method_input_dtypes=input_dtype,
        method_all_as_kwargs_np={"other": x[1]},
        frontend=frontend,
        frontend_method_data=frontend_method_data,
        init_flags=init_flags,
        method_flags=method_flags,
        on_device=on_device,
    )


@handle_frontend_method(
    class_tree=CLASS_TREE,
    init_tree="jax.numpy.array",
    method_name="__truediv__",
    dtype_x=helpers.dtype_and_values(
        available_dtypes=helpers.get_dtypes("numeric"),
        shared_dtype=True,
        num_arrays=2,
        large_abs_safety_factor=2,
        small_abs_safety_factor=2,
        safety_factor_scale="log",
    ),
)
def test_jax_special_truediv(
    dtype_x,
    frontend,
    frontend_method_data,
    init_flags,
    method_flags,
    on_device,
):
    input_dtype, x = dtype_x
    assume(not np.any(np.isclose(x[1], 0)))
    helpers.test_frontend_method(
        init_input_dtypes=input_dtype,
        init_all_as_kwargs_np={
            "object": x[0],
        },
        method_input_dtypes=input_dtype,
        method_all_as_kwargs_np={"other": x[1]},
        frontend=frontend,
        frontend_method_data=frontend_method_data,
        init_flags=init_flags,
        method_flags=method_flags,
        on_device=on_device,
    )


@handle_frontend_method(
    class_tree=CLASS_TREE,
    init_tree="jax.numpy.array",
    method_name="__rtruediv__",
    dtype_x=helpers.dtype_and_values(
        available_dtypes=helpers.get_dtypes("numeric"),
        shared_dtype=True,
        num_arrays=2,
    ),
)
def test_jax_special_rtruediv(
    dtype_x,
    frontend,
    frontend_method_data,
    init_flags,
    method_flags,
    on_device,
):
    input_dtype, x = dtype_x
    assume(not np.any(np.isclose(x[0], 0)))
    helpers.test_frontend_method(
        init_input_dtypes=input_dtype,
        init_all_as_kwargs_np={
            "object": x[0],
        },
        method_input_dtypes=input_dtype,
        method_all_as_kwargs_np={"other": x[1]},
        frontend=frontend,
        frontend_method_data=frontend_method_data,
        init_flags=init_flags,
        method_flags=method_flags,
        on_device=on_device,
    )


@handle_frontend_method(
    class_tree=CLASS_TREE,
    init_tree="jax.numpy.array",
    method_name="__mod__",
    dtype_x=helpers.dtype_and_values(
        available_dtypes=helpers.get_dtypes("numeric"),
        shared_dtype=True,
        num_arrays=2,
    ),
)
def test_jax_special_mod(
    dtype_x,
    frontend,
    frontend_method_data,
    init_flags,
    method_flags,
    on_device,
):
    input_dtype, x = dtype_x
    assume(not np.any(np.isclose(x[1], 0)))
    helpers.test_frontend_method(
        init_input_dtypes=input_dtype,
        init_all_as_kwargs_np={
            "object": x[0],
        },
        method_input_dtypes=input_dtype,
        method_all_as_kwargs_np={"other": x[1]},
        frontend=frontend,
        frontend_method_data=frontend_method_data,
        init_flags=init_flags,
        method_flags=method_flags,
        on_device=on_device,
    )


@handle_frontend_method(
    class_tree=CLASS_TREE,
    init_tree="jax.numpy.array",
    method_name="__rmod__",
    dtype_x=helpers.dtype_and_values(
        available_dtypes=helpers.get_dtypes("numeric"),
        shared_dtype=True,
        num_arrays=2,
    ),
)
def test_jax_special_rmod(
    dtype_x,
    frontend,
    frontend_method_data,
    init_flags,
    method_flags,
    on_device,
):
    input_dtype, x = dtype_x
    assume(not np.any(np.isclose(x[0], 0)))
    helpers.test_frontend_method(
        init_input_dtypes=input_dtype,
        init_all_as_kwargs_np={
            "object": x[0],
        },
        method_input_dtypes=input_dtype,
        method_all_as_kwargs_np={"other": x[1]},
        frontend=frontend,
        frontend_method_data=frontend_method_data,
        init_flags=init_flags,
        method_flags=method_flags,
        on_device=on_device,
    )


@st.composite
def _get_dtype_input_and_vectors(draw):
    dim_size = draw(helpers.ints(min_value=2, max_value=5))
    dtype = draw(helpers.get_dtypes("numeric", index=1, full=False))
    vec1 = draw(
        helpers.array_values(
            dtype=dtype[0], shape=(dim_size, dim_size), min_value=2, max_value=5
        )
    )
    vec2 = draw(
        helpers.array_values(
            dtype=dtype[0], shape=(dim_size, dim_size), min_value=2, max_value=5
        )
    )
    return dtype, [vec1, vec2]


@handle_frontend_method(
    class_tree=CLASS_TREE,
    init_tree="jax.numpy.array",
    method_name="__matmul__",
    dtype_x=_get_dtype_input_and_vectors(),
)
def test_jax_special_matmul(
    dtype_x,
    frontend,
    frontend_method_data,
    init_flags,
    method_flags,
    on_device,
):
    input_dtype, x = dtype_x
    helpers.test_frontend_method(
        init_input_dtypes=input_dtype,
        init_all_as_kwargs_np={
            "object": x[0],
        },
        method_input_dtypes=input_dtype,
        method_all_as_kwargs_np={"other": x[1]},
        frontend=frontend,
        frontend_method_data=frontend_method_data,
        init_flags=init_flags,
        method_flags=method_flags,
        on_device=on_device,
    )


@handle_frontend_method(
    class_tree=CLASS_TREE,
    init_tree="jax.numpy.array",
    method_name="__rmatmul__",
    dtype_x=_get_dtype_input_and_vectors(),
)
def test_jax_special_rmatmul(
    dtype_x,
    frontend,
    frontend_method_data,
    init_flags,
    method_flags,
    on_device,
):
    input_dtype, x = dtype_x
    helpers.test_frontend_method(
        init_input_dtypes=input_dtype,
        init_all_as_kwargs_np={
            "object": x[0],
        },
        method_input_dtypes=input_dtype,
        method_all_as_kwargs_np={"other": x[1]},
        frontend=frontend,
        frontend_method_data=frontend_method_data,
        init_flags=init_flags,
        method_flags=method_flags,
        on_device=on_device,
    )


# __getitem__
@handle_frontend_method(
    class_tree=CLASS_TREE,
    init_tree="jax.numpy.array",
    method_name="__getitem__",
    dtype_x_index=helpers.dtype_array_query(
        available_dtypes=helpers.get_dtypes("valid"),
    ).filter(lambda x: not (isinstance(x[-1], np.ndarray) and x[-1].dtype == np.bool_)),
)
def test_jax_special_getitem(
    dtype_x_index,
    frontend,
    frontend_method_data,
    init_flags,
    method_flags,
    on_device,
):
    input_dtype, x, index = dtype_x_index
    helpers.test_frontend_method(
        init_input_dtypes=[input_dtype[0]],
        init_all_as_kwargs_np={"object": x},
        method_input_dtypes=[*input_dtype[1:]],
        method_all_as_kwargs_np={"idx": index},
        frontend=frontend,
        frontend_method_data=frontend_method_data,
        init_flags=init_flags,
        method_flags=method_flags,
        on_device=on_device,
    )


@handle_frontend_method(
    class_tree=CLASS_TREE,
    init_tree="jax.numpy.array",
    method_name="round",
    dtype_x=helpers.dtype_and_values(
        available_dtypes=helpers.get_dtypes("float"),
        allow_inf=False,
    ),
    decimals=st.one_of(
        st.integers(min_value=-10, max_value=10),
    ),
)
def test_jax_devicearray_round(
    dtype_x,
    decimals,
    frontend,
    frontend_method_data,
    init_flags,
    method_flags,
    on_device,
):
    input_dtype, x = dtype_x
    helpers.test_frontend_method(
        init_input_dtypes=input_dtype,
        init_all_as_kwargs_np={
            "object": x[0],
        },
        method_input_dtypes=input_dtype,
        method_all_as_kwargs_np={"decimals": decimals},
        frontend=frontend,
        frontend_method_data=frontend_method_data,
        init_flags=init_flags,
        method_flags=method_flags,
        on_device=on_device,
    )<|MERGE_RESOLUTION|>--- conflicted
+++ resolved
@@ -596,7 +596,6 @@
 @handle_frontend_method(
     class_tree=CLASS_TREE,
     init_tree="jax.numpy.array",
-<<<<<<< HEAD
     method_name="sum",
     dtype_and_x=helpers.dtype_values_axis(
         available_dtypes=["float32"],
@@ -610,7 +609,33 @@
 )
 def test_jax_devicearray_sum(
     dtype_and_x,
-=======
+    on_device,
+    frontend,
+    frontend_method_data,
+    init_flags,
+    method_flags,
+):
+    input_dtype, x, axis = dtype_and_x
+    helpers.test_frontend_method(
+        init_input_dtypes=input_dtype,
+        init_all_as_kwargs_np={
+            "object": x[0],
+        },
+        method_input_dtypes=input_dtype,
+        method_all_as_kwargs_np={
+            "axis": axis,
+        },
+        frontend=frontend,
+        frontend_method_data=frontend_method_data,
+        init_flags=init_flags,
+        method_flags=method_flags,
+        on_device=on_device,
+    )
+
+
+@handle_frontend_method(
+    class_tree=CLASS_TREE,
+    init_tree="jax.numpy.array",
     method_name="argsort",
     dtype_x_axis=helpers.dtype_values_axis(
         available_dtypes=helpers.get_dtypes("numeric"),
@@ -661,18 +686,13 @@
 def test_jax_devicearray_any(
     dtype_x_axis,
     keepdims,
->>>>>>> c9f74180
-    on_device,
-    frontend,
-    frontend_method_data,
-    init_flags,
-    method_flags,
-):
-<<<<<<< HEAD
-    input_dtype, x, axis = dtype_and_x
-=======
+    on_device,
+    frontend,
+    frontend_method_data,
+    init_flags,
+    method_flags,
+):
     input_dtype, x, axis = dtype_x_axis
->>>>>>> c9f74180
     helpers.test_frontend_method(
         init_input_dtypes=input_dtype,
         init_all_as_kwargs_np={
@@ -681,10 +701,7 @@
         method_input_dtypes=input_dtype,
         method_all_as_kwargs_np={
             "axis": axis,
-<<<<<<< HEAD
-=======
             "keepdims": keepdims,
->>>>>>> c9f74180
         },
         frontend=frontend,
         frontend_method_data=frontend_method_data,
