--- conflicted
+++ resolved
@@ -2010,7 +2010,56 @@
     )
 
 
-<<<<<<< HEAD
+# var
+@handle_frontend_method(
+    class_tree=CLASS_TREE,
+    init_tree="jax.numpy.array",
+    method_name="var",
+    dtype_and_x=helpers.dtype_values_axis(
+        available_dtypes=helpers.get_dtypes("float"),
+        large_abs_safety_factor=24,
+        small_abs_safety_factor=24,
+        safety_factor_scale="log",
+        force_int_axis=True,
+        min_num_dims=1,
+        valid_axis=True,
+    ),
+    ddof=st.booleans(),
+    keepdims=st.booleans(),
+)
+def test_jax_devicearray_var(
+    dtype_and_x,
+    keepdims,
+    on_device,
+    frontend,
+    ddof,
+    frontend_method_data,
+    init_flags,
+    method_flags,
+):
+    input_dtype, x, axis = dtype_and_x
+    helpers.test_frontend_method(
+        init_input_dtypes=input_dtype,
+        init_all_as_kwargs_np={
+            "object": x[0],
+        },
+        method_input_dtypes=input_dtype,
+        method_all_as_kwargs_np={
+            "axis": axis,
+            "ddof": ddof,  # You can adjust the ddof value as needed
+            "keepdims": keepdims,
+        },
+        frontend=frontend,
+        frontend_method_data=frontend_method_data,
+        init_flags=init_flags,
+        method_flags=method_flags,
+        on_device=on_device,
+        rtol_=1e-3,
+        atol_=1e-3,
+    )
+
+
+# Take
 @handle_frontend_method(
     class_tree=CLASS_TREE,
     init_tree="jax.numpy.array",
@@ -2041,55 +2090,9 @@
         },
         method_input_dtypes=[input_dtypes[1]],
         method_all_as_kwargs_np={"indices": indices, "axis": axis},
-=======
-# var
-@handle_frontend_method(
-    class_tree=CLASS_TREE,
-    init_tree="jax.numpy.array",
-    method_name="var",
-    dtype_and_x=helpers.dtype_values_axis(
-        available_dtypes=helpers.get_dtypes("float"),
-        large_abs_safety_factor=24,
-        small_abs_safety_factor=24,
-        safety_factor_scale="log",
-        force_int_axis=True,
-        min_num_dims=1,
-        valid_axis=True,
-    ),
-    ddof=st.booleans(),
-    keepdims=st.booleans(),
-)
-def test_jax_devicearray_var(
-    dtype_and_x,
-    keepdims,
-    on_device,
-    frontend,
-    ddof,
-    frontend_method_data,
-    init_flags,
-    method_flags,
-):
-    input_dtype, x, axis = dtype_and_x
-    helpers.test_frontend_method(
-        init_input_dtypes=input_dtype,
-        init_all_as_kwargs_np={
-            "object": x[0],
-        },
-        method_input_dtypes=input_dtype,
-        method_all_as_kwargs_np={
-            "axis": axis,
-            "ddof": ddof,  # You can adjust the ddof value as needed
-            "keepdims": keepdims,
-        },
->>>>>>> 2f90ce7b
-        frontend=frontend,
-        frontend_method_data=frontend_method_data,
-        init_flags=init_flags,
-        method_flags=method_flags,
-        on_device=on_device,
-<<<<<<< HEAD
-=======
-        rtol_=1e-3,
-        atol_=1e-3,
->>>>>>> 2f90ce7b
+        frontend=frontend,
+        frontend_method_data=frontend_method_data,
+        init_flags=init_flags,
+        method_flags=method_flags,
+        on_device=on_device,
     )