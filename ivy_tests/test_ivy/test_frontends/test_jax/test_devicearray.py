--- conflicted
+++ resolved
@@ -2010,7 +2010,7 @@
     )
 
 
-<<<<<<< HEAD
+
 @st.composite
 def _get_input_and_two_swapabble_axes(draw):
     x_dtype, x, x_shape = draw(
@@ -2036,7 +2036,6 @@
     )
     return x_dtype, x, axis1, axis2
 
-
 @handle_frontend_method(
     class_tree=CLASS_TREE,
     init_tree="jax.numpy.array",
@@ -2047,7 +2046,29 @@
     dtype_and_x,
     on_device,
     frontend,
-=======
+    frontend_method_data,
+    init_flags,
+    method_flags,
+):
+    input_dtype, x, axis1, axis2 = dtype_and_x
+    helpers.test_frontend_method(
+        init_input_dtypes=input_dtype,
+        init_all_as_kwargs_np={
+            "object": x[0],
+        },
+        method_input_dtypes=input_dtype,
+        method_all_as_kwargs_np={
+            "axis1": axis1,
+            "axis2": axis2,
+        },
+        frontend=frontend,
+        frontend_method_data=frontend_method_data,
+        init_flags=init_flags,
+        method_flags=method_flags,
+        on_device=on_device,
+    )
+  
+
 # var
 @handle_frontend_method(
     class_tree=CLASS_TREE,
@@ -2065,22 +2086,18 @@
     ddof=st.booleans(),
     keepdims=st.booleans(),
 )
+
 def test_jax_devicearray_var(
     dtype_and_x,
     keepdims,
     on_device,
     frontend,
     ddof,
->>>>>>> 61f92344
-    frontend_method_data,
-    init_flags,
-    method_flags,
-):
-<<<<<<< HEAD
-    input_dtype, x, axis1, axis2 = dtype_and_x
-=======
+    frontend_method_data,
+    init_flags,
+    method_flags,
+):
     input_dtype, x, axis = dtype_and_x
->>>>>>> 61f92344
     helpers.test_frontend_method(
         init_input_dtypes=input_dtype,
         init_all_as_kwargs_np={
@@ -2088,23 +2105,15 @@
         },
         method_input_dtypes=input_dtype,
         method_all_as_kwargs_np={
-<<<<<<< HEAD
-            "axis1": axis1,
-            "axis2": axis2,
-=======
             "axis": axis,
             "ddof": ddof,  # You can adjust the ddof value as needed
             "keepdims": keepdims,
->>>>>>> 61f92344
-        },
-        frontend=frontend,
-        frontend_method_data=frontend_method_data,
-        init_flags=init_flags,
-        method_flags=method_flags,
-        on_device=on_device,
-<<<<<<< HEAD
-=======
+        },
+        frontend=frontend,
+        frontend_method_data=frontend_method_data,
+        init_flags=init_flags,
+        method_flags=method_flags,
+        on_device=on_device,
         rtol_=1e-3,
         atol_=1e-3,
->>>>>>> 61f92344
     )