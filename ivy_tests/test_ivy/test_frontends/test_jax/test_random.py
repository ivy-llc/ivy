# global
import pytest
from hypothesis import strategies as st
import ivy
import numpy as np
import sys

# local
import ivy_tests.test_ivy.helpers as helpers
from ivy_tests.test_ivy.helpers import handle_frontend_test


# --- Helpers --- #
# --------------- #


@st.composite
def _all_gamma_params(draw):
    shape = draw(
        helpers.get_shape(
            min_dim_size=1, max_dim_size=5, min_num_dims=2, max_num_dims=2
        )
        | st.just(None)
    )
    if shape is None:
        a = draw(
            helpers.array_values(
                min_value=0.0,
                max_value=100.0,
                dtype=helpers.get_dtypes("float", full=False),
                exclude_min=True,
                shape=helpers.get_shape(
                    min_dim_size=1, max_dim_size=5, min_num_dims=1, max_num_dims=2
                ),
            )
        )
        return a[0], shape
    a = draw(st.floats(min_value=0, max_value=5, exclude_min=True))
    return a, shape


# ToDo: Find solution around torch and paddle not running with uints 32,
#  64 and remove xfail fixture


@st.composite
def _get_minval_maxval(draw):
    interval = draw(st.integers(min_value=1, max_value=50))
    minval = draw(st.floats(min_value=-100, max_value=100))
    maxval = draw(st.floats(min_value=-100 + interval, max_value=100 + interval))
    return minval, maxval


@st.composite
def dtype_p_shape(draw):
    dtype = draw(helpers.array_dtypes(available_dtypes=("float32", "float64")))
    shape = draw(helpers.get_shape(allow_none=False, min_num_dims=1, max_num_dims=3))

    dtype_and_probs = draw(
        helpers.dtype_and_values(
            available_dtypes=dtype, min_value=0, max_value=1, shape=shape
        )
    )
    return dtype_and_probs, shape


@st.composite
def get_mean_cov_vector(draw):
    input_dtype = draw(
        st.shared(
            st.sampled_from(draw(helpers.get_dtypes("float"))),
            key="shared_dtype",
        )
    )
    shared_size = draw(
        st.shared(helpers.ints(min_value=2, max_value=4), key="shared_size")
    )

    # Generate shape for mean vector (..., n)
    dtype_mean = draw(
        helpers.array_values(
            dtype=input_dtype,
            shape=tuple([shared_size]),
            min_value=2,
            max_value=5,
        )
    )

    # Generate shape for covariance matrix (..., n, n)
    dtype_cov = draw(
        helpers.array_values(
            dtype=input_dtype,
            shape=tuple([shared_size, shared_size]),
            min_value=2,
            max_value=5,
        ).filter(lambda x: np.linalg.cond(x.tolist()) < 1 / sys.float_info.epsilon)
    )

    batch_shape = dtype_cov.shape[:-2]

    return input_dtype, dtype_mean, dtype_cov, batch_shape


@st.composite
def get_shape_and_arrays(draw):
    b_shapes = draw(
        helpers.array_and_broadcastable_shape(dtype=helpers.get_dtypes("float"))
    )
    b, shapes = b_shapes
    shapes = draw(st.sampled_from([None, shapes]))
    return b, shapes


# --- Main --- #
# ------------ #


@pytest.mark.xfail
@handle_frontend_test(
    fn_tree="jax.random.ball",
    dtype_key=helpers.dtype_and_values(
        available_dtypes=["uint32"],
        min_value=0,
        max_value=2000,
        min_num_dims=1,
        max_num_dims=1,
        min_dim_size=2,
        max_dim_size=2,
    ),
    shape=helpers.get_shape(
        min_num_dims=1, max_num_dims=6, min_dim_size=1, max_dim_size=6
    ),
    dtype=helpers.get_dtypes("float", full=False),
    d=st.integers(min_value=1, max_value=100),
    p=st.floats(min_value=1e-5, max_value=100, exclude_min=True),
    test_with_out=st.just(False),
)
def test_jax_ball(
    *,
    dtype_key,
    d,
    p,
    shape,
    dtype,
    on_device,
    fn_tree,
    frontend,
    backend_fw,
    test_flags,
):
    input_dtype, key = dtype_key

    def call():
        return helpers.test_frontend_function(
            input_dtypes=input_dtype,
            frontend=frontend,
            test_flags=test_flags,
            backend_to_test=backend_fw,
            fn_tree=fn_tree,
            on_device=on_device,
            test_values=False,
            key=key[0],
            d=d,
            p=p,
            shape=shape,
            dtype=dtype[0],
        )

    ret = call()

    if not ivy.exists(ret):
        return

    ret_np, ret_from_np = ret
    ret_np = helpers.flatten_and_to_np(ret=ret_np, backend=backend_fw)
    ret_from_np = helpers.flatten_and_to_np(ret=ret_from_np, backend=backend_fw)
    for u, v in zip(ret_np, ret_from_np):
        assert u.dtype == v.dtype
        assert u.shape == v.shape


@pytest.mark.xfail
@handle_frontend_test(
    fn_tree="jax.random.bernoulli",
    dtype_key=helpers.dtype_and_values(
        available_dtypes=helpers.get_dtypes("integer", full=False),
        min_value=0,
        max_value=2000,
        min_num_dims=1,
        max_num_dims=1,
        min_dim_size=2,
        max_dim_size=2,
    ),
    dtype_p_shape_=dtype_p_shape(),
)
def test_jax_bernoulli(
    *,
    dtype_key,
    dtype_p_shape_,
    on_device,
    fn_tree,
    frontend,
    test_flags,
    backend_fw,
):
    input_dtype, key = dtype_key
    dtype_p, shape = dtype_p_shape_
    dtype, p = dtype_p

    def call():
        return helpers.test_frontend_function(
            input_dtypes=input_dtype + dtype,
            frontend=frontend,
            test_flags=test_flags,
            fn_tree=fn_tree,
            backend_to_test=backend_fw,
            on_device=on_device,
            test_values=False,
            key=key[0],
            p=p[0],
            shape=shape,
        )

    ret = call()

    if not ivy.exists(ret):
        return

    ret_np, ret_from_np = ret
    ret_np = helpers.flatten_and_to_np(ret=ret_np, backend=backend_fw)
    ret_from_np = helpers.flatten_and_to_np(ret=ret_from_np, backend=backend_fw)
    for u, v in zip(ret_np, ret_from_np):
        assert u.dtype == v.dtype
        assert u.shape == v.shape


@pytest.mark.xfail
@handle_frontend_test(
    fn_tree="jax.random.beta",
    dtype_key=helpers.dtype_and_values(
        available_dtypes=["uint32"],
        min_value=0,
        max_value=2000,
        min_num_dims=1,
        max_num_dims=1,
        min_dim_size=2,
        max_dim_size=2,
    ),
    alpha=st.floats(min_value=0, max_value=5, exclude_min=True),
    beta=st.floats(min_value=0, max_value=5, exclude_min=True),
    shape=helpers.get_shape(
        min_num_dims=2, max_num_dims=2, min_dim_size=1, max_dim_size=5
    ),
    dtype=helpers.get_dtypes("float", full=False),
    test_with_out=st.just(False),
)
def test_jax_beta(
    *,
    dtype_key,
    alpha,
    beta,
    shape,
    dtype,
    on_device,
    fn_tree,
    frontend,
    test_flags,
    backend_fw,
):
    input_dtype, key = dtype_key

    def call():
        return helpers.test_frontend_function(
            input_dtypes=input_dtype,
            frontend=frontend,
            test_flags=test_flags,
            backend_to_test=backend_fw,
            fn_tree=fn_tree,
            on_device=on_device,
            test_values=False,
            key=key[0],
            a=alpha,
            b=beta,
            shape=shape,
            dtype=dtype[0],
        )

    ret = call()

    if not ivy.exists(ret):
        return

    ret_np, ret_from_np = ret
    ret_np = helpers.flatten_and_to_np(ret=ret_np, backend=backend_fw)
    ret_from_np = helpers.flatten_and_to_np(ret=ret_from_np, backend=backend_fw)
    for u, v in zip(ret_np, ret_from_np):
        assert u.dtype == v.dtype
        assert u.shape == v.shape


@pytest.mark.xfail
@handle_frontend_test(
    fn_tree="jax.random.categorical",
    dtype_key=helpers.dtype_and_values(
        available_dtypes=["uint32"],
        min_value=0,
        max_value=2000,
        min_num_dims=1,
        max_num_dims=1,
        min_dim_size=2,
        max_dim_size=2,
    ),
    shape=helpers.get_shape(
        min_dim_size=1, max_num_dims=6, max_dim_size=6, min_num_dims=1, allow_none=False
    ),
    dtype=helpers.get_dtypes("float", full=False),
)
def test_jax_categorical(
    *,
    dtype_key,
    shape,
    dtype,
    on_device,
    fn_tree,
    frontend,
    test_flags,
    backend_fw,
):
    input_dtype, key = dtype_key

    def call():
        return helpers.test_frontend_function(
            input_dtypes=input_dtype,
            frontend=frontend,
            test_flags=test_flags,
            backend_to_test=backend_fw,
            fn_tree=fn_tree,
            on_device=on_device,
            test_values=False,
            key=key[0],
            shape=shape,
            dtype=dtype[0],
        )

    ret = call()
    if not ivy.exists(ret):
        return
    ret_np, ret_from_np = ret
    ret_np = helpers.flatten_and_to_np(ret=ret_np, backend=backend_fw)
    ret_from_np = helpers.flatten_and_to_np(ret=ret_from_np, backend=backend_fw)
    for u, v in zip(ret_np, ret_from_np):
        assert u.dtype == v.dtype
        assert u.shape == v.shape


@pytest.mark.xfail
@handle_frontend_test(
    fn_tree="jax.random.cauchy",
    dtype_key=helpers.dtype_and_values(
        available_dtypes=["uint32"],
        min_value=0,
        max_value=2000,
        min_num_dims=1,
        max_num_dims=1,
        min_dim_size=2,
        max_dim_size=2,
    ),
    shape=helpers.get_shape(),
    dtype=helpers.get_dtypes("float", full=False),
)
def test_jax_cauchy(
    *,
    dtype_key,
    shape,
    dtype,
    on_device,
    fn_tree,
    frontend,
    test_flags,
    backend_fw,
):
    input_dtype, key = dtype_key

    def call():
        return helpers.test_frontend_function(
            input_dtypes=input_dtype,
            frontend=frontend,
            test_flags=test_flags,
            backend_to_test=backend_fw,
            fn_tree=fn_tree,
            on_device=on_device,
            test_values=False,
            key=key[0],
            shape=shape,
            dtype=dtype[0],
        )

    ret = call()

    if not ivy.exists(ret):
        return

    ret_np, ret_from_np = ret
    ret_np = helpers.flatten_and_to_np(ret=ret_np, backend=backend_fw)
    ret_from_np = helpers.flatten_and_to_np(ret=ret_from_np, backend=backend_fw)
    for u, v in zip(ret_np, ret_from_np):
        assert u.dtype == v.dtype
        assert u.shape == v.shape


@pytest.mark.xfail
@handle_frontend_test(
    fn_tree="jax.random.dirichlet",
    dtype_key=helpers.dtype_and_values(
        available_dtypes=["uint32"],
        min_value=0,
        max_value=2000,
        min_num_dims=1,
        max_num_dims=1,
        min_dim_size=2,
        max_dim_size=2,
    ),
    dtype_alpha=helpers.dtype_and_values(
        available_dtypes=helpers.get_dtypes("float", full=False),
        shape=st.tuples(
            st.integers(min_value=2, max_value=5),
        ),
        min_value=1.1,
        max_value=100.0,
        exclude_min=True,
    ),
    shape=helpers.get_shape(
        min_num_dims=2, max_num_dims=2, min_dim_size=2, max_dim_size=5
    ),
    dtype=helpers.get_dtypes("float", full=False),
    test_with_out=st.just(False),
)
def test_jax_dirichlet(
    *,
    dtype_key,
    dtype_alpha,
    shape,
    dtype,
    on_device,
    fn_tree,
    frontend,
    test_flags,
    backend_fw,
):
    input_dtype, key = dtype_key
    _, alpha = dtype_alpha

    def call():
        return helpers.test_frontend_function(
            input_dtypes=input_dtype,
            frontend=frontend,
            test_flags=test_flags,
            backend_to_test=backend_fw,
            fn_tree=fn_tree,
            on_device=on_device,
            test_values=False,
            key=key[0],
            alpha=alpha[0],
            shape=shape,
            dtype=dtype[0],
        )

    ret = call()

    if not ivy.exists(ret):
        return

    ret_np, ret_from_np = ret
    ret_np = helpers.flatten_and_to_np(ret=ret_np, backend=backend_fw)
    ret_from_np = helpers.flatten_and_to_np(ret=ret_from_np, backend=backend_fw)
    for u, v in zip(ret_np, ret_from_np):
        assert u.dtype == v.dtype
        assert u.shape == v.shape


@pytest.mark.xfail
@handle_frontend_test(
    fn_tree="jax.random.exponential",
    dtype_key=helpers.dtype_and_values(
        available_dtypes=["uint32"],
        min_value=0,
        max_value=2000,
        min_num_dims=1,
        max_num_dims=1,
        min_dim_size=2,
        max_dim_size=2,
    ),
    shape=helpers.get_shape(allow_none=False, min_num_dims=1, min_dim_size=1),
    dtype=helpers.get_dtypes("float", full=False),
)
def test_jax_exponential(
    *,
    dtype_key,
    shape,
    dtype,
    on_device,
    fn_tree,
    frontend,
    test_flags,
    backend_fw,
):
    input_dtype, key = dtype_key

    def call():
        return helpers.test_frontend_function(
            input_dtypes=input_dtype,
            frontend=frontend,
            backend_to_test=backend_fw,
            test_flags=test_flags,
            fn_tree=fn_tree,
            on_device=on_device,
            test_values=False,
            key=key[0],
            shape=shape,
            dtype=dtype[0],
        )

    ret = call()

    if not ivy.exists(ret):
        return

    ret_np, ret_from_np = ret
    ret_np = helpers.flatten_and_to_np(ret=ret_np, backend=backend_fw)
    ret_from_np = helpers.flatten_and_to_np(ret=ret_from_np, backend=backend_fw)
    for u, v in zip(ret_np, ret_from_np):
        assert u.dtype == v.dtype
        assert u.shape == v.shape


@pytest.mark.xfail
@handle_frontend_test(
    fn_tree="jax.random.fold_in",
    dtype_key=helpers.dtype_and_values(
        available_dtypes=["uint32"],
        min_value=0,
        max_value=2000,
        min_num_dims=1,
        max_num_dims=1,
        min_dim_size=2,
        max_dim_size=2,
    ),
    data=helpers.ints(),
)
def test_jax_fold_in(
    *,
    dtype_key,
    data,
    on_device,
    fn_tree,
    frontend,
    test_flags,
    backend_fw,
):
    input_dtype, key = dtype_key

    def call():
        return helpers.test_frontend_function(
            input_dtypes=input_dtype,
            frontend=frontend,
            backend_to_test=backend_fw,
            test_flags=test_flags,
            fn_tree=fn_tree,
            on_device=on_device,
            test_values=False,
            key=key[0],
            data=data,
        )

    ret = call()

    if not ivy.exists(ret):
        return

    ret_np, ret_from_np = ret
    ret_np = helpers.flatten_and_to_np(ret=ret_np, backend=backend_fw)
    ret_from_np = helpers.flatten_and_to_np(ret=ret_from_np, backend=backend_fw)
    for u, v in zip(ret_np, ret_from_np):
        assert u.dtype == v.dtype
        assert u.shape == v.shape


@pytest.mark.xfail
@handle_frontend_test(
    fn_tree="jax.random.gamma",
    dtype_key=helpers.dtype_and_values(
        available_dtypes=["uint32"],
        min_value=0,
        max_value=2000,
        min_num_dims=1,
        max_num_dims=1,
        min_dim_size=2,
        max_dim_size=2,
    ),
    a_shape=_all_gamma_params(),
    dtype=helpers.get_dtypes("float", full=False),
    test_with_out=st.just(False),
)
def test_jax_gamma(
    *,
    dtype_key,
    a_shape,
    dtype,
    on_device,
    fn_tree,
    frontend,
    test_flags,
    backend_fw,
):
    input_dtype, key = dtype_key
    a, shape = a_shape

    def call():
        return helpers.test_frontend_function(
            input_dtypes=input_dtype,
            frontend=frontend,
            test_flags=test_flags,
            fn_tree=fn_tree,
            backend_to_test=backend_fw,
            on_device=on_device,
            test_values=False,
            key=key[0],
            a=a,
            shape=shape,
            dtype=dtype[0],
        )

    ret = call()

    if not ivy.exists(ret):
        return

    ret_np, ret_from_np = ret
    ret_np = helpers.flatten_and_to_np(ret=ret_np, backend=backend_fw)
    ret_from_np = helpers.flatten_and_to_np(ret=ret_from_np, backend=backend_fw)
    for u, v in zip(ret_np, ret_from_np):
        assert u.dtype == v.dtype
        assert u.shape == v.shape


@pytest.mark.xfail
@handle_frontend_test(
    fn_tree="jax.random.generalized_normal",
    dtype_key=helpers.dtype_and_values(
        available_dtypes=["uint32"],
        min_value=0,
        max_value=2000,
        min_num_dims=1,
        max_num_dims=1,
        min_dim_size=2,
        max_dim_size=2,
    ),
    p=st.floats(min_value=1e-5, max_value=100, exclude_min=True),
    shape=helpers.get_shape(
        min_num_dims=1, max_num_dims=6, min_dim_size=1, max_dim_size=6
    ),
    dtype=helpers.get_dtypes("float", full=False),
    test_with_out=st.just(False),
)
def test_jax_generalized_normal(
    *,
    dtype_key,
    p,
    shape,
    dtype,
    on_device,
    fn_tree,
    frontend,
    test_flags,
    backend_fw,
):
    input_dtype, key = dtype_key

    def call():
        return helpers.test_frontend_function(
            input_dtypes=input_dtype,
            frontend=frontend,
            backend_to_test=backend_fw,
            test_flags=test_flags,
            fn_tree=fn_tree,
            on_device=on_device,
            test_values=False,
            key=key[0],
            p=p,
            shape=shape,
            dtype=dtype[0],
        )

    ret = call()

    if not ivy.exists(ret):
        return

    ret_np, ret_from_np = ret
    ret_np = helpers.flatten_and_to_np(ret=ret_np, backend=backend_fw)
    ret_from_np = helpers.flatten_and_to_np(ret=ret_from_np, backend=backend_fw)
    for u, v in zip(ret_np, ret_from_np):
        assert u.dtype == v.dtype
        assert u.shape == v.shape


@pytest.mark.xfail
@handle_frontend_test(
    fn_tree="jax.random.gumbel",
    dtype_key=helpers.dtype_and_values(
        available_dtypes=["uint32"],
        min_value=0,
        max_value=2000,
        min_num_dims=1,
        max_num_dims=1,
        min_dim_size=2,
        max_dim_size=2,
    ),
    shape=helpers.get_shape(
        min_dim_size=1, max_num_dims=6, max_dim_size=6, min_num_dims=1, allow_none=False
    ),
    dtype=helpers.get_dtypes("float", full=False),
)
def test_jax_gumbel(
    *,
    dtype_key,
    shape,
    dtype,
    on_device,
    fn_tree,
    frontend,
    test_flags,
    backend_fw,
):
    input_dtype, key = dtype_key

    def call():
        return helpers.test_frontend_function(
            input_dtypes=input_dtype,
            frontend=frontend,
            test_flags=test_flags,
            backend_to_test=backend_fw,
            fn_tree=fn_tree,
            on_device=on_device,
            test_values=False,
            key=key[0],
            shape=shape,
            dtype=dtype[0],
        )

    ret = call()

    if not ivy.exists(ret):
        return

    ret_np, ret_from_np = ret
    ret_np = helpers.flatten_and_to_np(ret=ret_np, backend=backend_fw)
    ret_from_np = helpers.flatten_and_to_np(ret=ret_from_np, backend=backend_fw)
    for u, v in zip(ret_np, ret_from_np):
        assert u.dtype == v.dtype
        assert u.shape == v.shape


# loggamma
@pytest.mark.xfail
@handle_frontend_test(
    fn_tree="jax.random.loggamma",
    dtype_key=helpers.dtype_and_values(
        available_dtypes=["uint32"],
        min_value=0,
        max_value=2000,
        min_num_dims=1,
        max_num_dims=1,
        min_dim_size=2,
        max_dim_size=2,
    ),
    a_shape=_all_gamma_params(),
    dtype=helpers.get_dtypes("float", full=False),
    test_with_out=st.just(False),
)
def test_jax_loggamma(
    *,
    dtype_key,
    a_shape,
    dtype,
    on_device,
    fn_tree,
    frontend,
    test_flags,
    backend_fw,
):
    input_dtype, key = dtype_key
    a, shape = a_shape

    def call():
        return helpers.test_frontend_function(
            input_dtypes=input_dtype,
            frontend=frontend,
            backend_to_test=backend_fw,
            test_flags=test_flags,
            fn_tree=fn_tree,
            on_device=on_device,
            test_values=False,
            key=key[0],
            a=a,
            shape=shape,
            dtype=dtype[0],
        )

    ret = call()

    if not ivy.exists(ret):
        return

    ret_np, ret_from_np = ret
    ret_np = helpers.flatten_and_to_np(ret=ret_np, backend=backend_fw)
    ret_from_np = helpers.flatten_and_to_np(ret=ret_from_np, backend=backend_fw)
    for u, v in zip(ret_np, ret_from_np):
        assert u.dtype == v.dtype
        assert u.shape == v.shape


@pytest.mark.xfail
@handle_frontend_test(
    fn_tree="jax.random.maxwell",
    dtype_key=helpers.dtype_and_values(
        available_dtypes=["uint32"],
        min_value=0,
        max_value=2000,
        min_num_dims=1,
        max_num_dims=1,
        min_dim_size=2,
        max_dim_size=2,
    ),
    shape=helpers.get_shape(),
    dtype=helpers.get_dtypes("float", full=False),
)
def test_jax_maxwell(
    *,
    dtype_key,
    shape,
    dtype,
    on_device,
    fn_tree,
    frontend,
    backend_fw,
    test_flags,
):
    input_dtype, key = dtype_key

    def call():
        return helpers.test_frontend_function(
            input_dtypes=input_dtype,
            frontend=frontend,
            backend_to_test=backend_fw,
            test_flags=test_flags,
            fn_tree=fn_tree,
            on_device=on_device,
            test_values=False,
            key=key[0],
            shape=shape,
            dtype=dtype[0],
        )

    ret = call()

    if not ivy.exists(ret):
        return

    ret_np, ret_from_np = ret
    ret_np = helpers.flatten_and_to_np(ret=ret_np, backend=backend_fw)
    ret_from_np = helpers.flatten_and_to_np(ret=ret_from_np, backend=backend_fw)
    for u, v in zip(ret_np, ret_from_np):
        assert u.dtype == v.dtype
        assert u.shape == v.shape


@pytest.mark.xfail
@handle_frontend_test(
    fn_tree="jax.random.multivariate_normal",
    dtype_key=helpers.dtype_and_values(
        available_dtypes=["uint32"],
        min_value=0,
        max_value=2000,
        min_num_dims=1,
        max_num_dims=1,
        min_dim_size=2,
        max_dim_size=2,
    ),
    dtype=helpers.get_dtypes("float", full=False),
    mean_cov_vector=get_mean_cov_vector(),
    method=st.sampled_from(["cholesky", "eigh", "svd"]),
    test_with_out=st.just(False),
)
def test_jax_multivariate_normal(
    *,
    dtype_key,
    mean_cov_vector,
    dtype,
    method,
    frontend,
    backend_fw,
    test_flags,
    fn_tree,
):
    input_dtype, key = dtype_key
    shared_dtype, mean, cov, shape = mean_cov_vector

    spd = np.matmul(cov.T, cov) + np.identity(cov.shape[0])

    def call():
        helpers.test_frontend_function(
            input_dtypes=input_dtype + [shared_dtype],
            frontend=frontend,
            test_flags=test_flags,
            backend_to_test=backend_fw,
            fn_tree=fn_tree,
            test_values=False,
            key=key[0],
            mean=mean,
            cov=spd,
            shape=shape,
            dtype=dtype[0],
            method=method,
        )

    ret = call()

    if not ivy.exists(ret):
        return

    ret_np, ret_from_np = ret
    ret_np = helpers.flatten_and_to_np(ret=ret_np, backend=backend_fw)
    ret_from_np = helpers.flatten_and_to_np(ret=ret_from_np, backend=backend_fw)
    for u, v in zip(ret_np, ret_from_np):
        assert u.dtype == v.dtype
        assert u.shape == v.shape


@pytest.mark.xfail
@handle_frontend_test(
    fn_tree="jax.random.normal",
    dtype_key=helpers.dtype_and_values(
        available_dtypes=["uint32"],
        min_value=0,
        max_value=2000,
        min_num_dims=1,
        max_num_dims=1,
        min_dim_size=2,
        max_dim_size=2,
    ),
    shape=helpers.get_shape(),
    dtype=helpers.get_dtypes("float", full=False),
)
def test_jax_normal(
    *,
    dtype_key,
    shape,
    dtype,
    on_device,
    fn_tree,
    frontend,
    test_flags,
    backend_fw,
):
    input_dtype, key = dtype_key

    def call():
        return helpers.test_frontend_function(
            input_dtypes=input_dtype,
            frontend=frontend,
            test_flags=test_flags,
            backend_to_test=backend_fw,
            fn_tree=fn_tree,
            on_device=on_device,
            test_values=False,
            key=key[0],
            shape=shape,
            dtype=dtype[0],
        )

    ret = call()

    if not ivy.exists(ret):
        return

    ret_np, ret_from_np = ret
    ret_np = helpers.flatten_and_to_np(ret=ret_np, backend=backend_fw)
    ret_from_np = helpers.flatten_and_to_np(ret=ret_from_np, backend=backend_fw)
    for u, v in zip(ret_np, ret_from_np):
        assert u.dtype == v.dtype
        assert u.shape == v.shape


@pytest.mark.xfail
@handle_frontend_test(
    fn_tree="jax.random.orthogonal",
    dtype_key=helpers.dtype_and_values(
        available_dtypes=["float32", "float64"],
        min_value=0,
        max_value=2000,
        min_num_dims=1,
        max_num_dims=3,
        min_dim_size=2,
        max_dim_size=5,
    ),
    n=helpers.get_shape(),
    shape=helpers.get_shape(),
    dtype=helpers.get_dtypes("float", full=False),
)
def test_jax_orthogonal(
    *,
    dtype_key,
    n,
    shape,
    dtype,
    on_device,
    fn_tree,
    frontend,
    test_flags,
    backend_fw,
):
    input_dtype, key = dtype_key

    def call():
        return helpers.test_frontend_function(
            input_dtypes=input_dtype,
            frontend=frontend,
            test_flags=test_flags,
            backend_to_test=backend_fw,
            fn_tree=fn_tree,
            on_device=on_device,
            test_values=False,
            key=key[0],
            n=n,
            shape=shape,
            dtype=dtype[0],
        )

    ret = call()

    if not ivy.exists(ret):
        return

    ret_np, ret_from_np = ret
    ret_np = helpers.flatten_and_to_np(ret=ret_np, backend=backend_fw)
    ret_from_np = helpers.flatten_and_to_np(ret=ret_from_np, backend=backend_fw)
    for u, v in zip(ret_np, ret_from_np):
        assert u.dtype == v.dtype
        assert u.shape == v.shape
        # Check if the output matrices are orthogonal
        assert ivy.allclose(ivy.eye(n), ivy.matmul(u.T, u))


@pytest.mark.xfail
@handle_frontend_test(
    fn_tree="jax.random.pareto",
    dtype_key=helpers.dtype_and_values(
        available_dtypes=["uint32"],
        min_value=0,
        max_value=2000,
        min_num_dims=1,
        max_num_dims=1,
        min_dim_size=2,
        max_dim_size=2,
    ),
    b_shapes=get_shape_and_arrays(),
    dtype=helpers.get_dtypes("float", full=False),
)
def test_jax_pareto(
    *,
    dtype_key,
    b_shapes,
    dtype,
    on_device,
    fn_tree,
    frontend,
    backend_fw,
    test_flags,
):
    input_dtype, key = dtype_key
    b, shape = b_shapes

    def call():
        return helpers.test_frontend_function(
            input_dtypes=input_dtype,
            frontend=frontend,
            backend_to_test=backend_fw,
            test_flags=test_flags,
            fn_tree=fn_tree,
            on_device=on_device,
            test_values=False,
            key=key[0],
            b=b,
            shape=shape,
            dtype=dtype[0],
        )

    ret = call()

    if not ivy.exists(ret):
        return
    ret_np, ret_from_np = ret
    if shape is not None:
        assert ret_np.shape == shape
    else:
        assert ret_np.shape == b.shape


@pytest.mark.xfail
@handle_frontend_test(
    fn_tree="jax.random.permutation",
    dtype_key=helpers.dtype_and_values(
        available_dtypes=["uint32"],
        min_value=0,
        max_value=2000,
        min_num_dims=1,
        max_num_dims=1,
        min_dim_size=2,
        max_dim_size=2,
    ),
    x=st.integers(min_value=0, max_value=10),
    axis=st.integers(min_value=0, max_value=0),
)
def test_jax_permutation(
    *,
    dtype_key,
    x,
    axis,
    on_device,
    fn_tree,
    frontend,
    test_flags,
    backend_fw,
):
    input_dtype, key = dtype_key

    def call():
        return helpers.test_frontend_function(
            input_dtypes=input_dtype,
            frontend=frontend,
            test_flags=test_flags,
            backend_to_test=backend_fw,
            fn_tree=fn_tree,
            on_device=on_device,
            test_values=False,
            key=key[0],
            x=x,
            axis=axis,
        )

    ret = call()

    if not ivy.exists(ret):
        return

    ret_np, ret_from_np = ret
    ret_np = helpers.flatten_and_to_np(ret=ret_np, backend=backend_fw)
    ret_from_np = helpers.flatten_and_to_np(ret=ret_from_np, backend=backend_fw)
    for u, v in zip(ret_np, ret_from_np):
        assert u.dtype == v.dtype
        assert u.shape == v.shape


@pytest.mark.xfail
@handle_frontend_test(
    fn_tree="jax.random.poisson",
    dtype_key=helpers.dtype_and_values(
        available_dtypes=["uint32"],
        min_value=0,
        max_value=2000,
        min_num_dims=1,
        max_num_dims=1,
        min_dim_size=2,
        max_dim_size=2,
    ),
    lam=st.floats(min_value=0, max_value=5, exclude_min=True),
    shape=helpers.get_shape(
        min_num_dims=2, max_num_dims=2, min_dim_size=1, max_dim_size=5
    ),
    dtype=helpers.get_dtypes("integer", full=False),
    test_with_out=st.just(False),
)
def test_jax_poisson(
    *,
    dtype_key,
    lam,
    shape,
    dtype,
    on_device,
    fn_tree,
    frontend,
    test_flags,
    backend_fw,
):
    input_dtype, key = dtype_key

    def call():
        return helpers.test_frontend_function(
            input_dtypes=input_dtype,
            backend_to_test=backend_fw,
            frontend=frontend,
            test_flags=test_flags,
            fn_tree=fn_tree,
            on_device=on_device,
            test_values=False,
            key=key[0],
            lam=lam,
            shape=shape,
            dtype=dtype[0],
        )

    ret = call()

    if not ivy.exists(ret):
        return

    ret_np, ret_from_np = ret
    ret_np = helpers.flatten_and_to_np(
        ret=ret_np,
        backend=backend_fw,
    )
    ret_from_np = helpers.flatten_and_to_np(
        ret=ret_from_np,
        backend=backend_fw,
    )
    for u, v in zip(ret_np, ret_from_np):
        assert u.dtype == v.dtype
        assert u.shape == v.shape


@pytest.mark.xfail
@handle_frontend_test(
    fn_tree="jax.random.rademacher",
    dtype_key=helpers.dtype_and_values(
        available_dtypes=["uint32"],
        min_value=0,
        max_value=2000,
        min_num_dims=1,
        max_num_dims=1,
        min_dim_size=2,
        max_dim_size=2,
    ),
    shape=helpers.get_shape(allow_none=False, min_num_dims=1, min_dim_size=1),
    dtype=helpers.get_dtypes("integer", full=False),
)
def test_jax_rademacher(
    *,
    dtype_key,
    shape,
    dtype,
    on_device,
    fn_tree,
    frontend,
    test_flags,
    backend_fw,
):
    input_dtype, key = dtype_key

    def call():
        return helpers.test_frontend_function(
            input_dtypes=input_dtype,
            frontend=frontend,
            backend_to_test=backend_fw,
            test_flags=test_flags,
            fn_tree=fn_tree,
            on_device=on_device,
            test_values=False,
            key=key[0],
            shape=shape,
            dtype=dtype[0],
        )

    ret = call()

    if not ivy.exists(ret):
        return

    ret_np, ret_from_np = ret
    ret_np = helpers.flatten_and_to_np(ret=ret_np, backend=backend_fw)
    ret_from_np = helpers.flatten_and_to_np(ret=ret_from_np, backend=backend_fw)
    for u, v in zip(ret_np, ret_from_np):
        assert u.dtype == v.dtype
        assert u.shape == v.shape


@pytest.mark.xfail
@handle_frontend_test(
    fn_tree="jax.random.randint",
    dtype_key=helpers.dtype_and_values(
        available_dtypes=["uint32"],
        min_value=0,
        max_value=2000,
        min_num_dims=1,
        max_num_dims=1,
        min_dim_size=2,
        max_dim_size=2,
    ),
    shape=helpers.get_shape(allow_none=False, min_num_dims=1, min_dim_size=1),
    dtype=helpers.get_dtypes("integer", full=False),
    min_max=helpers.general_helpers.get_bounds(dtype="int16"),
)
def test_jax_randint(
    *,
    dtype_key,
    shape,
    dtype,
    min_max,
    on_device,
    fn_tree,
    frontend,
    test_flags,
    backend_fw,
):
    input_dtype, key = dtype_key
    minval, maxval = min_max

    def call():
        return helpers.test_frontend_function(
            input_dtypes=input_dtype,
            frontend=frontend,
            test_flags=test_flags,
            backend_to_test=backend_fw,
            fn_tree=fn_tree,
            on_device=on_device,
            test_values=False,
            key=key[0],
            shape=shape,
            minval=minval,
            maxval=maxval,
            dtype=dtype[0],
        )

    ret = call()

    if not ivy.exists(ret):
        return

    ret_np, ret_from_np = ret
    ret_np = helpers.flatten_and_to_np(ret=ret_np, backend=backend_fw)
    ret_from_np = helpers.flatten_and_to_np(ret=ret_from_np, backend=backend_fw)
    for u, v in zip(ret_np, ret_from_np):
        assert u.dtype == v.dtype
        assert u.shape == v.shape


@pytest.mark.xfail
@handle_frontend_test(
    fn_tree="jax.random.shuffle",
    dtype_key=helpers.dtype_and_values(
        available_dtypes=["uint32"],
        min_value=0,
        max_value=2000,
        min_num_dims=1,
        max_num_dims=1,
        min_dim_size=2,
        max_dim_size=2,
    ),
    dtype_x_axis=helpers.dtype_values_axis(
        available_dtypes=("float32", "float64"),
        valid_axis=True,
        max_axes_size=1,
        force_int_axis=True,
    ),
)
def test_jax_shuffle(
    *,
    dtype_key,
    dtype_x_axis,
    on_device,
    fn_tree,
    frontend,
    test_flags,
    backend_fw,
):
    key_dtype, key = dtype_key
    x_dtypes, x, axis = dtype_x_axis

    def call():
        return helpers.test_frontend_function(
            input_dtypes=key_dtype + x_dtypes,
            frontend=frontend,
            backend_to_test=backend_fw,
            test_flags=test_flags,
            fn_tree=fn_tree,
            on_device=on_device,
            test_values=False,
            key=key[0],
            x=x[0],
            axis=axis,
        )

    ret = call()

    if not ivy.exists(ret):
        return

    ret_np, ret_from_np = ret
    ret_np = helpers.flatten_and_to_np(ret=ret_np, backend=backend_fw)
    ret_from_np = helpers.flatten_and_to_np(ret=ret_from_np, backend=backend_fw)
    for u, v in zip(ret_np, ret_from_np):
        assert u.dtype == v.dtype
        assert u.shape == v.shape


@pytest.mark.xfail
@handle_frontend_test(
    fn_tree="jax.random.t",
    dtype_key=helpers.dtype_and_values(
        available_dtypes=["uint32"],
        min_value=0,
        max_value=2000,
        min_num_dims=1,
        max_num_dims=1,
        min_dim_size=2,
        max_dim_size=2,
    ),
    df=st.floats(min_value=0, max_value=5, exclude_min=True),
    shape=helpers.get_shape(
        min_num_dims=1, max_num_dims=6, min_dim_size=1, max_dim_size=6
    ),
    dtype=helpers.get_dtypes("float", full=False),
    test_with_out=st.just(False),
)
def test_jax_t(
    *,
    dtype_key,
    df,
    shape,
    dtype,
    on_device,
    fn_tree,
    frontend,
    test_flags,
    backend_fw,
):
    input_dtype, key = dtype_key

    def call():
        return helpers.test_frontend_function(
            input_dtypes=input_dtype,
            frontend=frontend,
            test_flags=test_flags,
            backend_to_test=backend_fw,
            fn_tree=fn_tree,
            on_device=on_device,
            test_values=False,
            key=key[0],
            df=df,
            shape=shape,
            dtype=dtype[0],
        )

    ret = call()

    if not ivy.exists(ret):
        return

    ret_np, ret_from_np = ret
    ret_np = helpers.flatten_and_to_np(ret=ret_np, backend=backend_fw)
    ret_from_np = helpers.flatten_and_to_np(ret=ret_from_np, backend=backend_fw)
    for u, v in zip(ret_np, ret_from_np):
        assert u.dtype == v.dtype
        assert u.shape == v.shape


@pytest.mark.xfail
@handle_frontend_test(
<<<<<<< HEAD
    fn_tree="jax.random.double_sided_maxwell",
    dtype_key=helpers.dtype_and_values(
        available_dtypes=["uint32"],
        min_value=0,
        max_value=2000,
        min_num_dims=1,
        max_num_dims=1,
        min_dim_size=2,
        max_dim_size=2,
    ),
    shape=helpers.get_shape(),
    dtype=helpers.get_dtypes("float", full=False),
    loc=st.integers(min_value=10, max_value=100),
    scale=st.floats(min_value=0, max_value=100, exclude_min=True),
    test_with_out=st.just(False),
)
def test_jax_double_sided_maxwell(
    *,
    dtype_key,
    loc,
    scale,
    shape,
    dtype,
    on_device,
    fn_tree,
    frontend,
    test_flags,
    backend_fw,
):
    input_dtype, key = dtype_key
    def call():
        return helpers.test_frontend_function(
            input_dtypes=input_dtype,
            frontend=frontend,
            test_flags=test_flags,
            fn_tree=fn_tree,
            on_device=on_device,
            test_values=False,
            backend_to_test=backend_fw,
            key=key[0],
            loc=loc,
            scale=scale,
            shape=shape,
            dtype=dtype[0],
        )

    ret = call()

    if not ivy.exists(ret):
        return

    ret_np, ret_from_np = ret
    ret_np = helpers.flatten_and_to_np(backend=backend_fw, ret=ret_np)
    ret_from_np = helpers.flatten_and_to_np(backend=backend_fw, ret=ret_from_np)
    for u, v in zip(ret_np, ret_from_np):
        assert u.dtype == v.dtype
        assert u.shape == v.shape


@pytest.mark.xfail
@handle_frontend_test(
    fn_tree="jax.random.ball",
=======
    fn_tree="jax.random.uniform",
>>>>>>> 39c8e312
    dtype_key=helpers.dtype_and_values(
        available_dtypes=["uint32"],
        min_value=0,
        max_value=2000,
        min_num_dims=1,
        max_num_dims=1,
        min_dim_size=2,
        max_dim_size=2,
    ),
    shape=helpers.get_shape(),
    dtype=helpers.get_dtypes("float", full=False),
    dtype_minval_maxval=_get_minval_maxval(),
)
def test_jax_uniform(
    *,
    dtype_key,
    shape,
    dtype,
    dtype_minval_maxval,
    on_device,
    fn_tree,
    frontend,
    test_flags,
    backend_fw,
):
    input_dtype, key = dtype_key
    minval, maxval = dtype_minval_maxval

    def call():
        return helpers.test_frontend_function(
            input_dtypes=input_dtype,
            frontend=frontend,
            test_flags=test_flags,
            backend_to_test=backend_fw,
            fn_tree=fn_tree,
            on_device=on_device,
            test_values=False,
            key=key[0],
            shape=shape,
            dtype=dtype[0],
            minval=minval,
            maxval=maxval,
        )

    ret = call()

    if not ivy.exists(ret):
        return

    ret_np, ret_from_np = ret
    ret_np = helpers.flatten_and_to_np(ret=ret_np, backend=backend_fw)
    ret_from_np = helpers.flatten_and_to_np(ret=ret_from_np, backend=backend_fw)
    for u, v in zip(ret_np, ret_from_np):
        assert u.dtype == v.dtype
        assert u.shape == v.shape


@pytest.mark.xfail
@handle_frontend_test(
    fn_tree="jax.random.weibull_min",
    dtype_key=helpers.dtype_and_values(
        available_dtypes=["uint32"],
        min_value=0,
        max_value=2000,
        min_num_dims=1,
        max_num_dims=1,
        min_dim_size=2,
        max_dim_size=2,
    ),
    shape=helpers.get_shape(allow_none=False, min_num_dims=1, min_dim_size=1),
    dtype=helpers.get_dtypes("float", full=False),
)
def test_jax_weibull_min(
    *,
    dtype_key,
    shape,
    scale,
    concentration,
    dtype,
    on_device,
    fn_tree,
    frontend,
    backend_fw,
    test_flags,
):
    input_dtype, key = dtype_key

    def call():
        return helpers.test_frontend_function(
            input_dtypes=input_dtype,
            frontend=frontend,
            test_flags=test_flags,
            fn_tree=fn_tree,
            backend_to_test=backend_fw,
            on_device=on_device,
            test_values=False,
            key=key[0],
            shape=shape,
            scale=scale,
            concentration=concentration,
            dtype=dtype[0],
        )

    ret = call()

    if not ivy.exists(ret):
        return

    ret_np, ret_from_np = ret
    ret_np = helpers.flatten_and_to_np(ret=ret_np, backend=backend_fw)
    ret_from_np = helpers.flatten_and_to_np(ret=ret_from_np, backend=backend_fw)
    for u, v in zip(ret_np, ret_from_np):
        assert u.dtype == v.dtype
        assert u.shape == v.shape<|MERGE_RESOLUTION|>--- conflicted
+++ resolved
@@ -1466,7 +1466,6 @@
 
 @pytest.mark.xfail
 @handle_frontend_test(
-<<<<<<< HEAD
     fn_tree="jax.random.double_sided_maxwell",
     dtype_key=helpers.dtype_and_values(
         available_dtypes=["uint32"],
@@ -1529,9 +1528,7 @@
 @pytest.mark.xfail
 @handle_frontend_test(
     fn_tree="jax.random.ball",
-=======
     fn_tree="jax.random.uniform",
->>>>>>> 39c8e312
     dtype_key=helpers.dtype_and_values(
         available_dtypes=["uint32"],
         min_value=0,
