--- conflicted
+++ resolved
@@ -1249,32 +1249,16 @@
 
 @pytest.mark.xfail
 @handle_frontend_test(
-<<<<<<< HEAD
-    fn_tree="jax.random.double_sided_maxwell",
-=======
     fn_tree="jax.random.ball",
->>>>>>> a505742b
-    dtype_key=helpers.dtype_and_values(
-        available_dtypes=["uint32"],
-        min_value=0,
-        max_value=2000,
-        min_num_dims=1,
-        max_num_dims=1,
-        min_dim_size=2,
-        max_dim_size=2,
-    ),
-<<<<<<< HEAD
-    shape=helpers.get_shape(),
-    dtype=helpers.get_dtypes("float", full=False),
-    loc=st.floats(min_value=0, max_value=5, exclude_min=True),
-    scale=st.floats(min_value=0, max_value=5, exclude_min=True),
-)
-def test_jax_double_sided_maxwell(
-    *,
-    dtype_key,
-    loc,
-    scale,
-=======
+    dtype_key=helpers.dtype_and_values(
+        available_dtypes=["uint32"],
+        min_value=0,
+        max_value=2000,
+        min_num_dims=1,
+        max_num_dims=1,
+        min_dim_size=2,
+        max_dim_size=2,
+    ),
     shape=helpers.get_shape(
         min_num_dims=1, max_num_dims=6, min_dim_size=1, max_dim_size=6
     ),
@@ -1288,35 +1272,26 @@
     dtype_key,
     d,
     p,
->>>>>>> a505742b
-    shape,
-    dtype,
-    on_device,
-    fn_tree,
-    frontend,
-    test_flags,
-):
-    input_dtype, key = dtype_key
-
-    def call():
-        return helpers.test_frontend_function(
-            input_dtypes=input_dtype,
-<<<<<<< HEAD
-            loc=loc,
-            scale=scale,
-=======
->>>>>>> a505742b
-            frontend=frontend,
-            test_flags=test_flags,
-            fn_tree=fn_tree,
-            on_device=on_device,
-            test_values=False,
-            key=key[0],
-<<<<<<< HEAD
-=======
+    shape,
+    dtype,
+    on_device,
+    fn_tree,
+    frontend,
+    test_flags,
+):
+    input_dtype, key = dtype_key
+
+    def call():
+        return helpers.test_frontend_function(
+            input_dtypes=input_dtype,
+            frontend=frontend,
+            test_flags=test_flags,
+            fn_tree=fn_tree,
+            on_device=on_device,
+            test_values=False,
+            key=key[0],
             d=d,
             p=p,
->>>>>>> a505742b
             shape=shape,
             dtype=dtype[0],
         )
