--- conflicted
+++ resolved
@@ -661,22 +661,6 @@
     )
 
 
-<<<<<<< HEAD
-# single
-@handle_frontend_test(
-    fn_tree="jax.numpy.single",
-    dtype_and_x=helpers.dtype_and_values(
-        available_dtypes=helpers.get_dtypes("float")),
-)
-def test_jax_numpy_single(
-    dtype_and_x,
-    test_flags,
-    frontend,
-    fn_tree,
-    on_device,
-):
-    dtype, x = dtype_and_x
-=======
 # copy
 @handle_frontend_test(
     fn_tree="jax.numpy.copy",
@@ -698,16 +682,35 @@
     on_device,
 ):
     dtype, a = dtype_and_a
->>>>>>> cfc74ffd
     helpers.test_frontend_function(
         input_dtypes=dtype,
         frontend=frontend,
         test_flags=test_flags,
         fn_tree=fn_tree,
         on_device=on_device,
-<<<<<<< HEAD
+        a=a[0],
+    )
+
+
+# single
+@handle_frontend_test(
+    fn_tree="jax.numpy.single",
+    dtype_and_x=helpers.dtype_and_values(
+        available_dtypes=helpers.get_dtypes("float")),
+)
+def test_jax_numpy_single(
+    dtype_and_x,
+    test_flags,
+    frontend,
+    fn_tree,
+    on_device,
+):
+    dtype, x = dtype_and_x
+    helpers.test_frontend_function(
+        input_dtypes=dtype,
+        frontend=frontend,
+        test_flags=test_flags,
+        fn_tree=fn_tree,
+        on_device=on_device,
         x=x[0]
-=======
-        a=a[0],
->>>>>>> cfc74ffd
     )