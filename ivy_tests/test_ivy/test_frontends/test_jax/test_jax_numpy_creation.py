--- conflicted
+++ resolved
@@ -627,23 +627,6 @@
     )
 
 
-<<<<<<< HEAD
-# copy
-@handle_frontend_test(
-    fn_tree="jax.numpy.copy",
-    dtype_and_a=helpers.dtype_and_values(
-        available_dtypes=helpers.get_dtypes("numeric"),
-        num_arrays=1,
-        min_num_dims=0,
-        max_num_dims=5,
-        min_dim_size=1,
-        max_dim_size=5,
-    ),
-    test_with_out=st.just(False),
-)
-def test_jax_numpy_copy(
-    dtype_and_a,
-=======
 # linspace
 @handle_frontend_test(
     fn_tree="jax.numpy.linspace",
@@ -656,28 +639,18 @@
     dtype_start_stop,
     num,
     axis,
->>>>>>> eeb7f59a
-    frontend,
-    test_flags,
-    fn_tree,
-    on_device,
-):
-<<<<<<< HEAD
-    dtype, a = dtype_and_a
-    helpers.test_frontend_function(
-        input_dtypes=dtype,
-=======
+    frontend,
+    test_flags,
+    fn_tree,
+    on_device,
+):
     input_dtypes, start, stop = dtype_start_stop
     helpers.test_frontend_function(
         input_dtypes=input_dtypes,
->>>>>>> eeb7f59a
-        frontend=frontend,
-        test_flags=test_flags,
-        fn_tree=fn_tree,
-        on_device=on_device,
-<<<<<<< HEAD
-        a=a[0],
-=======
+        frontend=frontend,
+        test_flags=test_flags,
+        fn_tree=fn_tree,
+        on_device=on_device,
         start=start,
         stop=stop,
         num=num,
@@ -685,5 +658,35 @@
         retstep=False,
         dtype=input_dtypes[0],
         axis=axis,
->>>>>>> eeb7f59a
+    )
+
+
+# copy
+@handle_frontend_test(
+    fn_tree="jax.numpy.copy",
+    dtype_and_a=helpers.dtype_and_values(
+        available_dtypes=helpers.get_dtypes("numeric"),
+        num_arrays=1,
+        min_num_dims=0,
+        max_num_dims=5,
+        min_dim_size=1,
+        max_dim_size=5,
+    ),
+    test_with_out=st.just(False),
+)
+def test_jax_numpy_copy(
+    dtype_and_a,
+    frontend,
+    test_flags,
+    fn_tree,
+    on_device,
+):
+    dtype, a = dtype_and_a
+    helpers.test_frontend_function(
+        input_dtypes=dtype,
+        frontend=frontend,
+        test_flags=test_flags,
+        fn_tree=fn_tree,
+        on_device=on_device,
+        a=a[0],
     )