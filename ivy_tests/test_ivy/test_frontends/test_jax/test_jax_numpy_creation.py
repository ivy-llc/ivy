--- conflicted
+++ resolved
@@ -757,38 +757,6 @@
     )
 
 
-<<<<<<< HEAD
-# array_str
-@handle_frontend_test(
-    fn_tree="jax.numpy.array_str",
-    shape=helpers.get_shape(
-        min_num_dims=1,
-        max_num_dims=5,
-        min_dim_size=1,
-        max_dim_size=10,
-    ),
-    dtype_and_x=helpers.dtype_and_values(
-        available_dtypes=helpers.get_dtypes("valid"),
-    ),
-    max_line_width=st.integers(min_value=1, max_value=100),
-    precision=st.integers(min_value=1, max_value=50),
-    suppress_small=st.booleans(),
-    test_with_out=st.just(False),
-)
-def test_jax_numpy_array_str(
-    dtype_and_x,
-    max_line_width,
-    precision,
-    suppress_small,
-    frontend,
-    test_flags,
-    fn_tree,
-    on_device,
-):
-    input_dtype, x = dtype_and_x
-    helpers.test_frontend_function(
-        input_dtypes=input_dtype,
-=======
 # double
 @handle_frontend_test(
     fn_tree="jax.numpy.double",
@@ -1007,17 +975,51 @@
 
     helpers.test_frontend_function(
         input_dtypes=dtype,
->>>>>>> 2a5c36b0
         frontend=frontend,
         test_flags=test_flags,
         fn_tree=fn_tree,
         on_device=on_device,
         a=x[0],
-<<<<<<< HEAD
+        axis=axis,
+    )
+
+# array_str
+@handle_frontend_test(
+    fn_tree="jax.numpy.array_str",
+    shape=helpers.get_shape(
+        min_num_dims=1,
+        max_num_dims=5,
+        min_dim_size=1,
+        max_dim_size=10,
+    ),
+    dtype_and_x=helpers.dtype_and_values(
+        available_dtypes=helpers.get_dtypes("valid"),
+    ),
+    max_line_width=st.integers(min_value=1, max_value=100),
+    precision=st.integers(min_value=1, max_value=50),
+    suppress_small=st.booleans(),
+    test_with_out=st.just(False),
+)
+def test_jax_numpy_array_str(
+    dtype_and_x,
+    max_line_width,
+    precision,
+    suppress_small,
+    frontend,
+    test_flags,
+    fn_tree,
+    on_device,
+):
+    input_dtype, x = dtype_and_x
+    helpers.test_frontend_function(
+        input_dtypes=input_dtype,
         max_line_width=max_line_width,
         precision=precision,
         suppress_small=suppress_small,
-=======
-        axis=axis,
->>>>>>> 2a5c36b0
-    )+        frontend=frontend,
+        test_flags=test_flags,
+        fn_tree=fn_tree,
+        on_device=on_device,
+        a=x[0],
+        )
+    