from hypothesis import strategies as st

# local
import ivy_tests.test_ivy.helpers as helpers
from ivy_tests.test_ivy.helpers import handle_frontend_test


@handle_frontend_test(
    fn_tree="jax.numpy.array",
    dtype_and_x=helpers.dtype_and_values(
        available_dtypes=helpers.get_dtypes("numeric"),
    ),
    dtype=helpers.get_dtypes("numeric", full=False, none=True),
    copy=st.booleans(),
    ndmin=helpers.ints(min_value=0, max_value=10),
    test_with_out=st.just(False),
)
def test_jax_numpy_array(
    *,
    dtype_and_x,
    dtype,
    copy,
    ndmin,
    on_device,
    fn_tree,
    test_flags,
    frontend,
):
    input_dtype, x = dtype_and_x
    helpers.test_frontend_function(
        input_dtypes=input_dtype,
        frontend=frontend,
        test_flags=test_flags,
        fn_tree=fn_tree,
        on_device=on_device,
        object=x[0],
        dtype=dtype[0],
        copy=copy,
        order="K",
        ndmin=ndmin,
    )


# zeros_like
@handle_frontend_test(
    fn_tree="jax.numpy.zeros_like",
    dtype_and_x=helpers.dtype_and_values(
        available_dtypes=helpers.get_dtypes("valid"),
    ),
    shape=helpers.get_shape(
        allow_none=True,
        min_num_dims=1,
        max_num_dims=5,
        min_dim_size=1,
        max_dim_size=10,
    ),
    dtype=helpers.get_dtypes("valid", full=False),
    test_with_out=st.just(False),
)
def test_jax_numpy_zeros_like(
    dtype_and_x,
    dtype,
    shape,
    test_flags,
    frontend,
    fn_tree,
    on_device,
):
    input_dtype, x = dtype_and_x
    helpers.test_frontend_function(
        input_dtypes=input_dtype,
        frontend=frontend,
        test_flags=test_flags,
        fn_tree=fn_tree,
        on_device=on_device,
        a=x[0],
        dtype=dtype[0],
        shape=shape,
    )


# arange
@handle_frontend_test(
    fn_tree="jax.numpy.arange",
    start=st.integers(min_value=-100, max_value=100),
    stop=st.integers(min_value=-100, max_value=100) | st.none(),
    step=st.integers(min_value=-100, max_value=100).filter(lambda x: x != 0),
    dtype=helpers.get_dtypes("numeric", full=False),
    test_with_out=st.just(False),
)
def test_jax_numpy_arange(
    *,
    start,
    stop,
    step,
    dtype,
    on_device,
    fn_tree,
    test_flags,
    frontend,
):
    helpers.test_frontend_function(
        input_dtypes=dtype,
        frontend=frontend,
        test_flags=test_flags,
        fn_tree=fn_tree,
        on_device=on_device,
        start=start,
        stop=stop,
        step=step,
        dtype=dtype[0],
    )


# zeros
@handle_frontend_test(
    fn_tree="jax.numpy.zeros",
    shape=helpers.get_shape(
        allow_none=False,
        min_num_dims=1,
        max_num_dims=5,
        min_dim_size=1,
        max_dim_size=10,
    ),
    dtypes=helpers.get_dtypes("numeric", full=False),
    test_with_out=st.just(False),
)
def test_jax_numpy_zeros(
    *,
    dtypes,
    shape,
    on_device,
    fn_tree,
    test_flags,
    frontend,
):
    helpers.test_frontend_function(
        input_dtypes=dtypes,
        frontend=frontend,
        test_flags=test_flags,
        fn_tree=fn_tree,
        on_device=on_device,
        shape=shape,
        dtype=dtypes[0],
    )


# ones
@handle_frontend_test(
    fn_tree="jax.numpy.ones",
    shape=helpers.get_shape(
        allow_none=False,
        min_num_dims=1,
        max_num_dims=5,
        min_dim_size=1,
        max_dim_size=10,
    ),
    dtype=helpers.get_dtypes("valid", full=False),
    test_with_out=st.just(False),
)
def test_jax_numpy_ones(
    shape,
    dtype,
    test_flags,
    frontend,
    fn_tree,
    on_device,
):
    helpers.test_frontend_function(
        input_dtypes=dtype,
        frontend=frontend,
        test_flags=test_flags,
        fn_tree=fn_tree,
        on_device=on_device,
        shape=shape,
        dtype=dtype[0],
    )


# ones_like
@handle_frontend_test(
    fn_tree="jax.numpy.ones_like",
    dtype_and_x=helpers.dtype_and_values(
        available_dtypes=helpers.get_dtypes("valid"),
    ),
    shape=helpers.get_shape(
        allow_none=True,
        min_num_dims=1,
        max_num_dims=5,
        min_dim_size=1,
        max_dim_size=10,
    ),
    dtype=helpers.get_dtypes("valid", full=False),
    test_with_out=st.just(False),
)
def test_jax_numpy_ones_like(
    dtype_and_x,
    shape,
    dtype,
    test_flags,
    frontend,
    fn_tree,
    on_device,
):
    input_dtype, x = dtype_and_x
    helpers.test_frontend_function(
        input_dtypes=input_dtype,
        frontend=frontend,
        test_flags=test_flags,
        fn_tree=fn_tree,
        on_device=on_device,
        a=x[0],
        dtype=dtype[0],
        shape=shape,
    )


# asarray
@handle_frontend_test(
    fn_tree="jax.numpy.asarray",
    dtype_and_a=helpers.dtype_and_values(
        available_dtypes=helpers.get_dtypes("numeric"),
        num_arrays=1,
        min_num_dims=0,
        max_num_dims=5,
        min_dim_size=1,
        max_dim_size=5,
    ),
    test_with_out=st.just(False),
)
def test_jax_numpy_asarray(
    dtype_and_a,
    test_flags,
    frontend,
    fn_tree,
    on_device,
):
    dtype, a = dtype_and_a
    helpers.test_frontend_function(
        input_dtypes=dtype,
        frontend=frontend,
        test_flags=test_flags,
        fn_tree=fn_tree,
        on_device=on_device,
        a=a,
        dtype=dtype[0],
    )


<<<<<<< HEAD
# int16
@handle_frontend_test(
    fn_tree="jax.numpy.int16",
    dtype_and_x=helpers.dtype_and_values(
        available_dtypes=helpers.get_dtypes("integer"),
    ),
    test_with_out=st.just(False),
)
def test_jax_numpy_int16(
    *,
    dtype_and_x,
    on_device,
    fn_tree,
    test_flags,
    frontend,
):
    input_dtype, x = dtype_and_x
    helpers.test_frontend_function(
        input_dtypes=input_dtype,
        frontend=frontend,
        test_flags=test_flags,
        fn_tree=fn_tree,
        on_device=on_device,
        x=x[0],
    )


# uint16
@handle_frontend_test(
    fn_tree="jax.numpy.uint16",
    dtype_and_x=helpers.dtype_and_values(
        available_dtypes=helpers.get_dtypes("integer"),
    ),
    test_with_out=st.just(False),
)
def test_jax_numpy_uint16(
    *,
    dtype_and_x,
    on_device,
    fn_tree,
    test_flags,
    frontend,
):
    input_dtype, x = dtype_and_x
    if ivy.current_backend_str() != "torch":
        helpers.test_frontend_function(
            input_dtypes=input_dtype,
            frontend=frontend,
            test_flags=test_flags,
            fn_tree=fn_tree,
            on_device=on_device,
            x=x[0],
        )


# uint64
@handle_frontend_test(
    fn_tree="jax.numpy.uint64",
    dtype_and_x=helpers.dtype_and_values(
        available_dtypes=helpers.get_dtypes("integer")
    ),
    test_with_out=st.just(False),
)
def test_jax_numpy_uint64(
    *,
    dtype_and_x,
    on_device,
    fn_tree,
    test_flags,
    frontend,
):
    input_dtype, x = dtype_and_x
    if ivy.current_backend_str() != "torch":
        helpers.test_frontend_function(
            input_dtypes=input_dtype,
            frontend=frontend,
            test_flags=test_flags,
            fn_tree=fn_tree,
            on_device=on_device,
            x=x[0],
        )


=======
>>>>>>> 248b1137
# hstack
@handle_frontend_test(
    fn_tree="jax.numpy.hstack",
    dtype_and_tup=helpers.dtype_and_values(
        available_dtypes=helpers.get_dtypes("numeric"),
        shared_dtype=True,
        num_arrays=st.integers(min_value=2, max_value=2),
        shape=helpers.get_shape(
            min_num_dims=1, max_num_dims=3, min_dim_size=1, max_dim_size=5
        ),
    ),
    test_with_out=st.just(False),
)
def test_jax_numpy_hstack(
    dtype_and_tup,
    test_flags,
    frontend,
    fn_tree,
):
    input_dtype, x = dtype_and_tup
    helpers.test_frontend_function(
        input_dtypes=input_dtype,
        frontend=frontend,
        test_flags=test_flags,
        fn_tree=fn_tree,
        tup=x,
    )


# eye
@handle_frontend_test(
    fn_tree="jax.numpy.eye",
    n=helpers.ints(min_value=3, max_value=10),
    m=st.none() | helpers.ints(min_value=3, max_value=10),
    k=helpers.ints(min_value=-2, max_value=2),
    dtypes=helpers.get_dtypes("valid", full=False),
    test_with_out=st.just(False),
)
def test_jax_numpy_eye(
    *,
    n,
    m,
    k,
    dtypes,
    on_device,
    fn_tree,
    test_flags,
    frontend,
):
    helpers.test_frontend_function(
        input_dtypes=dtypes,
        frontend=frontend,
        test_flags=test_flags,
        fn_tree=fn_tree,
        on_device=on_device,
        N=n,
        M=m,
        k=k,
        dtype=dtypes[0],
    )


# triu
@handle_frontend_test(
    fn_tree="jax.numpy.triu",
    dtype_and_x=helpers.dtype_and_values(
        available_dtypes=helpers.get_dtypes("numeric"),
        num_arrays=1,
        min_num_dims=2,
        max_num_dims=5,
        min_dim_size=1,
        max_dim_size=5,
    ),
    k=helpers.ints(min_value=-10, max_value=10),
    test_with_out=st.just(False),
)
def test_numpy_triu(
    dtype_and_x,
    k,
    test_flags,
    frontend,
    fn_tree,
    on_device,
):
    dtype, x = dtype_and_x
    helpers.test_frontend_function(
        input_dtypes=dtype,
        frontend=frontend,
        test_flags=test_flags,
        fn_tree=fn_tree,
        on_device=on_device,
        m=x[0],
        k=k,
    )


# empty
@handle_frontend_test(
    fn_tree="jax.numpy.empty",
    shape=helpers.get_shape(
        allow_none=False,
        min_num_dims=1,
        max_num_dims=5,
        min_dim_size=1,
        max_dim_size=10,
    ),
    dtype=helpers.get_dtypes("valid", full=False),
    test_with_out=st.just(False),
)
def test_jax_numpy_empty(
    shape,
    dtype,
    test_flags,
    frontend,
    fn_tree,
    on_device,
):
    helpers.test_frontend_function(
        input_dtypes=dtype,
        frontend=frontend,
        test_flags=test_flags,
        fn_tree=fn_tree,
        on_device=on_device,
        test_values=False,
        shape=shape,
        dtype=dtype[0],
    )<|MERGE_RESOLUTION|>--- conflicted
+++ resolved
@@ -247,92 +247,6 @@
     )
 
 
-<<<<<<< HEAD
-# int16
-@handle_frontend_test(
-    fn_tree="jax.numpy.int16",
-    dtype_and_x=helpers.dtype_and_values(
-        available_dtypes=helpers.get_dtypes("integer"),
-    ),
-    test_with_out=st.just(False),
-)
-def test_jax_numpy_int16(
-    *,
-    dtype_and_x,
-    on_device,
-    fn_tree,
-    test_flags,
-    frontend,
-):
-    input_dtype, x = dtype_and_x
-    helpers.test_frontend_function(
-        input_dtypes=input_dtype,
-        frontend=frontend,
-        test_flags=test_flags,
-        fn_tree=fn_tree,
-        on_device=on_device,
-        x=x[0],
-    )
-
-
-# uint16
-@handle_frontend_test(
-    fn_tree="jax.numpy.uint16",
-    dtype_and_x=helpers.dtype_and_values(
-        available_dtypes=helpers.get_dtypes("integer"),
-    ),
-    test_with_out=st.just(False),
-)
-def test_jax_numpy_uint16(
-    *,
-    dtype_and_x,
-    on_device,
-    fn_tree,
-    test_flags,
-    frontend,
-):
-    input_dtype, x = dtype_and_x
-    if ivy.current_backend_str() != "torch":
-        helpers.test_frontend_function(
-            input_dtypes=input_dtype,
-            frontend=frontend,
-            test_flags=test_flags,
-            fn_tree=fn_tree,
-            on_device=on_device,
-            x=x[0],
-        )
-
-
-# uint64
-@handle_frontend_test(
-    fn_tree="jax.numpy.uint64",
-    dtype_and_x=helpers.dtype_and_values(
-        available_dtypes=helpers.get_dtypes("integer")
-    ),
-    test_with_out=st.just(False),
-)
-def test_jax_numpy_uint64(
-    *,
-    dtype_and_x,
-    on_device,
-    fn_tree,
-    test_flags,
-    frontend,
-):
-    input_dtype, x = dtype_and_x
-    if ivy.current_backend_str() != "torch":
-        helpers.test_frontend_function(
-            input_dtypes=input_dtype,
-            frontend=frontend,
-            test_flags=test_flags,
-            fn_tree=fn_tree,
-            on_device=on_device,
-            x=x[0],
-        )
-
-
-=======
->>>>>>> 248b1137
 # hstack
 @handle_frontend_test(
     fn_tree="jax.numpy.hstack",
