--- conflicted
+++ resolved
@@ -420,7 +420,32 @@
     )
 
 
-<<<<<<< HEAD
+# full_like
+@handle_frontend_test(
+    fn_tree="jax.numpy.full_like",
+    input_fill_dtype=_input_fill_and_dtype(),
+    test_with_out=st.just(False),
+)
+def test_jax_numpy_full_like(
+    input_fill_dtype,
+    frontend,
+    test_flags,
+    fn_tree,
+    on_device,
+):
+    input_dtype, x, fill_value, dtype = input_fill_dtype
+    helpers.test_frontend_function(
+        input_dtypes=input_dtype,
+        frontend=frontend,
+        test_flags=test_flags,
+        fn_tree=fn_tree,
+        on_device=on_device,
+        a=x[0],
+        fill_value=fill_value,
+        dtype=dtype,
+    )
+    
+    
 # ndim
 @handle_frontend_test(
     fn_tree="jax.numpy.ndim",
@@ -438,32 +463,9 @@
     dtype, x = dtype_and_x
     helpers.test_frontend_function(
         input_dtypes=dtype,
-=======
-# full_like
-@handle_frontend_test(
-    fn_tree="jax.numpy.full_like",
-    input_fill_dtype=_input_fill_and_dtype(),
-    test_with_out=st.just(False),
-)
-def test_jax_numpy_full_like(
-    input_fill_dtype,
-    frontend,
-    test_flags,
-    fn_tree,
-    on_device,
-):
-    input_dtype, x, fill_value, dtype = input_fill_dtype
-    helpers.test_frontend_function(
-        input_dtypes=input_dtype,
->>>>>>> 4070df3e
         frontend=frontend,
         test_flags=test_flags,
         fn_tree=fn_tree,
         on_device=on_device,
         a=x[0],
-<<<<<<< HEAD
-=======
-        fill_value=fill_value,
-        dtype=dtype,
->>>>>>> 4070df3e
     )