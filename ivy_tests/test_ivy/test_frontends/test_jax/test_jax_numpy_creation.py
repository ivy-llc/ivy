--- conflicted
+++ resolved
@@ -862,25 +862,6 @@
 
 
 @handle_frontend_test(
-<<<<<<< HEAD
-    fn_tree="jax.numpy.size",
-    dtype_x_axis=helpers.dtype_values_axis(
-        available_dtypes=helpers.get_dtypes("valid"),
-        min_num_dims=1,
-        valid_axis=True,
-        force_int_axis=True,
-    ),
-)
-def test_jax_numpy_size(
-    dtype_x_axis,
-    test_flags,
-    frontend,
-    fn_tree,
-    on_device,
-):
-    dtype, x, axis = dtype_x_axis
-
-=======
     fn_tree="jax.numpy.compress",
     dtype_arr_ax=helpers.dtype_values_axis(
         available_dtypes=helpers.get_dtypes("integer"),
@@ -909,19 +890,13 @@
     on_device,
 ):
     dtype, arr, ax = dtype_arr_ax
->>>>>>> f9fa307c
-    helpers.test_frontend_function(
-        input_dtypes=dtype,
-        frontend=frontend,
-        test_flags=test_flags,
-        fn_tree=fn_tree,
-        on_device=on_device,
-<<<<<<< HEAD
-        a=x[0],
-        axis=axis,
-=======
+    helpers.test_frontend_function(
+        input_dtypes=dtype,
+        frontend=frontend,
+        test_flags=test_flags,
+        fn_tree=fn_tree,
+        on_device=on_device,
         condition=condition,
         a=arr[0],
         axis=ax,
->>>>>>> f9fa307c
     )