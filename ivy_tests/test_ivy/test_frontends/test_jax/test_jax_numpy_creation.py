--- conflicted
+++ resolved
@@ -420,7 +420,55 @@
     )
 
 
-<<<<<<< HEAD
+# full_like
+@handle_frontend_test(
+    fn_tree="jax.numpy.full_like",
+    input_fill_dtype=_input_fill_and_dtype(),
+    test_with_out=st.just(False),
+)
+def test_jax_numpy_full_like(
+    input_fill_dtype,
+    frontend,
+    test_flags,
+    fn_tree,
+    on_device,
+):
+    input_dtype, x, fill_value, dtype = input_fill_dtype
+    helpers.test_frontend_function(
+        input_dtypes=input_dtype,
+        frontend=frontend,
+        test_flags=test_flags,
+        fn_tree=fn_tree,
+        on_device=on_device,
+        a=x[0],
+        fill_value=fill_value,
+        dtype=dtype,
+    )
+
+
+# ndim
+@handle_frontend_test(
+    fn_tree="jax.numpy.ndim",
+    dtype_and_x=helpers.dtype_and_values(available_dtypes=helpers.get_dtypes("valid")),
+)
+def test_jax_numpy_ndim(
+    dtype_and_x,
+    test_flags,
+    frontend,
+    fn_tree,
+    on_device,
+):
+    dtype, x = dtype_and_x
+    helpers.test_frontend_function(
+        input_dtypes=dtype,
+        frontend=frontend,
+        test_flags=test_flags,
+        fn_tree=fn_tree,
+        on_device=on_device,
+        a=x[0],
+    )
+
+
 # full
 @handle_frontend_test(
     fn_tree="jax.numpy.full",
@@ -435,62 +483,20 @@
 )
 def test_jax_numpy_full(
     shape,
-=======
-# full_like
-@handle_frontend_test(
-    fn_tree="jax.numpy.full_like",
-    input_fill_dtype=_input_fill_and_dtype(),
-    test_with_out=st.just(False),
-)
-def test_jax_numpy_full_like(
->>>>>>> 8400e3a5
     input_fill_dtype,
     frontend,
     test_flags,
     fn_tree,
     on_device,
 ):
-<<<<<<< HEAD
     input_dtype, _, fill_value, dtype = input_fill_dtype
-=======
-    input_dtype, x, fill_value, dtype = input_fill_dtype
->>>>>>> 8400e3a5
-    helpers.test_frontend_function(
-        input_dtypes=input_dtype,
-        frontend=frontend,
-        test_flags=test_flags,
-        fn_tree=fn_tree,
-        on_device=on_device,
-<<<<<<< HEAD
+    helpers.test_frontend_function(
+        input_dtypes=input_dtype,
+        frontend=frontend,
+        test_flags=test_flags,
+        fn_tree=fn_tree,
+        on_device=on_device,
         shape=shape,
         fill_value=fill_value,
         dtype=dtype,
-=======
-        a=x[0],
-        fill_value=fill_value,
-        dtype=dtype,
-    )
-
-
-# ndim
-@handle_frontend_test(
-    fn_tree="jax.numpy.ndim",
-    dtype_and_x=helpers.dtype_and_values(available_dtypes=helpers.get_dtypes("valid")),
-)
-def test_jax_numpy_ndim(
-    dtype_and_x,
-    test_flags,
-    frontend,
-    fn_tree,
-    on_device,
-):
-    dtype, x = dtype_and_x
-    helpers.test_frontend_function(
-        input_dtypes=dtype,
-        frontend=frontend,
-        test_flags=test_flags,
-        fn_tree=fn_tree,
-        on_device=on_device,
-        a=x[0],
->>>>>>> 8400e3a5
     )