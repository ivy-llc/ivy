from hypothesis import strategies as st
from ivy_tests.test_ivy.test_frontends.test_numpy.test_creation_routines.test_from_shape_or_value import (  # noqa : E501
    _input_fill_and_dtype,
)

# local
import ivy_tests.test_ivy.helpers as helpers
from ivy_tests.test_ivy.helpers import handle_frontend_test


@handle_frontend_test(
    fn_tree="jax.numpy.array",
    dtype_and_x=helpers.dtype_and_values(
        available_dtypes=helpers.get_dtypes("numeric"),
        num_arrays=st.integers(min_value=1, max_value=10),
        min_num_dims=0,
        max_num_dims=5,
        min_dim_size=1,
        max_dim_size=5,
        shared_dtype=True,
    ),
    as_list=st.booleans(),
    copy=st.booleans(),
    ndmin=helpers.ints(min_value=0, max_value=10),
    test_with_out=st.just(False),
)
def test_jax_numpy_array(
    *,
    dtype_and_x,
    as_list,
    copy,
    ndmin,
    on_device,
    fn_tree,
    test_flags,
    frontend,
):
    input_dtype, x = dtype_and_x

    if as_list:
        if isinstance(x, list):
            x = [list(i) if len(i.shape) > 0 else [float(i)] for i in x]
        else:
            x = list(x)
    else:
        if len(x) == 1:
            x = x[0]

    helpers.test_frontend_function(
        input_dtypes=input_dtype,
        frontend=frontend,
        test_flags=test_flags,
        fn_tree=fn_tree,
        on_device=on_device,
        object=x,
        dtype=input_dtype[0],
        copy=copy,
        order="K",
        ndmin=ndmin,
    )


# zeros_like
@handle_frontend_test(
    fn_tree="jax.numpy.zeros_like",
    dtype_and_x=helpers.dtype_and_values(
        available_dtypes=helpers.get_dtypes("valid"),
    ),
    shape=helpers.get_shape(
        allow_none=True,
        min_num_dims=1,
        max_num_dims=5,
        min_dim_size=1,
        max_dim_size=10,
    ),
    dtype=helpers.get_dtypes("valid", full=False),
    test_with_out=st.just(False),
)
def test_jax_numpy_zeros_like(
    dtype_and_x,
    dtype,
    shape,
    test_flags,
    frontend,
    fn_tree,
    on_device,
):
    input_dtype, x = dtype_and_x
    helpers.test_frontend_function(
        input_dtypes=input_dtype,
        frontend=frontend,
        test_flags=test_flags,
        fn_tree=fn_tree,
        on_device=on_device,
        a=x[0],
        dtype=dtype[0],
        shape=shape,
    )


# arange
@handle_frontend_test(
    fn_tree="jax.numpy.arange",
    start=st.integers(min_value=-100, max_value=100),
    stop=st.integers(min_value=-100, max_value=100) | st.none(),
    step=st.integers(min_value=-100, max_value=100).filter(lambda x: x != 0),
    dtype=helpers.get_dtypes("numeric", full=False),
    test_with_out=st.just(False),
)
def test_jax_numpy_arange(
    *,
    start,
    stop,
    step,
    dtype,
    on_device,
    fn_tree,
    test_flags,
    frontend,
):
    helpers.test_frontend_function(
        input_dtypes=dtype,
        frontend=frontend,
        test_flags=test_flags,
        fn_tree=fn_tree,
        on_device=on_device,
        start=start,
        stop=stop,
        step=step,
        dtype=dtype[0],
    )


# zeros
@handle_frontend_test(
    fn_tree="jax.numpy.zeros",
    shape=helpers.get_shape(
        allow_none=False,
        min_num_dims=1,
        max_num_dims=5,
        min_dim_size=1,
        max_dim_size=10,
    ),
    dtypes=helpers.get_dtypes("numeric", full=False),
    test_with_out=st.just(False),
)
def test_jax_numpy_zeros(
    *,
    dtypes,
    shape,
    on_device,
    fn_tree,
    test_flags,
    frontend,
):
    helpers.test_frontend_function(
        input_dtypes=dtypes,
        frontend=frontend,
        test_flags=test_flags,
        fn_tree=fn_tree,
        on_device=on_device,
        shape=shape,
        dtype=dtypes[0],
    )


# ones
@handle_frontend_test(
    fn_tree="jax.numpy.ones",
    shape=helpers.get_shape(
        allow_none=False,
        min_num_dims=1,
        max_num_dims=5,
        min_dim_size=1,
        max_dim_size=10,
    ),
    dtype=helpers.get_dtypes("valid", full=False),
    test_with_out=st.just(False),
)
def test_jax_numpy_ones(
    shape,
    dtype,
    test_flags,
    frontend,
    fn_tree,
    on_device,
):
    helpers.test_frontend_function(
        input_dtypes=dtype,
        frontend=frontend,
        test_flags=test_flags,
        fn_tree=fn_tree,
        on_device=on_device,
        shape=shape,
        dtype=dtype[0],
    )


# ones_like
@handle_frontend_test(
    fn_tree="jax.numpy.ones_like",
    dtype_and_x=helpers.dtype_and_values(
        available_dtypes=helpers.get_dtypes("valid"),
    ),
    shape=helpers.get_shape(
        allow_none=True,
        min_num_dims=1,
        max_num_dims=5,
        min_dim_size=1,
        max_dim_size=10,
    ),
    dtype=helpers.get_dtypes("valid", full=False),
    test_with_out=st.just(False),
)
def test_jax_numpy_ones_like(
    dtype_and_x,
    shape,
    dtype,
    test_flags,
    frontend,
    fn_tree,
    on_device,
):
    input_dtype, x = dtype_and_x
    helpers.test_frontend_function(
        input_dtypes=input_dtype,
        frontend=frontend,
        test_flags=test_flags,
        fn_tree=fn_tree,
        on_device=on_device,
        a=x[0],
        dtype=dtype[0],
        shape=shape,
    )


# asarray
@handle_frontend_test(
    fn_tree="jax.numpy.asarray",
    dtype_and_a=helpers.dtype_and_values(
        available_dtypes=helpers.get_dtypes("numeric"),
        num_arrays=1,
        min_num_dims=0,
        max_num_dims=5,
        min_dim_size=1,
        max_dim_size=5,
    ),
    test_with_out=st.just(False),
)
def test_jax_numpy_asarray(
    dtype_and_a,
    test_flags,
    frontend,
    fn_tree,
    on_device,
):
    dtype, a = dtype_and_a
    helpers.test_frontend_function(
        input_dtypes=dtype,
        frontend=frontend,
        test_flags=test_flags,
        fn_tree=fn_tree,
        on_device=on_device,
        a=a,
        dtype=dtype[0],
    )


# hstack
@handle_frontend_test(
    fn_tree="jax.numpy.hstack",
    dtype_and_tup=helpers.dtype_and_values(
        available_dtypes=helpers.get_dtypes("numeric"),
        shared_dtype=True,
        num_arrays=st.integers(min_value=2, max_value=2),
        shape=helpers.get_shape(
            min_num_dims=1, max_num_dims=3, min_dim_size=1, max_dim_size=5
        ),
    ),
    test_with_out=st.just(False),
)
def test_jax_numpy_hstack(
    dtype_and_tup,
    test_flags,
    frontend,
    fn_tree,
):
    input_dtype, x = dtype_and_tup
    helpers.test_frontend_function(
        input_dtypes=input_dtype,
        frontend=frontend,
        test_flags=test_flags,
        fn_tree=fn_tree,
        tup=x,
    )


# eye
@handle_frontend_test(
    fn_tree="jax.numpy.eye",
    n=helpers.ints(min_value=3, max_value=10),
    m=st.none() | helpers.ints(min_value=3, max_value=10),
    k=helpers.ints(min_value=-2, max_value=2),
    dtypes=helpers.get_dtypes("valid", full=False),
    test_with_out=st.just(False),
)
def test_jax_numpy_eye(
    *,
    n,
    m,
    k,
    dtypes,
    on_device,
    fn_tree,
    test_flags,
    frontend,
):
    helpers.test_frontend_function(
        input_dtypes=dtypes,
        frontend=frontend,
        test_flags=test_flags,
        fn_tree=fn_tree,
        on_device=on_device,
        N=n,
        M=m,
        k=k,
        dtype=dtypes[0],
    )


# triu
@handle_frontend_test(
    fn_tree="jax.numpy.triu",
    dtype_and_x=helpers.dtype_and_values(
        available_dtypes=helpers.get_dtypes("numeric"),
        num_arrays=1,
        min_num_dims=2,
        max_num_dims=5,
        min_dim_size=1,
        max_dim_size=5,
    ),
    k=helpers.ints(min_value=-10, max_value=10),
    test_with_out=st.just(False),
)
def test_numpy_triu(
    dtype_and_x,
    k,
    test_flags,
    frontend,
    fn_tree,
    on_device,
):
    dtype, x = dtype_and_x
    helpers.test_frontend_function(
        input_dtypes=dtype,
        frontend=frontend,
        test_flags=test_flags,
        fn_tree=fn_tree,
        on_device=on_device,
        m=x[0],
        k=k,
    )


# empty
@handle_frontend_test(
    fn_tree="jax.numpy.empty",
    shape=helpers.get_shape(
        allow_none=False,
        min_num_dims=1,
        max_num_dims=5,
        min_dim_size=1,
        max_dim_size=10,
    ),
    dtype=helpers.get_dtypes("valid", full=False),
    test_with_out=st.just(False),
)
def test_jax_numpy_empty(
    shape,
    dtype,
    test_flags,
    frontend,
    fn_tree,
    on_device,
):
    helpers.test_frontend_function(
        input_dtypes=dtype,
        frontend=frontend,
        test_flags=test_flags,
        fn_tree=fn_tree,
        on_device=on_device,
        test_values=False,
        shape=shape,
        dtype=dtype[0],
    )


# vander
@handle_frontend_test(
    fn_tree="jax.numpy.vander",
    dtype_and_x=helpers.dtype_and_values(
        available_dtypes=helpers.get_dtypes("float"),
        shape=st.tuples(
            st.integers(min_value=1, max_value=5),
        ),
    ),
    N=st.integers(min_value=0, max_value=5),
    increasing=st.booleans(),
)
def test_jax_numpy_vander(
    *,
    dtype_and_x,
    N,
    increasing,
    test_flags,
    on_device,
    fn_tree,
    frontend,
):
    input_dtype, x = dtype_and_x
    helpers.test_frontend_function(
        input_dtypes=input_dtype,
        test_flags=test_flags,
        frontend=frontend,
        fn_tree=fn_tree,
        on_device=on_device,
        x=x[0],
        N=N,
        increasing=increasing,
    )


# full_like
@handle_frontend_test(
    fn_tree="jax.numpy.full_like",
    input_fill_dtype=_input_fill_and_dtype(),
    test_with_out=st.just(False),
)
def test_jax_numpy_full_like(
    input_fill_dtype,
    frontend,
    test_flags,
    fn_tree,
    on_device,
):
    input_dtype, x, fill_value, dtype = input_fill_dtype
    helpers.test_frontend_function(
        input_dtypes=input_dtype,
        frontend=frontend,
        test_flags=test_flags,
        fn_tree=fn_tree,
        on_device=on_device,
        a=x[0],
        fill_value=fill_value,
        dtype=dtype,
    )


# identity
@handle_frontend_test(
    fn_tree="jax.numpy.identity",
    n=helpers.ints(min_value=3, max_value=10),
    dtypes=helpers.get_dtypes("valid", full=False),
    test_with_out=st.just(False),
)
def test_jax_numpy_identity(
    *,
    n,
    dtypes,
    on_device,
    fn_tree,
    test_flags,
    frontend,
):
    helpers.test_frontend_function(
        input_dtypes=dtypes,
        frontend=frontend,
        test_flags=test_flags,
        fn_tree=fn_tree,
        on_device=on_device,
        n=n,
        dtype=dtypes[0],
    )


# ndim
@handle_frontend_test(
    fn_tree="jax.numpy.ndim",
    dtype_and_x=helpers.dtype_and_values(available_dtypes=helpers.get_dtypes("valid")),
)
def test_jax_numpy_ndim(
    dtype_and_x,
    test_flags,
    frontend,
    fn_tree,
    on_device,
):
    dtype, x = dtype_and_x
    helpers.test_frontend_function(
        input_dtypes=dtype,
        frontend=frontend,
        test_flags=test_flags,
        fn_tree=fn_tree,
        on_device=on_device,
        a=x[0],
    )


# empty_like
@handle_frontend_test(
    fn_tree="jax.numpy.empty_like",
    dtype_and_x=helpers.dtype_and_values(
        available_dtypes=helpers.get_dtypes("valid"),
    ),
    shape=helpers.get_shape(
        allow_none=True,
        min_num_dims=1,
        max_num_dims=5,
        min_dim_size=1,
        max_dim_size=10,
    ),
    dtype=helpers.get_dtypes("valid", full=False),
    test_with_out=st.just(False),
)
def test_jax_numpy_empty_like(
    dtype_and_x,
    shape,
    dtype,
    test_flags,
    frontend,
    fn_tree,
    on_device,
):
    input_dtype, x = dtype_and_x
    helpers.test_frontend_function(
        input_dtypes=input_dtype,
        frontend=frontend,
        test_flags=test_flags,
        fn_tree=fn_tree,
        on_device=on_device,
        a=x[0],
        dtype=dtype[0],
        shape=shape,
    )


# full
@handle_frontend_test(
    fn_tree="jax.numpy.full",
    shape=helpers.get_shape(
        min_num_dims=1,
        max_num_dims=5,
        min_dim_size=1,
        max_dim_size=10,
    ),
    input_fill_dtype=_input_fill_and_dtype(),
    test_with_out=st.just(False),
)
def test_jax_numpy_full(
    shape,
    input_fill_dtype,
    frontend,
    test_flags,
    fn_tree,
    on_device,
):
    input_dtype, _, fill_value, dtype = input_fill_dtype
    helpers.test_frontend_function(
        input_dtypes=input_dtype,
        frontend=frontend,
        test_flags=test_flags,
        fn_tree=fn_tree,
        on_device=on_device,
        shape=shape,
        fill_value=fill_value,
        dtype=dtype,
    )


<<<<<<< HEAD
# single
@handle_frontend_test(
    fn_tree="jax.numpy.single",
    dtype_and_x=helpers.dtype_and_values(
        available_dtypes=helpers.get_dtypes("float")),
)
def test_jax_numpy_single(
    dtype_and_x,
    test_flags,
    frontend,
    fn_tree,
    on_device,
):
    dtype, x = dtype_and_x
    helpers.test_frontend_function(
        input_dtypes=dtype,
=======
@st.composite
def _get_dtype_and_range(draw):
    dim = draw(helpers.ints(min_value=2, max_value=5))
    dtype = draw(helpers.get_dtypes("float", index=1, full=False))
    start = draw(
        helpers.array_values(dtype=dtype[0], shape=(dim,), min_value=-50, max_value=0)
    )
    stop = draw(
        helpers.array_values(dtype=dtype[0], shape=(dim,), min_value=1, max_value=50)
    )
    return dtype * 2, start, stop


# logspace
@handle_frontend_test(
    fn_tree="jax.numpy.logspace",
    dtype_start_stop=_get_dtype_and_range(),
    num=helpers.ints(min_value=5, max_value=50),
    base=helpers.ints(min_value=2, max_value=10),
    axis=helpers.ints(min_value=-1, max_value=0),
    test_with_out=st.just(False),
)
def test_jax_numpy_logspace(
    dtype_start_stop,
    num,
    base,
    axis,
    frontend,
    test_flags,
    fn_tree,
    on_device,
):
    input_dtypes, start, stop = dtype_start_stop
    helpers.test_frontend_function(
        input_dtypes=input_dtypes,
>>>>>>> dd965917
        frontend=frontend,
        test_flags=test_flags,
        fn_tree=fn_tree,
        on_device=on_device,
<<<<<<< HEAD
        x=x[0]
=======
        rtol=1e-01,
        start=start,
        stop=stop,
        num=num,
        endpoint=True,
        base=base,
        dtype=input_dtypes[0],
        axis=axis,
>>>>>>> dd965917
    )<|MERGE_RESOLUTION|>--- conflicted
+++ resolved
@@ -577,24 +577,6 @@
     )
 
 
-<<<<<<< HEAD
-# single
-@handle_frontend_test(
-    fn_tree="jax.numpy.single",
-    dtype_and_x=helpers.dtype_and_values(
-        available_dtypes=helpers.get_dtypes("float")),
-)
-def test_jax_numpy_single(
-    dtype_and_x,
-    test_flags,
-    frontend,
-    fn_tree,
-    on_device,
-):
-    dtype, x = dtype_and_x
-    helpers.test_frontend_function(
-        input_dtypes=dtype,
-=======
 @st.composite
 def _get_dtype_and_range(draw):
     dim = draw(helpers.ints(min_value=2, max_value=5))
@@ -630,14 +612,10 @@
     input_dtypes, start, stop = dtype_start_stop
     helpers.test_frontend_function(
         input_dtypes=input_dtypes,
->>>>>>> dd965917
-        frontend=frontend,
-        test_flags=test_flags,
-        fn_tree=fn_tree,
-        on_device=on_device,
-<<<<<<< HEAD
-        x=x[0]
-=======
+        frontend=frontend,
+        test_flags=test_flags,
+        fn_tree=fn_tree,
+        on_device=on_device,
         rtol=1e-01,
         start=start,
         stop=stop,
@@ -646,5 +624,28 @@
         base=base,
         dtype=input_dtypes[0],
         axis=axis,
->>>>>>> dd965917
+    )
+
+
+# single
+@handle_frontend_test(
+    fn_tree="jax.numpy.single",
+    dtype_and_x=helpers.dtype_and_values(
+        available_dtypes=helpers.get_dtypes("float")),
+)
+def test_jax_numpy_single(
+    dtype_and_x,
+    test_flags,
+    frontend,
+    fn_tree,
+    on_device,
+):
+    dtype, x = dtype_and_x
+    helpers.test_frontend_function(
+        input_dtypes=dtype,
+        frontend=frontend,
+        test_flags=test_flags,
+        fn_tree=fn_tree,
+        on_device=on_device,
+        x=x[0]
     )