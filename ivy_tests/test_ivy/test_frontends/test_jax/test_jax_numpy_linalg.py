# global
import sys
import numpy as np

from hypothesis import given, strategies as st

# local
import ivy
import ivy_tests.test_ivy.helpers as helpers
from ivy_tests.test_ivy.helpers import assert_all_close, handle_cmd_line_args
from ivy_tests.test_ivy.test_functional.test_core.test_linalg import (
    _get_dtype_and_matrix,
)


# det
@handle_cmd_line_args
@given(
    dtype_and_x=_get_dtype_and_matrix(),
    num_positional_args=helpers.num_positional_args(
        fn_name="ivy.functional.frontends.jax.numpy.linalg.det"
    ),
)
def test_jax_numpy_det(dtype_and_x, as_variable, native_array, num_positional_args, fw):
    dtype, x = dtype_and_x
    helpers.test_frontend_function(
        input_dtypes=dtype,
        as_variable_flags=as_variable,
        with_out=False,
        num_positional_args=num_positional_args,
        native_array_flags=native_array,
        frontend="jax",
        fn_tree="numpy.linalg.det",
        a=np.asarray(x[0], dtype=dtype[0]),
    )


# eigh
@handle_cmd_line_args
@given(
    dtype_and_x=helpers.dtype_and_values(
        available_dtypes=helpers.get_dtypes("float"),
        min_value=0,
        max_value=10,
        shape=helpers.ints(min_value=2, max_value=5).map(lambda x: tuple([x, x])),
    ).filter(
        lambda x: "float16" not in x[0]
        and "bfloat16" not in x[0]
        and np.linalg.cond(x[1][0]) < 1 / sys.float_info.epsilon
        and np.linalg.det(np.asarray(x[1][0])) != 0
    ),
    num_positional_args=helpers.num_positional_args(
        fn_name="ivy.functional.frontends.jax.numpy.linalg.eigh"
    ),
    UPLO=st.sampled_from(("L", "U")),
    symmetrize_input=st.booleans(),
)
def test_jax_numpy_eigh(
    dtype_and_x,
    as_variable,
    native_array,
    num_positional_args,
    fw,
    UPLO,
    symmetrize_input,
):
    dtype, x = dtype_and_x
    x = np.array(x[0], dtype=dtype[0])
    # make symmetric positive-definite beforehand
    x = np.matmul(x.T, x) + np.identity(x.shape[0]) * 1e-3

    ret, frontend_ret = helpers.test_frontend_function(
        input_dtypes=dtype,
        as_variable_flags=as_variable,
        with_out=False,
        num_positional_args=num_positional_args,
        native_array_flags=native_array,
        frontend="jax",
        fn_tree="numpy.linalg.eigh",
        test_values=False,
        a=x,
        UPLO=UPLO,
        symmetrize_input=symmetrize_input,
    )
    ret = [ivy.to_numpy(x) for x in ret]
    frontend_ret = [np.asarray(x) for x in frontend_ret]

    L, Q = ret
    frontend_L, frontend_Q = frontend_ret

    assert_all_close(
        ret_np=Q @ np.diag(L) @ Q.T,
        ret_from_gt_np=frontend_Q @ np.diag(frontend_L) @ frontend_Q.T,
        atol=1e-02,
    )


# inv
@handle_cmd_line_args
@given(
    dtype_and_x=helpers.dtype_and_values(
        available_dtypes=helpers.get_dtypes("float"),
        min_value=-100,
        max_value=100,
        shape=helpers.ints(min_value=1, max_value=10).map(lambda x: tuple([x, x])),
    ).filter(
        lambda x: "float16" not in x[0]
        and "bfloat16" not in x[0]
        and np.linalg.cond(x[1][0]) < 1 / sys.float_info.epsilon
        and np.linalg.det(np.asarray(x[1][0])) != 0
    ),
    num_positional_args=helpers.num_positional_args(
        fn_name="ivy.functional.frontends.jax.numpy.linalg.inv"
    ),
)
def test_jax_numpy_inv(dtype_and_x, as_variable, native_array, num_positional_args, fw):
    dtype, x = dtype_and_x
    helpers.test_frontend_function(
        input_dtypes=dtype,
        as_variable_flags=as_variable,
        with_out=False,
        num_positional_args=num_positional_args,
        native_array_flags=native_array,
        frontend="jax",
        fn_tree="numpy.linalg.inv",
        a=np.asarray(x[0], dtype=dtype[0]),
    )

<<<<<<< HEAD
    @handle_cmd_line_args
    @given(
        dtype_and_x=helpers.dtype_and_values(
            available_dtypes=helpers.get_dtypes("float"),
            min_value=0,
            max_value=20,
            shape=helpers.ints(min_value=2, max_value=8).map(lambda x: tuple([x, x])),
        ),
        n=helpers.ints(min_value=1, max_value=5),
        num_positional_args=helpers.num_positional_args(
            fn_name="ivy.functional.frontends.jax.numpy.linalg.matrix_power"
        ),
    )
    def test_jax_numpy_matrix_power(
        dtype_and_x, n, as_variable, native_array, num_positional_args, fw
    ):
        dtype, x = dtype_and_x
        helpers.test_frontend_function(
            input_dtypes=dtype,
            as_variable_flags=as_variable,
            with_out=False,
            num_positional_args=num_positional_args,
            native_array_flags=native_array,
            fw=fw,
            frontend="jax",
            fn_tree="jax.numpy.linalg.matrix_power",
            a=x[0],
            n=n,
        )
=======

# eigvalsh
@handle_cmd_line_args
@given(
    dtype_and_x=helpers.dtype_and_values(
        available_dtypes=helpers.get_dtypes("float"),
        min_value=0,
        max_value=10,
        shape=helpers.ints(min_value=2, max_value=5).map(lambda x: tuple([x, x])),
    ).filter(
        lambda x: "float16" not in x[0]
        and "bfloat16" not in x[0]
        and np.linalg.cond(x[1][0]) < 1 / sys.float_info.epsilon
        and np.linalg.det(np.asarray(x[1][0])) != 0
    ),
    num_positional_args=helpers.num_positional_args(
        fn_name="ivy.functional.frontends.jax.numpy.linalg.eigvalsh"
    ),
    UPLO=st.sampled_from(("L", "U")),
)
def test_jax_numpy_eigvalsh(
    dtype_and_x,
    as_variable,
    native_array,
    num_positional_args,
    fw,
    UPLO,
):
    dtype, x = dtype_and_x
    x = np.asarray(x[0], dtype=dtype[0])
    # make symmetric positive-definite beforehand
    x = np.matmul(x.T, x) + np.identity(x.shape[0]) * 1e-3
    helpers.test_frontend_function(
        input_dtypes=dtype,
        as_variable_flags=as_variable,
        with_out=False,
        num_positional_args=num_positional_args,
        native_array_flags=native_array,
        fw=fw,
        frontend="jax",
        fn_tree="numpy.linalg.eigvalsh",
        rtol=1e-2,
        a=x,
        UPLO=UPLO,
    )


# qr
@handle_cmd_line_args
@given(
    dtype_and_x=helpers.dtype_and_values(
        available_dtypes=helpers.get_dtypes("float"),
        min_num_dims=3,
        max_num_dims=5,
        min_dim_size=2,
        max_dim_size=5,
        min_value=2,
        max_value=5,
    ),
    num_positional_args=helpers.num_positional_args(
        fn_name="ivy.functional.frontends.jax.numpy.linalg.qr"
    ),
    mode=st.sampled_from(("reduced", "complete")),
)
def test_jax_numpy_qr(
    dtype_and_x,
    mode,
    as_variable,
    native_array,
    num_positional_args,
):
    dtype, x = dtype_and_x
    helpers.test_frontend_function(
        input_dtypes=dtype,
        as_variable_flags=as_variable,
        with_out=False,
        num_positional_args=num_positional_args,
        native_array_flags=native_array,
        frontend="jax",
        fn_tree="numpy.linalg.qr",
        a=np.asarray(x[0], dtype[0]),
        mode=mode,
    )


# eigvals
@handle_cmd_line_args
@given(
    dtype_and_x=helpers.dtype_and_values(
        available_dtypes=helpers.get_dtypes("float"),
        min_value=0,
        max_value=10,
        shape=helpers.ints(min_value=2, max_value=5).map(lambda x: tuple([x, x])),
    ).filter(
        lambda x: "float16" not in x[0]
        and "bfloat16" not in x[0]
        and np.linalg.cond(x[1][0]) < 1 / sys.float_info.epsilon
        and np.linalg.det(np.asarray(x[1][0])) != 0
    ),
    num_positional_args=helpers.num_positional_args(
        fn_name="ivy.functional.frontends.jax.numpy.linalg.eigvals"
    ),
)
def test_jax_numpy_eigvals(
    dtype_and_x,
    as_variable,
    native_array,
    num_positional_args,
    fw,
):
    dtype, x = dtype_and_x
    x = np.array(x[0], dtype=dtype[0])
    # make symmetric positive-definite beforehand
    x = np.matmul(x.T, x) + np.identity(x.shape[0]) * 1e-3

    ret, frontend_ret = helpers.test_frontend_function(
        input_dtypes=dtype,
        as_variable_flags=as_variable,
        with_out=False,
        num_positional_args=num_positional_args,
        native_array_flags=native_array,
        frontend="jax",
        fn_tree="numpy.linalg.eigvals",
        test_values=False,
        a=x,
    )
>>>>>>> 56c26997
<|MERGE_RESOLUTION|>--- conflicted
+++ resolved
@@ -126,7 +126,6 @@
         a=np.asarray(x[0], dtype=dtype[0]),
     )
 
-<<<<<<< HEAD
     @handle_cmd_line_args
     @given(
         dtype_and_x=helpers.dtype_and_values(
@@ -156,7 +155,7 @@
             a=x[0],
             n=n,
         )
-=======
+
 
 # eigvalsh
 @handle_cmd_line_args
@@ -283,4 +282,3 @@
         test_values=False,
         a=x,
     )
->>>>>>> 56c26997
