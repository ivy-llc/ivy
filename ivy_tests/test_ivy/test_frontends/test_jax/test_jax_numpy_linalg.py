--- conflicted
+++ resolved
@@ -1,16 +1,12 @@
 # global
 import sys
 import numpy as np
-<<<<<<< HEAD
-from hypothesis import given
 
 # local
 import ivy_tests.test_ivy.helpers as helpers
 from ivy_tests.test_ivy.helpers import handle_cmd_line_args
 
 
-# inv
-=======
 from hypothesis import given, strategies as st
 
 # local
@@ -46,20 +42,13 @@
 
 
 # eigh
->>>>>>> f64fb5ef
 @handle_cmd_line_args
 @given(
     dtype_and_x=helpers.dtype_and_values(
         available_dtypes=helpers.get_dtypes("float"),
-<<<<<<< HEAD
-        min_value=-100,
-        max_value=100,
-        shape=helpers.ints(min_value=1, max_value=10).map(lambda x: tuple([x, x])),
-=======
         min_value=0,
         max_value=10,
         shape=helpers.ints(min_value=2, max_value=5).map(lambda x: tuple([x, x])),
->>>>>>> f64fb5ef
     ).filter(
         lambda x: "float16" not in x[0]
         and "bfloat16" not in x[0]
@@ -67,23 +56,6 @@
         and np.linalg.det(np.asarray(x[1][0])) != 0
     ),
     num_positional_args=helpers.num_positional_args(
-<<<<<<< HEAD
-        fn_name="ivy.functional.frontends.jax.numpy.linalg.inv"
-    ),
-)
-def test_jax_numpy_inv(dtype_and_x, as_variable, native_array, num_positional_args, fw):
-    dtype, x = dtype_and_x
-    helpers.test_frontend_function(
-        input_dtypes=dtype,
-        as_variable_flags=as_variable,
-        with_out=False,
-        native_array_flags=native_array,
-        num_positional_args=num_positional_args,
-        fw=fw,
-        frontend="jax",
-        fn_tree="numpy.linalg.inv",
-        a=np.asarray(x[0], dtype=dtype[0]),
-=======
         fn_name="ivy.functional.frontends.jax.numpy.linalg.eigh"
     ),
     UPLO=st.sampled_from(("L", "U")),
@@ -127,5 +99,37 @@
         ret_np=Q @ np.diag(L) @ Q.T,
         ret_from_gt_np=frontend_Q @ np.diag(frontend_L) @ frontend_Q.T,
         atol=1e-02,
->>>>>>> f64fb5ef
+    )
+
+
+# inv
+@handle_cmd_line_args
+@given(
+    dtype_and_x=helpers.dtype_and_values(
+        available_dtypes=helpers.get_dtypes("float"),
+        min_value=-100,
+        max_value=100,
+        shape=helpers.ints(min_value=1, max_value=10).map(lambda x: tuple([x, x])),
+    ).filter(
+        lambda x: "float16" not in x[0]
+        and "bfloat16" not in x[0]
+        and np.linalg.cond(x[1][0]) < 1 / sys.float_info.epsilon
+        and np.linalg.det(np.asarray(x[1][0])) != 0
+    ),
+    num_positional_args=helpers.num_positional_args(
+        fn_name="ivy.functional.frontends.jax.numpy.linalg.inv"
+    ),
+)
+def test_jax_numpy_inv(dtype_and_x, as_variable, native_array, num_positional_args, fw):
+    dtype, x = dtype_and_x
+    helpers.test_frontend_function(
+        input_dtypes=dtype,
+        as_variable_flags=as_variable,
+        with_out=False,
+        native_array_flags=native_array,
+        num_positional_args=num_positional_args,
+        fw=fw,
+        frontend="jax",
+        fn_tree="numpy.linalg.inv",
+        a=np.asarray(x[0], dtype=dtype[0]),
     )