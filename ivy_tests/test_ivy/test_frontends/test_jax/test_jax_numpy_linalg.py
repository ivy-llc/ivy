--- conflicted
+++ resolved
@@ -491,30 +491,11 @@
     )
 
 
-<<<<<<< HEAD
-# pinv
-=======
 # matrix_power
->>>>>>> 2752aec1
-@handle_cmd_line_args
-@given(
-    dtype_and_x=helpers.dtype_and_values(
-        available_dtypes=helpers.get_dtypes("float"),
-<<<<<<< HEAD
-        min_num_dims=2,
-        max_num_dims=5,
-        min_dim_size=2,
-        max_dim_size=5,
-        large_abs_safety_factor=32,
-        small_abs_safety_factor=32,
-        safety_factor_scale="log",
-    ),
-    num_positional_args=helpers.num_positional_args(
-        fn_name="ivy.functional.frontends.jax.numpy.linalg.pinv"
-    ),
-)
-def test_jax_numpy_pinv(dtype_and_x, as_variable, native_array, num_positional_args):
-=======
+@handle_cmd_line_args
+@given(
+    dtype_and_x=helpers.dtype_and_values(
+        available_dtypes=helpers.get_dtypes("float"),
         min_value=-100,
         max_value=100,
         shape=helpers.ints(min_value=1, max_value=10).map(lambda x: tuple([x, x])),
@@ -536,19 +517,13 @@
     native_array,
     num_positional_args,
 ):
->>>>>>> 2752aec1
-    dtype, x = dtype_and_x
-    helpers.test_frontend_function(
-        input_dtypes=dtype,
-        as_variable_flags=as_variable,
-        with_out=False,
-        num_positional_args=num_positional_args,
-        native_array_flags=native_array,
-<<<<<<< HEAD
-        frontend="jax",
-        fn_tree="numpy.linalg.pinv",
-        a=x[0],
-=======
+    dtype, x = dtype_and_x
+    helpers.test_frontend_function(
+        input_dtypes=dtype,
+        as_variable_flags=as_variable,
+        with_out=False,
+        num_positional_args=num_positional_args,
+        native_array_flags=native_array,
         rtol=1e-01,
         atol=1e-01,
         frontend="jax",
@@ -623,5 +598,35 @@
         fn_tree="numpy.linalg.tensorsolve",
         a=x,
         b=y,
->>>>>>> 2752aec1
+    )
+
+
+# pinv
+@handle_cmd_line_args
+@given(
+    dtype_and_x=helpers.dtype_and_values(
+        available_dtypes=helpers.get_dtypes("float"),
+        min_num_dims=2,
+        max_num_dims=5,
+        min_dim_size=2,
+        max_dim_size=5,
+        large_abs_safety_factor=32,
+        small_abs_safety_factor=32,
+        safety_factor_scale="log",
+    ),
+    num_positional_args=helpers.num_positional_args(
+        fn_name="ivy.functional.frontends.jax.numpy.linalg.pinv"
+    ),
+)
+def test_jax_numpy_pinv(dtype_and_x, as_variable, native_array, num_positional_args):
+    dtype, x = dtype_and_x
+    helpers.test_frontend_function(
+        input_dtypes=dtype,
+        as_variable_flags=as_variable,
+        with_out=False,
+        num_positional_args=num_positional_args,
+        native_array_flags=native_array,
+        frontend="jax",
+        fn_tree="numpy.linalg.pinv",
+        a=x[0],
     )