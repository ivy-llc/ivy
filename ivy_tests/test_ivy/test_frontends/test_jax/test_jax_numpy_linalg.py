--- conflicted
+++ resolved
@@ -1,15 +1,4 @@
 # global
-<<<<<<< HEAD
-import numpy as np
-from hypothesis import given, strategies as st
-
-# local
-import ivy_tests.test_ivy.helpers as helpers
-from ivy_tests.test_ivy.helpers import handle_cmd_line_args
-
-
-# qr
-=======
 import sys
 import numpy as np
 
@@ -139,28 +128,10 @@
 
 
 # eigvalsh
->>>>>>> 6907f9ff
-@handle_cmd_line_args
-@given(
-    dtype_and_x=helpers.dtype_and_values(
-        available_dtypes=helpers.get_dtypes("float"),
-<<<<<<< HEAD
-        min_num_dims=3,
-        max_num_dims=5,
-        min_dim_size=2,
-        max_dim_size=5,
-        min_value=2,
-        max_value=5,
-    ),
-    num_positional_args=helpers.num_positional_args(
-        fn_name="ivy.functional.frontends.jax.numpy.linalg.qr"
-    ),
-    mode=st.sampled_from(("reduced", "complete")),
-)
-def test_jax_numpy_qr(
-    dtype_and_x,
-    mode,
-=======
+@handle_cmd_line_args
+@given(
+    dtype_and_x=helpers.dtype_and_values(
+        available_dtypes=helpers.get_dtypes("float"),
         min_value=0,
         max_value=10,
         shape=helpers.ints(min_value=2, max_value=5).map(lambda x: tuple([x, x])),
@@ -177,22 +148,16 @@
 )
 def test_jax_numpy_eigvalsh(
     dtype_and_x,
->>>>>>> 6907f9ff
     as_variable,
     native_array,
     num_positional_args,
     fw,
-<<<<<<< HEAD
-):
-    dtype, x = dtype_and_x
-=======
     UPLO,
 ):
     dtype, x = dtype_and_x
     x = np.asarray(x[0], dtype=dtype[0])
     # make symmetric positive-definite beforehand
     x = np.matmul(x.T, x) + np.identity(x.shape[0]) * 1e-3
->>>>>>> 6907f9ff
     helpers.test_frontend_function(
         input_dtypes=dtype,
         as_variable_flags=as_variable,
@@ -201,15 +166,49 @@
         native_array_flags=native_array,
         fw=fw,
         frontend="jax",
-<<<<<<< HEAD
+        fn_tree="numpy.linalg.eigvalsh",
+        rtol=1e-2,
+        a=x,
+        UPLO=UPLO,
+    )
+
+
+# qr
+@handle_cmd_line_args
+@given(
+    dtype_and_x=helpers.dtype_and_values(
+        available_dtypes=helpers.get_dtypes("float"),
+        min_num_dims=3,
+        max_num_dims=5,
+        min_dim_size=2,
+        max_dim_size=5,
+        min_value=2,
+        max_value=5,
+    ),
+    num_positional_args=helpers.num_positional_args(
+        fn_name="ivy.functional.frontends.jax.numpy.linalg.qr"
+    ),
+    mode=st.sampled_from(("reduced", "complete")),
+)
+def test_jax_numpy_qr(
+    dtype_and_x,
+    mode,
+    as_variable,
+    native_array,
+    num_positional_args,
+    fw,
+):
+    dtype, x = dtype_and_x
+    helpers.test_frontend_function(
+        input_dtypes=dtype,
+        as_variable_flags=as_variable,
+        with_out=False,
+        num_positional_args=num_positional_args,
+        native_array_flags=native_array,
+        fw=fw,
+        frontend="jax",
         fn_tree="numpy.linalg.qr",
         rtol=1e-02,
         a=np.asarray(x[0], dtype[0]),
         mode=mode,
-=======
-        fn_tree="numpy.linalg.eigvalsh",
-        rtol=1e-2,
-        a=x,
-        UPLO=UPLO,
->>>>>>> 6907f9ff
     )