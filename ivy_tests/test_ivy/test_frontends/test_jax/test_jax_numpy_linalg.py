# global
import sys
import numpy as np

from hypothesis import given, strategies as st

# local
import ivy
import ivy_tests.test_ivy.helpers as helpers
from ivy_tests.test_ivy.helpers import assert_all_close, handle_cmd_line_args
from ivy_tests.test_ivy.test_functional.test_core.test_linalg import (
    _get_dtype_and_matrix,
    _matrix_rank_helper,
)


# det
@handle_cmd_line_args
@given(
    dtype_and_x=_get_dtype_and_matrix(),
    num_positional_args=helpers.num_positional_args(
        fn_name="ivy.functional.frontends.jax.numpy.linalg.det"
    ),
)
def test_jax_numpy_det(dtype_and_x, as_variable, native_array, num_positional_args):
    dtype, x = dtype_and_x
    helpers.test_frontend_function(
        input_dtypes=dtype,
        as_variable_flags=as_variable,
        with_out=False,
        num_positional_args=num_positional_args,
        native_array_flags=native_array,
        frontend="jax",
        fn_tree="numpy.linalg.det",
        rtol=1e-04,
        atol=1e-04,
        a=np.asarray(x[0], dtype=dtype[0]),
    )


# eigh
@handle_cmd_line_args
@given(
    dtype_and_x=helpers.dtype_and_values(
        available_dtypes=helpers.get_dtypes("float"),
        min_value=0,
        max_value=10,
        shape=helpers.ints(min_value=2, max_value=5).map(lambda x: tuple([x, x])),
    ).filter(
        lambda x: "float16" not in x[0]
        and "bfloat16" not in x[0]
        and np.linalg.cond(x[1][0]) < 1 / sys.float_info.epsilon
        and np.linalg.det(np.asarray(x[1][0])) != 0
    ),
    num_positional_args=helpers.num_positional_args(
        fn_name="ivy.functional.frontends.jax.numpy.linalg.eigh"
    ),
    UPLO=st.sampled_from(("L", "U")),
    symmetrize_input=st.booleans(),
)
def test_jax_numpy_eigh(
    dtype_and_x,
    as_variable,
    native_array,
    num_positional_args,
    UPLO,
    symmetrize_input,
):
    dtype, x = dtype_and_x
    x = np.array(x[0], dtype=dtype[0])
    # make symmetric positive-definite beforehand
    x = np.matmul(x.T, x) + np.identity(x.shape[0]) * 1e-3

    ret, frontend_ret = helpers.test_frontend_function(
        input_dtypes=dtype,
        as_variable_flags=as_variable,
        with_out=False,
        num_positional_args=num_positional_args,
        native_array_flags=native_array,
        frontend="jax",
        fn_tree="numpy.linalg.eigh",
        test_values=False,
        a=x,
        UPLO=UPLO,
        symmetrize_input=symmetrize_input,
    )
    ret = [ivy.to_numpy(x) for x in ret]
    frontend_ret = [np.asarray(x) for x in frontend_ret]

    L, Q = ret
    frontend_L, frontend_Q = frontend_ret

    assert_all_close(
        ret_np=Q @ np.diag(L) @ Q.T,
        ret_from_gt_np=frontend_Q @ np.diag(frontend_L) @ frontend_Q.T,
        atol=1e-02,
    )


# inv
@handle_cmd_line_args
@given(
    dtype_and_x=helpers.dtype_and_values(
        available_dtypes=helpers.get_dtypes("float"),
        min_value=-100,
        max_value=100,
        shape=helpers.ints(min_value=1, max_value=10).map(lambda x: tuple([x, x])),
    ).filter(
        lambda x: "float16" not in x[0]
        and "bfloat16" not in x[0]
        and np.linalg.cond(x[1][0]) < 1 / sys.float_info.epsilon
        and np.linalg.det(np.asarray(x[1][0])) != 0
    ),
    num_positional_args=helpers.num_positional_args(
        fn_name="ivy.functional.frontends.jax.numpy.linalg.inv"
    ),
)
def test_jax_numpy_inv(dtype_and_x, as_variable, native_array, num_positional_args):
    dtype, x = dtype_and_x
    helpers.test_frontend_function(
        input_dtypes=dtype,
        as_variable_flags=as_variable,
        with_out=False,
        num_positional_args=num_positional_args,
        native_array_flags=native_array,
        rtol=1e-01,
        atol=1e-01,
        frontend="jax",
        fn_tree="numpy.linalg.inv",
        a=np.asarray(x[0], dtype=dtype[0]),
    )


# eigvalsh
@handle_cmd_line_args
@given(
    dtype_and_x=helpers.dtype_and_values(
        available_dtypes=helpers.get_dtypes("float"),
        min_value=0,
        max_value=10,
        shape=helpers.ints(min_value=2, max_value=5).map(lambda x: tuple([x, x])),
    ).filter(
        lambda x: "float16" not in x[0]
        and "bfloat16" not in x[0]
        and np.linalg.cond(x[1][0]) < 1 / sys.float_info.epsilon
        and np.linalg.det(np.asarray(x[1][0])) != 0
    ),
    num_positional_args=helpers.num_positional_args(
        fn_name="ivy.functional.frontends.jax.numpy.linalg.eigvalsh"
    ),
    UPLO=st.sampled_from(("L", "U")),
)
def test_jax_numpy_eigvalsh(
    dtype_and_x,
    as_variable,
    native_array,
    num_positional_args,
    UPLO,
):
    dtype, x = dtype_and_x
    x = np.asarray(x[0], dtype=dtype[0])
    # make symmetric positive-definite beforehand
    x = np.matmul(x.T, x) + np.identity(x.shape[0]) * 1e-3
    helpers.test_frontend_function(
        input_dtypes=dtype,
        as_variable_flags=as_variable,
        with_out=False,
        num_positional_args=num_positional_args,
        native_array_flags=native_array,
        frontend="jax",
        fn_tree="numpy.linalg.eigvalsh",
        rtol=1e-02,
        atol=1e-02,
        a=x,
        UPLO=UPLO,
    )


# qr
@handle_cmd_line_args
@given(
    dtype_and_x=helpers.dtype_and_values(
        available_dtypes=helpers.get_dtypes("float"),
        min_num_dims=3,
        max_num_dims=5,
        min_dim_size=2,
        max_dim_size=5,
        min_value=2,
        max_value=5,
    ),
    num_positional_args=helpers.num_positional_args(
        fn_name="ivy.functional.frontends.jax.numpy.linalg.qr"
    ),
    mode=st.sampled_from(("reduced", "complete")),
)
def test_jax_numpy_qr(
    dtype_and_x,
    mode,
    as_variable,
    native_array,
    num_positional_args,
):
    dtype, x = dtype_and_x
    helpers.test_frontend_function(
        input_dtypes=dtype,
        as_variable_flags=as_variable,
        with_out=False,
        num_positional_args=num_positional_args,
        native_array_flags=native_array,
        rtol=1e-01,
        atol=1e-01,
        frontend="jax",
        fn_tree="numpy.linalg.qr",
        a=np.asarray(x[0], dtype[0]),
        mode=mode,
    )


# eigvals
@handle_cmd_line_args
@given(
    dtype_and_x=helpers.dtype_and_values(
        available_dtypes=helpers.get_dtypes("float"),
        min_value=0,
        max_value=10,
        shape=helpers.ints(min_value=2, max_value=5).map(lambda x: tuple([x, x])),
    ).filter(
        lambda x: "float16" not in x[0]
        and "bfloat16" not in x[0]
        and np.linalg.cond(x[1][0]) < 1 / sys.float_info.epsilon
        and np.linalg.det(np.asarray(x[1][0])) != 0
    ),
    num_positional_args=helpers.num_positional_args(
        fn_name="ivy.functional.frontends.jax.numpy.linalg.eigvals"
    ),
)
def test_jax_numpy_eigvals(
    dtype_and_x,
    as_variable,
    native_array,
    num_positional_args,
):
    dtype, x = dtype_and_x
    x = np.array(x[0], dtype=dtype[0])
    # make symmetric positive-definite beforehand
    x = np.matmul(x.T, x) + np.identity(x.shape[0]) * 1e-3

    ret, frontend_ret = helpers.test_frontend_function(
        input_dtypes=dtype,
        as_variable_flags=as_variable,
        with_out=False,
        num_positional_args=num_positional_args,
        native_array_flags=native_array,
        frontend="jax",
        fn_tree="numpy.linalg.eigvals",
        test_values=False,
        a=x,
    )


# cholesky
@handle_cmd_line_args
@given(
    dtype_and_x=helpers.dtype_and_values(
        available_dtypes=helpers.get_dtypes("float"),
        min_value=0,
        max_value=10,
        shape=helpers.ints(min_value=2, max_value=5).map(lambda x: tuple([x, x])),
    ).filter(
        lambda x: "float16" not in x[0]
        and "bfloat16" not in x[0]
        and np.linalg.cond(x[1][0]) < 1 / sys.float_info.epsilon
        and np.linalg.det(x[1][0]) != 0
    ),
    num_positional_args=helpers.num_positional_args(
        fn_name="ivy.functional.frontends.jax.numpy.linalg.cholesky"
    ),
)
def test_jax_numpy_cholesky(
    dtype_and_x,
    as_variable,
    native_array,
    num_positional_args,
    fw,
):
    dtype, x = dtype_and_x
    x = np.asarray(x[0], dtype=dtype[0])
    # make symmetric positive-definite
    x = np.matmul(x.T, x) + np.identity(x.shape[0]) * 1e-3

    helpers.test_frontend_function(
        input_dtypes=dtype,
        as_variable_flags=as_variable,
        with_out=False,
        num_positional_args=num_positional_args,
        native_array_flags=native_array,
        frontend="jax",
        fn_tree="numpy.linalg.cholesky",
        rtol=1e-02,
        a=x,
    )


# slogdet
@handle_cmd_line_args
@given(
    dtype_and_x=helpers.dtype_and_values(
        available_dtypes=helpers.get_dtypes("float"),
        max_value=100,
        min_value=-100,
        shape=st.tuples(
            st.shared(st.integers(1, 5), key="sq"),
            st.shared(st.integers(1, 5), key="sq"),
        ),
        num_arrays=1,
    ),
    num_positional_args=helpers.num_positional_args(
        fn_name="ivy.functional.frontends.jax.numpy.linalg.slogdet"
    ),
)
def test_jax_slogdet(
    dtype_and_x,
    as_variable,
    num_positional_args,
    native_array,
):
    input_dtype, x = dtype_and_x
    helpers.test_frontend_function(
        input_dtypes=input_dtype,
        as_variable_flags=as_variable,
        with_out=False,
        num_positional_args=num_positional_args,
        native_array_flags=native_array,
        frontend="jax",
        fn_tree="numpy.linalg.slogdet",
        a=np.asarray(x[0], dtype=input_dtype[0]),
    )


# matrix_rank
@handle_cmd_line_args
@given(
    dtype_and_x=_matrix_rank_helper(),
    num_positional_args=helpers.num_positional_args(
        fn_name="ivy.functional.frontends.jax.numpy.linalg.matrix_rank"
    ),
)
def test_jax_numpy_matrix_rank(
    dtype_and_x, as_variable, native_array, num_positional_args
):
    dtype, x = dtype_and_x
    helpers.test_frontend_function(
        input_dtypes=dtype,
        as_variable_flags=as_variable,
        with_out=False,
        num_positional_args=num_positional_args,
        native_array_flags=native_array,
        frontend="jax",
        fn_tree="numpy.linalg.matrix_rank",
        M=x[0],
    )


# solve
@handle_cmd_line_args
@given(
    dtype_and_data=helpers.dtype_and_values(
        available_dtypes=helpers.get_dtypes("float"),
        min_value=0,
        max_value=10,
        shape=helpers.ints(min_value=2, max_value=5).map(lambda x: tuple([x, x + 1])),
    ).filter(
        lambda x: "float16" not in x[0]
        and "bfloat16" not in x[0]
        and np.linalg.cond(x[1][0][:, :-1]) < 1 / sys.float_info.epsilon
        and np.linalg.det(x[1][0][:, :-1]) != 0
        and np.linalg.cond(x[1][0][:, -1].reshape(-1, 1)) < 1 / sys.float_info.epsilon
    ),
    num_positional_args=helpers.num_positional_args(
        fn_name="ivy.functional.frontends.jax.numpy.linalg.solve"
    ),
)
def test_jax_numpy_solve(
    dtype_and_data,
    as_variable,
    num_positional_args,
    native_array,
):
    input_dtype, data = dtype_and_data
    a = data[0][:, :-1]
    b = data[0][:, -1].reshape(-1, 1)
    helpers.test_frontend_function(
        input_dtypes=[input_dtype[0], input_dtype[0]],
        as_variable_flags=as_variable,
        with_out=False,
        num_positional_args=num_positional_args,
        native_array_flags=native_array,
        frontend="jax",
        fn_tree="numpy.linalg.solve",
        a=np.asarray(a, dtype=input_dtype[0]),
        b=np.asarray(b, dtype=input_dtype[0]),
        rtol=1e-01,
        atol=1e-01,
    )


<<<<<<< HEAD
# matrix_power
@handle_cmd_line_args
@given(
    dtype_and_x=helpers.dtype_and_values(
        available_dtypes=helpers.get_dtypes("float"),
        min_value=0,
        max_value=50,
        shape=helpers.ints(min_value=2, max_value=8).map(lambda x: tuple([x, x])),
    ),
    n=helpers.ints(min_value=1, max_value=8),
    num_positional_args=helpers.num_positional_args(
        fn_name="ivy.functional.frontends.jax.lax.linalg.matrix_power"
    ),
)
def test_jax_lax_matrix_power(
    dtype_and_x, n, as_variable, native_array, num_positional_args, fw
):
    dtype, x = dtype_and_x
=======
@st.composite
def norm_helper(draw):
    dtype, x, axis = draw(
        helpers.dtype_values_axis(
            available_dtypes=helpers.get_dtypes("valid"),
            min_num_dims=2,
            max_num_dims=4,
            min_dim_size=2,
            max_dim_size=4,
            min_axis=-1,
            max_axis=2,
            force_int_axis=False,
            max_axes_size=2,
            safety_factor_scale="log",
            valid_axis=True,
            large_abs_safety_factor=2,
        )
    )
    if type(axis) in [tuple, list]:
        if len(axis) == 2:
            ord_param = draw(
                st.sampled_from(["fro", "nuc", 1, 2, -1, -2, np.inf, -np.inf])
            )
        else:
            axis = axis[0]
            ord_param = draw(st.sampled_from([0, 1, 2, -1, -2, np.inf, -np.inf]))
    else:
        ord_param = draw(st.sampled_from([0, 1, 2, -1, -2, np.inf, -np.inf]))
    keepdims = draw(st.booleans())
    return dtype, x, ord_param, axis, keepdims


# norm
@handle_cmd_line_args
@given(
    params=norm_helper().filter(lambda s: "bfloat16" not in s[0] or "bool" not in s[0]),
    num_positional_args=helpers.num_positional_args(
        fn_name="ivy.functional.frontends.jax.numpy.linalg.norm"
    ),
)
def test_jax_norm(
    params,
    as_variable,
    num_positional_args,
    native_array,
):
    dtype, x, ord_param, axis, keepdims = params

>>>>>>> 6416770f
    helpers.test_frontend_function(
        input_dtypes=dtype,
        as_variable_flags=as_variable,
        with_out=False,
        num_positional_args=num_positional_args,
        native_array_flags=native_array,
        frontend="jax",
<<<<<<< HEAD
        fn_tree="lax.linalg.matrix_power",
        a=x[0],
        n=n,
=======
        fn_tree="numpy.linalg.norm",
        x=x[0],
        ord=ord_param,
        axis=axis,
        keepdims=keepdims,
>>>>>>> 6416770f
    )<|MERGE_RESOLUTION|>--- conflicted
+++ resolved
@@ -404,26 +404,6 @@
     )
 
 
-<<<<<<< HEAD
-# matrix_power
-@handle_cmd_line_args
-@given(
-    dtype_and_x=helpers.dtype_and_values(
-        available_dtypes=helpers.get_dtypes("float"),
-        min_value=0,
-        max_value=50,
-        shape=helpers.ints(min_value=2, max_value=8).map(lambda x: tuple([x, x])),
-    ),
-    n=helpers.ints(min_value=1, max_value=8),
-    num_positional_args=helpers.num_positional_args(
-        fn_name="ivy.functional.frontends.jax.lax.linalg.matrix_power"
-    ),
-)
-def test_jax_lax_matrix_power(
-    dtype_and_x, n, as_variable, native_array, num_positional_args, fw
-):
-    dtype, x = dtype_and_x
-=======
 @st.composite
 def norm_helper(draw):
     dtype, x, axis = draw(
@@ -472,23 +452,54 @@
 ):
     dtype, x, ord_param, axis, keepdims = params
 
->>>>>>> 6416770f
-    helpers.test_frontend_function(
-        input_dtypes=dtype,
-        as_variable_flags=as_variable,
-        with_out=False,
-        num_positional_args=num_positional_args,
-        native_array_flags=native_array,
-        frontend="jax",
-<<<<<<< HEAD
-        fn_tree="lax.linalg.matrix_power",
-        a=x[0],
-        n=n,
-=======
+    helpers.test_frontend_function(
+        input_dtypes=dtype,
+        as_variable_flags=as_variable,
+        with_out=False,
+        num_positional_args=num_positional_args,
+        native_array_flags=native_array,
+        frontend="jax",
+
         fn_tree="numpy.linalg.norm",
         x=x[0],
         ord=ord_param,
         axis=axis,
         keepdims=keepdims,
->>>>>>> 6416770f
-    )+    )
+    
+    
+# matrix_power
+@handle_cmd_line_args
+@given(
+    dtype_and_x=helpers.dtype_and_values(
+        available_dtypes=helpers.get_dtypes("float"),
+        min_value=-100,
+        max_value=100,
+        shape=helpers.ints(min_value=1, max_value=10).map(lambda x: tuple([x, x])),
+    ).filter(
+        lambda x: "float16" not in x[0]
+        and "bfloat16" not in x[0]
+        and np.linalg.cond(x[1][0]) < 1 / sys.float_info.epsilon
+        and np.linalg.det(np.asarray(x[1][0])) != 0
+    ),
+    n=helpers.ints(min_value=1, max_value=8),
+    num_positional_args=helpers.num_positional_args(
+        fn_name="ivy.functional.frontends.jax.numpy.linalg.matrix_power"
+    ),
+)
+def test_jax_numpy_matrix_power(dtype_and_x, n, as_variable, native_array, num_positional_args):
+    dtype, x = dtype_and_x
+    helpers.test_frontend_function(
+        input_dtypes=dtype,
+        as_variable_flags=as_variable,
+        with_out=False,
+        num_positional_args=num_positional_args,
+        native_array_flags=native_array,
+        rtol=1e-01,
+        atol=1e-01,
+        frontend="jax",
+        fn_tree="numpy.linalg.matrix_power",
+        a=np.asarray(x[0], dtype=dtype[0]),
+        n=n,
+    )
+    