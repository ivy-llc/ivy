# global
from hypothesis import given, strategies as st
import numpy as np

# local
import ivy_tests.test_ivy.helpers as helpers
import ivy_tests.test_ivy.test_frontends.test_numpy.helpers as np_helpers
from ivy_tests.test_ivy.helpers import handle_cmd_line_args


# abs
@handle_cmd_line_args
@given(
    dtype_and_x=helpers.dtype_and_values(
        available_dtypes=helpers.get_dtypes("signed_integer"),
    ),
    num_positional_args=helpers.num_positional_args(
        fn_name="ivy.functional.frontends.jax.numpy.abs"
    ),
)
def test_jax_numpy_abs(
    dtype_and_x,
    as_variable,
    num_positional_args,
    native_array,
):
    input_dtype, x = dtype_and_x
    helpers.test_frontend_function(
        input_dtypes=input_dtype,
        as_variable_flags=as_variable,
        with_out=False,
        num_positional_args=num_positional_args,
        native_array_flags=native_array,
        frontend="jax",
        fn_tree="numpy.abs",
        x=x[0],
    )


# absolute
@handle_cmd_line_args
@given(
    dtype_and_x=helpers.dtype_and_values(
        available_dtypes=helpers.get_dtypes("signed_integer"),
    ),
    num_positional_args=helpers.num_positional_args(
        fn_name="ivy.functional.frontends.jax.numpy.absolute"
    ),
)
def test_jax_numpy_absolute(
    dtype_and_x,
    as_variable,
    num_positional_args,
    native_array,
):
    input_dtype, x = dtype_and_x
    helpers.test_frontend_function(
        input_dtypes=input_dtype,
        as_variable_flags=as_variable,
        with_out=False,
        num_positional_args=num_positional_args,
        native_array_flags=native_array,
        frontend="jax",
        fn_tree="numpy.absolute",
        x=x[0],
    )


# argmax
@handle_cmd_line_args
@given(
    dtype_and_x=helpers.dtype_values_axis(
        available_dtypes=helpers.get_dtypes("numeric"),
        force_int_axis=True,
        min_num_dims=1,
        valid_axis=True,
    ),
    num_positional_args=helpers.num_positional_args(
        fn_name="ivy.functional.frontends.jax.numpy.argmax"
    ),
    keepdims=st.booleans(),
)
def test_jax_numpy_argmax(
    dtype_and_x,
    as_variable,
    num_positional_args,
    native_array,
    keepdims,
    fw,
):
    input_dtype, x, axis = dtype_and_x
    helpers.test_frontend_function(
        input_dtypes=input_dtype,
        as_variable_flags=as_variable,
        with_out=False,
        num_positional_args=num_positional_args,
        native_array_flags=native_array,
        frontend="jax",
        fn_tree="numpy.argmax",
        a=x[0],
        axis=axis,
        out=None,
        keepdims=keepdims,
    )


# add
@handle_cmd_line_args
@given(
    dtype_and_x=helpers.dtype_and_values(
        available_dtypes=helpers.get_dtypes("float"), num_arrays=2, shared_dtype=True
    ),
    num_positional_args=helpers.num_positional_args(
        fn_name="ivy.functional.frontends.jax.numpy.add"
    ),
)
def test_jax_numpy_add(
    dtype_and_x,
    as_variable,
    num_positional_args,
    native_array,
):
    input_dtype, x = dtype_and_x
    helpers.test_frontend_function(
        input_dtypes=input_dtype,
        as_variable_flags=as_variable,
        with_out=False,
        num_positional_args=num_positional_args,
        native_array_flags=native_array,
        frontend="jax",
        fn_tree="numpy.add",
        x1=x[0],
        x2=x[0],
    )


# all
@handle_cmd_line_args
@given(
    dtype_and_x=helpers.dtype_and_values(
        available_dtypes=st.one_of(st.just(("bool",)), helpers.get_dtypes("integer")),
    ),
    num_positional_args=helpers.num_positional_args(
        fn_name="ivy.functional.frontends.jax.numpy.all"
    ),
)
def test_jax_numpy_all(
    dtype_and_x,
    as_variable,
    num_positional_args,
    native_array,
):
    input_dtype, x = dtype_and_x
    helpers.test_frontend_function(
        input_dtypes=input_dtype,
        as_variable_flags=as_variable,
        with_out=False,
        num_positional_args=num_positional_args,
        native_array_flags=native_array,
        frontend="jax",
        fn_tree="numpy.all",
        a=x[0],
    )


# allclose
@handle_cmd_line_args
@given(
    dtype_and_input=helpers.dtype_and_values(
        available_dtypes=helpers.get_dtypes("float"),
        num_arrays=2,
        shared_dtype=True,
    ),
    num_positional_args=helpers.num_positional_args(
        fn_name="ivy.functional.frontends.jax.numpy.allclose"
    ),
    equal_nan=st.booleans(),
)
def test_jax_numpy_allclose(
    dtype_and_input,
    equal_nan,
    as_variable,
    num_positional_args,
    native_array,
):
    input_dtype, input = dtype_and_input
    helpers.test_frontend_function(
        input_dtypes=input_dtype,
        as_variable_flags=as_variable,
        with_out=False,
        num_positional_args=num_positional_args,
        native_array_flags=native_array,
        frontend="jax",
        fn_tree="numpy.allclose",
        rtol=1e-05,
        atol=1e-08,
        a=input[0],
        b=input[1],
        equal_nan=equal_nan,
    )


# broadcast_to
@st.composite
def _get_input_and_broadcast_shape(draw):
    dim1 = draw(helpers.ints(min_value=2, max_value=5))
    x_dtype, x = draw(
        helpers.dtype_and_values(
            available_dtypes=helpers.get_dtypes("valid"),
            min_num_dims=1,
            max_num_dims=5,
            min_dim_size=2,
            max_dim_size=10,
            shape=(dim1,),
        )
    )
    broadcast_dim = draw(helpers.ints(min_value=1, max_value=3))
    shape = ()
    for _ in range(broadcast_dim):
        shape += (draw(helpers.ints(min_value=1, max_value=dim1)),)
    shape += (dim1,)
    return x_dtype, x, shape


@handle_cmd_line_args
@given(
    input_x_broadcast=_get_input_and_broadcast_shape(),
    num_positional_args=helpers.num_positional_args(
        fn_name="ivy.functional.frontends.jax.numpy.broadcast_to"
    ),
)
def test_jax_numpy_broadcast_to(
    input_x_broadcast,
    num_positional_args,
    as_variable,
    native_array,
):
    x_dtype, x, shape = input_x_broadcast
    helpers.test_frontend_function(
        input_dtypes=x_dtype,
        as_variable_flags=as_variable,
        with_out=False,
        num_positional_args=num_positional_args,
        native_array_flags=native_array,
        frontend="jax",
        fn_tree="numpy.broadcast_to",
        arr=x[0],
        shape=shape,
    )


@st.composite
def _get_clip_inputs(draw):
    shape = draw(
        helpers.get_shape(
            min_num_dims=1, max_num_dims=5, min_dim_size=2, max_dim_size=10
        )
    )
    x_dtype, x = draw(
        helpers.dtype_and_values(
            available_dtypes=helpers.get_dtypes("numeric"),
            shape=shape,
        )
    )
    min = draw(st.booleans())
    if min:
        max = draw(st.booleans())
        min = draw(
            helpers.array_values(
                dtype=x_dtype[0], shape=shape, min_value=-50, max_value=5
            )
        )
        max = (
            draw(
                helpers.array_values(
                    dtype=x_dtype[0], shape=shape, min_value=6, max_value=50
                )
            )
            if max
            else None
        )
    else:
        min = None
        max = draw(
            helpers.array_values(
                dtype=x_dtype[0], shape=shape, min_value=6, max_value=50
            )
        )
    return x_dtype, x, min, max


# clip
@handle_cmd_line_args
@given(
    input_and_ranges=_get_clip_inputs(),
    num_positional_args=helpers.num_positional_args(
        fn_name="ivy.functional.frontends.jax.numpy.clip"
    ),
)
def test_jax_numpy_clip(
    input_and_ranges,
    num_positional_args,
    with_out,
    as_variable,
    native_array,
):
    x_dtype, x, min, max = input_and_ranges
    helpers.test_frontend_function(
        input_dtypes=x_dtype,
        as_variable_flags=as_variable,
        with_out=with_out,
        num_positional_args=num_positional_args,
        native_array_flags=native_array,
        frontend="jax",
        fn_tree="numpy.clip",
        a=x[0],
        a_min=min,
        a_max=max,
        out=None,
    )


# reshape
@st.composite
def _get_input_and_reshape(draw):
    shape = draw(
        helpers.get_shape(
            min_num_dims=2, max_num_dims=5, min_dim_size=2, max_dim_size=10
        )
    )
    x_dtype, x = draw(
        helpers.dtype_and_values(
            available_dtypes=helpers.get_dtypes("valid"),
            min_num_dims=1,
            max_num_dims=5,
            min_dim_size=2,
            max_dim_size=10,
            shape=shape,
        )
    )
    new_shape = shape[1:] + (shape[0],)
    return x_dtype, x, new_shape


@handle_cmd_line_args
@given(
    input_x_shape=_get_input_and_reshape(),
    num_positional_args=helpers.num_positional_args(
        fn_name="ivy.functional.frontends.jax.numpy.reshape"
    ),
)
def test_jax_numpy_reshape(
    input_x_shape,
    num_positional_args,
    as_variable,
    native_array,
):
    x_dtype, x, shape = input_x_shape
    helpers.test_frontend_function(
        input_dtypes=x_dtype,
        as_variable_flags=as_variable,
        with_out=False,
        num_positional_args=num_positional_args,
        native_array_flags=native_array,
        frontend="jax",
        fn_tree="numpy.reshape",
        a=x[0],
        newshape=shape,
    )


@st.composite
def _arrays_idx_n_dtypes(draw):
    num_dims = draw(st.shared(helpers.ints(min_value=1, max_value=4), key="num_dims"))
    num_arrays = draw(
        st.shared(helpers.ints(min_value=2, max_value=4), key="num_arrays")
    )
    common_shape = draw(
        helpers.lists(
            arg=helpers.ints(min_value=2, max_value=3),
            min_size=num_dims - 1,
            max_size=num_dims - 1,
        )
    )
    unique_idx = draw(helpers.ints(min_value=0, max_value=num_dims - 1))
    unique_dims = draw(
        helpers.lists(
            arg=helpers.ints(min_value=2, max_value=3),
            min_size=num_arrays,
            max_size=num_arrays,
        )
    )
    xs = list()
    input_dtypes = draw(
        helpers.array_dtypes(available_dtypes=draw(helpers.get_dtypes("valid")))
    )
    for ud, dt in zip(unique_dims, input_dtypes):
        x = draw(
            helpers.array_values(
                shape=common_shape[:unique_idx] + [ud] + common_shape[unique_idx:],
                dtype=dt,
            )
        )
        xs.append(x)
    return xs, input_dtypes, unique_idx


@handle_cmd_line_args
@given(
    xs_n_input_dtypes_n_unique_idx=_arrays_idx_n_dtypes(),
    dtype=helpers.get_dtypes("numeric", none=True, full=False),
    num_positional_args=helpers.num_positional_args(
        fn_name="ivy.functional.frontends.jax.numpy.concatenate"
    ),
)
def test_jax_numpy_concat(
    xs_n_input_dtypes_n_unique_idx,
    as_variable,
    dtype,
    num_positional_args,
    native_array,
):
    xs, input_dtypes, unique_idx = xs_n_input_dtypes_n_unique_idx
    helpers.test_frontend_function(
        input_dtypes=input_dtypes,
        as_variable_flags=as_variable,
        with_out=False,
        num_positional_args=num_positional_args,
        native_array_flags=native_array,
        frontend="jax",
        fn_tree="numpy.concatenate",
        arrays=xs,
        axis=unique_idx,
        dtype=dtype,
    )


@handle_cmd_line_args
@given(
    dtype_x_axis=helpers.dtype_values_axis(
        available_dtypes=helpers.get_dtypes("numeric"),
        min_num_dims=1,
        max_num_dims=5,
        min_dim_size=2,
        max_dim_size=10,
        force_int_axis=True,
        valid_axis=True,
    ),
    dtype=helpers.get_dtypes("numeric", full=False),
    keepdims=st.booleans(),
    where=np_helpers.where(),
    num_positional_args=helpers.num_positional_args(
        fn_name="ivy.functional.frontends.jax.numpy.mean"
    ),
)
def test_jax_numpy_mean(
    dtype_x_axis,
    dtype,
    keepdims,
    where,
    num_positional_args,
    with_out,
    as_variable,
    native_array,
):
    x_dtype, x, axis = dtype_x_axis
    where, as_variable, native_array = np_helpers.handle_where_and_array_bools(
        where=where,
        input_dtype=x_dtype,
        as_variable=as_variable,
        native_array=native_array,
    )
    np_helpers.test_frontend_function(
        input_dtypes=x_dtype,
        as_variable_flags=as_variable,
        with_out=with_out,
        num_positional_args=num_positional_args,
        native_array_flags=native_array,
        frontend="jax",
        fn_tree="numpy.mean",
        a=x[0],
        axis=axis,
        dtype=dtype,
        out=None,
        keepdims=keepdims,
        where=where,
    )


# uint16
@handle_cmd_line_args
@given(
    dtype_and_x=helpers.dtype_and_values(
        available_dtypes=helpers.get_dtypes("integer"),
    ),
    num_positional_args=helpers.num_positional_args(
        fn_name="ivy.functional.frontends.jax.numpy.uint16"
    ),
)
def test_jax_numpy_uint16(
    dtype_and_x,
    as_variable,
    num_positional_args,
    native_array,
):
    input_dtype, x = dtype_and_x
    helpers.test_frontend_function(
        input_dtypes=input_dtype,
        as_variable_flags=as_variable,
        with_out=False,
        num_positional_args=num_positional_args,
        native_array_flags=native_array,
        frontend="jax",
        fn_tree="numpy.uint16",
        x=x[0],
    )


# var
@handle_cmd_line_args
@given(
    dtype_x_axis=helpers.dtype_values_axis(
        available_dtypes=helpers.get_dtypes("numeric"),
        min_num_dims=1,
        max_num_dims=5,
        min_dim_size=2,
        max_dim_size=10,
        force_int_axis=True,
        valid_axis=True,
    ),
    dtype=helpers.get_dtypes("numeric", full=False),
    ddof=st.floats(min_value=0, max_value=1),
    keepdims=st.booleans(),
    where=np_helpers.where(),
    num_positional_args=helpers.num_positional_args(
        fn_name="ivy.functional.frontends.jax.numpy.var"
    ),
)
def test_jax_numpy_var(
    dtype_x_axis,
    dtype,
    ddof,
    keepdims,
    where,
    num_positional_args,
    with_out,
    as_variable,
    native_array,
):
    x_dtype, x, axis = dtype_x_axis
    where, as_variable, native_array = np_helpers.handle_where_and_array_bools(
        where=where,
        input_dtype=x_dtype,
        as_variable=as_variable,
        native_array=native_array,
    )
    np_helpers.test_frontend_function(
        input_dtypes=x_dtype,
        as_variable_flags=as_variable,
        with_out=with_out,
        num_positional_args=num_positional_args,
        native_array_flags=native_array,
        frontend="jax",
        fn_tree="numpy.var",
        a=x[0],
        axis=axis,
        dtype=dtype,
        out=None,
        ddof=ddof,
        keepdims=keepdims,
        where=where,
    )


# dot
@st.composite
def _get_dtype_input_and_vectors(draw):
    dim_size = draw(helpers.ints(min_value=1, max_value=5))
    dtype = draw(helpers.get_dtypes("float", index=1, full=False))
    if dim_size == 1:
        vec1 = draw(
            helpers.array_values(
                dtype=dtype[0], shape=(dim_size,), min_value=2, max_value=5
            )
        )
        vec2 = draw(
            helpers.array_values(
                dtype=dtype[0], shape=(dim_size,), min_value=2, max_value=5
            )
        )
    else:
        vec1 = draw(
            helpers.array_values(
                dtype=dtype[0], shape=(dim_size, dim_size), min_value=2, max_value=5
            )
        )
        vec2 = draw(
            helpers.array_values(
                dtype=dtype[0], shape=(dim_size, dim_size), min_value=2, max_value=5
            )
        )
    return dtype, vec1, vec2


# mod
@handle_cmd_line_args
@given(
    dtype_and_x=helpers.dtype_and_values(
        available_dtypes=helpers.get_dtypes("float"), num_arrays=2
    ),
    num_positional_args=helpers.num_positional_args(
        fn_name="ivy.functional.frontends.jax.numpy.mod"
    ),
)
def test_jax_numpy_mod(
    dtype_and_x,
    as_variable,
    num_positional_args,
    native_array,
    fw,
):
    input_dtype, x = dtype_and_x
    helpers.test_frontend_function(
        input_dtypes=input_dtype,
        as_variable_flags=as_variable,
        with_out=False,
        num_positional_args=num_positional_args,
        native_array_flags=native_array,
        frontend="jax",
        fn_tree="numpy.mod",
        x1=x[0],
        x2=x[1],
    )


@handle_cmd_line_args
@given(
    dtype_x_y=_get_dtype_input_and_vectors(),
    num_positional_args=helpers.num_positional_args(
        fn_name="ivy.functional.frontends.jax.numpy.dot"
    ),
)
def test_jax_numpy_dot(
    dtype_x_y,
    num_positional_args,
    as_variable,
    native_array,
):
    input_dtype, x, y = dtype_x_y
    helpers.test_frontend_function(
        input_dtypes=input_dtype,
        as_variable_flags=as_variable,
        with_out=False,
        num_positional_args=num_positional_args,
        native_array_flags=native_array,
        rtol=1e-01,
        atol=1e-01,
        frontend="jax",
        fn_tree="numpy.dot",
        a=x,
        b=y,
        precision=None,
    )


# einsum
@handle_cmd_line_args
@given(
    eq_n_op_n_shp=st.sampled_from(
        [
            ("ii", (np.arange(25).reshape(5, 5),), ()),
            ("ii->i", (np.arange(25).reshape(5, 5),), (5,)),
            ("ij,j", (np.arange(25).reshape(5, 5), np.arange(5)), (5,)),
        ]
    ),
    dtype=helpers.get_dtypes("float", full=False),
)
def test_jax_numpy_einsum(
    eq_n_op_n_shp, dtype, with_out, as_variable, native_array, fw, device
):
    eq, operands, true_shape = eq_n_op_n_shp
    kw = {}
    i = 0
    for x_ in operands:
        kw["x{}".format(i)] = x_
        i += 1
    num_positional_args = len(operands)
    helpers.test_frontend_function(
        input_dtypes=dtype,
        as_variable_flags=as_variable,
        with_out=with_out,
        num_positional_args=num_positional_args,
        native_array_flags=native_array,
        frontend="jax",
        fn_tree="numpy.einsum",
        out=None,
        optimize=eq,
        precision=None,
        _use_xeinsum=False,
        **kw
    )


# arctan
@handle_cmd_line_args
@given(
    dtype_and_x=helpers.dtype_and_values(available_dtypes=helpers.get_dtypes("float")),
    dtype=helpers.get_dtypes("float", full=False, none=True),
    num_positional_args=helpers.num_positional_args(
        fn_name="ivy.functional.frontends.jax.numpy.arctan"
    ),
)
def test_jax_numpy_arctan(
    dtype_and_x,
    dtype,
    as_variable,
    with_out,
    num_positional_args,
    native_array,
    fw,
):
    input_dtype, x = dtype_and_x
    helpers.test_frontend_function(
        input_dtypes=input_dtype,
        as_variable_flags=as_variable,
        with_out=with_out,
        num_positional_args=num_positional_args,
        native_array_flags=native_array,
        frontend="jax",
        fn_tree="numpy.arctan",
        x=x[0],
    )


# arctan2
@handle_cmd_line_args
@given(
    dtype_and_x=helpers.dtype_and_values(
        available_dtypes=helpers.get_dtypes("float"),
        num_arrays=2,
        shared_dtype=True,
    ),
    num_positional_args=helpers.num_positional_args(
        fn_name="functional.frontends.jax.numpy.arctan2"
    ),
)
def test_jax_numpy_arctan2(
    dtype_and_x,
    as_variable,
    with_out,
    num_positional_args,
    native_array,
):
    input_dtype, x = dtype_and_x
    helpers.test_frontend_function(
        input_dtypes=input_dtype,
        as_variable_flags=as_variable,
        with_out=with_out,
        num_positional_args=num_positional_args,
        native_array_flags=native_array,
        frontend="jax",
        fn_tree="numpy.arctan2",
        x1=x[0],
        x2=x[1],
    )


@handle_cmd_line_args
@given(
    dtype_and_x=helpers.dtype_and_values(available_dtypes=helpers.get_dtypes("float")),
    num_positional_args=helpers.num_positional_args(
        fn_name="ivy.functional.frontends.jax.numpy.cos"
    ),
)
def test_jax_numpy_cos(
    dtype_and_x,
    as_variable,
    with_out,
    num_positional_args,
    native_array,
    fw,
):
    input_dtype, x = dtype_and_x
    helpers.test_frontend_function(
        input_dtypes=input_dtype,
        as_variable_flags=as_variable,
        with_out=with_out,
        num_positional_args=num_positional_args,
        native_array_flags=native_array,
        frontend="jax",
        fn_tree="numpy.cos",
        x=x[0],
    )


@handle_cmd_line_args
@given(
    dtype_and_x=helpers.dtype_and_values(available_dtypes=helpers.get_dtypes("float")),
    num_positional_args=helpers.num_positional_args(
        fn_name="ivy.functional.frontends.jax.numpy.cosh"
    ),
)
def test_jax_numpy_cosh(
    dtype_and_x,
    as_variable,
    with_out,
    num_positional_args,
    native_array,
    fw,
):
    input_dtype, x = dtype_and_x
    helpers.test_frontend_function(
        input_dtypes=input_dtype,
        as_variable_flags=as_variable,
        with_out=with_out,
        num_positional_args=num_positional_args,
        native_array_flags=native_array,
        frontend="jax",
        fn_tree="numpy.cosh",
        x=x[0],
    )


@handle_cmd_line_args
@given(
    dtype_and_x=helpers.dtype_and_values(available_dtypes=helpers.get_dtypes("float")),
    num_positional_args=helpers.num_positional_args(
        fn_name="ivy.functional.frontends.jax.numpy.tanh"
    ),
)
def test_jax_numpy_tanh(
    dtype_and_x,
    as_variable,
    with_out,
    num_positional_args,
    native_array,
    fw,
):
    input_dtype, x = dtype_and_x
    helpers.test_frontend_function(
        input_dtypes=input_dtype,
        as_variable_flags=as_variable,
        with_out=with_out,
        num_positional_args=num_positional_args,
        native_array_flags=native_array,
        frontend="jax",
        fn_tree="numpy.tanh",
        x=x[0],
    )


@handle_cmd_line_args
@given(
    dtype_and_x=helpers.dtype_and_values(available_dtypes=helpers.get_dtypes("float")),
    num_positional_args=helpers.num_positional_args(
        fn_name="ivy.functional.frontends.jax.numpy.sinh"
    ),
)
def test_jax_numpy_sinh(
    dtype_and_x,
    as_variable,
    with_out,
    num_positional_args,
    native_array,
    fw,
):
    input_dtype, x = dtype_and_x
    helpers.test_frontend_function(
        input_dtypes=input_dtype,
        as_variable_flags=as_variable,
        with_out=with_out,
        num_positional_args=num_positional_args,
        native_array_flags=native_array,
        frontend="jax",
        fn_tree="numpy.sinh",
        x=x[0],
    )


@handle_cmd_line_args
@given(
    dtype_and_x=helpers.dtype_and_values(available_dtypes=helpers.get_dtypes("float")),
    num_positional_args=helpers.num_positional_args(
        fn_name="ivy.functional.frontends.jax.numpy.sin"
    ),
)
def test_jax_numpy_sin(
    dtype_and_x,
    as_variable,
    with_out,
    num_positional_args,
    native_array,
    fw,
):
    input_dtype, x = dtype_and_x
    helpers.test_frontend_function(
        input_dtypes=input_dtype,
        as_variable_flags=as_variable,
        with_out=with_out,
        num_positional_args=num_positional_args,
        native_array_flags=native_array,
        frontend="jax",
        fn_tree="numpy.sin",
        x=x[0],
    )


<<<<<<< HEAD
# floor
@handle_cmd_line_args
@given(
    dtype_and_x=helpers.dtype_and_values(available_dtypes=helpers.get_dtypes("float")),
    dtype=helpers.get_dtypes("float", full=False, none=True),
    num_positional_args=helpers.num_positional_args(
        fn_name="ivy.functional.frontends.jax.numpy.floor"
    ),
)
def test_jax_numpy_floor(
    dtype_and_x, dtype, as_variable, with_out, num_positional_args, native_array
):
    input_dtype, x = dtype_and_x
=======
# fmax
@handle_cmd_line_args
@given(
    dtype_and_inputs=helpers.dtype_and_values(
        available_dtypes=helpers.get_dtypes("numeric"),
        num_arrays=2,
        shared_dtype=True,
        min_value=-np.inf,
        max_value=np.inf,
    ),
    num_positional_args=helpers.num_positional_args(
        fn_name="ivy.functional.frontends.jax.numpy.fmax"
    ),
)
def test_jax_numpy_fmax(
    dtype_and_inputs,
    as_variable,
    with_out,
    num_positional_args,
    native_array,
):
    input_dtype, inputs = dtype_and_inputs
>>>>>>> 607cf5cb
    helpers.test_frontend_function(
        input_dtypes=input_dtype,
        as_variable_flags=as_variable,
        with_out=with_out,
        num_positional_args=num_positional_args,
        native_array_flags=native_array,
        frontend="jax",
<<<<<<< HEAD
        fn_tree="numpy.floor",
        x=x[0],
=======
        fn_tree="numpy.fmax",
        x1=inputs[0],
        x2=inputs[1],
>>>>>>> 607cf5cb
    )<|MERGE_RESOLUTION|>--- conflicted
+++ resolved
@@ -905,7 +905,6 @@
     )
 
 
-<<<<<<< HEAD
 # floor
 @handle_cmd_line_args
 @given(
@@ -919,7 +918,17 @@
     dtype_and_x, dtype, as_variable, with_out, num_positional_args, native_array
 ):
     input_dtype, x = dtype_and_x
-=======
+    helpers.test_frontend_function(
+        input_dtypes=input_dtype,
+        as_variable_flags=as_variable,
+        with_out=with_out,
+        num_positional_args=num_positional_args,
+        native_array_flags=native_array,
+        frontend="jax",
+        fn_tree="numpy.floor",
+        x=x[0],
+    )
+    
 # fmax
 @handle_cmd_line_args
 @given(
@@ -942,20 +951,14 @@
     native_array,
 ):
     input_dtype, inputs = dtype_and_inputs
->>>>>>> 607cf5cb
-    helpers.test_frontend_function(
-        input_dtypes=input_dtype,
-        as_variable_flags=as_variable,
-        with_out=with_out,
-        num_positional_args=num_positional_args,
-        native_array_flags=native_array,
-        frontend="jax",
-<<<<<<< HEAD
-        fn_tree="numpy.floor",
-        x=x[0],
-=======
+    helpers.test_frontend_function(
+        input_dtypes=input_dtype,
+        as_variable_flags=as_variable,
+        with_out=with_out,
+        num_positional_args=num_positional_args,
+        native_array_flags=native_array,
+        frontend="jax",
         fn_tree="numpy.fmax",
         x1=inputs[0],
         x2=inputs[1],
->>>>>>> 607cf5cb
     )