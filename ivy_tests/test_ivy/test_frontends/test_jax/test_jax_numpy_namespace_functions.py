# global
from hypothesis import given, strategies as st
import numpy as np

# local
import ivy_tests.test_ivy.helpers as helpers
import ivy_tests.test_ivy.test_frontends.test_numpy.helpers as np_helpers
from ivy_tests.test_ivy.helpers import handle_cmd_line_args


# abs
@handle_cmd_line_args
@given(
    dtype_and_x=helpers.dtype_and_values(
        available_dtypes=helpers.get_dtypes("signed_integer"),
    ),
    num_positional_args=helpers.num_positional_args(
        fn_name="ivy.functional.frontends.jax.numpy.abs"
    ),
)
def test_jax_numpy_abs(
    dtype_and_x,
    as_variable,
    num_positional_args,
    native_array,
):
    input_dtype, x = dtype_and_x
    helpers.test_frontend_function(
        input_dtypes=input_dtype,
        as_variable_flags=as_variable,
        with_out=False,
        num_positional_args=num_positional_args,
        native_array_flags=native_array,
        frontend="jax",
        fn_tree="numpy.abs",
        x=x[0],
    )


# absolute
@handle_cmd_line_args
@given(
    dtype_and_x=helpers.dtype_and_values(
        available_dtypes=helpers.get_dtypes("signed_integer"),
    ),
    num_positional_args=helpers.num_positional_args(
        fn_name="ivy.functional.frontends.jax.numpy.absolute"
    ),
)
def test_jax_numpy_absolute(
    dtype_and_x,
    as_variable,
    num_positional_args,
    native_array,
):
    input_dtype, x = dtype_and_x
    helpers.test_frontend_function(
        input_dtypes=input_dtype,
        as_variable_flags=as_variable,
        with_out=False,
        num_positional_args=num_positional_args,
        native_array_flags=native_array,
        frontend="jax",
        fn_tree="numpy.absolute",
        x=x[0],
    )


# argmax
@handle_cmd_line_args
@given(
    dtype_and_x=helpers.dtype_values_axis(
        available_dtypes=helpers.get_dtypes("numeric"),
        force_int_axis=True,
        min_num_dims=1,
        valid_axis=True,
    ),
    num_positional_args=helpers.num_positional_args(
        fn_name="ivy.functional.frontends.jax.numpy.argmax"
    ),
    keepdims=st.booleans(),
)
def test_jax_numpy_argmax(
    dtype_and_x,
    as_variable,
    num_positional_args,
    native_array,
    keepdims,
    fw,
):
    input_dtype, x, axis = dtype_and_x
    helpers.test_frontend_function(
        input_dtypes=input_dtype,
        as_variable_flags=as_variable,
        with_out=False,
        num_positional_args=num_positional_args,
        native_array_flags=native_array,
        frontend="jax",
        fn_tree="numpy.argmax",
        a=x[0],
        axis=axis,
        out=None,
        keepdims=keepdims,
    )


# add
@handle_cmd_line_args
@given(
    dtype_and_x=helpers.dtype_and_values(
        available_dtypes=helpers.get_dtypes("float"), num_arrays=2, shared_dtype=True
    ),
    num_positional_args=helpers.num_positional_args(
        fn_name="ivy.functional.frontends.jax.numpy.add"
    ),
)
def test_jax_numpy_add(
    dtype_and_x,
    as_variable,
    num_positional_args,
    native_array,
):
    input_dtype, x = dtype_and_x
    helpers.test_frontend_function(
        input_dtypes=input_dtype,
        as_variable_flags=as_variable,
        with_out=False,
        num_positional_args=num_positional_args,
        native_array_flags=native_array,
        frontend="jax",
        fn_tree="numpy.add",
        x1=x[0],
        x2=x[0],
    )


# all
@handle_cmd_line_args
@given(
    dtype_and_x=helpers.dtype_and_values(
        available_dtypes=st.one_of(st.just(("bool",)), helpers.get_dtypes("integer")),
    ),
    num_positional_args=helpers.num_positional_args(
        fn_name="ivy.functional.frontends.jax.numpy.all"
    ),
)
def test_jax_numpy_all(
    dtype_and_x,
    as_variable,
    num_positional_args,
    native_array,
):
    input_dtype, x = dtype_and_x
    helpers.test_frontend_function(
        input_dtypes=input_dtype,
        as_variable_flags=as_variable,
        with_out=False,
        num_positional_args=num_positional_args,
        native_array_flags=native_array,
        frontend="jax",
        fn_tree="numpy.all",
        a=x[0],
    )


# allclose
@handle_cmd_line_args
@given(
    dtype_and_input=helpers.dtype_and_values(
        available_dtypes=helpers.get_dtypes("float"),
        num_arrays=2,
        shared_dtype=True,
    ),
    num_positional_args=helpers.num_positional_args(
        fn_name="ivy.functional.frontends.jax.numpy.allclose"
    ),
    equal_nan=st.booleans(),
)
def test_jax_numpy_allclose(
    dtype_and_input,
    equal_nan,
    as_variable,
    num_positional_args,
    native_array,
):
    input_dtype, input = dtype_and_input
    helpers.test_frontend_function(
        input_dtypes=input_dtype,
        as_variable_flags=as_variable,
        with_out=False,
        num_positional_args=num_positional_args,
        native_array_flags=native_array,
        frontend="jax",
        fn_tree="numpy.allclose",
        rtol=1e-05,
        atol=1e-08,
        a=input[0],
        b=input[1],
        equal_nan=equal_nan,
    )


# broadcast_to
@st.composite
def _get_input_and_broadcast_shape(draw):
    dim1 = draw(helpers.ints(min_value=2, max_value=5))
    x_dtype, x = draw(
        helpers.dtype_and_values(
            available_dtypes=helpers.get_dtypes("valid"),
            min_num_dims=1,
            max_num_dims=5,
            min_dim_size=2,
            max_dim_size=10,
            shape=(dim1,),
        )
    )
    broadcast_dim = draw(helpers.ints(min_value=1, max_value=3))
    shape = ()
    for _ in range(broadcast_dim):
        shape += (draw(helpers.ints(min_value=1, max_value=dim1)),)
    shape += (dim1,)
    return x_dtype, x, shape


@handle_cmd_line_args
@given(
    input_x_broadcast=_get_input_and_broadcast_shape(),
    num_positional_args=helpers.num_positional_args(
        fn_name="ivy.functional.frontends.jax.numpy.broadcast_to"
    ),
)
def test_jax_numpy_broadcast_to(
    input_x_broadcast,
    num_positional_args,
    as_variable,
    native_array,
):
    x_dtype, x, shape = input_x_broadcast
    helpers.test_frontend_function(
        input_dtypes=x_dtype,
        as_variable_flags=as_variable,
        with_out=False,
        num_positional_args=num_positional_args,
        native_array_flags=native_array,
        frontend="jax",
        fn_tree="numpy.broadcast_to",
        arr=x[0],
        shape=shape,
    )


@st.composite
def _get_clip_inputs(draw):
    shape = draw(
        helpers.get_shape(
            min_num_dims=1, max_num_dims=5, min_dim_size=2, max_dim_size=10
        )
    )
    x_dtype, x = draw(
        helpers.dtype_and_values(
            available_dtypes=helpers.get_dtypes("numeric"),
            shape=shape,
        )
    )
    min = draw(st.booleans())
    if min:
        max = draw(st.booleans())
        min = draw(
            helpers.array_values(
                dtype=x_dtype[0], shape=shape, min_value=-50, max_value=5
            )
        )
        max = (
            draw(
                helpers.array_values(
                    dtype=x_dtype[0], shape=shape, min_value=6, max_value=50
                )
            )
            if max
            else None
        )
    else:
        min = None
        max = draw(
            helpers.array_values(
                dtype=x_dtype[0], shape=shape, min_value=6, max_value=50
            )
        )
    return x_dtype, x, min, max


# clip
@handle_cmd_line_args
@given(
    input_and_ranges=_get_clip_inputs(),
    num_positional_args=helpers.num_positional_args(
        fn_name="ivy.functional.frontends.jax.numpy.clip"
    ),
)
def test_jax_numpy_clip(
    input_and_ranges,
    num_positional_args,
    with_out,
    as_variable,
    native_array,
):
    x_dtype, x, min, max = input_and_ranges
    helpers.test_frontend_function(
        input_dtypes=x_dtype,
        as_variable_flags=as_variable,
        with_out=with_out,
        num_positional_args=num_positional_args,
        native_array_flags=native_array,
        frontend="jax",
        fn_tree="numpy.clip",
        a=x[0],
        a_min=min,
        a_max=max,
        out=None,
    )


# reshape
@st.composite
def _get_input_and_reshape(draw):
    shape = draw(
        helpers.get_shape(
            min_num_dims=2, max_num_dims=5, min_dim_size=2, max_dim_size=10
        )
    )
    x_dtype, x = draw(
        helpers.dtype_and_values(
            available_dtypes=helpers.get_dtypes("valid"),
            min_num_dims=1,
            max_num_dims=5,
            min_dim_size=2,
            max_dim_size=10,
            shape=shape,
        )
    )
    new_shape = shape[1:] + (shape[0],)
    return x_dtype, x, new_shape


@handle_cmd_line_args
@given(
    input_x_shape=_get_input_and_reshape(),
    num_positional_args=helpers.num_positional_args(
        fn_name="ivy.functional.frontends.jax.numpy.reshape"
    ),
)
def test_jax_numpy_reshape(
    input_x_shape,
    num_positional_args,
    as_variable,
    native_array,
):
    x_dtype, x, shape = input_x_shape
    helpers.test_frontend_function(
        input_dtypes=x_dtype,
        as_variable_flags=as_variable,
        with_out=False,
        num_positional_args=num_positional_args,
        native_array_flags=native_array,
        frontend="jax",
        fn_tree="numpy.reshape",
        a=x[0],
        newshape=shape,
    )


@st.composite
def _arrays_idx_n_dtypes(draw):
    num_dims = draw(st.shared(helpers.ints(min_value=1, max_value=4), key="num_dims"))
    num_arrays = draw(
        st.shared(helpers.ints(min_value=2, max_value=4), key="num_arrays")
    )
    common_shape = draw(
        helpers.lists(
            arg=helpers.ints(min_value=2, max_value=3),
            min_size=num_dims - 1,
            max_size=num_dims - 1,
        )
    )
    unique_idx = draw(helpers.ints(min_value=0, max_value=num_dims - 1))
    unique_dims = draw(
        helpers.lists(
            arg=helpers.ints(min_value=2, max_value=3),
            min_size=num_arrays,
            max_size=num_arrays,
        )
    )
    xs = list()
    input_dtypes = draw(
        helpers.array_dtypes(available_dtypes=draw(helpers.get_dtypes("valid")))
    )
    for ud, dt in zip(unique_dims, input_dtypes):
        x = draw(
            helpers.array_values(
                shape=common_shape[:unique_idx] + [ud] + common_shape[unique_idx:],
                dtype=dt,
            )
        )
        xs.append(x)
    return xs, input_dtypes, unique_idx


@handle_cmd_line_args
@given(
    xs_n_input_dtypes_n_unique_idx=_arrays_idx_n_dtypes(),
    dtype=helpers.get_dtypes("numeric", none=True, full=False),
    num_positional_args=helpers.num_positional_args(
        fn_name="ivy.functional.frontends.jax.numpy.concatenate"
    ),
)
def test_jax_numpy_concat(
    xs_n_input_dtypes_n_unique_idx,
    as_variable,
    dtype,
    num_positional_args,
    native_array,
):
    xs, input_dtypes, unique_idx = xs_n_input_dtypes_n_unique_idx
    helpers.test_frontend_function(
        input_dtypes=input_dtypes,
        as_variable_flags=as_variable,
        with_out=False,
        num_positional_args=num_positional_args,
        native_array_flags=native_array,
        frontend="jax",
        fn_tree="numpy.concatenate",
        arrays=xs,
        axis=unique_idx,
        dtype=dtype,
    )


@handle_cmd_line_args
@given(
    dtype_x_axis=helpers.dtype_values_axis(
        available_dtypes=helpers.get_dtypes("numeric"),
        min_num_dims=1,
        max_num_dims=5,
        min_dim_size=2,
        max_dim_size=10,
        force_int_axis=True,
        valid_axis=True,
    ),
    dtype=helpers.get_dtypes("numeric", full=False),
    keepdims=st.booleans(),
    where=np_helpers.where(),
    num_positional_args=helpers.num_positional_args(
        fn_name="ivy.functional.frontends.jax.numpy.mean"
    ),
)
def test_jax_numpy_mean(
    dtype_x_axis,
    dtype,
    keepdims,
    where,
    num_positional_args,
    with_out,
    as_variable,
    native_array,
):
    x_dtype, x, axis = dtype_x_axis
    where, as_variable, native_array = np_helpers.handle_where_and_array_bools(
        where=where,
        input_dtype=x_dtype,
        as_variable=as_variable,
        native_array=native_array,
    )
    np_helpers.test_frontend_function(
        input_dtypes=x_dtype,
        as_variable_flags=as_variable,
        with_out=with_out,
        num_positional_args=num_positional_args,
        native_array_flags=native_array,
        frontend="jax",
        fn_tree="numpy.mean",
        a=x[0],
        axis=axis,
        dtype=dtype,
        out=None,
        keepdims=keepdims,
        where=where,
    )


# uint16
@handle_cmd_line_args
@given(
    dtype_and_x=helpers.dtype_and_values(
        available_dtypes=helpers.get_dtypes("integer"),
    ),
    num_positional_args=helpers.num_positional_args(
        fn_name="ivy.functional.frontends.jax.numpy.uint16"
    ),
)
def test_jax_numpy_uint16(
    dtype_and_x,
    as_variable,
    num_positional_args,
    native_array,
):
    input_dtype, x = dtype_and_x
    helpers.test_frontend_function(
        input_dtypes=input_dtype,
        as_variable_flags=as_variable,
        with_out=False,
        num_positional_args=num_positional_args,
        native_array_flags=native_array,
        frontend="jax",
        fn_tree="numpy.uint16",
        x=x[0],
    )


# var
@handle_cmd_line_args
@given(
    dtype_x_axis=helpers.dtype_values_axis(
        available_dtypes=helpers.get_dtypes("numeric"),
        min_num_dims=1,
        max_num_dims=5,
        min_dim_size=2,
        max_dim_size=10,
        force_int_axis=True,
        valid_axis=True,
    ),
    dtype=helpers.get_dtypes("numeric", full=False),
    ddof=st.floats(min_value=0, max_value=1),
    keepdims=st.booleans(),
    where=np_helpers.where(),
    num_positional_args=helpers.num_positional_args(
        fn_name="ivy.functional.frontends.jax.numpy.var"
    ),
)
def test_jax_numpy_var(
    dtype_x_axis,
    dtype,
    ddof,
    keepdims,
    where,
    num_positional_args,
    with_out,
    as_variable,
    native_array,
):
    x_dtype, x, axis = dtype_x_axis
    where, as_variable, native_array = np_helpers.handle_where_and_array_bools(
        where=where,
        input_dtype=x_dtype,
        as_variable=as_variable,
        native_array=native_array,
    )
    np_helpers.test_frontend_function(
        input_dtypes=x_dtype,
        as_variable_flags=as_variable,
        with_out=with_out,
        num_positional_args=num_positional_args,
        native_array_flags=native_array,
        frontend="jax",
        fn_tree="numpy.var",
        a=x[0],
        axis=axis,
        dtype=dtype,
        out=None,
        ddof=ddof,
        keepdims=keepdims,
        where=where,
    )


# dot
@st.composite
def _get_dtype_input_and_vectors(draw):
    dim_size = draw(helpers.ints(min_value=1, max_value=5))
    dtype = draw(helpers.get_dtypes("float", index=1, full=False))
    if dim_size == 1:
        vec1 = draw(
            helpers.array_values(
                dtype=dtype[0], shape=(dim_size,), min_value=2, max_value=5
            )
        )
        vec2 = draw(
            helpers.array_values(
                dtype=dtype[0], shape=(dim_size,), min_value=2, max_value=5
            )
        )
    else:
        vec1 = draw(
            helpers.array_values(
                dtype=dtype[0], shape=(dim_size, dim_size), min_value=2, max_value=5
            )
        )
        vec2 = draw(
            helpers.array_values(
                dtype=dtype[0], shape=(dim_size, dim_size), min_value=2, max_value=5
            )
        )
    return dtype, vec1, vec2


# mod
@handle_cmd_line_args
@given(
    dtype_and_x=helpers.dtype_and_values(
        available_dtypes=helpers.get_dtypes("float"), num_arrays=2
    ),
    num_positional_args=helpers.num_positional_args(
        fn_name="ivy.functional.frontends.jax.numpy.mod"
    ),
)
def test_jax_numpy_mod(
    dtype_and_x,
    as_variable,
    num_positional_args,
    native_array,
    fw,
):
    input_dtype, x = dtype_and_x
    helpers.test_frontend_function(
        input_dtypes=input_dtype,
        as_variable_flags=as_variable,
        with_out=False,
        num_positional_args=num_positional_args,
        native_array_flags=native_array,
        frontend="jax",
        fn_tree="numpy.mod",
        x1=x[0],
        x2=x[1],
    )


@handle_cmd_line_args
@given(
    dtype_x_y=_get_dtype_input_and_vectors(),
    num_positional_args=helpers.num_positional_args(
        fn_name="ivy.functional.frontends.jax.numpy.dot"
    ),
)
def test_jax_numpy_dot(
    dtype_x_y,
    num_positional_args,
    as_variable,
    native_array,
):
    input_dtype, x, y = dtype_x_y
    helpers.test_frontend_function(
        input_dtypes=input_dtype,
        as_variable_flags=as_variable,
        with_out=False,
        num_positional_args=num_positional_args,
        native_array_flags=native_array,
        rtol=1e-01,
        atol=1e-01,
        frontend="jax",
        fn_tree="numpy.dot",
        a=x,
        b=y,
        precision=None,
    )


# einsum
@handle_cmd_line_args
@given(
    eq_n_op_n_shp=st.sampled_from(
        [
            ("ii", (np.arange(25).reshape(5, 5),), ()),
            ("ii->i", (np.arange(25).reshape(5, 5),), (5,)),
            ("ij,j", (np.arange(25).reshape(5, 5), np.arange(5)), (5,)),
        ]
    ),
    dtype=helpers.get_dtypes("float", full=False),
)
def test_jax_numpy_einsum(
    eq_n_op_n_shp, dtype, with_out, as_variable, native_array, fw, device
):
    eq, operands, true_shape = eq_n_op_n_shp
    kw = {}
    i = 0
    for x_ in operands:
        kw["x{}".format(i)] = x_
        i += 1
    num_positional_args = len(operands)
    helpers.test_frontend_function(
        input_dtypes=dtype,
        as_variable_flags=as_variable,
        with_out=with_out,
        num_positional_args=num_positional_args,
        native_array_flags=native_array,
        frontend="jax",
        fn_tree="numpy.einsum",
        out=None,
        optimize=eq,
        precision=None,
        _use_xeinsum=False,
        **kw
    )


# arctan
@handle_cmd_line_args
@given(
    dtype_and_x=helpers.dtype_and_values(available_dtypes=helpers.get_dtypes("float")),
    dtype=helpers.get_dtypes("float", full=False, none=True),
    num_positional_args=helpers.num_positional_args(
        fn_name="ivy.functional.frontends.jax.numpy.arctan"
    ),
)
def test_jax_numpy_arctan(
    dtype_and_x,
    dtype,
    as_variable,
    with_out,
    num_positional_args,
    native_array,
    fw,
):
    input_dtype, x = dtype_and_x
    helpers.test_frontend_function(
        input_dtypes=input_dtype,
        as_variable_flags=as_variable,
        with_out=with_out,
        num_positional_args=num_positional_args,
        native_array_flags=native_array,
        frontend="jax",
        fn_tree="numpy.arctan",
        x=x[0],
    )


# arctan2
@handle_cmd_line_args
@given(
    dtype_and_x=helpers.dtype_and_values(
        available_dtypes=helpers.get_dtypes("float"),
        num_arrays=2,
        shared_dtype=True,
    ),
    num_positional_args=helpers.num_positional_args(
        fn_name="functional.frontends.jax.numpy.arctan2"
    ),
)
def test_jax_numpy_arctan2(
    dtype_and_x,
    as_variable,
    with_out,
    num_positional_args,
    native_array,
):
    input_dtype, x = dtype_and_x
    helpers.test_frontend_function(
        input_dtypes=input_dtype,
        as_variable_flags=as_variable,
        with_out=with_out,
        num_positional_args=num_positional_args,
        native_array_flags=native_array,
        frontend="jax",
        fn_tree="numpy.arctan2",
        x1=x[0],
        x2=x[1],
    )


@handle_cmd_line_args
@given(
    dtype_and_x=helpers.dtype_and_values(available_dtypes=helpers.get_dtypes("float")),
    num_positional_args=helpers.num_positional_args(
        fn_name="ivy.functional.frontends.jax.numpy.cos"
    ),
)
def test_jax_numpy_cos(
    dtype_and_x,
    as_variable,
    with_out,
    num_positional_args,
    native_array,
    fw,
):
    input_dtype, x = dtype_and_x
    helpers.test_frontend_function(
        input_dtypes=input_dtype,
        as_variable_flags=as_variable,
        with_out=with_out,
        num_positional_args=num_positional_args,
        native_array_flags=native_array,
        frontend="jax",
        fn_tree="numpy.cos",
        x=x[0],
    )


@handle_cmd_line_args
@given(
    dtype_and_x=helpers.dtype_and_values(available_dtypes=helpers.get_dtypes("float")),
    num_positional_args=helpers.num_positional_args(
        fn_name="ivy.functional.frontends.jax.numpy.cosh"
    ),
)
def test_jax_numpy_cosh(
    dtype_and_x,
    as_variable,
    with_out,
    num_positional_args,
    native_array,
    fw,
):
    input_dtype, x = dtype_and_x
    helpers.test_frontend_function(
        input_dtypes=input_dtype,
        as_variable_flags=as_variable,
        with_out=with_out,
        num_positional_args=num_positional_args,
        native_array_flags=native_array,
        frontend="jax",
        fn_tree="numpy.cosh",
        x=x[0],
    )


@handle_cmd_line_args
@given(
    dtype_and_x=helpers.dtype_and_values(available_dtypes=helpers.get_dtypes("float")),
    num_positional_args=helpers.num_positional_args(
        fn_name="ivy.functional.frontends.jax.numpy.tanh"
    ),
)
def test_jax_numpy_tanh(
    dtype_and_x,
    as_variable,
    with_out,
    num_positional_args,
    native_array,
    fw,
):
    input_dtype, x = dtype_and_x
    helpers.test_frontend_function(
        input_dtypes=input_dtype,
        as_variable_flags=as_variable,
        with_out=with_out,
        num_positional_args=num_positional_args,
        native_array_flags=native_array,
        frontend="jax",
        fn_tree="numpy.tanh",
        x=x[0],
    )


@handle_cmd_line_args
@given(
    dtype_and_x=helpers.dtype_and_values(available_dtypes=helpers.get_dtypes("float")),
    num_positional_args=helpers.num_positional_args(
        fn_name="ivy.functional.frontends.jax.numpy.sinh"
    ),
)
def test_jax_numpy_sinh(
    dtype_and_x,
    as_variable,
    with_out,
    num_positional_args,
    native_array,
    fw,
):
    input_dtype, x = dtype_and_x
    helpers.test_frontend_function(
        input_dtypes=input_dtype,
        as_variable_flags=as_variable,
        with_out=with_out,
        num_positional_args=num_positional_args,
        native_array_flags=native_array,
        frontend="jax",
        fn_tree="numpy.sinh",
        x=x[0],
    )


@handle_cmd_line_args
@given(
    dtype_and_x=helpers.dtype_and_values(available_dtypes=helpers.get_dtypes("float")),
    num_positional_args=helpers.num_positional_args(
        fn_name="ivy.functional.frontends.jax.numpy.sin"
    ),
)
def test_jax_numpy_sin(
    dtype_and_x,
    as_variable,
    with_out,
    num_positional_args,
    native_array,
    fw,
):
    input_dtype, x = dtype_and_x
    helpers.test_frontend_function(
        input_dtypes=input_dtype,
        as_variable_flags=as_variable,
        with_out=with_out,
        num_positional_args=num_positional_args,
        native_array_flags=native_array,
        frontend="jax",
        fn_tree="numpy.sin",
        x=x[0],
    )


# fmax
@handle_cmd_line_args
@given(
    dtype_and_inputs=helpers.dtype_and_values(
        available_dtypes=helpers.get_dtypes("numeric"),
        num_arrays=2,
        shared_dtype=True,
        min_value=-np.inf,
        max_value=np.inf,
    ),
    num_positional_args=helpers.num_positional_args(
        fn_name="ivy.functional.frontends.jax.numpy.fmax"
    ),
)
def test_jax_numpy_fmax(
    dtype_and_inputs,
    as_variable,
    with_out,
    num_positional_args,
    native_array,
):
    input_dtype, inputs = dtype_and_inputs
    helpers.test_frontend_function(
        input_dtypes=input_dtype,
        as_variable_flags=as_variable,
        with_out=with_out,
        num_positional_args=num_positional_args,
        native_array_flags=native_array,
        frontend="jax",
        fn_tree="numpy.fmax",
        x1=inputs[0],
        x2=inputs[1],
    )


<<<<<<< HEAD
@handle_cmd_line_args
@given(
    dtype_and_x=helpers.dtype_and_values(
        available_dtypes=helpers.get_dtypes("numeric"),
        num_arrays=2,
        shared_dtype=True,
    ),
    equal_nan=st.booleans(),
    num_positional_args=helpers.num_positional_args(
        fn_name="ivy.functional.frontends.jax.numpy.array_equal"
    ),
)
def test_jax_numpy_array_equal(
    dtype_and_x,
    as_variable,
    equal_nan,
    with_out,
    num_positional_args,
    native_array,
):
    input_dtype, x = dtype_and_x
    helpers.test_frontend_function(
        input_dtypes=input_dtype,
=======
# zeros
@handle_cmd_line_args
@given(
    input_dtypes=helpers.get_dtypes(
        "integer",
        full=True,
        none=False,
    ),
    shape=helpers.get_shape(
        allow_none=False,
        min_num_dims=1,
        max_num_dims=5,
        min_dim_size=1,
        max_dim_size=10,
    ),
    dtypes=helpers.get_dtypes(
        "numeric",
        full=False,
        none=True,
    ),
    num_positional_args=helpers.num_positional_args(
        fn_name="ivy.functional.frontends.jax.numpy.zeros",
    ),
)
def test_jax_numpy_zeros(
    input_dtypes,
    as_variable,
    with_out,
    shape,
    dtypes,
    num_positional_args,
    native_array,
):
    helpers.test_frontend_function(
        input_dtypes=input_dtypes,
>>>>>>> 521cb3b4
        as_variable_flags=as_variable,
        with_out=with_out,
        num_positional_args=num_positional_args,
        native_array_flags=native_array,
        frontend="jax",
<<<<<<< HEAD
        fn_tree="numpy.array_equal",
        a1=np.array(x[0], dtype=input_dtype[0]),
        a2=np.array(x[1], dtype=input_dtype[1]),
        equal_nan=equal_nan
=======
        fn_tree="numpy.zeros",
        shape=shape,
        dtype=dtypes[0],
>>>>>>> 521cb3b4
    )<|MERGE_RESOLUTION|>--- conflicted
+++ resolved
@@ -940,7 +940,6 @@
     )
 
 
-<<<<<<< HEAD
 @handle_cmd_line_args
 @given(
     dtype_and_x=helpers.dtype_and_values(
@@ -964,7 +963,18 @@
     input_dtype, x = dtype_and_x
     helpers.test_frontend_function(
         input_dtypes=input_dtype,
-=======
+        as_variable_flags=as_variable,
+        with_out=with_out,
+        num_positional_args=num_positional_args,
+        native_array_flags=native_array,
+        frontend="jax",
+        fn_tree="numpy.array_equal",
+        a1=np.array(x[0], dtype=input_dtype[0]),
+        a2=np.array(x[1], dtype=input_dtype[1]),
+        equal_nan=equal_nan
+    )
+
+
 # zeros
 @handle_cmd_line_args
 @given(
@@ -1000,20 +1010,12 @@
 ):
     helpers.test_frontend_function(
         input_dtypes=input_dtypes,
->>>>>>> 521cb3b4
-        as_variable_flags=as_variable,
-        with_out=with_out,
-        num_positional_args=num_positional_args,
-        native_array_flags=native_array,
-        frontend="jax",
-<<<<<<< HEAD
-        fn_tree="numpy.array_equal",
-        a1=np.array(x[0], dtype=input_dtype[0]),
-        a2=np.array(x[1], dtype=input_dtype[1]),
-        equal_nan=equal_nan
-=======
+        as_variable_flags=as_variable,
+        with_out=with_out,
+        num_positional_args=num_positional_args,
+        native_array_flags=native_array,
+        frontend="jax",
         fn_tree="numpy.zeros",
         shape=shape,
         dtype=dtypes[0],
->>>>>>> 521cb3b4
     )