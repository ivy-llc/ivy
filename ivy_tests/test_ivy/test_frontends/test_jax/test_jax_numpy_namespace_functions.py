--- conflicted
+++ resolved
@@ -1305,13 +1305,11 @@
     )
 
 
-<<<<<<< HEAD
 # bitwise_or
 @handle_cmd_line_args
 @given(
     dtype_and_x=helpers.dtype_and_values(
-        available_dtypes=helpers.get_dtypes("bool"),
-        num_arrays=2
+        available_dtypes=helpers.get_dtypes("bool"), num_arrays=2
     ),
     num_positional_args=helpers.num_positional_args(
         fn_name="ivy.functional.frontends.jax.numpy.bitwise_or"
@@ -1319,7 +1317,57 @@
 )
 def test_jax_numpy_bitwise_or_bool(
     dtype_and_x,
-=======
+    as_variable,
+    num_positional_args,
+    native_array,
+):
+    input_dtype, x = dtype_and_x
+    helpers.test_frontend_function(
+        input_dtypes=input_dtype,
+        as_variable_flags=as_variable,
+        with_out=False,
+        num_positional_args=num_positional_args,
+        native_array_flags=native_array,
+        frontend="jax",
+        fn_tree="numpy.bitwise_or",
+        x1=x[0],
+        x2=x[1],
+    )
+
+
+@handle_cmd_line_args
+@given(
+    dtype_and_x=helpers.dtype_and_values(
+        available_dtypes=helpers.get_dtypes("integer"),
+        num_arrays=1,
+        min_dim_size=2,
+        max_dim_size=2,
+        min_num_dims=2,
+    ),
+    num_positional_args=helpers.num_positional_args(
+        fn_name="ivy.functional.frontends.jax.numpy.bitwise_or"
+    ),
+)
+def test_jax_numpy_bitwise_or_int(
+    dtype_and_x,
+    as_variable,
+    num_positional_args,
+    native_array,
+):
+    input_dtype, x = dtype_and_x
+    helpers.test_frontend_function(
+        input_dtypes=input_dtype,
+        as_variable_flags=as_variable,
+        with_out=False,
+        num_positional_args=num_positional_args,
+        native_array_flags=native_array,
+        frontend="jax",
+        fn_tree="numpy.bitwise_or",
+        x1=x[0][0],
+        x2=x[0][1],
+    )
+
+
 # moveaxis
 @handle_cmd_line_args
 @given(
@@ -1375,46 +1423,18 @@
     dtype_and_a,
     source,
     destination,
->>>>>>> e21a2735
-    as_variable,
-    num_positional_args,
-    native_array,
-):
-<<<<<<< HEAD
-    input_dtype, x = dtype_and_x
-=======
+    as_variable,
+    num_positional_args,
+    native_array,
+):
     input_dtype, a = dtype_and_a
->>>>>>> e21a2735
-    helpers.test_frontend_function(
-        input_dtypes=input_dtype,
-        as_variable_flags=as_variable,
-        with_out=False,
-        num_positional_args=num_positional_args,
-        native_array_flags=native_array,
-        frontend="jax",
-<<<<<<< HEAD
-        fn_tree="numpy.bitwise_or",
-        x1=x[0],
-        x2=x[1]
-    )
-
-
-@handle_cmd_line_args
-@given(
-    dtype_and_x=helpers.dtype_and_values(
-        available_dtypes=helpers.get_dtypes("integer"),
-        num_arrays=1,
-        min_dim_size=2,
-        max_dim_size=2,
-        min_num_dims=2,
-    ),
-    num_positional_args=helpers.num_positional_args(
-        fn_name="ivy.functional.frontends.jax.numpy.bitwise_or"
-    ),
-)
-def test_jax_numpy_bitwise_or_int(
-    dtype_and_x,
-=======
+    helpers.test_frontend_function(
+        input_dtypes=input_dtype,
+        as_variable_flags=as_variable,
+        with_out=False,
+        num_positional_args=num_positional_args,
+        native_array_flags=native_array,
+        frontend="jax",
         fn_tree="numpy.moveaxis",
         a=a[0],
         source=source,
@@ -1440,29 +1460,18 @@
 )
 def test_jax_numpy_flipud(
     dtype_and_m,
->>>>>>> e21a2735
-    as_variable,
-    num_positional_args,
-    native_array,
-):
-<<<<<<< HEAD
-    input_dtype, x = dtype_and_x
-=======
+    as_variable,
+    num_positional_args,
+    native_array,
+):
     input_dtype, m = dtype_and_m
->>>>>>> e21a2735
-    helpers.test_frontend_function(
-        input_dtypes=input_dtype,
-        as_variable_flags=as_variable,
-        with_out=False,
-        num_positional_args=num_positional_args,
-        native_array_flags=native_array,
-        frontend="jax",
-<<<<<<< HEAD
-        fn_tree="numpy.bitwise_or",
-        x1=x[0][0],
-        x2=x[0][1]
-=======
+    helpers.test_frontend_function(
+        input_dtypes=input_dtype,
+        as_variable_flags=as_variable,
+        with_out=False,
+        num_positional_args=num_positional_args,
+        native_array_flags=native_array,
+        frontend="jax",
         fn_tree="numpy.flipud",
         m=np.asarray(m[0], dtype=input_dtype[0]),
->>>>>>> e21a2735
     )