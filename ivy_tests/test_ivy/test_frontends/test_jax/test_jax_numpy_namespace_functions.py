--- conflicted
+++ resolved
@@ -1698,7 +1698,36 @@
 @handle_cmd_line_args
 @given(
     dtype_and_x=helpers.dtype_and_values(
-<<<<<<< HEAD
+        available_dtypes=helpers.get_dtypes("float")
+    ),
+    num_positional_args=helpers.num_positional_args(
+        fn_name="ivy.functional.frontends.jax.numpy.trunc"
+    ),
+)
+def test_jax_numpy_trunc(
+    dtype_and_x,
+    as_variable,
+    with_out,
+    num_positional_args,
+    native_array
+):
+    input_dtype, x = dtype_and_x
+    helpers.test_frontend_function(
+        input_dtypes=input_dtype,
+        as_variable_flags=as_variable,
+        with_out=with_out,
+        num_positional_args=num_positional_args,
+        native_array_flags=native_array,
+        frontend="jax",
+        fn_tree="numpy.trunc",
+        x=x[0],
+    )
+
+
+# float_power
+@handle_cmd_line_args
+@given(
+    dtype_and_x=helpers.dtype_and_values(
         available_dtypes=helpers.get_dtypes("float"),
         min_value=-10,
         max_value=10,
@@ -1718,26 +1747,11 @@
     as_variable,
     num_positional_args,
     native_array,
-=======
-        available_dtypes=helpers.get_dtypes("float")
-    ),
-    num_positional_args=helpers.num_positional_args(
-        fn_name="ivy.functional.frontends.jax.numpy.trunc"
-    ),
-)
-def test_jax_numpy_trunc(
-    dtype_and_x,
-    as_variable,
-    with_out,
-    num_positional_args,
-    native_array
->>>>>>> a86205bf
-):
-    input_dtype, x = dtype_and_x
-    helpers.test_frontend_function(
-        input_dtypes=input_dtype,
-        as_variable_flags=as_variable,
-<<<<<<< HEAD
+):
+    input_dtype, x = dtype_and_x
+    helpers.test_frontend_function(
+        input_dtypes=input_dtype,
+        as_variable_flags=as_variable,
         with_out=False,
         num_positional_args=num_positional_args,
         native_array_flags=native_array,
@@ -1745,12 +1759,4 @@
         fn_tree="numpy.float_power",
         x1=np.asarray(x[0], dtype=input_dtype[0]),
         x2=np.asarray(x[1], dtype=input_dtype[1]),
-=======
-        with_out=with_out,
-        num_positional_args=num_positional_args,
-        native_array_flags=native_array,
-        frontend="jax",
-        fn_tree="numpy.trunc",
-        x=x[0],
->>>>>>> a86205bf
     )