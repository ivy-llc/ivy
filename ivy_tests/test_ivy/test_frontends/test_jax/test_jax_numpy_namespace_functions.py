# global
from hypothesis import given, strategies as st
import numpy as np

# local
import ivy_tests.test_ivy.helpers as helpers
import ivy_tests.test_ivy.test_frontends.test_numpy.helpers as np_helpers
from ivy_tests.test_ivy.helpers import handle_cmd_line_args


# abs
@handle_cmd_line_args
@given(
    dtype_and_x=helpers.dtype_and_values(
        available_dtypes=helpers.get_dtypes("signed_integer"),
    ),
    num_positional_args=helpers.num_positional_args(
        fn_name="ivy.functional.frontends.jax.numpy.abs"
    ),
)
def test_jax_numpy_abs(
    dtype_and_x,
    as_variable,
    num_positional_args,
    native_array,
):
    input_dtype, x = dtype_and_x
    helpers.test_frontend_function(
        input_dtypes=input_dtype,
        as_variable_flags=as_variable,
        with_out=False,
        num_positional_args=num_positional_args,
        native_array_flags=native_array,
        frontend="jax",
        fn_tree="numpy.abs",
        x=x[0],
    )


# absolute
@handle_cmd_line_args
@given(
    dtype_and_x=helpers.dtype_and_values(
        available_dtypes=helpers.get_dtypes("signed_integer"),
    ),
    num_positional_args=helpers.num_positional_args(
        fn_name="ivy.functional.frontends.jax.numpy.absolute"
    ),
)
def test_jax_numpy_absolute(
    dtype_and_x,
    as_variable,
    num_positional_args,
    native_array,
):
    input_dtype, x = dtype_and_x
    helpers.test_frontend_function(
        input_dtypes=input_dtype,
        as_variable_flags=as_variable,
        with_out=False,
        num_positional_args=num_positional_args,
        native_array_flags=native_array,
        frontend="jax",
        fn_tree="numpy.absolute",
        x=x[0],
    )


# argmax
@handle_cmd_line_args
@given(
    dtype_and_x=helpers.dtype_values_axis(
        available_dtypes=helpers.get_dtypes("numeric"),
        force_int_axis=True,
        min_num_dims=1,
        valid_axis=True,
    ),
    num_positional_args=helpers.num_positional_args(
        fn_name="ivy.functional.frontends.jax.numpy.argmax"
    ),
    keepdims=st.booleans(),
)
def test_jax_numpy_argmax(
    dtype_and_x,
    as_variable,
    num_positional_args,
    native_array,
    keepdims,
    fw,
):
    input_dtype, x, axis = dtype_and_x
    helpers.test_frontend_function(
        input_dtypes=input_dtype,
        as_variable_flags=as_variable,
        with_out=False,
        num_positional_args=num_positional_args,
        native_array_flags=native_array,
        frontend="jax",
        fn_tree="numpy.argmax",
        a=x[0],
        axis=axis,
        out=None,
        keepdims=keepdims,
    )


# add
@handle_cmd_line_args
@given(
    dtype_and_x=helpers.dtype_and_values(
        available_dtypes=helpers.get_dtypes("float"), num_arrays=2, shared_dtype=True
    ),
    num_positional_args=helpers.num_positional_args(
        fn_name="ivy.functional.frontends.jax.numpy.add"
    ),
)
def test_jax_numpy_add(
    dtype_and_x,
    as_variable,
    num_positional_args,
    native_array,
):
    input_dtype, x = dtype_and_x
    helpers.test_frontend_function(
        input_dtypes=input_dtype,
        as_variable_flags=as_variable,
        with_out=False,
        num_positional_args=num_positional_args,
        native_array_flags=native_array,
        frontend="jax",
        fn_tree="numpy.add",
        x1=x[0],
        x2=x[0],
    )


# all
@handle_cmd_line_args
@given(
    dtype_and_x=helpers.dtype_and_values(
        available_dtypes=st.one_of(st.just(("bool",)), helpers.get_dtypes("integer")),
    ),
    num_positional_args=helpers.num_positional_args(
        fn_name="ivy.functional.frontends.jax.numpy.all"
    ),
)
def test_jax_numpy_all(
    dtype_and_x,
    as_variable,
    num_positional_args,
    native_array,
):
    input_dtype, x = dtype_and_x
    helpers.test_frontend_function(
        input_dtypes=input_dtype,
        as_variable_flags=as_variable,
        with_out=False,
        num_positional_args=num_positional_args,
        native_array_flags=native_array,
        frontend="jax",
        fn_tree="numpy.all",
        a=x[0],
    )


# allclose
@handle_cmd_line_args
@given(
    dtype_and_input=helpers.dtype_and_values(
        available_dtypes=helpers.get_dtypes("float"),
        num_arrays=2,
        shared_dtype=True,
    ),
    num_positional_args=helpers.num_positional_args(
        fn_name="ivy.functional.frontends.jax.numpy.allclose"
    ),
    equal_nan=st.booleans(),
)
def test_jax_numpy_allclose(
    dtype_and_input,
    equal_nan,
    as_variable,
    num_positional_args,
    native_array,
):
    input_dtype, input = dtype_and_input
    helpers.test_frontend_function(
        input_dtypes=input_dtype,
        as_variable_flags=as_variable,
        with_out=False,
        num_positional_args=num_positional_args,
        native_array_flags=native_array,
        frontend="jax",
        fn_tree="numpy.allclose",
        rtol=1e-05,
        atol=1e-08,
        a=input[0],
        b=input[1],
        equal_nan=equal_nan,
    )


# broadcast_to
@st.composite
def _get_input_and_broadcast_shape(draw):
    dim1 = draw(helpers.ints(min_value=2, max_value=5))
    x_dtype, x = draw(
        helpers.dtype_and_values(
            available_dtypes=helpers.get_dtypes("valid"),
            min_num_dims=1,
            max_num_dims=5,
            min_dim_size=2,
            max_dim_size=10,
            shape=(dim1,),
        )
    )
    broadcast_dim = draw(helpers.ints(min_value=1, max_value=3))
    shape = ()
    for _ in range(broadcast_dim):
        shape += (draw(helpers.ints(min_value=1, max_value=dim1)),)
    shape += (dim1,)
    return x_dtype, x, shape


@handle_cmd_line_args
@given(
    input_x_broadcast=_get_input_and_broadcast_shape(),
    num_positional_args=helpers.num_positional_args(
        fn_name="ivy.functional.frontends.jax.numpy.broadcast_to"
    ),
)
def test_jax_numpy_broadcast_to(
    input_x_broadcast,
    num_positional_args,
    as_variable,
    native_array,
):
    x_dtype, x, shape = input_x_broadcast
    helpers.test_frontend_function(
        input_dtypes=x_dtype,
        as_variable_flags=as_variable,
        with_out=False,
        num_positional_args=num_positional_args,
        native_array_flags=native_array,
        frontend="jax",
        fn_tree="numpy.broadcast_to",
        arr=x[0],
        shape=shape,
    )


@st.composite
def _get_clip_inputs(draw):
    shape = draw(
        helpers.get_shape(
            min_num_dims=1, max_num_dims=5, min_dim_size=2, max_dim_size=10
        )
    )
    x_dtype, x = draw(
        helpers.dtype_and_values(
            available_dtypes=helpers.get_dtypes("numeric"),
            shape=shape,
        )
    )
    min = draw(st.booleans())
    if min:
        max = draw(st.booleans())
        min = draw(
            helpers.array_values(
                dtype=x_dtype[0], shape=shape, min_value=-50, max_value=5
            )
        )
        max = (
            draw(
                helpers.array_values(
                    dtype=x_dtype[0], shape=shape, min_value=6, max_value=50
                )
            )
            if max
            else None
        )
    else:
        min = None
        max = draw(
            helpers.array_values(
                dtype=x_dtype[0], shape=shape, min_value=6, max_value=50
            )
        )
    return x_dtype, x, min, max


# clip
@handle_cmd_line_args
@given(
    input_and_ranges=_get_clip_inputs(),
    num_positional_args=helpers.num_positional_args(
        fn_name="ivy.functional.frontends.jax.numpy.clip"
    ),
)
def test_jax_numpy_clip(
    input_and_ranges,
    num_positional_args,
    with_out,
    as_variable,
    native_array,
):
    x_dtype, x, min, max = input_and_ranges
    helpers.test_frontend_function(
        input_dtypes=x_dtype,
        as_variable_flags=as_variable,
        with_out=with_out,
        num_positional_args=num_positional_args,
        native_array_flags=native_array,
        frontend="jax",
        fn_tree="numpy.clip",
        a=x[0],
        a_min=min,
        a_max=max,
        out=None,
    )


# reshape
@st.composite
def _get_input_and_reshape(draw):
    shape = draw(
        helpers.get_shape(
            min_num_dims=2, max_num_dims=5, min_dim_size=2, max_dim_size=10
        )
    )
    x_dtype, x = draw(
        helpers.dtype_and_values(
            available_dtypes=helpers.get_dtypes("valid"),
            min_num_dims=1,
            max_num_dims=5,
            min_dim_size=2,
            max_dim_size=10,
            shape=shape,
        )
    )
    new_shape = shape[1:] + (shape[0],)
    return x_dtype, x, new_shape


@handle_cmd_line_args
@given(
    input_x_shape=_get_input_and_reshape(),
    num_positional_args=helpers.num_positional_args(
        fn_name="ivy.functional.frontends.jax.numpy.reshape"
    ),
)
def test_jax_numpy_reshape(
    input_x_shape,
    num_positional_args,
    as_variable,
    native_array,
):
    x_dtype, x, shape = input_x_shape
    helpers.test_frontend_function(
        input_dtypes=x_dtype,
        as_variable_flags=as_variable,
        with_out=False,
        num_positional_args=num_positional_args,
        native_array_flags=native_array,
        frontend="jax",
        fn_tree="numpy.reshape",
        a=x[0],
        newshape=shape,
    )


@st.composite
def _arrays_idx_n_dtypes(draw):
    num_dims = draw(st.shared(helpers.ints(min_value=1, max_value=4), key="num_dims"))
    num_arrays = draw(
        st.shared(helpers.ints(min_value=2, max_value=4), key="num_arrays")
    )
    common_shape = draw(
        helpers.lists(
            arg=helpers.ints(min_value=2, max_value=3),
            min_size=num_dims - 1,
            max_size=num_dims - 1,
        )
    )
    unique_idx = draw(helpers.ints(min_value=0, max_value=num_dims - 1))
    unique_dims = draw(
        helpers.lists(
            arg=helpers.ints(min_value=2, max_value=3),
            min_size=num_arrays,
            max_size=num_arrays,
        )
    )
    xs = list()
    input_dtypes = draw(
        helpers.array_dtypes(available_dtypes=draw(helpers.get_dtypes("valid")))
    )
    for ud, dt in zip(unique_dims, input_dtypes):
        x = draw(
            helpers.array_values(
                shape=common_shape[:unique_idx] + [ud] + common_shape[unique_idx:],
                dtype=dt,
            )
        )
        xs.append(x)
    return xs, input_dtypes, unique_idx


@handle_cmd_line_args
@given(
    xs_n_input_dtypes_n_unique_idx=_arrays_idx_n_dtypes(),
    dtype=helpers.get_dtypes("numeric", none=True, full=False),
    num_positional_args=helpers.num_positional_args(
        fn_name="ivy.functional.frontends.jax.numpy.concatenate"
    ),
)
def test_jax_numpy_concat(
    xs_n_input_dtypes_n_unique_idx,
    as_variable,
    dtype,
    num_positional_args,
    native_array,
):
    xs, input_dtypes, unique_idx = xs_n_input_dtypes_n_unique_idx
    helpers.test_frontend_function(
        input_dtypes=input_dtypes,
        as_variable_flags=as_variable,
        with_out=False,
        num_positional_args=num_positional_args,
        native_array_flags=native_array,
        frontend="jax",
        fn_tree="numpy.concatenate",
        arrays=xs,
        axis=unique_idx,
        dtype=dtype,
    )


@handle_cmd_line_args
@given(
    dtype_x_axis=helpers.dtype_values_axis(
        available_dtypes=helpers.get_dtypes("numeric"),
        min_num_dims=1,
        max_num_dims=5,
        min_dim_size=2,
        max_dim_size=10,
        force_int_axis=True,
        valid_axis=True,
    ),
    dtype=helpers.get_dtypes("numeric", full=False),
    keepdims=st.booleans(),
    where=np_helpers.where(),
    num_positional_args=helpers.num_positional_args(
        fn_name="ivy.functional.frontends.jax.numpy.mean"
    ),
)
def test_jax_numpy_mean(
    dtype_x_axis,
    dtype,
    keepdims,
    where,
    num_positional_args,
    with_out,
    as_variable,
    native_array,
):
    x_dtype, x, axis = dtype_x_axis
    where, as_variable, native_array = np_helpers.handle_where_and_array_bools(
        where=where,
        input_dtype=x_dtype,
        as_variable=as_variable,
        native_array=native_array,
    )
    np_helpers.test_frontend_function(
        input_dtypes=x_dtype,
        as_variable_flags=as_variable,
        with_out=with_out,
        num_positional_args=num_positional_args,
        native_array_flags=native_array,
        frontend="jax",
        fn_tree="numpy.mean",
        a=x[0],
        axis=axis,
        dtype=dtype,
        out=None,
        keepdims=keepdims,
        where=where,
    )


# uint16
@handle_cmd_line_args
@given(
    dtype_and_x=helpers.dtype_and_values(
        available_dtypes=helpers.get_dtypes("integer"),
    ),
    num_positional_args=helpers.num_positional_args(
        fn_name="ivy.functional.frontends.jax.numpy.uint16"
    ),
)
def test_jax_numpy_uint16(
    dtype_and_x,
    as_variable,
    num_positional_args,
    native_array,
):
    input_dtype, x = dtype_and_x
    helpers.test_frontend_function(
        input_dtypes=input_dtype,
        as_variable_flags=as_variable,
        with_out=False,
        num_positional_args=num_positional_args,
        native_array_flags=native_array,
        frontend="jax",
        fn_tree="numpy.uint16",
        x=x[0],
    )


# var
@handle_cmd_line_args
@given(
    dtype_x_axis=helpers.dtype_values_axis(
        available_dtypes=helpers.get_dtypes("numeric"),
        min_num_dims=1,
        max_num_dims=5,
        min_dim_size=2,
        max_dim_size=10,
        force_int_axis=True,
        valid_axis=True,
    ),
    dtype=helpers.get_dtypes("numeric", full=False),
    ddof=st.floats(min_value=0, max_value=1),
    keepdims=st.booleans(),
    where=np_helpers.where(),
    num_positional_args=helpers.num_positional_args(
        fn_name="ivy.functional.frontends.jax.numpy.var"
    ),
)
def test_jax_numpy_var(
    dtype_x_axis,
    dtype,
    ddof,
    keepdims,
    where,
    num_positional_args,
    with_out,
    as_variable,
    native_array,
):
    x_dtype, x, axis = dtype_x_axis
    where, as_variable, native_array = np_helpers.handle_where_and_array_bools(
        where=where,
        input_dtype=x_dtype,
        as_variable=as_variable,
        native_array=native_array,
    )
    np_helpers.test_frontend_function(
        input_dtypes=x_dtype,
        as_variable_flags=as_variable,
        with_out=with_out,
        num_positional_args=num_positional_args,
        native_array_flags=native_array,
        frontend="jax",
        fn_tree="numpy.var",
        a=x[0],
        axis=axis,
        dtype=dtype,
        out=None,
        ddof=ddof,
        keepdims=keepdims,
        where=where,
    )


# dot
@st.composite
def _get_dtype_input_and_vectors(draw):
    dim_size = draw(helpers.ints(min_value=1, max_value=5))
    dtype = draw(helpers.get_dtypes("float", index=1, full=False))
    if dim_size == 1:
        vec1 = draw(
            helpers.array_values(
                dtype=dtype[0], shape=(dim_size,), min_value=2, max_value=5
            )
        )
        vec2 = draw(
            helpers.array_values(
                dtype=dtype[0], shape=(dim_size,), min_value=2, max_value=5
            )
        )
    else:
        vec1 = draw(
            helpers.array_values(
                dtype=dtype[0], shape=(dim_size, dim_size), min_value=2, max_value=5
            )
        )
        vec2 = draw(
            helpers.array_values(
                dtype=dtype[0], shape=(dim_size, dim_size), min_value=2, max_value=5
            )
        )
    return dtype, vec1, vec2


# mod
@handle_cmd_line_args
@given(
    dtype_and_x=helpers.dtype_and_values(
        available_dtypes=helpers.get_dtypes("float"), num_arrays=2
    ),
    num_positional_args=helpers.num_positional_args(
        fn_name="ivy.functional.frontends.jax.numpy.mod"
    ),
)
def test_jax_numpy_mod(
    dtype_and_x,
    as_variable,
    num_positional_args,
    native_array,
    fw,
):
    input_dtype, x = dtype_and_x
    helpers.test_frontend_function(
        input_dtypes=input_dtype,
        as_variable_flags=as_variable,
        with_out=False,
        num_positional_args=num_positional_args,
        native_array_flags=native_array,
        frontend="jax",
        fn_tree="numpy.mod",
        x1=x[0],
        x2=x[1],
    )


@handle_cmd_line_args
@given(
    dtype_x_y=_get_dtype_input_and_vectors(),
    num_positional_args=helpers.num_positional_args(
        fn_name="ivy.functional.frontends.jax.numpy.dot"
    ),
)
def test_jax_numpy_dot(
    dtype_x_y,
    num_positional_args,
    as_variable,
    native_array,
):
    input_dtype, x, y = dtype_x_y
    helpers.test_frontend_function(
        input_dtypes=input_dtype,
        as_variable_flags=as_variable,
        with_out=False,
        num_positional_args=num_positional_args,
        native_array_flags=native_array,
        rtol=1e-01,
        atol=1e-01,
        frontend="jax",
        fn_tree="numpy.dot",
        a=x,
        b=y,
        precision=None,
    )


# einsum
@handle_cmd_line_args
@given(
    eq_n_op=st.sampled_from(
        [
            (
                "ii",
                np.arange(25).reshape(5, 5),
            ),
            (
                "ii->i",
                np.arange(25).reshape(5, 5),
            ),
            ("ij,j", np.arange(25).reshape(5, 5), np.arange(5)),
        ]
    ),
    dtype=helpers.get_dtypes("float", full=False),
)
def test_jax_numpy_einsum(
    eq_n_op, dtype, with_out, as_variable, native_array, fw, device
):
    kw = {}
    i = 0
    for x_ in eq_n_op:
        kw["x{}".format(i)] = x_
        i += 1
    num_positional_args = i
    helpers.test_frontend_function(
        input_dtypes=dtype,
        as_variable_flags=as_variable,
        with_out=with_out,
        num_positional_args=num_positional_args,
        native_array_flags=native_array,
        frontend="jax",
        fn_tree="numpy.einsum",
        **kw,
        out=None,
        optimize="optimal",
        precision=None,
        _use_xeinsum=False,
    )


# arctan
@handle_cmd_line_args
@given(
    dtype_and_x=helpers.dtype_and_values(available_dtypes=helpers.get_dtypes("float")),
    dtype=helpers.get_dtypes("float", full=False, none=True),
    num_positional_args=helpers.num_positional_args(
        fn_name="ivy.functional.frontends.jax.numpy.arctan"
    ),
)
def test_jax_numpy_arctan(
    dtype_and_x,
    dtype,
    as_variable,
    with_out,
    num_positional_args,
    native_array,
    fw,
):
    input_dtype, x = dtype_and_x
    helpers.test_frontend_function(
        input_dtypes=input_dtype,
        as_variable_flags=as_variable,
        with_out=with_out,
        num_positional_args=num_positional_args,
        native_array_flags=native_array,
        frontend="jax",
        fn_tree="numpy.arctan",
        x=x[0],
    )


# arctan2
@handle_cmd_line_args
@given(
    dtype_and_x=helpers.dtype_and_values(
        available_dtypes=helpers.get_dtypes("float"),
        num_arrays=2,
        shared_dtype=True,
    ),
    num_positional_args=helpers.num_positional_args(
        fn_name="functional.frontends.jax.numpy.arctan2"
    ),
)
def test_jax_numpy_arctan2(
    dtype_and_x,
    as_variable,
    with_out,
    num_positional_args,
    native_array,
):
    input_dtype, x = dtype_and_x
    helpers.test_frontend_function(
        input_dtypes=input_dtype,
        as_variable_flags=as_variable,
        with_out=with_out,
        num_positional_args=num_positional_args,
        native_array_flags=native_array,
        frontend="jax",
        fn_tree="numpy.arctan2",
        x1=x[0],
        x2=x[1],
    )


@handle_cmd_line_args
@given(
    dtype_and_x=helpers.dtype_and_values(available_dtypes=helpers.get_dtypes("float")),
    num_positional_args=helpers.num_positional_args(
        fn_name="ivy.functional.frontends.jax.numpy.cos"
    ),
)
def test_jax_numpy_cos(
    dtype_and_x,
    as_variable,
    with_out,
    num_positional_args,
    native_array,
    fw,
):
    input_dtype, x = dtype_and_x
    helpers.test_frontend_function(
        input_dtypes=input_dtype,
        as_variable_flags=as_variable,
        with_out=with_out,
        num_positional_args=num_positional_args,
        native_array_flags=native_array,
        frontend="jax",
        fn_tree="numpy.cos",
        x=x[0],
    )


@handle_cmd_line_args
@given(
    dtype_and_x=helpers.dtype_and_values(available_dtypes=helpers.get_dtypes("float")),
    num_positional_args=helpers.num_positional_args(
        fn_name="ivy.functional.frontends.jax.numpy.cosh"
    ),
)
def test_jax_numpy_cosh(
    dtype_and_x,
    as_variable,
    with_out,
    num_positional_args,
    native_array,
    fw,
):
    input_dtype, x = dtype_and_x
    helpers.test_frontend_function(
        input_dtypes=input_dtype,
        as_variable_flags=as_variable,
        with_out=with_out,
        num_positional_args=num_positional_args,
        native_array_flags=native_array,
        frontend="jax",
        fn_tree="numpy.cosh",
        x=x[0],
    )


@handle_cmd_line_args
@given(
    dtype_and_x=helpers.dtype_and_values(available_dtypes=helpers.get_dtypes("float")),
    num_positional_args=helpers.num_positional_args(
        fn_name="ivy.functional.frontends.jax.numpy.tanh"
    ),
)
def test_jax_numpy_tanh(
    dtype_and_x,
    as_variable,
    with_out,
    num_positional_args,
    native_array,
    fw,
):
    input_dtype, x = dtype_and_x
    helpers.test_frontend_function(
        input_dtypes=input_dtype,
        as_variable_flags=as_variable,
        with_out=with_out,
        num_positional_args=num_positional_args,
        native_array_flags=native_array,
        frontend="jax",
        fn_tree="numpy.tanh",
        x=x[0],
    )


@handle_cmd_line_args
@given(
    dtype_and_x=helpers.dtype_and_values(available_dtypes=helpers.get_dtypes("float")),
    num_positional_args=helpers.num_positional_args(
        fn_name="ivy.functional.frontends.jax.numpy.sinh"
    ),
)
def test_jax_numpy_sinh(
    dtype_and_x,
    as_variable,
    with_out,
    num_positional_args,
    native_array,
    fw,
):
    input_dtype, x = dtype_and_x
    helpers.test_frontend_function(
        input_dtypes=input_dtype,
        as_variable_flags=as_variable,
        with_out=with_out,
        num_positional_args=num_positional_args,
        native_array_flags=native_array,
        frontend="jax",
        fn_tree="numpy.sinh",
        x=x[0],
    )


@handle_cmd_line_args
@given(
    dtype_and_x=helpers.dtype_and_values(available_dtypes=helpers.get_dtypes("float")),
    num_positional_args=helpers.num_positional_args(
        fn_name="ivy.functional.frontends.jax.numpy.sin"
    ),
)
def test_jax_numpy_sin(
    dtype_and_x,
    as_variable,
    with_out,
    num_positional_args,
    native_array,
    fw,
):
    input_dtype, x = dtype_and_x
    helpers.test_frontend_function(
        input_dtypes=input_dtype,
        as_variable_flags=as_variable,
        with_out=with_out,
        num_positional_args=num_positional_args,
        native_array_flags=native_array,
        frontend="jax",
        fn_tree="numpy.sin",
        x=x[0],
    )


# floor
@handle_cmd_line_args
@given(
    dtype_and_x=helpers.dtype_and_values(available_dtypes=helpers.get_dtypes("float")),
    dtype=helpers.get_dtypes("float", full=False, none=True),
    num_positional_args=helpers.num_positional_args(
        fn_name="ivy.functional.frontends.jax.numpy.floor"
    ),
)
def test_jax_numpy_floor(
    dtype_and_x, dtype, as_variable, with_out, num_positional_args, native_array
):
    input_dtype, x = dtype_and_x
    helpers.test_frontend_function(
        input_dtypes=input_dtype,
        as_variable_flags=as_variable,
        with_out=with_out,
        num_positional_args=num_positional_args,
        native_array_flags=native_array,
        frontend="jax",
        fn_tree="numpy.floor",
        x=x[0],
    )


# fmax
@handle_cmd_line_args
@given(
    dtype_and_inputs=helpers.dtype_and_values(
        available_dtypes=helpers.get_dtypes("numeric"),
        num_arrays=2,
        shared_dtype=True,
        min_value=-np.inf,
        max_value=np.inf,
    ),
    num_positional_args=helpers.num_positional_args(
        fn_name="ivy.functional.frontends.jax.numpy.fmax"
    ),
)
def test_jax_numpy_fmax(
    dtype_and_inputs,
    as_variable,
    with_out,
    num_positional_args,
    native_array,
):
    input_dtype, inputs = dtype_and_inputs
    helpers.test_frontend_function(
        input_dtypes=input_dtype,
        as_variable_flags=as_variable,
        with_out=with_out,
        num_positional_args=num_positional_args,
        native_array_flags=native_array,
        frontend="jax",
        fn_tree="numpy.fmax",
        x1=inputs[0],
        x2=inputs[1],
    )


@handle_cmd_line_args
@given(
    dtype_and_x=helpers.dtype_and_values(
        available_dtypes=helpers.get_dtypes("numeric"),
        num_arrays=2,
        shared_dtype=True,
    ),
    equal_nan=st.booleans(),
    num_positional_args=helpers.num_positional_args(
        fn_name="ivy.functional.frontends.jax.numpy.array_equal"
    ),
)
def test_jax_numpy_array_equal(
    dtype_and_x,
    as_variable,
    equal_nan,
    with_out,
    num_positional_args,
    native_array,
):
    input_dtype, x = dtype_and_x
    helpers.test_frontend_function(
        input_dtypes=input_dtype,
        as_variable_flags=as_variable,
        with_out=with_out,
        num_positional_args=num_positional_args,
        native_array_flags=native_array,
        frontend="jax",
        fn_tree="numpy.array_equal",
        a1=np.array(x[0], dtype=input_dtype[0]),
        a2=np.array(x[1], dtype=input_dtype[1]),
        equal_nan=equal_nan,
    )


@handle_cmd_line_args
@given(
    dtype_and_x=helpers.dtype_and_values(
        available_dtypes=helpers.get_dtypes("numeric"),
        num_arrays=2,
        shared_dtype=True,
    ),
    num_positional_args=helpers.num_positional_args(
        fn_name="ivy.functional.frontends.jax.numpy.array_equiv"
    ),
)
def test_jax_numpy_array_equiv(
    dtype_and_x,
    as_variable,
    with_out,
    num_positional_args,
    native_array,
):
    input_dtype, x = dtype_and_x
    helpers.test_frontend_function(
        input_dtypes=input_dtype,
        as_variable_flags=as_variable,
        with_out=with_out,
        num_positional_args=num_positional_args,
        native_array_flags=native_array,
        frontend="jax",
        fn_tree="numpy.array_equiv",
        a1=np.array(x[0], dtype=input_dtype[0]),
        a2=np.array(x[1], dtype=input_dtype[1]),
    )


# zeros
@handle_cmd_line_args
@given(
    input_dtypes=helpers.get_dtypes(
        "integer",
        full=True,
        none=False,
    ),
    shape=helpers.get_shape(
        allow_none=False,
        min_num_dims=1,
        max_num_dims=5,
        min_dim_size=1,
        max_dim_size=10,
    ),
    dtypes=helpers.get_dtypes(
        "numeric",
        full=False,
        none=True,
    ),
    num_positional_args=helpers.num_positional_args(
        fn_name="ivy.functional.frontends.jax.numpy.zeros",
    ),
)
def test_jax_numpy_zeros(
    input_dtypes,
    as_variable,
    with_out,
    shape,
    dtypes,
    num_positional_args,
    native_array,
):
    helpers.test_frontend_function(
        input_dtypes=input_dtypes,
        as_variable_flags=as_variable,
        with_out=with_out,
        num_positional_args=num_positional_args,
        native_array_flags=native_array,
        frontend="jax",
        fn_tree="numpy.zeros",
        shape=shape,
        dtype=dtypes[0],
    )


# arccos
@handle_cmd_line_args
@given(
    dtype_and_x=helpers.dtype_and_values(available_dtypes=helpers.get_dtypes("float")),
    dtype=helpers.get_dtypes("float", full=False, none=True),
    num_positional_args=helpers.num_positional_args(
        fn_name="ivy.functional.frontends.jax.numpy.arccos"
    ),
)
def test_jax_numpy_arccos(
    dtype_and_x,
    dtype,
    as_variable,
    with_out,
    num_positional_args,
    native_array,
    fw,
):
    input_dtype, x = dtype_and_x
    helpers.test_frontend_function(
        input_dtypes=input_dtype,
        as_variable_flags=as_variable,
        with_out=with_out,
        num_positional_args=num_positional_args,
        native_array_flags=native_array,
        frontend="jax",
        fn_tree="numpy.arccos",
        x=x[0],
    )


# arccosh
@handle_cmd_line_args
@given(
    dtype_and_x=helpers.dtype_and_values(available_dtypes=helpers.get_dtypes("float")),
    dtype=helpers.get_dtypes("float", full=False, none=True),
    num_positional_args=helpers.num_positional_args(
        fn_name="ivy.functional.frontends.jax.numpy.arccosh"
    ),
)
def test_jax_numpy_arccosh(
    dtype_and_x,
    dtype,
    as_variable,
    with_out,
    num_positional_args,
    native_array,
    fw,
):
    input_dtype, x = dtype_and_x
    helpers.test_frontend_function(
        input_dtypes=input_dtype,
        as_variable_flags=as_variable,
        with_out=with_out,
        num_positional_args=num_positional_args,
        native_array_flags=native_array,
        frontend="jax",
        fn_tree="numpy.arccosh",
        x=x[0],
    )


# arcsin
@handle_cmd_line_args
@given(
    dtype_and_x=helpers.dtype_and_values(available_dtypes=helpers.get_dtypes("float")),
    dtype=helpers.get_dtypes("float", full=False, none=True),
    num_positional_args=helpers.num_positional_args(
        fn_name="ivy.functional.frontends.jax.numpy.arcsin"
    ),
)
def test_jax_numpy_arcsin(
    dtype_and_x,
    dtype,
    as_variable,
    with_out,
    num_positional_args,
    native_array,
    fw,
):
    input_dtype, x = dtype_and_x
    helpers.test_frontend_function(
        input_dtypes=input_dtype,
        as_variable_flags=as_variable,
        with_out=with_out,
        num_positional_args=num_positional_args,
        native_array_flags=native_array,
        frontend="jax",
        fn_tree="numpy.arcsin",
        x=x[0],
    )


# arcsinh
@handle_cmd_line_args
@given(
    dtype_and_x=helpers.dtype_and_values(available_dtypes=helpers.get_dtypes("float")),
    dtype=helpers.get_dtypes("float", full=False, none=True),
    num_positional_args=helpers.num_positional_args(
        fn_name="ivy.functional.frontends.jax.numpy.arcsinh"
    ),
)
def test_jax_numpy_arcsinh(
    dtype_and_x,
    dtype,
    as_variable,
    with_out,
    num_positional_args,
    native_array,
    fw,
):
    input_dtype, x = dtype_and_x
    helpers.test_frontend_function(
        input_dtypes=input_dtype,
        as_variable_flags=as_variable,
        with_out=with_out,
        num_positional_args=num_positional_args,
        native_array_flags=native_array,
        frontend="jax",
        fn_tree="numpy.arcsinh",
        x=x[0],
    )


# argmin
@handle_cmd_line_args
@given(
    dtype_and_x=helpers.dtype_values_axis(
        available_dtypes=helpers.get_dtypes("numeric")
    ),
    num_positional_args=helpers.num_positional_args(
        fn_name="ivy.functional.frontends.jax.numpy.argmin"
    ),
    keepdims=st.booleans(),
)
def test_jax_numpy_argmin(
    dtype_and_x,
    as_variable,
    num_positional_args,
    native_array,
    keepdims,
    fw,
):
    input_dtype, x, axis = dtype_and_x
    helpers.test_frontend_function(
        input_dtypes=input_dtype,
        as_variable_flags=as_variable,
        with_out=False,
        num_positional_args=num_positional_args,
        native_array_flags=native_array,
        fw=fw,
        frontend="jax",
        fn_tree="numpy.argmin",
        a=np.asarray(x, dtype=input_dtype),
        axis=axis,
        keepdims=keepdims,
    )


<<<<<<< HEAD
 # argsort
@handle_cmd_line_args
@given(
    dtype_and_x=helpers.dtype_values_axis(
        available_dtypes=helpers.get_dtypes("numeric")
    ),
    num_positional_args=helpers.num_positional_args(
        fn_name="ivy.functional.frontends.jax.numpy.argsort"
    ),
    kind=st.sampled_from(["quicksort", "mergesort", "heapsort"]),
    order=st.sampled_from([None, "C", "F"]),
)
def test_jax_numpy_argsort(
=======
# bitwise_and
@handle_cmd_line_args
@given(
    dtype_and_x=helpers.dtype_and_values(
        available_dtypes=helpers.get_dtypes("bool"), num_arrays=2
    ),
    num_positional_args=helpers.num_positional_args(
        fn_name="ivy.functional.frontends.jax.numpy.bitwise_and"
    ),
)
def test_jax_numpy_bitwise_and_bool(
>>>>>>> 33d9b35f
    dtype_and_x,
    as_variable,
    num_positional_args,
    native_array,
<<<<<<< HEAD
    kind,
    order,
    fw,
):
    input_dtype, x, axis = dtype_and_x
=======
):
    input_dtype, x = dtype_and_x
>>>>>>> 33d9b35f
    helpers.test_frontend_function(
        input_dtypes=input_dtype,
        as_variable_flags=as_variable,
        with_out=False,
        num_positional_args=num_positional_args,
        native_array_flags=native_array,
<<<<<<< HEAD
        fw=fw,
        frontend="jax",
        fn_tree="numpy.argsort",
        a=np.asarray(x, dtype=input_dtype),
        axis=axis,
        kind=kind,
        order=order,
=======
        frontend="jax",
        fn_tree="numpy.bitwise_and",
        x1=x[0],
        x2=x[1],
    )


@handle_cmd_line_args
@given(
    dtype_and_x=helpers.dtype_and_values(
        available_dtypes=helpers.get_dtypes("integer"),
        num_arrays=1,
        min_dim_size=2,
        max_dim_size=2,
        min_num_dims=2,
    ),
    num_positional_args=helpers.num_positional_args(
        fn_name="ivy.functional.frontends.jax.numpy.bitwise_and"
    ),
)
def test_jax_numpy_bitwise_and_int(
    dtype_and_x,
    as_variable,
    num_positional_args,
    native_array,
):
    input_dtype, x = dtype_and_x
    helpers.test_frontend_function(
        input_dtypes=input_dtype,
        as_variable_flags=as_variable,
        with_out=False,
        num_positional_args=num_positional_args,
        native_array_flags=native_array,
        frontend="jax",
        fn_tree="numpy.bitwise_and",
        x1=x[0][0],
        x2=x[0][1],
    )


# moveaxis
@handle_cmd_line_args
@given(
    dtype_and_a=helpers.dtype_and_values(
        available_dtypes=helpers.get_dtypes("float"),
        min_value=-100,
        max_value=100,
        shape=st.shared(
            helpers.get_shape(
                min_num_dims=1,
                max_num_dims=3,
                min_dim_size=1,
                max_dim_size=3,
            ),
            key="a_s_d",
        ),
    ),
    source=helpers.get_axis(
        allow_none=False,
        unique=True,
        shape=st.shared(
            helpers.get_shape(
                min_num_dims=1,
                max_num_dims=3,
                min_dim_size=1,
                max_dim_size=3,
            ),
            key="a_s_d",
        ),
        min_size=1,
        force_int=True,
    ),
    destination=helpers.get_axis(
        allow_none=False,
        unique=True,
        shape=st.shared(
            helpers.get_shape(
                min_num_dims=1,
                max_num_dims=3,
                min_dim_size=1,
                max_dim_size=3,
            ),
            key="a_s_d",
        ),
        min_size=1,
        force_int=True,
    ),
    num_positional_args=helpers.num_positional_args(
        fn_name="ivy.functional.frontends.jax.numpy.moveaxis"
    ),
)
def test_jax_numpy_moveaxis(
    dtype_and_a,
    source,
    destination,
    as_variable,
    num_positional_args,
    native_array,
):
    input_dtype, a = dtype_and_a
    helpers.test_frontend_function(
        input_dtypes=input_dtype,
        as_variable_flags=as_variable,
        with_out=False,
        num_positional_args=num_positional_args,
        native_array_flags=native_array,
        frontend="jax",
        fn_tree="numpy.moveaxis",
        a=a[0],
        source=source,
        destination=destination,
>>>>>>> 33d9b35f
    )<|MERGE_RESOLUTION|>--- conflicted
+++ resolved
@@ -1242,21 +1242,6 @@
     )
 
 
-<<<<<<< HEAD
- # argsort
-@handle_cmd_line_args
-@given(
-    dtype_and_x=helpers.dtype_values_axis(
-        available_dtypes=helpers.get_dtypes("numeric")
-    ),
-    num_positional_args=helpers.num_positional_args(
-        fn_name="ivy.functional.frontends.jax.numpy.argsort"
-    ),
-    kind=st.sampled_from(["quicksort", "mergesort", "heapsort"]),
-    order=st.sampled_from([None, "C", "F"]),
-)
-def test_jax_numpy_argsort(
-=======
 # bitwise_and
 @handle_cmd_line_args
 @given(
@@ -1268,36 +1253,8 @@
     ),
 )
 def test_jax_numpy_bitwise_and_bool(
->>>>>>> 33d9b35f
-    dtype_and_x,
-    as_variable,
-    num_positional_args,
-    native_array,
-<<<<<<< HEAD
-    kind,
-    order,
-    fw,
-):
-    input_dtype, x, axis = dtype_and_x
-=======
-):
-    input_dtype, x = dtype_and_x
->>>>>>> 33d9b35f
-    helpers.test_frontend_function(
-        input_dtypes=input_dtype,
-        as_variable_flags=as_variable,
-        with_out=False,
-        num_positional_args=num_positional_args,
-        native_array_flags=native_array,
-<<<<<<< HEAD
-        fw=fw,
-        frontend="jax",
-        fn_tree="numpy.argsort",
-        a=np.asarray(x, dtype=input_dtype),
-        axis=axis,
-        kind=kind,
-        order=order,
-=======
+
+  
         frontend="jax",
         fn_tree="numpy.bitwise_and",
         x1=x[0],
@@ -1409,5 +1366,49 @@
         a=a[0],
         source=source,
         destination=destination,
->>>>>>> 33d9b35f
-    )+        master
+    )
+    
+    
+    
+# argsort
+@handle_cmd_line_args
+@given(
+    dtype_and_x=helpers.dtype_values_axis(
+        available_dtypes=helpers.get_dtypes("numeric")
+    ),
+    num_positional_args=helpers.num_positional_args(
+        fn_name="ivy.functional.frontends.jax.numpy.argsort"
+    ),
+    kind=st.sampled_from(["quicksort", "mergesort", "heapsort"]),
+    order=st.sampled_from([None, "C", "F"]),
+)
+def test_jax_numpy_argsort(
+  dtype_and_x,
+    as_variable,
+    num_positional_args,
+    native_array,
+
+    kind,
+    order,
+    fw,
+):
+    input_dtype, x, axis = dtype_and_x
+):
+    input_dtype, x = dtype_and_x
+    
+      helpers.test_frontend_function(
+        input_dtypes=input_dtype,
+        as_variable_flags=as_variable,
+        with_out=False,
+        num_positional_args=num_positional_args,
+        native_array_flags=native_array,
+        fw=fw,
+        frontend="jax",
+        fn_tree="numpy.argsort",
+        a=np.asarray(x, dtype=input_dtype),
+        axis=axis,
+        kind=kind,
+        order=order,
+        
+        )