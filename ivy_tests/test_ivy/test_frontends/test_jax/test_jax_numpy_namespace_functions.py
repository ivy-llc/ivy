--- conflicted
+++ resolved
@@ -1507,7 +1507,39 @@
     )
 
 
-<<<<<<< HEAD
+# arange
+@handle_cmd_line_args
+@given(
+    dtype_and_values=helpers.dtype_and_values(
+        available_dtypes=helpers.get_dtypes("numeric"), num_arrays=3, shape=(1,), shared_dtype=True, min_value=0, max_value=100,
+    ), 
+    num_positional_args=helpers.num_positional_args(
+        fn_name="ivy.functional.frontends.jax.numpy.arange"
+    ),
+)
+def test_jax_numpy_arange(
+    dtype_and_values,
+    as_variable,
+    num_positional_args,
+    native_array,
+):
+    dtype, values = dtype_and_values
+    start, stop, step = values
+    helpers.test_frontend_function(
+        input_dtypes=dtype,
+        as_variable_flags=as_variable,
+        with_out=False,
+        num_positional_args=num_positional_args,
+        native_array_flags=native_array,
+        frontend="jax",
+        fn_tree="numpy.arange",
+        start=start,
+        stop=stop,
+        step=step,
+        dtype=dtype,
+    )
+
+
 # bincount
 @handle_cmd_line_args
 @given(
@@ -1577,50 +1609,21 @@
 )
 def test_jax_lax_cumprod(
     dtype_x_axis,
-=======
-# arange
-@handle_cmd_line_args
-@given(
-    dtype_and_values=helpers.dtype_and_values(
-        available_dtypes=helpers.get_dtypes("numeric"), num_arrays=3, shape=(1,), shared_dtype=True, min_value=0, max_value=100,
-    ), 
-    num_positional_args=helpers.num_positional_args(
-        fn_name="ivy.functional.frontends.jax.numpy.arange"
-    ),
-)
-def test_jax_numpy_arange(
-    dtype_and_values,
->>>>>>> 8fbae938
-    as_variable,
-    num_positional_args,
-    native_array,
-):
-<<<<<<< HEAD
+    as_variable,
+    num_positional_args,
+    native_array,
+):
     input_dtype, x, axis = dtype_x_axis
     helpers.test_frontend_function(
         input_dtypes=input_dtype,
-=======
-    dtype, values = dtype_and_values
-    start, stop, step = values
-    helpers.test_frontend_function(
-        input_dtypes=dtype,
->>>>>>> 8fbae938
-        as_variable_flags=as_variable,
-        with_out=False,
-        num_positional_args=num_positional_args,
-        native_array_flags=native_array,
-        frontend="jax",
-<<<<<<< HEAD
+        as_variable_flags=as_variable,
+        with_out=False,
+        num_positional_args=num_positional_args,
+        native_array_flags=native_array,
+        frontend="jax",
         fn_tree="numpy.cumprod",
         a=x[0],
         axis=axis,
         dtype=input_dtype[0],
         out=None,
-=======
-        fn_tree="numpy.arange",
-        start=start,
-        stop=stop,
-        step=step,
-        dtype=dtype,
->>>>>>> 8fbae938
     )