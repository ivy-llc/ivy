--- conflicted
+++ resolved
@@ -3548,29 +3548,6 @@
     )
 
 
-<<<<<<< HEAD
-# square
-@handle_frontend_test(
-    fn_tree="jax.numpy.square",
-    dtype_and_x=helpers.dtype_and_values(
-        available_dtypes=helpers.get_dtypes("float")
-    ),
-)
-def test_jax_numpy_square(
-    dtype_and_x,
-    as_variable,
-    num_positional_args,
-    native_array,
-    on_device,
-    fn_tree,
-    frontend,
-):
-    dtype, x = dtype_and_x
-    helpers.test_frontend_function(
-        input_dtypes=dtype,
-        as_variable_flags=as_variable,
-        with_out=False,
-=======
 # divide
 @handle_frontend_test(
     fn_tree="jax.numpy.divide",
@@ -3599,16 +3576,39 @@
         as_variable_flags=as_variable,
         with_out=False,
         all_aliases=["jax.numpy.true_divide"],
->>>>>>> c5439d53
-        num_positional_args=num_positional_args,
-        native_array_flags=native_array,
-        frontend=frontend,
-        fn_tree=fn_tree,
-<<<<<<< HEAD
-        on_device=on_device,
-        x=x[0],
-=======
+        num_positional_args=num_positional_args,
+        native_array_flags=native_array,
+        frontend=frontend,
+        fn_tree=fn_tree,
         a=x[0],
         b=x[1],
->>>>>>> c5439d53
-    )+    )
+
+# square
+@handle_frontend_test(
+    fn_tree="jax.numpy.square",
+    dtype_and_x=helpers.dtype_and_values(
+        available_dtypes=helpers.get_dtypes("float")
+    ),
+)
+def test_jax_numpy_square(
+    dtype_and_x,
+    as_variable,
+    num_positional_args,
+    native_array,
+    on_device,
+    fn_tree,
+    frontend,
+):
+    dtype, x = dtype_and_x
+    helpers.test_frontend_function(
+        input_dtypes=dtype,
+        as_variable_flags=as_variable,
+        with_out=False,
+        num_positional_args=num_positional_args,
+        native_array_flags=native_array,
+        frontend=frontend,
+        fn_tree=fn_tree,
+        on_device=on_device,
+        x=x[0],
+  )