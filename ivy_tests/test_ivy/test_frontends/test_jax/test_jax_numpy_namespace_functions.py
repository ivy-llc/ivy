# global
from hypothesis import given, strategies as st
import numpy as np

# local
import ivy_tests.test_ivy.helpers as helpers
import ivy_tests.test_ivy.test_frontends.test_numpy.helpers as np_helpers
from ivy_tests.test_ivy.helpers import handle_cmd_line_args


# abs
@handle_cmd_line_args
@given(
    dtype_and_x=helpers.dtype_and_values(
        available_dtypes=helpers.get_dtypes("signed_integer"),
    ),
    num_positional_args=helpers.num_positional_args(
        fn_name="ivy.functional.frontends.jax.numpy.abs"
    ),
)
def test_jax_numpy_abs(
    dtype_and_x,
    as_variable,
    num_positional_args,
    native_array,
):
    input_dtype, x = dtype_and_x
    helpers.test_frontend_function(
        input_dtypes=input_dtype,
        as_variable_flags=as_variable,
        with_out=False,
        num_positional_args=num_positional_args,
        native_array_flags=native_array,
        frontend="jax",
        fn_tree="numpy.abs",
        x=x[0],
    )


# absolute
@handle_cmd_line_args
@given(
    dtype_and_x=helpers.dtype_and_values(
        available_dtypes=helpers.get_dtypes("signed_integer"),
    ),
    num_positional_args=helpers.num_positional_args(
        fn_name="ivy.functional.frontends.jax.numpy.absolute"
    ),
)
def test_jax_numpy_absolute(
    dtype_and_x,
    as_variable,
    num_positional_args,
    native_array,
):
    input_dtype, x = dtype_and_x
    helpers.test_frontend_function(
        input_dtypes=input_dtype,
        as_variable_flags=as_variable,
        with_out=False,
        num_positional_args=num_positional_args,
        native_array_flags=native_array,
        frontend="jax",
        fn_tree="numpy.absolute",
        x=x[0],
    )


# argmax
@handle_cmd_line_args
@given(
    dtype_and_x=helpers.dtype_values_axis(
        available_dtypes=helpers.get_dtypes("numeric"),
        force_int_axis=True,
        min_num_dims=1,
        valid_axis=True,
    ),
    num_positional_args=helpers.num_positional_args(
        fn_name="ivy.functional.frontends.jax.numpy.argmax"
    ),
    keepdims=st.booleans(),
)
def test_jax_numpy_argmax(
    dtype_and_x,
    as_variable,
    num_positional_args,
    native_array,
    keepdims,
    fw,
):
    input_dtype, x, axis = dtype_and_x
    helpers.test_frontend_function(
        input_dtypes=input_dtype,
        as_variable_flags=as_variable,
        with_out=False,
        num_positional_args=num_positional_args,
        native_array_flags=native_array,
        frontend="jax",
        fn_tree="numpy.argmax",
        a=x[0],
        axis=axis,
        out=None,
        keepdims=keepdims,
    )


# add
@handle_cmd_line_args
@given(
    dtype_and_x=helpers.dtype_and_values(
        available_dtypes=helpers.get_dtypes("float"), num_arrays=2, shared_dtype=True
    ),
    num_positional_args=helpers.num_positional_args(
        fn_name="ivy.functional.frontends.jax.numpy.add"
    ),
)
def test_jax_numpy_add(
    dtype_and_x,
    as_variable,
    num_positional_args,
    native_array,
):
    input_dtype, x = dtype_and_x
    helpers.test_frontend_function(
        input_dtypes=input_dtype,
        as_variable_flags=as_variable,
        with_out=False,
        num_positional_args=num_positional_args,
        native_array_flags=native_array,
        frontend="jax",
        fn_tree="numpy.add",
        x1=x[0],
        x2=x[0],
    )


# all
@handle_cmd_line_args
@given(
    dtype_and_x=helpers.dtype_and_values(
        available_dtypes=st.one_of(st.just(("bool",)), helpers.get_dtypes("integer")),
    ),
    num_positional_args=helpers.num_positional_args(
        fn_name="ivy.functional.frontends.jax.numpy.all"
    ),
)
def test_jax_numpy_all(
    dtype_and_x,
    as_variable,
    num_positional_args,
    native_array,
):
    input_dtype, x = dtype_and_x
    helpers.test_frontend_function(
        input_dtypes=input_dtype,
        as_variable_flags=as_variable,
        with_out=False,
        num_positional_args=num_positional_args,
        native_array_flags=native_array,
        frontend="jax",
        fn_tree="numpy.all",
        a=x[0],
    )


# allclose
@handle_cmd_line_args
@given(
    dtype_and_input=helpers.dtype_and_values(
        available_dtypes=helpers.get_dtypes("float"),
        num_arrays=2,
        shared_dtype=True,
    ),
    num_positional_args=helpers.num_positional_args(
        fn_name="ivy.functional.frontends.jax.numpy.allclose"
    ),
    equal_nan=st.booleans(),
)
def test_jax_numpy_allclose(
    dtype_and_input,
    equal_nan,
    as_variable,
    num_positional_args,
    native_array,
):
    input_dtype, input = dtype_and_input
    helpers.test_frontend_function(
        input_dtypes=input_dtype,
        as_variable_flags=as_variable,
        with_out=False,
        num_positional_args=num_positional_args,
        native_array_flags=native_array,
        frontend="jax",
        fn_tree="numpy.allclose",
        rtol=1e-05,
        atol=1e-08,
        a=input[0],
        b=input[1],
        equal_nan=equal_nan,
    )


# broadcast_to
@st.composite
def _get_input_and_broadcast_shape(draw):
    dim1 = draw(helpers.ints(min_value=2, max_value=5))
    x_dtype, x = draw(
        helpers.dtype_and_values(
            available_dtypes=helpers.get_dtypes("valid"),
            min_num_dims=1,
            max_num_dims=5,
            min_dim_size=2,
            max_dim_size=10,
            shape=(dim1,),
        )
    )
    broadcast_dim = draw(helpers.ints(min_value=1, max_value=3))
    shape = ()
    for _ in range(broadcast_dim):
        shape += (draw(helpers.ints(min_value=1, max_value=dim1)),)
    shape += (dim1,)
    return x_dtype, x, shape


@handle_cmd_line_args
@given(
    input_x_broadcast=_get_input_and_broadcast_shape(),
    num_positional_args=helpers.num_positional_args(
        fn_name="ivy.functional.frontends.jax.numpy.broadcast_to"
    ),
)
def test_jax_numpy_broadcast_to(
    input_x_broadcast,
    num_positional_args,
    as_variable,
    native_array,
):
    x_dtype, x, shape = input_x_broadcast
    helpers.test_frontend_function(
        input_dtypes=x_dtype,
        as_variable_flags=as_variable,
        with_out=False,
        num_positional_args=num_positional_args,
        native_array_flags=native_array,
        frontend="jax",
        fn_tree="numpy.broadcast_to",
        arr=x[0],
        shape=shape,
    )


@st.composite
def _get_clip_inputs(draw):
    shape = draw(
        helpers.get_shape(
            min_num_dims=1, max_num_dims=5, min_dim_size=2, max_dim_size=10
        )
    )
    x_dtype, x = draw(
        helpers.dtype_and_values(
            available_dtypes=helpers.get_dtypes("numeric"),
            shape=shape,
        )
    )
    min = draw(st.booleans())
    if min:
        max = draw(st.booleans())
        min = draw(
            helpers.array_values(
                dtype=x_dtype[0], shape=shape, min_value=-50, max_value=5
            )
        )
        max = (
            draw(
                helpers.array_values(
                    dtype=x_dtype[0], shape=shape, min_value=6, max_value=50
                )
            )
            if max
            else None
        )
    else:
        min = None
        max = draw(
            helpers.array_values(
                dtype=x_dtype[0], shape=shape, min_value=6, max_value=50
            )
        )
    return x_dtype, x, min, max


# clip
@handle_cmd_line_args
@given(
    input_and_ranges=_get_clip_inputs(),
    num_positional_args=helpers.num_positional_args(
        fn_name="ivy.functional.frontends.jax.numpy.clip"
    ),
)
def test_jax_numpy_clip(
    input_and_ranges,
    num_positional_args,
    with_out,
    as_variable,
    native_array,
):
    x_dtype, x, min, max = input_and_ranges
    helpers.test_frontend_function(
        input_dtypes=x_dtype,
        as_variable_flags=as_variable,
        with_out=with_out,
        num_positional_args=num_positional_args,
        native_array_flags=native_array,
        frontend="jax",
        fn_tree="numpy.clip",
        a=x[0],
        a_min=min,
        a_max=max,
        out=None,
    )


# reshape
@st.composite
def _get_input_and_reshape(draw):
    shape = draw(
        helpers.get_shape(
            min_num_dims=2, max_num_dims=5, min_dim_size=2, max_dim_size=10
        )
    )
    x_dtype, x = draw(
        helpers.dtype_and_values(
            available_dtypes=helpers.get_dtypes("valid"),
            min_num_dims=1,
            max_num_dims=5,
            min_dim_size=2,
            max_dim_size=10,
            shape=shape,
        )
    )
    new_shape = shape[1:] + (shape[0],)
    return x_dtype, x, new_shape


@handle_cmd_line_args
@given(
    input_x_shape=_get_input_and_reshape(),
    num_positional_args=helpers.num_positional_args(
        fn_name="ivy.functional.frontends.jax.numpy.reshape"
    ),
)
def test_jax_numpy_reshape(
    input_x_shape,
    num_positional_args,
    as_variable,
    native_array,
):
    x_dtype, x, shape = input_x_shape
    helpers.test_frontend_function(
        input_dtypes=x_dtype,
        as_variable_flags=as_variable,
        with_out=False,
        num_positional_args=num_positional_args,
        native_array_flags=native_array,
        frontend="jax",
        fn_tree="numpy.reshape",
        a=x[0],
        newshape=shape,
    )


@st.composite
def _arrays_idx_n_dtypes(draw):
    num_dims = draw(st.shared(helpers.ints(min_value=1, max_value=4), key="num_dims"))
    num_arrays = draw(
        st.shared(helpers.ints(min_value=2, max_value=4), key="num_arrays")
    )
    common_shape = draw(
        helpers.lists(
            arg=helpers.ints(min_value=2, max_value=3),
            min_size=num_dims - 1,
            max_size=num_dims - 1,
        )
    )
    unique_idx = draw(helpers.ints(min_value=0, max_value=num_dims - 1))
    unique_dims = draw(
        helpers.lists(
            arg=helpers.ints(min_value=2, max_value=3),
            min_size=num_arrays,
            max_size=num_arrays,
        )
    )
    xs = list()
    input_dtypes = draw(
        helpers.array_dtypes(available_dtypes=draw(helpers.get_dtypes("valid")))
    )
    for ud, dt in zip(unique_dims, input_dtypes):
        x = draw(
            helpers.array_values(
                shape=common_shape[:unique_idx] + [ud] + common_shape[unique_idx:],
                dtype=dt,
            )
        )
        xs.append(x)
    return xs, input_dtypes, unique_idx


@handle_cmd_line_args
@given(
    xs_n_input_dtypes_n_unique_idx=_arrays_idx_n_dtypes(),
    dtype=helpers.get_dtypes("numeric", none=True, full=False),
    num_positional_args=helpers.num_positional_args(
        fn_name="ivy.functional.frontends.jax.numpy.concatenate"
    ),
)
def test_jax_numpy_concat(
    xs_n_input_dtypes_n_unique_idx,
    as_variable,
    dtype,
    num_positional_args,
    native_array,
):
    xs, input_dtypes, unique_idx = xs_n_input_dtypes_n_unique_idx
    helpers.test_frontend_function(
        input_dtypes=input_dtypes,
        as_variable_flags=as_variable,
        with_out=False,
        num_positional_args=num_positional_args,
        native_array_flags=native_array,
        frontend="jax",
        fn_tree="numpy.concatenate",
        arrays=xs,
        axis=unique_idx,
        dtype=dtype,
    )


@handle_cmd_line_args
@given(
    dtype_x_axis=helpers.dtype_values_axis(
        available_dtypes=helpers.get_dtypes("numeric"),
        min_num_dims=1,
        max_num_dims=5,
        min_dim_size=2,
        max_dim_size=10,
        force_int_axis=True,
        valid_axis=True,
    ),
    dtype=helpers.get_dtypes("numeric", full=False),
    keepdims=st.booleans(),
    where=np_helpers.where(),
    num_positional_args=helpers.num_positional_args(
        fn_name="ivy.functional.frontends.jax.numpy.mean"
    ),
)
def test_jax_numpy_mean(
    dtype_x_axis,
    dtype,
    keepdims,
    where,
    num_positional_args,
    with_out,
    as_variable,
    native_array,
):
    x_dtype, x, axis = dtype_x_axis
    where, as_variable, native_array = np_helpers.handle_where_and_array_bools(
        where=where,
        input_dtype=x_dtype,
        as_variable=as_variable,
        native_array=native_array,
    )
    np_helpers.test_frontend_function(
        input_dtypes=x_dtype,
        as_variable_flags=as_variable,
        with_out=with_out,
        num_positional_args=num_positional_args,
        native_array_flags=native_array,
        frontend="jax",
        fn_tree="numpy.mean",
        a=x[0],
        axis=axis,
        dtype=dtype,
        out=None,
        keepdims=keepdims,
        where=where,
    )


# uint16
@handle_cmd_line_args
@given(
    dtype_and_x=helpers.dtype_and_values(
        available_dtypes=helpers.get_dtypes("integer"),
    ),
    num_positional_args=helpers.num_positional_args(
        fn_name="ivy.functional.frontends.jax.numpy.uint16"
    ),
)
def test_jax_numpy_uint16(
    dtype_and_x,
    as_variable,
    num_positional_args,
    native_array,
):
    input_dtype, x = dtype_and_x
    helpers.test_frontend_function(
        input_dtypes=input_dtype,
        as_variable_flags=as_variable,
        with_out=False,
        num_positional_args=num_positional_args,
        native_array_flags=native_array,
        frontend="jax",
        fn_tree="numpy.uint16",
        x=x[0],
    )


# var
@handle_cmd_line_args
@given(
    dtype_x_axis=helpers.dtype_values_axis(
        available_dtypes=helpers.get_dtypes("numeric"),
        min_num_dims=1,
        max_num_dims=5,
        min_dim_size=2,
        max_dim_size=10,
        force_int_axis=True,
        valid_axis=True,
    ),
    dtype=helpers.get_dtypes("numeric", full=False),
    ddof=st.floats(min_value=0, max_value=1),
    keepdims=st.booleans(),
    where=np_helpers.where(),
    num_positional_args=helpers.num_positional_args(
        fn_name="ivy.functional.frontends.jax.numpy.var"
    ),
)
def test_jax_numpy_var(
    dtype_x_axis,
    dtype,
    ddof,
    keepdims,
    where,
    num_positional_args,
    with_out,
    as_variable,
    native_array,
):
    x_dtype, x, axis = dtype_x_axis
    where, as_variable, native_array = np_helpers.handle_where_and_array_bools(
        where=where,
        input_dtype=x_dtype,
        as_variable=as_variable,
        native_array=native_array,
    )
    np_helpers.test_frontend_function(
        input_dtypes=x_dtype,
        as_variable_flags=as_variable,
        with_out=with_out,
        num_positional_args=num_positional_args,
        native_array_flags=native_array,
        frontend="jax",
        fn_tree="numpy.var",
        a=x[0],
        axis=axis,
        dtype=dtype,
        out=None,
        ddof=ddof,
        keepdims=keepdims,
        where=where,
    )


# dot
@st.composite
def _get_dtype_input_and_vectors(draw):
    dim_size = draw(helpers.ints(min_value=1, max_value=5))
    dtype = draw(helpers.get_dtypes("float", index=1, full=False))
    if dim_size == 1:
        vec1 = draw(
            helpers.array_values(
                dtype=dtype[0], shape=(dim_size,), min_value=2, max_value=5
            )
        )
        vec2 = draw(
            helpers.array_values(
                dtype=dtype[0], shape=(dim_size,), min_value=2, max_value=5
            )
        )
    else:
        vec1 = draw(
            helpers.array_values(
                dtype=dtype[0], shape=(dim_size, dim_size), min_value=2, max_value=5
            )
        )
        vec2 = draw(
            helpers.array_values(
                dtype=dtype[0], shape=(dim_size, dim_size), min_value=2, max_value=5
            )
        )
    return dtype, vec1, vec2


# mod
@handle_cmd_line_args
@given(
    dtype_and_x=helpers.dtype_and_values(
        available_dtypes=helpers.get_dtypes("float"), num_arrays=2
    ),
    num_positional_args=helpers.num_positional_args(
        fn_name="ivy.functional.frontends.jax.numpy.mod"
    ),
)
def test_jax_numpy_mod(
    dtype_and_x,
    as_variable,
    num_positional_args,
    native_array,
    fw,
):
    input_dtype, x = dtype_and_x
    helpers.test_frontend_function(
        input_dtypes=input_dtype,
        as_variable_flags=as_variable,
        with_out=False,
        num_positional_args=num_positional_args,
        native_array_flags=native_array,
        frontend="jax",
        fn_tree="numpy.mod",
        x1=x[0],
        x2=x[1],
    )


@handle_cmd_line_args
@given(
    dtype_x_y=_get_dtype_input_and_vectors(),
    num_positional_args=helpers.num_positional_args(
        fn_name="ivy.functional.frontends.jax.numpy.dot"
    ),
)
def test_jax_numpy_dot(
    dtype_x_y,
    num_positional_args,
    as_variable,
    native_array,
):
    input_dtype, x, y = dtype_x_y
    helpers.test_frontend_function(
        input_dtypes=input_dtype,
        as_variable_flags=as_variable,
        with_out=False,
        num_positional_args=num_positional_args,
        native_array_flags=native_array,
        rtol=1e-01,
        atol=1e-01,
        frontend="jax",
        fn_tree="numpy.dot",
        a=x,
        b=y,
        precision=None,
    )


# einsum
@handle_cmd_line_args
@given(
    eq_n_op_n_shp=st.sampled_from(
        [
            ("ii", (np.arange(25).reshape(5, 5),), ()),
            ("ii->i", (np.arange(25).reshape(5, 5),), (5,)),
            ("ij,j", (np.arange(25).reshape(5, 5), np.arange(5)), (5,)),
        ]
    ),
    dtype=helpers.get_dtypes("float", full=False),
)
def test_jax_numpy_einsum(
    eq_n_op_n_shp, dtype, with_out, as_variable, native_array, fw, device
):
    eq, operands, true_shape = eq_n_op_n_shp
    kw = {}
    i = 0
    for x_ in operands:
        kw["x{}".format(i)] = x_
        i += 1
    num_positional_args = len(operands)
    helpers.test_frontend_function(
        input_dtypes=dtype,
        as_variable_flags=as_variable,
        with_out=with_out,
        num_positional_args=num_positional_args,
        native_array_flags=native_array,
        frontend="jax",
        fn_tree="numpy.einsum",
        out=None,
        optimize=eq,
        precision=None,
        _use_xeinsum=False,
        **kw
    )


# arctan
@handle_cmd_line_args
@given(
    dtype_and_x=helpers.dtype_and_values(available_dtypes=helpers.get_dtypes("float")),
    dtype=helpers.get_dtypes("float", full=False, none=True),
    num_positional_args=helpers.num_positional_args(
        fn_name="ivy.functional.frontends.jax.numpy.arctan"
    ),
)
def test_jax_numpy_arctan(
    dtype_and_x,
    dtype,
    as_variable,
    with_out,
    num_positional_args,
    native_array,
    fw,
):
    input_dtype, x = dtype_and_x
    helpers.test_frontend_function(
        input_dtypes=input_dtype,
        as_variable_flags=as_variable,
        with_out=with_out,
        num_positional_args=num_positional_args,
        native_array_flags=native_array,
        frontend="jax",
        fn_tree="numpy.arctan",
        x=x[0],
    )


# arctan2
@handle_cmd_line_args
@given(
    dtype_and_x=helpers.dtype_and_values(
        available_dtypes=helpers.get_dtypes("float"),
        num_arrays=2,
        shared_dtype=True,
    ),
    num_positional_args=helpers.num_positional_args(
        fn_name="functional.frontends.jax.numpy.arctan2"
    ),
)
def test_jax_numpy_arctan2(
    dtype_and_x,
    as_variable,
    with_out,
    num_positional_args,
    native_array,
):
    input_dtype, x = dtype_and_x
    helpers.test_frontend_function(
        input_dtypes=input_dtype,
        as_variable_flags=as_variable,
        with_out=with_out,
        num_positional_args=num_positional_args,
        native_array_flags=native_array,
        frontend="jax",
        fn_tree="numpy.arctan2",
        x1=x[0],
        x2=x[1],
    )


@handle_cmd_line_args
@given(
    dtype_and_x=helpers.dtype_and_values(available_dtypes=helpers.get_dtypes("float")),
    num_positional_args=helpers.num_positional_args(
        fn_name="ivy.functional.frontends.jax.numpy.cos"
    ),
)
def test_jax_numpy_cos(
    dtype_and_x,
    as_variable,
    with_out,
    num_positional_args,
    native_array,
    fw,
):
    input_dtype, x = dtype_and_x
    helpers.test_frontend_function(
        input_dtypes=input_dtype,
        as_variable_flags=as_variable,
        with_out=with_out,
        num_positional_args=num_positional_args,
        native_array_flags=native_array,
        frontend="jax",
        fn_tree="numpy.cos",
        x=x[0],
    )


<<<<<<< HEAD
# floor
@handle_cmd_line_args
@given(
    dtype_and_x=helpers.dtype_and_values(available_dtypes=helpers.get_dtypes("float")),
    dtype=helpers.get_dtypes("float", full=False, none=True),
    num_positional_args=helpers.num_positional_args(
        fn_name="ivy.functional.frontends.jax.numpy.floor"
    ),
)
def test_jax_numpy_floor(
    dtype_and_x, dtype, as_variable, with_out, num_positional_args, native_array
=======
@handle_cmd_line_args
@given(
    dtype_and_x=helpers.dtype_and_values(available_dtypes=helpers.get_dtypes("float")),
    num_positional_args=helpers.num_positional_args(
        fn_name="ivy.functional.frontends.jax.numpy.cosh"
    ),
)
def test_jax_numpy_cosh(
    dtype_and_x,
    as_variable,
    with_out,
    num_positional_args,
    native_array,
    fw,
>>>>>>> 35468b99
):
    input_dtype, x = dtype_and_x
    helpers.test_frontend_function(
        input_dtypes=input_dtype,
        as_variable_flags=as_variable,
        with_out=with_out,
        num_positional_args=num_positional_args,
        native_array_flags=native_array,
        frontend="jax",
<<<<<<< HEAD
        fn_tree="numpy.floor",
=======
        fn_tree="numpy.cosh",
        x=x[0],
    )


@handle_cmd_line_args
@given(
    dtype_and_x=helpers.dtype_and_values(available_dtypes=helpers.get_dtypes("float")),
    num_positional_args=helpers.num_positional_args(
        fn_name="ivy.functional.frontends.jax.numpy.tanh"
    ),
)
def test_jax_numpy_tanh(
    dtype_and_x,
    as_variable,
    with_out,
    num_positional_args,
    native_array,
    fw,
):
    input_dtype, x = dtype_and_x
    helpers.test_frontend_function(
        input_dtypes=input_dtype,
        as_variable_flags=as_variable,
        with_out=with_out,
        num_positional_args=num_positional_args,
        native_array_flags=native_array,
        frontend="jax",
        fn_tree="numpy.tanh",
        x=x[0],
    )


@handle_cmd_line_args
@given(
    dtype_and_x=helpers.dtype_and_values(available_dtypes=helpers.get_dtypes("float")),
    num_positional_args=helpers.num_positional_args(
        fn_name="ivy.functional.frontends.jax.numpy.sinh"
    ),
)
def test_jax_numpy_sinh(
    dtype_and_x,
    as_variable,
    with_out,
    num_positional_args,
    native_array,
    fw,
):
    input_dtype, x = dtype_and_x
    helpers.test_frontend_function(
        input_dtypes=input_dtype,
        as_variable_flags=as_variable,
        with_out=with_out,
        num_positional_args=num_positional_args,
        native_array_flags=native_array,
        frontend="jax",
        fn_tree="numpy.sinh",
        x=x[0],
    )


@handle_cmd_line_args
@given(
    dtype_and_x=helpers.dtype_and_values(available_dtypes=helpers.get_dtypes("float")),
    num_positional_args=helpers.num_positional_args(
        fn_name="ivy.functional.frontends.jax.numpy.sin"
    ),
)
def test_jax_numpy_sin(
    dtype_and_x,
    as_variable,
    with_out,
    num_positional_args,
    native_array,
    fw,
):
    input_dtype, x = dtype_and_x
    helpers.test_frontend_function(
        input_dtypes=input_dtype,
        as_variable_flags=as_variable,
        with_out=with_out,
        num_positional_args=num_positional_args,
        native_array_flags=native_array,
        frontend="jax",
        fn_tree="numpy.sin",
>>>>>>> 35468b99
        x=x[0],
    )<|MERGE_RESOLUTION|>--- conflicted
+++ resolved
@@ -793,7 +793,118 @@
     )
 
 
-<<<<<<< HEAD
+@handle_cmd_line_args
+@given(
+    dtype_and_x=helpers.dtype_and_values(available_dtypes=helpers.get_dtypes("float")),
+    num_positional_args=helpers.num_positional_args(
+        fn_name="ivy.functional.frontends.jax.numpy.cosh"
+    ),
+)
+def test_jax_numpy_cosh(
+    dtype_and_x,
+    as_variable,
+    with_out,
+    num_positional_args,
+    native_array,
+    fw,
+):
+    input_dtype, x = dtype_and_x
+    helpers.test_frontend_function(
+        input_dtypes=input_dtype,
+        as_variable_flags=as_variable,
+        with_out=with_out,
+        num_positional_args=num_positional_args,
+        native_array_flags=native_array,
+        frontend="jax",
+        fn_tree="numpy.cosh",
+        x=x[0],
+    )
+
+
+@handle_cmd_line_args
+@given(
+    dtype_and_x=helpers.dtype_and_values(available_dtypes=helpers.get_dtypes("float")),
+    num_positional_args=helpers.num_positional_args(
+        fn_name="ivy.functional.frontends.jax.numpy.tanh"
+    ),
+)
+def test_jax_numpy_tanh(
+    dtype_and_x,
+    as_variable,
+    with_out,
+    num_positional_args,
+    native_array,
+    fw,
+):
+    input_dtype, x = dtype_and_x
+    helpers.test_frontend_function(
+        input_dtypes=input_dtype,
+        as_variable_flags=as_variable,
+        with_out=with_out,
+        num_positional_args=num_positional_args,
+        native_array_flags=native_array,
+        frontend="jax",
+        fn_tree="numpy.tanh",
+        x=x[0],
+    )
+
+
+@handle_cmd_line_args
+@given(
+    dtype_and_x=helpers.dtype_and_values(available_dtypes=helpers.get_dtypes("float")),
+    num_positional_args=helpers.num_positional_args(
+        fn_name="ivy.functional.frontends.jax.numpy.sinh"
+    ),
+)
+def test_jax_numpy_sinh(
+    dtype_and_x,
+    as_variable,
+    with_out,
+    num_positional_args,
+    native_array,
+    fw,
+):
+    input_dtype, x = dtype_and_x
+    helpers.test_frontend_function(
+        input_dtypes=input_dtype,
+        as_variable_flags=as_variable,
+        with_out=with_out,
+        num_positional_args=num_positional_args,
+        native_array_flags=native_array,
+        frontend="jax",
+        fn_tree="numpy.sinh",
+        x=x[0],
+    )
+
+
+@handle_cmd_line_args
+@given(
+    dtype_and_x=helpers.dtype_and_values(available_dtypes=helpers.get_dtypes("float")),
+    num_positional_args=helpers.num_positional_args(
+        fn_name="ivy.functional.frontends.jax.numpy.sin"
+    ),
+)
+def test_jax_numpy_sin(
+    dtype_and_x,
+    as_variable,
+    with_out,
+    num_positional_args,
+    native_array,
+    fw,
+):
+    input_dtype, x = dtype_and_x
+    helpers.test_frontend_function(
+        input_dtypes=input_dtype,
+        as_variable_flags=as_variable,
+        with_out=with_out,
+        num_positional_args=num_positional_args,
+        native_array_flags=native_array,
+        frontend="jax",
+        fn_tree="numpy.sin",
+        x=x[0],
+    )
+
+
 # floor
 @handle_cmd_line_args
 @given(
@@ -805,119 +916,15 @@
 )
 def test_jax_numpy_floor(
     dtype_and_x, dtype, as_variable, with_out, num_positional_args, native_array
-=======
-@handle_cmd_line_args
-@given(
-    dtype_and_x=helpers.dtype_and_values(available_dtypes=helpers.get_dtypes("float")),
-    num_positional_args=helpers.num_positional_args(
-        fn_name="ivy.functional.frontends.jax.numpy.cosh"
-    ),
-)
-def test_jax_numpy_cosh(
-    dtype_and_x,
-    as_variable,
-    with_out,
-    num_positional_args,
-    native_array,
-    fw,
->>>>>>> 35468b99
-):
-    input_dtype, x = dtype_and_x
-    helpers.test_frontend_function(
-        input_dtypes=input_dtype,
-        as_variable_flags=as_variable,
-        with_out=with_out,
-        num_positional_args=num_positional_args,
-        native_array_flags=native_array,
-        frontend="jax",
-<<<<<<< HEAD
+):
+    input_dtype, x = dtype_and_x
+    helpers.test_frontend_function(
+        input_dtypes=input_dtype,
+        as_variable_flags=as_variable,
+        with_out=with_out,
+        num_positional_args=num_positional_args,
+        native_array_flags=native_array,
+        frontend="jax",
         fn_tree="numpy.floor",
-=======
-        fn_tree="numpy.cosh",
-        x=x[0],
-    )
-
-
-@handle_cmd_line_args
-@given(
-    dtype_and_x=helpers.dtype_and_values(available_dtypes=helpers.get_dtypes("float")),
-    num_positional_args=helpers.num_positional_args(
-        fn_name="ivy.functional.frontends.jax.numpy.tanh"
-    ),
-)
-def test_jax_numpy_tanh(
-    dtype_and_x,
-    as_variable,
-    with_out,
-    num_positional_args,
-    native_array,
-    fw,
-):
-    input_dtype, x = dtype_and_x
-    helpers.test_frontend_function(
-        input_dtypes=input_dtype,
-        as_variable_flags=as_variable,
-        with_out=with_out,
-        num_positional_args=num_positional_args,
-        native_array_flags=native_array,
-        frontend="jax",
-        fn_tree="numpy.tanh",
-        x=x[0],
-    )
-
-
-@handle_cmd_line_args
-@given(
-    dtype_and_x=helpers.dtype_and_values(available_dtypes=helpers.get_dtypes("float")),
-    num_positional_args=helpers.num_positional_args(
-        fn_name="ivy.functional.frontends.jax.numpy.sinh"
-    ),
-)
-def test_jax_numpy_sinh(
-    dtype_and_x,
-    as_variable,
-    with_out,
-    num_positional_args,
-    native_array,
-    fw,
-):
-    input_dtype, x = dtype_and_x
-    helpers.test_frontend_function(
-        input_dtypes=input_dtype,
-        as_variable_flags=as_variable,
-        with_out=with_out,
-        num_positional_args=num_positional_args,
-        native_array_flags=native_array,
-        frontend="jax",
-        fn_tree="numpy.sinh",
-        x=x[0],
-    )
-
-
-@handle_cmd_line_args
-@given(
-    dtype_and_x=helpers.dtype_and_values(available_dtypes=helpers.get_dtypes("float")),
-    num_positional_args=helpers.num_positional_args(
-        fn_name="ivy.functional.frontends.jax.numpy.sin"
-    ),
-)
-def test_jax_numpy_sin(
-    dtype_and_x,
-    as_variable,
-    with_out,
-    num_positional_args,
-    native_array,
-    fw,
-):
-    input_dtype, x = dtype_and_x
-    helpers.test_frontend_function(
-        input_dtypes=input_dtype,
-        as_variable_flags=as_variable,
-        with_out=with_out,
-        num_positional_args=num_positional_args,
-        native_array_flags=native_array,
-        frontend="jax",
-        fn_tree="numpy.sin",
->>>>>>> 35468b99
         x=x[0],
     )