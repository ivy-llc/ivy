# global
from hypothesis import given, strategies as st

# local
import ivy_tests.test_ivy.helpers as helpers
import ivy_tests.test_ivy.test_frontends.test_numpy.helpers as np_helpers
from ivy_tests.test_ivy.helpers import handle_cmd_line_args


# abs
@handle_cmd_line_args
@given(
    dtype_and_x=helpers.dtype_and_values(
        available_dtypes=helpers.get_dtypes("signed_integer"),
    ),
    num_positional_args=helpers.num_positional_args(
        fn_name="ivy.functional.frontends.jax.numpy.abs"
    ),
)
def test_jax_numpy_abs(
    dtype_and_x,
    as_variable,
    num_positional_args,
    native_array,
    fw,
):
    input_dtype, x = dtype_and_x
    helpers.test_frontend_function(
        input_dtypes=input_dtype,
        as_variable_flags=as_variable,
        with_out=False,
        num_positional_args=num_positional_args,
        native_array_flags=native_array,
        fw=fw,
        frontend="jax",
        fn_tree="numpy.abs",
        x=x[0],
    )


# absolute
@handle_cmd_line_args
@given(
    dtype_and_x=helpers.dtype_and_values(
        available_dtypes=helpers.get_dtypes("signed_integer"),
    ),
    num_positional_args=helpers.num_positional_args(
        fn_name="ivy.functional.frontends.jax.numpy.absolute"
    ),
)
def test_jax_numpy_absolute(
    dtype_and_x,
    as_variable,
    num_positional_args,
    native_array,
    fw,
):
    input_dtype, x = dtype_and_x
    helpers.test_frontend_function(
        input_dtypes=input_dtype,
        as_variable_flags=as_variable,
        with_out=False,
        num_positional_args=num_positional_args,
        native_array_flags=native_array,
        fw=fw,
        frontend="jax",
        fn_tree="numpy.absolute",
        x=x[0],
    )


# add
@handle_cmd_line_args
@given(
    dtype_and_x=helpers.dtype_and_values(
        available_dtypes=helpers.get_dtypes("float"), num_arrays=2, shared_dtype=True
    ),
    num_positional_args=helpers.num_positional_args(
        fn_name="ivy.functional.frontends.jax.numpy.add"
    ),
)
def test_jax_numpy_add(
    dtype_and_x,
    as_variable,
    num_positional_args,
    native_array,
    fw,
):
    input_dtype, x = dtype_and_x
    helpers.test_frontend_function(
        input_dtypes=input_dtype,
        as_variable_flags=as_variable,
        with_out=False,
        num_positional_args=num_positional_args,
        native_array_flags=native_array,
        fw=fw,
        frontend="jax",
        fn_tree="numpy.add",
        x1=x[0],
        x2=x[0],
    )


# all
@handle_cmd_line_args
@given(
    dtype_and_x=helpers.dtype_and_values(
        available_dtypes=st.one_of(st.just(("bool",)), helpers.get_dtypes("integer")),
    ),
    num_positional_args=helpers.num_positional_args(
        fn_name="ivy.functional.frontends.jax.numpy.all"
    ),
)
def test_jax_numpy_all(
    dtype_and_x,
    as_variable,
    num_positional_args,
    native_array,
    fw,
):
    input_dtype, x = dtype_and_x
    helpers.test_frontend_function(
        input_dtypes=input_dtype,
        as_variable_flags=as_variable,
        with_out=False,
        num_positional_args=num_positional_args,
        native_array_flags=native_array,
        fw=fw,
        frontend="jax",
        fn_tree="numpy.all",
        a=x[0],
    )


# allclose
@handle_cmd_line_args
@given(
    dtype_and_input=helpers.dtype_and_values(
        available_dtypes=helpers.get_dtypes("float"),
        num_arrays=2,
        shared_dtype=True,
    ),
    num_positional_args=helpers.num_positional_args(
        fn_name="ivy.functional.frontends.jax.numpy.allclose"
    ),
    equal_nan=st.booleans(),
)
def test_jax_numpy_allclose(
    dtype_and_input,
    equal_nan,
    as_variable,
    num_positional_args,
    native_array,
    fw,
):
    input_dtype, input = dtype_and_input
    helpers.test_frontend_function(
        input_dtypes=input_dtype,
        as_variable_flags=as_variable,
        with_out=False,
        num_positional_args=num_positional_args,
        native_array_flags=native_array,
        fw=fw,
        frontend="jax",
        fn_tree="numpy.allclose",
        a=input[0],
        b=input[1],
        rtol=1e-05,
        atol=1e-08,
        equal_nan=equal_nan,
    )


# broadcast_to
@st.composite
def _get_input_and_broadcast_shape(draw):
    dim1 = draw(helpers.ints(min_value=2, max_value=5))
    x_dtype, x = draw(
        helpers.dtype_and_values(
            available_dtypes=helpers.get_dtypes("valid"),
            min_num_dims=1,
            max_num_dims=5,
            min_dim_size=2,
            max_dim_size=10,
            shape=(dim1,),
        )
    )
    broadcast_dim = draw(helpers.ints(min_value=1, max_value=3))
    shape = ()
    for _ in range(broadcast_dim):
        shape += (draw(helpers.ints(min_value=1, max_value=dim1)),)
    shape += (dim1,)
    return x_dtype, x, shape


@handle_cmd_line_args
@given(
    input_x_broadcast=_get_input_and_broadcast_shape(),
    num_positional_args=helpers.num_positional_args(
        fn_name="ivy.functional.frontends.jax.numpy.broadcast_to"
    ),
)
def test_jax_numpy_broadcast_to(
    input_x_broadcast,
    num_positional_args,
    as_variable,
    native_array,
    fw,
):
    x_dtype, x, shape = input_x_broadcast
    helpers.test_frontend_function(
        input_dtypes=x_dtype,
        as_variable_flags=as_variable,
        num_positional_args=num_positional_args,
        with_out=False,
        native_array_flags=native_array,
        fw=fw,
        frontend="jax",
        fn_tree="numpy.broadcast_to",
        arr=x[0],
        shape=shape,
    )


@st.composite
def _get_clip_inputs(draw):
    shape = draw(
        helpers.get_shape(
            min_num_dims=1, max_num_dims=5, min_dim_size=2, max_dim_size=10
        )
    )
    x_dtype, x = draw(
        helpers.dtype_and_values(
            available_dtypes=helpers.get_dtypes("numeric"),
            shape=shape,
        )
    )
    min = draw(st.booleans())
    if min:
        max = draw(st.booleans())
        min = draw(
            helpers.array_values(
                dtype=x_dtype[0], shape=shape, min_value=-50, max_value=5
            )
        )
        max = (
            draw(
                helpers.array_values(
                    dtype=x_dtype[0], shape=shape, min_value=6, max_value=50
                )
            )
            if max
            else None
        )
    else:
        min = None
        max = draw(
            helpers.array_values(
                dtype=x_dtype[0], shape=shape, min_value=6, max_value=50
            )
        )
    return x_dtype, x, min, max


# clip
@handle_cmd_line_args
@given(
    input_and_ranges=_get_clip_inputs(),
    num_positional_args=helpers.num_positional_args(
        fn_name="ivy.functional.frontends.jax.numpy.clip"
    ),
)
def test_jax_numpy_clip(
    input_and_ranges,
    num_positional_args,
    with_out,
    as_variable,
    native_array,
    fw,
):
    x_dtype, x, min, max = input_and_ranges
    helpers.test_frontend_function(
        input_dtypes=x_dtype,
        as_variable_flags=as_variable,
        num_positional_args=num_positional_args,
        with_out=with_out,
        native_array_flags=native_array,
        fw=fw,
        frontend="jax",
        fn_tree="numpy.clip",
        a=x[0],
        a_min=min,
        a_max=max,
        out=None,
    )


# dot
@handle_cmd_line_args
@given(
    dtype_x_y=helpers.dtype_and_values(
        available_dtypes=helpers.get_dtypes("valid"),
        num_arrays=2,
        min_num_dims=1,
        max_num_dims=1,
        min_dim_size=2,
        max_dim_size=10,
        large_abs_safety_factor=2,
    ),
    num_positional_args=helpers.num_positional_args(
        fn_name="ivy.functional.frontends.jax.numpy.dot"
    ),
)
def test_jax_numpy_dot(
    dtype_x_y,
    num_positional_args,
    as_variable,
    native_array,
    fw,
):
    input_dtype, x = dtype_x_y
    helpers.test_frontend_function(
        input_dtypes=input_dtype,
        as_variable_flags=as_variable,
        num_positional_args=num_positional_args,
        with_out=False,
        native_array_flags=native_array,
        fw=fw,
        frontend="jax",
        fn_tree="numpy.dot",
        a=x[0],
        b=x[1],
        precision=None,
    )


# reshape
@st.composite
def _get_input_and_reshape(draw):
    shape = draw(
        helpers.get_shape(
            min_num_dims=2, max_num_dims=5, min_dim_size=2, max_dim_size=10
        )
    )
    x_dtype, x = draw(
        helpers.dtype_and_values(
            available_dtypes=helpers.get_dtypes("valid"),
            min_num_dims=1,
            max_num_dims=5,
            min_dim_size=2,
            max_dim_size=10,
            shape=shape,
        )
    )
    new_shape = shape[1:] + (shape[0],)
    return x_dtype, x, new_shape


@handle_cmd_line_args
@given(
    input_x_shape=_get_input_and_reshape(),
    num_positional_args=helpers.num_positional_args(
        fn_name="ivy.functional.frontends.jax.numpy.reshape"
    ),
)
def test_jax_numpy_reshape(
    input_x_shape,
    num_positional_args,
    as_variable,
    native_array,
    fw,
):
    x_dtype, x, shape = input_x_shape
    helpers.test_frontend_function(
        input_dtypes=x_dtype,
        as_variable_flags=as_variable,
        num_positional_args=num_positional_args,
        with_out=False,
        native_array_flags=native_array,
        fw=fw,
        frontend="jax",
        fn_tree="numpy.reshape",
        a=x[0],
        newshape=shape,
    )


<<<<<<< HEAD
# var
=======
@st.composite
def _arrays_idx_n_dtypes(draw):
    num_dims = draw(st.shared(helpers.ints(min_value=1, max_value=4), key="num_dims"))
    num_arrays = draw(
        st.shared(helpers.ints(min_value=2, max_value=4), key="num_arrays")
    )
    common_shape = draw(
        helpers.lists(
            arg=helpers.ints(min_value=2, max_value=3),
            min_size=num_dims - 1,
            max_size=num_dims - 1,
        )
    )
    unique_idx = draw(helpers.ints(min_value=0, max_value=num_dims - 1))
    unique_dims = draw(
        helpers.lists(
            arg=helpers.ints(min_value=2, max_value=3),
            min_size=num_arrays,
            max_size=num_arrays,
        )
    )
    xs = list()
    input_dtypes = draw(
        helpers.array_dtypes(available_dtypes=draw(helpers.get_dtypes("valid")))
    )
    for ud, dt in zip(unique_dims, input_dtypes):
        x = draw(
            helpers.array_values(
                shape=common_shape[:unique_idx] + [ud] + common_shape[unique_idx:],
                dtype=dt,
            )
        )
        xs.append(x)
    return xs, input_dtypes, unique_idx


@handle_cmd_line_args
@given(
    xs_n_input_dtypes_n_unique_idx=_arrays_idx_n_dtypes(),
    dtype=helpers.get_dtypes("numeric", none=True, full=False),
    num_positional_args=helpers.num_positional_args(
        fn_name="ivy.functional.frontends.jax.numpy.concatenate"
    ),
)
def test_jax_numpy_concat(
    xs_n_input_dtypes_n_unique_idx,
    as_variable,
    dtype,
    num_positional_args,
    native_array,
    fw,
):
    xs, input_dtypes, unique_idx = xs_n_input_dtypes_n_unique_idx
    helpers.test_frontend_function(
        input_dtypes=input_dtypes,
        as_variable_flags=as_variable,
        with_out=False,
        num_positional_args=num_positional_args,
        native_array_flags=native_array,
        fw=fw,
        frontend="jax",
        fn_tree="numpy.concatenate",
        arrays=xs,
        axis=unique_idx,
        dtype=dtype,
    )


>>>>>>> e58b27b0
@handle_cmd_line_args
@given(
    dtype_x_axis=helpers.dtype_values_axis(
        available_dtypes=helpers.get_dtypes("numeric"),
        min_num_dims=1,
        max_num_dims=5,
        min_dim_size=2,
        max_dim_size=10,
        force_int_axis=True,
        valid_axis=True,
    ),
    dtype=helpers.get_dtypes("numeric", full=False),
<<<<<<< HEAD
    ddof=st.floats(min_value=0, max_value=1),
    keepdims=st.booleans(),
    where=np_helpers.where(),
    num_positional_args=helpers.num_positional_args(
        fn_name="ivy.functional.frontends.jax.numpy.var"
    ),
)
def test_jax_numpy_var(
    dtype_x_axis,
    dtype,
    ddof,
=======
    keepdims=st.booleans(),
    where=np_helpers.where(),
    num_positional_args=helpers.num_positional_args(
        fn_name="ivy.functional.frontends.jax.numpy.mean"
    ),
)
def test_jax_numpy_mean(
    dtype_x_axis,
    dtype,
>>>>>>> e58b27b0
    keepdims,
    where,
    num_positional_args,
    with_out,
    as_variable,
    native_array,
    fw,
):
    x_dtype, x, axis = dtype_x_axis
    where, as_variable, native_array = np_helpers.handle_where_and_array_bools(
        where=where,
        input_dtype=x_dtype,
        as_variable=as_variable,
        native_array=native_array,
    )
    np_helpers.test_frontend_function(
        input_dtypes=x_dtype,
        as_variable_flags=as_variable,
        with_out=with_out,
        num_positional_args=num_positional_args,
        native_array_flags=native_array,
        fw=fw,
        frontend="jax",
<<<<<<< HEAD
        fn_tree="numpy.var",
=======
        fn_tree="numpy.mean",
>>>>>>> e58b27b0
        a=x[0],
        axis=axis,
        dtype=dtype,
        out=None,
<<<<<<< HEAD
        ddof=ddof,
=======
>>>>>>> e58b27b0
        keepdims=keepdims,
        where=where,
    )<|MERGE_RESOLUTION|>--- conflicted
+++ resolved
@@ -295,6 +295,237 @@
     )
 
 
+# reshape
+@st.composite
+def _get_input_and_reshape(draw):
+    shape = draw(
+        helpers.get_shape(
+            min_num_dims=2, max_num_dims=5, min_dim_size=2, max_dim_size=10
+        )
+    )
+    x_dtype, x = draw(
+        helpers.dtype_and_values(
+            available_dtypes=helpers.get_dtypes("valid"),
+            min_num_dims=1,
+            max_num_dims=5,
+            min_dim_size=2,
+            max_dim_size=10,
+            shape=shape,
+        )
+    )
+    new_shape = shape[1:] + (shape[0],)
+    return x_dtype, x, new_shape
+
+
+@handle_cmd_line_args
+@given(
+    input_x_shape=_get_input_and_reshape(),
+    num_positional_args=helpers.num_positional_args(
+        fn_name="ivy.functional.frontends.jax.numpy.reshape"
+    ),
+)
+def test_jax_numpy_reshape(
+    input_x_shape,
+    num_positional_args,
+    as_variable,
+    native_array,
+    fw,
+):
+    x_dtype, x, shape = input_x_shape
+    helpers.test_frontend_function(
+        input_dtypes=x_dtype,
+        as_variable_flags=as_variable,
+        num_positional_args=num_positional_args,
+        with_out=False,
+        native_array_flags=native_array,
+        fw=fw,
+        frontend="jax",
+        fn_tree="numpy.reshape",
+        a=x[0],
+        newshape=shape,
+    )
+
+
+@st.composite
+def _arrays_idx_n_dtypes(draw):
+    num_dims = draw(st.shared(helpers.ints(min_value=1, max_value=4), key="num_dims"))
+    num_arrays = draw(
+        st.shared(helpers.ints(min_value=2, max_value=4), key="num_arrays")
+    )
+    common_shape = draw(
+        helpers.lists(
+            arg=helpers.ints(min_value=2, max_value=3),
+            min_size=num_dims - 1,
+            max_size=num_dims - 1,
+        )
+    )
+    unique_idx = draw(helpers.ints(min_value=0, max_value=num_dims - 1))
+    unique_dims = draw(
+        helpers.lists(
+            arg=helpers.ints(min_value=2, max_value=3),
+            min_size=num_arrays,
+            max_size=num_arrays,
+        )
+    )
+    xs = list()
+    input_dtypes = draw(
+        helpers.array_dtypes(available_dtypes=draw(helpers.get_dtypes("valid")))
+    )
+    for ud, dt in zip(unique_dims, input_dtypes):
+        x = draw(
+            helpers.array_values(
+                shape=common_shape[:unique_idx] + [ud] + common_shape[unique_idx:],
+                dtype=dt,
+            )
+        )
+        xs.append(x)
+    return xs, input_dtypes, unique_idx
+
+
+@handle_cmd_line_args
+@given(
+    xs_n_input_dtypes_n_unique_idx=_arrays_idx_n_dtypes(),
+    dtype=helpers.get_dtypes("numeric", none=True, full=False),
+    num_positional_args=helpers.num_positional_args(
+        fn_name="ivy.functional.frontends.jax.numpy.concatenate"
+    ),
+)
+def test_jax_numpy_concat(
+    xs_n_input_dtypes_n_unique_idx,
+    as_variable,
+    dtype,
+    num_positional_args,
+    native_array,
+    fw,
+):
+    xs, input_dtypes, unique_idx = xs_n_input_dtypes_n_unique_idx
+    helpers.test_frontend_function(
+        input_dtypes=input_dtypes,
+        as_variable_flags=as_variable,
+        with_out=False,
+        num_positional_args=num_positional_args,
+        native_array_flags=native_array,
+        fw=fw,
+        frontend="jax",
+        fn_tree="numpy.concatenate",
+        arrays=xs,
+        axis=unique_idx,
+        dtype=dtype,
+    )
+
+
+@handle_cmd_line_args
+@given(
+    dtype_x_axis=helpers.dtype_values_axis(
+        available_dtypes=helpers.get_dtypes("numeric"),
+        min_num_dims=1,
+        max_num_dims=5,
+        min_dim_size=2,
+        max_dim_size=10,
+        force_int_axis=True,
+        valid_axis=True,
+    ),
+    dtype=helpers.get_dtypes("numeric", full=False),
+    keepdims=st.booleans(),
+    where=np_helpers.where(),
+    num_positional_args=helpers.num_positional_args(
+        fn_name="ivy.functional.frontends.jax.numpy.mean"
+    ),
+)
+def test_jax_numpy_mean(
+    dtype_x_axis,
+    dtype,
+    keepdims,
+    where,
+    num_positional_args,
+    with_out,
+    as_variable,
+    native_array,
+    fw,
+):
+    x_dtype, x, axis = dtype_x_axis
+    where, as_variable, native_array = np_helpers.handle_where_and_array_bools(
+        where=where,
+        input_dtype=x_dtype,
+        as_variable=as_variable,
+        native_array=native_array,
+    )
+    np_helpers.test_frontend_function(
+        input_dtypes=x_dtype,
+        as_variable_flags=as_variable,
+        with_out=with_out,
+        num_positional_args=num_positional_args,
+        native_array_flags=native_array,
+        fw=fw,
+        frontend="jax",
+        fn_tree="numpy.mean",
+        a=x[0],
+        axis=axis,
+        dtype=dtype,
+        out=None,
+        keepdims=keepdims,
+        where=where,
+    )
+    
+
+# var
+@handle_cmd_line_args
+@given(
+    dtype_x_axis=helpers.dtype_values_axis(
+        available_dtypes=helpers.get_dtypes("numeric"),
+        min_num_dims=1,
+        max_num_dims=5,
+        min_dim_size=2,
+        max_dim_size=10,
+        force_int_axis=True,
+        valid_axis=True,
+    ),
+    dtype=helpers.get_dtypes("numeric", full=False),
+    ddof=st.floats(min_value=0, max_value=1),
+    keepdims=st.booleans(),
+    where=np_helpers.where(),
+    num_positional_args=helpers.num_positional_args(
+        fn_name="ivy.functional.frontends.jax.numpy.var"
+    ),
+)
+def test_jax_numpy_var(
+    dtype_x_axis,
+    dtype,
+    ddof,
+    keepdims,
+    where,
+    num_positional_args,
+    with_out,
+    as_variable,
+    native_array,
+    fw,
+):
+    x_dtype, x, axis = dtype_x_axis
+    where, as_variable, native_array = np_helpers.handle_where_and_array_bools(
+        where=where,
+        input_dtype=x_dtype,
+        as_variable=as_variable,
+        native_array=native_array,
+    )
+    np_helpers.test_frontend_function(
+        input_dtypes=x_dtype,
+        as_variable_flags=as_variable,
+        with_out=with_out,
+        num_positional_args=num_positional_args,
+        native_array_flags=native_array,
+        fw=fw,
+        frontend="jax",
+        fn_tree="numpy.var",
+        a=x[0],
+        axis=axis,
+        dtype=dtype,
+        out=None,
+        ddof=ddof,
+        keepdims=keepdims,
+        where=where,
+    )
+
+
 # dot
 @handle_cmd_line_args
 @given(
@@ -331,203 +562,4 @@
         a=x[0],
         b=x[1],
         precision=None,
-    )
-
-
-# reshape
-@st.composite
-def _get_input_and_reshape(draw):
-    shape = draw(
-        helpers.get_shape(
-            min_num_dims=2, max_num_dims=5, min_dim_size=2, max_dim_size=10
-        )
-    )
-    x_dtype, x = draw(
-        helpers.dtype_and_values(
-            available_dtypes=helpers.get_dtypes("valid"),
-            min_num_dims=1,
-            max_num_dims=5,
-            min_dim_size=2,
-            max_dim_size=10,
-            shape=shape,
-        )
-    )
-    new_shape = shape[1:] + (shape[0],)
-    return x_dtype, x, new_shape
-
-
-@handle_cmd_line_args
-@given(
-    input_x_shape=_get_input_and_reshape(),
-    num_positional_args=helpers.num_positional_args(
-        fn_name="ivy.functional.frontends.jax.numpy.reshape"
-    ),
-)
-def test_jax_numpy_reshape(
-    input_x_shape,
-    num_positional_args,
-    as_variable,
-    native_array,
-    fw,
-):
-    x_dtype, x, shape = input_x_shape
-    helpers.test_frontend_function(
-        input_dtypes=x_dtype,
-        as_variable_flags=as_variable,
-        num_positional_args=num_positional_args,
-        with_out=False,
-        native_array_flags=native_array,
-        fw=fw,
-        frontend="jax",
-        fn_tree="numpy.reshape",
-        a=x[0],
-        newshape=shape,
-    )
-
-
-<<<<<<< HEAD
-# var
-=======
-@st.composite
-def _arrays_idx_n_dtypes(draw):
-    num_dims = draw(st.shared(helpers.ints(min_value=1, max_value=4), key="num_dims"))
-    num_arrays = draw(
-        st.shared(helpers.ints(min_value=2, max_value=4), key="num_arrays")
-    )
-    common_shape = draw(
-        helpers.lists(
-            arg=helpers.ints(min_value=2, max_value=3),
-            min_size=num_dims - 1,
-            max_size=num_dims - 1,
-        )
-    )
-    unique_idx = draw(helpers.ints(min_value=0, max_value=num_dims - 1))
-    unique_dims = draw(
-        helpers.lists(
-            arg=helpers.ints(min_value=2, max_value=3),
-            min_size=num_arrays,
-            max_size=num_arrays,
-        )
-    )
-    xs = list()
-    input_dtypes = draw(
-        helpers.array_dtypes(available_dtypes=draw(helpers.get_dtypes("valid")))
-    )
-    for ud, dt in zip(unique_dims, input_dtypes):
-        x = draw(
-            helpers.array_values(
-                shape=common_shape[:unique_idx] + [ud] + common_shape[unique_idx:],
-                dtype=dt,
-            )
-        )
-        xs.append(x)
-    return xs, input_dtypes, unique_idx
-
-
-@handle_cmd_line_args
-@given(
-    xs_n_input_dtypes_n_unique_idx=_arrays_idx_n_dtypes(),
-    dtype=helpers.get_dtypes("numeric", none=True, full=False),
-    num_positional_args=helpers.num_positional_args(
-        fn_name="ivy.functional.frontends.jax.numpy.concatenate"
-    ),
-)
-def test_jax_numpy_concat(
-    xs_n_input_dtypes_n_unique_idx,
-    as_variable,
-    dtype,
-    num_positional_args,
-    native_array,
-    fw,
-):
-    xs, input_dtypes, unique_idx = xs_n_input_dtypes_n_unique_idx
-    helpers.test_frontend_function(
-        input_dtypes=input_dtypes,
-        as_variable_flags=as_variable,
-        with_out=False,
-        num_positional_args=num_positional_args,
-        native_array_flags=native_array,
-        fw=fw,
-        frontend="jax",
-        fn_tree="numpy.concatenate",
-        arrays=xs,
-        axis=unique_idx,
-        dtype=dtype,
-    )
-
-
->>>>>>> e58b27b0
-@handle_cmd_line_args
-@given(
-    dtype_x_axis=helpers.dtype_values_axis(
-        available_dtypes=helpers.get_dtypes("numeric"),
-        min_num_dims=1,
-        max_num_dims=5,
-        min_dim_size=2,
-        max_dim_size=10,
-        force_int_axis=True,
-        valid_axis=True,
-    ),
-    dtype=helpers.get_dtypes("numeric", full=False),
-<<<<<<< HEAD
-    ddof=st.floats(min_value=0, max_value=1),
-    keepdims=st.booleans(),
-    where=np_helpers.where(),
-    num_positional_args=helpers.num_positional_args(
-        fn_name="ivy.functional.frontends.jax.numpy.var"
-    ),
-)
-def test_jax_numpy_var(
-    dtype_x_axis,
-    dtype,
-    ddof,
-=======
-    keepdims=st.booleans(),
-    where=np_helpers.where(),
-    num_positional_args=helpers.num_positional_args(
-        fn_name="ivy.functional.frontends.jax.numpy.mean"
-    ),
-)
-def test_jax_numpy_mean(
-    dtype_x_axis,
-    dtype,
->>>>>>> e58b27b0
-    keepdims,
-    where,
-    num_positional_args,
-    with_out,
-    as_variable,
-    native_array,
-    fw,
-):
-    x_dtype, x, axis = dtype_x_axis
-    where, as_variable, native_array = np_helpers.handle_where_and_array_bools(
-        where=where,
-        input_dtype=x_dtype,
-        as_variable=as_variable,
-        native_array=native_array,
-    )
-    np_helpers.test_frontend_function(
-        input_dtypes=x_dtype,
-        as_variable_flags=as_variable,
-        with_out=with_out,
-        num_positional_args=num_positional_args,
-        native_array_flags=native_array,
-        fw=fw,
-        frontend="jax",
-<<<<<<< HEAD
-        fn_tree="numpy.var",
-=======
-        fn_tree="numpy.mean",
->>>>>>> e58b27b0
-        a=x[0],
-        axis=axis,
-        dtype=dtype,
-        out=None,
-<<<<<<< HEAD
-        ddof=ddof,
-=======
->>>>>>> e58b27b0
-        keepdims=keepdims,
-        where=where,
     )