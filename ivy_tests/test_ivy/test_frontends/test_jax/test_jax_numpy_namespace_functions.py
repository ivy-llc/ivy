--- conflicted
+++ resolved
@@ -2118,7 +2118,7 @@
     )
 
 
-<<<<<<< HEAD
+# sum
 @handle_cmd_line_args
 @given(
     dtype_and_x=helpers.dtype_values_axis(
@@ -2162,7 +2162,10 @@
         initial=initial,
         where=where,
         promote_integers=promote_integers,
-=======
+    )
+
+
+
 # lcm
 @handle_cmd_line_args
 @given(
@@ -2500,5 +2503,4 @@
         fn_tree="numpy.hstack",
         dtype=dtype,
         arrays=x,
->>>>>>> a4eb5387
     )