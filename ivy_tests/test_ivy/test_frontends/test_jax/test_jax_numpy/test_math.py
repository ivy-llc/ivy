# global
from hypothesis import strategies as st, assume
import numpy as np
import ivy

# local
import ivy_tests.test_ivy.helpers as helpers
from ivy_tests.test_ivy.helpers import handle_frontend_test
from ivy_tests.test_ivy.test_functional.test_core.test_linalg import (
    _get_first_matrix_and_dtype,
    _get_second_matrix_and_dtype,
    _get_dtype_value1_value2_axis_for_tensordot,
)
import ivy_tests.test_ivy.test_frontends.test_numpy.helpers as np_frontend_helpers
from ivy_tests.test_ivy.test_functional.test_experimental.test_core.test_elementwise import (  # noqa
    ldexp_args,
)


@st.composite
def _get_castable_dtypes_values(draw, *, allow_nan=False, use_where=False):
    available_dtypes = helpers.get_dtypes("numeric")
    shape = draw(helpers.get_shape(min_num_dims=1, max_num_dims=4, max_dim_size=6))
    dtype, values = draw(
        helpers.dtype_and_values(
            available_dtypes=available_dtypes,
            num_arrays=1,
            large_abs_safety_factor=24,
            small_abs_safety_factor=24,
            safety_factor_scale="log",
            shape=shape,
            allow_nan=allow_nan,
        )
    )
    axis = draw(helpers.get_axis(shape=shape, force_int=True))
    dtype1, values, dtype2 = draw(
        helpers.get_castable_dtype(draw(available_dtypes), dtype[0], values[0])
    )
    if use_where:
        where = draw(np_frontend_helpers.where(shape=shape))
        return [dtype1], [values], axis, dtype2, where
    return [dtype1], [values], axis, dtype2


# sign
@handle_frontend_test(
    fn_tree="jax.numpy.sign",
    dtype_and_x=helpers.dtype_and_values(
        available_dtypes=helpers.get_dtypes("numeric"), min_num_dims=1
    ),
    test_with_out=st.just(False),
)
def test_jax_sign(
    *,
    dtype_and_x,
    test_flags,
    on_device,
    fn_tree,
    frontend,
):
    input_dtype, x = dtype_and_x
    helpers.test_frontend_function(
        input_dtypes=input_dtype,
        test_flags=test_flags,
        frontend=frontend,
        fn_tree=fn_tree,
        on_device=on_device,
        a=x[0],
    )


# absolute
@handle_frontend_test(
    fn_tree="jax.numpy.absolute",
    aliases=["jax.numpy.abs"],
    dtype_and_x=helpers.dtype_and_values(
        available_dtypes=helpers.get_dtypes("signed_integer"),
    ),
    test_with_out=st.just(False),
)
def test_jax_absolute(
    *,
    dtype_and_x,
    on_device,
    fn_tree,
    frontend,
    test_flags,
):
    input_dtype, x = dtype_and_x
    helpers.test_frontend_function(
        input_dtypes=input_dtype,
        frontend=frontend,
        test_flags=test_flags,
        fn_tree=fn_tree,
        on_device=on_device,
        x=x[0],
    )


# add
@handle_frontend_test(
    fn_tree="jax.numpy.add",
    dtype_and_x=helpers.dtype_and_values(
        available_dtypes=helpers.get_dtypes("numeric"),
        num_arrays=2,
        shared_dtype=True,
    ),
    test_with_out=st.just(False),
)
def test_jax_add(
    *,
    dtype_and_x,
    on_device,
    fn_tree,
    frontend,
    test_flags,
):
    input_dtype, x = dtype_and_x
    helpers.test_frontend_function(
        input_dtypes=input_dtype,
        frontend=frontend,
        test_flags=test_flags,
        fn_tree=fn_tree,
        on_device=on_device,
        x1=x[0],
        x2=x[0],
    )


# angle
@handle_frontend_test(
    fn_tree="jax.numpy.angle",
    dtype_and_x=helpers.dtype_and_values(
        available_dtypes=["float64"],
        min_value=-5,
        max_value=5,
        max_dim_size=5,
        max_num_dims=5,
        min_dim_size=1,
        min_num_dims=1,
        allow_inf=False,
        allow_nan=False,
    ),
    deg=st.booleans(),
    test_with_out=st.just(False),
)
def test_jax_angle(
    *,
    dtype_and_x,
    deg,
    on_device,
    fn_tree,
    frontend,
    test_flags,
):
    input_dtype, z = dtype_and_x
    helpers.test_frontend_function(
        input_dtypes=input_dtype,
        frontend=frontend,
        test_flags=test_flags,
        fn_tree=fn_tree,
        on_device=on_device,
        z=z[0],
        deg=deg,
    )


# diff
@st.composite
def _get_dtype_input_and_vector(draw):
    size1 = draw(helpers.ints(min_value=1, max_value=5))
    size2 = draw(helpers.ints(min_value=1, max_value=5))
    dtype = draw(helpers.get_dtypes("integer"))
    vec1 = draw(helpers.array_values(dtype=dtype[0], shape=(size1, size2)))
    return dtype, vec1


@handle_frontend_test(
    fn_tree="jax.numpy.diff",
    dtype_and_x=_get_dtype_input_and_vector(),
    n=helpers.ints(
        min_value=0,
        max_value=10,
    ),
    axis=helpers.ints(
        min_value=-1,
        max_value=10,
    ),
)
def test_jax_diff(
    *,
    dtype_and_x,
    test_flags,
    on_device,
    fn_tree,
    frontend,
    n,
    axis,
):
    input_dtype, x = dtype_and_x
    if axis > (x[0].ndim - 1):
        axis = x[0].ndim - 1
    helpers.test_frontend_function(
        input_dtypes=input_dtype,
        test_flags=test_flags,
        frontend=frontend,
        fn_tree=fn_tree,
        on_device=on_device,
        a=x[0],
        n=n,
        axis=axis,
        prepend=None,
        append=None,
    )


# ediff1d
@handle_frontend_test(
    fn_tree="jax.numpy.ediff1d",
    dtype_and_x=helpers.dtype_and_values(
        available_dtypes=helpers.get_dtypes("float"), min_num_dims=1, max_num_dims=1
    ),
    to_end=helpers.ints(
        min_value=-1,
        max_value=10,
    ),
    to_begin=helpers.ints(
        min_value=-1,
        max_value=10,
    ),
)
def test_jax_ediff1d(
    *,
    dtype_and_x,
    on_device,
    fn_tree,
    frontend,
    test_flags,
    to_end,
    to_begin,
):
    input_dtype, x = dtype_and_x
    helpers.test_frontend_function(
        input_dtypes=input_dtype,
        frontend=frontend,
        fn_tree=fn_tree,
        on_device=on_device,
        test_flags=test_flags,
        ary=x[0],
        to_end=to_end,
        to_begin=to_begin,
    )


# arctan
@handle_frontend_test(
    fn_tree="jax.numpy.arctan",
    dtype_and_x=helpers.dtype_and_values(available_dtypes=helpers.get_dtypes("float")),
)
def test_jax_arctan(
    *,
    dtype_and_x,
    on_device,
    fn_tree,
    frontend,
    test_flags,
):
    input_dtype, x = dtype_and_x
    helpers.test_frontend_function(
        input_dtypes=input_dtype,
        frontend=frontend,
        test_flags=test_flags,
        fn_tree=fn_tree,
        on_device=on_device,
        x=x[0],
    )


# arctan2
@handle_frontend_test(
    fn_tree="jax.numpy.arctan2",
    dtype_and_x=helpers.dtype_and_values(
        available_dtypes=helpers.get_dtypes("float"),
        num_arrays=2,
    ),
)
def test_jax_arctan2(
    *,
    dtype_and_x,
    on_device,
    fn_tree,
    frontend,
    test_flags,
):
    input_dtype, x = dtype_and_x
    helpers.test_frontend_function(
        input_dtypes=input_dtype,
        frontend=frontend,
        test_flags=test_flags,
        fn_tree=fn_tree,
        on_device=on_device,
        x1=x[0],
        x2=x[1],
    )


# convolve
@handle_frontend_test(
    fn_tree="jax.numpy.convolve",
    dtype_and_x=helpers.dtype_and_values(
        available_dtypes=helpers.get_dtypes("float"),
        num_arrays=2,
        min_num_dims=1,
        max_num_dims=1,
        min_value=-1e04,
        max_value=1e04,
        shared_dtype=True,
    ),
    mode=st.sampled_from(["valid", "same", "full"]),
)
def test_jax_convolve(
    *,
    dtype_and_x,
    on_device,
    fn_tree,
    frontend,
    test_flags,
    mode,
):
    input_dtype, x = dtype_and_x
    assume("float16" not in input_dtype)
    helpers.test_frontend_function(
        input_dtypes=input_dtype,
        frontend=frontend,
        test_flags=test_flags,
        fn_tree=fn_tree,
        rtol=1e-2,
        atol=1e-2,
        on_device=on_device,
        a=x[0],
        v=x[1],
        mode=mode,
        precision=None,
    )


@handle_frontend_test(
    fn_tree="jax.numpy.cos",
    dtype_and_x=helpers.dtype_and_values(available_dtypes=helpers.get_dtypes("float")),
)
def test_jax_cos(
    *,
    dtype_and_x,
    on_device,
    fn_tree,
    frontend,
    test_flags,
):
    input_dtype, x = dtype_and_x
    helpers.test_frontend_function(
        input_dtypes=input_dtype,
        frontend=frontend,
        test_flags=test_flags,
        fn_tree=fn_tree,
        on_device=on_device,
        x=x[0],
    )


# cosh
@handle_frontend_test(
    fn_tree="jax.numpy.cosh",
    dtype_and_x=helpers.dtype_and_values(available_dtypes=helpers.get_dtypes("float")),
    test_with_out=st.just(False),
)
def test_jax_cosh(
    *,
    dtype_and_x,
    on_device,
    fn_tree,
    frontend,
    test_flags,
):
    input_dtype, x = dtype_and_x
    helpers.test_frontend_function(
        input_dtypes=input_dtype,
        frontend=frontend,
        test_flags=test_flags,
        fn_tree=fn_tree,
        on_device=on_device,
        x=x[0],
    )


# tanh
@handle_frontend_test(
    fn_tree="jax.numpy.tanh",
    dtype_and_x=helpers.dtype_and_values(available_dtypes=helpers.get_dtypes("float")),
    test_with_out=st.just(False),
)
def test_jax_tanh(
    *,
    dtype_and_x,
    on_device,
    fn_tree,
    frontend,
    test_flags,
):
    input_dtype, x = dtype_and_x
    helpers.test_frontend_function(
        input_dtypes=input_dtype,
        frontend=frontend,
        test_flags=test_flags,
        fn_tree=fn_tree,
        on_device=on_device,
        x=x[0],
    )


# sinh
@handle_frontend_test(
    fn_tree="jax.numpy.sinh",
    dtype_and_x=helpers.dtype_and_values(
        available_dtypes=helpers.get_dtypes("float"),
        large_abs_safety_factor=4,
        small_abs_safety_factor=4,
    ),
    test_with_out=st.just(False),
)
def test_jax_sinh(
    *,
    dtype_and_x,
    on_device,
    fn_tree,
    frontend,
    test_flags,
):
    input_dtype, x = dtype_and_x
    helpers.test_frontend_function(
        input_dtypes=input_dtype,
        frontend=frontend,
        test_flags=test_flags,
        fn_tree=fn_tree,
        on_device=on_device,
        x=x[0],
    )


@handle_frontend_test(
    fn_tree="jax.numpy.sin",
    dtype_and_x=helpers.dtype_and_values(available_dtypes=helpers.get_dtypes("float")),
    test_with_out=st.just(False),
)
def test_jax_sin(
    *,
    dtype_and_x,
    on_device,
    fn_tree,
    frontend,
    test_flags,
):
    input_dtype, x = dtype_and_x
    helpers.test_frontend_function(
        input_dtypes=input_dtype,
        frontend=frontend,
        test_flags=test_flags,
        fn_tree=fn_tree,
        on_device=on_device,
        x=x[0],
    )


# floor
@handle_frontend_test(
    fn_tree="jax.numpy.floor",
    dtype_and_x=helpers.dtype_and_values(available_dtypes=helpers.get_dtypes("float")),
    test_with_out=st.just(False),
)
def test_jax_floor(
    *,
    dtype_and_x,
    on_device,
    fn_tree,
    frontend,
    test_flags,
):
    input_dtype, x = dtype_and_x
    helpers.test_frontend_function(
        input_dtypes=input_dtype,
        frontend=frontend,
        test_flags=test_flags,
        fn_tree=fn_tree,
        on_device=on_device,
        x=x[0],
    )


# tensordot
@handle_frontend_test(
    fn_tree="jax.numpy.tensordot",
    dtype_values_and_axes=_get_dtype_value1_value2_axis_for_tensordot(
        helpers.get_dtypes(kind="numeric")
    ),
    test_with_out=st.just(False),
)
def test_jax_tensordot(
    dtype_values_and_axes,
    frontend,
    test_flags,
    fn_tree,
):
    dtype, a, b, axes = dtype_values_and_axes
    if ivy.current_backend_str() == "torch":
        atol = 1e-3
    else:
        atol = 1e-6
    helpers.test_frontend_function(
        input_dtypes=dtype,
        frontend=frontend,
        test_flags=test_flags,
        fn_tree=fn_tree,
        a=a,
        b=b,
        atol=atol,
        axes=axes,
    )


# divide
@handle_frontend_test(
    fn_tree="jax.numpy.divide",
    aliases=["jax.numpy.true_divide"],
    dtype_values=helpers.dtype_and_values(
        available_dtypes=helpers.get_dtypes("numeric"),
        num_arrays=2,
        allow_inf=False,
        large_abs_safety_factor=2,
        small_abs_safety_factor=2,
        safety_factor_scale="log",
        shared_dtype=True,
    ),
    test_with_out=st.just(False),
)
def test_jax_divide(
    *,
    dtype_values,
    frontend,
    test_flags,
    fn_tree,
):
    input_dtype, x = dtype_values
    assume(not np.any(np.isclose(x[1], 0)))
    if ivy.current_backend_str() == "paddle":
        atol, rtol = 1e-2, 1e-2
    else:
        atol, rtol = 1e-5, 1e-5
    helpers.test_frontend_function(
        input_dtypes=input_dtype,
        frontend=frontend,
        test_flags=test_flags,
        fn_tree=fn_tree,
        a=x[0],
        b=x[1],
        atol=atol,
        rtol=rtol,
    )


# exp
@handle_frontend_test(
    fn_tree="jax.numpy.exp",
    dtype_and_x=helpers.dtype_and_values(available_dtypes=helpers.get_dtypes("float")),
    test_with_out=st.just(False),
)
def test_jax_exp(
    dtype_and_x,
    on_device,
    fn_tree,
    frontend,
    test_flags,
):
    dtype, x = dtype_and_x
    helpers.test_frontend_function(
        input_dtypes=dtype,
        frontend=frontend,
        test_flags=test_flags,
        fn_tree=fn_tree,
        on_device=on_device,
        x=x[0],
    )


# dot
@st.composite
def _get_dtype_input_and_vectors(draw):
    dim_size = draw(helpers.ints(min_value=1, max_value=5))
    dtype = draw(helpers.get_dtypes("float", index=1, full=False))
    if dim_size == 1:
        vec1 = draw(
            helpers.array_values(
                dtype=dtype[0], shape=(dim_size,), min_value=2, max_value=5
            )
        )
        vec2 = draw(
            helpers.array_values(
                dtype=dtype[0], shape=(dim_size,), min_value=2, max_value=5
            )
        )
    else:
        vec1 = draw(
            helpers.array_values(
                dtype=dtype[0], shape=(dim_size, dim_size), min_value=2, max_value=5
            )
        )
        vec2 = draw(
            helpers.array_values(
                dtype=dtype[0], shape=(dim_size, dim_size), min_value=2, max_value=5
            )
        )
    return dtype, vec1, vec2


@handle_frontend_test(
    fn_tree="jax.numpy.dot",
    dtype_x_y=_get_dtype_input_and_vectors(),
    test_with_out=st.just(False),
)
def test_jax_dot(
    *,
    dtype_x_y,
    on_device,
    fn_tree,
    frontend,
    test_flags,
):
    input_dtype, x, y = dtype_x_y
    helpers.test_frontend_function(
        input_dtypes=input_dtype,
        rtol=1e-01,
        atol=1e-01,
        frontend=frontend,
        test_flags=test_flags,
        fn_tree=fn_tree,
        on_device=on_device,
        a=x,
        b=y,
        precision=None,
    )


# mod
@handle_frontend_test(
    fn_tree="jax.numpy.mod",
    dtype_and_x=helpers.dtype_and_values(
        available_dtypes=helpers.get_dtypes("numeric"),
        num_arrays=2,
        large_abs_safety_factor=2,
        small_abs_safety_factor=2,
        safety_factor_scale="log",
    ),
    test_with_out=st.just(False),
)
def test_jax_mod(
    *,
    dtype_and_x,
    on_device,
    fn_tree,
    frontend,
    test_flags,
):
    input_dtype, x = dtype_and_x
    assume(not np.any(np.isclose(x[1], 0)) and "bfloat16" not in input_dtype)
    helpers.test_frontend_function(
        input_dtypes=input_dtype,
        frontend=frontend,
        test_flags=test_flags,
        fn_tree=fn_tree,
        on_device=on_device,
        x1=x[0],
        x2=x[1],
    )


# modf
@handle_frontend_test(
    fn_tree="jax.numpy.modf",
    dtype_and_x=helpers.dtype_and_values(
        available_dtypes=helpers.get_dtypes("float_and_integer"),
        large_abs_safety_factor=2,
        small_abs_safety_factor=2,
        safety_factor_scale="log",
    ),
    test_with_out=st.just(False),
)
def test_jax_modf(
    dtype_and_x,
    frontend,
    test_flags,
    fn_tree,
    on_device,
):
    input_dtype, x = dtype_and_x
    helpers.test_frontend_function(
        input_dtypes=input_dtype,
        frontend=frontend,
        test_flags=test_flags,
        fn_tree=fn_tree,
        on_device=on_device,
        x=x[0],
    )


# divmod
@handle_frontend_test(
    fn_tree="jax.numpy.divmod",
    dtype_and_x=helpers.dtype_and_values(
        available_dtypes=helpers.get_dtypes("numeric"),
        num_arrays=2,
        allow_inf=False,
        large_abs_safety_factor=2,
        safety_factor_scale="linear",
        shared_dtype=True,
    ),
    test_with_out=st.just(False),
)
def test_jax_divmod(
    *,
    dtype_and_x,
    on_device,
    fn_tree,
    frontend,
    test_flags,
):
    input_dtype, x = dtype_and_x
    assume(not np.any(np.isclose(x[1], 0)) and "bfloat16" not in input_dtype)
    helpers.test_frontend_function(
        input_dtypes=input_dtype,
        frontend=frontend,
        test_flags=test_flags,
        fn_tree=fn_tree,
        on_device=on_device,
        x1=x[0],
        x2=x[1],
        atol=1,
    )


# tan
@handle_frontend_test(
    fn_tree="jax.numpy.tan",
    dtype_and_x=helpers.dtype_and_values(available_dtypes=helpers.get_dtypes("float")),
    test_with_out=st.just(False),
)
def test_jax_tan(
    *,
    dtype_and_x,
    on_device,
    fn_tree,
    frontend,
    test_flags,
):
    input_dtype, x = dtype_and_x
    helpers.test_frontend_function(
        input_dtypes=input_dtype,
        frontend=frontend,
        test_flags=test_flags,
        fn_tree=fn_tree,
        on_device=on_device,
        x=x[0],
    )


# arccos
@handle_frontend_test(
    fn_tree="jax.numpy.arccos",
    dtype_and_x=helpers.dtype_and_values(available_dtypes=helpers.get_dtypes("float")),
    test_with_out=st.just(False),
)
def test_jax_arccos(
    *,
    dtype_and_x,
    on_device,
    fn_tree,
    frontend,
    test_flags,
):
    input_dtype, x = dtype_and_x
    helpers.test_frontend_function(
        input_dtypes=input_dtype,
        frontend=frontend,
        test_flags=test_flags,
        fn_tree=fn_tree,
        on_device=on_device,
        x=x[0],
    )


# arccosh
@handle_frontend_test(
    fn_tree="jax.numpy.arccosh",
    dtype_and_x=helpers.dtype_and_values(available_dtypes=helpers.get_dtypes("float")),
    test_with_out=st.just(False),
)
def test_jax_arccosh(
    *,
    dtype_and_x,
    on_device,
    fn_tree,
    frontend,
    test_flags,
):
    input_dtype, x = dtype_and_x
    helpers.test_frontend_function(
        input_dtypes=input_dtype,
        frontend=frontend,
        test_flags=test_flags,
        fn_tree=fn_tree,
        on_device=on_device,
        x=x[0],
    )


# arcsin
@handle_frontend_test(
    fn_tree="jax.numpy.arcsin",
    dtype_and_x=helpers.dtype_and_values(
        available_dtypes=helpers.get_dtypes("float"),
        large_abs_safety_factor=4,
        small_abs_safety_factor=4,
    ),
)
def test_jax_arcsin(
    dtype_and_x,
    frontend,
    test_flags,
    fn_tree,
    on_device,
):
    input_dtype, x = dtype_and_x

    helpers.test_frontend_function(
        input_dtypes=input_dtype,
        frontend=frontend,
        test_flags=test_flags,
        fn_tree=fn_tree,
        on_device=on_device,
        x=x[0],
        rtol=1e-2,
        atol=1e-2,
    )


# gradient
@handle_frontend_test(
    fn_tree="jax.numpy.gradient",
    dtype_input_axis=helpers.dtype_values_axis(
<<<<<<< HEAD
        available_dtypes=helpers.get_dtypes("float"),
        valid_axis=True,
        num_arrays=1,
        min_dim_size=2,
        min_num_dims=1,
    ),
    varargs=helpers.array_values(
        dtype=helpers.get_dtypes("float"),
        shape=helpers.get_shape(
            min_dim_size=1,
            min_num_dims=1,
        ),
    ),
    edge_order=helpers.ints(min_value=1, max_value=2),
)
def test_jax_gradient(
    *, dtype_input_axis, varargs, edge_order, test_flags, on_device, fn_tree, frontend
=======
        available_dtypes=helpers.get_dtypes("valid"),
        num_arrays = 2,
        min_num_dims=1,
        valid_axis=True,
    ),
    edge_order=st.integers(min_value=1,max_value=2)
)
def test_jax_gradient(
    *,
    dtype_input_axis,
    test_flags,
    on_device,
    fn_tree,
    frontend,
    edge_order
>>>>>>> c7868bab
):
    input_dtype, x, axis = dtype_input_axis
    helpers.test_frontend_function(
        input_dtypes=input_dtype,
        test_flags=test_flags,
        frontend=frontend,
        fn_tree=fn_tree,
        on_device=on_device,
        f=x[0],
<<<<<<< HEAD
        varargs=varargs,
        axis=axis,
        edge_order=edge_order,
=======
        varargs=x[1],
        axis=axis,
        edge_order=edge_order
>>>>>>> c7868bab
    )


# log1p
@handle_frontend_test(
    fn_tree="jax.numpy.log1p",
    dtype_and_x=helpers.dtype_and_values(
        available_dtypes=helpers.get_dtypes("float"),
        large_abs_safety_factor=2,
        small_abs_safety_factor=2,
        safety_factor_scale="log",
    ),
)
def test_jax_log1p(
    dtype_and_x,
    frontend,
    test_flags,
    fn_tree,
    on_device,
):
    input_dtype, x = dtype_and_x

    helpers.test_frontend_function(
        input_dtypes=input_dtype,
        frontend=frontend,
        test_flags=test_flags,
        fn_tree=fn_tree,
        on_device=on_device,
        x=x[0],
    )


# arcsinh
@handle_frontend_test(
    fn_tree="jax.numpy.arcsinh",
    dtype_and_x=helpers.dtype_and_values(
        available_dtypes=helpers.get_dtypes("float"),
        large_abs_safety_factor=4,
        small_abs_safety_factor=4,
    ),
    test_with_out=st.just(False),
)
def test_jax_arcsinh(
    *,
    dtype_and_x,
    on_device,
    fn_tree,
    frontend,
    test_flags,
):
    input_dtype, x = dtype_and_x
    helpers.test_frontend_function(
        input_dtypes=input_dtype,
        frontend=frontend,
        test_flags=test_flags,
        fn_tree=fn_tree,
        on_device=on_device,
        x=x[0],
    )


# power
@handle_frontend_test(
    fn_tree="jax.numpy.power",
    dtype_and_x=helpers.dtype_and_values(
        available_dtypes=helpers.get_dtypes("float"),
        num_arrays=2,
    ),
    test_with_out=st.just(False),
)
def test_jax_power(
    *,
    dtype_and_x,
    on_device,
    fn_tree,
    frontend,
    test_flags,
):
    input_dtype, x = dtype_and_x
    helpers.test_frontend_function(
        input_dtypes=input_dtype,
        frontend=frontend,
        test_flags=test_flags,
        fn_tree=fn_tree,
        on_device=on_device,
        x1=x[0],
        x2=x[1],
    )


# trunc
@handle_frontend_test(
    fn_tree="jax.numpy.trunc",
    dtype_and_x=helpers.dtype_and_values(available_dtypes=helpers.get_dtypes("float")),
    test_with_out=st.just(False),
)
def test_jax_trunc(
    *,
    dtype_and_x,
    on_device,
    fn_tree,
    frontend,
    test_flags,
):
    input_dtype, x = dtype_and_x
    helpers.test_frontend_function(
        input_dtypes=input_dtype,
        frontend=frontend,
        test_flags=test_flags,
        fn_tree=fn_tree,
        on_device=on_device,
        x=x[0],
    )


# ceil
@handle_frontend_test(
    fn_tree="jax.numpy.ceil",
    dtype_and_x=helpers.dtype_and_values(available_dtypes=helpers.get_dtypes("float")),
    test_with_out=st.just(False),
)
def test_jax_ceil(
    *,
    dtype_and_x,
    on_device,
    fn_tree,
    frontend,
    test_flags,
):
    input_dtype, x = dtype_and_x
    helpers.test_frontend_function(
        input_dtypes=input_dtype,
        frontend=frontend,
        test_flags=test_flags,
        fn_tree=fn_tree,
        on_device=on_device,
        x=x[0],
    )


# float_power
@handle_frontend_test(
    fn_tree="jax.numpy.float_power",
    dtype_and_x=helpers.dtype_and_values(
        available_dtypes=helpers.get_dtypes("float"),
        min_value=-10,
        max_value=10,
        num_arrays=2,
        min_num_dims=1,
        max_num_dims=3,
        min_dim_size=1,
        max_dim_size=3,
    ),
    test_with_out=st.just(False),
)
def test_jax_float_power(
    *,
    dtype_and_x,
    on_device,
    fn_tree,
    frontend,
    test_flags,
):
    input_dtype, x = dtype_and_x
    helpers.test_frontend_function(
        input_dtypes=input_dtype,
        frontend=frontend,
        test_flags=test_flags,
        fn_tree=fn_tree,
        on_device=on_device,
        x1=x[0],
        x2=x[1],
    )


# deg2rad
@handle_frontend_test(
    fn_tree="jax.numpy.deg2rad",
    dtype_and_x=helpers.dtype_and_values(
        available_dtypes=helpers.get_dtypes("float"),
    ),
    test_with_out=st.just(False),
)
def test_jax_deg2rad(
    *,
    dtype_and_x,
    on_device,
    fn_tree,
    frontend,
    test_flags,
):
    input_dtype, x = dtype_and_x
    helpers.test_frontend_function(
        input_dtypes=input_dtype,
        frontend=frontend,
        test_flags=test_flags,
        fn_tree=fn_tree,
        on_device=on_device,
        x=x[0],
    )


# radians
@handle_frontend_test(
    fn_tree="jax.numpy.radians",
    dtype_and_x=helpers.dtype_and_values(
        available_dtypes=helpers.get_dtypes("float"),
    ),
    test_with_out=st.just(False),
)
def test_jax_radians(
    *,
    dtype_and_x,
    on_device,
    fn_tree,
    frontend,
    test_flags,
):
    input_dtype, x = dtype_and_x
    helpers.test_frontend_function(
        input_dtypes=input_dtype,
        frontend=frontend,
        test_flags=test_flags,
        fn_tree=fn_tree,
        on_device=on_device,
        x=x[0],
    )


# exp2
@handle_frontend_test(
    fn_tree="jax.numpy.exp2",
    dtype_and_x=helpers.dtype_and_values(
        available_dtypes=helpers.get_dtypes("float"),
        min_value=-10,
        max_value=10,
        min_num_dims=1,
        max_num_dims=3,
        min_dim_size=1,
        max_dim_size=3,
    ),
    test_with_out=st.just(False),
)
def test_jax_exp2(
    *,
    dtype_and_x,
    on_device,
    fn_tree,
    frontend,
    test_flags,
):
    input_dtype, x = dtype_and_x
    helpers.test_frontend_function(
        input_dtypes=input_dtype,
        frontend=frontend,
        test_flags=test_flags,
        fn_tree=fn_tree,
        on_device=on_device,
        x=x[0],
        rtol=1e-01,
        atol=1e-02,
    )


# expm1
@handle_frontend_test(
    fn_tree="jax.numpy.expm1",
    dtype_and_x=helpers.dtype_and_values(
        available_dtypes=helpers.get_dtypes("float"),
    ),
    test_with_out=st.just(False),
)
def test_jax_expm1(
    *,
    dtype_and_x,
    on_device,
    fn_tree,
    frontend,
    test_flags,
):
    input_dtype, x = dtype_and_x
    helpers.test_frontend_function(
        input_dtypes=input_dtype,
        frontend=frontend,
        test_flags=test_flags,
        fn_tree=fn_tree,
        on_device=on_device,
        x=x[0],
    )


# gcd
@handle_frontend_test(
    fn_tree="jax.numpy.gcd",
    dtype_and_x=helpers.dtype_and_values(
        available_dtypes=helpers.get_dtypes("integer"),
        min_value=-100,
        max_value=100,
        min_num_dims=1,
        max_num_dims=3,
        min_dim_size=1,
        max_dim_size=3,
        num_arrays=2,
    ).filter(lambda x: all([dtype != "uint64" for dtype in x[0]])),
    test_with_out=st.just(False),
)
def test_jax_gcd(
    *,
    dtype_and_x,
    on_device,
    fn_tree,
    frontend,
    test_flags,
):
    input_dtype, x = dtype_and_x
    helpers.test_frontend_function(
        input_dtypes=input_dtype,
        frontend=frontend,
        test_flags=test_flags,
        fn_tree=fn_tree,
        on_device=on_device,
        x1=x[0],
        x2=x[1],
    )


# i0
@handle_frontend_test(
    fn_tree="jax.numpy.i0",
    dtype_and_x=helpers.dtype_and_values(
        available_dtypes=helpers.get_dtypes("float"),
        min_value=-10,
        max_value=10,
        min_num_dims=1,
        max_num_dims=3,
        min_dim_size=1,
        max_dim_size=3,
    ),
    test_with_out=st.just(False),
)
def test_jax_i0(
    *,
    dtype_and_x,
    on_device,
    fn_tree,
    frontend,
    test_flags,
):
    input_dtype, x = dtype_and_x
    helpers.test_frontend_function(
        input_dtypes=input_dtype,
        frontend=frontend,
        test_flags=test_flags,
        fn_tree=fn_tree,
        on_device=on_device,
        x=x[0],
    )


# kron
@handle_frontend_test(
    fn_tree="jax.numpy.kron",
    dtype_x=helpers.dtype_and_values(
        available_dtypes=helpers.get_dtypes("numeric"),
        min_num_dims=2,
        max_num_dims=2,
        min_dim_size=1,
        max_dim_size=3,
        num_arrays=2,
    ),
    test_with_out=st.just(False),
)
def test_jax_kron(
    *,
    dtype_x,
    on_device,
    fn_tree,
    frontend,
    test_flags,
):
    input_dtype, x = dtype_x
    helpers.test_frontend_function(
        input_dtypes=input_dtype,
        frontend=frontend,
        test_flags=test_flags,
        fn_tree=fn_tree,
        on_device=on_device,
        a=x[0],
        b=x[1],
    )


# lcm
@handle_frontend_test(
    fn_tree="jax.numpy.lcm",
    dtype_and_x=helpers.dtype_and_values(
        available_dtypes=helpers.get_dtypes("integer"),
        num_arrays=2,
        min_num_dims=1,
        max_num_dims=3,
        min_value=-100,
        max_value=100,
        allow_nan=False,
        small_abs_safety_factor=2,
        large_abs_safety_factor=2,
        safety_factor_scale="log",
    ),
    test_with_out=st.just(False),
)
def test_jax_lcm(
    *,
    dtype_and_x,
    on_device,
    fn_tree,
    frontend,
    test_flags,
):
    input_dtype, x = dtype_and_x
    value_test = True
    # Skip Tensorflow backend value test for lcm
    # https://github.com/tensorflow/tensorflow/issues/58955
    if ivy.current_backend_str() == "tensorflow":
        value_test = False
    if ivy.current_backend_str() in ("jax", "numpy"):
        assume(input_dtype[0] != "uint64" and input_dtype[1] != "uint64")
    helpers.test_frontend_function(
        input_dtypes=input_dtype,
        frontend=frontend,
        test_flags=test_flags,
        fn_tree=fn_tree,
        on_device=on_device,
        x1=x[0],
        x2=x[1],
        test_values=value_test,
    )


# logaddexp2
@handle_frontend_test(
    fn_tree="jax.numpy.logaddexp2",
    dtype_and_x=helpers.dtype_and_values(
        available_dtypes=helpers.get_dtypes("float"),
        num_arrays=2,
        shared_dtype=True,
        min_num_dims=1,
        max_num_dims=3,
        min_value=-100,
        max_value=100,
        allow_nan=False,
        large_abs_safety_factor=2,
        small_abs_safety_factor=2,
        safety_factor_scale="log",
    ),
    test_with_out=st.just(False),
)
def test_jax_logaddexp2(
    *,
    dtype_and_x,
    on_device,
    fn_tree,
    frontend,
    test_flags,
):
    input_dtype, x = dtype_and_x
    helpers.test_frontend_function(
        input_dtypes=input_dtype,
        frontend=frontend,
        test_flags=test_flags,
        fn_tree=fn_tree,
        on_device=on_device,
        rtol=1e-01,
        atol=1e-02,
        x1=x[0],
        x2=x[1],
    )


# matmul
@handle_frontend_test(
    fn_tree="jax.numpy.matmul",
    dtypes_values_casting=np_frontend_helpers.dtypes_values_casting_dtype(
        arr_func=[_get_first_matrix_and_dtype, _get_second_matrix_and_dtype],
    ),
)
def test_jax_matmul(
    dtypes_values_casting,
    frontend,
    test_flags,
    fn_tree,
    on_device,
):
    dtypes, x, casting, dtype = dtypes_values_casting
    helpers.test_frontend_function(
        input_dtypes=dtypes,
        frontend=frontend,
        test_flags=test_flags,
        fn_tree=fn_tree,
        on_device=on_device,
        a=x[0],
        b=x[1],
        precision=None,
    )


# trapz
@st.composite
def _either_x_dx(draw):
    dtype_values_axis = draw(
        helpers.dtype_values_axis(
            available_dtypes=st.shared(helpers.get_dtypes("float"), key="trapz_dtype"),
            min_value=-100,
            max_value=100,
            min_num_dims=1,
            max_num_dims=3,
            min_dim_size=1,
            max_dim_size=3,
            allow_neg_axes=True,
            valid_axis=True,
            force_int_axis=True,
        ),
    )
    rand = (draw(st.integers(min_value=0, max_value=1)),)
    if rand == 0:
        either_x_dx = draw(
            helpers.dtype_and_x(
                avaliable_dtypes=st.shared(
                    helpers.get_dtypes("float"), key="trapz_dtype"
                ),
                min_value=-100,
                max_value=100,
                min_num_dims=1,
                max_num_dims=3,
                min_dim_size=1,
                max_dim_size=3,
            )
        )
        return dtype_values_axis, rand, either_x_dx
    else:
        either_x_dx = draw(
            st.floats(min_value=-10, max_value=10),
        )
        return dtype_values_axis, rand, either_x_dx


@handle_frontend_test(
    fn_tree="jax.numpy.trapz",
    dtype_x_axis_rand_either=_either_x_dx(),
    test_with_out=st.just(False),
)
def test_jax_trapz(
    *,
    dtype_x_axis_rand_either,
    on_device,
    fn_tree,
    frontend,
    test_flags,
):
    dtype_values_axis, rand, either_x_dx = dtype_x_axis_rand_either
    input_dtype, y, axis = dtype_values_axis
    if rand == 0:
        dtype_x, x = either_x_dx
        x = np.asarray(x, dtype=dtype_x)
        dx = None
    else:
        x = None
        dx = either_x_dx
    helpers.test_frontend_function(
        input_dtypes=input_dtype,
        frontend=frontend,
        test_flags=test_flags,
        fn_tree=fn_tree,
        on_device=on_device,
        rtol=1e-2,
        atol=1e-2,
        y=y[0],
        x=x,
        dx=dx,
        axis=axis,
    )


# sqrt
@handle_frontend_test(
    fn_tree="jax.numpy.sqrt",
    dtype_and_x=helpers.dtype_and_values(available_dtypes=helpers.get_dtypes("float")),
    test_with_out=st.just(False),
)
def test_jax_sqrt(
    *,
    dtype_and_x,
    on_device,
    fn_tree,
    frontend,
    test_flags,
):
    input_dtype, x = dtype_and_x
    helpers.test_frontend_function(
        input_dtypes=input_dtype,
        frontend=frontend,
        test_flags=test_flags,
        fn_tree=fn_tree,
        on_device=on_device,
        x=x[0],
    )


# square
@handle_frontend_test(
    fn_tree="jax.numpy.square",
    dtype_and_x=helpers.dtype_and_values(available_dtypes=helpers.get_dtypes("float")),
    test_with_out=st.just(False),
)
def test_jax_square(
    *,
    dtype_and_x,
    on_device,
    fn_tree,
    frontend,
    test_flags,
):
    input_dtype, x = dtype_and_x
    helpers.test_frontend_function(
        input_dtypes=input_dtype,
        frontend=frontend,
        test_flags=test_flags,
        fn_tree=fn_tree,
        on_device=on_device,
        x=x[0],
    )


# arctanh
@handle_frontend_test(
    fn_tree="jax.numpy.arctanh",
    dtype_and_x=helpers.dtype_and_values(
        available_dtypes=helpers.get_dtypes("float"),
        min_num_dims=0,
    ),
    test_with_out=st.just(False),
)
def test_jax_arctanh(
    dtype_and_x,
    frontend,
    test_flags,
    fn_tree,
):
    input_dtype, x = dtype_and_x
    helpers.test_frontend_function(
        input_dtypes=input_dtype,
        frontend=frontend,
        test_flags=test_flags,
        fn_tree=fn_tree,
        x=x[0],
    )


# multiply
@handle_frontend_test(
    fn_tree="jax.numpy.multiply",
    dtype_and_x=helpers.dtype_and_values(
        available_dtypes=helpers.get_dtypes("numeric"),
        num_arrays=2,
    ),
    test_with_out=st.just(False),
)
def test_jax_multiply(
    dtype_and_x,
    frontend,
    test_flags,
    fn_tree,
):
    input_dtype, x = dtype_and_x
    helpers.test_frontend_function(
        input_dtypes=input_dtype,
        frontend=frontend,
        test_flags=test_flags,
        fn_tree=fn_tree,
        x1=x[0],
        x2=x[1],
    )


# log10
@handle_frontend_test(
    fn_tree="jax.numpy.log10",
    dtype_and_x=helpers.dtype_and_values(
        available_dtypes=helpers.get_dtypes("float"),
        min_num_dims=1,
        max_num_dims=3,
        min_value=-100,
        max_value=100,
    ),
    test_with_out=st.just(False),
)
def test_jax_log10(
    *,
    dtype_and_x,
    on_device,
    fn_tree,
    frontend,
    test_flags,
):
    input_dtype, x = dtype_and_x
    helpers.test_frontend_function(
        input_dtypes=input_dtype,
        frontend=frontend,
        test_flags=test_flags,
        fn_tree=fn_tree,
        on_device=on_device,
        rtol=1e-01,
        atol=1e-02,
        x=x[0],
    )


# logaddexp
@handle_frontend_test(
    fn_tree="jax.numpy.logaddexp",
    dtype_and_x=helpers.dtype_and_values(
        available_dtypes=helpers.get_dtypes("float"),
        num_arrays=2,
        min_num_dims=1,
        max_num_dims=3,
        min_value=-100,
        max_value=100,
        allow_nan=False,
        large_abs_safety_factor=2,
        small_abs_safety_factor=2,
        safety_factor_scale="log",
    ),
    test_with_out=st.just(False),
)
def test_jax_logaddexp(
    *,
    dtype_and_x,
    on_device,
    fn_tree,
    frontend,
    test_flags,
):
    input_dtype, x = dtype_and_x
    helpers.test_frontend_function(
        input_dtypes=input_dtype,
        frontend=frontend,
        test_flags=test_flags,
        fn_tree=fn_tree,
        on_device=on_device,
        rtol=1e-01,
        atol=1e-02,
        x1=x[0],
        x2=x[1],
    )


# degrees
@handle_frontend_test(
    fn_tree="jax.numpy.degrees",
    dtype_and_x=helpers.dtype_and_values(
        available_dtypes=helpers.get_dtypes("float"),
    ),
    test_with_out=st.just(False),
)
def test_jax_degrees(
    *,
    dtype_and_x,
    on_device,
    fn_tree,
    frontend,
    test_flags,
):
    input_dtype, x = dtype_and_x
    helpers.test_frontend_function(
        input_dtypes=input_dtype,
        frontend=frontend,
        test_flags=test_flags,
        fn_tree=fn_tree,
        on_device=on_device,
        x=x[0],
    )


# negative
@handle_frontend_test(
    fn_tree="jax.numpy.negative",
    dtype_and_x=helpers.dtype_and_values(
        available_dtypes=helpers.get_dtypes("numeric"), min_num_dims=1
    ),
    test_with_out=st.just(False),
)
def test_jax_negative(
    dtype_and_x,
    frontend,
    test_flags,
    fn_tree,
    on_device,
):
    input_dtype, x = dtype_and_x
    helpers.test_frontend_function(
        input_dtypes=input_dtype,
        frontend=frontend,
        test_flags=test_flags,
        fn_tree=fn_tree,
        on_device=on_device,
        x=x[0],
    )


# positive
@handle_frontend_test(
    fn_tree="jax.numpy.positive",
    dtype_and_x=helpers.dtype_and_values(
        available_dtypes=helpers.get_dtypes("numeric"), min_num_dims=1
    ),
    test_with_out=st.just(False),
)
def test_jax_positive(
    dtype_and_x,
    frontend,
    test_flags,
    fn_tree,
    on_device,
):
    input_dtype, x = dtype_and_x
    helpers.test_frontend_function(
        input_dtypes=input_dtype,
        frontend=frontend,
        test_flags=test_flags,
        fn_tree=fn_tree,
        on_device=on_device,
        x=x[0],
    )


# rad2deg
@handle_frontend_test(
    fn_tree="jax.numpy.rad2deg",
    dtype_and_x=helpers.dtype_and_values(
        available_dtypes=helpers.get_dtypes("float"), min_num_dims=1
    ),
    test_with_out=st.just(False),
)
def test_jax_rad2deg(
    dtype_and_x,
    frontend,
    test_flags,
    fn_tree,
    on_device,
):
    input_dtype, x = dtype_and_x
    helpers.test_frontend_function(
        input_dtypes=input_dtype,
        frontend=frontend,
        test_flags=test_flags,
        fn_tree=fn_tree,
        on_device=on_device,
        x=x[0],
    )


# fmax
@handle_frontend_test(
    fn_tree="jax.numpy.fmax",
    dtype_and_inputs=helpers.dtype_and_values(
        available_dtypes=helpers.get_dtypes("numeric"),
        num_arrays=2,
        min_value=-np.inf,
        max_value=np.inf,
    ),
    test_with_out=st.just(False),
)
def test_jax_fmax(
    *,
    dtype_and_inputs,
    on_device,
    fn_tree,
    frontend,
    test_flags,
):
    input_dtype, inputs = dtype_and_inputs
    helpers.test_frontend_function(
        input_dtypes=input_dtype,
        frontend=frontend,
        test_flags=test_flags,
        fn_tree=fn_tree,
        on_device=on_device,
        x1=inputs[0],
        x2=inputs[1],
    )


# fmin
@handle_frontend_test(
    fn_tree="jax.numpy.fmin",
    dtype_and_inputs=helpers.dtype_and_values(
        available_dtypes=helpers.get_dtypes("numeric"),
        num_arrays=2,
        min_value=-np.inf,
        max_value=np.inf,
    ),
)
def test_jax_fmin(
    *,
    dtype_and_inputs,
    on_device,
    fn_tree,
    frontend,
    test_flags,
):
    input_dtype, inputs = dtype_and_inputs
    helpers.test_frontend_function(
        input_dtypes=input_dtype,
        frontend=frontend,
        test_flags=test_flags,
        fn_tree=fn_tree,
        on_device=on_device,
        x1=inputs[0],
        x2=inputs[1],
    )


# fabs
@handle_frontend_test(
    fn_tree="jax.numpy.fabs",
    dtype_and_x=helpers.dtype_and_values(
        available_dtypes=helpers.get_dtypes("float"),
    ),
)
def test_jax_fabs(
    *,
    dtype_and_x,
    on_device,
    fn_tree,
    frontend,
    test_flags,
):
    input_dtype, x = dtype_and_x
    helpers.test_frontend_function(
        input_dtypes=input_dtype,
        frontend=frontend,
        test_flags=test_flags,
        fn_tree=fn_tree,
        on_device=on_device,
        x=x[0],
    )


# fmod
@handle_frontend_test(
    fn_tree="jax.numpy.fmod",
    dtype_and_inputs=helpers.dtype_and_values(
        available_dtypes=helpers.get_dtypes("numeric"),
        num_arrays=2,
        large_abs_safety_factor=1.5,
        safety_factor_scale="log",
    ),
    test_with_out=st.just(False),
)
def test_jax_fmod(
    *,
    dtype_and_inputs,
    on_device,
    fn_tree,
    frontend,
    test_flags,
):
    input_dtype, x = dtype_and_inputs
    assume(not np.any(np.isclose(x[1], 0)))
    helpers.test_frontend_function(
        input_dtypes=input_dtype,
        frontend=frontend,
        test_flags=test_flags,
        fn_tree=fn_tree,
        on_device=on_device,
        x1=x[0],
        x2=x[1],
    )


# maximum
@handle_frontend_test(
    fn_tree="jax.numpy.maximum",
    dtype_and_x=helpers.dtype_and_values(
        available_dtypes=helpers.get_dtypes("numeric"),
        num_arrays=2,
    ),
    test_with_out=st.just(False),
)
def test_jax_maximum(
    dtype_and_x,
    frontend,
    test_flags,
    fn_tree,
):
    input_dtype, x = dtype_and_x
    helpers.test_frontend_function(
        input_dtypes=input_dtype,
        frontend=frontend,
        test_flags=test_flags,
        fn_tree=fn_tree,
        x1=x[0],
        x2=x[1],
    )


# minimum
@handle_frontend_test(
    fn_tree="jax.numpy.minimum",
    dtype_and_x=helpers.dtype_and_values(
        available_dtypes=helpers.get_dtypes("numeric"),
        num_arrays=2,
    ),
    test_with_out=st.just(False),
)
def test_jax_minimum(
    dtype_and_x,
    frontend,
    test_flags,
    fn_tree,
):
    input_dtype, x = dtype_and_x
    helpers.test_frontend_function(
        input_dtypes=input_dtype,
        frontend=frontend,
        test_flags=test_flags,
        fn_tree=fn_tree,
        x1=x[0],
        x2=x[1],
    )


# heaviside
@handle_frontend_test(
    fn_tree="jax.numpy.heaviside",
    dtype_and_x=helpers.dtype_and_values(
        available_dtypes=helpers.get_dtypes("float"),
        min_value=-100,
        max_value=100,
        min_num_dims=1,
        max_num_dims=3,
        min_dim_size=1,
        max_dim_size=3,
        num_arrays=2,
    ),
    test_with_out=st.just(False),
)
def test_jax_heaviside(
    *,
    dtype_and_x,
    on_device,
    fn_tree,
    frontend,
    test_flags,
):
    input_dtype, x = dtype_and_x
    helpers.test_frontend_function(
        input_dtypes=input_dtype,
        frontend=frontend,
        test_flags=test_flags,
        fn_tree=fn_tree,
        on_device=on_device,
        x1=x[0],
        x2=x[0],
    )


# log
@handle_frontend_test(
    fn_tree="jax.numpy.log",
    dtype_and_x=helpers.dtype_and_values(
        available_dtypes=helpers.get_dtypes("float"),
        min_num_dims=1,
        max_num_dims=3,
        min_value=-100,
        max_value=100,
    ),
    test_with_out=st.just(False),
)
def test_jax_log(
    *,
    dtype_and_x,
    on_device,
    fn_tree,
    frontend,
    test_flags,
):
    input_dtype, x = dtype_and_x
    helpers.test_frontend_function(
        input_dtypes=input_dtype,
        frontend=frontend,
        test_flags=test_flags,
        fn_tree=fn_tree,
        on_device=on_device,
        rtol=1e-01,
        atol=1e-02,
        x=x[0],
    )


# copysign
@handle_frontend_test(
    fn_tree="jax.numpy.copysign",
    dtype_and_x=helpers.dtype_and_values(
        available_dtypes=helpers.get_dtypes("float"),
        min_value=-100,
        max_value=100,
        min_num_dims=1,
        max_num_dims=3,
        min_dim_size=1,
        max_dim_size=3,
        num_arrays=2,
        shared_dtype=True,
    ),
    test_with_out=st.just(False),
)
def test_jax_copysign(
    *,
    dtype_and_x,
    on_device,
    fn_tree,
    frontend,
    test_flags,
):
    input_dtype, x = dtype_and_x
    helpers.test_frontend_function(
        input_dtypes=input_dtype,
        frontend=frontend,
        test_flags=test_flags,
        fn_tree=fn_tree,
        on_device=on_device,
        x1=x[0],
        x2=x[0],
    )


# sinc
@handle_frontend_test(
    fn_tree="jax.numpy.sinc",
    dtype_and_x=helpers.dtype_and_values(
        available_dtypes=helpers.get_dtypes("float"),
        min_num_dims=1,
        max_num_dims=3,
        min_value=-100,
        max_value=100,
    ),
)
def test_jax_sinc(
    *,
    dtype_and_x,
    on_device,
    fn_tree,
    frontend,
    test_flags,
):
    input_dtype, x = dtype_and_x
    helpers.test_frontend_function(
        input_dtypes=input_dtype,
        frontend=frontend,
        test_flags=test_flags,
        fn_tree=fn_tree,
        on_device=on_device,
        rtol=1e-01,
        atol=1e-02,
        x=x[0],
    )


# nextafter
@handle_frontend_test(
    fn_tree="jax.numpy.nextafter",
    dtype_and_x=helpers.dtype_and_values(
        available_dtypes=helpers.get_dtypes("float"),
        min_value=-100,
        max_value=100,
        min_num_dims=1,
        max_num_dims=3,
        min_dim_size=1,
        max_dim_size=3,
        num_arrays=2,
        shared_dtype=True,
    ),
    test_with_out=st.just(False),
)
def test_jax_nextafter(
    *,
    dtype_and_x,
    on_device,
    fn_tree,
    frontend,
    test_flags,
):
    input_dtype, x = dtype_and_x
    helpers.test_frontend_function(
        input_dtypes=input_dtype,
        frontend=frontend,
        test_flags=test_flags,
        fn_tree=fn_tree,
        on_device=on_device,
        x1=x[0],
        x2=x[0],
    )


# remainder
@handle_frontend_test(
    fn_tree="jax.numpy.remainder",
    dtype_and_x=helpers.dtype_and_values(
        available_dtypes=helpers.get_dtypes("numeric"),
        num_arrays=2,
        large_abs_safety_factor=6,
        small_abs_safety_factor=6,
        safety_factor_scale="log",
    ),
    test_with_out=st.just(False),
)
def test_jax_remainder(
    *,
    dtype_and_x,
    on_device,
    fn_tree,
    frontend,
    test_flags,
):
    input_dtype, x = dtype_and_x

    assume(not np.any(np.isclose(x[1], 0)))

    helpers.test_frontend_function(
        input_dtypes=input_dtype,
        frontend=frontend,
        test_flags=test_flags,
        fn_tree=fn_tree,
        on_device=on_device,
        x1=x[0],
        x2=x[1],
        rtol=1e-2,
        atol=1e-2,
    )


# trace
@handle_frontend_test(
    fn_tree="jax.numpy.trace",
    dtype_and_x=helpers.dtype_and_values(
        available_dtypes=helpers.get_dtypes("float"),
        min_num_dims=2,
        max_num_dims=2,
        min_dim_size=1,
        max_dim_size=10,
        large_abs_safety_factor=24,
        small_abs_safety_factor=24,
        safety_factor_scale="log",
    ),
    offset=st.integers(min_value=0, max_value=0),
    axis1=st.integers(min_value=0, max_value=0),
    axis2=st.integers(min_value=1, max_value=1),
    test_with_out=st.just(False),
)
def test_jax_trace(
    *,
    dtype_and_x,
    offset,
    axis1,
    axis2,
    on_device,
    fn_tree,
    frontend,
    test_flags,
):
    input_dtype, x = dtype_and_x
    helpers.test_frontend_function(
        input_dtypes=input_dtype,
        frontend=frontend,
        test_flags=test_flags,
        fn_tree=fn_tree,
        on_device=on_device,
        rtol=1e-1,
        atol=1e-1,
        a=x[0],
        offset=offset,
        axis1=axis1,
        axis2=axis2,
    )


# log2
@handle_frontend_test(
    fn_tree="jax.numpy.log2",
    dtype_and_x=helpers.dtype_and_values(
        available_dtypes=helpers.get_dtypes("float"),
    ),
    test_with_out=st.just(False),
)
def test_jax_log2(
    *,
    dtype_and_x,
    on_device,
    fn_tree,
    frontend,
    test_flags,
):
    input_dtype, x = dtype_and_x
    assume(not np.any(np.isclose(x[0], 0)))
    helpers.test_frontend_function(
        input_dtypes=input_dtype,
        frontend=frontend,
        test_flags=test_flags,
        fn_tree=fn_tree,
        on_device=on_device,
        rtol=1e-2,
        x=x[0],
    )


# vdot
@handle_frontend_test(
    fn_tree="jax.numpy.vdot",
    dtype_and_x=helpers.dtype_and_values(
        available_dtypes=helpers.get_dtypes("numeric"),
        num_arrays=2,
    ),
    test_with_out=st.just(False),
)
def test_jax_vdot(
    *,
    dtype_and_x,
    on_device,
    fn_tree,
    frontend,
    test_flags,
):
    input_dtype, x = dtype_and_x
    helpers.test_frontend_function(
        input_dtypes=input_dtype,
        frontend=frontend,
        test_flags=test_flags,
        fn_tree=fn_tree,
        on_device=on_device,
        test_values=False,
        a=x[0],
        b=x[1],
    )


# cbrt
@handle_frontend_test(
    fn_tree="jax.numpy.cbrt",
    dtype_and_x=helpers.dtype_and_values(
        available_dtypes=helpers.get_dtypes("float"),
    ),
    test_with_out=st.just(False),
)
def test_jax_cbrt(
    *,
    dtype_and_x,
    on_device,
    fn_tree,
    frontend,
    test_flags,
):
    input_dtype, x = dtype_and_x
    helpers.test_frontend_function(
        input_dtypes=input_dtype,
        frontend=frontend,
        test_flags=test_flags,
        fn_tree=fn_tree,
        on_device=on_device,
        rtol=1e-2,
        atol=1e-2,
        x=x[0],
    )


# nan_to_num
@handle_frontend_test(
    fn_tree="jax.numpy.nan_to_num",
    dtype_and_x=helpers.dtype_and_values(
        available_dtypes=helpers.get_dtypes("float"),
        min_num_dims=1,
        max_num_dims=3,
        min_value=-100,
        max_value=100,
        allow_nan=True,
        allow_inf=True,
    ),
    copy=st.booleans(),
    nan=st.floats(min_value=0.0, max_value=100),
    posinf=st.floats(min_value=5e100, max_value=5e100),
    neginf=st.floats(min_value=-5e100, max_value=-5e100),
    test_with_out=st.just(False),
)
def test_jax_nan_to_num(
    *,
    dtype_and_x,
    copy,
    nan,
    posinf,
    neginf,
    on_device,
    fn_tree,
    frontend,
    test_flags,
):
    input_dtype, x = dtype_and_x
    helpers.test_frontend_function(
        input_dtypes=input_dtype,
        frontend=frontend,
        test_flags=test_flags,
        fn_tree=fn_tree,
        on_device=on_device,
        x=x[0],
        copy=copy,
        nan=nan,
        posinf=posinf,
        neginf=neginf,
    )


# fix
@handle_frontend_test(
    fn_tree="jax.numpy.fix",
    dtype_and_x=helpers.dtype_and_values(
        available_dtypes=helpers.get_dtypes("float", index=2),
        min_num_dims=1,
        max_num_dims=3,
        min_dim_size=1,
        max_dim_size=3,
    ),
)
def test_jax_fix(
    *,
    dtype_and_x,
    on_device,
    fn_tree,
    frontend,
    test_flags,
):
    input_dtype, x = dtype_and_x
    helpers.test_frontend_function(
        input_dtypes=input_dtype,
        frontend=frontend,
        test_flags=test_flags,
        fn_tree=fn_tree,
        on_device=on_device,
        test_values=False,
        x=x[0],
    )


# hypot
@handle_frontend_test(
    fn_tree="jax.numpy.hypot",
    dtype_and_x=helpers.dtype_and_values(
        available_dtypes=helpers.get_dtypes("float"),
        num_arrays=2,
        shared_dtype=True,
        min_value=-100,
        max_value=100,
        min_num_dims=1,
        max_num_dims=3,
    ),
)
def test_jax_hypot(
    *,
    dtype_and_x,
    on_device,
    fn_tree,
    frontend,
    test_flags,
):
    input_dtype, x = dtype_and_x
    helpers.test_frontend_function(
        input_dtypes=input_dtype,
        frontend=frontend,
        test_flags=test_flags,
        fn_tree=fn_tree,
        on_device=on_device,
        atol=1e-2,
        x1=x[0],
        x2=x[1],
    )


# floor_divide
@handle_frontend_test(
    fn_tree="jax.numpy.floor_divide",
    dtype_values=helpers.dtype_and_values(
        available_dtypes=helpers.get_dtypes("numeric"),
        num_arrays=2,
        shared_dtype=True,
        min_value=-10.0,
        max_value=10.0,
        large_abs_safety_factor=2,
        small_abs_safety_factor=2,
        safety_factor_scale="linear",
    ),
)
def test_jax_floor_divide(
    *,
    dtype_values,
    frontend,
    fn_tree,
    on_device,
    test_flags,
):
    input_dtype, x = dtype_values
    # Making sure division by zero doesn't occur
    assume(not np.any(np.isclose(x[1], 0)))
    # Absolute tolerance is 1,
    # due to flooring can cause absolute error of 1 due to precision
    helpers.test_frontend_function(
        input_dtypes=input_dtype,
        on_device=on_device,
        test_flags=test_flags,
        frontend=frontend,
        fn_tree=fn_tree,
        x1=x[0],
        x2=x[1],
        atol=1,
    )


# real
@handle_frontend_test(
    fn_tree="jax.numpy.real",
    dtype_and_x=helpers.dtype_and_values(
        available_dtypes=helpers.get_dtypes("real_and_complex"),
    ),
)
def test_jax_real(
    *,
    dtype_and_x,
    on_device,
    fn_tree,
    frontend,
    test_flags,
):
    input_dtype, x = dtype_and_x
    helpers.test_frontend_function(
        input_dtypes=input_dtype,
        frontend=frontend,
        test_flags=test_flags,
        fn_tree=fn_tree,
        on_device=on_device,
        test_values=True,
        val=x[0],
    )


# inner
@handle_frontend_test(
    fn_tree="jax.numpy.inner",
    dtype_and_x=helpers.dtype_and_values(
        available_dtypes=helpers.get_dtypes("numeric"),
        min_value=-10,
        max_value=10,
        num_arrays=2,
        shared_dtype=True,
    ),
)
def test_jax_inner(
    *,
    dtype_and_x,
    test_flags,
    on_device,
    fn_tree,
    frontend,
):
    input_dtypes, xs = dtype_and_x
    helpers.test_frontend_function(
        input_dtypes=input_dtypes,
        test_flags=test_flags,
        frontend=frontend,
        fn_tree=fn_tree,
        on_device=on_device,
        a=xs[0],
        b=xs[1],
    )


# outer
@handle_frontend_test(
    fn_tree="jax.numpy.outer",
    dtype_and_x=helpers.dtype_and_values(
        available_dtypes=helpers.get_dtypes("numeric"),
        num_arrays=2,
        min_value=-10,
        max_value=10,
        min_num_dims=1,
        max_num_dims=1,
        shared_dtype=True,
    ),
)
def test_jax_outer(
    *,
    dtype_and_x,
    test_flags,
    on_device,
    fn_tree,
    frontend,
):
    input_dtypes, xs = dtype_and_x
    helpers.test_frontend_function(
        input_dtypes=input_dtypes,
        test_flags=test_flags,
        frontend=frontend,
        fn_tree=fn_tree,
        on_device=on_device,
        a=xs[0],
        b=xs[1],
    )


# reciprocal
@handle_frontend_test(
    fn_tree="jax.numpy.reciprocal",
    dtype_and_x=helpers.dtype_and_values(
        available_dtypes=helpers.get_dtypes("float"),
        small_abs_safety_factor=4,
        large_abs_safety_factor=4,
        safety_factor_scale="log",
        num_arrays=1,
    ),
)
def test_jax_reciprocal(
    *,
    dtype_and_x,
    test_flags,
    on_device,
    fn_tree,
    frontend,
):
    input_dtype, x = dtype_and_x
    helpers.test_frontend_function(
        input_dtypes=input_dtype,
        test_flags=test_flags,
        frontend=frontend,
        fn_tree=fn_tree,
        on_device=on_device,
        x=x[0],
    )


# conj
@handle_frontend_test(
    fn_tree="jax.numpy.conj",
    dtype_and_x=helpers.dtype_and_values(
        available_dtypes=helpers.get_dtypes("float"),
    ),
)
def test_jax_conj(
    *,
    dtype_and_x,
    test_flags,
    on_device,
    fn_tree,
    frontend,
):
    input_dtype, x = dtype_and_x
    helpers.test_frontend_function(
        input_dtypes=input_dtype,
        test_flags=test_flags,
        frontend=frontend,
        fn_tree=fn_tree,
        on_device=on_device,
        x=x[0],
    )


# subtract
@handle_frontend_test(
    fn_tree="jax.numpy.subtract",
    dtype_and_x=helpers.dtype_and_values(
        available_dtypes=helpers.get_dtypes("numeric"),
        num_arrays=2,
        shared_dtype=True,
    ),
    test_with_out=st.just(False),
)
def test_jax_subtract(
    *,
    dtype_and_x,
    on_device,
    fn_tree,
    frontend,
    test_flags,
):
    input_dtype, x = dtype_and_x
    helpers.test_frontend_function(
        input_dtypes=input_dtype,
        frontend=frontend,
        test_flags=test_flags,
        fn_tree=fn_tree,
        on_device=on_device,
        x1=x[0],
        x2=x[0],
    )


# around
@handle_frontend_test(
    fn_tree="jax.numpy.around",
    dtype_and_x=helpers.dtype_and_values(
        available_dtypes=helpers.get_dtypes("numeric"),
    ),
    decimals=st.integers(min_value=0, max_value=5),
)
def test_jax_around(
    *,
    dtype_and_x,
    decimals,
    on_device,
    fn_tree,
    frontend,
    test_flags,
):
    input_dtype, x = dtype_and_x
    helpers.test_frontend_function(
        input_dtypes=input_dtype,
        frontend=frontend,
        test_flags=test_flags,
        fn_tree=fn_tree,
        on_device=on_device,
        a=x[0],
        decimals=decimals,
    )


# round
@handle_frontend_test(
    fn_tree="jax.numpy.round",
    dtype_and_x=helpers.dtype_and_values(
        available_dtypes=helpers.get_dtypes("float"),
    ),
    decimals=st.integers(min_value=0, max_value=5),
)
def test_jax_round(
    *,
    dtype_and_x,
    decimals,
    on_device,
    fn_tree,
    frontend,
    test_flags,
):
    input_dtype, x = dtype_and_x
    helpers.test_frontend_function(
        input_dtypes=input_dtype,
        frontend=frontend,
        test_flags=test_flags,
        fn_tree=fn_tree,
        on_device=on_device,
        a=x[0],
        decimals=decimals,
    )


# frexp
@handle_frontend_test(
    fn_tree="jax.numpy.frexp",
    dtype_and_x=helpers.dtype_and_values(
        available_dtypes=helpers.get_dtypes("float"),
        min_value=1,
        max_value=100,
    ),
)
def test_jax_frexp(
    *,
    dtype_and_x,
    test_flags,
    on_device,
    fn_tree,
    frontend,
):
    input_dtype, x = dtype_and_x
    helpers.test_frontend_function(
        input_dtypes=input_dtype,
        test_flags=test_flags,
        frontend=frontend,
        fn_tree=fn_tree,
        on_device=on_device,
        x=x[0],
    )


# ldexp
@handle_frontend_test(
    fn_tree="jax.numpy.ldexp",
    dtype_and_x=ldexp_args(),
)
def test_jax_ldexp(
    *,
    dtype_and_x,
    test_flags,
    on_device,
    fn_tree,
    frontend,
):
    input_dtype, x = dtype_and_x
    helpers.test_frontend_function(
        input_dtypes=input_dtype,
        test_flags=test_flags,
        frontend=frontend,
        fn_tree=fn_tree,
        on_device=on_device,
        x1=x[0],
        x2=x[1],
    )


# poly
@handle_frontend_test(
    fn_tree="jax.numpy.poly",
    dtype_and_x=helpers.dtype_and_values(
        available_dtypes=helpers.get_dtypes("float"),
        num_arrays=1,
        min_num_dims=1,
        max_num_dims=1,
        min_value=-1e04,
        max_value=1e04,
    ),
)
def test_jax_poly(
    *,
    dtype_and_x,
    test_flags,
    on_device,
    fn_tree,
    frontend,
):
    input_dtype, x = dtype_and_x
    assume("float16" not in input_dtype)
    helpers.test_frontend_function(
        input_dtypes=input_dtype,
        test_flags=test_flags,
        frontend=frontend,
        fn_tree=fn_tree,
        on_device=on_device,
        seq_of_zeros=x[0],
        atol=1e-05,
        rtol=1e-03,
    )


# polyadd
@handle_frontend_test(
    fn_tree="jax.numpy.polyadd",
    dtype_and_x=helpers.dtype_and_values(
        available_dtypes=helpers.get_dtypes("float"),
        num_arrays=2,
        min_num_dims=1,
        max_num_dims=1,
        min_dim_size=2,
    ),
)
def test_jax_polyadd(
    *,
    dtype_and_x,
    test_flags,
    on_device,
    fn_tree,
    frontend,
):
    input_dtype, x = dtype_and_x
    assume("float16" not in input_dtype)
    helpers.test_frontend_function(
        input_dtypes=input_dtype,
        test_flags=test_flags,
        frontend=frontend,
        fn_tree=fn_tree,
        on_device=on_device,
        a1=x[0],
        a2=x[1],
    )


# polyder
@handle_frontend_test(
    fn_tree="jax.numpy.polyder",
    dtype_and_x=helpers.dtype_and_values(
        available_dtypes=helpers.get_dtypes("float"),
        num_arrays=1,
        min_num_dims=1,
        max_num_dims=1,
        min_dim_size=1,
    ),
    m=st.integers(min_value=0, max_value=10),
)
def test_jax_polyder(
    *,
    dtype_and_x,
    m,
    test_flags,
    on_device,
    fn_tree,
    frontend,
):
    input_dtype, x = dtype_and_x
    helpers.test_frontend_function(
        input_dtypes=input_dtype,
        test_flags=test_flags,
        frontend=frontend,
        fn_tree=fn_tree,
        on_device=on_device,
        p=x[0],
        m=m,
    )


# polyint
@st.composite
def _get_array_values_m_and_k(draw):
    dtype_and_x = draw(
        helpers.dtype_and_values(
            available_dtypes=helpers.get_dtypes("float"),
            num_arrays=1,
            min_num_dims=1,
            max_num_dims=1,
            min_dim_size=1,
        )
    )
    dtype, x = dtype_and_x
    m = draw(st.integers(min_value=0, max_value=10))
    max_bound = m - 1
    if max_bound <= m:
        k = None
    else:
        k = draw(st.integers(min_value=0, max_value=max_bound))
    return dtype, x, m, k


@handle_frontend_test(
    fn_tree="jax.numpy.polyint",
    dtype_and_x_and_k=_get_array_values_m_and_k(),
)
def test_jax_polyint(
    *,
    dtype_and_x_and_k,
    test_flags,
    on_device,
    fn_tree,
    frontend,
):
    input_dtype, x, m, k = dtype_and_x_and_k
    helpers.test_frontend_function(
        input_dtypes=input_dtype,
        test_flags=test_flags,
        frontend=frontend,
        fn_tree=fn_tree,
        on_device=on_device,
        p=x[0],
        m=m,
        k=k,
    )


# polydiv
@handle_frontend_test(
    fn_tree="jax.numpy.polydiv",
    dtype_and_x=helpers.dtype_and_values(
        available_dtypes=helpers.get_dtypes("float"),
        num_arrays=2,
        min_num_dims=1,
        min_dim_size=1,
        max_num_dims=1,
        min_value=-1e04,
        max_value=1e04,
    ),
)
def test_jax_polydiv(
    *,
    dtype_and_x,
    test_flags,
    on_device,
    fn_tree,
    frontend,
):
    input_dtype, x = dtype_and_x
    assume("float16" not in input_dtype)
    # TODO: remove asumme when the decorator works
    helpers.test_frontend_function(
        input_dtypes=input_dtype,
        test_flags=test_flags,
        frontend=frontend,
        fn_tree=fn_tree,
        on_device=on_device,
        u=x[0],
        v=x[1],
        rtol=1e-01,
        atol=1e-02,
    )


# polysub
@handle_frontend_test(
    fn_tree="jax.numpy.polysub",
    dtype_and_x=helpers.dtype_and_values(
        available_dtypes=helpers.get_dtypes("float"),
        num_arrays=2,
        min_num_dims=1,
        max_num_dims=1,
        min_dim_size=2,
        min_value=-1e04,
        max_value=1e04,
    ),
)
def test_jax_polysub(
    *,
    dtype_and_x,
    test_flags,
    on_device,
    fn_tree,
    frontend,
):
    input_dtype, x = dtype_and_x
    assume("float16" not in input_dtype)
    helpers.test_frontend_function(
        input_dtypes=input_dtype,
        test_flags=test_flags,
        frontend=frontend,
        fn_tree=fn_tree,
        on_device=on_device,
        a1=x[0],
        a2=x[1],
    )


# polymul
@handle_frontend_test(
    fn_tree="jax.numpy.polymul",
    dtype_and_x=helpers.dtype_and_values(
        available_dtypes=helpers.get_dtypes("float"),
        num_arrays=2,
        min_num_dims=1,
        max_num_dims=1,
        min_dim_size=2,
        large_abs_safety_factor=2,
        small_abs_safety_factor=2,
        safety_factor_scale="log",
    ),
    trim=st.booleans(),
)
def test_jax_polymul(
    *,
    dtype_and_x,
    trim,
    test_flags,
    on_device,
    fn_tree,
    frontend,
):
    input_dtype, x = dtype_and_x
    assume("float16" not in input_dtype)
    helpers.test_frontend_function(
        input_dtypes=input_dtype,
        test_flags=test_flags,
        frontend=frontend,
        fn_tree=fn_tree,
        on_device=on_device,
        a1=x[0],
        a2=x[1],
        trim_leading_zeros=trim,
        atol=1e-01,
        rtol=1e-01,
    )


# signbit
@handle_frontend_test(
    fn_tree="jax.numpy.signbit",
    dtype_and_x=helpers.dtype_and_values(
        available_dtypes=helpers.get_dtypes("float"),
    ),
)
def test_jax_signbit(
    *,
    dtype_and_x,
    on_device,
    fn_tree,
    frontend,
    test_flags,
):
    input_dtype, x = dtype_and_x
    helpers.test_frontend_function(
        input_dtypes=input_dtype,
        frontend=frontend,
        test_flags=test_flags,
        fn_tree=fn_tree,
        on_device=on_device,
        x=x[0],
    )


# TODO: uncomment with multiversion pipeline (deprecated since 0.4.12)
# @handle_frontend_test(
#     fn_tree="jax.numpy.product",
#     dtype_x_axis_dtype_where=_get_castable_dtypes_values(use_where=True),
#     keepdims=st.booleans(),
#     initial=st.one_of(st.floats(min_value=-100, max_value=100)),
#     promote_integers=st.booleans(),
# )
# def test_jax_product(
#     dtype_x_axis_dtype_where,
#     keepdims,
#     initial,
#     promote_integers,
#     frontend,
#     test_flags,
#     fn_tree,
#     on_device,
# ):
#     input_dtypes, x, axis, dtype, where = dtype_x_axis_dtype_where
#     if ivy.current_backend_str() == "torch":
#         assume(not test_flags.as_variable[0])
#     where,input_dtypes, test_flags = np_frontend_helpers.handle_where_and_array_bools(
#         where=where,
#         input_dtype=input_dtypes,
#         test_flags=test_flags,
#     )
#     helpers.test_frontend_function(
#         input_dtypes=input_dtypes,
#         frontend=frontend,
#         test_flags=test_flags,
#         fn_tree=fn_tree,
#         on_device=on_device,
#         a=x[0],
#         axis=axis,
#         dtype=dtype,
#         keepdims=keepdims,
#         initial=initial,
#         where=where,
#         promote_integers=promote_integers,
#     )


# conjugate
@handle_frontend_test(
    fn_tree="jax.numpy.conjugate",
    dtype_and_x=helpers.dtype_and_values(
        available_dtypes=helpers.get_dtypes("numeric"),
    ),
)
def test_jax_conjugate(
    *,
    dtype_and_x,
    test_flags,
    on_device,
    fn_tree,
    frontend,
):
    input_dtype, x = dtype_and_x
    helpers.test_frontend_function(
        input_dtypes=input_dtype,
        test_flags=test_flags,
        frontend=frontend,
        fn_tree=fn_tree,
        on_device=on_device,
        x=x[0],
    )<|MERGE_RESOLUTION|>--- conflicted
+++ resolved
@@ -854,7 +854,6 @@
 @handle_frontend_test(
     fn_tree="jax.numpy.gradient",
     dtype_input_axis=helpers.dtype_values_axis(
-<<<<<<< HEAD
         available_dtypes=helpers.get_dtypes("float"),
         valid_axis=True,
         num_arrays=1,
@@ -872,23 +871,6 @@
 )
 def test_jax_gradient(
     *, dtype_input_axis, varargs, edge_order, test_flags, on_device, fn_tree, frontend
-=======
-        available_dtypes=helpers.get_dtypes("valid"),
-        num_arrays = 2,
-        min_num_dims=1,
-        valid_axis=True,
-    ),
-    edge_order=st.integers(min_value=1,max_value=2)
-)
-def test_jax_gradient(
-    *,
-    dtype_input_axis,
-    test_flags,
-    on_device,
-    fn_tree,
-    frontend,
-    edge_order
->>>>>>> c7868bab
 ):
     input_dtype, x, axis = dtype_input_axis
     helpers.test_frontend_function(
@@ -898,15 +880,9 @@
         fn_tree=fn_tree,
         on_device=on_device,
         f=x[0],
-<<<<<<< HEAD
-        varargs=varargs,
+        # varargs=varargs,
         axis=axis,
         edge_order=edge_order,
-=======
-        varargs=x[1],
-        axis=axis,
-        edge_order=edge_order
->>>>>>> c7868bab
     )
 
 
