# global
import ivy
import numpy as np
from hypothesis import given, strategies as st

# local
import ivy_tests.test_ivy.helpers as helpers
import ivy.functional.backends.jax as ivy_jax
from ivy_tests.test_ivy.helpers import handle_cmd_line_args


@handle_cmd_line_args
@given(
    dtype_and_x=helpers.dtype_and_values(
        available_dtypes=tuple(
            set(ivy.valid_numeric_dtypes).intersection(
                set(ivy_jax.valid_numeric_dtypes)
            )
        ),
        min_num_dims=1,
        min_dim_size=1,
    ),
    pred_cond=st.booleans(),
    num_positional_args=helpers.num_positional_args(
        fn_name="ivy.functional.frontends.jax.lax.cond"
    ),
)
def test_jax_cond(
    dtype_and_x,
    pred_cond,
    num_positional_args,
    as_variable,
    native_array,
    fw,
):
    def _test_true_fn(x):
        return x + x

    def _test_false_fn(x):
        return x * x

    input_dtype, x = dtype_and_x
    helpers.test_frontend_function(
        input_dtypes=[input_dtype],
        as_variable_flags=as_variable,
        with_out=False,
        num_positional_args=num_positional_args,
        native_array_flags=native_array,
        fw=fw,
        frontend="jax",
        fn_tree="lax.cond",
        pred=pred_cond,
        true_fun=_test_true_fn,
        false_fun=_test_false_fn,
        operand=np.array(x, dtype=input_dtype),
    )


@handle_cmd_line_args
@given(
    dtype_and_x=helpers.dtype_and_values(
        available_dtypes=tuple(
            set(ivy.valid_numeric_dtypes).intersection(
                set(ivy_jax.valid_numeric_dtypes)
            )
        ),
        min_num_dims=1,
        min_dim_size=1,
    ),
    num_positional_args=helpers.num_positional_args(
        fn_name="ivy.functional.frontends.jax.lax.map"
    ),
)
def test_jax_map(
    dtype_and_x,
    num_positional_args,
    as_variable,
    native_array,
    fw,
):
    def _test_map_fn(x):
        return x + x

    input_dtype, x = dtype_and_x
    helpers.test_frontend_function(
        input_dtypes=[input_dtype],
        as_variable_flags=as_variable,
        with_out=False,
        num_positional_args=num_positional_args,
        native_array_flags=native_array,
        fw=fw,
        frontend="jax",
        fn_tree="lax.map",
        f=_test_map_fn,
        xs=np.array(x, dtype=input_dtype),
    )


@handle_cmd_line_args
@given(
    dtype_and_x=helpers.dtype_and_values(
        available_dtypes=tuple(
            set(ivy.valid_numeric_dtypes).intersection(
                set(ivy_jax.valid_numeric_dtypes)
            )
        ),
        min_num_dims=1,
        min_dim_size=1,
    ),
<<<<<<< HEAD
    num_positional_args=helpers.num_positional_args(
        fn_name="ivy.functional.frontends.jax.lax.while_loop"
    ),
)
def test_jax_while_loop(
    dtype_and_x,
=======
    index=helpers.ints(min_value=-10, max_value=10),
    num_positional_args=helpers.num_positional_args(
        fn_name="ivy.functional.frontends.jax.lax.switch"
    ),
)
def test_jax_switch(
    dtype_and_x,
    index,
>>>>>>> 98bba24c
    num_positional_args,
    as_variable,
    native_array,
    fw,
):
<<<<<<< HEAD
    def _test_cond_fn(x):
        return ivy.less(x, 0, out=None)

    def _test_body_fn(x):
        return ivy.add(x, 100, out=None)
=======
    def _test_branch_1(x):
        return x + x

    def _test_branch_2(x):
        return x * x
>>>>>>> 98bba24c

    input_dtype, x = dtype_and_x
    helpers.test_frontend_function(
        input_dtypes=[input_dtype],
        as_variable_flags=as_variable,
        with_out=False,
        num_positional_args=num_positional_args,
        native_array_flags=native_array,
        fw=fw,
        frontend="jax",
<<<<<<< HEAD
        fn_tree="lax.while_loop",
        cond_fun=_test_cond_fn,
        body_fun=_test_body_fn,
        init_val=np.array(x, dtype=input_dtype),
=======
        fn_tree="lax.switch",
        index=index,
        branches=[_test_branch_1, _test_branch_2],
        operand=np.array(x, dtype=input_dtype),
>>>>>>> 98bba24c
    )<|MERGE_RESOLUTION|>--- conflicted
+++ resolved
@@ -107,14 +107,6 @@
         min_num_dims=1,
         min_dim_size=1,
     ),
-<<<<<<< HEAD
-    num_positional_args=helpers.num_positional_args(
-        fn_name="ivy.functional.frontends.jax.lax.while_loop"
-    ),
-)
-def test_jax_while_loop(
-    dtype_and_x,
-=======
     index=helpers.ints(min_value=-10, max_value=10),
     num_positional_args=helpers.num_positional_args(
         fn_name="ivy.functional.frontends.jax.lax.switch"
@@ -123,25 +115,16 @@
 def test_jax_switch(
     dtype_and_x,
     index,
->>>>>>> 98bba24c
     num_positional_args,
     as_variable,
     native_array,
     fw,
 ):
-<<<<<<< HEAD
-    def _test_cond_fn(x):
-        return ivy.less(x, 0, out=None)
-
-    def _test_body_fn(x):
-        return ivy.add(x, 100, out=None)
-=======
     def _test_branch_1(x):
         return x + x
 
     def _test_branch_2(x):
         return x * x
->>>>>>> 98bba24c
 
     input_dtype, x = dtype_and_x
     helpers.test_frontend_function(
@@ -152,15 +135,52 @@
         native_array_flags=native_array,
         fw=fw,
         frontend="jax",
-<<<<<<< HEAD
+        fn_tree="lax.switch",
+        index=index,
+        branches=[_test_branch_1, _test_branch_2],
+        operand=np.array(x, dtype=input_dtype),
+    )
+
+
+@handle_cmd_line_args
+@given(
+    dtype_and_x=helpers.dtype_and_values(
+        available_dtypes=tuple(
+            set(ivy.valid_numeric_dtypes).intersection(
+                set(ivy_jax.valid_numeric_dtypes)
+            )
+        ),
+        min_num_dims=1,
+        min_dim_size=1,
+    ),
+    num_positional_args=helpers.num_positional_args(
+        fn_name="ivy.functional.frontends.jax.lax.while_loop"
+    ),
+)
+def test_jax_while_loop(
+    dtype_and_x,
+    num_positional_args,
+    as_variable,
+    native_array,
+    fw,
+):
+    def _test_cond_fn(x):
+        return ivy.less(x, 0, out=None)
+
+    def _test_body_fn(x):
+        return ivy.add(x, 100, out=None)
+
+    input_dtype, x = dtype_and_x
+    helpers.test_frontend_function(
+        input_dtypes=[input_dtype],
+        as_variable_flags=as_variable,
+        with_out=False,
+        num_positional_args=num_positional_args,
+        native_array_flags=native_array,
+        fw=fw,
+        frontend="jax",
         fn_tree="lax.while_loop",
         cond_fun=_test_cond_fn,
         body_fun=_test_body_fn,
         init_val=np.array(x, dtype=input_dtype),
-=======
-        fn_tree="lax.switch",
-        index=index,
-        branches=[_test_branch_1, _test_branch_2],
-        operand=np.array(x, dtype=input_dtype),
->>>>>>> 98bba24c
     )