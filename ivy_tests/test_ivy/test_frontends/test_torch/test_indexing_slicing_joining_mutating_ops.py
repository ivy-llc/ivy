# global
import numpy as np
from hypothesis import given, strategies as st

# local
import ivy_tests.test_ivy.helpers as helpers
from ivy_tests.test_ivy.helpers import handle_cmd_line_args


# noinspection DuplicatedCode
@st.composite
def _arrays_idx_n_dtypes(draw):
    num_dims = draw(st.shared(helpers.ints(min_value=1, max_value=4), key="num_dims"))
    num_arrays = draw(
        st.shared(helpers.ints(min_value=2, max_value=4), key="num_arrays")
    )
    common_shape = draw(
        helpers.lists(
            arg=helpers.ints(min_value=2, max_value=3),
            min_size=num_dims - 1,
            max_size=num_dims - 1,
        )
    )
    unique_idx = draw(helpers.ints(min_value=0, max_value=num_dims - 1))
    unique_dims = draw(
        helpers.lists(
            arg=helpers.ints(min_value=2, max_value=3),
            min_size=num_arrays,
            max_size=num_arrays,
        )
    )
    xs = list()
    input_dtypes = draw(
        helpers.array_dtypes(available_dtypes=draw(helpers.get_dtypes("float")))
    )
    for ud, dt in zip(unique_dims, input_dtypes):
        x = draw(
            helpers.array_values(
                shape=common_shape[:unique_idx] + [ud] + common_shape[unique_idx:],
                dtype=dt,
            )
        )
        xs.append(x)
    return xs, input_dtypes, unique_idx


# noinspection DuplicatedCode
@st.composite
def _array_idxes_n_dtype(draw, **kwargs):
    num_dims = draw(helpers.ints(min_value=1, max_value=4))
    dtype, x = draw(
        helpers.dtype_and_values(
            **kwargs, min_num_dims=num_dims, max_num_dims=num_dims, shared_dtype=True
        )
    )
    idxes = draw(
        helpers.lists(
            arg=helpers.ints(min_value=0, max_value=num_dims - 1),
            min_size=num_dims - 1,
            max_size=num_dims - 1,
        )
    )
    return x, idxes, dtype


# cat
@handle_cmd_line_args
@given(
    xs_n_input_dtypes_n_unique_idx=_arrays_idx_n_dtypes(),
    num_positional_args=helpers.num_positional_args(
        fn_name="ivy.functional.frontends.torch.cat"
    ),
)
def test_torch_cat(
    xs_n_input_dtypes_n_unique_idx,
    as_variable,
    num_positional_args,
    native_array,
    with_out,
    fw,
):
    xs, input_dtypes, unique_idx = xs_n_input_dtypes_n_unique_idx
    xs = [np.asarray(x, dtype=dt) for x, dt in zip(xs, input_dtypes)]
    helpers.test_frontend_function(
        input_dtypes=input_dtypes,
        as_variable_flags=as_variable,
        with_out=with_out,
        num_positional_args=num_positional_args,
        native_array_flags=native_array,
        fw=fw,
        frontend="torch",
        fn_tree="cat",
        tensors=xs,
        dim=unique_idx,
        out=None,
    )


# concat
@handle_cmd_line_args
@given(
    xs_n_input_dtypes_n_unique_idx=_arrays_idx_n_dtypes(),
    num_positional_args=helpers.num_positional_args(
        fn_name="ivy.functional.frontends.torch.concat"
    ),
)
def test_torch_concat(
    xs_n_input_dtypes_n_unique_idx,
    as_variable,
    num_positional_args,
    native_array,
    with_out,
    fw,
):
    xs, input_dtypes, unique_idx = xs_n_input_dtypes_n_unique_idx
    xs = [np.asarray(x, dtype=dt) for x, dt in zip(xs, input_dtypes)]
    helpers.test_frontend_function(
        input_dtypes=input_dtypes,
        as_variable_flags=as_variable,
        with_out=with_out,
        num_positional_args=num_positional_args,
        native_array_flags=native_array,
        fw=fw,
        frontend="torch",
        fn_tree="concat",
        tensors=xs,
        dim=unique_idx,
        out=None,
    )


# nonzero
@handle_cmd_line_args
@given(
    dtype_and_values=helpers.dtype_and_values(
        available_dtypes=helpers.get_dtypes("float"),
        min_num_dims=1,
    ),
    as_tuple=st.booleans(),
    num_positional_args=helpers.num_positional_args(
        fn_name="ivy.functional.frontends.torch.nonzero"
    ),
)
def test_torch_nonzero(
    *,
    dtype_and_values,
    as_tuple,
    as_variable,
    with_out,
    native_array,
    num_positional_args,
    fw,
):
    dtype, input = dtype_and_values
    helpers.test_frontend_function(
        input_dtypes=dtype,
        as_variable_flags=as_variable,
        with_out=with_out,
        num_positional_args=num_positional_args,
        native_array_flags=native_array,
        fw=fw,
        frontend="torch",
        fn_tree="nonzero",
        input=np.asarray(input, dtype=dtype),
        as_tuple=as_tuple,
    )


# permute
@handle_cmd_line_args
@given(
    dtype_values_axis=_array_idxes_n_dtype(
        available_dtypes=helpers.get_dtypes("float"),
    ),
    num_positional_args=helpers.num_positional_args(
        fn_name="ivy.functional.frontends.torch.permute"
    ),
)
def test_torch_permute(
    dtype_values_axis,
    as_variable,
    with_out,
    num_positional_args,
    native_array,
    fw,
):
    x, idxes, dtype = dtype_values_axis
    helpers.test_frontend_function(
        input_dtypes=dtype,
        as_variable_flags=as_variable,
        with_out=with_out,
        num_positional_args=num_positional_args,
        native_array_flags=native_array,
        fw=fw,
        frontend="torch",
        fn_tree="permute",
        input=np.asarray(x, dtype=dtype),
        dims=tuple(idxes),
    )


# swapdims
@handle_cmd_line_args
@given(
    dtype_and_values=helpers.dtype_and_values(
        available_dtypes=helpers.get_dtypes("float"),
        shape=st.shared(helpers.get_shape(min_num_dims=2), key="shape"),
    ),
    dim0=helpers.get_axis(
        shape=st.shared(helpers.get_shape(min_num_dims=2), key="shape"),
    ).filter(lambda axis: isinstance(axis, int)),
    dim1=helpers.get_axis(
        shape=st.shared(helpers.get_shape(min_num_dims=2), key="shape"),
    ).filter(lambda axis: isinstance(axis, int)),
    num_positional_args=helpers.num_positional_args(
        fn_name="ivy.functional.frontends.torch.swapdims"
    ),
)
def test_torch_swapdims(
    dtype_and_values,
    dim0,
    dim1,
    as_variable,
    with_out,
    num_positional_args,
    native_array,
    fw,
):
    input_dtype, value = dtype_and_values
    helpers.test_frontend_function(
        input_dtypes=input_dtype,
        as_variable_flags=as_variable,
        with_out=with_out,
        num_positional_args=num_positional_args,
        native_array_flags=native_array,
        fw=fw,
        frontend="torch",
        fn_tree="swapdims",
        input=np.asarray(value, dtype=input_dtype),
        dim0=dim0,
        dim1=dim1,
    )


# reshape
@handle_cmd_line_args
@given(
    dtype_value_shape=helpers.dtype_and_values(
        available_dtypes=helpers.get_dtypes("float"),
        ret_shape=True,
    ),
    num_positional_args=helpers.num_positional_args(
        fn_name="ivy.functional.frontends.torch.reshape"
    ),
)
def test_torch_reshape(
    dtype_value_shape,
    as_variable,
    with_out,
    num_positional_args,
    native_array,
    fw,
):
    input_dtype, value, shape = dtype_value_shape
    helpers.test_frontend_function(
        input_dtypes=input_dtype,
        as_variable_flags=as_variable,
        with_out=with_out,
        num_positional_args=num_positional_args,
        native_array_flags=native_array,
        fw=fw,
        frontend="torch",
        fn_tree="reshape",
        input=np.asarray(value, dtype=input_dtype),
        shape=shape,
    )


# stack
@handle_cmd_line_args
@given(
    dtype_value_shape=helpers.dtype_and_values(
        available_dtypes=helpers.get_dtypes("float"),
        num_arrays=st.shared(helpers.ints(min_value=2, max_value=4), key="num_arrays"),
        shape=st.shared(helpers.get_shape(min_num_dims=1), key="shape"),
    ),
    dim=helpers.get_axis(
        shape=st.shared(helpers.get_shape(min_num_dims=1), key="shape"),
    ).filter(lambda axis: isinstance(axis, int)),
    num_positional_args=helpers.num_positional_args(
        fn_name="ivy.functional.frontends.torch.stack"
    ),
)
def test_torch_stack(
    dtype_value_shape,
    dim,
    as_variable,
    num_positional_args,
    native_array,
    with_out,
    fw,
):
    input_dtype, value = dtype_value_shape
    tensors = [np.asarray(x, dtype=dtype) for x, dtype in zip(value, input_dtype)]
    helpers.test_frontend_function(
        input_dtypes=input_dtype,
        as_variable_flags=as_variable,
        with_out=with_out,
        num_positional_args=num_positional_args,
        native_array_flags=native_array,
        fw=fw,
        frontend="torch",
        fn_tree="stack",
        tensors=tensors,
        dim=dim,
    )


# transpose
@handle_cmd_line_args
@given(
    dtype_and_values=helpers.dtype_and_values(
        available_dtypes=helpers.get_dtypes("float"),
        shape=st.shared(helpers.get_shape(min_num_dims=2), key="shape"),
    ),
    dim0=helpers.get_axis(
        shape=st.shared(helpers.get_shape(min_num_dims=2), key="shape"),
    ).filter(lambda axis: isinstance(axis, int)),
    dim1=helpers.get_axis(
        shape=st.shared(helpers.get_shape(min_num_dims=2), key="shape"),
    ).filter(lambda axis: isinstance(axis, int)),
    num_positional_args=helpers.num_positional_args(
        fn_name="ivy.functional.frontends.torch.transpose"
    ),
)
def test_torch_transpose(
    dtype_and_values,
    dim0,
    dim1,
    as_variable,
    with_out,
    num_positional_args,
    native_array,
    fw,
):
    input_dtype, value = dtype_and_values
    helpers.test_frontend_function(
        input_dtypes=input_dtype,
        as_variable_flags=as_variable,
        with_out=with_out,
        num_positional_args=num_positional_args,
        native_array_flags=native_array,
        fw=fw,
        frontend="torch",
        fn_tree="transpose",
        input=np.asarray(value, dtype=input_dtype),
        dim0=dim0,
        dim1=dim1,
    )

<<<<<<< HEAD
    
# chunk
@handle_cmd_line_args
@given(
    dtype_and_values=helpers.dtype_and_values(
        available_dtypes=tuple(
            set(ivy_np.valid_float_dtypes).intersection(
                set(ivy_torch.valid_float_dtypes)),
        ),
        num_arrays=st.shared(helpers.ints(min_value=1,max_value=4), key="num_arrays"),
        shape=st.shared(helpers.get_shape(min_num_dims=1,max_num_dims=4), key="shape"),
=======

# squeeze
@handle_cmd_line_args
@given(
    dtype_and_values=helpers.dtype_and_values(
        available_dtypes=helpers.get_dtypes("float"),
        shape=st.shared(helpers.get_shape(min_num_dims=1), key="shape"),
>>>>>>> 07b34a32
    ),
    dim=helpers.get_axis(
        shape=st.shared(helpers.get_shape(min_num_dims=1), key="shape"),
    ).filter(lambda axis: isinstance(axis, int)),
    num_positional_args=helpers.num_positional_args(
        fn_name="ivy.functional.frontends.torch.chunk"
    ),
)
    
def test_torch_chunk(
    dtype_and_values,
    dim,
    as_variable,
    with_out,
    num_positional_args,
    native_array,
    fw, 
):
    input_dtype,value = dtype_and_values 
    helpers.test_frontend_function(
        input_dtypes=input_dtype,
        as_variable_flags=as_variable,
        with_out=with_out,
        num_positional_args=num_positional_args,
        native_array_flags=native_array,
        fw=fw,
<<<<<<< HEAD
        frontend='torch',
        fn_tree='chunk',
        input = np.asarray(value,dtype=input_dtype),
        axis = dim, 
        chunks = np.random.randint(np.asarray(value)),
        )
        
=======
        frontend="torch",
        fn_tree="squeeze",
        input=np.asarray(value, dtype=input_dtype),
        dim=dim,
    )


# swapaxes
@handle_cmd_line_args
@given(
    dtype_and_values=helpers.dtype_and_values(
        available_dtypes=helpers.get_dtypes("float"),
        shape=st.shared(helpers.get_shape(min_num_dims=2), key="shape"),
    ),
    axis0=helpers.get_axis(
        shape=st.shared(helpers.get_shape(min_num_dims=2), key="shape"),
    ).filter(lambda axis: isinstance(axis, int)),
    axis1=helpers.get_axis(
        shape=st.shared(helpers.get_shape(min_num_dims=2), key="shape"),
    ).filter(lambda axis: isinstance(axis, int)),
    num_positional_args=helpers.num_positional_args(
        fn_name="ivy.functional.frontends.torch.swapaxes"
    ),
)
def test_torch_swapaxes(
    dtype_and_values,
    axis0,
    axis1,
    as_variable,
    with_out,
    num_positional_args,
    native_array,
    fw,
):
    input_dtype, value = dtype_and_values
    helpers.test_frontend_function(
        input_dtypes=input_dtype,
        as_variable_flags=as_variable,
        with_out=with_out,
        num_positional_args=num_positional_args,
        native_array_flags=native_array,
        fw=fw,
        frontend="torch",
        fn_tree="swapaxes",
        input=np.asarray(value, dtype=input_dtype),
        axis0=axis0,
        axis1=axis1,
    )
>>>>>>> 07b34a32
<|MERGE_RESOLUTION|>--- conflicted
+++ resolved
@@ -358,7 +358,7 @@
         dim1=dim1,
     )
 
-<<<<<<< HEAD
+
     
 # chunk
 @handle_cmd_line_args
@@ -370,15 +370,6 @@
         ),
         num_arrays=st.shared(helpers.ints(min_value=1,max_value=4), key="num_arrays"),
         shape=st.shared(helpers.get_shape(min_num_dims=1,max_num_dims=4), key="shape"),
-=======
-
-# squeeze
-@handle_cmd_line_args
-@given(
-    dtype_and_values=helpers.dtype_and_values(
-        available_dtypes=helpers.get_dtypes("float"),
-        shape=st.shared(helpers.get_shape(min_num_dims=1), key="shape"),
->>>>>>> 07b34a32
     ),
     dim=helpers.get_axis(
         shape=st.shared(helpers.get_shape(min_num_dims=1), key="shape"),
@@ -395,7 +386,7 @@
     with_out,
     num_positional_args,
     native_array,
-    fw, 
+
 ):
     input_dtype,value = dtype_and_values 
     helpers.test_frontend_function(
@@ -405,61 +396,10 @@
         num_positional_args=num_positional_args,
         native_array_flags=native_array,
         fw=fw,
-<<<<<<< HEAD
         frontend='torch',
         fn_tree='chunk',
         input = np.asarray(value,dtype=input_dtype),
         axis = dim, 
         chunks = np.random.randint(np.asarray(value)),
         )
-        
-=======
-        frontend="torch",
-        fn_tree="squeeze",
-        input=np.asarray(value, dtype=input_dtype),
-        dim=dim,
-    )
-
-
-# swapaxes
-@handle_cmd_line_args
-@given(
-    dtype_and_values=helpers.dtype_and_values(
-        available_dtypes=helpers.get_dtypes("float"),
-        shape=st.shared(helpers.get_shape(min_num_dims=2), key="shape"),
-    ),
-    axis0=helpers.get_axis(
-        shape=st.shared(helpers.get_shape(min_num_dims=2), key="shape"),
-    ).filter(lambda axis: isinstance(axis, int)),
-    axis1=helpers.get_axis(
-        shape=st.shared(helpers.get_shape(min_num_dims=2), key="shape"),
-    ).filter(lambda axis: isinstance(axis, int)),
-    num_positional_args=helpers.num_positional_args(
-        fn_name="ivy.functional.frontends.torch.swapaxes"
-    ),
-)
-def test_torch_swapaxes(
-    dtype_and_values,
-    axis0,
-    axis1,
-    as_variable,
-    with_out,
-    num_positional_args,
-    native_array,
-    fw,
-):
-    input_dtype, value = dtype_and_values
-    helpers.test_frontend_function(
-        input_dtypes=input_dtype,
-        as_variable_flags=as_variable,
-        with_out=with_out,
-        num_positional_args=num_positional_args,
-        native_array_flags=native_array,
-        fw=fw,
-        frontend="torch",
-        fn_tree="swapaxes",
-        input=np.asarray(value, dtype=input_dtype),
-        axis0=axis0,
-        axis1=axis1,
-    )
->>>>>>> 07b34a32
+        