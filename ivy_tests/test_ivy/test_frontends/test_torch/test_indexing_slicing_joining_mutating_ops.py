# global
import numpy as np
from hypothesis import given, strategies as st

# local
import ivy_tests.test_ivy.helpers as helpers
import ivy.functional.backends.numpy as ivy_np
import ivy.functional.backends.torch as ivy_torch
from ivy_tests.test_ivy.helpers import handle_cmd_line_args


# noinspection DuplicatedCode
@st.composite
def _arrays_idx_n_dtypes(draw):
    num_dims = draw(st.shared(helpers.ints(min_value=1, max_value=4), key="num_dims"))
    num_arrays = draw(
        st.shared(helpers.ints(min_value=2, max_value=4), key="num_arrays")
    )
    common_shape = draw(
        helpers.lists(
            arg=helpers.ints(min_value=2, max_value=3),
            min_size=num_dims - 1,
            max_size=num_dims - 1,
        )
    )
    unique_idx = draw(helpers.ints(min_value=0, max_value=num_dims - 1))
    unique_dims = draw(
        helpers.lists(
            arg=helpers.ints(min_value=2, max_value=3),
            min_size=num_arrays,
            max_size=num_arrays,
        )
    )
    xs = list()
    available_dtypes = set(ivy_torch.valid_float_dtypes).intersection(
        ivy_torch.valid_float_dtypes
    )
    input_dtypes = draw(helpers.array_dtypes(available_dtypes=available_dtypes))
    for ud, dt in zip(unique_dims, input_dtypes):
        x = draw(
            helpers.array_values(
                shape=common_shape[:unique_idx] + [ud] + common_shape[unique_idx:],
                dtype=dt,
            )
        )
        xs.append(x)
    return xs, input_dtypes, unique_idx


# noinspection DuplicatedCode
@st.composite
def _array_idxes_n_dtype(draw, **kwargs):
    num_dims = draw(helpers.ints(min_value=1, max_value=4))
    dtype, x = draw(helpers.dtype_and_values(**kwargs, 
                                            min_num_dims=num_dims, 
                                            max_num_dims=num_dims, 
                                            shared_dtype=True))
    idxes = draw(
        helpers.lists(
            arg=helpers.ints(min_value=0, max_value=num_dims - 1),
            min_size=num_dims - 1,
            max_size=num_dims - 1,
        )
    )
    return x, idxes, dtype


# cat
@handle_cmd_line_args
@given(
    xs_n_input_dtypes_n_unique_idx=_arrays_idx_n_dtypes(),
    num_positional_args=helpers.num_positional_args(
        fn_name="ivy.functional.frontends.torch.cat"
    ),
)
def test_torch_cat(
    xs_n_input_dtypes_n_unique_idx,
    as_variable,
    num_positional_args,
    native_array,
    with_out,
    fw,
):
    xs, input_dtypes, unique_idx = xs_n_input_dtypes_n_unique_idx
    xs = [np.asarray(x, dtype=dt) for x, dt in zip(xs, input_dtypes)]
    helpers.test_frontend_function(
        input_dtypes=input_dtypes,
        as_variable_flags=as_variable,
        with_out=with_out,
        num_positional_args=num_positional_args,
        native_array_flags=native_array,
        fw=fw,
        frontend="torch",
        fn_tree="cat",
        tensors=xs,
        dim=unique_idx,
        out=None,
    )


# concat
@handle_cmd_line_args
@given(
    xs_n_input_dtypes_n_unique_idx=_arrays_idx_n_dtypes(),
    num_positional_args=helpers.num_positional_args(
        fn_name="ivy.functional.frontends.torch.concat"
    ),
)
def test_torch_concat(
    xs_n_input_dtypes_n_unique_idx,
    as_variable,
    num_positional_args,
    native_array,
    with_out,
    fw,
):
    xs, input_dtypes, unique_idx = xs_n_input_dtypes_n_unique_idx
    xs = [np.asarray(x, dtype=dt) for x, dt in zip(xs, input_dtypes)]
    helpers.test_frontend_function(
        input_dtypes=input_dtypes,
        as_variable_flags=as_variable,
        with_out=with_out,
        num_positional_args=num_positional_args,
        native_array_flags=native_array,
        fw=fw,
        frontend="torch",
        fn_tree="concat",
        tensors=xs,
        dim=unique_idx,
        out=None,
    )


# nonzero
@handle_cmd_line_args
@given(
    dtype_and_values=helpers.dtype_and_values(
        available_dtypes=tuple(
            set(ivy_np.valid_float_dtypes).intersection(
                set(ivy_torch.valid_float_dtypes)
            )
        ),
        min_num_dims=1,
    ),
    as_tuple=st.booleans(),
    num_positional_args=helpers.num_positional_args(
        fn_name="ivy.functional.frontends.torch.nonzero"
    ),
)
def test_torch_nonzero(
    *,
    dtype_and_values,
    as_tuple,
    as_variable,
    with_out,
    native_array,
    num_positional_args,
    fw,
):
    dtype, input = dtype_and_values
    helpers.test_frontend_function(
        input_dtypes=dtype,
        as_variable_flags=as_variable,
        with_out=with_out,
        num_positional_args=num_positional_args,
        native_array_flags=native_array,
        fw=fw,
        frontend="torch",
        fn_tree="nonzero",
        input=np.asarray(input, dtype=dtype),
        as_tuple=as_tuple,
    )


# permute
@handle_cmd_line_args
@given(
    dtype_values_axis=_array_idxes_n_dtype(
        available_dtypes=tuple(
            set(ivy_np.valid_float_dtypes).intersection(
                set(ivy_torch.valid_float_dtypes)
            ),
        ),
    ),
    num_positional_args=helpers.num_positional_args(
        fn_name="ivy.functional.frontends.torch.permute"
    ),
)
def test_torch_permute(
    dtype_values_axis,
    as_variable,
    with_out,
    num_positional_args,
    native_array,
    fw,
):
    x, idxes, dtype = dtype_values_axis
    helpers.test_frontend_function(
        input_dtypes=dtype,
        as_variable_flags=as_variable,
        with_out=with_out,
        num_positional_args=num_positional_args,
        native_array_flags=native_array,
        fw=fw,
        frontend="torch",
        fn_tree="permute",
        input=np.asarray(x, dtype=dtype),
        dims=tuple(idxes),
    )


# swapdims
@handle_cmd_line_args
@given(
    dtype_and_values=helpers.dtype_and_values(
        available_dtypes=tuple(
            set(ivy_np.valid_float_dtypes).intersection(
                set(ivy_torch.valid_float_dtypes)
            )
        ),
        shape=st.shared(helpers.get_shape(min_num_dims=2), key="shape"),
    ),
    dim0=helpers.get_axis(
        shape=st.shared(helpers.get_shape(min_num_dims=2), key="shape"),
    ).filter(lambda axis: isinstance(axis, int)),
    dim1=helpers.get_axis(
        shape=st.shared(helpers.get_shape(min_num_dims=2), key="shape"),
    ).filter(lambda axis: isinstance(axis, int)),
    num_positional_args=helpers.num_positional_args(
        fn_name="ivy.functional.frontends.torch.swapdims"
    ),
)
def test_torch_swapdims(
    dtype_and_values,
    dim0,
    dim1,
    as_variable,
    with_out,
    num_positional_args,
    native_array,
    fw,
):
    input_dtype, value = dtype_and_values
    helpers.test_frontend_function(
        input_dtypes=input_dtype,
        as_variable_flags=as_variable,
        with_out=with_out,
        num_positional_args=num_positional_args,
        native_array_flags=native_array,
        fw=fw,
        frontend="torch",
        fn_tree="swapdims",
        input=np.asarray(value, dtype=input_dtype),
        dim0=dim0,
        dim1=dim1,
    )


# reshape
@handle_cmd_line_args
@given(
    dtype_value_shape=helpers.dtype_and_values(
        available_dtypes=tuple(
            set(ivy_np.valid_float_dtypes).intersection(
                set(ivy_torch.valid_float_dtypes)
            ),
        ),
        ret_shape=True,
    ),
    num_positional_args=helpers.num_positional_args(
        fn_name="ivy.functional.frontends.torch.reshape"
    ),
)
def test_torch_reshape(
    dtype_value_shape,
    as_variable,
    with_out,
    num_positional_args,
    native_array,
    fw,
):
    input_dtype, value, shape = dtype_value_shape
    helpers.test_frontend_function(
        input_dtypes=input_dtype,
        as_variable_flags=as_variable,
        with_out=with_out,
        num_positional_args=num_positional_args,
        native_array_flags=native_array,
        fw=fw,
        frontend="torch",
        fn_tree="reshape",
        input=np.asarray(value, dtype=input_dtype),
        shape=shape,
    )


# stack
@handle_cmd_line_args
@given(
    dtype_value_shape=helpers.dtype_and_values(
        available_dtypes=tuple(
            set(ivy_np.valid_float_dtypes).intersection(
                set(ivy_torch.valid_float_dtypes)
            ),
        ),
        num_arrays=st.shared(helpers.ints(min_value=2, max_value=4), key="num_arrays"),
        shape=st.shared(helpers.get_shape(min_num_dims=1), key="shape"),
    ),
    dim=helpers.get_axis(
        shape=st.shared(helpers.get_shape(min_num_dims=1), key="shape"),
    ).filter(lambda axis: isinstance(axis, int)),
    num_positional_args=helpers.num_positional_args(
        fn_name="ivy.functional.frontends.torch.stack"
    ),
)
def test_torch_stack(
    dtype_value_shape,
    dim,
    as_variable,
    num_positional_args,
    native_array,
    with_out,
    fw,
):
    input_dtype, value = dtype_value_shape
    tensors = [np.asarray(x, dtype=dtype) for x, dtype in zip(value, input_dtype)]
    helpers.test_frontend_function(
        input_dtypes=input_dtype,
        as_variable_flags=as_variable,
        with_out=with_out,
        num_positional_args=num_positional_args,
        native_array_flags=native_array,
        fw=fw,
        frontend="torch",
        fn_tree="stack",
        tensors=tensors,
        dim=dim,
    )


# transpose
@handle_cmd_line_args
@given(
    dtype_and_values=helpers.dtype_and_values(
        available_dtypes=tuple(
            set(ivy_np.valid_float_dtypes).intersection(
                set(ivy_torch.valid_float_dtypes)
            )
        ),
        shape=st.shared(helpers.get_shape(min_num_dims=2), key="shape"),
    ),
    dim0=helpers.get_axis(
        shape=st.shared(helpers.get_shape(min_num_dims=2), key="shape"),
    ).filter(lambda axis: isinstance(axis, int)),
    dim1=helpers.get_axis(
        shape=st.shared(helpers.get_shape(min_num_dims=2), key="shape"),
    ).filter(lambda axis: isinstance(axis, int)),
    num_positional_args=helpers.num_positional_args(
        fn_name="ivy.functional.frontends.torch.transpose"
    ),
)
def test_torch_transpose(
    dtype_and_values,
    dim0,
    dim1,
    as_variable,
    with_out,
    num_positional_args,
    native_array,
    fw,
):
    input_dtype, value = dtype_and_values
    helpers.test_frontend_function(
        input_dtypes=input_dtype,
        as_variable_flags=as_variable,
        with_out=with_out,
        num_positional_args=num_positional_args,
        native_array_flags=native_array,
        fw=fw,
        frontend="torch",
        fn_tree="transpose",
        input=np.asarray(value, dtype=input_dtype),
        dim0=dim0,
        dim1=dim1,
    )

<<<<<<< HEAD
    
# chunk
=======

# squeeze
@given(
    dtype_and_values=helpers.dtype_and_values(
        available_dtypes=tuple(
            set(ivy_np.valid_float_dtypes).intersection(
                set(ivy_torch.valid_float_dtypes)
            )
        ),
        shape=st.shared(helpers.get_shape(min_num_dims=1), key="shape"),
    ),
    dim=helpers.get_axis(
        shape=st.shared(helpers.get_shape(min_num_dims=1), key="shape"),
        max_size=1,
    ).filter(lambda axis: isinstance(axis, int)),
    as_variable=st.booleans(),
    num_positional_args=helpers.num_positional_args(
        fn_name="ivy.functional.frontends.torch.squeeze"
    ),
    native_array=st.booleans(),
)
def test_torch_squeeze(
    dtype_and_values,
    dim,
    as_variable,
    with_out,
    num_positional_args,
    native_array,
    fw,
):
    input_dtype, value = dtype_and_values
    helpers.test_frontend_function(
        input_dtypes=input_dtype,
        as_variable_flags=as_variable,
        with_out=with_out,
        num_positional_args=num_positional_args,
        native_array_flags=native_array,
        fw=fw,
        frontend="torch",
        fn_tree="squeeze",
        input=np.asarray(value, dtype=input_dtype),
        dim=dim,
    )


# swapaxes
@given(
    dtype_and_values=helpers.dtype_and_values(
        available_dtypes=tuple(
            set(ivy_np.valid_float_dtypes).intersection(
                set(ivy_torch.valid_float_dtypes)
            )
        ),
        shape=st.shared(helpers.get_shape(min_num_dims=2), key="shape"),
    ),
    axis0=helpers.get_axis(
        shape=st.shared(helpers.get_shape(min_num_dims=2), key="shape"),
    ).filter(lambda axis: isinstance(axis, int)),
    axis1=helpers.get_axis(
        shape=st.shared(helpers.get_shape(min_num_dims=2), key="shape"),
    ).filter(lambda axis: isinstance(axis, int)),
    as_variable=st.booleans(),
    num_positional_args=helpers.num_positional_args(
        fn_name="ivy.functional.frontends.torch.swapaxes"
    ),
    native_array=st.booleans(),
)
def test_torch_swapaxes(
    dtype_and_values,
    axis0,
    axis1,
    as_variable,
    with_out,
    num_positional_args,
    native_array,
    fw,
):
    input_dtype, value = dtype_and_values
    helpers.test_frontend_function(
        input_dtypes=input_dtype,
        as_variable_flags=as_variable,
        with_out=with_out,
        num_positional_args=num_positional_args,
        native_array_flags=native_array,
        fw=fw,
        frontend="torch",
        fn_tree="swapaxes",
        input=np.asarray(value, dtype=input_dtype),
        axis0=axis0,
        axis1=axis1,
    )


#chunk
>>>>>>> c052bed4
@handle_cmd_line_args
@given(
    dtype_and_values=helpers.dtype_and_values(
        available_dtypes=tuple(
            set(ivy_np.valid_float_dtypes).intersection(
                set(ivy_torch.valid_float_dtypes)),
        ),
        num_arrays=st.shared(helpers.ints(min_value=1,max_value=4), key="num_arrays"),
        shape=st.shared(helpers.get_shape(min_num_dims=1,max_num_dims=4), key="shape"),
    ),
    dim=helpers.get_axis(
        shape=st.shared(helpers.get_shape(min_num_dims=1), key="shape"),
    ).filter(lambda axis: isinstance(axis, int)),
    num_positional_args=helpers.num_positional_args(
        fn_name="ivy.functional.frontends.torch.chunk"
<<<<<<< HEAD
    ),
=======
    ), 
>>>>>>> c052bed4
)
    
def test_torch_chunk(
    dtype_and_values,
    dim,
    as_variable,
    with_out,
    num_positional_args,
    native_array,
    fw, 
):
    input_dtype,value = dtype_and_values 
    helpers.test_frontend_function(
        input_dtypes=input_dtype,
        as_variable_flags=as_variable,
        with_out=with_out,
        num_positional_args=num_positional_args,
        native_array_flags=native_array,
        fw=fw,
        frontend='torch',
        fn_tree='chunk',
<<<<<<< HEAD
        input = np.asarray(value,dtype=input_dtype),
        axis = dim, 
        chunks = np.random.randint(np.asarray(value)),
        )
        
=======
        input=np.asarray(value,dtype=input_dtype),
        dim=dim,
    )
>>>>>>> c052bed4
<|MERGE_RESOLUTION|>--- conflicted
+++ resolved
@@ -384,125 +384,24 @@
         dim1=dim1,
     )
 
-<<<<<<< HEAD
     
 # chunk
-=======
-
-# squeeze
+@handle_cmd_line_args
 @given(
     dtype_and_values=helpers.dtype_and_values(
         available_dtypes=tuple(
             set(ivy_np.valid_float_dtypes).intersection(
-                set(ivy_torch.valid_float_dtypes)
-            )
-        ),
-        shape=st.shared(helpers.get_shape(min_num_dims=1), key="shape"),
+                set(ivy_torch.valid_float_dtypes)),
+        ),
+        num_arrays=st.shared(helpers.ints(min_value=1,max_value=4), key="num_arrays"),
+        shape=st.shared(helpers.get_shape(min_num_dims=1,max_num_dims=4), key="shape"),
     ),
     dim=helpers.get_axis(
         shape=st.shared(helpers.get_shape(min_num_dims=1), key="shape"),
-        max_size=1,
-    ).filter(lambda axis: isinstance(axis, int)),
-    as_variable=st.booleans(),
-    num_positional_args=helpers.num_positional_args(
-        fn_name="ivy.functional.frontends.torch.squeeze"
-    ),
-    native_array=st.booleans(),
-)
-def test_torch_squeeze(
-    dtype_and_values,
-    dim,
-    as_variable,
-    with_out,
-    num_positional_args,
-    native_array,
-    fw,
-):
-    input_dtype, value = dtype_and_values
-    helpers.test_frontend_function(
-        input_dtypes=input_dtype,
-        as_variable_flags=as_variable,
-        with_out=with_out,
-        num_positional_args=num_positional_args,
-        native_array_flags=native_array,
-        fw=fw,
-        frontend="torch",
-        fn_tree="squeeze",
-        input=np.asarray(value, dtype=input_dtype),
-        dim=dim,
-    )
-
-
-# swapaxes
-@given(
-    dtype_and_values=helpers.dtype_and_values(
-        available_dtypes=tuple(
-            set(ivy_np.valid_float_dtypes).intersection(
-                set(ivy_torch.valid_float_dtypes)
-            )
-        ),
-        shape=st.shared(helpers.get_shape(min_num_dims=2), key="shape"),
-    ),
-    axis0=helpers.get_axis(
-        shape=st.shared(helpers.get_shape(min_num_dims=2), key="shape"),
-    ).filter(lambda axis: isinstance(axis, int)),
-    axis1=helpers.get_axis(
-        shape=st.shared(helpers.get_shape(min_num_dims=2), key="shape"),
-    ).filter(lambda axis: isinstance(axis, int)),
-    as_variable=st.booleans(),
-    num_positional_args=helpers.num_positional_args(
-        fn_name="ivy.functional.frontends.torch.swapaxes"
-    ),
-    native_array=st.booleans(),
-)
-def test_torch_swapaxes(
-    dtype_and_values,
-    axis0,
-    axis1,
-    as_variable,
-    with_out,
-    num_positional_args,
-    native_array,
-    fw,
-):
-    input_dtype, value = dtype_and_values
-    helpers.test_frontend_function(
-        input_dtypes=input_dtype,
-        as_variable_flags=as_variable,
-        with_out=with_out,
-        num_positional_args=num_positional_args,
-        native_array_flags=native_array,
-        fw=fw,
-        frontend="torch",
-        fn_tree="swapaxes",
-        input=np.asarray(value, dtype=input_dtype),
-        axis0=axis0,
-        axis1=axis1,
-    )
-
-
-#chunk
->>>>>>> c052bed4
-@handle_cmd_line_args
-@given(
-    dtype_and_values=helpers.dtype_and_values(
-        available_dtypes=tuple(
-            set(ivy_np.valid_float_dtypes).intersection(
-                set(ivy_torch.valid_float_dtypes)),
-        ),
-        num_arrays=st.shared(helpers.ints(min_value=1,max_value=4), key="num_arrays"),
-        shape=st.shared(helpers.get_shape(min_num_dims=1,max_num_dims=4), key="shape"),
-    ),
-    dim=helpers.get_axis(
-        shape=st.shared(helpers.get_shape(min_num_dims=1), key="shape"),
     ).filter(lambda axis: isinstance(axis, int)),
     num_positional_args=helpers.num_positional_args(
         fn_name="ivy.functional.frontends.torch.chunk"
-<<<<<<< HEAD
-    ),
-=======
-    ), 
->>>>>>> c052bed4
+    ),
 )
     
 def test_torch_chunk(
@@ -524,14 +423,8 @@
         fw=fw,
         frontend='torch',
         fn_tree='chunk',
-<<<<<<< HEAD
         input = np.asarray(value,dtype=input_dtype),
         axis = dim, 
         chunks = np.random.randint(np.asarray(value)),
         )
-        
-=======
-        input=np.asarray(value,dtype=input_dtype),
-        dim=dim,
-    )
->>>>>>> c052bed4
+        