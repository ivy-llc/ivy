--- conflicted
+++ resolved
@@ -262,14 +262,7 @@
 
 @handle_cmd_line_args
 @given(
-<<<<<<< HEAD
     dtypes_x_reshape=dtypes_x_reshape(),
-=======
-    dtype_value_shape=helpers.dtype_and_values(
-        available_dtypes=helpers.get_dtypes("float"),
-        ret_shape=True,
-    ),
->>>>>>> f2ec8fc0
     num_positional_args=helpers.num_positional_args(
         fn_name="ivy.functional.frontends.torch.reshape"
     ),
