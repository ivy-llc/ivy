# global
import numpy as np
from hypothesis import given, strategies as st

# local
import ivy_tests.test_ivy.helpers as helpers
import ivy.functional.backends.numpy as ivy_np
import ivy.functional.backends.torch as ivy_torch
from ivy_tests.test_ivy.helpers import handle_cmd_line_args


# noinspection DuplicatedCode
@st.composite
def _arrays_idx_n_dtypes(draw):
    num_dims = draw(st.shared(helpers.ints(min_value=1, max_value=4), key="num_dims"))
    num_arrays = draw(
        st.shared(helpers.ints(min_value=2, max_value=4), key="num_arrays")
    )
    common_shape = draw(
        helpers.lists(
            arg=helpers.ints(min_value=2, max_value=3),
            min_size=num_dims - 1,
            max_size=num_dims - 1,
        )
    )
    unique_idx = draw(helpers.ints(min_value=0, max_value=num_dims - 1))
    unique_dims = draw(
        helpers.lists(
            arg=helpers.ints(min_value=2, max_value=3),
            min_size=num_arrays,
            max_size=num_arrays,
        )
    )
    xs = list()
    available_dtypes = set(ivy_torch.valid_float_dtypes).intersection(
        ivy_torch.valid_float_dtypes
    )
    input_dtypes = draw(helpers.array_dtypes(available_dtypes=available_dtypes))
    for ud, dt in zip(unique_dims, input_dtypes):
        x = draw(
            helpers.array_values(
                shape=common_shape[:unique_idx] + [ud] + common_shape[unique_idx:],
                dtype=dt,
            )
        )
        xs.append(x)
    return xs, input_dtypes, unique_idx


# cat
@handle_cmd_line_args
@given(
    xs_n_input_dtypes_n_unique_idx=_arrays_idx_n_dtypes(),
    as_variable=helpers.array_bools(),
    num_positional_args=helpers.num_positional_args(
        fn_name="ivy.functional.frontends.torch.cat"
    ),
    native_array=helpers.array_bools(),
    with_out=st.booleans(),
)
def test_torch_cat(
    xs_n_input_dtypes_n_unique_idx,
    as_variable,
    num_positional_args,
    native_array,
    with_out,
    fw,
):
    xs, input_dtypes, unique_idx = xs_n_input_dtypes_n_unique_idx
    xs = [np.asarray(x, dtype=dt) for x, dt in zip(xs, input_dtypes)]
    helpers.test_frontend_function(
        input_dtypes=input_dtypes,
        as_variable_flags=as_variable,
        with_out=with_out,
        num_positional_args=num_positional_args,
        native_array_flags=native_array,
        fw=fw,
        frontend="torch",
        fn_tree="cat",
        tensors=xs,
        dim=unique_idx,
        out=None,
    )


# concat
@given(
    xs_n_input_dtypes_n_unique_idx=_arrays_idx_n_dtypes(),
    as_variable=helpers.array_bools(),
    num_positional_args=helpers.num_positional_args(
        fn_name="ivy.functional.frontends.torch.concat"
    ),
    native_array=helpers.array_bools(),
    with_out=st.booleans(),
)
def test_torch_concat(
    xs_n_input_dtypes_n_unique_idx,
    as_variable,
    num_positional_args,
    native_array,
    with_out,
    fw,
):
    xs, input_dtypes, unique_idx = xs_n_input_dtypes_n_unique_idx
    xs = [np.asarray(x, dtype=dt) for x, dt in zip(xs, input_dtypes)]
    helpers.test_frontend_function(
        input_dtypes=input_dtypes,
        as_variable_flags=as_variable,
        with_out=with_out,
        num_positional_args=num_positional_args,
        native_array_flags=native_array,
        fw=fw,
        frontend="torch",
        fn_tree="concat",
        tensors=xs,
        dim=unique_idx,
        out=None,
    )


# permute
@given(
    dtype_values_axis=helpers.dtype_values_axis(
        available_dtypes=tuple(
            set(ivy_np.valid_float_dtypes).intersection(
                set(ivy_torch.valid_float_dtypes)
            ),
        ),
        shape=st.shared(helpers.get_shape(min_num_dims=1), key="shape"),
    ),
    axis=helpers.get_axis(
        shape=st.shared(helpers.get_shape(min_num_dims=1), key="shape"),
        ret_tuple=True,
    ),
    as_variable=helpers.array_bools(),
    num_positional_args=helpers.num_positional_args(
        fn_name="ivy.functional.frontends.torch.permute"
    ),
    native_array=helpers.array_bools(),
)
def test_torch_permute(
    dtype_values_axis,
    axis,
    as_variable,
    num_positional_args,
    native_array,
    fw,
):
    dtype, value, axis = dtype_values_axis
    helpers.test_frontend_function(
        input_dtypes=dtype,
        as_variable_flags=as_variable,
        with_out=False,
        num_positional_args=num_positional_args,
        native_array_flags=native_array,
        fw=fw,
        frontend="torch",
        fn_tree="permute",
        input=np.asarray(value, dtype=dtype),
        dims=axis,
    )


# swapdims
@given(
    dtype_and_values=helpers.dtype_and_values(
        available_dtypes=tuple(
            set(ivy_np.valid_float_dtypes).intersection(
                set(ivy_torch.valid_float_dtypes)
            )
        ),
        shape=st.shared(helpers.get_shape(min_num_dims=2), key="shape"),
    ),
    dim0=helpers.get_axis(
        shape=st.shared(helpers.get_shape(min_num_dims=2), key="shape"),
    ).filter(lambda axis: isinstance(axis, int)),
    dim1=helpers.get_axis(
        shape=st.shared(helpers.get_shape(min_num_dims=2), key="shape"),
    ).filter(lambda axis: isinstance(axis, int)),
    as_variable=st.booleans(),
    num_positional_args=helpers.num_positional_args(
        fn_name="ivy.functional.frontends.torch.swapdims"
    ),
    native_array=st.booleans(),
)
def test_torch_swapdims(
    dtype_and_values,
    dim0,
    dim1,
    as_variable,
    num_positional_args,
    native_array,
    fw,
):
    input_dtype, value = dtype_and_values
    helpers.test_frontend_function(
        input_dtypes=input_dtype,
        as_variable_flags=as_variable,
        with_out=False,
        num_positional_args=num_positional_args,
        native_array_flags=native_array,
        fw=fw,
        frontend="torch",
        fn_tree="swapdims",
        input=np.asarray(value, dtype=input_dtype),
        dim0=dim0,
        dim1=dim1,
    )


# reshape
@given(
    dtype_value_shape=helpers.dtype_and_values(
        available_dtypes=tuple(
            set(ivy_np.valid_float_dtypes).intersection(
                set(ivy_torch.valid_float_dtypes)
            ),
        ),
        ret_shape=True,
    ),
    as_variable=st.booleans(),
    num_positional_args=helpers.num_positional_args(
        fn_name="ivy.functional.frontends.torch.reshape"
    ),
    native_array=st.booleans(),
)
def test_torch_reshape(
    dtype_value_shape,
    as_variable,
    num_positional_args,
    native_array,
    fw,
):
    input_dtype, value, shape = dtype_value_shape
    helpers.test_frontend_function(
        input_dtypes=input_dtype,
        as_variable_flags=as_variable,
        with_out=False,
        num_positional_args=num_positional_args,
        native_array_flags=native_array,
        fw=fw,
        frontend="torch",
        fn_tree="reshape",
        input=np.asarray(value, dtype=input_dtype),
        shape=shape,
<<<<<<< HEAD
    )
    

# movedim
@given(
    dtype_and_values=helpers.dtype_and_values(
        available_dtypes=tuple(
            set(ivy_np.valid_float_dtypes).intersection(
                set(ivy_torch.valid_float_dtypes)
            )
        ),
        shape=st.shared(helpers.get_shape(min_num_dims=1), key="shape"),
    ),
    source=helpers.get_axis(
        shape=st.shared(helpers.get_shape(min_num_dims=1), key="shape"),
    ),
    destination=helpers.get_axis(
        shape=st.shared(helpers.get_shape(min_num_dims=1), key="shape"),
    ),
    as_variable=st.booleans(),
    num_positional_args=helpers.num_positional_args(
        fn_name="ivy.functional.frontends.torch.movedim"
    ),
    native_array=st.booleans(),
)
def test_torch_movedim(
    dtype_and_values,
    source,
    destination,
    as_variable,
    num_positional_args,
    native_array,
    fw,
):
    input_dtype, value = dtype_and_values
    helpers.test_frontend_function(
        input_dtypes=input_dtype,
        as_variable_flags=as_variable,
        with_out=False,
        num_positional_args=num_positional_args,
        native_array_flags=native_array,
        fw=fw,
        frontend="torch",
        fn_tree="movedim",
        input=np.asarray(value, dtype=input_dtype),
        source=source,
        destination=destination,
=======
>>>>>>> 8c840073
    )<|MERGE_RESOLUTION|>--- conflicted
+++ resolved
@@ -243,9 +243,8 @@
         fn_tree="reshape",
         input=np.asarray(value, dtype=input_dtype),
         shape=shape,
-<<<<<<< HEAD
-    )
-    
+    )
+
 
 # movedim
 @given(
@@ -291,6 +290,4 @@
         input=np.asarray(value, dtype=input_dtype),
         source=source,
         destination=destination,
-=======
->>>>>>> 8c840073
     )