# global
import numpy as np
from hypothesis import given, strategies as st

# local
import ivy_tests.test_ivy.helpers as helpers
import ivy.functional.backends.numpy as ivy_np
import ivy.functional.backends.torch as ivy_torch


# noinspection DuplicatedCode
@st.composite
def _arrays_idx_n_dtypes(draw):
    num_dims = draw(st.shared(helpers.ints(min_value=1, max_value=4), key="num_dims"))
    num_arrays = draw(
        st.shared(helpers.ints(min_value=2, max_value=4), key="num_arrays")
    )
    common_shape = draw(
        helpers.lists(
            arg=helpers.ints(min_value=2, max_value=3),
            min_size=num_dims - 1,
            max_size=num_dims - 1,
        )
    )
    unique_idx = draw(helpers.ints(min_value=0, max_value=num_dims - 1))
    unique_dims = draw(
        helpers.lists(
            arg=helpers.ints(min_value=2, max_value=3),
            min_size=num_arrays,
            max_size=num_arrays,
        )
    )
    xs = list()
    available_dtypes = set(ivy_torch.valid_float_dtypes).intersection(
        ivy_torch.valid_float_dtypes
    )
    input_dtypes = draw(helpers.array_dtypes(available_dtypes=available_dtypes))
    for ud, dt in zip(unique_dims, input_dtypes):
        x = draw(
            helpers.array_values(
                shape=common_shape[:unique_idx] + [ud] + common_shape[unique_idx:],
                dtype=dt,
            )
        )
        xs.append(x)
    return xs, input_dtypes, unique_idx


# concat
@given(
    xs_n_input_dtypes_n_unique_idx=_arrays_idx_n_dtypes(),
    as_variable=helpers.array_bools(),
    num_positional_args=helpers.num_positional_args(
        fn_name="ivy.functional.frontends.torch.cat"
    ),
    native_array=helpers.array_bools(),
    with_out=st.booleans(),
)
def test_torch_cat(
    xs_n_input_dtypes_n_unique_idx,
    as_variable,
    num_positional_args,
    native_array,
    with_out,
    fw,
):
    xs, input_dtypes, unique_idx = xs_n_input_dtypes_n_unique_idx
    xs = [np.asarray(x, dtype=dt) for x, dt in zip(xs, input_dtypes)]
    helpers.test_frontend_function(
        input_dtypes=input_dtypes,
        as_variable_flags=as_variable,
        with_out=with_out,
        num_positional_args=num_positional_args,
        native_array_flags=native_array,
        fw=fw,
        frontend="torch",
        fn_tree="cat",
        tensors=xs,
        dim=unique_idx,
        out=None,
    )


# permute
@given(
    dtype_values_axis=helpers.dtype_values_axis(
        available_dtypes=tuple(
            set(ivy_np.valid_float_dtypes).intersection(
                set(ivy_torch.valid_float_dtypes)
            ),
        ),
        shape=st.shared(helpers.get_shape(min_num_dims=1), key="shape"),
    ),
    axis=helpers.get_axis(
        shape=st.shared(helpers.get_shape(min_num_dims=1), key="shape"),
        ret_tuple=True,
    ),
    as_variable=helpers.array_bools(),
    num_positional_args=helpers.num_positional_args(
        fn_name="ivy.functional.frontends.torch.permute"
    ),
    native_array=helpers.array_bools(),
)
def test_torch_permute(
    dtype_values_axis,
    axis,
    as_variable,
    num_positional_args,
    native_array,
    fw,
):
    dtype, value, axis = dtype_values_axis
    helpers.test_frontend_function(
        input_dtypes=dtype,
        as_variable_flags=as_variable,
        with_out=False,
        num_positional_args=num_positional_args,
        native_array_flags=native_array,
        fw=fw,
        frontend="torch",
        fn_tree="permute",
        input=np.asarray(value, dtype=dtype),
        dims=axis,
    )

<<<<<<< HEAD
    
# movedim
=======

# swapdims
>>>>>>> 971fba4a
@given(
    dtype_and_values=helpers.dtype_and_values(
        available_dtypes=tuple(
            set(ivy_np.valid_float_dtypes).intersection(
                set(ivy_torch.valid_float_dtypes)
            )
        ),
<<<<<<< HEAD
        shape=st.shared(helpers.get_shape(min_num_dims=1), key="shape"),
    ),
    source=helpers.get_axis(
        shape=st.shared(helpers.get_shape(min_num_dims=1), key="shape"),
    ),
    destination=helpers.get_axis(
        shape=st.shared(helpers.get_shape(min_num_dims=1), key="shape"),
    ),
    as_variable=st.booleans(),
    num_positional_args=helpers.num_positional_args(
        fn_name="ivy.functional.frontends.torch.movedim"
    ),
    native_array=st.booleans(),
)
def test_torch_movedim(
    dtype_and_values,
    source,
    destination,
=======
        shape=st.shared(helpers.get_shape(min_num_dims=2), key="shape"),
    ),
    dim0=helpers.get_axis(
        shape=st.shared(helpers.get_shape(min_num_dims=2), key="shape"),
    ).filter(lambda axis: isinstance(axis, int)),
    dim1=helpers.get_axis(
        shape=st.shared(helpers.get_shape(min_num_dims=2), key="shape"),
    ).filter(lambda axis: isinstance(axis, int)),
    as_variable=st.booleans(),
    num_positional_args=helpers.num_positional_args(
        fn_name="ivy.functional.frontends.torch.swapdims"
    ),
    native_array=st.booleans(),
)
def test_torch_swapdims(
    dtype_and_values,
    dim0,
    dim1,
>>>>>>> 971fba4a
    as_variable,
    num_positional_args,
    native_array,
    fw,
):
    input_dtype, value = dtype_and_values
    helpers.test_frontend_function(
        input_dtypes=input_dtype,
        as_variable_flags=as_variable,
        with_out=False,
        num_positional_args=num_positional_args,
        native_array_flags=native_array,
        fw=fw,
        frontend="torch",
<<<<<<< HEAD
        fn_tree="movedim",
        input=np.asarray(value, dtype=input_dtype),
        source=source,
        destination=destination,
=======
        fn_tree="swapdims",
        input=np.asarray(value, dtype=input_dtype),
        dim0=dim0,
        dim1=dim1,
>>>>>>> 971fba4a
    )<|MERGE_RESOLUTION|>--- conflicted
+++ resolved
@@ -123,13 +123,8 @@
         dims=axis,
     )
 
-<<<<<<< HEAD
-    
-# movedim
-=======
 
 # swapdims
->>>>>>> 971fba4a
 @given(
     dtype_and_values=helpers.dtype_and_values(
         available_dtypes=tuple(
@@ -137,26 +132,6 @@
                 set(ivy_torch.valid_float_dtypes)
             )
         ),
-<<<<<<< HEAD
-        shape=st.shared(helpers.get_shape(min_num_dims=1), key="shape"),
-    ),
-    source=helpers.get_axis(
-        shape=st.shared(helpers.get_shape(min_num_dims=1), key="shape"),
-    ),
-    destination=helpers.get_axis(
-        shape=st.shared(helpers.get_shape(min_num_dims=1), key="shape"),
-    ),
-    as_variable=st.booleans(),
-    num_positional_args=helpers.num_positional_args(
-        fn_name="ivy.functional.frontends.torch.movedim"
-    ),
-    native_array=st.booleans(),
-)
-def test_torch_movedim(
-    dtype_and_values,
-    source,
-    destination,
-=======
         shape=st.shared(helpers.get_shape(min_num_dims=2), key="shape"),
     ),
     dim0=helpers.get_axis(
@@ -175,7 +150,6 @@
     dtype_and_values,
     dim0,
     dim1,
->>>>>>> 971fba4a
     as_variable,
     num_positional_args,
     native_array,
@@ -190,15 +164,55 @@
         native_array_flags=native_array,
         fw=fw,
         frontend="torch",
-<<<<<<< HEAD
+        fn_tree="swapdims",
+        input=np.asarray(value, dtype=input_dtype),
+        dim0=dim0,
+        dim1=dim1,
+    )
+    
+    
+# movedim
+@given(
+    dtype_and_values=helpers.dtype_and_values(
+        available_dtypes=tuple(
+            set(ivy_np.valid_float_dtypes).intersection(
+                set(ivy_torch.valid_float_dtypes)
+            )
+        ),
+        shape=st.shared(helpers.get_shape(min_num_dims=1), key="shape"),
+    ),
+    source=helpers.get_axis(
+        shape=st.shared(helpers.get_shape(min_num_dims=1), key="shape"),
+    ),
+    destination=helpers.get_axis(
+        shape=st.shared(helpers.get_shape(min_num_dims=1), key="shape"),
+    ),
+    as_variable=st.booleans(),
+    num_positional_args=helpers.num_positional_args(
+        fn_name="ivy.functional.frontends.torch.movedim"
+    ),
+    native_array=st.booleans(),
+)
+def test_torch_movedim(
+    dtype_and_values,
+    source,
+    destination,
+    as_variable,
+    num_positional_args,
+    native_array,
+    fw,
+):
+    input_dtype, value = dtype_and_values
+    helpers.test_frontend_function(
+        input_dtypes=input_dtype,
+        as_variable_flags=as_variable,
+        with_out=False,
+        num_positional_args=num_positional_args,
+        native_array_flags=native_array,
+        fw=fw,
+        frontend="torch",
         fn_tree="movedim",
         input=np.asarray(value, dtype=input_dtype),
         source=source,
         destination=destination,
-=======
-        fn_tree="swapdims",
-        input=np.asarray(value, dtype=input_dtype),
-        dim0=dim0,
-        dim1=dim1,
->>>>>>> 971fba4a
     )