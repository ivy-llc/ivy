--- conflicted
+++ resolved
@@ -325,7 +325,7 @@
         dim1=dim1,
     )
 
-<<<<<<< HEAD
+
     
 #chunk
 @given(   dtype_value_shape=helpers.dtype_and_values(
@@ -349,7 +349,7 @@
     dim,
     as_variable,
     with_out,
-=======
+
 
 # swapaxes
 @given(
@@ -378,12 +378,12 @@
     axis0,
     axis1,
     as_variable,
->>>>>>> dacf79d2
+
     num_positional_args,
     native_array,
     fw,
 ):
-<<<<<<< HEAD
+
     input_dtype,value = dtype_value_shape
     helpers.test_frontend_function(
         input_dtypes=input_dtype,
@@ -400,7 +400,7 @@
         
     )
     
-=======
+
     input_dtype, value = dtype_and_values
     helpers.test_frontend_function(
         input_dtypes=input_dtype,
@@ -415,4 +415,3 @@
         axis0=axis0,
         axis1=axis1,
     )
->>>>>>> dacf79d2
