--- conflicted
+++ resolved
@@ -47,12 +47,8 @@
     return xs, input_dtypes, unique_idx
 
 
-<<<<<<< HEAD
-# concat
+# cat
 @handle_cmd_line_args
-=======
-# cat
->>>>>>> 09f2717e
 @given(
     xs_n_input_dtypes_n_unique_idx=_arrays_idx_n_dtypes(),
     as_variable=helpers.array_bools(),
@@ -86,8 +82,8 @@
         dim=unique_idx,
         out=None,
     )
-    
-    
+
+
 # concat
 @given(
     xs_n_input_dtypes_n_unique_idx=_arrays_idx_n_dtypes(),
@@ -211,14 +207,15 @@
         dim0=dim0,
         dim1=dim1,
     )
-    
-    
+
+
 # reshape
 @given(
     dtype_value_shape=helpers.dtype_and_values(
         available_dtypes=tuple(
             set(ivy_np.valid_float_dtypes).intersection(
-                set(ivy_torch.valid_float_dtypes)),
+                set(ivy_torch.valid_float_dtypes)
+            ),
         ),
         ret_shape=True,
     ),
@@ -247,5 +244,4 @@
         fn_tree="reshape",
         input=np.asarray(value, dtype=input_dtype),
         shape=shape,
-    )
-    +    )