# global
import numpy as np
from hypothesis import given, strategies as st

# local
import ivy_tests.test_ivy.helpers as helpers
import ivy.functional.backends.numpy as ivy_np
import ivy.functional.backends.torch as ivy_torch
from ivy_tests.test_ivy.helpers import handle_cmd_line_args


# noinspection DuplicatedCode
@st.composite
def _arrays_idx_n_dtypes(draw):
    num_dims = draw(st.shared(helpers.ints(min_value=1, max_value=4), key="num_dims"))
    num_arrays = draw(
        st.shared(helpers.ints(min_value=2, max_value=4), key="num_arrays")
    )
    common_shape = draw(
        helpers.lists(
            arg=helpers.ints(min_value=2, max_value=3),
            min_size=num_dims - 1,
            max_size=num_dims - 1,
        )
    )
    unique_idx = draw(helpers.ints(min_value=0, max_value=num_dims - 1))
    unique_dims = draw(
        helpers.lists(
            arg=helpers.ints(min_value=2, max_value=3),
            min_size=num_arrays,
            max_size=num_arrays,
        )
    )
    xs = list()
    available_dtypes = set(ivy_torch.valid_float_dtypes).intersection(
        ivy_torch.valid_float_dtypes
    )
    input_dtypes = draw(helpers.array_dtypes(available_dtypes=available_dtypes))
    for ud, dt in zip(unique_dims, input_dtypes):
        x = draw(
            helpers.array_values(
                shape=common_shape[:unique_idx] + [ud] + common_shape[unique_idx:],
                dtype=dt,
            )
        )
        xs.append(x)
    return xs, input_dtypes, unique_idx


# cat
@handle_cmd_line_args
@given(
    xs_n_input_dtypes_n_unique_idx=_arrays_idx_n_dtypes(),
    as_variable=helpers.array_bools(),
    num_positional_args=helpers.num_positional_args(
        fn_name="ivy.functional.frontends.torch.cat"
    ),
    native_array=helpers.array_bools(),
    with_out=st.booleans(),
)
def test_torch_cat(
    xs_n_input_dtypes_n_unique_idx,
    as_variable,
    num_positional_args,
    native_array,
    with_out,
    fw,
):
    xs, input_dtypes, unique_idx = xs_n_input_dtypes_n_unique_idx
    xs = [np.asarray(x, dtype=dt) for x, dt in zip(xs, input_dtypes)]
    helpers.test_frontend_function(
        input_dtypes=input_dtypes,
        as_variable_flags=as_variable,
        with_out=with_out,
        num_positional_args=num_positional_args,
        native_array_flags=native_array,
        fw=fw,
        frontend="torch",
        fn_tree="cat",
        tensors=xs,
        dim=unique_idx,
        out=None,
    )


# concat
@given(
    xs_n_input_dtypes_n_unique_idx=_arrays_idx_n_dtypes(),
    as_variable=helpers.array_bools(),
    num_positional_args=helpers.num_positional_args(
        fn_name="ivy.functional.frontends.torch.concat"
    ),
    native_array=helpers.array_bools(),
    with_out=st.booleans(),
)
def test_torch_concat(
    xs_n_input_dtypes_n_unique_idx,
    as_variable,
    num_positional_args,
    native_array,
    with_out,
    fw,
):
    xs, input_dtypes, unique_idx = xs_n_input_dtypes_n_unique_idx
    xs = [np.asarray(x, dtype=dt) for x, dt in zip(xs, input_dtypes)]
    helpers.test_frontend_function(
        input_dtypes=input_dtypes,
        as_variable_flags=as_variable,
        with_out=with_out,
        num_positional_args=num_positional_args,
        native_array_flags=native_array,
        fw=fw,
        frontend="torch",
        fn_tree="concat",
        tensors=xs,
        dim=unique_idx,
        out=None,
    )


# permute
@given(
    dtype_values_axis=helpers.dtype_values_axis(
        available_dtypes=tuple(
            set(ivy_np.valid_float_dtypes).intersection(
                set(ivy_torch.valid_float_dtypes)
            ),
        ),
        shape=st.shared(helpers.get_shape(min_num_dims=1), key="shape"),
    ),
    axis=helpers.get_axis(
        shape=st.shared(helpers.get_shape(min_num_dims=1), key="shape"),
        ret_tuple=True,
    ),
    as_variable=helpers.array_bools(),
    num_positional_args=helpers.num_positional_args(
        fn_name="ivy.functional.frontends.torch.permute"
    ),
    native_array=helpers.array_bools(),
)
def test_torch_permute(
    dtype_values_axis,
    axis,
    as_variable,
    num_positional_args,
    native_array,
    fw,
):
    dtype, value, axis = dtype_values_axis
    helpers.test_frontend_function(
        input_dtypes=dtype,
        as_variable_flags=as_variable,
        with_out=False,
        num_positional_args=num_positional_args,
        native_array_flags=native_array,
        fw=fw,
        frontend="torch",
        fn_tree="permute",
        input=np.asarray(value, dtype=dtype),
        dims=axis,
    )


# swapdims
@given(
    dtype_and_values=helpers.dtype_and_values(
        available_dtypes=tuple(
            set(ivy_np.valid_float_dtypes).intersection(
                set(ivy_torch.valid_float_dtypes)
            )
        ),
        shape=st.shared(helpers.get_shape(min_num_dims=2), key="shape"),
    ),
    dim0=helpers.get_axis(
        shape=st.shared(helpers.get_shape(min_num_dims=2), key="shape"),
    ).filter(lambda axis: isinstance(axis, int)),
    dim1=helpers.get_axis(
        shape=st.shared(helpers.get_shape(min_num_dims=2), key="shape"),
    ).filter(lambda axis: isinstance(axis, int)),
    as_variable=st.booleans(),
    num_positional_args=helpers.num_positional_args(
        fn_name="ivy.functional.frontends.torch.swapdims"
    ),
    native_array=st.booleans(),
)
def test_torch_swapdims(
    dtype_and_values,
    dim0,
    dim1,
    as_variable,
    num_positional_args,
    native_array,
    fw,
):
    input_dtype, value = dtype_and_values
    helpers.test_frontend_function(
        input_dtypes=input_dtype,
        as_variable_flags=as_variable,
        with_out=False,
        num_positional_args=num_positional_args,
        native_array_flags=native_array,
        fw=fw,
        frontend="torch",
        fn_tree="swapdims",
        input=np.asarray(value, dtype=input_dtype),
        dim0=dim0,
        dim1=dim1,
    )


# reshape
@given(
    dtype_value_shape=helpers.dtype_and_values(
        available_dtypes=tuple(
            set(ivy_np.valid_float_dtypes).intersection(
                set(ivy_torch.valid_float_dtypes)
            ),
        ),
        ret_shape=True,
    ),
    as_variable=st.booleans(),
    num_positional_args=helpers.num_positional_args(
        fn_name="ivy.functional.frontends.torch.reshape"
    ),
    native_array=st.booleans(),
)
def test_torch_reshape(
    dtype_value_shape,
    as_variable,
    num_positional_args,
    native_array,
    fw,
):
    input_dtype, value, shape = dtype_value_shape
    helpers.test_frontend_function(
        input_dtypes=input_dtype,
        as_variable_flags=as_variable,
        with_out=False,
        num_positional_args=num_positional_args,
        native_array_flags=native_array,
        fw=fw,
        frontend="torch",
        fn_tree="reshape",
        input=np.asarray(value, dtype=input_dtype),
        shape=shape,
    )
<<<<<<< HEAD


# transpose
@given(
    dtype_and_values=helpers.dtype_and_values(
        available_dtypes=tuple(
            set(ivy_np.valid_float_dtypes).intersection(
                set(ivy_torch.valid_float_dtypes)
            )
        ),
        shape=st.shared(helpers.get_shape(min_num_dims=2), key="shape"),
    ),
    dim0=helpers.get_axis(
        shape=st.shared(helpers.get_shape(min_num_dims=2), key="shape"),
    ).filter(lambda axis: isinstance(axis, int)),
    dim1=helpers.get_axis(
        shape=st.shared(helpers.get_shape(min_num_dims=2), key="shape"),
    ).filter(lambda axis: isinstance(axis, int)),
    as_variable=st.booleans(),
    num_positional_args=helpers.num_positional_args(
        fn_name="ivy.functional.frontends.torch.transpose"
    ),
    native_array=st.booleans(),
)
def test_torch_transpose(
    dtype_and_values,
    dim0,
    dim1,
    as_variable,
    num_positional_args,
    native_array,
    fw,
):
    input_dtype, value = dtype_and_values
    helpers.test_frontend_function(
        input_dtypes=input_dtype,
        as_variable_flags=as_variable,
        with_out=False,
=======
    
    
# stack
@given(
    dtype_value_shape=helpers.dtype_and_values(
        available_dtypes=tuple(
            set(ivy_np.valid_float_dtypes).intersection(
                set(ivy_torch.valid_float_dtypes)),
        ),
        num_arrays=st.shared(helpers.ints(min_value=2, max_value=4), key="num_arrays"),
        shape=st.shared(helpers.get_shape(min_num_dims=1), key="shape"),
    ),
    dim=helpers.get_axis(
        shape=st.shared(helpers.get_shape(min_num_dims=1), key="shape"),
    ).filter(lambda axis: isinstance(axis, int)),
    as_variable=helpers.array_bools(
        num_arrays=st.shared(helpers.ints(min_value=2, max_value=4), key="num_arrays"),
    ),
    num_positional_args=helpers.num_positional_args(
        fn_name="ivy.functional.frontends.torch.stack"
    ),
    native_array=helpers.array_bools(
        num_arrays=st.shared(helpers.ints(min_value=2, max_value=4), key="num_arrays"),
    ),
    with_out=st.booleans(),
)
def test_torch_stack(
    dtype_value_shape,
    dim,
    as_variable,
    num_positional_args,
    native_array,
    with_out,
    fw,
):
    input_dtype, value = dtype_value_shape
    tensors = [np.asarray(x, dtype=dtype) for x, dtype in zip(value, input_dtype)]
    helpers.test_frontend_function(
        input_dtypes=input_dtype,
        as_variable_flags=as_variable,
        with_out=with_out,
>>>>>>> d35496db
        num_positional_args=num_positional_args,
        native_array_flags=native_array,
        fw=fw,
        frontend="torch",
<<<<<<< HEAD
        fn_tree="transpose",
        input=np.asarray(value, dtype=input_dtype),
        dim0=dim0,
        dim1=dim1,
=======
        fn_tree="stack",
        tensors=tensors,
        dim=dim,
        out=None,
>>>>>>> d35496db
    )<|MERGE_RESOLUTION|>--- conflicted
+++ resolved
@@ -244,7 +244,56 @@
         input=np.asarray(value, dtype=input_dtype),
         shape=shape,
     )
-<<<<<<< HEAD
+
+
+# stack
+@given(
+    dtype_value_shape=helpers.dtype_and_values(
+        available_dtypes=tuple(
+            set(ivy_np.valid_float_dtypes).intersection(
+                set(ivy_torch.valid_float_dtypes)),
+        ),
+        num_arrays=st.shared(helpers.ints(min_value=2, max_value=4), key="num_arrays"),
+        shape=st.shared(helpers.get_shape(min_num_dims=1), key="shape"),
+    ),
+    dim=helpers.get_axis(
+        shape=st.shared(helpers.get_shape(min_num_dims=1), key="shape"),
+    ).filter(lambda axis: isinstance(axis, int)),
+    as_variable=helpers.array_bools(
+        num_arrays=st.shared(helpers.ints(min_value=2, max_value=4), key="num_arrays"),
+    ),
+    num_positional_args=helpers.num_positional_args(
+        fn_name="ivy.functional.frontends.torch.stack"
+    ),
+    native_array=helpers.array_bools(
+        num_arrays=st.shared(helpers.ints(min_value=2, max_value=4), key="num_arrays"),
+    ),
+    with_out=st.booleans(),
+)
+def test_torch_stack(
+    dtype_value_shape,
+    dim,
+    as_variable,
+    num_positional_args,
+    native_array,
+    with_out,
+    fw,
+):
+    input_dtype, value = dtype_value_shape
+    tensors = [np.asarray(x, dtype=dtype) for x, dtype in zip(value, input_dtype)]
+    helpers.test_frontend_function(
+        input_dtypes=input_dtype,
+        as_variable_flags=as_variable,
+        with_out=with_out,
+        num_positional_args=num_positional_args,
+        native_array_flags=native_array,
+        fw=fw,
+        frontend="torch",
+        fn_tree="stack",
+        tensors=tensors,
+        dim=dim,
+        out=None,
+    )
 
 
 # transpose
@@ -283,62 +332,12 @@
         input_dtypes=input_dtype,
         as_variable_flags=as_variable,
         with_out=False,
-=======
-    
-    
-# stack
-@given(
-    dtype_value_shape=helpers.dtype_and_values(
-        available_dtypes=tuple(
-            set(ivy_np.valid_float_dtypes).intersection(
-                set(ivy_torch.valid_float_dtypes)),
-        ),
-        num_arrays=st.shared(helpers.ints(min_value=2, max_value=4), key="num_arrays"),
-        shape=st.shared(helpers.get_shape(min_num_dims=1), key="shape"),
-    ),
-    dim=helpers.get_axis(
-        shape=st.shared(helpers.get_shape(min_num_dims=1), key="shape"),
-    ).filter(lambda axis: isinstance(axis, int)),
-    as_variable=helpers.array_bools(
-        num_arrays=st.shared(helpers.ints(min_value=2, max_value=4), key="num_arrays"),
-    ),
-    num_positional_args=helpers.num_positional_args(
-        fn_name="ivy.functional.frontends.torch.stack"
-    ),
-    native_array=helpers.array_bools(
-        num_arrays=st.shared(helpers.ints(min_value=2, max_value=4), key="num_arrays"),
-    ),
-    with_out=st.booleans(),
-)
-def test_torch_stack(
-    dtype_value_shape,
-    dim,
-    as_variable,
-    num_positional_args,
-    native_array,
-    with_out,
-    fw,
-):
-    input_dtype, value = dtype_value_shape
-    tensors = [np.asarray(x, dtype=dtype) for x, dtype in zip(value, input_dtype)]
-    helpers.test_frontend_function(
-        input_dtypes=input_dtype,
-        as_variable_flags=as_variable,
-        with_out=with_out,
->>>>>>> d35496db
-        num_positional_args=num_positional_args,
-        native_array_flags=native_array,
-        fw=fw,
-        frontend="torch",
-<<<<<<< HEAD
+        num_positional_args=num_positional_args,
+        native_array_flags=native_array,
+        fw=fw,
+        frontend="torch",
         fn_tree="transpose",
         input=np.asarray(value, dtype=input_dtype),
         dim0=dim0,
         dim1=dim1,
-=======
-        fn_tree="stack",
-        tensors=tensors,
-        dim=dim,
-        out=None,
->>>>>>> d35496db
     )