--- conflicted
+++ resolved
@@ -398,7 +398,6 @@
         num_positional_args=num_positional_args
         native_array_flags=native_array,
         fw=fw,
-<<<<<<< HEAD
         frontend="torch",
         fn_tree="swapaxes",
         input=np.asarray(value, dtype=input_dtype),
@@ -433,6 +432,7 @@
     with_out,
     num_positional_args,
     native_array,
+    chunks,
     fw, 
 ):
     input_dtype,value = dtype_value_shape
@@ -447,12 +447,6 @@
         fn_tree='chunk',
         input = np.asarray(value,dtype=input_dtype),
         chunks = np.random.randint(np.asarray(value,dtype=input_dtype))
-=======
-        frontend='torch',
-        fn_tree='chunk',
-        input = np.asarray(value,dtype=input_dtype),
-        chunks = np.random.randint(np.asarray(value))
->>>>>>> 69f5afe8
         axis = dim, 
         )
-        +        
