# global
import numpy as np
from hypothesis import given, strategies as st

# local
import ivy_tests.test_ivy.helpers as helpers
from ivy_tests.test_ivy.helpers import handle_cmd_line_args


# noinspection DuplicatedCode
@st.composite
def _arrays_idx_n_dtypes(draw):
    num_dims = draw(st.shared(helpers.ints(min_value=1, max_value=4), key="num_dims"))
    num_arrays = draw(
        st.shared(helpers.ints(min_value=2, max_value=4), key="num_arrays")
    )
    common_shape = draw(
        helpers.lists(
            arg=helpers.ints(min_value=2, max_value=3),
            min_size=num_dims - 1,
            max_size=num_dims - 1,
        )
    )
    unique_idx = draw(helpers.ints(min_value=0, max_value=num_dims - 1))
    unique_dims = draw(
        helpers.lists(
            arg=helpers.ints(min_value=2, max_value=3),
            min_size=num_arrays,
            max_size=num_arrays,
        )
    )
    xs = list()
    input_dtypes = draw(
        helpers.array_dtypes(available_dtypes=draw(helpers.get_dtypes("float")))
    )
    for ud, dt in zip(unique_dims, input_dtypes):
        x = draw(
            helpers.array_values(
                shape=common_shape[:unique_idx] + [ud] + common_shape[unique_idx:],
                dtype=dt,
            )
        )
        xs.append(x)
    return xs, input_dtypes, unique_idx


# noinspection DuplicatedCode
@st.composite
def _array_idxes_n_dtype(draw, **kwargs):
    num_dims = draw(helpers.ints(min_value=1, max_value=4))
<<<<<<< HEAD
    dtype, x = draw(helpers.dtype_and_values(**kwargs,
                                             min_num_dims=num_dims,
                                             max_num_dims=num_dims,
                                             shared_dtype=True))
=======
    dtype, x = draw(
        helpers.dtype_and_values(
            **kwargs, min_num_dims=num_dims, max_num_dims=num_dims, shared_dtype=True
        )
    )
>>>>>>> 1107dda5
    idxes = draw(
        helpers.lists(
            arg=helpers.ints(min_value=0, max_value=num_dims - 1),
            min_size=num_dims - 1,
            max_size=num_dims - 1,
        )
    )
    return x, idxes, dtype


# cat
@handle_cmd_line_args
@given(
    xs_n_input_dtypes_n_unique_idx=_arrays_idx_n_dtypes(),
    num_positional_args=helpers.num_positional_args(
        fn_name="ivy.functional.frontends.torch.cat"
    ),
)
def test_torch_cat(
    xs_n_input_dtypes_n_unique_idx,
    as_variable,
    num_positional_args,
    native_array,
    with_out,
    fw,
):
    xs, input_dtypes, unique_idx = xs_n_input_dtypes_n_unique_idx
    xs = [np.asarray(x, dtype=dt) for x, dt in zip(xs, input_dtypes)]
    helpers.test_frontend_function(
        input_dtypes=input_dtypes,
        as_variable_flags=as_variable,
        with_out=with_out,
        num_positional_args=num_positional_args,
        native_array_flags=native_array,
        fw=fw,
        frontend="torch",
        fn_tree="cat",
        tensors=xs,
        dim=unique_idx,
        out=None,
    )


# concat
@handle_cmd_line_args
@given(
    xs_n_input_dtypes_n_unique_idx=_arrays_idx_n_dtypes(),
    num_positional_args=helpers.num_positional_args(
        fn_name="ivy.functional.frontends.torch.concat"
    ),
)
def test_torch_concat(
    xs_n_input_dtypes_n_unique_idx,
    as_variable,
    num_positional_args,
    native_array,
    with_out,
    fw,
):
    xs, input_dtypes, unique_idx = xs_n_input_dtypes_n_unique_idx
    xs = [np.asarray(x, dtype=dt) for x, dt in zip(xs, input_dtypes)]
    helpers.test_frontend_function(
        input_dtypes=input_dtypes,
        as_variable_flags=as_variable,
        with_out=with_out,
        num_positional_args=num_positional_args,
        native_array_flags=native_array,
        fw=fw,
        frontend="torch",
        fn_tree="concat",
        tensors=xs,
        dim=unique_idx,
        out=None,
    )


# nonzero
@handle_cmd_line_args
@given(
    dtype_and_values=helpers.dtype_and_values(
        available_dtypes=helpers.get_dtypes("float"),
        min_num_dims=1,
    ),
    as_tuple=st.booleans(),
    num_positional_args=helpers.num_positional_args(
        fn_name="ivy.functional.frontends.torch.nonzero"
    ),
)
def test_torch_nonzero(
    *,
    dtype_and_values,
    as_tuple,
    as_variable,
    with_out,
    native_array,
    num_positional_args,
    fw,
):
    dtype, input = dtype_and_values
    helpers.test_frontend_function(
        input_dtypes=dtype,
        as_variable_flags=as_variable,
        with_out=with_out,
        num_positional_args=num_positional_args,
        native_array_flags=native_array,
        fw=fw,
        frontend="torch",
        fn_tree="nonzero",
        input=np.asarray(input, dtype=dtype),
        as_tuple=as_tuple,
    )


# permute
@handle_cmd_line_args
@given(
    dtype_values_axis=_array_idxes_n_dtype(
        available_dtypes=helpers.get_dtypes("float"),
    ),
    num_positional_args=helpers.num_positional_args(
        fn_name="ivy.functional.frontends.torch.permute"
    ),
)
def test_torch_permute(
    dtype_values_axis,
    as_variable,
    with_out,
    num_positional_args,
    native_array,
    fw,
):
    x, idxes, dtype = dtype_values_axis
    helpers.test_frontend_function(
        input_dtypes=dtype,
        as_variable_flags=as_variable,
        with_out=with_out,
        num_positional_args=num_positional_args,
        native_array_flags=native_array,
        fw=fw,
        frontend="torch",
        fn_tree="permute",
        input=np.asarray(x, dtype=dtype),
        dims=tuple(idxes),
    )


# swapdims
@handle_cmd_line_args
@given(
    dtype_and_values=helpers.dtype_and_values(
        available_dtypes=helpers.get_dtypes("float"),
        shape=st.shared(helpers.get_shape(min_num_dims=2), key="shape"),
    ),
    dim0=helpers.get_axis(
        shape=st.shared(helpers.get_shape(min_num_dims=2), key="shape"),
    ).filter(lambda axis: isinstance(axis, int)),
    dim1=helpers.get_axis(
        shape=st.shared(helpers.get_shape(min_num_dims=2), key="shape"),
    ).filter(lambda axis: isinstance(axis, int)),
    num_positional_args=helpers.num_positional_args(
        fn_name="ivy.functional.frontends.torch.swapdims"
    ),
)
def test_torch_swapdims(
    dtype_and_values,
    dim0,
    dim1,
    as_variable,
    with_out,
    num_positional_args,
    native_array,
    fw,
):
    input_dtype, value = dtype_and_values
    helpers.test_frontend_function(
        input_dtypes=input_dtype,
        as_variable_flags=as_variable,
        with_out=with_out,
        num_positional_args=num_positional_args,
        native_array_flags=native_array,
        fw=fw,
        frontend="torch",
        fn_tree="swapdims",
        input=np.asarray(value, dtype=input_dtype),
        dim0=dim0,
        dim1=dim1,
    )


# reshape
@handle_cmd_line_args
@given(
    dtype_value_shape=helpers.dtype_and_values(
        available_dtypes=helpers.get_dtypes("float"),
        ret_shape=True,
    ),
    num_positional_args=helpers.num_positional_args(
        fn_name="ivy.functional.frontends.torch.reshape"
    ),
)
def test_torch_reshape(
    dtype_value_shape,
    as_variable,
    with_out,
    num_positional_args,
    native_array,
    fw,
):
    input_dtype, value, shape = dtype_value_shape
    helpers.test_frontend_function(
        input_dtypes=input_dtype,
        as_variable_flags=as_variable,
        with_out=with_out,
        num_positional_args=num_positional_args,
        native_array_flags=native_array,
        fw=fw,
        frontend="torch",
        fn_tree="reshape",
        input=np.asarray(value, dtype=input_dtype),
        shape=shape,
    )


# stack
@handle_cmd_line_args
@given(
    dtype_value_shape=helpers.dtype_and_values(
        available_dtypes=helpers.get_dtypes("float"),
        num_arrays=st.shared(helpers.ints(min_value=2, max_value=4), key="num_arrays"),
        shape=st.shared(helpers.get_shape(min_num_dims=1), key="shape"),
    ),
    dim=helpers.get_axis(
        shape=st.shared(helpers.get_shape(min_num_dims=1), key="shape"),
    ).filter(lambda axis: isinstance(axis, int)),
    num_positional_args=helpers.num_positional_args(
        fn_name="ivy.functional.frontends.torch.stack"
    ),
)
def test_torch_stack(
    dtype_value_shape,
    dim,
    as_variable,
    num_positional_args,
    native_array,
    with_out,
    fw,
):
    input_dtype, value = dtype_value_shape
    tensors = [np.asarray(x, dtype=dtype) for x, dtype in zip(value, input_dtype)]
    helpers.test_frontend_function(
        input_dtypes=input_dtype,
        as_variable_flags=as_variable,
        with_out=with_out,
        num_positional_args=num_positional_args,
        native_array_flags=native_array,
        fw=fw,
        frontend="torch",
        fn_tree="stack",
        tensors=tensors,
        dim=dim,
    )


# transpose
@handle_cmd_line_args
@given(
    dtype_and_values=helpers.dtype_and_values(
        available_dtypes=helpers.get_dtypes("float"),
        shape=st.shared(helpers.get_shape(min_num_dims=2), key="shape"),
    ),
    dim0=helpers.get_axis(
        shape=st.shared(helpers.get_shape(min_num_dims=2), key="shape"),
    ).filter(lambda axis: isinstance(axis, int)),
    dim1=helpers.get_axis(
        shape=st.shared(helpers.get_shape(min_num_dims=2), key="shape"),
    ).filter(lambda axis: isinstance(axis, int)),
    num_positional_args=helpers.num_positional_args(
        fn_name="ivy.functional.frontends.torch.transpose"
    ),
)
def test_torch_transpose(
    dtype_and_values,
    dim0,
    dim1,
    as_variable,
    with_out,
    num_positional_args,
    native_array,
    fw,
):
    input_dtype, value = dtype_and_values
    helpers.test_frontend_function(
        input_dtypes=input_dtype,
        as_variable_flags=as_variable,
        with_out=with_out,
        num_positional_args=num_positional_args,
        native_array_flags=native_array,
        fw=fw,
        frontend="torch",
        fn_tree="transpose",
        input=np.asarray(value, dtype=input_dtype),
        dim0=dim0,
        dim1=dim1,
    )


# squeeze
@handle_cmd_line_args
@given(
    dtype_and_values=helpers.dtype_and_values(
        available_dtypes=helpers.get_dtypes("float"),
        shape=st.shared(helpers.get_shape(min_num_dims=1), key="shape"),
    ),
    dim=helpers.get_axis(
        shape=st.shared(helpers.get_shape(min_num_dims=1), key="shape"),
        max_size=1,
    ).filter(lambda axis: isinstance(axis, int)),
    num_positional_args=helpers.num_positional_args(
        fn_name="ivy.functional.frontends.torch.squeeze"
    ),
)
def test_torch_squeeze(
    dtype_and_values,
    dim,
    as_variable,
    with_out,
    num_positional_args,
    native_array,
    fw,
):
    input_dtype, value = dtype_and_values
    helpers.test_frontend_function(
        input_dtypes=input_dtype,
        as_variable_flags=as_variable,
        with_out=with_out,
        num_positional_args=num_positional_args,
        native_array_flags=native_array,
        fw=fw,
        frontend="torch",
        fn_tree="squeeze",
        input=np.asarray(value, dtype=input_dtype),
        dim=dim,
    )


# swapaxes
@handle_cmd_line_args
@given(
    dtype_and_values=helpers.dtype_and_values(
        available_dtypes=helpers.get_dtypes("float"),
        shape=st.shared(helpers.get_shape(min_num_dims=2), key="shape"),
    ),
    axis0=helpers.get_axis(
        shape=st.shared(helpers.get_shape(min_num_dims=2), key="shape"),
    ).filter(lambda axis: isinstance(axis, int)),
    axis1=helpers.get_axis(
        shape=st.shared(helpers.get_shape(min_num_dims=2), key="shape"),
    ).filter(lambda axis: isinstance(axis, int)),
    num_positional_args=helpers.num_positional_args(
        fn_name="ivy.functional.frontends.torch.swapaxes"
    ),
)
def test_torch_swapaxes(
    dtype_and_values,
    axis0,
    axis1,
    as_variable,
    with_out,
    num_positional_args,
    native_array,
    fw,
):
    input_dtype, value = dtype_and_values
    helpers.test_frontend_function(
        input_dtypes=input_dtype,
        as_variable_flags=as_variable,
        with_out=with_out,
        num_positional_args=num_positional_args,
        native_array_flags=native_array,
        fw=fw,
        frontend="torch",
        fn_tree="swapaxes",
        input=np.asarray(value, dtype=input_dtype),
        axis0=axis0,
        axis1=axis1,
    )<|MERGE_RESOLUTION|>--- conflicted
+++ resolved
@@ -48,18 +48,11 @@
 @st.composite
 def _array_idxes_n_dtype(draw, **kwargs):
     num_dims = draw(helpers.ints(min_value=1, max_value=4))
-<<<<<<< HEAD
-    dtype, x = draw(helpers.dtype_and_values(**kwargs,
-                                             min_num_dims=num_dims,
-                                             max_num_dims=num_dims,
-                                             shared_dtype=True))
-=======
     dtype, x = draw(
         helpers.dtype_and_values(
             **kwargs, min_num_dims=num_dims, max_num_dims=num_dims, shared_dtype=True
         )
     )
->>>>>>> 1107dda5
     idxes = draw(
         helpers.lists(
             arg=helpers.ints(min_value=0, max_value=num_dims - 1),
