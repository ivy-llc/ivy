--- conflicted
+++ resolved
@@ -712,11 +712,7 @@
 # index_reduce
 @handle_frontend_test(
     fn_tree="torch.index_reduce",
-<<<<<<< HEAD
     xs_dtypes_dim_idx=_arrays_dim_idx_n_dtypes_extend(
-=======
-    xs_dtypes_dim_idx=_arrays_dim_idx_n_dtypes(
->>>>>>> 90c0395a
         support_dtypes="numeric",
         unsupport_dtypes=ivy.function_unsupported_dtypes(
             ivy.functional.frontends.torch.index_reduce
