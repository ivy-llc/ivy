--- conflicted
+++ resolved
@@ -358,7 +358,88 @@
         dim1=dim1,
     )
 
-<<<<<<< HEAD
+
+# squeeze
+@handle_cmd_line_args
+@given(
+    dtype_and_values=helpers.dtype_and_values(
+        available_dtypes=helpers.get_dtypes("float"),
+        shape=st.shared(helpers.get_shape(min_num_dims=1), key="shape"),
+    ),
+    dim=helpers.get_axis(
+        shape=st.shared(helpers.get_shape(min_num_dims=1), key="shape"),
+        max_size=1,
+    ).filter(lambda axis: isinstance(axis, int)),
+    num_positional_args=helpers.num_positional_args(
+        fn_name="ivy.functional.frontends.torch.squeeze"
+    ),
+)
+def test_torch_squeeze(
+    dtype_and_values,
+    dim,
+    as_variable,
+    with_out,
+    num_positional_args,
+    native_array,
+    fw,
+):
+    input_dtype, value = dtype_and_values
+    helpers.test_frontend_function(
+        input_dtypes=input_dtype,
+        as_variable_flags=as_variable,
+        with_out=with_out,
+        num_positional_args=num_positional_args,
+        native_array_flags=native_array,
+        fw=fw,
+        frontend="torch",
+        fn_tree="squeeze",
+        input=np.asarray(value, dtype=input_dtype),
+        dim=dim,
+    )
+
+
+# swapaxes
+@handle_cmd_line_args
+@given(
+    dtype_and_values=helpers.dtype_and_values(
+        available_dtypes=helpers.get_dtypes("float"),
+        shape=st.shared(helpers.get_shape(min_num_dims=2), key="shape"),
+    ),
+    axis0=helpers.get_axis(
+        shape=st.shared(helpers.get_shape(min_num_dims=2), key="shape"),
+    ).filter(lambda axis: isinstance(axis, int)),
+    axis1=helpers.get_axis(
+        shape=st.shared(helpers.get_shape(min_num_dims=2), key="shape"),
+    ).filter(lambda axis: isinstance(axis, int)),
+    num_positional_args=helpers.num_positional_args(
+        fn_name="ivy.functional.frontends.torch.swapaxes"
+    ),
+)
+def test_torch_swapaxes(
+    dtype_and_values,
+    axis0,
+    axis1,
+    as_variable,
+    with_out,
+    num_positional_args,
+    native_array,
+    fw,
+):
+    input_dtype, value = dtype_and_values
+    helpers.test_frontend_function(
+        input_dtypes=input_dtype,
+        as_variable_flags=as_variable,
+        with_out=with_out,
+        num_positional_args=num_positional_args,
+        native_array_flags=native_array,
+        fw=fw,
+        frontend="torch",
+        fn_tree="swapaxes",
+        input=np.asarray(value, dtype=input_dtype),
+        axis0=axis0,
+        axis1=axis1,
+    )
+
     
 # chunk
 @handle_cmd_line_args
@@ -369,19 +450,10 @@
                 set(ivy_torch.valid_float_dtypes)),
         ),
         num_arrays=st.shared(helpers.ints(min_value=1), key="num_arrays"),
-=======
-
-# squeeze
-@handle_cmd_line_args
-@given(
-    dtype_and_values=helpers.dtype_and_values(
-        available_dtypes=helpers.get_dtypes("float"),
->>>>>>> 7d337369
         shape=st.shared(helpers.get_shape(min_num_dims=1), key="shape"),
     ),
     dim=helpers.get_axis(
         shape=st.shared(helpers.get_shape(min_num_dims=1), key="shape"),
-<<<<<<< HEAD
     ).filter(lambda axis: isinstance(axis, int)),
     num_positional_args=helpers.num_positional_args(
         fn_name="ivy.functional.frontends.torch.chunk"
@@ -390,92 +462,25 @@
     
 def test_torch_chunk(
     dtype_value_shape,
-=======
-        max_size=1,
-    ).filter(lambda axis: isinstance(axis, int)),
-    num_positional_args=helpers.num_positional_args(
-        fn_name="ivy.functional.frontends.torch.squeeze"
-    ),
-)
-def test_torch_squeeze(
-    dtype_and_values,
->>>>>>> 7d337369
     dim,
     as_variable,
     with_out,
     num_positional_args,
     native_array,
-<<<<<<< HEAD
     fw, 
 ):
     input_dtype,value = dtype_value_shape
-=======
-    fw,
-):
-    input_dtype, value = dtype_and_values
-    helpers.test_frontend_function(
-        input_dtypes=input_dtype,
-        as_variable_flags=as_variable,
-        with_out=with_out,
-        num_positional_args=num_positional_args,
-        native_array_flags=native_array,
-        fw=fw,
-        frontend="torch",
-        fn_tree="squeeze",
-        input=np.asarray(value, dtype=input_dtype),
-        dim=dim,
-    )
-
-
-# swapaxes
-@handle_cmd_line_args
-@given(
-    dtype_and_values=helpers.dtype_and_values(
-        available_dtypes=helpers.get_dtypes("float"),
-        shape=st.shared(helpers.get_shape(min_num_dims=2), key="shape"),
-    ),
-    axis0=helpers.get_axis(
-        shape=st.shared(helpers.get_shape(min_num_dims=2), key="shape"),
-    ).filter(lambda axis: isinstance(axis, int)),
-    axis1=helpers.get_axis(
-        shape=st.shared(helpers.get_shape(min_num_dims=2), key="shape"),
-    ).filter(lambda axis: isinstance(axis, int)),
-    num_positional_args=helpers.num_positional_args(
-        fn_name="ivy.functional.frontends.torch.swapaxes"
-    ),
-)
-def test_torch_swapaxes(
-    dtype_and_values,
-    axis0,
-    axis1,
-    as_variable,
-    with_out,
-    num_positional_args,
-    native_array,
-    fw,
-):
-    input_dtype, value = dtype_and_values
->>>>>>> 7d337369
-    helpers.test_frontend_function(
-        input_dtypes=input_dtype,
-        as_variable_flags=as_variable,
-        with_out=with_out,
-        num_positional_args=num_positional_args,
-        native_array_flags=native_array,
-        fw=fw,
-<<<<<<< HEAD
+    helpers.test_frontend_function(
+        input_dtypes=input_dtype,
+        as_variable_flags=as_variable,
+        with_out=with_out,
+        num_positional_args=num_positional_args,
+        native_array_flags=native_array,
+        fw=fw,
         frontend='torch',
         fn_tree='chunk',
         input = np.asarray(value,dtype=input_dtype),
         chunks = np.random.randint(np.asarray(value,dtype=input_dtype))
         axis = dim, 
         )
-        
-=======
-        frontend="torch",
-        fn_tree="swapaxes",
-        input=np.asarray(value, dtype=input_dtype),
-        axis0=axis0,
-        axis1=axis1,
-    )
->>>>>>> 7d337369
+        