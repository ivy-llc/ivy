# global
import numpy as np
from hypothesis import given, strategies as st

# local
import ivy_tests.test_ivy.helpers as helpers
import ivy.functional.backends.numpy as ivy_np
import ivy.functional.backends.torch as ivy_torch
from ivy_tests.test_ivy.helpers import handle_cmd_line_args


# noinspection DuplicatedCode
@st.composite
def _arrays_idx_n_dtypes(draw):
    num_dims = draw(st.shared(helpers.ints(min_value=1, max_value=4), key="num_dims"))
    num_arrays = draw(
        st.shared(helpers.ints(min_value=2, max_value=4), key="num_arrays")
    )
    common_shape = draw(
        helpers.lists(
            arg=helpers.ints(min_value=2, max_value=3),
            min_size=num_dims - 1,
            max_size=num_dims - 1,
        )
    )
    unique_idx = draw(helpers.ints(min_value=0, max_value=num_dims - 1))
    unique_dims = draw(
        helpers.lists(
            arg=helpers.ints(min_value=2, max_value=3),
            min_size=num_arrays,
            max_size=num_arrays,
        )
    )
    xs = list()
    available_dtypes = set(ivy_torch.valid_float_dtypes).intersection(
        ivy_torch.valid_float_dtypes
    )
    input_dtypes = draw(helpers.array_dtypes(available_dtypes=available_dtypes))
    for ud, dt in zip(unique_dims, input_dtypes):
        x = draw(
            helpers.array_values(
                shape=common_shape[:unique_idx] + [ud] + common_shape[unique_idx:],
                dtype=dt,
            )
        )
        xs.append(x)
    return xs, input_dtypes, unique_idx


# cat
@handle_cmd_line_args
@given(
    xs_n_input_dtypes_n_unique_idx=_arrays_idx_n_dtypes(),
    num_positional_args=helpers.num_positional_args(
        fn_name="ivy.functional.frontends.torch.cat"
    ),
)
def test_torch_cat(
    xs_n_input_dtypes_n_unique_idx,
    as_variable,
    num_positional_args,
    native_array,
    with_out,
    fw,
):
    xs, input_dtypes, unique_idx = xs_n_input_dtypes_n_unique_idx
    xs = [np.asarray(x, dtype=dt) for x, dt in zip(xs, input_dtypes)]
    helpers.test_frontend_function(
        input_dtypes=input_dtypes,
        as_variable_flags=as_variable,
        with_out=with_out,
        num_positional_args=num_positional_args,
        native_array_flags=native_array,
        fw=fw,
        frontend="torch",
        fn_tree="cat",
        tensors=xs,
        dim=unique_idx,
        out=None,
    )


# concat
@handle_cmd_line_args
@given(
    xs_n_input_dtypes_n_unique_idx=_arrays_idx_n_dtypes(),
    num_positional_args=helpers.num_positional_args(
        fn_name="ivy.functional.frontends.torch.concat"
    ),
)
def test_torch_concat(
    xs_n_input_dtypes_n_unique_idx,
    as_variable,
    num_positional_args,
    native_array,
    with_out,
    fw,
):
    xs, input_dtypes, unique_idx = xs_n_input_dtypes_n_unique_idx
    xs = [np.asarray(x, dtype=dt) for x, dt in zip(xs, input_dtypes)]
    helpers.test_frontend_function(
        input_dtypes=input_dtypes,
        as_variable_flags=as_variable,
        with_out=with_out,
        num_positional_args=num_positional_args,
        native_array_flags=native_array,
        fw=fw,
        frontend="torch",
        fn_tree="concat",
        tensors=xs,
        dim=unique_idx,
        out=None,
    )


# permute
@handle_cmd_line_args
@given(
    dtype_values_axis=helpers.dtype_values_axis(
        available_dtypes=tuple(
            set(ivy_np.valid_float_dtypes).intersection(
                set(ivy_torch.valid_float_dtypes)
            ),
        ),
        shape=st.shared(helpers.get_shape(min_num_dims=1), key="shape"),
    ),
    num_positional_args=helpers.num_positional_args(
        fn_name="ivy.functional.frontends.torch.permute"
    ),
)
def test_torch_permute(
        dtype_values_axis,
        as_variable,
        with_out,
        num_positional_args,
        native_array,
        fw,
):
    dtype, value, axis = dtype_values_axis
    helpers.test_frontend_function(
        input_dtypes=dtype,
        as_variable_flags=as_variable,
        with_out=with_out,
        num_positional_args=num_positional_args,
        native_array_flags=native_array,
        fw=fw,
        frontend="torch",
        fn_tree="permute",
        input=np.asarray(value, dtype=dtype),
        dims=axis,
    )


# swapdims
@handle_cmd_line_args
@given(
    dtype_and_values=helpers.dtype_and_values(
        available_dtypes=tuple(
            set(ivy_np.valid_float_dtypes).intersection(
                set(ivy_torch.valid_float_dtypes)
            )
        ),
        shape=st.shared(helpers.get_shape(min_num_dims=2), key="shape"),
    ),
    dim0=helpers.get_axis(
        shape=st.shared(helpers.get_shape(min_num_dims=2), key="shape"),
    ).filter(lambda axis: isinstance(axis, int)),
    dim1=helpers.get_axis(
        shape=st.shared(helpers.get_shape(min_num_dims=2), key="shape"),
    ).filter(lambda axis: isinstance(axis, int)),
    num_positional_args=helpers.num_positional_args(
        fn_name="ivy.functional.frontends.torch.swapdims"
    ),
)
def test_torch_swapdims(
        dtype_and_values,
        dim0,
        dim1,
        as_variable,
        with_out,
        num_positional_args,
        native_array,
        fw,
):
    input_dtype, value = dtype_and_values
    helpers.test_frontend_function(
        input_dtypes=input_dtype,
        as_variable_flags=as_variable,
        with_out=with_out,
        num_positional_args=num_positional_args,
        native_array_flags=native_array,
        fw=fw,
        frontend="torch",
        fn_tree="swapdims",
        input=np.asarray(value, dtype=input_dtype),
        dim0=dim0,
        dim1=dim1,
    )


# reshape
@handle_cmd_line_args
@given(
    dtype_value_shape=helpers.dtype_and_values(
        available_dtypes=tuple(
            set(ivy_np.valid_float_dtypes).intersection(
                set(ivy_torch.valid_float_dtypes)
            ),
        ),
        ret_shape=True,
    ),
    num_positional_args=helpers.num_positional_args(
        fn_name="ivy.functional.frontends.torch.reshape"
    ),
)
def test_torch_reshape(
        dtype_value_shape,
        as_variable,
        with_out,
        num_positional_args,
        native_array,
        fw,
):
    input_dtype, value, shape = dtype_value_shape
    helpers.test_frontend_function(
        input_dtypes=input_dtype,
        as_variable_flags=as_variable,
        with_out=with_out,
        num_positional_args=num_positional_args,
        native_array_flags=native_array,
        fw=fw,
        frontend="torch",
        fn_tree="reshape",
        input=np.asarray(value, dtype=input_dtype),
        shape=shape,
    )


# stack
@handle_cmd_line_args
@given(
    dtype_value_shape=helpers.dtype_and_values(
        available_dtypes=tuple(
            set(ivy_np.valid_float_dtypes).intersection(
                set(ivy_torch.valid_float_dtypes)),
        ),
        num_arrays=st.shared(helpers.ints(min_value=2, max_value=4), key="num_arrays"),
        shape=st.shared(helpers.get_shape(min_num_dims=1), key="shape"),
    ),
    dim=helpers.get_axis(
        shape=st.shared(helpers.get_shape(min_num_dims=1), key="shape"),
    ).filter(lambda axis: isinstance(axis, int)),
    num_positional_args=helpers.num_positional_args(
        fn_name="ivy.functional.frontends.torch.stack"
    ),
)
def test_torch_stack(
    dtype_value_shape,
    dim,
    as_variable,
    num_positional_args,
    native_array,
    with_out,
    fw,
):
    input_dtype, value = dtype_value_shape
    tensors = [np.asarray(x, dtype=dtype) for x, dtype in zip(value, input_dtype)]
    helpers.test_frontend_function(
        input_dtypes=input_dtype,
        as_variable_flags=as_variable,
        with_out=with_out,
        num_positional_args=num_positional_args,
        native_array_flags=native_array,
        fw=fw,
        frontend="torch",
        fn_tree="stack",
        tensors=tensors,
        dim=dim,
<<<<<<< HEAD
        out=None,
    )

    
# squeeze
=======
    )


# transpose
@handle_cmd_line_args
>>>>>>> 9120e9e2
@given(
    dtype_and_values=helpers.dtype_and_values(
        available_dtypes=tuple(
            set(ivy_np.valid_float_dtypes).intersection(
<<<<<<< HEAD
                set(ivy_torch.valid_float_dtypes))
        ),
        shape=st.shared(helpers.get_shape(min_num_dims=1), key="shape"),
    ),
    dim=helpers.get_axis(
        shape=st.shared(helpers.get_shape(min_num_dims=1), key="shape"),
        max_size=1,
    ).filter(lambda axis: isinstance(axis, int)),
    as_variable=st.booleans(),
    num_positional_args=helpers.num_positional_args(
        fn_name="ivy.functional.frontends.torch.squeeze"
    ),
    native_array=st.booleans(),
)
def test_torch_squeeze(
    dtype_and_values,
    dim,
    as_variable,
    num_positional_args,
    native_array,
    fw,
=======
                set(ivy_torch.valid_float_dtypes)
            )
        ),
        shape=st.shared(helpers.get_shape(min_num_dims=2), key="shape"),
    ),
    dim0=helpers.get_axis(
        shape=st.shared(helpers.get_shape(min_num_dims=2), key="shape"),
    ).filter(lambda axis: isinstance(axis, int)),
    dim1=helpers.get_axis(
        shape=st.shared(helpers.get_shape(min_num_dims=2), key="shape"),
    ).filter(lambda axis: isinstance(axis, int)),
    num_positional_args=helpers.num_positional_args(
        fn_name="ivy.functional.frontends.torch.transpose"
    ),
)
def test_torch_transpose(
        dtype_and_values,
        dim0,
        dim1,
        as_variable,
        with_out,
        num_positional_args,
        native_array,
        fw,
>>>>>>> 9120e9e2
):
    input_dtype, value = dtype_and_values
    helpers.test_frontend_function(
        input_dtypes=input_dtype,
        as_variable_flags=as_variable,
<<<<<<< HEAD
        with_out=False,
=======
        with_out=with_out,
>>>>>>> 9120e9e2
        num_positional_args=num_positional_args,
        native_array_flags=native_array,
        fw=fw,
        frontend="torch",
<<<<<<< HEAD
        fn_tree="squeeze",
        input=np.asarray(value, dtype=input_dtype),
        dim=dim
=======
        fn_tree="transpose",
        input=np.asarray(value, dtype=input_dtype),
        dim0=dim0,
        dim1=dim1,
>>>>>>> 9120e9e2
    )<|MERGE_RESOLUTION|>--- conflicted
+++ resolved
@@ -276,46 +276,15 @@
         fn_tree="stack",
         tensors=tensors,
         dim=dim,
-<<<<<<< HEAD
-        out=None,
-    )
-
-    
-# squeeze
-=======
     )
 
 
 # transpose
 @handle_cmd_line_args
->>>>>>> 9120e9e2
 @given(
     dtype_and_values=helpers.dtype_and_values(
         available_dtypes=tuple(
             set(ivy_np.valid_float_dtypes).intersection(
-<<<<<<< HEAD
-                set(ivy_torch.valid_float_dtypes))
-        ),
-        shape=st.shared(helpers.get_shape(min_num_dims=1), key="shape"),
-    ),
-    dim=helpers.get_axis(
-        shape=st.shared(helpers.get_shape(min_num_dims=1), key="shape"),
-        max_size=1,
-    ).filter(lambda axis: isinstance(axis, int)),
-    as_variable=st.booleans(),
-    num_positional_args=helpers.num_positional_args(
-        fn_name="ivy.functional.frontends.torch.squeeze"
-    ),
-    native_array=st.booleans(),
-)
-def test_torch_squeeze(
-    dtype_and_values,
-    dim,
-    as_variable,
-    num_positional_args,
-    native_array,
-    fw,
-=======
                 set(ivy_torch.valid_float_dtypes)
             )
         ),
@@ -340,29 +309,60 @@
         num_positional_args,
         native_array,
         fw,
->>>>>>> 9120e9e2
 ):
     input_dtype, value = dtype_and_values
     helpers.test_frontend_function(
         input_dtypes=input_dtype,
         as_variable_flags=as_variable,
-<<<<<<< HEAD
-        with_out=False,
-=======
-        with_out=with_out,
->>>>>>> 9120e9e2
-        num_positional_args=num_positional_args,
-        native_array_flags=native_array,
-        fw=fw,
-        frontend="torch",
-<<<<<<< HEAD
-        fn_tree="squeeze",
-        input=np.asarray(value, dtype=input_dtype),
-        dim=dim
-=======
+        with_out=with_out,
+        num_positional_args=num_positional_args,
+        native_array_flags=native_array,
+        fw=fw,
+        frontend="torch",
         fn_tree="transpose",
         input=np.asarray(value, dtype=input_dtype),
         dim0=dim0,
         dim1=dim1,
->>>>>>> 9120e9e2
+    )
+
+    
+# squeeze
+@given(
+    dtype_and_values=helpers.dtype_and_values(
+        available_dtypes=tuple(
+            set(ivy_np.valid_float_dtypes).intersection(
+                set(ivy_torch.valid_float_dtypes))
+        ),
+        shape=st.shared(helpers.get_shape(min_num_dims=1), key="shape"),
+    ),
+    dim=helpers.get_axis(
+        shape=st.shared(helpers.get_shape(min_num_dims=1), key="shape"),
+        max_size=1,
+    ).filter(lambda axis: isinstance(axis, int)),
+    as_variable=st.booleans(),
+    num_positional_args=helpers.num_positional_args(
+        fn_name="ivy.functional.frontends.torch.squeeze"
+    ),
+    native_array=st.booleans(),
+)
+def test_torch_squeeze(
+    dtype_and_values,
+    dim,
+    as_variable,
+    num_positional_args,
+    native_array,
+    fw,
+):
+    input_dtype, value = dtype_and_values
+    helpers.test_frontend_function(
+        input_dtypes=input_dtype,
+        as_variable_flags=as_variable,
+        with_out=False,
+        num_positional_args=num_positional_args,
+        native_array_flags=native_array,
+        fw=fw,
+        frontend="torch",
+        fn_tree="squeeze",
+        input=np.asarray(value, dtype=input_dtype),
+        dim=dim
     )