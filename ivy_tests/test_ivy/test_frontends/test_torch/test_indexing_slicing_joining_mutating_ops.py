# global
from hypothesis import strategies as st, assume
import math


# local
import ivy
import ivy_tests.test_ivy.helpers as helpers
from ivy_tests.test_ivy.helpers import handle_frontend_test
from ivy_tests.test_ivy.test_functional.test_core.test_manipulation import _get_splits
from ivy_tests.test_ivy.test_functional.test_core.test_searching import (
    _broadcastable_trio,
)
from ivy_tests.test_ivy.test_functional.test_experimental.test_core.test_manipulation import (  # noqa
    _get_split_locations,
)


# noinspection DuplicatedCode
@st.composite
def _arrays_idx_n_dtypes(draw):
    num_dims = draw(st.shared(helpers.ints(min_value=1, max_value=4), key="num_dims"))
    num_arrays = draw(
        st.shared(helpers.ints(min_value=2, max_value=4), key="num_arrays")
    )
    common_shape = draw(
        helpers.list_of_size(
            x=helpers.ints(min_value=2, max_value=3),
            size=num_dims - 1,
        )
    )
    unique_idx = draw(helpers.ints(min_value=0, max_value=num_dims - 1))
    unique_dims = draw(
        helpers.list_of_size(
            x=helpers.ints(min_value=2, max_value=3),
            size=num_arrays,
        )
    )
    xs = list()
    input_dtypes = draw(
        helpers.array_dtypes(available_dtypes=draw(helpers.get_dtypes("float")))
    )
    for ud, dt in zip(unique_dims, input_dtypes):
        x = draw(
            helpers.array_values(
                shape=common_shape[:unique_idx] + [ud] + common_shape[unique_idx:],
                dtype=dt,
            )
        )
        xs.append(x)
    return xs, input_dtypes, unique_idx


# noinspection DuplicatedCode
@st.composite
def _array_idxes_n_dtype(draw, **kwargs):
    num_dims = draw(helpers.ints(min_value=1, max_value=4))
    dtype, x = draw(
        helpers.dtype_and_values(
            **kwargs, min_num_dims=num_dims, max_num_dims=num_dims, shared_dtype=True
        )
    )
    idxes = draw(
        st.lists(
            helpers.ints(min_value=0, max_value=num_dims - 1),
            min_size=num_dims,
            max_size=num_dims,
            unique=True,
        )
    )
    return x, idxes, dtype


# adjoint
@handle_frontend_test(
    fn_tree="torch.adjoint",
    dtype_and_values=helpers.dtype_and_values(
        available_dtypes=helpers.get_dtypes("real_and_complex"),
        min_num_dims=2,
        min_dim_size=2,
    ),
)
def test_torch_adjoint(
    *,
    dtype_and_values,
    on_device,
    fn_tree,
    frontend,
    test_flags,
):
    input_dtype, value = dtype_and_values
    helpers.test_frontend_function(
        input_dtypes=input_dtype,
        frontend=frontend,
        test_flags=test_flags,
        fn_tree=fn_tree,
        on_device=on_device,
        input=value[0],
    )


# cat
@handle_frontend_test(
    fn_tree="torch.cat",
    xs_n_input_dtypes_n_unique_idx=_arrays_idx_n_dtypes(),
)
def test_torch_cat(
    *,
    xs_n_input_dtypes_n_unique_idx,
    on_device,
    fn_tree,
    frontend,
    test_flags,
):
    xs, input_dtypes, unique_idx = xs_n_input_dtypes_n_unique_idx
    helpers.test_frontend_function(
        input_dtypes=input_dtypes,
        frontend=frontend,
        test_flags=test_flags,
        fn_tree=fn_tree,
        on_device=on_device,
        tensors=xs,
        dim=unique_idx,
    )


# concat
@handle_frontend_test(
    fn_tree="torch.concat",
    xs_n_input_dtypes_n_unique_idx=_arrays_idx_n_dtypes(),
)
def test_torch_concat(
    *,
    xs_n_input_dtypes_n_unique_idx,
    on_device,
    fn_tree,
    frontend,
    test_flags,
):
    xs, input_dtypes, unique_idx = xs_n_input_dtypes_n_unique_idx
    helpers.test_frontend_function(
        input_dtypes=input_dtypes,
        frontend=frontend,
        test_flags=test_flags,
        fn_tree=fn_tree,
        on_device=on_device,
        tensors=xs,
        dim=unique_idx,
    )


# gather
@handle_frontend_test(
    fn_tree="torch.gather",
    params_indices_others=helpers.array_indices_axis(
        array_dtypes=helpers.get_dtypes("valid"),
        indices_dtypes=["int64"],
        min_num_dims=1,
        max_num_dims=5,
        min_dim_size=1,
        max_dim_size=10,
        indices_same_dims=True,
    ),
)
def test_torch_gather(
    *,
    params_indices_others,
    on_device,
    fn_tree,
    frontend,
    test_flags,
):
    input_dtypes, input, indices, axis, batch_dims = params_indices_others
    helpers.test_frontend_function(
        input_dtypes=input_dtypes,
        frontend=frontend,
        test_flags=test_flags,
        fn_tree=fn_tree,
        on_device=on_device,
        input=input,
        dim=axis,
        index=indices,
    )


# nonzero
@handle_frontend_test(
    fn_tree="torch.nonzero",
    dtype_and_values=helpers.dtype_and_values(
        available_dtypes=helpers.get_dtypes("numeric"),
    ),
    as_tuple=st.booleans(),
)
def test_torch_nonzero(
    *,
    dtype_and_values,
    as_tuple,
    on_device,
    fn_tree,
    frontend,
    test_flags,
):
    dtype, input = dtype_and_values
    helpers.test_frontend_function(
        input_dtypes=dtype,
        frontend=frontend,
        test_flags=test_flags,
        fn_tree=fn_tree,
        on_device=on_device,
        input=input[0],
        as_tuple=as_tuple,
    )


# permute
@handle_frontend_test(
    fn_tree="torch.permute",
    dtype_values_axis=_array_idxes_n_dtype(
        available_dtypes=helpers.get_dtypes("float"),
    ),
)
def test_torch_permute(
    *,
    dtype_values_axis,
    on_device,
    fn_tree,
    frontend,
    test_flags,
):
    x, idxes, dtype = dtype_values_axis
    helpers.test_frontend_function(
        input_dtypes=dtype,
        frontend=frontend,
        test_flags=test_flags,
        fn_tree=fn_tree,
        on_device=on_device,
        input=x[0],
        dims=tuple(idxes),
    )


# swapdims
@handle_frontend_test(
    fn_tree="torch.swapdims",
    dtype_and_values=helpers.dtype_and_values(
        available_dtypes=helpers.get_dtypes("float"),
        shape=st.shared(helpers.get_shape(min_num_dims=2), key="shape"),
    ),
    dim0=helpers.get_axis(
        shape=st.shared(helpers.get_shape(min_num_dims=2), key="shape"),
        force_int=True,
    ),
    dim1=helpers.get_axis(
        shape=st.shared(helpers.get_shape(min_num_dims=2), key="shape"),
        force_int=True,
    ),
)
def test_torch_swapdims(
    *,
    dtype_and_values,
    dim0,
    dim1,
    on_device,
    fn_tree,
    frontend,
    test_flags,
):
    input_dtype, value = dtype_and_values
    helpers.test_frontend_function(
        input_dtypes=input_dtype,
        frontend=frontend,
        test_flags=test_flags,
        fn_tree=fn_tree,
        on_device=on_device,
        input=value[0],
        dim0=dim0,
        dim1=dim1,
    )


# reshape
@st.composite
def dtypes_x_reshape(draw):
    shape = draw(helpers.get_shape(min_num_dims=1))
    dtypes, x = draw(
        helpers.dtype_and_values(
            available_dtypes=helpers.get_dtypes("numeric"),
            shape=shape,
        )
    )
    shape = draw(
        helpers.get_shape(min_num_dims=1).filter(
            lambda s: math.prod(s) == math.prod(shape)
        )
    )
    return dtypes, x, shape


@handle_frontend_test(
    fn_tree="torch.reshape",
    dtypes_x_reshape=dtypes_x_reshape(),
)
def test_torch_reshape(
    *,
    dtypes_x_reshape,
    on_device,
    fn_tree,
    frontend,
    test_flags,
):
    input_dtype, x, shape = dtypes_x_reshape
    helpers.test_frontend_function(
        input_dtypes=input_dtype,
        frontend=frontend,
        test_flags=test_flags,
        fn_tree=fn_tree,
        on_device=on_device,
        input=x[0],
        shape=shape,
    )


# stack
@handle_frontend_test(
    fn_tree="torch.stack",
    dtype_value_shape=helpers.dtype_and_values(
        available_dtypes=helpers.get_dtypes("float"),
        num_arrays=st.shared(helpers.ints(min_value=2, max_value=4), key="num_arrays"),
        shape=st.shared(helpers.get_shape(min_num_dims=1), key="shape"),
    ),
    dim=helpers.get_axis(
        shape=st.shared(helpers.get_shape(min_num_dims=1), key="shape"),
    ).filter(lambda axis: isinstance(axis, int)),
)
def test_torch_stack(
    *,
    dtype_value_shape,
    dim,
    on_device,
    fn_tree,
    frontend,
    test_flags,
):
    input_dtype, value = dtype_value_shape
    helpers.test_frontend_function(
        input_dtypes=input_dtype,
        frontend=frontend,
        test_flags=test_flags,
        fn_tree=fn_tree,
        on_device=on_device,
        tensors=value,
        dim=dim,
    )


# transpose
@handle_frontend_test(
    fn_tree="torch.transpose",
    dtype_and_values=helpers.dtype_and_values(
        available_dtypes=helpers.get_dtypes("float"),
        shape=st.shared(helpers.get_shape(min_num_dims=2), key="shape"),
    ),
    dim0=helpers.get_axis(
        shape=st.shared(helpers.get_shape(min_num_dims=2), key="shape"),
        force_int=True,
    ),
    dim1=helpers.get_axis(
        shape=st.shared(helpers.get_shape(min_num_dims=2), key="shape"),
        force_int=True,
    ),
)
def test_torch_transpose(
    *,
    dtype_and_values,
    dim0,
    dim1,
    on_device,
    fn_tree,
    frontend,
    test_flags,
):
    input_dtype, value = dtype_and_values
    helpers.test_frontend_function(
        input_dtypes=input_dtype,
        frontend=frontend,
        test_flags=test_flags,
        fn_tree=fn_tree,
        on_device=on_device,
        input=value[0],
        dim0=dim0,
        dim1=dim1,
    )


# t
@handle_frontend_test(
    fn_tree="torch.t",
    dtype_and_values=helpers.dtype_and_values(
        available_dtypes=helpers.get_dtypes("float"),
        shape=st.shared(helpers.get_shape(max_num_dims=2), key="shape"),
    ),
)
def test_torch_t(
    *,
    dtype_and_values,
    on_device,
    fn_tree,
    frontend,
    test_flags,
):
    input_dtype, value = dtype_and_values
    helpers.test_frontend_function(
        input_dtypes=input_dtype,
        frontend=frontend,
        test_flags=test_flags,
        fn_tree=fn_tree,
        on_device=on_device,
        input=value[0],
    )


# squeeze
@handle_frontend_test(
    fn_tree="torch.squeeze",
    dtype_and_values=helpers.dtype_and_values(
        available_dtypes=helpers.get_dtypes("float"),
        shape=st.shared(helpers.get_shape(min_num_dims=1), key="shape"),
    ),
    dim=helpers.get_axis(
        shape=st.shared(helpers.get_shape(min_num_dims=1), key="shape"),
        max_size=1,
    ).filter(lambda axis: isinstance(axis, int)),
)
def test_torch_squeeze(
    *,
    dtype_and_values,
    dim,
    on_device,
    fn_tree,
    frontend,
    test_flags,
):
    input_dtype, value = dtype_and_values
    helpers.test_frontend_function(
        input_dtypes=input_dtype,
        frontend=frontend,
        test_flags=test_flags,
        fn_tree=fn_tree,
        on_device=on_device,
        input=value[0],
        dim=dim,
    )


# swapaxes
@handle_frontend_test(
    fn_tree="torch.swapaxes",
    dtype_and_values=helpers.dtype_and_values(
        available_dtypes=helpers.get_dtypes("float"),
        shape=st.shared(helpers.get_shape(min_num_dims=2), key="shape"),
    ),
    axis0=helpers.get_axis(
        shape=st.shared(helpers.get_shape(min_num_dims=2), key="shape"),
        force_int=True,
    ),
    axis1=helpers.get_axis(
        shape=st.shared(helpers.get_shape(min_num_dims=2), key="shape"),
        force_int=True,
    ),
)
def test_torch_swapaxes(
    *,
    dtype_and_values,
    axis0,
    axis1,
    on_device,
    fn_tree,
    frontend,
    test_flags,
):
    input_dtype, value = dtype_and_values
    helpers.test_frontend_function(
        input_dtypes=input_dtype,
        frontend=frontend,
        test_flags=test_flags,
        fn_tree=fn_tree,
        on_device=on_device,
        input=value[0],
        axis0=axis0,
        axis1=axis1,
    )


@st.composite
def _chunk_helper(draw):
    dtype, x, shape = draw(
        helpers.dtype_and_values(
            available_dtypes=helpers.get_dtypes("float"),
            min_num_dims=1,
            ret_shape=True,
        )
    )
    axis = draw(helpers.get_axis(shape=shape, force_int=True))
    if shape[axis] == 0:
        chunks = 0
    else:
        factors = []
        for i in range(1, shape[axis] + 1):
            if shape[axis] % i == 0:
                factors.append(i)
        chunks = draw(st.sampled_from(factors))
    return dtype, x, axis, chunks


# chunk
@handle_frontend_test(
    fn_tree="torch.chunk",
    x_dim_chunks=_chunk_helper(),
    test_with_out=st.just(False),
)
def test_torch_chunk(
    *,
    x_dim_chunks,
    fn_tree,
    on_device,
    frontend,
    test_flags,
):
    dtype, x, axis, chunks = x_dim_chunks
    helpers.test_frontend_function(
        input_dtypes=dtype,
        frontend=frontend,
        test_flags=test_flags,
        fn_tree=fn_tree,
        on_device=on_device,
        input=x[0],
        chunks=chunks,
        dim=axis,
    )


# tile
@handle_frontend_test(
    fn_tree="torch.tile",
    dtype_value=helpers.dtype_and_values(
        available_dtypes=helpers.get_dtypes("valid"),
        shape=st.shared(helpers.get_shape(), key="shape"),
    ),
    dim=helpers.get_axis(
        shape=st.shared(helpers.get_shape(), key="shape"),
        allow_neg=False,
        force_tuple=True,
    ),
)
def test_torch_tile(
    *,
    dtype_value,
    dim,
    on_device,
    fn_tree,
    frontend,
    test_flags,
):
    input_dtype, value = dtype_value
    helpers.test_frontend_function(
        input_dtypes=input_dtype,
        frontend=frontend,
        test_flags=test_flags,
        fn_tree=fn_tree,
        on_device=on_device,
        input=value[0],
        dims=dim,
    )


# unsqueeze
@handle_frontend_test(
    fn_tree="torch.unsqueeze",
    dtype_value=helpers.dtype_and_values(
        available_dtypes=helpers.get_dtypes("valid"),
        shape=st.shared(helpers.get_shape(), key="shape"),
    ),
    dim=helpers.get_axis(
        shape=st.shared(helpers.get_shape(), key="shape"),
        allow_neg=True,
        force_int=True,
    ),
)
def test_torch_unsqueeze(
    *,
    dtype_value,
    dim,
    on_device,
    fn_tree,
    frontend,
    test_flags,
):
    input_dtype, value = dtype_value
    helpers.test_frontend_function(
        input_dtypes=input_dtype,
        frontend=frontend,
        test_flags=test_flags,
        fn_tree=fn_tree,
        on_device=on_device,
        input=value[0],
        dim=dim,
    )


@handle_frontend_test(
    fn_tree="torch.argwhere",
    dtype_and_values=helpers.dtype_and_values(
        available_dtypes=helpers.get_dtypes("valid"),
    ),
)
def test_torch_argwhere(
    *,
    dtype_and_values,
    on_device,
    fn_tree,
    frontend,
    test_flags,
):
    dtype, input = dtype_and_values
    helpers.test_frontend_function(
        input_dtypes=dtype,
        frontend=frontend,
        test_flags=test_flags,
        fn_tree=fn_tree,
        on_device=on_device,
        input=input[0],
    )


# movedim
@handle_frontend_test(
    fn_tree="torch.movedim",
    dtype_and_input=helpers.dtype_and_values(
        available_dtypes=helpers.get_dtypes("float"),
        min_value=-100,
        max_value=100,
        shape=st.shared(
            helpers.get_shape(
                min_num_dims=1,
                max_num_dims=3,
                min_dim_size=1,
                max_dim_size=3,
            ),
            key="a_s_d",
        ),
    ),
    source=helpers.get_axis(
        allow_none=False,
        unique=True,
        shape=st.shared(
            helpers.get_shape(
                min_num_dims=1,
                max_num_dims=3,
                min_dim_size=1,
                max_dim_size=3,
            ),
            key="a_s_d",
        ),
        min_size=1,
        force_int=True,
    ),
    destination=helpers.get_axis(
        allow_none=False,
        unique=True,
        shape=st.shared(
            helpers.get_shape(
                min_num_dims=1,
                max_num_dims=3,
                min_dim_size=1,
                max_dim_size=3,
            ),
            key="a_s_d",
        ),
        min_size=1,
        force_int=True,
    ),
    test_with_out=st.just(False),
)
def test_torch_movedim(
    *,
    dtype_and_input,
    source,
    destination,
    on_device,
    fn_tree,
    frontend,
    test_flags,
):
    input_dtype, value = dtype_and_input
    helpers.test_frontend_function(
        input_dtypes=input_dtype,
        frontend=frontend,
        test_flags=test_flags,
        fn_tree=fn_tree,
        on_device=on_device,
        input=value[0],
        source=source,
        destination=destination,
    )


# moveaxis
@handle_frontend_test(
    fn_tree="torch.moveaxis",
    dtype_and_input=helpers.dtype_and_values(
        available_dtypes=helpers.get_dtypes("float"),
        min_value=-100,
        max_value=100,
        shape=st.shared(
            helpers.get_shape(
                min_num_dims=1,
                max_num_dims=3,
                min_dim_size=1,
                max_dim_size=3,
            ),
            key="a_s_d",
        ),
    ),
    source=helpers.get_axis(
        allow_none=False,
        unique=True,
        shape=st.shared(
            helpers.get_shape(
                min_num_dims=1,
                max_num_dims=3,
                min_dim_size=1,
                max_dim_size=3,
            ),
            key="a_s_d",
        ),
        min_size=1,
        force_int=True,
    ),
    destination=helpers.get_axis(
        allow_none=False,
        unique=True,
        shape=st.shared(
            helpers.get_shape(
                min_num_dims=1,
                max_num_dims=3,
                min_dim_size=1,
                max_dim_size=3,
            ),
            key="a_s_d",
        ),
        min_size=1,
        force_int=True,
    ),
    test_with_out=st.just(False),
)
def test_torch_moveaxis(
    *,
    dtype_and_input,
    source,
    destination,
    on_device,
    fn_tree,
    frontend,
    test_flags,
):
    input_dtype, value = dtype_and_input
    helpers.test_frontend_function(
        input_dtypes=input_dtype,
        frontend=frontend,
        test_flags=test_flags,
        fn_tree=fn_tree,
        on_device=on_device,
        input=value[0],
        source=source,
        destination=destination,
    )


# hstack
@handle_frontend_test(
    fn_tree="torch.hstack",
    dtype_value_shape=helpers.dtype_and_values(
        available_dtypes=helpers.get_dtypes("float"),
    ),
)
def test_torch_hstack(
    *,
    dtype_value_shape,
    on_device,
    fn_tree,
    frontend,
    test_flags,
):
    input_dtype, value = dtype_value_shape
    helpers.test_frontend_function(
        input_dtypes=input_dtype,
        frontend=frontend,
        test_flags=test_flags,
        fn_tree=fn_tree,
        on_device=on_device,
        tensors=value,
    )


# dstack
@handle_frontend_test(
    fn_tree="torch.dstack",
    dtype_value_shape=helpers.dtype_and_values(
        available_dtypes=helpers.get_dtypes("float"),
    ),
)
def test_torch_dstack(
    *,
    dtype_value_shape,
    on_device,
    fn_tree,
    frontend,
    test_flags,
):
    input_dtype, value = dtype_value_shape
    helpers.test_frontend_function(
        input_dtypes=input_dtype,
        frontend=frontend,
        test_flags=test_flags,
        fn_tree=fn_tree,
        on_device=on_device,
        tensors=value,
    )


# index_select
@handle_frontend_test(
    fn_tree="torch.index_select",
    params_indices_others=helpers.array_indices_axis(
        array_dtypes=helpers.get_dtypes("valid"),
        indices_dtypes=["int64"],
        max_num_dims=1,
        indices_same_dims=True,
    ),
)
def test_torch_index_select(
    *,
    params_indices_others,
    on_device,
    fn_tree,
    frontend,
    test_flags,
):
    input_dtypes, input, indices, axis, batch_dims = params_indices_others
    helpers.test_frontend_function(
        input_dtypes=input_dtypes,
        frontend=frontend,
        test_flags=test_flags,
        fn_tree=fn_tree,
        on_device=on_device,
        input=input,
        dim=axis,
        index=indices,
    )


# take_along_dim
@handle_frontend_test(
    fn_tree="torch.take_along_dim",
    dtype_indices_axis=helpers.array_indices_axis(
        array_dtypes=helpers.get_dtypes("numeric"),
        indices_dtypes=["int64"],
        min_num_dims=1,
        max_num_dims=5,
        min_dim_size=1,
        max_dim_size=10,
        indices_same_dims=True,
    ),
)
def test_torch_take_along_dim(
    *,
    dtype_indices_axis,
    on_device,
    fn_tree,
    frontend,
    test_flags,
):
    input_dtypes, value, indices, axis, _ = dtype_indices_axis
    helpers.test_frontend_function(
        input_dtypes=input_dtypes,
        frontend=frontend,
        test_flags=test_flags,
        fn_tree=fn_tree,
        on_device=on_device,
        input=value,
        indices=indices,
        dim=axis,
    )


# vstack
@handle_frontend_test(
    fn_tree="torch.vstack",
    dtype_value_shape=helpers.dtype_and_values(
        available_dtypes=helpers.get_dtypes("float"),
    ),
)
def test_torch_vstack(
    *,
    dtype_value_shape,
    on_device,
    fn_tree,
    frontend,
    test_flags,
):
    input_dtype, value = dtype_value_shape
    helpers.test_frontend_function(
        input_dtypes=input_dtype,
        frontend=frontend,
        test_flags=test_flags,
        fn_tree=fn_tree,
        on_device=on_device,
        tensors=value,
    )


# split
@handle_frontend_test(
    fn_tree="torch.split",
    dtype_value=helpers.dtype_and_values(
        available_dtypes=helpers.get_dtypes("valid"),
        shape=st.shared(helpers.get_shape(min_num_dims=1), key="value_shape"),
    ),
    split_size_or_sections=_get_splits().filter(lambda s: s is not None),
    dim=st.shared(
        helpers.get_axis(
            shape=st.shared(helpers.get_shape(min_num_dims=1), key="value_shape"),
            force_int=True,
        ),
        key="target_axis",
    ),
)
def test_torch_split(
    *,
    dtype_value,
    split_size_or_sections,
    dim,
    on_device,
    fn_tree,
    frontend,
    test_flags,
):
    input_dtype, value = dtype_value
    helpers.test_frontend_function(
        input_dtypes=input_dtype,
        frontend=frontend,
        test_flags=test_flags,
        fn_tree=fn_tree,
        on_device=on_device,
        tensor=value[0],
        split_size_or_sections=split_size_or_sections,
        dim=dim,
    )


# tensor_split
@handle_frontend_test(
    fn_tree="torch.tensor_split",
    dtype_value=helpers.dtype_and_values(
        available_dtypes=helpers.get_dtypes("integer"),
        shape=st.shared(helpers.get_shape(min_num_dims=1), key="value_shape"),
    ),
    indices_or_sections=_get_split_locations(min_num_dims=1),
    axis=st.shared(
        helpers.get_axis(
            shape=st.shared(helpers.get_shape(min_num_dims=1), key="value_shape"),
            force_int=True,
        ),
        key="target_axis",
    ),
    number_positional_args=st.just(2),
    test_with_out=st.just(False),
)
def test_torch_tensor_split(
    *,
    dtype_value,
    indices_or_sections,
    axis,
    on_device,
    fn_tree,
    frontend,
    test_flags,
):
    input_dtype, value = dtype_value
    helpers.test_frontend_function(
        input_dtypes=input_dtype,
        frontend=frontend,
        test_flags=test_flags,
        fn_tree=fn_tree,
        on_device=on_device,
        input=value[0],
        indices_or_sections=indices_or_sections,
        dim=axis,
    )


# unbind
@handle_frontend_test(
    fn_tree="torch.unbind",
    dtype_value_axis=helpers.dtype_values_axis(
        available_dtypes=helpers.get_dtypes("numeric"),
        min_num_dims=1,
        valid_axis=True,
        force_int_axis=True,
    ),
)
def test_torch_unbind(
    *,
    dtype_value_axis,
    on_device,
    fn_tree,
    frontend,
    test_flags,
):
    input_dtypes, value, axis = dtype_value_axis
    helpers.test_frontend_function(
        input_dtypes=input_dtypes,
        frontend=frontend,
        test_flags=test_flags,
        fn_tree=fn_tree,
        on_device=on_device,
        input=value[0],
        dim=axis,
    )


# dsplit
@handle_frontend_test(
    fn_tree="torch.dsplit",
    dtype_value=helpers.dtype_and_values(
        available_dtypes=helpers.get_dtypes("valid"),
        shape=st.shared(helpers.get_shape(min_num_dims=3), key="value_shape"),
    ),
    indices_or_sections=_get_split_locations(min_num_dims=3, axis=2),
)
def test_torch_dsplit(
    *,
    dtype_value,
    indices_or_sections,
    on_device,
    fn_tree,
    frontend,
    test_flags,
):
    input_dtype, value = dtype_value
    helpers.test_frontend_function(
        input_dtypes=input_dtype,
        frontend=frontend,
        test_flags=test_flags,
        fn_tree=fn_tree,
        on_device=on_device,
        input=value[0],
        indices_or_sections=indices_or_sections,
    )


# hsplit
@handle_frontend_test(
    fn_tree="torch.hsplit",
    dtype_value=helpers.dtype_and_values(
        available_dtypes=helpers.get_dtypes("valid"),
        shape=st.shared(helpers.get_shape(min_num_dims=1), key="value_shape"),
    ),
    indices_or_sections=_get_split_locations(min_num_dims=1, axis=1),
)
def test_torch_hsplit(
    *,
    dtype_value,
    indices_or_sections,
    on_device,
    fn_tree,
    frontend,
    test_flags,
):
    input_dtype, value = dtype_value
    # TODO: remove the assumption when these bugfixes are merged and version-pinned
    # https://github.com/tensorflow/tensorflow/pull/59523
    # https://github.com/google/jax/pull/14275
    assume(
        not (
            len(value[0].shape) == 1
            and ivy.current_backend_str() in ("tensorflow", "jax")
        )
    )
    helpers.test_frontend_function(
        input_dtypes=input_dtype,
        frontend=frontend,
        test_flags=test_flags,
        fn_tree=fn_tree,
        on_device=on_device,
        input=value[0],
        indices_or_sections=indices_or_sections,
    )


# vsplit
@handle_frontend_test(
    fn_tree="torch.vsplit",
    dtype_value=helpers.dtype_and_values(
        available_dtypes=helpers.get_dtypes("valid"),
        shape=st.shared(helpers.get_shape(min_num_dims=2), key="value_shape"),
    ),
    indices_or_sections=_get_split_locations(min_num_dims=2, axis=0),
)
def test_torch_vsplit(
    *,
    dtype_value,
    indices_or_sections,
    on_device,
    fn_tree,
    frontend,
    test_flags,
):
    input_dtype, value = dtype_value
    helpers.test_frontend_function(
        input_dtypes=input_dtype,
        frontend=frontend,
        test_flags=test_flags,
        fn_tree=fn_tree,
        on_device=on_device,
        input=value[0],
        indices_or_sections=indices_or_sections,
    )


# row_stack
@handle_frontend_test(
    fn_tree="torch.row_stack",
    dtype_value_shape=helpers.dtype_and_values(
        available_dtypes=helpers.get_dtypes("float"),
        num_arrays=st.integers(1, 5),
    ),
)
def test_torch_row_stack(
    *,
    dtype_value_shape,
    on_device,
    fn_tree,
    frontend,
    test_flags,
):
    input_dtype, value = dtype_value_shape
    helpers.test_frontend_function(
        input_dtypes=input_dtype,
        frontend=frontend,
        test_flags=test_flags,
        fn_tree=fn_tree,
        on_device=on_device,
        tensors=value,
    )


@handle_frontend_test(
    fn_tree="torch.where",
    broadcastables=_broadcastable_trio(),
    only_cond=st.booleans(),
)
def test_torch_where(
    *,
    broadcastables,
    only_cond,
    frontend,
    test_flags,
    fn_tree,
    on_device,
):
    cond, xs, dtypes = broadcastables

    if only_cond:
        helpers.test_frontend_function(
            input_dtypes=[dtypes[0]],
            frontend=frontend,
            test_flags=test_flags,
            fn_tree=fn_tree,
            on_device=on_device,
            condition=xs[0],
        )

    else:
        helpers.test_frontend_function(
            input_dtypes=["bool"] + dtypes,
            frontend=frontend,
            test_flags=test_flags,
            fn_tree=fn_tree,
            on_device=on_device,
            condition=cond,
            input=xs[0],
            other=xs[1],
        )


@handle_frontend_test(
    fn_tree="torch.conj",
    dtype_and_x=helpers.dtype_and_values(
        available_dtypes=helpers.get_dtypes("float_and_complex"),
    ),
)
def test_torch_conj(
    on_device,
    frontend,
    *,
    dtype_and_x,
    fn_tree,
    test_flags,
):
    input_dtype, x = dtype_and_x
    helpers.test_frontend_function(
        input_dtypes=input_dtype,
        frontend=frontend,
        test_flags=test_flags,
        fn_tree=fn_tree,
        on_device=on_device,
        input=x[0],
    )


@st.composite
def _arrays_dim_idx_n_dtypes(draw):
    num_dims = draw(st.shared(helpers.ints(min_value=1, max_value=4), key="num_dims"))
    num_arrays = 2
    common_shape = draw(
        helpers.lists(
            x=helpers.ints(min_value=2, max_value=3),
            min_size=num_dims - 1,
            max_size=num_dims - 1,
        )
    )
    _dim = draw(helpers.ints(min_value=0, max_value=num_dims - 1))
    unique_dims = draw(
        helpers.lists(
            x=helpers.ints(min_value=2, max_value=3),
            min_size=num_arrays,
            max_size=num_arrays,
        )
    )

    min_dim = min(unique_dims)
    max_dim = max(unique_dims)
    _idx = draw(
        helpers.array_values(
            shape=min_dim,
            dtype="int64",
            min_value=0,
            max_value=max_dim,
            exclude_min=False,
        )
    )

    xs = list()
<<<<<<< HEAD
    input_dtypes = draw(
        helpers.array_dtypes(
            available_dtypes=helpers.get_dtypes("numeric"),
=======
    available_input_types = draw(helpers.get_dtypes("numeric"))
    available_input_types.remove("float16")  # half summation unstable in backends
    input_dtypes = draw(
        helpers.array_dtypes(
            available_dtypes=available_input_types,
>>>>>>> 0d739c6e
            num_arrays=num_arrays,
            shared_dtype=True,
        )
    )
    for ud, dt in zip(unique_dims, input_dtypes):
        x = draw(
            helpers.array_values(
                shape=common_shape[:_dim] + [ud] + common_shape[_dim:],
                dtype=dt,
                large_abs_safety_factor=2.5,
                small_abs_safety_factor=2.5,
                safety_factor_scale="log",
<<<<<<< HEAD
                min_value=-20,
                max_value=20,
=======
>>>>>>> 0d739c6e
            )
        )
        xs.append(x)
    return xs, input_dtypes, _dim, _idx


# index_add
@handle_frontend_test(
    fn_tree="torch.index_add",
    xs_dtypes_dim_idx=_arrays_dim_idx_n_dtypes(),
    alpha=st.integers(min_value=1, max_value=2),
)
def test_torch_index_add(
    *,
    xs_dtypes_dim_idx,
    alpha,
    on_device,
    fn_tree,
    frontend,
    test_flags,
):
    xs, input_dtypes, axis, indices = xs_dtypes_dim_idx
    if xs[0].shape[axis] < xs[1].shape[axis]:
        source, input = xs
    else:
        input, source = xs
    helpers.test_frontend_function(
        input_dtypes=[input_dtypes[0], "int64", input_dtypes[1]],
        frontend=frontend,
        test_flags=test_flags,
        fn_tree=fn_tree,
        on_device=on_device,
        rtol=1e-03,
        input=input,
        dim=axis,
        index=indices,
        source=source,
        alpha=alpha,
    )
<|MERGE_RESOLUTION|>--- conflicted
+++ resolved
@@ -1,1321 +1,1310 @@
-# global
-from hypothesis import strategies as st, assume
-import math
-
-
-# local
-import ivy
-import ivy_tests.test_ivy.helpers as helpers
-from ivy_tests.test_ivy.helpers import handle_frontend_test
-from ivy_tests.test_ivy.test_functional.test_core.test_manipulation import _get_splits
-from ivy_tests.test_ivy.test_functional.test_core.test_searching import (
-    _broadcastable_trio,
-)
-from ivy_tests.test_ivy.test_functional.test_experimental.test_core.test_manipulation import (  # noqa
-    _get_split_locations,
-)
-
-
-# noinspection DuplicatedCode
-@st.composite
-def _arrays_idx_n_dtypes(draw):
-    num_dims = draw(st.shared(helpers.ints(min_value=1, max_value=4), key="num_dims"))
-    num_arrays = draw(
-        st.shared(helpers.ints(min_value=2, max_value=4), key="num_arrays")
-    )
-    common_shape = draw(
-        helpers.list_of_size(
-            x=helpers.ints(min_value=2, max_value=3),
-            size=num_dims - 1,
-        )
-    )
-    unique_idx = draw(helpers.ints(min_value=0, max_value=num_dims - 1))
-    unique_dims = draw(
-        helpers.list_of_size(
-            x=helpers.ints(min_value=2, max_value=3),
-            size=num_arrays,
-        )
-    )
-    xs = list()
-    input_dtypes = draw(
-        helpers.array_dtypes(available_dtypes=draw(helpers.get_dtypes("float")))
-    )
-    for ud, dt in zip(unique_dims, input_dtypes):
-        x = draw(
-            helpers.array_values(
-                shape=common_shape[:unique_idx] + [ud] + common_shape[unique_idx:],
-                dtype=dt,
-            )
-        )
-        xs.append(x)
-    return xs, input_dtypes, unique_idx
-
-
-# noinspection DuplicatedCode
-@st.composite
-def _array_idxes_n_dtype(draw, **kwargs):
-    num_dims = draw(helpers.ints(min_value=1, max_value=4))
-    dtype, x = draw(
-        helpers.dtype_and_values(
-            **kwargs, min_num_dims=num_dims, max_num_dims=num_dims, shared_dtype=True
-        )
-    )
-    idxes = draw(
-        st.lists(
-            helpers.ints(min_value=0, max_value=num_dims - 1),
-            min_size=num_dims,
-            max_size=num_dims,
-            unique=True,
-        )
-    )
-    return x, idxes, dtype
-
-
-# adjoint
-@handle_frontend_test(
-    fn_tree="torch.adjoint",
-    dtype_and_values=helpers.dtype_and_values(
-        available_dtypes=helpers.get_dtypes("real_and_complex"),
-        min_num_dims=2,
-        min_dim_size=2,
-    ),
-)
-def test_torch_adjoint(
-    *,
-    dtype_and_values,
-    on_device,
-    fn_tree,
-    frontend,
-    test_flags,
-):
-    input_dtype, value = dtype_and_values
-    helpers.test_frontend_function(
-        input_dtypes=input_dtype,
-        frontend=frontend,
-        test_flags=test_flags,
-        fn_tree=fn_tree,
-        on_device=on_device,
-        input=value[0],
-    )
-
-
-# cat
-@handle_frontend_test(
-    fn_tree="torch.cat",
-    xs_n_input_dtypes_n_unique_idx=_arrays_idx_n_dtypes(),
-)
-def test_torch_cat(
-    *,
-    xs_n_input_dtypes_n_unique_idx,
-    on_device,
-    fn_tree,
-    frontend,
-    test_flags,
-):
-    xs, input_dtypes, unique_idx = xs_n_input_dtypes_n_unique_idx
-    helpers.test_frontend_function(
-        input_dtypes=input_dtypes,
-        frontend=frontend,
-        test_flags=test_flags,
-        fn_tree=fn_tree,
-        on_device=on_device,
-        tensors=xs,
-        dim=unique_idx,
-    )
-
-
-# concat
-@handle_frontend_test(
-    fn_tree="torch.concat",
-    xs_n_input_dtypes_n_unique_idx=_arrays_idx_n_dtypes(),
-)
-def test_torch_concat(
-    *,
-    xs_n_input_dtypes_n_unique_idx,
-    on_device,
-    fn_tree,
-    frontend,
-    test_flags,
-):
-    xs, input_dtypes, unique_idx = xs_n_input_dtypes_n_unique_idx
-    helpers.test_frontend_function(
-        input_dtypes=input_dtypes,
-        frontend=frontend,
-        test_flags=test_flags,
-        fn_tree=fn_tree,
-        on_device=on_device,
-        tensors=xs,
-        dim=unique_idx,
-    )
-
-
-# gather
-@handle_frontend_test(
-    fn_tree="torch.gather",
-    params_indices_others=helpers.array_indices_axis(
-        array_dtypes=helpers.get_dtypes("valid"),
-        indices_dtypes=["int64"],
-        min_num_dims=1,
-        max_num_dims=5,
-        min_dim_size=1,
-        max_dim_size=10,
-        indices_same_dims=True,
-    ),
-)
-def test_torch_gather(
-    *,
-    params_indices_others,
-    on_device,
-    fn_tree,
-    frontend,
-    test_flags,
-):
-    input_dtypes, input, indices, axis, batch_dims = params_indices_others
-    helpers.test_frontend_function(
-        input_dtypes=input_dtypes,
-        frontend=frontend,
-        test_flags=test_flags,
-        fn_tree=fn_tree,
-        on_device=on_device,
-        input=input,
-        dim=axis,
-        index=indices,
-    )
-
-
-# nonzero
-@handle_frontend_test(
-    fn_tree="torch.nonzero",
-    dtype_and_values=helpers.dtype_and_values(
-        available_dtypes=helpers.get_dtypes("numeric"),
-    ),
-    as_tuple=st.booleans(),
-)
-def test_torch_nonzero(
-    *,
-    dtype_and_values,
-    as_tuple,
-    on_device,
-    fn_tree,
-    frontend,
-    test_flags,
-):
-    dtype, input = dtype_and_values
-    helpers.test_frontend_function(
-        input_dtypes=dtype,
-        frontend=frontend,
-        test_flags=test_flags,
-        fn_tree=fn_tree,
-        on_device=on_device,
-        input=input[0],
-        as_tuple=as_tuple,
-    )
-
-
-# permute
-@handle_frontend_test(
-    fn_tree="torch.permute",
-    dtype_values_axis=_array_idxes_n_dtype(
-        available_dtypes=helpers.get_dtypes("float"),
-    ),
-)
-def test_torch_permute(
-    *,
-    dtype_values_axis,
-    on_device,
-    fn_tree,
-    frontend,
-    test_flags,
-):
-    x, idxes, dtype = dtype_values_axis
-    helpers.test_frontend_function(
-        input_dtypes=dtype,
-        frontend=frontend,
-        test_flags=test_flags,
-        fn_tree=fn_tree,
-        on_device=on_device,
-        input=x[0],
-        dims=tuple(idxes),
-    )
-
-
-# swapdims
-@handle_frontend_test(
-    fn_tree="torch.swapdims",
-    dtype_and_values=helpers.dtype_and_values(
-        available_dtypes=helpers.get_dtypes("float"),
-        shape=st.shared(helpers.get_shape(min_num_dims=2), key="shape"),
-    ),
-    dim0=helpers.get_axis(
-        shape=st.shared(helpers.get_shape(min_num_dims=2), key="shape"),
-        force_int=True,
-    ),
-    dim1=helpers.get_axis(
-        shape=st.shared(helpers.get_shape(min_num_dims=2), key="shape"),
-        force_int=True,
-    ),
-)
-def test_torch_swapdims(
-    *,
-    dtype_and_values,
-    dim0,
-    dim1,
-    on_device,
-    fn_tree,
-    frontend,
-    test_flags,
-):
-    input_dtype, value = dtype_and_values
-    helpers.test_frontend_function(
-        input_dtypes=input_dtype,
-        frontend=frontend,
-        test_flags=test_flags,
-        fn_tree=fn_tree,
-        on_device=on_device,
-        input=value[0],
-        dim0=dim0,
-        dim1=dim1,
-    )
-
-
-# reshape
-@st.composite
-def dtypes_x_reshape(draw):
-    shape = draw(helpers.get_shape(min_num_dims=1))
-    dtypes, x = draw(
-        helpers.dtype_and_values(
-            available_dtypes=helpers.get_dtypes("numeric"),
-            shape=shape,
-        )
-    )
-    shape = draw(
-        helpers.get_shape(min_num_dims=1).filter(
-            lambda s: math.prod(s) == math.prod(shape)
-        )
-    )
-    return dtypes, x, shape
-
-
-@handle_frontend_test(
-    fn_tree="torch.reshape",
-    dtypes_x_reshape=dtypes_x_reshape(),
-)
-def test_torch_reshape(
-    *,
-    dtypes_x_reshape,
-    on_device,
-    fn_tree,
-    frontend,
-    test_flags,
-):
-    input_dtype, x, shape = dtypes_x_reshape
-    helpers.test_frontend_function(
-        input_dtypes=input_dtype,
-        frontend=frontend,
-        test_flags=test_flags,
-        fn_tree=fn_tree,
-        on_device=on_device,
-        input=x[0],
-        shape=shape,
-    )
-
-
-# stack
-@handle_frontend_test(
-    fn_tree="torch.stack",
-    dtype_value_shape=helpers.dtype_and_values(
-        available_dtypes=helpers.get_dtypes("float"),
-        num_arrays=st.shared(helpers.ints(min_value=2, max_value=4), key="num_arrays"),
-        shape=st.shared(helpers.get_shape(min_num_dims=1), key="shape"),
-    ),
-    dim=helpers.get_axis(
-        shape=st.shared(helpers.get_shape(min_num_dims=1), key="shape"),
-    ).filter(lambda axis: isinstance(axis, int)),
-)
-def test_torch_stack(
-    *,
-    dtype_value_shape,
-    dim,
-    on_device,
-    fn_tree,
-    frontend,
-    test_flags,
-):
-    input_dtype, value = dtype_value_shape
-    helpers.test_frontend_function(
-        input_dtypes=input_dtype,
-        frontend=frontend,
-        test_flags=test_flags,
-        fn_tree=fn_tree,
-        on_device=on_device,
-        tensors=value,
-        dim=dim,
-    )
-
-
-# transpose
-@handle_frontend_test(
-    fn_tree="torch.transpose",
-    dtype_and_values=helpers.dtype_and_values(
-        available_dtypes=helpers.get_dtypes("float"),
-        shape=st.shared(helpers.get_shape(min_num_dims=2), key="shape"),
-    ),
-    dim0=helpers.get_axis(
-        shape=st.shared(helpers.get_shape(min_num_dims=2), key="shape"),
-        force_int=True,
-    ),
-    dim1=helpers.get_axis(
-        shape=st.shared(helpers.get_shape(min_num_dims=2), key="shape"),
-        force_int=True,
-    ),
-)
-def test_torch_transpose(
-    *,
-    dtype_and_values,
-    dim0,
-    dim1,
-    on_device,
-    fn_tree,
-    frontend,
-    test_flags,
-):
-    input_dtype, value = dtype_and_values
-    helpers.test_frontend_function(
-        input_dtypes=input_dtype,
-        frontend=frontend,
-        test_flags=test_flags,
-        fn_tree=fn_tree,
-        on_device=on_device,
-        input=value[0],
-        dim0=dim0,
-        dim1=dim1,
-    )
-
-
-# t
-@handle_frontend_test(
-    fn_tree="torch.t",
-    dtype_and_values=helpers.dtype_and_values(
-        available_dtypes=helpers.get_dtypes("float"),
-        shape=st.shared(helpers.get_shape(max_num_dims=2), key="shape"),
-    ),
-)
-def test_torch_t(
-    *,
-    dtype_and_values,
-    on_device,
-    fn_tree,
-    frontend,
-    test_flags,
-):
-    input_dtype, value = dtype_and_values
-    helpers.test_frontend_function(
-        input_dtypes=input_dtype,
-        frontend=frontend,
-        test_flags=test_flags,
-        fn_tree=fn_tree,
-        on_device=on_device,
-        input=value[0],
-    )
-
-
-# squeeze
-@handle_frontend_test(
-    fn_tree="torch.squeeze",
-    dtype_and_values=helpers.dtype_and_values(
-        available_dtypes=helpers.get_dtypes("float"),
-        shape=st.shared(helpers.get_shape(min_num_dims=1), key="shape"),
-    ),
-    dim=helpers.get_axis(
-        shape=st.shared(helpers.get_shape(min_num_dims=1), key="shape"),
-        max_size=1,
-    ).filter(lambda axis: isinstance(axis, int)),
-)
-def test_torch_squeeze(
-    *,
-    dtype_and_values,
-    dim,
-    on_device,
-    fn_tree,
-    frontend,
-    test_flags,
-):
-    input_dtype, value = dtype_and_values
-    helpers.test_frontend_function(
-        input_dtypes=input_dtype,
-        frontend=frontend,
-        test_flags=test_flags,
-        fn_tree=fn_tree,
-        on_device=on_device,
-        input=value[0],
-        dim=dim,
-    )
-
-
-# swapaxes
-@handle_frontend_test(
-    fn_tree="torch.swapaxes",
-    dtype_and_values=helpers.dtype_and_values(
-        available_dtypes=helpers.get_dtypes("float"),
-        shape=st.shared(helpers.get_shape(min_num_dims=2), key="shape"),
-    ),
-    axis0=helpers.get_axis(
-        shape=st.shared(helpers.get_shape(min_num_dims=2), key="shape"),
-        force_int=True,
-    ),
-    axis1=helpers.get_axis(
-        shape=st.shared(helpers.get_shape(min_num_dims=2), key="shape"),
-        force_int=True,
-    ),
-)
-def test_torch_swapaxes(
-    *,
-    dtype_and_values,
-    axis0,
-    axis1,
-    on_device,
-    fn_tree,
-    frontend,
-    test_flags,
-):
-    input_dtype, value = dtype_and_values
-    helpers.test_frontend_function(
-        input_dtypes=input_dtype,
-        frontend=frontend,
-        test_flags=test_flags,
-        fn_tree=fn_tree,
-        on_device=on_device,
-        input=value[0],
-        axis0=axis0,
-        axis1=axis1,
-    )
-
-
-@st.composite
-def _chunk_helper(draw):
-    dtype, x, shape = draw(
-        helpers.dtype_and_values(
-            available_dtypes=helpers.get_dtypes("float"),
-            min_num_dims=1,
-            ret_shape=True,
-        )
-    )
-    axis = draw(helpers.get_axis(shape=shape, force_int=True))
-    if shape[axis] == 0:
-        chunks = 0
-    else:
-        factors = []
-        for i in range(1, shape[axis] + 1):
-            if shape[axis] % i == 0:
-                factors.append(i)
-        chunks = draw(st.sampled_from(factors))
-    return dtype, x, axis, chunks
-
-
-# chunk
-@handle_frontend_test(
-    fn_tree="torch.chunk",
-    x_dim_chunks=_chunk_helper(),
-    test_with_out=st.just(False),
-)
-def test_torch_chunk(
-    *,
-    x_dim_chunks,
-    fn_tree,
-    on_device,
-    frontend,
-    test_flags,
-):
-    dtype, x, axis, chunks = x_dim_chunks
-    helpers.test_frontend_function(
-        input_dtypes=dtype,
-        frontend=frontend,
-        test_flags=test_flags,
-        fn_tree=fn_tree,
-        on_device=on_device,
-        input=x[0],
-        chunks=chunks,
-        dim=axis,
-    )
-
-
-# tile
-@handle_frontend_test(
-    fn_tree="torch.tile",
-    dtype_value=helpers.dtype_and_values(
-        available_dtypes=helpers.get_dtypes("valid"),
-        shape=st.shared(helpers.get_shape(), key="shape"),
-    ),
-    dim=helpers.get_axis(
-        shape=st.shared(helpers.get_shape(), key="shape"),
-        allow_neg=False,
-        force_tuple=True,
-    ),
-)
-def test_torch_tile(
-    *,
-    dtype_value,
-    dim,
-    on_device,
-    fn_tree,
-    frontend,
-    test_flags,
-):
-    input_dtype, value = dtype_value
-    helpers.test_frontend_function(
-        input_dtypes=input_dtype,
-        frontend=frontend,
-        test_flags=test_flags,
-        fn_tree=fn_tree,
-        on_device=on_device,
-        input=value[0],
-        dims=dim,
-    )
-
-
-# unsqueeze
-@handle_frontend_test(
-    fn_tree="torch.unsqueeze",
-    dtype_value=helpers.dtype_and_values(
-        available_dtypes=helpers.get_dtypes("valid"),
-        shape=st.shared(helpers.get_shape(), key="shape"),
-    ),
-    dim=helpers.get_axis(
-        shape=st.shared(helpers.get_shape(), key="shape"),
-        allow_neg=True,
-        force_int=True,
-    ),
-)
-def test_torch_unsqueeze(
-    *,
-    dtype_value,
-    dim,
-    on_device,
-    fn_tree,
-    frontend,
-    test_flags,
-):
-    input_dtype, value = dtype_value
-    helpers.test_frontend_function(
-        input_dtypes=input_dtype,
-        frontend=frontend,
-        test_flags=test_flags,
-        fn_tree=fn_tree,
-        on_device=on_device,
-        input=value[0],
-        dim=dim,
-    )
-
-
-@handle_frontend_test(
-    fn_tree="torch.argwhere",
-    dtype_and_values=helpers.dtype_and_values(
-        available_dtypes=helpers.get_dtypes("valid"),
-    ),
-)
-def test_torch_argwhere(
-    *,
-    dtype_and_values,
-    on_device,
-    fn_tree,
-    frontend,
-    test_flags,
-):
-    dtype, input = dtype_and_values
-    helpers.test_frontend_function(
-        input_dtypes=dtype,
-        frontend=frontend,
-        test_flags=test_flags,
-        fn_tree=fn_tree,
-        on_device=on_device,
-        input=input[0],
-    )
-
-
-# movedim
-@handle_frontend_test(
-    fn_tree="torch.movedim",
-    dtype_and_input=helpers.dtype_and_values(
-        available_dtypes=helpers.get_dtypes("float"),
-        min_value=-100,
-        max_value=100,
-        shape=st.shared(
-            helpers.get_shape(
-                min_num_dims=1,
-                max_num_dims=3,
-                min_dim_size=1,
-                max_dim_size=3,
-            ),
-            key="a_s_d",
-        ),
-    ),
-    source=helpers.get_axis(
-        allow_none=False,
-        unique=True,
-        shape=st.shared(
-            helpers.get_shape(
-                min_num_dims=1,
-                max_num_dims=3,
-                min_dim_size=1,
-                max_dim_size=3,
-            ),
-            key="a_s_d",
-        ),
-        min_size=1,
-        force_int=True,
-    ),
-    destination=helpers.get_axis(
-        allow_none=False,
-        unique=True,
-        shape=st.shared(
-            helpers.get_shape(
-                min_num_dims=1,
-                max_num_dims=3,
-                min_dim_size=1,
-                max_dim_size=3,
-            ),
-            key="a_s_d",
-        ),
-        min_size=1,
-        force_int=True,
-    ),
-    test_with_out=st.just(False),
-)
-def test_torch_movedim(
-    *,
-    dtype_and_input,
-    source,
-    destination,
-    on_device,
-    fn_tree,
-    frontend,
-    test_flags,
-):
-    input_dtype, value = dtype_and_input
-    helpers.test_frontend_function(
-        input_dtypes=input_dtype,
-        frontend=frontend,
-        test_flags=test_flags,
-        fn_tree=fn_tree,
-        on_device=on_device,
-        input=value[0],
-        source=source,
-        destination=destination,
-    )
-
-
-# moveaxis
-@handle_frontend_test(
-    fn_tree="torch.moveaxis",
-    dtype_and_input=helpers.dtype_and_values(
-        available_dtypes=helpers.get_dtypes("float"),
-        min_value=-100,
-        max_value=100,
-        shape=st.shared(
-            helpers.get_shape(
-                min_num_dims=1,
-                max_num_dims=3,
-                min_dim_size=1,
-                max_dim_size=3,
-            ),
-            key="a_s_d",
-        ),
-    ),
-    source=helpers.get_axis(
-        allow_none=False,
-        unique=True,
-        shape=st.shared(
-            helpers.get_shape(
-                min_num_dims=1,
-                max_num_dims=3,
-                min_dim_size=1,
-                max_dim_size=3,
-            ),
-            key="a_s_d",
-        ),
-        min_size=1,
-        force_int=True,
-    ),
-    destination=helpers.get_axis(
-        allow_none=False,
-        unique=True,
-        shape=st.shared(
-            helpers.get_shape(
-                min_num_dims=1,
-                max_num_dims=3,
-                min_dim_size=1,
-                max_dim_size=3,
-            ),
-            key="a_s_d",
-        ),
-        min_size=1,
-        force_int=True,
-    ),
-    test_with_out=st.just(False),
-)
-def test_torch_moveaxis(
-    *,
-    dtype_and_input,
-    source,
-    destination,
-    on_device,
-    fn_tree,
-    frontend,
-    test_flags,
-):
-    input_dtype, value = dtype_and_input
-    helpers.test_frontend_function(
-        input_dtypes=input_dtype,
-        frontend=frontend,
-        test_flags=test_flags,
-        fn_tree=fn_tree,
-        on_device=on_device,
-        input=value[0],
-        source=source,
-        destination=destination,
-    )
-
-
-# hstack
-@handle_frontend_test(
-    fn_tree="torch.hstack",
-    dtype_value_shape=helpers.dtype_and_values(
-        available_dtypes=helpers.get_dtypes("float"),
-    ),
-)
-def test_torch_hstack(
-    *,
-    dtype_value_shape,
-    on_device,
-    fn_tree,
-    frontend,
-    test_flags,
-):
-    input_dtype, value = dtype_value_shape
-    helpers.test_frontend_function(
-        input_dtypes=input_dtype,
-        frontend=frontend,
-        test_flags=test_flags,
-        fn_tree=fn_tree,
-        on_device=on_device,
-        tensors=value,
-    )
-
-
-# dstack
-@handle_frontend_test(
-    fn_tree="torch.dstack",
-    dtype_value_shape=helpers.dtype_and_values(
-        available_dtypes=helpers.get_dtypes("float"),
-    ),
-)
-def test_torch_dstack(
-    *,
-    dtype_value_shape,
-    on_device,
-    fn_tree,
-    frontend,
-    test_flags,
-):
-    input_dtype, value = dtype_value_shape
-    helpers.test_frontend_function(
-        input_dtypes=input_dtype,
-        frontend=frontend,
-        test_flags=test_flags,
-        fn_tree=fn_tree,
-        on_device=on_device,
-        tensors=value,
-    )
-
-
-# index_select
-@handle_frontend_test(
-    fn_tree="torch.index_select",
-    params_indices_others=helpers.array_indices_axis(
-        array_dtypes=helpers.get_dtypes("valid"),
-        indices_dtypes=["int64"],
-        max_num_dims=1,
-        indices_same_dims=True,
-    ),
-)
-def test_torch_index_select(
-    *,
-    params_indices_others,
-    on_device,
-    fn_tree,
-    frontend,
-    test_flags,
-):
-    input_dtypes, input, indices, axis, batch_dims = params_indices_others
-    helpers.test_frontend_function(
-        input_dtypes=input_dtypes,
-        frontend=frontend,
-        test_flags=test_flags,
-        fn_tree=fn_tree,
-        on_device=on_device,
-        input=input,
-        dim=axis,
-        index=indices,
-    )
-
-
-# take_along_dim
-@handle_frontend_test(
-    fn_tree="torch.take_along_dim",
-    dtype_indices_axis=helpers.array_indices_axis(
-        array_dtypes=helpers.get_dtypes("numeric"),
-        indices_dtypes=["int64"],
-        min_num_dims=1,
-        max_num_dims=5,
-        min_dim_size=1,
-        max_dim_size=10,
-        indices_same_dims=True,
-    ),
-)
-def test_torch_take_along_dim(
-    *,
-    dtype_indices_axis,
-    on_device,
-    fn_tree,
-    frontend,
-    test_flags,
-):
-    input_dtypes, value, indices, axis, _ = dtype_indices_axis
-    helpers.test_frontend_function(
-        input_dtypes=input_dtypes,
-        frontend=frontend,
-        test_flags=test_flags,
-        fn_tree=fn_tree,
-        on_device=on_device,
-        input=value,
-        indices=indices,
-        dim=axis,
-    )
-
-
-# vstack
-@handle_frontend_test(
-    fn_tree="torch.vstack",
-    dtype_value_shape=helpers.dtype_and_values(
-        available_dtypes=helpers.get_dtypes("float"),
-    ),
-)
-def test_torch_vstack(
-    *,
-    dtype_value_shape,
-    on_device,
-    fn_tree,
-    frontend,
-    test_flags,
-):
-    input_dtype, value = dtype_value_shape
-    helpers.test_frontend_function(
-        input_dtypes=input_dtype,
-        frontend=frontend,
-        test_flags=test_flags,
-        fn_tree=fn_tree,
-        on_device=on_device,
-        tensors=value,
-    )
-
-
-# split
-@handle_frontend_test(
-    fn_tree="torch.split",
-    dtype_value=helpers.dtype_and_values(
-        available_dtypes=helpers.get_dtypes("valid"),
-        shape=st.shared(helpers.get_shape(min_num_dims=1), key="value_shape"),
-    ),
-    split_size_or_sections=_get_splits().filter(lambda s: s is not None),
-    dim=st.shared(
-        helpers.get_axis(
-            shape=st.shared(helpers.get_shape(min_num_dims=1), key="value_shape"),
-            force_int=True,
-        ),
-        key="target_axis",
-    ),
-)
-def test_torch_split(
-    *,
-    dtype_value,
-    split_size_or_sections,
-    dim,
-    on_device,
-    fn_tree,
-    frontend,
-    test_flags,
-):
-    input_dtype, value = dtype_value
-    helpers.test_frontend_function(
-        input_dtypes=input_dtype,
-        frontend=frontend,
-        test_flags=test_flags,
-        fn_tree=fn_tree,
-        on_device=on_device,
-        tensor=value[0],
-        split_size_or_sections=split_size_or_sections,
-        dim=dim,
-    )
-
-
-# tensor_split
-@handle_frontend_test(
-    fn_tree="torch.tensor_split",
-    dtype_value=helpers.dtype_and_values(
-        available_dtypes=helpers.get_dtypes("integer"),
-        shape=st.shared(helpers.get_shape(min_num_dims=1), key="value_shape"),
-    ),
-    indices_or_sections=_get_split_locations(min_num_dims=1),
-    axis=st.shared(
-        helpers.get_axis(
-            shape=st.shared(helpers.get_shape(min_num_dims=1), key="value_shape"),
-            force_int=True,
-        ),
-        key="target_axis",
-    ),
-    number_positional_args=st.just(2),
-    test_with_out=st.just(False),
-)
-def test_torch_tensor_split(
-    *,
-    dtype_value,
-    indices_or_sections,
-    axis,
-    on_device,
-    fn_tree,
-    frontend,
-    test_flags,
-):
-    input_dtype, value = dtype_value
-    helpers.test_frontend_function(
-        input_dtypes=input_dtype,
-        frontend=frontend,
-        test_flags=test_flags,
-        fn_tree=fn_tree,
-        on_device=on_device,
-        input=value[0],
-        indices_or_sections=indices_or_sections,
-        dim=axis,
-    )
-
-
-# unbind
-@handle_frontend_test(
-    fn_tree="torch.unbind",
-    dtype_value_axis=helpers.dtype_values_axis(
-        available_dtypes=helpers.get_dtypes("numeric"),
-        min_num_dims=1,
-        valid_axis=True,
-        force_int_axis=True,
-    ),
-)
-def test_torch_unbind(
-    *,
-    dtype_value_axis,
-    on_device,
-    fn_tree,
-    frontend,
-    test_flags,
-):
-    input_dtypes, value, axis = dtype_value_axis
-    helpers.test_frontend_function(
-        input_dtypes=input_dtypes,
-        frontend=frontend,
-        test_flags=test_flags,
-        fn_tree=fn_tree,
-        on_device=on_device,
-        input=value[0],
-        dim=axis,
-    )
-
-
-# dsplit
-@handle_frontend_test(
-    fn_tree="torch.dsplit",
-    dtype_value=helpers.dtype_and_values(
-        available_dtypes=helpers.get_dtypes("valid"),
-        shape=st.shared(helpers.get_shape(min_num_dims=3), key="value_shape"),
-    ),
-    indices_or_sections=_get_split_locations(min_num_dims=3, axis=2),
-)
-def test_torch_dsplit(
-    *,
-    dtype_value,
-    indices_or_sections,
-    on_device,
-    fn_tree,
-    frontend,
-    test_flags,
-):
-    input_dtype, value = dtype_value
-    helpers.test_frontend_function(
-        input_dtypes=input_dtype,
-        frontend=frontend,
-        test_flags=test_flags,
-        fn_tree=fn_tree,
-        on_device=on_device,
-        input=value[0],
-        indices_or_sections=indices_or_sections,
-    )
-
-
-# hsplit
-@handle_frontend_test(
-    fn_tree="torch.hsplit",
-    dtype_value=helpers.dtype_and_values(
-        available_dtypes=helpers.get_dtypes("valid"),
-        shape=st.shared(helpers.get_shape(min_num_dims=1), key="value_shape"),
-    ),
-    indices_or_sections=_get_split_locations(min_num_dims=1, axis=1),
-)
-def test_torch_hsplit(
-    *,
-    dtype_value,
-    indices_or_sections,
-    on_device,
-    fn_tree,
-    frontend,
-    test_flags,
-):
-    input_dtype, value = dtype_value
-    # TODO: remove the assumption when these bugfixes are merged and version-pinned
-    # https://github.com/tensorflow/tensorflow/pull/59523
-    # https://github.com/google/jax/pull/14275
-    assume(
-        not (
-            len(value[0].shape) == 1
-            and ivy.current_backend_str() in ("tensorflow", "jax")
-        )
-    )
-    helpers.test_frontend_function(
-        input_dtypes=input_dtype,
-        frontend=frontend,
-        test_flags=test_flags,
-        fn_tree=fn_tree,
-        on_device=on_device,
-        input=value[0],
-        indices_or_sections=indices_or_sections,
-    )
-
-
-# vsplit
-@handle_frontend_test(
-    fn_tree="torch.vsplit",
-    dtype_value=helpers.dtype_and_values(
-        available_dtypes=helpers.get_dtypes("valid"),
-        shape=st.shared(helpers.get_shape(min_num_dims=2), key="value_shape"),
-    ),
-    indices_or_sections=_get_split_locations(min_num_dims=2, axis=0),
-)
-def test_torch_vsplit(
-    *,
-    dtype_value,
-    indices_or_sections,
-    on_device,
-    fn_tree,
-    frontend,
-    test_flags,
-):
-    input_dtype, value = dtype_value
-    helpers.test_frontend_function(
-        input_dtypes=input_dtype,
-        frontend=frontend,
-        test_flags=test_flags,
-        fn_tree=fn_tree,
-        on_device=on_device,
-        input=value[0],
-        indices_or_sections=indices_or_sections,
-    )
-
-
-# row_stack
-@handle_frontend_test(
-    fn_tree="torch.row_stack",
-    dtype_value_shape=helpers.dtype_and_values(
-        available_dtypes=helpers.get_dtypes("float"),
-        num_arrays=st.integers(1, 5),
-    ),
-)
-def test_torch_row_stack(
-    *,
-    dtype_value_shape,
-    on_device,
-    fn_tree,
-    frontend,
-    test_flags,
-):
-    input_dtype, value = dtype_value_shape
-    helpers.test_frontend_function(
-        input_dtypes=input_dtype,
-        frontend=frontend,
-        test_flags=test_flags,
-        fn_tree=fn_tree,
-        on_device=on_device,
-        tensors=value,
-    )
-
-
-@handle_frontend_test(
-    fn_tree="torch.where",
-    broadcastables=_broadcastable_trio(),
-    only_cond=st.booleans(),
-)
-def test_torch_where(
-    *,
-    broadcastables,
-    only_cond,
-    frontend,
-    test_flags,
-    fn_tree,
-    on_device,
-):
-    cond, xs, dtypes = broadcastables
-
-    if only_cond:
-        helpers.test_frontend_function(
-            input_dtypes=[dtypes[0]],
-            frontend=frontend,
-            test_flags=test_flags,
-            fn_tree=fn_tree,
-            on_device=on_device,
-            condition=xs[0],
-        )
-
-    else:
-        helpers.test_frontend_function(
-            input_dtypes=["bool"] + dtypes,
-            frontend=frontend,
-            test_flags=test_flags,
-            fn_tree=fn_tree,
-            on_device=on_device,
-            condition=cond,
-            input=xs[0],
-            other=xs[1],
-        )
-
-
-@handle_frontend_test(
-    fn_tree="torch.conj",
-    dtype_and_x=helpers.dtype_and_values(
-        available_dtypes=helpers.get_dtypes("float_and_complex"),
-    ),
-)
-def test_torch_conj(
-    on_device,
-    frontend,
-    *,
-    dtype_and_x,
-    fn_tree,
-    test_flags,
-):
-    input_dtype, x = dtype_and_x
-    helpers.test_frontend_function(
-        input_dtypes=input_dtype,
-        frontend=frontend,
-        test_flags=test_flags,
-        fn_tree=fn_tree,
-        on_device=on_device,
-        input=x[0],
-    )
-
-
-@st.composite
-def _arrays_dim_idx_n_dtypes(draw):
-    num_dims = draw(st.shared(helpers.ints(min_value=1, max_value=4), key="num_dims"))
-    num_arrays = 2
-    common_shape = draw(
-        helpers.lists(
-            x=helpers.ints(min_value=2, max_value=3),
-            min_size=num_dims - 1,
-            max_size=num_dims - 1,
-        )
-    )
-    _dim = draw(helpers.ints(min_value=0, max_value=num_dims - 1))
-    unique_dims = draw(
-        helpers.lists(
-            x=helpers.ints(min_value=2, max_value=3),
-            min_size=num_arrays,
-            max_size=num_arrays,
-        )
-    )
-
-    min_dim = min(unique_dims)
-    max_dim = max(unique_dims)
-    _idx = draw(
-        helpers.array_values(
-            shape=min_dim,
-            dtype="int64",
-            min_value=0,
-            max_value=max_dim,
-            exclude_min=False,
-        )
-    )
-
-    xs = list()
-<<<<<<< HEAD
-    input_dtypes = draw(
-        helpers.array_dtypes(
-            available_dtypes=helpers.get_dtypes("numeric"),
-=======
-    available_input_types = draw(helpers.get_dtypes("numeric"))
-    available_input_types.remove("float16")  # half summation unstable in backends
-    input_dtypes = draw(
-        helpers.array_dtypes(
-            available_dtypes=available_input_types,
->>>>>>> 0d739c6e
-            num_arrays=num_arrays,
-            shared_dtype=True,
-        )
-    )
-    for ud, dt in zip(unique_dims, input_dtypes):
-        x = draw(
-            helpers.array_values(
-                shape=common_shape[:_dim] + [ud] + common_shape[_dim:],
-                dtype=dt,
-                large_abs_safety_factor=2.5,
-                small_abs_safety_factor=2.5,
-                safety_factor_scale="log",
-<<<<<<< HEAD
-                min_value=-20,
-                max_value=20,
-=======
->>>>>>> 0d739c6e
-            )
-        )
-        xs.append(x)
-    return xs, input_dtypes, _dim, _idx
-
-
-# index_add
-@handle_frontend_test(
-    fn_tree="torch.index_add",
-    xs_dtypes_dim_idx=_arrays_dim_idx_n_dtypes(),
-    alpha=st.integers(min_value=1, max_value=2),
-)
-def test_torch_index_add(
-    *,
-    xs_dtypes_dim_idx,
-    alpha,
-    on_device,
-    fn_tree,
-    frontend,
-    test_flags,
-):
-    xs, input_dtypes, axis, indices = xs_dtypes_dim_idx
-    if xs[0].shape[axis] < xs[1].shape[axis]:
-        source, input = xs
-    else:
-        input, source = xs
-    helpers.test_frontend_function(
-        input_dtypes=[input_dtypes[0], "int64", input_dtypes[1]],
-        frontend=frontend,
-        test_flags=test_flags,
-        fn_tree=fn_tree,
-        on_device=on_device,
-        rtol=1e-03,
-        input=input,
-        dim=axis,
-        index=indices,
-        source=source,
-        alpha=alpha,
-    )
+# global
+from hypothesis import strategies as st, assume
+import math
+
+
+# local
+import ivy
+import ivy_tests.test_ivy.helpers as helpers
+from ivy_tests.test_ivy.helpers import handle_frontend_test
+from ivy_tests.test_ivy.test_functional.test_core.test_manipulation import _get_splits
+from ivy_tests.test_ivy.test_functional.test_core.test_searching import (
+    _broadcastable_trio,
+)
+from ivy_tests.test_ivy.test_functional.test_experimental.test_core.test_manipulation import (  # noqa
+    _get_split_locations,
+)
+
+
+# noinspection DuplicatedCode
+@st.composite
+def _arrays_idx_n_dtypes(draw):
+    num_dims = draw(st.shared(helpers.ints(min_value=1, max_value=4), key="num_dims"))
+    num_arrays = draw(
+        st.shared(helpers.ints(min_value=2, max_value=4), key="num_arrays")
+    )
+    common_shape = draw(
+        helpers.list_of_size(
+            x=helpers.ints(min_value=2, max_value=3),
+            size=num_dims - 1,
+        )
+    )
+    unique_idx = draw(helpers.ints(min_value=0, max_value=num_dims - 1))
+    unique_dims = draw(
+        helpers.list_of_size(
+            x=helpers.ints(min_value=2, max_value=3),
+            size=num_arrays,
+        )
+    )
+    xs = list()
+    input_dtypes = draw(
+        helpers.array_dtypes(available_dtypes=draw(helpers.get_dtypes("float")))
+    )
+    for ud, dt in zip(unique_dims, input_dtypes):
+        x = draw(
+            helpers.array_values(
+                shape=common_shape[:unique_idx] + [ud] + common_shape[unique_idx:],
+                dtype=dt,
+            )
+        )
+        xs.append(x)
+    return xs, input_dtypes, unique_idx
+
+
+# noinspection DuplicatedCode
+@st.composite
+def _array_idxes_n_dtype(draw, **kwargs):
+    num_dims = draw(helpers.ints(min_value=1, max_value=4))
+    dtype, x = draw(
+        helpers.dtype_and_values(
+            **kwargs, min_num_dims=num_dims, max_num_dims=num_dims, shared_dtype=True
+        )
+    )
+    idxes = draw(
+        st.lists(
+            helpers.ints(min_value=0, max_value=num_dims - 1),
+            min_size=num_dims,
+            max_size=num_dims,
+            unique=True,
+        )
+    )
+    return x, idxes, dtype
+
+
+# adjoint
+@handle_frontend_test(
+    fn_tree="torch.adjoint",
+    dtype_and_values=helpers.dtype_and_values(
+        available_dtypes=helpers.get_dtypes("real_and_complex"),
+        min_num_dims=2,
+        min_dim_size=2,
+    ),
+)
+def test_torch_adjoint(
+    *,
+    dtype_and_values,
+    on_device,
+    fn_tree,
+    frontend,
+    test_flags,
+):
+    input_dtype, value = dtype_and_values
+    helpers.test_frontend_function(
+        input_dtypes=input_dtype,
+        frontend=frontend,
+        test_flags=test_flags,
+        fn_tree=fn_tree,
+        on_device=on_device,
+        input=value[0],
+    )
+
+
+# cat
+@handle_frontend_test(
+    fn_tree="torch.cat",
+    xs_n_input_dtypes_n_unique_idx=_arrays_idx_n_dtypes(),
+)
+def test_torch_cat(
+    *,
+    xs_n_input_dtypes_n_unique_idx,
+    on_device,
+    fn_tree,
+    frontend,
+    test_flags,
+):
+    xs, input_dtypes, unique_idx = xs_n_input_dtypes_n_unique_idx
+    helpers.test_frontend_function(
+        input_dtypes=input_dtypes,
+        frontend=frontend,
+        test_flags=test_flags,
+        fn_tree=fn_tree,
+        on_device=on_device,
+        tensors=xs,
+        dim=unique_idx,
+    )
+
+
+# concat
+@handle_frontend_test(
+    fn_tree="torch.concat",
+    xs_n_input_dtypes_n_unique_idx=_arrays_idx_n_dtypes(),
+)
+def test_torch_concat(
+    *,
+    xs_n_input_dtypes_n_unique_idx,
+    on_device,
+    fn_tree,
+    frontend,
+    test_flags,
+):
+    xs, input_dtypes, unique_idx = xs_n_input_dtypes_n_unique_idx
+    helpers.test_frontend_function(
+        input_dtypes=input_dtypes,
+        frontend=frontend,
+        test_flags=test_flags,
+        fn_tree=fn_tree,
+        on_device=on_device,
+        tensors=xs,
+        dim=unique_idx,
+    )
+
+
+# gather
+@handle_frontend_test(
+    fn_tree="torch.gather",
+    params_indices_others=helpers.array_indices_axis(
+        array_dtypes=helpers.get_dtypes("valid"),
+        indices_dtypes=["int64"],
+        min_num_dims=1,
+        max_num_dims=5,
+        min_dim_size=1,
+        max_dim_size=10,
+        indices_same_dims=True,
+    ),
+)
+def test_torch_gather(
+    *,
+    params_indices_others,
+    on_device,
+    fn_tree,
+    frontend,
+    test_flags,
+):
+    input_dtypes, input, indices, axis, batch_dims = params_indices_others
+    helpers.test_frontend_function(
+        input_dtypes=input_dtypes,
+        frontend=frontend,
+        test_flags=test_flags,
+        fn_tree=fn_tree,
+        on_device=on_device,
+        input=input,
+        dim=axis,
+        index=indices,
+    )
+
+
+# nonzero
+@handle_frontend_test(
+    fn_tree="torch.nonzero",
+    dtype_and_values=helpers.dtype_and_values(
+        available_dtypes=helpers.get_dtypes("numeric"),
+    ),
+    as_tuple=st.booleans(),
+)
+def test_torch_nonzero(
+    *,
+    dtype_and_values,
+    as_tuple,
+    on_device,
+    fn_tree,
+    frontend,
+    test_flags,
+):
+    dtype, input = dtype_and_values
+    helpers.test_frontend_function(
+        input_dtypes=dtype,
+        frontend=frontend,
+        test_flags=test_flags,
+        fn_tree=fn_tree,
+        on_device=on_device,
+        input=input[0],
+        as_tuple=as_tuple,
+    )
+
+
+# permute
+@handle_frontend_test(
+    fn_tree="torch.permute",
+    dtype_values_axis=_array_idxes_n_dtype(
+        available_dtypes=helpers.get_dtypes("float"),
+    ),
+)
+def test_torch_permute(
+    *,
+    dtype_values_axis,
+    on_device,
+    fn_tree,
+    frontend,
+    test_flags,
+):
+    x, idxes, dtype = dtype_values_axis
+    helpers.test_frontend_function(
+        input_dtypes=dtype,
+        frontend=frontend,
+        test_flags=test_flags,
+        fn_tree=fn_tree,
+        on_device=on_device,
+        input=x[0],
+        dims=tuple(idxes),
+    )
+
+
+# swapdims
+@handle_frontend_test(
+    fn_tree="torch.swapdims",
+    dtype_and_values=helpers.dtype_and_values(
+        available_dtypes=helpers.get_dtypes("float"),
+        shape=st.shared(helpers.get_shape(min_num_dims=2), key="shape"),
+    ),
+    dim0=helpers.get_axis(
+        shape=st.shared(helpers.get_shape(min_num_dims=2), key="shape"),
+        force_int=True,
+    ),
+    dim1=helpers.get_axis(
+        shape=st.shared(helpers.get_shape(min_num_dims=2), key="shape"),
+        force_int=True,
+    ),
+)
+def test_torch_swapdims(
+    *,
+    dtype_and_values,
+    dim0,
+    dim1,
+    on_device,
+    fn_tree,
+    frontend,
+    test_flags,
+):
+    input_dtype, value = dtype_and_values
+    helpers.test_frontend_function(
+        input_dtypes=input_dtype,
+        frontend=frontend,
+        test_flags=test_flags,
+        fn_tree=fn_tree,
+        on_device=on_device,
+        input=value[0],
+        dim0=dim0,
+        dim1=dim1,
+    )
+
+
+# reshape
+@st.composite
+def dtypes_x_reshape(draw):
+    shape = draw(helpers.get_shape(min_num_dims=1))
+    dtypes, x = draw(
+        helpers.dtype_and_values(
+            available_dtypes=helpers.get_dtypes("numeric"),
+            shape=shape,
+        )
+    )
+    shape = draw(
+        helpers.get_shape(min_num_dims=1).filter(
+            lambda s: math.prod(s) == math.prod(shape)
+        )
+    )
+    return dtypes, x, shape
+
+
+@handle_frontend_test(
+    fn_tree="torch.reshape",
+    dtypes_x_reshape=dtypes_x_reshape(),
+)
+def test_torch_reshape(
+    *,
+    dtypes_x_reshape,
+    on_device,
+    fn_tree,
+    frontend,
+    test_flags,
+):
+    input_dtype, x, shape = dtypes_x_reshape
+    helpers.test_frontend_function(
+        input_dtypes=input_dtype,
+        frontend=frontend,
+        test_flags=test_flags,
+        fn_tree=fn_tree,
+        on_device=on_device,
+        input=x[0],
+        shape=shape,
+    )
+
+
+# stack
+@handle_frontend_test(
+    fn_tree="torch.stack",
+    dtype_value_shape=helpers.dtype_and_values(
+        available_dtypes=helpers.get_dtypes("float"),
+        num_arrays=st.shared(helpers.ints(min_value=2, max_value=4), key="num_arrays"),
+        shape=st.shared(helpers.get_shape(min_num_dims=1), key="shape"),
+    ),
+    dim=helpers.get_axis(
+        shape=st.shared(helpers.get_shape(min_num_dims=1), key="shape"),
+    ).filter(lambda axis: isinstance(axis, int)),
+)
+def test_torch_stack(
+    *,
+    dtype_value_shape,
+    dim,
+    on_device,
+    fn_tree,
+    frontend,
+    test_flags,
+):
+    input_dtype, value = dtype_value_shape
+    helpers.test_frontend_function(
+        input_dtypes=input_dtype,
+        frontend=frontend,
+        test_flags=test_flags,
+        fn_tree=fn_tree,
+        on_device=on_device,
+        tensors=value,
+        dim=dim,
+    )
+
+
+# transpose
+@handle_frontend_test(
+    fn_tree="torch.transpose",
+    dtype_and_values=helpers.dtype_and_values(
+        available_dtypes=helpers.get_dtypes("float"),
+        shape=st.shared(helpers.get_shape(min_num_dims=2), key="shape"),
+    ),
+    dim0=helpers.get_axis(
+        shape=st.shared(helpers.get_shape(min_num_dims=2), key="shape"),
+        force_int=True,
+    ),
+    dim1=helpers.get_axis(
+        shape=st.shared(helpers.get_shape(min_num_dims=2), key="shape"),
+        force_int=True,
+    ),
+)
+def test_torch_transpose(
+    *,
+    dtype_and_values,
+    dim0,
+    dim1,
+    on_device,
+    fn_tree,
+    frontend,
+    test_flags,
+):
+    input_dtype, value = dtype_and_values
+    helpers.test_frontend_function(
+        input_dtypes=input_dtype,
+        frontend=frontend,
+        test_flags=test_flags,
+        fn_tree=fn_tree,
+        on_device=on_device,
+        input=value[0],
+        dim0=dim0,
+        dim1=dim1,
+    )
+
+
+# t
+@handle_frontend_test(
+    fn_tree="torch.t",
+    dtype_and_values=helpers.dtype_and_values(
+        available_dtypes=helpers.get_dtypes("float"),
+        shape=st.shared(helpers.get_shape(max_num_dims=2), key="shape"),
+    ),
+)
+def test_torch_t(
+    *,
+    dtype_and_values,
+    on_device,
+    fn_tree,
+    frontend,
+    test_flags,
+):
+    input_dtype, value = dtype_and_values
+    helpers.test_frontend_function(
+        input_dtypes=input_dtype,
+        frontend=frontend,
+        test_flags=test_flags,
+        fn_tree=fn_tree,
+        on_device=on_device,
+        input=value[0],
+    )
+
+
+# squeeze
+@handle_frontend_test(
+    fn_tree="torch.squeeze",
+    dtype_and_values=helpers.dtype_and_values(
+        available_dtypes=helpers.get_dtypes("float"),
+        shape=st.shared(helpers.get_shape(min_num_dims=1), key="shape"),
+    ),
+    dim=helpers.get_axis(
+        shape=st.shared(helpers.get_shape(min_num_dims=1), key="shape"),
+        max_size=1,
+    ).filter(lambda axis: isinstance(axis, int)),
+)
+def test_torch_squeeze(
+    *,
+    dtype_and_values,
+    dim,
+    on_device,
+    fn_tree,
+    frontend,
+    test_flags,
+):
+    input_dtype, value = dtype_and_values
+    helpers.test_frontend_function(
+        input_dtypes=input_dtype,
+        frontend=frontend,
+        test_flags=test_flags,
+        fn_tree=fn_tree,
+        on_device=on_device,
+        input=value[0],
+        dim=dim,
+    )
+
+
+# swapaxes
+@handle_frontend_test(
+    fn_tree="torch.swapaxes",
+    dtype_and_values=helpers.dtype_and_values(
+        available_dtypes=helpers.get_dtypes("float"),
+        shape=st.shared(helpers.get_shape(min_num_dims=2), key="shape"),
+    ),
+    axis0=helpers.get_axis(
+        shape=st.shared(helpers.get_shape(min_num_dims=2), key="shape"),
+        force_int=True,
+    ),
+    axis1=helpers.get_axis(
+        shape=st.shared(helpers.get_shape(min_num_dims=2), key="shape"),
+        force_int=True,
+    ),
+)
+def test_torch_swapaxes(
+    *,
+    dtype_and_values,
+    axis0,
+    axis1,
+    on_device,
+    fn_tree,
+    frontend,
+    test_flags,
+):
+    input_dtype, value = dtype_and_values
+    helpers.test_frontend_function(
+        input_dtypes=input_dtype,
+        frontend=frontend,
+        test_flags=test_flags,
+        fn_tree=fn_tree,
+        on_device=on_device,
+        input=value[0],
+        axis0=axis0,
+        axis1=axis1,
+    )
+
+
+@st.composite
+def _chunk_helper(draw):
+    dtype, x, shape = draw(
+        helpers.dtype_and_values(
+            available_dtypes=helpers.get_dtypes("float"),
+            min_num_dims=1,
+            ret_shape=True,
+        )
+    )
+    axis = draw(helpers.get_axis(shape=shape, force_int=True))
+    if shape[axis] == 0:
+        chunks = 0
+    else:
+        factors = []
+        for i in range(1, shape[axis] + 1):
+            if shape[axis] % i == 0:
+                factors.append(i)
+        chunks = draw(st.sampled_from(factors))
+    return dtype, x, axis, chunks
+
+
+# chunk
+@handle_frontend_test(
+    fn_tree="torch.chunk",
+    x_dim_chunks=_chunk_helper(),
+    test_with_out=st.just(False),
+)
+def test_torch_chunk(
+    *,
+    x_dim_chunks,
+    fn_tree,
+    on_device,
+    frontend,
+    test_flags,
+):
+    dtype, x, axis, chunks = x_dim_chunks
+    helpers.test_frontend_function(
+        input_dtypes=dtype,
+        frontend=frontend,
+        test_flags=test_flags,
+        fn_tree=fn_tree,
+        on_device=on_device,
+        input=x[0],
+        chunks=chunks,
+        dim=axis,
+    )
+
+
+# tile
+@handle_frontend_test(
+    fn_tree="torch.tile",
+    dtype_value=helpers.dtype_and_values(
+        available_dtypes=helpers.get_dtypes("valid"),
+        shape=st.shared(helpers.get_shape(), key="shape"),
+    ),
+    dim=helpers.get_axis(
+        shape=st.shared(helpers.get_shape(), key="shape"),
+        allow_neg=False,
+        force_tuple=True,
+    ),
+)
+def test_torch_tile(
+    *,
+    dtype_value,
+    dim,
+    on_device,
+    fn_tree,
+    frontend,
+    test_flags,
+):
+    input_dtype, value = dtype_value
+    helpers.test_frontend_function(
+        input_dtypes=input_dtype,
+        frontend=frontend,
+        test_flags=test_flags,
+        fn_tree=fn_tree,
+        on_device=on_device,
+        input=value[0],
+        dims=dim,
+    )
+
+
+# unsqueeze
+@handle_frontend_test(
+    fn_tree="torch.unsqueeze",
+    dtype_value=helpers.dtype_and_values(
+        available_dtypes=helpers.get_dtypes("valid"),
+        shape=st.shared(helpers.get_shape(), key="shape"),
+    ),
+    dim=helpers.get_axis(
+        shape=st.shared(helpers.get_shape(), key="shape"),
+        allow_neg=True,
+        force_int=True,
+    ),
+)
+def test_torch_unsqueeze(
+    *,
+    dtype_value,
+    dim,
+    on_device,
+    fn_tree,
+    frontend,
+    test_flags,
+):
+    input_dtype, value = dtype_value
+    helpers.test_frontend_function(
+        input_dtypes=input_dtype,
+        frontend=frontend,
+        test_flags=test_flags,
+        fn_tree=fn_tree,
+        on_device=on_device,
+        input=value[0],
+        dim=dim,
+    )
+
+
+@handle_frontend_test(
+    fn_tree="torch.argwhere",
+    dtype_and_values=helpers.dtype_and_values(
+        available_dtypes=helpers.get_dtypes("valid"),
+    ),
+)
+def test_torch_argwhere(
+    *,
+    dtype_and_values,
+    on_device,
+    fn_tree,
+    frontend,
+    test_flags,
+):
+    dtype, input = dtype_and_values
+    helpers.test_frontend_function(
+        input_dtypes=dtype,
+        frontend=frontend,
+        test_flags=test_flags,
+        fn_tree=fn_tree,
+        on_device=on_device,
+        input=input[0],
+    )
+
+
+# movedim
+@handle_frontend_test(
+    fn_tree="torch.movedim",
+    dtype_and_input=helpers.dtype_and_values(
+        available_dtypes=helpers.get_dtypes("float"),
+        min_value=-100,
+        max_value=100,
+        shape=st.shared(
+            helpers.get_shape(
+                min_num_dims=1,
+                max_num_dims=3,
+                min_dim_size=1,
+                max_dim_size=3,
+            ),
+            key="a_s_d",
+        ),
+    ),
+    source=helpers.get_axis(
+        allow_none=False,
+        unique=True,
+        shape=st.shared(
+            helpers.get_shape(
+                min_num_dims=1,
+                max_num_dims=3,
+                min_dim_size=1,
+                max_dim_size=3,
+            ),
+            key="a_s_d",
+        ),
+        min_size=1,
+        force_int=True,
+    ),
+    destination=helpers.get_axis(
+        allow_none=False,
+        unique=True,
+        shape=st.shared(
+            helpers.get_shape(
+                min_num_dims=1,
+                max_num_dims=3,
+                min_dim_size=1,
+                max_dim_size=3,
+            ),
+            key="a_s_d",
+        ),
+        min_size=1,
+        force_int=True,
+    ),
+    test_with_out=st.just(False),
+)
+def test_torch_movedim(
+    *,
+    dtype_and_input,
+    source,
+    destination,
+    on_device,
+    fn_tree,
+    frontend,
+    test_flags,
+):
+    input_dtype, value = dtype_and_input
+    helpers.test_frontend_function(
+        input_dtypes=input_dtype,
+        frontend=frontend,
+        test_flags=test_flags,
+        fn_tree=fn_tree,
+        on_device=on_device,
+        input=value[0],
+        source=source,
+        destination=destination,
+    )
+
+
+# moveaxis
+@handle_frontend_test(
+    fn_tree="torch.moveaxis",
+    dtype_and_input=helpers.dtype_and_values(
+        available_dtypes=helpers.get_dtypes("float"),
+        min_value=-100,
+        max_value=100,
+        shape=st.shared(
+            helpers.get_shape(
+                min_num_dims=1,
+                max_num_dims=3,
+                min_dim_size=1,
+                max_dim_size=3,
+            ),
+            key="a_s_d",
+        ),
+    ),
+    source=helpers.get_axis(
+        allow_none=False,
+        unique=True,
+        shape=st.shared(
+            helpers.get_shape(
+                min_num_dims=1,
+                max_num_dims=3,
+                min_dim_size=1,
+                max_dim_size=3,
+            ),
+            key="a_s_d",
+        ),
+        min_size=1,
+        force_int=True,
+    ),
+    destination=helpers.get_axis(
+        allow_none=False,
+        unique=True,
+        shape=st.shared(
+            helpers.get_shape(
+                min_num_dims=1,
+                max_num_dims=3,
+                min_dim_size=1,
+                max_dim_size=3,
+            ),
+            key="a_s_d",
+        ),
+        min_size=1,
+        force_int=True,
+    ),
+    test_with_out=st.just(False),
+)
+def test_torch_moveaxis(
+    *,
+    dtype_and_input,
+    source,
+    destination,
+    on_device,
+    fn_tree,
+    frontend,
+    test_flags,
+):
+    input_dtype, value = dtype_and_input
+    helpers.test_frontend_function(
+        input_dtypes=input_dtype,
+        frontend=frontend,
+        test_flags=test_flags,
+        fn_tree=fn_tree,
+        on_device=on_device,
+        input=value[0],
+        source=source,
+        destination=destination,
+    )
+
+
+# hstack
+@handle_frontend_test(
+    fn_tree="torch.hstack",
+    dtype_value_shape=helpers.dtype_and_values(
+        available_dtypes=helpers.get_dtypes("float"),
+    ),
+)
+def test_torch_hstack(
+    *,
+    dtype_value_shape,
+    on_device,
+    fn_tree,
+    frontend,
+    test_flags,
+):
+    input_dtype, value = dtype_value_shape
+    helpers.test_frontend_function(
+        input_dtypes=input_dtype,
+        frontend=frontend,
+        test_flags=test_flags,
+        fn_tree=fn_tree,
+        on_device=on_device,
+        tensors=value,
+    )
+
+
+# dstack
+@handle_frontend_test(
+    fn_tree="torch.dstack",
+    dtype_value_shape=helpers.dtype_and_values(
+        available_dtypes=helpers.get_dtypes("float"),
+    ),
+)
+def test_torch_dstack(
+    *,
+    dtype_value_shape,
+    on_device,
+    fn_tree,
+    frontend,
+    test_flags,
+):
+    input_dtype, value = dtype_value_shape
+    helpers.test_frontend_function(
+        input_dtypes=input_dtype,
+        frontend=frontend,
+        test_flags=test_flags,
+        fn_tree=fn_tree,
+        on_device=on_device,
+        tensors=value,
+    )
+
+
+# index_select
+@handle_frontend_test(
+    fn_tree="torch.index_select",
+    params_indices_others=helpers.array_indices_axis(
+        array_dtypes=helpers.get_dtypes("valid"),
+        indices_dtypes=["int64"],
+        max_num_dims=1,
+        indices_same_dims=True,
+    ),
+)
+def test_torch_index_select(
+    *,
+    params_indices_others,
+    on_device,
+    fn_tree,
+    frontend,
+    test_flags,
+):
+    input_dtypes, input, indices, axis, batch_dims = params_indices_others
+    helpers.test_frontend_function(
+        input_dtypes=input_dtypes,
+        frontend=frontend,
+        test_flags=test_flags,
+        fn_tree=fn_tree,
+        on_device=on_device,
+        input=input,
+        dim=axis,
+        index=indices,
+    )
+
+
+# take_along_dim
+@handle_frontend_test(
+    fn_tree="torch.take_along_dim",
+    dtype_indices_axis=helpers.array_indices_axis(
+        array_dtypes=helpers.get_dtypes("numeric"),
+        indices_dtypes=["int64"],
+        min_num_dims=1,
+        max_num_dims=5,
+        min_dim_size=1,
+        max_dim_size=10,
+        indices_same_dims=True,
+    ),
+)
+def test_torch_take_along_dim(
+    *,
+    dtype_indices_axis,
+    on_device,
+    fn_tree,
+    frontend,
+    test_flags,
+):
+    input_dtypes, value, indices, axis, _ = dtype_indices_axis
+    helpers.test_frontend_function(
+        input_dtypes=input_dtypes,
+        frontend=frontend,
+        test_flags=test_flags,
+        fn_tree=fn_tree,
+        on_device=on_device,
+        input=value,
+        indices=indices,
+        dim=axis,
+    )
+
+
+# vstack
+@handle_frontend_test(
+    fn_tree="torch.vstack",
+    dtype_value_shape=helpers.dtype_and_values(
+        available_dtypes=helpers.get_dtypes("float"),
+    ),
+)
+def test_torch_vstack(
+    *,
+    dtype_value_shape,
+    on_device,
+    fn_tree,
+    frontend,
+    test_flags,
+):
+    input_dtype, value = dtype_value_shape
+    helpers.test_frontend_function(
+        input_dtypes=input_dtype,
+        frontend=frontend,
+        test_flags=test_flags,
+        fn_tree=fn_tree,
+        on_device=on_device,
+        tensors=value,
+    )
+
+
+# split
+@handle_frontend_test(
+    fn_tree="torch.split",
+    dtype_value=helpers.dtype_and_values(
+        available_dtypes=helpers.get_dtypes("valid"),
+        shape=st.shared(helpers.get_shape(min_num_dims=1), key="value_shape"),
+    ),
+    split_size_or_sections=_get_splits().filter(lambda s: s is not None),
+    dim=st.shared(
+        helpers.get_axis(
+            shape=st.shared(helpers.get_shape(min_num_dims=1), key="value_shape"),
+            force_int=True,
+        ),
+        key="target_axis",
+    ),
+)
+def test_torch_split(
+    *,
+    dtype_value,
+    split_size_or_sections,
+    dim,
+    on_device,
+    fn_tree,
+    frontend,
+    test_flags,
+):
+    input_dtype, value = dtype_value
+    helpers.test_frontend_function(
+        input_dtypes=input_dtype,
+        frontend=frontend,
+        test_flags=test_flags,
+        fn_tree=fn_tree,
+        on_device=on_device,
+        tensor=value[0],
+        split_size_or_sections=split_size_or_sections,
+        dim=dim,
+    )
+
+
+# tensor_split
+@handle_frontend_test(
+    fn_tree="torch.tensor_split",
+    dtype_value=helpers.dtype_and_values(
+        available_dtypes=helpers.get_dtypes("integer"),
+        shape=st.shared(helpers.get_shape(min_num_dims=1), key="value_shape"),
+    ),
+    indices_or_sections=_get_split_locations(min_num_dims=1),
+    axis=st.shared(
+        helpers.get_axis(
+            shape=st.shared(helpers.get_shape(min_num_dims=1), key="value_shape"),
+            force_int=True,
+        ),
+        key="target_axis",
+    ),
+    number_positional_args=st.just(2),
+    test_with_out=st.just(False),
+)
+def test_torch_tensor_split(
+    *,
+    dtype_value,
+    indices_or_sections,
+    axis,
+    on_device,
+    fn_tree,
+    frontend,
+    test_flags,
+):
+    input_dtype, value = dtype_value
+    helpers.test_frontend_function(
+        input_dtypes=input_dtype,
+        frontend=frontend,
+        test_flags=test_flags,
+        fn_tree=fn_tree,
+        on_device=on_device,
+        input=value[0],
+        indices_or_sections=indices_or_sections,
+        dim=axis,
+    )
+
+
+# unbind
+@handle_frontend_test(
+    fn_tree="torch.unbind",
+    dtype_value_axis=helpers.dtype_values_axis(
+        available_dtypes=helpers.get_dtypes("numeric"),
+        min_num_dims=1,
+        valid_axis=True,
+        force_int_axis=True,
+    ),
+)
+def test_torch_unbind(
+    *,
+    dtype_value_axis,
+    on_device,
+    fn_tree,
+    frontend,
+    test_flags,
+):
+    input_dtypes, value, axis = dtype_value_axis
+    helpers.test_frontend_function(
+        input_dtypes=input_dtypes,
+        frontend=frontend,
+        test_flags=test_flags,
+        fn_tree=fn_tree,
+        on_device=on_device,
+        input=value[0],
+        dim=axis,
+    )
+
+
+# dsplit
+@handle_frontend_test(
+    fn_tree="torch.dsplit",
+    dtype_value=helpers.dtype_and_values(
+        available_dtypes=helpers.get_dtypes("valid"),
+        shape=st.shared(helpers.get_shape(min_num_dims=3), key="value_shape"),
+    ),
+    indices_or_sections=_get_split_locations(min_num_dims=3, axis=2),
+)
+def test_torch_dsplit(
+    *,
+    dtype_value,
+    indices_or_sections,
+    on_device,
+    fn_tree,
+    frontend,
+    test_flags,
+):
+    input_dtype, value = dtype_value
+    helpers.test_frontend_function(
+        input_dtypes=input_dtype,
+        frontend=frontend,
+        test_flags=test_flags,
+        fn_tree=fn_tree,
+        on_device=on_device,
+        input=value[0],
+        indices_or_sections=indices_or_sections,
+    )
+
+
+# hsplit
+@handle_frontend_test(
+    fn_tree="torch.hsplit",
+    dtype_value=helpers.dtype_and_values(
+        available_dtypes=helpers.get_dtypes("valid"),
+        shape=st.shared(helpers.get_shape(min_num_dims=1), key="value_shape"),
+    ),
+    indices_or_sections=_get_split_locations(min_num_dims=1, axis=1),
+)
+def test_torch_hsplit(
+    *,
+    dtype_value,
+    indices_or_sections,
+    on_device,
+    fn_tree,
+    frontend,
+    test_flags,
+):
+    input_dtype, value = dtype_value
+    # TODO: remove the assumption when these bugfixes are merged and version-pinned
+    # https://github.com/tensorflow/tensorflow/pull/59523
+    # https://github.com/google/jax/pull/14275
+    assume(
+        not (
+            len(value[0].shape) == 1
+            and ivy.current_backend_str() in ("tensorflow", "jax")
+        )
+    )
+    helpers.test_frontend_function(
+        input_dtypes=input_dtype,
+        frontend=frontend,
+        test_flags=test_flags,
+        fn_tree=fn_tree,
+        on_device=on_device,
+        input=value[0],
+        indices_or_sections=indices_or_sections,
+    )
+
+
+# vsplit
+@handle_frontend_test(
+    fn_tree="torch.vsplit",
+    dtype_value=helpers.dtype_and_values(
+        available_dtypes=helpers.get_dtypes("valid"),
+        shape=st.shared(helpers.get_shape(min_num_dims=2), key="value_shape"),
+    ),
+    indices_or_sections=_get_split_locations(min_num_dims=2, axis=0),
+)
+def test_torch_vsplit(
+    *,
+    dtype_value,
+    indices_or_sections,
+    on_device,
+    fn_tree,
+    frontend,
+    test_flags,
+):
+    input_dtype, value = dtype_value
+    helpers.test_frontend_function(
+        input_dtypes=input_dtype,
+        frontend=frontend,
+        test_flags=test_flags,
+        fn_tree=fn_tree,
+        on_device=on_device,
+        input=value[0],
+        indices_or_sections=indices_or_sections,
+    )
+
+
+# row_stack
+@handle_frontend_test(
+    fn_tree="torch.row_stack",
+    dtype_value_shape=helpers.dtype_and_values(
+        available_dtypes=helpers.get_dtypes("float"),
+        num_arrays=st.integers(1, 5),
+    ),
+)
+def test_torch_row_stack(
+    *,
+    dtype_value_shape,
+    on_device,
+    fn_tree,
+    frontend,
+    test_flags,
+):
+    input_dtype, value = dtype_value_shape
+    helpers.test_frontend_function(
+        input_dtypes=input_dtype,
+        frontend=frontend,
+        test_flags=test_flags,
+        fn_tree=fn_tree,
+        on_device=on_device,
+        tensors=value,
+    )
+
+
+@handle_frontend_test(
+    fn_tree="torch.where",
+    broadcastables=_broadcastable_trio(),
+    only_cond=st.booleans(),
+)
+def test_torch_where(
+    *,
+    broadcastables,
+    only_cond,
+    frontend,
+    test_flags,
+    fn_tree,
+    on_device,
+):
+    cond, xs, dtypes = broadcastables
+
+    if only_cond:
+        helpers.test_frontend_function(
+            input_dtypes=[dtypes[0]],
+            frontend=frontend,
+            test_flags=test_flags,
+            fn_tree=fn_tree,
+            on_device=on_device,
+            condition=xs[0],
+        )
+
+    else:
+        helpers.test_frontend_function(
+            input_dtypes=["bool"] + dtypes,
+            frontend=frontend,
+            test_flags=test_flags,
+            fn_tree=fn_tree,
+            on_device=on_device,
+            condition=cond,
+            input=xs[0],
+            other=xs[1],
+        )
+
+
+@handle_frontend_test(
+    fn_tree="torch.conj",
+    dtype_and_x=helpers.dtype_and_values(
+        available_dtypes=helpers.get_dtypes("float_and_complex"),
+    ),
+)
+def test_torch_conj(
+    on_device,
+    frontend,
+    *,
+    dtype_and_x,
+    fn_tree,
+    test_flags,
+):
+    input_dtype, x = dtype_and_x
+    helpers.test_frontend_function(
+        input_dtypes=input_dtype,
+        frontend=frontend,
+        test_flags=test_flags,
+        fn_tree=fn_tree,
+        on_device=on_device,
+        input=x[0],
+    )
+
+
+@st.composite
+def _arrays_dim_idx_n_dtypes(draw):
+    num_dims = draw(st.shared(helpers.ints(min_value=1, max_value=4), key="num_dims"))
+    num_arrays = 2
+    common_shape = draw(
+        helpers.lists(
+            x=helpers.ints(min_value=2, max_value=3),
+            min_size=num_dims - 1,
+            max_size=num_dims - 1,
+        )
+    )
+    _dim = draw(helpers.ints(min_value=0, max_value=num_dims - 1))
+    unique_dims = draw(
+        helpers.lists(
+            x=helpers.ints(min_value=2, max_value=3),
+            min_size=num_arrays,
+            max_size=num_arrays,
+        )
+    )
+
+    min_dim = min(unique_dims)
+    max_dim = max(unique_dims)
+    _idx = draw(
+        helpers.array_values(
+            shape=min_dim,
+            dtype="int64",
+            min_value=0,
+            max_value=max_dim,
+            exclude_min=False,
+        )
+    )
+
+    xs = list()
+    available_input_types = draw(helpers.get_dtypes("numeric"))
+    available_input_types.remove("float16")  # half summation unstable in backends
+    input_dtypes = draw(
+        helpers.array_dtypes(
+            available_dtypes=available_input_types,
+            num_arrays=num_arrays,
+            shared_dtype=True,
+        )
+    )
+    for ud, dt in zip(unique_dims, input_dtypes):
+        x = draw(
+            helpers.array_values(
+                shape=common_shape[:_dim] + [ud] + common_shape[_dim:],
+                dtype=dt,
+                large_abs_safety_factor=2.5,
+                small_abs_safety_factor=2.5,
+                safety_factor_scale="log",
+            )
+        )
+        xs.append(x)
+    return xs, input_dtypes, _dim, _idx
+
+
+# index_add
+@handle_frontend_test(
+    fn_tree="torch.index_add",
+    xs_dtypes_dim_idx=_arrays_dim_idx_n_dtypes(),
+    alpha=st.integers(min_value=1, max_value=2),
+)
+def test_torch_index_add(
+    *,
+    xs_dtypes_dim_idx,
+    alpha,
+    on_device,
+    fn_tree,
+    frontend,
+    test_flags,
+):
+    xs, input_dtypes, axis, indices = xs_dtypes_dim_idx
+    if xs[0].shape[axis] < xs[1].shape[axis]:
+        source, input = xs
+    else:
+        input, source = xs
+    helpers.test_frontend_function(
+        input_dtypes=[input_dtypes[0], "int64", input_dtypes[1]],
+        frontend=frontend,
+        test_flags=test_flags,
+        fn_tree=fn_tree,
+        on_device=on_device,
+        rtol=1e-03,
+        input=input,
+        dim=axis,
+        index=indices,
+        source=source,
+        alpha=alpha,
+    )