--- conflicted
+++ resolved
@@ -367,17 +367,6 @@
         dim1=dim1,
     )
 
-<<<<<<< HEAD
-    
-#chunk
-@given(
-    dtype_value_shape=helpers.dtype_and_values(
-        available_dtypes=tuple(
-            set(ivy_np.valid_float_dtypes).intersection(
-                set(ivy_torch.valid_float_dtypes)),
-        ),
-        num_arrays=st.shared(helpers.ints(min_value=1), key="num_arrays"),
-=======
 
 # squeeze
 @given(
@@ -387,24 +376,10 @@
                 set(ivy_torch.valid_float_dtypes)
             )
         ),
->>>>>>> 362b9524
         shape=st.shared(helpers.get_shape(min_num_dims=1), key="shape"),
     ),
     dim=helpers.get_axis(
         shape=st.shared(helpers.get_shape(min_num_dims=1), key="shape"),
-<<<<<<< HEAD
-    ).filter(lambda axis: isinstance(axis, int)),
-    num_positional_args=helpers.num_positional_args(
-        fn_name="ivy.functional.frontends.torch.chunk"
-    ),
-    
-)
-def test_torch_chunk(
-    dtype_value_shape,
-    dim,
-    as_variable,
-    with_out,
-=======
         max_size=1,
     ).filter(lambda axis: isinstance(axis, int)),
     as_variable=st.booleans(),
@@ -417,26 +392,10 @@
     dtype_and_values,
     dim,
     as_variable,
->>>>>>> 362b9524
-    num_positional_args,
-    native_array,
-    fw,
-):
-<<<<<<< HEAD
-    input_dtype,value = dtype_value_shape
-    helpers.test_frontend_function(
-        input_dtypes=input_dtype,
-        as_variable_flags=as_variable,
-        with_out=with_out,
-        num_positional_args=num_positional_args,
-        native_array_flags=native_array,
-        fw=fw,
-        frontend='torch',
-        fn_tree='chunk',
-        input = np.asarray(value,dtype=input_dtype),
-        dim = dim 
-        )  
-=======
+    num_positional_args,
+    native_array,
+    fw,
+):
     input_dtype, value = dtype_and_values
     helpers.test_frontend_function(
         input_dtypes=input_dtype,
@@ -497,4 +456,44 @@
         axis0=axis0,
         axis1=axis1,
     )
->>>>>>> 362b9524
+
+
+#chunk
+@given(
+    dtype_value_shape=helpers.dtype_and_values(
+        available_dtypes=tuple(
+            set(ivy_np.valid_float_dtypes).intersection(
+                set(ivy_torch.valid_float_dtypes)),
+        ),
+        num_arrays=st.shared(helpers.ints(min_value=1), key="num_arrays"),
+        shape=st.shared(helpers.get_shape(min_num_dims=1), key="shape"),
+    ),
+    dim=helpers.get_axis(
+        shape=st.shared(helpers.get_shape(min_num_dims=1), key="shape"),
+    ).filter(lambda axis: isinstance(axis, int)),
+    num_positional_args=helpers.num_positional_args(
+        fn_name="ivy.functional.frontends.torch.chunk"
+    ), 
+)
+def test_torch_chunk(
+    dtype_value_shape,
+    dim,
+    as_variable,
+    with_out,
+    num_positional_args,
+    native_array,
+    fw,
+):
+    input_dtype,value = dtype_value_shape
+    helpers.test_frontend_function(
+        input_dtypes=input_dtype,
+        as_variable_flags=as_variable,
+        with_out=with_out,
+        num_positional_args=num_positional_args,
+        native_array_flags=native_array,
+        fw=fw,
+        frontend='torch',
+        fn_tree='chunk',
+        input=np.asarray(value,dtype=input_dtype),
+        dim=dim,
+    )