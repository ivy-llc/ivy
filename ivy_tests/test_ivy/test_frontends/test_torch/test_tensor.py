# global
import pytest
from types import SimpleNamespace
import numpy as np

from ivy_tests.test_ivy.test_frontends.test_torch.test_comparison_ops import (
    _topk_helper,
)
from ivy_tests.test_ivy.test_frontends.test_torch.test_creation_ops import (
    _as_strided_helper,
)
from ivy_tests.test_ivy.test_frontends.test_torch.test_indexing_slicing_joining_mutating_ops import (  # noqa: E501
    _dtype_input_dim_start_length,
)
from ivy_tests.test_ivy.test_frontends.test_torch.test_reduction_ops import (
    _get_axis_and_p,
)

try:
    import torch
except ImportError:
    torch = SimpleNamespace()

import ivy
from hypothesis import strategies as st, given, assume

# local
import ivy_tests.test_ivy.helpers as helpers
from ivy_tests.test_ivy.test_frontends.test_torch.test_blas_and_lapack_ops import (
    _get_dtype_and_3dbatch_matrices,
    _get_dtype_input_and_matrices,
    _get_dtype_input_and_mat_vec,
)
from ivy.functional.frontends.torch import Tensor
from ivy_tests.test_ivy.helpers import handle_frontend_method
from ivy_tests.test_ivy.test_functional.test_core.test_searching import (
    _broadcastable_trio,
)
from ivy_tests.test_ivy.test_functional.test_core.test_manipulation import (  # noqa
    _get_splits,
)
from ivy_tests.test_ivy.test_frontends.test_torch.test_miscellaneous_ops import (  # noqa
    dtype_value1_value2_axis,
)
from ivy_tests.test_ivy.test_frontends.test_torch.test_linalg import (  # noqa
    _get_dtype_and_matrix,
)
from ivy_tests.test_ivy.test_functional.test_core.test_statistical import (
    _get_castable_dtype,
    _statistical_dtype_values,
)

from ivy_tests.test_ivy.test_functional.test_experimental.test_core.test_statistical import (  # noqa
    _quantile_helper,
)

CLASS_TREE = "ivy.functional.frontends.torch.Tensor"


# Helper functions
@st.composite
def _dtypes(draw):
    return draw(
        st.shared(
            helpers.list_of_size(
                x=st.sampled_from(
                    draw(helpers.get_dtypes("numeric", prune_function=False))
                ),
                size=1,
            ),
            key="dtype",
        )
    )


@st.composite
def _requires_grad(draw):
    dtype = draw(_dtypes())[0]
    if ivy.is_int_dtype(dtype) or ivy.is_uint_dtype(dtype):
        return draw(st.just(False))
    return draw(st.booleans())


@given(
    dtype_x=helpers.dtype_and_values(
        available_dtypes=helpers.get_dtypes("valid", prune_function=False)
    ).filter(lambda x: "bfloat16" not in x[0]),
)
def test_torch_tensor_ivy_array(
    dtype_x,
    backend_fw,
):
    _, data = dtype_x
    ivy.set_backend(backend_fw)
    x = Tensor(data[0])
    x.ivy_array = data[0]
    ret = helpers.flatten_and_to_np(ret=x.ivy_array.data, backend=backend_fw)
    ret_gt = helpers.flatten_and_to_np(ret=data[0], backend=backend_fw)
    helpers.value_test(
        ret_np_flat=ret,
        ret_np_from_gt_flat=ret_gt,
        backend="torch",
    )


@given(
    dtype_x=helpers.dtype_and_values(
        available_dtypes=helpers.get_dtypes("valid", prune_function=False)
    ).filter(lambda x: "bfloat16" not in x[0]),
)
def test_torch_tensor_device(
    dtype_x,
    backend_fw,
):
    ivy.set_backend(backend_fw)
    _, data = dtype_x
    x = Tensor(data[0])
    x.ivy_array = data[0]
    ivy.utils.assertions.check_equal(
        x.device, ivy.dev(ivy.array(data[0])), as_array=False
    )
    ivy.previous_backend()


@given(
    dtype_x=helpers.dtype_and_values(
        available_dtypes=helpers.get_dtypes("valid", prune_function=False)
    ).filter(lambda x: "bfloat16" not in x[0]),
)
def test_torch_tensor_dtype(dtype_x, backend_fw):
    ivy.set_backend(backend_fw)
    dtype, data = dtype_x
    x = Tensor(data[0])
    x.ivy_array = data[0]
    ivy.utils.assertions.check_equal(x.dtype, dtype[0], as_array=False)
    ivy.previous_backend()


@given(
    dtype_x=helpers.dtype_and_values(
        available_dtypes=helpers.get_dtypes("valid", prune_function=False),
        ret_shape=True,
    ).filter(lambda x: "bfloat16" not in x[0]),
)
def test_torch_tensor_shape(dtype_x, backend_fw):
    ivy.set_backend(backend_fw)
    dtype, data, shape = dtype_x
    x = Tensor(data[0])
    ivy.utils.assertions.check_equal(
        x.ivy_array.shape, ivy.Shape(shape), as_array=False
    )
    ivy.previous_backend()


@given(
    dtype_x=helpers.dtype_and_values(
        available_dtypes=helpers.get_dtypes("complex", prune_function=False)
    ).filter(lambda x: "bfloat16" not in x[0]),
)
def test_torch_tensor_real(dtype_x, backend_fw):
    ivy.set_backend(backend_fw)
    _, data = dtype_x
    x = Tensor(data[0])
    x.ivy_array = data[0]
    ivy.utils.assertions.check_equal(x.real, ivy.real(data[0]))
    ivy.previous_backend()


@given(
    dtype_x=helpers.dtype_and_values(
        available_dtypes=helpers.get_dtypes("complex", prune_function=False)
    ),
)
def test_torch_tensor_imag(dtype_x, backend_fw):
    ivy.set_backend(backend_fw)
    _, data = dtype_x
    x = Tensor(data[0])
    x.ivy_array = data[0]
    ivy.utils.assertions.check_equal(x.imag, ivy.imag(data[0]))
    ivy.previous_backend()


@given(
    dtype_x=helpers.dtype_and_values(
        available_dtypes=helpers.get_dtypes("valid", prune_function=False),
        ret_shape=True,
    ).filter(lambda x: "bfloat16" not in x[0]),
)
def test_torch_tensor_ndim(dtype_x, backend_fw):
    ivy.set_backend(backend_fw)
    dtype, data, shape = dtype_x
    x = Tensor(data[0])
    ivy.utils.assertions.check_equal(x.ndim, data[0].ndim, as_array=False)
    ivy.previous_backend()


def test_torch_tensor_grad(backend_fw):
    ivy.set_backend(backend_fw)
    x = Tensor(ivy.array([1.0, 2.0, 3.0]))
    grads = ivy.array([1.0, 2.0, 3.0])
    x._grads = grads
    assert ivy.array_equal(x.grad, grads)
    ivy.previous_backend()


@given(
    dtype_x=helpers.dtype_and_values(
        available_dtypes=helpers.get_dtypes("valid", prune_function=False),
    ),
    requires_grad=st.booleans(),
)
def test_torch_tensor_requires_grad(dtype_x, requires_grad, backend_fw):
    ivy.set_backend(backend_fw)
    _, data = dtype_x
    x = Tensor(data[0], requires_grad=requires_grad)
    ivy.utils.assertions.check_equal(x.requires_grad, requires_grad, as_array=False)
    x.requires_grad = not requires_grad
    ivy.utils.assertions.check_equal(x.requires_grad, not requires_grad, as_array=False)
    ivy.previous_backend()


@given(
    requires_grad=st.booleans(),
)
def test_torch_tensor_is_leaf(requires_grad, backend_fw):
    ivy.set_backend(backend_fw)
    x = Tensor(ivy.array([3.0]), requires_grad=requires_grad)
    ivy.utils.assertions.check_equal(x.is_leaf, True, as_array=False)
    y = x.pow(2)
    ivy.utils.assertions.check_equal(y.is_leaf, not requires_grad, as_array=False)
    z = y.detach()
    ivy.utils.assertions.check_equal(z.is_leaf, True, as_array=False)
    ivy.previous_backend()


def test_torch_tensor_grad_fn(backend_fw):
    ivy.set_backend(backend_fw)
    x = Tensor(ivy.array([3.0]), requires_grad=True)
    ivy.utils.assertions.check_equal(x.grad_fn, None, as_array=False)
    y = x.pow(2)
    ivy.utils.assertions.check_equal(y.grad_fn, "PowBackward", as_array=False)
    ivy.utils.assertions.check_equal(
        y.grad_fn.next_functions[0], "AccumulateGrad", as_array=False
    )
    z = y.detach()
    ivy.utils.assertions.check_equal(z.grad_fn, None, as_array=False)
    ivy.previous_backend()


@given(
    dtype_x=helpers.dtype_and_values(
        available_dtypes=helpers.get_dtypes("valid", prune_function=False),
    ),
    requires_grad=st.booleans(),
)
def test_torch_tensor__requires_grad(
    dtype_x,
    requires_grad,
    backend_fw,
):
    ivy.set_backend(backend_fw)
    _, data = dtype_x
    x = Tensor(data[0])
    assert not x._requires_grad
    x.requires_grad_()
    assert x._requires_grad
    x.requires_grad_(requires_grad)
    assert x._requires_grad == requires_grad
    ivy.previous_backend()


# chunk
@pytest.mark.skip("Testing takes a lot of time")
@handle_frontend_method(
    class_tree=CLASS_TREE,
    init_tree="torch.tensor",
    method_name="chunk",
    dtype_x_dim=helpers.dtype_values_axis(
        available_dtypes=helpers.get_dtypes("float"),
        min_num_dims=1,
        min_value=-1e04,
        max_value=1e04,
        force_int_axis=True,
        valid_axis=True,
    ),
    chunks=st.integers(
        min_value=1,
        max_value=5,
    ),
)
def test_torch_tensor_chunk(
    dtype_x_dim,
    chunks,
    frontend,
    frontend_method_data,
    init_flags,
    method_flags,
    on_device,
    backend_fw,
):
    input_dtype, x, dim = dtype_x_dim
    helpers.test_frontend_method(
        init_input_dtypes=input_dtype,
        backend_to_test=backend_fw,
        init_all_as_kwargs_np={
            "data": x[0],
        },
        method_input_dtypes=input_dtype,
        method_all_as_kwargs_np={
            "chunks": chunks,
            "dim": dim,
        },
        frontend_method_data=frontend_method_data,
        init_flags=init_flags,
        method_flags=method_flags,
        frontend=frontend,
        on_device=on_device,
    )


# any
@handle_frontend_method(
    class_tree=CLASS_TREE,
    init_tree="torch.tensor",
    method_name="any",
    dtype_input_axis=helpers.dtype_values_axis(
        available_dtypes=helpers.get_dtypes("numeric"),
        min_num_dims=1,
        min_value=-1e04,
        max_value=1e04,
        valid_axis=True,
        force_int_axis=True,
    ),
    keepdim=st.booleans(),
)
def test_torch_tensor_any(
    dtype_input_axis,
    keepdim,
    frontend_method_data,
    init_flags,
    method_flags,
    frontend,
    on_device,
    backend_fw,
):
    input_dtype, x, axis = dtype_input_axis
    helpers.test_frontend_method(
        init_input_dtypes=input_dtype,
        backend_to_test=backend_fw,
        init_all_as_kwargs_np={
            "data": x[0],
        },
        method_input_dtypes=input_dtype,
        method_all_as_kwargs_np={
            "dim": axis,
            "keepdim": keepdim,
        },
        frontend_method_data=frontend_method_data,
        init_flags=init_flags,
        method_flags=method_flags,
        frontend=frontend,
        on_device=on_device,
    )


# all
@handle_frontend_method(
    class_tree=CLASS_TREE,
    init_tree="torch.tensor",
    method_name="all",
    dtype_input_axis=helpers.dtype_values_axis(
        available_dtypes=helpers.get_dtypes("numeric"),
        min_num_dims=1,
        min_value=-1e04,
        max_value=1e04,
        valid_axis=True,
        force_int_axis=True,
    ),
    keepdim=st.booleans(),
)
def test_torch_tensor_all(
    dtype_input_axis,
    keepdim,
    frontend_method_data,
    init_flags,
    method_flags,
    frontend,
    on_device,
    backend_fw,
):
    input_dtype, x, axis = dtype_input_axis
    helpers.test_frontend_method(
        init_input_dtypes=input_dtype,
        backend_to_test=backend_fw,
        init_all_as_kwargs_np={
            "data": x[0],
        },
        method_input_dtypes=input_dtype,
        method_all_as_kwargs_np={
            "dim": axis,
            "keepdim": keepdim,
        },
        frontend_method_data=frontend_method_data,
        init_flags=init_flags,
        method_flags=method_flags,
        frontend=frontend,
        on_device=on_device,
    )


# add
@handle_frontend_method(
    class_tree=CLASS_TREE,
    init_tree="torch.tensor",
    method_name="add",
    dtype_and_x=helpers.dtype_and_values(
        available_dtypes=helpers.get_dtypes("float"),
        num_arrays=2,
        min_value=-1e04,
        max_value=1e04,
        allow_inf=False,
    ),
    alpha=st.floats(min_value=-1e04, max_value=1e04, allow_infinity=False),
)
def test_torch_tensor_add(
    dtype_and_x,
    alpha,
    frontend,
    frontend_method_data,
    init_flags,
    method_flags,
    on_device,
    backend_fw,
):
    input_dtype, x = dtype_and_x
    helpers.test_frontend_method(
        init_input_dtypes=input_dtype,
        backend_to_test=backend_fw,
        init_all_as_kwargs_np={
            "data": x[0],
        },
        method_input_dtypes=input_dtype,
        method_all_as_kwargs_np={
            "other": x[1],
            "alpha": alpha,
        },
        frontend_method_data=frontend_method_data,
        init_flags=init_flags,
        method_flags=method_flags,
        frontend=frontend,
        atol_=1e-02,
        on_device=on_device,
    )


# divide
@handle_frontend_method(
    class_tree=CLASS_TREE,
    init_tree="torch.tensor",
    method_name="divide",
    dtype_and_x=helpers.dtype_and_values(
        available_dtypes=helpers.get_dtypes("valid"),
        num_arrays=2,
        min_value=-1e04,
        max_value=1e04,
        allow_inf=False,
    ),
)
def test_torch_tensor_divide(
    dtype_and_x,
    frontend,
    frontend_method_data,
    init_flags,
    method_flags,
    on_device,
    backend_fw,
):
    input_dtype, x = dtype_and_x
    helpers.test_frontend_method(
        init_input_dtypes=input_dtype,
        backend_to_test=backend_fw,
        init_all_as_kwargs_np={
            "data": x[0],
        },
        method_input_dtypes=input_dtype,
        method_all_as_kwargs_np={
            "other": x[1],
        },
        frontend_method_data=frontend_method_data,
        init_flags=init_flags,
        method_flags=method_flags,
        frontend=frontend,
        atol_=1e-02,
        on_device=on_device,
    )


# addmm
@handle_frontend_method(
    class_tree=CLASS_TREE,
    init_tree="torch.tensor",
    method_name="addmm",
    dtype_and_matrices=_get_dtype_input_and_matrices(with_input=True),
    beta=st.floats(
        min_value=-5,
        max_value=5,
        allow_nan=False,
        allow_subnormal=False,
        allow_infinity=False,
    ),
    alpha=st.floats(
        min_value=-5,
        max_value=5,
        allow_nan=False,
        allow_subnormal=False,
        allow_infinity=False,
    ),
)
def test_torch_tensor_addmm(
    dtype_and_matrices,
    beta,
    alpha,
    frontend,
    frontend_method_data,
    init_flags,
    method_flags,
    on_device,
    backend_fw,
):
    input_dtype, x, mat1, mat2 = dtype_and_matrices
    helpers.test_frontend_method(
        init_input_dtypes=input_dtype,
        backend_to_test=backend_fw,
        init_all_as_kwargs_np={
            "data": x,
        },
        method_input_dtypes=input_dtype,
        method_all_as_kwargs_np={
            "mat1": mat1,
            "mat2": mat2,
            "beta": beta,
            "alpha": alpha,
        },
        frontend_method_data=frontend_method_data,
        init_flags=init_flags,
        method_flags=method_flags,
        frontend=frontend,
        atol_=1e-02,
        on_device=on_device,
    )


# addmm_
@handle_frontend_method(
    class_tree=CLASS_TREE,
    init_tree="torch.tensor",
    method_name="addmm_",
    dtype_and_matrices=_get_dtype_input_and_matrices(with_input=True),
    beta=st.floats(
        min_value=-5,
        max_value=5,
        allow_nan=False,
        allow_subnormal=False,
        allow_infinity=False,
    ),
    alpha=st.floats(
        min_value=-5,
        max_value=5,
        allow_nan=False,
        allow_subnormal=False,
        allow_infinity=False,
    ),
)
def test_torch_tensor_addmm_(
    dtype_and_matrices,
    beta,
    alpha,
    frontend,
    frontend_method_data,
    init_flags,
    method_flags,
    on_device,
    backend_fw,
):
    input_dtype, x, mat1, mat2 = dtype_and_matrices
    helpers.test_frontend_method(
        init_input_dtypes=input_dtype,
        backend_to_test=backend_fw,
        init_all_as_kwargs_np={
            "data": x,
        },
        method_input_dtypes=input_dtype,
        method_all_as_kwargs_np={
            "mat1": mat1,
            "mat2": mat2,
            "beta": beta,
            "alpha": alpha,
        },
        frontend_method_data=frontend_method_data,
        init_flags=init_flags,
        method_flags=method_flags,
        frontend=frontend,
        atol_=1e-02,
        on_device=on_device,
    )


# addmv
@handle_frontend_method(
    class_tree=CLASS_TREE,
    init_tree="torch.tensor",
    method_name="addmv",
    dtype_and_matrices=_get_dtype_input_and_mat_vec(with_input=True),
    beta=st.floats(
        min_value=-5,
        max_value=5,
        allow_nan=False,
        allow_subnormal=False,
        allow_infinity=False,
    ),
    alpha=st.floats(
        min_value=-5,
        max_value=5,
        allow_nan=False,
        allow_subnormal=False,
        allow_infinity=False,
    ),
)
def test_torch_tensor_addmv(
    dtype_and_matrices,
    beta,
    alpha,
    frontend,
    frontend_method_data,
    init_flags,
    method_flags,
    on_device,
    backend_fw,
):
    input_dtype, x, mat, vec = dtype_and_matrices
    helpers.test_frontend_method(
        init_input_dtypes=input_dtype,
        backend_to_test=backend_fw,
        init_all_as_kwargs_np={
            "data": x,
        },
        method_input_dtypes=input_dtype,
        method_all_as_kwargs_np={
            "mat": mat,
            "vec": vec,
            "beta": beta,
            "alpha": alpha,
        },
        frontend_method_data=frontend_method_data,
        init_flags=init_flags,
        method_flags=method_flags,
        frontend=frontend,
        atol_=1e-02,
        on_device=on_device,
    )


# addmv_
@handle_frontend_method(
    class_tree=CLASS_TREE,
    init_tree="torch.tensor",
    method_name="addmv_",
    dtype_and_matrices=_get_dtype_input_and_mat_vec(with_input=True),
    beta=st.floats(
        min_value=-5,
        max_value=5,
        allow_nan=False,
        allow_subnormal=False,
        allow_infinity=False,
    ),
    alpha=st.floats(
        min_value=-5,
        max_value=5,
        allow_nan=False,
        allow_subnormal=False,
        allow_infinity=False,
    ),
)
def test_torch_tensor_addmv_(
    dtype_and_matrices,
    beta,
    alpha,
    frontend,
    frontend_method_data,
    init_flags,
    method_flags,
    on_device,
    backend_fw,
):
    input_dtype, x, mat, vec = dtype_and_matrices
    helpers.test_frontend_method(
        init_input_dtypes=input_dtype,
        init_all_as_kwargs_np={
            "data": x,
        },
        method_input_dtypes=input_dtype,
        backend_to_test=backend_fw,
        method_all_as_kwargs_np={
            "mat": mat,
            "vec": vec,
            "beta": beta,
            "alpha": alpha,
        },
        frontend_method_data=frontend_method_data,
        init_flags=init_flags,
        method_flags=method_flags,
        frontend=frontend,
        atol_=1e-02,
        on_device=on_device,
    )


# addbmm
@handle_frontend_method(
    class_tree=CLASS_TREE,
    init_tree="torch.tensor",
    method_name="addbmm",
    dtype_and_matrices=_get_dtype_and_3dbatch_matrices(with_input=True),
    beta=st.floats(
        min_value=-5,
        max_value=5,
        allow_nan=False,
        allow_subnormal=False,
        allow_infinity=False,
    ),
    alpha=st.floats(
        min_value=-5,
        max_value=5,
        allow_nan=False,
        allow_subnormal=False,
        allow_infinity=False,
    ),
)
def test_torch_tensor_addbmm(
    dtype_and_matrices,
    beta,
    alpha,
    frontend,
    frontend_method_data,
    init_flags,
    method_flags,
    on_device,
    backend_fw,
):
    input_dtype, x, batch1, batch2 = dtype_and_matrices
    helpers.test_frontend_method(
        init_input_dtypes=input_dtype,
        backend_to_test=backend_fw,
        init_all_as_kwargs_np={
            "data": x,
        },
        method_input_dtypes=input_dtype,
        method_all_as_kwargs_np={
            "batch1": batch1,
            "batch2": batch2,
            "beta": beta,
            "alpha": alpha,
        },
        frontend_method_data=frontend_method_data,
        init_flags=init_flags,
        method_flags=method_flags,
        frontend=frontend,
        atol_=1e-02,
        on_device=on_device,
    )


# addbmm_
@handle_frontend_method(
    class_tree=CLASS_TREE,
    init_tree="torch.tensor",
    method_name="addbmm_",
    dtype_and_matrices=_get_dtype_and_3dbatch_matrices(with_input=True),
    beta=st.floats(
        min_value=-5,
        max_value=5,
        allow_nan=False,
        allow_subnormal=False,
        allow_infinity=False,
    ),
    alpha=st.floats(
        min_value=-5,
        max_value=5,
        allow_nan=False,
        allow_subnormal=False,
        allow_infinity=False,
    ),
)
def test_torch_tensor_addbmm_(
    dtype_and_matrices,
    beta,
    alpha,
    frontend,
    frontend_method_data,
    init_flags,
    method_flags,
    on_device,
    backend_fw,
):
    input_dtype, x, batch1, batch2 = dtype_and_matrices
    helpers.test_frontend_method(
        init_input_dtypes=input_dtype,
        backend_to_test=backend_fw,
        init_all_as_kwargs_np={
            "data": x,
        },
        method_input_dtypes=input_dtype,
        method_all_as_kwargs_np={
            "batch1": batch1,
            "batch2": batch2,
            "beta": beta,
            "alpha": alpha,
        },
        frontend_method_data=frontend_method_data,
        init_flags=init_flags,
        method_flags=method_flags,
        frontend=frontend,
        atol_=1e-02,
        on_device=on_device,
    )


# sub
@handle_frontend_method(
    class_tree=CLASS_TREE,
    init_tree="torch.tensor",
    method_name="sub",
    dtype_and_x=helpers.dtype_and_values(
        available_dtypes=helpers.get_dtypes("float"),
        num_arrays=2,
        min_value=-1e04,
        max_value=1e04,
        allow_inf=False,
    ),
    alpha=st.floats(min_value=-1e04, max_value=1e04, allow_infinity=False),
)
def test_torch_tensor_sub(
    dtype_and_x,
    alpha,
    frontend,
    frontend_method_data,
    init_flags,
    method_flags,
    on_device,
    backend_fw,
):
    input_dtype, x = dtype_and_x
    helpers.test_frontend_method(
        init_input_dtypes=input_dtype,
        backend_to_test=backend_fw,
        init_all_as_kwargs_np={
            "data": x[0],
        },
        method_input_dtypes=input_dtype,
        method_all_as_kwargs_np={
            "other": x[1],
            "alpha": alpha,
        },
        frontend_method_data=frontend_method_data,
        init_flags=init_flags,
        method_flags=method_flags,
        frontend=frontend,
        atol_=1e-02,
        on_device=on_device,
    )


# new_ones
@handle_frontend_method(
    class_tree=CLASS_TREE,
    init_tree="torch.tensor",
    method_name="new_ones",
    dtype_and_x=helpers.dtype_and_values(available_dtypes=helpers.get_dtypes("float")),
    size=helpers.get_shape(
        allow_none=False,
        min_num_dims=1,
        max_num_dims=5,
        min_dim_size=1,
        max_dim_size=10,
    ),
    dtypes=_dtypes(),
    requires_grad=_requires_grad(),
)
def test_torch_tensor_new_ones(
    dtype_and_x,
    size,
    dtypes,
    requires_grad,
    on_device,
    frontend_method_data,
    init_flags,
    method_flags,
    frontend,
    backend_fw,
):
    input_dtype, x = dtype_and_x
    helpers.test_frontend_method(
        init_input_dtypes=input_dtype,
        backend_to_test=backend_fw,
        init_all_as_kwargs_np={
            "data": x[0],
        },
        method_input_dtypes=dtypes,
        method_all_as_kwargs_np={
            "size": size,
            "dtype": dtypes[0],
            "requires_grad": requires_grad,
            "device": on_device,
        },
        frontend_method_data=frontend_method_data,
        init_flags=init_flags,
        method_flags=method_flags,
        frontend=frontend,
        on_device=on_device,
    )


# new_zeros
@handle_frontend_method(
    class_tree=CLASS_TREE,
    init_tree="torch.tensor",
    method_name="new_zeros",
    dtype_and_x=helpers.dtype_and_values(available_dtypes=helpers.get_dtypes("valid")),
    size=helpers.get_shape(
        allow_none=False,
        min_num_dims=1,
        max_num_dims=5,
        min_dim_size=1,
        max_dim_size=10,
    ),
    dtypes=_dtypes(),
    requires_grad=_requires_grad(),
)
def test_torch_tensor_new_zeros(
    dtype_and_x,
    size,
    dtypes,
    requires_grad,
    on_device,
    frontend_method_data,
    init_flags,
    method_flags,
    frontend,
    backend_fw,
):
    input_dtype, x = dtype_and_x
    helpers.test_frontend_method(
        init_input_dtypes=input_dtype,
        backend_to_test=backend_fw,
        init_all_as_kwargs_np={
            "data": x[0],
        },
        method_input_dtypes=dtypes,
        method_all_as_kwargs_np={
            "size": size,
            "dtype": dtypes[0],
            "requires_grad": requires_grad,
            "device": on_device,
        },
        frontend_method_data=frontend_method_data,
        init_flags=init_flags,
        method_flags=method_flags,
        frontend=frontend,
        on_device=on_device,
    )


@handle_frontend_method(
    class_tree=CLASS_TREE,
    init_tree="torch.tensor",
    method_name="reshape",
    dtype_x=helpers.dtype_and_values(
        available_dtypes=helpers.get_dtypes("valid"),
        shape=st.shared(helpers.get_shape(), key="value_shape"),
    ),
    shape=helpers.reshape_shapes(
        shape=st.shared(helpers.get_shape(), key="value_shape")
    ),
    unpack_shape=st.booleans(),
)
def test_torch_tensor_reshape(
    dtype_x,
    shape,
    unpack_shape,
    frontend_method_data,
    init_flags,
    method_flags,
    frontend,
    on_device,
    backend_fw,
):
    input_dtype, x = dtype_x
    shape = {
        "shape": shape,
    }
    if unpack_shape:
        method_flags.num_positional_args = len(shape["shape"]) + 1
        i = 0
        for x_ in shape["shape"]:
            shape["x{}".format(i)] = x_
            i += 1
    helpers.test_frontend_method(
        init_input_dtypes=input_dtype,
        backend_to_test=backend_fw,
        init_all_as_kwargs_np={
            "data": x[0],
        },
        method_input_dtypes=input_dtype,
        method_all_as_kwargs_np=shape,
        frontend_method_data=frontend_method_data,
        init_flags=init_flags,
        method_flags=method_flags,
        frontend=frontend,
        on_device=on_device,
    )


# reshape_as
@handle_frontend_method(
    class_tree=CLASS_TREE,
    init_tree="torch.tensor",
    method_name="reshape_as",
    dtype_x=helpers.dtype_and_values(
        available_dtypes=helpers.get_dtypes("valid"), num_arrays=2
    ),
)
def test_torch_tensor_reshape_as(
    dtype_x,
    frontend_method_data,
    init_flags,
    method_flags,
    frontend,
    on_device,
    backend_fw,
):
    input_dtype, x = dtype_x
    helpers.test_frontend_method(
        init_input_dtypes=input_dtype,
        backend_to_test=backend_fw,
        init_all_as_kwargs_np={
            "data": x[0],
        },
        method_input_dtypes=input_dtype,
        method_all_as_kwargs_np={
            "other": x[1],
        },
        frontend_method_data=frontend_method_data,
        init_flags=init_flags,
        method_flags=method_flags,
        frontend=frontend,
        on_device=on_device,
    )


# sin
@handle_frontend_method(
    class_tree=CLASS_TREE,
    init_tree="torch.tensor",
    method_name="sin",
    dtype_and_x=helpers.dtype_and_values(
        available_dtypes=helpers.get_dtypes("float"),
        allow_inf=False,
    ),
)
def test_torch_tensor_sin(
    dtype_and_x,
    frontend_method_data,
    init_flags,
    method_flags,
    frontend,
    on_device,
    backend_fw,
):
    input_dtype, x = dtype_and_x
    helpers.test_frontend_method(
        init_input_dtypes=input_dtype,
        backend_to_test=backend_fw,
        init_all_as_kwargs_np={
            "data": x[0],
        },
        method_input_dtypes=input_dtype,
        method_all_as_kwargs_np={},
        frontend_method_data=frontend_method_data,
        init_flags=init_flags,
        method_flags=method_flags,
        frontend=frontend,
        on_device=on_device,
    )


# arcsin
@handle_frontend_method(
    class_tree=CLASS_TREE,
    init_tree="torch.tensor",
    method_name="arcsin",
    dtype_and_x=helpers.dtype_and_values(
        available_dtypes=helpers.get_dtypes("float"),
        allow_inf=False,
    ),
)
def test_torch_tensor_arcsin(
    dtype_and_x,
    frontend_method_data,
    init_flags,
    method_flags,
    frontend,
    on_device,
    backend_fw,
):
    input_dtype, x = dtype_and_x
    helpers.test_frontend_method(
        init_input_dtypes=input_dtype,
        backend_to_test=backend_fw,
        init_all_as_kwargs_np={
            "data": x[0],
        },
        method_input_dtypes=input_dtype,
        method_all_as_kwargs_np={},
        frontend_method_data=frontend_method_data,
        init_flags=init_flags,
        method_flags=method_flags,
        frontend=frontend,
        on_device=on_device,
    )


# sum
@handle_frontend_method(
    class_tree=CLASS_TREE,
    init_tree="torch.tensor",
    method_name="sum",
    dtype_x_dim=_get_castable_dtype(
        min_value=-1e04,
        max_value=1e04,
    ),
    keepdim=st.booleans(),
)
def test_torch_tensor_sum(
    dtype_x_dim,
    keepdim,
    frontend_method_data,
    init_flags,
    method_flags,
    frontend,
    on_device,
    backend_fw,
):
    input_dtype, x, dim, castable_dtype = dtype_x_dim
    if method_flags.as_variable:
        castable_dtype = input_dtype
    input_dtype = [input_dtype]
    helpers.test_frontend_method(
        init_input_dtypes=input_dtype,
        backend_to_test=backend_fw,
        init_all_as_kwargs_np={
            "data": x[0],
        },
        method_input_dtypes=input_dtype,
        method_all_as_kwargs_np={
            "dim": dim,
            "keepdim": keepdim,
            "dtype": castable_dtype,
        },
        frontend_method_data=frontend_method_data,
        init_flags=init_flags,
        method_flags=method_flags,
        frontend=frontend,
        on_device=on_device,
    )


# atan
@handle_frontend_method(
    class_tree=CLASS_TREE,
    init_tree="torch.tensor",
    method_name="atan",
    dtype_and_x=helpers.dtype_and_values(
        available_dtypes=helpers.get_dtypes("float"),
        allow_inf=False,
    ),
)
def test_torch_tensor_atan(
    dtype_and_x,
    frontend_method_data,
    init_flags,
    method_flags,
    frontend,
    on_device,
    backend_fw,
):
    input_dtype, x = dtype_and_x
    helpers.test_frontend_method(
        init_input_dtypes=input_dtype,
        backend_to_test=backend_fw,
        init_all_as_kwargs_np={
            "data": x[0],
        },
        method_input_dtypes=input_dtype,
        method_all_as_kwargs_np={},
        frontend_method_data=frontend_method_data,
        init_flags=init_flags,
        method_flags=method_flags,
        frontend=frontend,
        on_device=on_device,
    )


# atan2
@handle_frontend_method(
    class_tree=CLASS_TREE,
    init_tree="torch.tensor",
    method_name="atan2",
    dtype_and_x=helpers.dtype_and_values(
        available_dtypes=helpers.get_dtypes("float"),
        num_arrays=2,
    ),
)
def test_torch_tensor_atan2(
    dtype_and_x,
    frontend_method_data,
    init_flags,
    method_flags,
    frontend,
    on_device,
    backend_fw,
):
    input_dtype, x = dtype_and_x
    helpers.test_frontend_method(
        init_input_dtypes=input_dtype,
        backend_to_test=backend_fw,
        init_all_as_kwargs_np={
            "data": x[0],
        },
        method_input_dtypes=input_dtype,
        method_all_as_kwargs_np={
            "other": x[1],
        },
        frontend_method_data=frontend_method_data,
        init_flags=init_flags,
        method_flags=method_flags,
        frontend=frontend,
        on_device=on_device,
    )


# sin_
@handle_frontend_method(
    class_tree=CLASS_TREE,
    init_tree="torch.tensor",
    method_name="sin_",
    dtype_and_x=helpers.dtype_and_values(
        available_dtypes=helpers.get_dtypes("float"),
        allow_inf=False,
    ),
)
def test_torch_tensor_sin_(
    dtype_and_x,
    frontend_method_data,
    init_flags,
    method_flags,
    frontend,
    on_device,
    backend_fw,
):
    input_dtype, x = dtype_and_x
    helpers.test_frontend_method(
        init_input_dtypes=input_dtype,
        backend_to_test=backend_fw,
        init_all_as_kwargs_np={
            "data": x[0],
        },
        method_input_dtypes=input_dtype,
        method_all_as_kwargs_np={},
        frontend_method_data=frontend_method_data,
        init_flags=init_flags,
        method_flags=method_flags,
        frontend=frontend,
        on_device=on_device,
    )


# cos
@handle_frontend_method(
    class_tree=CLASS_TREE,
    init_tree="torch.tensor",
    method_name="cos",
    dtype_and_x=helpers.dtype_and_values(
        available_dtypes=helpers.get_dtypes("float"),
        allow_inf=False,
    ),
)
def test_torch_tensor_cos(
    dtype_and_x,
    frontend_method_data,
    init_flags,
    method_flags,
    frontend,
    on_device,
    backend_fw,
):
    input_dtype, x = dtype_and_x
    helpers.test_frontend_method(
        init_input_dtypes=input_dtype,
        backend_to_test=backend_fw,
        init_all_as_kwargs_np={
            "data": x[0],
        },
        method_input_dtypes=input_dtype,
        method_all_as_kwargs_np={},
        frontend_method_data=frontend_method_data,
        init_flags=init_flags,
        method_flags=method_flags,
        frontend=frontend,
        on_device=on_device,
    )


# cos_
@handle_frontend_method(
    class_tree=CLASS_TREE,
    init_tree="torch.tensor",
    method_name="cos_",
    dtype_and_x=helpers.dtype_and_values(
        available_dtypes=helpers.get_dtypes("float"),
        allow_inf=False,
    ),
)
def test_torch_tensor_cos_(
    dtype_and_x,
    frontend_method_data,
    init_flags,
    method_flags,
    frontend,
    on_device,
    backend_fw,
):
    input_dtype, x = dtype_and_x
    helpers.test_frontend_method(
        init_input_dtypes=input_dtype,
        backend_to_test=backend_fw,
        init_all_as_kwargs_np={
            "data": list(x[0]) if type(x[0]) == int else x[0],
        },
        method_input_dtypes=input_dtype,
        method_all_as_kwargs_np={},
        frontend_method_data=frontend_method_data,
        init_flags=init_flags,
        method_flags=method_flags,
        frontend=frontend,
        on_device=on_device,
    )


# sinh
@handle_frontend_method(
    class_tree=CLASS_TREE,
    init_tree="torch.tensor",
    method_name="sinh",
    dtype_and_x=helpers.dtype_and_values(
        available_dtypes=helpers.get_dtypes("float"),
        allow_inf=False,
    ),
)
def test_torch_tensor_sinh(
    dtype_and_x,
    frontend_method_data,
    init_flags,
    method_flags,
    frontend,
    on_device,
    backend_fw,
):
    input_dtype, x = dtype_and_x
    helpers.test_frontend_method(
        init_input_dtypes=input_dtype,
        backend_to_test=backend_fw,
        init_all_as_kwargs_np={
            "data": x[0],
        },
        method_input_dtypes=input_dtype,
        method_all_as_kwargs_np={},
        frontend_method_data=frontend_method_data,
        init_flags=init_flags,
        method_flags=method_flags,
        frontend=frontend,
        on_device=on_device,
    )


# sinh_
@handle_frontend_method(
    class_tree=CLASS_TREE,
    init_tree="torch.tensor",
    method_name="sinh_",
    dtype_and_x=helpers.dtype_and_values(
        available_dtypes=helpers.get_dtypes("float"),
        allow_inf=False,
    ),
)
def test_torch_tensor_sinh_(
    dtype_and_x,
    frontend_method_data,
    init_flags,
    method_flags,
    frontend,
    on_device,
    backend_fw,
):
    input_dtype, x = dtype_and_x
    helpers.test_frontend_method(
        init_input_dtypes=input_dtype,
        backend_to_test=backend_fw,
        init_all_as_kwargs_np={
            "data": x[0],
        },
        method_input_dtypes=input_dtype,
        method_all_as_kwargs_np={},
        frontend_method_data=frontend_method_data,
        init_flags=init_flags,
        method_flags=method_flags,
        frontend=frontend,
        on_device=on_device,
    )


# cosh
@handle_frontend_method(
    class_tree=CLASS_TREE,
    init_tree="torch.tensor",
    method_name="cosh",
    dtype_and_x=helpers.dtype_and_values(
        available_dtypes=helpers.get_dtypes("float"),
        allow_inf=False,
    ),
)
def test_torch_tensor_cosh(
    dtype_and_x,
    frontend_method_data,
    init_flags,
    method_flags,
    frontend,
    on_device,
    backend_fw,
):
    input_dtype, x = dtype_and_x
    helpers.test_frontend_method(
        init_input_dtypes=input_dtype,
        backend_to_test=backend_fw,
        init_all_as_kwargs_np={
            "data": x[0],
        },
        method_input_dtypes=input_dtype,
        method_all_as_kwargs_np={},
        frontend_method_data=frontend_method_data,
        init_flags=init_flags,
        method_flags=method_flags,
        frontend=frontend,
        on_device=on_device,
    )


# cosh_
@handle_frontend_method(
    class_tree=CLASS_TREE,
    init_tree="torch.tensor",
    method_name="cosh_",
    dtype_and_x=helpers.dtype_and_values(
        available_dtypes=helpers.get_dtypes("float"),
        allow_inf=False,
    ),
)
def test_torch_tensor_cosh_(
    dtype_and_x,
    frontend_method_data,
    init_flags,
    method_flags,
    frontend,
    on_device,
    backend_fw,
):
    input_dtype, x = dtype_and_x
    helpers.test_frontend_method(
        init_input_dtypes=input_dtype,
        backend_to_test=backend_fw,
        init_all_as_kwargs_np={
            "data": x[0],
        },
        method_input_dtypes=input_dtype,
        method_all_as_kwargs_np={},
        frontend_method_data=frontend_method_data,
        init_flags=init_flags,
        method_flags=method_flags,
        frontend=frontend,
        on_device=on_device,
        rtol_=1e-2,
        atol_=1e-2,
    )


# view
@handle_frontend_method(
    class_tree=CLASS_TREE,
    init_tree="torch.tensor",
    method_name="view",
    dtype_x=helpers.dtype_and_values(
        available_dtypes=helpers.get_dtypes("valid"),
        shape=st.shared(helpers.get_shape(), key="value_shape"),
    ),
    shape=helpers.reshape_shapes(
        shape=st.shared(helpers.get_shape(min_num_dims=1), key="value_shape")
    ),
)
def test_torch_tensor_view(
    dtype_x,
    shape,
    frontend_method_data,
    init_flags,
    method_flags,
    frontend,
    on_device,
    backend_fw,
):
    input_dtype, x = dtype_x
    helpers.test_frontend_method(
        init_input_dtypes=input_dtype,
        backend_to_test=backend_fw,
        init_all_as_kwargs_np={
            "data": x[0],
        },
        method_input_dtypes=input_dtype,
        method_all_as_kwargs_np={
            "size": shape,
        },
        frontend_method_data=frontend_method_data,
        init_flags=init_flags,
        method_flags=method_flags,
        frontend=frontend,
        on_device=on_device,
    )


@handle_frontend_method(
    class_tree=CLASS_TREE,
    init_tree="torch.tensor",
    method_name="float",
    dtype_x=helpers.dtype_and_values(
        available_dtypes=helpers.get_dtypes("valid"),
    ),
)
def test_torch_tensor_float(
    dtype_x,
    frontend_method_data,
    init_flags,
    method_flags,
    frontend,
    on_device,
    backend_fw,
):
    input_dtype, x = dtype_x
    helpers.test_frontend_method(
        init_input_dtypes=input_dtype,
        backend_to_test=backend_fw,
        init_all_as_kwargs_np={
            "data": x[0],
        },
        method_input_dtypes=input_dtype,
        method_all_as_kwargs_np={},
        frontend_method_data=frontend_method_data,
        init_flags=init_flags,
        method_flags=method_flags,
        frontend=frontend,
        on_device=on_device,
    )


@handle_frontend_method(
    class_tree=CLASS_TREE,
    init_tree="torch.tensor",
    method_name="double",
    dtype_and_x=helpers.dtype_and_values(
        available_dtypes=helpers.get_dtypes("valid"),
    ),
)
def test_torch_tensor_double(
    dtype_and_x,
    frontend_method_data,
    init_flags,
    method_flags,
    frontend,
    backend_fw,
    on_device,
):
    input_dtype, x = dtype_and_x
    helpers.test_frontend_method(
        init_input_dtypes=input_dtype,
        init_all_as_kwargs_np={
            "data": x[0],
        },
        method_input_dtypes=input_dtype,
        method_all_as_kwargs_np={},
        frontend_method_data=frontend_method_data,
        init_flags=init_flags,
        method_flags=method_flags,
        frontend=frontend,
        backend_to_test=backend_fw,
        on_device=on_device,
    )


# asinh
@handle_frontend_method(
    class_tree=CLASS_TREE,
    init_tree="torch.tensor",
    method_name="asinh",
    dtype_and_x=helpers.dtype_and_values(
        available_dtypes=helpers.get_dtypes("float"),
        allow_inf=False,
    ),
)
def test_torch_tensor_asinh(
    dtype_and_x,
    frontend_method_data,
    init_flags,
    method_flags,
    frontend,
    on_device,
    backend_fw,
):
    input_dtype, x = dtype_and_x
    helpers.test_frontend_method(
        init_input_dtypes=input_dtype,
        backend_to_test=backend_fw,
        init_all_as_kwargs_np={
            "data": x[0],
        },
        method_input_dtypes=input_dtype,
        method_all_as_kwargs_np={},
        frontend_method_data=frontend_method_data,
        init_flags=init_flags,
        method_flags=method_flags,
        frontend=frontend,
        rtol_=1e-2,
        atol_=1e-2,
        on_device=on_device,
    )


# asinh_
@handle_frontend_method(
    class_tree=CLASS_TREE,
    init_tree="torch.tensor",
    method_name="asinh_",
    dtype_and_x=helpers.dtype_and_values(
        available_dtypes=helpers.get_dtypes("float"),
        allow_inf=False,
    ),
)
def test_torch_tensor_asinh_(
    dtype_and_x,
    frontend_method_data,
    init_flags,
    method_flags,
    frontend,
    on_device,
    backend_fw,
):
    input_dtype, x = dtype_and_x
    helpers.test_frontend_method(
        init_input_dtypes=input_dtype,
        backend_to_test=backend_fw,
        init_all_as_kwargs_np={
            "data": x[0],
        },
        method_input_dtypes=input_dtype,
        method_all_as_kwargs_np={},
        frontend_method_data=frontend_method_data,
        init_flags=init_flags,
        method_flags=method_flags,
        frontend=frontend,
        rtol_=1e-2,
        atol_=1e-2,
        on_device=on_device,
    )


# tan
@handle_frontend_method(
    class_tree=CLASS_TREE,
    init_tree="torch.tensor",
    method_name="tan",
    dtype_and_x=helpers.dtype_and_values(
        available_dtypes=helpers.get_dtypes("float"),
        allow_inf=False,
    ),
)
def test_torch_tensor_tan(
    dtype_and_x,
    frontend_method_data,
    init_flags,
    method_flags,
    frontend,
    on_device,
    backend_fw,
):
    input_dtype, x = dtype_and_x
    helpers.test_frontend_method(
        init_input_dtypes=input_dtype,
        backend_to_test=backend_fw,
        init_all_as_kwargs_np={
            "data": x[0],
        },
        method_input_dtypes=input_dtype,
        method_all_as_kwargs_np={},
        frontend_method_data=frontend_method_data,
        init_flags=init_flags,
        method_flags=method_flags,
        frontend=frontend,
        on_device=on_device,
    )


# tanh
@handle_frontend_method(
    class_tree=CLASS_TREE,
    init_tree="torch.tensor",
    method_name="tanh",
    dtype_and_x=helpers.dtype_and_values(
        available_dtypes=helpers.get_dtypes("float"),
        allow_inf=False,
    ),
)
def test_torch_tensor_tanh(
    dtype_and_x,
    frontend_method_data,
    init_flags,
    method_flags,
    frontend,
    on_device,
    backend_fw,
):
    input_dtype, x = dtype_and_x
    helpers.test_frontend_method(
        init_input_dtypes=input_dtype,
        backend_to_test=backend_fw,
        init_all_as_kwargs_np={
            "data": x[0],
        },
        method_input_dtypes=input_dtype,
        method_all_as_kwargs_np={},
        frontend_method_data=frontend_method_data,
        init_flags=init_flags,
        method_flags=method_flags,
        frontend=frontend,
        on_device=on_device,
    )


# tanh_
@handle_frontend_method(
    class_tree=CLASS_TREE,
    init_tree="torch.tensor",
    method_name="tanh_",
    dtype_and_x=helpers.dtype_and_values(
        available_dtypes=helpers.get_dtypes("float"),
        allow_inf=False,
    ),
)
def test_torch_tensor_tanh_(
    dtype_and_x,
    frontend_method_data,
    init_flags,
    method_flags,
    frontend,
    on_device,
    backend_fw,
):
    input_dtype, x = dtype_and_x
    helpers.test_frontend_method(
        init_input_dtypes=input_dtype,
        backend_to_test=backend_fw,
        init_all_as_kwargs_np={
            "data": x[0],
        },
        method_input_dtypes=input_dtype,
        method_all_as_kwargs_np={},
        frontend_method_data=frontend_method_data,
        init_flags=init_flags,
        method_flags=method_flags,
        frontend=frontend,
        on_device=on_device,
    )


# asin
@handle_frontend_method(
    class_tree=CLASS_TREE,
    init_tree="torch.tensor",
    method_name="asin",
    dtype_and_x=helpers.dtype_and_values(
        available_dtypes=helpers.get_dtypes("float"),
        allow_inf=False,
    ),
)
def test_torch_tensor_asin(
    dtype_and_x,
    frontend_method_data,
    init_flags,
    method_flags,
    frontend,
    on_device,
    backend_fw,
):
    input_dtype, x = dtype_and_x
    helpers.test_frontend_method(
        init_input_dtypes=input_dtype,
        backend_to_test=backend_fw,
        init_all_as_kwargs_np={
            "data": x[0],
        },
        method_input_dtypes=input_dtype,
        method_all_as_kwargs_np={},
        frontend_method_data=frontend_method_data,
        init_flags=init_flags,
        method_flags=method_flags,
        frontend=frontend,
        on_device=on_device,
    )


# amax
@handle_frontend_method(
    class_tree=CLASS_TREE,
    init_tree="torch.tensor",
    method_name="amax",
    dtype_x_axis=helpers.dtype_values_axis(
        available_dtypes=helpers.get_dtypes("numeric"),
        valid_axis=True,
        force_int_axis=True,
    ),
    keepdim=st.booleans(),
)
def test_torch_tensor_amax(
    dtype_x_axis,
    keepdim,
    frontend_method_data,
    init_flags,
    method_flags,
    frontend,
    on_device,
    backend_fw,
):
    input_dtype, x, axis = dtype_x_axis
    helpers.test_frontend_method(
        init_input_dtypes=input_dtype,
        backend_to_test=backend_fw,
        init_all_as_kwargs_np={
            "data": x[0],
        },
        method_input_dtypes=input_dtype,
        method_all_as_kwargs_np={
            "dim": axis,
            "keepdim": keepdim,
        },
        frontend_method_data=frontend_method_data,
        init_flags=init_flags,
        method_flags=method_flags,
        frontend=frontend,
        on_device=on_device,
    )


# abs
@handle_frontend_method(
    class_tree=CLASS_TREE,
    init_tree="torch.tensor",
    method_name="abs",
    dtype_and_x=helpers.dtype_and_values(
        available_dtypes=helpers.get_dtypes("float"),
    ),
)
def test_torch_tensor_abs(
    dtype_and_x,
    frontend_method_data,
    init_flags,
    method_flags,
    frontend,
    on_device,
    backend_fw,
):
    input_dtype, x = dtype_and_x
    helpers.test_frontend_method(
        init_input_dtypes=input_dtype,
        backend_to_test=backend_fw,
        init_all_as_kwargs_np={
            "data": x[0],
        },
        method_input_dtypes=input_dtype,
        method_all_as_kwargs_np={},
        frontend_method_data=frontend_method_data,
        init_flags=init_flags,
        method_flags=method_flags,
        frontend=frontend,
        on_device=on_device,
    )


# abs_
@handle_frontend_method(
    class_tree=CLASS_TREE,
    init_tree="torch.tensor",
    method_name="abs_",
    dtype_and_x=helpers.dtype_and_values(
        available_dtypes=helpers.get_dtypes("float"),
    ),
)
def test_torch_tensor_abs_(
    dtype_and_x,
    frontend_method_data,
    init_flags,
    method_flags,
    frontend,
    on_device,
    backend_fw,
):
    input_dtype, x = dtype_and_x
    helpers.test_frontend_method(
        init_input_dtypes=input_dtype,
        backend_to_test=backend_fw,
        init_all_as_kwargs_np={
            "data": x[0],
        },
        method_input_dtypes=input_dtype,
        method_all_as_kwargs_np={},
        frontend_method_data=frontend_method_data,
        init_flags=init_flags,
        method_flags=method_flags,
        frontend=frontend,
        on_device=on_device,
    )


# amin
@handle_frontend_method(
    class_tree=CLASS_TREE,
    init_tree="torch.tensor",
    method_name="amin",
    dtype_x_axis=helpers.dtype_values_axis(
        available_dtypes=helpers.get_dtypes("numeric"),
        valid_axis=True,
        force_int_axis=True,
    ),
    keepdim=st.booleans(),
)
def test_torch_tensor_amin(
    dtype_x_axis,
    keepdim,
    frontend_method_data,
    init_flags,
    method_flags,
    frontend,
    on_device,
    backend_fw,
):
    input_dtype, x, axis = dtype_x_axis
    helpers.test_frontend_method(
        init_input_dtypes=input_dtype,
        backend_to_test=backend_fw,
        init_all_as_kwargs_np={
            "data": x[0],
        },
        method_input_dtypes=input_dtype,
        method_all_as_kwargs_np={
            "dim": axis,
            "keepdim": keepdim,
        },
        frontend_method_data=frontend_method_data,
        init_flags=init_flags,
        method_flags=method_flags,
        frontend=frontend,
        on_device=on_device,
    )


# aminmax
@handle_frontend_method(
    class_tree=CLASS_TREE,
    init_tree="torch.tensor",
    method_name="aminmax",
    dtype_input_axis=helpers.dtype_and_values(
        available_dtypes=helpers.get_dtypes("numeric"),
    ),
)
def test_torch_tensor_aminmax(
    dtype_input_axis,
    frontend_method_data,
    init_flags,
    method_flags,
    frontend,
    on_device,
    backend_fw,
):
    input_dtype, x = dtype_input_axis
    helpers.test_frontend_method(
        init_input_dtypes=input_dtype,
        backend_to_test=backend_fw,
        init_all_as_kwargs_np={
            "data": x[0],
        },
        method_input_dtypes=input_dtype,
        method_all_as_kwargs_np={},
        frontend_method_data=frontend_method_data,
        init_flags=init_flags,
        method_flags=method_flags,
        frontend=frontend,
        on_device=on_device,
    )


# bernoulli
@handle_frontend_method(
    class_tree=CLASS_TREE,
    init_tree="torch.tensor",
    method_name="bernoulli",
    dtype_and_x=helpers.dtype_and_values(
        available_dtypes=helpers.get_dtypes("valid"),
    ),
    test_with_out=st.just(True),
)
def test_torch_tensor_bernoulli(
    dtype_and_x,
    frontend,
    frontend_method_data,
    init_flags,
    method_flags,
    backend_fw,
):
    input_dtype, x = dtype_and_x
    helpers.test_frontend_method(
        init_input_dtypes=input_dtype,
        backend_to_test=backend_fw,
        init_all_as_kwargs_np={
            "input": x[0],
        },
        method_input_dtypes=input_dtype,
        method_all_as_kwargs_np={"generator": x[1], "out": x[2]},
        frontend_method_data=frontend_method_data,
        init_flags=init_flags,
        method_flags=method_flags,
        frontend=frontend,
    )


# contiguous
@handle_frontend_method(
    class_tree=CLASS_TREE,
    init_tree="torch.tensor",
    method_name="contiguous",
    dtype_and_x=helpers.dtype_and_values(
        available_dtypes=helpers.get_dtypes("float"),
        allow_inf=False,
    ),
)
def test_torch_tensor_contiguous(
    dtype_and_x,
    frontend_method_data,
    init_flags,
    method_flags,
    frontend,
    on_device,
    backend_fw,
):
    input_dtype, x = dtype_and_x
    helpers.test_frontend_method(
        init_input_dtypes=input_dtype,
        backend_to_test=backend_fw,
        init_all_as_kwargs_np={
            "data": x[0],
        },
        method_input_dtypes=input_dtype,
        method_all_as_kwargs_np={},
        frontend_method_data=frontend_method_data,
        init_flags=init_flags,
        method_flags=method_flags,
        frontend=frontend,
        on_device=on_device,
    )


# log
@handle_frontend_method(
    class_tree=CLASS_TREE,
    init_tree="torch.tensor",
    method_name="log",
    dtype_and_x=helpers.dtype_and_values(
        available_dtypes=helpers.get_dtypes("float"),
        allow_inf=False,
    ),
)
def test_torch_tensor_log(
    dtype_and_x,
    frontend_method_data,
    init_flags,
    method_flags,
    frontend,
    on_device,
    backend_fw,
):
    input_dtype, x = dtype_and_x
    helpers.test_frontend_method(
        init_input_dtypes=input_dtype,
        backend_to_test=backend_fw,
        init_all_as_kwargs_np={
            "data": x[0],
        },
        method_input_dtypes=input_dtype,
        method_all_as_kwargs_np={},
        frontend_method_data=frontend_method_data,
        init_flags=init_flags,
        method_flags=method_flags,
        frontend=frontend,
        on_device=on_device,
    )


# log2_
@handle_frontend_method(
    class_tree=CLASS_TREE,
    init_tree="torch.tensor",
    method_name="log2_",
    dtype_and_x=helpers.dtype_and_values(
        available_dtypes=helpers.get_dtypes("valid"),
        allow_inf=False,
    ),
)
def test_torch_tensor_log2_(
    dtype_and_x,
    frontend_method_data,
    init_flags,
    method_flags,
    frontend,
    on_device,
    backend_fw,
):
    input_dtype, x = dtype_and_x
    helpers.test_frontend_method(
        init_input_dtypes=input_dtype,
        backend_to_test=backend_fw,
        init_all_as_kwargs_np={
            "data": x[0],
        },
        method_input_dtypes=input_dtype,
        method_all_as_kwargs_np={},
        frontend_method_data=frontend_method_data,
        init_flags=init_flags,
        method_flags=method_flags,
        frontend=frontend,
        on_device=on_device,
    )


# log_
@handle_frontend_method(
    class_tree=CLASS_TREE,
    init_tree="torch.tensor",
    method_name="log_",
    dtype_and_x=helpers.dtype_and_values(
        available_dtypes=helpers.get_dtypes("float"),
        allow_inf=False,
    ),
)
def test_torch_tensor_log_(
    dtype_and_x,
    frontend_method_data,
    init_flags,
    method_flags,
    frontend,
    on_device,
    backend_fw,
):
    input_dtype, x = dtype_and_x
    helpers.test_frontend_method(
        init_input_dtypes=input_dtype,
        backend_to_test=backend_fw,
        init_all_as_kwargs_np={
            "data": x[0],
        },
        method_input_dtypes=input_dtype,
        method_all_as_kwargs_np={},
        frontend_method_data=frontend_method_data,
        init_flags=init_flags,
        method_flags=method_flags,
        frontend=frontend,
        on_device=on_device,
    )


# log2
@handle_frontend_method(
    class_tree=CLASS_TREE,
    init_tree="torch.tensor",
    method_name="log2",
    dtype_and_x=helpers.dtype_and_values(
        available_dtypes=helpers.get_dtypes("float"),
        allow_inf=False,
    ),
)
def test_torch_tensor_log2(
    dtype_and_x,
    frontend_method_data,
    init_flags,
    method_flags,
    frontend,
    on_device,
    backend_fw,
):
    input_dtype, x = dtype_and_x
    helpers.test_frontend_method(
        init_input_dtypes=input_dtype,
        backend_to_test=backend_fw,
        init_all_as_kwargs_np={
            "data": x[0],
        },
        method_input_dtypes=input_dtype,
        method_all_as_kwargs_np={},
        frontend_method_data=frontend_method_data,
        init_flags=init_flags,
        method_flags=method_flags,
        frontend=frontend,
        on_device=on_device,
    )


# __bool__
@handle_frontend_method(
    class_tree=CLASS_TREE,
    init_tree="torch.tensor",
    method_name="__bool__",
    dtype_and_x=helpers.dtype_and_values(
        max_dim_size=1,
        min_value=-1e04,
        max_value=1e04,
    ),
)
def test_torch___bool__(
    dtype_and_x,
    frontend_method_data,
    init_flags,
    method_flags,
    frontend,
    on_device,
    backend_fw,
):
    input_dtype, x = dtype_and_x
    helpers.test_frontend_method(
        init_input_dtypes=input_dtype,
        backend_to_test=backend_fw,
        init_all_as_kwargs_np={
            "data": x[0],
        },
        method_input_dtypes=[],
        method_all_as_kwargs_np={},
        frontend_method_data=frontend_method_data,
        init_flags=init_flags,
        method_flags=method_flags,
        frontend=frontend,
        on_device=on_device,
    )


# __add__
@handle_frontend_method(
    class_tree=CLASS_TREE,
    init_tree="torch.tensor",
    method_name="__add__",
    dtype_and_x=helpers.dtype_and_values(
        available_dtypes=helpers.get_dtypes("float"),
        num_arrays=2,
        min_value=-1e04,
        max_value=1e04,
        allow_inf=False,
    ),
)
def test_torch___add__(
    dtype_and_x,
    frontend_method_data,
    init_flags,
    method_flags,
    frontend,
    on_device,
    backend_fw,
):
    input_dtype, x = dtype_and_x
    helpers.test_frontend_method(
        init_input_dtypes=input_dtype,
        backend_to_test=backend_fw,
        init_all_as_kwargs_np={
            "data": x[0],
        },
        method_input_dtypes=input_dtype,
        method_all_as_kwargs_np={
            "other": x[1],
        },
        frontend_method_data=frontend_method_data,
        init_flags=init_flags,
        method_flags=method_flags,
        frontend=frontend,
        on_device=on_device,
    )


# arcsinh
@handle_frontend_method(
    class_tree=CLASS_TREE,
    init_tree="torch.tensor",
    method_name="arcsinh",
    dtype_and_x=helpers.dtype_and_values(
        min_value=-1.0,
        max_value=1.0,
        available_dtypes=helpers.get_dtypes("float"),
    ),
)
def test_torch_tensor_arcsinh(
    dtype_and_x,
    frontend_method_data,
    init_flags,
    method_flags,
    frontend,
    on_device,
    backend_fw,
):
    input_dtype, x = dtype_and_x
    helpers.test_frontend_method(
        init_input_dtypes=input_dtype,
        backend_to_test=backend_fw,
        init_all_as_kwargs_np={
            "data": x[0],
        },
        method_input_dtypes=[],
        method_all_as_kwargs_np={},
        frontend_method_data=frontend_method_data,
        init_flags=init_flags,
        method_flags=method_flags,
        frontend=frontend,
        on_device=on_device,
    )


# arcsinh_
@handle_frontend_method(
    class_tree=CLASS_TREE,
    init_tree="torch.tensor",
    method_name="arcsinh_",
    dtype_and_x=helpers.dtype_and_values(
        min_value=-1.0,
        max_value=1.0,
        available_dtypes=helpers.get_dtypes("float"),
    ),
)
def test_torch_tensor_arcsinh_(
    dtype_and_x,
    frontend_method_data,
    init_flags,
    method_flags,
    frontend,
    on_device,
    backend_fw,
):
    input_dtype, x = dtype_and_x
    helpers.test_frontend_method(
        init_input_dtypes=input_dtype,
        backend_to_test=backend_fw,
        init_all_as_kwargs_np={
            "data": x[0],
        },
        method_input_dtypes=[],
        method_all_as_kwargs_np={},
        frontend_method_data=frontend_method_data,
        init_flags=init_flags,
        method_flags=method_flags,
        frontend=frontend,
        on_device=on_device,
    )


# __long__
@handle_frontend_method(
    class_tree=CLASS_TREE,
    init_tree="torch.tensor",
    method_name="__long__",
    dtype_and_x=helpers.dtype_and_values(
        available_dtypes=helpers.get_dtypes("integer"),
        min_value=-1e04,
        max_value=1e04,
        allow_inf=False,
    ),
)
def test_torch___long__(
    dtype_and_x,
    frontend_method_data,
    init_flags,
    method_flags,
    frontend,
    on_device,
    backend_fw,
):
    input_dtype, x = dtype_and_x
    helpers.test_frontend_method(
        init_input_dtypes=input_dtype,
        backend_to_test=backend_fw,
        init_all_as_kwargs_np={
            "data": x[0],
        },
        method_input_dtypes=input_dtype,
        method_all_as_kwargs_np={},
        frontend_method_data=frontend_method_data,
        init_flags=init_flags,
        method_flags=method_flags,
        frontend=frontend,
        on_device=on_device,
    )


# __radd__
@handle_frontend_method(
    class_tree=CLASS_TREE,
    init_tree="torch.tensor",
    method_name="__radd__",
    dtype_and_x=helpers.dtype_and_values(
        available_dtypes=helpers.get_dtypes("float"),
        num_arrays=2,
        min_value=-1e04,
        max_value=1e04,
        allow_inf=False,
    ),
)
def test_torch___radd__(
    dtype_and_x,
    frontend_method_data,
    init_flags,
    method_flags,
    frontend,
    on_device,
    backend_fw,
):
    input_dtype, x = dtype_and_x
    helpers.test_frontend_method(
        init_input_dtypes=input_dtype,
        backend_to_test=backend_fw,
        init_all_as_kwargs_np={
            "data": x[0],
        },
        method_input_dtypes=input_dtype,
        method_all_as_kwargs_np={
            "other": x[1],
        },
        frontend_method_data=frontend_method_data,
        init_flags=init_flags,
        method_flags=method_flags,
        frontend=frontend,
        on_device=on_device,
    )


# __sub__
@handle_frontend_method(
    class_tree=CLASS_TREE,
    init_tree="torch.tensor",
    method_name="__sub__",
    dtype_and_x=helpers.dtype_and_values(
        available_dtypes=helpers.get_dtypes("float"),
        num_arrays=2,
        min_value=-1e04,
        max_value=1e04,
        allow_inf=False,
    ),
)
def test_torch___sub__(
    dtype_and_x,
    frontend_method_data,
    init_flags,
    method_flags,
    frontend,
    on_device,
    backend_fw,
):
    input_dtype, x = dtype_and_x
    helpers.test_frontend_method(
        init_input_dtypes=input_dtype,
        backend_to_test=backend_fw,
        init_all_as_kwargs_np={
            "data": x[0],
        },
        method_input_dtypes=input_dtype,
        method_all_as_kwargs_np={
            "other": x[1],
        },
        frontend_method_data=frontend_method_data,
        init_flags=init_flags,
        method_flags=method_flags,
        frontend=frontend,
        on_device=on_device,
    )


# __mul__
@handle_frontend_method(
    class_tree=CLASS_TREE,
    init_tree="torch.tensor",
    method_name="__mul__",
    dtype_and_x=helpers.dtype_and_values(
        available_dtypes=helpers.get_dtypes("float"),
        num_arrays=2,
        min_value=-1e04,
        max_value=1e04,
        allow_inf=False,
    ),
)
def test_torch___mul__(
    dtype_and_x,
    frontend_method_data,
    init_flags,
    method_flags,
    frontend,
    on_device,
    backend_fw,
):
    input_dtype, x = dtype_and_x
    helpers.test_frontend_method(
        init_input_dtypes=input_dtype,
        backend_to_test=backend_fw,
        init_all_as_kwargs_np={
            "data": x[0],
        },
        method_input_dtypes=input_dtype,
        method_all_as_kwargs_np={
            "other": x[1],
        },
        frontend_method_data=frontend_method_data,
        init_flags=init_flags,
        method_flags=method_flags,
        frontend=frontend,
        on_device=on_device,
    )


@st.composite
def _get_dtype_and_multiplicative_matrices(draw):
    return draw(
        st.one_of(
            _get_dtype_input_and_matrices(),
            _get_dtype_and_3dbatch_matrices(),
        )
    )


# __matmul__
@handle_frontend_method(
    class_tree=CLASS_TREE,
    init_tree="torch.tensor",
    method_name="__matmul__",
    dtype_tensor1_tensor2=_get_dtype_and_multiplicative_matrices(),
)
def test_torch___matmul__(
    dtype_tensor1_tensor2,
    frontend_method_data,
    init_flags,
    method_flags,
    frontend,
    on_device,
    backend_fw,
):
    dtype, tensor1, tensor2 = dtype_tensor1_tensor2
    helpers.test_frontend_method(
        init_input_dtypes=dtype,
        backend_to_test=backend_fw,
        init_all_as_kwargs_np={
            "data": tensor1,
        },
        method_input_dtypes=dtype,
        method_all_as_kwargs_np={"other": tensor2},
        frontend_method_data=frontend_method_data,
        init_flags=init_flags,
        method_flags=method_flags,
        frontend=frontend,
        on_device=on_device,
    )


# __rsub__
@handle_frontend_method(
    class_tree=CLASS_TREE,
    init_tree="torch.tensor",
    method_name="__rsub__",
    dtype_and_x=helpers.dtype_and_values(
        available_dtypes=helpers.get_dtypes("numeric"),
        num_arrays=2,
    ),
)
def test_torch___rsub__(
    dtype_and_x,
    frontend_method_data,
    init_flags,
    method_flags,
    frontend,
    on_device,
    backend_fw,
):
    input_dtype, x = dtype_and_x
    helpers.test_frontend_method(
        init_input_dtypes=input_dtype,
        backend_to_test=backend_fw,
        init_all_as_kwargs_np={
            "data": x[0],
        },
        method_input_dtypes=input_dtype,
        method_all_as_kwargs_np={
            "other": x[1],
        },
        frontend_method_data=frontend_method_data,
        init_flags=init_flags,
        method_flags=method_flags,
        frontend=frontend,
        on_device=on_device,
    )


# __rmul__
@handle_frontend_method(
    class_tree=CLASS_TREE,
    init_tree="torch.tensor",
    method_name="__rmul__",
    dtype_and_x=helpers.dtype_and_values(
        available_dtypes=helpers.get_dtypes("float"),
        num_arrays=2,
        min_value=-1e04,
        max_value=1e04,
        allow_inf=False,
    ),
)
def test_torch___rmul__(
    dtype_and_x,
    frontend_method_data,
    init_flags,
    method_flags,
    frontend,
    on_device,
    backend_fw,
):
    input_dtype, x = dtype_and_x
    helpers.test_frontend_method(
        init_input_dtypes=input_dtype,
        backend_to_test=backend_fw,
        init_all_as_kwargs_np={
            "data": x[0],
        },
        method_input_dtypes=input_dtype,
        method_all_as_kwargs_np={
            "other": x[1],
        },
        frontend_method_data=frontend_method_data,
        init_flags=init_flags,
        method_flags=method_flags,
        frontend=frontend,
        on_device=on_device,
    )


# __truediv__
@handle_frontend_method(
    class_tree=CLASS_TREE,
    init_tree="torch.tensor",
    method_name="__truediv__",
    dtype_and_x=helpers.dtype_and_values(
        available_dtypes=helpers.get_dtypes("float"),
        shared_dtype=True,
        num_arrays=2,
        min_value=-1e04,
        max_value=1e04,
        allow_inf=False,
    ),
)
def test_torch___truediv__(
    dtype_and_x,
    frontend_method_data,
    init_flags,
    method_flags,
    frontend,
    on_device,
    backend_fw,
):
    input_dtype, x = dtype_and_x
    helpers.test_frontend_method(
        init_input_dtypes=input_dtype,
        backend_to_test=backend_fw,
        init_all_as_kwargs_np={
            "data": x[0],
        },
        method_input_dtypes=input_dtype,
        method_all_as_kwargs_np={
            "other": x[1],
        },
        frontend_method_data=frontend_method_data,
        init_flags=init_flags,
        method_flags=method_flags,
        frontend=frontend,
        on_device=on_device,
    )


@handle_frontend_method(
    class_tree=CLASS_TREE,
    init_tree="torch.tensor",
    method_name="__floordiv__",
    dtype_and_x=helpers.dtype_and_values(
        available_dtypes=helpers.get_dtypes("float"),
        num_arrays=2,
        large_abs_safety_factor=2.5,
        small_abs_safety_factor=2.5,
        safety_factor_scale="log",
    ),
)
def test_torch___floordiv__(
    dtype_and_x,
    frontend_method_data,
    init_flags,
    method_flags,
    frontend,
    on_device,
    backend_fw,
):
    input_dtype, x = dtype_and_x
    assume(not np.any(np.isclose(x[1], 0)))
    helpers.test_frontend_method(
        init_input_dtypes=input_dtype,
        backend_to_test=backend_fw,
        init_all_as_kwargs_np={
            "data": x[0],
        },
        method_input_dtypes=input_dtype,
        method_all_as_kwargs_np={
            "other": x[1],
        },
        frontend_method_data=frontend_method_data,
        init_flags=init_flags,
        method_flags=method_flags,
        frontend=frontend,
        on_device=on_device,
        atol_=1,
    )


# remainder
@handle_frontend_method(
    class_tree=CLASS_TREE,
    init_tree="torch.tensor",
    method_name="remainder",
    dtype_and_x=helpers.dtype_and_values(
        available_dtypes=helpers.get_dtypes("float"),
        large_abs_safety_factor=2.5,
        small_abs_safety_factor=2.5,
        shared_dtype=True,
        num_arrays=2,
    ),
)
def test_torch_tensor_remainder(
    dtype_and_x,
    frontend_method_data,
    init_flags,
    method_flags,
    frontend,
    on_device,
    backend_fw,
):
    input_dtype, x = dtype_and_x
    helpers.test_frontend_method(
        init_input_dtypes=input_dtype,
        backend_to_test=backend_fw,
        init_all_as_kwargs_np={
            "data": x[0],
        },
        method_input_dtypes=input_dtype,
        method_all_as_kwargs_np={
            "other": x[1],
        },
        frontend_method_data=frontend_method_data,
        init_flags=init_flags,
        method_flags=method_flags,
        frontend=frontend,
        on_device=on_device,
    )


# remainder_
@handle_frontend_method(
    class_tree=CLASS_TREE,
    init_tree="torch.tensor",
    method_name="remainder_",
    dtype_and_x=helpers.dtype_and_values(
        available_dtypes=helpers.get_dtypes("valid"),
        min_value=-1e04,
        max_value=1e04,
        large_abs_safety_factor=2.5,
        small_abs_safety_factor=2.5,
        shared_dtype=True,
        num_arrays=2,
    ),
)
def test_torch_tensor_remainder_(
    dtype_and_x,
    frontend_method_data,
    init_flags,
    method_flags,
    frontend,
    on_device,
    backend_fw,
):
    input_dtype, x = dtype_and_x
    helpers.test_frontend_method(
        init_input_dtypes=input_dtype,
        backend_to_test=backend_fw,
        init_all_as_kwargs_np={
            "data": x[0],
        },
        method_input_dtypes=input_dtype,
        method_all_as_kwargs_np={
            "other": x[1],
        },
        frontend_method_data=frontend_method_data,
        init_flags=init_flags,
        method_flags=method_flags,
        frontend=frontend,
        on_device=on_device,
    )


@st.composite
def _to_helper(draw):
    dtype_x = draw(
        helpers.dtype_and_values(
            available_dtypes=helpers.get_dtypes("valid"),
            num_arrays=2,
            large_abs_safety_factor=3,
        )
    )
    input_dtype, x = dtype_x
    arg = draw(st.sampled_from(["tensor", "dtype", "device"]))
    if arg == "tensor":
        method_num_positional_args = 1
        method_all_as_kwargs_np = {"other": x[1]}
    elif arg == "dtype":
        method_num_positional_args = 1
        dtype = draw(helpers.get_dtypes("valid", full=False))[0]
        method_all_as_kwargs_np = {"dtype": dtype}
    else:
        method_num_positional_args = 0
        device = draw(st.just("cpu"))
        dtype = draw(helpers.get_dtypes("valid", full=False, none=True))[0]
        method_all_as_kwargs_np = {"dtype": dtype, "device": device}
    return input_dtype, x, method_num_positional_args, method_all_as_kwargs_np


# to
@handle_frontend_method(
    class_tree=CLASS_TREE,
    init_tree="torch.tensor",
    method_name="to",
    args_kwargs=_to_helper(),
)
def test_torch_tensor_to(
    args_kwargs,
    frontend_method_data,
    init_flags,
    method_flags,
    frontend,
    on_device,
    backend_fw,
):
    input_dtype, x, method_num_positional_args, method_all_as_kwargs_np = args_kwargs
    method_flags.num_positional_args = method_num_positional_args
    helpers.test_frontend_method(
        init_input_dtypes=input_dtype,
        backend_to_test=backend_fw,
        init_all_as_kwargs_np={
            "data": x[0],
        },
        method_input_dtypes=input_dtype,
        method_all_as_kwargs_np=method_all_as_kwargs_np,
        frontend_method_data=frontend_method_data,
        init_flags=init_flags,
        method_flags=method_flags,
        frontend=frontend,
        on_device=on_device,
    )


# arctan
@handle_frontend_method(
    class_tree=CLASS_TREE,
    init_tree="torch.tensor",
    method_name="arctan",
    dtype_and_x=helpers.dtype_and_values(
        available_dtypes=helpers.get_dtypes("float"),
        allow_inf=False,
    ),
)
def test_torch_tensor_arctan(
    dtype_and_x,
    frontend_method_data,
    init_flags,
    method_flags,
    frontend,
    on_device,
    backend_fw,
):
    input_dtype, x = dtype_and_x
    helpers.test_frontend_method(
        init_input_dtypes=input_dtype,
        backend_to_test=backend_fw,
        init_all_as_kwargs_np={
            "data": x[0],
        },
        method_input_dtypes=input_dtype,
        method_all_as_kwargs_np={},
        frontend_method_data=frontend_method_data,
        init_flags=init_flags,
        method_flags=method_flags,
        frontend=frontend,
        on_device=on_device,
    )


# arctan_
@handle_frontend_method(
    class_tree=CLASS_TREE,
    init_tree="torch.tensor",
    method_name="arctan_",
    dtype_and_x=helpers.dtype_and_values(
        available_dtypes=helpers.get_dtypes("float"),
        allow_inf=False,
    ),
)
def test_torch_tensor_arctan_(
    dtype_and_x,
    frontend_method_data,
    init_flags,
    method_flags,
    frontend,
    on_device,
    backend_fw,
):
    input_dtype, x = dtype_and_x
    helpers.test_frontend_method(
        init_input_dtypes=input_dtype,
        backend_to_test=backend_fw,
        init_all_as_kwargs_np={
            "data": x[0],
        },
        method_input_dtypes=input_dtype,
        method_all_as_kwargs_np={},
        frontend_method_data=frontend_method_data,
        init_flags=init_flags,
        method_flags=method_flags,
        frontend=frontend,
        on_device=on_device,
    )


# arctan2
@handle_frontend_method(
    class_tree=CLASS_TREE,
    init_tree="torch.tensor",
    method_name="arctan2",
    dtype_and_x=helpers.dtype_and_values(
        available_dtypes=helpers.get_dtypes("float"),
        num_arrays=2,
    ),
)
def test_torch_tensor_arctan2(
    dtype_and_x,
    frontend_method_data,
    init_flags,
    method_flags,
    frontend,
    on_device,
    backend_fw,
):
    input_dtype, x = dtype_and_x
    helpers.test_frontend_method(
        init_input_dtypes=input_dtype,
        backend_to_test=backend_fw,
        init_all_as_kwargs_np={
            "data": x[0],
        },
        method_input_dtypes=input_dtype,
        method_all_as_kwargs_np={
            "other": x[1],
        },
        frontend_method_data=frontend_method_data,
        init_flags=init_flags,
        method_flags=method_flags,
        frontend=frontend,
        on_device=on_device,
    )


# arctan2_
@handle_frontend_method(
    class_tree=CLASS_TREE,
    init_tree="torch.tensor",
    method_name="arctan2_",
    dtype_and_x=helpers.dtype_and_values(
        available_dtypes=helpers.get_dtypes("float"),
        num_arrays=2,
    ),
)
def test_torch_tensor_arctan2_(
    dtype_and_x,
    frontend_method_data,
    init_flags,
    method_flags,
    frontend,
    on_device,
    backend_fw,
):
    input_dtype, x = dtype_and_x
    helpers.test_frontend_method(
        init_input_dtypes=input_dtype,
        backend_to_test=backend_fw,
        init_all_as_kwargs_np={
            "data": x[0],
        },
        method_input_dtypes=input_dtype,
        method_all_as_kwargs_np={
            "other": x[1],
        },
        frontend_method_data=frontend_method_data,
        init_flags=init_flags,
        method_flags=method_flags,
        frontend=frontend,
        on_device=on_device,
    )


# acos
@handle_frontend_method(
    class_tree=CLASS_TREE,
    init_tree="torch.tensor",
    method_name="acos",
    dtype_and_x=helpers.dtype_and_values(
        available_dtypes=helpers.get_dtypes("float"),
        allow_inf=False,
    ),
)
def test_torch_tensor_acos(
    dtype_and_x,
    frontend_method_data,
    init_flags,
    method_flags,
    frontend,
    on_device,
    backend_fw,
):
    input_dtype, x = dtype_and_x
    helpers.test_frontend_method(
        init_input_dtypes=input_dtype,
        backend_to_test=backend_fw,
        init_all_as_kwargs_np={
            "data": x[0],
        },
        method_input_dtypes=input_dtype,
        method_all_as_kwargs_np={},
        frontend_method_data=frontend_method_data,
        init_flags=init_flags,
        method_flags=method_flags,
        frontend=frontend,
        on_device=on_device,
    )


# floor
@handle_frontend_method(
    class_tree=CLASS_TREE,
    init_tree="torch.tensor",
    method_name="floor",
    dtype_and_x=helpers.dtype_and_values(
        available_dtypes=helpers.get_dtypes("float"),
    ),
)
def test_torch_tensor_floor(
    dtype_and_x,
    frontend_method_data,
    init_flags,
    method_flags,
    frontend,
    on_device,
    backend_fw,
):
    input_dtype, x = dtype_and_x
    helpers.test_frontend_method(
        init_input_dtypes=input_dtype,
        backend_to_test=backend_fw,
        init_all_as_kwargs_np={
            "data": x[0],
        },
        method_input_dtypes=input_dtype,
        method_all_as_kwargs_np={},
        frontend_method_data=frontend_method_data,
        init_flags=init_flags,
        method_flags=method_flags,
        frontend=frontend,
        on_device=on_device,
    )


# new_tensor
@handle_frontend_method(
    class_tree=CLASS_TREE,
    init_tree="torch.tensor",
    method_name="new_tensor",
    dtype_and_x=helpers.dtype_and_values(
        available_dtypes=helpers.get_dtypes("numeric"),
        num_arrays=2,
    ),
)
def test_torch_tensor_new_tensor(
    dtype_and_x,
    frontend_method_data,
    init_flags,
    method_flags,
    frontend,
    on_device,
    backend_fw,
):
    input_dtype, x = dtype_and_x
    helpers.test_frontend_method(
        init_input_dtypes=[input_dtype[0]],
        backend_to_test=backend_fw,
        init_all_as_kwargs_np={
            "data": x[0],
        },
        method_input_dtypes=[input_dtype[1]],
        method_all_as_kwargs_np={
            "data": x[1],
            "dtype": input_dtype[1],
        },
        frontend_method_data=frontend_method_data,
        init_flags=init_flags,
        method_flags=method_flags,
        frontend=frontend,
        on_device=on_device,
    )


# __getitem__
@handle_frontend_method(
    class_tree=CLASS_TREE,
    init_tree="torch.tensor",
    method_name="__getitem__",
    dtype_x_index=helpers.dtype_array_query(
        available_dtypes=helpers.get_dtypes("valid"),
        allow_neg_step=False,
    ),
)
def test_torch___getitem__(
    dtype_x_index,
    frontend_method_data,
    init_flags,
    method_flags,
    frontend,
    on_device,
    backend_fw,
):
    input_dtype, x, index = dtype_x_index
    helpers.test_frontend_method(
        init_input_dtypes=[input_dtype[0]],
        backend_to_test=backend_fw,
        init_all_as_kwargs_np={"data": x},
        method_input_dtypes=[*input_dtype[1:]],
        method_all_as_kwargs_np={"query": index},
        frontend_method_data=frontend_method_data,
        init_flags=init_flags,
        method_flags=method_flags,
        frontend=frontend,
        on_device=on_device,
    )


# __setitem__
@handle_frontend_method(
    class_tree=CLASS_TREE,
    init_tree="torch.tensor",
    method_name="__setitem__",
    dtypes_x_index_val=helpers.dtype_array_query_val(
        available_dtypes=helpers.get_dtypes("valid"),
        allow_neg_step=False,
    ).filter(lambda x: x[0][0] == x[0][-1]),
)
def test_torch___setitem__(
    dtypes_x_index_val,
    frontend_method_data,
    init_flags,
    method_flags,
    frontend,
    on_device,
    backend_fw,
):
    input_dtype, x, index, val = dtypes_x_index_val
    helpers.test_frontend_method(
        init_input_dtypes=[input_dtype[0]],
        backend_to_test=backend_fw,
        init_all_as_kwargs_np={"data": x},
        method_input_dtypes=[*input_dtype[1:]],
        method_all_as_kwargs_np={"key": index, "value": val},
        frontend_method_data=frontend_method_data,
        init_flags=init_flags,
        method_flags=method_flags,
        frontend=frontend,
        on_device=on_device,
    )


# view_as
@handle_frontend_method(
    class_tree=CLASS_TREE,
    init_tree="torch.tensor",
    method_name="view_as",
    dtype_x=helpers.dtype_and_values(
        available_dtypes=helpers.get_dtypes("numeric"),
        shape=st.shared(helpers.get_shape(), key="value_shape"),
        num_arrays=2,
    ),
)
def test_torch_tensor_view_as(
    dtype_x,
    frontend_method_data,
    init_flags,
    method_flags,
    frontend,
    on_device,
    backend_fw,
):
    input_dtype, x = dtype_x
    helpers.test_frontend_method(
        init_input_dtypes=input_dtype,
        backend_to_test=backend_fw,
        init_all_as_kwargs_np={
            "data": x[0],
        },
        method_input_dtypes=input_dtype,
        method_all_as_kwargs_np={
            "other": x[1],
        },
        frontend_method_data=frontend_method_data,
        init_flags=init_flags,
        method_flags=method_flags,
        frontend=frontend,
        on_device=on_device,
    )


# unsqueeze
@handle_frontend_method(
    class_tree=CLASS_TREE,
    init_tree="torch.tensor",
    method_name="unsqueeze",
    dtype_value=helpers.dtype_and_values(
        available_dtypes=helpers.get_dtypes("valid"),
        shape=st.shared(helpers.get_shape(), key="shape"),
    ),
    dim=helpers.get_axis(
        shape=st.shared(helpers.get_shape(), key="shape"),
        allow_neg=True,
        force_int=True,
    ),
)
def test_torch_tensor_unsqueeze(
    dtype_value,
    dim,
    frontend_method_data,
    init_flags,
    method_flags,
    frontend,
    on_device,
    backend_fw,
):
    input_dtype, x = dtype_value
    helpers.test_frontend_method(
        init_input_dtypes=input_dtype,
        backend_to_test=backend_fw,
        init_all_as_kwargs_np={
            "data": x[0],
        },
        method_input_dtypes=input_dtype,
        method_all_as_kwargs_np={
            "dim": dim,
        },
        frontend_method_data=frontend_method_data,
        init_flags=init_flags,
        method_flags=method_flags,
        frontend=frontend,
        on_device=on_device,
    )


# unsqueeze_
@handle_frontend_method(
    class_tree=CLASS_TREE,
    init_tree="torch.tensor",
    method_name="unsqueeze_",
    dtype_value=helpers.dtype_and_values(
        available_dtypes=helpers.get_dtypes("valid"),
        shape=st.shared(helpers.get_shape(), key="shape"),
    ),
    dim=helpers.get_axis(
        shape=st.shared(helpers.get_shape(), key="shape"),
        allow_neg=True,
        force_int=True,
    ),
)
def test_torch_tensor_unsqueeze_(
    dtype_value,
    dim,
    frontend_method_data,
    init_flags,
    method_flags,
    frontend,
    on_device,
    backend_fw,
):
    input_dtype, x = dtype_value
    helpers.test_frontend_method(
        init_input_dtypes=input_dtype,
        backend_to_test=backend_fw,
        init_all_as_kwargs_np={
            "data": x[0],
        },
        method_input_dtypes=input_dtype,
        method_all_as_kwargs_np={
            "dim": dim,
        },
        frontend_method_data=frontend_method_data,
        init_flags=init_flags,
        method_flags=method_flags,
        frontend=frontend,
        on_device=on_device,
    )


# ravel
@handle_frontend_method(
    class_tree=CLASS_TREE,
    init_tree="torch.tensor",
    method_name="ravel",
    dtype_value=helpers.dtype_and_values(
        available_dtypes=helpers.get_dtypes("valid"),
        shape=st.shared(helpers.get_shape(min_num_dims=1), key="shape"),
    ),
)
def test_torch_tensor_ravel(
    dtype_value,
    frontend_method_data,
    init_flags,
    method_flags,
    frontend,
    on_device,
    backend_fw,
):
    input_dtype, x = dtype_value
    helpers.test_frontend_method(
        init_input_dtypes=input_dtype,
        backend_to_test=backend_fw,
        init_all_as_kwargs_np={
            "data": x[0],
        },
        method_input_dtypes=input_dtype,
        method_all_as_kwargs_np={},
        frontend_method_data=frontend_method_data,
        init_flags=init_flags,
        method_flags=method_flags,
        frontend=frontend,
        on_device=on_device,
    )


# split
@handle_frontend_method(
    class_tree=CLASS_TREE,
    init_tree="torch.tensor",
    method_name="split",
    dtype_value=helpers.dtype_and_values(
        available_dtypes=helpers.get_dtypes("valid"),
        shape=st.shared(helpers.get_shape(min_num_dims=1), key="value_shape"),
    ),
    split_size=_get_splits(allow_none=False, min_num_dims=1, allow_array_indices=False),
    dim=st.shared(
        helpers.get_axis(
            shape=st.shared(helpers.get_shape(min_num_dims=1), key="value_shape"),
            force_int=True,
        ),
        key="target_axis",
    ),
)
def test_torch_tensor_split(
    dtype_value,
    split_size,
    dim,
    frontend_method_data,
    init_flags,
    method_flags,
    frontend,
    on_device,
    backend_fw,
):
    input_dtype, x = dtype_value
    helpers.test_frontend_method(
        init_input_dtypes=input_dtype,
        backend_to_test=backend_fw,
        init_all_as_kwargs_np={
            "data": x[0],
        },
        method_input_dtypes=input_dtype,
        method_all_as_kwargs_np={
            "split_size": split_size,
            "dim": dim,
        },
        frontend_method_data=frontend_method_data,
        init_flags=init_flags,
        method_flags=method_flags,
        frontend=frontend,
        on_device=on_device,
    )


# tensor_split
@handle_frontend_method(
    class_tree=CLASS_TREE,
    init_tree="torch.tensor",
    method_name="tensor_split",
    dtype_value=helpers.dtype_and_values(
        available_dtypes=helpers.get_dtypes("integer"),
        shape=st.shared(helpers.get_shape(min_num_dims=1), key="value_shape"),
    ),
    indices_or_sections=_get_splits(
        min_num_dims=1, allow_none=False, allow_array_indices=False
    ),
    dim=st.shared(
        helpers.get_axis(
            shape=st.shared(helpers.get_shape(min_num_dims=1), key="value_shape"),
            force_int=True,
        ),
        key="target_axis",
    ),
    method_num_positional_args=st.just(1),
)
def test_torch_tensor_tensor_split(
    dtype_value,
    indices_or_sections,
    dim,
    frontend_method_data,
    init_flags,
    method_flags,
    frontend,
    on_device,
    backend_fw,
):
    input_dtype, x = dtype_value
    helpers.test_frontend_method(
        init_input_dtypes=input_dtype,
        backend_to_test=backend_fw,
        init_all_as_kwargs_np={
            "data": x[0],
        },
        method_input_dtypes=[],
        method_all_as_kwargs_np={
            "indices_or_sections": indices_or_sections,
            "dim": dim,
        },
        frontend_method_data=frontend_method_data,
        init_flags=init_flags,
        method_flags=method_flags,
        frontend=frontend,
        on_device=on_device,
    )


# vsplit
@handle_frontend_method(
    class_tree=CLASS_TREE,
    init_tree="torch.tensor",
    method_name="vsplit",
    dtype_value=helpers.dtype_and_values(
        available_dtypes=helpers.get_dtypes("valid"),
        shape=st.shared(helpers.get_shape(min_num_dims=2), key="value_shape"),
    ),
    indices_or_sections=_get_splits(
        min_num_dims=2,
        axis=0,
        allow_none=False,
        allow_array_indices=False,
        is_mod_split=True,
    ),
)
def test_torch_tensor_vsplit(
    dtype_value,
    indices_or_sections,
    frontend_method_data,
    init_flags,
    method_flags,
    frontend,
    on_device,
    backend_fw,
):
    input_dtype, x = dtype_value
    helpers.test_frontend_method(
        init_input_dtypes=input_dtype,
        backend_to_test=backend_fw,
        init_all_as_kwargs_np={
            "data": x[0],
        },
        method_input_dtypes=[],
        method_all_as_kwargs_np={"indices_or_sections": indices_or_sections},
        frontend_method_data=frontend_method_data,
        init_flags=init_flags,
        method_flags=method_flags,
        frontend=frontend,
        on_device=on_device,
    )


# hsplit
@handle_frontend_method(
    class_tree=CLASS_TREE,
    init_tree="torch.tensor",
    method_name="hsplit",
    dtype_value=helpers.dtype_and_values(
        available_dtypes=helpers.get_dtypes("valid"),
        shape=st.shared(helpers.get_shape(min_num_dims=2), key="value_shape"),
    ),
    indices_or_sections=_get_splits(
        min_num_dims=1,
        axis=1,
        allow_none=False,
        allow_array_indices=False,
        is_mod_split=True,
    ),
)
def test_torch_tensor_hsplit(
    dtype_value,
    indices_or_sections,
    frontend_method_data,
    init_flags,
    method_flags,
    frontend,
    on_device,
    backend_fw,
):
    input_dtype, x = dtype_value
    helpers.test_frontend_method(
        init_input_dtypes=input_dtype,
        backend_to_test=backend_fw,
        init_all_as_kwargs_np={
            "data": x[0],
        },
        method_input_dtypes=[],
        method_all_as_kwargs_np={"indices_or_sections": indices_or_sections},
        frontend_method_data=frontend_method_data,
        init_flags=init_flags,
        method_flags=method_flags,
        frontend=frontend,
        on_device=on_device,
    )


# dsplit
@handle_frontend_method(
    class_tree=CLASS_TREE,
    init_tree="torch.tensor",
    method_name="dsplit",
    dtype_value=helpers.dtype_and_values(
        available_dtypes=helpers.get_dtypes("valid"),
        shape=st.shared(helpers.get_shape(min_num_dims=3), key="value_shape"),
    ),
    indices_or_sections=_get_splits(
        min_num_dims=3,
        axis=2,
        allow_none=False,
        allow_array_indices=False,
        is_mod_split=True,
    ),
)
def test_torch_tensor_dsplit(
    dtype_value,
    indices_or_sections,
    frontend_method_data,
    init_flags,
    method_flags,
    frontend,
    on_device,
    backend_fw,
):
    input_dtype, x = dtype_value
    helpers.test_frontend_method(
        init_input_dtypes=input_dtype,
        backend_to_test=backend_fw,
        init_all_as_kwargs_np={
            "data": x[0],
        },
        method_input_dtypes=[],
        method_all_as_kwargs_np={"indices_or_sections": indices_or_sections},
        frontend_method_data=frontend_method_data,
        init_flags=init_flags,
        method_flags=method_flags,
        frontend=frontend,
        on_device=on_device,
    )


# detach
@handle_frontend_method(
    class_tree=CLASS_TREE,
    init_tree="torch.tensor",
    method_name="detach",
    dtype_and_x=helpers.dtype_and_values(
        available_dtypes=helpers.get_dtypes("valid"),
    ),
)
def test_torch_tensor_detach(
    dtype_and_x,
    frontend_method_data,
    init_flags,
    method_flags,
    frontend,
    on_device,
    backend_fw,
):
    input_dtype, x = dtype_and_x
    helpers.test_frontend_method(
        init_input_dtypes=input_dtype,
        backend_to_test=backend_fw,
        init_all_as_kwargs_np={
            "data": x[0],
        },
        method_input_dtypes=input_dtype,
        method_all_as_kwargs_np={},
        frontend_method_data=frontend_method_data,
        init_flags=init_flags,
        method_flags=method_flags,
        frontend=frontend,
        on_device=on_device,
    )


# detach_
@handle_frontend_method(
    class_tree=CLASS_TREE,
    init_tree="torch.tensor",
    method_name="detach_",
    dtype_and_x=helpers.dtype_and_values(
        available_dtypes=helpers.get_dtypes("valid"),
    ),
)
def test_torch_tensor_detach_(
    dtype_and_x,
    frontend_method_data,
    init_flags,
    method_flags,
    frontend,
    on_device,
    backend_fw,
):
    input_dtype, x = dtype_and_x
    helpers.test_frontend_method(
        init_input_dtypes=input_dtype,
        backend_to_test=backend_fw,
        init_all_as_kwargs_np={
            "data": x[0],
        },
        method_input_dtypes=input_dtype,
        method_all_as_kwargs_np={},
        frontend_method_data=frontend_method_data,
        init_flags=init_flags,
        method_flags=method_flags,
        frontend=frontend,
        on_device=on_device,
    )


# dim
@handle_frontend_method(
    class_tree=CLASS_TREE,
    init_tree="torch.tensor",
    method_name="dim",
    dtype_and_x=helpers.dtype_and_values(
        available_dtypes=helpers.get_dtypes("numeric"),
    ),
)
def test_torch_tensor_dim(
    dtype_and_x,
    frontend_method_data,
    init_flags,
    method_flags,
    frontend,
    on_device,
    backend_fw,
):
    input_dtype, x = dtype_and_x
    helpers.test_frontend_method(
        init_input_dtypes=input_dtype,
        backend_to_test=backend_fw,
        init_all_as_kwargs_np={
            "data": x[0],
        },
        method_input_dtypes=[],
        method_all_as_kwargs_np={},
        frontend_method_data=frontend_method_data,
        init_flags=init_flags,
        method_flags=method_flags,
        frontend=frontend,
        on_device=on_device,
    )


# ndimension
@handle_frontend_method(
    class_tree=CLASS_TREE,
    init_tree="torch.tensor",
    method_name="ndimension",
    dtype_and_x=helpers.dtype_and_values(
        available_dtypes=helpers.get_dtypes("numeric"),
    ),
)
def test_torch_tensor_ndimension(
    dtype_and_x,
    frontend_method_data,
    init_flags,
    method_flags,
    frontend,
    on_device,
    backend_fw,
):
    input_dtype, x = dtype_and_x
    helpers.test_frontend_method(
        init_input_dtypes=input_dtype,
        backend_to_test=backend_fw,
        init_all_as_kwargs_np={
            "data": x[0],
        },
        method_input_dtypes=[],
        method_all_as_kwargs_np={},
        frontend_method_data=frontend_method_data,
        init_flags=init_flags,
        method_flags=method_flags,
        frontend=frontend,
        on_device=on_device,
    )


@st.composite
def _fill_value_and_size(
    draw,
    *,
    min_num_dims=1,
    max_num_dims=5,
    min_dim_size=1,
    max_dim_size=10,
):
    if isinstance(min_dim_size, st._internal.SearchStrategy):
        min_dim_size = draw(min_dim_size)
    if isinstance(max_dim_size, st._internal.SearchStrategy):
        max_dim_size = draw(max_dim_size)

    available_dtypes = draw(helpers.get_dtypes("numeric"))
    dtype = draw(
        helpers.array_dtypes(
            num_arrays=1,
            available_dtypes=available_dtypes,
        )
    )
    array = draw(
        helpers.array_values(
            dtype=dtype[0],
            shape=(1,),
        )
    )
    dtype.append("int32")
    size = draw(
        st.shared(
            helpers.get_shape(
                min_num_dims=min_num_dims,
                max_num_dims=max_num_dims,
                min_dim_size=min_dim_size,
                max_dim_size=max_dim_size,
            ),
            key="shape",
        )
    )
    fill_value = draw(helpers.ints()) if "int" in dtype[0] else draw(helpers.floats())

    return dtype, [array, size, fill_value]


# new_full
@handle_frontend_method(
    class_tree=CLASS_TREE,
    init_tree="torch.tensor",
    method_name="new_full",
    dtype_and_x=_fill_value_and_size(max_num_dims=3),
)
def test_torch_tensor_new_full(
    dtype_and_x,
    frontend_method_data,
    init_flags,
    method_flags,
    frontend,
    on_device,
    backend_fw,
):
    input_dtype, x = dtype_and_x
    helpers.test_frontend_method(
        init_input_dtypes=[input_dtype[0]],
        backend_to_test=backend_fw,
        init_all_as_kwargs_np={
            "data": x[0],
        },
        method_input_dtypes=[input_dtype[1]],
        method_all_as_kwargs_np={
            "size": x[1],
            "fill_value": x[2],
        },
        frontend_method_data=frontend_method_data,
        init_flags=init_flags,
        method_flags=method_flags,
        frontend=frontend,
        on_device=on_device,
    )


# new_empty (not actually intuitive for testing)
@handle_frontend_method(
    class_tree=CLASS_TREE,
    init_tree="torch.tensor",
    method_name="new_empty",
    dtype_and_x=helpers.dtype_and_values(
        available_dtypes=helpers.get_dtypes("numeric"),
    ),
    size=helpers.get_shape(
        min_num_dims=1,
        max_num_dims=3,
    ),
)
def test_torch_tensor_new_empty(
    dtype_and_x,
    size,
    frontend_method_data,
    init_flags,
    method_flags,
    frontend,
    on_device,
    backend_fw,
):
    input_dtype, x = dtype_and_x
    helpers.test_frontend_method(
        init_input_dtypes=[input_dtype[0]],
        backend_to_test=backend_fw,
        init_all_as_kwargs_np={
            "data": x,
        },
        method_input_dtypes=[ivy.int32],
        method_all_as_kwargs_np={
            "size": size,
        },
        frontend_method_data=frontend_method_data,
        init_flags=init_flags,
        method_flags=method_flags,
        frontend=frontend,
        on_device=on_device,
    )


@st.composite
def _expand_helper(draw):
    num_dims = draw(st.integers(min_value=1, max_value=10))
    shape = draw(
        helpers.get_shape(min_num_dims=num_dims, max_num_dims=num_dims).filter(
            lambda x: any(i == 1 for i in x)
        )
    )
    new_shape = draw(
        helpers.get_shape(min_num_dims=num_dims, max_num_dims=num_dims).filter(
            lambda x: all(x[i] == v if v != 1 else True for i, v in enumerate(shape))
        )
    )
    dtype, x = draw(
        helpers.dtype_and_values(
            available_dtypes=helpers.get_dtypes("valid"),
            shape=shape,
        )
    )
    return dtype, x, new_shape


@handle_frontend_method(
    class_tree=CLASS_TREE,
    init_tree="torch.tensor",
    method_name="expand",
    dtype_x_shape=_expand_helper(),
    unpack_shape=st.booleans(),
)
def test_torch_tensor_expand(
    dtype_x_shape,
    unpack_shape,
    frontend_method_data,
    init_flags,
    method_flags,
    frontend,
    on_device,
    backend_fw,
):
    input_dtype, x, shape = dtype_x_shape
    if unpack_shape:
        method_flags.num_positional_args = len(shape) + 1
        size = {}
        i = 0
        for x_ in shape:
            size["x{}".format(i)] = x_
            i += 1
    else:
        size = {
            "size": shape,
        }
    helpers.test_frontend_method(
        init_input_dtypes=input_dtype,
        backend_to_test=backend_fw,
        init_all_as_kwargs_np={
            "data": x[0],
        },
        method_input_dtypes=input_dtype,
        method_all_as_kwargs_np=size,
        frontend_method_data=frontend_method_data,
        init_flags=init_flags,
        method_flags=method_flags,
        frontend=frontend,
        on_device=on_device,
    )


# expand_as
@handle_frontend_method(
    class_tree=CLASS_TREE,
    init_tree="torch.tensor",
    method_name="expand_as",
    dtype_x=helpers.dtype_and_values(
        available_dtypes=helpers.get_dtypes("valid"), num_arrays=2
    ),
)
def test_torch_tensor_expand_as(
    dtype_x,
    frontend_method_data,
    init_flags,
    method_flags,
    frontend,
    on_device,
    backend_fw,
):
    input_dtype, x = dtype_x
    helpers.test_frontend_method(
        init_input_dtypes=input_dtype,
        backend_to_test=backend_fw,
        init_all_as_kwargs_np={
            "data": x[0],
        },
        method_input_dtypes=input_dtype,
        method_all_as_kwargs_np={
            "other": x[1],
        },
        frontend_method_data=frontend_method_data,
        init_flags=init_flags,
        method_flags=method_flags,
        frontend=frontend,
        on_device=on_device,
    )


@st.composite
def _unfold_args(draw):
    values_dtype, values, axis, shape = draw(
        helpers.dtype_values_axis(
            available_dtypes=helpers.get_dtypes("float"),
            force_int_axis=True,
            shape=draw(
                helpers.get_shape(
                    allow_none=False,
                    min_num_dims=1,
                    min_dim_size=1,
                )
            ),
            ret_shape=True,
        )
    )
    size = draw(
        st.integers(
            min_value=1,
            max_value=max(shape[axis] - 1, 1),
        )
    )
    step = draw(
        st.integers(
            min_value=1,
            max_value=size,
        )
    )
    return values_dtype, values, axis, size, step


# unfold
@handle_frontend_method(
    class_tree=CLASS_TREE,
    init_tree="torch.tensor",
    method_name="unfold",
    dtype_values_args=_unfold_args(),
)
def test_torch_tensor_unfold(
    dtype_values_args,
    frontend_method_data,
    init_flags,
    method_flags,
    frontend,
    on_device,
    backend_fw,
):
    input_dtype, x, axis, size, step = dtype_values_args
    print(axis, size, step)
    helpers.test_frontend_method(
        init_input_dtypes=input_dtype,
        backend_to_test=backend_fw,
        init_all_as_kwargs_np={
            "data": x,
        },
        method_input_dtypes=input_dtype,
        method_all_as_kwargs_np={
            "dimension": axis,
            "size": size,
            "step": step,
        },
        frontend_method_data=frontend_method_data,
        init_flags=init_flags,
        method_flags=method_flags,
        frontend=frontend,
        on_device=on_device,
    )


# __mod__
@handle_frontend_method(
    class_tree=CLASS_TREE,
    init_tree="torch.tensor",
    method_name="__mod__",
    dtype_and_x=helpers.dtype_and_values(
        available_dtypes=helpers.get_dtypes("float"),
        num_arrays=2,
    ),
)
def test_torch___mod__(
    dtype_and_x,
    frontend_method_data,
    init_flags,
    method_flags,
    frontend,
    on_device,
    backend_fw,
):
    input_dtype, x = dtype_and_x
    helpers.test_frontend_method(
        init_input_dtypes=input_dtype,
        backend_to_test=backend_fw,
        init_all_as_kwargs_np={
            "data": x[0],
        },
        method_input_dtypes=input_dtype,
        method_all_as_kwargs_np={
            "other": x[1],
        },
        frontend_method_data=frontend_method_data,
        init_flags=init_flags,
        method_flags=method_flags,
        frontend=frontend,
        on_device=on_device,
    )


# long
@handle_frontend_method(
    class_tree=CLASS_TREE,
    init_tree="torch.tensor",
    method_name="long",
    dtype_and_x=helpers.dtype_and_values(
        available_dtypes=helpers.get_dtypes("integer"),
    ),
)
def test_torch_tensor_long(
    dtype_and_x,
    frontend_method_data,
    init_flags,
    method_flags,
    frontend,
    on_device,
    backend_fw,
):
    input_dtype, x = dtype_and_x
    helpers.test_frontend_method(
        init_input_dtypes=input_dtype,
        backend_to_test=backend_fw,
        init_all_as_kwargs_np={
            "data": x[0],
        },
        method_input_dtypes=input_dtype,
        method_all_as_kwargs_np={},
        frontend_method_data=frontend_method_data,
        init_flags=init_flags,
        method_flags=method_flags,
        frontend=frontend,
        on_device=on_device,
    )


# max
@handle_frontend_method(
    class_tree=CLASS_TREE,
    init_tree="torch.tensor",
    method_name="max",
    dtype_x=helpers.dtype_and_values(
        available_dtypes=helpers.get_dtypes("float"),
    ),
)
def test_torch_tensor_max(
    dtype_x,
    frontend_method_data,
    init_flags,
    method_flags,
    frontend,
    on_device,
    backend_fw,
):
    input_dtype, x = dtype_x
    helpers.test_frontend_method(
        init_input_dtypes=input_dtype,
        backend_to_test=backend_fw,
        init_all_as_kwargs_np={
            "data": x[0],
        },
        method_input_dtypes=input_dtype,
        method_all_as_kwargs_np={},
        frontend_method_data=frontend_method_data,
        init_flags=init_flags,
        method_flags=method_flags,
        frontend=frontend,
        on_device=on_device,
    )


@given(
    dtype_x=helpers.dtype_and_values(
        available_dtypes=helpers.get_dtypes("valid", prune_function=False)
    ).filter(lambda x: "bfloat16" not in x[0]),
)
def test_torch_tensor_is_quantized(
    dtype_x,
    backend_fw,
):
    ivy.set_backend(backend_fw)
    _, data = dtype_x
    x = Tensor(data[0])
    x.ivy_array = data[0]
    ivy.utils.assertions.check_equal(
        x.is_quantized, "q" in ivy.dtype(ivy.array(data[0])), as_array=False
    )
    ivy.previous_backend()


@given(
    dtype_x=helpers.dtype_and_values(
        available_dtypes=helpers.get_dtypes("valid", prune_function=False)
    ).filter(lambda x: "bfloat16" not in x[0]),
)
def test_torch_tensor_is_cuda(
    dtype_x,
    backend_fw,
):
    ivy.set_backend(backend_fw)
    _, data = dtype_x
    x = Tensor(data[0])
    x.ivy_array = data[0]
    ivy.utils.assertions.check_equal(
        x.is_cuda, "gpu" in ivy.dev(ivy.array(data[0])), as_array=False
    )
    ivy.previous_backend()


@given(
    dtype_x=helpers.dtype_and_values(
        available_dtypes=helpers.get_dtypes("valid", prune_function=False)
    ).filter(lambda x: "bfloat16" not in x[0]),
)
def test_torch_tensor_is_meta(
    dtype_x,
    backend_fw,
):
    ivy.set_backend(backend_fw)
    _, data = dtype_x
    x = Tensor(data[0])
    x.ivy_array = data[0]
    ivy.utils.assertions.check_equal(
        x.is_meta, "meta" in ivy.dev(ivy.array(data[0])), as_array=False
    )
    ivy.previous_backend()


# logical_and
@handle_frontend_method(
    class_tree=CLASS_TREE,
    init_tree="torch.tensor",
    method_name="logical_and",
    dtype_and_x=helpers.dtype_and_values(
        available_dtypes=helpers.get_dtypes("valid"),
        num_arrays=2,
    ),
)
def test_torch_tensor_logical_and(
    dtype_and_x,
    frontend_method_data,
    init_flags,
    method_flags,
    frontend,
    on_device,
    backend_fw,
):
    input_dtype, x = dtype_and_x
    helpers.test_frontend_method(
        init_input_dtypes=input_dtype,
        backend_to_test=backend_fw,
        init_all_as_kwargs_np={
            "data": x[0],
        },
        method_input_dtypes=input_dtype,
        method_all_as_kwargs_np={
            "other": x[1],
        },
        frontend_method_data=frontend_method_data,
        init_flags=init_flags,
        method_flags=method_flags,
        frontend=frontend,
        on_device=on_device,
    )


# logical_not
@handle_frontend_method(
    class_tree=CLASS_TREE,
    init_tree="torch.tensor",
    method_name="logical_not",
    dtype_and_x=helpers.dtype_and_values(
        available_dtypes=helpers.get_dtypes("valid"), num_arrays=1
    ),
)
def test_torch_tensor_logical_not(
    dtype_and_x,
    frontend_method_data,
    init_flags,
    method_flags,
    frontend,
    on_device,
    backend_fw,
):
    input_dtype, x = dtype_and_x
    helpers.test_frontend_method(
        init_input_dtypes=input_dtype,
        backend_to_test=backend_fw,
        init_all_as_kwargs_np={
            "data": x[0],
        },
        method_input_dtypes=input_dtype,
        method_all_as_kwargs_np={},
        frontend_method_data=frontend_method_data,
        init_flags=init_flags,
        method_flags=method_flags,
        frontend=frontend,
        on_device=on_device,
    )


# logical_or
@handle_frontend_method(
    class_tree=CLASS_TREE,
    init_tree="torch.tensor",
    method_name="logical_or",
    dtype_and_x=helpers.dtype_and_values(
        available_dtypes=helpers.get_dtypes("valid"),
        num_arrays=2,
    ),
)
def test_torch_tensor_logical_or(
    dtype_and_x,
    frontend_method_data,
    init_flags,
    method_flags,
    frontend,
    on_device,
    backend_fw,
):
    input_dtype, x = dtype_and_x
    helpers.test_frontend_method(
        init_input_dtypes=input_dtype,
        backend_to_test=backend_fw,
        init_all_as_kwargs_np={
            "data": x[0],
        },
        method_input_dtypes=input_dtype,
        method_all_as_kwargs_np={
            "other": x[1],
        },
        frontend_method_data=frontend_method_data,
        init_flags=init_flags,
        method_flags=method_flags,
        frontend=frontend,
        on_device=on_device,
    )


# bitwise_not
@handle_frontend_method(
    class_tree=CLASS_TREE,
    init_tree="torch.tensor",
    method_name="bitwise_not",
    dtype_and_x=helpers.dtype_and_values(
        available_dtypes=helpers.get_dtypes("integer"),
        num_arrays=2,
    ),
)
def test_torch_tensor_bitwise_not(
    dtype_and_x,
    frontend_method_data,
    init_flags,
    method_flags,
    frontend,
    on_device,
    backend_fw,
):
    input_dtype, x = dtype_and_x
    helpers.test_frontend_method(
        init_input_dtypes=input_dtype,
        backend_to_test=backend_fw,
        init_all_as_kwargs_np={
            "data": x[0],
        },
        method_input_dtypes=input_dtype,
        frontend_method_data=frontend_method_data,
        init_flags=init_flags,
        method_flags=method_flags,
        method_all_as_kwargs_np={},
        frontend=frontend,
        on_device=on_device,
    )


# bitwise_and
@handle_frontend_method(
    class_tree=CLASS_TREE,
    init_tree="torch.tensor",
    method_name="bitwise_and",
    dtype_and_x=helpers.dtype_and_values(
        available_dtypes=helpers.get_dtypes("integer"),
        num_arrays=2,
    ),
)
def test_torch_tensor_bitwise_and(
    dtype_and_x,
    frontend_method_data,
    init_flags,
    method_flags,
    frontend,
    on_device,
    backend_fw,
):
    input_dtype, x = dtype_and_x
    helpers.test_frontend_method(
        init_input_dtypes=input_dtype,
        backend_to_test=backend_fw,
        init_all_as_kwargs_np={
            "data": x[0],
        },
        method_input_dtypes=input_dtype,
        method_all_as_kwargs_np={
            "other": x[1],
        },
        frontend_method_data=frontend_method_data,
        init_flags=init_flags,
        method_flags=method_flags,
        frontend=frontend,
        on_device=on_device,
    )


# bitwise_or
@handle_frontend_method(
    class_tree=CLASS_TREE,
    init_tree="torch.tensor",
    method_name="bitwise_or",
    dtype_and_x=helpers.dtype_and_values(
        available_dtypes=helpers.get_dtypes("valid"),
        num_arrays=2,
    ),
)
def test_torch_tensor_bitwise_or(
    dtype_and_x,
    frontend_method_data,
    init_flags,
    method_flags,
    frontend,
    on_device,
    backend_fw,
):
    input_dtype, x = dtype_and_x
    helpers.test_frontend_method(
        init_input_dtypes=input_dtype,
        backend_to_test=backend_fw,
        init_all_as_kwargs_np={
            "data": x[0],
        },
        method_input_dtypes=input_dtype,
        method_all_as_kwargs_np={
            "other": x[1],
        },
        frontend_method_data=frontend_method_data,
        init_flags=init_flags,
        method_flags=method_flags,
        frontend=frontend,
        on_device=on_device,
    )


# bitwise_or_
@handle_frontend_method(
    class_tree=CLASS_TREE,
    init_tree="torch.tensor",
    method_name="bitwise_or_",
    dtype_and_x=helpers.dtype_and_values(
        available_dtypes=helpers.get_dtypes("valid"),
        num_arrays=2,
    ),
)
def test_torch_tensor_bitwise_or_(
    dtype_and_x,
    frontend_method_data,
    init_flags,
    method_flags,
    frontend,
    on_device,
    backend_fw,
):
    input_dtype, x = dtype_and_x
    helpers.test_frontend_method(
        init_input_dtypes=input_dtype,
        backend_to_test=backend_fw,
        init_all_as_kwargs_np={
            "data": x[0],
        },
        method_input_dtypes=input_dtype,
        method_all_as_kwargs_np={
            "other": x[1],
        },
        frontend_method_data=frontend_method_data,
        init_flags=init_flags,
        method_flags=method_flags,
        frontend=frontend,
        on_device=on_device,
    )


# bitwise_left_shift
@handle_frontend_method(
    class_tree=CLASS_TREE,
    init_tree="torch.tensor",
    method_name="bitwise_left_shift",
    dtype_and_x=helpers.dtype_and_values(
        available_dtypes=helpers.get_dtypes("integer"),
        num_arrays=2,
    ),
)
def test_torch_tensor_bitwise_left_shift(
    dtype_and_x,
    frontend_method_data,
    init_flags,
    method_flags,
    frontend,
    on_device,
    backend_fw,
):
    input_dtype, x = dtype_and_x
    helpers.test_frontend_method(
        init_input_dtypes=input_dtype,
        backend_to_test=backend_fw,
        init_all_as_kwargs_np={
            "data": x[0],
        },
        method_input_dtypes=input_dtype,
        method_all_as_kwargs_np={
            "other": x[1],
        },
        frontend_method_data=frontend_method_data,
        init_flags=init_flags,
        method_flags=method_flags,
        frontend=frontend,
        on_device=on_device,
    )


# add_
@handle_frontend_method(
    class_tree=CLASS_TREE,
    init_tree="torch.tensor",
    method_name="add_",
    dtype_and_x=helpers.dtype_and_values(
        available_dtypes=helpers.get_dtypes("numeric"),
        num_arrays=2,
    ),
)
def test_torch_tensor_add_(
    dtype_and_x,
    frontend_method_data,
    init_flags,
    method_flags,
    frontend,
    on_device,
    backend_fw,
):
    input_dtype, x = dtype_and_x
    helpers.test_frontend_method(
        init_input_dtypes=[input_dtype[0]],
        backend_to_test=backend_fw,
        init_all_as_kwargs_np={
            "data": x[0],
        },
        method_input_dtypes=input_dtype,
        method_all_as_kwargs_np={
            "other": x[1],
        },
        frontend_method_data=frontend_method_data,
        init_flags=init_flags,
        method_flags=method_flags,
        frontend=frontend,
        on_device=on_device,
    )


# subtract_
@handle_frontend_method(
    class_tree=CLASS_TREE,
    init_tree="torch.tensor",
    method_name="subtract_",
    dtype_and_x=helpers.dtype_and_values(
        available_dtypes=helpers.get_dtypes("numeric"),
        num_arrays=2,
    ),
)
def test_torch_tensor_subtract_(
    dtype_and_x,
    frontend_method_data,
    init_flags,
    method_flags,
    frontend,
    on_device,
    backend_fw,
):
    input_dtype, x = dtype_and_x
    helpers.test_frontend_method(
        init_input_dtypes=[input_dtype[0]],
        backend_to_test=backend_fw,
        init_all_as_kwargs_np={
            "data": x[0],
        },
        method_input_dtypes=input_dtype,
        method_all_as_kwargs_np={
            "other": x[1],
        },
        frontend_method_data=frontend_method_data,
        init_flags=init_flags,
        method_flags=method_flags,
        frontend=frontend,
        on_device=on_device,
    )


# arccos_
@handle_frontend_method(
    class_tree=CLASS_TREE,
    init_tree="torch.tensor",
    method_name="arccos_",
    dtype_and_x=helpers.dtype_and_values(
        min_value=-1.0,
        max_value=1.0,
        available_dtypes=helpers.get_dtypes("float"),
    ),
)
def test_torch_tensor_arccos_(
    dtype_and_x,
    frontend_method_data,
    init_flags,
    method_flags,
    frontend,
    on_device,
    backend_fw,
):
    input_dtype, x = dtype_and_x
    helpers.test_frontend_method(
        init_input_dtypes=input_dtype,
        backend_to_test=backend_fw,
        init_all_as_kwargs_np={
            "data": x[0],
        },
        method_input_dtypes=[],
        method_all_as_kwargs_np={},
        frontend_method_data=frontend_method_data,
        init_flags=init_flags,
        method_flags=method_flags,
        frontend=frontend,
        on_device=on_device,
    )


# arccos
@handle_frontend_method(
    class_tree=CLASS_TREE,
    init_tree="torch.tensor",
    method_name="arccos",
    dtype_and_x=helpers.dtype_and_values(
        min_value=-1.0,
        max_value=1.0,
        available_dtypes=helpers.get_dtypes("float"),
    ),
)
def test_torch_tensor_arccos(
    dtype_and_x,
    frontend_method_data,
    init_flags,
    method_flags,
    frontend,
    on_device,
    backend_fw,
):
    input_dtype, x = dtype_and_x
    helpers.test_frontend_method(
        init_input_dtypes=input_dtype,
        backend_to_test=backend_fw,
        init_all_as_kwargs_np={
            "data": x[0],
        },
        method_input_dtypes=[],
        method_all_as_kwargs_np={},
        frontend_method_data=frontend_method_data,
        init_flags=init_flags,
        method_flags=method_flags,
        frontend=frontend,
        on_device=on_device,
    )


# acos_
@handle_frontend_method(
    class_tree=CLASS_TREE,
    init_tree="torch.tensor",
    method_name="acos_",
    dtype_and_x=helpers.dtype_and_values(
        min_value=-1.0,
        max_value=1.0,
        available_dtypes=helpers.get_dtypes("float"),
    ),
)
def test_torch_tensor_acos_(
    dtype_and_x,
    frontend_method_data,
    init_flags,
    method_flags,
    frontend,
    on_device,
    backend_fw,
):
    input_dtype, x = dtype_and_x
    helpers.test_frontend_method(
        init_input_dtypes=input_dtype,
        backend_to_test=backend_fw,
        init_all_as_kwargs_np={
            "data": x[0],
        },
        method_input_dtypes=[],
        method_all_as_kwargs_np={},
        frontend_method_data=frontend_method_data,
        init_flags=init_flags,
        method_flags=method_flags,
        frontend=frontend,
        on_device=on_device,
    )


# copy_
@handle_frontend_method(
    class_tree=CLASS_TREE,
    init_tree="torch.tensor",
    method_name="copy_",
    dtype_and_x=helpers.dtype_and_values(
        available_dtypes=helpers.get_dtypes("valid"),
        num_arrays=2,
    ),
)
def test_torch_tensor_copy_(
    dtype_and_x,
    frontend_method_data,
    init_flags,
    method_flags,
    frontend,
    on_device,
    backend_fw,
):
    input_dtype, x = dtype_and_x
    helpers.test_frontend_method(
        init_input_dtypes=input_dtype,
        backend_to_test=backend_fw,
        init_all_as_kwargs_np={
            "data": x[0],
        },
        method_input_dtypes=input_dtype,
        method_all_as_kwargs_np={
            "other": x[1],
        },
        frontend_method_data=frontend_method_data,
        init_flags=init_flags,
        method_flags=method_flags,
        frontend=frontend,
        on_device=on_device,
    )


# asin_
@handle_frontend_method(
    class_tree=CLASS_TREE,
    init_tree="torch.tensor",
    method_name="asin_",
    dtype_and_x=helpers.dtype_and_values(
        min_value=-1.0,
        max_value=1.0,
        available_dtypes=helpers.get_dtypes("float"),
    ),
)
def test_torch_tensor_asin_(
    dtype_and_x,
    frontend_method_data,
    init_flags,
    method_flags,
    frontend,
    on_device,
    backend_fw,
):
    input_dtype, x = dtype_and_x
    helpers.test_frontend_method(
        init_input_dtypes=input_dtype,
        backend_to_test=backend_fw,
        init_all_as_kwargs_np={
            "data": x[0],
        },
        method_input_dtypes=[],
        method_all_as_kwargs_np={},
        frontend_method_data=frontend_method_data,
        init_flags=init_flags,
        method_flags=method_flags,
        frontend=frontend,
        on_device=on_device,
    )


# arcsin_
@handle_frontend_method(
    class_tree=CLASS_TREE,
    init_tree="torch.tensor",
    method_name="arcsin_",
    dtype_and_x=helpers.dtype_and_values(
        min_value=-1.0,
        max_value=1.0,
        available_dtypes=helpers.get_dtypes("float"),
    ),
)
def test_torch_tensor_arcsin_(
    dtype_and_x,
    frontend_method_data,
    init_flags,
    method_flags,
    frontend,
    on_device,
    backend_fw,
):
    input_dtype, x = dtype_and_x
    helpers.test_frontend_method(
        init_input_dtypes=input_dtype,
        backend_to_test=backend_fw,
        init_all_as_kwargs_np={
            "data": x[0],
        },
        method_input_dtypes=[],
        method_all_as_kwargs_np={},
        frontend_method_data=frontend_method_data,
        init_flags=init_flags,
        method_flags=method_flags,
        frontend=frontend,
        on_device=on_device,
    )


# atan_
@handle_frontend_method(
    class_tree=CLASS_TREE,
    init_tree="torch.tensor",
    method_name="atan_",
    dtype_and_x=helpers.dtype_and_values(
        available_dtypes=helpers.get_dtypes("float"),
        allow_inf=False,
    ),
)
def test_torch_tensor_atan_(
    dtype_and_x,
    frontend_method_data,
    init_flags,
    method_flags,
    frontend,
    on_device,
    backend_fw,
):
    input_dtype, x = dtype_and_x
    helpers.test_frontend_method(
        init_input_dtypes=input_dtype,
        backend_to_test=backend_fw,
        init_all_as_kwargs_np={
            "data": x[0],
        },
        method_input_dtypes=[],
        method_all_as_kwargs_np={},
        frontend_method_data=frontend_method_data,
        init_flags=init_flags,
        method_flags=method_flags,
        frontend=frontend,
        on_device=on_device,
    )


# tan_
@handle_frontend_method(
    class_tree=CLASS_TREE,
    init_tree="torch.tensor",
    method_name="tan_",
    dtype_and_x=helpers.dtype_and_values(
        available_dtypes=helpers.get_dtypes("float"),
        allow_inf=False,
    ),
)
def test_torch_tensor_tan_(
    dtype_and_x,
    frontend_method_data,
    init_flags,
    method_flags,
    frontend,
    on_device,
    backend_fw,
):
    input_dtype, x = dtype_and_x
    helpers.test_frontend_method(
        init_input_dtypes=input_dtype,
        backend_to_test=backend_fw,
        init_all_as_kwargs_np={
            "data": x[0],
        },
        method_input_dtypes=[],
        method_all_as_kwargs_np={},
        frontend_method_data=frontend_method_data,
        init_flags=init_flags,
        method_flags=method_flags,
        frontend=frontend,
        on_device=on_device,
    )


# atanh
@handle_frontend_method(
    class_tree=CLASS_TREE,
    init_tree="torch.tensor",
    method_name="atanh",
    dtype_and_x=helpers.dtype_and_values(
        min_value=-1.0,
        max_value=1.0,
        available_dtypes=helpers.get_dtypes("float"),
    ),
)
def test_torch_tensor_atanh(
    dtype_and_x,
    frontend_method_data,
    init_flags,
    method_flags,
    frontend,
    on_device,
    backend_fw,
):
    input_dtype, x = dtype_and_x
    helpers.test_frontend_method(
        init_input_dtypes=input_dtype,
        backend_to_test=backend_fw,
        init_all_as_kwargs_np={
            "data": x[0],
        },
        method_input_dtypes=[],
        method_all_as_kwargs_np={},
        frontend_method_data=frontend_method_data,
        init_flags=init_flags,
        method_flags=method_flags,
        frontend=frontend,
        on_device=on_device,
    )


# atanh_
@handle_frontend_method(
    class_tree=CLASS_TREE,
    init_tree="torch.tensor",
    method_name="atanh_",
    dtype_and_x=helpers.dtype_and_values(
        min_value=-1.0,
        max_value=1.0,
        available_dtypes=helpers.get_dtypes("float"),
    ),
)
def test_torch_tensor_atanh_(
    dtype_and_x,
    frontend_method_data,
    init_flags,
    method_flags,
    frontend,
    on_device,
    backend_fw,
):
    input_dtype, x = dtype_and_x
    helpers.test_frontend_method(
        init_input_dtypes=input_dtype,
        backend_to_test=backend_fw,
        init_all_as_kwargs_np={
            "data": x[0],
        },
        method_input_dtypes=[],
        method_all_as_kwargs_np={},
        frontend_method_data=frontend_method_data,
        init_flags=init_flags,
        method_flags=method_flags,
        frontend=frontend,
        on_device=on_device,
    )


# arctanh
@handle_frontend_method(
    class_tree=CLASS_TREE,
    init_tree="torch.tensor",
    method_name="arctanh",
    dtype_and_x=helpers.dtype_and_values(
        min_value=-1.0,
        max_value=1.0,
        available_dtypes=helpers.get_dtypes("float"),
    ),
)
def test_torch_tensor_arctanh(
    dtype_and_x,
    frontend_method_data,
    init_flags,
    method_flags,
    frontend,
    on_device,
    backend_fw,
):
    input_dtype, x = dtype_and_x
    helpers.test_frontend_method(
        init_input_dtypes=input_dtype,
        backend_to_test=backend_fw,
        init_all_as_kwargs_np={
            "data": x[0],
        },
        method_input_dtypes=[],
        method_all_as_kwargs_np={},
        frontend_method_data=frontend_method_data,
        init_flags=init_flags,
        method_flags=method_flags,
        frontend=frontend,
        on_device=on_device,
    )


# arctanh_
@handle_frontend_method(
    class_tree=CLASS_TREE,
    init_tree="torch.tensor",
    method_name="arctanh_",
    dtype_and_x=helpers.dtype_and_values(
        min_value=-1.0,
        max_value=1.0,
        available_dtypes=helpers.get_dtypes("float"),
    ),
)
def test_torch_tensor_arctanh_(
    dtype_and_x,
    frontend_method_data,
    init_flags,
    method_flags,
    frontend,
    on_device,
    backend_fw,
):
    input_dtype, x = dtype_and_x
    helpers.test_frontend_method(
        init_input_dtypes=input_dtype,
        backend_to_test=backend_fw,
        init_all_as_kwargs_np={
            "data": x[0],
        },
        method_input_dtypes=[],
        method_all_as_kwargs_np={},
        frontend_method_data=frontend_method_data,
        init_flags=init_flags,
        method_flags=method_flags,
        frontend=frontend,
        on_device=on_device,
    )


# pow
@handle_frontend_method(
    class_tree=CLASS_TREE,
    init_tree="torch.tensor",
    method_name="pow",
    dtype_and_x=helpers.dtype_and_values(
        available_dtypes=helpers.get_dtypes("numeric"),
        num_arrays=2,
        min_value=-1e04,
        max_value=1e04,
        allow_inf=False,
    ),
)
def test_torch_tensor_pow(
    dtype_and_x,
    frontend_method_data,
    init_flags,
    method_flags,
    frontend,
    on_device,
    backend_fw,
):
    input_dtype, x = dtype_and_x
    dtype = input_dtype[0]
    if "int" in dtype:
        x[1] = ivy.abs(x[1])
    helpers.test_frontend_method(
        init_input_dtypes=input_dtype,
        backend_to_test=backend_fw,
        init_all_as_kwargs_np={
            "data": x[0],
        },
        method_input_dtypes=input_dtype,
        method_all_as_kwargs_np={
            "exponent": x[1],
        },
        frontend_method_data=frontend_method_data,
        init_flags=init_flags,
        method_flags=method_flags,
        frontend=frontend,
        on_device=on_device,
    )


# pow_
@handle_frontend_method(
    class_tree=CLASS_TREE,
    init_tree="torch.tensor",
    method_name="pow_",
    dtype_and_x=helpers.dtype_and_values(
        available_dtypes=helpers.get_dtypes("numeric"),
        num_arrays=2,
    ),
)
def test_torch_tensor_pow_(
    dtype_and_x,
    frontend_method_data,
    init_flags,
    method_flags,
    frontend,
    on_device,
    backend_fw,
):
    input_dtype, x = dtype_and_x
    dtype = input_dtype[0]
    if "int" in dtype:
        x[1] = ivy.abs(x[1])
    helpers.test_frontend_method(
        init_input_dtypes=input_dtype,
        backend_to_test=backend_fw,
        init_all_as_kwargs_np={
            "data": x[0],
        },
        method_input_dtypes=input_dtype,
        method_all_as_kwargs_np={
            "exponent": x[1],
        },
        frontend_method_data=frontend_method_data,
        init_flags=init_flags,
        method_flags=method_flags,
        frontend=frontend,
        on_device=on_device,
    )


# __pow__
@handle_frontend_method(
    class_tree=CLASS_TREE,
    init_tree="torch.tensor",
    method_name="__pow__",
    dtype_and_x=helpers.dtype_and_values(
        available_dtypes=helpers.get_dtypes("numeric"),
        num_arrays=2,
    ),
)
def test_torch___pow__(
    dtype_and_x,
    frontend_method_data,
    init_flags,
    method_flags,
    frontend,
    on_device,
    backend_fw,
):
    input_dtype, x = dtype_and_x
    dtype = input_dtype[0]
    if "int" in dtype:
        x[1] = ivy.abs(x[1])
    helpers.test_frontend_method(
        init_input_dtypes=input_dtype,
        backend_to_test=backend_fw,
        init_all_as_kwargs_np={
            "data": x[0],
        },
        method_input_dtypes=input_dtype,
        method_all_as_kwargs_np={
            "exponent": x[1],
        },
        frontend_method_data=frontend_method_data,
        init_flags=init_flags,
        method_flags=method_flags,
        frontend=frontend,
        on_device=on_device,
    )


# __rpow__
@handle_frontend_method(
    class_tree=CLASS_TREE,
    init_tree="torch.tensor",
    method_name="__rpow__",
    dtype_and_x=helpers.dtype_and_values(
        available_dtypes=helpers.get_dtypes("numeric"),
        num_arrays=2,
        min_value=1,
    ),
)
def test_torch___rpow__(
    dtype_and_x,
    frontend_method_data,
    init_flags,
    method_flags,
    frontend,
    on_device,
    backend_fw,
):
    input_dtype, x = dtype_and_x
    dtype = input_dtype[0]
    if "int" in dtype:
        x[0] = ivy.abs(x[0])
    helpers.test_frontend_method(
        init_input_dtypes=input_dtype,
        backend_to_test=backend_fw,
        init_all_as_kwargs_np={
            "data": x[0],
        },
        method_input_dtypes=input_dtype,
        method_all_as_kwargs_np={
            "other": x[1],
        },
        frontend_method_data=frontend_method_data,
        init_flags=init_flags,
        method_flags=method_flags,
        frontend=frontend,
        on_device=on_device,
    )


# arccosh_
@handle_frontend_method(
    class_tree=CLASS_TREE,
    init_tree="torch.tensor",
    method_name="arccosh_",
    dtype_and_x=helpers.dtype_and_values(
        min_value=-1.0,
        max_value=1.0,
        available_dtypes=helpers.get_dtypes("float"),
    ),
)
def test_torch_tensor_arccosh_(
    dtype_and_x,
    frontend_method_data,
    init_flags,
    method_flags,
    frontend,
    on_device,
    backend_fw,
):
    input_dtype, x = dtype_and_x
    helpers.test_frontend_method(
        init_input_dtypes=input_dtype,
        backend_to_test=backend_fw,
        init_all_as_kwargs_np={
            "data": x[0],
        },
        method_input_dtypes=[],
        method_all_as_kwargs_np={},
        frontend_method_data=frontend_method_data,
        init_flags=init_flags,
        method_flags=method_flags,
        frontend=frontend,
        on_device=on_device,
    )


# argmax
@handle_frontend_method(
    class_tree=CLASS_TREE,
    init_tree="torch.tensor",
    method_name="argmax",
    dtype_input_axis=helpers.dtype_values_axis(
        available_dtypes=helpers.get_dtypes("numeric"),
        force_int_axis=True,
        min_num_dims=1,
        max_num_dims=3,
        min_dim_size=1,
        max_dim_size=3,
        min_value=1,
        max_value=5,
        valid_axis=True,
        allow_neg_axes=True,
    ),
    keepdim=st.booleans(),
)
def test_torch_tensor_argmax(
    dtype_input_axis,
    keepdim,
    frontend_method_data,
    init_flags,
    method_flags,
    frontend,
    on_device,
    backend_fw,
):
    input_dtype, x, axis = dtype_input_axis
    helpers.test_frontend_method(
        init_input_dtypes=input_dtype,
        backend_to_test=backend_fw,
        init_all_as_kwargs_np={
            "data": x[0],
        },
        method_input_dtypes=input_dtype,
        method_all_as_kwargs_np={
            "dim": axis,
            "keepdim": keepdim,
        },
        frontend_method_data=frontend_method_data,
        init_flags=init_flags,
        method_flags=method_flags,
        frontend=frontend,
        on_device=on_device,
    )


# argmin
@handle_frontend_method(
    class_tree=CLASS_TREE,
    init_tree="torch.tensor",
    method_name="argmin",
    dtype_input_axis=helpers.dtype_values_axis(
        available_dtypes=helpers.get_dtypes("numeric"),
        force_int_axis=True,
        min_num_dims=1,
        max_num_dims=3,
        min_dim_size=1,
        max_dim_size=3,
        min_value=1,
        max_value=5,
        valid_axis=True,
        allow_neg_axes=True,
    ),
    keepdim=st.booleans(),
)
def test_torch_tensor_argmin(
    dtype_input_axis,
    keepdim,
    frontend_method_data,
    init_flags,
    method_flags,
    frontend,
    on_device,
    backend_fw,
):
    input_dtype, x, axis = dtype_input_axis
    helpers.test_frontend_method(
        init_input_dtypes=input_dtype,
        backend_to_test=backend_fw,
        init_all_as_kwargs_np={
            "data": x[0],
        },
        method_input_dtypes=input_dtype,
        method_all_as_kwargs_np={
            "dim": axis,
            "keepdim": keepdim,
        },
        frontend_method_data=frontend_method_data,
        init_flags=init_flags,
        method_flags=method_flags,
        frontend=frontend,
        on_device=on_device,
    )


# argsort
@handle_frontend_method(
    class_tree=CLASS_TREE,
    init_tree="torch.tensor",
    method_name="argsort",
    dtype_input_axis=helpers.dtype_values_axis(
        available_dtypes=helpers.get_dtypes("numeric"),
        force_int_axis=True,
        min_num_dims=1,
        max_num_dims=3,
        min_dim_size=1,
        max_dim_size=3,
        min_value=1,
        max_value=5,
        valid_axis=True,
        allow_neg_axes=True,
    ),
    descending=st.booleans(),
)
def test_torch_tensor_argsort(
    dtype_input_axis,
    descending,
    frontend_method_data,
    init_flags,
    method_flags,
    frontend,
    on_device,
    backend_fw,
):
    input_dtype, x, axis = dtype_input_axis
    helpers.test_frontend_method(
        init_input_dtypes=input_dtype,
        backend_to_test=backend_fw,
        init_all_as_kwargs_np={
            "data": x[0],
        },
        method_input_dtypes=input_dtype,
        method_all_as_kwargs_np={
            "dim": axis,
            "descending": descending,
        },
        frontend_method_data=frontend_method_data,
        init_flags=init_flags,
        method_flags=method_flags,
        frontend=frontend,
        on_device=on_device,
    )


# arccosh
@handle_frontend_method(
    class_tree=CLASS_TREE,
    init_tree="torch.tensor",
    method_name="arccosh",
    dtype_and_x=helpers.dtype_and_values(
        min_value=-1.0,
        max_value=1.0,
        available_dtypes=helpers.get_dtypes("float"),
    ),
)
def test_torch_tensor_arccosh(
    dtype_and_x,
    frontend_method_data,
    init_flags,
    method_flags,
    frontend,
    on_device,
    backend_fw,
):
    input_dtype, x = dtype_and_x
    helpers.test_frontend_method(
        init_input_dtypes=input_dtype,
        backend_to_test=backend_fw,
        init_all_as_kwargs_np={
            "data": x[0],
        },
        method_input_dtypes=[],
        method_all_as_kwargs_np={},
        frontend_method_data=frontend_method_data,
        init_flags=init_flags,
        method_flags=method_flags,
        frontend=frontend,
        on_device=on_device,
    )


# ceil
@handle_frontend_method(
    class_tree=CLASS_TREE,
    init_tree="torch.tensor",
    method_name="ceil",
    dtype_and_x=helpers.dtype_and_values(
        available_dtypes=helpers.get_dtypes("float"),
    ),
)
def test_torch_tensor_ceil(
    dtype_and_x,
    frontend_method_data,
    init_flags,
    method_flags,
    frontend,
    on_device,
    backend_fw,
):
    input_dtype, x = dtype_and_x
    helpers.test_frontend_method(
        init_input_dtypes=input_dtype,
        backend_to_test=backend_fw,
        init_all_as_kwargs_np={
            "data": x[0],
        },
        method_input_dtypes=input_dtype,
        method_all_as_kwargs_np={},
        frontend_method_data=frontend_method_data,
        init_flags=init_flags,
        method_flags=method_flags,
        frontend=frontend,
        on_device=on_device,
    )


# argwhere
@handle_frontend_method(
    class_tree=CLASS_TREE,
    init_tree="torch.tensor",
    method_name="argwhere",
    dtype_and_x=helpers.dtype_and_values(
        available_dtypes=helpers.get_dtypes("valid"),
    ),
)
def test_torch_tensor_argwhere(
    dtype_and_x,
    frontend_method_data,
    init_flags,
    method_flags,
    frontend,
    on_device,
    backend_fw,
):
    input_dtype, x = dtype_and_x
    helpers.test_frontend_method(
        init_input_dtypes=input_dtype,
        backend_to_test=backend_fw,
        init_all_as_kwargs_np={
            "data": x[0],
        },
        method_input_dtypes=input_dtype,
        method_all_as_kwargs_np={},
        frontend_method_data=frontend_method_data,
        init_flags=init_flags,
        method_flags=method_flags,
        frontend=frontend,
        on_device=on_device,
    )


# size
@handle_frontend_method(
    class_tree=CLASS_TREE,
    init_tree="torch.tensor",
    method_name="size",
    dtype_and_x=helpers.dtype_and_values(
        available_dtypes=helpers.get_dtypes("valid"),
        shape=st.shared(helpers.get_shape(min_num_dims=1), key="shape"),
    ),
    dim=helpers.get_axis(
        shape=st.shared(helpers.get_shape(min_num_dims=1), key="shape"),
        force_int=True,
    ),
)
def test_torch_tensor_size(
    dtype_and_x,
    dim,
    frontend_method_data,
    init_flags,
    method_flags,
    frontend,
    on_device,
    backend_fw,
):
    input_dtype, x = dtype_and_x
    helpers.test_frontend_method(
        init_input_dtypes=input_dtype,
        backend_to_test=backend_fw,
        init_all_as_kwargs_np={
            "data": x[0],
        },
        method_input_dtypes=input_dtype,
        method_all_as_kwargs_np={
            "dim": dim,
        },
        frontend_method_data=frontend_method_data,
        init_flags=init_flags,
        method_flags=method_flags,
        frontend=frontend,
        on_device=on_device,
    )


# min
@handle_frontend_method(
    class_tree=CLASS_TREE,
    init_tree="torch.tensor",
    method_name="min",
    dtype_x=helpers.dtype_and_values(
        available_dtypes=helpers.get_dtypes("float"),
    ),
)
def test_torch_tensor_min(
    dtype_x,
    frontend,
    frontend_method_data,
    init_flags,
    method_flags,
    on_device,
    backend_fw,
):
    input_dtype, x = dtype_x
    helpers.test_frontend_method(
        init_input_dtypes=input_dtype,
        backend_to_test=backend_fw,
        init_all_as_kwargs_np={
            "data": x[0],
        },
        method_input_dtypes=input_dtype,
        method_all_as_kwargs_np={},
        frontend_method_data=frontend_method_data,
        init_flags=init_flags,
        method_flags=method_flags,
        frontend=frontend,
        on_device=on_device,
    )


@st.composite
def _get_dtype_and_multiplicative_matrices(draw):
    return draw(
        st.one_of(
            _get_dtype_input_and_matrices(),
            _get_dtype_and_3dbatch_matrices(),
        )
    )


# matmul
@handle_frontend_method(
    class_tree=CLASS_TREE,
    init_tree="torch.tensor",
    method_name="matmul",
    dtype_tensor1_tensor2=_get_dtype_and_multiplicative_matrices(),
)
def test_torch_tensor_matmul(
    dtype_tensor1_tensor2,
    frontend_method_data,
    init_flags,
    method_flags,
    frontend,
    on_device,
    backend_fw,
):
    dtype, tensor1, tensor2 = dtype_tensor1_tensor2
    helpers.test_frontend_method(
        init_input_dtypes=dtype,
        backend_to_test=backend_fw,
        init_all_as_kwargs_np={
            "data": tensor1,
        },
        method_input_dtypes=dtype,
        method_all_as_kwargs_np={"other": tensor2},
        frontend_method_data=frontend_method_data,
        init_flags=init_flags,
        method_flags=method_flags,
        frontend=frontend,
        on_device=on_device,
    )


@st.composite
def _array_idxes_n_dtype(draw, **kwargs):
    num_dims = draw(helpers.ints(min_value=1, max_value=4))
    dtype, x = draw(
        helpers.dtype_and_values(
            **kwargs, min_num_dims=num_dims, max_num_dims=num_dims, shared_dtype=True
        )
    )
    idxes = draw(
        st.lists(
            helpers.ints(min_value=0, max_value=num_dims - 1),
            min_size=num_dims,
            max_size=num_dims,
            unique=True,
        )
    )
    return x, idxes, dtype


# permute
@handle_frontend_method(
    class_tree=CLASS_TREE,
    init_tree="torch.tensor",
    method_name="permute",
    dtype_values_axis=_array_idxes_n_dtype(
        available_dtypes=helpers.get_dtypes("float"),
    ),
)
def test_torch_tensor_permute(
    dtype_values_axis,
    frontend_method_data,
    init_flags,
    method_flags,
    frontend,
    on_device,
    backend_fw,
):
    x, idxes, dtype = dtype_values_axis
    unpack_dims = True
    if unpack_dims:
        method_flags.num_positional_args = len(idxes) + 1
        dims = {}
        i = 0
        for x_ in idxes:
            dims["x{}".format(i)] = x_
            i += 1
    else:
        dims = {
            "dims": tuple(idxes),
        }
    helpers.test_frontend_method(
        init_input_dtypes=dtype,
        backend_to_test=backend_fw,
        init_all_as_kwargs_np={
            "data": x[0],
        },
        method_input_dtypes=dtype,
        method_all_as_kwargs_np=dims,
        frontend_method_data=frontend_method_data,
        init_flags=init_flags,
        method_flags=method_flags,
        frontend=frontend,
        on_device=on_device,
    )


# mean
@handle_frontend_method(
    class_tree=CLASS_TREE,
    init_tree="torch.tensor",
    method_name="mean",
    dtype_and_x=_statistical_dtype_values(
        function="mean",
        min_value=-1e04,
        max_value=1e04,
    ),
    keepdims=st.booleans(),
)
def test_torch_tensor_mean(
    dtype_and_x,
    keepdims,
    frontend,
    frontend_method_data,
    init_flags,
    method_flags,
    on_device,
    backend_fw,
):
    input_dtype, x, axis = dtype_and_x
    helpers.test_frontend_method(
        init_input_dtypes=input_dtype,
        backend_to_test=backend_fw,
        init_all_as_kwargs_np={
            "data": x[0],
        },
        method_input_dtypes=input_dtype,
        method_all_as_kwargs_np={
            "dim": axis,
            "keepdim": keepdims,
        },
        frontend_method_data=frontend_method_data,
        init_flags=init_flags,
        method_flags=method_flags,
        frontend=frontend,
        on_device=on_device,
    )


# nanmean
@handle_frontend_method(
    class_tree=CLASS_TREE,
    init_tree="torch.tensor",
    method_name="nanmean",
    dtype_x=helpers.dtype_and_values(
        available_dtypes=helpers.get_dtypes("float"),
        min_value=-1e04,
        max_value=1e04,
    ),
)
def test_torch_tensor_nanmean(
    dtype_x,
    frontend,
    frontend_method_data,
    init_flags,
    method_flags,
    on_device,
    backend_fw,
):
    input_dtype, x = dtype_x
    helpers.test_frontend_method(
        init_input_dtypes=input_dtype,
        backend_to_test=backend_fw,
        init_all_as_kwargs_np={
            "data": x[0],
        },
        method_input_dtypes=input_dtype,
        method_all_as_kwargs_np={},
        frontend_method_data=frontend_method_data,
        init_flags=init_flags,
        method_flags=method_flags,
        frontend=frontend,
        on_device=on_device,
    )


# median
@handle_frontend_method(
    class_tree=CLASS_TREE,
    init_tree="torch.tensor",
    method_name="median",
    dtype_input_axis=helpers.dtype_values_axis(
        available_dtypes=helpers.get_dtypes("float"),
        min_num_dims=1,
        valid_axis=True,
        force_int_axis=True,
    ),
    keepdim=st.booleans(),
)
def test_torch_tensor_median(
    dtype_input_axis,
    keepdim,
    frontend,
    frontend_method_data,
    init_flags,
    method_flags,
    on_device,
    backend_fw,
):
    input_dtype, x, axis = dtype_input_axis
    helpers.test_frontend_method(
        init_input_dtypes=input_dtype,
        backend_to_test=backend_fw,
        init_all_as_kwargs_np={
            "data": x[0],
        },
        method_input_dtypes=input_dtype,
        method_all_as_kwargs_np={
            "dim": axis,
            "keepdim": keepdim,
        },
        frontend_method_data=frontend_method_data,
        init_flags=init_flags,
        method_flags=method_flags,
        frontend=frontend,
        on_device=on_device,
    )


# transpose
@handle_frontend_method(
    class_tree=CLASS_TREE,
    init_tree="torch.tensor",
    method_name="transpose",
    dtype_value=helpers.dtype_and_values(
        available_dtypes=helpers.get_dtypes("valid"),
        shape=st.shared(helpers.get_shape(min_num_dims=1), key="shape"),
    ),
    dim0=helpers.get_axis(
        shape=st.shared(helpers.get_shape(), key="shape"),
        allow_neg=True,
        force_int=True,
    ),
    dim1=helpers.get_axis(
        shape=st.shared(helpers.get_shape(), key="shape"),
        allow_neg=True,
        force_int=True,
    ),
)
def test_torch_tensor_transpose(
    dtype_value,
    dim0,
    dim1,
    frontend_method_data,
    init_flags,
    method_flags,
    frontend,
    on_device,
    backend_fw,
):
    input_dtype, x = dtype_value
    helpers.test_frontend_method(
        init_input_dtypes=input_dtype,
        backend_to_test=backend_fw,
        init_all_as_kwargs_np={
            "data": x[0],
        },
        method_input_dtypes=input_dtype,
        method_all_as_kwargs_np={"dim0": dim0, "dim1": dim1},
        frontend_method_data=frontend_method_data,
        init_flags=init_flags,
        method_flags=method_flags,
        frontend=frontend,
        on_device=on_device,
    )


# transpose_
@handle_frontend_method(
    class_tree=CLASS_TREE,
    init_tree="torch.tensor",
    method_name="transpose_",
    dtype_value=helpers.dtype_and_values(
        available_dtypes=helpers.get_dtypes("valid"),
        shape=st.shared(helpers.get_shape(min_num_dims=1), key="shape"),
    ),
    dim0=helpers.get_axis(
        shape=st.shared(helpers.get_shape(), key="shape"),
        allow_neg=True,
        force_int=True,
    ),
    dim1=helpers.get_axis(
        shape=st.shared(helpers.get_shape(), key="shape"),
        allow_neg=True,
        force_int=True,
    ),
)
def test_torch_tensor_transpose_(
    dtype_value,
    dim0,
    dim1,
    frontend_method_data,
    init_flags,
    method_flags,
    frontend,
    on_device,
    backend_fw,
):
    input_dtype, x = dtype_value
    helpers.test_frontend_method(
        init_input_dtypes=input_dtype,
        backend_to_test=backend_fw,
        init_all_as_kwargs_np={
            "data": x[0],
        },
        method_input_dtypes=input_dtype,
        method_all_as_kwargs_np={
            "dim0": dim0,
            "dim1": dim1,
        },
        frontend_method_data=frontend_method_data,
        init_flags=init_flags,
        method_flags=method_flags,
        frontend=frontend,
        on_device=on_device,
    )


# t
@handle_frontend_method(
    class_tree=CLASS_TREE,
    init_tree="torch.tensor",
    method_name="t",
    dtype_and_x=helpers.dtype_and_values(
        available_dtypes=helpers.get_dtypes("valid"),
        shape=helpers.get_shape(min_num_dims=2, max_num_dims=2),
    ),
)
def test_torch_tensor_t(
    dtype_and_x,
    frontend_method_data,
    init_flags,
    method_flags,
    frontend,
    on_device,
    backend_fw,
):
    input_dtype, x = dtype_and_x
    helpers.test_frontend_method(
        init_input_dtypes=input_dtype,
        backend_to_test=backend_fw,
        init_all_as_kwargs_np={
            "data": x[0],
        },
        method_input_dtypes=input_dtype,
        method_all_as_kwargs_np={},
        frontend_method_data=frontend_method_data,
        init_flags=init_flags,
        method_flags=method_flags,
        frontend=frontend,
        on_device=on_device,
    )


# flatten
@handle_frontend_method(
    class_tree=CLASS_TREE,
    init_tree="torch.tensor",
    method_name="flatten",
    dtype_value=helpers.dtype_and_values(
        available_dtypes=helpers.get_dtypes("valid"),
        shape=st.shared(helpers.get_shape(), key="shape"),
    ),
    axes=helpers.get_axis(
        shape=st.shared(helpers.get_shape(), key="shape"),
        min_size=2,
        max_size=2,
        unique=False,
        force_tuple=True,
    ),
)
def test_torch_tensor_flatten(
    dtype_value,
    axes,
    frontend_method_data,
    init_flags,
    method_flags,
    frontend,
    on_device,
    backend_fw,
):
    input_dtype, x = dtype_value
    helpers.test_frontend_method(
        init_input_dtypes=input_dtype,
        backend_to_test=backend_fw,
        init_all_as_kwargs_np={
            "data": x[0],
        },
        method_input_dtypes=input_dtype,
        method_all_as_kwargs_np={
            "start_dim": axes[0],
            "end_dim": axes[1],
        },
        frontend_method_data=frontend_method_data,
        init_flags=init_flags,
        method_flags=method_flags,
        frontend=frontend,
        on_device=on_device,
    )


# cumsum
@handle_frontend_method(
    class_tree=CLASS_TREE,
    init_tree="torch.tensor",
    method_name="cumsum",
    dtype_value=helpers.dtype_and_values(
        available_dtypes=helpers.get_dtypes("valid"),
        shape=st.shared(helpers.get_shape(min_num_dims=1), key="shape"),
    ),
    dim=helpers.get_axis(
        shape=st.shared(helpers.get_shape(), key="shape"),
        allow_neg=True,
        force_int=True,
    ),
    dtypes=_dtypes(),
)
def test_torch_tensor_cumsum(
    dtype_value,
    dim,
    dtypes,
    frontend_method_data,
    init_flags,
    method_flags,
    frontend,
    on_device,
    backend_fw,
):
    input_dtype, x = dtype_value
    helpers.test_frontend_method(
        init_input_dtypes=input_dtype,
        backend_to_test=backend_fw,
        init_all_as_kwargs_np={
            "data": x[0],
        },
        method_input_dtypes=dtypes,
        method_all_as_kwargs_np={
            "dim": dim,
            "dtype": dtypes[0],
        },
        frontend_method_data=frontend_method_data,
        init_flags=init_flags,
        method_flags=method_flags,
        frontend=frontend,
        on_device=on_device,
    )


# cumsum_
@handle_frontend_method(
    class_tree=CLASS_TREE,
    init_tree="torch.tensor",
    method_name="cumsum_",
    dtype_value=helpers.dtype_and_values(
        available_dtypes=helpers.get_dtypes("numeric"),
        shape=st.shared(helpers.get_shape(min_num_dims=1), key="shape"),
    ),
    dim=helpers.get_axis(
        shape=st.shared(helpers.get_shape(), key="shape"),
        allow_neg=True,
        force_int=True,
    ),
)
def test_torch_tensor_cumsum_(
    dtype_value,
    dim,
    frontend_method_data,
    init_flags,
    method_flags,
    frontend,
    on_device,
    backend_fw,
):
    input_dtype, x = dtype_value
    helpers.test_frontend_method(
        init_input_dtypes=input_dtype,
        backend_to_test=backend_fw,
        init_all_as_kwargs_np={
            "data": x[0],
        },
        method_input_dtypes=input_dtype,
        method_all_as_kwargs_np={
            "dim": dim,
            "dtype": input_dtype[0],
        },
        frontend_method_data=frontend_method_data,
        init_flags=init_flags,
        method_flags=method_flags,
        frontend=frontend,
        on_device=on_device,
    )


# sort
@handle_frontend_method(
    class_tree=CLASS_TREE,
    init_tree="torch.tensor",
    method_name="sort",
    dtype_value=helpers.dtype_and_values(
        available_dtypes=helpers.get_dtypes("valid"),
        shape=st.shared(helpers.get_shape(min_num_dims=1), key="shape"),
    ),
    dim=helpers.get_axis(
        shape=st.shared(helpers.get_shape(), key="shape"),
        allow_neg=True,
        force_int=True,
    ),
    descending=st.booleans(),
)
def test_torch_tensor_sort(
    dtype_value,
    dim,
    descending,
    frontend_method_data,
    init_flags,
    method_flags,
    frontend,
    on_device,
    backend_fw,
):
    input_dtype, x = dtype_value
    helpers.test_frontend_method(
        init_input_dtypes=input_dtype,
        backend_to_test=backend_fw,
        init_all_as_kwargs_np={
            "data": x[0],
        },
        method_input_dtypes=input_dtype,
        method_all_as_kwargs_np={
            "dim": dim,
            "descending": descending,
        },
        frontend_method_data=frontend_method_data,
        init_flags=init_flags,
        method_flags=method_flags,
        frontend=frontend,
        on_device=on_device,
    )


# sigmoid
@handle_frontend_method(
    class_tree=CLASS_TREE,
    init_tree="torch.tensor",
    method_name="sigmoid",
    dtype_x=helpers.dtype_and_values(
        available_dtypes=helpers.get_dtypes("float"),
    ),
)
def test_torch_tensor_sigmoid(
    dtype_x,
    frontend_method_data,
    init_flags,
    method_flags,
    frontend,
    on_device,
    backend_fw,
):
    input_dtype, x = dtype_x
    helpers.test_frontend_method(
        init_input_dtypes=input_dtype,
        backend_to_test=backend_fw,
        init_all_as_kwargs_np={
            "data": x[0],
        },
        method_input_dtypes=input_dtype,
        method_all_as_kwargs_np={},
        frontend_method_data=frontend_method_data,
        init_flags=init_flags,
        method_flags=method_flags,
        frontend=frontend,
        on_device=on_device,
    )


# sigmoid
@handle_frontend_method(
    class_tree=CLASS_TREE,
    init_tree="torch.tensor",
    method_name="sigmoid_",
    dtype_x=helpers.dtype_and_values(
        available_dtypes=helpers.get_dtypes("float"),
    ),
)
def test_torch_tensor_sigmoid_(
    dtype_x,
    frontend_method_data,
    init_flags,
    method_flags,
    frontend,
    on_device,
    backend_fw,
):
    input_dtype, x = dtype_x
    helpers.test_frontend_method(
        init_input_dtypes=input_dtype,
        backend_to_test=backend_fw,
        init_all_as_kwargs_np={
            "data": x[0],
        },
        method_input_dtypes=input_dtype,
        method_all_as_kwargs_np={},
        frontend_method_data=frontend_method_data,
        init_flags=init_flags,
        method_flags=method_flags,
        frontend=frontend,
        on_device=on_device,
    )


# softmax
@handle_frontend_method(
    class_tree=CLASS_TREE,
    init_tree="torch.tensor",
    method_name="softmax",
    dtype_x_and_axis=helpers.dtype_values_axis(
        available_dtypes=helpers.get_dtypes("float"),
        min_num_dims=1,
        max_axes_size=1,
        force_int_axis=True,
        valid_axis=True,
    ),
    dtype=helpers.get_dtypes("float", full=False),
)
def test_torch_tensor_softmax(
    dtype_x_and_axis,
    dtype,
    frontend_method_data,
    init_flags,
    method_flags,
    frontend,
    on_device,
    backend_fw,
):
    input_dtype, x, axis = dtype_x_and_axis
    helpers.test_frontend_method(
        init_input_dtypes=input_dtype,
        backend_to_test=backend_fw,
        init_all_as_kwargs_np={
            "data": x[0],
        },
        method_input_dtypes=input_dtype,
        method_all_as_kwargs_np={
            "dim": axis,
            "dtype": dtype[0],
        },
        frontend_method_data=frontend_method_data,
        init_flags=init_flags,
        method_flags=method_flags,
        frontend=frontend,
        on_device=on_device,
    )


@st.composite
def _repeat_helper(draw):
    shape = draw(
        helpers.get_shape(
            min_num_dims=1, max_num_dims=5, min_dim_size=2, max_dim_size=10
        )
    )

    input_dtype, x = draw(
        helpers.dtype_and_values(
            available_dtypes=helpers.get_dtypes("valid"),
            shape=shape,
        )
    )

    repeats = draw(st.lists(st.integers(min_value=1, max_value=5), min_size=len(shape)))
    return input_dtype, x, repeats


# repeat
@handle_frontend_method(
    class_tree=CLASS_TREE,
    init_tree="torch.tensor",
    method_name="repeat",
    dtype_x_repeats=_repeat_helper(),
    unpack_repeat=st.booleans(),
)
def test_torch_tensor_repeat(
    dtype_x_repeats,
    unpack_repeat,
    frontend_method_data,
    init_flags,
    method_flags,
    frontend,
    on_device,
    backend_fw,
):
    input_dtype, x, repeats = dtype_x_repeats
    repeat = {
        "repeats": repeats,
    }
    if unpack_repeat:
        method_flags.num_positional_args = len(repeat["repeats"]) + 1
        for i, x_ in enumerate(repeat["repeats"]):
            repeat["x{}".format(i)] = x_
    helpers.test_frontend_method(
        init_input_dtypes=input_dtype,
        backend_to_test=backend_fw,
        init_all_as_kwargs_np={
            "data": x[0],
        },
        method_input_dtypes=input_dtype,
        method_all_as_kwargs_np=repeat,
        frontend_method_data=frontend_method_data,
        init_flags=init_flags,
        method_flags=method_flags,
        frontend=frontend,
        on_device=on_device,
    )


# unbind
@handle_frontend_method(
    class_tree=CLASS_TREE,
    init_tree="torch.tensor",
    method_name="unbind",
    dtype_value_axis=helpers.dtype_values_axis(
        available_dtypes=helpers.get_dtypes("numeric"),
        min_num_dims=1,
        valid_axis=True,
        force_int_axis=True,
    ),
)
def test_torch_tensor_unbind(
    dtype_value_axis,
    frontend_method_data,
    init_flags,
    method_flags,
    frontend,
    on_device,
    backend_fw,
):
    input_dtypes, x, axis = dtype_value_axis
    helpers.test_frontend_method(
        init_input_dtypes=input_dtypes,
        backend_to_test=backend_fw,
        init_all_as_kwargs_np={
            "data": x[0],
        },
        method_input_dtypes=input_dtypes,
        method_all_as_kwargs_np={
            "dim": axis,
        },
        frontend_method_data=frontend_method_data,
        init_flags=init_flags,
        method_flags=method_flags,
        frontend=frontend,
        on_device=on_device,
    )


# __eq__
@handle_frontend_method(
    class_tree=CLASS_TREE,
    init_tree="torch.tensor",
    method_name="__eq__",
    dtype_and_x=helpers.dtype_and_values(
        available_dtypes=helpers.get_dtypes("float"),
        num_arrays=2,
        min_value=-1e04,
        max_value=1e04,
        allow_inf=False,
    ),
)
def test_torch___eq__(
    dtype_and_x,
    frontend_method_data,
    init_flags,
    method_flags,
    frontend,
    on_device,
    backend_fw,
):
    input_dtype, x = dtype_and_x
    helpers.test_frontend_method(
        init_input_dtypes=input_dtype,
        backend_to_test=backend_fw,
        init_all_as_kwargs_np={
            "data": x[0],
        },
        method_input_dtypes=input_dtype,
        method_all_as_kwargs_np={
            "other": x[1],
        },
        frontend_method_data=frontend_method_data,
        init_flags=init_flags,
        method_flags=method_flags,
        frontend=frontend,
        on_device=on_device,
    )


# inverse
@handle_frontend_method(
    class_tree=CLASS_TREE,
    init_tree="torch.tensor",
    method_name="inverse",
    dtype_and_x=helpers.dtype_and_values(
        available_dtypes=helpers.get_dtypes("float"),
        min_num_dims=2,
    ).filter(lambda s: s[1][0].shape[-1] == s[1][0].shape[-2]),
)
def test_torch_tensor_inverse(
    dtype_and_x,
    frontend_method_data,
    init_flags,
    method_flags,
    frontend,
    on_device,
    backend_fw,
):
    input_dtype, x = dtype_and_x
    helpers.test_frontend_method(
        init_input_dtypes=input_dtype,
        backend_to_test=backend_fw,
        init_all_as_kwargs_np={
            "data": x[0],
        },
        method_input_dtypes=input_dtype,
        method_all_as_kwargs_np={},
        frontend_method_data=frontend_method_data,
        init_flags=init_flags,
        method_flags=method_flags,
        frontend=frontend,
        on_device=on_device,
    )


# neg
@handle_frontend_method(
    class_tree=CLASS_TREE,
    init_tree="torch.tensor",
    method_name="neg",
    dtype_and_x=helpers.dtype_and_values(
        available_dtypes=helpers.get_dtypes("float"),
        min_value=-1e04,
        max_value=1e04,
        allow_inf=False,
    ),
)
def test_torch_tensor_neg(
    dtype_and_x,
    frontend,
    frontend_method_data,
    init_flags,
    method_flags,
    on_device,
    backend_fw,
):
    input_dtype, x = dtype_and_x
    helpers.test_frontend_method(
        init_input_dtypes=input_dtype,
        backend_to_test=backend_fw,
        init_all_as_kwargs_np={
            "data": x[0],
        },
        method_input_dtypes=input_dtype,
        method_all_as_kwargs_np={},
        frontend_method_data=frontend_method_data,
        init_flags=init_flags,
        method_flags=method_flags,
        frontend=frontend,
        on_device=on_device,
    )


# neg_
@handle_frontend_method(
    class_tree=CLASS_TREE,
    init_tree="torch.tensor",
    method_name="neg_",
    dtype_and_x=helpers.dtype_and_values(
        available_dtypes=helpers.get_dtypes("valid"),
        min_value=-1e04,
        max_value=1e04,
        allow_inf=False,
    ),
)
def test_torch_tensor_neg_(
    dtype_and_x,
    frontend,
    frontend_method_data,
    init_flags,
    method_flags,
    on_device,
    backend_fw,
):
    input_dtype, x = dtype_and_x
    helpers.test_frontend_method(
        init_input_dtypes=input_dtype,
        backend_to_test=backend_fw,
        init_all_as_kwargs_np={
            "data": x[0],
        },
        method_input_dtypes=input_dtype,
        method_all_as_kwargs_np={},
        frontend_method_data=frontend_method_data,
        init_flags=init_flags,
        method_flags=method_flags,
        frontend=frontend,
        on_device=on_device,
    )


# __neg__
@handle_frontend_method(
    class_tree=CLASS_TREE,
    init_tree="torch.tensor",
    method_name="__neg__",
    dtype_and_x=helpers.dtype_and_values(
        available_dtypes=helpers.get_dtypes("float"),
        min_value=-1e04,
        max_value=1e04,
        allow_inf=False,
    ),
)
def test_torch___neg__(
    dtype_and_x,
    frontend_method_data,
    init_flags,
    method_flags,
    frontend,
    on_device,
    backend_fw,
):
    input_dtype, x = dtype_and_x
    helpers.test_frontend_method(
        init_input_dtypes=input_dtype,
        backend_to_test=backend_fw,
        init_all_as_kwargs_np={
            "data": x[0],
        },
        method_input_dtypes=input_dtype,
        method_all_as_kwargs_np={},
        frontend_method_data=frontend_method_data,
        init_flags=init_flags,
        method_flags=method_flags,
        frontend=frontend,
        on_device=on_device,
    )


# int
@handle_frontend_method(
    class_tree=CLASS_TREE,
    init_tree="torch.tensor",
    method_name="int",
    dtype_and_x=helpers.dtype_and_values(
        available_dtypes=helpers.get_dtypes("integer"),
    ),
)
def test_torch_tensor_int(
    dtype_and_x,
    frontend_method_data,
    init_flags,
    method_flags,
    frontend,
    on_device,
    backend_fw,
):
    input_dtype, x = dtype_and_x
    helpers.test_frontend_method(
        init_input_dtypes=input_dtype,
        backend_to_test=backend_fw,
        init_all_as_kwargs_np={
            "data": x[0],
        },
        method_input_dtypes=input_dtype,
        method_all_as_kwargs_np={},
        frontend_method_data=frontend_method_data,
        init_flags=init_flags,
        method_flags=method_flags,
        frontend=frontend,
        on_device=on_device,
    )


# half
@handle_frontend_method(
    class_tree=CLASS_TREE,
    init_tree="torch.tensor",
    method_name="half",
    dtype_and_x=helpers.dtype_and_values(
        available_dtypes=helpers.get_dtypes("valid"),
    ),
)
def test_torch_tensor_half(
    dtype_and_x,
    frontend_method_data,
    init_flags,
    method_flags,
    frontend,
    on_device,
    backend_fw,
):
    input_dtype, x = dtype_and_x
    helpers.test_frontend_method(
        init_input_dtypes=input_dtype,
        backend_to_test=backend_fw,
        init_all_as_kwargs_np={
            "data": x[0],
        },
        method_input_dtypes=input_dtype,
        method_all_as_kwargs_np={},
        frontend_method_data=frontend_method_data,
        init_flags=init_flags,
        method_flags=method_flags,
        frontend=frontend,
        on_device=on_device,
    )


# bool
@handle_frontend_method(
    class_tree=CLASS_TREE,
    init_tree="torch.tensor",
    method_name="bool",
    dtype_and_x=helpers.dtype_and_values(
        available_dtypes=helpers.get_dtypes("integer"),
    ),
)
def test_torch_tensor_bool(
    dtype_and_x,
    frontend_method_data,
    init_flags,
    method_flags,
    frontend,
    on_device,
    backend_fw,
):
    input_dtype, x = dtype_and_x
    helpers.test_frontend_method(
        init_input_dtypes=input_dtype,
        backend_to_test=backend_fw,
        init_all_as_kwargs_np={
            "data": x[0],
        },
        method_input_dtypes=input_dtype,
        method_all_as_kwargs_np={},
        frontend_method_data=frontend_method_data,
        init_flags=init_flags,
        method_flags=method_flags,
        frontend=frontend,
        on_device=on_device,
    )


# type
@handle_frontend_method(
    class_tree=CLASS_TREE,
    init_tree="torch.tensor",
    method_name="type",
    dtype_and_x=helpers.dtype_and_values(
        available_dtypes=helpers.get_dtypes("valid"),
    ),
    dtype=helpers.get_dtypes("valid", full=False),
)
def test_torch_tensor_type(
    dtype_and_x,
    dtype,
    frontend_method_data,
    init_flags,
    method_flags,
    frontend,
    on_device,
    backend_fw,
):
    input_dtype, x = dtype_and_x
    helpers.test_frontend_method(
        init_input_dtypes=input_dtype,
        backend_to_test=backend_fw,
        init_all_as_kwargs_np={
            "data": x[0],
        },
        method_input_dtypes=input_dtype,
        method_all_as_kwargs_np={
            "dtype": dtype[0],
        },
        frontend_method_data=frontend_method_data,
        init_flags=init_flags,
        method_flags=method_flags,
        frontend=frontend,
        on_device=on_device,
    )


# type_as
@handle_frontend_method(
    class_tree=CLASS_TREE,
    init_tree="torch.tensor",
    method_name="type_as",
    dtype_and_x=helpers.dtype_and_values(
        available_dtypes=helpers.get_dtypes("valid"),
        num_arrays=2,
    ),
)
def test_torch_tensor_type_as(
    dtype_and_x,
    frontend_method_data,
    init_flags,
    method_flags,
    frontend,
    on_device,
    backend_fw,
):
    input_dtype, x = dtype_and_x
    helpers.test_frontend_method(
        init_input_dtypes=input_dtype,
        backend_to_test=backend_fw,
        init_all_as_kwargs_np={
            "data": x[0],
        },
        method_input_dtypes=input_dtype,
        method_all_as_kwargs_np={
            "other": x[1],
        },
        frontend_method_data=frontend_method_data,
        init_flags=init_flags,
        method_flags=method_flags,
        frontend=frontend,
        on_device=on_device,
    )


# byte
@handle_frontend_method(
    class_tree=CLASS_TREE,
    init_tree="torch.tensor",
    method_name="byte",
    dtype_and_x=helpers.dtype_and_values(
        available_dtypes=helpers.get_dtypes("valid"),
    ),
)
def test_torch_tensor_byte(
    dtype_and_x,
    frontend_method_data,
    init_flags,
    method_flags,
    frontend,
    on_device,
    backend_fw,
):
    input_dtype, x = dtype_and_x
    helpers.test_frontend_method(
        init_input_dtypes=input_dtype,
        backend_to_test=backend_fw,
        init_all_as_kwargs_np={
            "data": x[0],
        },
        method_input_dtypes=input_dtype,
        method_all_as_kwargs_np={},
        frontend_method_data=frontend_method_data,
        init_flags=init_flags,
        method_flags=method_flags,
        frontend=frontend,
        on_device=on_device,
    )


# ne
@handle_frontend_method(
    class_tree=CLASS_TREE,
    init_tree="torch.tensor",
    method_name="ne",
    dtype_and_x=helpers.dtype_and_values(
        available_dtypes=helpers.get_dtypes("float"),
        num_arrays=2,
        min_value=-1e04,
        max_value=1e04,
        allow_inf=False,
    ),
)
def test_torch_tensor_ne(
    dtype_and_x,
    frontend_method_data,
    init_flags,
    method_flags,
    frontend,
    on_device,
    backend_fw,
):
    input_dtype, x = dtype_and_x
    helpers.test_frontend_method(
        init_input_dtypes=input_dtype,
        backend_to_test=backend_fw,
        init_all_as_kwargs_np={
            "data": x[0],
        },
        method_input_dtypes=input_dtype,
        method_all_as_kwargs_np={
            "other": x[1],
        },
        frontend_method_data=frontend_method_data,
        init_flags=init_flags,
        method_flags=method_flags,
        frontend=frontend,
        on_device=on_device,
    )


# squeeze
@handle_frontend_method(
    class_tree=CLASS_TREE,
    init_tree="torch.tensor",
    method_name="squeeze",
    dtype_value_axis=helpers.dtype_values_axis(
        available_dtypes=helpers.get_dtypes("valid"),
        min_num_dims=1,
        valid_axis=True,
        force_int_axis=True,
        shape=st.shared(helpers.get_shape(min_num_dims=1), key="shape"),
    ),
)
def test_torch_tensor_squeeze(
    dtype_value_axis,
    frontend_method_data,
    init_flags,
    method_flags,
    frontend,
    on_device,
    backend_fw,
):
    input_dtype, x, axis = dtype_value_axis
    helpers.test_frontend_method(
        init_input_dtypes=input_dtype,
        backend_to_test=backend_fw,
        init_all_as_kwargs_np={
            "data": x[0],
        },
        method_input_dtypes=input_dtype,
        method_all_as_kwargs_np={
            "dim": axis,
        },
        frontend_method_data=frontend_method_data,
        init_flags=init_flags,
        method_flags=method_flags,
        frontend=frontend,
        on_device=on_device,
    )


# squeeze_
@handle_frontend_method(
    class_tree=CLASS_TREE,
    init_tree="torch.tensor",
    method_name="squeeze_",
    dtype_value_axis=helpers.dtype_values_axis(
        available_dtypes=helpers.get_dtypes("valid"),
        min_num_dims=1,
        valid_axis=True,
        force_int_axis=True,
        shape=st.shared(helpers.get_shape(min_num_dims=1), key="shape"),
    ),
)
def test_torch_tensor_squeeze_(
    dtype_value_axis,
    frontend_method_data,
    init_flags,
    method_flags,
    frontend,
    on_device,
    backend_fw,
):
    input_dtype, x, axis = dtype_value_axis
    helpers.test_frontend_method(
        init_input_dtypes=input_dtype,
        backend_to_test=backend_fw,
        init_all_as_kwargs_np={
            "data": x[0],
        },
        method_input_dtypes=input_dtype,
        method_all_as_kwargs_np={
            "dim": axis,
        },
        frontend_method_data=frontend_method_data,
        init_flags=init_flags,
        method_flags=method_flags,
        frontend=frontend,
        on_device=on_device,
    )


# flip
@handle_frontend_method(
    class_tree=CLASS_TREE,
    init_tree="torch.tensor",
    method_name="flip",
    dtype_values_axis=_array_idxes_n_dtype(
        available_dtypes=helpers.get_dtypes("float"),
    ),
)
def test_torch_tensor_flip(
    dtype_values_axis,
    frontend_method_data,
    init_flags,
    method_flags,
    frontend,
    on_device,
    backend_fw,
):
    x, idxes, dtype = dtype_values_axis
    helpers.test_frontend_method(
        init_input_dtypes=dtype,
        backend_to_test=backend_fw,
        init_all_as_kwargs_np={
            "data": x[0],
        },
        method_input_dtypes=dtype,
        method_all_as_kwargs_np={
            "dims": idxes,
        },
        frontend_method_data=frontend_method_data,
        init_flags=init_flags,
        method_flags=method_flags,
        frontend=frontend,
        on_device=on_device,
    )


# fliplr
@handle_frontend_method(
    class_tree=CLASS_TREE,
    init_tree="torch.tensor",
    method_name="fliplr",
    dtype_and_x=helpers.dtype_and_values(
        available_dtypes=helpers.get_dtypes("float"),
        min_num_dims=2,
    ),
)
def test_torch_tensor_fliplr(
    dtype_and_x,
    frontend_method_data,
    init_flags,
    method_flags,
    frontend,
    on_device,
    backend_fw,
):
    dtype, x = dtype_and_x
    helpers.test_frontend_method(
        init_input_dtypes=dtype,
        backend_to_test=backend_fw,
        init_all_as_kwargs_np={
            "data": x[0],
        },
        method_input_dtypes=dtype,
        method_all_as_kwargs_np={},
        frontend_method_data=frontend_method_data,
        init_flags=init_flags,
        method_flags=method_flags,
        frontend=frontend,
        on_device=on_device,
    )


# tril
@handle_frontend_method(
    class_tree=CLASS_TREE,
    init_tree="torch.tensor",
    method_name="tril",
    dtype_and_values=helpers.dtype_and_values(
        available_dtypes=helpers.get_dtypes("numeric"),
        min_num_dims=2,  # Torch requires this.
    ),
    diagonal=st.integers(min_value=-100, max_value=100),
)
def test_torch_tensor_tril(
    dtype_and_values,
    diagonal,
    frontend_method_data,
    init_flags,
    method_flags,
    frontend,
    on_device,
    backend_fw,
):
    input_dtype, x = dtype_and_values
    helpers.test_frontend_method(
        init_input_dtypes=input_dtype,
        backend_to_test=backend_fw,
        init_all_as_kwargs_np={
            "data": x[0],
        },
        method_input_dtypes=input_dtype,
        method_all_as_kwargs_np={
            "diagonal": diagonal,
        },
        frontend_method_data=frontend_method_data,
        init_flags=init_flags,
        method_flags=method_flags,
        frontend=frontend,
        on_device=on_device,
    )


# tril_
@handle_frontend_method(
    class_tree=CLASS_TREE,
    init_tree="torch.tensor",
    method_name="tril_",
    dtype_and_values=helpers.dtype_and_values(
        available_dtypes=helpers.get_dtypes("numeric"),
        min_num_dims=2,  # Torch requires this.
    ),
    diagonal=st.integers(min_value=-100, max_value=100),
)
def test_torch_tensor_tril_(
    dtype_and_values,
    diagonal,
    frontend_method_data,
    init_flags,
    method_flags,
    frontend,
    on_device,
    backend_fw,
):
    input_dtype, x = dtype_and_values
    helpers.test_frontend_method(
        init_input_dtypes=input_dtype,
        backend_to_test=backend_fw,
        init_all_as_kwargs_np={
            "data": x[0],
        },
        method_input_dtypes=input_dtype,
        method_all_as_kwargs_np={
            "diagonal": diagonal,
        },
        frontend_method_data=frontend_method_data,
        init_flags=init_flags,
        method_flags=method_flags,
        frontend=frontend,
        on_device=on_device,
    )


# sqrt
@handle_frontend_method(
    class_tree=CLASS_TREE,
    init_tree="torch.tensor",
    method_name="sqrt",
    dtype_x=helpers.dtype_and_values(
        available_dtypes=helpers.get_dtypes("numeric"),
    ),
)
def test_torch_tensor_sqrt(
    dtype_x,
    frontend,
    frontend_method_data,
    init_flags,
    method_flags,
    on_device,
    backend_fw,
):
    input_dtype, x = dtype_x
    helpers.test_frontend_method(
        init_input_dtypes=input_dtype,
        backend_to_test=backend_fw,
        init_all_as_kwargs_np={"data": x[0]},
        method_input_dtypes=input_dtype,
        method_all_as_kwargs_np={},
        frontend_method_data=frontend_method_data,
        init_flags=init_flags,
        method_flags=method_flags,
        frontend=frontend,
        on_device=on_device,
    )


# sqrt_
@handle_frontend_method(
    class_tree=CLASS_TREE,
    init_tree="torch.tensor",
    method_name="sqrt_",
    dtype_x=helpers.dtype_and_values(
        available_dtypes=helpers.get_dtypes("float"),
    ),
)
def test_torch_tensor_sqrt_(
    dtype_x,
    frontend,
    frontend_method_data,
    init_flags,
    method_flags,
    on_device,
    backend_fw,
):
    input_dtype, x = dtype_x
    helpers.test_frontend_method(
        init_input_dtypes=input_dtype,
        backend_to_test=backend_fw,
        init_all_as_kwargs_np={"data": x[0]},
        method_input_dtypes=input_dtype,
        method_all_as_kwargs_np={},
        frontend_method_data=frontend_method_data,
        init_flags=init_flags,
        method_flags=method_flags,
        frontend=frontend,
        on_device=on_device,
    )


# index_select
@handle_frontend_method(
    class_tree=CLASS_TREE,
    init_tree="torch.tensor",
    method_name="index_select",
    params_indices_others=helpers.array_indices_axis(
        array_dtypes=helpers.get_dtypes("valid"),
        indices_dtypes=["int64"],
        max_num_dims=1,
        indices_same_dims=True,
    ),
)
def test_torch_tensor_index_select(
    params_indices_others,
    frontend_method_data,
    init_flags,
    method_flags,
    frontend,
    on_device,
    backend_fw,
):
    input_dtypes, input, indices, axis, batch_dims = params_indices_others
    helpers.test_frontend_method(
        init_input_dtypes=[input_dtypes[0]],
        backend_to_test=backend_fw,
        init_all_as_kwargs_np={
            "data": input,
        },
        method_input_dtypes=[input_dtypes[1]],
        method_all_as_kwargs_np={
            "dim": axis,
            "index": indices,
        },
        frontend_method_data=frontend_method_data,
        init_flags=init_flags,
        method_flags=method_flags,
        frontend=frontend,
        on_device=on_device,
    )


@st.composite
def _arrays_dim_idx_n_dtypes(draw):
    num_dims = draw(st.shared(helpers.ints(min_value=1, max_value=4), key="num_dims"))
    num_arrays = 2
    common_shape = draw(
        helpers.lists(
            x=helpers.ints(min_value=2, max_value=3),
            min_size=num_dims - 1,
            max_size=num_dims - 1,
        )
    )
    _dim = draw(helpers.ints(min_value=0, max_value=num_dims - 1))
    unique_dims = draw(
        helpers.lists(
            x=helpers.ints(min_value=2, max_value=3),
            min_size=num_arrays,
            max_size=num_arrays,
        )
    )

    min_dim = min(unique_dims)
    max_dim = max(unique_dims)
    _idx = draw(
        helpers.array_values(
            shape=min_dim,
            dtype="int64",
            min_value=0,
            max_value=max_dim,
            exclude_min=False,
        )
    )

    xs = list()
    available_input_types = draw(helpers.get_dtypes("numeric"))
    input_dtypes = draw(
        helpers.array_dtypes(
            available_dtypes=available_input_types,
            num_arrays=num_arrays,
            shared_dtype=True,
        )
    )
    for ud, dt in zip(unique_dims, input_dtypes):
        x = draw(
            helpers.array_values(
                shape=common_shape[:_dim] + [ud] + common_shape[_dim:],
                dtype=dt,
                large_abs_safety_factor=2.5,
                small_abs_safety_factor=2.5,
                safety_factor_scale="log",
            )
        )
        xs.append(x)
    return xs, input_dtypes, _dim, _idx


# index_add
@handle_frontend_method(
    class_tree=CLASS_TREE,
    init_tree="torch.tensor",
    method_name="index_add_",
    xs_dtypes_dim_idx=_arrays_dim_idx_n_dtypes(),
    alpha=st.integers(min_value=1, max_value=2),
)
def test_torch_tensor_index_add_(
    *,
    xs_dtypes_dim_idx,
    alpha,
    frontend_method_data,
    init_flags,
    method_flags,
    on_device,
    frontend,
    backend_fw,
):
    xs, input_dtypes, axis, indices = xs_dtypes_dim_idx
    if xs[0].shape[axis] < xs[1].shape[axis]:
        source, input = xs
    else:
        input, source = xs
    helpers.test_frontend_method(
        init_input_dtypes=[input_dtypes[0]],
        backend_to_test=backend_fw,
        init_all_as_kwargs_np={
            "data": input,
        },
        method_input_dtypes=["int64", input_dtypes[1]],
        method_all_as_kwargs_np={
            "dim": axis,
            "index": indices,
            "source": source,
            "alpha": alpha,
        },
        frontend=frontend,
        frontend_method_data=frontend_method_data,
        init_flags=init_flags,
        method_flags=method_flags,
        on_device=on_device,
        rtol_=1e-03,
    )


@handle_frontend_method(
    class_tree=CLASS_TREE,
    init_tree="torch.tensor",
    method_name="index_add",
    xs_dtypes_dim_idx=_arrays_dim_idx_n_dtypes(),
    alpha=st.integers(min_value=1, max_value=2),
)
def test_torch_tensor_index_add(
    *,
    xs_dtypes_dim_idx,
    alpha,
    frontend_method_data,
    init_flags,
    method_flags,
    on_device,
    frontend,
    backend_fw,
):
    xs, input_dtypes, axis, indices = xs_dtypes_dim_idx
    if xs[0].shape[axis] < xs[1].shape[axis]:
        source, input = xs
    else:
        input, source = xs
    helpers.test_frontend_method(
        init_input_dtypes=[input_dtypes[0]],
        backend_to_test=backend_fw,
        init_all_as_kwargs_np={
            "data": input,
        },
        method_input_dtypes=["int64", input_dtypes[1]],
        method_all_as_kwargs_np={
            "dim": axis,
            "index": indices,
            "source": source,
            "alpha": alpha,
        },
        frontend=frontend,
        frontend_method_data=frontend_method_data,
        init_flags=init_flags,
        method_flags=method_flags,
        on_device=on_device,
        rtol_=1e-03,
    )


@st.composite
def _get_clamp_inputs(draw):
    shape = draw(
        helpers.get_shape(
            min_num_dims=1, max_num_dims=5, min_dim_size=2, max_dim_size=10
        )
    )
    x_dtype, x = draw(
        helpers.dtype_and_values(
            available_dtypes=helpers.get_dtypes("numeric"),
            shape=shape,
        )
    )
    min = draw(st.booleans())
    if min:
        max = draw(st.booleans())
        min = draw(
            helpers.array_values(
                dtype=x_dtype[0], shape=shape, min_value=0, max_value=25
            )
        )
        max = (
            draw(
                helpers.array_values(
                    dtype=x_dtype[0], shape=shape, min_value=26, max_value=50
                )
            )
            if max
            else None
        )
    else:
        min = None
        max = draw(
            helpers.array_values(
                dtype=x_dtype[0], shape=shape, min_value=26, max_value=50
            )
        )
    return x_dtype, x, min, max


# clamp
@handle_frontend_method(
    class_tree=CLASS_TREE,
    init_tree="torch.tensor",
    method_name="clamp",
    dtype_and_x_min_max=_get_clamp_inputs(),
)
def test_torch_tensor_clamp(
    dtype_and_x_min_max,
    frontend,
    frontend_method_data,
    init_flags,
    method_flags,
    on_device,
    backend_fw,
):
    input_dtype, x, min, max = dtype_and_x_min_max
    helpers.test_frontend_method(
        init_input_dtypes=input_dtype,
        backend_to_test=backend_fw,
        init_all_as_kwargs_np={
            "data": x[0],
        },
        method_input_dtypes=input_dtype,
        method_all_as_kwargs_np={"min": min, "max": max},
        frontend_method_data=frontend_method_data,
        init_flags=init_flags,
        method_flags=method_flags,
        frontend=frontend,
        on_device=on_device,
    )


# clamp_
@handle_frontend_method(
    class_tree=CLASS_TREE,
    init_tree="torch.tensor",
    method_name="clamp_",
    dtype_and_x_min_max=_get_clamp_inputs(),
)
def test_torch_tensor_clamp_(
    dtype_and_x_min_max,
    frontend,
    frontend_method_data,
    init_flags,
    method_flags,
    on_device,
    backend_fw,
):
    input_dtype, x, min, max = dtype_and_x_min_max
    helpers.test_frontend_method(
        init_input_dtypes=input_dtype,
        backend_to_test=backend_fw,
        init_all_as_kwargs_np={
            "data": x[0],
        },
        method_input_dtypes=input_dtype,
        method_all_as_kwargs_np={"min": min, "max": max},
        frontend_method_data=frontend_method_data,
        init_flags=init_flags,
        method_flags=method_flags,
        frontend=frontend,
        on_device=on_device,
    )


# clip
@handle_frontend_method(
    class_tree=CLASS_TREE,
    init_tree="torch.tensor",
    method_name="clip",
    input_and_ranges=_get_clamp_inputs(),
)
def test_torch_tensor_clip(
    input_and_ranges,
    frontend,
    frontend_method_data,
    init_flags,
    method_flags,
    on_device,
    backend_fw,
):
    input_dtype, x, min, max = input_and_ranges
    helpers.test_frontend_method(
        init_input_dtypes=input_dtype,
        backend_to_test=backend_fw,
        init_all_as_kwargs_np={
            "data": x[0],
        },
        method_input_dtypes=input_dtype,
        method_all_as_kwargs_np={"min": min, "max": max},
        frontend_method_data=frontend_method_data,
        init_flags=init_flags,
        method_flags=method_flags,
        frontend=frontend,
        on_device=on_device,
    )


# clip_
@handle_frontend_method(
    class_tree=CLASS_TREE,
    init_tree="torch.tensor",
    method_name="clip_",
    input_and_ranges=_get_clamp_inputs(),
)
def test_torch_tensor_clip_(
    input_and_ranges,
    frontend,
    frontend_method_data,
    init_flags,
    method_flags,
    on_device,
    backend_fw,
):
    input_dtype, x, min, max = input_and_ranges
    helpers.test_frontend_method(
        init_input_dtypes=input_dtype,
        backend_to_test=backend_fw,
        init_all_as_kwargs_np={
            "data": x[0],
        },
        method_input_dtypes=input_dtype,
        method_all_as_kwargs_np={"min": min, "max": max},
        frontend_method_data=frontend_method_data,
        init_flags=init_flags,
        method_flags=method_flags,
        frontend=frontend,
        on_device=on_device,
    )


# __gt__
@handle_frontend_method(
    class_tree=CLASS_TREE,
    init_tree="torch.tensor",
    method_name="__gt__",
    dtype_and_x=helpers.dtype_and_values(
        available_dtypes=helpers.get_dtypes("float"),
        num_arrays=2,
        min_value=-1e04,
        max_value=1e04,
        allow_inf=False,
    ),
)
def test_torch___gt__(
    dtype_and_x,
    frontend_method_data,
    init_flags,
    method_flags,
    frontend,
    on_device,
    backend_fw,
):
    input_dtype, x = dtype_and_x
    helpers.test_frontend_method(
        init_input_dtypes=input_dtype,
        backend_to_test=backend_fw,
        init_all_as_kwargs_np={
            "data": x[0],
        },
        method_input_dtypes=input_dtype,
        method_all_as_kwargs_np={
            "other": x[1],
        },
        frontend_method_data=frontend_method_data,
        init_flags=init_flags,
        method_flags=method_flags,
        frontend=frontend,
        on_device=on_device,
    )


# __ne__
@handle_frontend_method(
    class_tree=CLASS_TREE,
    init_tree="torch.tensor",
    method_name="__ne__",
    dtype_and_x=helpers.dtype_and_values(
        available_dtypes=helpers.get_dtypes("float"),
        num_arrays=2,
        min_value=-1e04,
        max_value=1e04,
        allow_inf=False,
    ),
)
def test_torch___ne__(
    dtype_and_x,
    frontend_method_data,
    init_flags,
    method_flags,
    frontend,
    on_device,
    backend_fw,
):
    input_dtype, x = dtype_and_x
    helpers.test_frontend_method(
        init_input_dtypes=input_dtype,
        backend_to_test=backend_fw,
        init_all_as_kwargs_np={
            "data": x[0],
        },
        method_input_dtypes=input_dtype,
        method_all_as_kwargs_np={
            "other": x[1],
        },
        frontend_method_data=frontend_method_data,
        init_flags=init_flags,
        method_flags=method_flags,
        frontend=frontend,
        on_device=on_device,
    )


# __lt__
@handle_frontend_method(
    class_tree=CLASS_TREE,
    init_tree="torch.tensor",
    method_name="__lt__",
    dtype_and_x=helpers.dtype_and_values(
        available_dtypes=helpers.get_dtypes("float"),
        num_arrays=2,
        min_value=-1e04,
        max_value=1e04,
        allow_inf=False,
    ),
)
def test_torch___lt__(
    dtype_and_x,
    frontend_method_data,
    init_flags,
    method_flags,
    frontend,
    on_device,
    backend_fw,
):
    input_dtype, x = dtype_and_x
    helpers.test_frontend_method(
        init_input_dtypes=input_dtype,
        backend_to_test=backend_fw,
        init_all_as_kwargs_np={
            "data": x[0],
        },
        method_input_dtypes=input_dtype,
        method_all_as_kwargs_np={
            "other": x[1],
        },
        frontend_method_data=frontend_method_data,
        init_flags=init_flags,
        method_flags=method_flags,
        frontend=frontend,
        on_device=on_device,
    )


# __or__
@handle_frontend_method(
    class_tree=CLASS_TREE,
    init_tree="torch.tensor",
    method_name="__or__",
    dtype_and_x=helpers.dtype_and_values(
        available_dtypes=helpers.get_dtypes("valid"),
        num_arrays=2,
        min_value=-1e04,
        max_value=1e04,
        allow_inf=False,
    ),
)
def test_torch___or__(
    dtype_and_x,
    frontend_method_data,
    init_flags,
    method_flags,
    frontend,
    on_device,
    backend_fw,
):
    input_dtype, x = dtype_and_x
    helpers.test_frontend_method(
        init_input_dtypes=input_dtype,
        backend_to_test=backend_fw,
        init_all_as_kwargs_np={
            "data": x[0],
        },
        method_input_dtypes=input_dtype,
        method_all_as_kwargs_np={
            "other": x[1],
        },
        frontend_method_data=frontend_method_data,
        init_flags=init_flags,
        method_flags=method_flags,
        frontend=frontend,
        on_device=on_device,
    )


# where
@handle_frontend_method(
    class_tree=CLASS_TREE,
    init_tree="torch.tensor",
    method_name="where",
    broadcastables=_broadcastable_trio(),
)
def test_torch_tensor_where(
    broadcastables,
    frontend_method_data,
    init_flags,
    method_flags,
    frontend,
    on_device,
    backend_fw,
):
    cond, xs, dtypes = broadcastables
    helpers.test_frontend_method(
        init_input_dtypes=dtypes,
        backend_to_test=backend_fw,
        init_all_as_kwargs_np={
            "data": xs[0],
        },
        method_input_dtypes=["bool", dtypes[1]],
        method_all_as_kwargs_np={
            "condition": cond,
            "other": xs[1],
        },
        frontend_method_data=frontend_method_data,
        init_flags=init_flags,
        method_flags=method_flags,
        frontend=frontend,
        on_device=on_device,
    )


# clone
@handle_frontend_method(
    class_tree=CLASS_TREE,
    init_tree="torch.tensor",
    method_name="clone",
    dtype_and_x=helpers.dtype_and_values(
        available_dtypes=helpers.get_dtypes("valid"),
        num_arrays=1,
    ),
)
def test_torch_tensor_clone(
    dtype_and_x,
    frontend_method_data,
    init_flags,
    method_flags,
    frontend,
    on_device,
    backend_fw,
):
    input_dtype, x = dtype_and_x
    helpers.test_frontend_method(
        init_input_dtypes=input_dtype,
        backend_to_test=backend_fw,
        init_all_as_kwargs_np={
            "data": x[0],
        },
        method_input_dtypes=input_dtype,
        method_all_as_kwargs_np={},
        frontend_method_data=frontend_method_data,
        init_flags=init_flags,
        method_flags=method_flags,
        frontend=frontend,
        on_device=on_device,
    )


# __invert__
@handle_frontend_method(
    class_tree=CLASS_TREE,
    init_tree="torch.tensor",
    method_name="__invert__",
    dtype_and_x=helpers.dtype_and_values(
        available_dtypes=helpers.get_dtypes("integer"),
        num_arrays=1,
    ),
)
def test_torch___invert__(
    dtype_and_x,
    frontend_method_data,
    init_flags,
    method_flags,
    frontend,
    on_device,
    backend_fw,
):
    input_dtype, x = dtype_and_x
    helpers.test_frontend_method(
        init_input_dtypes=input_dtype,
        backend_to_test=backend_fw,
        init_all_as_kwargs_np={
            "data": x[0],
        },
        method_input_dtypes=input_dtype,
        method_all_as_kwargs_np={},
        frontend_method_data=frontend_method_data,
        init_flags=init_flags,
        method_flags=method_flags,
        frontend=frontend,
        on_device=on_device,
    )


# acosh
@handle_frontend_method(
    class_tree=CLASS_TREE,
    init_tree="torch.tensor",
    method_name="acosh",
    dtype_and_x=helpers.dtype_and_values(
        min_value=1.0,
        available_dtypes=helpers.get_dtypes("float"),
    ),
)
def test_torch_tensor_acosh(
    dtype_and_x,
    frontend_method_data,
    init_flags,
    method_flags,
    frontend,
    on_device,
    backend_fw,
):
    input_dtype, x = dtype_and_x
    helpers.test_frontend_method(
        init_input_dtypes=input_dtype,
        backend_to_test=backend_fw,
        init_all_as_kwargs_np={
            "data": x[0],
        },
        method_input_dtypes=[],
        method_all_as_kwargs_np={},
        frontend_method_data=frontend_method_data,
        init_flags=init_flags,
        method_flags=method_flags,
        frontend=frontend,
        on_device=on_device,
    )


@st.composite
def _masked_fill_helper(draw):
    cond, xs, dtypes = draw(_broadcastable_trio())
    if ivy.is_uint_dtype(dtypes[0]):
        fill_value = draw(helpers.ints(min_value=0, max_value=5))
    elif ivy.is_int_dtype(dtypes[0]):
        fill_value = draw(helpers.ints(min_value=-5, max_value=5))
    else:
        fill_value = draw(helpers.floats(min_value=-5, max_value=5))
    return dtypes[0], xs[0], cond, fill_value


# masked_fill
@handle_frontend_method(
    class_tree=CLASS_TREE,
    init_tree="torch.tensor",
    method_name="masked_fill",
    x_mask_val=_masked_fill_helper(),
)
def test_torch_tensor_masked_fill(
    x_mask_val,
    frontend_method_data,
    init_flags,
    method_flags,
    frontend,
    on_device,
    backend_fw,
):
    dtype, x, mask, val = x_mask_val
    helpers.test_frontend_method(
        init_input_dtypes=[dtype],
        backend_to_test=backend_fw,
        init_all_as_kwargs_np={
            "data": x,
        },
        method_input_dtypes=["bool", dtype],
        method_all_as_kwargs_np={
            "mask": mask,
            "value": val,
        },
        frontend_method_data=frontend_method_data,
        init_flags=init_flags,
        method_flags=method_flags,
        frontend=frontend,
        on_device=on_device,
    )


# acosh_
@handle_frontend_method(
    class_tree=CLASS_TREE,
    init_tree="torch.tensor",
    method_name="acosh_",
    dtype_and_x=helpers.dtype_and_values(
        min_value=1.0,
        available_dtypes=helpers.get_dtypes("float"),
    ),
)
def test_torch_tensor_acosh_(
    dtype_and_x,
    frontend_method_data,
    init_flags,
    method_flags,
    frontend,
    on_device,
    backend_fw,
):
    input_dtype, x = dtype_and_x
    helpers.test_frontend_method(
        init_input_dtypes=input_dtype,
        backend_to_test=backend_fw,
        init_all_as_kwargs_np={
            "data": x[0],
        },
        method_input_dtypes=[],
        method_all_as_kwargs_np={},
        frontend_method_data=frontend_method_data,
        init_flags=init_flags,
        method_flags=method_flags,
        frontend=frontend,
        on_device=on_device,
    )


# numpy
@handle_frontend_method(
    class_tree=CLASS_TREE,
    init_tree="torch.tensor",
    method_name="numpy",
    dtype_and_x=helpers.dtype_and_values(
        available_dtypes=helpers.get_dtypes("valid"),
    ),
)
def test_torch_tensor_numpy(
    dtype_and_x,
    frontend_method_data,
    init_flags,
    method_flags,
    frontend,
    on_device,
    backend_fw,
):
    input_dtype, x = dtype_and_x
    ret, frontend_ret = helpers.test_frontend_method(
        init_input_dtypes=input_dtype,
        backend_to_test=backend_fw,
        init_all_as_kwargs_np={
            "data": x[0],
        },
        method_input_dtypes=[],
        method_all_as_kwargs_np={},
        frontend_method_data=frontend_method_data,
        init_flags=init_flags,
        method_flags=method_flags,
        frontend=frontend,
        on_device=on_device,
        test_values=False,
    )
    # manual testing required as function return is numpy frontend
    helpers.value_test(
        ret_np_flat=helpers.flatten_and_to_np(ret=ret),
        ret_np_from_gt_flat=frontend_ret[0],
        ground_truth_backend="torch",
    )


# atan2_
@handle_frontend_method(
    class_tree=CLASS_TREE,
    init_tree="torch.tensor",
    method_name="atan2_",
    dtype_and_x=helpers.dtype_and_values(
        available_dtypes=helpers.get_dtypes("float"),
        num_arrays=2,
    ),
)
def test_torch_tensor_atan2_(
    dtype_and_x,
    frontend_method_data,
    init_flags,
    method_flags,
    frontend,
    on_device,
    backend_fw,
):
    input_dtype, x = dtype_and_x
    helpers.test_frontend_method(
        init_input_dtypes=input_dtype,
        backend_to_test=backend_fw,
        init_all_as_kwargs_np={
            "data": x[0],
        },
        method_input_dtypes=input_dtype,
        method_all_as_kwargs_np={
            "other": x[1],
        },
        frontend_method_data=frontend_method_data,
        init_flags=init_flags,
        method_flags=method_flags,
        frontend=frontend,
        on_device=on_device,
    )


# bitwise_not_
@handle_frontend_method(
    class_tree=CLASS_TREE,
    init_tree="torch.tensor",
    method_name="bitwise_not_",
    dtype_and_x=helpers.dtype_and_values(
        available_dtypes=helpers.get_dtypes("integer"),
        num_arrays=2,
    ),
)
def test_torch_tensor_bitwise_not_(
    dtype_and_x,
    frontend_method_data,
    init_flags,
    method_flags,
    frontend,
    on_device,
    backend_fw,
):
    input_dtype, x = dtype_and_x
    helpers.test_frontend_method(
        init_input_dtypes=input_dtype,
        backend_to_test=backend_fw,
        init_all_as_kwargs_np={
            "data": x[0],
        },
        method_input_dtypes=input_dtype,
        frontend_method_data=frontend_method_data,
        init_flags=init_flags,
        method_flags=method_flags,
        method_all_as_kwargs_np={},
        frontend=frontend,
        on_device=on_device,
    )


# bitwise_and_
@handle_frontend_method(
    class_tree=CLASS_TREE,
    init_tree="torch.tensor",
    method_name="bitwise_and_",
    dtype_and_x=helpers.dtype_and_values(
        available_dtypes=helpers.get_dtypes("integer"),
        num_arrays=2,
    ),
)
def test_torch_tensor_bitwise_and_(
    dtype_and_x,
    frontend_method_data,
    init_flags,
    method_flags,
    frontend,
    on_device,
    backend_fw,
):
    input_dtype, x = dtype_and_x
    helpers.test_frontend_method(
        init_input_dtypes=input_dtype,
        backend_to_test=backend_fw,
        init_all_as_kwargs_np={
            "data": x[0],
        },
        method_input_dtypes=input_dtype,
        method_all_as_kwargs_np={
            "other": x[1],
        },
        frontend_method_data=frontend_method_data,
        init_flags=init_flags,
        method_flags=method_flags,
        frontend=frontend,
        on_device=on_device,
    )


# __and__
@handle_frontend_method(
    class_tree=CLASS_TREE,
    init_tree="torch.tensor",
    method_name="__and__",
    dtype_and_x=helpers.dtype_and_values(
        available_dtypes=st.one_of(st.just(("bool",)), helpers.get_dtypes("integer")),
        num_arrays=2,
        min_value=-1e04,
        max_value=1e04,
        allow_inf=False,
    ),
)
def test_torch___and__(
    dtype_and_x,
    frontend_method_data,
    init_flags,
    method_flags,
    frontend,
    on_device,
    backend_fw,
):
    input_dtype, x = dtype_and_x
    helpers.test_frontend_method(
        init_input_dtypes=input_dtype,
        backend_to_test=backend_fw,
        init_all_as_kwargs_np={
            "data": x[0],
        },
        method_input_dtypes=input_dtype,
        method_all_as_kwargs_np={
            "other": x[1],
        },
        frontend_method_data=frontend_method_data,
        init_flags=init_flags,
        method_flags=method_flags,
        frontend=frontend,
        on_device=on_device,
    )


# bitwise_xor
@handle_frontend_method(
    class_tree=CLASS_TREE,
    init_tree="torch.tensor",
    method_name="bitwise_xor",
    dtype_and_x=helpers.dtype_and_values(
        available_dtypes=st.one_of(st.just(("bool",)), helpers.get_dtypes("integer")),
        num_arrays=2,
    ),
)
def test_torch_tensor_bitwise_xor(
    dtype_and_x,
    frontend_method_data,
    init_flags,
    method_flags,
    frontend,
    on_device,
    backend_fw,
):
    input_dtype, x = dtype_and_x
    helpers.test_frontend_method(
        init_input_dtypes=input_dtype,
        backend_to_test=backend_fw,
        init_all_as_kwargs_np={
            "data": x[0],
        },
        method_input_dtypes=input_dtype,
        method_all_as_kwargs_np={
            "other": x[1],
        },
        frontend_method_data=frontend_method_data,
        init_flags=init_flags,
        method_flags=method_flags,
        frontend=frontend,
        on_device=on_device,
    )


# bitwise_xor_
@handle_frontend_method(
    class_tree=CLASS_TREE,
    init_tree="torch.tensor",
    method_name="bitwise_xor_",
    dtype_and_x=helpers.dtype_and_values(
        available_dtypes=st.one_of(st.just(("bool",)), helpers.get_dtypes("integer")),
        num_arrays=2,
    ),
)
def test_torch_tensor_bitwise_xor_(
    dtype_and_x,
    frontend_method_data,
    init_flags,
    method_flags,
    frontend,
    on_device,
    backend_fw,
):
    input_dtype, x = dtype_and_x
    helpers.test_frontend_method(
        init_input_dtypes=input_dtype,
        backend_to_test=backend_fw,
        init_all_as_kwargs_np={
            "data": x[0],
        },
        method_input_dtypes=input_dtype,
        method_all_as_kwargs_np={
            "other": x[1],
        },
        frontend_method_data=frontend_method_data,
        init_flags=init_flags,
        method_flags=method_flags,
        frontend=frontend,
        on_device=on_device,
    )


# cumprod
@handle_frontend_method(
    class_tree=CLASS_TREE,
    init_tree="torch.tensor",
    method_name="cumprod",
    dtype_value=helpers.dtype_and_values(
        available_dtypes=helpers.get_dtypes("valid"),
        shape=st.shared(helpers.get_shape(min_num_dims=1), key="shape"),
    ),
    dim=helpers.get_axis(
        shape=st.shared(helpers.get_shape(), key="shape"),
        allow_neg=True,
        force_int=True,
    ),
    dtypes=_dtypes(),
)
def test_torch_tensor_cumprod(
    dtype_value,
    dim,
    dtypes,
    frontend_method_data,
    init_flags,
    method_flags,
    frontend,
    on_device,
    backend_fw,
):
    input_dtype, x = dtype_value
    helpers.test_frontend_method(
        init_input_dtypes=input_dtype,
        backend_to_test=backend_fw,
        init_all_as_kwargs_np={
            "data": x[0],
        },
        method_input_dtypes=dtypes,
        method_all_as_kwargs_np={
            "dim": dim,
            "dtype": dtypes[0],
        },
        frontend_method_data=frontend_method_data,
        init_flags=init_flags,
        method_flags=method_flags,
        frontend=frontend,
        on_device=on_device,
    )


# relu
@handle_frontend_method(
    class_tree=CLASS_TREE,
    init_tree="torch.tensor",
    method_name="relu",
    dtype_and_x=helpers.dtype_and_values(
        available_dtypes=helpers.get_dtypes("float"),
        allow_inf=False,
    ),
)
def test_torch_tensor_relu(
    dtype_and_x,
    frontend_method_data,
    init_flags,
    method_flags,
    frontend,
    on_device,
    backend_fw,
):
    input_dtype, x = dtype_and_x
    helpers.test_frontend_method(
        init_input_dtypes=input_dtype,
        backend_to_test=backend_fw,
        init_all_as_kwargs_np={
            "data": x[0],
        },
        method_input_dtypes=input_dtype,
        method_all_as_kwargs_np={},
        frontend_method_data=frontend_method_data,
        init_flags=init_flags,
        method_flags=method_flags,
        frontend=frontend,
        on_device=on_device,
    )


# fmin
@handle_frontend_method(
    class_tree=CLASS_TREE,
    init_tree="torch.tensor",
    method_name="fmin",
    dtype_and_x=helpers.dtype_and_values(
        available_dtypes=helpers.get_dtypes("float"),
        num_arrays=2,
    ),
)
def test_torch_tensor_fmin(
    dtype_and_x,
    frontend_method_data,
    init_flags,
    method_flags,
    frontend,
    on_device,
    backend_fw,
):
    input_dtype, x = dtype_and_x
    helpers.test_frontend_method(
        init_input_dtypes=input_dtype,
        backend_to_test=backend_fw,
        init_all_as_kwargs_np={
            "data": x[0],
        },
        method_input_dtypes=input_dtype,
        method_all_as_kwargs_np={
            "other": x[1],
        },
        frontend_method_data=frontend_method_data,
        init_flags=init_flags,
        method_flags=method_flags,
        frontend=frontend,
        on_device=on_device,
    )


# msort
@handle_frontend_method(
    class_tree=CLASS_TREE,
    init_tree="torch.tensor",
    method_name="msort",
    dtype_value=helpers.dtype_and_values(
        available_dtypes=["float32", "float64", "int32", "int64"],
        shape=st.shared(helpers.get_shape(min_num_dims=1), key="shape"),
    ),
)
def test_torch_tensor_msort(
    dtype_value,
    frontend_method_data,
    init_flags,
    method_flags,
    frontend,
    on_device,
    backend_fw,
):
    input_dtype, x = dtype_value
    helpers.test_frontend_method(
        init_input_dtypes=input_dtype,
        backend_to_test=backend_fw,
        init_all_as_kwargs_np={
            "data": x[0],
        },
        method_input_dtypes=input_dtype,
        method_all_as_kwargs_np={},
        frontend_method_data=frontend_method_data,
        init_flags=init_flags,
        method_flags=method_flags,
        frontend=frontend,
        on_device=on_device,
    )


# count_nonzero
@handle_frontend_method(
    class_tree=CLASS_TREE,
    init_tree="torch.tensor",
    method_name="count_nonzero",
    dtype_value=helpers.dtype_and_values(
        available_dtypes=helpers.get_dtypes("valid"),
        shape=st.shared(helpers.get_shape(min_num_dims=1), key="shape"),
    ),
    dim=helpers.get_axis(
        shape=st.shared(helpers.get_shape(), key="shape"),
        allow_neg=True,
        force_int=True,
    ),
)
def test_torch_tensor_count_nonzero(
    dtype_value,
    dim,
    frontend_method_data,
    init_flags,
    method_flags,
    frontend,
    on_device,
    backend_fw,
):
    input_dtype, x = dtype_value
    helpers.test_frontend_method(
        init_input_dtypes=input_dtype,
        backend_to_test=backend_fw,
        init_all_as_kwargs_np={
            "data": x[0],
        },
        method_input_dtypes=input_dtype,
        method_all_as_kwargs_np={"dim": dim},
        frontend_method_data=frontend_method_data,
        init_flags=init_flags,
        method_flags=method_flags,
        frontend=frontend,
        on_device=on_device,
    )


# exp
@handle_frontend_method(
    class_tree=CLASS_TREE,
    init_tree="torch.tensor",
    method_name="exp",
    dtype_and_x=helpers.dtype_and_values(
        available_dtypes=helpers.get_dtypes("numeric"),
    ),
)
def test_torch_tensor_exp(
    dtype_and_x,
    frontend_method_data,
    init_flags,
    method_flags,
    frontend,
    on_device,
    backend_fw,
):
    input_dtype, x = dtype_and_x
    helpers.test_frontend_method(
        init_input_dtypes=input_dtype,
        backend_to_test=backend_fw,
        init_all_as_kwargs_np={
            "data": x[0],
        },
        method_input_dtypes=input_dtype,
        method_all_as_kwargs_np={},
        frontend_method_data=frontend_method_data,
        init_flags=init_flags,
        method_flags=method_flags,
        frontend=frontend,
        on_device=on_device,
    )


# exp_
@handle_frontend_method(
    class_tree=CLASS_TREE,
    init_tree="torch.tensor",
    method_name="exp_",
    dtype_and_x=helpers.dtype_and_values(
        available_dtypes=helpers.get_dtypes("numeric"),
    ),
)
def test_torch_tensor_exp_(
    dtype_and_x,
    frontend_method_data,
    init_flags,
    method_flags,
    frontend,
    on_device,
    backend_fw,
):
    input_dtype, x = dtype_and_x
    helpers.test_frontend_method(
        init_input_dtypes=input_dtype,
        backend_to_test=backend_fw,
        init_all_as_kwargs_np={
            "data": x[0],
        },
        method_input_dtypes=input_dtype,
        method_all_as_kwargs_np={},
        frontend_method_data=frontend_method_data,
        init_flags=init_flags,
        method_flags=method_flags,
        frontend=frontend,
        on_device=on_device,
    )


# expm1
@handle_frontend_method(
    class_tree=CLASS_TREE,
    init_tree="torch.tensor",
    method_name="expm1",
    dtype_and_x=helpers.dtype_and_values(
        available_dtypes=helpers.get_dtypes("numeric"),
    ),
)
def test_torch_tensor_expm1(
    dtype_and_x,
    frontend_method_data,
    init_flags,
    method_flags,
    frontend,
    on_device,
    backend_fw,
):
    input_dtype, x = dtype_and_x
    helpers.test_frontend_method(
        init_input_dtypes=input_dtype,
        backend_to_test=backend_fw,
        init_all_as_kwargs_np={
            "data": x[0],
        },
        method_input_dtypes=input_dtype,
        method_all_as_kwargs_np={},
        frontend_method_data=frontend_method_data,
        init_flags=init_flags,
        method_flags=method_flags,
        frontend=frontend,
        on_device=on_device,
    )


# expm1_
@handle_frontend_method(
    class_tree=CLASS_TREE,
    init_tree="torch.tensor",
    method_name="expm1_",
    dtype_and_x=helpers.dtype_and_values(
        available_dtypes=helpers.get_dtypes("float"),
    ),
)
def test_torch_tensor_expm1_(
    dtype_and_x,
    frontend_method_data,
    init_flags,
    method_flags,
    frontend,
    on_device,
    backend_fw,
):
    input_dtype, x = dtype_and_x
    helpers.test_frontend_method(
        init_input_dtypes=input_dtype,
        backend_to_test=backend_fw,
        init_all_as_kwargs_np={
            "data": x[0],
        },
        method_input_dtypes=input_dtype,
        method_all_as_kwargs_np={},
        frontend_method_data=frontend_method_data,
        init_flags=init_flags,
        method_flags=method_flags,
        frontend=frontend,
        on_device=on_device,
    )


# mul
@handle_frontend_method(
    class_tree=CLASS_TREE,
    init_tree="torch.tensor",
    method_name="mul",
    dtype_and_x=helpers.dtype_and_values(
        available_dtypes=helpers.get_dtypes("numeric"),
        num_arrays=2,
    ),
)
def test_torch_tensor_mul(
    dtype_and_x,
    frontend_method_data,
    init_flags,
    method_flags,
    frontend,
    on_device,
    backend_fw,
):
    input_dtype, x = dtype_and_x
    helpers.test_frontend_method(
        init_input_dtypes=input_dtype,
        backend_to_test=backend_fw,
        init_all_as_kwargs_np={
            "data": x[0],
        },
        method_input_dtypes=input_dtype,
        method_all_as_kwargs_np={
            "other": x[1],
        },
        frontend_method_data=frontend_method_data,
        init_flags=init_flags,
        method_flags=method_flags,
        frontend=frontend,
        on_device=on_device,
    )


# ceil_
@handle_frontend_method(
    class_tree=CLASS_TREE,
    init_tree="torch.tensor",
    method_name="ceil_",
    dtype_and_x=helpers.dtype_and_values(
        available_dtypes=helpers.get_dtypes("float"),
    ),
)
def test_torch_tensor_ceil_(
    dtype_and_x,
    frontend_method_data,
    init_flags,
    method_flags,
    frontend,
    on_device,
    backend_fw,
):
    input_dtype, x = dtype_and_x
    helpers.test_frontend_method(
        init_input_dtypes=input_dtype,
        backend_to_test=backend_fw,
        init_all_as_kwargs_np={
            "data": x[0],
        },
        method_input_dtypes=input_dtype,
        method_all_as_kwargs_np={},
        frontend_method_data=frontend_method_data,
        init_flags=init_flags,
        method_flags=method_flags,
        frontend=frontend,
        on_device=on_device,
    )


# mul_
@handle_frontend_method(
    class_tree=CLASS_TREE,
    init_tree="torch.tensor",
    method_name="mul_",
    dtype_and_x=helpers.dtype_and_values(
        available_dtypes=helpers.get_dtypes("numeric"),
        num_arrays=2,
        shared_dtype=True,
    ),
)
def test_torch_tensor_mul_(
    dtype_and_x,
    frontend_method_data,
    init_flags,
    method_flags,
    frontend,
    on_device,
    backend_fw,
):
    input_dtype, x = dtype_and_x
    helpers.test_frontend_method(
        init_input_dtypes=input_dtype,
        backend_to_test=backend_fw,
        init_all_as_kwargs_np={
            "data": x[0],
        },
        method_input_dtypes=input_dtype,
        method_all_as_kwargs_np={
            "other": x[1],
        },
        frontend_method_data=frontend_method_data,
        init_flags=init_flags,
        method_flags=method_flags,
        frontend=frontend,
        on_device=on_device,
    )


# trunc
@handle_frontend_method(
    class_tree=CLASS_TREE,
    init_tree="torch.tensor",
    method_name="trunc",
    dtype_value=helpers.dtype_and_values(
        available_dtypes=helpers.get_dtypes("numeric"),
        shape=st.shared(helpers.get_shape(min_num_dims=1), key="shape"),
    ),
)
def test_torch_tensor_trunc(
    dtype_value,
    frontend_method_data,
    init_flags,
    method_flags,
    frontend,
    on_device,
    backend_fw,
):
    input_dtype, x = dtype_value
    helpers.test_frontend_method(
        init_input_dtypes=input_dtype,
        backend_to_test=backend_fw,
        init_all_as_kwargs_np={
            "data": x[0],
        },
        method_input_dtypes=input_dtype,
        method_all_as_kwargs_np={},
        frontend_method_data=frontend_method_data,
        init_flags=init_flags,
        method_flags=method_flags,
        frontend=frontend,
        on_device=on_device,
    )


# trunc_
@handle_frontend_method(
    class_tree=CLASS_TREE,
    init_tree="torch.tensor",
    method_name="trunc_",
    dtype_value=helpers.dtype_and_values(
        available_dtypes=helpers.get_dtypes("numeric"),
        shape=st.shared(helpers.get_shape(min_num_dims=1), key="shape"),
    ),
)
def test_torch_tensor_trunc_(
    dtype_value,
    frontend_method_data,
    init_flags,
    method_flags,
    frontend,
    on_device,
    backend_fw,
):
    input_dtype, x = dtype_value
    helpers.test_frontend_method(
        init_input_dtypes=input_dtype,
        backend_to_test=backend_fw,
        init_all_as_kwargs_np={
            "data": x[0],
        },
        method_input_dtypes=input_dtype,
        method_all_as_kwargs_np={},
        frontend_method_data=frontend_method_data,
        init_flags=init_flags,
        method_flags=method_flags,
        frontend=frontend,
        on_device=on_device,
    )


# fix
@handle_frontend_method(
    class_tree=CLASS_TREE,
    init_tree="torch.tensor",
    method_name="fix",
    dtype_value=helpers.dtype_and_values(
        available_dtypes=helpers.get_dtypes("numeric"),
        shape=st.shared(helpers.get_shape(min_num_dims=1), key="shape"),
    ),
)
def test_torch_tensor_fix(
    dtype_value,
    frontend_method_data,
    init_flags,
    method_flags,
    frontend,
    on_device,
    backend_fw,
):
    input_dtype, x = dtype_value
    helpers.test_frontend_method(
        init_input_dtypes=input_dtype,
        backend_to_test=backend_fw,
        init_all_as_kwargs_np={
            "data": x[0],
        },
        method_input_dtypes=input_dtype,
        method_all_as_kwargs_np={},
        frontend_method_data=frontend_method_data,
        init_flags=init_flags,
        method_flags=method_flags,
        frontend=frontend,
        on_device=on_device,
    )


# fix_
@handle_frontend_method(
    class_tree=CLASS_TREE,
    init_tree="torch.tensor",
    method_name="fix_",
    dtype_value=helpers.dtype_and_values(
        available_dtypes=helpers.get_dtypes("numeric"),
        shape=st.shared(helpers.get_shape(min_num_dims=1), key="shape"),
    ),
)
def test_torch_tensor_fix_(
    dtype_value,
    frontend_method_data,
    init_flags,
    method_flags,
    frontend,
    on_device,
    backend_fw,
):
    input_dtype, x = dtype_value
    helpers.test_frontend_method(
        init_input_dtypes=input_dtype,
        backend_to_test=backend_fw,
        init_all_as_kwargs_np={
            "data": x[0],
        },
        method_input_dtypes=input_dtype,
        method_all_as_kwargs_np={},
        frontend_method_data=frontend_method_data,
        init_flags=init_flags,
        method_flags=method_flags,
        frontend=frontend,
        on_device=on_device,
    )


# round
@handle_frontend_method(
    class_tree=CLASS_TREE,
    init_tree="torch.tensor",
    method_name="round",
    dtype_and_x=helpers.dtype_and_values(
        available_dtypes=helpers.get_dtypes("float"),
    ),
    decimals=st.integers(min_value=0, max_value=5),
)
def test_torch_tensor_round(
    dtype_and_x,
    decimals,
    frontend_method_data,
    init_flags,
    method_flags,
    frontend,
    on_device,
    backend_fw,
):
    input_dtype, x = dtype_and_x
    helpers.test_frontend_method(
        init_input_dtypes=input_dtype,
        backend_to_test=backend_fw,
        init_all_as_kwargs_np={
            "data": x[0],
        },
        method_input_dtypes=input_dtype,
        method_all_as_kwargs_np={
            "decimals": decimals,
        },
        frontend_method_data=frontend_method_data,
        init_flags=init_flags,
        method_flags=method_flags,
        frontend=frontend,
        on_device=on_device,
    )


# round_
@handle_frontend_method(
    class_tree=CLASS_TREE,
    init_tree="torch.tensor",
    method_name="round_",
    dtype_and_x=helpers.dtype_and_values(
        available_dtypes=helpers.get_dtypes("float"),
    ),
    decimals=st.integers(min_value=0, max_value=5),
)
def test_torch_tensor_round_(
    dtype_and_x,
    decimals,
    frontend_method_data,
    init_flags,
    method_flags,
    frontend,
    on_device,
    backend_fw,
):
    input_dtype, x = dtype_and_x
    helpers.test_frontend_method(
        init_input_dtypes=input_dtype,
        backend_to_test=backend_fw,
        init_all_as_kwargs_np={
            "data": x[0],
        },
        method_input_dtypes=input_dtype,
        method_all_as_kwargs_np={
            "decimals": decimals,
        },
        frontend_method_data=frontend_method_data,
        init_flags=init_flags,
        method_flags=method_flags,
        frontend=frontend,
        on_device=on_device,
    )


# cross
@handle_frontend_method(
    class_tree=CLASS_TREE,
    init_tree="torch.tensor",
    method_name="cross",
    dtype_input_other_dim=dtype_value1_value2_axis(
        available_dtypes=helpers.get_dtypes("numeric"),
        min_num_dims=1,
        max_num_dims=10,
        min_dim_size=3,
        max_dim_size=3,
        min_value=-1e10,
        max_value=1e10,
        abs_smallest_val=0.01,
        large_abs_safety_factor=2,
        safety_factor_scale="log",
    ),
)
def test_torch_tensor_cross(
    dtype_input_other_dim,
    frontend_method_data,
    init_flags,
    method_flags,
    frontend,
    on_device,
    backend_fw,
):
    dtype, input, other, dim = dtype_input_other_dim
    helpers.test_frontend_method(
        init_input_dtypes=dtype,
        backend_to_test=backend_fw,
        init_all_as_kwargs_np={
            "data": input,
        },
        method_input_dtypes=dtype,
        method_all_as_kwargs_np={
            "other": other,
            "dim": dim,
        },
        frontend_method_data=frontend_method_data,
        init_flags=init_flags,
        method_flags=method_flags,
        frontend=frontend,
        on_device=on_device,
        rtol_=1e-2,
        atol_=1e-2,
    )


# det
@handle_frontend_method(
    class_tree=CLASS_TREE,
    init_tree="torch.tensor",
    method_name="det",
    dtype_and_x=_get_dtype_and_matrix(square=True, batch=True),
)
def test_torch_tensor_det(
    dtype_and_x,
    frontend_method_data,
    init_flags,
    method_flags,
    frontend,
    on_device,
    backend_fw,
):
    input_dtype, x = dtype_and_x
    helpers.test_frontend_method(
        init_input_dtypes=input_dtype,
        backend_to_test=backend_fw,
        init_all_as_kwargs_np={
            "data": x,
        },
        method_input_dtypes=input_dtype,
        method_all_as_kwargs_np={},
        frontend_method_data=frontend_method_data,
        init_flags=init_flags,
        method_flags=method_flags,
        frontend=frontend,
        on_device=on_device,
    )


# reciprocal
@handle_frontend_method(
    class_tree=CLASS_TREE,
    init_tree="torch.tensor",
    method_name="reciprocal",
    dtype_and_x=helpers.dtype_and_values(
        available_dtypes=helpers.get_dtypes("float"),
        min_value=1,
    ),
)
def test_torch_tensor_reciprocal(
    dtype_and_x,
    frontend_method_data,
    init_flags,
    method_flags,
    frontend,
    on_device,
    backend_fw,
):
    input_dtype, x = dtype_and_x
    helpers.test_frontend_method(
        init_input_dtypes=input_dtype,
        backend_to_test=backend_fw,
        init_all_as_kwargs_np={
            "data": x[0],
        },
        method_input_dtypes=input_dtype,
        method_all_as_kwargs_np={},
        frontend_method_data=frontend_method_data,
        init_flags=init_flags,
        method_flags=method_flags,
        frontend=frontend,
        on_device=on_device,
    )


# reciprocal_
@handle_frontend_method(
    class_tree=CLASS_TREE,
    init_tree="torch.tensor",
    method_name="reciprocal_",
    dtype_and_x=helpers.dtype_and_values(
        available_dtypes=helpers.get_dtypes("valid"),
        min_value=1,
    ),
)
def test_torch_tensor_reciprocal_(
    dtype_and_x,
    frontend_method_data,
    init_flags,
    method_flags,
    frontend,
    on_device,
    backend_fw,
):
    input_dtype, x = dtype_and_x
    helpers.test_frontend_method(
        init_input_dtypes=input_dtype,
        backend_to_test=backend_fw,
        init_all_as_kwargs_np={
            "data": x[0],
        },
        method_input_dtypes=input_dtype,
        method_all_as_kwargs_np={},
        frontend_method_data=frontend_method_data,
        init_flags=init_flags,
        method_flags=method_flags,
        frontend=frontend,
        on_device=on_device,
    )


# fill_
@handle_frontend_method(
    class_tree=CLASS_TREE,
    init_tree="torch.tensor",
    method_name="fill_",
    dtype_and_x=helpers.dtype_and_values(
        available_dtypes=helpers.get_dtypes("float"),
    ),
    value=helpers.floats(min_value=1, max_value=10),
)
def test_torch_tensor_fill_(
    dtype_and_x,
    value,
    frontend_method_data,
    init_flags,
    method_flags,
    frontend,
    on_device,
    backend_fw,
):
    input_dtype, x = dtype_and_x
    helpers.test_frontend_method(
        init_input_dtypes=input_dtype,
        backend_to_test=backend_fw,
        init_all_as_kwargs_np={
            "data": x[0],
        },
        method_input_dtypes=input_dtype,
        method_all_as_kwargs_np={
            "value": value,
        },
        frontend_method_data=frontend_method_data,
        init_flags=init_flags,
        method_flags=method_flags,
        frontend=frontend,
        on_device=on_device,
    )


# nonzero
@handle_frontend_method(
    class_tree=CLASS_TREE,
    init_tree="torch.tensor",
    method_name="nonzero",
    dtype_and_values=helpers.dtype_and_values(
        available_dtypes=helpers.get_dtypes("numeric"),
    ),
)
def test_torch_tensor_nonzero(
    dtype_and_values,
    frontend_method_data,
    init_flags,
    method_flags,
    frontend,
    on_device,
    backend_fw,
):
    input_dtype, x = dtype_and_values
    helpers.test_frontend_method(
        init_input_dtypes=input_dtype,
        backend_to_test=backend_fw,
        init_all_as_kwargs_np={
            "data": x[0],
        },
        method_input_dtypes=input_dtype,
        method_all_as_kwargs_np={},
        frontend_method_data=frontend_method_data,
        init_flags=init_flags,
        method_flags=method_flags,
        frontend=frontend,
        on_device=on_device,
    )


# mm
@handle_frontend_method(
    class_tree=CLASS_TREE,
    init_tree="torch.tensor",
    method_name="mm",
    dtype_xy=_get_dtype_input_and_matrices(),
)
def test_torch_tensor_mm(
    dtype_xy,
    frontend_method_data,
    init_flags,
    method_flags,
    frontend,
    on_device,
    backend_fw,
):
    dtype, x, y = dtype_xy
    helpers.test_frontend_method(
        init_input_dtypes=dtype,
        backend_to_test=backend_fw,
        init_all_as_kwargs_np={
            "data": x,
        },
        method_input_dtypes=dtype,
        method_all_as_kwargs_np={
            "mat2": y,
        },
        frontend_method_data=frontend_method_data,
        init_flags=init_flags,
        method_flags=method_flags,
        frontend=frontend,
        on_device=on_device,
    )


# square
@handle_frontend_method(
    class_tree=CLASS_TREE,
    init_tree="torch.tensor",
    method_name="square",
    dtype_x=helpers.dtype_and_values(
        available_dtypes=helpers.get_dtypes("float"),
    ),
)
def test_torch_tensor_square(
    dtype_x,
    frontend,
    frontend_method_data,
    init_flags,
    method_flags,
    on_device,
    backend_fw,
):
    input_dtype, x = dtype_x
    helpers.test_frontend_method(
        init_input_dtypes=input_dtype,
        backend_to_test=backend_fw,
        init_all_as_kwargs_np={"data": x[0]},
        method_input_dtypes=input_dtype,
        method_all_as_kwargs_np={},
        frontend_method_data=frontend_method_data,
        init_flags=init_flags,
        method_flags=method_flags,
        frontend=frontend,
        on_device=on_device,
    )


# log10
@handle_frontend_method(
    class_tree=CLASS_TREE,
    init_tree="torch.tensor",
    method_name="log10",
    dtype_and_x=helpers.dtype_and_values(
        available_dtypes=helpers.get_dtypes("float"),
        allow_inf=False,
    ),
)
def test_torch_tensor_log10(
    dtype_and_x,
    frontend_method_data,
    init_flags,
    method_flags,
    frontend,
    on_device,
    backend_fw,
):
    input_dtype, x = dtype_and_x
    helpers.test_frontend_method(
        init_input_dtypes=input_dtype,
        backend_to_test=backend_fw,
        init_all_as_kwargs_np={
            "data": x[0],
        },
        method_input_dtypes=input_dtype,
        method_all_as_kwargs_np={},
        frontend_method_data=frontend_method_data,
        init_flags=init_flags,
        method_flags=method_flags,
        frontend=frontend,
        on_device=on_device,
    )


# log10_ tests
@handle_frontend_method(
    class_tree=CLASS_TREE,
    init_tree="torch.tensor",
    method_name="log10_",
    dtype_and_x=helpers.dtype_and_values(
        available_dtypes=helpers.get_dtypes("float"),
        allow_inf=False,
    ),
)
def test_torch_tensor_log10_(
    dtype_and_x,
    frontend_method_data,
    init_flags,
    method_flags,
    frontend,
    on_device,
    backend_fw,
):
    input_dtype, x = dtype_and_x
    helpers.test_frontend_method(
        init_input_dtypes=input_dtype,
        backend_to_test=backend_fw,
        init_all_as_kwargs_np={
            "data": x[0],
        },
        method_input_dtypes=input_dtype,
        method_all_as_kwargs_np={},
        frontend_method_data=frontend_method_data,
        init_flags=init_flags,
        method_flags=method_flags,
        frontend=frontend,
        on_device=on_device,
    )


# zero_ tests
@handle_frontend_method(
    class_tree=CLASS_TREE,
    init_tree="torch.tensor",
    method_name="zero_",
    dtype_and_x=helpers.dtype_and_values(
        available_dtypes=helpers.get_dtypes("float"),
        allow_inf=False,
    ),
)
def test_torch_tensor_zero_(
    dtype_and_x,
    frontend_method_data,
    init_flags,
    method_flags,
    frontend,
    on_device,
    backend_fw,
):
    input_dtype, x = dtype_and_x
    helpers.test_frontend_method(
        init_input_dtypes=input_dtype,
        backend_to_test=backend_fw,
        init_all_as_kwargs_np={
            "data": x[0],
        },
        method_input_dtypes=input_dtype,
        method_all_as_kwargs_np={},
        frontend_method_data=frontend_method_data,
        init_flags=init_flags,
        method_flags=method_flags,
        frontend=frontend,
        on_device=on_device,
    )


# short
@handle_frontend_method(
    class_tree=CLASS_TREE,
    init_tree="torch.tensor",
    method_name="short",
    dtype_and_x=helpers.dtype_and_values(
        available_dtypes=helpers.get_dtypes("numeric"),
        min_value=-1e04,
        max_value=1e04,
        allow_inf=False,
    ),
)
def test_torch_tensor_short(
    dtype_and_x,
    frontend_method_data,
    init_flags,
    method_flags,
    frontend,
    on_device,
    backend_fw,
):
    input_dtype, x = dtype_and_x
    helpers.test_frontend_method(
        init_input_dtypes=input_dtype,
        backend_to_test=backend_fw,
        init_all_as_kwargs_np={
            "data": x[0],
        },
        method_input_dtypes=input_dtype,
        method_all_as_kwargs_np={},
        frontend_method_data=frontend_method_data,
        init_flags=init_flags,
        method_flags=method_flags,
        frontend=frontend,
        on_device=on_device,
    )


# prod
@handle_frontend_method(
    class_tree=CLASS_TREE,
    init_tree="torch.tensor",
    method_name="prod",
    dtype_x_axis=helpers.dtype_values_axis(
        available_dtypes=helpers.get_dtypes("numeric"),
        min_num_dims=1,
        max_num_dims=5,
        valid_axis=True,
        allow_neg_axes=False,
        max_axes_size=1,
        force_int_axis=True,
        large_abs_safety_factor=10,
        small_abs_safety_factor=10,
        safety_factor_scale="log",
    ),
    dtype=helpers.get_dtypes("float", none=True, full=False),
    keepdims=st.booleans(),
)
def test_torch_tensor_prod(
    dtype_x_axis,
    dtype,
    keepdims,
    frontend,
    frontend_method_data,
    init_flags,
    method_flags,
    on_device,
    backend_fw,
):
    input_dtype, x, axis = dtype_x_axis
    if ivy.current_backend_str() == "torch":
        init_flags.as_variable = [False]
        method_flags.as_variable = [False]
    helpers.test_frontend_method(
        init_input_dtypes=input_dtype,
        backend_to_test=backend_fw,
        init_all_as_kwargs_np={"data": x[0]},
        method_input_dtypes=input_dtype,
        method_all_as_kwargs_np={
            "dim": axis,
            "keepdim": keepdims,
            "dtype": dtype[0],
        },
        frontend_method_data=frontend_method_data,
        init_flags=init_flags,
        method_flags=method_flags,
        frontend=frontend,
        on_device=on_device,
    )


# div
@handle_frontend_method(
    class_tree=CLASS_TREE,
    init_tree="torch.tensor",
    method_name="div",
    dtype_and_x=helpers.dtype_and_values(
        available_dtypes=helpers.get_dtypes("numeric"),
        num_arrays=2,
        large_abs_safety_factor=2.5,
        small_abs_safety_factor=2.5,
        safety_factor_scale="log",
    ),
    rounding_mode=st.sampled_from(["floor", "trunc"]) | st.none(),
)
def test_torch_tensor_div(
    dtype_and_x,
    rounding_mode,
    frontend,
    frontend_method_data,
    init_flags,
    method_flags,
    on_device,
    backend_fw,
):
    input_dtype, x = dtype_and_x
    assume(not np.any(np.isclose(x[1], 0)))

    helpers.test_frontend_method(
        init_input_dtypes=input_dtype,
        backend_to_test=backend_fw,
        init_all_as_kwargs_np={"data": x[0]},
        method_input_dtypes=input_dtype,
        method_all_as_kwargs_np={
            "other": x[1],
            "rounding_mode": rounding_mode,
        },
        frontend_method_data=frontend_method_data,
        init_flags=init_flags,
        method_flags=method_flags,
        frontend=frontend,
        on_device=on_device,
    )


# div_
@handle_frontend_method(
    class_tree=CLASS_TREE,
    init_tree="torch.tensor",
    method_name="div_",
    dtype_and_x=helpers.dtype_and_values(
        available_dtypes=helpers.get_dtypes("numeric"),
        num_arrays=2,
        large_abs_safety_factor=2.5,
        small_abs_safety_factor=2.5,
        safety_factor_scale="log",
    ),
    rounding_mode=st.sampled_from(["floor", "trunc"]) | st.none(),
)
def test_torch_tensor_div_(
    dtype_and_x,
    rounding_mode,
    frontend,
    frontend_method_data,
    init_flags,
    method_flags,
    on_device,
    backend_fw,
):
    input_dtype, x = dtype_and_x
    assume(not np.any(np.isclose(x[1], 0)))

    helpers.test_frontend_method(
        init_input_dtypes=input_dtype,
        backend_to_test=backend_fw,
        init_all_as_kwargs_np={"data": x[0]},
        method_input_dtypes=input_dtype,
        method_all_as_kwargs_np={
            "other": x[1],
            "rounding_mode": rounding_mode,
        },
        frontend_method_data=frontend_method_data,
        init_flags=init_flags,
        method_flags=method_flags,
        frontend=frontend,
        on_device=on_device,
    )


# true_divide_
@handle_frontend_method(
    class_tree=CLASS_TREE,
    init_tree="torch.tensor",
    method_name="true_divide_",
    dtype_and_x=helpers.dtype_and_values(
        available_dtypes=helpers.get_dtypes("valid"),
        num_arrays=2,
        large_abs_safety_factor=2.5,
        small_abs_safety_factor=2.5,
        safety_factor_scale="log",
    ),
)
def test_torch_tensor_true_divide_(
    dtype_and_x,
    frontend,
    frontend_method_data,
    init_flags,
    method_flags,
    on_device,
    backend_fw,
):
    input_dtype, x = dtype_and_x
    assume(not np.any(np.isclose(x[1], 0)))

    helpers.test_frontend_method(
        init_input_dtypes=input_dtype,
        backend_to_test=backend_fw,
        init_all_as_kwargs_np={"data": x[0]},
        method_input_dtypes=input_dtype,
        method_all_as_kwargs_np={
            "other": x[1],
        },
        frontend_method_data=frontend_method_data,
        init_flags=init_flags,
        method_flags=method_flags,
        frontend=frontend,
        on_device=on_device,
    )


# normal_
@handle_frontend_method(
    class_tree=CLASS_TREE,
    init_tree="torch.tensor",
    method_name="normal_",
    dtype_and_x=helpers.dtype_and_values(
        available_dtypes=helpers.get_dtypes("float"),
    ),
    mean=helpers.floats(min_value=-1, max_value=1),
    std=helpers.floats(min_value=0, max_value=1),
)
def test_torch_tensor_normal_(
    dtype_and_x,
    mean,
    std,
    frontend,
    frontend_method_data,
    init_flags,
    method_flags,
    on_device,
    backend_fw,
):
    dtype, x = dtype_and_x

    def call():
        return helpers.test_frontend_method(
            init_input_dtypes=dtype,
            backend_to_test=backend_fw,
            init_all_as_kwargs_np={"data": x[0]},
            method_input_dtypes=dtype,
            method_all_as_kwargs_np={
                "mean": mean,
                "std": std,
            },
            frontend_method_data=frontend_method_data,
            init_flags=init_flags,
            method_flags=method_flags,
            frontend=frontend,
            on_device=on_device,
            test_values=False,
        )

    ret = call()

    if not ivy.exists(ret):
        return

    ret_np, ret_from_np = ret
    ret_np = helpers.flatten_and_to_np(ret=ret_np)
    ret_from_np = helpers.flatten_and_to_np(ret=ret_from_np)
    for u, v in zip(ret_np, ret_from_np):
        assert u.dtype == v.dtype
        assert u.shape == v.shape


# addcdiv
@handle_frontend_method(
    class_tree=CLASS_TREE,
    init_tree="torch.tensor",
    method_name="addcdiv",
    dtype_and_x=helpers.dtype_and_values(
        available_dtypes=helpers.get_dtypes("float"),
        num_arrays=3,
        large_abs_safety_factor=2.5,
        small_abs_safety_factor=2.5,
        safety_factor_scale="log",
        shared_dtype=True,
    ),
    value=st.floats(min_value=-100, max_value=100),
)
def test_torch_tensor_addcdiv(
    dtype_and_x,
    value,
    frontend,
    frontend_method_data,
    init_flags,
    method_flags,
    on_device,
    backend_fw,
):
    input_dtype, x = dtype_and_x
    assume(not np.any(np.isclose(x[2], 0)))

    helpers.test_frontend_method(
        init_input_dtypes=input_dtype,
        backend_to_test=backend_fw,
        init_all_as_kwargs_np={"data": x[0]},
        method_input_dtypes=input_dtype,
        method_all_as_kwargs_np={
            "tensor1": x[1],
            "tensor2": x[2],
            "value": value,
        },
        frontend_method_data=frontend_method_data,
        init_flags=init_flags,
        method_flags=method_flags,
        frontend=frontend,
        on_device=on_device,
        atol_=1e-03,
    )


# addcmul
@handle_frontend_method(
    class_tree=CLASS_TREE,
    init_tree="torch.tensor",
    method_name="addcmul",
    dtype_and_x=helpers.dtype_and_values(
        available_dtypes=helpers.get_dtypes("float"),
        num_arrays=3,
        large_abs_safety_factor=2.5,
        small_abs_safety_factor=2.5,
        safety_factor_scale="log",
        shared_dtype=True,
    ),
    value=st.floats(min_value=-100, max_value=100),
)
def test_torch_tensor_addcmul(
    dtype_and_x,
    value,
    frontend,
    frontend_method_data,
    init_flags,
    method_flags,
    on_device,
    backend_fw,
):
    input_dtype, x = dtype_and_x

    helpers.test_frontend_method(
        init_input_dtypes=input_dtype,
        backend_to_test=backend_fw,
        init_all_as_kwargs_np={"data": x[0]},
        method_input_dtypes=input_dtype,
        method_all_as_kwargs_np={
            "tensor1": x[1],
            "tensor2": x[2],
            "value": value,
        },
        frontend_method_data=frontend_method_data,
        init_flags=init_flags,
        method_flags=method_flags,
        frontend=frontend,
        on_device=on_device,
        atol_=1e-02,
    )


# addcmul_
@handle_frontend_method(
    class_tree=CLASS_TREE,
    init_tree="torch.tensor",
    method_name="addcmul_",
    dtype_and_x=helpers.dtype_and_values(
        available_dtypes=helpers.get_dtypes("float"),
        num_arrays=3,
        large_abs_safety_factor=2.5,
        small_abs_safety_factor=2.5,
        safety_factor_scale="log",
        shared_dtype=True,
    ),
    value=st.floats(min_value=-100, max_value=100),
)
def test_torch_tensor_addcmul_(
    dtype_and_x,
    value,
    frontend,
    frontend_method_data,
    init_flags,
    method_flags,
    on_device,
    backend_fw,
):
    input_dtype, x = dtype_and_x

    helpers.test_frontend_method(
        init_input_dtypes=input_dtype,
        backend_to_test=backend_fw,
        init_all_as_kwargs_np={"data": x[0]},
        method_input_dtypes=input_dtype,
        method_all_as_kwargs_np={
            "tensor1": x[1],
            "tensor2": x[2],
            "value": value,
        },
        frontend_method_data=frontend_method_data,
        init_flags=init_flags,
        method_flags=method_flags,
        frontend=frontend,
        on_device=on_device,
        atol_=1e-02,
    )


# sign
@handle_frontend_method(
    class_tree=CLASS_TREE,
    init_tree="torch.tensor",
    method_name="sign",
    dtype_x=helpers.dtype_and_values(
        available_dtypes=helpers.get_dtypes("valid"),
    ),
)
def test_torch_tensor_sign(
    dtype_x,
    frontend,
    frontend_method_data,
    init_flags,
    method_flags,
    on_device,
    backend_fw,
):
    input_dtype, x = dtype_x
    helpers.test_frontend_method(
        init_input_dtypes=input_dtype,
        backend_to_test=backend_fw,
        init_all_as_kwargs_np={"data": x[0]},
        method_input_dtypes=input_dtype,
        method_all_as_kwargs_np={},
        frontend_method_data=frontend_method_data,
        init_flags=init_flags,
        method_flags=method_flags,
        frontend=frontend,
        on_device=on_device,
    )


# sign_
@handle_frontend_method(
    class_tree=CLASS_TREE,
    init_tree="torch.tensor",
    method_name="sign_",
    dtype_x=helpers.dtype_and_values(
        available_dtypes=helpers.get_dtypes("valid"),
    ),
)
def test_torch_tensor_sign_(
    dtype_x,
    frontend,
    frontend_method_data,
    init_flags,
    method_flags,
    on_device,
    backend_fw,
):
    input_dtype, x = dtype_x
    helpers.test_frontend_method(
        init_input_dtypes=input_dtype,
        backend_to_test=backend_fw,
        init_all_as_kwargs_np={"data": x[0]},
        method_input_dtypes=[input_dtype],
        method_all_as_kwargs_np={},
        frontend_method_data=frontend_method_data,
        init_flags=init_flags,
        method_flags=method_flags,
        on_device=on_device,
        frontend=frontend,
    )


# std
@handle_frontend_method(
    class_tree=CLASS_TREE,
    init_tree="torch.tensor",
    method_name="std",
    dtype_and_x=_statistical_dtype_values(function="std"),
)
def test_torch_tensor_std(
    dtype_and_x,
    frontend,
    frontend_method_data,
    init_flags,
    method_flags,
    on_device,
    backend_fw,
):
    input_dtype, x, _, _ = dtype_and_x
    helpers.test_frontend_method(
        init_input_dtypes=input_dtype,
        backend_to_test=backend_fw,
        init_all_as_kwargs_np={
            "data": x[0],
        },
        method_input_dtypes=input_dtype,
        method_all_as_kwargs_np={},
        frontend_method_data=frontend_method_data,
        init_flags=init_flags,
        method_flags=method_flags,
        frontend=frontend,
        on_device=on_device,
    )


# fmod
@handle_frontend_method(
    class_tree=CLASS_TREE,
    init_tree="torch.tensor",
    method_name="fmod",
    dtype_and_x=helpers.dtype_and_values(
        available_dtypes=helpers.get_dtypes("float"),
        num_arrays=2,
        shared_dtype=True,
        min_num_dims=1,
        min_value=-100,
        max_value=100,
    ),
)
def test_torch_tensor_fmod(
    dtype_and_x,
    frontend,
    frontend_method_data,
    init_flags,
    method_flags,
    on_device,
    backend_fw,
):
    input_dtype, x = dtype_and_x
    helpers.test_frontend_method(
        init_input_dtypes=input_dtype,
        backend_to_test=backend_fw,
        init_all_as_kwargs_np={"data": x[0]},
        method_input_dtypes=input_dtype,
        method_all_as_kwargs_np={"other": x[1]},
        frontend=frontend,
        frontend_method_data=frontend_method_data,
        init_flags=init_flags,
        method_flags=method_flags,
        on_device=on_device,
    )


# fmod_
@handle_frontend_method(
    class_tree=CLASS_TREE,
    init_tree="torch.tensor",
    method_name="fmod_",
    dtype_and_x=helpers.dtype_and_values(
        available_dtypes=helpers.get_dtypes("float"),
        num_arrays=2,
        shared_dtype=True,
        min_num_dims=1,
        min_value=-100,
        max_value=100,
    ),
)
def test_torch_tensor_fmod_(
    dtype_and_x,
    frontend,
    frontend_method_data,
    init_flags,
    method_flags,
    on_device,
    backend_fw,
):
    input_dtype, x = dtype_and_x
    helpers.test_frontend_method(
        init_input_dtypes=input_dtype,
        backend_to_test=backend_fw,
        init_all_as_kwargs_np={"data": x[0]},
        method_input_dtypes=input_dtype,
        method_all_as_kwargs_np={"other": x[1]},
        frontend=frontend,
        frontend_method_data=frontend_method_data,
        init_flags=init_flags,
        method_flags=method_flags,
        on_device=on_device,
    )


# topk
# TODO: add value test after the stable sorting is added to torch
# https://github.com/pytorch/pytorch/issues/88184
@handle_frontend_method(
    class_tree=CLASS_TREE,
    init_tree="torch.tensor",
    method_name="topk",
    dtype_x_axis_k=_topk_helper(),
    largest=st.booleans(),
    sorted=st.booleans(),
)
def test_torch_tensor_topk(
    dtype_x_axis_k,
    largest,
    sorted,
    frontend,
    frontend_method_data,
    init_flags,
    method_flags,
    on_device,
    backend_fw,
):
    input_dtype, input, axis, k = dtype_x_axis_k
    helpers.test_frontend_method(
        init_input_dtypes=input_dtype,
        backend_to_test=backend_fw,
        init_all_as_kwargs_np={"data": input[0]},
        method_input_dtypes=input_dtype,
        method_all_as_kwargs_np={
            "k": k,
            "dim": axis,
            "largest": largest,
            "sorted": sorted,
        },
        frontend=frontend,
        frontend_method_data=frontend_method_data,
        init_flags=init_flags,
        method_flags=method_flags,
        on_device=on_device,
        test_values=False,
    )


# bitwise right shift
@handle_frontend_method(
    class_tree=CLASS_TREE,
    init_tree="torch.tensor",
    method_name="bitwise_right_shift",
    dtype_and_x=helpers.dtype_and_values(
        available_dtypes=helpers.get_dtypes("valid"),
        num_arrays=2,
        shared_dtype=True,
    ),
)
def test_torch_tensor_bitwise_right_shift(
    dtype_and_x,
    frontend_method_data,
    init_flags,
    method_flags,
    frontend,
    on_device,
    backend_fw,
):
    input_dtype, x = dtype_and_x
    # negative shifts will throw an exception
    # shifts >= dtype witdth produce backend-defined behavior
    x[1] = np.asarray(
        np.clip(x[1], 0, np.iinfo(input_dtype[1]).bits - 1), dtype=input_dtype[1]
    )
    helpers.test_frontend_method(
        init_input_dtypes=input_dtype,
        backend_to_test=backend_fw,
        init_all_as_kwargs_np={
            "data": x[0],
        },
        method_input_dtypes=input_dtype,
        method_all_as_kwargs_np={
            "other": x[1],
        },
        frontend_method_data=frontend_method_data,
        init_flags=init_flags,
        method_flags=method_flags,
        frontend=frontend,
        on_device=on_device,
    )


# logdet
@handle_frontend_method(
    class_tree=CLASS_TREE,
    init_tree="torch.tensor",
    method_name="logdet",
    dtype_and_x=_get_dtype_and_matrix(square=True, batch=True),
)
def test_torch_tensor_logdet(
    dtype_and_x,
    frontend_method_data,
    init_flags,
    method_flags,
    frontend,
    on_device,
    backend_fw,
):
    input_dtype, x = dtype_and_x
    dtype, x = dtype_and_x
    x = np.matmul(x.T, x) + np.identity(x.shape[0])
    helpers.test_frontend_method(
        init_input_dtypes=input_dtype,
        backend_to_test=backend_fw,
        init_all_as_kwargs_np={
            "data": x,
        },
        method_input_dtypes=input_dtype,
        method_all_as_kwargs_np={},
        frontend_method_data=frontend_method_data,
        init_flags=init_flags,
        method_flags=method_flags,
        frontend=frontend,
        on_device=on_device,
    )


# multiply
@handle_frontend_method(
    class_tree=CLASS_TREE,
    init_tree="torch.tensor",
    method_name="multiply",
    dtype_and_x=helpers.dtype_and_values(
        available_dtypes=helpers.get_dtypes("numeric"),
        num_arrays=2,
    ),
)
def test_torch_tensor_multiply(
    dtype_and_x,
    frontend_method_data,
    init_flags,
    method_flags,
    frontend,
    on_device,
    backend_fw,
):
    input_dtype, x = dtype_and_x
    helpers.test_frontend_method(
        init_input_dtypes=input_dtype,
        backend_to_test=backend_fw,
        init_all_as_kwargs_np={
            "data": x[0],
        },
        method_input_dtypes=input_dtype,
        method_all_as_kwargs_np={
            "other": x[1],
        },
        frontend_method_data=frontend_method_data,
        init_flags=init_flags,
        method_flags=method_flags,
        frontend=frontend,
        on_device=on_device,
    )


# multiply_
@handle_frontend_method(
    class_tree=CLASS_TREE,
    init_tree="torch.tensor",
    method_name="multiply_",
    dtype_and_x=helpers.dtype_and_values(
        available_dtypes=helpers.get_dtypes("numeric"),
        num_arrays=2,
    ),
)
def test_torch_tensor_multiply_(
    dtype_and_x,
    frontend_method_data,
    init_flags,
    method_flags,
    frontend,
    on_device,
    backend_fw,
):
    input_dtype, x = dtype_and_x
    helpers.test_frontend_method(
        init_input_dtypes=input_dtype,
        backend_to_test=backend_fw,
        init_all_as_kwargs_np={
            "data": x[0],
        },
        method_input_dtypes=input_dtype,
        method_all_as_kwargs_np={
            "other": x[1],
        },
        frontend_method_data=frontend_method_data,
        init_flags=init_flags,
        method_flags=method_flags,
        frontend=frontend,
        on_device=on_device,
    )


# norm
@handle_frontend_method(
    class_tree=CLASS_TREE,
    init_tree="torch.tensor",
    method_name="norm",
    p_dtype_x_axis=_get_axis_and_p(),
    keepdim=st.booleans(),
    dtype=helpers.get_dtypes("valid", full=False),
)
def test_torch_tensor_norm(
    p_dtype_x_axis,
    keepdim,
    dtype,
    frontend,
    frontend_method_data,
    init_flags,
    method_flags,
    on_device,
    backend_fw,
):
    p, values = p_dtype_x_axis
    input_dtype, x, axis = values
    helpers.test_frontend_method(
        init_input_dtypes=input_dtype,
        backend_to_test=backend_fw,
        init_all_as_kwargs_np={"data": x[0]},
        method_input_dtypes=input_dtype,
        method_all_as_kwargs_np={
            "p": p,
            "dim": axis,
            "keepdim": keepdim,
            "dtype": dtype[0],
        },
        frontend=frontend,
        frontend_method_data=frontend_method_data,
        init_flags=init_flags,
        method_flags=method_flags,
        on_device=on_device,
    )


# isinf
@handle_frontend_method(
    class_tree=CLASS_TREE,
    init_tree="torch.tensor",
    method_name="isinf",
    dtype_and_x=helpers.dtype_and_values(
        available_dtypes=helpers.get_dtypes("valid"),
    ),
)
def test_torch_tensor_isinf(
    dtype_and_x,
    frontend_method_data,
    init_flags,
    method_flags,
    frontend,
    on_device,
    backend_fw,
):
    input_dtype, x = dtype_and_x
    helpers.test_frontend_method(
        init_input_dtypes=input_dtype,
        backend_to_test=backend_fw,
        init_all_as_kwargs_np={"data": x[0]},
        method_input_dtypes=input_dtype,
        method_all_as_kwargs_np={},
        frontend_method_data=frontend_method_data,
        init_flags=init_flags,
        method_flags=method_flags,
        frontend=frontend,
        on_device=on_device,
    )


# is_complex
@handle_frontend_method(
    class_tree=CLASS_TREE,
    init_tree="torch.tensor",
    method_name="is_complex",
    dtype_and_x=helpers.dtype_and_values(
        available_dtypes=helpers.get_dtypes("valid"),
    ),
)
def test_torch_tensor_is_complex(
    dtype_and_x,
    frontend_method_data,
    init_flags,
    method_flags,
    frontend,
    on_device,
    backend_fw,
):
    input_dtype, x = dtype_and_x
    helpers.test_frontend_method(
        init_input_dtypes=input_dtype,
        backend_to_test=backend_fw,
        init_all_as_kwargs_np={"data": x[0]},
        method_input_dtypes=input_dtype,
        method_all_as_kwargs_np={},
        frontend_method_data=frontend_method_data,
        init_flags=init_flags,
        method_flags=method_flags,
        frontend=frontend,
        on_device=on_device,
    )


# isreal
@handle_frontend_method(
    class_tree=CLASS_TREE,
    init_tree="torch.tensor",
    method_name="isreal",
    dtype_and_x=helpers.dtype_and_values(
        available_dtypes=helpers.get_dtypes("numeric"),
    ),
)
def test_torch_tensor_isreal(
    dtype_and_x,
    frontend_method_data,
    init_flags,
    method_flags,
    frontend,
    on_device,
    backend_fw,
):
    input_dtype, x = dtype_and_x
    helpers.test_frontend_method(
        init_input_dtypes=input_dtype,
        backend_to_test=backend_fw,
        init_all_as_kwargs_np={"data": x[0]},
        method_input_dtypes=input_dtype,
        method_all_as_kwargs_np={},
        frontend_method_data=frontend_method_data,
        init_flags=init_flags,
        method_flags=method_flags,
        frontend=frontend,
        on_device=on_device,
    )


# copysign
@handle_frontend_method(
    class_tree=CLASS_TREE,
    init_tree="torch.tensor",
    method_name="copysign",
    dtype_and_x=helpers.dtype_and_values(
        available_dtypes=helpers.get_dtypes("float"),
        min_num_dims=1,
        num_arrays=2,
    ),
)
def test_torch_tensor_copysign(
    dtype_and_x,
    frontend_method_data,
    init_flags,
    method_flags,
    frontend,
    on_device,
    backend_fw,
):
    input_dtype, x = dtype_and_x
    helpers.test_frontend_method(
        init_input_dtypes=input_dtype,
        backend_to_test=backend_fw,
        init_all_as_kwargs_np={
            "data": x[0],
        },
        method_input_dtypes=input_dtype,
        method_all_as_kwargs_np={
            "other": x[1],
        },
        frontend_method_data=frontend_method_data,
        init_flags=init_flags,
        method_flags=method_flags,
        frontend=frontend,
        on_device=on_device,
    )


# not_equal
@handle_frontend_method(
    class_tree=CLASS_TREE,
    init_tree="torch.tensor",
    method_name="not_equal",
    dtype_and_x=helpers.dtype_and_values(
        available_dtypes=helpers.get_dtypes("valid"),
        num_arrays=2,
    ),
)
def test_torch_tensor_not_equal(
    dtype_and_x,
    frontend,
    frontend_method_data,
    init_flags,
    method_flags,
    on_device,
    backend_fw,
):
    input_dtype, x = dtype_and_x
    helpers.test_frontend_method(
        init_input_dtypes=input_dtype,
        backend_to_test=backend_fw,
        init_all_as_kwargs_np={
            "data": x[0],
        },
        method_input_dtypes=input_dtype,
        method_all_as_kwargs_np={
            "other": x[1],
        },
        frontend_method_data=frontend_method_data,
        init_flags=init_flags,
        method_flags=method_flags,
        frontend=frontend,
        atol_=1e-02,
        on_device=on_device,
    )


@st.composite
def _get_dtype_input_and_vectors(draw, with_input=False, same_size=False):
    dim_size1 = draw(helpers.ints(min_value=2, max_value=5))
    dim_size2 = dim_size1 if same_size else draw(helpers.ints(min_value=2, max_value=5))
    dtype = draw(helpers.get_dtypes("float", full=True))
    dtype = [
        draw(st.sampled_from(tuple(set(dtype).difference({"bfloat16", "float16"}))))
    ]
    vec1 = draw(
        helpers.array_values(
            dtype=dtype[0], shape=(dim_size1,), min_value=2, max_value=5
        )
    )
    vec2 = draw(
        helpers.array_values(
            dtype=dtype[0], shape=(dim_size2,), min_value=2, max_value=5
        )
    )
    if with_input:
        input = draw(
            helpers.array_values(
                dtype=dtype[0], shape=(dim_size1, dim_size2), min_value=2, max_value=5
            )
        )
        return dtype, input, vec1, vec2
    return dtype, vec1, vec2


# addr
@handle_frontend_method(
    class_tree=CLASS_TREE,
    init_tree="torch.tensor",
    method_name="addr",
    dtype_and_vecs=_get_dtype_input_and_vectors(with_input=True),
    beta=st.floats(
        min_value=-5,
        max_value=5,
        allow_nan=False,
        allow_subnormal=False,
        allow_infinity=False,
    ),
    alpha=st.floats(
        min_value=-5,
        max_value=5,
        allow_nan=False,
        allow_subnormal=False,
        allow_infinity=False,
    ),
)
def test_torch_tensor_addr(
    dtype_and_vecs,
    beta,
    alpha,
    frontend,
    frontend_method_data,
    init_flags,
    method_flags,
    on_device,
    backend_fw,
):
    dtype, input, vec1, vec2 = dtype_and_vecs
    helpers.test_frontend_method(
        init_input_dtypes=dtype,
        backend_to_test=backend_fw,
        init_all_as_kwargs_np={
            "data": input,
        },
        method_input_dtypes=dtype,
        method_all_as_kwargs_np={
            "vec1": vec1,
            "vec2": vec2,
            "beta": beta,
            "alpha": alpha,
        },
        frontend_method_data=frontend_method_data,
        init_flags=init_flags,
        method_flags=method_flags,
        frontend=frontend,
        atol_=1e-02,
        on_device=on_device,
    )


# logical_not_
@handle_frontend_method(
    class_tree=CLASS_TREE,
    init_tree="torch.tensor",
    method_name="logical_not_",
    dtype_and_x=helpers.dtype_and_values(
        available_dtypes=helpers.get_dtypes("valid"),
        num_arrays=1,
        large_abs_safety_factor=12,
    ),
)
def test_torch_tensor_logical_not_(
    dtype_and_x,
    frontend_method_data,
    init_flags,
    method_flags,
    frontend,
    on_device,
    backend_fw,
):
    input_dtype, x = dtype_and_x
    helpers.test_frontend_method(
        init_input_dtypes=input_dtype,
        backend_to_test=backend_fw,
        init_all_as_kwargs_np={
            "data": x[0],
        },
        method_input_dtypes=input_dtype,
        method_all_as_kwargs_np={},
        frontend_method_data=frontend_method_data,
        init_flags=init_flags,
        method_flags=method_flags,
        frontend=frontend,
        on_device=on_device,
    )


# rsqrt
@handle_frontend_method(
    class_tree=CLASS_TREE,
    init_tree="torch.tensor",
    method_name="rsqrt",
    dtype_and_x=helpers.dtype_and_values(
        available_dtypes=helpers.get_dtypes("float"),
    ),
)
def test_torch_tensor_rsqrt(
    dtype_and_x,
    frontend_method_data,
    init_flags,
    method_flags,
    frontend,
    on_device,
    backend_fw,
):
    input_dtype, x = dtype_and_x
    helpers.test_frontend_method(
        init_input_dtypes=input_dtype,
        backend_to_test=backend_fw,
        init_all_as_kwargs_np={
            "data": x[0],
        },
        method_input_dtypes=input_dtype,
        method_all_as_kwargs_np={},
        frontend_method_data=frontend_method_data,
        init_flags=init_flags,
        method_flags=method_flags,
        frontend=frontend,
        on_device=on_device,
    )


# rsqrt_
@handle_frontend_method(
    class_tree=CLASS_TREE,
    init_tree="torch.tensor",
    method_name="rsqrt_",
    dtype_and_x=helpers.dtype_and_values(
        available_dtypes=helpers.get_dtypes("float"),
    ),
)
def test_torch_rsqrt_(
    dtype_and_x,
    frontend_method_data,
    init_flags,
    method_flags,
    frontend,
    on_device,
    backend_fw,
):
    input_dtype, x = dtype_and_x
    helpers.test_frontend_method(
        init_input_dtypes=input_dtype,
        backend_to_test=backend_fw,
        init_all_as_kwargs_np={
            "data": x[0],
        },
        method_input_dtypes=input_dtype,
        method_all_as_kwargs_np={},
        frontend_method_data=frontend_method_data,
        init_flags=init_flags,
        method_flags=method_flags,
        frontend=frontend,
        on_device=on_device,
    )


# equal
@handle_frontend_method(
    class_tree=CLASS_TREE,
    init_tree="torch.tensor",
    method_name="equal",
    dtype_and_x=helpers.dtype_and_values(
        available_dtypes=helpers.get_dtypes("numeric"),
        num_arrays=2,
        shared_dtype=True,
        min_num_dims=1,
        min_value=-1e04,
        max_value=1e04,
    ),
)
def test_torch_tensor_equal(
    dtype_and_x,
    frontend,
    frontend_method_data,
    init_flags,
    method_flags,
    on_device,
    backend_fw,
):
    input_dtype, x = dtype_and_x
    helpers.test_frontend_method(
        init_input_dtypes=input_dtype,
        backend_to_test=backend_fw,
        init_all_as_kwargs_np={
            "data": x[0],
        },
        method_input_dtypes=input_dtype,
        method_all_as_kwargs_np={
            "other": x[1],
        },
        frontend_method_data=frontend_method_data,
        init_flags=init_flags,
        method_flags=method_flags,
        frontend=frontend,
        atol_=1e-04,
        rtol_=1e-04,
        on_device=on_device,
    )


# erf
@handle_frontend_method(
    class_tree=CLASS_TREE,
    init_tree="torch.tensor",
    method_name="erf",
    dtype_and_x=helpers.dtype_and_values(
        available_dtypes=helpers.get_dtypes("float"),
    ),
)
def test_torch_tensor_erf(
    dtype_and_x,
    frontend_method_data,
    init_flags,
    method_flags,
    frontend,
    on_device,
    backend_fw,
):
    input_dtype, x = dtype_and_x
    helpers.test_frontend_method(
        init_input_dtypes=input_dtype,
        backend_to_test=backend_fw,
        init_all_as_kwargs_np={
            "data": x[0],
        },
        method_input_dtypes=input_dtype,
        method_all_as_kwargs_np={},
        frontend_method_data=frontend_method_data,
        init_flags=init_flags,
        method_flags=method_flags,
        frontend=frontend,
        on_device=on_device,
    )


# erf_
@handle_frontend_method(
    class_tree=CLASS_TREE,
    init_tree="torch.tensor",
    method_name="erf_",
    dtype_and_x=helpers.dtype_and_values(
        available_dtypes=helpers.get_dtypes("float"),
    ),
)
def test_torch_tensor_erf_(
    dtype_and_x,
    frontend_method_data,
    init_flags,
    method_flags,
    frontend,
    on_device,
    backend_fw,
):
    input_dtype, x = dtype_and_x
    helpers.test_frontend_method(
        init_input_dtypes=input_dtype,
        backend_to_test=backend_fw,
        init_all_as_kwargs_np={
            "data": x[0],
        },
        method_input_dtypes=input_dtype,
        method_all_as_kwargs_np={},
        frontend_method_data=frontend_method_data,
        init_flags=init_flags,
        method_flags=method_flags,
        frontend=frontend,
        on_device=on_device,
    )


# greater
@handle_frontend_method(
    class_tree=CLASS_TREE,
    init_tree="torch.tensor",
    method_name="greater",
    dtype_and_x=helpers.dtype_and_values(
        available_dtypes=helpers.get_dtypes("valid"),
        num_arrays=2,
        min_value=-1e04,
        max_value=1e04,
        allow_inf=False,
    ),
)
def test_torch_tensor_greater(
    dtype_and_x,
    frontend_method_data,
    init_flags,
    method_flags,
    frontend,
    on_device,
    backend_fw,
):
    input_dtype, x = dtype_and_x
    helpers.test_frontend_method(
        init_input_dtypes=input_dtype,
        backend_to_test=backend_fw,
        init_all_as_kwargs_np={
            "data": x[0],
        },
        method_input_dtypes=input_dtype,
        method_all_as_kwargs_np={
            "other": x[1],
        },
        frontend_method_data=frontend_method_data,
        init_flags=init_flags,
        method_flags=method_flags,
        frontend=frontend,
        on_device=on_device,
    )


# greater_
@handle_frontend_method(
    class_tree=CLASS_TREE,
    init_tree="torch.tensor",
    method_name="greater_",
    dtype_and_x=helpers.dtype_and_values(
        available_dtypes=helpers.get_dtypes("valid"),
        num_arrays=2,
        min_value=-1e04,
        max_value=1e04,
        allow_inf=False,
    ),
)
def test_torch_tensor_greater_(
    dtype_and_x,
    frontend_method_data,
    init_flags,
    method_flags,
    frontend,
    on_device,
    backend_fw,
):
    input_dtype, x = dtype_and_x
    helpers.test_frontend_method(
        init_input_dtypes=input_dtype,
        backend_to_test=backend_fw,
        init_all_as_kwargs_np={
            "data": x[0],
        },
        method_input_dtypes=input_dtype,
        method_all_as_kwargs_np={
            "other": x[1],
        },
        frontend_method_data=frontend_method_data,
        init_flags=init_flags,
        method_flags=method_flags,
        frontend=frontend,
        on_device=on_device,
    )


# greater_equal
@handle_frontend_method(
    class_tree=CLASS_TREE,
    init_tree="torch.tensor",
    method_name="greater_equal",
    dtype_and_x=helpers.dtype_and_values(
        available_dtypes=helpers.get_dtypes("valid"),
        num_arrays=2,
        min_value=-1e04,
        max_value=1e04,
        allow_inf=False,
    ),
)
def test_torch_tensor_greater_equal(
    dtype_and_x,
    frontend_method_data,
    init_flags,
    method_flags,
    frontend,
    on_device,
    backend_fw,
):
    input_dtype, x = dtype_and_x
    helpers.test_frontend_method(
        init_input_dtypes=input_dtype,
        backend_to_test=backend_fw,
        init_all_as_kwargs_np={
            "data": x[0],
        },
        method_input_dtypes=input_dtype,
        method_all_as_kwargs_np={
            "other": x[1],
        },
        frontend_method_data=frontend_method_data,
        init_flags=init_flags,
        method_flags=method_flags,
        frontend=frontend,
        on_device=on_device,
    )


# greater_equal_
@handle_frontend_method(
    class_tree=CLASS_TREE,
    init_tree="torch.tensor",
    method_name="greater_equal_",
    dtype_and_x=helpers.dtype_and_values(
        available_dtypes=helpers.get_dtypes("valid"),
        num_arrays=2,
        min_value=-1e04,
        max_value=1e04,
        allow_inf=False,
    ),
)
def test_torch_tensor_greater_equal_(
    dtype_and_x,
    frontend_method_data,
    init_flags,
    method_flags,
    frontend,
    on_device,
    backend_fw,
):
    input_dtype, x = dtype_and_x
    helpers.test_frontend_method(
        init_input_dtypes=input_dtype,
        backend_to_test=backend_fw,
        init_all_as_kwargs_np={
            "data": x[0],
        },
        method_input_dtypes=input_dtype,
        method_all_as_kwargs_np={
            "other": x[1],
        },
        frontend_method_data=frontend_method_data,
        init_flags=init_flags,
        method_flags=method_flags,
        frontend=frontend,
        on_device=on_device,
    )


# less
@handle_frontend_method(
    class_tree=CLASS_TREE,
    init_tree="torch.tensor",
    method_name="less",
    dtype_and_x=helpers.dtype_and_values(
        available_dtypes=helpers.get_dtypes("valid"),
        num_arrays=2,
        min_value=-1e04,
        max_value=1e04,
        allow_inf=False,
    ),
)
def test_torch_tensor_less(
    dtype_and_x,
    frontend_method_data,
    init_flags,
    method_flags,
    frontend,
    on_device,
    backend_fw,
):
    input_dtype, x = dtype_and_x
    helpers.test_frontend_method(
        init_input_dtypes=input_dtype,
        backend_to_test=backend_fw,
        init_all_as_kwargs_np={
            "data": x[0],
        },
        method_input_dtypes=input_dtype,
        method_all_as_kwargs_np={
            "other": x[1],
        },
        frontend_method_data=frontend_method_data,
        init_flags=init_flags,
        method_flags=method_flags,
        frontend=frontend,
        on_device=on_device,
    )


# less_
@handle_frontend_method(
    class_tree=CLASS_TREE,
    init_tree="torch.tensor",
    method_name="less_",
    dtype_and_x=helpers.dtype_and_values(
        available_dtypes=helpers.get_dtypes("valid"),
        num_arrays=2,
        min_value=-1e04,
        max_value=1e04,
        allow_inf=False,
    ),
)
def test_torch_tensor_less_(
    dtype_and_x,
    frontend_method_data,
    init_flags,
    method_flags,
    frontend,
    on_device,
    backend_fw,
):
    input_dtype, x = dtype_and_x
    helpers.test_frontend_method(
        init_input_dtypes=input_dtype,
        backend_to_test=backend_fw,
        init_all_as_kwargs_np={
            "data": x[0],
        },
        method_input_dtypes=input_dtype,
        method_all_as_kwargs_np={
            "other": x[1],
        },
        frontend_method_data=frontend_method_data,
        init_flags=init_flags,
        method_flags=method_flags,
        frontend=frontend,
        on_device=on_device,
    )


# less_equal
@handle_frontend_method(
    class_tree=CLASS_TREE,
    init_tree="torch.tensor",
    method_name="less_equal",
    dtype_and_x=helpers.dtype_and_values(
        available_dtypes=helpers.get_dtypes("valid"),
        num_arrays=2,
        min_value=-1e04,
        max_value=1e04,
        allow_inf=False,
    ),
)
def test_torch_tensor_less_equal(
    dtype_and_x,
    frontend_method_data,
    init_flags,
    method_flags,
    frontend,
    on_device,
    backend_fw,
):
    input_dtype, x = dtype_and_x
    helpers.test_frontend_method(
        init_input_dtypes=input_dtype,
        backend_to_test=backend_fw,
        init_all_as_kwargs_np={
            "data": x[0],
        },
        method_input_dtypes=input_dtype,
        method_all_as_kwargs_np={
            "other": x[1],
        },
        frontend_method_data=frontend_method_data,
        init_flags=init_flags,
        method_flags=method_flags,
        frontend=frontend,
        on_device=on_device,
    )


# less_equal_
@handle_frontend_method(
    class_tree=CLASS_TREE,
    init_tree="torch.tensor",
    method_name="less_equal_",
    dtype_and_x=helpers.dtype_and_values(
        available_dtypes=helpers.get_dtypes("valid"),
        num_arrays=2,
        min_value=-1e04,
        max_value=1e04,
        allow_inf=False,
    ),
)
def test_torch_tensor_less_equal_(
    dtype_and_x,
    frontend_method_data,
    init_flags,
    method_flags,
    frontend,
    on_device,
    backend_fw,
):
    input_dtype, x = dtype_and_x
    helpers.test_frontend_method(
        init_input_dtypes=input_dtype,
        backend_to_test=backend_fw,
        init_all_as_kwargs_np={
            "data": x[0],
        },
        method_input_dtypes=input_dtype,
        method_all_as_kwargs_np={
            "other": x[1],
        },
        frontend_method_data=frontend_method_data,
        init_flags=init_flags,
        method_flags=method_flags,
        frontend=frontend,
        on_device=on_device,
    )


# addr_
@handle_frontend_method(
    class_tree=CLASS_TREE,
    init_tree="torch.tensor",
    method_name="addr_",
    dtype_and_vecs=_get_dtype_input_and_vectors(with_input=True),
    beta=st.floats(
        min_value=-5,
        max_value=5,
        allow_nan=False,
        allow_subnormal=False,
        allow_infinity=False,
    ),
    alpha=st.floats(
        min_value=-5,
        max_value=5,
        allow_nan=False,
        allow_subnormal=False,
        allow_infinity=False,
    ),
)
def test_torch_tensor_addr_(
    dtype_and_vecs,
    beta,
    alpha,
    frontend,
    frontend_method_data,
    init_flags,
    method_flags,
    on_device,
    backend_fw,
):
    dtype, input, vec1, vec2 = dtype_and_vecs
    helpers.test_frontend_method(
        init_input_dtypes=dtype,
        backend_to_test=backend_fw,
        init_all_as_kwargs_np={
            "data": input,
        },
        method_input_dtypes=dtype,
        method_all_as_kwargs_np={
            "vec1": vec1,
            "vec2": vec2,
            "beta": beta,
            "alpha": alpha,
        },
        frontend_method_data=frontend_method_data,
        init_flags=init_flags,
        method_flags=method_flags,
        frontend=frontend,
        atol_=1e-02,
        on_device=on_device,
    )


@handle_frontend_method(
    class_tree=CLASS_TREE,
    init_tree="torch.tensor",
    method_name="eq_",
    dtype_and_x=helpers.dtype_and_values(
        available_dtypes=helpers.get_dtypes("float"),
        num_arrays=2,
        min_value=-1e04,
        max_value=1e04,
        allow_inf=False,
    ),
)
def test_torch_tensor_eq_(
    dtype_and_x,
    frontend_method_data,
    init_flags,
    method_flags,
    frontend,
    on_device,
    backend_fw,
):
    input_dtype, x = dtype_and_x
    helpers.test_frontend_method(
        init_input_dtypes=input_dtype,
        backend_to_test=backend_fw,
        init_all_as_kwargs_np={
            "data": x[0],
        },
        method_input_dtypes=input_dtype,
        method_all_as_kwargs_np={
            "other": x[1],
        },
        frontend_method_data=frontend_method_data,
        init_flags=init_flags,
        method_flags=method_flags,
        frontend=frontend,
        on_device=on_device,
    )


@handle_frontend_method(
    class_tree=CLASS_TREE,
    init_tree="torch.tensor",
    method_name="var",
    dtype_and_x=_statistical_dtype_values(
        function="var",
        min_value=-1e04,
        max_value=1e04,
    ),
    keepdim=st.booleans(),
)
def test_torch_tensor_var(
    dtype_and_x,
    keepdim,
    frontend,
    frontend_method_data,
    init_flags,
    method_flags,
    on_device,
    backend_fw,
):
    input_dtype, x, axis, correction = dtype_and_x
    helpers.test_frontend_method(
        init_input_dtypes=input_dtype,
        backend_to_test=backend_fw,
        init_all_as_kwargs_np={"data": x[0]},
        method_input_dtypes=input_dtype,
        method_all_as_kwargs_np={
            "dim": axis,
            "correction": int(correction),
            "keepdim": keepdim,
        },
        frontend=frontend,
        frontend_method_data=frontend_method_data,
        init_flags=init_flags,
        method_flags=method_flags,
        on_device=on_device,
    )


@handle_frontend_method(
    class_tree=CLASS_TREE,
    init_tree="torch.tensor",
    method_name="narrow",
    dtype_input_dim_start_length=_dtype_input_dim_start_length(),
)
def test_torch_tensor_narrow(
    dtype_input_dim_start_length,
    frontend,
    frontend_method_data,
    init_flags,
    method_flags,
    on_device,
    backend_fw,
):
    (input_dtype, x, dim, start, length) = dtype_input_dim_start_length
    helpers.test_frontend_method(
        init_input_dtypes=input_dtype,
        backend_to_test=backend_fw,
        init_all_as_kwargs_np={"data": x[0]},
        method_input_dtypes=input_dtype,
        method_all_as_kwargs_np={
            "dim": dim,
            "start": start,
            "length": length,
        },
        frontend=frontend,
        frontend_method_data=frontend_method_data,
        init_flags=init_flags,
        method_flags=method_flags,
        on_device=on_device,
    )


@handle_frontend_method(
    class_tree=CLASS_TREE,
    init_tree="torch.tensor",
    method_name="as_strided",
    dtype_x_and_other=_as_strided_helper(),
)
def test_torch_tensor_as_strided(
    dtype_x_and_other,
    frontend,
    frontend_method_data,
    init_flags,
    method_flags,
    on_device,
    backend_fw,
):
    input_dtype, x, size, stride, offset = dtype_x_and_other
    helpers.test_frontend_method(
        init_input_dtypes=input_dtype,
        backend_to_test=backend_fw,
        init_all_as_kwargs_np={"data": x[0]},
        method_input_dtypes=input_dtype,
        method_all_as_kwargs_np={
            "size": size,
            "stride": stride,
            "storage_offset": offset,
        },
        frontend=frontend,
        frontend_method_data=frontend_method_data,
        init_flags=init_flags,
        method_flags=method_flags,
        on_device=on_device,
    )


@handle_frontend_method(
    class_tree=CLASS_TREE,
    init_tree="torch.tensor",
    method_name="stride",
    dtype_value_axis=helpers.dtype_values_axis(
        available_dtypes=helpers.get_dtypes("valid"),
        min_num_dims=1,
        valid_axis=True,
        force_int_axis=True,
    ),
)
def test_torch_tensor_stride(
    dtype_value_axis,
    frontend,
    frontend_method_data,
    init_flags,
    method_flags,
    on_device,
    backend_fw,
):
    input_dtype, x, axis = dtype_value_axis
    helpers.test_frontend_method(
        init_input_dtypes=input_dtype,
        backend_to_test=backend_fw,
        init_all_as_kwargs_np={"data": x[0]},
        method_input_dtypes=input_dtype,
        method_all_as_kwargs_np={"dim": axis},
        frontend=frontend,
        frontend_method_data=frontend_method_data,
        init_flags=init_flags,
        method_flags=method_flags,
        on_device=on_device,
    )


@handle_frontend_method(
    class_tree=CLASS_TREE,
    init_tree="torch.tensor",
    method_name="log1p",
    dtype_x=helpers.dtype_and_values(
        available_dtypes=helpers.get_dtypes("valid"),
        max_value=1e37,
    ),
)
def test_torch_tensor_log1p(
    dtype_x,
    frontend,
    frontend_method_data,
    init_flags,
    method_flags,
    on_device,
    backend_fw,
):
    input_dtype, x = dtype_x
    helpers.test_frontend_method(
        init_input_dtypes=input_dtype,
        backend_to_test=backend_fw,
        init_all_as_kwargs_np={"data": x[0]},
        method_input_dtypes=input_dtype,
        method_all_as_kwargs_np={},
        frontend=frontend,
        frontend_method_data=frontend_method_data,
        init_flags=init_flags,
        method_flags=method_flags,
        on_device=on_device,
    )


# log1p_
@handle_frontend_method(
    class_tree=CLASS_TREE,
    init_tree="torch.tensor",
    method_name="log1p_",
    dtype_x=helpers.dtype_and_values(
        available_dtypes=helpers.get_dtypes("valid"),
        max_value=1e37,
    ),
)
def test_torch_tensor_log1p_(
    dtype_x,
    frontend,
    frontend_method_data,
    init_flags,
    method_flags,
    on_device,
    backend_fw,
):
    input_dtype, x = dtype_x
    helpers.test_frontend_method(
        init_input_dtypes=input_dtype,
        backend_to_test=backend_fw,
        init_all_as_kwargs_np={"data": x[0]},
        method_input_dtypes=input_dtype,
        method_all_as_kwargs_np={},
        frontend=frontend,
        frontend_method_data=frontend_method_data,
        init_flags=init_flags,
        method_flags=method_flags,
        on_device=on_device,
    )


@handle_frontend_method(
    class_tree=CLASS_TREE,
    init_tree="torch.tensor",
    method_name="baddbmm",
    dtype_and_matrices=_get_dtype_and_3dbatch_matrices(with_input=True, input_3d=True),
    beta=st.floats(
        min_value=-5,
        max_value=5,
        allow_nan=False,
        allow_subnormal=False,
        allow_infinity=False,
    ),
    alpha=st.floats(
        min_value=-5,
        max_value=5,
        allow_nan=False,
        allow_subnormal=False,
        allow_infinity=False,
    ),
)
def test_torch_tensor_baddbmm(
    dtype_and_matrices,
    beta,
    alpha,
    frontend,
    frontend_method_data,
    init_flags,
    method_flags,
    on_device,
    backend_fw,
):
    input_dtype, x, batch1, batch2 = dtype_and_matrices
    helpers.test_frontend_method(
        init_input_dtypes=input_dtype,
        backend_to_test=backend_fw,
        init_all_as_kwargs_np={"data": x[0]},
        method_input_dtypes=input_dtype,
        method_all_as_kwargs_np={
            "batch1": batch1,
            "batch2": batch2,
            "beta": beta,
            "alpha": alpha,
        },
        frontend=frontend,
        frontend_method_data=frontend_method_data,
        init_flags=init_flags,
        method_flags=method_flags,
        on_device=on_device,
    )


@handle_frontend_method(
    class_tree=CLASS_TREE,
    init_tree="torch.tensor",
    method_name="baddbmm_",
    dtype_and_matrices=_get_dtype_and_3dbatch_matrices(with_input=True, input_3d=True),
    beta=st.floats(
        min_value=-5,
        max_value=5,
        allow_nan=False,
        allow_subnormal=False,
        allow_infinity=False,
    ),
    alpha=st.floats(
        min_value=-5,
        max_value=5,
        allow_nan=False,
        allow_subnormal=False,
        allow_infinity=False,
    ),
)
def test_torch_baddbmm_(
    dtype_and_matrices,
    beta,
    alpha,
    frontend,
    frontend_method_data,
    init_flags,
    method_flags,
    on_device,
):
    input_dtype, x, batch1, batch2 = dtype_and_matrices
    helpers.test_frontend_method(
        init_input_dtypes=input_dtype,
        init_all_as_kwargs_np={"data": x[0]},
        method_input_dtypes=input_dtype,
        method_all_as_kwargs_np={
            "batch1": batch1,
            "batch2": batch2,
            "beta": beta,
            "alpha": alpha,
        },
        frontend=frontend,
        frontend_method_data=frontend_method_data,
        init_flags=init_flags,
        method_flags=method_flags,
        on_device=on_device,
    )


@handle_frontend_method(
    class_tree=CLASS_TREE,
    init_tree="torch.tensor",
    method_name="bmm",
    dtype_and_matrices=_get_dtype_and_3dbatch_matrices(with_input=True, input_3d=True),
)
def test_torch_tensor_instance_bmm(
    dtype_and_matrices,
    backend_fw,
    frontend,
    frontend_method_data,
    init_flags,
    method_flags,
    on_device,
):
    input_dtype, _, x, mat2 = dtype_and_matrices
    helpers.test_frontend_method(
        init_input_dtypes=input_dtype,
        init_all_as_kwargs_np={"data": x},
        method_input_dtypes=input_dtype,
        method_all_as_kwargs_np={"mat2": mat2},
        frontend=frontend,
        frontend_method_data=frontend_method_data,
        init_flags=init_flags,
        method_flags=method_flags,
        on_device=on_device,
        backend_to_test=backend_fw,
    )


@handle_frontend_method(
    class_tree=CLASS_TREE,
    init_tree="torch.tensor",
    method_name="floor_",
    dtype_and_x=helpers.dtype_and_values(
        available_dtypes=helpers.get_dtypes("float"),
    ),
)
def test_torch_tensor_floor_(
    dtype_and_x,
    frontend_method_data,
    init_flags,
    method_flags,
    frontend,
    on_device,
    backend_fw,
):
    input_dtype, x = dtype_and_x
    helpers.test_frontend_method(
        init_input_dtypes=input_dtype,
        backend_to_test=backend_fw,
        init_all_as_kwargs_np={
            "data": x[0],
        },
        method_input_dtypes=input_dtype,
        method_all_as_kwargs_np={},
        frontend_method_data=frontend_method_data,
        init_flags=init_flags,
        method_flags=method_flags,
        frontend=frontend,
        on_device=on_device,
    )


@handle_frontend_method(
    class_tree=CLASS_TREE,
    init_tree="torch.tensor",
    method_name="diag",
    dtype_and_values=helpers.dtype_and_values(
        available_dtypes=helpers.get_dtypes("float"),
        shape=st.shared(helpers.get_shape(min_num_dims=1, max_num_dims=2), key="shape"),
    ),
    diagonal=st.integers(min_value=-100, max_value=100),
)
def test_torch_tensor_diag(
    dtype_and_values,
    diagonal,
    frontend_method_data,
    init_flags,
    method_flags,
    frontend,
    on_device,
    backend_fw,
):
    input_dtype, values = dtype_and_values
    helpers.test_frontend_method(
        init_input_dtypes=input_dtype,
        backend_to_test=backend_fw,
        init_all_as_kwargs_np={
            "data": values[0],
        },
        method_input_dtypes=input_dtype,
        method_all_as_kwargs_np={
            "diagonal": diagonal,
        },
        frontend_method_data=frontend_method_data,
        init_flags=init_flags,
        method_flags=method_flags,
        frontend=frontend,
        on_device=on_device,
    )


# diagonal
@st.composite
def dims_and_offset(draw, shape):
    shape_actual = draw(shape)
    dim1 = draw(helpers.get_axis(shape=shape, force_int=True))
    dim2 = draw(helpers.get_axis(shape=shape, force_int=True))
    offset = draw(
        st.integers(min_value=-shape_actual[dim1], max_value=shape_actual[dim1])
    )
    return dim1, dim2, offset


@handle_frontend_method(
    class_tree=CLASS_TREE,
    init_tree="torch.tensor",
    method_name="diagonal",
    dtype_and_values=helpers.dtype_and_values(
        available_dtypes=helpers.get_dtypes("valid"),
        shape=st.shared(helpers.get_shape(min_num_dims=2), key="shape"),
    ),
    dims_and_offset=dims_and_offset(
        shape=st.shared(helpers.get_shape(min_num_dims=2), key="shape")
    ),
)
def test_torch_tensor_diagonal(
    dtype_and_values,
    dims_and_offset,
    frontend,
    frontend_method_data,
    backend_fw,
    init_flags,
    method_flags,
    on_device,
):
    input_dtype, value = dtype_and_values
    dim1, dim2, offset = dims_and_offset
    input = value[0]
    num_dims = len(np.shape(input))
    assume(dim1 != dim2)
    if dim1 < 0:
        assume(dim1 + num_dims != dim2)
    if dim2 < 0:
        assume(dim1 != dim2 + num_dims)
    helpers.test_frontend_method(
        init_input_dtypes=[input_dtype[0]],
        init_all_as_kwargs_np={"data": input},
        method_input_dtypes=[input_dtype[0]],
        method_all_as_kwargs_np={
            "offset": offset,
            "dim1": dim1,
            "dim2": dim2,
        },
        frontend=frontend,
        frontend_method_data=frontend_method_data,
        backend_to_test=backend_fw,
        init_flags=init_flags,
        method_flags=method_flags,
        on_device=on_device,
    )


@handle_frontend_method(
    class_tree=CLASS_TREE,
    init_tree="torch.tensor",
    method_name="gather",
    params_indices_others=helpers.array_indices_axis(
        array_dtypes=helpers.get_dtypes("valid"),
        indices_dtypes=["int64"],
        indices_same_dims=True,
    ),
)
def test_torch_tensor_gather(
    params_indices_others,
    frontend,
    frontend_method_data,
    init_flags,
    method_flags,
    on_device,
    backend_fw,
):
    input_dtypes, x, indices, axis, batch_dims = params_indices_others
    helpers.test_frontend_method(
        init_input_dtypes=[input_dtypes[0]],
        backend_to_test=backend_fw,
        init_all_as_kwargs_np={"data": x},
        method_input_dtypes=[input_dtypes[1]],
        method_all_as_kwargs_np={
            "dim": axis,
            "index": indices,
        },
        frontend=frontend,
        frontend_method_data=frontend_method_data,
        init_flags=init_flags,
        method_flags=method_flags,
        on_device=on_device,
    )


@handle_frontend_method(
    class_tree=CLASS_TREE,
    init_tree="torch.tensor",
    method_name="take_along_dim",
    dtype_indices_axis=helpers.array_indices_axis(
        array_dtypes=helpers.get_dtypes("numeric"),
        indices_dtypes=["int64"],
        min_num_dims=1,
        max_num_dims=5,
        min_dim_size=1,
        max_dim_size=10,
        indices_same_dims=True,
    ),
)
def test_torch_tensor_take_along_dim(
    dtype_indices_axis,
    frontend_method_data,
    init_flags,
    method_flags,
    frontend,
    on_device,
    backend_fw,
):
    input_dtypes, value, indices, axis, _ = dtype_indices_axis
    helpers.test_frontend_method(
        init_input_dtypes=[input_dtypes[0]],
        backend_to_test=backend_fw,
        init_all_as_kwargs_np={
            "data": value,
        },
        method_input_dtypes=[input_dtypes[1]],
        method_all_as_kwargs_np={
            "indices": indices,
            "dim": axis,
        },
        frontend_method_data=frontend_method_data,
        init_flags=init_flags,
        method_flags=method_flags,
        frontend=frontend,
        on_device=on_device,
    )


@handle_frontend_method(
    class_tree=CLASS_TREE,
    init_tree="torch.tensor",
    method_name="movedim",
    dtype_and_input=helpers.dtype_and_values(
        available_dtypes=helpers.get_dtypes("float"),
        min_value=-100,
        max_value=100,
        shape=st.shared(
            helpers.get_shape(
                min_num_dims=1,
                max_num_dims=3,
                min_dim_size=1,
                max_dim_size=3,
            ),
            key="a_s_d",
        ),
    ),
    source=helpers.get_axis(
        allow_none=False,
        unique=True,
        shape=st.shared(
            helpers.get_shape(
                min_num_dims=1,
                max_num_dims=3,
                min_dim_size=1,
                max_dim_size=3,
            ),
            key="a_s_d",
        ),
        min_size=1,
        force_int=True,
    ),
    destination=helpers.get_axis(
        allow_none=False,
        unique=True,
        shape=st.shared(
            helpers.get_shape(
                min_num_dims=1,
                max_num_dims=3,
                min_dim_size=1,
                max_dim_size=3,
            ),
            key="a_s_d",
        ),
        min_size=1,
        force_int=True,
    ),
)
def test_torch_tensor_movedim(
    dtype_and_input,
    source,
    destination,
    frontend,
    frontend_method_data,
    init_flags,
    method_flags,
    on_device,
    backend_fw,
):
    input_dtype, value = dtype_and_input
    helpers.test_frontend_method(
        init_input_dtypes=input_dtype,
        backend_to_test=backend_fw,
        init_all_as_kwargs_np={"data": value[0]},
        method_input_dtypes=input_dtype,
        method_all_as_kwargs_np={
            "source": source,
            "destination": destination,
        },
        frontend=frontend,
        frontend_method_data=frontend_method_data,
        init_flags=init_flags,
        method_flags=method_flags,
        on_device=on_device,
    )


@handle_frontend_method(
    class_tree=CLASS_TREE,
    init_tree="torch.tensor",
    method_name="addcdiv_",
    dtype_and_x=helpers.dtype_and_values(
        available_dtypes=helpers.get_dtypes("float"),
        num_arrays=3,
        large_abs_safety_factor=2.5,
        small_abs_safety_factor=2.5,
        safety_factor_scale="log",
        shared_dtype=True,
    ),
    value=st.floats(min_value=-100, max_value=100),
)
def test_torch_tensor_addcdiv_(
    dtype_and_x,
    value,
    frontend,
    frontend_method_data,
    init_flags,
    method_flags,
    on_device,
    backend_fw,
):
    input_dtype, x = dtype_and_x
    assume(not np.any(np.isclose(x[2], 0)))

    helpers.test_frontend_method(
        init_input_dtypes=input_dtype,
        backend_to_test=backend_fw,
        init_all_as_kwargs_np={"data": x[0]},
        method_input_dtypes=input_dtype,
        method_all_as_kwargs_np={
            "tensor1": x[1],
            "tensor2": x[2],
            "value": value,
        },
        frontend_method_data=frontend_method_data,
        init_flags=init_flags,
        method_flags=method_flags,
        frontend=frontend,
        on_device=on_device,
        atol_=1e-03,
    )


@handle_frontend_method(
    class_tree=CLASS_TREE,
    init_tree="torch.tensor",
    method_name="cholesky",
    dtype_and_x=_get_dtype_and_matrix(square=True),
    upper=st.booleans(),
)
def test_torch_tensor_cholesky(
    dtype_and_x,
    upper,
    frontend,
    frontend_method_data,
    init_flags,
    method_flags,
    on_device,
    backend_fw,
):
    input_dtype, x = dtype_and_x
    x = x[0]
    # make symmetric positive-definite
    x = np.matmul(x.swapaxes(-1, -2), x) + np.identity(x.shape[-1]) * 1e-3

    helpers.test_frontend_method(
        init_input_dtypes=input_dtype,
        backend_to_test=backend_fw,
        init_all_as_kwargs_np={
            "data": x,
        },
        method_input_dtypes=input_dtype,
        method_all_as_kwargs_np={
            "upper": upper,
        },
        frontend_method_data=frontend_method_data,
        init_flags=init_flags,
        method_flags=method_flags,
        frontend=frontend,
        on_device=on_device,
        rtol_=1e-2,
    )


@handle_frontend_method(
    class_tree=CLASS_TREE,
    init_tree="torch.tensor",
    method_name="heaviside",
    dtype_and_values=helpers.dtype_and_values(
        available_dtypes=helpers.get_dtypes("float"),
        num_arrays=2,
    ),
)
def test_torch_tensor_heaviside(
    dtype_and_values,
    frontend,
    frontend_method_data,
    init_flags,
    method_flags,
    on_device,
    backend_fw,
):
    input_dtype, values = dtype_and_values
    helpers.test_frontend_method(
        init_input_dtypes=input_dtype,
        backend_to_test=backend_fw,
        init_all_as_kwargs_np={
            "data": values[0],
        },
        method_input_dtypes=input_dtype,
        method_all_as_kwargs_np={
            "values": values[1],
        },
        init_flags=init_flags,
        method_flags=method_flags,
        frontend_method_data=frontend_method_data,
        frontend=frontend,
        on_device=on_device,
    )


@handle_frontend_method(
    class_tree=CLASS_TREE,
    init_tree="torch.tensor",
    method_name="dot",
    dtype_and_x=helpers.dtype_and_values(
        available_dtypes=helpers.get_dtypes("float"),
        num_arrays=2,
        shape=(1,),
    ),
)
def test_torch_tensor_dot(
    dtype_and_x,
    frontend_method_data,
    init_flags,
    method_flags,
    frontend,
    on_device,
    backend_fw,
):
    input_dtype, x = dtype_and_x
    helpers.test_frontend_method(
        init_input_dtypes=input_dtype,
        backend_to_test=backend_fw,
        init_all_as_kwargs_np={
            "data": x[0],
        },
        method_input_dtypes=input_dtype,
        method_all_as_kwargs_np={
            "tensor": x[1],
        },
        frontend_method_data=frontend_method_data,
        init_flags=init_flags,
        method_flags=method_flags,
        frontend=frontend,
        on_device=on_device,
    )


@handle_frontend_method(
    class_tree=CLASS_TREE,
    init_tree="torch.tensor",
    method_name="tile",
    dtype_and_values=helpers.dtype_and_values(
        available_dtypes=helpers.get_dtypes("valid"),
        shape=st.shared(helpers.get_shape(), key="shape"),
    ),
    reps=helpers.get_axis(
        shape=st.shared(helpers.get_shape(), key="shape"),
        allow_neg=False,
    ),
)
def test_torch_tensor_tile(
    dtype_and_values,
    reps,
    frontend,
    frontend_method_data,
    init_flags,
    method_flags,
    on_device,
    backend_fw,
):
    input_dtype, values = dtype_and_values
    if isinstance(reps, tuple):
        method_flags.num_positional_args = len(reps)
    else:
        method_flags.num_positional_args = 1
    helpers.test_frontend_method(
        init_input_dtypes=input_dtype,
        backend_to_test=backend_fw,
        init_all_as_kwargs_np={
            "data": values[0],
        },
        method_input_dtypes=input_dtype,
        method_all_as_kwargs_np={
            "reps": reps,
        },
        init_flags=init_flags,
        method_flags=method_flags,
        frontend_method_data=frontend_method_data,
        frontend=frontend,
        on_device=on_device,
    )


# write test for torch instance apply_


@handle_frontend_method(
    class_tree=CLASS_TREE,
    init_tree="torch.tensor",
    method_name="apply_",
    dtype_and_values=helpers.dtype_and_values(
        available_dtypes=helpers.get_dtypes("float"),
        num_arrays=1,
    ),
)
def test_torch_tensor_apply_(
    dtype_and_values,
    frontend,
    frontend_method_data,
    init_flags,
    method_flags,
    on_device,
    backend_fw,
):
    def func(x):
        return x + 1

    input_dtype, values = dtype_and_values

    helpers.test_frontend_method(
        init_input_dtypes=input_dtype,
        backend_to_test=backend_fw,
        init_all_as_kwargs_np={
            "data": values[0],
        },
        method_input_dtypes=input_dtype,
        method_all_as_kwargs_np={
            "callable": func,
        },
        init_flags=init_flags,
        method_flags=method_flags,
        frontend_method_data=frontend_method_data,
        frontend=frontend,
        on_device=on_device,
    )


@given(
    dtype_x=helpers.dtype_and_values(
        available_dtypes=helpers.get_dtypes("float", prune_function=False),
        num_arrays=3,
        min_value=-1e3,
        max_value=1e3,
    ).filter(lambda x: all(dt == "float32" for dt in x[0])),
)
def test_torch_tensor_backward(
    dtype_x,
    backend_fw,
):
    ivy.set_backend(backend_fw)
    if ivy.current_backend_str() == "numpy":
        ivy.warnings.warn("Gradient calculation unavailable for numpy backend")
        return
    if ivy.current_backend_str() == "paddle":
        ivy.warnings.warn("torch.Tensor.backward() unavailable for paddle backend")
        return
    _, values = dtype_x
    x = Tensor(values[0], requires_grad=True)
    y = Tensor(values[1], requires_grad=True)
    z = Tensor(values[2], requires_grad=True)
    a = x + y.pow(2)
    b = z * a
    c = b.sum()
    c.backward()
    x_torch = torch.tensor(values[0], requires_grad=True, dtype=torch.float32)
    y_torch = torch.tensor(values[1], requires_grad=True, dtype=torch.float32)
    z_torch = torch.tensor(values[2], requires_grad=True, dtype=torch.float32)
    a_torch = x_torch + y_torch.pow(2)
    b_torch = z_torch * a_torch
    c_torch = b_torch.sum()
    c_torch.backward()
    helpers.assertions.value_test(
        ret_np_flat=helpers.flatten_and_to_np(
            ret=x._grads.ivy_array, backend=backend_fw
        ),
        ret_np_from_gt_flat=helpers.flatten_and_to_np(
            ret=ivy.to_ivy(x_torch.grad.numpy()), backend=backend_fw
        ),
        rtol=1e-3,
        atol=1e-3,
        backend="torch",
    )
    helpers.assertions.value_test(
        ret_np_flat=helpers.flatten_and_to_np(
            ret=y._grads.ivy_array, backend=backend_fw
        ),
        ret_np_from_gt_flat=helpers.flatten_and_to_np(
            ret=ivy.to_ivy(y_torch.grad.numpy()), backend=backend_fw
        ),
        rtol=1e-3,
        atol=1e-3,
        backend="torch",
    )
    helpers.assertions.value_test(
        ret_np_flat=helpers.flatten_and_to_np(
            ret=z._grads.ivy_array, backend=backend_fw
        ),
        ret_np_from_gt_flat=helpers.flatten_and_to_np(
            ret=ivy.to_ivy(z_torch.grad.numpy()), backend=backend_fw
        ),
        rtol=1e-3,
        atol=1e-3,
        backend="torch",
    )


# angle
@handle_frontend_method(
    class_tree=CLASS_TREE,
    init_tree="torch.tensor",
    method_name="angle",
    dtype_and_values=helpers.dtype_and_values(
        available_dtypes=["float64", "complex64", "complex128"],
    ),
)
def test_torch_tensor_angle(
    dtype_and_values,
    frontend,
    frontend_method_data,
    init_flags,
    method_flags,
    on_device,
):
    input_dtype, values = dtype_and_values

    helpers.test_frontend_method(
        init_input_dtypes=input_dtype,
        init_all_as_kwargs_np={
            "data": values[0],
        },
        method_input_dtypes=input_dtype,
        method_all_as_kwargs_np={},
        init_flags=init_flags,
        method_flags=method_flags,
        frontend_method_data=frontend_method_data,
        frontend=frontend,
        on_device=on_device,
    )


# logaddexp
@handle_frontend_method(
    class_tree=CLASS_TREE,
    init_tree="torch.tensor",
    method_name="logaddexp",
    dtype_and_x=helpers.dtype_and_values(
        available_dtypes=helpers.get_dtypes("float"),
        num_arrays=2,
        min_num_dims=1,
        min_value=-100,
        max_value=100,
        shared_dtype=True,
    ),
)
def test_torch_tensor_logaddexp(
    dtype_and_x,
    frontend_method_data,
    init_flags,
    method_flags,
    frontend,
    on_device,
    backend_fw,
):
    input_dtype, x = dtype_and_x
    helpers.test_frontend_method(
        init_input_dtypes=input_dtype,
        backend_to_test=backend_fw,
        init_all_as_kwargs_np={
            "data": x[0],
        },
        method_input_dtypes=input_dtype,
        method_all_as_kwargs_np={
            "other": x[1],
        },
        frontend_method_data=frontend_method_data,
        init_flags=init_flags,
        method_flags=method_flags,
        frontend=frontend,
        on_device=on_device,
    )


@handle_frontend_method(
    class_tree=CLASS_TREE,
    init_tree="torch.tensor",
    method_name="adjoint",
    dtype_and_values=helpers.dtype_and_values(
        available_dtypes=helpers.get_dtypes("real_and_complex"),
        min_num_dims=2,
        min_dim_size=2,
    ),
)
def test_torch_tensor_adjoint(
    dtype_and_values,
    frontend,
    frontend_method_data,
    init_flags,
    method_flags,
    on_device,
    backend_fw,
):
    input_dtype, values = dtype_and_values

    helpers.test_frontend_method(
        init_input_dtypes=input_dtype,
        backend_to_test=backend_fw,
        init_all_as_kwargs_np={
            "data": values[0],
        },
        method_input_dtypes=input_dtype,
        method_all_as_kwargs_np={},
        init_flags=init_flags,
        method_flags=method_flags,
        frontend_method_data=frontend_method_data,
        frontend=frontend,
        on_device=on_device,
    )


@handle_frontend_method(
    class_tree=CLASS_TREE,
    init_tree="torch.tensor",
    method_name="conj",
    dtype_and_x=helpers.dtype_and_values(
        available_dtypes=helpers.get_dtypes("float_and_complex")
    ),
)
def test_torch_tensor_conj(
    dtype_and_x,
    frontend_method_data,
    init_flags,
    method_flags,
    frontend,
    on_device,
    backend_fw,
):
    input_dtype, x = dtype_and_x
    helpers.test_frontend_method(
        init_input_dtypes=input_dtype,
        backend_to_test=backend_fw,
        init_all_as_kwargs_np={
            "data": x[0],
        },
        method_input_dtypes=input_dtype,
        method_all_as_kwargs_np={},
        frontend_method_data=frontend_method_data,
        init_flags=init_flags,
        method_flags=method_flags,
        frontend=frontend,
        on_device=on_device,
    )


@handle_frontend_method(
    class_tree=CLASS_TREE,
    init_tree="torch.tensor",
    method_name="svd",
    dtype_and_x=helpers.dtype_and_values(
        available_dtypes=helpers.get_dtypes("float"),
        min_value=0,
        max_value=10,
        shape=helpers.ints(min_value=2, max_value=5).map(lambda x: tuple([x, x])),
    ),
    some=st.booleans(),
    compute_uv=st.booleans(),
)
def test_torch_tensor_svd(
    dtype_and_x,
    some,
    compute_uv,
    frontend,
    backend_fw,
    frontend_method_data,
    init_flags,
    method_flags,
    on_device,
):
    input_dtype, x = dtype_and_x
    x = np.asarray(x[0], dtype=input_dtype[0])

    ret, frontend_ret = helpers.test_frontend_method(
        init_input_dtypes=input_dtype,
        init_all_as_kwargs_np={
            "data": x,
        },
        method_input_dtypes=input_dtype,
        method_all_as_kwargs_np={
            "some": some,
            "compute_uv": compute_uv,
        },
        frontend_method_data=frontend_method_data,
        init_flags=init_flags,
        method_flags=method_flags,
        frontend=frontend,
        backend_to_test=backend_fw,
        on_device=on_device,
        test_values=False,
    )
    with helpers.update_backend(backend_fw) as ivy_backend:
        ret = [ivy_backend.to_numpy(x) for x in ret]
    frontend_ret = [np.asarray(x) for x in frontend_ret]

    u, s, vh = ret
    frontend_u, frontend_s, frontend_vh = frontend_ret

    if compute_uv:
        helpers.assert_all_close(
            ret_np=frontend_u @ np.diag(frontend_s) @ frontend_vh.T,
            ret_from_gt_np=u @ np.diag(s) @ vh,
            rtol=1e-2,
            atol=1e-2,
            backend=backend_fw,
            ground_truth_backend=frontend,
        )
    else:
        helpers.assert_all_close(
            ret_np=frontend_s,
            ret_from_gt_np=s,
            rtol=1e-2,
            atol=1e-2,
            backend=backend_fw,
            ground_truth_backend=frontend,
        )


@st.composite
def _get_clip_min_inputs(draw):
    shape = draw(
        helpers.get_shape(
            min_num_dims=1, max_num_dims=5, min_dim_size=2, max_dim_size=10
        )
    )
    x_dtype, x = draw(
        helpers.dtype_and_values(
            available_dtypes=helpers.get_dtypes("valid"),
            shape=shape,
        )
    )

    min = draw(
        helpers.array_values(dtype=x_dtype[0], shape=shape, min_value=0, max_value=25)
    )

    return x_dtype, x, min


@handle_frontend_method(
    class_tree=CLASS_TREE,
    init_tree="torch.tensor",
    method_name="clamp_min",
    input_and_ranges=_get_clip_min_inputs(),
)
def test_torch_tensor_clamp_min(
    input_and_ranges,
    frontend_method_data,
    init_flags,
    backend_fw,
    frontend,
    on_device,
    method_flags,
):
    x_dtype, x, min = input_and_ranges
    helpers.test_frontend_method(
        init_input_dtypes=x_dtype,
        backend_to_test=backend_fw,
        init_all_as_kwargs_np={
            "data": x[0],
        },
        method_input_dtypes=x_dtype,
        method_all_as_kwargs_np={
            "min": min,
        },
        frontend_method_data=frontend_method_data,
        init_flags=init_flags,
        method_flags=method_flags,
        frontend=frontend,
        on_device=on_device,
    )


# gcd
@handle_frontend_method(
    class_tree=CLASS_TREE,
    init_tree="torch.tensor",
    method_name="gcd",
    dtype_and_x=helpers.dtype_and_values(
        available_dtypes=helpers.get_dtypes("integer"),
        min_value=-100,
        max_value=100,
        min_num_dims=1,
        max_num_dims=3,
        min_dim_size=1,
        max_dim_size=3,
        num_arrays=2,
        shared_dtype=True,
    ),
)
def test_torch_tensor_gcd(
    dtype_and_x,
    frontend,
    frontend_method_data,
    init_flags,
    method_flags,
    on_device,
    backend_fw,
):
    input_dtype, x = dtype_and_x
    helpers.test_frontend_method(
        init_input_dtypes=input_dtype,
        backend_to_test=backend_fw,
        init_all_as_kwargs_np={
            "data": x[0],
        },
        method_input_dtypes=input_dtype,
        method_all_as_kwargs_np={
            "other": x[1],
        },
        frontend=frontend,
        frontend_method_data=frontend_method_data,
        init_flags=init_flags,
        method_flags=method_flags,
        on_device=on_device,
    )


# isnan
@handle_frontend_method(
    class_tree=CLASS_TREE,
    init_tree="torch.tensor",
    method_name="isnan",
    dtype_x=helpers.dtype_and_values(
        available_dtypes=helpers.get_dtypes("valid"),
    ),
)
def test_torch_isnan(
    dtype_x,
    frontend,
    frontend_method_data,
    init_flags,
    method_flags,
    on_device,
    backend_fw,
):
    input_dtype, x = dtype_x
    helpers.test_frontend_method(
        init_input_dtypes=input_dtype,
        backend_to_test=backend_fw,
        init_all_as_kwargs_np={"data": x[0]},
        method_input_dtypes=input_dtype,
        method_all_as_kwargs_np={},
        frontend_method_data=frontend_method_data,
        init_flags=init_flags,
        method_flags=method_flags,
        frontend=frontend,
        on_device=on_device,
    )


<<<<<<< HEAD
# char
@handle_frontend_method(
    class_tree=CLASS_TREE,
    init_tree="torch.tensor",
    method_name="char",
    dtype_x=helpers.dtype_and_values(
        available_dtypes=helpers.get_dtypes("valid"),
        min_value=-128,
        max_value=127,
    ),
)
def test_torch_char(
    dtype_x,
=======
# lcm
@handle_frontend_method(
    class_tree=CLASS_TREE,
    init_tree="torch.tensor",
    method_name="lcm",
    dtype_and_x=helpers.dtype_and_values(
        available_dtypes=helpers.get_dtypes("integer"),
        num_arrays=2,
        min_value=-100,
        max_value=100,
        min_num_dims=1,
        max_num_dims=3,
        min_dim_size=1,
        max_dim_size=3,
        shared_dtype=True,
    ),
)
def test_torch_tensor_lcm(
    dtype_and_x,
    frontend,
    frontend_method_data,
    init_flags,
    method_flags,
    on_device,
    backend_fw,
):
    input_dtype, x = dtype_and_x
    helpers.test_frontend_method(
        init_input_dtypes=input_dtype,
        backend_to_test=backend_fw,
        init_all_as_kwargs_np={
            "data": x[0],
        },
        method_input_dtypes=input_dtype,
        method_all_as_kwargs_np={
            "other": x[1],
        },
        frontend=frontend,
        frontend_method_data=frontend_method_data,
        init_flags=init_flags,
        method_flags=method_flags,
        on_device=on_device,
    )


@handle_frontend_method(
    class_tree=CLASS_TREE,
    init_tree="torch.tensor",
    method_name="quantile",
    dtype_and_x=_quantile_helper().filter(lambda x: "bfloat16" not in x[0]),
    keepdims=st.booleans(),
)
def test_torch_tensor_quantile(
    dtype_and_x,
    keepdims,
    frontend,
    frontend_method_data,
    init_flags,
    method_flags,
    on_device,
    backend_fw,
):
    input_dtype, x, axis, interpolation, q = dtype_and_x
    if type(axis) is tuple:
        axis = axis[0]
    helpers.test_frontend_method(
        init_input_dtypes=input_dtype,
        backend_to_test=backend_fw,
        init_all_as_kwargs_np={
            "data": x[0],
        },
        method_input_dtypes=input_dtype,
        method_all_as_kwargs_np={
            "q": q,
            "dim": axis,
            "keepdim": keepdims,
            "interpolation": interpolation[0],
        },
        frontend=frontend,
        frontend_method_data=frontend_method_data,
        init_flags=init_flags,
        method_flags=method_flags,
        on_device=on_device,
    )


@handle_frontend_method(
    class_tree=CLASS_TREE,
    init_tree="torch.tensor",
    method_name="sinc",
    dtype_and_x=helpers.dtype_and_values(
        available_dtypes=helpers.get_dtypes("float"),
    ),
)
def test_torch_instance_sinc(
    *,
    dtype_and_x,
    frontend,
    backend_fw,
    frontend_method_data,
    init_flags,
    method_flags,
    on_device,
):
    input_dtype, x = dtype_and_x
    helpers.test_frontend_method(
        init_input_dtypes=input_dtype,
        init_all_as_kwargs_np={
            "data": x[0],
        },
        method_input_dtypes=input_dtype,
        method_all_as_kwargs_np={},
        frontend_method_data=frontend_method_data,
        init_flags=init_flags,
        method_flags=method_flags,
        frontend=frontend,
        backend_to_test=backend_fw,
        on_device=on_device,
    )


# index_fill
@handle_frontend_method(
    class_tree=CLASS_TREE,
    init_tree="torch.tensor",
    method_name="index_fill",
    dtype_indices_axis=helpers.array_indices_axis(
        array_dtypes=helpers.get_dtypes("numeric"),
        indices_dtypes=["int64"],
        min_num_dims=1,
        max_num_dims=5,
        min_dim_size=1,
        max_dim_size=10,
        first_dimension_only=True,
        indices_same_dims=False,
    ),
    value=st.floats(min_value=-100, max_value=100),
)
def test_torch_index_fill(
    dtype_indices_axis,
    value,
    frontend,
    frontend_method_data,
    init_flags,
    method_flags,
    on_device,
    backend_fw,
):
    input_dtypes, x, indices, axis, _ = dtype_indices_axis
    if indices.ndim != 1:
        indices = ivy.flatten(indices)
    helpers.test_frontend_method(
        init_input_dtypes=[input_dtypes[0]],
        backend_to_test=backend_fw,
        init_all_as_kwargs_np={"data": x},
        method_input_dtypes=[input_dtypes[1]],
        method_all_as_kwargs_np={
            "dim": axis,
            "index": indices,
            "value": value,
        },
        frontend=frontend,
        frontend_method_data=frontend_method_data,
        init_flags=init_flags,
        method_flags=method_flags,
        on_device=on_device,
    )


# triu_
@handle_frontend_method(
    class_tree=CLASS_TREE,
    init_tree="torch.tensor",
    method_name="triu_",
    dtype_x=helpers.dtype_and_values(
        available_dtypes=helpers.get_dtypes("valid"),
        min_num_dims=2,
        max_num_dims=5,
        min_dim_size=1,
        max_dim_size=5,
    ),
    diagonal=st.integers(
        min_value=-4,
        max_value=4,
    ),
)
def test_torch_triu_(
    dtype_x,
    diagonal,
>>>>>>> 9b4fcfa8
    frontend,
    frontend_method_data,
    init_flags,
    method_flags,
    on_device,
    backend_fw,
):
    input_dtype, x = dtype_x
    helpers.test_frontend_method(
        init_input_dtypes=input_dtype,
        backend_to_test=backend_fw,
        init_all_as_kwargs_np={"data": x[0]},
        method_input_dtypes=input_dtype,
<<<<<<< HEAD
        method_all_as_kwargs_np={},
=======
        method_all_as_kwargs_np={"diagonal": diagonal},
>>>>>>> 9b4fcfa8
        frontend_method_data=frontend_method_data,
        init_flags=init_flags,
        method_flags=method_flags,
        frontend=frontend,
        on_device=on_device,
    )<|MERGE_RESOLUTION|>--- conflicted
+++ resolved
@@ -12228,21 +12228,6 @@
     )
 
 
-<<<<<<< HEAD
-# char
-@handle_frontend_method(
-    class_tree=CLASS_TREE,
-    init_tree="torch.tensor",
-    method_name="char",
-    dtype_x=helpers.dtype_and_values(
-        available_dtypes=helpers.get_dtypes("valid"),
-        min_value=-128,
-        max_value=127,
-    ),
-)
-def test_torch_char(
-    dtype_x,
-=======
 # lcm
 @handle_frontend_method(
     class_tree=CLASS_TREE,
@@ -12432,7 +12417,6 @@
 def test_torch_triu_(
     dtype_x,
     diagonal,
->>>>>>> 9b4fcfa8
     frontend,
     frontend_method_data,
     init_flags,
@@ -12446,11 +12430,42 @@
         backend_to_test=backend_fw,
         init_all_as_kwargs_np={"data": x[0]},
         method_input_dtypes=input_dtype,
-<<<<<<< HEAD
+        method_all_as_kwargs_np={"diagonal": diagonal},
+        frontend_method_data=frontend_method_data,
+        init_flags=init_flags,
+        method_flags=method_flags,
+        frontend=frontend,
+        on_device=on_device,
+    )
+
+  
+# char
+@handle_frontend_method(
+    class_tree=CLASS_TREE,
+    init_tree="torch.tensor",
+    method_name="char",
+    dtype_x=helpers.dtype_and_values(
+        available_dtypes=helpers.get_dtypes("valid"),
+        min_value=-128,
+        max_value=127,
+    ),
+)
+def test_torch_char(
+    dtype_x,
+    frontend,
+    frontend_method_data,
+    init_flags,
+    method_flags,
+    on_device,
+    backend_fw,
+):
+    input_dtype, x = dtype_x
+    helpers.test_frontend_method(
+        init_input_dtypes=input_dtype,
+        backend_to_test=backend_fw,
+        init_all_as_kwargs_np={"data": x[0]},
+        method_input_dtypes=input_dtype,
         method_all_as_kwargs_np={},
-=======
-        method_all_as_kwargs_np={"diagonal": diagonal},
->>>>>>> 9b4fcfa8
         frontend_method_data=frontend_method_data,
         init_flags=init_flags,
         method_flags=method_flags,
