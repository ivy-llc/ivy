--- conflicted
+++ resolved
@@ -5552,22 +5552,6 @@
         method_flags=method_flags,
         frontend=frontend,
         on_device=on_device,
-<<<<<<< HEAD
-    )
-
-
-# bitwise_and_
-@handle_frontend_method(
-    class_tree=CLASS_TREE,
-    init_tree="torch.tensor",
-    method_name="bitwise_and_",
-    dtype_and_x=helpers.dtype_and_values(
-        available_dtypes=helpers.get_dtypes("integer"),
-        num_arrays=2,
-    ),
-)
-def test_torch_instance_bitwise_and_(
-=======
         test_values=False,
     )
     # manual testing required as function return is numpy frontend
@@ -5589,16 +5573,11 @@
     ),
 )
 def test_torch_instance_atan2_(
->>>>>>> ab994239
-    dtype_and_x,
-    frontend_method_data,
-    init_flags,
-    method_flags,
-    frontend,
-<<<<<<< HEAD
-    on_device,
-=======
->>>>>>> ab994239
+    dtype_and_x,
+    frontend_method_data,
+    init_flags,
+    method_flags,
+    frontend,
 ):
     input_dtype, x = dtype_and_x
     helpers.test_frontend_method(
@@ -5614,8 +5593,40 @@
         init_flags=init_flags,
         method_flags=method_flags,
         frontend=frontend,
-<<<<<<< HEAD
-        on_device=on_device,
-=======
->>>>>>> ab994239
+    )
+
+
+# bitwise_and_
+@handle_frontend_method(
+    class_tree=CLASS_TREE,
+    init_tree="torch.tensor",
+    method_name="bitwise_and_",
+    dtype_and_x=helpers.dtype_and_values(
+        available_dtypes=helpers.get_dtypes("integer"),
+        num_arrays=2,
+    ),
+)
+def test_torch_instance_bitwise_and_(
+    dtype_and_x,
+    frontend_method_data,
+    init_flags,
+    method_flags,
+    frontend,
+    on_device,
+):
+    input_dtype, x = dtype_and_x
+    helpers.test_frontend_method(
+        init_input_dtypes=input_dtype,
+        init_all_as_kwargs_np={
+            "data": x[0],
+        },
+        method_input_dtypes=input_dtype,
+        method_all_as_kwargs_np={
+            "other": x[1],
+        },
+        frontend_method_data=frontend_method_data,
+        init_flags=init_flags,
+        method_flags=method_flags,
+        frontend=frontend,
+        on_device=on_device,
     )