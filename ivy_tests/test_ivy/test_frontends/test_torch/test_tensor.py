# global
import pytest
from types import SimpleNamespace
import numpy as np

from ivy_tests.test_ivy.test_frontends.test_torch.test_comparison_ops import (
    _topk_helper,
)
from ivy_tests.test_ivy.test_frontends.test_torch.test_creation_ops import (
    _as_strided_helper,
)
from ivy_tests.test_ivy.test_frontends.test_torch.test_indexing_slicing_joining_mutating_ops import (  # noqa: E501
    _dtype_input_dim_start_length,
)
from ivy_tests.test_ivy.test_frontends.test_torch.test_reduction_ops import (
    _get_axis_and_p,
)

try:
    import torch
except ImportError:
    torch = SimpleNamespace()

import ivy
from hypothesis import strategies as st, given, assume

# local
import ivy_tests.test_ivy.helpers as helpers
from ivy_tests.test_ivy.test_frontends.test_torch.test_blas_and_lapack_ops import (
    _get_dtype_and_3dbatch_matrices,
    _get_dtype_input_and_matrices,
    _get_dtype_input_and_mat_vec,
)
from ivy.functional.frontends.torch import Tensor
from ivy_tests.test_ivy.helpers import handle_frontend_method
from ivy_tests.test_ivy.test_functional.test_core.test_searching import (
    _broadcastable_trio,
)
from ivy_tests.test_ivy.test_functional.test_core.test_manipulation import (  # noqa
    _get_splits,
)
from ivy_tests.test_ivy.test_frontends.test_torch.test_miscellaneous_ops import (  # noqa
    dtype_value1_value2_axis,
)
from ivy_tests.test_ivy.test_frontends.test_torch.test_linalg import (  # noqa
    _get_dtype_and_matrix,
)
from ivy_tests.test_ivy.test_functional.test_core.test_statistical import (
    _get_castable_dtype,
    _statistical_dtype_values,
)

CLASS_TREE = "ivy.functional.frontends.torch.Tensor"


# Helper functions
@st.composite
def _dtypes(draw):
    return draw(
        st.shared(
            helpers.list_of_size(
                x=st.sampled_from(
                    draw(helpers.get_dtypes("numeric", prune_function=False))
                ),
                size=1,
            ),
            key="dtype",
        )
    )


@st.composite
def _requires_grad(draw):
    dtype = draw(_dtypes())[0]
    if ivy.is_int_dtype(dtype) or ivy.is_uint_dtype(dtype):
        return draw(st.just(False))
    return draw(st.booleans())


@given(
    dtype_x=helpers.dtype_and_values(
        available_dtypes=helpers.get_dtypes("valid", prune_function=False)
    ).filter(lambda x: "bfloat16" not in x[0]),
)
def test_torch_tensor_property_ivy_array(
    dtype_x,
):
    _, data = dtype_x
    x = Tensor(data[0])
    x.ivy_array = data[0]
    ret = helpers.flatten_and_to_np(ret=x.ivy_array.data)
    ret_gt = helpers.flatten_and_to_np(ret=data[0])
    helpers.value_test(
        ret_np_flat=ret,
        ret_np_from_gt_flat=ret_gt,
        ground_truth_backend="torch",
    )


@given(
    dtype_x=helpers.dtype_and_values(
        available_dtypes=helpers.get_dtypes("valid", prune_function=False)
    ).filter(lambda x: "bfloat16" not in x[0]),
)
def test_torch_tensor_property_device(
    dtype_x,
):
    _, data = dtype_x
    x = Tensor(data[0])
    x.ivy_array = data[0]
    ivy.utils.assertions.check_equal(
        x.device, ivy.dev(ivy.array(data[0])), as_array=False
    )


@given(
    dtype_x=helpers.dtype_and_values(
        available_dtypes=helpers.get_dtypes("valid", prune_function=False)
    ).filter(lambda x: "bfloat16" not in x[0]),
)
def test_torch_tensor_property_dtype(
    dtype_x,
):
    dtype, data = dtype_x
    x = Tensor(data[0])
    x.ivy_array = data[0]
    ivy.utils.assertions.check_equal(x.dtype, dtype[0], as_array=False)


@given(
    dtype_x=helpers.dtype_and_values(
        available_dtypes=helpers.get_dtypes("valid", prune_function=False),
        ret_shape=True,
    ).filter(lambda x: "bfloat16" not in x[0]),
)
def test_torch_tensor_property_shape(dtype_x):
    dtype, data, shape = dtype_x
    x = Tensor(data[0])
    ivy.utils.assertions.check_equal(
        x.ivy_array.shape, ivy.Shape(shape), as_array=False
    )


@given(
    dtype_x=helpers.dtype_and_values(
        available_dtypes=helpers.get_dtypes("complex", prune_function=False)
    ).filter(lambda x: "bfloat16" not in x[0]),
)
def test_torch_tensor_property_real(
    dtype_x,
):
    _, data = dtype_x
    x = Tensor(data[0])
    x.ivy_array = data[0]
    ivy.utils.assertions.check_equal(x.real, ivy.real(data[0]))


@given(
    dtype_x=helpers.dtype_and_values(
        available_dtypes=helpers.get_dtypes("complex", prune_function=False)
    ),
)
def test_torch_tensor_property_imag(
    dtype_x,
):
    _, data = dtype_x
    x = Tensor(data[0])
    x.ivy_array = data[0]
    ivy.utils.assertions.check_equal(x.imag, ivy.imag(data[0]))


@given(
    dtype_x=helpers.dtype_and_values(
        available_dtypes=helpers.get_dtypes("valid", prune_function=False),
        ret_shape=True,
    ).filter(lambda x: "bfloat16" not in x[0]),
)
def test_torch_tensor_property_ndim(
    dtype_x,
):
    dtype, data, shape = dtype_x
    x = Tensor(data[0])
    ivy.utils.assertions.check_equal(x.ndim, data[0].ndim, as_array=False)


def test_torch_tensor_property_grad():
    x = Tensor(ivy.array([1.0, 2.0, 3.0]))
    grads = ivy.array([1.0, 2.0, 3.0])
    x._grads = grads
    assert ivy.array_equal(x.grad, grads)


@given(
    dtype_x=helpers.dtype_and_values(
        available_dtypes=helpers.get_dtypes("valid", prune_function=False),
    ),
    requires_grad=st.booleans(),
)
def test_torch_tensor_property_requires_grad(
    dtype_x,
    requires_grad,
):
    _, data = dtype_x
    x = Tensor(data[0], requires_grad=requires_grad)
    ivy.utils.assertions.check_equal(x.requires_grad, requires_grad, as_array=False)
    x.requires_grad = not requires_grad
    ivy.utils.assertions.check_equal(x.requires_grad, not requires_grad, as_array=False)


<<<<<<< HEAD
=======
@given(
    requires_grad=st.booleans(),
)
def test_torch_tensor_property_is_leaf(
    requires_grad,
):
    x = Tensor(ivy.array([3.0]), requires_grad=requires_grad)
    ivy.utils.assertions.check_equal(x.is_leaf, True, as_array=False)
    y = x.pow(2)
    ivy.utils.assertions.check_equal(y.is_leaf, not requires_grad, as_array=False)
    z = y.detach()
    ivy.utils.assertions.check_equal(z.is_leaf, True, as_array=False)


def test_torch_tensor_property_grad_fn():
    x = Tensor(ivy.array([3.0]), requires_grad=True)
    ivy.utils.assertions.check_equal(x.grad_fn, None, as_array=False)
    y = x.pow(2)
    ivy.utils.assertions.check_equal(y.grad_fn, "PowBackward", as_array=False)
    ivy.utils.assertions.check_equal(
        y.grad_fn.next_functions[0], "AccumulateGrad", as_array=False
    )
    z = y.detach()
    ivy.utils.assertions.check_equal(z.grad_fn, None, as_array=False)


>>>>>>> 4364dec2
# chunk
@pytest.mark.skip("Testing takes a lot of time")
@handle_frontend_method(
    class_tree=CLASS_TREE,
    init_tree="torch.tensor",
    method_name="chunk",
    dtype_x_dim=helpers.dtype_values_axis(
        available_dtypes=helpers.get_dtypes("float"),
        min_num_dims=1,
        min_value=-1e04,
        max_value=1e04,
        force_int_axis=True,
        valid_axis=True,
    ),
    chunks=st.integers(
        min_value=1,
        max_value=5,
    ),
)
def test_torch_instance_chunk(
    dtype_x_dim,
    chunks,
    frontend,
    frontend_method_data,
    init_flags,
    method_flags,
    on_device,
):
    input_dtype, x, dim = dtype_x_dim
    helpers.test_frontend_method(
        init_input_dtypes=input_dtype,
        init_all_as_kwargs_np={
            "data": x[0],
        },
        method_input_dtypes=input_dtype,
        method_all_as_kwargs_np={
            "chunks": chunks,
            "dim": dim,
        },
        frontend_method_data=frontend_method_data,
        init_flags=init_flags,
        method_flags=method_flags,
        frontend=frontend,
        on_device=on_device,
    )


# any
@handle_frontend_method(
    class_tree=CLASS_TREE,
    init_tree="torch.tensor",
    method_name="any",
    dtype_input_axis=helpers.dtype_values_axis(
        available_dtypes=helpers.get_dtypes("numeric"),
        min_num_dims=1,
        min_value=-1e04,
        max_value=1e04,
        valid_axis=True,
        force_int_axis=True,
    ),
    keepdim=st.booleans(),
)
def test_torch_instance_any(
    dtype_input_axis,
    keepdim,
    frontend_method_data,
    init_flags,
    method_flags,
    frontend,
    on_device,
):
    input_dtype, x, axis = dtype_input_axis
    helpers.test_frontend_method(
        init_input_dtypes=input_dtype,
        init_all_as_kwargs_np={
            "data": x[0],
        },
        method_input_dtypes=input_dtype,
        method_all_as_kwargs_np={
            "dim": axis,
            "keepdim": keepdim,
        },
        frontend_method_data=frontend_method_data,
        init_flags=init_flags,
        method_flags=method_flags,
        frontend=frontend,
        on_device=on_device,
    )


# all
@handle_frontend_method(
    class_tree=CLASS_TREE,
    init_tree="torch.tensor",
    method_name="all",
    dtype_input_axis=helpers.dtype_values_axis(
        available_dtypes=helpers.get_dtypes("numeric"),
        min_num_dims=1,
        min_value=-1e04,
        max_value=1e04,
        valid_axis=True,
        force_int_axis=True,
    ),
    keepdim=st.booleans(),
)
def test_torch_instance_all(
    dtype_input_axis,
    keepdim,
    frontend_method_data,
    init_flags,
    method_flags,
    frontend,
    on_device,
):
    input_dtype, x, axis = dtype_input_axis
    helpers.test_frontend_method(
        init_input_dtypes=input_dtype,
        init_all_as_kwargs_np={
            "data": x[0],
        },
        method_input_dtypes=input_dtype,
        method_all_as_kwargs_np={
            "dim": axis,
            "keepdim": keepdim,
        },
        frontend_method_data=frontend_method_data,
        init_flags=init_flags,
        method_flags=method_flags,
        frontend=frontend,
        on_device=on_device,
    )


# add
@handle_frontend_method(
    class_tree=CLASS_TREE,
    init_tree="torch.tensor",
    method_name="add",
    dtype_and_x=helpers.dtype_and_values(
        available_dtypes=helpers.get_dtypes("float"),
        num_arrays=2,
        min_value=-1e04,
        max_value=1e04,
        allow_inf=False,
    ),
    alpha=st.floats(min_value=-1e04, max_value=1e04, allow_infinity=False),
)
def test_torch_instance_add(
    dtype_and_x,
    alpha,
    frontend,
    frontend_method_data,
    init_flags,
    method_flags,
    on_device,
):
    input_dtype, x = dtype_and_x
    helpers.test_frontend_method(
        init_input_dtypes=input_dtype,
        init_all_as_kwargs_np={
            "data": x[0],
        },
        method_input_dtypes=input_dtype,
        method_all_as_kwargs_np={
            "other": x[1],
            "alpha": alpha,
        },
        frontend_method_data=frontend_method_data,
        init_flags=init_flags,
        method_flags=method_flags,
        frontend=frontend,
        atol_=1e-02,
        on_device=on_device,
    )


# addmm
@handle_frontend_method(
    class_tree=CLASS_TREE,
    init_tree="torch.tensor",
    method_name="addmm",
    dtype_and_matrices=_get_dtype_input_and_matrices(with_input=True),
    beta=st.floats(
        min_value=-5,
        max_value=5,
        allow_nan=False,
        allow_subnormal=False,
        allow_infinity=False,
    ),
    alpha=st.floats(
        min_value=-5,
        max_value=5,
        allow_nan=False,
        allow_subnormal=False,
        allow_infinity=False,
    ),
)
def test_torch_instance_addmm(
    dtype_and_matrices,
    beta,
    alpha,
    frontend,
    frontend_method_data,
    init_flags,
    method_flags,
    on_device,
):
    input_dtype, x, mat1, mat2 = dtype_and_matrices
    helpers.test_frontend_method(
        init_input_dtypes=input_dtype,
        init_all_as_kwargs_np={
            "data": x,
        },
        method_input_dtypes=input_dtype,
        method_all_as_kwargs_np={
            "mat1": mat1,
            "mat2": mat2,
            "beta": beta,
            "alpha": alpha,
        },
        frontend_method_data=frontend_method_data,
        init_flags=init_flags,
        method_flags=method_flags,
        frontend=frontend,
        atol_=1e-02,
        on_device=on_device,
    )


# addmm_
@handle_frontend_method(
    class_tree=CLASS_TREE,
    init_tree="torch.tensor",
    method_name="addmm_",
    dtype_and_matrices=_get_dtype_input_and_matrices(with_input=True),
    beta=st.floats(
        min_value=-5,
        max_value=5,
        allow_nan=False,
        allow_subnormal=False,
        allow_infinity=False,
    ),
    alpha=st.floats(
        min_value=-5,
        max_value=5,
        allow_nan=False,
        allow_subnormal=False,
        allow_infinity=False,
    ),
)
def test_torch_instance_addmm_(
    dtype_and_matrices,
    beta,
    alpha,
    frontend,
    frontend_method_data,
    init_flags,
    method_flags,
    on_device,
):
    input_dtype, x, mat1, mat2 = dtype_and_matrices
    helpers.test_frontend_method(
        init_input_dtypes=input_dtype,
        init_all_as_kwargs_np={
            "data": x,
        },
        method_input_dtypes=input_dtype,
        method_all_as_kwargs_np={
            "mat1": mat1,
            "mat2": mat2,
            "beta": beta,
            "alpha": alpha,
        },
        frontend_method_data=frontend_method_data,
        init_flags=init_flags,
        method_flags=method_flags,
        frontend=frontend,
        atol_=1e-02,
        on_device=on_device,
    )


# addmv
@handle_frontend_method(
    class_tree=CLASS_TREE,
    init_tree="torch.tensor",
    method_name="addmv",
    dtype_and_matrices=_get_dtype_input_and_mat_vec(with_input=True),
    beta=st.floats(
        min_value=-5,
        max_value=5,
        allow_nan=False,
        allow_subnormal=False,
        allow_infinity=False,
    ),
    alpha=st.floats(
        min_value=-5,
        max_value=5,
        allow_nan=False,
        allow_subnormal=False,
        allow_infinity=False,
    ),
)
def test_torch_instance_addmv(
    dtype_and_matrices,
    beta,
    alpha,
    frontend,
    frontend_method_data,
    init_flags,
    method_flags,
    on_device,
):
    input_dtype, x, mat, vec = dtype_and_matrices
    helpers.test_frontend_method(
        init_input_dtypes=input_dtype,
        init_all_as_kwargs_np={
            "data": x,
        },
        method_input_dtypes=input_dtype,
        method_all_as_kwargs_np={
            "mat": mat,
            "vec": vec,
            "beta": beta,
            "alpha": alpha,
        },
        frontend_method_data=frontend_method_data,
        init_flags=init_flags,
        method_flags=method_flags,
        frontend=frontend,
        atol_=1e-02,
        on_device=on_device,
    )


# addbmm
@handle_frontend_method(
    class_tree=CLASS_TREE,
    init_tree="torch.tensor",
    method_name="addbmm",
    dtype_and_matrices=_get_dtype_and_3dbatch_matrices(with_input=True),
    beta=st.floats(
        min_value=-5,
        max_value=5,
        allow_nan=False,
        allow_subnormal=False,
        allow_infinity=False,
    ),
    alpha=st.floats(
        min_value=-5,
        max_value=5,
        allow_nan=False,
        allow_subnormal=False,
        allow_infinity=False,
    ),
)
def test_torch_instance_addbmm(
    dtype_and_matrices,
    beta,
    alpha,
    frontend,
    frontend_method_data,
    init_flags,
    method_flags,
    on_device,
):
    input_dtype, x, batch1, batch2 = dtype_and_matrices
    helpers.test_frontend_method(
        init_input_dtypes=input_dtype,
        init_all_as_kwargs_np={
            "data": x,
        },
        method_input_dtypes=input_dtype,
        method_all_as_kwargs_np={
            "batch1": batch1,
            "batch2": batch2,
            "beta": beta,
            "alpha": alpha,
        },
        frontend_method_data=frontend_method_data,
        init_flags=init_flags,
        method_flags=method_flags,
        frontend=frontend,
        atol_=1e-02,
        on_device=on_device,
    )


# addbmm_
@handle_frontend_method(
    class_tree=CLASS_TREE,
    init_tree="torch.tensor",
    method_name="addbmm_",
    dtype_and_matrices=_get_dtype_and_3dbatch_matrices(with_input=True),
    beta=st.floats(
        min_value=-5,
        max_value=5,
        allow_nan=False,
        allow_subnormal=False,
        allow_infinity=False,
    ),
    alpha=st.floats(
        min_value=-5,
        max_value=5,
        allow_nan=False,
        allow_subnormal=False,
        allow_infinity=False,
    ),
)
def test_torch_instance_addbmm_(
    dtype_and_matrices,
    beta,
    alpha,
    frontend,
    frontend_method_data,
    init_flags,
    method_flags,
    on_device,
):
    input_dtype, x, batch1, batch2 = dtype_and_matrices
    helpers.test_frontend_method(
        init_input_dtypes=input_dtype,
        init_all_as_kwargs_np={
            "data": x,
        },
        method_input_dtypes=input_dtype,
        method_all_as_kwargs_np={
            "batch1": batch1,
            "batch2": batch2,
            "beta": beta,
            "alpha": alpha,
        },
        frontend_method_data=frontend_method_data,
        init_flags=init_flags,
        method_flags=method_flags,
        frontend=frontend,
        atol_=1e-02,
        on_device=on_device,
    )


# sub
@handle_frontend_method(
    class_tree=CLASS_TREE,
    init_tree="torch.tensor",
    method_name="sub",
    dtype_and_x=helpers.dtype_and_values(
        available_dtypes=helpers.get_dtypes("float"),
        num_arrays=2,
        min_value=-1e04,
        max_value=1e04,
        allow_inf=False,
    ),
    alpha=st.floats(min_value=-1e04, max_value=1e04, allow_infinity=False),
)
def test_torch_instance_sub(
    dtype_and_x,
    alpha,
    frontend,
    frontend_method_data,
    init_flags,
    method_flags,
    on_device,
):
    input_dtype, x = dtype_and_x
    helpers.test_frontend_method(
        init_input_dtypes=input_dtype,
        init_all_as_kwargs_np={
            "data": x[0],
        },
        method_input_dtypes=input_dtype,
        method_all_as_kwargs_np={
            "other": x[1],
            "alpha": alpha,
        },
        frontend_method_data=frontend_method_data,
        init_flags=init_flags,
        method_flags=method_flags,
        frontend=frontend,
        atol_=1e-02,
        on_device=on_device,
    )


# new_ones
@handle_frontend_method(
    class_tree=CLASS_TREE,
    init_tree="torch.tensor",
    method_name="new_ones",
    dtype_and_x=helpers.dtype_and_values(available_dtypes=helpers.get_dtypes("float")),
    size=helpers.get_shape(
        allow_none=False,
        min_num_dims=1,
        max_num_dims=5,
        min_dim_size=1,
        max_dim_size=10,
    ),
    dtypes=_dtypes(),
    requires_grad=_requires_grad(),
)
def test_torch_instance_new_ones(
    dtype_and_x,
    size,
    dtypes,
    requires_grad,
    on_device,
    frontend_method_data,
    init_flags,
    method_flags,
    frontend,
):
    input_dtype, x = dtype_and_x
    helpers.test_frontend_method(
        init_input_dtypes=input_dtype,
        init_all_as_kwargs_np={
            "data": x[0],
        },
        method_input_dtypes=dtypes,
        method_all_as_kwargs_np={
            "size": size,
            "dtype": dtypes[0],
            "requires_grad": requires_grad,
            "device": on_device,
        },
        frontend_method_data=frontend_method_data,
        init_flags=init_flags,
        method_flags=method_flags,
        frontend=frontend,
        on_device=on_device,
    )


# new_zeros
@handle_frontend_method(
    class_tree=CLASS_TREE,
    init_tree="torch.tensor",
    method_name="new_zeros",
    dtype_and_x=helpers.dtype_and_values(available_dtypes=helpers.get_dtypes("valid")),
    size=helpers.get_shape(
        allow_none=False,
        min_num_dims=1,
        max_num_dims=5,
        min_dim_size=1,
        max_dim_size=10,
    ),
    dtypes=_dtypes(),
    requires_grad=_requires_grad(),
)
def test_torch_instance_new_zeros(
    dtype_and_x,
    size,
    dtypes,
    requires_grad,
    on_device,
    frontend_method_data,
    init_flags,
    method_flags,
    frontend,
):
    input_dtype, x = dtype_and_x
    helpers.test_frontend_method(
        init_input_dtypes=input_dtype,
        init_all_as_kwargs_np={
            "data": x[0],
        },
        method_input_dtypes=dtypes,
        method_all_as_kwargs_np={
            "size": size,
            "dtype": dtypes[0],
            "requires_grad": requires_grad,
            "device": on_device,
        },
        frontend_method_data=frontend_method_data,
        init_flags=init_flags,
        method_flags=method_flags,
        frontend=frontend,
        on_device=on_device,
    )


@handle_frontend_method(
    class_tree=CLASS_TREE,
    init_tree="torch.tensor",
    method_name="reshape",
    dtype_x=helpers.dtype_and_values(
        available_dtypes=helpers.get_dtypes("valid"),
        shape=st.shared(helpers.get_shape(), key="value_shape"),
    ),
    shape=helpers.reshape_shapes(
        shape=st.shared(helpers.get_shape(), key="value_shape")
    ),
    unpack_shape=st.booleans(),
)
def test_torch_instance_reshape(
    dtype_x,
    shape,
    unpack_shape,
    frontend_method_data,
    init_flags,
    method_flags,
    frontend,
    on_device,
):
    input_dtype, x = dtype_x
    shape = {
        "shape": shape,
    }
    if unpack_shape:
        method_flags.num_positional_args = len(shape["shape"]) + 1
        i = 0
        for x_ in shape["shape"]:
            shape["x{}".format(i)] = x_
            i += 1
    helpers.test_frontend_method(
        init_input_dtypes=input_dtype,
        init_all_as_kwargs_np={
            "data": x[0],
        },
        method_input_dtypes=input_dtype,
        method_all_as_kwargs_np=shape,
        frontend_method_data=frontend_method_data,
        init_flags=init_flags,
        method_flags=method_flags,
        frontend=frontend,
        on_device=on_device,
    )


# reshape_as
@handle_frontend_method(
    class_tree=CLASS_TREE,
    init_tree="torch.tensor",
    method_name="reshape_as",
    dtype_x=helpers.dtype_and_values(
        available_dtypes=helpers.get_dtypes("valid"), num_arrays=2
    ),
)
def test_torch_instance_reshape_as(
    dtype_x,
    frontend_method_data,
    init_flags,
    method_flags,
    frontend,
    on_device,
):
    input_dtype, x = dtype_x
    helpers.test_frontend_method(
        init_input_dtypes=input_dtype,
        init_all_as_kwargs_np={
            "data": x[0],
        },
        method_input_dtypes=input_dtype,
        method_all_as_kwargs_np={
            "other": x[1],
        },
        frontend_method_data=frontend_method_data,
        init_flags=init_flags,
        method_flags=method_flags,
        frontend=frontend,
        on_device=on_device,
    )


# sin
@handle_frontend_method(
    class_tree=CLASS_TREE,
    init_tree="torch.tensor",
    method_name="sin",
    dtype_and_x=helpers.dtype_and_values(
        available_dtypes=helpers.get_dtypes("float"),
        allow_inf=False,
    ),
)
def test_torch_instance_sin(
    dtype_and_x,
    frontend_method_data,
    init_flags,
    method_flags,
    frontend,
    on_device,
):
    input_dtype, x = dtype_and_x
    helpers.test_frontend_method(
        init_input_dtypes=input_dtype,
        init_all_as_kwargs_np={
            "data": x[0],
        },
        method_input_dtypes=input_dtype,
        method_all_as_kwargs_np={},
        frontend_method_data=frontend_method_data,
        init_flags=init_flags,
        method_flags=method_flags,
        frontend=frontend,
        on_device=on_device,
    )


# arcsin
@handle_frontend_method(
    class_tree=CLASS_TREE,
    init_tree="torch.tensor",
    method_name="arcsin",
    dtype_and_x=helpers.dtype_and_values(
        available_dtypes=helpers.get_dtypes("float"),
        allow_inf=False,
    ),
)
def test_torch_instance_arcsin(
    dtype_and_x,
    frontend_method_data,
    init_flags,
    method_flags,
    frontend,
    on_device,
):
    input_dtype, x = dtype_and_x
    helpers.test_frontend_method(
        init_input_dtypes=input_dtype,
        init_all_as_kwargs_np={
            "data": x[0],
        },
        method_input_dtypes=input_dtype,
        method_all_as_kwargs_np={},
        frontend_method_data=frontend_method_data,
        init_flags=init_flags,
        method_flags=method_flags,
        frontend=frontend,
        on_device=on_device,
    )


# sum
@handle_frontend_method(
    class_tree=CLASS_TREE,
    init_tree="torch.tensor",
    method_name="sum",
    dtype_x_dim=_get_castable_dtype(
        min_value=-1e04,
        max_value=1e04,
    ),
    keepdim=st.booleans(),
)
def test_torch_instance_sum(
    dtype_x_dim,
    keepdim,
    frontend_method_data,
    init_flags,
    method_flags,
    frontend,
    on_device,
):
    input_dtype, x, dim, castable_dtype = dtype_x_dim
    if method_flags.as_variable:
        castable_dtype = input_dtype
    input_dtype = [input_dtype]
    helpers.test_frontend_method(
        init_input_dtypes=input_dtype,
        init_all_as_kwargs_np={
            "data": x[0],
        },
        method_input_dtypes=input_dtype,
        method_all_as_kwargs_np={
            "dim": dim,
            "keepdim": keepdim,
            "dtype": castable_dtype,
        },
        frontend_method_data=frontend_method_data,
        init_flags=init_flags,
        method_flags=method_flags,
        frontend=frontend,
        on_device=on_device,
    )


# atan
@handle_frontend_method(
    class_tree=CLASS_TREE,
    init_tree="torch.tensor",
    method_name="atan",
    dtype_and_x=helpers.dtype_and_values(
        available_dtypes=helpers.get_dtypes("float"),
        allow_inf=False,
    ),
)
def test_torch_instance_atan(
    dtype_and_x,
    frontend_method_data,
    init_flags,
    method_flags,
    frontend,
    on_device,
):
    input_dtype, x = dtype_and_x
    helpers.test_frontend_method(
        init_input_dtypes=input_dtype,
        init_all_as_kwargs_np={
            "data": x[0],
        },
        method_input_dtypes=input_dtype,
        method_all_as_kwargs_np={},
        frontend_method_data=frontend_method_data,
        init_flags=init_flags,
        method_flags=method_flags,
        frontend=frontend,
        on_device=on_device,
    )


# atan2
@handle_frontend_method(
    class_tree=CLASS_TREE,
    init_tree="torch.tensor",
    method_name="atan2",
    dtype_and_x=helpers.dtype_and_values(
        available_dtypes=helpers.get_dtypes("float"),
        num_arrays=2,
    ),
)
def test_torch_instance_atan2(
    dtype_and_x,
    frontend_method_data,
    init_flags,
    method_flags,
    frontend,
    on_device,
):
    input_dtype, x = dtype_and_x
    helpers.test_frontend_method(
        init_input_dtypes=input_dtype,
        init_all_as_kwargs_np={
            "data": x[0],
        },
        method_input_dtypes=input_dtype,
        method_all_as_kwargs_np={
            "other": x[1],
        },
        frontend_method_data=frontend_method_data,
        init_flags=init_flags,
        method_flags=method_flags,
        frontend=frontend,
        on_device=on_device,
    )


# sin_
@handle_frontend_method(
    class_tree=CLASS_TREE,
    init_tree="torch.tensor",
    method_name="sin_",
    dtype_and_x=helpers.dtype_and_values(
        available_dtypes=helpers.get_dtypes("float"),
        allow_inf=False,
    ),
)
def test_torch_instance_sin_(
    dtype_and_x,
    frontend_method_data,
    init_flags,
    method_flags,
    frontend,
    on_device,
):
    input_dtype, x = dtype_and_x
    helpers.test_frontend_method(
        init_input_dtypes=input_dtype,
        init_all_as_kwargs_np={
            "data": x[0],
        },
        method_input_dtypes=input_dtype,
        method_all_as_kwargs_np={},
        frontend_method_data=frontend_method_data,
        init_flags=init_flags,
        method_flags=method_flags,
        frontend=frontend,
        on_device=on_device,
    )


# cos
@handle_frontend_method(
    class_tree=CLASS_TREE,
    init_tree="torch.tensor",
    method_name="cos",
    dtype_and_x=helpers.dtype_and_values(
        available_dtypes=helpers.get_dtypes("float"),
        allow_inf=False,
    ),
)
def test_torch_instance_cos(
    dtype_and_x,
    frontend_method_data,
    init_flags,
    method_flags,
    frontend,
    on_device,
):
    input_dtype, x = dtype_and_x
    helpers.test_frontend_method(
        init_input_dtypes=input_dtype,
        init_all_as_kwargs_np={
            "data": x[0],
        },
        method_input_dtypes=input_dtype,
        method_all_as_kwargs_np={},
        frontend_method_data=frontend_method_data,
        init_flags=init_flags,
        method_flags=method_flags,
        frontend=frontend,
        on_device=on_device,
    )


# cos_
@handle_frontend_method(
    class_tree=CLASS_TREE,
    init_tree="torch.tensor",
    method_name="cos_",
    dtype_and_x=helpers.dtype_and_values(
        available_dtypes=helpers.get_dtypes("float"),
        allow_inf=False,
    ),
)
def test_torch_instance_cos_(
    dtype_and_x,
    frontend_method_data,
    init_flags,
    method_flags,
    frontend,
    on_device,
):
    input_dtype, x = dtype_and_x
    helpers.test_frontend_method(
        init_input_dtypes=input_dtype,
        init_all_as_kwargs_np={
            "data": list(x[0]) if type(x[0]) == int else x[0],
        },
        method_input_dtypes=input_dtype,
        method_all_as_kwargs_np={},
        frontend_method_data=frontend_method_data,
        init_flags=init_flags,
        method_flags=method_flags,
        frontend=frontend,
        on_device=on_device,
    )


# sinh
@handle_frontend_method(
    class_tree=CLASS_TREE,
    init_tree="torch.tensor",
    method_name="sinh",
    dtype_and_x=helpers.dtype_and_values(
        available_dtypes=helpers.get_dtypes("float"),
        allow_inf=False,
    ),
)
def test_torch_instance_sinh(
    dtype_and_x,
    frontend_method_data,
    init_flags,
    method_flags,
    frontend,
    on_device,
):
    input_dtype, x = dtype_and_x
    helpers.test_frontend_method(
        init_input_dtypes=input_dtype,
        init_all_as_kwargs_np={
            "data": x[0],
        },
        method_input_dtypes=input_dtype,
        method_all_as_kwargs_np={},
        frontend_method_data=frontend_method_data,
        init_flags=init_flags,
        method_flags=method_flags,
        frontend=frontend,
        on_device=on_device,
    )


# sinh_
@handle_frontend_method(
    class_tree=CLASS_TREE,
    init_tree="torch.tensor",
    method_name="sinh_",
    dtype_and_x=helpers.dtype_and_values(
        available_dtypes=helpers.get_dtypes("float"),
        allow_inf=False,
    ),
)
def test_torch_instance_sinh_(
    dtype_and_x,
    frontend_method_data,
    init_flags,
    method_flags,
    frontend,
    on_device,
):
    input_dtype, x = dtype_and_x
    helpers.test_frontend_method(
        init_input_dtypes=input_dtype,
        init_all_as_kwargs_np={
            "data": x[0],
        },
        method_input_dtypes=input_dtype,
        method_all_as_kwargs_np={},
        frontend_method_data=frontend_method_data,
        init_flags=init_flags,
        method_flags=method_flags,
        frontend=frontend,
        on_device=on_device,
    )


# cosh
@handle_frontend_method(
    class_tree=CLASS_TREE,
    init_tree="torch.tensor",
    method_name="cosh",
    dtype_and_x=helpers.dtype_and_values(
        available_dtypes=helpers.get_dtypes("float"),
        allow_inf=False,
    ),
)
def test_torch_instance_cosh(
    dtype_and_x,
    frontend_method_data,
    init_flags,
    method_flags,
    frontend,
    on_device,
):
    input_dtype, x = dtype_and_x
    helpers.test_frontend_method(
        init_input_dtypes=input_dtype,
        init_all_as_kwargs_np={
            "data": x[0],
        },
        method_input_dtypes=input_dtype,
        method_all_as_kwargs_np={},
        frontend_method_data=frontend_method_data,
        init_flags=init_flags,
        method_flags=method_flags,
        frontend=frontend,
        on_device=on_device,
    )


# cosh_
@handle_frontend_method(
    class_tree=CLASS_TREE,
    init_tree="torch.tensor",
    method_name="cosh_",
    dtype_and_x=helpers.dtype_and_values(
        available_dtypes=helpers.get_dtypes("float"),
        allow_inf=False,
    ),
)
def test_torch_instance_cosh_(
    dtype_and_x,
    frontend_method_data,
    init_flags,
    method_flags,
    frontend,
    on_device,
):
    input_dtype, x = dtype_and_x
    helpers.test_frontend_method(
        init_input_dtypes=input_dtype,
        init_all_as_kwargs_np={
            "data": x[0],
        },
        method_input_dtypes=input_dtype,
        method_all_as_kwargs_np={},
        frontend_method_data=frontend_method_data,
        init_flags=init_flags,
        method_flags=method_flags,
        frontend=frontend,
        on_device=on_device,
        rtol_=1e-2,
        atol_=1e-2,
    )


# view
@handle_frontend_method(
    class_tree=CLASS_TREE,
    init_tree="torch.tensor",
    method_name="view",
    dtype_x=helpers.dtype_and_values(
        available_dtypes=helpers.get_dtypes("valid"),
        shape=st.shared(helpers.get_shape(), key="value_shape"),
    ),
    shape=helpers.reshape_shapes(
        shape=st.shared(helpers.get_shape(min_num_dims=1), key="value_shape")
    ),
)
def test_torch_instance_view(
    dtype_x,
    shape,
    frontend_method_data,
    init_flags,
    method_flags,
    frontend,
    on_device,
):
    input_dtype, x = dtype_x
    helpers.test_frontend_method(
        init_input_dtypes=input_dtype,
        init_all_as_kwargs_np={
            "data": x[0],
        },
        method_input_dtypes=input_dtype,
        method_all_as_kwargs_np={
            "size": shape,
        },
        frontend_method_data=frontend_method_data,
        init_flags=init_flags,
        method_flags=method_flags,
        frontend=frontend,
        on_device=on_device,
    )


@handle_frontend_method(
    class_tree=CLASS_TREE,
    init_tree="torch.tensor",
    method_name="float",
    dtype_x=helpers.dtype_and_values(
        available_dtypes=helpers.get_dtypes("valid"),
    ),
)
def test_torch_instance_float(
    dtype_x,
    frontend_method_data,
    init_flags,
    method_flags,
    frontend,
    on_device,
):
    input_dtype, x = dtype_x
    helpers.test_frontend_method(
        init_input_dtypes=input_dtype,
        init_all_as_kwargs_np={
            "data": x[0],
        },
        method_input_dtypes=input_dtype,
        method_all_as_kwargs_np={},
        frontend_method_data=frontend_method_data,
        init_flags=init_flags,
        method_flags=method_flags,
        frontend=frontend,
        on_device=on_device,
    )


# asinh
@handle_frontend_method(
    class_tree=CLASS_TREE,
    init_tree="torch.tensor",
    method_name="asinh",
    dtype_and_x=helpers.dtype_and_values(
        available_dtypes=helpers.get_dtypes("float"),
        allow_inf=False,
    ),
)
def test_torch_instance_asinh(
    dtype_and_x,
    frontend_method_data,
    init_flags,
    method_flags,
    frontend,
    on_device,
):
    input_dtype, x = dtype_and_x
    helpers.test_frontend_method(
        init_input_dtypes=input_dtype,
        init_all_as_kwargs_np={
            "data": x[0],
        },
        method_input_dtypes=input_dtype,
        method_all_as_kwargs_np={},
        frontend_method_data=frontend_method_data,
        init_flags=init_flags,
        method_flags=method_flags,
        frontend=frontend,
        rtol_=1e-2,
        atol_=1e-2,
        on_device=on_device,
    )


# asinh_
@handle_frontend_method(
    class_tree=CLASS_TREE,
    init_tree="torch.tensor",
    method_name="asinh_",
    dtype_and_x=helpers.dtype_and_values(
        available_dtypes=helpers.get_dtypes("float"),
        allow_inf=False,
    ),
)
def test_torch_instance_asinh_(
    dtype_and_x,
    frontend_method_data,
    init_flags,
    method_flags,
    frontend,
    on_device,
):
    input_dtype, x = dtype_and_x
    helpers.test_frontend_method(
        init_input_dtypes=input_dtype,
        init_all_as_kwargs_np={
            "data": x[0],
        },
        method_input_dtypes=input_dtype,
        method_all_as_kwargs_np={},
        frontend_method_data=frontend_method_data,
        init_flags=init_flags,
        method_flags=method_flags,
        frontend=frontend,
        rtol_=1e-2,
        atol_=1e-2,
        on_device=on_device,
    )


# tan
@handle_frontend_method(
    class_tree=CLASS_TREE,
    init_tree="torch.tensor",
    method_name="tan",
    dtype_and_x=helpers.dtype_and_values(
        available_dtypes=helpers.get_dtypes("float"),
        allow_inf=False,
    ),
)
def test_torch_instance_tan(
    dtype_and_x,
    frontend_method_data,
    init_flags,
    method_flags,
    frontend,
    on_device,
):
    input_dtype, x = dtype_and_x
    helpers.test_frontend_method(
        init_input_dtypes=input_dtype,
        init_all_as_kwargs_np={
            "data": x[0],
        },
        method_input_dtypes=input_dtype,
        method_all_as_kwargs_np={},
        frontend_method_data=frontend_method_data,
        init_flags=init_flags,
        method_flags=method_flags,
        frontend=frontend,
        on_device=on_device,
    )


# tanh
@handle_frontend_method(
    class_tree=CLASS_TREE,
    init_tree="torch.tensor",
    method_name="tanh",
    dtype_and_x=helpers.dtype_and_values(
        available_dtypes=helpers.get_dtypes("float"),
        allow_inf=False,
    ),
)
def test_torch_instance_tanh(
    dtype_and_x,
    frontend_method_data,
    init_flags,
    method_flags,
    frontend,
    on_device,
):
    input_dtype, x = dtype_and_x
    helpers.test_frontend_method(
        init_input_dtypes=input_dtype,
        init_all_as_kwargs_np={
            "data": x[0],
        },
        method_input_dtypes=input_dtype,
        method_all_as_kwargs_np={},
        frontend_method_data=frontend_method_data,
        init_flags=init_flags,
        method_flags=method_flags,
        frontend=frontend,
        on_device=on_device,
    )


# tanh_
@handle_frontend_method(
    class_tree=CLASS_TREE,
    init_tree="torch.tensor",
    method_name="tanh_",
    dtype_and_x=helpers.dtype_and_values(
        available_dtypes=helpers.get_dtypes("float"),
        allow_inf=False,
    ),
)
def test_torch_instance_tanh_(
    dtype_and_x,
    frontend_method_data,
    init_flags,
    method_flags,
    frontend,
    on_device,
):
    input_dtype, x = dtype_and_x
    helpers.test_frontend_method(
        init_input_dtypes=input_dtype,
        init_all_as_kwargs_np={
            "data": x[0],
        },
        method_input_dtypes=input_dtype,
        method_all_as_kwargs_np={},
        frontend_method_data=frontend_method_data,
        init_flags=init_flags,
        method_flags=method_flags,
        frontend=frontend,
        on_device=on_device,
    )


# asin
@handle_frontend_method(
    class_tree=CLASS_TREE,
    init_tree="torch.tensor",
    method_name="asin",
    dtype_and_x=helpers.dtype_and_values(
        available_dtypes=helpers.get_dtypes("float"),
        allow_inf=False,
    ),
)
def test_torch_instance_asin(
    dtype_and_x,
    frontend_method_data,
    init_flags,
    method_flags,
    frontend,
    on_device,
):
    input_dtype, x = dtype_and_x
    helpers.test_frontend_method(
        init_input_dtypes=input_dtype,
        init_all_as_kwargs_np={
            "data": x[0],
        },
        method_input_dtypes=input_dtype,
        method_all_as_kwargs_np={},
        frontend_method_data=frontend_method_data,
        init_flags=init_flags,
        method_flags=method_flags,
        frontend=frontend,
        on_device=on_device,
    )


# amax
@handle_frontend_method(
    class_tree=CLASS_TREE,
    init_tree="torch.tensor",
    method_name="amax",
    dtype_x_axis=helpers.dtype_values_axis(
        available_dtypes=helpers.get_dtypes("numeric"),
        valid_axis=True,
        force_int_axis=True,
    ),
    keepdim=st.booleans(),
)
def test_torch_instance_amax(
    dtype_x_axis,
    keepdim,
    frontend_method_data,
    init_flags,
    method_flags,
    frontend,
    on_device,
):
    input_dtype, x, axis = dtype_x_axis
    helpers.test_frontend_method(
        init_input_dtypes=input_dtype,
        init_all_as_kwargs_np={
            "data": x[0],
        },
        method_input_dtypes=input_dtype,
        method_all_as_kwargs_np={
            "dim": axis,
            "keepdim": keepdim,
        },
        frontend_method_data=frontend_method_data,
        init_flags=init_flags,
        method_flags=method_flags,
        frontend=frontend,
        on_device=on_device,
    )


# abs
@handle_frontend_method(
    class_tree=CLASS_TREE,
    init_tree="torch.tensor",
    method_name="abs",
    dtype_and_x=helpers.dtype_and_values(
        available_dtypes=helpers.get_dtypes("float"),
    ),
)
def test_torch_instance_abs(
    dtype_and_x,
    frontend_method_data,
    init_flags,
    method_flags,
    frontend,
    on_device,
):
    input_dtype, x = dtype_and_x
    helpers.test_frontend_method(
        init_input_dtypes=input_dtype,
        init_all_as_kwargs_np={
            "data": x[0],
        },
        method_input_dtypes=input_dtype,
        method_all_as_kwargs_np={},
        frontend_method_data=frontend_method_data,
        init_flags=init_flags,
        method_flags=method_flags,
        frontend=frontend,
        on_device=on_device,
    )


# abs_
@handle_frontend_method(
    class_tree=CLASS_TREE,
    init_tree="torch.tensor",
    method_name="abs_",
    dtype_and_x=helpers.dtype_and_values(
        available_dtypes=helpers.get_dtypes("float"),
    ),
)
def test_torch_instance_abs_(
    dtype_and_x,
    frontend_method_data,
    init_flags,
    method_flags,
    frontend,
    on_device,
):
    input_dtype, x = dtype_and_x
    helpers.test_frontend_method(
        init_input_dtypes=input_dtype,
        init_all_as_kwargs_np={
            "data": x[0],
        },
        method_input_dtypes=input_dtype,
        method_all_as_kwargs_np={},
        frontend_method_data=frontend_method_data,
        init_flags=init_flags,
        method_flags=method_flags,
        frontend=frontend,
        on_device=on_device,
    )


# amin
@handle_frontend_method(
    class_tree=CLASS_TREE,
    init_tree="torch.tensor",
    method_name="amin",
    dtype_x_axis=helpers.dtype_values_axis(
        available_dtypes=helpers.get_dtypes("numeric"),
        valid_axis=True,
        force_int_axis=True,
    ),
    keepdim=st.booleans(),
)
def test_torch_instance_amin(
    dtype_x_axis,
    keepdim,
    frontend_method_data,
    init_flags,
    method_flags,
    frontend,
    on_device,
):
    input_dtype, x, axis = dtype_x_axis
    helpers.test_frontend_method(
        init_input_dtypes=input_dtype,
        init_all_as_kwargs_np={
            "data": x[0],
        },
        method_input_dtypes=input_dtype,
        method_all_as_kwargs_np={
            "dim": axis,
            "keepdim": keepdim,
        },
        frontend_method_data=frontend_method_data,
        init_flags=init_flags,
        method_flags=method_flags,
        frontend=frontend,
        on_device=on_device,
    )


# aminmax
@handle_frontend_method(
    class_tree=CLASS_TREE,
    init_tree="torch.tensor",
    method_name="aminmax",
    dtype_input_axis=helpers.dtype_and_values(
        available_dtypes=helpers.get_dtypes("numeric"),
    ),
)
def test_torch_instance_aminmax(
    dtype_input_axis,
    frontend_method_data,
    init_flags,
    method_flags,
    frontend,
    on_device,
):
    input_dtype, x = dtype_input_axis
    helpers.test_frontend_method(
        init_input_dtypes=input_dtype,
        init_all_as_kwargs_np={
            "data": x[0],
        },
        method_input_dtypes=input_dtype,
        method_all_as_kwargs_np={},
        frontend_method_data=frontend_method_data,
        init_flags=init_flags,
        method_flags=method_flags,
        frontend=frontend,
        on_device=on_device,
    )


# bernoulli
@handle_frontend_method(
    class_tree=CLASS_TREE,
    init_tree="torch.tensor",
    method_name="bernoulli",
    dtype_and_x=helpers.dtype_and_values(
        available_dtypes=helpers.get_dtypes("valid"),
    ),
    test_with_out=st.just(True),
)
def test_torch_instance_bernoulli(
    dtype_and_x,
    frontend,
    frontend_method_data,
    init_flags,
    method_flags,
):
    input_dtype, x = dtype_and_x
    helpers.test_frontend_method(
        init_input_dtypes=input_dtype,
        init_all_as_kwargs_np={
            "input": x[0],
        },
        method_input_dtypes=input_dtype,
        method_all_as_kwargs_np={"generator": x[1], "out": x[2]},
        frontend_method_data=frontend_method_data,
        init_flags=init_flags,
        method_flags=method_flags,
        frontend=frontend,
    )


# contiguous
@handle_frontend_method(
    class_tree=CLASS_TREE,
    init_tree="torch.tensor",
    method_name="contiguous",
    dtype_and_x=helpers.dtype_and_values(
        available_dtypes=helpers.get_dtypes("float"),
        allow_inf=False,
    ),
)
def test_torch_instance_contiguous(
    dtype_and_x,
    frontend_method_data,
    init_flags,
    method_flags,
    frontend,
    on_device,
):
    input_dtype, x = dtype_and_x
    helpers.test_frontend_method(
        init_input_dtypes=input_dtype,
        init_all_as_kwargs_np={
            "data": x[0],
        },
        method_input_dtypes=input_dtype,
        method_all_as_kwargs_np={},
        frontend_method_data=frontend_method_data,
        init_flags=init_flags,
        method_flags=method_flags,
        frontend=frontend,
        on_device=on_device,
    )


# log
@handle_frontend_method(
    class_tree=CLASS_TREE,
    init_tree="torch.tensor",
    method_name="log",
    dtype_and_x=helpers.dtype_and_values(
        available_dtypes=helpers.get_dtypes("float"),
        allow_inf=False,
    ),
)
def test_torch_instance_log(
    dtype_and_x,
    frontend_method_data,
    init_flags,
    method_flags,
    frontend,
    on_device,
):
    input_dtype, x = dtype_and_x
    helpers.test_frontend_method(
        init_input_dtypes=input_dtype,
        init_all_as_kwargs_np={
            "data": x[0],
        },
        method_input_dtypes=input_dtype,
        method_all_as_kwargs_np={},
        frontend_method_data=frontend_method_data,
        init_flags=init_flags,
        method_flags=method_flags,
        frontend=frontend,
        on_device=on_device,
    )


# log_
@handle_frontend_method(
    class_tree=CLASS_TREE,
    init_tree="torch.tensor",
    method_name="log_",
    dtype_and_x=helpers.dtype_and_values(
        available_dtypes=helpers.get_dtypes("float"),
        allow_inf=False,
    ),
)
def test_torch_instance_log_(
    dtype_and_x,
    frontend_method_data,
    init_flags,
    method_flags,
    frontend,
    on_device,
):
    input_dtype, x = dtype_and_x
    helpers.test_frontend_method(
        init_input_dtypes=input_dtype,
        init_all_as_kwargs_np={
            "data": x[0],
        },
        method_input_dtypes=input_dtype,
        method_all_as_kwargs_np={},
        frontend_method_data=frontend_method_data,
        init_flags=init_flags,
        method_flags=method_flags,
        frontend=frontend,
        on_device=on_device,
    )


# log2
@handle_frontend_method(
    class_tree=CLASS_TREE,
    init_tree="torch.tensor",
    method_name="log2",
    dtype_and_x=helpers.dtype_and_values(
        available_dtypes=helpers.get_dtypes("float"),
        allow_inf=False,
    ),
)
def test_torch_instance_log2(
    dtype_and_x,
    frontend_method_data,
    init_flags,
    method_flags,
    frontend,
    on_device,
):
    input_dtype, x = dtype_and_x
    helpers.test_frontend_method(
        init_input_dtypes=input_dtype,
        init_all_as_kwargs_np={
            "data": x[0],
        },
        method_input_dtypes=input_dtype,
        method_all_as_kwargs_np={},
        frontend_method_data=frontend_method_data,
        init_flags=init_flags,
        method_flags=method_flags,
        frontend=frontend,
        on_device=on_device,
    )


# __bool__
@handle_frontend_method(
    class_tree=CLASS_TREE,
    init_tree="torch.tensor",
    method_name="__bool__",
    dtype_and_x=helpers.dtype_and_values(
        max_dim_size=1,
        min_value=-1e04,
        max_value=1e04,
    ),
)
def test_torch_special_bool(
    dtype_and_x,
    frontend_method_data,
    init_flags,
    method_flags,
    frontend,
    on_device,
):
    input_dtype, x = dtype_and_x
    helpers.test_frontend_method(
        init_input_dtypes=input_dtype,
        init_all_as_kwargs_np={
            "data": x[0],
        },
        method_input_dtypes=[],
        method_all_as_kwargs_np={},
        frontend_method_data=frontend_method_data,
        init_flags=init_flags,
        method_flags=method_flags,
        frontend=frontend,
        on_device=on_device,
    )


# __add__
@handle_frontend_method(
    class_tree=CLASS_TREE,
    init_tree="torch.tensor",
    method_name="__add__",
    dtype_and_x=helpers.dtype_and_values(
        available_dtypes=helpers.get_dtypes("float"),
        num_arrays=2,
        min_value=-1e04,
        max_value=1e04,
        allow_inf=False,
    ),
)
def test_torch_special_add(
    dtype_and_x,
    frontend_method_data,
    init_flags,
    method_flags,
    frontend,
    on_device,
):
    input_dtype, x = dtype_and_x
    helpers.test_frontend_method(
        init_input_dtypes=input_dtype,
        init_all_as_kwargs_np={
            "data": x[0],
        },
        method_input_dtypes=input_dtype,
        method_all_as_kwargs_np={
            "other": x[1],
        },
        frontend_method_data=frontend_method_data,
        init_flags=init_flags,
        method_flags=method_flags,
        frontend=frontend,
        on_device=on_device,
    )


# arcsinh
@handle_frontend_method(
    class_tree=CLASS_TREE,
    init_tree="torch.tensor",
    method_name="arcsinh",
    dtype_and_x=helpers.dtype_and_values(
        min_value=-1.0,
        max_value=1.0,
        available_dtypes=helpers.get_dtypes("float"),
    ),
)
def test_torch_instance_arcsinh(
    dtype_and_x,
    frontend_method_data,
    init_flags,
    method_flags,
    frontend,
    on_device,
):
    input_dtype, x = dtype_and_x
    helpers.test_frontend_method(
        init_input_dtypes=input_dtype,
        init_all_as_kwargs_np={
            "data": x[0],
        },
        method_input_dtypes=[],
        method_all_as_kwargs_np={},
        frontend_method_data=frontend_method_data,
        init_flags=init_flags,
        method_flags=method_flags,
        frontend=frontend,
        on_device=on_device,
    )


# __long__
@handle_frontend_method(
    class_tree=CLASS_TREE,
    init_tree="torch.tensor",
    method_name="__long__",
    dtype_and_x=helpers.dtype_and_values(
        available_dtypes=helpers.get_dtypes("integer"),
        min_value=-1e04,
        max_value=1e04,
        allow_inf=False,
    ),
)
def test_torch_special_long(
    dtype_and_x,
    frontend_method_data,
    init_flags,
    method_flags,
    frontend,
    on_device,
):
    input_dtype, x = dtype_and_x
    helpers.test_frontend_method(
        init_input_dtypes=input_dtype,
        init_all_as_kwargs_np={
            "data": x[0],
        },
        method_input_dtypes=input_dtype,
        method_all_as_kwargs_np={},
        frontend_method_data=frontend_method_data,
        init_flags=init_flags,
        method_flags=method_flags,
        frontend=frontend,
        on_device=on_device,
    )


# __radd__
@handle_frontend_method(
    class_tree=CLASS_TREE,
    init_tree="torch.tensor",
    method_name="__radd__",
    dtype_and_x=helpers.dtype_and_values(
        available_dtypes=helpers.get_dtypes("float"),
        num_arrays=2,
        min_value=-1e04,
        max_value=1e04,
        allow_inf=False,
    ),
)
def test_torch_special_radd(
    dtype_and_x,
    frontend_method_data,
    init_flags,
    method_flags,
    frontend,
    on_device,
):
    input_dtype, x = dtype_and_x
    helpers.test_frontend_method(
        init_input_dtypes=input_dtype,
        init_all_as_kwargs_np={
            "data": x[0],
        },
        method_input_dtypes=input_dtype,
        method_all_as_kwargs_np={
            "other": x[1],
        },
        frontend_method_data=frontend_method_data,
        init_flags=init_flags,
        method_flags=method_flags,
        frontend=frontend,
        on_device=on_device,
    )


# __sub__
@handle_frontend_method(
    class_tree=CLASS_TREE,
    init_tree="torch.tensor",
    method_name="__sub__",
    dtype_and_x=helpers.dtype_and_values(
        available_dtypes=helpers.get_dtypes("float"),
        num_arrays=2,
        min_value=-1e04,
        max_value=1e04,
        allow_inf=False,
    ),
)
def test_torch_special_sub(
    dtype_and_x,
    frontend_method_data,
    init_flags,
    method_flags,
    frontend,
    on_device,
):
    input_dtype, x = dtype_and_x
    helpers.test_frontend_method(
        init_input_dtypes=input_dtype,
        init_all_as_kwargs_np={
            "data": x[0],
        },
        method_input_dtypes=input_dtype,
        method_all_as_kwargs_np={
            "other": x[1],
        },
        frontend_method_data=frontend_method_data,
        init_flags=init_flags,
        method_flags=method_flags,
        frontend=frontend,
        on_device=on_device,
    )


# __mul__
@handle_frontend_method(
    class_tree=CLASS_TREE,
    init_tree="torch.tensor",
    method_name="__mul__",
    dtype_and_x=helpers.dtype_and_values(
        available_dtypes=helpers.get_dtypes("float"),
        num_arrays=2,
        min_value=-1e04,
        max_value=1e04,
        allow_inf=False,
    ),
)
def test_torch_special_mul(
    dtype_and_x,
    frontend_method_data,
    init_flags,
    method_flags,
    frontend,
    on_device,
):
    input_dtype, x = dtype_and_x
    helpers.test_frontend_method(
        init_input_dtypes=input_dtype,
        init_all_as_kwargs_np={
            "data": x[0],
        },
        method_input_dtypes=input_dtype,
        method_all_as_kwargs_np={
            "other": x[1],
        },
        frontend_method_data=frontend_method_data,
        init_flags=init_flags,
        method_flags=method_flags,
        frontend=frontend,
        on_device=on_device,
    )


@st.composite
def _get_dtype_and_multiplicative_matrices(draw):
    return draw(
        st.one_of(
            _get_dtype_input_and_matrices(),
            _get_dtype_and_3dbatch_matrices(),
        )
    )


# __matmul__
@handle_frontend_method(
    class_tree=CLASS_TREE,
    init_tree="torch.tensor",
    method_name="__matmul__",
    dtype_tensor1_tensor2=_get_dtype_and_multiplicative_matrices(),
)
def test_torch_special_matmul(
    dtype_tensor1_tensor2,
    frontend_method_data,
    init_flags,
    method_flags,
    frontend,
    on_device,
):
    dtype, tensor1, tensor2 = dtype_tensor1_tensor2
    helpers.test_frontend_method(
        init_input_dtypes=dtype,
        init_all_as_kwargs_np={
            "data": tensor1,
        },
        method_input_dtypes=dtype,
        method_all_as_kwargs_np={"other": tensor2},
        frontend_method_data=frontend_method_data,
        init_flags=init_flags,
        method_flags=method_flags,
        frontend=frontend,
        on_device=on_device,
    )


# __rsub__
@handle_frontend_method(
    class_tree=CLASS_TREE,
    init_tree="torch.tensor",
    method_name="__rsub__",
    dtype_and_x=helpers.dtype_and_values(
        available_dtypes=helpers.get_dtypes("numeric"),
        num_arrays=2,
    ),
)
def test_torch_special_rsub(
    dtype_and_x,
    frontend_method_data,
    init_flags,
    method_flags,
    frontend,
    on_device,
):
    input_dtype, x = dtype_and_x
    helpers.test_frontend_method(
        init_input_dtypes=input_dtype,
        init_all_as_kwargs_np={
            "data": x[0],
        },
        method_input_dtypes=input_dtype,
        method_all_as_kwargs_np={
            "other": x[1],
        },
        frontend_method_data=frontend_method_data,
        init_flags=init_flags,
        method_flags=method_flags,
        frontend=frontend,
        on_device=on_device,
    )


# __rmul__
@handle_frontend_method(
    class_tree=CLASS_TREE,
    init_tree="torch.tensor",
    method_name="__rmul__",
    dtype_and_x=helpers.dtype_and_values(
        available_dtypes=helpers.get_dtypes("float"),
        num_arrays=2,
        min_value=-1e04,
        max_value=1e04,
        allow_inf=False,
    ),
)
def test_torch_special_rmul(
    dtype_and_x,
    frontend_method_data,
    init_flags,
    method_flags,
    frontend,
    on_device,
):
    input_dtype, x = dtype_and_x
    helpers.test_frontend_method(
        init_input_dtypes=input_dtype,
        init_all_as_kwargs_np={
            "data": x[0],
        },
        method_input_dtypes=input_dtype,
        method_all_as_kwargs_np={
            "other": x[1],
        },
        frontend_method_data=frontend_method_data,
        init_flags=init_flags,
        method_flags=method_flags,
        frontend=frontend,
        on_device=on_device,
    )


# __truediv__
@handle_frontend_method(
    class_tree=CLASS_TREE,
    init_tree="torch.tensor",
    method_name="__truediv__",
    dtype_and_x=helpers.dtype_and_values(
        available_dtypes=helpers.get_dtypes("float"),
        shared_dtype=True,
        num_arrays=2,
        min_value=-1e04,
        max_value=1e04,
        allow_inf=False,
    ),
)
def test_torch_special_truediv(
    dtype_and_x,
    frontend_method_data,
    init_flags,
    method_flags,
    frontend,
    on_device,
):
    input_dtype, x = dtype_and_x
    helpers.test_frontend_method(
        init_input_dtypes=input_dtype,
        init_all_as_kwargs_np={
            "data": x[0],
        },
        method_input_dtypes=input_dtype,
        method_all_as_kwargs_np={
            "other": x[1],
        },
        frontend_method_data=frontend_method_data,
        init_flags=init_flags,
        method_flags=method_flags,
        frontend=frontend,
        on_device=on_device,
    )


@handle_frontend_method(
    class_tree=CLASS_TREE,
    init_tree="torch.tensor",
    method_name="__floordiv__",
    dtype_and_x=helpers.dtype_and_values(
        available_dtypes=helpers.get_dtypes("float"),
        num_arrays=2,
        large_abs_safety_factor=2.5,
        small_abs_safety_factor=2.5,
        safety_factor_scale="log",
    ),
)
def test_torch_special_floordiv(
    dtype_and_x,
    frontend_method_data,
    init_flags,
    method_flags,
    frontend,
    on_device,
):
    input_dtype, x = dtype_and_x
    assume(not np.any(np.isclose(x[1], 0)))
    helpers.test_frontend_method(
        init_input_dtypes=input_dtype,
        init_all_as_kwargs_np={
            "data": x[0],
        },
        method_input_dtypes=input_dtype,
        method_all_as_kwargs_np={
            "other": x[1],
        },
        frontend_method_data=frontend_method_data,
        init_flags=init_flags,
        method_flags=method_flags,
        frontend=frontend,
        on_device=on_device,
        atol_=1,
    )


# remainder
@handle_frontend_method(
    class_tree=CLASS_TREE,
    init_tree="torch.tensor",
    method_name="remainder",
    dtype_and_x=helpers.dtype_and_values(
        available_dtypes=helpers.get_dtypes("float"),
        large_abs_safety_factor=2.5,
        small_abs_safety_factor=2.5,
        shared_dtype=True,
        num_arrays=2,
    ),
)
def test_torch_remainder(
    dtype_and_x,
    frontend_method_data,
    init_flags,
    method_flags,
    frontend,
    on_device,
):
    input_dtype, x = dtype_and_x
    helpers.test_frontend_method(
        init_input_dtypes=input_dtype,
        init_all_as_kwargs_np={
            "data": x[0],
        },
        method_input_dtypes=input_dtype,
        method_all_as_kwargs_np={
            "other": x[1],
        },
        frontend_method_data=frontend_method_data,
        init_flags=init_flags,
        method_flags=method_flags,
        frontend=frontend,
        on_device=on_device,
    )


@st.composite
def _to_helper(draw):
    dtype_x = draw(
        helpers.dtype_and_values(
            available_dtypes=helpers.get_dtypes("valid"),
            num_arrays=2,
            large_abs_safety_factor=3,
        )
    )
    input_dtype, x = dtype_x
    arg = draw(st.sampled_from(["tensor", "dtype", "device"]))
    if arg == "tensor":
        method_num_positional_args = 1
        method_all_as_kwargs_np = {"other": x[1]}
    elif arg == "dtype":
        method_num_positional_args = 1
        dtype = draw(helpers.get_dtypes("valid", full=False))[0]
        method_all_as_kwargs_np = {"dtype": dtype}
    else:
        method_num_positional_args = 0
        device = draw(st.just("cpu"))
        dtype = draw(helpers.get_dtypes("valid", full=False, none=True))[0]
        method_all_as_kwargs_np = {"dtype": dtype, "device": device}
    return input_dtype, x, method_num_positional_args, method_all_as_kwargs_np


# to
@handle_frontend_method(
    class_tree=CLASS_TREE,
    init_tree="torch.tensor",
    method_name="to",
    args_kwargs=_to_helper(),
)
def test_torch_instance_to(
    args_kwargs,
    frontend_method_data,
    init_flags,
    method_flags,
    frontend,
    on_device,
):
    input_dtype, x, method_num_positional_args, method_all_as_kwargs_np = args_kwargs
    method_flags.num_positional_args = method_num_positional_args
    helpers.test_frontend_method(
        init_input_dtypes=input_dtype,
        init_all_as_kwargs_np={
            "data": x[0],
        },
        method_input_dtypes=input_dtype,
        method_all_as_kwargs_np=method_all_as_kwargs_np,
        frontend_method_data=frontend_method_data,
        init_flags=init_flags,
        method_flags=method_flags,
        frontend=frontend,
        on_device=on_device,
    )


# arctan
@handle_frontend_method(
    class_tree=CLASS_TREE,
    init_tree="torch.tensor",
    method_name="arctan",
    dtype_and_x=helpers.dtype_and_values(
        available_dtypes=helpers.get_dtypes("float"),
        allow_inf=False,
    ),
)
def test_torch_instance_arctan(
    dtype_and_x,
    frontend_method_data,
    init_flags,
    method_flags,
    frontend,
    on_device,
):
    input_dtype, x = dtype_and_x
    helpers.test_frontend_method(
        init_input_dtypes=input_dtype,
        init_all_as_kwargs_np={
            "data": x[0],
        },
        method_input_dtypes=input_dtype,
        method_all_as_kwargs_np={},
        frontend_method_data=frontend_method_data,
        init_flags=init_flags,
        method_flags=method_flags,
        frontend=frontend,
        on_device=on_device,
    )


# arctan_
@handle_frontend_method(
    class_tree=CLASS_TREE,
    init_tree="torch.tensor",
    method_name="arctan_",
    dtype_and_x=helpers.dtype_and_values(
        available_dtypes=helpers.get_dtypes("float"),
        allow_inf=False,
    ),
)
def test_torch_instance_arctan_(
    dtype_and_x,
    frontend_method_data,
    init_flags,
    method_flags,
    frontend,
    on_device,
):
    input_dtype, x = dtype_and_x
    helpers.test_frontend_method(
        init_input_dtypes=input_dtype,
        init_all_as_kwargs_np={
            "data": x[0],
        },
        method_input_dtypes=input_dtype,
        method_all_as_kwargs_np={},
        frontend_method_data=frontend_method_data,
        init_flags=init_flags,
        method_flags=method_flags,
        frontend=frontend,
        on_device=on_device,
    )


# arctan2
@handle_frontend_method(
    class_tree=CLASS_TREE,
    init_tree="torch.tensor",
    method_name="arctan2",
    dtype_and_x=helpers.dtype_and_values(
        available_dtypes=helpers.get_dtypes("float"),
        num_arrays=2,
    ),
)
def test_torch_instance_arctan2(
    dtype_and_x,
    frontend_method_data,
    init_flags,
    method_flags,
    frontend,
    on_device,
):
    input_dtype, x = dtype_and_x
    helpers.test_frontend_method(
        init_input_dtypes=input_dtype,
        init_all_as_kwargs_np={
            "data": x[0],
        },
        method_input_dtypes=input_dtype,
        method_all_as_kwargs_np={
            "other": x[1],
        },
        frontend_method_data=frontend_method_data,
        init_flags=init_flags,
        method_flags=method_flags,
        frontend=frontend,
        on_device=on_device,
    )


# arctan2_
@handle_frontend_method(
    class_tree=CLASS_TREE,
    init_tree="torch.tensor",
    method_name="arctan2_",
    dtype_and_x=helpers.dtype_and_values(
        available_dtypes=helpers.get_dtypes("float"),
        num_arrays=2,
    ),
)
def test_torch_instance_arctan2_(
    dtype_and_x,
    frontend_method_data,
    init_flags,
    method_flags,
    frontend,
    on_device,
):
    input_dtype, x = dtype_and_x
    helpers.test_frontend_method(
        init_input_dtypes=input_dtype,
        init_all_as_kwargs_np={
            "data": x[0],
        },
        method_input_dtypes=input_dtype,
        method_all_as_kwargs_np={
            "other": x[1],
        },
        frontend_method_data=frontend_method_data,
        init_flags=init_flags,
        method_flags=method_flags,
        frontend=frontend,
        on_device=on_device,
    )


# acos
@handle_frontend_method(
    class_tree=CLASS_TREE,
    init_tree="torch.tensor",
    method_name="acos",
    dtype_and_x=helpers.dtype_and_values(
        available_dtypes=helpers.get_dtypes("float"),
        allow_inf=False,
    ),
)
def test_torch_instance_acos(
    dtype_and_x,
    frontend_method_data,
    init_flags,
    method_flags,
    frontend,
    on_device,
):
    input_dtype, x = dtype_and_x
    helpers.test_frontend_method(
        init_input_dtypes=input_dtype,
        init_all_as_kwargs_np={
            "data": x[0],
        },
        method_input_dtypes=input_dtype,
        method_all_as_kwargs_np={},
        frontend_method_data=frontend_method_data,
        init_flags=init_flags,
        method_flags=method_flags,
        frontend=frontend,
        on_device=on_device,
    )


# floor
@handle_frontend_method(
    class_tree=CLASS_TREE,
    init_tree="torch.tensor",
    method_name="floor",
    dtype_and_x=helpers.dtype_and_values(
        available_dtypes=helpers.get_dtypes("float"),
    ),
)
def test_torch_instance_floor(
    dtype_and_x,
    frontend_method_data,
    init_flags,
    method_flags,
    frontend,
    on_device,
):
    input_dtype, x = dtype_and_x
    helpers.test_frontend_method(
        init_input_dtypes=input_dtype,
        init_all_as_kwargs_np={
            "data": x[0],
        },
        method_input_dtypes=input_dtype,
        method_all_as_kwargs_np={},
        frontend_method_data=frontend_method_data,
        init_flags=init_flags,
        method_flags=method_flags,
        frontend=frontend,
        on_device=on_device,
    )


# new_tensor
@handle_frontend_method(
    class_tree=CLASS_TREE,
    init_tree="torch.tensor",
    method_name="new_tensor",
    dtype_and_x=helpers.dtype_and_values(
        available_dtypes=helpers.get_dtypes("numeric"),
        num_arrays=2,
    ),
)
def test_torch_instance_new_tensor(
    dtype_and_x,
    frontend_method_data,
    init_flags,
    method_flags,
    frontend,
    on_device,
):
    input_dtype, x = dtype_and_x
    helpers.test_frontend_method(
        init_input_dtypes=[input_dtype[0]],
        init_all_as_kwargs_np={
            "data": x[0],
        },
        method_input_dtypes=[input_dtype[1]],
        method_all_as_kwargs_np={
            "data": x[1],
            "dtype": input_dtype[1],
        },
        frontend_method_data=frontend_method_data,
        init_flags=init_flags,
        method_flags=method_flags,
        frontend=frontend,
        on_device=on_device,
    )


# __getitem__
@handle_frontend_method(
    class_tree=CLASS_TREE,
    init_tree="torch.tensor",
    method_name="__getitem__",
    dtype_x_index=helpers.dtype_array_query(
        available_dtypes=helpers.get_dtypes("valid"),
        allow_neg_step=False,
    ),
)
def test_torch_instance_getitem(
    dtype_x_index,
    frontend_method_data,
    init_flags,
    method_flags,
    frontend,
    on_device,
):
    input_dtype, x, index = dtype_x_index
    helpers.test_frontend_method(
        init_input_dtypes=[input_dtype[0]],
        init_all_as_kwargs_np={"data": x},
        method_input_dtypes=[*input_dtype[1:]],
        method_all_as_kwargs_np={"query": index},
        frontend_method_data=frontend_method_data,
        init_flags=init_flags,
        method_flags=method_flags,
        frontend=frontend,
        on_device=on_device,
    )


# __setitem__
@handle_frontend_method(
    class_tree=CLASS_TREE,
    init_tree="torch.tensor",
    method_name="__setitem__",
    dtypes_x_index_val=helpers.dtype_array_query_val(
        available_dtypes=helpers.get_dtypes("valid"),
        allow_neg_step=False,
    ).filter(lambda x: x[0][0] == x[0][-1]),
)
def test_torch_instance_setitem(
    dtypes_x_index_val,
    frontend_method_data,
    init_flags,
    method_flags,
    frontend,
    on_device,
):
    input_dtype, x, index, val = dtypes_x_index_val
    helpers.test_frontend_method(
        init_input_dtypes=[input_dtype[0]],
        init_all_as_kwargs_np={"data": x},
        method_input_dtypes=[*input_dtype[1:]],
        method_all_as_kwargs_np={"key": index, "value": val},
        frontend_method_data=frontend_method_data,
        init_flags=init_flags,
        method_flags=method_flags,
        frontend=frontend,
        on_device=on_device,
    )


# view_as
@handle_frontend_method(
    class_tree=CLASS_TREE,
    init_tree="torch.tensor",
    method_name="view_as",
    dtype_x=helpers.dtype_and_values(
        available_dtypes=helpers.get_dtypes("numeric"),
        shape=st.shared(helpers.get_shape(), key="value_shape"),
        num_arrays=2,
    ),
)
def test_torch_instance_view_as(
    dtype_x,
    frontend_method_data,
    init_flags,
    method_flags,
    frontend,
    on_device,
):
    input_dtype, x = dtype_x
    helpers.test_frontend_method(
        init_input_dtypes=input_dtype,
        init_all_as_kwargs_np={
            "data": x[0],
        },
        method_input_dtypes=input_dtype,
        method_all_as_kwargs_np={
            "other": x[1],
        },
        frontend_method_data=frontend_method_data,
        init_flags=init_flags,
        method_flags=method_flags,
        frontend=frontend,
        on_device=on_device,
    )


# unsqueeze
@handle_frontend_method(
    class_tree=CLASS_TREE,
    init_tree="torch.tensor",
    method_name="unsqueeze",
    dtype_value=helpers.dtype_and_values(
        available_dtypes=helpers.get_dtypes("valid"),
        shape=st.shared(helpers.get_shape(), key="shape"),
    ),
    dim=helpers.get_axis(
        shape=st.shared(helpers.get_shape(), key="shape"),
        allow_neg=True,
        force_int=True,
    ),
)
def test_torch_instance_unsqueeze(
    dtype_value,
    dim,
    frontend_method_data,
    init_flags,
    method_flags,
    frontend,
    on_device,
):
    input_dtype, x = dtype_value
    helpers.test_frontend_method(
        init_input_dtypes=input_dtype,
        init_all_as_kwargs_np={
            "data": x[0],
        },
        method_input_dtypes=input_dtype,
        method_all_as_kwargs_np={
            "dim": dim,
        },
        frontend_method_data=frontend_method_data,
        init_flags=init_flags,
        method_flags=method_flags,
        frontend=frontend,
        on_device=on_device,
    )


# unsqueeze_
@handle_frontend_method(
    class_tree=CLASS_TREE,
    init_tree="torch.tensor",
    method_name="unsqueeze_",
    dtype_value=helpers.dtype_and_values(
        available_dtypes=helpers.get_dtypes("valid"),
        shape=st.shared(helpers.get_shape(), key="shape"),
    ),
    dim=helpers.get_axis(
        shape=st.shared(helpers.get_shape(), key="shape"),
        allow_neg=True,
        force_int=True,
    ),
)
def test_torch_instance_unsqueeze_(
    dtype_value,
    dim,
    frontend_method_data,
    init_flags,
    method_flags,
    frontend,
    on_device,
):
    input_dtype, x = dtype_value
    helpers.test_frontend_method(
        init_input_dtypes=input_dtype,
        init_all_as_kwargs_np={
            "data": x[0],
        },
        method_input_dtypes=input_dtype,
        method_all_as_kwargs_np={
            "dim": dim,
        },
        frontend_method_data=frontend_method_data,
        init_flags=init_flags,
        method_flags=method_flags,
        frontend=frontend,
        on_device=on_device,
    )


# ravel
@handle_frontend_method(
    class_tree=CLASS_TREE,
    init_tree="torch.tensor",
    method_name="ravel",
    dtype_value=helpers.dtype_and_values(
        available_dtypes=helpers.get_dtypes("valid"),
        shape=st.shared(helpers.get_shape(min_num_dims=1), key="shape"),
    ),
)
def test_torch_instance_ravel(
    dtype_value,
    frontend_method_data,
    init_flags,
    method_flags,
    frontend,
    on_device,
):
    input_dtype, x = dtype_value
    helpers.test_frontend_method(
        init_input_dtypes=input_dtype,
        init_all_as_kwargs_np={
            "data": x[0],
        },
        method_input_dtypes=input_dtype,
        method_all_as_kwargs_np={},
        frontend_method_data=frontend_method_data,
        init_flags=init_flags,
        method_flags=method_flags,
        frontend=frontend,
        on_device=on_device,
    )


# split
@handle_frontend_method(
    class_tree=CLASS_TREE,
    init_tree="torch.tensor",
    method_name="split",
    dtype_value=helpers.dtype_and_values(
        available_dtypes=helpers.get_dtypes("valid"),
        shape=st.shared(helpers.get_shape(min_num_dims=1), key="value_shape"),
    ),
    split_size=_get_splits(allow_none=False, min_num_dims=1, allow_array_indices=False),
    dim=st.shared(
        helpers.get_axis(
            shape=st.shared(helpers.get_shape(min_num_dims=1), key="value_shape"),
            force_int=True,
        ),
        key="target_axis",
    ),
)
def test_torch_instance_split(
    dtype_value,
    split_size,
    dim,
    frontend_method_data,
    init_flags,
    method_flags,
    frontend,
    on_device,
):
    input_dtype, x = dtype_value
    helpers.test_frontend_method(
        init_input_dtypes=input_dtype,
        init_all_as_kwargs_np={
            "data": x[0],
        },
        method_input_dtypes=input_dtype,
        method_all_as_kwargs_np={
            "split_size": split_size,
            "dim": dim,
        },
        frontend_method_data=frontend_method_data,
        init_flags=init_flags,
        method_flags=method_flags,
        frontend=frontend,
        on_device=on_device,
    )


# tensor_split
@handle_frontend_method(
    class_tree=CLASS_TREE,
    init_tree="torch.tensor",
    method_name="tensor_split",
    dtype_value=helpers.dtype_and_values(
        available_dtypes=helpers.get_dtypes("integer"),
        shape=st.shared(helpers.get_shape(min_num_dims=1), key="value_shape"),
    ),
    indices_or_sections=_get_splits(
        min_num_dims=1, allow_none=False, allow_array_indices=False
    ),
    dim=st.shared(
        helpers.get_axis(
            shape=st.shared(helpers.get_shape(min_num_dims=1), key="value_shape"),
            force_int=True,
        ),
        key="target_axis",
    ),
    method_num_positional_args=st.just(1),
)
def test_torch_instance_tensor_split(
    dtype_value,
    indices_or_sections,
    dim,
    frontend_method_data,
    init_flags,
    method_flags,
    frontend,
    on_device,
):
    input_dtype, x = dtype_value
    helpers.test_frontend_method(
        init_input_dtypes=input_dtype,
        init_all_as_kwargs_np={
            "data": x[0],
        },
        method_input_dtypes=[],
        method_all_as_kwargs_np={
            "indices_or_sections": indices_or_sections,
            "dim": dim,
        },
        frontend_method_data=frontend_method_data,
        init_flags=init_flags,
        method_flags=method_flags,
        frontend=frontend,
        on_device=on_device,
    )


# vsplit
@handle_frontend_method(
    class_tree=CLASS_TREE,
    init_tree="torch.tensor",
    method_name="vsplit",
    dtype_value=helpers.dtype_and_values(
        available_dtypes=helpers.get_dtypes("valid"),
        shape=st.shared(helpers.get_shape(min_num_dims=2), key="value_shape"),
    ),
    indices_or_sections=_get_splits(
        min_num_dims=2,
        axis=0,
        allow_none=False,
        allow_array_indices=False,
        is_mod_split=True,
    ),
)
def test_torch_instance_vsplit(
    dtype_value,
    indices_or_sections,
    frontend_method_data,
    init_flags,
    method_flags,
    frontend,
    on_device,
):
    input_dtype, x = dtype_value
    helpers.test_frontend_method(
        init_input_dtypes=input_dtype,
        init_all_as_kwargs_np={
            "data": x[0],
        },
        method_input_dtypes=[],
        method_all_as_kwargs_np={"indices_or_sections": indices_or_sections},
        frontend_method_data=frontend_method_data,
        init_flags=init_flags,
        method_flags=method_flags,
        frontend=frontend,
        on_device=on_device,
    )


# hsplit
@handle_frontend_method(
    class_tree=CLASS_TREE,
    init_tree="torch.tensor",
    method_name="hsplit",
    dtype_value=helpers.dtype_and_values(
        available_dtypes=helpers.get_dtypes("valid"),
        shape=st.shared(helpers.get_shape(min_num_dims=2), key="value_shape"),
    ),
    indices_or_sections=_get_splits(
        min_num_dims=1,
        axis=1,
        allow_none=False,
        allow_array_indices=False,
        is_mod_split=True,
    ),
)
def test_torch_instance_hsplit(
    dtype_value,
    indices_or_sections,
    frontend_method_data,
    init_flags,
    method_flags,
    frontend,
    on_device,
):
    input_dtype, x = dtype_value
    helpers.test_frontend_method(
        init_input_dtypes=input_dtype,
        init_all_as_kwargs_np={
            "data": x[0],
        },
        method_input_dtypes=[],
        method_all_as_kwargs_np={"indices_or_sections": indices_or_sections},
        frontend_method_data=frontend_method_data,
        init_flags=init_flags,
        method_flags=method_flags,
        frontend=frontend,
        on_device=on_device,
    )


# dsplit
@handle_frontend_method(
    class_tree=CLASS_TREE,
    init_tree="torch.tensor",
    method_name="dsplit",
    dtype_value=helpers.dtype_and_values(
        available_dtypes=helpers.get_dtypes("valid"),
        shape=st.shared(helpers.get_shape(min_num_dims=3), key="value_shape"),
    ),
    indices_or_sections=_get_splits(
        min_num_dims=3,
        axis=2,
        allow_none=False,
        allow_array_indices=False,
        is_mod_split=True,
    ),
)
def test_torch_instance_dsplit(
    dtype_value,
    indices_or_sections,
    frontend_method_data,
    init_flags,
    method_flags,
    frontend,
    on_device,
):
    input_dtype, x = dtype_value
    helpers.test_frontend_method(
        init_input_dtypes=input_dtype,
        init_all_as_kwargs_np={
            "data": x[0],
        },
        method_input_dtypes=[],
        method_all_as_kwargs_np={"indices_or_sections": indices_or_sections},
        frontend_method_data=frontend_method_data,
        init_flags=init_flags,
        method_flags=method_flags,
        frontend=frontend,
        on_device=on_device,
    )


# detach
@handle_frontend_method(
    class_tree=CLASS_TREE,
    init_tree="torch.tensor",
    method_name="detach",
    dtype_and_x=helpers.dtype_and_values(
        available_dtypes=helpers.get_dtypes("valid"),
    ),
)
def test_torch_instance_detach(
    dtype_and_x,
    frontend_method_data,
    init_flags,
    method_flags,
    frontend,
    on_device,
):
    input_dtype, x = dtype_and_x
    helpers.test_frontend_method(
        init_input_dtypes=input_dtype,
        init_all_as_kwargs_np={
            "data": x[0],
        },
        method_input_dtypes=input_dtype,
        method_all_as_kwargs_np={},
        frontend_method_data=frontend_method_data,
        init_flags=init_flags,
        method_flags=method_flags,
        frontend=frontend,
        on_device=on_device,
    )


# detach_
@handle_frontend_method(
    class_tree=CLASS_TREE,
    init_tree="torch.tensor",
    method_name="detach_",
    dtype_and_x=helpers.dtype_and_values(
        available_dtypes=helpers.get_dtypes("valid"),
    ),
)
def test_torch_instance_detach_(
    dtype_and_x,
    frontend_method_data,
    init_flags,
    method_flags,
    frontend,
    on_device,
):
    input_dtype, x = dtype_and_x
    helpers.test_frontend_method(
        init_input_dtypes=input_dtype,
        init_all_as_kwargs_np={
            "data": x[0],
        },
        method_input_dtypes=input_dtype,
        method_all_as_kwargs_np={},
        frontend_method_data=frontend_method_data,
        init_flags=init_flags,
        method_flags=method_flags,
        frontend=frontend,
        on_device=on_device,
    )


# dim
@handle_frontend_method(
    class_tree=CLASS_TREE,
    init_tree="torch.tensor",
    method_name="dim",
    dtype_and_x=helpers.dtype_and_values(
        available_dtypes=helpers.get_dtypes("numeric"),
    ),
)
def test_torch_instance_dim(
    dtype_and_x,
    frontend_method_data,
    init_flags,
    method_flags,
    frontend,
    on_device,
):
    input_dtype, x = dtype_and_x
    helpers.test_frontend_method(
        init_input_dtypes=input_dtype,
        init_all_as_kwargs_np={
            "data": x[0],
        },
        method_input_dtypes=[],
        method_all_as_kwargs_np={},
        frontend_method_data=frontend_method_data,
        init_flags=init_flags,
        method_flags=method_flags,
        frontend=frontend,
        on_device=on_device,
    )


# ndimension
@handle_frontend_method(
    class_tree=CLASS_TREE,
    init_tree="torch.tensor",
    method_name="ndimension",
    dtype_and_x=helpers.dtype_and_values(
        available_dtypes=helpers.get_dtypes("numeric"),
    ),
)
def test_torch_instance_ndimension(
    dtype_and_x,
    frontend_method_data,
    init_flags,
    method_flags,
    frontend,
    on_device,
):
    input_dtype, x = dtype_and_x
    helpers.test_frontend_method(
        init_input_dtypes=input_dtype,
        init_all_as_kwargs_np={
            "data": x[0],
        },
        method_input_dtypes=[],
        method_all_as_kwargs_np={},
        frontend_method_data=frontend_method_data,
        init_flags=init_flags,
        method_flags=method_flags,
        frontend=frontend,
        on_device=on_device,
    )


@st.composite
def _fill_value_and_size(
    draw,
    *,
    min_num_dims=1,
    max_num_dims=5,
    min_dim_size=1,
    max_dim_size=10,
):
    if isinstance(min_dim_size, st._internal.SearchStrategy):
        min_dim_size = draw(min_dim_size)
    if isinstance(max_dim_size, st._internal.SearchStrategy):
        max_dim_size = draw(max_dim_size)

    available_dtypes = draw(helpers.get_dtypes("numeric"))
    dtype = draw(
        helpers.array_dtypes(
            num_arrays=1,
            available_dtypes=available_dtypes,
        )
    )
    array = draw(
        helpers.array_values(
            dtype=dtype[0],
            shape=(1,),
        )
    )
    dtype.append("int32")
    size = draw(
        st.shared(
            helpers.get_shape(
                min_num_dims=min_num_dims,
                max_num_dims=max_num_dims,
                min_dim_size=min_dim_size,
                max_dim_size=max_dim_size,
            ),
            key="shape",
        )
    )
    fill_value = draw(helpers.ints()) if "int" in dtype[0] else draw(helpers.floats())

    return dtype, [array, size, fill_value]


# new_full
@handle_frontend_method(
    class_tree=CLASS_TREE,
    init_tree="torch.tensor",
    method_name="new_full",
    dtype_and_x=_fill_value_and_size(max_num_dims=3),
)
def test_torch_instance_new_full(
    dtype_and_x,
    frontend_method_data,
    init_flags,
    method_flags,
    frontend,
    on_device,
):
    input_dtype, x = dtype_and_x
    helpers.test_frontend_method(
        init_input_dtypes=[input_dtype[0]],
        init_all_as_kwargs_np={
            "data": x[0],
        },
        method_input_dtypes=[input_dtype[1]],
        method_all_as_kwargs_np={
            "size": x[1],
            "fill_value": x[2],
        },
        frontend_method_data=frontend_method_data,
        init_flags=init_flags,
        method_flags=method_flags,
        frontend=frontend,
        on_device=on_device,
    )


# new_empty (not actually intuitive for testing)
@handle_frontend_method(
    class_tree=CLASS_TREE,
    init_tree="torch.tensor",
    method_name="new_empty",
    dtype_and_x=helpers.dtype_and_values(
        available_dtypes=helpers.get_dtypes("numeric"),
    ),
    size=helpers.get_shape(
        min_num_dims=1,
        max_num_dims=3,
    ),
)
def test_torch_instance_new_empty(
    dtype_and_x,
    size,
    frontend_method_data,
    init_flags,
    method_flags,
    frontend,
    on_device,
):
    input_dtype, x = dtype_and_x
    helpers.test_frontend_method(
        init_input_dtypes=[input_dtype[0]],
        init_all_as_kwargs_np={
            "data": x,
        },
        method_input_dtypes=[ivy.int32],
        method_all_as_kwargs_np={
            "size": size,
        },
        frontend_method_data=frontend_method_data,
        init_flags=init_flags,
        method_flags=method_flags,
        frontend=frontend,
        on_device=on_device,
    )


@st.composite
def _expand_helper(draw):
    num_dims = draw(st.integers(min_value=1, max_value=10))
    shape = draw(
        helpers.get_shape(min_num_dims=num_dims, max_num_dims=num_dims).filter(
            lambda x: any(i == 1 for i in x)
        )
    )
    new_shape = draw(
        helpers.get_shape(min_num_dims=num_dims, max_num_dims=num_dims).filter(
            lambda x: all(x[i] == v if v != 1 else True for i, v in enumerate(shape))
        )
    )
    dtype, x = draw(
        helpers.dtype_and_values(
            available_dtypes=helpers.get_dtypes("valid"),
            shape=shape,
        )
    )
    return dtype, x, new_shape


@handle_frontend_method(
    class_tree=CLASS_TREE,
    init_tree="torch.tensor",
    method_name="expand",
    dtype_x_shape=_expand_helper(),
    unpack_shape=st.booleans(),
)
def test_torch_instance_expand(
    dtype_x_shape,
    unpack_shape,
    frontend_method_data,
    init_flags,
    method_flags,
    frontend,
    on_device,
):
    input_dtype, x, shape = dtype_x_shape
    if unpack_shape:
        method_flags.num_positional_args = len(shape) + 1
        size = {}
        i = 0
        for x_ in shape:
            size["x{}".format(i)] = x_
            i += 1
    else:
        size = {
            "size": shape,
        }
    helpers.test_frontend_method(
        init_input_dtypes=input_dtype,
        init_all_as_kwargs_np={
            "data": x[0],
        },
        method_input_dtypes=input_dtype,
        method_all_as_kwargs_np=size,
        frontend_method_data=frontend_method_data,
        init_flags=init_flags,
        method_flags=method_flags,
        frontend=frontend,
        on_device=on_device,
    )


# expand_as
@handle_frontend_method(
    class_tree=CLASS_TREE,
    init_tree="torch.tensor",
    method_name="expand_as",
    dtype_x=helpers.dtype_and_values(
        available_dtypes=helpers.get_dtypes("valid"), num_arrays=2
    ),
)
def test_torch_instance_expand_as(
    dtype_x,
    frontend_method_data,
    init_flags,
    method_flags,
    frontend,
    on_device,
):
    input_dtype, x = dtype_x
    helpers.test_frontend_method(
        init_input_dtypes=input_dtype,
        init_all_as_kwargs_np={
            "data": x[0],
        },
        method_input_dtypes=input_dtype,
        method_all_as_kwargs_np={
            "other": x[1],
        },
        frontend_method_data=frontend_method_data,
        init_flags=init_flags,
        method_flags=method_flags,
        frontend=frontend,
        on_device=on_device,
    )


@st.composite
def _unfold_args(draw):
    values_dtype, values, axis, shape = draw(
        helpers.dtype_values_axis(
            available_dtypes=helpers.get_dtypes("float"),
            force_int_axis=True,
            shape=draw(
                helpers.get_shape(
                    allow_none=False,
                    min_num_dims=1,
                    min_dim_size=1,
                )
            ),
            ret_shape=True,
        )
    )
    size = draw(
        st.integers(
            min_value=1,
            max_value=max(shape[axis] - 1, 1),
        )
    )
    step = draw(
        st.integers(
            min_value=1,
            max_value=size,
        )
    )
    return values_dtype, values, axis, size, step


# unfold
@handle_frontend_method(
    class_tree=CLASS_TREE,
    init_tree="torch.tensor",
    method_name="unfold",
    dtype_values_args=_unfold_args(),
)
def test_torch_instance_unfold(
    dtype_values_args,
    frontend_method_data,
    init_flags,
    method_flags,
    frontend,
    on_device,
):
    input_dtype, x, axis, size, step = dtype_values_args
    print(axis, size, step)
    helpers.test_frontend_method(
        init_input_dtypes=input_dtype,
        init_all_as_kwargs_np={
            "data": x,
        },
        method_input_dtypes=input_dtype,
        method_all_as_kwargs_np={
            "dimension": axis,
            "size": size,
            "step": step,
        },
        frontend_method_data=frontend_method_data,
        init_flags=init_flags,
        method_flags=method_flags,
        frontend=frontend,
        on_device=on_device,
    )


# __mod__
@handle_frontend_method(
    class_tree=CLASS_TREE,
    init_tree="torch.tensor",
    method_name="__mod__",
    dtype_and_x=helpers.dtype_and_values(
        available_dtypes=helpers.get_dtypes("float"),
        num_arrays=2,
    ),
)
def test_torch_special_mod(
    dtype_and_x,
    frontend_method_data,
    init_flags,
    method_flags,
    frontend,
    on_device,
):
    input_dtype, x = dtype_and_x
    helpers.test_frontend_method(
        init_input_dtypes=input_dtype,
        init_all_as_kwargs_np={
            "data": x[0],
        },
        method_input_dtypes=input_dtype,
        method_all_as_kwargs_np={
            "other": x[1],
        },
        frontend_method_data=frontend_method_data,
        init_flags=init_flags,
        method_flags=method_flags,
        frontend=frontend,
        on_device=on_device,
    )


# long
@handle_frontend_method(
    class_tree=CLASS_TREE,
    init_tree="torch.tensor",
    method_name="long",
    dtype_and_x=helpers.dtype_and_values(
        available_dtypes=helpers.get_dtypes("integer"),
    ),
)
def test_torch_instance_long(
    dtype_and_x,
    frontend_method_data,
    init_flags,
    method_flags,
    frontend,
    on_device,
):
    input_dtype, x = dtype_and_x
    helpers.test_frontend_method(
        init_input_dtypes=input_dtype,
        init_all_as_kwargs_np={
            "data": x[0],
        },
        method_input_dtypes=input_dtype,
        method_all_as_kwargs_np={},
        frontend_method_data=frontend_method_data,
        init_flags=init_flags,
        method_flags=method_flags,
        frontend=frontend,
        on_device=on_device,
    )


# max
@handle_frontend_method(
    class_tree=CLASS_TREE,
    init_tree="torch.tensor",
    method_name="max",
    dtype_x=helpers.dtype_and_values(
        available_dtypes=helpers.get_dtypes("float"),
    ),
)
def test_torch_instance_max(
    dtype_x,
    frontend_method_data,
    init_flags,
    method_flags,
    frontend,
    on_device,
):
    input_dtype, x = dtype_x
    helpers.test_frontend_method(
        init_input_dtypes=input_dtype,
        init_all_as_kwargs_np={
            "data": x[0],
        },
        method_input_dtypes=input_dtype,
        method_all_as_kwargs_np={},
        frontend_method_data=frontend_method_data,
        init_flags=init_flags,
        method_flags=method_flags,
        frontend=frontend,
        on_device=on_device,
    )


@given(
    dtype_x=helpers.dtype_and_values(
        available_dtypes=helpers.get_dtypes("valid", prune_function=False)
    ).filter(lambda x: "bfloat16" not in x[0]),
)
def test_torch_tensor_property_is_quantized(
    dtype_x,
):
    _, data = dtype_x
    x = Tensor(data[0])
    x.ivy_array = data[0]
    ivy.utils.assertions.check_equal(
        x.is_quantized, "q" in ivy.dtype(ivy.array(data[0])), as_array=False
    )


@given(
    dtype_x=helpers.dtype_and_values(
        available_dtypes=helpers.get_dtypes("valid", prune_function=False)
    ).filter(lambda x: "bfloat16" not in x[0]),
)
def test_torch_tensor_property_is_cuda(
    dtype_x,
):
    _, data = dtype_x
    x = Tensor(data[0])
    x.ivy_array = data[0]
    ivy.utils.assertions.check_equal(
        x.is_cuda, "gpu" in ivy.dev(ivy.array(data[0])), as_array=False
    )


# logical_and
@handle_frontend_method(
    class_tree=CLASS_TREE,
    init_tree="torch.tensor",
    method_name="logical_and",
    dtype_and_x=helpers.dtype_and_values(
        available_dtypes=helpers.get_dtypes("valid"),
        num_arrays=2,
    ),
)
def test_torch_instance_logical_and(
    dtype_and_x,
    frontend_method_data,
    init_flags,
    method_flags,
    frontend,
    on_device,
):
    input_dtype, x = dtype_and_x
    helpers.test_frontend_method(
        init_input_dtypes=input_dtype,
        init_all_as_kwargs_np={
            "data": x[0],
        },
        method_input_dtypes=input_dtype,
        method_all_as_kwargs_np={
            "other": x[1],
        },
        frontend_method_data=frontend_method_data,
        init_flags=init_flags,
        method_flags=method_flags,
        frontend=frontend,
        on_device=on_device,
    )


# logical_not
@handle_frontend_method(
    class_tree=CLASS_TREE,
    init_tree="torch.tensor",
    method_name="logical_not",
    dtype_and_x=helpers.dtype_and_values(
        available_dtypes=helpers.get_dtypes("valid"), num_arrays=1
    ),
)
def test_torch_instance_logical_not(
    dtype_and_x,
    frontend_method_data,
    init_flags,
    method_flags,
    frontend,
    on_device,
):
    input_dtype, x = dtype_and_x
    helpers.test_frontend_method(
        init_input_dtypes=input_dtype,
        init_all_as_kwargs_np={
            "data": x[0],
        },
        method_input_dtypes=input_dtype,
        method_all_as_kwargs_np={},
        frontend_method_data=frontend_method_data,
        init_flags=init_flags,
        method_flags=method_flags,
        frontend=frontend,
        on_device=on_device,
    )


# logical_or
@handle_frontend_method(
    class_tree=CLASS_TREE,
    init_tree="torch.tensor",
    method_name="logical_or",
    dtype_and_x=helpers.dtype_and_values(
        available_dtypes=helpers.get_dtypes("valid"),
        num_arrays=2,
    ),
)
def test_torch_instance_logical_or(
    dtype_and_x,
    frontend_method_data,
    init_flags,
    method_flags,
    frontend,
    on_device,
):
    input_dtype, x = dtype_and_x
    helpers.test_frontend_method(
        init_input_dtypes=input_dtype,
        init_all_as_kwargs_np={
            "data": x[0],
        },
        method_input_dtypes=input_dtype,
        method_all_as_kwargs_np={
            "other": x[1],
        },
        frontend_method_data=frontend_method_data,
        init_flags=init_flags,
        method_flags=method_flags,
        frontend=frontend,
        on_device=on_device,
    )


# bitwise_not
@handle_frontend_method(
    class_tree=CLASS_TREE,
    init_tree="torch.tensor",
    method_name="bitwise_not",
    dtype_and_x=helpers.dtype_and_values(
        available_dtypes=helpers.get_dtypes("integer"),
        num_arrays=2,
    ),
)
def test_torch_instance_bitwise_not(
    dtype_and_x,
    frontend_method_data,
    init_flags,
    method_flags,
    frontend,
    on_device,
):
    input_dtype, x = dtype_and_x
    helpers.test_frontend_method(
        init_input_dtypes=input_dtype,
        init_all_as_kwargs_np={
            "data": x[0],
        },
        method_input_dtypes=input_dtype,
        frontend_method_data=frontend_method_data,
        init_flags=init_flags,
        method_flags=method_flags,
        method_all_as_kwargs_np={},
        frontend=frontend,
        on_device=on_device,
    )


# bitwise_and
@handle_frontend_method(
    class_tree=CLASS_TREE,
    init_tree="torch.tensor",
    method_name="bitwise_and",
    dtype_and_x=helpers.dtype_and_values(
        available_dtypes=helpers.get_dtypes("integer"),
        num_arrays=2,
    ),
)
def test_torch_instance_bitwise_and(
    dtype_and_x,
    frontend_method_data,
    init_flags,
    method_flags,
    frontend,
    on_device,
):
    input_dtype, x = dtype_and_x
    helpers.test_frontend_method(
        init_input_dtypes=input_dtype,
        init_all_as_kwargs_np={
            "data": x[0],
        },
        method_input_dtypes=input_dtype,
        method_all_as_kwargs_np={
            "other": x[1],
        },
        frontend_method_data=frontend_method_data,
        init_flags=init_flags,
        method_flags=method_flags,
        frontend=frontend,
        on_device=on_device,
    )


# bitwise_or
@handle_frontend_method(
    class_tree=CLASS_TREE,
    init_tree="torch.tensor",
    method_name="bitwise_or",
    dtype_and_x=helpers.dtype_and_values(
        available_dtypes=helpers.get_dtypes("valid"),
        num_arrays=2,
    ),
)
def test_torch_instance_bitwise_or(
    dtype_and_x,
    frontend_method_data,
    init_flags,
    method_flags,
    frontend,
    on_device,
):
    input_dtype, x = dtype_and_x
    helpers.test_frontend_method(
        init_input_dtypes=input_dtype,
        init_all_as_kwargs_np={
            "data": x[0],
        },
        method_input_dtypes=input_dtype,
        method_all_as_kwargs_np={
            "other": x[1],
        },
        frontend_method_data=frontend_method_data,
        init_flags=init_flags,
        method_flags=method_flags,
        frontend=frontend,
        on_device=on_device,
    )


# bitwise_or_
@handle_frontend_method(
    class_tree=CLASS_TREE,
    init_tree="torch.tensor",
    method_name="bitwise_or_",
    dtype_and_x=helpers.dtype_and_values(
        available_dtypes=helpers.get_dtypes("valid"),
        num_arrays=2,
    ),
)
def test_torch_instance_bitwise_or_(
    dtype_and_x,
    frontend_method_data,
    init_flags,
    method_flags,
    frontend,
    on_device,
):
    input_dtype, x = dtype_and_x
    helpers.test_frontend_method(
        init_input_dtypes=input_dtype,
        init_all_as_kwargs_np={
            "data": x[0],
        },
        method_input_dtypes=input_dtype,
        method_all_as_kwargs_np={
            "other": x[1],
        },
        frontend_method_data=frontend_method_data,
        init_flags=init_flags,
        method_flags=method_flags,
        frontend=frontend,
        on_device=on_device,
    )


# bitwise_left_shift
@handle_frontend_method(
    class_tree=CLASS_TREE,
    init_tree="torch.tensor",
    method_name="bitwise_left_shift",
    dtype_and_x=helpers.dtype_and_values(
        available_dtypes=helpers.get_dtypes("integer"),
        num_arrays=2,
    ),
)
def test_torch_instance_bitwise_left_shift(
    dtype_and_x,
    frontend_method_data,
    init_flags,
    method_flags,
    frontend,
    on_device,
):
    input_dtype, x = dtype_and_x
    helpers.test_frontend_method(
        init_input_dtypes=input_dtype,
        init_all_as_kwargs_np={
            "data": x[0],
        },
        method_input_dtypes=input_dtype,
        method_all_as_kwargs_np={
            "other": x[1],
        },
        frontend_method_data=frontend_method_data,
        init_flags=init_flags,
        method_flags=method_flags,
        frontend=frontend,
        on_device=on_device,
    )


# add_
@handle_frontend_method(
    class_tree=CLASS_TREE,
    init_tree="torch.tensor",
    method_name="add_",
    dtype_and_x=helpers.dtype_and_values(
        available_dtypes=helpers.get_dtypes("numeric"),
        num_arrays=2,
    ),
)
def test_torch_instance_add_(
    dtype_and_x,
    frontend_method_data,
    init_flags,
    method_flags,
    frontend,
    on_device,
):
    input_dtype, x = dtype_and_x
    helpers.test_frontend_method(
        init_input_dtypes=[input_dtype[0]],
        init_all_as_kwargs_np={
            "data": x[0],
        },
        method_input_dtypes=input_dtype,
        method_all_as_kwargs_np={
            "other": x[1],
        },
        frontend_method_data=frontend_method_data,
        init_flags=init_flags,
        method_flags=method_flags,
        frontend=frontend,
        on_device=on_device,
    )


# subtract_
@handle_frontend_method(
    class_tree=CLASS_TREE,
    init_tree="torch.tensor",
    method_name="subtract_",
    dtype_and_x=helpers.dtype_and_values(
        available_dtypes=helpers.get_dtypes("numeric"),
        num_arrays=2,
    ),
)
def test_torch_instance_subtract_(
    dtype_and_x,
    frontend_method_data,
    init_flags,
    method_flags,
    frontend,
    on_device,
):
    input_dtype, x = dtype_and_x
    helpers.test_frontend_method(
        init_input_dtypes=[input_dtype[0]],
        init_all_as_kwargs_np={
            "data": x[0],
        },
        method_input_dtypes=input_dtype,
        method_all_as_kwargs_np={
            "other": x[1],
        },
        frontend_method_data=frontend_method_data,
        init_flags=init_flags,
        method_flags=method_flags,
        frontend=frontend,
        on_device=on_device,
    )


# arccos_
@handle_frontend_method(
    class_tree=CLASS_TREE,
    init_tree="torch.tensor",
    method_name="arccos_",
    dtype_and_x=helpers.dtype_and_values(
        min_value=-1.0,
        max_value=1.0,
        available_dtypes=helpers.get_dtypes("float"),
    ),
)
def test_torch_instance_arccos_(
    dtype_and_x,
    frontend_method_data,
    init_flags,
    method_flags,
    frontend,
    on_device,
):
    input_dtype, x = dtype_and_x
    helpers.test_frontend_method(
        init_input_dtypes=input_dtype,
        init_all_as_kwargs_np={
            "data": x[0],
        },
        method_input_dtypes=[],
        method_all_as_kwargs_np={},
        frontend_method_data=frontend_method_data,
        init_flags=init_flags,
        method_flags=method_flags,
        frontend=frontend,
        on_device=on_device,
    )


# arccos
@handle_frontend_method(
    class_tree=CLASS_TREE,
    init_tree="torch.tensor",
    method_name="arccos",
    dtype_and_x=helpers.dtype_and_values(
        min_value=-1.0,
        max_value=1.0,
        available_dtypes=helpers.get_dtypes("float"),
    ),
)
def test_torch_instance_arccos(
    dtype_and_x,
    frontend_method_data,
    init_flags,
    method_flags,
    frontend,
    on_device,
):
    input_dtype, x = dtype_and_x
    helpers.test_frontend_method(
        init_input_dtypes=input_dtype,
        init_all_as_kwargs_np={
            "data": x[0],
        },
        method_input_dtypes=[],
        method_all_as_kwargs_np={},
        frontend_method_data=frontend_method_data,
        init_flags=init_flags,
        method_flags=method_flags,
        frontend=frontend,
        on_device=on_device,
    )


# acos_
@handle_frontend_method(
    class_tree=CLASS_TREE,
    init_tree="torch.tensor",
    method_name="acos_",
    dtype_and_x=helpers.dtype_and_values(
        min_value=-1.0,
        max_value=1.0,
        available_dtypes=helpers.get_dtypes("float"),
    ),
)
def test_torch_instance_acos_(
    dtype_and_x,
    frontend_method_data,
    init_flags,
    method_flags,
    frontend,
    on_device,
):
    input_dtype, x = dtype_and_x
    helpers.test_frontend_method(
        init_input_dtypes=input_dtype,
        init_all_as_kwargs_np={
            "data": x[0],
        },
        method_input_dtypes=[],
        method_all_as_kwargs_np={},
        frontend_method_data=frontend_method_data,
        init_flags=init_flags,
        method_flags=method_flags,
        frontend=frontend,
        on_device=on_device,
    )


# asin_
@handle_frontend_method(
    class_tree=CLASS_TREE,
    init_tree="torch.tensor",
    method_name="asin_",
    dtype_and_x=helpers.dtype_and_values(
        min_value=-1.0,
        max_value=1.0,
        available_dtypes=helpers.get_dtypes("float"),
    ),
)
def test_torch_instance_asin_(
    dtype_and_x,
    frontend_method_data,
    init_flags,
    method_flags,
    frontend,
    on_device,
):
    input_dtype, x = dtype_and_x
    helpers.test_frontend_method(
        init_input_dtypes=input_dtype,
        init_all_as_kwargs_np={
            "data": x[0],
        },
        method_input_dtypes=[],
        method_all_as_kwargs_np={},
        frontend_method_data=frontend_method_data,
        init_flags=init_flags,
        method_flags=method_flags,
        frontend=frontend,
        on_device=on_device,
    )


# arcsin_
@handle_frontend_method(
    class_tree=CLASS_TREE,
    init_tree="torch.tensor",
    method_name="arcsin_",
    dtype_and_x=helpers.dtype_and_values(
        min_value=-1.0,
        max_value=1.0,
        available_dtypes=helpers.get_dtypes("float"),
    ),
)
def test_torch_instance_arcsin_(
    dtype_and_x,
    frontend_method_data,
    init_flags,
    method_flags,
    frontend,
    on_device,
):
    input_dtype, x = dtype_and_x
    helpers.test_frontend_method(
        init_input_dtypes=input_dtype,
        init_all_as_kwargs_np={
            "data": x[0],
        },
        method_input_dtypes=[],
        method_all_as_kwargs_np={},
        frontend_method_data=frontend_method_data,
        init_flags=init_flags,
        method_flags=method_flags,
        frontend=frontend,
        on_device=on_device,
    )


# atan_
@handle_frontend_method(
    class_tree=CLASS_TREE,
    init_tree="torch.tensor",
    method_name="atan_",
    dtype_and_x=helpers.dtype_and_values(
        available_dtypes=helpers.get_dtypes("float"),
        allow_inf=False,
    ),
)
def test_torch_instance_atan_(
    dtype_and_x,
    frontend_method_data,
    init_flags,
    method_flags,
    frontend,
    on_device,
):
    input_dtype, x = dtype_and_x
    helpers.test_frontend_method(
        init_input_dtypes=input_dtype,
        init_all_as_kwargs_np={
            "data": x[0],
        },
        method_input_dtypes=[],
        method_all_as_kwargs_np={},
        frontend_method_data=frontend_method_data,
        init_flags=init_flags,
        method_flags=method_flags,
        frontend=frontend,
        on_device=on_device,
    )


# tan_
@handle_frontend_method(
    class_tree=CLASS_TREE,
    init_tree="torch.tensor",
    method_name="tan_",
    dtype_and_x=helpers.dtype_and_values(
        available_dtypes=helpers.get_dtypes("float"),
        allow_inf=False,
    ),
)
def test_torch_instance_tan_(
    dtype_and_x,
    frontend_method_data,
    init_flags,
    method_flags,
    frontend,
    on_device,
):
    input_dtype, x = dtype_and_x
    helpers.test_frontend_method(
        init_input_dtypes=input_dtype,
        init_all_as_kwargs_np={
            "data": x[0],
        },
        method_input_dtypes=[],
        method_all_as_kwargs_np={},
        frontend_method_data=frontend_method_data,
        init_flags=init_flags,
        method_flags=method_flags,
        frontend=frontend,
        on_device=on_device,
    )


# atanh
@handle_frontend_method(
    class_tree=CLASS_TREE,
    init_tree="torch.tensor",
    method_name="atanh",
    dtype_and_x=helpers.dtype_and_values(
        min_value=-1.0,
        max_value=1.0,
        available_dtypes=helpers.get_dtypes("float"),
    ),
)
def test_torch_instance_atanh(
    dtype_and_x,
    frontend_method_data,
    init_flags,
    method_flags,
    frontend,
    on_device,
):
    input_dtype, x = dtype_and_x
    helpers.test_frontend_method(
        init_input_dtypes=input_dtype,
        init_all_as_kwargs_np={
            "data": x[0],
        },
        method_input_dtypes=[],
        method_all_as_kwargs_np={},
        frontend_method_data=frontend_method_data,
        init_flags=init_flags,
        method_flags=method_flags,
        frontend=frontend,
        on_device=on_device,
    )


# atanh_
@handle_frontend_method(
    class_tree=CLASS_TREE,
    init_tree="torch.tensor",
    method_name="atanh_",
    dtype_and_x=helpers.dtype_and_values(
        min_value=-1.0,
        max_value=1.0,
        available_dtypes=helpers.get_dtypes("float"),
    ),
)
def test_torch_instance_atanh_(
    dtype_and_x,
    frontend_method_data,
    init_flags,
    method_flags,
    frontend,
    on_device,
):
    input_dtype, x = dtype_and_x
    helpers.test_frontend_method(
        init_input_dtypes=input_dtype,
        init_all_as_kwargs_np={
            "data": x[0],
        },
        method_input_dtypes=[],
        method_all_as_kwargs_np={},
        frontend_method_data=frontend_method_data,
        init_flags=init_flags,
        method_flags=method_flags,
        frontend=frontend,
        on_device=on_device,
    )


# arctanh
@handle_frontend_method(
    class_tree=CLASS_TREE,
    init_tree="torch.tensor",
    method_name="arctanh",
    dtype_and_x=helpers.dtype_and_values(
        min_value=-1.0,
        max_value=1.0,
        available_dtypes=helpers.get_dtypes("float"),
    ),
)
def test_torch_instance_arctanh(
    dtype_and_x,
    frontend_method_data,
    init_flags,
    method_flags,
    frontend,
    on_device,
):
    input_dtype, x = dtype_and_x
    helpers.test_frontend_method(
        init_input_dtypes=input_dtype,
        init_all_as_kwargs_np={
            "data": x[0],
        },
        method_input_dtypes=[],
        method_all_as_kwargs_np={},
        frontend_method_data=frontend_method_data,
        init_flags=init_flags,
        method_flags=method_flags,
        frontend=frontend,
        on_device=on_device,
    )


# arctanh_
@handle_frontend_method(
    class_tree=CLASS_TREE,
    init_tree="torch.tensor",
    method_name="arctanh_",
    dtype_and_x=helpers.dtype_and_values(
        min_value=-1.0,
        max_value=1.0,
        available_dtypes=helpers.get_dtypes("float"),
    ),
)
def test_torch_instance_arctanh_(
    dtype_and_x,
    frontend_method_data,
    init_flags,
    method_flags,
    frontend,
    on_device,
):
    input_dtype, x = dtype_and_x
    helpers.test_frontend_method(
        init_input_dtypes=input_dtype,
        init_all_as_kwargs_np={
            "data": x[0],
        },
        method_input_dtypes=[],
        method_all_as_kwargs_np={},
        frontend_method_data=frontend_method_data,
        init_flags=init_flags,
        method_flags=method_flags,
        frontend=frontend,
        on_device=on_device,
    )


# pow
@handle_frontend_method(
    class_tree=CLASS_TREE,
    init_tree="torch.tensor",
    method_name="pow",
    dtype_and_x=helpers.dtype_and_values(
        available_dtypes=helpers.get_dtypes("numeric"),
        num_arrays=2,
        min_value=-1e04,
        max_value=1e04,
        allow_inf=False,
    ),
)
def test_torch_instance_pow(
    dtype_and_x,
    frontend_method_data,
    init_flags,
    method_flags,
    frontend,
    on_device,
):
    input_dtype, x = dtype_and_x
    dtype = input_dtype[0]
    if "int" in dtype:
        x[1] = ivy.abs(x[1])
    helpers.test_frontend_method(
        init_input_dtypes=input_dtype,
        init_all_as_kwargs_np={
            "data": x[0],
        },
        method_input_dtypes=input_dtype,
        method_all_as_kwargs_np={
            "exponent": x[1],
        },
        frontend_method_data=frontend_method_data,
        init_flags=init_flags,
        method_flags=method_flags,
        frontend=frontend,
        on_device=on_device,
    )


# pow_
@handle_frontend_method(
    class_tree=CLASS_TREE,
    init_tree="torch.tensor",
    method_name="pow_",
    dtype_and_x=helpers.dtype_and_values(
        available_dtypes=helpers.get_dtypes("numeric"),
        num_arrays=2,
    ),
)
def test_torch_instance_pow_(
    dtype_and_x,
    frontend_method_data,
    init_flags,
    method_flags,
    frontend,
    on_device,
):
    input_dtype, x = dtype_and_x
    dtype = input_dtype[0]
    if "int" in dtype:
        x[1] = ivy.abs(x[1])
    helpers.test_frontend_method(
        init_input_dtypes=input_dtype,
        init_all_as_kwargs_np={
            "data": x[0],
        },
        method_input_dtypes=input_dtype,
        method_all_as_kwargs_np={
            "exponent": x[1],
        },
        frontend_method_data=frontend_method_data,
        init_flags=init_flags,
        method_flags=method_flags,
        frontend=frontend,
        on_device=on_device,
    )


# __pow__
@handle_frontend_method(
    class_tree=CLASS_TREE,
    init_tree="torch.tensor",
    method_name="__pow__",
    dtype_and_x=helpers.dtype_and_values(
        available_dtypes=helpers.get_dtypes("numeric"),
        num_arrays=2,
    ),
)
def test_torch_special_pow(
    dtype_and_x,
    frontend_method_data,
    init_flags,
    method_flags,
    frontend,
    on_device,
):
    input_dtype, x = dtype_and_x
    dtype = input_dtype[0]
    if "int" in dtype:
        x[1] = ivy.abs(x[1])
    helpers.test_frontend_method(
        init_input_dtypes=input_dtype,
        init_all_as_kwargs_np={
            "data": x[0],
        },
        method_input_dtypes=input_dtype,
        method_all_as_kwargs_np={
            "exponent": x[1],
        },
        frontend_method_data=frontend_method_data,
        init_flags=init_flags,
        method_flags=method_flags,
        frontend=frontend,
        on_device=on_device,
    )


# __rpow__
@handle_frontend_method(
    class_tree=CLASS_TREE,
    init_tree="torch.tensor",
    method_name="__rpow__",
    dtype_and_x=helpers.dtype_and_values(
        available_dtypes=helpers.get_dtypes("numeric"),
        num_arrays=2,
        min_value=1,
    ),
)
def test_torch_special_rpow(
    dtype_and_x,
    frontend_method_data,
    init_flags,
    method_flags,
    frontend,
    on_device,
):
    input_dtype, x = dtype_and_x
    dtype = input_dtype[0]
    if "int" in dtype:
        x[0] = ivy.abs(x[0])
    helpers.test_frontend_method(
        init_input_dtypes=input_dtype,
        init_all_as_kwargs_np={
            "data": x[0],
        },
        method_input_dtypes=input_dtype,
        method_all_as_kwargs_np={
            "other": x[1],
        },
        frontend_method_data=frontend_method_data,
        init_flags=init_flags,
        method_flags=method_flags,
        frontend=frontend,
        on_device=on_device,
    )


# arccosh_
@handle_frontend_method(
    class_tree=CLASS_TREE,
    init_tree="torch.tensor",
    method_name="arccosh_",
    dtype_and_x=helpers.dtype_and_values(
        min_value=-1.0,
        max_value=1.0,
        available_dtypes=helpers.get_dtypes("float"),
    ),
)
def test_torch_instance_arccosh_(
    dtype_and_x,
    frontend_method_data,
    init_flags,
    method_flags,
    frontend,
    on_device,
):
    input_dtype, x = dtype_and_x
    helpers.test_frontend_method(
        init_input_dtypes=input_dtype,
        init_all_as_kwargs_np={
            "data": x[0],
        },
        method_input_dtypes=[],
        method_all_as_kwargs_np={},
        frontend_method_data=frontend_method_data,
        init_flags=init_flags,
        method_flags=method_flags,
        frontend=frontend,
        on_device=on_device,
    )


# argmax
@handle_frontend_method(
    class_tree=CLASS_TREE,
    init_tree="torch.tensor",
    method_name="argmax",
    dtype_input_axis=helpers.dtype_values_axis(
        available_dtypes=helpers.get_dtypes("numeric"),
        force_int_axis=True,
        min_num_dims=1,
        max_num_dims=3,
        min_dim_size=1,
        max_dim_size=3,
        min_value=1,
        max_value=5,
        valid_axis=True,
        allow_neg_axes=True,
    ),
    keepdim=st.booleans(),
)
def test_torch_instance_argmax(
    dtype_input_axis,
    keepdim,
    frontend_method_data,
    init_flags,
    method_flags,
    frontend,
    on_device,
):
    input_dtype, x, axis = dtype_input_axis
    helpers.test_frontend_method(
        init_input_dtypes=input_dtype,
        init_all_as_kwargs_np={
            "data": x[0],
        },
        method_input_dtypes=input_dtype,
        method_all_as_kwargs_np={
            "dim": axis,
            "keepdim": keepdim,
        },
        frontend_method_data=frontend_method_data,
        init_flags=init_flags,
        method_flags=method_flags,
        frontend=frontend,
        on_device=on_device,
    )


# argmin
@handle_frontend_method(
    class_tree=CLASS_TREE,
    init_tree="torch.tensor",
    method_name="argmin",
    dtype_input_axis=helpers.dtype_values_axis(
        available_dtypes=helpers.get_dtypes("numeric"),
        force_int_axis=True,
        min_num_dims=1,
        max_num_dims=3,
        min_dim_size=1,
        max_dim_size=3,
        min_value=1,
        max_value=5,
        valid_axis=True,
        allow_neg_axes=True,
    ),
    keepdim=st.booleans(),
)
def test_torch_instance_argmin(
    dtype_input_axis,
    keepdim,
    frontend_method_data,
    init_flags,
    method_flags,
    frontend,
    on_device,
):
    input_dtype, x, axis = dtype_input_axis
    helpers.test_frontend_method(
        init_input_dtypes=input_dtype,
        init_all_as_kwargs_np={
            "data": x[0],
        },
        method_input_dtypes=input_dtype,
        method_all_as_kwargs_np={
            "dim": axis,
            "keepdim": keepdim,
        },
        frontend_method_data=frontend_method_data,
        init_flags=init_flags,
        method_flags=method_flags,
        frontend=frontend,
        on_device=on_device,
    )


# argsort
@handle_frontend_method(
    class_tree=CLASS_TREE,
    init_tree="torch.tensor",
    method_name="argsort",
    dtype_input_axis=helpers.dtype_values_axis(
        available_dtypes=helpers.get_dtypes("numeric"),
        force_int_axis=True,
        min_num_dims=1,
        max_num_dims=3,
        min_dim_size=1,
        max_dim_size=3,
        min_value=1,
        max_value=5,
        valid_axis=True,
        allow_neg_axes=True,
    ),
    descending=st.booleans(),
)
def test_torch_instance_argsort(
    dtype_input_axis,
    descending,
    frontend_method_data,
    init_flags,
    method_flags,
    frontend,
    on_device,
):
    input_dtype, x, axis = dtype_input_axis
    helpers.test_frontend_method(
        init_input_dtypes=input_dtype,
        init_all_as_kwargs_np={
            "data": x[0],
        },
        method_input_dtypes=input_dtype,
        method_all_as_kwargs_np={
            "dim": axis,
            "descending": descending,
        },
        frontend_method_data=frontend_method_data,
        init_flags=init_flags,
        method_flags=method_flags,
        frontend=frontend,
        on_device=on_device,
    )


# arccosh
@handle_frontend_method(
    class_tree=CLASS_TREE,
    init_tree="torch.tensor",
    method_name="arccosh",
    dtype_and_x=helpers.dtype_and_values(
        min_value=-1.0,
        max_value=1.0,
        available_dtypes=helpers.get_dtypes("float"),
    ),
)
def test_torch_instance_arccosh(
    dtype_and_x,
    frontend_method_data,
    init_flags,
    method_flags,
    frontend,
    on_device,
):
    input_dtype, x = dtype_and_x
    helpers.test_frontend_method(
        init_input_dtypes=input_dtype,
        init_all_as_kwargs_np={
            "data": x[0],
        },
        method_input_dtypes=[],
        method_all_as_kwargs_np={},
        frontend_method_data=frontend_method_data,
        init_flags=init_flags,
        method_flags=method_flags,
        frontend=frontend,
        on_device=on_device,
    )


# ceil
@handle_frontend_method(
    class_tree=CLASS_TREE,
    init_tree="torch.tensor",
    method_name="ceil",
    dtype_and_x=helpers.dtype_and_values(
        available_dtypes=helpers.get_dtypes("float"),
    ),
)
def test_torch_instance_ceil(
    dtype_and_x,
    frontend_method_data,
    init_flags,
    method_flags,
    frontend,
    on_device,
):
    input_dtype, x = dtype_and_x
    helpers.test_frontend_method(
        init_input_dtypes=input_dtype,
        init_all_as_kwargs_np={
            "data": x[0],
        },
        method_input_dtypes=input_dtype,
        method_all_as_kwargs_np={},
        frontend_method_data=frontend_method_data,
        init_flags=init_flags,
        method_flags=method_flags,
        frontend=frontend,
        on_device=on_device,
    )


# argwhere
@handle_frontend_method(
    class_tree=CLASS_TREE,
    init_tree="torch.tensor",
    method_name="argwhere",
    dtype_and_x=helpers.dtype_and_values(
        available_dtypes=helpers.get_dtypes("valid"),
    ),
)
def test_torch_instance_argwhere(
    dtype_and_x,
    frontend_method_data,
    init_flags,
    method_flags,
    frontend,
    on_device,
):
    input_dtype, x = dtype_and_x
    helpers.test_frontend_method(
        init_input_dtypes=input_dtype,
        init_all_as_kwargs_np={
            "data": x[0],
        },
        method_input_dtypes=input_dtype,
        method_all_as_kwargs_np={},
        frontend_method_data=frontend_method_data,
        init_flags=init_flags,
        method_flags=method_flags,
        frontend=frontend,
        on_device=on_device,
    )


# size
@handle_frontend_method(
    class_tree=CLASS_TREE,
    init_tree="torch.tensor",
    method_name="size",
    dtype_and_x=helpers.dtype_and_values(
        available_dtypes=helpers.get_dtypes("valid"),
        shape=st.shared(helpers.get_shape(min_num_dims=1), key="shape"),
    ),
    dim=helpers.get_axis(
        shape=st.shared(helpers.get_shape(min_num_dims=1), key="shape"),
        force_int=True,
    ),
)
def test_torch_instance_size(
    dtype_and_x,
    dim,
    frontend_method_data,
    init_flags,
    method_flags,
    frontend,
    on_device,
):
    input_dtype, x = dtype_and_x
    helpers.test_frontend_method(
        init_input_dtypes=input_dtype,
        init_all_as_kwargs_np={
            "data": x[0],
        },
        method_input_dtypes=input_dtype,
        method_all_as_kwargs_np={
            "dim": dim,
        },
        frontend_method_data=frontend_method_data,
        init_flags=init_flags,
        method_flags=method_flags,
        frontend=frontend,
        on_device=on_device,
    )


# min
@handle_frontend_method(
    class_tree=CLASS_TREE,
    init_tree="torch.tensor",
    method_name="min",
    dtype_x=helpers.dtype_and_values(
        available_dtypes=helpers.get_dtypes("float"),
    ),
)
def test_torch_instance_min(
    dtype_x,
    frontend,
    frontend_method_data,
    init_flags,
    method_flags,
    on_device,
):
    input_dtype, x = dtype_x
    helpers.test_frontend_method(
        init_input_dtypes=input_dtype,
        init_all_as_kwargs_np={
            "data": x[0],
        },
        method_input_dtypes=input_dtype,
        method_all_as_kwargs_np={},
        frontend_method_data=frontend_method_data,
        init_flags=init_flags,
        method_flags=method_flags,
        frontend=frontend,
        on_device=on_device,
    )


@st.composite
def _get_dtype_and_multiplicative_matrices(draw):
    return draw(
        st.one_of(
            _get_dtype_input_and_matrices(),
            _get_dtype_and_3dbatch_matrices(),
        )
    )


# matmul
@handle_frontend_method(
    class_tree=CLASS_TREE,
    init_tree="torch.tensor",
    method_name="matmul",
    dtype_tensor1_tensor2=_get_dtype_and_multiplicative_matrices(),
)
def test_torch_instance_matmul(
    dtype_tensor1_tensor2,
    frontend_method_data,
    init_flags,
    method_flags,
    frontend,
    on_device,
):
    dtype, tensor1, tensor2 = dtype_tensor1_tensor2
    helpers.test_frontend_method(
        init_input_dtypes=dtype,
        init_all_as_kwargs_np={
            "data": tensor1,
        },
        method_input_dtypes=dtype,
        method_all_as_kwargs_np={"other": tensor2},
        frontend_method_data=frontend_method_data,
        init_flags=init_flags,
        method_flags=method_flags,
        frontend=frontend,
        on_device=on_device,
    )


@st.composite
def _array_idxes_n_dtype(draw, **kwargs):
    num_dims = draw(helpers.ints(min_value=1, max_value=4))
    dtype, x = draw(
        helpers.dtype_and_values(
            **kwargs, min_num_dims=num_dims, max_num_dims=num_dims, shared_dtype=True
        )
    )
    idxes = draw(
        st.lists(
            helpers.ints(min_value=0, max_value=num_dims - 1),
            min_size=num_dims,
            max_size=num_dims,
            unique=True,
        )
    )
    return x, idxes, dtype


# permute
@handle_frontend_method(
    class_tree=CLASS_TREE,
    init_tree="torch.tensor",
    method_name="permute",
    dtype_values_axis=_array_idxes_n_dtype(
        available_dtypes=helpers.get_dtypes("float"),
    ),
)
def test_torch_instance_permute(
    dtype_values_axis,
    frontend_method_data,
    init_flags,
    method_flags,
    frontend,
    on_device,
):
    x, idxes, dtype = dtype_values_axis
    unpack_dims = True
    if unpack_dims:
        method_flags.num_positional_args = len(idxes) + 1
        dims = {}
        i = 0
        for x_ in idxes:
            dims["x{}".format(i)] = x_
            i += 1
    else:
        dims = {
            "dims": tuple(idxes),
        }
    helpers.test_frontend_method(
        init_input_dtypes=dtype,
        init_all_as_kwargs_np={
            "data": x[0],
        },
        method_input_dtypes=dtype,
        method_all_as_kwargs_np=dims,
        frontend_method_data=frontend_method_data,
        init_flags=init_flags,
        method_flags=method_flags,
        frontend=frontend,
        on_device=on_device,
    )


# mean
@handle_frontend_method(
    class_tree=CLASS_TREE,
    init_tree="torch.tensor",
    method_name="mean",
    dtype_and_x=_statistical_dtype_values(
        function="mean",
        min_value=-1e04,
        max_value=1e04,
    ),
    keepdims=st.booleans(),
)
def test_torch_instance_mean(
    dtype_and_x,
    keepdims,
    frontend,
    frontend_method_data,
    init_flags,
    method_flags,
    on_device,
):
    input_dtype, x, axis = dtype_and_x
    helpers.test_frontend_method(
        init_input_dtypes=input_dtype,
        init_all_as_kwargs_np={
            "data": x[0],
        },
        method_input_dtypes=input_dtype,
        method_all_as_kwargs_np={
            "dim": axis,
            "keepdim": keepdims,
        },
        frontend_method_data=frontend_method_data,
        init_flags=init_flags,
        method_flags=method_flags,
        frontend=frontend,
        on_device=on_device,
    )


# nanmean
@handle_frontend_method(
    class_tree=CLASS_TREE,
    init_tree="torch.tensor",
    method_name="nanmean",
    dtype_x=helpers.dtype_and_values(
        available_dtypes=helpers.get_dtypes("float"),
        min_value=-1e04,
        max_value=1e04,
    ),
)
def test_torch_instance_nanmean(
    dtype_x,
    frontend,
    frontend_method_data,
    init_flags,
    method_flags,
    on_device,
):
    input_dtype, x = dtype_x
    helpers.test_frontend_method(
        init_input_dtypes=input_dtype,
        init_all_as_kwargs_np={
            "data": x[0],
        },
        method_input_dtypes=input_dtype,
        method_all_as_kwargs_np={},
        frontend_method_data=frontend_method_data,
        init_flags=init_flags,
        method_flags=method_flags,
        frontend=frontend,
        on_device=on_device,
    )


# median
@handle_frontend_method(
    class_tree=CLASS_TREE,
    init_tree="torch.tensor",
    method_name="median",
    dtype_input_axis=helpers.dtype_values_axis(
        available_dtypes=helpers.get_dtypes("float"),
        min_num_dims=1,
        valid_axis=True,
        force_int_axis=True,
    ),
    keepdim=st.booleans(),
)
def test_torch_instance_median(
    dtype_input_axis,
    keepdim,
    frontend,
    frontend_method_data,
    init_flags,
    method_flags,
    on_device,
):
    input_dtype, x, axis = dtype_input_axis
    helpers.test_frontend_method(
        init_input_dtypes=input_dtype,
        init_all_as_kwargs_np={
            "data": x[0],
        },
        method_input_dtypes=input_dtype,
        method_all_as_kwargs_np={
            "dim": axis,
            "keepdim": keepdim,
        },
        frontend_method_data=frontend_method_data,
        init_flags=init_flags,
        method_flags=method_flags,
        frontend=frontend,
        on_device=on_device,
    )


# transpose
@handle_frontend_method(
    class_tree=CLASS_TREE,
    init_tree="torch.tensor",
    method_name="transpose",
    dtype_value=helpers.dtype_and_values(
        available_dtypes=helpers.get_dtypes("valid"),
        shape=st.shared(helpers.get_shape(min_num_dims=1), key="shape"),
    ),
    dim0=helpers.get_axis(
        shape=st.shared(helpers.get_shape(), key="shape"),
        allow_neg=True,
        force_int=True,
    ),
    dim1=helpers.get_axis(
        shape=st.shared(helpers.get_shape(), key="shape"),
        allow_neg=True,
        force_int=True,
    ),
)
def test_torch_instance_transpose(
    dtype_value,
    dim0,
    dim1,
    frontend_method_data,
    init_flags,
    method_flags,
    frontend,
    on_device,
):
    input_dtype, x = dtype_value
    helpers.test_frontend_method(
        init_input_dtypes=input_dtype,
        init_all_as_kwargs_np={
            "data": x[0],
        },
        method_input_dtypes=input_dtype,
        method_all_as_kwargs_np={"dim0": dim0, "dim1": dim1},
        frontend_method_data=frontend_method_data,
        init_flags=init_flags,
        method_flags=method_flags,
        frontend=frontend,
        on_device=on_device,
    )


# transpose_
@handle_frontend_method(
    class_tree=CLASS_TREE,
    init_tree="torch.tensor",
    method_name="transpose_",
    dtype_value=helpers.dtype_and_values(
        available_dtypes=helpers.get_dtypes("valid"),
        shape=st.shared(helpers.get_shape(min_num_dims=1), key="shape"),
    ),
    dim0=helpers.get_axis(
        shape=st.shared(helpers.get_shape(), key="shape"),
        allow_neg=True,
        force_int=True,
    ),
    dim1=helpers.get_axis(
        shape=st.shared(helpers.get_shape(), key="shape"),
        allow_neg=True,
        force_int=True,
    ),
)
def test_torch_instance_transpose_(
    dtype_value,
    dim0,
    dim1,
    frontend_method_data,
    init_flags,
    method_flags,
    frontend,
    on_device,
):
    input_dtype, x = dtype_value
    helpers.test_frontend_method(
        init_input_dtypes=input_dtype,
        init_all_as_kwargs_np={
            "data": x[0],
        },
        method_input_dtypes=input_dtype,
        method_all_as_kwargs_np={
            "dim0": dim0,
            "dim1": dim1,
        },
        frontend_method_data=frontend_method_data,
        init_flags=init_flags,
        method_flags=method_flags,
        frontend=frontend,
        on_device=on_device,
    )


# t
@handle_frontend_method(
    class_tree=CLASS_TREE,
    init_tree="torch.tensor",
    method_name="t",
    dtype_and_x=helpers.dtype_and_values(
        available_dtypes=helpers.get_dtypes("valid"),
        shape=helpers.get_shape(min_num_dims=2, max_num_dims=2),
    ),
)
def test_torch_instance_t(
    dtype_and_x,
    frontend_method_data,
    init_flags,
    method_flags,
    frontend,
    on_device,
):
    input_dtype, x = dtype_and_x
    helpers.test_frontend_method(
        init_input_dtypes=input_dtype,
        init_all_as_kwargs_np={
            "data": x[0],
        },
        method_input_dtypes=input_dtype,
        method_all_as_kwargs_np={},
        frontend_method_data=frontend_method_data,
        init_flags=init_flags,
        method_flags=method_flags,
        frontend=frontend,
        on_device=on_device,
    )


# flatten
@handle_frontend_method(
    class_tree=CLASS_TREE,
    init_tree="torch.tensor",
    method_name="flatten",
    dtype_value=helpers.dtype_and_values(
        available_dtypes=helpers.get_dtypes("valid"),
        shape=st.shared(helpers.get_shape(), key="shape"),
    ),
    axes=helpers.get_axis(
        shape=st.shared(helpers.get_shape(), key="shape"),
        min_size=2,
        max_size=2,
        unique=False,
        force_tuple=True,
    ),
)
def test_torch_instance_flatten(
    dtype_value,
    axes,
    frontend_method_data,
    init_flags,
    method_flags,
    frontend,
    on_device,
):
    input_dtype, x = dtype_value
    helpers.test_frontend_method(
        init_input_dtypes=input_dtype,
        init_all_as_kwargs_np={
            "data": x[0],
        },
        method_input_dtypes=input_dtype,
        method_all_as_kwargs_np={
            "start_dim": axes[0],
            "end_dim": axes[1],
        },
        frontend_method_data=frontend_method_data,
        init_flags=init_flags,
        method_flags=method_flags,
        frontend=frontend,
        on_device=on_device,
    )


# cumsum
@handle_frontend_method(
    class_tree=CLASS_TREE,
    init_tree="torch.tensor",
    method_name="cumsum",
    dtype_value=helpers.dtype_and_values(
        available_dtypes=helpers.get_dtypes("valid"),
        shape=st.shared(helpers.get_shape(min_num_dims=1), key="shape"),
    ),
    dim=helpers.get_axis(
        shape=st.shared(helpers.get_shape(), key="shape"),
        allow_neg=True,
        force_int=True,
    ),
    dtypes=_dtypes(),
)
def test_torch_instance_cumsum(
    dtype_value,
    dim,
    dtypes,
    frontend_method_data,
    init_flags,
    method_flags,
    frontend,
    on_device,
):
    input_dtype, x = dtype_value
    helpers.test_frontend_method(
        init_input_dtypes=input_dtype,
        init_all_as_kwargs_np={
            "data": x[0],
        },
        method_input_dtypes=dtypes,
        method_all_as_kwargs_np={
            "dim": dim,
            "dtype": dtypes[0],
        },
        frontend_method_data=frontend_method_data,
        init_flags=init_flags,
        method_flags=method_flags,
        frontend=frontend,
        on_device=on_device,
    )


# cumsum_
@handle_frontend_method(
    class_tree=CLASS_TREE,
    init_tree="torch.tensor",
    method_name="cumsum_",
    dtype_value=helpers.dtype_and_values(
        available_dtypes=helpers.get_dtypes("numeric"),
        shape=st.shared(helpers.get_shape(min_num_dims=1), key="shape"),
    ),
    dim=helpers.get_axis(
        shape=st.shared(helpers.get_shape(), key="shape"),
        allow_neg=True,
        force_int=True,
    ),
)
def test_torch_instance_cumsum_(
    dtype_value,
    dim,
    frontend_method_data,
    init_flags,
    method_flags,
    frontend,
    on_device,
):
    input_dtype, x = dtype_value
    helpers.test_frontend_method(
        init_input_dtypes=input_dtype,
        init_all_as_kwargs_np={
            "data": x[0],
        },
        method_input_dtypes=input_dtype,
        method_all_as_kwargs_np={
            "dim": dim,
            "dtype": input_dtype[0],
        },
        frontend_method_data=frontend_method_data,
        init_flags=init_flags,
        method_flags=method_flags,
        frontend=frontend,
        on_device=on_device,
    )


# sort
@handle_frontend_method(
    class_tree=CLASS_TREE,
    init_tree="torch.tensor",
    method_name="sort",
    dtype_value=helpers.dtype_and_values(
        available_dtypes=helpers.get_dtypes("valid"),
        shape=st.shared(helpers.get_shape(min_num_dims=1), key="shape"),
    ),
    dim=helpers.get_axis(
        shape=st.shared(helpers.get_shape(), key="shape"),
        allow_neg=True,
        force_int=True,
    ),
    descending=st.booleans(),
)
def test_torch_instance_sort(
    dtype_value,
    dim,
    descending,
    frontend_method_data,
    init_flags,
    method_flags,
    frontend,
    on_device,
):
    input_dtype, x = dtype_value
    helpers.test_frontend_method(
        init_input_dtypes=input_dtype,
        init_all_as_kwargs_np={
            "data": x[0],
        },
        method_input_dtypes=input_dtype,
        method_all_as_kwargs_np={
            "dim": dim,
            "descending": descending,
        },
        frontend_method_data=frontend_method_data,
        init_flags=init_flags,
        method_flags=method_flags,
        frontend=frontend,
        on_device=on_device,
    )


# sigmoid
@handle_frontend_method(
    class_tree=CLASS_TREE,
    init_tree="torch.tensor",
    method_name="sigmoid",
    dtype_x=helpers.dtype_and_values(
        available_dtypes=helpers.get_dtypes("float"),
    ),
)
def test_torch_instance_sigmoid(
    dtype_x,
    frontend_method_data,
    init_flags,
    method_flags,
    frontend,
    on_device,
):
    input_dtype, x = dtype_x
    helpers.test_frontend_method(
        init_input_dtypes=input_dtype,
        init_all_as_kwargs_np={
            "data": x[0],
        },
        method_input_dtypes=input_dtype,
        method_all_as_kwargs_np={},
        frontend_method_data=frontend_method_data,
        init_flags=init_flags,
        method_flags=method_flags,
        frontend=frontend,
        on_device=on_device,
    )


# sigmoid
@handle_frontend_method(
    class_tree=CLASS_TREE,
    init_tree="torch.tensor",
    method_name="sigmoid_",
    dtype_x=helpers.dtype_and_values(
        available_dtypes=helpers.get_dtypes("float"),
    ),
)
def test_torch_instance_sigmoid_(
    dtype_x,
    frontend_method_data,
    init_flags,
    method_flags,
    frontend,
    on_device,
):
    input_dtype, x = dtype_x
    helpers.test_frontend_method(
        init_input_dtypes=input_dtype,
        init_all_as_kwargs_np={
            "data": x[0],
        },
        method_input_dtypes=input_dtype,
        method_all_as_kwargs_np={},
        frontend_method_data=frontend_method_data,
        init_flags=init_flags,
        method_flags=method_flags,
        frontend=frontend,
        on_device=on_device,
    )


# softmax
@handle_frontend_method(
    class_tree=CLASS_TREE,
    init_tree="torch.tensor",
    method_name="softmax",
    dtype_x_and_axis=helpers.dtype_values_axis(
        available_dtypes=helpers.get_dtypes("float"),
        min_num_dims=1,
        max_axes_size=1,
        force_int_axis=True,
        valid_axis=True,
    ),
    dtype=helpers.get_dtypes("float", full=False),
)
def test_torch_instance_softmax(
    dtype_x_and_axis,
    dtype,
    frontend_method_data,
    init_flags,
    method_flags,
    frontend,
    on_device,
):
    input_dtype, x, axis = dtype_x_and_axis
    helpers.test_frontend_method(
        init_input_dtypes=input_dtype,
        init_all_as_kwargs_np={
            "data": x[0],
        },
        method_input_dtypes=input_dtype,
        method_all_as_kwargs_np={
            "dim": axis,
            "dtype": dtype[0],
        },
        frontend_method_data=frontend_method_data,
        init_flags=init_flags,
        method_flags=method_flags,
        frontend=frontend,
        on_device=on_device,
    )


@st.composite
def _repeat_helper(draw):
    shape = draw(
        helpers.get_shape(
            min_num_dims=1, max_num_dims=5, min_dim_size=2, max_dim_size=10
        )
    )

    input_dtype, x = draw(
        helpers.dtype_and_values(
            available_dtypes=helpers.get_dtypes("valid"),
            shape=shape,
        )
    )

    repeats = draw(st.lists(st.integers(min_value=1, max_value=5), min_size=len(shape)))
    return input_dtype, x, repeats


# repeat
@handle_frontend_method(
    class_tree=CLASS_TREE,
    init_tree="torch.tensor",
    method_name="repeat",
    dtype_x_repeats=_repeat_helper(),
    unpack_repeat=st.booleans(),
)
def test_torch_instance_repeat(
    dtype_x_repeats,
    unpack_repeat,
    frontend_method_data,
    init_flags,
    method_flags,
    frontend,
    on_device,
):
    input_dtype, x, repeats = dtype_x_repeats
    repeat = {
        "repeats": repeats,
    }
    if unpack_repeat:
        method_flags.num_positional_args = len(repeat["repeats"]) + 1
        for i, x_ in enumerate(repeat["repeats"]):
            repeat["x{}".format(i)] = x_
    helpers.test_frontend_method(
        init_input_dtypes=input_dtype,
        init_all_as_kwargs_np={
            "data": x[0],
        },
        method_input_dtypes=input_dtype,
        method_all_as_kwargs_np=repeat,
        frontend_method_data=frontend_method_data,
        init_flags=init_flags,
        method_flags=method_flags,
        frontend=frontend,
        on_device=on_device,
    )


# unbind
@handle_frontend_method(
    class_tree=CLASS_TREE,
    init_tree="torch.tensor",
    method_name="unbind",
    dtype_value_axis=helpers.dtype_values_axis(
        available_dtypes=helpers.get_dtypes("numeric"),
        min_num_dims=1,
        valid_axis=True,
        force_int_axis=True,
    ),
)
def test_torch_instance_unbind(
    dtype_value_axis,
    frontend_method_data,
    init_flags,
    method_flags,
    frontend,
    on_device,
):
    input_dtypes, x, axis = dtype_value_axis
    helpers.test_frontend_method(
        init_input_dtypes=input_dtypes,
        init_all_as_kwargs_np={
            "data": x[0],
        },
        method_input_dtypes=input_dtypes,
        method_all_as_kwargs_np={
            "dim": axis,
        },
        frontend_method_data=frontend_method_data,
        init_flags=init_flags,
        method_flags=method_flags,
        frontend=frontend,
        on_device=on_device,
    )


# __eq__
@handle_frontend_method(
    class_tree=CLASS_TREE,
    init_tree="torch.tensor",
    method_name="__eq__",
    dtype_and_x=helpers.dtype_and_values(
        available_dtypes=helpers.get_dtypes("float"),
        num_arrays=2,
        min_value=-1e04,
        max_value=1e04,
        allow_inf=False,
    ),
)
def test_torch_special_eq(
    dtype_and_x,
    frontend_method_data,
    init_flags,
    method_flags,
    frontend,
    on_device,
):
    input_dtype, x = dtype_and_x
    helpers.test_frontend_method(
        init_input_dtypes=input_dtype,
        init_all_as_kwargs_np={
            "data": x[0],
        },
        method_input_dtypes=input_dtype,
        method_all_as_kwargs_np={
            "other": x[1],
        },
        frontend_method_data=frontend_method_data,
        init_flags=init_flags,
        method_flags=method_flags,
        frontend=frontend,
        on_device=on_device,
    )


# inverse
@handle_frontend_method(
    class_tree=CLASS_TREE,
    init_tree="torch.tensor",
    method_name="inverse",
    dtype_and_x=helpers.dtype_and_values(
        available_dtypes=helpers.get_dtypes("float"),
        min_num_dims=2,
    ).filter(lambda s: s[1][0].shape[-1] == s[1][0].shape[-2]),
)
def test_torch_instance_inverse(
    dtype_and_x,
    frontend_method_data,
    init_flags,
    method_flags,
    frontend,
    on_device,
):
    input_dtype, x = dtype_and_x
    helpers.test_frontend_method(
        init_input_dtypes=input_dtype,
        init_all_as_kwargs_np={
            "data": x[0],
        },
        method_input_dtypes=input_dtype,
        method_all_as_kwargs_np={},
        frontend_method_data=frontend_method_data,
        init_flags=init_flags,
        method_flags=method_flags,
        frontend=frontend,
        on_device=on_device,
    )


# neg
@handle_frontend_method(
    class_tree=CLASS_TREE,
    init_tree="torch.tensor",
    method_name="neg",
    dtype_and_x=helpers.dtype_and_values(
        available_dtypes=helpers.get_dtypes("float"),
        min_value=-1e04,
        max_value=1e04,
        allow_inf=False,
    ),
)
def test_torch_instance_neg(
    dtype_and_x,
    frontend,
    frontend_method_data,
    init_flags,
    method_flags,
    on_device,
):
    input_dtype, x = dtype_and_x
    helpers.test_frontend_method(
        init_input_dtypes=input_dtype,
        init_all_as_kwargs_np={
            "data": x[0],
        },
        method_input_dtypes=input_dtype,
        method_all_as_kwargs_np={},
        frontend_method_data=frontend_method_data,
        init_flags=init_flags,
        method_flags=method_flags,
        frontend=frontend,
        on_device=on_device,
    )


# __neg__
@handle_frontend_method(
    class_tree=CLASS_TREE,
    init_tree="torch.tensor",
    method_name="__neg__",
    dtype_and_x=helpers.dtype_and_values(
        available_dtypes=helpers.get_dtypes("float"),
        min_value=-1e04,
        max_value=1e04,
        allow_inf=False,
    ),
)
def test_torch_special_neg(
    dtype_and_x,
    frontend_method_data,
    init_flags,
    method_flags,
    frontend,
    on_device,
):
    input_dtype, x = dtype_and_x
    helpers.test_frontend_method(
        init_input_dtypes=input_dtype,
        init_all_as_kwargs_np={
            "data": x[0],
        },
        method_input_dtypes=input_dtype,
        method_all_as_kwargs_np={},
        frontend_method_data=frontend_method_data,
        init_flags=init_flags,
        method_flags=method_flags,
        frontend=frontend,
        on_device=on_device,
    )


# int
@handle_frontend_method(
    class_tree=CLASS_TREE,
    init_tree="torch.tensor",
    method_name="int",
    dtype_and_x=helpers.dtype_and_values(
        available_dtypes=helpers.get_dtypes("integer"),
    ),
)
def test_torch_instance_int(
    dtype_and_x,
    frontend_method_data,
    init_flags,
    method_flags,
    frontend,
    on_device,
):
    input_dtype, x = dtype_and_x
    helpers.test_frontend_method(
        init_input_dtypes=input_dtype,
        init_all_as_kwargs_np={
            "data": x[0],
        },
        method_input_dtypes=input_dtype,
        method_all_as_kwargs_np={},
        frontend_method_data=frontend_method_data,
        init_flags=init_flags,
        method_flags=method_flags,
        frontend=frontend,
        on_device=on_device,
    )


# half
@handle_frontend_method(
    class_tree=CLASS_TREE,
    init_tree="torch.tensor",
    method_name="half",
    dtype_and_x=helpers.dtype_and_values(
        available_dtypes=helpers.get_dtypes("valid"),
    ),
)
def test_torch_instance_half(
    dtype_and_x,
    frontend_method_data,
    init_flags,
    method_flags,
    frontend,
    on_device,
):
    input_dtype, x = dtype_and_x
    helpers.test_frontend_method(
        init_input_dtypes=input_dtype,
        init_all_as_kwargs_np={
            "data": x[0],
        },
        method_input_dtypes=input_dtype,
        method_all_as_kwargs_np={},
        frontend_method_data=frontend_method_data,
        init_flags=init_flags,
        method_flags=method_flags,
        frontend=frontend,
        on_device=on_device,
    )


# bool
@handle_frontend_method(
    class_tree=CLASS_TREE,
    init_tree="torch.tensor",
    method_name="bool",
    dtype_and_x=helpers.dtype_and_values(
        available_dtypes=helpers.get_dtypes("integer"),
    ),
)
def test_torch_instance_bool(
    dtype_and_x,
    frontend_method_data,
    init_flags,
    method_flags,
    frontend,
    on_device,
):
    input_dtype, x = dtype_and_x
    helpers.test_frontend_method(
        init_input_dtypes=input_dtype,
        init_all_as_kwargs_np={
            "data": x[0],
        },
        method_input_dtypes=input_dtype,
        method_all_as_kwargs_np={},
        frontend_method_data=frontend_method_data,
        init_flags=init_flags,
        method_flags=method_flags,
        frontend=frontend,
        on_device=on_device,
    )


# type
@handle_frontend_method(
    class_tree=CLASS_TREE,
    init_tree="torch.tensor",
    method_name="type",
    dtype_and_x=helpers.dtype_and_values(
        available_dtypes=helpers.get_dtypes("valid"),
    ),
    dtype=helpers.get_dtypes("valid", full=False),
)
def test_torch_instance_type(
    dtype_and_x,
    dtype,
    frontend_method_data,
    init_flags,
    method_flags,
    frontend,
    on_device,
):
    input_dtype, x = dtype_and_x
    helpers.test_frontend_method(
        init_input_dtypes=input_dtype,
        init_all_as_kwargs_np={
            "data": x[0],
        },
        method_input_dtypes=input_dtype,
        method_all_as_kwargs_np={
            "dtype": dtype[0],
        },
        frontend_method_data=frontend_method_data,
        init_flags=init_flags,
        method_flags=method_flags,
        frontend=frontend,
        on_device=on_device,
    )


# type_as
@handle_frontend_method(
    class_tree=CLASS_TREE,
    init_tree="torch.tensor",
    method_name="type_as",
    dtype_and_x=helpers.dtype_and_values(
        available_dtypes=helpers.get_dtypes("valid"),
        num_arrays=2,
    ),
)
def test_torch_instance_type_as(
    dtype_and_x,
    frontend_method_data,
    init_flags,
    method_flags,
    frontend,
    on_device,
):
    input_dtype, x = dtype_and_x
    helpers.test_frontend_method(
        init_input_dtypes=input_dtype,
        init_all_as_kwargs_np={
            "data": x[0],
        },
        method_input_dtypes=input_dtype,
        method_all_as_kwargs_np={
            "other": x[1],
        },
        frontend_method_data=frontend_method_data,
        init_flags=init_flags,
        method_flags=method_flags,
        frontend=frontend,
        on_device=on_device,
    )


# byte
@handle_frontend_method(
    class_tree=CLASS_TREE,
    init_tree="torch.tensor",
    method_name="byte",
    dtype_and_x=helpers.dtype_and_values(
        available_dtypes=helpers.get_dtypes("valid"),
    ),
)
def test_torch_instance_byte(
    dtype_and_x,
    frontend_method_data,
    init_flags,
    method_flags,
    frontend,
    on_device,
):
    input_dtype, x = dtype_and_x
    helpers.test_frontend_method(
        init_input_dtypes=input_dtype,
        init_all_as_kwargs_np={
            "data": x[0],
        },
        method_input_dtypes=input_dtype,
        method_all_as_kwargs_np={},
        frontend_method_data=frontend_method_data,
        init_flags=init_flags,
        method_flags=method_flags,
        frontend=frontend,
        on_device=on_device,
    )


# ne
@handle_frontend_method(
    class_tree=CLASS_TREE,
    init_tree="torch.tensor",
    method_name="ne",
    dtype_and_x=helpers.dtype_and_values(
        available_dtypes=helpers.get_dtypes("float"),
        num_arrays=2,
        min_value=-1e04,
        max_value=1e04,
        allow_inf=False,
    ),
)
def test_torch_instance_ne(
    dtype_and_x,
    frontend_method_data,
    init_flags,
    method_flags,
    frontend,
    on_device,
):
    input_dtype, x = dtype_and_x
    helpers.test_frontend_method(
        init_input_dtypes=input_dtype,
        init_all_as_kwargs_np={
            "data": x[0],
        },
        method_input_dtypes=input_dtype,
        method_all_as_kwargs_np={
            "other": x[1],
        },
        frontend_method_data=frontend_method_data,
        init_flags=init_flags,
        method_flags=method_flags,
        frontend=frontend,
        on_device=on_device,
    )


# squeeze
@handle_frontend_method(
    class_tree=CLASS_TREE,
    init_tree="torch.tensor",
    method_name="squeeze",
    dtype_value_axis=helpers.dtype_values_axis(
        available_dtypes=helpers.get_dtypes("valid"),
        min_num_dims=1,
        valid_axis=True,
        force_int_axis=True,
        shape=st.shared(helpers.get_shape(min_num_dims=1), key="shape"),
    ),
)
def test_torch_instance_squeeze(
    dtype_value_axis,
    frontend_method_data,
    init_flags,
    method_flags,
    frontend,
    on_device,
):
    input_dtype, x, axis = dtype_value_axis
    helpers.test_frontend_method(
        init_input_dtypes=input_dtype,
        init_all_as_kwargs_np={
            "data": x[0],
        },
        method_input_dtypes=input_dtype,
        method_all_as_kwargs_np={
            "dim": axis,
        },
        frontend_method_data=frontend_method_data,
        init_flags=init_flags,
        method_flags=method_flags,
        frontend=frontend,
        on_device=on_device,
    )


# flip
@handle_frontend_method(
    class_tree=CLASS_TREE,
    init_tree="torch.tensor",
    method_name="flip",
    dtype_values_axis=_array_idxes_n_dtype(
        available_dtypes=helpers.get_dtypes("float"),
    ),
)
def test_torch_instance_flip(
    dtype_values_axis,
    frontend_method_data,
    init_flags,
    method_flags,
    frontend,
    on_device,
):
    x, idxes, dtype = dtype_values_axis
    helpers.test_frontend_method(
        init_input_dtypes=dtype,
        init_all_as_kwargs_np={
            "data": x[0],
        },
        method_input_dtypes=dtype,
        method_all_as_kwargs_np={
            "dims": idxes,
        },
        frontend_method_data=frontend_method_data,
        init_flags=init_flags,
        method_flags=method_flags,
        frontend=frontend,
        on_device=on_device,
    )


# fliplr
@handle_frontend_method(
    class_tree=CLASS_TREE,
    init_tree="torch.tensor",
    method_name="fliplr",
    dtype_and_x=helpers.dtype_and_values(
        available_dtypes=helpers.get_dtypes("float"),
        min_num_dims=2,
    ),
)
def test_torch_instance_fliplr(
    dtype_and_x,
    frontend_method_data,
    init_flags,
    method_flags,
    frontend,
    on_device,
):
    dtype, x = dtype_and_x
    helpers.test_frontend_method(
        init_input_dtypes=dtype,
        init_all_as_kwargs_np={
            "data": x[0],
        },
        method_input_dtypes=dtype,
        method_all_as_kwargs_np={},
        frontend_method_data=frontend_method_data,
        init_flags=init_flags,
        method_flags=method_flags,
        frontend=frontend,
        on_device=on_device,
    )


# tril
@handle_frontend_method(
    class_tree=CLASS_TREE,
    init_tree="torch.tensor",
    method_name="tril",
    dtype_and_values=helpers.dtype_and_values(
        available_dtypes=helpers.get_dtypes("numeric"),
        min_num_dims=2,  # Torch requires this.
    ),
    diagonal=st.integers(min_value=-100, max_value=100),
)
def test_torch_instance_tril(
    dtype_and_values,
    diagonal,
    frontend_method_data,
    init_flags,
    method_flags,
    frontend,
    on_device,
):
    input_dtype, x = dtype_and_values
    helpers.test_frontend_method(
        init_input_dtypes=input_dtype,
        init_all_as_kwargs_np={
            "data": x[0],
        },
        method_input_dtypes=input_dtype,
        method_all_as_kwargs_np={
            "diagonal": diagonal,
        },
        frontend_method_data=frontend_method_data,
        init_flags=init_flags,
        method_flags=method_flags,
        frontend=frontend,
        on_device=on_device,
    )


# tril_
@handle_frontend_method(
    class_tree=CLASS_TREE,
    init_tree="torch.tensor",
    method_name="tril_",
    dtype_and_values=helpers.dtype_and_values(
        available_dtypes=helpers.get_dtypes("numeric"),
        min_num_dims=2,  # Torch requires this.
    ),
    diagonal=st.integers(min_value=-100, max_value=100),
)
def test_torch_instance_tril_(
    dtype_and_values,
    diagonal,
    frontend_method_data,
    init_flags,
    method_flags,
    frontend,
    on_device,
):
    input_dtype, x = dtype_and_values
    helpers.test_frontend_method(
        init_input_dtypes=input_dtype,
        init_all_as_kwargs_np={
            "data": x[0],
        },
        method_input_dtypes=input_dtype,
        method_all_as_kwargs_np={
            "diagonal": diagonal,
        },
        frontend_method_data=frontend_method_data,
        init_flags=init_flags,
        method_flags=method_flags,
        frontend=frontend,
        on_device=on_device,
    )


# sqrt
@handle_frontend_method(
    class_tree=CLASS_TREE,
    init_tree="torch.tensor",
    method_name="sqrt",
    dtype_x=helpers.dtype_and_values(
        available_dtypes=helpers.get_dtypes("numeric"),
    ),
)
def test_torch_instance_sqrt(
    dtype_x,
    frontend,
    frontend_method_data,
    init_flags,
    method_flags,
    on_device,
):
    input_dtype, x = dtype_x
    helpers.test_frontend_method(
        init_input_dtypes=input_dtype,
        init_all_as_kwargs_np={"data": x[0]},
        method_input_dtypes=input_dtype,
        method_all_as_kwargs_np={},
        frontend_method_data=frontend_method_data,
        init_flags=init_flags,
        method_flags=method_flags,
        frontend=frontend,
        on_device=on_device,
    )


# sqrt_
@handle_frontend_method(
    class_tree=CLASS_TREE,
    init_tree="torch.tensor",
    method_name="sqrt_",
    dtype_x=helpers.dtype_and_values(
        available_dtypes=helpers.get_dtypes("float"),
    ),
)
def test_torch_instance_sqrt_(
    dtype_x,
    frontend,
    frontend_method_data,
    init_flags,
    method_flags,
    on_device,
):
    input_dtype, x = dtype_x
    helpers.test_frontend_method(
        init_input_dtypes=input_dtype,
        init_all_as_kwargs_np={"data": x[0]},
        method_input_dtypes=input_dtype,
        method_all_as_kwargs_np={},
        frontend_method_data=frontend_method_data,
        init_flags=init_flags,
        method_flags=method_flags,
        frontend=frontend,
        on_device=on_device,
    )


# index_select
@handle_frontend_method(
    class_tree=CLASS_TREE,
    init_tree="torch.tensor",
    method_name="index_select",
    params_indices_others=helpers.array_indices_axis(
        array_dtypes=helpers.get_dtypes("valid"),
        indices_dtypes=["int64"],
        max_num_dims=1,
        indices_same_dims=True,
    ),
)
def test_torch_instance_index_select(
    params_indices_others,
    frontend_method_data,
    init_flags,
    method_flags,
    frontend,
    on_device,
):
    input_dtypes, input, indices, axis, batch_dims = params_indices_others
    helpers.test_frontend_method(
        init_input_dtypes=[input_dtypes[0]],
        init_all_as_kwargs_np={
            "data": input,
        },
        method_input_dtypes=[input_dtypes[1]],
        method_all_as_kwargs_np={
            "dim": axis,
            "index": indices,
        },
        frontend_method_data=frontend_method_data,
        init_flags=init_flags,
        method_flags=method_flags,
        frontend=frontend,
        on_device=on_device,
    )


@st.composite
def _arrays_dim_idx_n_dtypes(draw):
    num_dims = draw(st.shared(helpers.ints(min_value=1, max_value=4), key="num_dims"))
    num_arrays = 2
    common_shape = draw(
        helpers.lists(
            x=helpers.ints(min_value=2, max_value=3),
            min_size=num_dims - 1,
            max_size=num_dims - 1,
        )
    )
    _dim = draw(helpers.ints(min_value=0, max_value=num_dims - 1))
    unique_dims = draw(
        helpers.lists(
            x=helpers.ints(min_value=2, max_value=3),
            min_size=num_arrays,
            max_size=num_arrays,
        )
    )

    min_dim = min(unique_dims)
    max_dim = max(unique_dims)
    _idx = draw(
        helpers.array_values(
            shape=min_dim,
            dtype="int64",
            min_value=0,
            max_value=max_dim,
            exclude_min=False,
        )
    )

    xs = list()
    available_input_types = draw(helpers.get_dtypes("numeric"))
    input_dtypes = draw(
        helpers.array_dtypes(
            available_dtypes=available_input_types,
            num_arrays=num_arrays,
            shared_dtype=True,
        )
    )
    for ud, dt in zip(unique_dims, input_dtypes):
        x = draw(
            helpers.array_values(
                shape=common_shape[:_dim] + [ud] + common_shape[_dim:],
                dtype=dt,
                large_abs_safety_factor=2.5,
                small_abs_safety_factor=2.5,
                safety_factor_scale="log",
            )
        )
        xs.append(x)
    return xs, input_dtypes, _dim, _idx


# index_add
@handle_frontend_method(
    class_tree=CLASS_TREE,
    init_tree="torch.tensor",
    method_name="index_add_",
    xs_dtypes_dim_idx=_arrays_dim_idx_n_dtypes(),
    alpha=st.integers(min_value=1, max_value=2),
)
def test_torch_instance_index_add_(
    *,
    xs_dtypes_dim_idx,
    alpha,
    frontend_method_data,
    init_flags,
    method_flags,
    on_device,
    frontend,
):
    xs, input_dtypes, axis, indices = xs_dtypes_dim_idx
    if xs[0].shape[axis] < xs[1].shape[axis]:
        source, input = xs
    else:
        input, source = xs
    helpers.test_frontend_method(
        init_input_dtypes=[input_dtypes[0]],
        init_all_as_kwargs_np={
            "data": input,
        },
        method_input_dtypes=["int64", input_dtypes[1]],
        method_all_as_kwargs_np={
            "dim": axis,
            "index": indices,
            "source": source,
            "alpha": alpha,
        },
        frontend=frontend,
        frontend_method_data=frontend_method_data,
        init_flags=init_flags,
        method_flags=method_flags,
        on_device=on_device,
        rtol_=1e-03,
    )


@handle_frontend_method(
    class_tree=CLASS_TREE,
    init_tree="torch.tensor",
    method_name="index_add",
    xs_dtypes_dim_idx=_arrays_dim_idx_n_dtypes(),
    alpha=st.integers(min_value=1, max_value=2),
)
def test_torch_instance_index_add(
    *,
    xs_dtypes_dim_idx,
    alpha,
    frontend_method_data,
    init_flags,
    method_flags,
    on_device,
    frontend,
):
    xs, input_dtypes, axis, indices = xs_dtypes_dim_idx
    if xs[0].shape[axis] < xs[1].shape[axis]:
        source, input = xs
    else:
        input, source = xs
    helpers.test_frontend_method(
        init_input_dtypes=[input_dtypes[0]],
        init_all_as_kwargs_np={
            "data": input,
        },
        method_input_dtypes=["int64", input_dtypes[1]],
        method_all_as_kwargs_np={
            "dim": axis,
            "index": indices,
            "source": source,
            "alpha": alpha,
        },
        frontend=frontend,
        frontend_method_data=frontend_method_data,
        init_flags=init_flags,
        method_flags=method_flags,
        on_device=on_device,
        rtol_=1e-03,
    )


@st.composite
def _get_clamp_inputs(draw):
    shape = draw(
        helpers.get_shape(
            min_num_dims=1, max_num_dims=5, min_dim_size=2, max_dim_size=10
        )
    )
    x_dtype, x = draw(
        helpers.dtype_and_values(
            available_dtypes=helpers.get_dtypes("numeric"),
            shape=shape,
        )
    )
    min = draw(st.booleans())
    if min:
        max = draw(st.booleans())
        min = draw(
            helpers.array_values(
                dtype=x_dtype[0], shape=shape, min_value=0, max_value=25
            )
        )
        max = (
            draw(
                helpers.array_values(
                    dtype=x_dtype[0], shape=shape, min_value=26, max_value=50
                )
            )
            if max
            else None
        )
    else:
        min = None
        max = draw(
            helpers.array_values(
                dtype=x_dtype[0], shape=shape, min_value=26, max_value=50
            )
        )
    return x_dtype, x, min, max


# clamp
@handle_frontend_method(
    class_tree=CLASS_TREE,
    init_tree="torch.tensor",
    method_name="clamp",
    dtype_and_x_min_max=_get_clamp_inputs(),
)
def test_torch_instance_clamp(
    dtype_and_x_min_max,
    frontend,
    frontend_method_data,
    init_flags,
    method_flags,
    on_device,
):
    input_dtype, x, min, max = dtype_and_x_min_max
    helpers.test_frontend_method(
        init_input_dtypes=input_dtype,
        init_all_as_kwargs_np={
            "data": x[0],
        },
        method_input_dtypes=input_dtype,
        method_all_as_kwargs_np={"min": min, "max": max},
        frontend_method_data=frontend_method_data,
        init_flags=init_flags,
        method_flags=method_flags,
        frontend=frontend,
        on_device=on_device,
    )


# clamp_
@handle_frontend_method(
    class_tree=CLASS_TREE,
    init_tree="torch.tensor",
    method_name="clamp_",
    dtype_and_x_min_max=_get_clamp_inputs(),
)
def test_torch_instance_clamp_(
    dtype_and_x_min_max,
    frontend,
    frontend_method_data,
    init_flags,
    method_flags,
    on_device,
):
    input_dtype, x, min, max = dtype_and_x_min_max
    helpers.test_frontend_method(
        init_input_dtypes=input_dtype,
        init_all_as_kwargs_np={
            "data": x[0],
        },
        method_input_dtypes=input_dtype,
        method_all_as_kwargs_np={"min": min, "max": max},
        frontend_method_data=frontend_method_data,
        init_flags=init_flags,
        method_flags=method_flags,
        frontend=frontend,
        on_device=on_device,
    )


# clip
@handle_frontend_method(
    class_tree=CLASS_TREE,
    init_tree="torch.tensor",
    method_name="clip",
    input_and_ranges=_get_clamp_inputs(),
)
def test_torch_instance_clip(
    input_and_ranges,
    frontend,
    frontend_method_data,
    init_flags,
    method_flags,
    on_device,
):
    input_dtype, x, min, max = input_and_ranges
    helpers.test_frontend_method(
        init_input_dtypes=input_dtype,
        init_all_as_kwargs_np={
            "data": x[0],
        },
        method_input_dtypes=input_dtype,
        method_all_as_kwargs_np={"min": min, "max": max},
        frontend_method_data=frontend_method_data,
        init_flags=init_flags,
        method_flags=method_flags,
        frontend=frontend,
        on_device=on_device,
    )


# clip_
@handle_frontend_method(
    class_tree=CLASS_TREE,
    init_tree="torch.tensor",
    method_name="clip_",
    input_and_ranges=_get_clamp_inputs(),
)
def test_torch_instance_clip_(
    input_and_ranges,
    frontend,
    frontend_method_data,
    init_flags,
    method_flags,
    on_device,
):
    input_dtype, x, min, max = input_and_ranges
    helpers.test_frontend_method(
        init_input_dtypes=input_dtype,
        init_all_as_kwargs_np={
            "data": x[0],
        },
        method_input_dtypes=input_dtype,
        method_all_as_kwargs_np={"min": min, "max": max},
        frontend_method_data=frontend_method_data,
        init_flags=init_flags,
        method_flags=method_flags,
        frontend=frontend,
        on_device=on_device,
    )


# __gt__
@handle_frontend_method(
    class_tree=CLASS_TREE,
    init_tree="torch.tensor",
    method_name="__gt__",
    dtype_and_x=helpers.dtype_and_values(
        available_dtypes=helpers.get_dtypes("float"),
        num_arrays=2,
        min_value=-1e04,
        max_value=1e04,
        allow_inf=False,
    ),
)
def test_torch_special_gt(
    dtype_and_x,
    frontend_method_data,
    init_flags,
    method_flags,
    frontend,
    on_device,
):
    input_dtype, x = dtype_and_x
    helpers.test_frontend_method(
        init_input_dtypes=input_dtype,
        init_all_as_kwargs_np={
            "data": x[0],
        },
        method_input_dtypes=input_dtype,
        method_all_as_kwargs_np={
            "other": x[1],
        },
        frontend_method_data=frontend_method_data,
        init_flags=init_flags,
        method_flags=method_flags,
        frontend=frontend,
        on_device=on_device,
    )


# __ne__
@handle_frontend_method(
    class_tree=CLASS_TREE,
    init_tree="torch.tensor",
    method_name="__ne__",
    dtype_and_x=helpers.dtype_and_values(
        available_dtypes=helpers.get_dtypes("float"),
        num_arrays=2,
        min_value=-1e04,
        max_value=1e04,
        allow_inf=False,
    ),
)
def test_torch_special_ne(
    dtype_and_x,
    frontend_method_data,
    init_flags,
    method_flags,
    frontend,
    on_device,
):
    input_dtype, x = dtype_and_x
    helpers.test_frontend_method(
        init_input_dtypes=input_dtype,
        init_all_as_kwargs_np={
            "data": x[0],
        },
        method_input_dtypes=input_dtype,
        method_all_as_kwargs_np={
            "other": x[1],
        },
        frontend_method_data=frontend_method_data,
        init_flags=init_flags,
        method_flags=method_flags,
        frontend=frontend,
        on_device=on_device,
    )


# __lt__
@handle_frontend_method(
    class_tree=CLASS_TREE,
    init_tree="torch.tensor",
    method_name="__lt__",
    dtype_and_x=helpers.dtype_and_values(
        available_dtypes=helpers.get_dtypes("float"),
        num_arrays=2,
        min_value=-1e04,
        max_value=1e04,
        allow_inf=False,
    ),
)
def test_torch_special_lt(
    dtype_and_x,
    frontend_method_data,
    init_flags,
    method_flags,
    frontend,
    on_device,
):
    input_dtype, x = dtype_and_x
    helpers.test_frontend_method(
        init_input_dtypes=input_dtype,
        init_all_as_kwargs_np={
            "data": x[0],
        },
        method_input_dtypes=input_dtype,
        method_all_as_kwargs_np={
            "other": x[1],
        },
        frontend_method_data=frontend_method_data,
        init_flags=init_flags,
        method_flags=method_flags,
        frontend=frontend,
        on_device=on_device,
    )


# __or__
@handle_frontend_method(
    class_tree=CLASS_TREE,
    init_tree="torch.tensor",
    method_name="__or__",
    dtype_and_x=helpers.dtype_and_values(
        available_dtypes=helpers.get_dtypes("valid"),
        num_arrays=2,
        min_value=-1e04,
        max_value=1e04,
        allow_inf=False,
    ),
)
def test_torch_special_or(
    dtype_and_x,
    frontend_method_data,
    init_flags,
    method_flags,
    frontend,
    on_device,
):
    input_dtype, x = dtype_and_x
    helpers.test_frontend_method(
        init_input_dtypes=input_dtype,
        init_all_as_kwargs_np={
            "data": x[0],
        },
        method_input_dtypes=input_dtype,
        method_all_as_kwargs_np={
            "other": x[1],
        },
        frontend_method_data=frontend_method_data,
        init_flags=init_flags,
        method_flags=method_flags,
        frontend=frontend,
        on_device=on_device,
    )


# where
@handle_frontend_method(
    class_tree=CLASS_TREE,
    init_tree="torch.tensor",
    method_name="where",
    broadcastables=_broadcastable_trio(),
)
def test_torch_instance_where(
    broadcastables,
    frontend_method_data,
    init_flags,
    method_flags,
    frontend,
    on_device,
):
    cond, xs, dtypes = broadcastables
    helpers.test_frontend_method(
        init_input_dtypes=dtypes,
        init_all_as_kwargs_np={
            "data": xs[0],
        },
        method_input_dtypes=["bool", dtypes[1]],
        method_all_as_kwargs_np={
            "condition": cond,
            "other": xs[1],
        },
        frontend_method_data=frontend_method_data,
        init_flags=init_flags,
        method_flags=method_flags,
        frontend=frontend,
        on_device=on_device,
    )


# clone
@handle_frontend_method(
    class_tree=CLASS_TREE,
    init_tree="torch.tensor",
    method_name="clone",
    dtype_and_x=helpers.dtype_and_values(
        available_dtypes=helpers.get_dtypes("valid"),
        num_arrays=1,
    ),
)
def test_torch_instance_clone(
    dtype_and_x,
    frontend_method_data,
    init_flags,
    method_flags,
    frontend,
    on_device,
):
    input_dtype, x = dtype_and_x
    helpers.test_frontend_method(
        init_input_dtypes=input_dtype,
        init_all_as_kwargs_np={
            "data": x[0],
        },
        method_input_dtypes=input_dtype,
        method_all_as_kwargs_np={},
        frontend_method_data=frontend_method_data,
        init_flags=init_flags,
        method_flags=method_flags,
        frontend=frontend,
        on_device=on_device,
    )


# __invert__
@handle_frontend_method(
    class_tree=CLASS_TREE,
    init_tree="torch.tensor",
    method_name="__invert__",
    dtype_and_x=helpers.dtype_and_values(
        available_dtypes=helpers.get_dtypes("integer"),
        num_arrays=1,
    ),
)
def test_torch_special_invert(
    dtype_and_x,
    frontend_method_data,
    init_flags,
    method_flags,
    frontend,
    on_device,
):
    input_dtype, x = dtype_and_x
    helpers.test_frontend_method(
        init_input_dtypes=input_dtype,
        init_all_as_kwargs_np={
            "data": x[0],
        },
        method_input_dtypes=input_dtype,
        method_all_as_kwargs_np={},
        frontend_method_data=frontend_method_data,
        init_flags=init_flags,
        method_flags=method_flags,
        frontend=frontend,
        on_device=on_device,
    )


# acosh
@handle_frontend_method(
    class_tree=CLASS_TREE,
    init_tree="torch.tensor",
    method_name="acosh",
    dtype_and_x=helpers.dtype_and_values(
        min_value=1.0,
        available_dtypes=helpers.get_dtypes("float"),
    ),
)
def test_torch_instance_acosh(
    dtype_and_x,
    frontend_method_data,
    init_flags,
    method_flags,
    frontend,
    on_device,
):
    input_dtype, x = dtype_and_x
    helpers.test_frontend_method(
        init_input_dtypes=input_dtype,
        init_all_as_kwargs_np={
            "data": x[0],
        },
        method_input_dtypes=[],
        method_all_as_kwargs_np={},
        frontend_method_data=frontend_method_data,
        init_flags=init_flags,
        method_flags=method_flags,
        frontend=frontend,
        on_device=on_device,
    )


@st.composite
def _masked_fill_helper(draw):
    cond, xs, dtypes = draw(_broadcastable_trio())
    if ivy.is_uint_dtype(dtypes[0]):
        fill_value = draw(helpers.ints(min_value=0, max_value=5))
    elif ivy.is_int_dtype(dtypes[0]):
        fill_value = draw(helpers.ints(min_value=-5, max_value=5))
    else:
        fill_value = draw(helpers.floats(min_value=-5, max_value=5))
    return dtypes[0], xs[0], cond, fill_value


# masked_fill
@handle_frontend_method(
    class_tree=CLASS_TREE,
    init_tree="torch.tensor",
    method_name="masked_fill",
    x_mask_val=_masked_fill_helper(),
)
def test_torch_instance_masked_fill(
    x_mask_val,
    frontend_method_data,
    init_flags,
    method_flags,
    frontend,
    on_device,
):
    dtype, x, mask, val = x_mask_val
    helpers.test_frontend_method(
        init_input_dtypes=[dtype],
        init_all_as_kwargs_np={
            "data": x,
        },
        method_input_dtypes=["bool", dtype],
        method_all_as_kwargs_np={
            "mask": mask,
            "value": val,
        },
        frontend_method_data=frontend_method_data,
        init_flags=init_flags,
        method_flags=method_flags,
        frontend=frontend,
        on_device=on_device,
    )


# acosh_
@handle_frontend_method(
    class_tree=CLASS_TREE,
    init_tree="torch.tensor",
    method_name="acosh_",
    dtype_and_x=helpers.dtype_and_values(
        min_value=1.0,
        available_dtypes=helpers.get_dtypes("float"),
    ),
)
def test_torch_instance_acosh_(
    dtype_and_x,
    frontend_method_data,
    init_flags,
    method_flags,
    frontend,
    on_device,
):
    input_dtype, x = dtype_and_x
    helpers.test_frontend_method(
        init_input_dtypes=input_dtype,
        init_all_as_kwargs_np={
            "data": x[0],
        },
        method_input_dtypes=[],
        method_all_as_kwargs_np={},
        frontend_method_data=frontend_method_data,
        init_flags=init_flags,
        method_flags=method_flags,
        frontend=frontend,
        on_device=on_device,
    )


# numpy
@handle_frontend_method(
    class_tree=CLASS_TREE,
    init_tree="torch.tensor",
    method_name="numpy",
    dtype_and_x=helpers.dtype_and_values(
        available_dtypes=helpers.get_dtypes("valid"),
    ),
)
def test_torch_instance_numpy(
    dtype_and_x,
    frontend_method_data,
    init_flags,
    method_flags,
    frontend,
    on_device,
):
    input_dtype, x = dtype_and_x
    ret, frontend_ret = helpers.test_frontend_method(
        init_input_dtypes=input_dtype,
        init_all_as_kwargs_np={
            "data": x[0],
        },
        method_input_dtypes=[],
        method_all_as_kwargs_np={},
        frontend_method_data=frontend_method_data,
        init_flags=init_flags,
        method_flags=method_flags,
        frontend=frontend,
        on_device=on_device,
        test_values=False,
    )
    # manual testing required as function return is numpy frontend
    helpers.value_test(
        ret_np_flat=helpers.flatten_and_to_np(ret=ret),
        ret_np_from_gt_flat=frontend_ret[0],
        ground_truth_backend="torch",
    )


# atan2_
@handle_frontend_method(
    class_tree=CLASS_TREE,
    init_tree="torch.tensor",
    method_name="atan2_",
    dtype_and_x=helpers.dtype_and_values(
        available_dtypes=helpers.get_dtypes("float"),
        num_arrays=2,
    ),
)
def test_torch_instance_atan2_(
    dtype_and_x, frontend_method_data, init_flags, method_flags, frontend, on_device
):
    input_dtype, x = dtype_and_x
    helpers.test_frontend_method(
        init_input_dtypes=input_dtype,
        init_all_as_kwargs_np={
            "data": x[0],
        },
        method_input_dtypes=input_dtype,
        method_all_as_kwargs_np={
            "other": x[1],
        },
        frontend_method_data=frontend_method_data,
        init_flags=init_flags,
        method_flags=method_flags,
        frontend=frontend,
        on_device=on_device,
    )


# bitwise_not_
@handle_frontend_method(
    class_tree=CLASS_TREE,
    init_tree="torch.tensor",
    method_name="bitwise_not_",
    dtype_and_x=helpers.dtype_and_values(
        available_dtypes=helpers.get_dtypes("integer"),
        num_arrays=2,
    ),
)
def test_torch_instance_bitwise_not_(
    dtype_and_x,
    frontend_method_data,
    init_flags,
    method_flags,
    frontend,
    on_device,
):
    input_dtype, x = dtype_and_x
    helpers.test_frontend_method(
        init_input_dtypes=input_dtype,
        init_all_as_kwargs_np={
            "data": x[0],
        },
        method_input_dtypes=input_dtype,
        frontend_method_data=frontend_method_data,
        init_flags=init_flags,
        method_flags=method_flags,
        method_all_as_kwargs_np={},
        frontend=frontend,
        on_device=on_device,
    )


# bitwise_and_
@handle_frontend_method(
    class_tree=CLASS_TREE,
    init_tree="torch.tensor",
    method_name="bitwise_and_",
    dtype_and_x=helpers.dtype_and_values(
        available_dtypes=helpers.get_dtypes("integer"),
        num_arrays=2,
    ),
)
def test_torch_instance_bitwise_and_(
    dtype_and_x,
    frontend_method_data,
    init_flags,
    method_flags,
    frontend,
    on_device,
):
    input_dtype, x = dtype_and_x
    helpers.test_frontend_method(
        init_input_dtypes=input_dtype,
        init_all_as_kwargs_np={
            "data": x[0],
        },
        method_input_dtypes=input_dtype,
        method_all_as_kwargs_np={
            "other": x[1],
        },
        frontend_method_data=frontend_method_data,
        init_flags=init_flags,
        method_flags=method_flags,
        frontend=frontend,
        on_device=on_device,
    )


# __and__
@handle_frontend_method(
    class_tree=CLASS_TREE,
    init_tree="torch.tensor",
    method_name="__and__",
    dtype_and_x=helpers.dtype_and_values(
        available_dtypes=st.one_of(st.just(("bool",)), helpers.get_dtypes("integer")),
        num_arrays=2,
        min_value=-1e04,
        max_value=1e04,
        allow_inf=False,
    ),
)
def test_torch_special_and(
    dtype_and_x,
    frontend_method_data,
    init_flags,
    method_flags,
    frontend,
    on_device,
):
    input_dtype, x = dtype_and_x
    helpers.test_frontend_method(
        init_input_dtypes=input_dtype,
        init_all_as_kwargs_np={
            "data": x[0],
        },
        method_input_dtypes=input_dtype,
        method_all_as_kwargs_np={
            "other": x[1],
        },
        frontend_method_data=frontend_method_data,
        init_flags=init_flags,
        method_flags=method_flags,
        frontend=frontend,
        on_device=on_device,
    )


# bitwise_xor
@handle_frontend_method(
    class_tree=CLASS_TREE,
    init_tree="torch.tensor",
    method_name="bitwise_xor",
    dtype_and_x=helpers.dtype_and_values(
        available_dtypes=st.one_of(st.just(("bool",)), helpers.get_dtypes("integer")),
        num_arrays=2,
    ),
)
def test_torch_instance_bitwise_xor(
    dtype_and_x,
    frontend_method_data,
    init_flags,
    method_flags,
    frontend,
    on_device,
):
    input_dtype, x = dtype_and_x
    helpers.test_frontend_method(
        init_input_dtypes=input_dtype,
        init_all_as_kwargs_np={
            "data": x[0],
        },
        method_input_dtypes=input_dtype,
        method_all_as_kwargs_np={
            "other": x[1],
        },
        frontend_method_data=frontend_method_data,
        init_flags=init_flags,
        method_flags=method_flags,
        frontend=frontend,
        on_device=on_device,
    )


# cumprod
@handle_frontend_method(
    class_tree=CLASS_TREE,
    init_tree="torch.tensor",
    method_name="cumprod",
    dtype_value=helpers.dtype_and_values(
        available_dtypes=helpers.get_dtypes("valid"),
        shape=st.shared(helpers.get_shape(min_num_dims=1), key="shape"),
    ),
    dim=helpers.get_axis(
        shape=st.shared(helpers.get_shape(), key="shape"),
        allow_neg=True,
        force_int=True,
    ),
    dtypes=_dtypes(),
)
def test_torch_instance_cumprod(
    dtype_value,
    dim,
    dtypes,
    frontend_method_data,
    init_flags,
    method_flags,
    frontend,
    on_device,
):
    input_dtype, x = dtype_value
    helpers.test_frontend_method(
        init_input_dtypes=input_dtype,
        init_all_as_kwargs_np={
            "data": x[0],
        },
        method_input_dtypes=dtypes,
        method_all_as_kwargs_np={
            "dim": dim,
            "dtype": dtypes[0],
        },
        frontend_method_data=frontend_method_data,
        init_flags=init_flags,
        method_flags=method_flags,
        frontend=frontend,
        on_device=on_device,
    )


# relu
@handle_frontend_method(
    class_tree=CLASS_TREE,
    init_tree="torch.tensor",
    method_name="relu",
    dtype_and_x=helpers.dtype_and_values(
        available_dtypes=helpers.get_dtypes("float"),
        allow_inf=False,
    ),
)
def test_torch_instance_relu(
    dtype_and_x,
    frontend_method_data,
    init_flags,
    method_flags,
    frontend,
    on_device,
):
    input_dtype, x = dtype_and_x
    helpers.test_frontend_method(
        init_input_dtypes=input_dtype,
        init_all_as_kwargs_np={
            "data": x[0],
        },
        method_input_dtypes=input_dtype,
        method_all_as_kwargs_np={},
        frontend_method_data=frontend_method_data,
        init_flags=init_flags,
        method_flags=method_flags,
        frontend=frontend,
        on_device=on_device,
    )


# fmin
@handle_frontend_method(
    class_tree=CLASS_TREE,
    init_tree="torch.tensor",
    method_name="fmin",
    dtype_and_x=helpers.dtype_and_values(
        available_dtypes=helpers.get_dtypes("float"),
        num_arrays=2,
    ),
)
def test_torch_instance_fmin(
    dtype_and_x,
    frontend_method_data,
    init_flags,
    method_flags,
    frontend,
    on_device,
):
    input_dtype, x = dtype_and_x
    helpers.test_frontend_method(
        init_input_dtypes=input_dtype,
        init_all_as_kwargs_np={
            "data": x[0],
        },
        method_input_dtypes=input_dtype,
        method_all_as_kwargs_np={
            "other": x[1],
        },
        frontend_method_data=frontend_method_data,
        init_flags=init_flags,
        method_flags=method_flags,
        frontend=frontend,
        on_device=on_device,
    )


# count_nonzero
@handle_frontend_method(
    class_tree=CLASS_TREE,
    init_tree="torch.tensor",
    method_name="count_nonzero",
    dtype_value=helpers.dtype_and_values(
        available_dtypes=helpers.get_dtypes("valid"),
        shape=st.shared(helpers.get_shape(min_num_dims=1), key="shape"),
    ),
    dim=helpers.get_axis(
        shape=st.shared(helpers.get_shape(), key="shape"),
        allow_neg=True,
        force_int=True,
    ),
)
def test_torch_instance_count_nonzero(
    dtype_value,
    dim,
    frontend_method_data,
    init_flags,
    method_flags,
    frontend,
    on_device,
):
    input_dtype, x = dtype_value
    helpers.test_frontend_method(
        init_input_dtypes=input_dtype,
        init_all_as_kwargs_np={
            "data": x[0],
        },
        method_input_dtypes=input_dtype,
        method_all_as_kwargs_np={"dim": dim},
        frontend_method_data=frontend_method_data,
        init_flags=init_flags,
        method_flags=method_flags,
        frontend=frontend,
        on_device=on_device,
    )


# exp
@handle_frontend_method(
    class_tree=CLASS_TREE,
    init_tree="torch.tensor",
    method_name="exp",
    dtype_and_x=helpers.dtype_and_values(
        available_dtypes=helpers.get_dtypes("numeric"),
    ),
)
def test_torch_instance_exp(
    dtype_and_x,
    frontend_method_data,
    init_flags,
    method_flags,
    frontend,
    on_device,
):
    input_dtype, x = dtype_and_x
    helpers.test_frontend_method(
        init_input_dtypes=input_dtype,
        init_all_as_kwargs_np={
            "data": x[0],
        },
        method_input_dtypes=input_dtype,
        method_all_as_kwargs_np={},
        frontend_method_data=frontend_method_data,
        init_flags=init_flags,
        method_flags=method_flags,
        frontend=frontend,
        on_device=on_device,
    )


# exp_
@handle_frontend_method(
    class_tree=CLASS_TREE,
    init_tree="torch.tensor",
    method_name="exp_",
    dtype_and_x=helpers.dtype_and_values(
        available_dtypes=helpers.get_dtypes("numeric"),
    ),
)
def test_torch_instance_exp_(
    dtype_and_x,
    frontend_method_data,
    init_flags,
    method_flags,
    frontend,
    on_device,
):
    input_dtype, x = dtype_and_x
    helpers.test_frontend_method(
        init_input_dtypes=input_dtype,
        init_all_as_kwargs_np={
            "data": x[0],
        },
        method_input_dtypes=input_dtype,
        method_all_as_kwargs_np={},
        frontend_method_data=frontend_method_data,
        init_flags=init_flags,
        method_flags=method_flags,
        frontend=frontend,
        on_device=on_device,
    )


# expm1
@handle_frontend_method(
    class_tree=CLASS_TREE,
    init_tree="torch.tensor",
    method_name="expm1",
    dtype_and_x=helpers.dtype_and_values(
        available_dtypes=helpers.get_dtypes("numeric"),
    ),
)
def test_torch_instance_expm1(
    dtype_and_x,
    frontend_method_data,
    init_flags,
    method_flags,
    frontend,
    on_device,
):
    input_dtype, x = dtype_and_x
    helpers.test_frontend_method(
        init_input_dtypes=input_dtype,
        init_all_as_kwargs_np={
            "data": x[0],
        },
        method_input_dtypes=input_dtype,
        method_all_as_kwargs_np={},
        frontend_method_data=frontend_method_data,
        init_flags=init_flags,
        method_flags=method_flags,
        frontend=frontend,
        on_device=on_device,
    )


# mul
@handle_frontend_method(
    class_tree=CLASS_TREE,
    init_tree="torch.tensor",
    method_name="mul",
    dtype_and_x=helpers.dtype_and_values(
        available_dtypes=helpers.get_dtypes("numeric"),
        num_arrays=2,
    ),
)
def test_torch_instance_mul(
    dtype_and_x,
    frontend_method_data,
    init_flags,
    method_flags,
    frontend,
    on_device,
):
    input_dtype, x = dtype_and_x
    helpers.test_frontend_method(
        init_input_dtypes=input_dtype,
        init_all_as_kwargs_np={
            "data": x[0],
        },
        method_input_dtypes=input_dtype,
        method_all_as_kwargs_np={
            "other": x[1],
        },
        frontend_method_data=frontend_method_data,
        init_flags=init_flags,
        method_flags=method_flags,
        frontend=frontend,
        on_device=on_device,
    )


# ceil_
@handle_frontend_method(
    class_tree=CLASS_TREE,
    init_tree="torch.tensor",
    method_name="ceil_",
    dtype_and_x=helpers.dtype_and_values(
        available_dtypes=helpers.get_dtypes("float"),
    ),
)
def test_torch_instance_ceil_(
    dtype_and_x,
    frontend_method_data,
    init_flags,
    method_flags,
    frontend,
    on_device,
):
    input_dtype, x = dtype_and_x
    helpers.test_frontend_method(
        init_input_dtypes=input_dtype,
        init_all_as_kwargs_np={
            "data": x[0],
        },
        method_input_dtypes=input_dtype,
        method_all_as_kwargs_np={},
        frontend_method_data=frontend_method_data,
        init_flags=init_flags,
        method_flags=method_flags,
        frontend=frontend,
        on_device=on_device,
    )


# mul_
@handle_frontend_method(
    class_tree=CLASS_TREE,
    init_tree="torch.tensor",
    method_name="mul_",
    dtype_and_x=helpers.dtype_and_values(
        available_dtypes=helpers.get_dtypes("numeric"),
        num_arrays=2,
        shared_dtype=True,
    ),
)
def test_torch_instance_mul_(
    dtype_and_x,
    frontend_method_data,
    init_flags,
    method_flags,
    frontend,
    on_device,
):
    input_dtype, x = dtype_and_x
    helpers.test_frontend_method(
        init_input_dtypes=input_dtype,
        init_all_as_kwargs_np={
            "data": x[0],
        },
        method_input_dtypes=input_dtype,
        method_all_as_kwargs_np={
            "other": x[1],
        },
        frontend_method_data=frontend_method_data,
        init_flags=init_flags,
        method_flags=method_flags,
        frontend=frontend,
        on_device=on_device,
    )


# trunc
@handle_frontend_method(
    class_tree=CLASS_TREE,
    init_tree="torch.tensor",
    method_name="trunc",
    dtype_value=helpers.dtype_and_values(
        available_dtypes=helpers.get_dtypes("numeric"),
        shape=st.shared(helpers.get_shape(min_num_dims=1), key="shape"),
    ),
)
def test_torch_instance_trunc(
    dtype_value,
    frontend_method_data,
    init_flags,
    method_flags,
    frontend,
    on_device,
):
    input_dtype, x = dtype_value
    helpers.test_frontend_method(
        init_input_dtypes=input_dtype,
        init_all_as_kwargs_np={
            "data": x[0],
        },
        method_input_dtypes=input_dtype,
        method_all_as_kwargs_np={},
        frontend_method_data=frontend_method_data,
        init_flags=init_flags,
        method_flags=method_flags,
        frontend=frontend,
        on_device=on_device,
    )


# trunc_
@handle_frontend_method(
    class_tree=CLASS_TREE,
    init_tree="torch.tensor",
    method_name="trunc_",
    dtype_value=helpers.dtype_and_values(
        available_dtypes=helpers.get_dtypes("numeric"),
        shape=st.shared(helpers.get_shape(min_num_dims=1), key="shape"),
    ),
)
def test_torch_instance_trunc_(
    dtype_value,
    frontend_method_data,
    init_flags,
    method_flags,
    frontend,
    on_device,
):
    input_dtype, x = dtype_value
    helpers.test_frontend_method(
        init_input_dtypes=input_dtype,
        init_all_as_kwargs_np={
            "data": x[0],
        },
        method_input_dtypes=input_dtype,
        method_all_as_kwargs_np={},
        frontend_method_data=frontend_method_data,
        init_flags=init_flags,
        method_flags=method_flags,
        frontend=frontend,
        on_device=on_device,
    )


# fix
@handle_frontend_method(
    class_tree=CLASS_TREE,
    init_tree="torch.tensor",
    method_name="fix",
    dtype_value=helpers.dtype_and_values(
        available_dtypes=helpers.get_dtypes("numeric"),
        shape=st.shared(helpers.get_shape(min_num_dims=1), key="shape"),
    ),
)
def test_torch_instance_fix(
    dtype_value,
    frontend_method_data,
    init_flags,
    method_flags,
    frontend,
    on_device,
):
    input_dtype, x = dtype_value
    helpers.test_frontend_method(
        init_input_dtypes=input_dtype,
        init_all_as_kwargs_np={
            "data": x[0],
        },
        method_input_dtypes=input_dtype,
        method_all_as_kwargs_np={},
        frontend_method_data=frontend_method_data,
        init_flags=init_flags,
        method_flags=method_flags,
        frontend=frontend,
        on_device=on_device,
    )


# fix_
@handle_frontend_method(
    class_tree=CLASS_TREE,
    init_tree="torch.tensor",
    method_name="fix_",
    dtype_value=helpers.dtype_and_values(
        available_dtypes=helpers.get_dtypes("numeric"),
        shape=st.shared(helpers.get_shape(min_num_dims=1), key="shape"),
    ),
)
def test_torch_instance_fix_(
    dtype_value,
    frontend_method_data,
    init_flags,
    method_flags,
    frontend,
    on_device,
):
    input_dtype, x = dtype_value
    helpers.test_frontend_method(
        init_input_dtypes=input_dtype,
        init_all_as_kwargs_np={
            "data": x[0],
        },
        method_input_dtypes=input_dtype,
        method_all_as_kwargs_np={},
        frontend_method_data=frontend_method_data,
        init_flags=init_flags,
        method_flags=method_flags,
        frontend=frontend,
        on_device=on_device,
    )


# round
@handle_frontend_method(
    class_tree=CLASS_TREE,
    init_tree="torch.tensor",
    method_name="round",
    dtype_and_x=helpers.dtype_and_values(
        available_dtypes=helpers.get_dtypes("float"),
    ),
    decimals=st.integers(min_value=0, max_value=5),
)
def test_torch_instance_round(
    dtype_and_x,
    decimals,
    frontend_method_data,
    init_flags,
    method_flags,
    frontend,
    on_device,
):
    input_dtype, x = dtype_and_x
    helpers.test_frontend_method(
        init_input_dtypes=input_dtype,
        init_all_as_kwargs_np={
            "data": x[0],
        },
        method_input_dtypes=input_dtype,
        method_all_as_kwargs_np={
            "decimals": decimals,
        },
        frontend_method_data=frontend_method_data,
        init_flags=init_flags,
        method_flags=method_flags,
        frontend=frontend,
        on_device=on_device,
    )


# cross
@handle_frontend_method(
    class_tree=CLASS_TREE,
    init_tree="torch.tensor",
    method_name="cross",
    dtype_input_other_dim=dtype_value1_value2_axis(
        available_dtypes=helpers.get_dtypes("numeric"),
        min_num_dims=1,
        max_num_dims=10,
        min_dim_size=3,
        max_dim_size=3,
        min_value=-1e10,
        max_value=1e10,
        abs_smallest_val=0.01,
        large_abs_safety_factor=2,
        safety_factor_scale="log",
    ),
)
def test_torch_instance_cross(
    dtype_input_other_dim,
    frontend_method_data,
    init_flags,
    method_flags,
    frontend,
    on_device,
):
    dtype, input, other, dim = dtype_input_other_dim
    helpers.test_frontend_method(
        init_input_dtypes=dtype,
        init_all_as_kwargs_np={
            "data": input,
        },
        method_input_dtypes=dtype,
        method_all_as_kwargs_np={
            "other": other,
            "dim": dim,
        },
        frontend_method_data=frontend_method_data,
        init_flags=init_flags,
        method_flags=method_flags,
        frontend=frontend,
        on_device=on_device,
        rtol_=1e-2,
        atol_=1e-2,
    )


# det
@handle_frontend_method(
    class_tree=CLASS_TREE,
    init_tree="torch.tensor",
    method_name="det",
    dtype_and_x=_get_dtype_and_matrix(square=True, batch=True),
)
def test_torch_instance_det(
    dtype_and_x,
    frontend_method_data,
    init_flags,
    method_flags,
    frontend,
    on_device,
):
    input_dtype, x = dtype_and_x
    helpers.test_frontend_method(
        init_input_dtypes=input_dtype,
        init_all_as_kwargs_np={
            "data": x,
        },
        method_input_dtypes=input_dtype,
        method_all_as_kwargs_np={},
        frontend_method_data=frontend_method_data,
        init_flags=init_flags,
        method_flags=method_flags,
        frontend=frontend,
        on_device=on_device,
    )


# reciprocal
@handle_frontend_method(
    class_tree=CLASS_TREE,
    init_tree="torch.tensor",
    method_name="reciprocal",
    dtype_and_x=helpers.dtype_and_values(
        available_dtypes=helpers.get_dtypes("float"),
        min_value=1,
    ),
)
def test_torch_instance_reciprocal(
    dtype_and_x,
    frontend_method_data,
    init_flags,
    method_flags,
    frontend,
    on_device,
):
    input_dtype, x = dtype_and_x
    helpers.test_frontend_method(
        init_input_dtypes=input_dtype,
        init_all_as_kwargs_np={
            "data": x[0],
        },
        method_input_dtypes=input_dtype,
        method_all_as_kwargs_np={},
        frontend_method_data=frontend_method_data,
        init_flags=init_flags,
        method_flags=method_flags,
        frontend=frontend,
        on_device=on_device,
    )


# fill_
@handle_frontend_method(
    class_tree=CLASS_TREE,
    init_tree="torch.tensor",
    method_name="fill_",
    dtype_and_x=helpers.dtype_and_values(
        available_dtypes=helpers.get_dtypes("float"),
    ),
    value=helpers.floats(min_value=1, max_value=10),
)
def test_torch_instance_fill_(
    dtype_and_x,
    value,
    frontend_method_data,
    init_flags,
    method_flags,
    frontend,
    on_device,
):
    input_dtype, x = dtype_and_x
    helpers.test_frontend_method(
        init_input_dtypes=input_dtype,
        init_all_as_kwargs_np={
            "data": x[0],
        },
        method_input_dtypes=input_dtype,
        method_all_as_kwargs_np={
            "value": value,
        },
        frontend_method_data=frontend_method_data,
        init_flags=init_flags,
        method_flags=method_flags,
        frontend=frontend,
        on_device=on_device,
    )


# nonzero
@handle_frontend_method(
    class_tree=CLASS_TREE,
    init_tree="torch.tensor",
    method_name="nonzero",
    dtype_and_values=helpers.dtype_and_values(
        available_dtypes=helpers.get_dtypes("numeric"),
    ),
)
def test_torch_instance_nonzero(
    dtype_and_values,
    frontend_method_data,
    init_flags,
    method_flags,
    frontend,
    on_device,
):
    input_dtype, x = dtype_and_values
    helpers.test_frontend_method(
        init_input_dtypes=input_dtype,
        init_all_as_kwargs_np={
            "data": x[0],
        },
        method_input_dtypes=input_dtype,
        method_all_as_kwargs_np={},
        frontend_method_data=frontend_method_data,
        init_flags=init_flags,
        method_flags=method_flags,
        frontend=frontend,
        on_device=on_device,
    )


# mm
@handle_frontend_method(
    class_tree=CLASS_TREE,
    init_tree="torch.tensor",
    method_name="mm",
    dtype_xy=_get_dtype_input_and_matrices(),
)
def test_torch_instance_mm(
    dtype_xy,
    frontend_method_data,
    init_flags,
    method_flags,
    frontend,
    on_device,
):
    dtype, x, y = dtype_xy
    helpers.test_frontend_method(
        init_input_dtypes=dtype,
        init_all_as_kwargs_np={
            "data": x,
        },
        method_input_dtypes=dtype,
        method_all_as_kwargs_np={
            "mat2": y,
        },
        frontend_method_data=frontend_method_data,
        init_flags=init_flags,
        method_flags=method_flags,
        frontend=frontend,
        on_device=on_device,
    )


# square
@handle_frontend_method(
    class_tree=CLASS_TREE,
    init_tree="torch.tensor",
    method_name="square",
    dtype_x=helpers.dtype_and_values(
        available_dtypes=helpers.get_dtypes("float"),
    ),
)
def test_torch_instance_square(
    dtype_x,
    frontend,
    frontend_method_data,
    init_flags,
    method_flags,
    on_device,
):
    input_dtype, x = dtype_x
    helpers.test_frontend_method(
        init_input_dtypes=input_dtype,
        init_all_as_kwargs_np={"data": x[0]},
        method_input_dtypes=input_dtype,
        method_all_as_kwargs_np={},
        frontend_method_data=frontend_method_data,
        init_flags=init_flags,
        method_flags=method_flags,
        frontend=frontend,
        on_device=on_device,
    )


# log10
@handle_frontend_method(
    class_tree=CLASS_TREE,
    init_tree="torch.tensor",
    method_name="log10",
    dtype_and_x=helpers.dtype_and_values(
        available_dtypes=helpers.get_dtypes("float"),
        allow_inf=False,
    ),
)
def test_torch_instance_log10(
    dtype_and_x,
    frontend_method_data,
    init_flags,
    method_flags,
    frontend,
    on_device,
):
    input_dtype, x = dtype_and_x
    helpers.test_frontend_method(
        init_input_dtypes=input_dtype,
        init_all_as_kwargs_np={
            "data": x[0],
        },
        method_input_dtypes=input_dtype,
        method_all_as_kwargs_np={},
        frontend_method_data=frontend_method_data,
        init_flags=init_flags,
        method_flags=method_flags,
        frontend=frontend,
        on_device=on_device,
    )


# short
@handle_frontend_method(
    class_tree=CLASS_TREE,
    init_tree="torch.tensor",
    method_name="short",
    dtype_and_x=helpers.dtype_and_values(
        available_dtypes=helpers.get_dtypes("numeric"),
        min_value=-1e04,
        max_value=1e04,
        allow_inf=False,
    ),
)
def test_torch_instance_short(
    dtype_and_x,
    frontend_method_data,
    init_flags,
    method_flags,
    frontend,
    on_device,
):
    input_dtype, x = dtype_and_x
    helpers.test_frontend_method(
        init_input_dtypes=input_dtype,
        init_all_as_kwargs_np={
            "data": x[0],
        },
        method_input_dtypes=input_dtype,
        method_all_as_kwargs_np={},
        frontend_method_data=frontend_method_data,
        init_flags=init_flags,
        method_flags=method_flags,
        frontend=frontend,
        on_device=on_device,
    )


# prod
@handle_frontend_method(
    class_tree=CLASS_TREE,
    init_tree="torch.tensor",
    method_name="prod",
    dtype_x_axis=helpers.dtype_values_axis(
        available_dtypes=helpers.get_dtypes("numeric"),
        min_num_dims=1,
        max_num_dims=5,
        valid_axis=True,
        allow_neg_axes=False,
        max_axes_size=1,
        force_int_axis=True,
        large_abs_safety_factor=10,
        small_abs_safety_factor=10,
        safety_factor_scale="log",
    ),
    dtype=helpers.get_dtypes("float", none=True, full=False),
    keepdims=st.booleans(),
)
def test_torch_instance_prod(
    dtype_x_axis,
    dtype,
    keepdims,
    frontend,
    frontend_method_data,
    init_flags,
    method_flags,
    on_device,
):
    input_dtype, x, axis = dtype_x_axis
    if ivy.current_backend_str() == "torch":
        init_flags.as_variable = [False]
        method_flags.as_variable = [False]
    helpers.test_frontend_method(
        init_input_dtypes=input_dtype,
        init_all_as_kwargs_np={"data": x[0]},
        method_input_dtypes=input_dtype,
        method_all_as_kwargs_np={
            "dim": axis,
            "keepdim": keepdims,
            "dtype": dtype[0],
        },
        frontend_method_data=frontend_method_data,
        init_flags=init_flags,
        method_flags=method_flags,
        frontend=frontend,
        on_device=on_device,
    )


# div
@handle_frontend_method(
    class_tree=CLASS_TREE,
    init_tree="torch.tensor",
    method_name="div",
    dtype_and_x=helpers.dtype_and_values(
        available_dtypes=helpers.get_dtypes("numeric"),
        num_arrays=2,
        large_abs_safety_factor=2.5,
        small_abs_safety_factor=2.5,
        safety_factor_scale="log",
    ),
    rounding_mode=st.sampled_from(["floor", "trunc"]) | st.none(),
)
def test_torch_instance_div(
    dtype_and_x,
    rounding_mode,
    frontend,
    frontend_method_data,
    init_flags,
    method_flags,
    on_device,
):
    input_dtype, x = dtype_and_x
    assume(not np.any(np.isclose(x[1], 0)))

    helpers.test_frontend_method(
        init_input_dtypes=input_dtype,
        init_all_as_kwargs_np={"data": x[0]},
        method_input_dtypes=input_dtype,
        method_all_as_kwargs_np={
            "other": x[1],
            "rounding_mode": rounding_mode,
        },
        frontend_method_data=frontend_method_data,
        init_flags=init_flags,
        method_flags=method_flags,
        frontend=frontend,
        on_device=on_device,
    )


# div_
@handle_frontend_method(
    class_tree=CLASS_TREE,
    init_tree="torch.tensor",
    method_name="div_",
    dtype_and_x=helpers.dtype_and_values(
        available_dtypes=helpers.get_dtypes("numeric"),
        num_arrays=2,
        large_abs_safety_factor=2.5,
        small_abs_safety_factor=2.5,
        safety_factor_scale="log",
    ),
    rounding_mode=st.sampled_from(["floor", "trunc"]) | st.none(),
)
def test_torch_instance_div_(
    dtype_and_x,
    rounding_mode,
    frontend,
    frontend_method_data,
    init_flags,
    method_flags,
    on_device,
):
    input_dtype, x = dtype_and_x
    assume(not np.any(np.isclose(x[1], 0)))

    helpers.test_frontend_method(
        init_input_dtypes=input_dtype,
        init_all_as_kwargs_np={"data": x[0]},
        method_input_dtypes=input_dtype,
        method_all_as_kwargs_np={
            "other": x[1],
            "rounding_mode": rounding_mode,
        },
        frontend_method_data=frontend_method_data,
        init_flags=init_flags,
        method_flags=method_flags,
        frontend=frontend,
        on_device=on_device,
    )


# normal_
@handle_frontend_method(
    class_tree=CLASS_TREE,
    init_tree="torch.tensor",
    method_name="normal_",
    dtype_and_x=helpers.dtype_and_values(
        available_dtypes=helpers.get_dtypes("float"),
    ),
    mean=helpers.floats(min_value=-1, max_value=1),
    std=helpers.floats(min_value=0, max_value=1),
)
def test_torch_instance_normal_(
    dtype_and_x,
    mean,
    std,
    frontend,
    frontend_method_data,
    init_flags,
    method_flags,
    on_device,
):
    dtype, x = dtype_and_x

    def call():
        return helpers.test_frontend_method(
            init_input_dtypes=dtype,
            init_all_as_kwargs_np={"data": x[0]},
            method_input_dtypes=dtype,
            method_all_as_kwargs_np={
                "mean": mean,
                "std": std,
            },
            frontend_method_data=frontend_method_data,
            init_flags=init_flags,
            method_flags=method_flags,
            frontend=frontend,
            on_device=on_device,
            test_values=False,
        )

    ret = call()

    if not ivy.exists(ret):
        return

    ret_np, ret_from_np = ret
    ret_np = helpers.flatten_and_to_np(ret=ret_np)
    ret_from_np = helpers.flatten_and_to_np(ret=ret_from_np)
    for u, v in zip(ret_np, ret_from_np):
        assert u.dtype == v.dtype
        assert u.shape == v.shape


# addcdiv
@handle_frontend_method(
    class_tree=CLASS_TREE,
    init_tree="torch.tensor",
    method_name="addcdiv",
    dtype_and_x=helpers.dtype_and_values(
        available_dtypes=helpers.get_dtypes("float"),
        num_arrays=3,
        large_abs_safety_factor=2.5,
        small_abs_safety_factor=2.5,
        safety_factor_scale="log",
        shared_dtype=True,
    ),
    value=st.floats(min_value=-100, max_value=100),
)
def test_torch_instance_addcdiv(
    dtype_and_x,
    value,
    frontend,
    frontend_method_data,
    init_flags,
    method_flags,
    on_device,
):
    input_dtype, x = dtype_and_x
    assume(not np.any(np.isclose(x[2], 0)))

    helpers.test_frontend_method(
        init_input_dtypes=input_dtype,
        init_all_as_kwargs_np={"data": x[0]},
        method_input_dtypes=input_dtype,
        method_all_as_kwargs_np={
            "tensor1": x[1],
            "tensor2": x[2],
            "value": value,
        },
        frontend_method_data=frontend_method_data,
        init_flags=init_flags,
        method_flags=method_flags,
        frontend=frontend,
        on_device=on_device,
        atol_=1e-03,
    )


# addcmul
@handle_frontend_method(
    class_tree=CLASS_TREE,
    init_tree="torch.tensor",
    method_name="addcmul",
    dtype_and_x=helpers.dtype_and_values(
        available_dtypes=helpers.get_dtypes("float"),
        num_arrays=3,
        large_abs_safety_factor=2.5,
        small_abs_safety_factor=2.5,
        safety_factor_scale="log",
        shared_dtype=True,
    ),
    value=st.floats(min_value=-100, max_value=100),
)
def test_torch_instance_addcmul(
    dtype_and_x,
    value,
    frontend,
    frontend_method_data,
    init_flags,
    method_flags,
    on_device,
):
    input_dtype, x = dtype_and_x

    helpers.test_frontend_method(
        init_input_dtypes=input_dtype,
        init_all_as_kwargs_np={"data": x[0]},
        method_input_dtypes=input_dtype,
        method_all_as_kwargs_np={
            "tensor1": x[1],
            "tensor2": x[2],
            "value": value,
        },
        frontend_method_data=frontend_method_data,
        init_flags=init_flags,
        method_flags=method_flags,
        frontend=frontend,
        on_device=on_device,
        atol_=1e-02,
    )


# addcmul_
@handle_frontend_method(
    class_tree=CLASS_TREE,
    init_tree="torch.tensor",
    method_name="addcmul_",
    dtype_and_x=helpers.dtype_and_values(
        available_dtypes=helpers.get_dtypes("float"),
        num_arrays=3,
        large_abs_safety_factor=2.5,
        small_abs_safety_factor=2.5,
        safety_factor_scale="log",
        shared_dtype=True,
    ),
    value=st.floats(min_value=-100, max_value=100),
)
def test_torch_instance_addcmul_(
    dtype_and_x,
    value,
    frontend,
    frontend_method_data,
    init_flags,
    method_flags,
    on_device,
):
    input_dtype, x = dtype_and_x

    helpers.test_frontend_method(
        init_input_dtypes=input_dtype,
        init_all_as_kwargs_np={"data": x[0]},
        method_input_dtypes=input_dtype,
        method_all_as_kwargs_np={
            "tensor1": x[1],
            "tensor2": x[2],
            "value": value,
        },
        frontend_method_data=frontend_method_data,
        init_flags=init_flags,
        method_flags=method_flags,
        frontend=frontend,
        on_device=on_device,
        atol_=1e-02,
    )


# sign
@handle_frontend_method(
    class_tree=CLASS_TREE,
    init_tree="torch.tensor",
    method_name="sign",
    dtype_x=helpers.dtype_and_values(
        available_dtypes=helpers.get_dtypes("valid"),
    ),
)
def test_torch_instance_sign(
    dtype_x,
    frontend,
    frontend_method_data,
    init_flags,
    method_flags,
    on_device,
):
    input_dtype, x = dtype_x
    helpers.test_frontend_method(
        init_input_dtypes=input_dtype,
        init_all_as_kwargs_np={"data": x[0]},
        method_input_dtypes=input_dtype,
        method_all_as_kwargs_np={},
        frontend_method_data=frontend_method_data,
        init_flags=init_flags,
        method_flags=method_flags,
        frontend=frontend,
        on_device=on_device,
    )


# sign_
@handle_frontend_method(
    class_tree=CLASS_TREE,
    init_tree="torch.tensor",
    method_name="sign_",
    dtype_x=helpers.dtype_and_values(
        available_dtypes=helpers.get_dtypes("valid"),
    ),
)
def test_torch_instance_sign_(
    dtype_x,
    frontend,
    frontend_method_data,
    init_flags,
    method_flags,
    on_device,
):
    input_dtype, x = dtype_x
    helpers.test_frontend_method(
        init_input_dtypes=input_dtype,
        init_all_as_kwargs_np={"data": x[0]},
        method_input_dtypes=[input_dtype],
        method_all_as_kwargs_np={},
        frontend_method_data=frontend_method_data,
        init_flags=init_flags,
        method_flags=method_flags,
        on_device=on_device,
        frontend=frontend,
    )


# std
@handle_frontend_method(
    class_tree=CLASS_TREE,
    init_tree="torch.tensor",
    method_name="std",
    dtype_and_x=_statistical_dtype_values(function="std"),
)
def test_torch_instance_std(
    dtype_and_x,
    frontend,
    frontend_method_data,
    init_flags,
    method_flags,
    on_device,
):
    input_dtype, x, _, _ = dtype_and_x
    helpers.test_frontend_method(
        init_input_dtypes=input_dtype,
        init_all_as_kwargs_np={
            "data": x[0],
        },
        method_input_dtypes=input_dtype,
        method_all_as_kwargs_np={},
        frontend_method_data=frontend_method_data,
        init_flags=init_flags,
        method_flags=method_flags,
        frontend=frontend,
        on_device=on_device,
    )


# fmod
@handle_frontend_method(
    class_tree=CLASS_TREE,
    init_tree="torch.tensor",
    method_name="fmod",
    dtype_and_x=helpers.dtype_and_values(
        available_dtypes=helpers.get_dtypes("float"),
        num_arrays=2,
        shared_dtype=True,
        min_num_dims=1,
        min_value=-100,
        max_value=100,
    ),
)
def test_torch_instance_fmod(
    dtype_and_x,
    frontend,
    frontend_method_data,
    init_flags,
    method_flags,
    on_device,
):
    input_dtype, x = dtype_and_x
    helpers.test_frontend_method(
        init_input_dtypes=input_dtype,
        init_all_as_kwargs_np={"data": x[0]},
        method_input_dtypes=input_dtype,
        method_all_as_kwargs_np={"other": x[1]},
        frontend=frontend,
        frontend_method_data=frontend_method_data,
        init_flags=init_flags,
        method_flags=method_flags,
        on_device=on_device,
    )


# fmod_
@handle_frontend_method(
    class_tree=CLASS_TREE,
    init_tree="torch.tensor",
    method_name="fmod_",
    dtype_and_x=helpers.dtype_and_values(
        available_dtypes=helpers.get_dtypes("float"),
        num_arrays=2,
        shared_dtype=True,
        min_num_dims=1,
        min_value=-100,
        max_value=100,
    ),
)
def test_torch_instance_fmod_(
    dtype_and_x,
    frontend,
    frontend_method_data,
    init_flags,
    method_flags,
    on_device,
):
    input_dtype, x = dtype_and_x
    helpers.test_frontend_method(
        init_input_dtypes=input_dtype,
        init_all_as_kwargs_np={"data": x[0]},
        method_input_dtypes=input_dtype,
        method_all_as_kwargs_np={"other": x[1]},
        frontend=frontend,
        frontend_method_data=frontend_method_data,
        init_flags=init_flags,
        method_flags=method_flags,
        on_device=on_device,
    )


# topk
# TODO: add value test after the stable sorting is added to torch
# https://github.com/pytorch/pytorch/issues/88184
@handle_frontend_method(
    class_tree=CLASS_TREE,
    init_tree="torch.tensor",
    method_name="topk",
    dtype_x_axis_k=_topk_helper(),
    largest=st.booleans(),
    sorted=st.booleans(),
)
def test_torch_instance_topk(
    dtype_x_axis_k,
    largest,
    sorted,
    frontend,
    frontend_method_data,
    init_flags,
    method_flags,
    on_device,
):
    input_dtype, input, axis, k = dtype_x_axis_k
    helpers.test_frontend_method(
        init_input_dtypes=input_dtype,
        init_all_as_kwargs_np={"data": input[0]},
        method_input_dtypes=input_dtype,
        method_all_as_kwargs_np={
            "k": k,
            "dim": axis,
            "largest": largest,
            "sorted": sorted,
        },
        frontend=frontend,
        frontend_method_data=frontend_method_data,
        init_flags=init_flags,
        method_flags=method_flags,
        on_device=on_device,
        test_values=False,
    )


# bitwise right shift
@handle_frontend_method(
    class_tree=CLASS_TREE,
    init_tree="torch.tensor",
    method_name="bitwise_right_shift",
    dtype_and_x=helpers.dtype_and_values(
        available_dtypes=helpers.get_dtypes("valid"),
        num_arrays=2,
        shared_dtype=True,
    ),
)
def test_torch_instance_bitwise_right_shift(
    dtype_and_x,
    frontend_method_data,
    init_flags,
    method_flags,
    frontend,
    on_device,
):
    input_dtype, x = dtype_and_x
    # negative shifts will throw an exception
    # shifts >= dtype witdth produce backend-defined behavior
    x[1] = np.asarray(
        np.clip(x[1], 0, np.iinfo(input_dtype[1]).bits - 1), dtype=input_dtype[1]
    )
    helpers.test_frontend_method(
        init_input_dtypes=input_dtype,
        init_all_as_kwargs_np={
            "data": x[0],
        },
        method_input_dtypes=input_dtype,
        method_all_as_kwargs_np={
            "other": x[1],
        },
        frontend_method_data=frontend_method_data,
        init_flags=init_flags,
        method_flags=method_flags,
        frontend=frontend,
        on_device=on_device,
    )


# logdet
@handle_frontend_method(
    class_tree=CLASS_TREE,
    init_tree="torch.tensor",
    method_name="logdet",
    dtype_and_x=_get_dtype_and_matrix(square=True, batch=True),
)
def test_torch_instance_logdet(
    dtype_and_x,
    frontend_method_data,
    init_flags,
    method_flags,
    frontend,
    on_device,
):
    input_dtype, x = dtype_and_x
    dtype, x = dtype_and_x
    x = np.matmul(x.T, x) + np.identity(x.shape[0])
    helpers.test_frontend_method(
        init_input_dtypes=input_dtype,
        init_all_as_kwargs_np={
            "data": x,
        },
        method_input_dtypes=input_dtype,
        method_all_as_kwargs_np={},
        frontend_method_data=frontend_method_data,
        init_flags=init_flags,
        method_flags=method_flags,
        frontend=frontend,
        on_device=on_device,
    )


# multiply
@handle_frontend_method(
    class_tree=CLASS_TREE,
    init_tree="torch.tensor",
    method_name="multiply",
    dtype_and_x=helpers.dtype_and_values(
        available_dtypes=helpers.get_dtypes("numeric"),
        num_arrays=2,
    ),
)
def test_torch_instance_multiply(
    dtype_and_x,
    frontend_method_data,
    init_flags,
    method_flags,
    frontend,
    on_device,
):
    input_dtype, x = dtype_and_x
    helpers.test_frontend_method(
        init_input_dtypes=input_dtype,
        init_all_as_kwargs_np={
            "data": x[0],
        },
        method_input_dtypes=input_dtype,
        method_all_as_kwargs_np={
            "other": x[1],
        },
        frontend_method_data=frontend_method_data,
        init_flags=init_flags,
        method_flags=method_flags,
        frontend=frontend,
        on_device=on_device,
    )


# norm
@handle_frontend_method(
    class_tree=CLASS_TREE,
    init_tree="torch.tensor",
    method_name="norm",
    p_dtype_x_axis=_get_axis_and_p(),
    keepdim=st.booleans(),
    dtype=helpers.get_dtypes("valid", full=False),
)
def test_torch_instance_norm(
    p_dtype_x_axis,
    keepdim,
    dtype,
    frontend,
    frontend_method_data,
    init_flags,
    method_flags,
    on_device,
):
    p, values = p_dtype_x_axis
    input_dtype, x, axis = values
    helpers.test_frontend_method(
        init_input_dtypes=input_dtype,
        init_all_as_kwargs_np={"data": x[0]},
        method_input_dtypes=input_dtype,
        method_all_as_kwargs_np={
            "p": p,
            "dim": axis,
            "keepdim": keepdim,
            "dtype": dtype[0],
        },
        frontend=frontend,
        frontend_method_data=frontend_method_data,
        init_flags=init_flags,
        method_flags=method_flags,
        on_device=on_device,
    )


# isinf
@handle_frontend_method(
    class_tree=CLASS_TREE,
    init_tree="torch.tensor",
    method_name="isinf",
    dtype_and_x=helpers.dtype_and_values(
        available_dtypes=helpers.get_dtypes("valid"),
    ),
)
def test_torch_instance_isinf(
    dtype_and_x,
    frontend_method_data,
    init_flags,
    method_flags,
    frontend,
    on_device,
):
    input_dtype, x = dtype_and_x
    helpers.test_frontend_method(
        init_input_dtypes=input_dtype,
        init_all_as_kwargs_np={"data": x[0]},
        method_input_dtypes=input_dtype,
        method_all_as_kwargs_np={},
        frontend_method_data=frontend_method_data,
        init_flags=init_flags,
        method_flags=method_flags,
        frontend=frontend,
        on_device=on_device,
    )


# is_complex
@handle_frontend_method(
    class_tree=CLASS_TREE,
    init_tree="torch.tensor",
    method_name="is_complex",
    dtype_and_x=helpers.dtype_and_values(
        available_dtypes=helpers.get_dtypes("valid"),
    ),
)
def test_torch_instance_is_complex(
    dtype_and_x,
    frontend_method_data,
    init_flags,
    method_flags,
    frontend,
    on_device,
):
    input_dtype, x = dtype_and_x
    helpers.test_frontend_method(
        init_input_dtypes=input_dtype,
        init_all_as_kwargs_np={"data": x[0]},
        method_input_dtypes=input_dtype,
        method_all_as_kwargs_np={},
        frontend_method_data=frontend_method_data,
        init_flags=init_flags,
        method_flags=method_flags,
        frontend=frontend,
        on_device=on_device,
    )


# copysign
@handle_frontend_method(
    class_tree=CLASS_TREE,
    init_tree="torch.tensor",
    method_name="copysign",
    dtype_and_x=helpers.dtype_and_values(
        available_dtypes=helpers.get_dtypes("float"),
        min_num_dims=1,
        num_arrays=2,
    ),
)
def test_torch_instance_copysign(
    dtype_and_x,
    frontend_method_data,
    init_flags,
    method_flags,
    frontend,
    on_device,
):
    input_dtype, x = dtype_and_x
    helpers.test_frontend_method(
        init_input_dtypes=input_dtype,
        init_all_as_kwargs_np={
            "data": x[0],
        },
        method_input_dtypes=input_dtype,
        method_all_as_kwargs_np={
            "other": x[1],
        },
        frontend_method_data=frontend_method_data,
        init_flags=init_flags,
        method_flags=method_flags,
        frontend=frontend,
        on_device=on_device,
    )


# not_equal
@handle_frontend_method(
    class_tree=CLASS_TREE,
    init_tree="torch.tensor",
    method_name="not_equal",
    dtype_and_x=helpers.dtype_and_values(
        available_dtypes=helpers.get_dtypes("valid"),
        num_arrays=2,
    ),
)
def test_torch_instance_not_equal(
    dtype_and_x,
    frontend,
    frontend_method_data,
    init_flags,
    method_flags,
    on_device,
):
    input_dtype, x = dtype_and_x
    helpers.test_frontend_method(
        init_input_dtypes=input_dtype,
        init_all_as_kwargs_np={
            "data": x[0],
        },
        method_input_dtypes=input_dtype,
        method_all_as_kwargs_np={
            "other": x[1],
        },
        frontend_method_data=frontend_method_data,
        init_flags=init_flags,
        method_flags=method_flags,
        frontend=frontend,
        atol_=1e-02,
        on_device=on_device,
    )


@st.composite
def _get_dtype_input_and_vectors(draw, with_input=False, same_size=False):
    dim_size1 = draw(helpers.ints(min_value=2, max_value=5))
    dim_size2 = dim_size1 if same_size else draw(helpers.ints(min_value=2, max_value=5))
    dtype = draw(helpers.get_dtypes("float", full=True))
    dtype = [
        draw(st.sampled_from(tuple(set(dtype).difference({"bfloat16", "float16"}))))
    ]
    vec1 = draw(
        helpers.array_values(
            dtype=dtype[0], shape=(dim_size1,), min_value=2, max_value=5
        )
    )
    vec2 = draw(
        helpers.array_values(
            dtype=dtype[0], shape=(dim_size2,), min_value=2, max_value=5
        )
    )
    if with_input:
        input = draw(
            helpers.array_values(
                dtype=dtype[0], shape=(dim_size1, dim_size2), min_value=2, max_value=5
            )
        )
        return dtype, input, vec1, vec2
    return dtype, vec1, vec2


# addr
@handle_frontend_method(
    class_tree=CLASS_TREE,
    init_tree="torch.tensor",
    method_name="addr",
    dtype_and_vecs=_get_dtype_input_and_vectors(with_input=True),
    beta=st.floats(
        min_value=-5,
        max_value=5,
        allow_nan=False,
        allow_subnormal=False,
        allow_infinity=False,
    ),
    alpha=st.floats(
        min_value=-5,
        max_value=5,
        allow_nan=False,
        allow_subnormal=False,
        allow_infinity=False,
    ),
)
def test_torch_instance_addr(
    dtype_and_vecs,
    beta,
    alpha,
    frontend,
    frontend_method_data,
    init_flags,
    method_flags,
    on_device,
):
    dtype, input, vec1, vec2 = dtype_and_vecs
    helpers.test_frontend_method(
        init_input_dtypes=dtype,
        init_all_as_kwargs_np={
            "data": input,
        },
        method_input_dtypes=dtype,
        method_all_as_kwargs_np={
            "vec1": vec1,
            "vec2": vec2,
            "beta": beta,
            "alpha": alpha,
        },
        frontend_method_data=frontend_method_data,
        init_flags=init_flags,
        method_flags=method_flags,
        frontend=frontend,
        atol_=1e-02,
        on_device=on_device,
    )


# logical_not_
@handle_frontend_method(
    class_tree=CLASS_TREE,
    init_tree="torch.tensor",
    method_name="logical_not_",
    dtype_and_x=helpers.dtype_and_values(
        available_dtypes=helpers.get_dtypes("valid"),
        num_arrays=1,
        large_abs_safety_factor=12,
    ),
)
def test_torch_instance_logical_not_(
    dtype_and_x,
    frontend_method_data,
    init_flags,
    method_flags,
    frontend,
    on_device,
):
    input_dtype, x = dtype_and_x
    helpers.test_frontend_method(
        init_input_dtypes=input_dtype,
        init_all_as_kwargs_np={
            "data": x[0],
        },
        method_input_dtypes=input_dtype,
        method_all_as_kwargs_np={},
        frontend_method_data=frontend_method_data,
        init_flags=init_flags,
        method_flags=method_flags,
        frontend=frontend,
        on_device=on_device,
    )


# rsqrt
@handle_frontend_method(
    class_tree=CLASS_TREE,
    init_tree="torch.tensor",
    method_name="rsqrt",
    dtype_and_x=helpers.dtype_and_values(
        available_dtypes=helpers.get_dtypes("float"),
    ),
)
def test_torch_instance_rsqrt(
    dtype_and_x,
    frontend_method_data,
    init_flags,
    method_flags,
    frontend,
    on_device,
):
    input_dtype, x = dtype_and_x
    helpers.test_frontend_method(
        init_input_dtypes=input_dtype,
        init_all_as_kwargs_np={
            "data": x[0],
        },
        method_input_dtypes=input_dtype,
        method_all_as_kwargs_np={},
        frontend_method_data=frontend_method_data,
        init_flags=init_flags,
        method_flags=method_flags,
        frontend=frontend,
        on_device=on_device,
    )


# equal
@handle_frontend_method(
    class_tree=CLASS_TREE,
    init_tree="torch.tensor",
    method_name="equal",
    dtype_and_x=helpers.dtype_and_values(
        available_dtypes=helpers.get_dtypes("numeric"),
        num_arrays=2,
        shared_dtype=True,
        min_num_dims=1,
        min_value=-1e04,
        max_value=1e04,
    ),
)
def test_torch_instance_equal(
    dtype_and_x,
    frontend,
    frontend_method_data,
    init_flags,
    method_flags,
    on_device,
):
    input_dtype, x = dtype_and_x
    helpers.test_frontend_method(
        init_input_dtypes=input_dtype,
        init_all_as_kwargs_np={
            "data": x[0],
        },
        method_input_dtypes=input_dtype,
        method_all_as_kwargs_np={
            "other": x[1],
        },
        frontend_method_data=frontend_method_data,
        init_flags=init_flags,
        method_flags=method_flags,
        frontend=frontend,
        atol_=1e-04,
        rtol_=1e-04,
        on_device=on_device,
    )


# erf
@handle_frontend_method(
    class_tree=CLASS_TREE,
    init_tree="torch.tensor",
    method_name="erf",
    dtype_and_x=helpers.dtype_and_values(
        available_dtypes=helpers.get_dtypes("float"),
    ),
)
def test_torch_instance_erf(
    dtype_and_x,
    frontend_method_data,
    init_flags,
    method_flags,
    frontend,
    on_device,
):
    input_dtype, x = dtype_and_x
    helpers.test_frontend_method(
        init_input_dtypes=input_dtype,
        init_all_as_kwargs_np={
            "data": x[0],
        },
        method_input_dtypes=input_dtype,
        method_all_as_kwargs_np={},
        frontend_method_data=frontend_method_data,
        init_flags=init_flags,
        method_flags=method_flags,
        frontend=frontend,
        on_device=on_device,
    )


# greater
@handle_frontend_method(
    class_tree=CLASS_TREE,
    init_tree="torch.tensor",
    method_name="greater",
    dtype_and_x=helpers.dtype_and_values(
        available_dtypes=helpers.get_dtypes("valid"),
        num_arrays=2,
        min_value=-1e04,
        max_value=1e04,
        allow_inf=False,
    ),
)
def test_torch_instance_greater(
    dtype_and_x,
    frontend_method_data,
    init_flags,
    method_flags,
    frontend,
    on_device,
):
    input_dtype, x = dtype_and_x
    helpers.test_frontend_method(
        init_input_dtypes=input_dtype,
        init_all_as_kwargs_np={
            "data": x[0],
        },
        method_input_dtypes=input_dtype,
        method_all_as_kwargs_np={
            "other": x[1],
        },
        frontend_method_data=frontend_method_data,
        init_flags=init_flags,
        method_flags=method_flags,
        frontend=frontend,
        on_device=on_device,
    )


# greater_
@handle_frontend_method(
    class_tree=CLASS_TREE,
    init_tree="torch.tensor",
    method_name="greater_",
    dtype_and_x=helpers.dtype_and_values(
        available_dtypes=helpers.get_dtypes("valid"),
        num_arrays=2,
        min_value=-1e04,
        max_value=1e04,
        allow_inf=False,
    ),
)
def test_torch_instance_greater_(
    dtype_and_x,
    frontend_method_data,
    init_flags,
    method_flags,
    frontend,
    on_device,
):
    input_dtype, x = dtype_and_x
    helpers.test_frontend_method(
        init_input_dtypes=input_dtype,
        init_all_as_kwargs_np={
            "data": x[0],
        },
        method_input_dtypes=input_dtype,
        method_all_as_kwargs_np={
            "other": x[1],
        },
        frontend_method_data=frontend_method_data,
        init_flags=init_flags,
        method_flags=method_flags,
        frontend=frontend,
        on_device=on_device,
    )


# greater_equal
@handle_frontend_method(
    class_tree=CLASS_TREE,
    init_tree="torch.tensor",
    method_name="greater_equal",
    dtype_and_x=helpers.dtype_and_values(
        available_dtypes=helpers.get_dtypes("valid"),
        num_arrays=2,
        min_value=-1e04,
        max_value=1e04,
        allow_inf=False,
    ),
)
def test_torch_instance_greater_equal(
    dtype_and_x,
    frontend_method_data,
    init_flags,
    method_flags,
    frontend,
    on_device,
):
    input_dtype, x = dtype_and_x
    helpers.test_frontend_method(
        init_input_dtypes=input_dtype,
        init_all_as_kwargs_np={
            "data": x[0],
        },
        method_input_dtypes=input_dtype,
        method_all_as_kwargs_np={
            "other": x[1],
        },
        frontend_method_data=frontend_method_data,
        init_flags=init_flags,
        method_flags=method_flags,
        frontend=frontend,
        on_device=on_device,
    )


# greater_equal_
@handle_frontend_method(
    class_tree=CLASS_TREE,
    init_tree="torch.tensor",
    method_name="greater_equal_",
    dtype_and_x=helpers.dtype_and_values(
        available_dtypes=helpers.get_dtypes("valid"),
        num_arrays=2,
        min_value=-1e04,
        max_value=1e04,
        allow_inf=False,
    ),
)
def test_torch_instance_greater_equal_(
    dtype_and_x,
    frontend_method_data,
    init_flags,
    method_flags,
    frontend,
    on_device,
):
    input_dtype, x = dtype_and_x
    helpers.test_frontend_method(
        init_input_dtypes=input_dtype,
        init_all_as_kwargs_np={
            "data": x[0],
        },
        method_input_dtypes=input_dtype,
        method_all_as_kwargs_np={
            "other": x[1],
        },
        frontend_method_data=frontend_method_data,
        init_flags=init_flags,
        method_flags=method_flags,
        frontend=frontend,
        on_device=on_device,
    )


# less
@handle_frontend_method(
    class_tree=CLASS_TREE,
    init_tree="torch.tensor",
    method_name="less",
    dtype_and_x=helpers.dtype_and_values(
        available_dtypes=helpers.get_dtypes("valid"),
        num_arrays=2,
        min_value=-1e04,
        max_value=1e04,
        allow_inf=False,
    ),
)
def test_torch_instance_less(
    dtype_and_x,
    frontend_method_data,
    init_flags,
    method_flags,
    frontend,
    on_device,
):
    input_dtype, x = dtype_and_x
    helpers.test_frontend_method(
        init_input_dtypes=input_dtype,
        init_all_as_kwargs_np={
            "data": x[0],
        },
        method_input_dtypes=input_dtype,
        method_all_as_kwargs_np={
            "other": x[1],
        },
        frontend_method_data=frontend_method_data,
        init_flags=init_flags,
        method_flags=method_flags,
        frontend=frontend,
        on_device=on_device,
    )


# less_
@handle_frontend_method(
    class_tree=CLASS_TREE,
    init_tree="torch.tensor",
    method_name="less_",
    dtype_and_x=helpers.dtype_and_values(
        available_dtypes=helpers.get_dtypes("valid"),
        num_arrays=2,
        min_value=-1e04,
        max_value=1e04,
        allow_inf=False,
    ),
)
def test_torch_instance_less_(
    dtype_and_x,
    frontend_method_data,
    init_flags,
    method_flags,
    frontend,
    on_device,
):
    input_dtype, x = dtype_and_x
    helpers.test_frontend_method(
        init_input_dtypes=input_dtype,
        init_all_as_kwargs_np={
            "data": x[0],
        },
        method_input_dtypes=input_dtype,
        method_all_as_kwargs_np={
            "other": x[1],
        },
        frontend_method_data=frontend_method_data,
        init_flags=init_flags,
        method_flags=method_flags,
        frontend=frontend,
        on_device=on_device,
    )


# less_equal
@handle_frontend_method(
    class_tree=CLASS_TREE,
    init_tree="torch.tensor",
    method_name="less_equal",
    dtype_and_x=helpers.dtype_and_values(
        available_dtypes=helpers.get_dtypes("valid"),
        num_arrays=2,
        min_value=-1e04,
        max_value=1e04,
        allow_inf=False,
    ),
)
def test_torch_instance_less_equal(
    dtype_and_x,
    frontend_method_data,
    init_flags,
    method_flags,
    frontend,
    on_device,
):
    input_dtype, x = dtype_and_x
    helpers.test_frontend_method(
        init_input_dtypes=input_dtype,
        init_all_as_kwargs_np={
            "data": x[0],
        },
        method_input_dtypes=input_dtype,
        method_all_as_kwargs_np={
            "other": x[1],
        },
        frontend_method_data=frontend_method_data,
        init_flags=init_flags,
        method_flags=method_flags,
        frontend=frontend,
        on_device=on_device,
    )


# less_equal_
@handle_frontend_method(
    class_tree=CLASS_TREE,
    init_tree="torch.tensor",
    method_name="less_equal_",
    dtype_and_x=helpers.dtype_and_values(
        available_dtypes=helpers.get_dtypes("valid"),
        num_arrays=2,
        min_value=-1e04,
        max_value=1e04,
        allow_inf=False,
    ),
)
def test_torch_instance_less_equal_(
    dtype_and_x,
    frontend_method_data,
    init_flags,
    method_flags,
    frontend,
    on_device,
):
    input_dtype, x = dtype_and_x
    helpers.test_frontend_method(
        init_input_dtypes=input_dtype,
        init_all_as_kwargs_np={
            "data": x[0],
        },
        method_input_dtypes=input_dtype,
        method_all_as_kwargs_np={
            "other": x[1],
        },
        frontend_method_data=frontend_method_data,
        init_flags=init_flags,
        method_flags=method_flags,
        frontend=frontend,
        on_device=on_device,
    )


# addr_
@handle_frontend_method(
    class_tree=CLASS_TREE,
    init_tree="torch.tensor",
    method_name="addr_",
    dtype_and_vecs=_get_dtype_input_and_vectors(with_input=True),
    beta=st.floats(
        min_value=-5,
        max_value=5,
        allow_nan=False,
        allow_subnormal=False,
        allow_infinity=False,
    ),
    alpha=st.floats(
        min_value=-5,
        max_value=5,
        allow_nan=False,
        allow_subnormal=False,
        allow_infinity=False,
    ),
)
def test_torch_instance_addr_(
    dtype_and_vecs,
    beta,
    alpha,
    frontend,
    frontend_method_data,
    init_flags,
    method_flags,
    on_device,
):
    dtype, input, vec1, vec2 = dtype_and_vecs
    helpers.test_frontend_method(
        init_input_dtypes=dtype,
        init_all_as_kwargs_np={
            "data": input,
        },
        method_input_dtypes=dtype,
        method_all_as_kwargs_np={
            "vec1": vec1,
            "vec2": vec2,
            "beta": beta,
            "alpha": alpha,
        },
        frontend_method_data=frontend_method_data,
        init_flags=init_flags,
        method_flags=method_flags,
        frontend=frontend,
        atol_=1e-02,
        on_device=on_device,
    )


@handle_frontend_method(
    class_tree=CLASS_TREE,
    init_tree="torch.tensor",
    method_name="eq_",
    dtype_and_x=helpers.dtype_and_values(
        available_dtypes=helpers.get_dtypes("float"),
        num_arrays=2,
        min_value=-1e04,
        max_value=1e04,
        allow_inf=False,
    ),
)
def test_torch_special_eq_(
    dtype_and_x,
    frontend_method_data,
    init_flags,
    method_flags,
    frontend,
    on_device,
):
    input_dtype, x = dtype_and_x
    helpers.test_frontend_method(
        init_input_dtypes=input_dtype,
        init_all_as_kwargs_np={
            "data": x[0],
        },
        method_input_dtypes=input_dtype,
        method_all_as_kwargs_np={
            "other": x[1],
        },
        frontend_method_data=frontend_method_data,
        init_flags=init_flags,
        method_flags=method_flags,
        frontend=frontend,
        on_device=on_device,
    )


@handle_frontend_method(
    class_tree=CLASS_TREE,
    init_tree="torch.tensor",
    method_name="var",
    dtype_and_x=_statistical_dtype_values(
        function="var",
        min_value=-1e04,
        max_value=1e04,
    ),
    keepdim=st.booleans(),
)
def test_torch_instance_var(
    dtype_and_x,
    keepdim,
    frontend,
    frontend_method_data,
    init_flags,
    method_flags,
    on_device,
):
    input_dtype, x, axis, correction = dtype_and_x
    helpers.test_frontend_method(
        init_input_dtypes=input_dtype,
        init_all_as_kwargs_np={"data": x[0]},
        method_input_dtypes=input_dtype,
        method_all_as_kwargs_np={
            "dim": axis,
            "correction": int(correction),
            "keepdim": keepdim,
        },
        frontend=frontend,
        frontend_method_data=frontend_method_data,
        init_flags=init_flags,
        method_flags=method_flags,
        on_device=on_device,
    )


@handle_frontend_method(
    class_tree=CLASS_TREE,
    init_tree="torch.tensor",
    method_name="narrow",
    dtype_input_dim_start_length=_dtype_input_dim_start_length(),
)
def test_torch_instance_narrow(
    dtype_input_dim_start_length,
    frontend,
    frontend_method_data,
    init_flags,
    method_flags,
    on_device,
):
    (input_dtype, x, dim, start, length) = dtype_input_dim_start_length
    helpers.test_frontend_method(
        init_input_dtypes=input_dtype,
        init_all_as_kwargs_np={"data": x[0]},
        method_input_dtypes=input_dtype,
        method_all_as_kwargs_np={
            "dim": dim,
            "start": start,
            "length": length,
        },
        frontend=frontend,
        frontend_method_data=frontend_method_data,
        init_flags=init_flags,
        method_flags=method_flags,
        on_device=on_device,
    )


@handle_frontend_method(
    class_tree=CLASS_TREE,
    init_tree="torch.tensor",
    method_name="as_strided",
    dtype_x_and_other=_as_strided_helper(),
)
def test_torch_instance_as_strided(
    dtype_x_and_other,
    frontend,
    frontend_method_data,
    init_flags,
    method_flags,
    on_device,
):
    input_dtype, x, size, stride, offset = dtype_x_and_other
    helpers.test_frontend_method(
        init_input_dtypes=input_dtype,
        init_all_as_kwargs_np={"data": x[0]},
        method_input_dtypes=input_dtype,
        method_all_as_kwargs_np={
            "size": size,
            "stride": stride,
            "storage_offset": offset,
        },
        frontend=frontend,
        frontend_method_data=frontend_method_data,
        init_flags=init_flags,
        method_flags=method_flags,
        on_device=on_device,
    )


@handle_frontend_method(
    class_tree=CLASS_TREE,
    init_tree="torch.tensor",
    method_name="stride",
    dtype_value_axis=helpers.dtype_values_axis(
        available_dtypes=helpers.get_dtypes("valid"),
        min_num_dims=1,
        valid_axis=True,
        force_int_axis=True,
    ),
)
def test_torch_instance_stride(
    dtype_value_axis,
    frontend,
    frontend_method_data,
    init_flags,
    method_flags,
    on_device,
):
    input_dtype, x, axis = dtype_value_axis
    helpers.test_frontend_method(
        init_input_dtypes=input_dtype,
        init_all_as_kwargs_np={"data": x[0]},
        method_input_dtypes=input_dtype,
        method_all_as_kwargs_np={"dim": axis},
        frontend=frontend,
        frontend_method_data=frontend_method_data,
        init_flags=init_flags,
        method_flags=method_flags,
        on_device=on_device,
    )


@handle_frontend_method(
    class_tree=CLASS_TREE,
    init_tree="torch.tensor",
    method_name="log1p",
    dtype_x=helpers.dtype_and_values(
        available_dtypes=helpers.get_dtypes("numeric"),
    ),
)
def test_torch_instance_log1p(
    dtype_x,
    frontend,
    frontend_method_data,
    init_flags,
    method_flags,
    on_device,
):
    input_dtype, x = dtype_x
    helpers.test_frontend_method(
        init_input_dtypes=input_dtype,
        init_all_as_kwargs_np={"data": x[0]},
        method_input_dtypes=input_dtype,
        method_all_as_kwargs_np={},
        frontend=frontend,
        frontend_method_data=frontend_method_data,
        init_flags=init_flags,
        method_flags=method_flags,
        on_device=on_device,
    )


@handle_frontend_method(
    class_tree=CLASS_TREE,
    init_tree="torch.tensor",
    method_name="baddbmm",
    dtype_and_matrices=_get_dtype_and_3dbatch_matrices(with_input=True, input_3d=True),
    beta=st.floats(
        min_value=-5,
        max_value=5,
        allow_nan=False,
        allow_subnormal=False,
        allow_infinity=False,
    ),
    alpha=st.floats(
        min_value=-5,
        max_value=5,
        allow_nan=False,
        allow_subnormal=False,
        allow_infinity=False,
    ),
)
def test_torch_instance_baddbmm(
    dtype_and_matrices,
    beta,
    alpha,
    frontend,
    frontend_method_data,
    init_flags,
    method_flags,
    on_device,
):
    input_dtype, x, batch1, batch2 = dtype_and_matrices
    helpers.test_frontend_method(
        init_input_dtypes=input_dtype,
        init_all_as_kwargs_np={"data": x[0]},
        method_input_dtypes=input_dtype,
        method_all_as_kwargs_np={
            "batch1": batch1,
            "batch2": batch2,
            "beta": beta,
            "alpha": alpha,
        },
        frontend=frontend,
        frontend_method_data=frontend_method_data,
        init_flags=init_flags,
        method_flags=method_flags,
        on_device=on_device,
    )


@handle_frontend_method(
    class_tree=CLASS_TREE,
    init_tree="torch.tensor",
    method_name="floor_",
    dtype_and_x=helpers.dtype_and_values(
        available_dtypes=helpers.get_dtypes("float"),
    ),
)
def test_torch_instance_floor_(
    dtype_and_x,
    frontend_method_data,
    init_flags,
    method_flags,
    frontend,
    on_device,
):
    input_dtype, x = dtype_and_x
    helpers.test_frontend_method(
        init_input_dtypes=input_dtype,
        init_all_as_kwargs_np={
            "data": x[0],
        },
        method_input_dtypes=input_dtype,
        method_all_as_kwargs_np={},
        frontend_method_data=frontend_method_data,
        init_flags=init_flags,
        method_flags=method_flags,
        frontend=frontend,
        on_device=on_device,
    )


@handle_frontend_method(
    class_tree=CLASS_TREE,
    init_tree="torch.tensor",
    method_name="diag",
    dtype_and_values=helpers.dtype_and_values(
        available_dtypes=helpers.get_dtypes("float"),
        shape=st.shared(helpers.get_shape(min_num_dims=1, max_num_dims=2), key="shape"),
    ),
    diagonal=st.integers(min_value=-100, max_value=100),
)
def test_torch_instance_diag(
    dtype_and_values,
    diagonal,
    frontend_method_data,
    init_flags,
    method_flags,
    frontend,
    on_device,
):
    input_dtype, values = dtype_and_values
    helpers.test_frontend_method(
        init_input_dtypes=input_dtype,
        init_all_as_kwargs_np={
            "data": values[0],
        },
        method_input_dtypes=input_dtype,
        method_all_as_kwargs_np={
            "diagonal": diagonal,
        },
        frontend_method_data=frontend_method_data,
        init_flags=init_flags,
        method_flags=method_flags,
        frontend=frontend,
        on_device=on_device,
    )


@handle_frontend_method(
    class_tree=CLASS_TREE,
    init_tree="torch.tensor",
    method_name="gather",
    params_indices_others=helpers.array_indices_axis(
        array_dtypes=helpers.get_dtypes("valid"),
        indices_dtypes=["int64"],
        indices_same_dims=True,
    ),
)
def test_torch_instance_gather(
    params_indices_others,
    frontend,
    frontend_method_data,
    init_flags,
    method_flags,
    on_device,
):
    input_dtypes, x, indices, axis, batch_dims = params_indices_others
    helpers.test_frontend_method(
        init_input_dtypes=[input_dtypes[0]],
        init_all_as_kwargs_np={"data": x},
        method_input_dtypes=[input_dtypes[1]],
        method_all_as_kwargs_np={
            "dim": axis,
            "index": indices,
        },
        frontend=frontend,
        frontend_method_data=frontend_method_data,
        init_flags=init_flags,
        method_flags=method_flags,
        on_device=on_device,
    )


@handle_frontend_method(
    class_tree=CLASS_TREE,
    init_tree="torch.tensor",
    method_name="take_along_dim",
    dtype_indices_axis=helpers.array_indices_axis(
        array_dtypes=helpers.get_dtypes("numeric"),
        indices_dtypes=["int64"],
        min_num_dims=1,
        max_num_dims=5,
        min_dim_size=1,
        max_dim_size=10,
        indices_same_dims=True,
    ),
)
def test_torch_instance_take_along_dim(
    dtype_indices_axis,
    frontend_method_data,
    init_flags,
    method_flags,
    frontend,
    on_device,
):
    input_dtypes, value, indices, axis, _ = dtype_indices_axis
    helpers.test_frontend_method(
        init_input_dtypes=[input_dtypes[0]],
        init_all_as_kwargs_np={
            "data": value,
        },
        method_input_dtypes=[input_dtypes[1]],
        method_all_as_kwargs_np={
            "indices": indices,
            "dim": axis,
        },
        frontend_method_data=frontend_method_data,
        init_flags=init_flags,
        method_flags=method_flags,
        frontend=frontend,
        on_device=on_device,
    )


@handle_frontend_method(
    class_tree=CLASS_TREE,
    init_tree="torch.tensor",
    method_name="movedim",
    dtype_and_input=helpers.dtype_and_values(
        available_dtypes=helpers.get_dtypes("float"),
        min_value=-100,
        max_value=100,
        shape=st.shared(
            helpers.get_shape(
                min_num_dims=1,
                max_num_dims=3,
                min_dim_size=1,
                max_dim_size=3,
            ),
            key="a_s_d",
        ),
    ),
    source=helpers.get_axis(
        allow_none=False,
        unique=True,
        shape=st.shared(
            helpers.get_shape(
                min_num_dims=1,
                max_num_dims=3,
                min_dim_size=1,
                max_dim_size=3,
            ),
            key="a_s_d",
        ),
        min_size=1,
        force_int=True,
    ),
    destination=helpers.get_axis(
        allow_none=False,
        unique=True,
        shape=st.shared(
            helpers.get_shape(
                min_num_dims=1,
                max_num_dims=3,
                min_dim_size=1,
                max_dim_size=3,
            ),
            key="a_s_d",
        ),
        min_size=1,
        force_int=True,
    ),
)
def test_torch_instance_movedim(
    dtype_and_input,
    source,
    destination,
    frontend,
    frontend_method_data,
    init_flags,
    method_flags,
    on_device,
):
    input_dtype, value = dtype_and_input
    helpers.test_frontend_method(
        init_input_dtypes=input_dtype,
        init_all_as_kwargs_np={"data": value[0]},
        method_input_dtypes=input_dtype,
        method_all_as_kwargs_np={
            "source": source,
            "destination": destination,
        },
        frontend=frontend,
        frontend_method_data=frontend_method_data,
        init_flags=init_flags,
        method_flags=method_flags,
        on_device=on_device,
    )


@handle_frontend_method(
    class_tree=CLASS_TREE,
    init_tree="torch.tensor",
    method_name="addcdiv_",
    dtype_and_x=helpers.dtype_and_values(
        available_dtypes=helpers.get_dtypes("float"),
        num_arrays=3,
        large_abs_safety_factor=2.5,
        small_abs_safety_factor=2.5,
        safety_factor_scale="log",
        shared_dtype=True,
    ),
    value=st.floats(min_value=-100, max_value=100),
)
def test_torch_instance_addcdiv_(
    dtype_and_x,
    value,
    frontend,
    frontend_method_data,
    init_flags,
    method_flags,
    on_device,
):
    input_dtype, x = dtype_and_x
    assume(not np.any(np.isclose(x[2], 0)))

    helpers.test_frontend_method(
        init_input_dtypes=input_dtype,
        init_all_as_kwargs_np={"data": x[0]},
        method_input_dtypes=input_dtype,
        method_all_as_kwargs_np={
            "tensor1": x[1],
            "tensor2": x[2],
            "value": value,
        },
        frontend_method_data=frontend_method_data,
        init_flags=init_flags,
        method_flags=method_flags,
        frontend=frontend,
        on_device=on_device,
        atol_=1e-03,
    )


@handle_frontend_method(
    class_tree=CLASS_TREE,
    init_tree="torch.tensor",
    method_name="cholesky",
    dtype_and_x=_get_dtype_and_matrix(square=True),
    upper=st.booleans(),
)
def test_torch_instance_cholesky(
    dtype_and_x,
    upper,
    frontend,
    frontend_method_data,
    init_flags,
    method_flags,
    on_device,
):
    input_dtype, x = dtype_and_x
    x = x[0]
    # make symmetric positive-definite
    x = np.matmul(x.swapaxes(-1, -2), x) + np.identity(x.shape[-1]) * 1e-3

    helpers.test_frontend_method(
        init_input_dtypes=input_dtype,
        init_all_as_kwargs_np={
            "data": x,
        },
        method_input_dtypes=input_dtype,
        method_all_as_kwargs_np={
            "upper": upper,
        },
        frontend_method_data=frontend_method_data,
        init_flags=init_flags,
        method_flags=method_flags,
        frontend=frontend,
        on_device=on_device,
        rtol_=1e-2,
    )


@handle_frontend_method(
    class_tree=CLASS_TREE,
    init_tree="torch.tensor",
    method_name="heaviside",
    dtype_and_values=helpers.dtype_and_values(
        available_dtypes=helpers.get_dtypes("float"),
        num_arrays=2,
    ),
)
def test_torch_instance_heaviside(
    dtype_and_values,
    frontend,
    frontend_method_data,
    init_flags,
    method_flags,
    on_device,
):
    input_dtype, values = dtype_and_values
    helpers.test_frontend_method(
        init_input_dtypes=input_dtype,
        init_all_as_kwargs_np={
            "data": values[0],
        },
        method_input_dtypes=input_dtype,
        method_all_as_kwargs_np={
            "values": values[1],
        },
        init_flags=init_flags,
        method_flags=method_flags,
        frontend_method_data=frontend_method_data,
        frontend=frontend,
        on_device=on_device,
    )


@handle_frontend_method(
    class_tree=CLASS_TREE,
    init_tree="torch.tensor",
    method_name="dot",
    dtype_and_x=helpers.dtype_and_values(
        available_dtypes=helpers.get_dtypes("float"),
        num_arrays=2,
        shape=(1,),
    ),
)
def test_torch_instance_dot(
    dtype_and_x,
    frontend_method_data,
    init_flags,
    method_flags,
    frontend,
    on_device,
):
    input_dtype, x = dtype_and_x
    helpers.test_frontend_method(
        init_input_dtypes=input_dtype,
        init_all_as_kwargs_np={
            "data": x[0],
        },
        method_input_dtypes=input_dtype,
        method_all_as_kwargs_np={
            "tensor": x[1],
        },
        frontend_method_data=frontend_method_data,
        init_flags=init_flags,
        method_flags=method_flags,
        frontend=frontend,
        on_device=on_device,
    )


@handle_frontend_method(
    class_tree=CLASS_TREE,
    init_tree="torch.tensor",
    method_name="tile",
    dtype_and_values=helpers.dtype_and_values(
        available_dtypes=helpers.get_dtypes("valid"),
        shape=st.shared(helpers.get_shape(), key="shape"),
    ),
    reps=helpers.get_axis(
        shape=st.shared(helpers.get_shape(), key="shape"),
        allow_neg=False,
    ),
)
def test_torch_instance_tile(
    dtype_and_values,
    reps,
    frontend,
    frontend_method_data,
    init_flags,
    method_flags,
    on_device,
):
    input_dtype, values = dtype_and_values
    if isinstance(reps, tuple):
        method_flags.num_positional_args = len(reps)
    else:
        method_flags.num_positional_args = 1
    helpers.test_frontend_method(
        init_input_dtypes=input_dtype,
        init_all_as_kwargs_np={
            "data": values[0],
        },
        method_input_dtypes=input_dtype,
        method_all_as_kwargs_np={
            "reps": reps,
        },
        init_flags=init_flags,
        method_flags=method_flags,
        frontend_method_data=frontend_method_data,
        frontend=frontend,
        on_device=on_device,
    )


# write test for torch instance apply_


@handle_frontend_method(
    class_tree=CLASS_TREE,
    init_tree="torch.tensor",
    method_name="apply_",
    dtype_and_values=helpers.dtype_and_values(
        available_dtypes=helpers.get_dtypes("float"),
        num_arrays=1,
    ),
)
def test_torch_instance_apply_(
    dtype_and_values,
    frontend,
    frontend_method_data,
    init_flags,
    method_flags,
    on_device,
):
    def func(x):
        return x + 1

    input_dtype, values = dtype_and_values

    helpers.test_frontend_method(
        init_input_dtypes=input_dtype,
        init_all_as_kwargs_np={
            "data": values[0],
        },
        method_input_dtypes=input_dtype,
        method_all_as_kwargs_np={
            "callable": func,
        },
        init_flags=init_flags,
        method_flags=method_flags,
        frontend_method_data=frontend_method_data,
        frontend=frontend,
        on_device=on_device,
    )


@given(
    dtype_x=helpers.dtype_and_values(
        available_dtypes=helpers.get_dtypes("float", prune_function=False),
        num_arrays=3,
        min_value=-1e3,
        max_value=1e3,
    ).filter(lambda x: all(dt == "float32" for dt in x[0])),
)
def test_torch_instance_backward(
    dtype_x,
):
    if ivy.current_backend_str() == "numpy":
        ivy.warnings.warn("Gradient calculation unavailable for numpy backend")
        return
    if ivy.current_backend_str() == "paddle":
        ivy.warnings.warn("torch.Tensor.backward() unavailable for paddle backend")
        return
    _, values = dtype_x
    x = Tensor(values[0], requires_grad=True)
    y = Tensor(values[1], requires_grad=True)
    z = Tensor(values[2], requires_grad=True)
    a = x + y.pow(2)
    b = z * a
    c = b.sum()
    c.backward()
    x_torch = torch.tensor(values[0], requires_grad=True, dtype=torch.float32)
    y_torch = torch.tensor(values[1], requires_grad=True, dtype=torch.float32)
    z_torch = torch.tensor(values[2], requires_grad=True, dtype=torch.float32)
    a_torch = x_torch + y_torch.pow(2)
    b_torch = z_torch * a_torch
    c_torch = b_torch.sum()
    c_torch.backward()
    helpers.assertions.value_test(
        ret_np_flat=helpers.flatten_and_to_np(ret=x._grads.ivy_array),
        ret_np_from_gt_flat=helpers.flatten_and_to_np(
            ret=ivy.to_ivy(x_torch.grad.numpy())
        ),
        rtol=1e-3,
        atol=1e-3,
        ground_truth_backend="torch",
    )
    helpers.assertions.value_test(
        ret_np_flat=helpers.flatten_and_to_np(ret=y._grads.ivy_array),
        ret_np_from_gt_flat=helpers.flatten_and_to_np(
            ret=ivy.to_ivy(y_torch.grad.numpy())
        ),
        rtol=1e-3,
        atol=1e-3,
        ground_truth_backend="torch",
    )
    helpers.assertions.value_test(
        ret_np_flat=helpers.flatten_and_to_np(ret=z._grads.ivy_array),
        ret_np_from_gt_flat=helpers.flatten_and_to_np(
            ret=ivy.to_ivy(z_torch.grad.numpy())
        ),
        rtol=1e-3,
        atol=1e-3,
        ground_truth_backend="torch",
    )<|MERGE_RESOLUTION|>--- conflicted
+++ resolved
@@ -207,8 +207,6 @@
     ivy.utils.assertions.check_equal(x.requires_grad, not requires_grad, as_array=False)
 
 
-<<<<<<< HEAD
-=======
 @given(
     requires_grad=st.booleans(),
 )
@@ -235,7 +233,6 @@
     ivy.utils.assertions.check_equal(z.grad_fn, None, as_array=False)
 
 
->>>>>>> 4364dec2
 # chunk
 @pytest.mark.skip("Testing takes a lot of time")
 @handle_frontend_method(
