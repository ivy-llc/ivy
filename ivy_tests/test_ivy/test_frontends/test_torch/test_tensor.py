--- conflicted
+++ resolved
@@ -9029,15 +9029,6 @@
         on_device=on_device,
     )
 
-<<<<<<< HEAD
-# is_meta
-@handle_frontend_method(
-    class_tree=CLASS_TREE,
-    init_tree="torch.tensor",
-    method_name="is_meta",
-)
-def test_torch_instance_is_meta(
-=======
 
 @handle_frontend_method(
     class_tree=CLASS_TREE,
@@ -9053,47 +9044,10 @@
 def test_torch_instance_var(
     dtype_and_x,
     keepdim,
->>>>>>> 08061cfb
-    frontend,
-    frontend_method_data,
-    init_flags,
-    method_flags,
-<<<<<<< HEAD
-):
-    # Test for a meta tensor
-    meta_tensor = frontend.tensor()
-    helpers.test_frontend_method(
-        init_input_dtypes=None,
-        init_all_as_kwargs_np={'meta_tensor': meta_tensor},
-        method_input_dtypes=None,
-        method_all_as_kwargs_np={},
-        frontend_method_data=frontend_method_data,
-        init_flags=init_flags,
-        method_flags=method_flags,
-        frontend=frontend,
-        test_values=False,
-    )
-    meta_result = frontend_method_data.get_result()
-    meta_expected_output = meta_result == True
-    assert meta_result == meta_expected_output, f"Unexpected output for meta tensor: {meta_result}"
-
-    # Test for a tensor with data
-    data_tensor = frontend.tensor([1, 2, 3])
-    helpers.test_frontend_method(
-        init_input_dtypes=None,
-        init_all_as_kwargs_np={'data_tensor': data_tensor},
-        method_input_dtypes=None,
-        method_all_as_kwargs_np={},
-        frontend_method_data=frontend_method_data,
-        init_flags=init_flags,
-        method_flags=method_flags,
-        frontend=frontend,
-        test_values=False,
-    )
-    data_result = frontend_method_data.get_result()
-    data_expected_output = data_result == False
-    assert data_result == data_expected_output, f"Unexpected output for tensor with data: {data_result}"
-=======
+    frontend,
+    frontend_method_data,
+    init_flags,
+    method_flags,
     on_device,
 ):
     input_dtype, x, axis, correction = dtype_and_x
@@ -9255,4 +9209,49 @@
         method_flags=method_flags,
         on_device=on_device,
     )
->>>>>>> 08061cfb
+
+# is_meta
+@handle_frontend_method(
+    class_tree=CLASS_TREE,
+    init_tree="torch.tensor",
+    method_name="is_meta",
+)
+def test_torch_instance_is_meta(
+    frontend,
+    frontend_method_data,
+    init_flags,
+    method_flags,
+):
+    # Test for a meta tensor
+    meta_tensor = frontend.tensor()
+    helpers.test_frontend_method(
+        init_input_dtypes=None,
+        init_all_as_kwargs_np={'meta_tensor': meta_tensor},
+        method_input_dtypes=None,
+        method_all_as_kwargs_np={},
+        frontend_method_data=frontend_method_data,
+        init_flags=init_flags,
+        method_flags=method_flags,
+        frontend=frontend,
+        test_values=False,
+    )
+    meta_result = frontend_method_data.get_result()
+    meta_expected_output = meta_result == True
+    assert meta_result == meta_expected_output, f"Unexpected output for meta tensor: {meta_result}"
+
+    # Test for a tensor with data
+    data_tensor = frontend.tensor([1, 2, 3])
+    helpers.test_frontend_method(
+        init_input_dtypes=None,
+        init_all_as_kwargs_np={'data_tensor': data_tensor},
+        method_input_dtypes=None,
+        method_all_as_kwargs_np={},
+        frontend_method_data=frontend_method_data,
+        init_flags=init_flags,
+        method_flags=method_flags,
+        frontend=frontend,
+        test_values=False,
+    )
+    data_result = frontend_method_data.get_result()
+    data_expected_output = data_result == False
+    assert data_result == data_expected_output, f"Unexpected output for tensor with data: {data_result}"