--- conflicted
+++ resolved
@@ -10597,7 +10597,6 @@
     )
 
 
-<<<<<<< HEAD
 @handle_frontend_method(
     class_tree=CLASS_TREE,
     init_tree="torch.tensor",
@@ -10631,7 +10630,16 @@
         method_all_as_kwargs_np={
             "some": some,
             "compute_uv": compute_uv,
-=======
+        },
+        frontend_method_data=frontend_method_data,
+        init_flags=init_flags,
+        method_flags=method_flags,
+        frontend=frontend,
+        backend_to_test = backend_fw,
+        on_device = on_device,
+    )
+
+
 @st.composite
 def _get_clip_min_inputs(draw):
     shape = draw(
@@ -10678,15 +10686,10 @@
         method_input_dtypes=x_dtype,
         method_all_as_kwargs_np={
             "min": min,
->>>>>>> 41c6d279
-        },
-        frontend_method_data=frontend_method_data,
-        init_flags=init_flags,
-        method_flags=method_flags,
-        frontend=frontend,
-<<<<<<< HEAD
-        backend_to_test=backend_fw,
-=======
->>>>>>> 41c6d279
+        },
+        frontend_method_data=frontend_method_data,
+        init_flags=init_flags,
+        method_flags=method_flags,
+        frontend=frontend,
         on_device=on_device,
     )