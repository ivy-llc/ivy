--- conflicted
+++ resolved
@@ -5695,21 +5695,8 @@
         frontend=frontend,
         on_device=on_device,
     )
-
-
-<<<<<<< HEAD
-# bitwise_xor
-@handle_frontend_method(
-    class_tree=CLASS_TREE,
-    init_tree="torch.tensor",
-    method_name="bitwise_xor",
-    dtype_and_x=helpers.dtype_and_values(
-        available_dtypes=helpers.get_dtypes("integer"),
-        num_arrays=2,
-    ),
-)
-def test_torch_instance_bitwise_xor(
-=======
+    
+    
 # __and__
 @handle_frontend_method(
     class_tree=CLASS_TREE,
@@ -5724,7 +5711,6 @@
     ),
 )
 def test_torch_special_and(
->>>>>>> ebb0338f
     dtype_and_x,
     frontend_method_data,
     init_flags,
@@ -5747,4 +5733,40 @@
         method_flags=method_flags,
         frontend=frontend,
         on_device=on_device,
+    )
+    
+    
+    # bitwise_xor
+@handle_frontend_method(
+    class_tree=CLASS_TREE,
+    init_tree="torch.tensor",
+    method_name="bitwise_xor",
+    dtype_and_x=helpers.dtype_and_values(
+        available_dtypes=helpers.get_dtypes("integer"),
+        num_arrays=2,
+    ),
+)
+def test_torch_instance_bitwise_xor(
+    dtype_and_x,
+    frontend_method_data,
+    init_flags,
+    method_flags,
+    frontend,
+    on_device,
+):
+    input_dtype, x = dtype_and_x
+    helpers.test_frontend_method(
+        init_input_dtypes=input_dtype,
+        init_all_as_kwargs_np={
+            "data": x[0],
+        },
+        method_input_dtypes=input_dtype,
+        method_all_as_kwargs_np={
+            "other": x[1],
+        },
+        frontend_method_data=frontend_method_data,
+        init_flags=init_flags,
+        method_flags=method_flags,
+        frontend=frontend,
+        on_device=on_device,
     )