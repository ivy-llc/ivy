# global
import pytest
from types import SimpleNamespace
import numpy as np

from ivy_tests.test_ivy.test_frontends.test_torch.test_comparison_ops import (
    _topk_helper,
)
from ivy_tests.test_ivy.test_frontends.test_torch.test_creation_ops import (
    _as_strided_helper,
)
from ivy_tests.test_ivy.test_frontends.test_torch.test_indexing_slicing_joining_mutating_ops import (  # noqa: E501
    _dtype_input_dim_start_length,
)
from ivy_tests.test_ivy.test_frontends.test_torch.test_reduction_ops import (
    _get_axis_and_p,
)

try:
    import torch
except ImportError:
    torch = SimpleNamespace()

import ivy
from hypothesis import strategies as st, given, assume

# local
import ivy_tests.test_ivy.helpers as helpers
from ivy_tests.test_ivy.test_frontends.test_torch.test_blas_and_lapack_ops import (
    _get_dtype_and_3dbatch_matrices,
    _get_dtype_input_and_matrices,
    _get_dtype_input_and_mat_vec,
)
from ivy.functional.frontends.torch import Tensor
from ivy_tests.test_ivy.helpers import handle_frontend_method
from ivy_tests.test_ivy.test_functional.test_core.test_searching import (
    _broadcastable_trio,
)
from ivy_tests.test_ivy.test_functional.test_core.test_manipulation import (  # noqa
    _get_splits,
)
from ivy_tests.test_ivy.test_frontends.test_torch.test_miscellaneous_ops import (  # noqa
    dtype_value1_value2_axis,
)
from ivy_tests.test_ivy.test_frontends.test_torch.test_linalg import (  # noqa
    _get_dtype_and_matrix,
)
from ivy_tests.test_ivy.test_functional.test_core.test_statistical import (
    _get_castable_dtype,
    _statistical_dtype_values,
)

CLASS_TREE = "ivy.functional.frontends.torch.Tensor"


# Helper functions
@st.composite
def _dtypes(draw):
    return draw(
        st.shared(
            helpers.list_of_size(
                x=st.sampled_from(
                    draw(helpers.get_dtypes("numeric", prune_function=False))
                ),
                size=1,
            ),
            key="dtype",
        )
    )


@st.composite
def _requires_grad(draw):
    dtype = draw(_dtypes())[0]
    if ivy.is_int_dtype(dtype) or ivy.is_uint_dtype(dtype):
        return draw(st.just(False))
    return draw(st.booleans())


@given(
    dtype_x=helpers.dtype_and_values(
        available_dtypes=helpers.get_dtypes("valid", prune_function=False)
    ).filter(lambda x: "bfloat16" not in x[0]),
)
def test_torch_ivy_array(
    dtype_x,
):
    _, data = dtype_x
    x = Tensor(data[0])
    x.ivy_array = data[0]
    ret = helpers.flatten_and_to_np(ret=x.ivy_array.data)
    ret_gt = helpers.flatten_and_to_np(ret=data[0])
    helpers.value_test(
        ret_np_flat=ret,
        ret_np_from_gt_flat=ret_gt,
        ground_truth_backend="torch",
    )


@given(
    dtype_x=helpers.dtype_and_values(
        available_dtypes=helpers.get_dtypes("valid", prune_function=False)
    ).filter(lambda x: "bfloat16" not in x[0]),
)
def test_torch_device(
    dtype_x,
    backend_fw,
):
    ivy.set_backend(backend_fw)
    _, data = dtype_x
    x = Tensor(data[0])
    x.ivy_array = data[0]
    ivy.utils.assertions.check_equal(
        x.device, ivy.dev(ivy.array(data[0])), as_array=False
    )
    ivy.previous_backend()


@given(
    dtype_x=helpers.dtype_and_values(
        available_dtypes=helpers.get_dtypes("valid", prune_function=False)
    ).filter(lambda x: "bfloat16" not in x[0]),
)
def test_torch_dtype(dtype_x, backend_fw):
    ivy.set_backend(backend_fw)
    dtype, data = dtype_x
    x = Tensor(data[0])
    x.ivy_array = data[0]
    ivy.utils.assertions.check_equal(x.dtype, dtype[0], as_array=False)
    ivy.previous_backend()


@given(
    dtype_x=helpers.dtype_and_values(
        available_dtypes=helpers.get_dtypes("valid", prune_function=False),
        ret_shape=True,
    ).filter(lambda x: "bfloat16" not in x[0]),
)
def test_torch_shape(dtype_x, backend_fw):
    ivy.set_backend(backend_fw)
    dtype, data, shape = dtype_x
    x = Tensor(data[0])
    ivy.utils.assertions.check_equal(
        x.ivy_array.shape, ivy.Shape(shape), as_array=False
    )
    ivy.previous_backend()


@given(
    dtype_x=helpers.dtype_and_values(
        available_dtypes=helpers.get_dtypes("complex", prune_function=False)
    ).filter(lambda x: "bfloat16" not in x[0]),
)
def test_torch_real(dtype_x, backend_fw):
    ivy.set_backend(backend_fw)
    _, data = dtype_x
    x = Tensor(data[0])
    x.ivy_array = data[0]
    ivy.utils.assertions.check_equal(x.real, ivy.real(data[0]))
    ivy.previous_backend()


@given(
    dtype_x=helpers.dtype_and_values(
        available_dtypes=helpers.get_dtypes("complex", prune_function=False)
    ),
)
def test_torch_imag(dtype_x, backend_fw):
    ivy.set_backend(backend_fw)
    _, data = dtype_x
    x = Tensor(data[0])
    x.ivy_array = data[0]
    ivy.utils.assertions.check_equal(x.imag, ivy.imag(data[0]))
    ivy.previous_backend()


@given(
    dtype_x=helpers.dtype_and_values(
        available_dtypes=helpers.get_dtypes("valid", prune_function=False),
        ret_shape=True,
    ).filter(lambda x: "bfloat16" not in x[0]),
)
def test_torch_ndim(dtype_x, backend_fw):
    ivy.set_backend(backend_fw)
    dtype, data, shape = dtype_x
    x = Tensor(data[0])
    ivy.utils.assertions.check_equal(x.ndim, data[0].ndim, as_array=False)
    ivy.previous_backend()


def test_torch_tensor_property_grad(backend_fw):
    ivy.set_backend(backend_fw)
    x = Tensor(ivy.array([1.0, 2.0, 3.0]))
    grads = ivy.array([1.0, 2.0, 3.0])
    x._grads = grads
    assert ivy.array_equal(x.grad, grads)
    ivy.previous_backend()


@given(
    dtype_x=helpers.dtype_and_values(
        available_dtypes=helpers.get_dtypes("valid", prune_function=False),
    ),
    requires_grad=st.booleans(),
)
def test_torch_tensor_property_requires_grad(dtype_x, requires_grad, backend_fw):
    ivy.set_backend(backend_fw)
    _, data = dtype_x
    x = Tensor(data[0], requires_grad=requires_grad)
    ivy.utils.assertions.check_equal(x.requires_grad, requires_grad, as_array=False)
    x.requires_grad = not requires_grad
    ivy.utils.assertions.check_equal(x.requires_grad, not requires_grad, as_array=False)
    ivy.previous_backend()


@given(
    requires_grad=st.booleans(),
)
def test_torch_tensor_property_is_leaf(requires_grad, backend_fw):
    ivy.set_backend(backend_fw)
    x = Tensor(ivy.array([3.0]), requires_grad=requires_grad)
    ivy.utils.assertions.check_equal(x.is_leaf, True, as_array=False)
    y = x.pow(2)
    ivy.utils.assertions.check_equal(y.is_leaf, not requires_grad, as_array=False)
    z = y.detach()
    ivy.utils.assertions.check_equal(z.is_leaf, True, as_array=False)
    ivy.previous_backend()


def test_torch_tensor_property_grad_fn(backend_fw):
    ivy.set_backend(backend_fw)
    x = Tensor(ivy.array([3.0]), requires_grad=True)
    ivy.utils.assertions.check_equal(x.grad_fn, None, as_array=False)
    y = x.pow(2)
    ivy.utils.assertions.check_equal(y.grad_fn, "PowBackward", as_array=False)
    ivy.utils.assertions.check_equal(
        y.grad_fn.next_functions[0], "AccumulateGrad", as_array=False
    )
    z = y.detach()
    ivy.utils.assertions.check_equal(z.grad_fn, None, as_array=False)
    ivy.previous_backend()


@given(
    dtype_x=helpers.dtype_and_values(
        available_dtypes=helpers.get_dtypes("valid", prune_function=False),
    ),
    requires_grad=st.booleans(),
)
def test_torch_tensor_requires_grad_(
    dtype_x,
    requires_grad,
    backend_fw,
):
    ivy.set_backend(backend_fw)
    _, data = dtype_x
    x = Tensor(data[0])
    assert not x._requires_grad
    x.requires_grad_()
    assert x._requires_grad
    x.requires_grad_(requires_grad)
    assert x._requires_grad == requires_grad
    ivy.previous_backend()


# chunk
@pytest.mark.skip("Testing takes a lot of time")
@handle_frontend_method(
    class_tree=CLASS_TREE,
    init_tree="torch.tensor",
    method_name="chunk",
    dtype_x_dim=helpers.dtype_values_axis(
        available_dtypes=helpers.get_dtypes("float"),
        min_num_dims=1,
        min_value=-1e04,
        max_value=1e04,
        force_int_axis=True,
        valid_axis=True,
    ),
    chunks=st.integers(
        min_value=1,
        max_value=5,
    ),
)
def test_torch_chunk(
    dtype_x_dim,
    chunks,
    frontend,
    frontend_method_data,
    init_flags,
    method_flags,
    on_device,
):
    input_dtype, x, dim = dtype_x_dim
    helpers.test_frontend_method(
        init_input_dtypes=input_dtype,
        init_all_as_kwargs_np={
            "data": x[0],
        },
        method_input_dtypes=input_dtype,
        method_all_as_kwargs_np={
            "chunks": chunks,
            "dim": dim,
        },
        frontend_method_data=frontend_method_data,
        init_flags=init_flags,
        method_flags=method_flags,
        frontend=frontend,
        on_device=on_device,
    )


# any
@handle_frontend_method(
    class_tree=CLASS_TREE,
    init_tree="torch.tensor",
    method_name="any",
    dtype_input_axis=helpers.dtype_values_axis(
        available_dtypes=helpers.get_dtypes("numeric"),
        min_num_dims=1,
        min_value=-1e04,
        max_value=1e04,
        valid_axis=True,
        force_int_axis=True,
    ),
    keepdim=st.booleans(),
)
def test_torch_any(
    dtype_input_axis,
    keepdim,
    frontend_method_data,
    init_flags,
    method_flags,
    frontend,
    on_device,
):
    input_dtype, x, axis = dtype_input_axis
    helpers.test_frontend_method(
        init_input_dtypes=input_dtype,
        init_all_as_kwargs_np={
            "data": x[0],
        },
        method_input_dtypes=input_dtype,
        method_all_as_kwargs_np={
            "dim": axis,
            "keepdim": keepdim,
        },
        frontend_method_data=frontend_method_data,
        init_flags=init_flags,
        method_flags=method_flags,
        frontend=frontend,
        on_device=on_device,
    )


# all
@handle_frontend_method(
    class_tree=CLASS_TREE,
    init_tree="torch.tensor",
    method_name="all",
    dtype_input_axis=helpers.dtype_values_axis(
        available_dtypes=helpers.get_dtypes("numeric"),
        min_num_dims=1,
        min_value=-1e04,
        max_value=1e04,
        valid_axis=True,
        force_int_axis=True,
    ),
    keepdim=st.booleans(),
)
def test_torch_all(
    dtype_input_axis,
    keepdim,
    frontend_method_data,
    init_flags,
    method_flags,
    frontend,
    on_device,
):
    input_dtype, x, axis = dtype_input_axis
    helpers.test_frontend_method(
        init_input_dtypes=input_dtype,
        init_all_as_kwargs_np={
            "data": x[0],
        },
        method_input_dtypes=input_dtype,
        method_all_as_kwargs_np={
            "dim": axis,
            "keepdim": keepdim,
        },
        frontend_method_data=frontend_method_data,
        init_flags=init_flags,
        method_flags=method_flags,
        frontend=frontend,
        on_device=on_device,
    )


# add
@handle_frontend_method(
    class_tree=CLASS_TREE,
    init_tree="torch.tensor",
    method_name="add",
    dtype_and_x=helpers.dtype_and_values(
        available_dtypes=helpers.get_dtypes("float"),
        num_arrays=2,
        min_value=-1e04,
        max_value=1e04,
        allow_inf=False,
    ),
    alpha=st.floats(min_value=-1e04, max_value=1e04, allow_infinity=False),
)
def test_torch_add(
    dtype_and_x,
    alpha,
    frontend,
    frontend_method_data,
    init_flags,
    method_flags,
    on_device,
):
    input_dtype, x = dtype_and_x
    helpers.test_frontend_method(
        init_input_dtypes=input_dtype,
        init_all_as_kwargs_np={
            "data": x[0],
        },
        method_input_dtypes=input_dtype,
        method_all_as_kwargs_np={
            "other": x[1],
            "alpha": alpha,
        },
        frontend_method_data=frontend_method_data,
        init_flags=init_flags,
        method_flags=method_flags,
        frontend=frontend,
        atol_=1e-02,
        on_device=on_device,
    )


# addmm
@handle_frontend_method(
    class_tree=CLASS_TREE,
    init_tree="torch.tensor",
    method_name="addmm",
    dtype_and_matrices=_get_dtype_input_and_matrices(with_input=True),
    beta=st.floats(
        min_value=-5,
        max_value=5,
        allow_nan=False,
        allow_subnormal=False,
        allow_infinity=False,
    ),
    alpha=st.floats(
        min_value=-5,
        max_value=5,
        allow_nan=False,
        allow_subnormal=False,
        allow_infinity=False,
    ),
)
def test_torch_addmm(
    dtype_and_matrices,
    beta,
    alpha,
    frontend,
    frontend_method_data,
    init_flags,
    method_flags,
    on_device,
):
    input_dtype, x, mat1, mat2 = dtype_and_matrices
    helpers.test_frontend_method(
        init_input_dtypes=input_dtype,
        init_all_as_kwargs_np={
            "data": x,
        },
        method_input_dtypes=input_dtype,
        method_all_as_kwargs_np={
            "mat1": mat1,
            "mat2": mat2,
            "beta": beta,
            "alpha": alpha,
        },
        frontend_method_data=frontend_method_data,
        init_flags=init_flags,
        method_flags=method_flags,
        frontend=frontend,
        atol_=1e-02,
        on_device=on_device,
    )


# addmm_
@handle_frontend_method(
    class_tree=CLASS_TREE,
    init_tree="torch.tensor",
    method_name="addmm_",
    dtype_and_matrices=_get_dtype_input_and_matrices(with_input=True),
    beta=st.floats(
        min_value=-5,
        max_value=5,
        allow_nan=False,
        allow_subnormal=False,
        allow_infinity=False,
    ),
    alpha=st.floats(
        min_value=-5,
        max_value=5,
        allow_nan=False,
        allow_subnormal=False,
        allow_infinity=False,
    ),
)
def test_torch_addmm_(
    dtype_and_matrices,
    beta,
    alpha,
    frontend,
    frontend_method_data,
    init_flags,
    method_flags,
    on_device,
):
    input_dtype, x, mat1, mat2 = dtype_and_matrices
    helpers.test_frontend_method(
        init_input_dtypes=input_dtype,
        init_all_as_kwargs_np={
            "data": x,
        },
        method_input_dtypes=input_dtype,
        method_all_as_kwargs_np={
            "mat1": mat1,
            "mat2": mat2,
            "beta": beta,
            "alpha": alpha,
        },
        frontend_method_data=frontend_method_data,
        init_flags=init_flags,
        method_flags=method_flags,
        frontend=frontend,
        atol_=1e-02,
        on_device=on_device,
    )


# addmv
@handle_frontend_method(
    class_tree=CLASS_TREE,
    init_tree="torch.tensor",
    method_name="addmv",
    dtype_and_matrices=_get_dtype_input_and_mat_vec(with_input=True),
    beta=st.floats(
        min_value=-5,
        max_value=5,
        allow_nan=False,
        allow_subnormal=False,
        allow_infinity=False,
    ),
    alpha=st.floats(
        min_value=-5,
        max_value=5,
        allow_nan=False,
        allow_subnormal=False,
        allow_infinity=False,
    ),
)
def test_torch_addmv(
    dtype_and_matrices,
    beta,
    alpha,
    frontend,
    frontend_method_data,
    init_flags,
    method_flags,
    on_device,
):
    input_dtype, x, mat, vec = dtype_and_matrices
    helpers.test_frontend_method(
        init_input_dtypes=input_dtype,
        init_all_as_kwargs_np={
            "data": x,
        },
        method_input_dtypes=input_dtype,
        method_all_as_kwargs_np={
            "mat": mat,
            "vec": vec,
            "beta": beta,
            "alpha": alpha,
        },
        frontend_method_data=frontend_method_data,
        init_flags=init_flags,
        method_flags=method_flags,
        frontend=frontend,
        atol_=1e-02,
        on_device=on_device,
    )


# addbmm
@handle_frontend_method(
    class_tree=CLASS_TREE,
    init_tree="torch.tensor",
    method_name="addbmm",
    dtype_and_matrices=_get_dtype_and_3dbatch_matrices(with_input=True),
    beta=st.floats(
        min_value=-5,
        max_value=5,
        allow_nan=False,
        allow_subnormal=False,
        allow_infinity=False,
    ),
    alpha=st.floats(
        min_value=-5,
        max_value=5,
        allow_nan=False,
        allow_subnormal=False,
        allow_infinity=False,
    ),
)
def test_torch_addbmm(
    dtype_and_matrices,
    beta,
    alpha,
    frontend,
    frontend_method_data,
    init_flags,
    method_flags,
    on_device,
):
    input_dtype, x, batch1, batch2 = dtype_and_matrices
    helpers.test_frontend_method(
        init_input_dtypes=input_dtype,
        init_all_as_kwargs_np={
            "data": x,
        },
        method_input_dtypes=input_dtype,
        method_all_as_kwargs_np={
            "batch1": batch1,
            "batch2": batch2,
            "beta": beta,
            "alpha": alpha,
        },
        frontend_method_data=frontend_method_data,
        init_flags=init_flags,
        method_flags=method_flags,
        frontend=frontend,
        atol_=1e-02,
        on_device=on_device,
    )


# addbmm_
@handle_frontend_method(
    class_tree=CLASS_TREE,
    init_tree="torch.tensor",
    method_name="addbmm_",
    dtype_and_matrices=_get_dtype_and_3dbatch_matrices(with_input=True),
    beta=st.floats(
        min_value=-5,
        max_value=5,
        allow_nan=False,
        allow_subnormal=False,
        allow_infinity=False,
    ),
    alpha=st.floats(
        min_value=-5,
        max_value=5,
        allow_nan=False,
        allow_subnormal=False,
        allow_infinity=False,
    ),
)
def test_torch_addbmm_(
    dtype_and_matrices,
    beta,
    alpha,
    frontend,
    frontend_method_data,
    init_flags,
    method_flags,
    on_device,
):
    input_dtype, x, batch1, batch2 = dtype_and_matrices
    helpers.test_frontend_method(
        init_input_dtypes=input_dtype,
        init_all_as_kwargs_np={
            "data": x,
        },
        method_input_dtypes=input_dtype,
        method_all_as_kwargs_np={
            "batch1": batch1,
            "batch2": batch2,
            "beta": beta,
            "alpha": alpha,
        },
        frontend_method_data=frontend_method_data,
        init_flags=init_flags,
        method_flags=method_flags,
        frontend=frontend,
        atol_=1e-02,
        on_device=on_device,
    )


# sub
@handle_frontend_method(
    class_tree=CLASS_TREE,
    init_tree="torch.tensor",
    method_name="sub",
    dtype_and_x=helpers.dtype_and_values(
        available_dtypes=helpers.get_dtypes("float"),
        num_arrays=2,
        min_value=-1e04,
        max_value=1e04,
        allow_inf=False,
    ),
    alpha=st.floats(min_value=-1e04, max_value=1e04, allow_infinity=False),
)
def test_torch_sub(
    dtype_and_x,
    alpha,
    frontend,
    frontend_method_data,
    init_flags,
    method_flags,
    on_device,
):
    input_dtype, x = dtype_and_x
    helpers.test_frontend_method(
        init_input_dtypes=input_dtype,
        init_all_as_kwargs_np={
            "data": x[0],
        },
        method_input_dtypes=input_dtype,
        method_all_as_kwargs_np={
            "other": x[1],
            "alpha": alpha,
        },
        frontend_method_data=frontend_method_data,
        init_flags=init_flags,
        method_flags=method_flags,
        frontend=frontend,
        atol_=1e-02,
        on_device=on_device,
    )


# new_ones
@handle_frontend_method(
    class_tree=CLASS_TREE,
    init_tree="torch.tensor",
    method_name="new_ones",
    dtype_and_x=helpers.dtype_and_values(available_dtypes=helpers.get_dtypes("float")),
    size=helpers.get_shape(
        allow_none=False,
        min_num_dims=1,
        max_num_dims=5,
        min_dim_size=1,
        max_dim_size=10,
    ),
    dtypes=_dtypes(),
    requires_grad=_requires_grad(),
)
def test_torch_new_ones(
    dtype_and_x,
    size,
    dtypes,
    requires_grad,
    on_device,
    frontend_method_data,
    init_flags,
    method_flags,
    frontend,
):
    input_dtype, x = dtype_and_x
    helpers.test_frontend_method(
        init_input_dtypes=input_dtype,
        init_all_as_kwargs_np={
            "data": x[0],
        },
        method_input_dtypes=dtypes,
        method_all_as_kwargs_np={
            "size": size,
            "dtype": dtypes[0],
            "requires_grad": requires_grad,
            "device": on_device,
        },
        frontend_method_data=frontend_method_data,
        init_flags=init_flags,
        method_flags=method_flags,
        frontend=frontend,
        on_device=on_device,
    )


# new_zeros
@handle_frontend_method(
    class_tree=CLASS_TREE,
    init_tree="torch.tensor",
    method_name="new_zeros",
    dtype_and_x=helpers.dtype_and_values(available_dtypes=helpers.get_dtypes("valid")),
    size=helpers.get_shape(
        allow_none=False,
        min_num_dims=1,
        max_num_dims=5,
        min_dim_size=1,
        max_dim_size=10,
    ),
    dtypes=_dtypes(),
    requires_grad=_requires_grad(),
)
def test_torch_new_zeros(
    dtype_and_x,
    size,
    dtypes,
    requires_grad,
    on_device,
    frontend_method_data,
    init_flags,
    method_flags,
    frontend,
):
    input_dtype, x = dtype_and_x
    helpers.test_frontend_method(
        init_input_dtypes=input_dtype,
        init_all_as_kwargs_np={
            "data": x[0],
        },
        method_input_dtypes=dtypes,
        method_all_as_kwargs_np={
            "size": size,
            "dtype": dtypes[0],
            "requires_grad": requires_grad,
            "device": on_device,
        },
        frontend_method_data=frontend_method_data,
        init_flags=init_flags,
        method_flags=method_flags,
        frontend=frontend,
        on_device=on_device,
    )


@handle_frontend_method(
    class_tree=CLASS_TREE,
    init_tree="torch.tensor",
    method_name="reshape",
    dtype_x=helpers.dtype_and_values(
        available_dtypes=helpers.get_dtypes("valid"),
        shape=st.shared(helpers.get_shape(), key="value_shape"),
    ),
    shape=helpers.reshape_shapes(
        shape=st.shared(helpers.get_shape(), key="value_shape")
    ),
    unpack_shape=st.booleans(),
)
def test_torch_reshape(
    dtype_x,
    shape,
    unpack_shape,
    frontend_method_data,
    init_flags,
    method_flags,
    frontend,
    on_device,
):
    input_dtype, x = dtype_x
    shape = {
        "shape": shape,
    }
    if unpack_shape:
        method_flags.num_positional_args = len(shape["shape"]) + 1
        i = 0
        for x_ in shape["shape"]:
            shape["x{}".format(i)] = x_
            i += 1
    helpers.test_frontend_method(
        init_input_dtypes=input_dtype,
        init_all_as_kwargs_np={
            "data": x[0],
        },
        method_input_dtypes=input_dtype,
        method_all_as_kwargs_np=shape,
        frontend_method_data=frontend_method_data,
        init_flags=init_flags,
        method_flags=method_flags,
        frontend=frontend,
        on_device=on_device,
    )


# reshape_as
@handle_frontend_method(
    class_tree=CLASS_TREE,
    init_tree="torch.tensor",
    method_name="reshape_as",
    dtype_x=helpers.dtype_and_values(
        available_dtypes=helpers.get_dtypes("valid"), num_arrays=2
    ),
)
def test_torch_reshape_as(
    dtype_x,
    frontend_method_data,
    init_flags,
    method_flags,
    frontend,
    on_device,
):
    input_dtype, x = dtype_x
    helpers.test_frontend_method(
        init_input_dtypes=input_dtype,
        init_all_as_kwargs_np={
            "data": x[0],
        },
        method_input_dtypes=input_dtype,
        method_all_as_kwargs_np={
            "other": x[1],
        },
        frontend_method_data=frontend_method_data,
        init_flags=init_flags,
        method_flags=method_flags,
        frontend=frontend,
        on_device=on_device,
    )


# sin
@handle_frontend_method(
    class_tree=CLASS_TREE,
    init_tree="torch.tensor",
    method_name="sin",
    dtype_and_x=helpers.dtype_and_values(
        available_dtypes=helpers.get_dtypes("float"),
        allow_inf=False,
    ),
)
def test_torch_sin(
    dtype_and_x,
    frontend_method_data,
    init_flags,
    method_flags,
    frontend,
    on_device,
):
    input_dtype, x = dtype_and_x
    helpers.test_frontend_method(
        init_input_dtypes=input_dtype,
        init_all_as_kwargs_np={
            "data": x[0],
        },
        method_input_dtypes=input_dtype,
        method_all_as_kwargs_np={},
        frontend_method_data=frontend_method_data,
        init_flags=init_flags,
        method_flags=method_flags,
        frontend=frontend,
        on_device=on_device,
    )


# arcsin
@handle_frontend_method(
    class_tree=CLASS_TREE,
    init_tree="torch.tensor",
    method_name="arcsin",
    dtype_and_x=helpers.dtype_and_values(
        available_dtypes=helpers.get_dtypes("float"),
        allow_inf=False,
    ),
)
def test_torch_arcsin(
    dtype_and_x,
    frontend_method_data,
    init_flags,
    method_flags,
    frontend,
    on_device,
):
    input_dtype, x = dtype_and_x
    helpers.test_frontend_method(
        init_input_dtypes=input_dtype,
        init_all_as_kwargs_np={
            "data": x[0],
        },
        method_input_dtypes=input_dtype,
        method_all_as_kwargs_np={},
        frontend_method_data=frontend_method_data,
        init_flags=init_flags,
        method_flags=method_flags,
        frontend=frontend,
        on_device=on_device,
    )


# sum
@handle_frontend_method(
    class_tree=CLASS_TREE,
    init_tree="torch.tensor",
    method_name="sum",
    dtype_x_dim=_get_castable_dtype(
        min_value=-1e04,
        max_value=1e04,
    ),
    keepdim=st.booleans(),
)
def test_torch_sum(
    dtype_x_dim,
    keepdim,
    frontend_method_data,
    init_flags,
    method_flags,
    frontend,
    on_device,
):
    input_dtype, x, dim, castable_dtype = dtype_x_dim
    if method_flags.as_variable:
        castable_dtype = input_dtype
    input_dtype = [input_dtype]
    helpers.test_frontend_method(
        init_input_dtypes=input_dtype,
        init_all_as_kwargs_np={
            "data": x[0],
        },
        method_input_dtypes=input_dtype,
        method_all_as_kwargs_np={
            "dim": dim,
            "keepdim": keepdim,
            "dtype": castable_dtype,
        },
        frontend_method_data=frontend_method_data,
        init_flags=init_flags,
        method_flags=method_flags,
        frontend=frontend,
        on_device=on_device,
    )


# atan
@handle_frontend_method(
    class_tree=CLASS_TREE,
    init_tree="torch.tensor",
    method_name="atan",
    dtype_and_x=helpers.dtype_and_values(
        available_dtypes=helpers.get_dtypes("float"),
        allow_inf=False,
    ),
)
def test_torch_atan(
    dtype_and_x,
    frontend_method_data,
    init_flags,
    method_flags,
    frontend,
    on_device,
):
    input_dtype, x = dtype_and_x
    helpers.test_frontend_method(
        init_input_dtypes=input_dtype,
        init_all_as_kwargs_np={
            "data": x[0],
        },
        method_input_dtypes=input_dtype,
        method_all_as_kwargs_np={},
        frontend_method_data=frontend_method_data,
        init_flags=init_flags,
        method_flags=method_flags,
        frontend=frontend,
        on_device=on_device,
    )


# atan2
@handle_frontend_method(
    class_tree=CLASS_TREE,
    init_tree="torch.tensor",
    method_name="atan2",
    dtype_and_x=helpers.dtype_and_values(
        available_dtypes=helpers.get_dtypes("float"),
        num_arrays=2,
    ),
)
def test_torch_atan2(
    dtype_and_x,
    frontend_method_data,
    init_flags,
    method_flags,
    frontend,
    on_device,
):
    input_dtype, x = dtype_and_x
    helpers.test_frontend_method(
        init_input_dtypes=input_dtype,
        init_all_as_kwargs_np={
            "data": x[0],
        },
        method_input_dtypes=input_dtype,
        method_all_as_kwargs_np={
            "other": x[1],
        },
        frontend_method_data=frontend_method_data,
        init_flags=init_flags,
        method_flags=method_flags,
        frontend=frontend,
        on_device=on_device,
    )


# sin_
@handle_frontend_method(
    class_tree=CLASS_TREE,
    init_tree="torch.tensor",
    method_name="sin_",
    dtype_and_x=helpers.dtype_and_values(
        available_dtypes=helpers.get_dtypes("float"),
        allow_inf=False,
    ),
)
def test_torch_sin_(
    dtype_and_x,
    frontend_method_data,
    init_flags,
    method_flags,
    frontend,
    on_device,
):
    input_dtype, x = dtype_and_x
    helpers.test_frontend_method(
        init_input_dtypes=input_dtype,
        init_all_as_kwargs_np={
            "data": x[0],
        },
        method_input_dtypes=input_dtype,
        method_all_as_kwargs_np={},
        frontend_method_data=frontend_method_data,
        init_flags=init_flags,
        method_flags=method_flags,
        frontend=frontend,
        on_device=on_device,
    )


# cos
@handle_frontend_method(
    class_tree=CLASS_TREE,
    init_tree="torch.tensor",
    method_name="cos",
    dtype_and_x=helpers.dtype_and_values(
        available_dtypes=helpers.get_dtypes("float"),
        allow_inf=False,
    ),
)
def test_torch_cos(
    dtype_and_x,
    frontend_method_data,
    init_flags,
    method_flags,
    frontend,
    on_device,
):
    input_dtype, x = dtype_and_x
    helpers.test_frontend_method(
        init_input_dtypes=input_dtype,
        init_all_as_kwargs_np={
            "data": x[0],
        },
        method_input_dtypes=input_dtype,
        method_all_as_kwargs_np={},
        frontend_method_data=frontend_method_data,
        init_flags=init_flags,
        method_flags=method_flags,
        frontend=frontend,
        on_device=on_device,
    )


# cos_
@handle_frontend_method(
    class_tree=CLASS_TREE,
    init_tree="torch.tensor",
    method_name="cos_",
    dtype_and_x=helpers.dtype_and_values(
        available_dtypes=helpers.get_dtypes("float"),
        allow_inf=False,
    ),
)
def test_torch_cos_(
    dtype_and_x,
    frontend_method_data,
    init_flags,
    method_flags,
    frontend,
    on_device,
):
    input_dtype, x = dtype_and_x
    helpers.test_frontend_method(
        init_input_dtypes=input_dtype,
        init_all_as_kwargs_np={
            "data": list(x[0]) if type(x[0]) == int else x[0],
        },
        method_input_dtypes=input_dtype,
        method_all_as_kwargs_np={},
        frontend_method_data=frontend_method_data,
        init_flags=init_flags,
        method_flags=method_flags,
        frontend=frontend,
        on_device=on_device,
    )


# sinh
@handle_frontend_method(
    class_tree=CLASS_TREE,
    init_tree="torch.tensor",
    method_name="sinh",
    dtype_and_x=helpers.dtype_and_values(
        available_dtypes=helpers.get_dtypes("float"),
        allow_inf=False,
    ),
)
def test_torch_sinh(
    dtype_and_x,
    frontend_method_data,
    init_flags,
    method_flags,
    frontend,
    on_device,
):
    input_dtype, x = dtype_and_x
    helpers.test_frontend_method(
        init_input_dtypes=input_dtype,
        init_all_as_kwargs_np={
            "data": x[0],
        },
        method_input_dtypes=input_dtype,
        method_all_as_kwargs_np={},
        frontend_method_data=frontend_method_data,
        init_flags=init_flags,
        method_flags=method_flags,
        frontend=frontend,
        on_device=on_device,
    )


# sinh_
@handle_frontend_method(
    class_tree=CLASS_TREE,
    init_tree="torch.tensor",
    method_name="sinh_",
    dtype_and_x=helpers.dtype_and_values(
        available_dtypes=helpers.get_dtypes("float"),
        allow_inf=False,
    ),
)
def test_torch_sinh_(
    dtype_and_x,
    frontend_method_data,
    init_flags,
    method_flags,
    frontend,
    on_device,
):
    input_dtype, x = dtype_and_x
    helpers.test_frontend_method(
        init_input_dtypes=input_dtype,
        init_all_as_kwargs_np={
            "data": x[0],
        },
        method_input_dtypes=input_dtype,
        method_all_as_kwargs_np={},
        frontend_method_data=frontend_method_data,
        init_flags=init_flags,
        method_flags=method_flags,
        frontend=frontend,
        on_device=on_device,
    )


# cosh
@handle_frontend_method(
    class_tree=CLASS_TREE,
    init_tree="torch.tensor",
    method_name="cosh",
    dtype_and_x=helpers.dtype_and_values(
        available_dtypes=helpers.get_dtypes("float"),
        allow_inf=False,
    ),
)
def test_torch_cosh(
    dtype_and_x,
    frontend_method_data,
    init_flags,
    method_flags,
    frontend,
    on_device,
):
    input_dtype, x = dtype_and_x
    helpers.test_frontend_method(
        init_input_dtypes=input_dtype,
        init_all_as_kwargs_np={
            "data": x[0],
        },
        method_input_dtypes=input_dtype,
        method_all_as_kwargs_np={},
        frontend_method_data=frontend_method_data,
        init_flags=init_flags,
        method_flags=method_flags,
        frontend=frontend,
        on_device=on_device,
    )


# cosh_
@handle_frontend_method(
    class_tree=CLASS_TREE,
    init_tree="torch.tensor",
    method_name="cosh_",
    dtype_and_x=helpers.dtype_and_values(
        available_dtypes=helpers.get_dtypes("float"),
        allow_inf=False,
    ),
)
def test_torch_cosh_(
    dtype_and_x,
    frontend_method_data,
    init_flags,
    method_flags,
    frontend,
    on_device,
):
    input_dtype, x = dtype_and_x
    helpers.test_frontend_method(
        init_input_dtypes=input_dtype,
        init_all_as_kwargs_np={
            "data": x[0],
        },
        method_input_dtypes=input_dtype,
        method_all_as_kwargs_np={},
        frontend_method_data=frontend_method_data,
        init_flags=init_flags,
        method_flags=method_flags,
        frontend=frontend,
        on_device=on_device,
        rtol_=1e-2,
        atol_=1e-2,
    )


# view
@handle_frontend_method(
    class_tree=CLASS_TREE,
    init_tree="torch.tensor",
    method_name="view",
    dtype_x=helpers.dtype_and_values(
        available_dtypes=helpers.get_dtypes("valid"),
        shape=st.shared(helpers.get_shape(), key="value_shape"),
    ),
    shape=helpers.reshape_shapes(
        shape=st.shared(helpers.get_shape(min_num_dims=1), key="value_shape")
    ),
)
def test_torch_view(
    dtype_x,
    shape,
    frontend_method_data,
    init_flags,
    method_flags,
    frontend,
    on_device,
):
    input_dtype, x = dtype_x
    helpers.test_frontend_method(
        init_input_dtypes=input_dtype,
        init_all_as_kwargs_np={
            "data": x[0],
        },
        method_input_dtypes=input_dtype,
        method_all_as_kwargs_np={
            "size": shape,
        },
        frontend_method_data=frontend_method_data,
        init_flags=init_flags,
        method_flags=method_flags,
        frontend=frontend,
        on_device=on_device,
    )


@handle_frontend_method(
    class_tree=CLASS_TREE,
    init_tree="torch.tensor",
    method_name="float",
    dtype_x=helpers.dtype_and_values(
        available_dtypes=helpers.get_dtypes("valid"),
    ),
)
def test_torch_float(
    dtype_x,
    frontend_method_data,
    init_flags,
    method_flags,
    frontend,
    on_device,
):
    input_dtype, x = dtype_x
    helpers.test_frontend_method(
        init_input_dtypes=input_dtype,
        init_all_as_kwargs_np={
            "data": x[0],
        },
        method_input_dtypes=input_dtype,
        method_all_as_kwargs_np={},
        frontend_method_data=frontend_method_data,
        init_flags=init_flags,
        method_flags=method_flags,
        frontend=frontend,
        on_device=on_device,
    )


# asinh
@handle_frontend_method(
    class_tree=CLASS_TREE,
    init_tree="torch.tensor",
    method_name="asinh",
    dtype_and_x=helpers.dtype_and_values(
        available_dtypes=helpers.get_dtypes("float"),
        allow_inf=False,
    ),
)
def test_torch_asinh(
    dtype_and_x,
    frontend_method_data,
    init_flags,
    method_flags,
    frontend,
    on_device,
):
    input_dtype, x = dtype_and_x
    helpers.test_frontend_method(
        init_input_dtypes=input_dtype,
        init_all_as_kwargs_np={
            "data": x[0],
        },
        method_input_dtypes=input_dtype,
        method_all_as_kwargs_np={},
        frontend_method_data=frontend_method_data,
        init_flags=init_flags,
        method_flags=method_flags,
        frontend=frontend,
        rtol_=1e-2,
        atol_=1e-2,
        on_device=on_device,
    )


# asinh_
@handle_frontend_method(
    class_tree=CLASS_TREE,
    init_tree="torch.tensor",
    method_name="asinh_",
    dtype_and_x=helpers.dtype_and_values(
        available_dtypes=helpers.get_dtypes("float"),
        allow_inf=False,
    ),
)
def test_torch_asinh_(
    dtype_and_x,
    frontend_method_data,
    init_flags,
    method_flags,
    frontend,
    on_device,
):
    input_dtype, x = dtype_and_x
    helpers.test_frontend_method(
        init_input_dtypes=input_dtype,
        init_all_as_kwargs_np={
            "data": x[0],
        },
        method_input_dtypes=input_dtype,
        method_all_as_kwargs_np={},
        frontend_method_data=frontend_method_data,
        init_flags=init_flags,
        method_flags=method_flags,
        frontend=frontend,
        rtol_=1e-2,
        atol_=1e-2,
        on_device=on_device,
    )


# tan
@handle_frontend_method(
    class_tree=CLASS_TREE,
    init_tree="torch.tensor",
    method_name="tan",
    dtype_and_x=helpers.dtype_and_values(
        available_dtypes=helpers.get_dtypes("float"),
        allow_inf=False,
    ),
)
def test_torch_tan(
    dtype_and_x,
    frontend_method_data,
    init_flags,
    method_flags,
    frontend,
    on_device,
):
    input_dtype, x = dtype_and_x
    helpers.test_frontend_method(
        init_input_dtypes=input_dtype,
        init_all_as_kwargs_np={
            "data": x[0],
        },
        method_input_dtypes=input_dtype,
        method_all_as_kwargs_np={},
        frontend_method_data=frontend_method_data,
        init_flags=init_flags,
        method_flags=method_flags,
        frontend=frontend,
        on_device=on_device,
    )


# tanh
@handle_frontend_method(
    class_tree=CLASS_TREE,
    init_tree="torch.tensor",
    method_name="tanh",
    dtype_and_x=helpers.dtype_and_values(
        available_dtypes=helpers.get_dtypes("float"),
        allow_inf=False,
    ),
)
def test_torch_tanh(
    dtype_and_x,
    frontend_method_data,
    init_flags,
    method_flags,
    frontend,
    on_device,
):
    input_dtype, x = dtype_and_x
    helpers.test_frontend_method(
        init_input_dtypes=input_dtype,
        init_all_as_kwargs_np={
            "data": x[0],
        },
        method_input_dtypes=input_dtype,
        method_all_as_kwargs_np={},
        frontend_method_data=frontend_method_data,
        init_flags=init_flags,
        method_flags=method_flags,
        frontend=frontend,
        on_device=on_device,
    )


# tanh_
@handle_frontend_method(
    class_tree=CLASS_TREE,
    init_tree="torch.tensor",
    method_name="tanh_",
    dtype_and_x=helpers.dtype_and_values(
        available_dtypes=helpers.get_dtypes("float"),
        allow_inf=False,
    ),
)
def test_torch_tanh_(
    dtype_and_x,
    frontend_method_data,
    init_flags,
    method_flags,
    frontend,
    on_device,
):
    input_dtype, x = dtype_and_x
    helpers.test_frontend_method(
        init_input_dtypes=input_dtype,
        init_all_as_kwargs_np={
            "data": x[0],
        },
        method_input_dtypes=input_dtype,
        method_all_as_kwargs_np={},
        frontend_method_data=frontend_method_data,
        init_flags=init_flags,
        method_flags=method_flags,
        frontend=frontend,
        on_device=on_device,
    )


# asin
@handle_frontend_method(
    class_tree=CLASS_TREE,
    init_tree="torch.tensor",
    method_name="asin",
    dtype_and_x=helpers.dtype_and_values(
        available_dtypes=helpers.get_dtypes("float"),
        allow_inf=False,
    ),
)
def test_torch_asin(
    dtype_and_x,
    frontend_method_data,
    init_flags,
    method_flags,
    frontend,
    on_device,
):
    input_dtype, x = dtype_and_x
    helpers.test_frontend_method(
        init_input_dtypes=input_dtype,
        init_all_as_kwargs_np={
            "data": x[0],
        },
        method_input_dtypes=input_dtype,
        method_all_as_kwargs_np={},
        frontend_method_data=frontend_method_data,
        init_flags=init_flags,
        method_flags=method_flags,
        frontend=frontend,
        on_device=on_device,
    )


# amax
@handle_frontend_method(
    class_tree=CLASS_TREE,
    init_tree="torch.tensor",
    method_name="amax",
    dtype_x_axis=helpers.dtype_values_axis(
        available_dtypes=helpers.get_dtypes("numeric"),
        valid_axis=True,
        force_int_axis=True,
    ),
    keepdim=st.booleans(),
)
def test_torch_amax(
    dtype_x_axis,
    keepdim,
    frontend_method_data,
    init_flags,
    method_flags,
    frontend,
    on_device,
):
    input_dtype, x, axis = dtype_x_axis
    helpers.test_frontend_method(
        init_input_dtypes=input_dtype,
        init_all_as_kwargs_np={
            "data": x[0],
        },
        method_input_dtypes=input_dtype,
        method_all_as_kwargs_np={
            "dim": axis,
            "keepdim": keepdim,
        },
        frontend_method_data=frontend_method_data,
        init_flags=init_flags,
        method_flags=method_flags,
        frontend=frontend,
        on_device=on_device,
    )


# abs
@handle_frontend_method(
    class_tree=CLASS_TREE,
    init_tree="torch.tensor",
    method_name="abs",
    dtype_and_x=helpers.dtype_and_values(
        available_dtypes=helpers.get_dtypes("float"),
    ),
)
def test_torch_abs(
    dtype_and_x,
    frontend_method_data,
    init_flags,
    method_flags,
    frontend,
    on_device,
):
    input_dtype, x = dtype_and_x
    helpers.test_frontend_method(
        init_input_dtypes=input_dtype,
        init_all_as_kwargs_np={
            "data": x[0],
        },
        method_input_dtypes=input_dtype,
        method_all_as_kwargs_np={},
        frontend_method_data=frontend_method_data,
        init_flags=init_flags,
        method_flags=method_flags,
        frontend=frontend,
        on_device=on_device,
    )


# abs_
@handle_frontend_method(
    class_tree=CLASS_TREE,
    init_tree="torch.tensor",
    method_name="abs_",
    dtype_and_x=helpers.dtype_and_values(
        available_dtypes=helpers.get_dtypes("float"),
    ),
)
def test_torch_abs_(
    dtype_and_x,
    frontend_method_data,
    init_flags,
    method_flags,
    frontend,
    on_device,
):
    input_dtype, x = dtype_and_x
    helpers.test_frontend_method(
        init_input_dtypes=input_dtype,
        init_all_as_kwargs_np={
            "data": x[0],
        },
        method_input_dtypes=input_dtype,
        method_all_as_kwargs_np={},
        frontend_method_data=frontend_method_data,
        init_flags=init_flags,
        method_flags=method_flags,
        frontend=frontend,
        on_device=on_device,
    )


# amin
@handle_frontend_method(
    class_tree=CLASS_TREE,
    init_tree="torch.tensor",
    method_name="amin",
    dtype_x_axis=helpers.dtype_values_axis(
        available_dtypes=helpers.get_dtypes("numeric"),
        valid_axis=True,
        force_int_axis=True,
    ),
    keepdim=st.booleans(),
)
def test_torch_amin(
    dtype_x_axis,
    keepdim,
    frontend_method_data,
    init_flags,
    method_flags,
    frontend,
    on_device,
):
    input_dtype, x, axis = dtype_x_axis
    helpers.test_frontend_method(
        init_input_dtypes=input_dtype,
        init_all_as_kwargs_np={
            "data": x[0],
        },
        method_input_dtypes=input_dtype,
        method_all_as_kwargs_np={
            "dim": axis,
            "keepdim": keepdim,
        },
        frontend_method_data=frontend_method_data,
        init_flags=init_flags,
        method_flags=method_flags,
        frontend=frontend,
        on_device=on_device,
    )


# aminmax
@handle_frontend_method(
    class_tree=CLASS_TREE,
    init_tree="torch.tensor",
    method_name="aminmax",
    dtype_input_axis=helpers.dtype_and_values(
        available_dtypes=helpers.get_dtypes("numeric"),
    ),
)
def test_torch_aminmax(
    dtype_input_axis,
    frontend_method_data,
    init_flags,
    method_flags,
    frontend,
    on_device,
):
    input_dtype, x = dtype_input_axis
    helpers.test_frontend_method(
        init_input_dtypes=input_dtype,
        init_all_as_kwargs_np={
            "data": x[0],
        },
        method_input_dtypes=input_dtype,
        method_all_as_kwargs_np={},
        frontend_method_data=frontend_method_data,
        init_flags=init_flags,
        method_flags=method_flags,
        frontend=frontend,
        on_device=on_device,
    )


# bernoulli
@handle_frontend_method(
    class_tree=CLASS_TREE,
    init_tree="torch.tensor",
    method_name="bernoulli",
    dtype_and_x=helpers.dtype_and_values(
        available_dtypes=helpers.get_dtypes("valid"),
    ),
    test_with_out=st.just(True),
)
def test_torch_instance_bernoulli(
    dtype_and_x,
    frontend,
    frontend_method_data,
    init_flags,
    method_flags,
):
    input_dtype, x = dtype_and_x
    helpers.test_frontend_method(
        init_input_dtypes=input_dtype,
        init_all_as_kwargs_np={
            "input": x[0],
        },
        method_input_dtypes=input_dtype,
        method_all_as_kwargs_np={"generator": x[1], "out": x[2]},
        frontend_method_data=frontend_method_data,
        init_flags=init_flags,
        method_flags=method_flags,
        frontend=frontend,
    )


# contiguous
@handle_frontend_method(
    class_tree=CLASS_TREE,
    init_tree="torch.tensor",
    method_name="contiguous",
    dtype_and_x=helpers.dtype_and_values(
        available_dtypes=helpers.get_dtypes("float"),
        allow_inf=False,
    ),
)
def test_torch_contiguous(
    dtype_and_x,
    frontend_method_data,
    init_flags,
    method_flags,
    frontend,
    on_device,
):
    input_dtype, x = dtype_and_x
    helpers.test_frontend_method(
        init_input_dtypes=input_dtype,
        init_all_as_kwargs_np={
            "data": x[0],
        },
        method_input_dtypes=input_dtype,
        method_all_as_kwargs_np={},
        frontend_method_data=frontend_method_data,
        init_flags=init_flags,
        method_flags=method_flags,
        frontend=frontend,
        on_device=on_device,
    )


# log
@handle_frontend_method(
    class_tree=CLASS_TREE,
    init_tree="torch.tensor",
    method_name="log",
    dtype_and_x=helpers.dtype_and_values(
        available_dtypes=helpers.get_dtypes("float"),
        allow_inf=False,
    ),
)
def test_torch_log(
    dtype_and_x,
    frontend_method_data,
    init_flags,
    method_flags,
    frontend,
    on_device,
):
    input_dtype, x = dtype_and_x
    helpers.test_frontend_method(
        init_input_dtypes=input_dtype,
        init_all_as_kwargs_np={
            "data": x[0],
        },
        method_input_dtypes=input_dtype,
        method_all_as_kwargs_np={},
        frontend_method_data=frontend_method_data,
        init_flags=init_flags,
        method_flags=method_flags,
        frontend=frontend,
        on_device=on_device,
    )


# log_
@handle_frontend_method(
    class_tree=CLASS_TREE,
    init_tree="torch.tensor",
    method_name="log_",
    dtype_and_x=helpers.dtype_and_values(
        available_dtypes=helpers.get_dtypes("float"),
        allow_inf=False,
    ),
)
def test_torch_log_(
    dtype_and_x,
    frontend_method_data,
    init_flags,
    method_flags,
    frontend,
    on_device,
):
    input_dtype, x = dtype_and_x
    helpers.test_frontend_method(
        init_input_dtypes=input_dtype,
        init_all_as_kwargs_np={
            "data": x[0],
        },
        method_input_dtypes=input_dtype,
        method_all_as_kwargs_np={},
        frontend_method_data=frontend_method_data,
        init_flags=init_flags,
        method_flags=method_flags,
        frontend=frontend,
        on_device=on_device,
    )


# log2
@handle_frontend_method(
    class_tree=CLASS_TREE,
    init_tree="torch.tensor",
    method_name="log2",
    dtype_and_x=helpers.dtype_and_values(
        available_dtypes=helpers.get_dtypes("float"),
        allow_inf=False,
    ),
)
def test_torch_log2(
    dtype_and_x,
    frontend_method_data,
    init_flags,
    method_flags,
    frontend,
    on_device,
):
    input_dtype, x = dtype_and_x
    helpers.test_frontend_method(
        init_input_dtypes=input_dtype,
        init_all_as_kwargs_np={
            "data": x[0],
        },
        method_input_dtypes=input_dtype,
        method_all_as_kwargs_np={},
        frontend_method_data=frontend_method_data,
        init_flags=init_flags,
        method_flags=method_flags,
        frontend=frontend,
        on_device=on_device,
    )


# __bool__
@handle_frontend_method(
    class_tree=CLASS_TREE,
    init_tree="torch.tensor",
    method_name="__bool__",
    dtype_and_x=helpers.dtype_and_values(
        max_dim_size=1,
        min_value=-1e04,
        max_value=1e04,
    ),
)
def test_torch___bool__(
    dtype_and_x,
    frontend_method_data,
    init_flags,
    method_flags,
    frontend,
    on_device,
):
    input_dtype, x = dtype_and_x
    helpers.test_frontend_method(
        init_input_dtypes=input_dtype,
        init_all_as_kwargs_np={
            "data": x[0],
        },
        method_input_dtypes=[],
        method_all_as_kwargs_np={},
        frontend_method_data=frontend_method_data,
        init_flags=init_flags,
        method_flags=method_flags,
        frontend=frontend,
        on_device=on_device,
    )


# __add__
@handle_frontend_method(
    class_tree=CLASS_TREE,
    init_tree="torch.tensor",
    method_name="__add__",
    dtype_and_x=helpers.dtype_and_values(
        available_dtypes=helpers.get_dtypes("float"),
        num_arrays=2,
        min_value=-1e04,
        max_value=1e04,
        allow_inf=False,
    ),
)
def test_torch___add__(
    dtype_and_x,
    frontend_method_data,
    init_flags,
    method_flags,
    frontend,
    on_device,
):
    input_dtype, x = dtype_and_x
    helpers.test_frontend_method(
        init_input_dtypes=input_dtype,
        init_all_as_kwargs_np={
            "data": x[0],
        },
        method_input_dtypes=input_dtype,
        method_all_as_kwargs_np={
            "other": x[1],
        },
        frontend_method_data=frontend_method_data,
        init_flags=init_flags,
        method_flags=method_flags,
        frontend=frontend,
        on_device=on_device,
    )


# arcsinh
@handle_frontend_method(
    class_tree=CLASS_TREE,
    init_tree="torch.tensor",
    method_name="arcsinh",
    dtype_and_x=helpers.dtype_and_values(
        min_value=-1.0,
        max_value=1.0,
        available_dtypes=helpers.get_dtypes("float"),
    ),
)
def test_torch_arcsinh(
    dtype_and_x,
    frontend_method_data,
    init_flags,
    method_flags,
    frontend,
    on_device,
):
    input_dtype, x = dtype_and_x
    helpers.test_frontend_method(
        init_input_dtypes=input_dtype,
        init_all_as_kwargs_np={
            "data": x[0],
        },
        method_input_dtypes=[],
        method_all_as_kwargs_np={},
        frontend_method_data=frontend_method_data,
        init_flags=init_flags,
        method_flags=method_flags,
        frontend=frontend,
        on_device=on_device,
    )


# __long__
@handle_frontend_method(
    class_tree=CLASS_TREE,
    init_tree="torch.tensor",
    method_name="__long__",
    dtype_and_x=helpers.dtype_and_values(
        available_dtypes=helpers.get_dtypes("integer"),
        min_value=-1e04,
        max_value=1e04,
        allow_inf=False,
    ),
)
def test_torch___long__(
    dtype_and_x,
    frontend_method_data,
    init_flags,
    method_flags,
    frontend,
    on_device,
):
    input_dtype, x = dtype_and_x
    helpers.test_frontend_method(
        init_input_dtypes=input_dtype,
        init_all_as_kwargs_np={
            "data": x[0],
        },
        method_input_dtypes=input_dtype,
        method_all_as_kwargs_np={},
        frontend_method_data=frontend_method_data,
        init_flags=init_flags,
        method_flags=method_flags,
        frontend=frontend,
        on_device=on_device,
    )


# __radd__
@handle_frontend_method(
    class_tree=CLASS_TREE,
    init_tree="torch.tensor",
    method_name="__radd__",
    dtype_and_x=helpers.dtype_and_values(
        available_dtypes=helpers.get_dtypes("float"),
        num_arrays=2,
        min_value=-1e04,
        max_value=1e04,
        allow_inf=False,
    ),
)
def test_torch___radd__(
    dtype_and_x,
    frontend_method_data,
    init_flags,
    method_flags,
    frontend,
    on_device,
):
    input_dtype, x = dtype_and_x
    helpers.test_frontend_method(
        init_input_dtypes=input_dtype,
        init_all_as_kwargs_np={
            "data": x[0],
        },
        method_input_dtypes=input_dtype,
        method_all_as_kwargs_np={
            "other": x[1],
        },
        frontend_method_data=frontend_method_data,
        init_flags=init_flags,
        method_flags=method_flags,
        frontend=frontend,
        on_device=on_device,
    )


# __sub__
@handle_frontend_method(
    class_tree=CLASS_TREE,
    init_tree="torch.tensor",
    method_name="__sub__",
    dtype_and_x=helpers.dtype_and_values(
        available_dtypes=helpers.get_dtypes("float"),
        num_arrays=2,
        min_value=-1e04,
        max_value=1e04,
        allow_inf=False,
    ),
)
def test_torch___sub__(
    dtype_and_x,
    frontend_method_data,
    init_flags,
    method_flags,
    frontend,
    on_device,
):
    input_dtype, x = dtype_and_x
    helpers.test_frontend_method(
        init_input_dtypes=input_dtype,
        init_all_as_kwargs_np={
            "data": x[0],
        },
        method_input_dtypes=input_dtype,
        method_all_as_kwargs_np={
            "other": x[1],
        },
        frontend_method_data=frontend_method_data,
        init_flags=init_flags,
        method_flags=method_flags,
        frontend=frontend,
        on_device=on_device,
    )


# __mul__
@handle_frontend_method(
    class_tree=CLASS_TREE,
    init_tree="torch.tensor",
    method_name="__mul__",
    dtype_and_x=helpers.dtype_and_values(
        available_dtypes=helpers.get_dtypes("float"),
        num_arrays=2,
        min_value=-1e04,
        max_value=1e04,
        allow_inf=False,
    ),
)
def test_torch___mul__(
    dtype_and_x,
    frontend_method_data,
    init_flags,
    method_flags,
    frontend,
    on_device,
):
    input_dtype, x = dtype_and_x
    helpers.test_frontend_method(
        init_input_dtypes=input_dtype,
        init_all_as_kwargs_np={
            "data": x[0],
        },
        method_input_dtypes=input_dtype,
        method_all_as_kwargs_np={
            "other": x[1],
        },
        frontend_method_data=frontend_method_data,
        init_flags=init_flags,
        method_flags=method_flags,
        frontend=frontend,
        on_device=on_device,
    )


@st.composite
def _get_dtype_and_multiplicative_matrices(draw):
    return draw(
        st.one_of(
            _get_dtype_input_and_matrices(),
            _get_dtype_and_3dbatch_matrices(),
        )
    )


# __matmul__
@handle_frontend_method(
    class_tree=CLASS_TREE,
    init_tree="torch.tensor",
    method_name="__matmul__",
    dtype_tensor1_tensor2=_get_dtype_and_multiplicative_matrices(),
)
def test_torch___matmul__(
    dtype_tensor1_tensor2,
    frontend_method_data,
    init_flags,
    method_flags,
    frontend,
    on_device,
):
    dtype, tensor1, tensor2 = dtype_tensor1_tensor2
    helpers.test_frontend_method(
        init_input_dtypes=dtype,
        init_all_as_kwargs_np={
            "data": tensor1,
        },
        method_input_dtypes=dtype,
        method_all_as_kwargs_np={"other": tensor2},
        frontend_method_data=frontend_method_data,
        init_flags=init_flags,
        method_flags=method_flags,
        frontend=frontend,
        on_device=on_device,
    )


# __rsub__
@handle_frontend_method(
    class_tree=CLASS_TREE,
    init_tree="torch.tensor",
    method_name="__rsub__",
    dtype_and_x=helpers.dtype_and_values(
        available_dtypes=helpers.get_dtypes("numeric"),
        num_arrays=2,
    ),
)
def test_torch___rsub__(
    dtype_and_x,
    frontend_method_data,
    init_flags,
    method_flags,
    frontend,
    on_device,
):
    input_dtype, x = dtype_and_x
    helpers.test_frontend_method(
        init_input_dtypes=input_dtype,
        init_all_as_kwargs_np={
            "data": x[0],
        },
        method_input_dtypes=input_dtype,
        method_all_as_kwargs_np={
            "other": x[1],
        },
        frontend_method_data=frontend_method_data,
        init_flags=init_flags,
        method_flags=method_flags,
        frontend=frontend,
        on_device=on_device,
    )


# __rmul__
@handle_frontend_method(
    class_tree=CLASS_TREE,
    init_tree="torch.tensor",
    method_name="__rmul__",
    dtype_and_x=helpers.dtype_and_values(
        available_dtypes=helpers.get_dtypes("float"),
        num_arrays=2,
        min_value=-1e04,
        max_value=1e04,
        allow_inf=False,
    ),
)
def test_torch___rmul__(
    dtype_and_x,
    frontend_method_data,
    init_flags,
    method_flags,
    frontend,
    on_device,
):
    input_dtype, x = dtype_and_x
    helpers.test_frontend_method(
        init_input_dtypes=input_dtype,
        init_all_as_kwargs_np={
            "data": x[0],
        },
        method_input_dtypes=input_dtype,
        method_all_as_kwargs_np={
            "other": x[1],
        },
        frontend_method_data=frontend_method_data,
        init_flags=init_flags,
        method_flags=method_flags,
        frontend=frontend,
        on_device=on_device,
    )


# __truediv__
@handle_frontend_method(
    class_tree=CLASS_TREE,
    init_tree="torch.tensor",
    method_name="__truediv__",
    dtype_and_x=helpers.dtype_and_values(
        available_dtypes=helpers.get_dtypes("float"),
        shared_dtype=True,
        num_arrays=2,
        min_value=-1e04,
        max_value=1e04,
        allow_inf=False,
    ),
)
def test_torch___truediv__(
    dtype_and_x,
    frontend_method_data,
    init_flags,
    method_flags,
    frontend,
    on_device,
):
    input_dtype, x = dtype_and_x
    helpers.test_frontend_method(
        init_input_dtypes=input_dtype,
        init_all_as_kwargs_np={
            "data": x[0],
        },
        method_input_dtypes=input_dtype,
        method_all_as_kwargs_np={
            "other": x[1],
        },
        frontend_method_data=frontend_method_data,
        init_flags=init_flags,
        method_flags=method_flags,
        frontend=frontend,
        on_device=on_device,
    )


@handle_frontend_method(
    class_tree=CLASS_TREE,
    init_tree="torch.tensor",
    method_name="__floordiv__",
    dtype_and_x=helpers.dtype_and_values(
        available_dtypes=helpers.get_dtypes("float"),
        num_arrays=2,
        large_abs_safety_factor=2.5,
        small_abs_safety_factor=2.5,
        safety_factor_scale="log",
    ),
)
def test_torch_special_floordiv(
    dtype_and_x,
    frontend_method_data,
    init_flags,
    method_flags,
    frontend,
    on_device,
):
    input_dtype, x = dtype_and_x
    assume(not np.any(np.isclose(x[1], 0)))
    helpers.test_frontend_method(
        init_input_dtypes=input_dtype,
        init_all_as_kwargs_np={
            "data": x[0],
        },
        method_input_dtypes=input_dtype,
        method_all_as_kwargs_np={
            "other": x[1],
        },
        frontend_method_data=frontend_method_data,
        init_flags=init_flags,
        method_flags=method_flags,
        frontend=frontend,
        on_device=on_device,
        atol_=1,
    )


# remainder
@handle_frontend_method(
    class_tree=CLASS_TREE,
    init_tree="torch.tensor",
    method_name="remainder",
    dtype_and_x=helpers.dtype_and_values(
        available_dtypes=helpers.get_dtypes("float"),
        large_abs_safety_factor=2.5,
        small_abs_safety_factor=2.5,
        shared_dtype=True,
        num_arrays=2,
    ),
)
def test_torch_remainder(
    dtype_and_x,
    frontend_method_data,
    init_flags,
    method_flags,
    frontend,
    on_device,
):
    input_dtype, x = dtype_and_x
    helpers.test_frontend_method(
        init_input_dtypes=input_dtype,
        init_all_as_kwargs_np={
            "data": x[0],
        },
        method_input_dtypes=input_dtype,
        method_all_as_kwargs_np={
            "other": x[1],
        },
        frontend_method_data=frontend_method_data,
        init_flags=init_flags,
        method_flags=method_flags,
        frontend=frontend,
        on_device=on_device,
    )


@st.composite
def _to_helper(draw):
    dtype_x = draw(
        helpers.dtype_and_values(
            available_dtypes=helpers.get_dtypes("valid"),
            num_arrays=2,
            large_abs_safety_factor=3,
        )
    )
    input_dtype, x = dtype_x
    arg = draw(st.sampled_from(["tensor", "dtype", "device"]))
    if arg == "tensor":
        method_num_positional_args = 1
        method_all_as_kwargs_np = {"other": x[1]}
    elif arg == "dtype":
        method_num_positional_args = 1
        dtype = draw(helpers.get_dtypes("valid", full=False))[0]
        method_all_as_kwargs_np = {"dtype": dtype}
    else:
        method_num_positional_args = 0
        device = draw(st.just("cpu"))
        dtype = draw(helpers.get_dtypes("valid", full=False, none=True))[0]
        method_all_as_kwargs_np = {"dtype": dtype, "device": device}
    return input_dtype, x, method_num_positional_args, method_all_as_kwargs_np


# to
@handle_frontend_method(
    class_tree=CLASS_TREE,
    init_tree="torch.tensor",
    method_name="to",
    args_kwargs=_to_helper(),
)
def test_torch_to(
    args_kwargs,
    frontend_method_data,
    init_flags,
    method_flags,
    frontend,
    on_device,
):
    input_dtype, x, method_num_positional_args, method_all_as_kwargs_np = args_kwargs
    method_flags.num_positional_args = method_num_positional_args
    helpers.test_frontend_method(
        init_input_dtypes=input_dtype,
        init_all_as_kwargs_np={
            "data": x[0],
        },
        method_input_dtypes=input_dtype,
        method_all_as_kwargs_np=method_all_as_kwargs_np,
        frontend_method_data=frontend_method_data,
        init_flags=init_flags,
        method_flags=method_flags,
        frontend=frontend,
        on_device=on_device,
    )


# arctan
@handle_frontend_method(
    class_tree=CLASS_TREE,
    init_tree="torch.tensor",
    method_name="arctan",
    dtype_and_x=helpers.dtype_and_values(
        available_dtypes=helpers.get_dtypes("float"),
        allow_inf=False,
    ),
)
def test_torch_arctan(
    dtype_and_x,
    frontend_method_data,
    init_flags,
    method_flags,
    frontend,
    on_device,
):
    input_dtype, x = dtype_and_x
    helpers.test_frontend_method(
        init_input_dtypes=input_dtype,
        init_all_as_kwargs_np={
            "data": x[0],
        },
        method_input_dtypes=input_dtype,
        method_all_as_kwargs_np={},
        frontend_method_data=frontend_method_data,
        init_flags=init_flags,
        method_flags=method_flags,
        frontend=frontend,
        on_device=on_device,
    )


# arctan_
@handle_frontend_method(
    class_tree=CLASS_TREE,
    init_tree="torch.tensor",
    method_name="arctan_",
    dtype_and_x=helpers.dtype_and_values(
        available_dtypes=helpers.get_dtypes("float"),
        allow_inf=False,
    ),
)
def test_torch_arctan_(
    dtype_and_x,
    frontend_method_data,
    init_flags,
    method_flags,
    frontend,
    on_device,
):
    input_dtype, x = dtype_and_x
    helpers.test_frontend_method(
        init_input_dtypes=input_dtype,
        init_all_as_kwargs_np={
            "data": x[0],
        },
        method_input_dtypes=input_dtype,
        method_all_as_kwargs_np={},
        frontend_method_data=frontend_method_data,
        init_flags=init_flags,
        method_flags=method_flags,
        frontend=frontend,
        on_device=on_device,
    )


# arctan2
@handle_frontend_method(
    class_tree=CLASS_TREE,
    init_tree="torch.tensor",
    method_name="arctan2",
    dtype_and_x=helpers.dtype_and_values(
        available_dtypes=helpers.get_dtypes("float"),
        num_arrays=2,
    ),
)
def test_torch_arctan2(
    dtype_and_x,
    frontend_method_data,
    init_flags,
    method_flags,
    frontend,
    on_device,
):
    input_dtype, x = dtype_and_x
    helpers.test_frontend_method(
        init_input_dtypes=input_dtype,
        init_all_as_kwargs_np={
            "data": x[0],
        },
        method_input_dtypes=input_dtype,
        method_all_as_kwargs_np={
            "other": x[1],
        },
        frontend_method_data=frontend_method_data,
        init_flags=init_flags,
        method_flags=method_flags,
        frontend=frontend,
        on_device=on_device,
    )


# arctan2_
@handle_frontend_method(
    class_tree=CLASS_TREE,
    init_tree="torch.tensor",
    method_name="arctan2_",
    dtype_and_x=helpers.dtype_and_values(
        available_dtypes=helpers.get_dtypes("float"),
        num_arrays=2,
    ),
)
def test_torch_arctan2_(
    dtype_and_x,
    frontend_method_data,
    init_flags,
    method_flags,
    frontend,
    on_device,
):
    input_dtype, x = dtype_and_x
    helpers.test_frontend_method(
        init_input_dtypes=input_dtype,
        init_all_as_kwargs_np={
            "data": x[0],
        },
        method_input_dtypes=input_dtype,
        method_all_as_kwargs_np={
            "other": x[1],
        },
        frontend_method_data=frontend_method_data,
        init_flags=init_flags,
        method_flags=method_flags,
        frontend=frontend,
        on_device=on_device,
    )


# acos
@handle_frontend_method(
    class_tree=CLASS_TREE,
    init_tree="torch.tensor",
    method_name="acos",
    dtype_and_x=helpers.dtype_and_values(
        available_dtypes=helpers.get_dtypes("float"),
        allow_inf=False,
    ),
)
def test_torch_acos(
    dtype_and_x,
    frontend_method_data,
    init_flags,
    method_flags,
    frontend,
    on_device,
):
    input_dtype, x = dtype_and_x
    helpers.test_frontend_method(
        init_input_dtypes=input_dtype,
        init_all_as_kwargs_np={
            "data": x[0],
        },
        method_input_dtypes=input_dtype,
        method_all_as_kwargs_np={},
        frontend_method_data=frontend_method_data,
        init_flags=init_flags,
        method_flags=method_flags,
        frontend=frontend,
        on_device=on_device,
    )


# floor
@handle_frontend_method(
    class_tree=CLASS_TREE,
    init_tree="torch.tensor",
    method_name="floor",
    dtype_and_x=helpers.dtype_and_values(
        available_dtypes=helpers.get_dtypes("float"),
    ),
)
def test_torch_floor(
    dtype_and_x,
    frontend_method_data,
    init_flags,
    method_flags,
    frontend,
    on_device,
):
    input_dtype, x = dtype_and_x
    helpers.test_frontend_method(
        init_input_dtypes=input_dtype,
        init_all_as_kwargs_np={
            "data": x[0],
        },
        method_input_dtypes=input_dtype,
        method_all_as_kwargs_np={},
        frontend_method_data=frontend_method_data,
        init_flags=init_flags,
        method_flags=method_flags,
        frontend=frontend,
        on_device=on_device,
    )


# new_tensor
@handle_frontend_method(
    class_tree=CLASS_TREE,
    init_tree="torch.tensor",
    method_name="new_tensor",
    dtype_and_x=helpers.dtype_and_values(
        available_dtypes=helpers.get_dtypes("numeric"),
        num_arrays=2,
    ),
)
def test_torch_new_tensor(
    dtype_and_x,
    frontend_method_data,
    init_flags,
    method_flags,
    frontend,
    on_device,
):
    input_dtype, x = dtype_and_x
    helpers.test_frontend_method(
        init_input_dtypes=[input_dtype[0]],
        init_all_as_kwargs_np={
            "data": x[0],
        },
        method_input_dtypes=[input_dtype[1]],
        method_all_as_kwargs_np={
            "data": x[1],
            "dtype": input_dtype[1],
        },
        frontend_method_data=frontend_method_data,
        init_flags=init_flags,
        method_flags=method_flags,
        frontend=frontend,
        on_device=on_device,
    )


# __getitem__
@handle_frontend_method(
    class_tree=CLASS_TREE,
    init_tree="torch.tensor",
    method_name="__getitem__",
    dtype_x_index=helpers.dtype_array_query(
        available_dtypes=helpers.get_dtypes("valid"),
        allow_neg_step=False,
    ),
)
def test_torch_getitem(
    dtype_x_index,
    frontend_method_data,
    init_flags,
    method_flags,
    frontend,
    on_device,
):
    input_dtype, x, index = dtype_x_index
    helpers.test_frontend_method(
        init_input_dtypes=[input_dtype[0]],
        init_all_as_kwargs_np={"data": x},
        method_input_dtypes=[*input_dtype[1:]],
        method_all_as_kwargs_np={"query": index},
        frontend_method_data=frontend_method_data,
        init_flags=init_flags,
        method_flags=method_flags,
        frontend=frontend,
        on_device=on_device,
    )


# __setitem__
@handle_frontend_method(
    class_tree=CLASS_TREE,
    init_tree="torch.tensor",
    method_name="__setitem__",
    dtypes_x_index_val=helpers.dtype_array_query_val(
        available_dtypes=helpers.get_dtypes("valid"),
        allow_neg_step=False,
    ).filter(lambda x: x[0][0] == x[0][-1]),
)
def test_torch_setitem(
    dtypes_x_index_val,
    frontend_method_data,
    init_flags,
    method_flags,
    frontend,
    on_device,
):
    input_dtype, x, index, val = dtypes_x_index_val
    helpers.test_frontend_method(
        init_input_dtypes=[input_dtype[0]],
        init_all_as_kwargs_np={"data": x},
        method_input_dtypes=[*input_dtype[1:]],
        method_all_as_kwargs_np={"key": index, "value": val},
        frontend_method_data=frontend_method_data,
        init_flags=init_flags,
        method_flags=method_flags,
        frontend=frontend,
        on_device=on_device,
    )


# view_as
@handle_frontend_method(
    class_tree=CLASS_TREE,
    init_tree="torch.tensor",
    method_name="view_as",
    dtype_x=helpers.dtype_and_values(
        available_dtypes=helpers.get_dtypes("numeric"),
        shape=st.shared(helpers.get_shape(), key="value_shape"),
        num_arrays=2,
    ),
)
def test_torch_view_as(
    dtype_x,
    frontend_method_data,
    init_flags,
    method_flags,
    frontend,
    on_device,
):
    input_dtype, x = dtype_x
    helpers.test_frontend_method(
        init_input_dtypes=input_dtype,
        init_all_as_kwargs_np={
            "data": x[0],
        },
        method_input_dtypes=input_dtype,
        method_all_as_kwargs_np={
            "other": x[1],
        },
        frontend_method_data=frontend_method_data,
        init_flags=init_flags,
        method_flags=method_flags,
        frontend=frontend,
        on_device=on_device,
    )


# unsqueeze
@handle_frontend_method(
    class_tree=CLASS_TREE,
    init_tree="torch.tensor",
    method_name="unsqueeze",
    dtype_value=helpers.dtype_and_values(
        available_dtypes=helpers.get_dtypes("valid"),
        shape=st.shared(helpers.get_shape(), key="shape"),
    ),
    dim=helpers.get_axis(
        shape=st.shared(helpers.get_shape(), key="shape"),
        allow_neg=True,
        force_int=True,
    ),
)
def test_torch_unsqueeze(
    dtype_value,
    dim,
    frontend_method_data,
    init_flags,
    method_flags,
    frontend,
    on_device,
):
    input_dtype, x = dtype_value
    helpers.test_frontend_method(
        init_input_dtypes=input_dtype,
        init_all_as_kwargs_np={
            "data": x[0],
        },
        method_input_dtypes=input_dtype,
        method_all_as_kwargs_np={
            "dim": dim,
        },
        frontend_method_data=frontend_method_data,
        init_flags=init_flags,
        method_flags=method_flags,
        frontend=frontend,
        on_device=on_device,
    )


# unsqueeze_
@handle_frontend_method(
    class_tree=CLASS_TREE,
    init_tree="torch.tensor",
    method_name="unsqueeze_",
    dtype_value=helpers.dtype_and_values(
        available_dtypes=helpers.get_dtypes("valid"),
        shape=st.shared(helpers.get_shape(), key="shape"),
    ),
    dim=helpers.get_axis(
        shape=st.shared(helpers.get_shape(), key="shape"),
        allow_neg=True,
        force_int=True,
    ),
)
def test_torch_unsqueeze_(
    dtype_value,
    dim,
    frontend_method_data,
    init_flags,
    method_flags,
    frontend,
    on_device,
):
    input_dtype, x = dtype_value
    helpers.test_frontend_method(
        init_input_dtypes=input_dtype,
        init_all_as_kwargs_np={
            "data": x[0],
        },
        method_input_dtypes=input_dtype,
        method_all_as_kwargs_np={
            "dim": dim,
        },
        frontend_method_data=frontend_method_data,
        init_flags=init_flags,
        method_flags=method_flags,
        frontend=frontend,
        on_device=on_device,
    )


# ravel
@handle_frontend_method(
    class_tree=CLASS_TREE,
    init_tree="torch.tensor",
    method_name="ravel",
    dtype_value=helpers.dtype_and_values(
        available_dtypes=helpers.get_dtypes("valid"),
        shape=st.shared(helpers.get_shape(min_num_dims=1), key="shape"),
    ),
)
def test_torch_ravel(
    dtype_value,
    frontend_method_data,
    init_flags,
    method_flags,
    frontend,
    on_device,
):
    input_dtype, x = dtype_value
    helpers.test_frontend_method(
        init_input_dtypes=input_dtype,
        init_all_as_kwargs_np={
            "data": x[0],
        },
        method_input_dtypes=input_dtype,
        method_all_as_kwargs_np={},
        frontend_method_data=frontend_method_data,
        init_flags=init_flags,
        method_flags=method_flags,
        frontend=frontend,
        on_device=on_device,
    )


# split
@handle_frontend_method(
    class_tree=CLASS_TREE,
    init_tree="torch.tensor",
    method_name="split",
    dtype_value=helpers.dtype_and_values(
        available_dtypes=helpers.get_dtypes("valid"),
        shape=st.shared(helpers.get_shape(min_num_dims=1), key="value_shape"),
    ),
    split_size=_get_splits(allow_none=False, min_num_dims=1, allow_array_indices=False),
    dim=st.shared(
        helpers.get_axis(
            shape=st.shared(helpers.get_shape(min_num_dims=1), key="value_shape"),
            force_int=True,
        ),
        key="target_axis",
    ),
)
def test_torch_split(
    dtype_value,
    split_size,
    dim,
    frontend_method_data,
    init_flags,
    method_flags,
    frontend,
    on_device,
):
    input_dtype, x = dtype_value
    helpers.test_frontend_method(
        init_input_dtypes=input_dtype,
        init_all_as_kwargs_np={
            "data": x[0],
        },
        method_input_dtypes=input_dtype,
        method_all_as_kwargs_np={
            "split_size": split_size,
            "dim": dim,
        },
        frontend_method_data=frontend_method_data,
        init_flags=init_flags,
        method_flags=method_flags,
        frontend=frontend,
        on_device=on_device,
    )


# tensor_split
@handle_frontend_method(
    class_tree=CLASS_TREE,
    init_tree="torch.tensor",
    method_name="tensor_split",
    dtype_value=helpers.dtype_and_values(
        available_dtypes=helpers.get_dtypes("integer"),
        shape=st.shared(helpers.get_shape(min_num_dims=1), key="value_shape"),
    ),
    indices_or_sections=_get_splits(
        min_num_dims=1, allow_none=False, allow_array_indices=False
    ),
    dim=st.shared(
        helpers.get_axis(
            shape=st.shared(helpers.get_shape(min_num_dims=1), key="value_shape"),
            force_int=True,
        ),
        key="target_axis",
    ),
    method_num_positional_args=st.just(1),
)
def test_torch_tensor_split(
    dtype_value,
    indices_or_sections,
    dim,
    frontend_method_data,
    init_flags,
    method_flags,
    frontend,
    on_device,
):
    input_dtype, x = dtype_value
    helpers.test_frontend_method(
        init_input_dtypes=input_dtype,
        init_all_as_kwargs_np={
            "data": x[0],
        },
        method_input_dtypes=[],
        method_all_as_kwargs_np={
            "indices_or_sections": indices_or_sections,
            "dim": dim,
        },
        frontend_method_data=frontend_method_data,
        init_flags=init_flags,
        method_flags=method_flags,
        frontend=frontend,
        on_device=on_device,
    )


# vsplit
@handle_frontend_method(
    class_tree=CLASS_TREE,
    init_tree="torch.tensor",
    method_name="vsplit",
    dtype_value=helpers.dtype_and_values(
        available_dtypes=helpers.get_dtypes("valid"),
        shape=st.shared(helpers.get_shape(min_num_dims=2), key="value_shape"),
    ),
    indices_or_sections=_get_splits(
        min_num_dims=2,
        axis=0,
        allow_none=False,
        allow_array_indices=False,
        is_mod_split=True,
    ),
)
def test_torch_vsplit(
    dtype_value,
    indices_or_sections,
    frontend_method_data,
    init_flags,
    method_flags,
    frontend,
    on_device,
):
    input_dtype, x = dtype_value
    helpers.test_frontend_method(
        init_input_dtypes=input_dtype,
        init_all_as_kwargs_np={
            "data": x[0],
        },
        method_input_dtypes=[],
        method_all_as_kwargs_np={"indices_or_sections": indices_or_sections},
        frontend_method_data=frontend_method_data,
        init_flags=init_flags,
        method_flags=method_flags,
        frontend=frontend,
        on_device=on_device,
    )


# hsplit
@handle_frontend_method(
    class_tree=CLASS_TREE,
    init_tree="torch.tensor",
    method_name="hsplit",
    dtype_value=helpers.dtype_and_values(
        available_dtypes=helpers.get_dtypes("valid"),
        shape=st.shared(helpers.get_shape(min_num_dims=2), key="value_shape"),
    ),
    indices_or_sections=_get_splits(
        min_num_dims=1,
        axis=1,
        allow_none=False,
        allow_array_indices=False,
        is_mod_split=True,
    ),
)
def test_torch_hsplit(
    dtype_value,
    indices_or_sections,
    frontend_method_data,
    init_flags,
    method_flags,
    frontend,
    on_device,
):
    input_dtype, x = dtype_value
    helpers.test_frontend_method(
        init_input_dtypes=input_dtype,
        init_all_as_kwargs_np={
            "data": x[0],
        },
        method_input_dtypes=[],
        method_all_as_kwargs_np={"indices_or_sections": indices_or_sections},
        frontend_method_data=frontend_method_data,
        init_flags=init_flags,
        method_flags=method_flags,
        frontend=frontend,
        on_device=on_device,
    )


# dsplit
@handle_frontend_method(
    class_tree=CLASS_TREE,
    init_tree="torch.tensor",
    method_name="dsplit",
    dtype_value=helpers.dtype_and_values(
        available_dtypes=helpers.get_dtypes("valid"),
        shape=st.shared(helpers.get_shape(min_num_dims=3), key="value_shape"),
    ),
    indices_or_sections=_get_splits(
        min_num_dims=3,
        axis=2,
        allow_none=False,
        allow_array_indices=False,
        is_mod_split=True,
    ),
)
def test_torch_dsplit(
    dtype_value,
    indices_or_sections,
    frontend_method_data,
    init_flags,
    method_flags,
    frontend,
    on_device,
):
    input_dtype, x = dtype_value
    helpers.test_frontend_method(
        init_input_dtypes=input_dtype,
        init_all_as_kwargs_np={
            "data": x[0],
        },
        method_input_dtypes=[],
        method_all_as_kwargs_np={"indices_or_sections": indices_or_sections},
        frontend_method_data=frontend_method_data,
        init_flags=init_flags,
        method_flags=method_flags,
        frontend=frontend,
        on_device=on_device,
    )


# detach
@handle_frontend_method(
    class_tree=CLASS_TREE,
    init_tree="torch.tensor",
    method_name="detach",
    dtype_and_x=helpers.dtype_and_values(
        available_dtypes=helpers.get_dtypes("valid"),
    ),
)
def test_torch_detach(
    dtype_and_x,
    frontend_method_data,
    init_flags,
    method_flags,
    frontend,
    on_device,
):
    input_dtype, x = dtype_and_x
    helpers.test_frontend_method(
        init_input_dtypes=input_dtype,
        init_all_as_kwargs_np={
            "data": x[0],
        },
        method_input_dtypes=input_dtype,
        method_all_as_kwargs_np={},
        frontend_method_data=frontend_method_data,
        init_flags=init_flags,
        method_flags=method_flags,
        frontend=frontend,
        on_device=on_device,
    )


# detach_
@handle_frontend_method(
    class_tree=CLASS_TREE,
    init_tree="torch.tensor",
    method_name="detach_",
    dtype_and_x=helpers.dtype_and_values(
        available_dtypes=helpers.get_dtypes("valid"),
    ),
)
def test_torch_detach_(
    dtype_and_x,
    frontend_method_data,
    init_flags,
    method_flags,
    frontend,
    on_device,
):
    input_dtype, x = dtype_and_x
    helpers.test_frontend_method(
        init_input_dtypes=input_dtype,
        init_all_as_kwargs_np={
            "data": x[0],
        },
        method_input_dtypes=input_dtype,
        method_all_as_kwargs_np={},
        frontend_method_data=frontend_method_data,
        init_flags=init_flags,
        method_flags=method_flags,
        frontend=frontend,
        on_device=on_device,
    )


# dim
@handle_frontend_method(
    class_tree=CLASS_TREE,
    init_tree="torch.tensor",
    method_name="dim",
    dtype_and_x=helpers.dtype_and_values(
        available_dtypes=helpers.get_dtypes("numeric"),
    ),
)
def test_torch_dim(
    dtype_and_x,
    frontend_method_data,
    init_flags,
    method_flags,
    frontend,
    on_device,
):
    input_dtype, x = dtype_and_x
    helpers.test_frontend_method(
        init_input_dtypes=input_dtype,
        init_all_as_kwargs_np={
            "data": x[0],
        },
        method_input_dtypes=[],
        method_all_as_kwargs_np={},
        frontend_method_data=frontend_method_data,
        init_flags=init_flags,
        method_flags=method_flags,
        frontend=frontend,
        on_device=on_device,
    )


# ndimension
@handle_frontend_method(
    class_tree=CLASS_TREE,
    init_tree="torch.tensor",
    method_name="ndimension",
    dtype_and_x=helpers.dtype_and_values(
        available_dtypes=helpers.get_dtypes("numeric"),
    ),
)
def test_torch_ndimension(
    dtype_and_x,
    frontend_method_data,
    init_flags,
    method_flags,
    frontend,
    on_device,
):
    input_dtype, x = dtype_and_x
    helpers.test_frontend_method(
        init_input_dtypes=input_dtype,
        init_all_as_kwargs_np={
            "data": x[0],
        },
        method_input_dtypes=[],
        method_all_as_kwargs_np={},
        frontend_method_data=frontend_method_data,
        init_flags=init_flags,
        method_flags=method_flags,
        frontend=frontend,
        on_device=on_device,
    )


@st.composite
def _fill_value_and_size(
    draw,
    *,
    min_num_dims=1,
    max_num_dims=5,
    min_dim_size=1,
    max_dim_size=10,
):
    if isinstance(min_dim_size, st._internal.SearchStrategy):
        min_dim_size = draw(min_dim_size)
    if isinstance(max_dim_size, st._internal.SearchStrategy):
        max_dim_size = draw(max_dim_size)

    available_dtypes = draw(helpers.get_dtypes("numeric"))
    dtype = draw(
        helpers.array_dtypes(
            num_arrays=1,
            available_dtypes=available_dtypes,
        )
    )
    array = draw(
        helpers.array_values(
            dtype=dtype[0],
            shape=(1,),
        )
    )
    dtype.append("int32")
    size = draw(
        st.shared(
            helpers.get_shape(
                min_num_dims=min_num_dims,
                max_num_dims=max_num_dims,
                min_dim_size=min_dim_size,
                max_dim_size=max_dim_size,
            ),
            key="shape",
        )
    )
    fill_value = draw(helpers.ints()) if "int" in dtype[0] else draw(helpers.floats())

    return dtype, [array, size, fill_value]


# new_full
@handle_frontend_method(
    class_tree=CLASS_TREE,
    init_tree="torch.tensor",
    method_name="new_full",
    dtype_and_x=_fill_value_and_size(max_num_dims=3),
)
def test_torch_new_full(
    dtype_and_x,
    frontend_method_data,
    init_flags,
    method_flags,
    frontend,
    on_device,
):
    input_dtype, x = dtype_and_x
    helpers.test_frontend_method(
        init_input_dtypes=[input_dtype[0]],
        init_all_as_kwargs_np={
            "data": x[0],
        },
        method_input_dtypes=[input_dtype[1]],
        method_all_as_kwargs_np={
            "size": x[1],
            "fill_value": x[2],
        },
        frontend_method_data=frontend_method_data,
        init_flags=init_flags,
        method_flags=method_flags,
        frontend=frontend,
        on_device=on_device,
    )


# new_empty (not actually intuitive for testing)
@handle_frontend_method(
    class_tree=CLASS_TREE,
    init_tree="torch.tensor",
    method_name="new_empty",
    dtype_and_x=helpers.dtype_and_values(
        available_dtypes=helpers.get_dtypes("numeric"),
    ),
    size=helpers.get_shape(
        min_num_dims=1,
        max_num_dims=3,
    ),
)
def test_torch_new_empty(
    dtype_and_x,
    size,
    frontend_method_data,
    init_flags,
    method_flags,
    frontend,
    on_device,
):
    input_dtype, x = dtype_and_x
    helpers.test_frontend_method(
        init_input_dtypes=[input_dtype[0]],
        init_all_as_kwargs_np={
            "data": x,
        },
        method_input_dtypes=[ivy.int32],
        method_all_as_kwargs_np={
            "size": size,
        },
        frontend_method_data=frontend_method_data,
        init_flags=init_flags,
        method_flags=method_flags,
        frontend=frontend,
        on_device=on_device,
    )


@st.composite
def _expand_helper(draw):
    num_dims = draw(st.integers(min_value=1, max_value=10))
    shape = draw(
        helpers.get_shape(min_num_dims=num_dims, max_num_dims=num_dims).filter(
            lambda x: any(i == 1 for i in x)
        )
    )
    new_shape = draw(
        helpers.get_shape(min_num_dims=num_dims, max_num_dims=num_dims).filter(
            lambda x: all(x[i] == v if v != 1 else True for i, v in enumerate(shape))
        )
    )
    dtype, x = draw(
        helpers.dtype_and_values(
            available_dtypes=helpers.get_dtypes("valid"),
            shape=shape,
        )
    )
    return dtype, x, new_shape


@handle_frontend_method(
    class_tree=CLASS_TREE,
    init_tree="torch.tensor",
    method_name="expand",
    dtype_x_shape=_expand_helper(),
    unpack_shape=st.booleans(),
)
def test_torch_expand(
    dtype_x_shape,
    unpack_shape,
    frontend_method_data,
    init_flags,
    method_flags,
    frontend,
    on_device,
):
    input_dtype, x, shape = dtype_x_shape
    if unpack_shape:
        method_flags.num_positional_args = len(shape) + 1
        size = {}
        i = 0
        for x_ in shape:
            size["x{}".format(i)] = x_
            i += 1
    else:
        size = {
            "size": shape,
        }
    helpers.test_frontend_method(
        init_input_dtypes=input_dtype,
        init_all_as_kwargs_np={
            "data": x[0],
        },
        method_input_dtypes=input_dtype,
        method_all_as_kwargs_np=size,
        frontend_method_data=frontend_method_data,
        init_flags=init_flags,
        method_flags=method_flags,
        frontend=frontend,
        on_device=on_device,
    )


# expand_as
@handle_frontend_method(
    class_tree=CLASS_TREE,
    init_tree="torch.tensor",
    method_name="expand_as",
    dtype_x=helpers.dtype_and_values(
        available_dtypes=helpers.get_dtypes("valid"), num_arrays=2
    ),
)
def test_torch_expand_as(
    dtype_x,
    frontend_method_data,
    init_flags,
    method_flags,
    frontend,
    on_device,
):
    input_dtype, x = dtype_x
    helpers.test_frontend_method(
        init_input_dtypes=input_dtype,
        init_all_as_kwargs_np={
            "data": x[0],
        },
        method_input_dtypes=input_dtype,
        method_all_as_kwargs_np={
            "other": x[1],
        },
        frontend_method_data=frontend_method_data,
        init_flags=init_flags,
        method_flags=method_flags,
        frontend=frontend,
        on_device=on_device,
    )


@st.composite
def _unfold_args(draw):
    values_dtype, values, axis, shape = draw(
        helpers.dtype_values_axis(
            available_dtypes=helpers.get_dtypes("float"),
            force_int_axis=True,
            shape=draw(
                helpers.get_shape(
                    allow_none=False,
                    min_num_dims=1,
                    min_dim_size=1,
                )
            ),
            ret_shape=True,
        )
    )
    size = draw(
        st.integers(
            min_value=1,
            max_value=max(shape[axis] - 1, 1),
        )
    )
    step = draw(
        st.integers(
            min_value=1,
            max_value=size,
        )
    )
    return values_dtype, values, axis, size, step


# unfold
@handle_frontend_method(
    class_tree=CLASS_TREE,
    init_tree="torch.tensor",
    method_name="unfold",
    dtype_values_args=_unfold_args(),
)
def test_torch_unfold(
    dtype_values_args,
    frontend_method_data,
    init_flags,
    method_flags,
    frontend,
    on_device,
):
    input_dtype, x, axis, size, step = dtype_values_args
    print(axis, size, step)
    helpers.test_frontend_method(
        init_input_dtypes=input_dtype,
        init_all_as_kwargs_np={
            "data": x,
        },
        method_input_dtypes=input_dtype,
        method_all_as_kwargs_np={
            "dimension": axis,
            "size": size,
            "step": step,
        },
        frontend_method_data=frontend_method_data,
        init_flags=init_flags,
        method_flags=method_flags,
        frontend=frontend,
        on_device=on_device,
    )


# __mod__
@handle_frontend_method(
    class_tree=CLASS_TREE,
    init_tree="torch.tensor",
    method_name="__mod__",
    dtype_and_x=helpers.dtype_and_values(
        available_dtypes=helpers.get_dtypes("float"),
        num_arrays=2,
    ),
)
def test_torch___mod__(
    dtype_and_x,
    frontend_method_data,
    init_flags,
    method_flags,
    frontend,
    on_device,
):
    input_dtype, x = dtype_and_x
    helpers.test_frontend_method(
        init_input_dtypes=input_dtype,
        init_all_as_kwargs_np={
            "data": x[0],
        },
        method_input_dtypes=input_dtype,
        method_all_as_kwargs_np={
            "other": x[1],
        },
        frontend_method_data=frontend_method_data,
        init_flags=init_flags,
        method_flags=method_flags,
        frontend=frontend,
        on_device=on_device,
    )


# long
@handle_frontend_method(
    class_tree=CLASS_TREE,
    init_tree="torch.tensor",
    method_name="long",
    dtype_and_x=helpers.dtype_and_values(
        available_dtypes=helpers.get_dtypes("integer"),
    ),
)
def test_torch_long(
    dtype_and_x,
    frontend_method_data,
    init_flags,
    method_flags,
    frontend,
    on_device,
):
    input_dtype, x = dtype_and_x
    helpers.test_frontend_method(
        init_input_dtypes=input_dtype,
        init_all_as_kwargs_np={
            "data": x[0],
        },
        method_input_dtypes=input_dtype,
        method_all_as_kwargs_np={},
        frontend_method_data=frontend_method_data,
        init_flags=init_flags,
        method_flags=method_flags,
        frontend=frontend,
        on_device=on_device,
    )


# max
@handle_frontend_method(
    class_tree=CLASS_TREE,
    init_tree="torch.tensor",
    method_name="max",
    dtype_x=helpers.dtype_and_values(
        available_dtypes=helpers.get_dtypes("float"),
    ),
)
def test_torch_max(
    dtype_x,
    frontend_method_data,
    init_flags,
    method_flags,
    frontend,
    on_device,
):
    input_dtype, x = dtype_x
    helpers.test_frontend_method(
        init_input_dtypes=input_dtype,
        init_all_as_kwargs_np={
            "data": x[0],
        },
        method_input_dtypes=input_dtype,
        method_all_as_kwargs_np={},
        frontend_method_data=frontend_method_data,
        init_flags=init_flags,
        method_flags=method_flags,
        frontend=frontend,
        on_device=on_device,
    )


@given(
    dtype_x=helpers.dtype_and_values(
        available_dtypes=helpers.get_dtypes("valid", prune_function=False)
    ).filter(lambda x: "bfloat16" not in x[0]),
)
def test_torch_is_quantized(
    dtype_x,
):
    _, data = dtype_x
    x = Tensor(data[0])
    x.ivy_array = data[0]
    ivy.utils.assertions.check_equal(
        x.is_quantized, "q" in ivy.dtype(ivy.array(data[0])), as_array=False
    )


@given(
    dtype_x=helpers.dtype_and_values(
        available_dtypes=helpers.get_dtypes("valid", prune_function=False)
    ).filter(lambda x: "bfloat16" not in x[0]),
)
def test_torch_is_cuda(
    dtype_x,
):
    _, data = dtype_x
    x = Tensor(data[0])
    x.ivy_array = data[0]
    ivy.utils.assertions.check_equal(
        x.is_cuda, "gpu" in ivy.dev(ivy.array(data[0])), as_array=False
    )


@given(
    dtype_x=helpers.dtype_and_values(
        available_dtypes=helpers.get_dtypes("valid", prune_function=False)
    ).filter(lambda x: "bfloat16" not in x[0]),
)
def test_torch_tensor_property_is_meta(
    dtype_x,
):
    _, data = dtype_x
    x = Tensor(data[0])
    x.ivy_array = data[0]
    ivy.utils.assertions.check_equal(
        x.is_meta, "meta" in ivy.dev(ivy.array(data[0])), as_array=False
    )


# logical_and
@handle_frontend_method(
    class_tree=CLASS_TREE,
    init_tree="torch.tensor",
    method_name="logical_and",
    dtype_and_x=helpers.dtype_and_values(
        available_dtypes=helpers.get_dtypes("valid"),
        num_arrays=2,
    ),
)
def test_torch_logical_and(
    dtype_and_x,
    frontend_method_data,
    init_flags,
    method_flags,
    frontend,
    on_device,
):
    input_dtype, x = dtype_and_x
    helpers.test_frontend_method(
        init_input_dtypes=input_dtype,
        init_all_as_kwargs_np={
            "data": x[0],
        },
        method_input_dtypes=input_dtype,
        method_all_as_kwargs_np={
            "other": x[1],
        },
        frontend_method_data=frontend_method_data,
        init_flags=init_flags,
        method_flags=method_flags,
        frontend=frontend,
        on_device=on_device,
    )


# logical_not
@handle_frontend_method(
    class_tree=CLASS_TREE,
    init_tree="torch.tensor",
    method_name="logical_not",
    dtype_and_x=helpers.dtype_and_values(
        available_dtypes=helpers.get_dtypes("valid"), num_arrays=1
    ),
)
def test_torch_logical_not(
    dtype_and_x,
    frontend_method_data,
    init_flags,
    method_flags,
    frontend,
    on_device,
):
    input_dtype, x = dtype_and_x
    helpers.test_frontend_method(
        init_input_dtypes=input_dtype,
        init_all_as_kwargs_np={
            "data": x[0],
        },
        method_input_dtypes=input_dtype,
        method_all_as_kwargs_np={},
        frontend_method_data=frontend_method_data,
        init_flags=init_flags,
        method_flags=method_flags,
        frontend=frontend,
        on_device=on_device,
    )


# logical_or
@handle_frontend_method(
    class_tree=CLASS_TREE,
    init_tree="torch.tensor",
    method_name="logical_or",
    dtype_and_x=helpers.dtype_and_values(
        available_dtypes=helpers.get_dtypes("valid"),
        num_arrays=2,
    ),
)
def test_torch_logical_or(
    dtype_and_x,
    frontend_method_data,
    init_flags,
    method_flags,
    frontend,
    on_device,
):
    input_dtype, x = dtype_and_x
    helpers.test_frontend_method(
        init_input_dtypes=input_dtype,
        init_all_as_kwargs_np={
            "data": x[0],
        },
        method_input_dtypes=input_dtype,
        method_all_as_kwargs_np={
            "other": x[1],
        },
        frontend_method_data=frontend_method_data,
        init_flags=init_flags,
        method_flags=method_flags,
        frontend=frontend,
        on_device=on_device,
    )


# bitwise_not
@handle_frontend_method(
    class_tree=CLASS_TREE,
    init_tree="torch.tensor",
    method_name="bitwise_not",
    dtype_and_x=helpers.dtype_and_values(
        available_dtypes=helpers.get_dtypes("integer"),
        num_arrays=2,
    ),
)
def test_torch_bitwise_not(
    dtype_and_x,
    frontend_method_data,
    init_flags,
    method_flags,
    frontend,
    on_device,
):
    input_dtype, x = dtype_and_x
    helpers.test_frontend_method(
        init_input_dtypes=input_dtype,
        init_all_as_kwargs_np={
            "data": x[0],
        },
        method_input_dtypes=input_dtype,
        frontend_method_data=frontend_method_data,
        init_flags=init_flags,
        method_flags=method_flags,
        method_all_as_kwargs_np={},
        frontend=frontend,
        on_device=on_device,
    )


# bitwise_and
@handle_frontend_method(
    class_tree=CLASS_TREE,
    init_tree="torch.tensor",
    method_name="bitwise_and",
    dtype_and_x=helpers.dtype_and_values(
        available_dtypes=helpers.get_dtypes("integer"),
        num_arrays=2,
    ),
)
def test_torch_bitwise_and(
    dtype_and_x,
    frontend_method_data,
    init_flags,
    method_flags,
    frontend,
    on_device,
):
    input_dtype, x = dtype_and_x
    helpers.test_frontend_method(
        init_input_dtypes=input_dtype,
        init_all_as_kwargs_np={
            "data": x[0],
        },
        method_input_dtypes=input_dtype,
        method_all_as_kwargs_np={
            "other": x[1],
        },
        frontend_method_data=frontend_method_data,
        init_flags=init_flags,
        method_flags=method_flags,
        frontend=frontend,
        on_device=on_device,
    )


# bitwise_or
@handle_frontend_method(
    class_tree=CLASS_TREE,
    init_tree="torch.tensor",
    method_name="bitwise_or",
    dtype_and_x=helpers.dtype_and_values(
        available_dtypes=helpers.get_dtypes("valid"),
        num_arrays=2,
    ),
)
def test_torch_bitwise_or(
    dtype_and_x,
    frontend_method_data,
    init_flags,
    method_flags,
    frontend,
    on_device,
):
    input_dtype, x = dtype_and_x
    helpers.test_frontend_method(
        init_input_dtypes=input_dtype,
        init_all_as_kwargs_np={
            "data": x[0],
        },
        method_input_dtypes=input_dtype,
        method_all_as_kwargs_np={
            "other": x[1],
        },
        frontend_method_data=frontend_method_data,
        init_flags=init_flags,
        method_flags=method_flags,
        frontend=frontend,
        on_device=on_device,
    )


# bitwise_or_
@handle_frontend_method(
    class_tree=CLASS_TREE,
    init_tree="torch.tensor",
    method_name="bitwise_or_",
    dtype_and_x=helpers.dtype_and_values(
        available_dtypes=helpers.get_dtypes("valid"),
        num_arrays=2,
    ),
)
def test_torch_bitwise_or_(
    dtype_and_x,
    frontend_method_data,
    init_flags,
    method_flags,
    frontend,
    on_device,
):
    input_dtype, x = dtype_and_x
    helpers.test_frontend_method(
        init_input_dtypes=input_dtype,
        init_all_as_kwargs_np={
            "data": x[0],
        },
        method_input_dtypes=input_dtype,
        method_all_as_kwargs_np={
            "other": x[1],
        },
        frontend_method_data=frontend_method_data,
        init_flags=init_flags,
        method_flags=method_flags,
        frontend=frontend,
        on_device=on_device,
    )


# bitwise_left_shift
@handle_frontend_method(
    class_tree=CLASS_TREE,
    init_tree="torch.tensor",
    method_name="bitwise_left_shift",
    dtype_and_x=helpers.dtype_and_values(
        available_dtypes=helpers.get_dtypes("integer"),
        num_arrays=2,
    ),
)
def test_torch_bitwise_left_shift(
    dtype_and_x,
    frontend_method_data,
    init_flags,
    method_flags,
    frontend,
    on_device,
):
    input_dtype, x = dtype_and_x
    helpers.test_frontend_method(
        init_input_dtypes=input_dtype,
        init_all_as_kwargs_np={
            "data": x[0],
        },
        method_input_dtypes=input_dtype,
        method_all_as_kwargs_np={
            "other": x[1],
        },
        frontend_method_data=frontend_method_data,
        init_flags=init_flags,
        method_flags=method_flags,
        frontend=frontend,
        on_device=on_device,
    )


# add_
@handle_frontend_method(
    class_tree=CLASS_TREE,
    init_tree="torch.tensor",
    method_name="add_",
    dtype_and_x=helpers.dtype_and_values(
        available_dtypes=helpers.get_dtypes("numeric"),
        num_arrays=2,
    ),
)
def test_torch_add_(
    dtype_and_x,
    frontend_method_data,
    init_flags,
    method_flags,
    frontend,
    on_device,
):
    input_dtype, x = dtype_and_x
    helpers.test_frontend_method(
        init_input_dtypes=[input_dtype[0]],
        init_all_as_kwargs_np={
            "data": x[0],
        },
        method_input_dtypes=input_dtype,
        method_all_as_kwargs_np={
            "other": x[1],
        },
        frontend_method_data=frontend_method_data,
        init_flags=init_flags,
        method_flags=method_flags,
        frontend=frontend,
        on_device=on_device,
    )


# subtract_
@handle_frontend_method(
    class_tree=CLASS_TREE,
    init_tree="torch.tensor",
    method_name="subtract_",
    dtype_and_x=helpers.dtype_and_values(
        available_dtypes=helpers.get_dtypes("numeric"),
        num_arrays=2,
    ),
)
def test_torch_subtract_(
    dtype_and_x,
    frontend_method_data,
    init_flags,
    method_flags,
    frontend,
    on_device,
):
    input_dtype, x = dtype_and_x
    helpers.test_frontend_method(
        init_input_dtypes=[input_dtype[0]],
        init_all_as_kwargs_np={
            "data": x[0],
        },
        method_input_dtypes=input_dtype,
        method_all_as_kwargs_np={
            "other": x[1],
        },
        frontend_method_data=frontend_method_data,
        init_flags=init_flags,
        method_flags=method_flags,
        frontend=frontend,
        on_device=on_device,
    )


# arccos_
@handle_frontend_method(
    class_tree=CLASS_TREE,
    init_tree="torch.tensor",
    method_name="arccos_",
    dtype_and_x=helpers.dtype_and_values(
        min_value=-1.0,
        max_value=1.0,
        available_dtypes=helpers.get_dtypes("float"),
    ),
)
def test_torch_arccos_(
    dtype_and_x,
    frontend_method_data,
    init_flags,
    method_flags,
    frontend,
    on_device,
):
    input_dtype, x = dtype_and_x
    helpers.test_frontend_method(
        init_input_dtypes=input_dtype,
        init_all_as_kwargs_np={
            "data": x[0],
        },
        method_input_dtypes=[],
        method_all_as_kwargs_np={},
        frontend_method_data=frontend_method_data,
        init_flags=init_flags,
        method_flags=method_flags,
        frontend=frontend,
        on_device=on_device,
    )


# arccos
@handle_frontend_method(
    class_tree=CLASS_TREE,
    init_tree="torch.tensor",
    method_name="arccos",
    dtype_and_x=helpers.dtype_and_values(
        min_value=-1.0,
        max_value=1.0,
        available_dtypes=helpers.get_dtypes("float"),
    ),
)
def test_torch_arccos(
    dtype_and_x,
    frontend_method_data,
    init_flags,
    method_flags,
    frontend,
    on_device,
):
    input_dtype, x = dtype_and_x
    helpers.test_frontend_method(
        init_input_dtypes=input_dtype,
        init_all_as_kwargs_np={
            "data": x[0],
        },
        method_input_dtypes=[],
        method_all_as_kwargs_np={},
        frontend_method_data=frontend_method_data,
        init_flags=init_flags,
        method_flags=method_flags,
        frontend=frontend,
        on_device=on_device,
    )


# acos_
@handle_frontend_method(
    class_tree=CLASS_TREE,
    init_tree="torch.tensor",
    method_name="acos_",
    dtype_and_x=helpers.dtype_and_values(
        min_value=-1.0,
        max_value=1.0,
        available_dtypes=helpers.get_dtypes("float"),
    ),
)
def test_torch_acos_(
    dtype_and_x,
    frontend_method_data,
    init_flags,
    method_flags,
    frontend,
    on_device,
):
    input_dtype, x = dtype_and_x
    helpers.test_frontend_method(
        init_input_dtypes=input_dtype,
        init_all_as_kwargs_np={
            "data": x[0],
        },
        method_input_dtypes=[],
        method_all_as_kwargs_np={},
        frontend_method_data=frontend_method_data,
        init_flags=init_flags,
        method_flags=method_flags,
        frontend=frontend,
        on_device=on_device,
    )


# asin_
@handle_frontend_method(
    class_tree=CLASS_TREE,
    init_tree="torch.tensor",
    method_name="asin_",
    dtype_and_x=helpers.dtype_and_values(
        min_value=-1.0,
        max_value=1.0,
        available_dtypes=helpers.get_dtypes("float"),
    ),
)
def test_torch_asin_(
    dtype_and_x,
    frontend_method_data,
    init_flags,
    method_flags,
    frontend,
    on_device,
):
    input_dtype, x = dtype_and_x
    helpers.test_frontend_method(
        init_input_dtypes=input_dtype,
        init_all_as_kwargs_np={
            "data": x[0],
        },
        method_input_dtypes=[],
        method_all_as_kwargs_np={},
        frontend_method_data=frontend_method_data,
        init_flags=init_flags,
        method_flags=method_flags,
        frontend=frontend,
        on_device=on_device,
    )


# arcsin_
@handle_frontend_method(
    class_tree=CLASS_TREE,
    init_tree="torch.tensor",
    method_name="arcsin_",
    dtype_and_x=helpers.dtype_and_values(
        min_value=-1.0,
        max_value=1.0,
        available_dtypes=helpers.get_dtypes("float"),
    ),
)
def test_torch_arcsin_(
    dtype_and_x,
    frontend_method_data,
    init_flags,
    method_flags,
    frontend,
    on_device,
):
    input_dtype, x = dtype_and_x
    helpers.test_frontend_method(
        init_input_dtypes=input_dtype,
        init_all_as_kwargs_np={
            "data": x[0],
        },
        method_input_dtypes=[],
        method_all_as_kwargs_np={},
        frontend_method_data=frontend_method_data,
        init_flags=init_flags,
        method_flags=method_flags,
        frontend=frontend,
        on_device=on_device,
    )


# atan_
@handle_frontend_method(
    class_tree=CLASS_TREE,
    init_tree="torch.tensor",
    method_name="atan_",
    dtype_and_x=helpers.dtype_and_values(
        available_dtypes=helpers.get_dtypes("float"),
        allow_inf=False,
    ),
)
def test_torch_atan_(
    dtype_and_x,
    frontend_method_data,
    init_flags,
    method_flags,
    frontend,
    on_device,
):
    input_dtype, x = dtype_and_x
    helpers.test_frontend_method(
        init_input_dtypes=input_dtype,
        init_all_as_kwargs_np={
            "data": x[0],
        },
        method_input_dtypes=[],
        method_all_as_kwargs_np={},
        frontend_method_data=frontend_method_data,
        init_flags=init_flags,
        method_flags=method_flags,
        frontend=frontend,
        on_device=on_device,
    )


# tan_
@handle_frontend_method(
    class_tree=CLASS_TREE,
    init_tree="torch.tensor",
    method_name="tan_",
    dtype_and_x=helpers.dtype_and_values(
        available_dtypes=helpers.get_dtypes("float"),
        allow_inf=False,
    ),
)
def test_torch_tan_(
    dtype_and_x,
    frontend_method_data,
    init_flags,
    method_flags,
    frontend,
    on_device,
):
    input_dtype, x = dtype_and_x
    helpers.test_frontend_method(
        init_input_dtypes=input_dtype,
        init_all_as_kwargs_np={
            "data": x[0],
        },
        method_input_dtypes=[],
        method_all_as_kwargs_np={},
        frontend_method_data=frontend_method_data,
        init_flags=init_flags,
        method_flags=method_flags,
        frontend=frontend,
        on_device=on_device,
    )


# atanh
@handle_frontend_method(
    class_tree=CLASS_TREE,
    init_tree="torch.tensor",
    method_name="atanh",
    dtype_and_x=helpers.dtype_and_values(
        min_value=-1.0,
        max_value=1.0,
        available_dtypes=helpers.get_dtypes("float"),
    ),
)
def test_torch_atanh(
    dtype_and_x,
    frontend_method_data,
    init_flags,
    method_flags,
    frontend,
    on_device,
):
    input_dtype, x = dtype_and_x
    helpers.test_frontend_method(
        init_input_dtypes=input_dtype,
        init_all_as_kwargs_np={
            "data": x[0],
        },
        method_input_dtypes=[],
        method_all_as_kwargs_np={},
        frontend_method_data=frontend_method_data,
        init_flags=init_flags,
        method_flags=method_flags,
        frontend=frontend,
        on_device=on_device,
    )


# atanh_
@handle_frontend_method(
    class_tree=CLASS_TREE,
    init_tree="torch.tensor",
    method_name="atanh_",
    dtype_and_x=helpers.dtype_and_values(
        min_value=-1.0,
        max_value=1.0,
        available_dtypes=helpers.get_dtypes("float"),
    ),
)
def test_torch_atanh_(
    dtype_and_x,
    frontend_method_data,
    init_flags,
    method_flags,
    frontend,
    on_device,
):
    input_dtype, x = dtype_and_x
    helpers.test_frontend_method(
        init_input_dtypes=input_dtype,
        init_all_as_kwargs_np={
            "data": x[0],
        },
        method_input_dtypes=[],
        method_all_as_kwargs_np={},
        frontend_method_data=frontend_method_data,
        init_flags=init_flags,
        method_flags=method_flags,
        frontend=frontend,
        on_device=on_device,
    )


# arctanh
@handle_frontend_method(
    class_tree=CLASS_TREE,
    init_tree="torch.tensor",
    method_name="arctanh",
    dtype_and_x=helpers.dtype_and_values(
        min_value=-1.0,
        max_value=1.0,
        available_dtypes=helpers.get_dtypes("float"),
    ),
)
def test_torch_arctanh(
    dtype_and_x,
    frontend_method_data,
    init_flags,
    method_flags,
    frontend,
    on_device,
):
    input_dtype, x = dtype_and_x
    helpers.test_frontend_method(
        init_input_dtypes=input_dtype,
        init_all_as_kwargs_np={
            "data": x[0],
        },
        method_input_dtypes=[],
        method_all_as_kwargs_np={},
        frontend_method_data=frontend_method_data,
        init_flags=init_flags,
        method_flags=method_flags,
        frontend=frontend,
        on_device=on_device,
    )


# arctanh_
@handle_frontend_method(
    class_tree=CLASS_TREE,
    init_tree="torch.tensor",
    method_name="arctanh_",
    dtype_and_x=helpers.dtype_and_values(
        min_value=-1.0,
        max_value=1.0,
        available_dtypes=helpers.get_dtypes("float"),
    ),
)
def test_torch_arctanh_(
    dtype_and_x,
    frontend_method_data,
    init_flags,
    method_flags,
    frontend,
    on_device,
):
    input_dtype, x = dtype_and_x
    helpers.test_frontend_method(
        init_input_dtypes=input_dtype,
        init_all_as_kwargs_np={
            "data": x[0],
        },
        method_input_dtypes=[],
        method_all_as_kwargs_np={},
        frontend_method_data=frontend_method_data,
        init_flags=init_flags,
        method_flags=method_flags,
        frontend=frontend,
        on_device=on_device,
    )


# pow
@handle_frontend_method(
    class_tree=CLASS_TREE,
    init_tree="torch.tensor",
    method_name="pow",
    dtype_and_x=helpers.dtype_and_values(
        available_dtypes=helpers.get_dtypes("numeric"),
        num_arrays=2,
        min_value=-1e04,
        max_value=1e04,
        allow_inf=False,
    ),
)
def test_torch_pow(
    dtype_and_x,
    frontend_method_data,
    init_flags,
    method_flags,
    frontend,
    on_device,
):
    input_dtype, x = dtype_and_x
    dtype = input_dtype[0]
    if "int" in dtype:
        x[1] = ivy.abs(x[1])
    helpers.test_frontend_method(
        init_input_dtypes=input_dtype,
        init_all_as_kwargs_np={
            "data": x[0],
        },
        method_input_dtypes=input_dtype,
        method_all_as_kwargs_np={
            "exponent": x[1],
        },
        frontend_method_data=frontend_method_data,
        init_flags=init_flags,
        method_flags=method_flags,
        frontend=frontend,
        on_device=on_device,
    )


# pow_
@handle_frontend_method(
    class_tree=CLASS_TREE,
    init_tree="torch.tensor",
    method_name="pow_",
    dtype_and_x=helpers.dtype_and_values(
        available_dtypes=helpers.get_dtypes("numeric"),
        num_arrays=2,
    ),
)
def test_torch_pow_(
    dtype_and_x,
    frontend_method_data,
    init_flags,
    method_flags,
    frontend,
    on_device,
):
    input_dtype, x = dtype_and_x
    dtype = input_dtype[0]
    if "int" in dtype:
        x[1] = ivy.abs(x[1])
    helpers.test_frontend_method(
        init_input_dtypes=input_dtype,
        init_all_as_kwargs_np={
            "data": x[0],
        },
        method_input_dtypes=input_dtype,
        method_all_as_kwargs_np={
            "exponent": x[1],
        },
        frontend_method_data=frontend_method_data,
        init_flags=init_flags,
        method_flags=method_flags,
        frontend=frontend,
        on_device=on_device,
    )


# __pow__
@handle_frontend_method(
    class_tree=CLASS_TREE,
    init_tree="torch.tensor",
    method_name="__pow__",
    dtype_and_x=helpers.dtype_and_values(
        available_dtypes=helpers.get_dtypes("numeric"),
        num_arrays=2,
    ),
)
def test_torch___pow__(
    dtype_and_x,
    frontend_method_data,
    init_flags,
    method_flags,
    frontend,
    on_device,
):
    input_dtype, x = dtype_and_x
    dtype = input_dtype[0]
    if "int" in dtype:
        x[1] = ivy.abs(x[1])
    helpers.test_frontend_method(
        init_input_dtypes=input_dtype,
        init_all_as_kwargs_np={
            "data": x[0],
        },
        method_input_dtypes=input_dtype,
        method_all_as_kwargs_np={
            "exponent": x[1],
        },
        frontend_method_data=frontend_method_data,
        init_flags=init_flags,
        method_flags=method_flags,
        frontend=frontend,
        on_device=on_device,
    )


# __rpow__
@handle_frontend_method(
    class_tree=CLASS_TREE,
    init_tree="torch.tensor",
    method_name="__rpow__",
    dtype_and_x=helpers.dtype_and_values(
        available_dtypes=helpers.get_dtypes("numeric"),
        num_arrays=2,
        min_value=1,
    ),
)
def test_torch___rpow__(
    dtype_and_x,
    frontend_method_data,
    init_flags,
    method_flags,
    frontend,
    on_device,
):
    input_dtype, x = dtype_and_x
    dtype = input_dtype[0]
    if "int" in dtype:
        x[0] = ivy.abs(x[0])
    helpers.test_frontend_method(
        init_input_dtypes=input_dtype,
        init_all_as_kwargs_np={
            "data": x[0],
        },
        method_input_dtypes=input_dtype,
        method_all_as_kwargs_np={
            "other": x[1],
        },
        frontend_method_data=frontend_method_data,
        init_flags=init_flags,
        method_flags=method_flags,
        frontend=frontend,
        on_device=on_device,
    )


# arccosh_
@handle_frontend_method(
    class_tree=CLASS_TREE,
    init_tree="torch.tensor",
    method_name="arccosh_",
    dtype_and_x=helpers.dtype_and_values(
        min_value=-1.0,
        max_value=1.0,
        available_dtypes=helpers.get_dtypes("float"),
    ),
)
def test_torch_arccosh_(
    dtype_and_x,
    frontend_method_data,
    init_flags,
    method_flags,
    frontend,
    on_device,
):
    input_dtype, x = dtype_and_x
    helpers.test_frontend_method(
        init_input_dtypes=input_dtype,
        init_all_as_kwargs_np={
            "data": x[0],
        },
        method_input_dtypes=[],
        method_all_as_kwargs_np={},
        frontend_method_data=frontend_method_data,
        init_flags=init_flags,
        method_flags=method_flags,
        frontend=frontend,
        on_device=on_device,
    )


# argmax
@handle_frontend_method(
    class_tree=CLASS_TREE,
    init_tree="torch.tensor",
    method_name="argmax",
    dtype_input_axis=helpers.dtype_values_axis(
        available_dtypes=helpers.get_dtypes("numeric"),
        force_int_axis=True,
        min_num_dims=1,
        max_num_dims=3,
        min_dim_size=1,
        max_dim_size=3,
        min_value=1,
        max_value=5,
        valid_axis=True,
        allow_neg_axes=True,
    ),
    keepdim=st.booleans(),
)
def test_torch_argmax(
    dtype_input_axis,
    keepdim,
    frontend_method_data,
    init_flags,
    method_flags,
    frontend,
    on_device,
):
    input_dtype, x, axis = dtype_input_axis
    helpers.test_frontend_method(
        init_input_dtypes=input_dtype,
        init_all_as_kwargs_np={
            "data": x[0],
        },
        method_input_dtypes=input_dtype,
        method_all_as_kwargs_np={
            "dim": axis,
            "keepdim": keepdim,
        },
        frontend_method_data=frontend_method_data,
        init_flags=init_flags,
        method_flags=method_flags,
        frontend=frontend,
        on_device=on_device,
    )


# argmin
@handle_frontend_method(
    class_tree=CLASS_TREE,
    init_tree="torch.tensor",
    method_name="argmin",
    dtype_input_axis=helpers.dtype_values_axis(
        available_dtypes=helpers.get_dtypes("numeric"),
        force_int_axis=True,
        min_num_dims=1,
        max_num_dims=3,
        min_dim_size=1,
        max_dim_size=3,
        min_value=1,
        max_value=5,
        valid_axis=True,
        allow_neg_axes=True,
    ),
    keepdim=st.booleans(),
)
def test_torch_argmin(
    dtype_input_axis,
    keepdim,
    frontend_method_data,
    init_flags,
    method_flags,
    frontend,
    on_device,
):
    input_dtype, x, axis = dtype_input_axis
    helpers.test_frontend_method(
        init_input_dtypes=input_dtype,
        init_all_as_kwargs_np={
            "data": x[0],
        },
        method_input_dtypes=input_dtype,
        method_all_as_kwargs_np={
            "dim": axis,
            "keepdim": keepdim,
        },
        frontend_method_data=frontend_method_data,
        init_flags=init_flags,
        method_flags=method_flags,
        frontend=frontend,
        on_device=on_device,
    )


# argsort
@handle_frontend_method(
    class_tree=CLASS_TREE,
    init_tree="torch.tensor",
    method_name="argsort",
    dtype_input_axis=helpers.dtype_values_axis(
        available_dtypes=helpers.get_dtypes("numeric"),
        force_int_axis=True,
        min_num_dims=1,
        max_num_dims=3,
        min_dim_size=1,
        max_dim_size=3,
        min_value=1,
        max_value=5,
        valid_axis=True,
        allow_neg_axes=True,
    ),
    descending=st.booleans(),
)
def test_torch_argsort(
    dtype_input_axis,
    descending,
    frontend_method_data,
    init_flags,
    method_flags,
    frontend,
    on_device,
):
    input_dtype, x, axis = dtype_input_axis
    helpers.test_frontend_method(
        init_input_dtypes=input_dtype,
        init_all_as_kwargs_np={
            "data": x[0],
        },
        method_input_dtypes=input_dtype,
        method_all_as_kwargs_np={
            "dim": axis,
            "descending": descending,
        },
        frontend_method_data=frontend_method_data,
        init_flags=init_flags,
        method_flags=method_flags,
        frontend=frontend,
        on_device=on_device,
    )


# arccosh
@handle_frontend_method(
    class_tree=CLASS_TREE,
    init_tree="torch.tensor",
    method_name="arccosh",
    dtype_and_x=helpers.dtype_and_values(
        min_value=-1.0,
        max_value=1.0,
        available_dtypes=helpers.get_dtypes("float"),
    ),
)
def test_torch_arccosh(
    dtype_and_x,
    frontend_method_data,
    init_flags,
    method_flags,
    frontend,
    on_device,
):
    input_dtype, x = dtype_and_x
    helpers.test_frontend_method(
        init_input_dtypes=input_dtype,
        init_all_as_kwargs_np={
            "data": x[0],
        },
        method_input_dtypes=[],
        method_all_as_kwargs_np={},
        frontend_method_data=frontend_method_data,
        init_flags=init_flags,
        method_flags=method_flags,
        frontend=frontend,
        on_device=on_device,
    )


# ceil
@handle_frontend_method(
    class_tree=CLASS_TREE,
    init_tree="torch.tensor",
    method_name="ceil",
    dtype_and_x=helpers.dtype_and_values(
        available_dtypes=helpers.get_dtypes("float"),
    ),
)
def test_torch_ceil(
    dtype_and_x,
    frontend_method_data,
    init_flags,
    method_flags,
    frontend,
    on_device,
):
    input_dtype, x = dtype_and_x
    helpers.test_frontend_method(
        init_input_dtypes=input_dtype,
        init_all_as_kwargs_np={
            "data": x[0],
        },
        method_input_dtypes=input_dtype,
        method_all_as_kwargs_np={},
        frontend_method_data=frontend_method_data,
        init_flags=init_flags,
        method_flags=method_flags,
        frontend=frontend,
        on_device=on_device,
    )


# argwhere
@handle_frontend_method(
    class_tree=CLASS_TREE,
    init_tree="torch.tensor",
    method_name="argwhere",
    dtype_and_x=helpers.dtype_and_values(
        available_dtypes=helpers.get_dtypes("valid"),
    ),
)
def test_torch_argwhere(
    dtype_and_x,
    frontend_method_data,
    init_flags,
    method_flags,
    frontend,
    on_device,
):
    input_dtype, x = dtype_and_x
    helpers.test_frontend_method(
        init_input_dtypes=input_dtype,
        init_all_as_kwargs_np={
            "data": x[0],
        },
        method_input_dtypes=input_dtype,
        method_all_as_kwargs_np={},
        frontend_method_data=frontend_method_data,
        init_flags=init_flags,
        method_flags=method_flags,
        frontend=frontend,
        on_device=on_device,
    )


# size
@handle_frontend_method(
    class_tree=CLASS_TREE,
    init_tree="torch.tensor",
    method_name="size",
    dtype_and_x=helpers.dtype_and_values(
        available_dtypes=helpers.get_dtypes("valid"),
        shape=st.shared(helpers.get_shape(min_num_dims=1), key="shape"),
    ),
    dim=helpers.get_axis(
        shape=st.shared(helpers.get_shape(min_num_dims=1), key="shape"),
        force_int=True,
    ),
)
def test_torch_size(
    dtype_and_x,
    dim,
    frontend_method_data,
    init_flags,
    method_flags,
    frontend,
    on_device,
):
    input_dtype, x = dtype_and_x
    helpers.test_frontend_method(
        init_input_dtypes=input_dtype,
        init_all_as_kwargs_np={
            "data": x[0],
        },
        method_input_dtypes=input_dtype,
        method_all_as_kwargs_np={
            "dim": dim,
        },
        frontend_method_data=frontend_method_data,
        init_flags=init_flags,
        method_flags=method_flags,
        frontend=frontend,
        on_device=on_device,
    )


# min
@handle_frontend_method(
    class_tree=CLASS_TREE,
    init_tree="torch.tensor",
    method_name="min",
    dtype_x=helpers.dtype_and_values(
        available_dtypes=helpers.get_dtypes("float"),
    ),
)
def test_torch_min(
    dtype_x,
    frontend,
    frontend_method_data,
    init_flags,
    method_flags,
    on_device,
):
    input_dtype, x = dtype_x
    helpers.test_frontend_method(
        init_input_dtypes=input_dtype,
        init_all_as_kwargs_np={
            "data": x[0],
        },
        method_input_dtypes=input_dtype,
        method_all_as_kwargs_np={},
        frontend_method_data=frontend_method_data,
        init_flags=init_flags,
        method_flags=method_flags,
        frontend=frontend,
        on_device=on_device,
    )


@st.composite
def _get_dtype_and_multiplicative_matrices(draw):
    return draw(
        st.one_of(
            _get_dtype_input_and_matrices(),
            _get_dtype_and_3dbatch_matrices(),
        )
    )


# matmul
@handle_frontend_method(
    class_tree=CLASS_TREE,
    init_tree="torch.tensor",
    method_name="matmul",
    dtype_tensor1_tensor2=_get_dtype_and_multiplicative_matrices(),
)
def test_torch_matmul(
    dtype_tensor1_tensor2,
    frontend_method_data,
    init_flags,
    method_flags,
    frontend,
    on_device,
):
    dtype, tensor1, tensor2 = dtype_tensor1_tensor2
    helpers.test_frontend_method(
        init_input_dtypes=dtype,
        init_all_as_kwargs_np={
            "data": tensor1,
        },
        method_input_dtypes=dtype,
        method_all_as_kwargs_np={"other": tensor2},
        frontend_method_data=frontend_method_data,
        init_flags=init_flags,
        method_flags=method_flags,
        frontend=frontend,
        on_device=on_device,
    )


@st.composite
def _array_idxes_n_dtype(draw, **kwargs):
    num_dims = draw(helpers.ints(min_value=1, max_value=4))
    dtype, x = draw(
        helpers.dtype_and_values(
            **kwargs, min_num_dims=num_dims, max_num_dims=num_dims, shared_dtype=True
        )
    )
    idxes = draw(
        st.lists(
            helpers.ints(min_value=0, max_value=num_dims - 1),
            min_size=num_dims,
            max_size=num_dims,
            unique=True,
        )
    )
    return x, idxes, dtype


# permute
@handle_frontend_method(
    class_tree=CLASS_TREE,
    init_tree="torch.tensor",
    method_name="permute",
    dtype_values_axis=_array_idxes_n_dtype(
        available_dtypes=helpers.get_dtypes("float"),
    ),
)
def test_torch_permute(
    dtype_values_axis,
    frontend_method_data,
    init_flags,
    method_flags,
    frontend,
    on_device,
):
    x, idxes, dtype = dtype_values_axis
    unpack_dims = True
    if unpack_dims:
        method_flags.num_positional_args = len(idxes) + 1
        dims = {}
        i = 0
        for x_ in idxes:
            dims["x{}".format(i)] = x_
            i += 1
    else:
        dims = {
            "dims": tuple(idxes),
        }
    helpers.test_frontend_method(
        init_input_dtypes=dtype,
        init_all_as_kwargs_np={
            "data": x[0],
        },
        method_input_dtypes=dtype,
        method_all_as_kwargs_np=dims,
        frontend_method_data=frontend_method_data,
        init_flags=init_flags,
        method_flags=method_flags,
        frontend=frontend,
        on_device=on_device,
    )


# mean
@handle_frontend_method(
    class_tree=CLASS_TREE,
    init_tree="torch.tensor",
    method_name="mean",
    dtype_and_x=_statistical_dtype_values(
        function="mean",
        min_value=-1e04,
        max_value=1e04,
    ),
    keepdims=st.booleans(),
)
def test_torch_mean(
    dtype_and_x,
    keepdims,
    frontend,
    frontend_method_data,
    init_flags,
    method_flags,
    on_device,
):
    input_dtype, x, axis = dtype_and_x
    helpers.test_frontend_method(
        init_input_dtypes=input_dtype,
        init_all_as_kwargs_np={
            "data": x[0],
        },
        method_input_dtypes=input_dtype,
        method_all_as_kwargs_np={
            "dim": axis,
            "keepdim": keepdims,
        },
        frontend_method_data=frontend_method_data,
        init_flags=init_flags,
        method_flags=method_flags,
        frontend=frontend,
        on_device=on_device,
    )


# nanmean
@handle_frontend_method(
    class_tree=CLASS_TREE,
    init_tree="torch.tensor",
    method_name="nanmean",
    dtype_x=helpers.dtype_and_values(
        available_dtypes=helpers.get_dtypes("float"),
        min_value=-1e04,
        max_value=1e04,
    ),
)
def test_torch_nanmean(
    dtype_x,
    frontend,
    frontend_method_data,
    init_flags,
    method_flags,
    on_device,
):
    input_dtype, x = dtype_x
    helpers.test_frontend_method(
        init_input_dtypes=input_dtype,
        init_all_as_kwargs_np={
            "data": x[0],
        },
        method_input_dtypes=input_dtype,
        method_all_as_kwargs_np={},
        frontend_method_data=frontend_method_data,
        init_flags=init_flags,
        method_flags=method_flags,
        frontend=frontend,
        on_device=on_device,
    )


# median
@handle_frontend_method(
    class_tree=CLASS_TREE,
    init_tree="torch.tensor",
    method_name="median",
    dtype_input_axis=helpers.dtype_values_axis(
        available_dtypes=helpers.get_dtypes("float"),
        min_num_dims=1,
        valid_axis=True,
        force_int_axis=True,
    ),
    keepdim=st.booleans(),
)
def test_torch_median(
    dtype_input_axis,
    keepdim,
    frontend,
    frontend_method_data,
    init_flags,
    method_flags,
    on_device,
):
    input_dtype, x, axis = dtype_input_axis
    helpers.test_frontend_method(
        init_input_dtypes=input_dtype,
        init_all_as_kwargs_np={
            "data": x[0],
        },
        method_input_dtypes=input_dtype,
        method_all_as_kwargs_np={
            "dim": axis,
            "keepdim": keepdim,
        },
        frontend_method_data=frontend_method_data,
        init_flags=init_flags,
        method_flags=method_flags,
        frontend=frontend,
        on_device=on_device,
    )


# transpose
@handle_frontend_method(
    class_tree=CLASS_TREE,
    init_tree="torch.tensor",
    method_name="transpose",
    dtype_value=helpers.dtype_and_values(
        available_dtypes=helpers.get_dtypes("valid"),
        shape=st.shared(helpers.get_shape(min_num_dims=1), key="shape"),
    ),
    dim0=helpers.get_axis(
        shape=st.shared(helpers.get_shape(), key="shape"),
        allow_neg=True,
        force_int=True,
    ),
    dim1=helpers.get_axis(
        shape=st.shared(helpers.get_shape(), key="shape"),
        allow_neg=True,
        force_int=True,
    ),
)
def test_torch_transpose(
    dtype_value,
    dim0,
    dim1,
    frontend_method_data,
    init_flags,
    method_flags,
    frontend,
    on_device,
):
    input_dtype, x = dtype_value
    helpers.test_frontend_method(
        init_input_dtypes=input_dtype,
        init_all_as_kwargs_np={
            "data": x[0],
        },
        method_input_dtypes=input_dtype,
        method_all_as_kwargs_np={"dim0": dim0, "dim1": dim1},
        frontend_method_data=frontend_method_data,
        init_flags=init_flags,
        method_flags=method_flags,
        frontend=frontend,
        on_device=on_device,
    )


# transpose_
@handle_frontend_method(
    class_tree=CLASS_TREE,
    init_tree="torch.tensor",
    method_name="transpose_",
    dtype_value=helpers.dtype_and_values(
        available_dtypes=helpers.get_dtypes("valid"),
        shape=st.shared(helpers.get_shape(min_num_dims=1), key="shape"),
    ),
    dim0=helpers.get_axis(
        shape=st.shared(helpers.get_shape(), key="shape"),
        allow_neg=True,
        force_int=True,
    ),
    dim1=helpers.get_axis(
        shape=st.shared(helpers.get_shape(), key="shape"),
        allow_neg=True,
        force_int=True,
    ),
)
def test_torch_transpose_(
    dtype_value,
    dim0,
    dim1,
    frontend_method_data,
    init_flags,
    method_flags,
    frontend,
    on_device,
):
    input_dtype, x = dtype_value
    helpers.test_frontend_method(
        init_input_dtypes=input_dtype,
        init_all_as_kwargs_np={
            "data": x[0],
        },
        method_input_dtypes=input_dtype,
        method_all_as_kwargs_np={
            "dim0": dim0,
            "dim1": dim1,
        },
        frontend_method_data=frontend_method_data,
        init_flags=init_flags,
        method_flags=method_flags,
        frontend=frontend,
        on_device=on_device,
    )


# t
@handle_frontend_method(
    class_tree=CLASS_TREE,
    init_tree="torch.tensor",
    method_name="t",
    dtype_and_x=helpers.dtype_and_values(
        available_dtypes=helpers.get_dtypes("valid"),
        shape=helpers.get_shape(min_num_dims=2, max_num_dims=2),
    ),
)
def test_torch_t(
    dtype_and_x,
    frontend_method_data,
    init_flags,
    method_flags,
    frontend,
    on_device,
):
    input_dtype, x = dtype_and_x
    helpers.test_frontend_method(
        init_input_dtypes=input_dtype,
        init_all_as_kwargs_np={
            "data": x[0],
        },
        method_input_dtypes=input_dtype,
        method_all_as_kwargs_np={},
        frontend_method_data=frontend_method_data,
        init_flags=init_flags,
        method_flags=method_flags,
        frontend=frontend,
        on_device=on_device,
    )


# flatten
@handle_frontend_method(
    class_tree=CLASS_TREE,
    init_tree="torch.tensor",
    method_name="flatten",
    dtype_value=helpers.dtype_and_values(
        available_dtypes=helpers.get_dtypes("valid"),
        shape=st.shared(helpers.get_shape(), key="shape"),
    ),
    axes=helpers.get_axis(
        shape=st.shared(helpers.get_shape(), key="shape"),
        min_size=2,
        max_size=2,
        unique=False,
        force_tuple=True,
    ),
)
def test_torch_flatten(
    dtype_value,
    axes,
    frontend_method_data,
    init_flags,
    method_flags,
    frontend,
    on_device,
):
    input_dtype, x = dtype_value
    helpers.test_frontend_method(
        init_input_dtypes=input_dtype,
        init_all_as_kwargs_np={
            "data": x[0],
        },
        method_input_dtypes=input_dtype,
        method_all_as_kwargs_np={
            "start_dim": axes[0],
            "end_dim": axes[1],
        },
        frontend_method_data=frontend_method_data,
        init_flags=init_flags,
        method_flags=method_flags,
        frontend=frontend,
        on_device=on_device,
    )


# cumsum
@handle_frontend_method(
    class_tree=CLASS_TREE,
    init_tree="torch.tensor",
    method_name="cumsum",
    dtype_value=helpers.dtype_and_values(
        available_dtypes=helpers.get_dtypes("valid"),
        shape=st.shared(helpers.get_shape(min_num_dims=1), key="shape"),
    ),
    dim=helpers.get_axis(
        shape=st.shared(helpers.get_shape(), key="shape"),
        allow_neg=True,
        force_int=True,
    ),
    dtypes=_dtypes(),
)
def test_torch_cumsum(
    dtype_value,
    dim,
    dtypes,
    frontend_method_data,
    init_flags,
    method_flags,
    frontend,
    on_device,
):
    input_dtype, x = dtype_value
    helpers.test_frontend_method(
        init_input_dtypes=input_dtype,
        init_all_as_kwargs_np={
            "data": x[0],
        },
        method_input_dtypes=dtypes,
        method_all_as_kwargs_np={
            "dim": dim,
            "dtype": dtypes[0],
        },
        frontend_method_data=frontend_method_data,
        init_flags=init_flags,
        method_flags=method_flags,
        frontend=frontend,
        on_device=on_device,
    )


# cumsum_
@handle_frontend_method(
    class_tree=CLASS_TREE,
    init_tree="torch.tensor",
    method_name="cumsum_",
    dtype_value=helpers.dtype_and_values(
        available_dtypes=helpers.get_dtypes("numeric"),
        shape=st.shared(helpers.get_shape(min_num_dims=1), key="shape"),
    ),
    dim=helpers.get_axis(
        shape=st.shared(helpers.get_shape(), key="shape"),
        allow_neg=True,
        force_int=True,
    ),
)
def test_torch_cumsum_(
    dtype_value,
    dim,
    frontend_method_data,
    init_flags,
    method_flags,
    frontend,
    on_device,
):
    input_dtype, x = dtype_value
    helpers.test_frontend_method(
        init_input_dtypes=input_dtype,
        init_all_as_kwargs_np={
            "data": x[0],
        },
        method_input_dtypes=input_dtype,
        method_all_as_kwargs_np={
            "dim": dim,
            "dtype": input_dtype[0],
        },
        frontend_method_data=frontend_method_data,
        init_flags=init_flags,
        method_flags=method_flags,
        frontend=frontend,
        on_device=on_device,
    )


# sort
@handle_frontend_method(
    class_tree=CLASS_TREE,
    init_tree="torch.tensor",
    method_name="sort",
    dtype_value=helpers.dtype_and_values(
        available_dtypes=helpers.get_dtypes("valid"),
        shape=st.shared(helpers.get_shape(min_num_dims=1), key="shape"),
    ),
    dim=helpers.get_axis(
        shape=st.shared(helpers.get_shape(), key="shape"),
        allow_neg=True,
        force_int=True,
    ),
    descending=st.booleans(),
)
def test_torch_sort(
    dtype_value,
    dim,
    descending,
    frontend_method_data,
    init_flags,
    method_flags,
    frontend,
    on_device,
):
    input_dtype, x = dtype_value
    helpers.test_frontend_method(
        init_input_dtypes=input_dtype,
        init_all_as_kwargs_np={
            "data": x[0],
        },
        method_input_dtypes=input_dtype,
        method_all_as_kwargs_np={
            "dim": dim,
            "descending": descending,
        },
        frontend_method_data=frontend_method_data,
        init_flags=init_flags,
        method_flags=method_flags,
        frontend=frontend,
        on_device=on_device,
    )


# sigmoid
@handle_frontend_method(
    class_tree=CLASS_TREE,
    init_tree="torch.tensor",
    method_name="sigmoid",
    dtype_x=helpers.dtype_and_values(
        available_dtypes=helpers.get_dtypes("float"),
    ),
)
def test_torch_sigmoid(
    dtype_x,
    frontend_method_data,
    init_flags,
    method_flags,
    frontend,
    on_device,
):
    input_dtype, x = dtype_x
    helpers.test_frontend_method(
        init_input_dtypes=input_dtype,
        init_all_as_kwargs_np={
            "data": x[0],
        },
        method_input_dtypes=input_dtype,
        method_all_as_kwargs_np={},
        frontend_method_data=frontend_method_data,
        init_flags=init_flags,
        method_flags=method_flags,
        frontend=frontend,
        on_device=on_device,
    )


# sigmoid
@handle_frontend_method(
    class_tree=CLASS_TREE,
    init_tree="torch.tensor",
    method_name="sigmoid_",
    dtype_x=helpers.dtype_and_values(
        available_dtypes=helpers.get_dtypes("float"),
    ),
)
def test_torch_sigmoid_(
    dtype_x,
    frontend_method_data,
    init_flags,
    method_flags,
    frontend,
    on_device,
):
    input_dtype, x = dtype_x
    helpers.test_frontend_method(
        init_input_dtypes=input_dtype,
        init_all_as_kwargs_np={
            "data": x[0],
        },
        method_input_dtypes=input_dtype,
        method_all_as_kwargs_np={},
        frontend_method_data=frontend_method_data,
        init_flags=init_flags,
        method_flags=method_flags,
        frontend=frontend,
        on_device=on_device,
    )


# softmax
@handle_frontend_method(
    class_tree=CLASS_TREE,
    init_tree="torch.tensor",
    method_name="softmax",
    dtype_x_and_axis=helpers.dtype_values_axis(
        available_dtypes=helpers.get_dtypes("float"),
        min_num_dims=1,
        max_axes_size=1,
        force_int_axis=True,
        valid_axis=True,
    ),
    dtype=helpers.get_dtypes("float", full=False),
)
def test_torch_softmax(
    dtype_x_and_axis,
    dtype,
    frontend_method_data,
    init_flags,
    method_flags,
    frontend,
    on_device,
):
    input_dtype, x, axis = dtype_x_and_axis
    helpers.test_frontend_method(
        init_input_dtypes=input_dtype,
        init_all_as_kwargs_np={
            "data": x[0],
        },
        method_input_dtypes=input_dtype,
        method_all_as_kwargs_np={
            "dim": axis,
            "dtype": dtype[0],
        },
        frontend_method_data=frontend_method_data,
        init_flags=init_flags,
        method_flags=method_flags,
        frontend=frontend,
        on_device=on_device,
    )


@st.composite
def _repeat_helper(draw):
    shape = draw(
        helpers.get_shape(
            min_num_dims=1, max_num_dims=5, min_dim_size=2, max_dim_size=10
        )
    )

    input_dtype, x = draw(
        helpers.dtype_and_values(
            available_dtypes=helpers.get_dtypes("valid"),
            shape=shape,
        )
    )

    repeats = draw(st.lists(st.integers(min_value=1, max_value=5), min_size=len(shape)))
    return input_dtype, x, repeats


# repeat
@handle_frontend_method(
    class_tree=CLASS_TREE,
    init_tree="torch.tensor",
    method_name="repeat",
    dtype_x_repeats=_repeat_helper(),
    unpack_repeat=st.booleans(),
)
def test_torch_repeat(
    dtype_x_repeats,
    unpack_repeat,
    frontend_method_data,
    init_flags,
    method_flags,
    frontend,
    on_device,
):
    input_dtype, x, repeats = dtype_x_repeats
    repeat = {
        "repeats": repeats,
    }
    if unpack_repeat:
        method_flags.num_positional_args = len(repeat["repeats"]) + 1
        for i, x_ in enumerate(repeat["repeats"]):
            repeat["x{}".format(i)] = x_
    helpers.test_frontend_method(
        init_input_dtypes=input_dtype,
        init_all_as_kwargs_np={
            "data": x[0],
        },
        method_input_dtypes=input_dtype,
        method_all_as_kwargs_np=repeat,
        frontend_method_data=frontend_method_data,
        init_flags=init_flags,
        method_flags=method_flags,
        frontend=frontend,
        on_device=on_device,
    )


# unbind
@handle_frontend_method(
    class_tree=CLASS_TREE,
    init_tree="torch.tensor",
    method_name="unbind",
    dtype_value_axis=helpers.dtype_values_axis(
        available_dtypes=helpers.get_dtypes("numeric"),
        min_num_dims=1,
        valid_axis=True,
        force_int_axis=True,
    ),
)
def test_torch_unbind(
    dtype_value_axis,
    frontend_method_data,
    init_flags,
    method_flags,
    frontend,
    on_device,
):
    input_dtypes, x, axis = dtype_value_axis
    helpers.test_frontend_method(
        init_input_dtypes=input_dtypes,
        init_all_as_kwargs_np={
            "data": x[0],
        },
        method_input_dtypes=input_dtypes,
        method_all_as_kwargs_np={
            "dim": axis,
        },
        frontend_method_data=frontend_method_data,
        init_flags=init_flags,
        method_flags=method_flags,
        frontend=frontend,
        on_device=on_device,
    )


# __eq__
@handle_frontend_method(
    class_tree=CLASS_TREE,
    init_tree="torch.tensor",
    method_name="__eq__",
    dtype_and_x=helpers.dtype_and_values(
        available_dtypes=helpers.get_dtypes("float"),
        num_arrays=2,
        min_value=-1e04,
        max_value=1e04,
        allow_inf=False,
    ),
)
def test_torch___eq__(
    dtype_and_x,
    frontend_method_data,
    init_flags,
    method_flags,
    frontend,
    on_device,
):
    input_dtype, x = dtype_and_x
    helpers.test_frontend_method(
        init_input_dtypes=input_dtype,
        init_all_as_kwargs_np={
            "data": x[0],
        },
        method_input_dtypes=input_dtype,
        method_all_as_kwargs_np={
            "other": x[1],
        },
        frontend_method_data=frontend_method_data,
        init_flags=init_flags,
        method_flags=method_flags,
        frontend=frontend,
        on_device=on_device,
    )


# inverse
@handle_frontend_method(
    class_tree=CLASS_TREE,
    init_tree="torch.tensor",
    method_name="inverse",
    dtype_and_x=helpers.dtype_and_values(
        available_dtypes=helpers.get_dtypes("float"),
        min_num_dims=2,
    ).filter(lambda s: s[1][0].shape[-1] == s[1][0].shape[-2]),
)
def test_torch_inverse(
    dtype_and_x,
    frontend_method_data,
    init_flags,
    method_flags,
    frontend,
    on_device,
):
    input_dtype, x = dtype_and_x
    helpers.test_frontend_method(
        init_input_dtypes=input_dtype,
        init_all_as_kwargs_np={
            "data": x[0],
        },
        method_input_dtypes=input_dtype,
        method_all_as_kwargs_np={},
        frontend_method_data=frontend_method_data,
        init_flags=init_flags,
        method_flags=method_flags,
        frontend=frontend,
        on_device=on_device,
    )


# neg
@handle_frontend_method(
    class_tree=CLASS_TREE,
    init_tree="torch.tensor",
    method_name="neg",
    dtype_and_x=helpers.dtype_and_values(
        available_dtypes=helpers.get_dtypes("float"),
        min_value=-1e04,
        max_value=1e04,
        allow_inf=False,
    ),
)
def test_torch_neg(
    dtype_and_x,
    frontend,
    frontend_method_data,
    init_flags,
    method_flags,
    on_device,
):
    input_dtype, x = dtype_and_x
    helpers.test_frontend_method(
        init_input_dtypes=input_dtype,
        init_all_as_kwargs_np={
            "data": x[0],
        },
        method_input_dtypes=input_dtype,
        method_all_as_kwargs_np={},
        frontend_method_data=frontend_method_data,
        init_flags=init_flags,
        method_flags=method_flags,
        frontend=frontend,
        on_device=on_device,
    )


# __neg__
@handle_frontend_method(
    class_tree=CLASS_TREE,
    init_tree="torch.tensor",
    method_name="__neg__",
    dtype_and_x=helpers.dtype_and_values(
        available_dtypes=helpers.get_dtypes("float"),
        min_value=-1e04,
        max_value=1e04,
        allow_inf=False,
    ),
)
def test_torch___neg__(
    dtype_and_x,
    frontend_method_data,
    init_flags,
    method_flags,
    frontend,
    on_device,
):
    input_dtype, x = dtype_and_x
    helpers.test_frontend_method(
        init_input_dtypes=input_dtype,
        init_all_as_kwargs_np={
            "data": x[0],
        },
        method_input_dtypes=input_dtype,
        method_all_as_kwargs_np={},
        frontend_method_data=frontend_method_data,
        init_flags=init_flags,
        method_flags=method_flags,
        frontend=frontend,
        on_device=on_device,
    )


# int
@handle_frontend_method(
    class_tree=CLASS_TREE,
    init_tree="torch.tensor",
    method_name="int",
    dtype_and_x=helpers.dtype_and_values(
        available_dtypes=helpers.get_dtypes("integer"),
    ),
)
def test_torch_int(
    dtype_and_x,
    frontend_method_data,
    init_flags,
    method_flags,
    frontend,
    on_device,
):
    input_dtype, x = dtype_and_x
    helpers.test_frontend_method(
        init_input_dtypes=input_dtype,
        init_all_as_kwargs_np={
            "data": x[0],
        },
        method_input_dtypes=input_dtype,
        method_all_as_kwargs_np={},
        frontend_method_data=frontend_method_data,
        init_flags=init_flags,
        method_flags=method_flags,
        frontend=frontend,
        on_device=on_device,
    )


# half
@handle_frontend_method(
    class_tree=CLASS_TREE,
    init_tree="torch.tensor",
    method_name="half",
    dtype_and_x=helpers.dtype_and_values(
        available_dtypes=helpers.get_dtypes("valid"),
    ),
)
def test_torch_half(
    dtype_and_x,
    frontend_method_data,
    init_flags,
    method_flags,
    frontend,
    on_device,
):
    input_dtype, x = dtype_and_x
    helpers.test_frontend_method(
        init_input_dtypes=input_dtype,
        init_all_as_kwargs_np={
            "data": x[0],
        },
        method_input_dtypes=input_dtype,
        method_all_as_kwargs_np={},
        frontend_method_data=frontend_method_data,
        init_flags=init_flags,
        method_flags=method_flags,
        frontend=frontend,
        on_device=on_device,
    )


# bool
@handle_frontend_method(
    class_tree=CLASS_TREE,
    init_tree="torch.tensor",
    method_name="bool",
    dtype_and_x=helpers.dtype_and_values(
        available_dtypes=helpers.get_dtypes("integer"),
    ),
)
def test_torch_bool(
    dtype_and_x,
    frontend_method_data,
    init_flags,
    method_flags,
    frontend,
    on_device,
):
    input_dtype, x = dtype_and_x
    helpers.test_frontend_method(
        init_input_dtypes=input_dtype,
        init_all_as_kwargs_np={
            "data": x[0],
        },
        method_input_dtypes=input_dtype,
        method_all_as_kwargs_np={},
        frontend_method_data=frontend_method_data,
        init_flags=init_flags,
        method_flags=method_flags,
        frontend=frontend,
        on_device=on_device,
    )


# type
@handle_frontend_method(
    class_tree=CLASS_TREE,
    init_tree="torch.tensor",
    method_name="type",
    dtype_and_x=helpers.dtype_and_values(
        available_dtypes=helpers.get_dtypes("valid"),
    ),
    dtype=helpers.get_dtypes("valid", full=False),
)
def test_torch_type(
    dtype_and_x,
    dtype,
    frontend_method_data,
    init_flags,
    method_flags,
    frontend,
    on_device,
):
    input_dtype, x = dtype_and_x
    helpers.test_frontend_method(
        init_input_dtypes=input_dtype,
        init_all_as_kwargs_np={
            "data": x[0],
        },
        method_input_dtypes=input_dtype,
        method_all_as_kwargs_np={
            "dtype": dtype[0],
        },
        frontend_method_data=frontend_method_data,
        init_flags=init_flags,
        method_flags=method_flags,
        frontend=frontend,
        on_device=on_device,
    )


# type_as
@handle_frontend_method(
    class_tree=CLASS_TREE,
    init_tree="torch.tensor",
    method_name="type_as",
    dtype_and_x=helpers.dtype_and_values(
        available_dtypes=helpers.get_dtypes("valid"),
        num_arrays=2,
    ),
)
def test_torch_type_as(
    dtype_and_x,
    frontend_method_data,
    init_flags,
    method_flags,
    frontend,
    on_device,
):
    input_dtype, x = dtype_and_x
    helpers.test_frontend_method(
        init_input_dtypes=input_dtype,
        init_all_as_kwargs_np={
            "data": x[0],
        },
        method_input_dtypes=input_dtype,
        method_all_as_kwargs_np={
            "other": x[1],
        },
        frontend_method_data=frontend_method_data,
        init_flags=init_flags,
        method_flags=method_flags,
        frontend=frontend,
        on_device=on_device,
    )


# byte
@handle_frontend_method(
    class_tree=CLASS_TREE,
    init_tree="torch.tensor",
    method_name="byte",
    dtype_and_x=helpers.dtype_and_values(
        available_dtypes=helpers.get_dtypes("valid"),
    ),
)
def test_torch_byte(
    dtype_and_x,
    frontend_method_data,
    init_flags,
    method_flags,
    frontend,
    on_device,
):
    input_dtype, x = dtype_and_x
    helpers.test_frontend_method(
        init_input_dtypes=input_dtype,
        init_all_as_kwargs_np={
            "data": x[0],
        },
        method_input_dtypes=input_dtype,
        method_all_as_kwargs_np={},
        frontend_method_data=frontend_method_data,
        init_flags=init_flags,
        method_flags=method_flags,
        frontend=frontend,
        on_device=on_device,
    )


# ne
@handle_frontend_method(
    class_tree=CLASS_TREE,
    init_tree="torch.tensor",
    method_name="ne",
    dtype_and_x=helpers.dtype_and_values(
        available_dtypes=helpers.get_dtypes("float"),
        num_arrays=2,
        min_value=-1e04,
        max_value=1e04,
        allow_inf=False,
    ),
)
def test_torch_ne(
    dtype_and_x,
    frontend_method_data,
    init_flags,
    method_flags,
    frontend,
    on_device,
):
    input_dtype, x = dtype_and_x
    helpers.test_frontend_method(
        init_input_dtypes=input_dtype,
        init_all_as_kwargs_np={
            "data": x[0],
        },
        method_input_dtypes=input_dtype,
        method_all_as_kwargs_np={
            "other": x[1],
        },
        frontend_method_data=frontend_method_data,
        init_flags=init_flags,
        method_flags=method_flags,
        frontend=frontend,
        on_device=on_device,
    )


# squeeze
@handle_frontend_method(
    class_tree=CLASS_TREE,
    init_tree="torch.tensor",
    method_name="squeeze",
    dtype_value_axis=helpers.dtype_values_axis(
        available_dtypes=helpers.get_dtypes("valid"),
        min_num_dims=1,
        valid_axis=True,
        force_int_axis=True,
        shape=st.shared(helpers.get_shape(min_num_dims=1), key="shape"),
    ),
)
def test_torch_squeeze(
    dtype_value_axis,
    frontend_method_data,
    init_flags,
    method_flags,
    frontend,
    on_device,
):
    input_dtype, x, axis = dtype_value_axis
    helpers.test_frontend_method(
        init_input_dtypes=input_dtype,
        init_all_as_kwargs_np={
            "data": x[0],
        },
        method_input_dtypes=input_dtype,
        method_all_as_kwargs_np={
            "dim": axis,
        },
        frontend_method_data=frontend_method_data,
        init_flags=init_flags,
        method_flags=method_flags,
        frontend=frontend,
        on_device=on_device,
    )


# flip
@handle_frontend_method(
    class_tree=CLASS_TREE,
    init_tree="torch.tensor",
    method_name="flip",
    dtype_values_axis=_array_idxes_n_dtype(
        available_dtypes=helpers.get_dtypes("float"),
    ),
)
def test_torch_flip(
    dtype_values_axis,
    frontend_method_data,
    init_flags,
    method_flags,
    frontend,
    on_device,
):
    x, idxes, dtype = dtype_values_axis
    helpers.test_frontend_method(
        init_input_dtypes=dtype,
        init_all_as_kwargs_np={
            "data": x[0],
        },
        method_input_dtypes=dtype,
        method_all_as_kwargs_np={
            "dims": idxes,
        },
        frontend_method_data=frontend_method_data,
        init_flags=init_flags,
        method_flags=method_flags,
        frontend=frontend,
        on_device=on_device,
    )


# fliplr
@handle_frontend_method(
    class_tree=CLASS_TREE,
    init_tree="torch.tensor",
    method_name="fliplr",
    dtype_and_x=helpers.dtype_and_values(
        available_dtypes=helpers.get_dtypes("float"),
        min_num_dims=2,
    ),
)
def test_torch_fliplr(
    dtype_and_x,
    frontend_method_data,
    init_flags,
    method_flags,
    frontend,
    on_device,
):
    dtype, x = dtype_and_x
    helpers.test_frontend_method(
        init_input_dtypes=dtype,
        init_all_as_kwargs_np={
            "data": x[0],
        },
        method_input_dtypes=dtype,
        method_all_as_kwargs_np={},
        frontend_method_data=frontend_method_data,
        init_flags=init_flags,
        method_flags=method_flags,
        frontend=frontend,
        on_device=on_device,
    )


# tril
@handle_frontend_method(
    class_tree=CLASS_TREE,
    init_tree="torch.tensor",
    method_name="tril",
    dtype_and_values=helpers.dtype_and_values(
        available_dtypes=helpers.get_dtypes("numeric"),
        min_num_dims=2,  # Torch requires this.
    ),
    diagonal=st.integers(min_value=-100, max_value=100),
)
def test_torch_tril(
    dtype_and_values,
    diagonal,
    frontend_method_data,
    init_flags,
    method_flags,
    frontend,
    on_device,
):
    input_dtype, x = dtype_and_values
    helpers.test_frontend_method(
        init_input_dtypes=input_dtype,
        init_all_as_kwargs_np={
            "data": x[0],
        },
        method_input_dtypes=input_dtype,
        method_all_as_kwargs_np={
            "diagonal": diagonal,
        },
        frontend_method_data=frontend_method_data,
        init_flags=init_flags,
        method_flags=method_flags,
        frontend=frontend,
        on_device=on_device,
    )


# tril_
@handle_frontend_method(
    class_tree=CLASS_TREE,
    init_tree="torch.tensor",
    method_name="tril_",
    dtype_and_values=helpers.dtype_and_values(
        available_dtypes=helpers.get_dtypes("numeric"),
        min_num_dims=2,  # Torch requires this.
    ),
    diagonal=st.integers(min_value=-100, max_value=100),
)
def test_torch_instance_tril_(
    dtype_and_values,
    diagonal,
    frontend_method_data,
    init_flags,
    method_flags,
    frontend,
    on_device,
):
    input_dtype, x = dtype_and_values
    helpers.test_frontend_method(
        init_input_dtypes=input_dtype,
        init_all_as_kwargs_np={
            "data": x[0],
        },
        method_input_dtypes=input_dtype,
        method_all_as_kwargs_np={
            "diagonal": diagonal,
        },
        frontend_method_data=frontend_method_data,
        init_flags=init_flags,
        method_flags=method_flags,
        frontend=frontend,
        on_device=on_device,
    )


# sqrt
@handle_frontend_method(
    class_tree=CLASS_TREE,
    init_tree="torch.tensor",
    method_name="sqrt",
    dtype_x=helpers.dtype_and_values(
        available_dtypes=helpers.get_dtypes("numeric"),
    ),
)
def test_torch_sqrt(
    dtype_x,
    frontend,
    frontend_method_data,
    init_flags,
    method_flags,
    on_device,
):
    input_dtype, x = dtype_x
    helpers.test_frontend_method(
        init_input_dtypes=input_dtype,
        init_all_as_kwargs_np={"data": x[0]},
        method_input_dtypes=input_dtype,
        method_all_as_kwargs_np={},
        frontend_method_data=frontend_method_data,
        init_flags=init_flags,
        method_flags=method_flags,
        frontend=frontend,
        on_device=on_device,
    )


# sqrt_
@handle_frontend_method(
    class_tree=CLASS_TREE,
    init_tree="torch.tensor",
    method_name="sqrt_",
    dtype_x=helpers.dtype_and_values(
        available_dtypes=helpers.get_dtypes("float"),
    ),
)
def test_torch_sqrt_(
    dtype_x,
    frontend,
    frontend_method_data,
    init_flags,
    method_flags,
    on_device,
):
    input_dtype, x = dtype_x
    helpers.test_frontend_method(
        init_input_dtypes=input_dtype,
        init_all_as_kwargs_np={"data": x[0]},
        method_input_dtypes=input_dtype,
        method_all_as_kwargs_np={},
        frontend_method_data=frontend_method_data,
        init_flags=init_flags,
        method_flags=method_flags,
        frontend=frontend,
        on_device=on_device,
    )


# index_select
@handle_frontend_method(
    class_tree=CLASS_TREE,
    init_tree="torch.tensor",
    method_name="index_select",
    params_indices_others=helpers.array_indices_axis(
        array_dtypes=helpers.get_dtypes("valid"),
        indices_dtypes=["int64"],
        max_num_dims=1,
        indices_same_dims=True,
    ),
)
def test_torch_index_select(
    params_indices_others,
    frontend_method_data,
    init_flags,
    method_flags,
    frontend,
    on_device,
):
    input_dtypes, input, indices, axis, batch_dims = params_indices_others
    helpers.test_frontend_method(
        init_input_dtypes=[input_dtypes[0]],
        init_all_as_kwargs_np={
            "data": input,
        },
        method_input_dtypes=[input_dtypes[1]],
        method_all_as_kwargs_np={
            "dim": axis,
            "index": indices,
        },
        frontend_method_data=frontend_method_data,
        init_flags=init_flags,
        method_flags=method_flags,
        frontend=frontend,
        on_device=on_device,
    )


@st.composite
def _arrays_dim_idx_n_dtypes(draw):
    num_dims = draw(st.shared(helpers.ints(min_value=1, max_value=4), key="num_dims"))
    num_arrays = 2
    common_shape = draw(
        helpers.lists(
            x=helpers.ints(min_value=2, max_value=3),
            min_size=num_dims - 1,
            max_size=num_dims - 1,
        )
    )
    _dim = draw(helpers.ints(min_value=0, max_value=num_dims - 1))
    unique_dims = draw(
        helpers.lists(
            x=helpers.ints(min_value=2, max_value=3),
            min_size=num_arrays,
            max_size=num_arrays,
        )
    )

    min_dim = min(unique_dims)
    max_dim = max(unique_dims)
    _idx = draw(
        helpers.array_values(
            shape=min_dim,
            dtype="int64",
            min_value=0,
            max_value=max_dim,
            exclude_min=False,
        )
    )

    xs = list()
    available_input_types = draw(helpers.get_dtypes("numeric"))
    input_dtypes = draw(
        helpers.array_dtypes(
            available_dtypes=available_input_types,
            num_arrays=num_arrays,
            shared_dtype=True,
        )
    )
    for ud, dt in zip(unique_dims, input_dtypes):
        x = draw(
            helpers.array_values(
                shape=common_shape[:_dim] + [ud] + common_shape[_dim:],
                dtype=dt,
                large_abs_safety_factor=2.5,
                small_abs_safety_factor=2.5,
                safety_factor_scale="log",
            )
        )
        xs.append(x)
    return xs, input_dtypes, _dim, _idx


# index_add
@handle_frontend_method(
    class_tree=CLASS_TREE,
    init_tree="torch.tensor",
    method_name="index_add_",
    xs_dtypes_dim_idx=_arrays_dim_idx_n_dtypes(),
    alpha=st.integers(min_value=1, max_value=2),
)
def test_torch_index_add_(
    *,
    xs_dtypes_dim_idx,
    alpha,
    frontend_method_data,
    init_flags,
    method_flags,
    on_device,
    frontend,
):
    xs, input_dtypes, axis, indices = xs_dtypes_dim_idx
    if xs[0].shape[axis] < xs[1].shape[axis]:
        source, input = xs
    else:
        input, source = xs
    helpers.test_frontend_method(
        init_input_dtypes=[input_dtypes[0]],
        init_all_as_kwargs_np={
            "data": input,
        },
        method_input_dtypes=["int64", input_dtypes[1]],
        method_all_as_kwargs_np={
            "dim": axis,
            "index": indices,
            "source": source,
            "alpha": alpha,
        },
        frontend=frontend,
        frontend_method_data=frontend_method_data,
        init_flags=init_flags,
        method_flags=method_flags,
        on_device=on_device,
        rtol_=1e-03,
    )


@handle_frontend_method(
    class_tree=CLASS_TREE,
    init_tree="torch.tensor",
    method_name="index_add",
    xs_dtypes_dim_idx=_arrays_dim_idx_n_dtypes(),
    alpha=st.integers(min_value=1, max_value=2),
)
def test_torch_index_add(
    *,
    xs_dtypes_dim_idx,
    alpha,
    frontend_method_data,
    init_flags,
    method_flags,
    on_device,
    frontend,
):
    xs, input_dtypes, axis, indices = xs_dtypes_dim_idx
    if xs[0].shape[axis] < xs[1].shape[axis]:
        source, input = xs
    else:
        input, source = xs
    helpers.test_frontend_method(
        init_input_dtypes=[input_dtypes[0]],
        init_all_as_kwargs_np={
            "data": input,
        },
        method_input_dtypes=["int64", input_dtypes[1]],
        method_all_as_kwargs_np={
            "dim": axis,
            "index": indices,
            "source": source,
            "alpha": alpha,
        },
        frontend=frontend,
        frontend_method_data=frontend_method_data,
        init_flags=init_flags,
        method_flags=method_flags,
        on_device=on_device,
        rtol_=1e-03,
    )


@st.composite
def _get_clamp_inputs(draw):
    shape = draw(
        helpers.get_shape(
            min_num_dims=1, max_num_dims=5, min_dim_size=2, max_dim_size=10
        )
    )
    x_dtype, x = draw(
        helpers.dtype_and_values(
            available_dtypes=helpers.get_dtypes("numeric"),
            shape=shape,
        )
    )
    min = draw(st.booleans())
    if min:
        max = draw(st.booleans())
        min = draw(
            helpers.array_values(
                dtype=x_dtype[0], shape=shape, min_value=0, max_value=25
            )
        )
        max = (
            draw(
                helpers.array_values(
                    dtype=x_dtype[0], shape=shape, min_value=26, max_value=50
                )
            )
            if max
            else None
        )
    else:
        min = None
        max = draw(
            helpers.array_values(
                dtype=x_dtype[0], shape=shape, min_value=26, max_value=50
            )
        )
    return x_dtype, x, min, max


# clamp
@handle_frontend_method(
    class_tree=CLASS_TREE,
    init_tree="torch.tensor",
    method_name="clamp",
    dtype_and_x_min_max=_get_clamp_inputs(),
)
def test_torch_clamp(
    dtype_and_x_min_max,
    frontend,
    frontend_method_data,
    init_flags,
    method_flags,
    on_device,
    backend_fw,
):
    input_dtype, x, min, max = dtype_and_x_min_max
    helpers.test_frontend_method(
        init_input_dtypes=input_dtype,
        backend_to_test=backend_fw,
        init_all_as_kwargs_np={
            "data": x[0],
        },
        method_input_dtypes=input_dtype,
        method_all_as_kwargs_np={"min": min, "max": max},
        frontend_method_data=frontend_method_data,
        init_flags=init_flags,
        method_flags=method_flags,
        frontend=frontend,
        on_device=on_device,
    )


# clamp_
@handle_frontend_method(
    class_tree=CLASS_TREE,
    init_tree="torch.tensor",
    method_name="clamp_",
    dtype_and_x_min_max=_get_clamp_inputs(),
)
def test_torch_clamp_(
    dtype_and_x_min_max,
    frontend,
    frontend_method_data,
    init_flags,
    method_flags,
    on_device,
):
    input_dtype, x, min, max = dtype_and_x_min_max
    helpers.test_frontend_method(
        init_input_dtypes=input_dtype,
        init_all_as_kwargs_np={
            "data": x[0],
        },
        method_input_dtypes=input_dtype,
        method_all_as_kwargs_np={"min": min, "max": max},
        frontend_method_data=frontend_method_data,
        init_flags=init_flags,
        method_flags=method_flags,
        frontend=frontend,
        on_device=on_device,
    )


# clip
@handle_frontend_method(
    class_tree=CLASS_TREE,
    init_tree="torch.tensor",
    method_name="clip",
    input_and_ranges=_get_clamp_inputs(),
)
def test_torch_clip(
    input_and_ranges,
    frontend,
    frontend_method_data,
    init_flags,
    method_flags,
    on_device,
):
    input_dtype, x, min, max = input_and_ranges
    helpers.test_frontend_method(
        init_input_dtypes=input_dtype,
        init_all_as_kwargs_np={
            "data": x[0],
        },
        method_input_dtypes=input_dtype,
        method_all_as_kwargs_np={"min": min, "max": max},
        frontend_method_data=frontend_method_data,
        init_flags=init_flags,
        method_flags=method_flags,
        frontend=frontend,
        on_device=on_device,
    )


# clip_
@handle_frontend_method(
    class_tree=CLASS_TREE,
    init_tree="torch.tensor",
    method_name="clip_",
    input_and_ranges=_get_clamp_inputs(),
)
def test_torch_clip_(
    input_and_ranges,
    frontend,
    frontend_method_data,
    init_flags,
    method_flags,
    on_device,
):
    input_dtype, x, min, max = input_and_ranges
    helpers.test_frontend_method(
        init_input_dtypes=input_dtype,
        init_all_as_kwargs_np={
            "data": x[0],
        },
        method_input_dtypes=input_dtype,
        method_all_as_kwargs_np={"min": min, "max": max},
        frontend_method_data=frontend_method_data,
        init_flags=init_flags,
        method_flags=method_flags,
        frontend=frontend,
        on_device=on_device,
    )


# __gt__
@handle_frontend_method(
    class_tree=CLASS_TREE,
    init_tree="torch.tensor",
    method_name="__gt__",
    dtype_and_x=helpers.dtype_and_values(
        available_dtypes=helpers.get_dtypes("float"),
        num_arrays=2,
        min_value=-1e04,
        max_value=1e04,
        allow_inf=False,
    ),
)
def test_torch___gt__(
    dtype_and_x,
    frontend_method_data,
    init_flags,
    method_flags,
    frontend,
    on_device,
):
    input_dtype, x = dtype_and_x
    helpers.test_frontend_method(
        init_input_dtypes=input_dtype,
        init_all_as_kwargs_np={
            "data": x[0],
        },
        method_input_dtypes=input_dtype,
        method_all_as_kwargs_np={
            "other": x[1],
        },
        frontend_method_data=frontend_method_data,
        init_flags=init_flags,
        method_flags=method_flags,
        frontend=frontend,
        on_device=on_device,
    )


# __ne__
@handle_frontend_method(
    class_tree=CLASS_TREE,
    init_tree="torch.tensor",
    method_name="__ne__",
    dtype_and_x=helpers.dtype_and_values(
        available_dtypes=helpers.get_dtypes("float"),
        num_arrays=2,
        min_value=-1e04,
        max_value=1e04,
        allow_inf=False,
    ),
)
def test_torch___ne__(
    dtype_and_x,
    frontend_method_data,
    init_flags,
    method_flags,
    frontend,
    on_device,
):
    input_dtype, x = dtype_and_x
    helpers.test_frontend_method(
        init_input_dtypes=input_dtype,
        init_all_as_kwargs_np={
            "data": x[0],
        },
        method_input_dtypes=input_dtype,
        method_all_as_kwargs_np={
            "other": x[1],
        },
        frontend_method_data=frontend_method_data,
        init_flags=init_flags,
        method_flags=method_flags,
        frontend=frontend,
        on_device=on_device,
    )


# __lt__
@handle_frontend_method(
    class_tree=CLASS_TREE,
    init_tree="torch.tensor",
    method_name="__lt__",
    dtype_and_x=helpers.dtype_and_values(
        available_dtypes=helpers.get_dtypes("float"),
        num_arrays=2,
        min_value=-1e04,
        max_value=1e04,
        allow_inf=False,
    ),
)
def test_torch___lt__(
    dtype_and_x,
    frontend_method_data,
    init_flags,
    method_flags,
    frontend,
    on_device,
):
    input_dtype, x = dtype_and_x
    helpers.test_frontend_method(
        init_input_dtypes=input_dtype,
        init_all_as_kwargs_np={
            "data": x[0],
        },
        method_input_dtypes=input_dtype,
        method_all_as_kwargs_np={
            "other": x[1],
        },
        frontend_method_data=frontend_method_data,
        init_flags=init_flags,
        method_flags=method_flags,
        frontend=frontend,
        on_device=on_device,
    )


# __or__
@handle_frontend_method(
    class_tree=CLASS_TREE,
    init_tree="torch.tensor",
    method_name="__or__",
    dtype_and_x=helpers.dtype_and_values(
        available_dtypes=helpers.get_dtypes("valid"),
        num_arrays=2,
        min_value=-1e04,
        max_value=1e04,
        allow_inf=False,
    ),
)
def test_torch___or__(
    dtype_and_x,
    frontend_method_data,
    init_flags,
    method_flags,
    frontend,
    on_device,
):
    input_dtype, x = dtype_and_x
    helpers.test_frontend_method(
        init_input_dtypes=input_dtype,
        init_all_as_kwargs_np={
            "data": x[0],
        },
        method_input_dtypes=input_dtype,
        method_all_as_kwargs_np={
            "other": x[1],
        },
        frontend_method_data=frontend_method_data,
        init_flags=init_flags,
        method_flags=method_flags,
        frontend=frontend,
        on_device=on_device,
    )


# where
@handle_frontend_method(
    class_tree=CLASS_TREE,
    init_tree="torch.tensor",
    method_name="where",
    broadcastables=_broadcastable_trio(),
)
def test_torch_where(
    broadcastables,
    frontend_method_data,
    init_flags,
    method_flags,
    frontend,
    on_device,
):
    cond, xs, dtypes = broadcastables
    helpers.test_frontend_method(
        init_input_dtypes=dtypes,
        init_all_as_kwargs_np={
            "data": xs[0],
        },
        method_input_dtypes=["bool", dtypes[1]],
        method_all_as_kwargs_np={
            "condition": cond,
            "other": xs[1],
        },
        frontend_method_data=frontend_method_data,
        init_flags=init_flags,
        method_flags=method_flags,
        frontend=frontend,
        on_device=on_device,
    )


# clone
@handle_frontend_method(
    class_tree=CLASS_TREE,
    init_tree="torch.tensor",
    method_name="clone",
    dtype_and_x=helpers.dtype_and_values(
        available_dtypes=helpers.get_dtypes("valid"),
        num_arrays=1,
    ),
)
def test_torch_clone(
    dtype_and_x,
    frontend_method_data,
    init_flags,
    method_flags,
    frontend,
    on_device,
):
    input_dtype, x = dtype_and_x
    helpers.test_frontend_method(
        init_input_dtypes=input_dtype,
        init_all_as_kwargs_np={
            "data": x[0],
        },
        method_input_dtypes=input_dtype,
        method_all_as_kwargs_np={},
        frontend_method_data=frontend_method_data,
        init_flags=init_flags,
        method_flags=method_flags,
        frontend=frontend,
        on_device=on_device,
    )


# __invert__
@handle_frontend_method(
    class_tree=CLASS_TREE,
    init_tree="torch.tensor",
    method_name="__invert__",
    dtype_and_x=helpers.dtype_and_values(
        available_dtypes=helpers.get_dtypes("integer"),
        num_arrays=1,
    ),
)
def test_torch___invert__(
    dtype_and_x,
    frontend_method_data,
    init_flags,
    method_flags,
    frontend,
    on_device,
):
    input_dtype, x = dtype_and_x
    helpers.test_frontend_method(
        init_input_dtypes=input_dtype,
        init_all_as_kwargs_np={
            "data": x[0],
        },
        method_input_dtypes=input_dtype,
        method_all_as_kwargs_np={},
        frontend_method_data=frontend_method_data,
        init_flags=init_flags,
        method_flags=method_flags,
        frontend=frontend,
        on_device=on_device,
    )


# acosh
@handle_frontend_method(
    class_tree=CLASS_TREE,
    init_tree="torch.tensor",
    method_name="acosh",
    dtype_and_x=helpers.dtype_and_values(
        min_value=1.0,
        available_dtypes=helpers.get_dtypes("float"),
    ),
)
def test_torch_acosh(
    dtype_and_x,
    frontend_method_data,
    init_flags,
    method_flags,
    frontend,
    on_device,
):
    input_dtype, x = dtype_and_x
    helpers.test_frontend_method(
        init_input_dtypes=input_dtype,
        init_all_as_kwargs_np={
            "data": x[0],
        },
        method_input_dtypes=[],
        method_all_as_kwargs_np={},
        frontend_method_data=frontend_method_data,
        init_flags=init_flags,
        method_flags=method_flags,
        frontend=frontend,
        on_device=on_device,
    )


@st.composite
def _masked_fill_helper(draw):
    cond, xs, dtypes = draw(_broadcastable_trio())
    if ivy.is_uint_dtype(dtypes[0]):
        fill_value = draw(helpers.ints(min_value=0, max_value=5))
    elif ivy.is_int_dtype(dtypes[0]):
        fill_value = draw(helpers.ints(min_value=-5, max_value=5))
    else:
        fill_value = draw(helpers.floats(min_value=-5, max_value=5))
    return dtypes[0], xs[0], cond, fill_value


# masked_fill
@handle_frontend_method(
    class_tree=CLASS_TREE,
    init_tree="torch.tensor",
    method_name="masked_fill",
    x_mask_val=_masked_fill_helper(),
)
def test_torch_masked_fill(
    x_mask_val,
    frontend_method_data,
    init_flags,
    method_flags,
    frontend,
    on_device,
):
    dtype, x, mask, val = x_mask_val
    helpers.test_frontend_method(
        init_input_dtypes=[dtype],
        init_all_as_kwargs_np={
            "data": x,
        },
        method_input_dtypes=["bool", dtype],
        method_all_as_kwargs_np={
            "mask": mask,
            "value": val,
        },
        frontend_method_data=frontend_method_data,
        init_flags=init_flags,
        method_flags=method_flags,
        frontend=frontend,
        on_device=on_device,
    )


# acosh_
@handle_frontend_method(
    class_tree=CLASS_TREE,
    init_tree="torch.tensor",
    method_name="acosh_",
    dtype_and_x=helpers.dtype_and_values(
        min_value=1.0,
        available_dtypes=helpers.get_dtypes("float"),
    ),
)
def test_torch_acosh_(
    dtype_and_x,
    frontend_method_data,
    init_flags,
    method_flags,
    frontend,
    on_device,
):
    input_dtype, x = dtype_and_x
    helpers.test_frontend_method(
        init_input_dtypes=input_dtype,
        init_all_as_kwargs_np={
            "data": x[0],
        },
        method_input_dtypes=[],
        method_all_as_kwargs_np={},
        frontend_method_data=frontend_method_data,
        init_flags=init_flags,
        method_flags=method_flags,
        frontend=frontend,
        on_device=on_device,
    )


# numpy
@handle_frontend_method(
    class_tree=CLASS_TREE,
    init_tree="torch.tensor",
    method_name="numpy",
    dtype_and_x=helpers.dtype_and_values(
        available_dtypes=helpers.get_dtypes("valid"),
    ),
)
def test_torch_numpy(
    dtype_and_x,
    frontend_method_data,
    init_flags,
    method_flags,
    frontend,
    on_device,
):
    input_dtype, x = dtype_and_x
    ret, frontend_ret = helpers.test_frontend_method(
        init_input_dtypes=input_dtype,
        init_all_as_kwargs_np={
            "data": x[0],
        },
        method_input_dtypes=[],
        method_all_as_kwargs_np={},
        frontend_method_data=frontend_method_data,
        init_flags=init_flags,
        method_flags=method_flags,
        frontend=frontend,
        on_device=on_device,
        test_values=False,
    )
    # manual testing required as function return is numpy frontend
    helpers.value_test(
        ret_np_flat=helpers.flatten_and_to_np(ret=ret),
        ret_np_from_gt_flat=frontend_ret[0],
        ground_truth_backend="torch",
    )


# atan2_
@handle_frontend_method(
    class_tree=CLASS_TREE,
    init_tree="torch.tensor",
    method_name="atan2_",
    dtype_and_x=helpers.dtype_and_values(
        available_dtypes=helpers.get_dtypes("float"),
        num_arrays=2,
    ),
)
def test_torch_atan2_(
    dtype_and_x, frontend_method_data, init_flags, method_flags, frontend, on_device
):
    input_dtype, x = dtype_and_x
    helpers.test_frontend_method(
        init_input_dtypes=input_dtype,
        init_all_as_kwargs_np={
            "data": x[0],
        },
        method_input_dtypes=input_dtype,
        method_all_as_kwargs_np={
            "other": x[1],
        },
        frontend_method_data=frontend_method_data,
        init_flags=init_flags,
        method_flags=method_flags,
        frontend=frontend,
        on_device=on_device,
    )


# bitwise_not_
@handle_frontend_method(
    class_tree=CLASS_TREE,
    init_tree="torch.tensor",
    method_name="bitwise_not_",
    dtype_and_x=helpers.dtype_and_values(
        available_dtypes=helpers.get_dtypes("integer"),
        num_arrays=2,
    ),
)
def test_torch_bitwise_not_(
    dtype_and_x,
    frontend_method_data,
    init_flags,
    method_flags,
    frontend,
    on_device,
):
    input_dtype, x = dtype_and_x
    helpers.test_frontend_method(
        init_input_dtypes=input_dtype,
        init_all_as_kwargs_np={
            "data": x[0],
        },
        method_input_dtypes=input_dtype,
        frontend_method_data=frontend_method_data,
        init_flags=init_flags,
        method_flags=method_flags,
        method_all_as_kwargs_np={},
        frontend=frontend,
        on_device=on_device,
    )


# bitwise_and_
@handle_frontend_method(
    class_tree=CLASS_TREE,
    init_tree="torch.tensor",
    method_name="bitwise_and_",
    dtype_and_x=helpers.dtype_and_values(
        available_dtypes=helpers.get_dtypes("integer"),
        num_arrays=2,
    ),
)
def test_torch_bitwise_and_(
    dtype_and_x,
    frontend_method_data,
    init_flags,
    method_flags,
    frontend,
    on_device,
):
    input_dtype, x = dtype_and_x
    helpers.test_frontend_method(
        init_input_dtypes=input_dtype,
        init_all_as_kwargs_np={
            "data": x[0],
        },
        method_input_dtypes=input_dtype,
        method_all_as_kwargs_np={
            "other": x[1],
        },
        frontend_method_data=frontend_method_data,
        init_flags=init_flags,
        method_flags=method_flags,
        frontend=frontend,
        on_device=on_device,
    )


# __and__
@handle_frontend_method(
    class_tree=CLASS_TREE,
    init_tree="torch.tensor",
    method_name="__and__",
    dtype_and_x=helpers.dtype_and_values(
        available_dtypes=st.one_of(st.just(("bool",)), helpers.get_dtypes("integer")),
        num_arrays=2,
        min_value=-1e04,
        max_value=1e04,
        allow_inf=False,
    ),
)
def test_torch___and__(
    dtype_and_x,
    frontend_method_data,
    init_flags,
    method_flags,
    frontend,
    on_device,
):
    input_dtype, x = dtype_and_x
    helpers.test_frontend_method(
        init_input_dtypes=input_dtype,
        init_all_as_kwargs_np={
            "data": x[0],
        },
        method_input_dtypes=input_dtype,
        method_all_as_kwargs_np={
            "other": x[1],
        },
        frontend_method_data=frontend_method_data,
        init_flags=init_flags,
        method_flags=method_flags,
        frontend=frontend,
        on_device=on_device,
    )


# bitwise_xor
@handle_frontend_method(
    class_tree=CLASS_TREE,
    init_tree="torch.tensor",
    method_name="bitwise_xor",
    dtype_and_x=helpers.dtype_and_values(
        available_dtypes=st.one_of(st.just(("bool",)), helpers.get_dtypes("integer")),
        num_arrays=2,
    ),
)
def test_torch_bitwise_xor(
    dtype_and_x,
    frontend_method_data,
    init_flags,
    method_flags,
    frontend,
    on_device,
):
    input_dtype, x = dtype_and_x
    helpers.test_frontend_method(
        init_input_dtypes=input_dtype,
        init_all_as_kwargs_np={
            "data": x[0],
        },
        method_input_dtypes=input_dtype,
        method_all_as_kwargs_np={
            "other": x[1],
        },
        frontend_method_data=frontend_method_data,
        init_flags=init_flags,
        method_flags=method_flags,
        frontend=frontend,
        on_device=on_device,
    )


# cumprod
@handle_frontend_method(
    class_tree=CLASS_TREE,
    init_tree="torch.tensor",
    method_name="cumprod",
    dtype_value=helpers.dtype_and_values(
        available_dtypes=helpers.get_dtypes("valid"),
        shape=st.shared(helpers.get_shape(min_num_dims=1), key="shape"),
    ),
    dim=helpers.get_axis(
        shape=st.shared(helpers.get_shape(), key="shape"),
        allow_neg=True,
        force_int=True,
    ),
    dtypes=_dtypes(),
)
def test_torch_cumprod(
    dtype_value,
    dim,
    dtypes,
    frontend_method_data,
    init_flags,
    method_flags,
    frontend,
    on_device,
):
    input_dtype, x = dtype_value
    helpers.test_frontend_method(
        init_input_dtypes=input_dtype,
        init_all_as_kwargs_np={
            "data": x[0],
        },
        method_input_dtypes=dtypes,
        method_all_as_kwargs_np={
            "dim": dim,
            "dtype": dtypes[0],
        },
        frontend_method_data=frontend_method_data,
        init_flags=init_flags,
        method_flags=method_flags,
        frontend=frontend,
        on_device=on_device,
    )


# relu
@handle_frontend_method(
    class_tree=CLASS_TREE,
    init_tree="torch.tensor",
    method_name="relu",
    dtype_and_x=helpers.dtype_and_values(
        available_dtypes=helpers.get_dtypes("float"),
        allow_inf=False,
    ),
)
def test_torch_relu(
    dtype_and_x,
    frontend_method_data,
    init_flags,
    method_flags,
    frontend,
    on_device,
):
    input_dtype, x = dtype_and_x
    helpers.test_frontend_method(
        init_input_dtypes=input_dtype,
        init_all_as_kwargs_np={
            "data": x[0],
        },
        method_input_dtypes=input_dtype,
        method_all_as_kwargs_np={},
        frontend_method_data=frontend_method_data,
        init_flags=init_flags,
        method_flags=method_flags,
        frontend=frontend,
        on_device=on_device,
    )


# fmin
@handle_frontend_method(
    class_tree=CLASS_TREE,
    init_tree="torch.tensor",
    method_name="fmin",
    dtype_and_x=helpers.dtype_and_values(
        available_dtypes=helpers.get_dtypes("float"),
        num_arrays=2,
    ),
)
def test_torch_fmin(
    dtype_and_x,
    frontend_method_data,
    init_flags,
    method_flags,
    frontend,
    on_device,
):
    input_dtype, x = dtype_and_x
    helpers.test_frontend_method(
        init_input_dtypes=input_dtype,
        init_all_as_kwargs_np={
            "data": x[0],
        },
        method_input_dtypes=input_dtype,
        method_all_as_kwargs_np={
            "other": x[1],
        },
        frontend_method_data=frontend_method_data,
        init_flags=init_flags,
        method_flags=method_flags,
        frontend=frontend,
        on_device=on_device,
    )


# count_nonzero
@handle_frontend_method(
    class_tree=CLASS_TREE,
    init_tree="torch.tensor",
    method_name="count_nonzero",
    dtype_value=helpers.dtype_and_values(
        available_dtypes=helpers.get_dtypes("valid"),
        shape=st.shared(helpers.get_shape(min_num_dims=1), key="shape"),
    ),
    dim=helpers.get_axis(
        shape=st.shared(helpers.get_shape(), key="shape"),
        allow_neg=True,
        force_int=True,
    ),
)
def test_torch_count_nonzero(
    dtype_value,
    dim,
    frontend_method_data,
    init_flags,
    method_flags,
    frontend,
    on_device,
):
    input_dtype, x = dtype_value
    helpers.test_frontend_method(
        init_input_dtypes=input_dtype,
        init_all_as_kwargs_np={
            "data": x[0],
        },
        method_input_dtypes=input_dtype,
        method_all_as_kwargs_np={"dim": dim},
        frontend_method_data=frontend_method_data,
        init_flags=init_flags,
        method_flags=method_flags,
        frontend=frontend,
        on_device=on_device,
    )


# exp
@handle_frontend_method(
    class_tree=CLASS_TREE,
    init_tree="torch.tensor",
    method_name="exp",
    dtype_and_x=helpers.dtype_and_values(
        available_dtypes=helpers.get_dtypes("numeric"),
    ),
)
def test_torch_exp(
    dtype_and_x,
    frontend_method_data,
    init_flags,
    method_flags,
    frontend,
    on_device,
):
    input_dtype, x = dtype_and_x
    helpers.test_frontend_method(
        init_input_dtypes=input_dtype,
        init_all_as_kwargs_np={
            "data": x[0],
        },
        method_input_dtypes=input_dtype,
        method_all_as_kwargs_np={},
        frontend_method_data=frontend_method_data,
        init_flags=init_flags,
        method_flags=method_flags,
        frontend=frontend,
        on_device=on_device,
    )


# exp_
@handle_frontend_method(
    class_tree=CLASS_TREE,
    init_tree="torch.tensor",
    method_name="exp_",
    dtype_and_x=helpers.dtype_and_values(
        available_dtypes=helpers.get_dtypes("numeric"),
    ),
)
def test_torch_exp_(
    dtype_and_x,
    frontend_method_data,
    init_flags,
    method_flags,
    frontend,
    on_device,
):
    input_dtype, x = dtype_and_x
    helpers.test_frontend_method(
        init_input_dtypes=input_dtype,
        init_all_as_kwargs_np={
            "data": x[0],
        },
        method_input_dtypes=input_dtype,
        method_all_as_kwargs_np={},
        frontend_method_data=frontend_method_data,
        init_flags=init_flags,
        method_flags=method_flags,
        frontend=frontend,
        on_device=on_device,
    )


# expm1
@handle_frontend_method(
    class_tree=CLASS_TREE,
    init_tree="torch.tensor",
    method_name="expm1",
    dtype_and_x=helpers.dtype_and_values(
        available_dtypes=helpers.get_dtypes("numeric"),
    ),
)
def test_torch_expm1(
    dtype_and_x,
    frontend_method_data,
    init_flags,
    method_flags,
    frontend,
    on_device,
):
    input_dtype, x = dtype_and_x
    helpers.test_frontend_method(
        init_input_dtypes=input_dtype,
        init_all_as_kwargs_np={
            "data": x[0],
        },
        method_input_dtypes=input_dtype,
        method_all_as_kwargs_np={},
        frontend_method_data=frontend_method_data,
        init_flags=init_flags,
        method_flags=method_flags,
        frontend=frontend,
        on_device=on_device,
    )


# mul
@handle_frontend_method(
    class_tree=CLASS_TREE,
    init_tree="torch.tensor",
    method_name="mul",
    dtype_and_x=helpers.dtype_and_values(
        available_dtypes=helpers.get_dtypes("numeric"),
        num_arrays=2,
    ),
)
def test_torch_mul(
    dtype_and_x,
    frontend_method_data,
    init_flags,
    method_flags,
    frontend,
    on_device,
):
    input_dtype, x = dtype_and_x
    helpers.test_frontend_method(
        init_input_dtypes=input_dtype,
        init_all_as_kwargs_np={
            "data": x[0],
        },
        method_input_dtypes=input_dtype,
        method_all_as_kwargs_np={
            "other": x[1],
        },
        frontend_method_data=frontend_method_data,
        init_flags=init_flags,
        method_flags=method_flags,
        frontend=frontend,
        on_device=on_device,
    )


# ceil_
@handle_frontend_method(
    class_tree=CLASS_TREE,
    init_tree="torch.tensor",
    method_name="ceil_",
    dtype_and_x=helpers.dtype_and_values(
        available_dtypes=helpers.get_dtypes("float"),
    ),
)
def test_torch_ceil_(
    dtype_and_x,
    frontend_method_data,
    init_flags,
    method_flags,
    frontend,
    on_device,
):
    input_dtype, x = dtype_and_x
    helpers.test_frontend_method(
        init_input_dtypes=input_dtype,
        init_all_as_kwargs_np={
            "data": x[0],
        },
        method_input_dtypes=input_dtype,
        method_all_as_kwargs_np={},
        frontend_method_data=frontend_method_data,
        init_flags=init_flags,
        method_flags=method_flags,
        frontend=frontend,
        on_device=on_device,
    )


# mul_
@handle_frontend_method(
    class_tree=CLASS_TREE,
    init_tree="torch.tensor",
    method_name="mul_",
    dtype_and_x=helpers.dtype_and_values(
        available_dtypes=helpers.get_dtypes("numeric"),
        num_arrays=2,
        shared_dtype=True,
    ),
)
def test_torch_mul_(
    dtype_and_x,
    frontend_method_data,
    init_flags,
    method_flags,
    frontend,
    on_device,
):
    input_dtype, x = dtype_and_x
    helpers.test_frontend_method(
        init_input_dtypes=input_dtype,
        init_all_as_kwargs_np={
            "data": x[0],
        },
        method_input_dtypes=input_dtype,
        method_all_as_kwargs_np={
            "other": x[1],
        },
        frontend_method_data=frontend_method_data,
        init_flags=init_flags,
        method_flags=method_flags,
        frontend=frontend,
        on_device=on_device,
    )


# trunc
@handle_frontend_method(
    class_tree=CLASS_TREE,
    init_tree="torch.tensor",
    method_name="trunc",
    dtype_value=helpers.dtype_and_values(
        available_dtypes=helpers.get_dtypes("numeric"),
        shape=st.shared(helpers.get_shape(min_num_dims=1), key="shape"),
    ),
)
def test_torch_trunc(
    dtype_value,
    frontend_method_data,
    init_flags,
    method_flags,
    frontend,
    on_device,
):
    input_dtype, x = dtype_value
    helpers.test_frontend_method(
        init_input_dtypes=input_dtype,
        init_all_as_kwargs_np={
            "data": x[0],
        },
        method_input_dtypes=input_dtype,
        method_all_as_kwargs_np={},
        frontend_method_data=frontend_method_data,
        init_flags=init_flags,
        method_flags=method_flags,
        frontend=frontend,
        on_device=on_device,
    )


# trunc_
@handle_frontend_method(
    class_tree=CLASS_TREE,
    init_tree="torch.tensor",
    method_name="trunc_",
    dtype_value=helpers.dtype_and_values(
        available_dtypes=helpers.get_dtypes("numeric"),
        shape=st.shared(helpers.get_shape(min_num_dims=1), key="shape"),
    ),
)
def test_torch_trunc_(
    dtype_value,
    frontend_method_data,
    init_flags,
    method_flags,
    frontend,
    on_device,
):
    input_dtype, x = dtype_value
    helpers.test_frontend_method(
        init_input_dtypes=input_dtype,
        init_all_as_kwargs_np={
            "data": x[0],
        },
        method_input_dtypes=input_dtype,
        method_all_as_kwargs_np={},
        frontend_method_data=frontend_method_data,
        init_flags=init_flags,
        method_flags=method_flags,
        frontend=frontend,
        on_device=on_device,
    )


# fix
@handle_frontend_method(
    class_tree=CLASS_TREE,
    init_tree="torch.tensor",
    method_name="fix",
    dtype_value=helpers.dtype_and_values(
        available_dtypes=helpers.get_dtypes("numeric"),
        shape=st.shared(helpers.get_shape(min_num_dims=1), key="shape"),
    ),
)
def test_torch_fix(
    dtype_value,
    frontend_method_data,
    init_flags,
    method_flags,
    frontend,
    on_device,
):
    input_dtype, x = dtype_value
    helpers.test_frontend_method(
        init_input_dtypes=input_dtype,
        init_all_as_kwargs_np={
            "data": x[0],
        },
        method_input_dtypes=input_dtype,
        method_all_as_kwargs_np={},
        frontend_method_data=frontend_method_data,
        init_flags=init_flags,
        method_flags=method_flags,
        frontend=frontend,
        on_device=on_device,
    )


# fix_
@handle_frontend_method(
    class_tree=CLASS_TREE,
    init_tree="torch.tensor",
    method_name="fix_",
    dtype_value=helpers.dtype_and_values(
        available_dtypes=helpers.get_dtypes("numeric"),
        shape=st.shared(helpers.get_shape(min_num_dims=1), key="shape"),
    ),
)
def test_torch_fix_(
    dtype_value,
    frontend_method_data,
    init_flags,
    method_flags,
    frontend,
    on_device,
):
    input_dtype, x = dtype_value
    helpers.test_frontend_method(
        init_input_dtypes=input_dtype,
        init_all_as_kwargs_np={
            "data": x[0],
        },
        method_input_dtypes=input_dtype,
        method_all_as_kwargs_np={},
        frontend_method_data=frontend_method_data,
        init_flags=init_flags,
        method_flags=method_flags,
        frontend=frontend,
        on_device=on_device,
    )


# round
@handle_frontend_method(
    class_tree=CLASS_TREE,
    init_tree="torch.tensor",
    method_name="round",
    dtype_and_x=helpers.dtype_and_values(
        available_dtypes=helpers.get_dtypes("float"),
    ),
    decimals=st.integers(min_value=0, max_value=5),
)
def test_torch_round(
    dtype_and_x,
    decimals,
    frontend_method_data,
    init_flags,
    method_flags,
    frontend,
    on_device,
):
    input_dtype, x = dtype_and_x
    helpers.test_frontend_method(
        init_input_dtypes=input_dtype,
        init_all_as_kwargs_np={
            "data": x[0],
        },
        method_input_dtypes=input_dtype,
        method_all_as_kwargs_np={
            "decimals": decimals,
        },
        frontend_method_data=frontend_method_data,
        init_flags=init_flags,
        method_flags=method_flags,
        frontend=frontend,
        on_device=on_device,
    )


# cross
@handle_frontend_method(
    class_tree=CLASS_TREE,
    init_tree="torch.tensor",
    method_name="cross",
    dtype_input_other_dim=dtype_value1_value2_axis(
        available_dtypes=helpers.get_dtypes("numeric"),
        min_num_dims=1,
        max_num_dims=10,
        min_dim_size=3,
        max_dim_size=3,
        min_value=-1e10,
        max_value=1e10,
        abs_smallest_val=0.01,
        large_abs_safety_factor=2,
        safety_factor_scale="log",
    ),
)
def test_torch_cross(
    dtype_input_other_dim,
    frontend_method_data,
    init_flags,
    method_flags,
    frontend,
    on_device,
):
    dtype, input, other, dim = dtype_input_other_dim
    helpers.test_frontend_method(
        init_input_dtypes=dtype,
        init_all_as_kwargs_np={
            "data": input,
        },
        method_input_dtypes=dtype,
        method_all_as_kwargs_np={
            "other": other,
            "dim": dim,
        },
        frontend_method_data=frontend_method_data,
        init_flags=init_flags,
        method_flags=method_flags,
        frontend=frontend,
        on_device=on_device,
        rtol_=1e-2,
        atol_=1e-2,
    )


# det
@handle_frontend_method(
    class_tree=CLASS_TREE,
    init_tree="torch.tensor",
    method_name="det",
    dtype_and_x=_get_dtype_and_matrix(square=True, batch=True),
)
def test_torch_det(
    dtype_and_x,
    frontend_method_data,
    init_flags,
    method_flags,
    frontend,
    on_device,
):
    input_dtype, x = dtype_and_x
    helpers.test_frontend_method(
        init_input_dtypes=input_dtype,
        init_all_as_kwargs_np={
            "data": x,
        },
        method_input_dtypes=input_dtype,
        method_all_as_kwargs_np={},
        frontend_method_data=frontend_method_data,
        init_flags=init_flags,
        method_flags=method_flags,
        frontend=frontend,
        on_device=on_device,
    )


# reciprocal
@handle_frontend_method(
    class_tree=CLASS_TREE,
    init_tree="torch.tensor",
    method_name="reciprocal",
    dtype_and_x=helpers.dtype_and_values(
        available_dtypes=helpers.get_dtypes("float"),
        min_value=1,
    ),
)
def test_torch_reciprocal(
    dtype_and_x,
    frontend_method_data,
    init_flags,
    method_flags,
    frontend,
    on_device,
):
    input_dtype, x = dtype_and_x
    helpers.test_frontend_method(
        init_input_dtypes=input_dtype,
        init_all_as_kwargs_np={
            "data": x[0],
        },
        method_input_dtypes=input_dtype,
        method_all_as_kwargs_np={},
        frontend_method_data=frontend_method_data,
        init_flags=init_flags,
        method_flags=method_flags,
        frontend=frontend,
        on_device=on_device,
    )


# fill_
@handle_frontend_method(
    class_tree=CLASS_TREE,
    init_tree="torch.tensor",
    method_name="fill_",
    dtype_and_x=helpers.dtype_and_values(
        available_dtypes=helpers.get_dtypes("float"),
    ),
    value=helpers.floats(min_value=1, max_value=10),
)
def test_torch_fill_(
    dtype_and_x,
    value,
    frontend_method_data,
    init_flags,
    method_flags,
    frontend,
    on_device,
):
    input_dtype, x = dtype_and_x
    helpers.test_frontend_method(
        init_input_dtypes=input_dtype,
        init_all_as_kwargs_np={
            "data": x[0],
        },
        method_input_dtypes=input_dtype,
        method_all_as_kwargs_np={
            "value": value,
        },
        frontend_method_data=frontend_method_data,
        init_flags=init_flags,
        method_flags=method_flags,
        frontend=frontend,
        on_device=on_device,
    )


# nonzero
@handle_frontend_method(
    class_tree=CLASS_TREE,
    init_tree="torch.tensor",
    method_name="nonzero",
    dtype_and_values=helpers.dtype_and_values(
        available_dtypes=helpers.get_dtypes("numeric"),
    ),
)
def test_torch_nonzero(
    dtype_and_values,
    frontend_method_data,
    init_flags,
    method_flags,
    frontend,
    on_device,
):
    input_dtype, x = dtype_and_values
    helpers.test_frontend_method(
        init_input_dtypes=input_dtype,
        init_all_as_kwargs_np={
            "data": x[0],
        },
        method_input_dtypes=input_dtype,
        method_all_as_kwargs_np={},
        frontend_method_data=frontend_method_data,
        init_flags=init_flags,
        method_flags=method_flags,
        frontend=frontend,
        on_device=on_device,
    )


# mm
@handle_frontend_method(
    class_tree=CLASS_TREE,
    init_tree="torch.tensor",
    method_name="mm",
    dtype_xy=_get_dtype_input_and_matrices(),
)
def test_torch_mm(
    dtype_xy,
    frontend_method_data,
    init_flags,
    method_flags,
    frontend,
    on_device,
):
    dtype, x, y = dtype_xy
    helpers.test_frontend_method(
        init_input_dtypes=dtype,
        init_all_as_kwargs_np={
            "data": x,
        },
        method_input_dtypes=dtype,
        method_all_as_kwargs_np={
            "mat2": y,
        },
        frontend_method_data=frontend_method_data,
        init_flags=init_flags,
        method_flags=method_flags,
        frontend=frontend,
        on_device=on_device,
    )


# square
@handle_frontend_method(
    class_tree=CLASS_TREE,
    init_tree="torch.tensor",
    method_name="square",
    dtype_x=helpers.dtype_and_values(
        available_dtypes=helpers.get_dtypes("float"),
    ),
)
def test_torch_square(
    dtype_x,
    frontend,
    frontend_method_data,
    init_flags,
    method_flags,
    on_device,
):
    input_dtype, x = dtype_x
    helpers.test_frontend_method(
        init_input_dtypes=input_dtype,
        init_all_as_kwargs_np={"data": x[0]},
        method_input_dtypes=input_dtype,
        method_all_as_kwargs_np={},
        frontend_method_data=frontend_method_data,
        init_flags=init_flags,
        method_flags=method_flags,
        frontend=frontend,
        on_device=on_device,
    )


# log10
@handle_frontend_method(
    class_tree=CLASS_TREE,
    init_tree="torch.tensor",
    method_name="log10",
    dtype_and_x=helpers.dtype_and_values(
        available_dtypes=helpers.get_dtypes("float"),
        allow_inf=False,
    ),
)
def test_torch_log10(
    dtype_and_x,
    frontend_method_data,
    init_flags,
    method_flags,
    frontend,
    on_device,
):
    input_dtype, x = dtype_and_x
    helpers.test_frontend_method(
        init_input_dtypes=input_dtype,
        init_all_as_kwargs_np={
            "data": x[0],
        },
        method_input_dtypes=input_dtype,
        method_all_as_kwargs_np={},
        frontend_method_data=frontend_method_data,
        init_flags=init_flags,
        method_flags=method_flags,
        frontend=frontend,
        on_device=on_device,
    )


# log10_ tests
@handle_frontend_method(
    class_tree=CLASS_TREE,
    init_tree="torch.tensor",
    method_name="log10_",
    dtype_and_x=helpers.dtype_and_values(
        available_dtypes=helpers.get_dtypes("float"),
        allow_inf=False,
    ),
)
def test_torch_instance_log10_(
    dtype_and_x,
    frontend_method_data,
    init_flags,
    method_flags,
    frontend,
    on_device,
):
    input_dtype, x = dtype_and_x
    helpers.test_frontend_method(
        init_input_dtypes=input_dtype,
        init_all_as_kwargs_np={
            "data": x[0],
        },
        method_input_dtypes=input_dtype,
        method_all_as_kwargs_np={},
        frontend_method_data=frontend_method_data,
        init_flags=init_flags,
        method_flags=method_flags,
        frontend=frontend,
        on_device=on_device,
    )


# short
@handle_frontend_method(
    class_tree=CLASS_TREE,
    init_tree="torch.tensor",
    method_name="short",
    dtype_and_x=helpers.dtype_and_values(
        available_dtypes=helpers.get_dtypes("numeric"),
        min_value=-1e04,
        max_value=1e04,
        allow_inf=False,
    ),
)
def test_torch_short(
    dtype_and_x,
    frontend_method_data,
    init_flags,
    method_flags,
    frontend,
    on_device,
):
    input_dtype, x = dtype_and_x
    helpers.test_frontend_method(
        init_input_dtypes=input_dtype,
        init_all_as_kwargs_np={
            "data": x[0],
        },
        method_input_dtypes=input_dtype,
        method_all_as_kwargs_np={},
        frontend_method_data=frontend_method_data,
        init_flags=init_flags,
        method_flags=method_flags,
        frontend=frontend,
        on_device=on_device,
    )


# prod
@handle_frontend_method(
    class_tree=CLASS_TREE,
    init_tree="torch.tensor",
    method_name="prod",
    dtype_x_axis=helpers.dtype_values_axis(
        available_dtypes=helpers.get_dtypes("numeric"),
        min_num_dims=1,
        max_num_dims=5,
        valid_axis=True,
        allow_neg_axes=False,
        max_axes_size=1,
        force_int_axis=True,
        large_abs_safety_factor=10,
        small_abs_safety_factor=10,
        safety_factor_scale="log",
    ),
    dtype=helpers.get_dtypes("float", none=True, full=False),
    keepdims=st.booleans(),
)
def test_torch_prod(
    dtype_x_axis,
    dtype,
    keepdims,
    frontend,
    frontend_method_data,
    init_flags,
    method_flags,
    on_device,
):
    input_dtype, x, axis = dtype_x_axis
    if ivy.current_backend_str() == "torch":
        init_flags.as_variable = [False]
        method_flags.as_variable = [False]
    helpers.test_frontend_method(
        init_input_dtypes=input_dtype,
        init_all_as_kwargs_np={"data": x[0]},
        method_input_dtypes=input_dtype,
        method_all_as_kwargs_np={
            "dim": axis,
            "keepdim": keepdims,
            "dtype": dtype[0],
        },
        frontend_method_data=frontend_method_data,
        init_flags=init_flags,
        method_flags=method_flags,
        frontend=frontend,
        on_device=on_device,
    )


# div
@handle_frontend_method(
    class_tree=CLASS_TREE,
    init_tree="torch.tensor",
    method_name="div",
    dtype_and_x=helpers.dtype_and_values(
        available_dtypes=helpers.get_dtypes("numeric"),
        num_arrays=2,
        large_abs_safety_factor=2.5,
        small_abs_safety_factor=2.5,
        safety_factor_scale="log",
    ),
    rounding_mode=st.sampled_from(["floor", "trunc"]) | st.none(),
)
def test_torch_div(
    dtype_and_x,
    rounding_mode,
    frontend,
    frontend_method_data,
    init_flags,
    method_flags,
    on_device,
):
    input_dtype, x = dtype_and_x
    assume(not np.any(np.isclose(x[1], 0)))

    helpers.test_frontend_method(
        init_input_dtypes=input_dtype,
        init_all_as_kwargs_np={"data": x[0]},
        method_input_dtypes=input_dtype,
        method_all_as_kwargs_np={
            "other": x[1],
            "rounding_mode": rounding_mode,
        },
        frontend_method_data=frontend_method_data,
        init_flags=init_flags,
        method_flags=method_flags,
        frontend=frontend,
        on_device=on_device,
    )


# div_
@handle_frontend_method(
    class_tree=CLASS_TREE,
    init_tree="torch.tensor",
    method_name="div_",
    dtype_and_x=helpers.dtype_and_values(
        available_dtypes=helpers.get_dtypes("numeric"),
        num_arrays=2,
        large_abs_safety_factor=2.5,
        small_abs_safety_factor=2.5,
        safety_factor_scale="log",
    ),
    rounding_mode=st.sampled_from(["floor", "trunc"]) | st.none(),
)
def test_torch_div_(
    dtype_and_x,
    rounding_mode,
    frontend,
    frontend_method_data,
    init_flags,
    method_flags,
    on_device,
):
    input_dtype, x = dtype_and_x
    assume(not np.any(np.isclose(x[1], 0)))

    helpers.test_frontend_method(
        init_input_dtypes=input_dtype,
        init_all_as_kwargs_np={"data": x[0]},
        method_input_dtypes=input_dtype,
        method_all_as_kwargs_np={
            "other": x[1],
            "rounding_mode": rounding_mode,
        },
        frontend_method_data=frontend_method_data,
        init_flags=init_flags,
        method_flags=method_flags,
        frontend=frontend,
        on_device=on_device,
    )


# normal_
@handle_frontend_method(
    class_tree=CLASS_TREE,
    init_tree="torch.tensor",
    method_name="normal_",
    dtype_and_x=helpers.dtype_and_values(
        available_dtypes=helpers.get_dtypes("float"),
    ),
    mean=helpers.floats(min_value=-1, max_value=1),
    std=helpers.floats(min_value=0, max_value=1),
)
def test_torch_normal_(
    dtype_and_x,
    mean,
    std,
    frontend,
    frontend_method_data,
    init_flags,
    method_flags,
    on_device,
):
    dtype, x = dtype_and_x

    def call():
        return helpers.test_frontend_method(
            init_input_dtypes=dtype,
            init_all_as_kwargs_np={"data": x[0]},
            method_input_dtypes=dtype,
            method_all_as_kwargs_np={
                "mean": mean,
                "std": std,
            },
            frontend_method_data=frontend_method_data,
            init_flags=init_flags,
            method_flags=method_flags,
            frontend=frontend,
            on_device=on_device,
            test_values=False,
        )

    ret = call()

    if not ivy.exists(ret):
        return

    ret_np, ret_from_np = ret
    ret_np = helpers.flatten_and_to_np(ret=ret_np)
    ret_from_np = helpers.flatten_and_to_np(ret=ret_from_np)
    for u, v in zip(ret_np, ret_from_np):
        assert u.dtype == v.dtype
        assert u.shape == v.shape


# addcdiv
@handle_frontend_method(
    class_tree=CLASS_TREE,
    init_tree="torch.tensor",
    method_name="addcdiv",
    dtype_and_x=helpers.dtype_and_values(
        available_dtypes=helpers.get_dtypes("float"),
        num_arrays=3,
        large_abs_safety_factor=2.5,
        small_abs_safety_factor=2.5,
        safety_factor_scale="log",
        shared_dtype=True,
    ),
    value=st.floats(min_value=-100, max_value=100),
)
def test_torch_addcdiv(
    dtype_and_x,
    value,
    frontend,
    frontend_method_data,
    init_flags,
    method_flags,
    on_device,
):
    input_dtype, x = dtype_and_x
    assume(not np.any(np.isclose(x[2], 0)))

    helpers.test_frontend_method(
        init_input_dtypes=input_dtype,
        init_all_as_kwargs_np={"data": x[0]},
        method_input_dtypes=input_dtype,
        method_all_as_kwargs_np={
            "tensor1": x[1],
            "tensor2": x[2],
            "value": value,
        },
        frontend_method_data=frontend_method_data,
        init_flags=init_flags,
        method_flags=method_flags,
        frontend=frontend,
        on_device=on_device,
        atol_=1e-03,
    )


# addcmul
@handle_frontend_method(
    class_tree=CLASS_TREE,
    init_tree="torch.tensor",
    method_name="addcmul",
    dtype_and_x=helpers.dtype_and_values(
        available_dtypes=helpers.get_dtypes("float"),
        num_arrays=3,
        large_abs_safety_factor=2.5,
        small_abs_safety_factor=2.5,
        safety_factor_scale="log",
        shared_dtype=True,
    ),
    value=st.floats(min_value=-100, max_value=100),
)
def test_torch_addcmul(
    dtype_and_x,
    value,
    frontend,
    frontend_method_data,
    init_flags,
    method_flags,
    on_device,
):
    input_dtype, x = dtype_and_x

    helpers.test_frontend_method(
        init_input_dtypes=input_dtype,
        init_all_as_kwargs_np={"data": x[0]},
        method_input_dtypes=input_dtype,
        method_all_as_kwargs_np={
            "tensor1": x[1],
            "tensor2": x[2],
            "value": value,
        },
        frontend_method_data=frontend_method_data,
        init_flags=init_flags,
        method_flags=method_flags,
        frontend=frontend,
        on_device=on_device,
        atol_=1e-02,
    )


# addcmul_
@handle_frontend_method(
    class_tree=CLASS_TREE,
    init_tree="torch.tensor",
    method_name="addcmul_",
    dtype_and_x=helpers.dtype_and_values(
        available_dtypes=helpers.get_dtypes("float"),
        num_arrays=3,
        large_abs_safety_factor=2.5,
        small_abs_safety_factor=2.5,
        safety_factor_scale="log",
        shared_dtype=True,
    ),
    value=st.floats(min_value=-100, max_value=100),
)
def test_torch_addcmul_(
    dtype_and_x,
    value,
    frontend,
    frontend_method_data,
    init_flags,
    method_flags,
    on_device,
):
    input_dtype, x = dtype_and_x

    helpers.test_frontend_method(
        init_input_dtypes=input_dtype,
        init_all_as_kwargs_np={"data": x[0]},
        method_input_dtypes=input_dtype,
        method_all_as_kwargs_np={
            "tensor1": x[1],
            "tensor2": x[2],
            "value": value,
        },
        frontend_method_data=frontend_method_data,
        init_flags=init_flags,
        method_flags=method_flags,
        frontend=frontend,
        on_device=on_device,
        atol_=1e-02,
    )


# sign
@handle_frontend_method(
    class_tree=CLASS_TREE,
    init_tree="torch.tensor",
    method_name="sign",
    dtype_x=helpers.dtype_and_values(
        available_dtypes=helpers.get_dtypes("valid"),
    ),
)
def test_torch_sign(
    dtype_x,
    frontend,
    frontend_method_data,
    init_flags,
    method_flags,
    on_device,
):
    input_dtype, x = dtype_x
    helpers.test_frontend_method(
        init_input_dtypes=input_dtype,
        init_all_as_kwargs_np={"data": x[0]},
        method_input_dtypes=input_dtype,
        method_all_as_kwargs_np={},
        frontend_method_data=frontend_method_data,
        init_flags=init_flags,
        method_flags=method_flags,
        frontend=frontend,
        on_device=on_device,
    )


# sign_
@handle_frontend_method(
    class_tree=CLASS_TREE,
    init_tree="torch.tensor",
    method_name="sign_",
    dtype_x=helpers.dtype_and_values(
        available_dtypes=helpers.get_dtypes("valid"),
    ),
)
def test_torch_sign_(
    dtype_x,
    frontend,
    frontend_method_data,
    init_flags,
    method_flags,
    on_device,
):
    input_dtype, x = dtype_x
    helpers.test_frontend_method(
        init_input_dtypes=input_dtype,
        init_all_as_kwargs_np={"data": x[0]},
        method_input_dtypes=[input_dtype],
        method_all_as_kwargs_np={},
        frontend_method_data=frontend_method_data,
        init_flags=init_flags,
        method_flags=method_flags,
        on_device=on_device,
        frontend=frontend,
    )


# std
@handle_frontend_method(
    class_tree=CLASS_TREE,
    init_tree="torch.tensor",
    method_name="std",
    dtype_and_x=_statistical_dtype_values(function="std"),
)
def test_torch_std(
    dtype_and_x,
    frontend,
    frontend_method_data,
    init_flags,
    method_flags,
    on_device,
):
    input_dtype, x, _, _ = dtype_and_x
    helpers.test_frontend_method(
        init_input_dtypes=input_dtype,
        init_all_as_kwargs_np={
            "data": x[0],
        },
        method_input_dtypes=input_dtype,
        method_all_as_kwargs_np={},
        frontend_method_data=frontend_method_data,
        init_flags=init_flags,
        method_flags=method_flags,
        frontend=frontend,
        on_device=on_device,
    )


# fmod
@handle_frontend_method(
    class_tree=CLASS_TREE,
    init_tree="torch.tensor",
    method_name="fmod",
    dtype_and_x=helpers.dtype_and_values(
        available_dtypes=helpers.get_dtypes("float"),
        num_arrays=2,
        shared_dtype=True,
        min_num_dims=1,
        min_value=-100,
        max_value=100,
    ),
)
def test_torch_fmod(
    dtype_and_x,
    frontend,
    frontend_method_data,
    init_flags,
    method_flags,
    on_device,
):
    input_dtype, x = dtype_and_x
    helpers.test_frontend_method(
        init_input_dtypes=input_dtype,
        init_all_as_kwargs_np={"data": x[0]},
        method_input_dtypes=input_dtype,
        method_all_as_kwargs_np={"other": x[1]},
        frontend=frontend,
        frontend_method_data=frontend_method_data,
        init_flags=init_flags,
        method_flags=method_flags,
        on_device=on_device,
    )


# fmod_
@handle_frontend_method(
    class_tree=CLASS_TREE,
    init_tree="torch.tensor",
    method_name="fmod_",
    dtype_and_x=helpers.dtype_and_values(
        available_dtypes=helpers.get_dtypes("float"),
        num_arrays=2,
        shared_dtype=True,
        min_num_dims=1,
        min_value=-100,
        max_value=100,
    ),
)
def test_torch_fmod_(
    dtype_and_x,
    frontend,
    frontend_method_data,
    init_flags,
    method_flags,
    on_device,
):
    input_dtype, x = dtype_and_x
    helpers.test_frontend_method(
        init_input_dtypes=input_dtype,
        init_all_as_kwargs_np={"data": x[0]},
        method_input_dtypes=input_dtype,
        method_all_as_kwargs_np={"other": x[1]},
        frontend=frontend,
        frontend_method_data=frontend_method_data,
        init_flags=init_flags,
        method_flags=method_flags,
        on_device=on_device,
    )


# topk
# TODO: add value test after the stable sorting is added to torch
# https://github.com/pytorch/pytorch/issues/88184
@handle_frontend_method(
    class_tree=CLASS_TREE,
    init_tree="torch.tensor",
    method_name="topk",
    dtype_x_axis_k=_topk_helper(),
    largest=st.booleans(),
    sorted=st.booleans(),
)
def test_torch_topk(
    dtype_x_axis_k,
    largest,
    sorted,
    frontend,
    frontend_method_data,
    init_flags,
    method_flags,
    on_device,
):
    input_dtype, input, axis, k = dtype_x_axis_k
    helpers.test_frontend_method(
        init_input_dtypes=input_dtype,
        init_all_as_kwargs_np={"data": input[0]},
        method_input_dtypes=input_dtype,
        method_all_as_kwargs_np={
            "k": k,
            "dim": axis,
            "largest": largest,
            "sorted": sorted,
        },
        frontend=frontend,
        frontend_method_data=frontend_method_data,
        init_flags=init_flags,
        method_flags=method_flags,
        on_device=on_device,
        test_values=False,
    )


# bitwise right shift
@handle_frontend_method(
    class_tree=CLASS_TREE,
    init_tree="torch.tensor",
    method_name="bitwise_right_shift",
    dtype_and_x=helpers.dtype_and_values(
        available_dtypes=helpers.get_dtypes("valid"),
        num_arrays=2,
        shared_dtype=True,
    ),
)
def test_torch_bitwise_right_shift(
    dtype_and_x,
    frontend_method_data,
    init_flags,
    method_flags,
    frontend,
    on_device,
):
    input_dtype, x = dtype_and_x
    # negative shifts will throw an exception
    # shifts >= dtype witdth produce backend-defined behavior
    x[1] = np.asarray(
        np.clip(x[1], 0, np.iinfo(input_dtype[1]).bits - 1), dtype=input_dtype[1]
    )
    helpers.test_frontend_method(
        init_input_dtypes=input_dtype,
        init_all_as_kwargs_np={
            "data": x[0],
        },
        method_input_dtypes=input_dtype,
        method_all_as_kwargs_np={
            "other": x[1],
        },
        frontend_method_data=frontend_method_data,
        init_flags=init_flags,
        method_flags=method_flags,
        frontend=frontend,
        on_device=on_device,
    )


# logdet
@handle_frontend_method(
    class_tree=CLASS_TREE,
    init_tree="torch.tensor",
    method_name="logdet",
    dtype_and_x=_get_dtype_and_matrix(square=True, batch=True),
)
def test_torch_logdet(
    dtype_and_x,
    frontend_method_data,
    init_flags,
    method_flags,
    frontend,
    on_device,
):
    input_dtype, x = dtype_and_x
    dtype, x = dtype_and_x
    x = np.matmul(x.T, x) + np.identity(x.shape[0])
    helpers.test_frontend_method(
        init_input_dtypes=input_dtype,
        init_all_as_kwargs_np={
            "data": x,
        },
        method_input_dtypes=input_dtype,
        method_all_as_kwargs_np={},
        frontend_method_data=frontend_method_data,
        init_flags=init_flags,
        method_flags=method_flags,
        frontend=frontend,
        on_device=on_device,
    )


# multiply
@handle_frontend_method(
    class_tree=CLASS_TREE,
    init_tree="torch.tensor",
    method_name="multiply",
    dtype_and_x=helpers.dtype_and_values(
        available_dtypes=helpers.get_dtypes("numeric"),
        num_arrays=2,
    ),
)
def test_torch_multiply(
    dtype_and_x,
    frontend_method_data,
    init_flags,
    method_flags,
    frontend,
    on_device,
):
    input_dtype, x = dtype_and_x
    helpers.test_frontend_method(
        init_input_dtypes=input_dtype,
        init_all_as_kwargs_np={
            "data": x[0],
        },
        method_input_dtypes=input_dtype,
        method_all_as_kwargs_np={
            "other": x[1],
        },
        frontend_method_data=frontend_method_data,
        init_flags=init_flags,
        method_flags=method_flags,
        frontend=frontend,
        on_device=on_device,
    )


# norm
@handle_frontend_method(
    class_tree=CLASS_TREE,
    init_tree="torch.tensor",
    method_name="norm",
    p_dtype_x_axis=_get_axis_and_p(),
    keepdim=st.booleans(),
    dtype=helpers.get_dtypes("valid", full=False),
)
def test_torch_norm(
    p_dtype_x_axis,
    keepdim,
    dtype,
    frontend,
    frontend_method_data,
    init_flags,
    method_flags,
    on_device,
):
    p, values = p_dtype_x_axis
    input_dtype, x, axis = values
    helpers.test_frontend_method(
        init_input_dtypes=input_dtype,
        init_all_as_kwargs_np={"data": x[0]},
        method_input_dtypes=input_dtype,
        method_all_as_kwargs_np={
            "p": p,
            "dim": axis,
            "keepdim": keepdim,
            "dtype": dtype[0],
        },
        frontend=frontend,
        frontend_method_data=frontend_method_data,
        init_flags=init_flags,
        method_flags=method_flags,
        on_device=on_device,
    )


# isinf
@handle_frontend_method(
    class_tree=CLASS_TREE,
    init_tree="torch.tensor",
    method_name="isinf",
    dtype_and_x=helpers.dtype_and_values(
        available_dtypes=helpers.get_dtypes("valid"),
    ),
)
def test_torch_isinf(
    dtype_and_x,
    frontend_method_data,
    init_flags,
    method_flags,
    frontend,
    on_device,
):
    input_dtype, x = dtype_and_x
    helpers.test_frontend_method(
        init_input_dtypes=input_dtype,
        init_all_as_kwargs_np={"data": x[0]},
        method_input_dtypes=input_dtype,
        method_all_as_kwargs_np={},
        frontend_method_data=frontend_method_data,
        init_flags=init_flags,
        method_flags=method_flags,
        frontend=frontend,
        on_device=on_device,
    )


# is_complex
@handle_frontend_method(
    class_tree=CLASS_TREE,
    init_tree="torch.tensor",
    method_name="is_complex",
    dtype_and_x=helpers.dtype_and_values(
        available_dtypes=helpers.get_dtypes("valid"),
    ),
)
def test_torch_is_complex(
    dtype_and_x,
    frontend_method_data,
    init_flags,
    method_flags,
    frontend,
    on_device,
):
    input_dtype, x = dtype_and_x
    helpers.test_frontend_method(
        init_input_dtypes=input_dtype,
        init_all_as_kwargs_np={"data": x[0]},
        method_input_dtypes=input_dtype,
        method_all_as_kwargs_np={},
        frontend_method_data=frontend_method_data,
        init_flags=init_flags,
        method_flags=method_flags,
        frontend=frontend,
        on_device=on_device,
    )


# copysign
@handle_frontend_method(
    class_tree=CLASS_TREE,
    init_tree="torch.tensor",
    method_name="copysign",
    dtype_and_x=helpers.dtype_and_values(
        available_dtypes=helpers.get_dtypes("float"),
        min_num_dims=1,
        num_arrays=2,
    ),
)
def test_torch_copysign(
    dtype_and_x,
    frontend_method_data,
    init_flags,
    method_flags,
    frontend,
    on_device,
):
    input_dtype, x = dtype_and_x
    helpers.test_frontend_method(
        init_input_dtypes=input_dtype,
        init_all_as_kwargs_np={
            "data": x[0],
        },
        method_input_dtypes=input_dtype,
        method_all_as_kwargs_np={
            "other": x[1],
        },
        frontend_method_data=frontend_method_data,
        init_flags=init_flags,
        method_flags=method_flags,
        frontend=frontend,
        on_device=on_device,
    )


# not_equal
@handle_frontend_method(
    class_tree=CLASS_TREE,
    init_tree="torch.tensor",
    method_name="not_equal",
    dtype_and_x=helpers.dtype_and_values(
        available_dtypes=helpers.get_dtypes("valid"),
        num_arrays=2,
    ),
)
def test_torch_not_equal(
    dtype_and_x,
    frontend,
    frontend_method_data,
    init_flags,
    method_flags,
    on_device,
):
    input_dtype, x = dtype_and_x
    helpers.test_frontend_method(
        init_input_dtypes=input_dtype,
        init_all_as_kwargs_np={
            "data": x[0],
        },
        method_input_dtypes=input_dtype,
        method_all_as_kwargs_np={
            "other": x[1],
        },
        frontend_method_data=frontend_method_data,
        init_flags=init_flags,
        method_flags=method_flags,
        frontend=frontend,
        atol_=1e-02,
        on_device=on_device,
    )


@st.composite
def _get_dtype_input_and_vectors(draw, with_input=False, same_size=False):
    dim_size1 = draw(helpers.ints(min_value=2, max_value=5))
    dim_size2 = dim_size1 if same_size else draw(helpers.ints(min_value=2, max_value=5))
    dtype = draw(helpers.get_dtypes("float", full=True))
    dtype = [
        draw(st.sampled_from(tuple(set(dtype).difference({"bfloat16", "float16"}))))
    ]
    vec1 = draw(
        helpers.array_values(
            dtype=dtype[0], shape=(dim_size1,), min_value=2, max_value=5
        )
    )
    vec2 = draw(
        helpers.array_values(
            dtype=dtype[0], shape=(dim_size2,), min_value=2, max_value=5
        )
    )
    if with_input:
        input = draw(
            helpers.array_values(
                dtype=dtype[0], shape=(dim_size1, dim_size2), min_value=2, max_value=5
            )
        )
        return dtype, input, vec1, vec2
    return dtype, vec1, vec2


# addr
@handle_frontend_method(
    class_tree=CLASS_TREE,
    init_tree="torch.tensor",
    method_name="addr",
    dtype_and_vecs=_get_dtype_input_and_vectors(with_input=True),
    beta=st.floats(
        min_value=-5,
        max_value=5,
        allow_nan=False,
        allow_subnormal=False,
        allow_infinity=False,
    ),
    alpha=st.floats(
        min_value=-5,
        max_value=5,
        allow_nan=False,
        allow_subnormal=False,
        allow_infinity=False,
    ),
)
def test_torch_addr(
    dtype_and_vecs,
    beta,
    alpha,
    frontend,
    frontend_method_data,
    init_flags,
    method_flags,
    on_device,
):
    dtype, input, vec1, vec2 = dtype_and_vecs
    helpers.test_frontend_method(
        init_input_dtypes=dtype,
        init_all_as_kwargs_np={
            "data": input,
        },
        method_input_dtypes=dtype,
        method_all_as_kwargs_np={
            "vec1": vec1,
            "vec2": vec2,
            "beta": beta,
            "alpha": alpha,
        },
        frontend_method_data=frontend_method_data,
        init_flags=init_flags,
        method_flags=method_flags,
        frontend=frontend,
        atol_=1e-02,
        on_device=on_device,
    )


# logical_not_
@handle_frontend_method(
    class_tree=CLASS_TREE,
    init_tree="torch.tensor",
    method_name="logical_not_",
    dtype_and_x=helpers.dtype_and_values(
        available_dtypes=helpers.get_dtypes("valid"),
        num_arrays=1,
        large_abs_safety_factor=12,
    ),
)
def test_torch_logical_not_(
    dtype_and_x,
    frontend_method_data,
    init_flags,
    method_flags,
    frontend,
    on_device,
):
    input_dtype, x = dtype_and_x
    helpers.test_frontend_method(
        init_input_dtypes=input_dtype,
        init_all_as_kwargs_np={
            "data": x[0],
        },
        method_input_dtypes=input_dtype,
        method_all_as_kwargs_np={},
        frontend_method_data=frontend_method_data,
        init_flags=init_flags,
        method_flags=method_flags,
        frontend=frontend,
        on_device=on_device,
    )


# rsqrt
@handle_frontend_method(
    class_tree=CLASS_TREE,
    init_tree="torch.tensor",
    method_name="rsqrt",
    dtype_and_x=helpers.dtype_and_values(
        available_dtypes=helpers.get_dtypes("float"),
    ),
)
def test_torch_rsqrt(
    dtype_and_x,
    frontend_method_data,
    init_flags,
    method_flags,
    frontend,
    on_device,
):
    input_dtype, x = dtype_and_x
    helpers.test_frontend_method(
        init_input_dtypes=input_dtype,
        init_all_as_kwargs_np={
            "data": x[0],
        },
        method_input_dtypes=input_dtype,
        method_all_as_kwargs_np={},
        frontend_method_data=frontend_method_data,
        init_flags=init_flags,
        method_flags=method_flags,
        frontend=frontend,
        on_device=on_device,
    )


# equal
@handle_frontend_method(
    class_tree=CLASS_TREE,
    init_tree="torch.tensor",
    method_name="equal",
    dtype_and_x=helpers.dtype_and_values(
        available_dtypes=helpers.get_dtypes("numeric"),
        num_arrays=2,
        shared_dtype=True,
        min_num_dims=1,
        min_value=-1e04,
        max_value=1e04,
    ),
)
def test_torch_equal(
    dtype_and_x,
    frontend,
    frontend_method_data,
    init_flags,
    method_flags,
    on_device,
):
    input_dtype, x = dtype_and_x
    helpers.test_frontend_method(
        init_input_dtypes=input_dtype,
        init_all_as_kwargs_np={
            "data": x[0],
        },
        method_input_dtypes=input_dtype,
        method_all_as_kwargs_np={
            "other": x[1],
        },
        frontend_method_data=frontend_method_data,
        init_flags=init_flags,
        method_flags=method_flags,
        frontend=frontend,
        atol_=1e-04,
        rtol_=1e-04,
        on_device=on_device,
    )


# erf
@handle_frontend_method(
    class_tree=CLASS_TREE,
    init_tree="torch.tensor",
    method_name="erf",
    dtype_and_x=helpers.dtype_and_values(
        available_dtypes=helpers.get_dtypes("float"),
    ),
)
def test_torch_instance_erf(
    dtype_and_x,
    frontend_method_data,
    init_flags,
    method_flags,
    frontend,
    on_device,
):
    input_dtype, x = dtype_and_x
    helpers.test_frontend_method(
        init_input_dtypes=input_dtype,
        init_all_as_kwargs_np={
            "data": x[0],
        },
        method_input_dtypes=input_dtype,
        method_all_as_kwargs_np={},
        frontend_method_data=frontend_method_data,
        init_flags=init_flags,
        method_flags=method_flags,
        frontend=frontend,
        on_device=on_device,
    )


# greater
@handle_frontend_method(
    class_tree=CLASS_TREE,
    init_tree="torch.tensor",
    method_name="greater",
    dtype_and_x=helpers.dtype_and_values(
        available_dtypes=helpers.get_dtypes("valid"),
        num_arrays=2,
        min_value=-1e04,
        max_value=1e04,
        allow_inf=False,
    ),
)
def test_torch_greater(
    dtype_and_x,
    frontend_method_data,
    init_flags,
    method_flags,
    frontend,
    on_device,
):
    input_dtype, x = dtype_and_x
    helpers.test_frontend_method(
        init_input_dtypes=input_dtype,
        init_all_as_kwargs_np={
            "data": x[0],
        },
        method_input_dtypes=input_dtype,
        method_all_as_kwargs_np={
            "other": x[1],
        },
        frontend_method_data=frontend_method_data,
        init_flags=init_flags,
        method_flags=method_flags,
        frontend=frontend,
        on_device=on_device,
    )


# greater_
@handle_frontend_method(
    class_tree=CLASS_TREE,
    init_tree="torch.tensor",
    method_name="greater_",
    dtype_and_x=helpers.dtype_and_values(
        available_dtypes=helpers.get_dtypes("valid"),
        num_arrays=2,
        min_value=-1e04,
        max_value=1e04,
        allow_inf=False,
    ),
)
def test_torch_greater_(
    dtype_and_x,
    frontend_method_data,
    init_flags,
    method_flags,
    frontend,
    on_device,
):
    input_dtype, x = dtype_and_x
    helpers.test_frontend_method(
        init_input_dtypes=input_dtype,
        init_all_as_kwargs_np={
            "data": x[0],
        },
        method_input_dtypes=input_dtype,
        method_all_as_kwargs_np={
            "other": x[1],
        },
        frontend_method_data=frontend_method_data,
        init_flags=init_flags,
        method_flags=method_flags,
        frontend=frontend,
        on_device=on_device,
    )


# greater_equal
@handle_frontend_method(
    class_tree=CLASS_TREE,
    init_tree="torch.tensor",
    method_name="greater_equal",
    dtype_and_x=helpers.dtype_and_values(
        available_dtypes=helpers.get_dtypes("valid"),
        num_arrays=2,
        min_value=-1e04,
        max_value=1e04,
        allow_inf=False,
    ),
)
def test_torch_greater_equal(
    dtype_and_x,
    frontend_method_data,
    init_flags,
    method_flags,
    frontend,
    on_device,
):
    input_dtype, x = dtype_and_x
    helpers.test_frontend_method(
        init_input_dtypes=input_dtype,
        init_all_as_kwargs_np={
            "data": x[0],
        },
        method_input_dtypes=input_dtype,
        method_all_as_kwargs_np={
            "other": x[1],
        },
        frontend_method_data=frontend_method_data,
        init_flags=init_flags,
        method_flags=method_flags,
        frontend=frontend,
        on_device=on_device,
    )


# greater_equal_
@handle_frontend_method(
    class_tree=CLASS_TREE,
    init_tree="torch.tensor",
    method_name="greater_equal_",
    dtype_and_x=helpers.dtype_and_values(
        available_dtypes=helpers.get_dtypes("valid"),
        num_arrays=2,
        min_value=-1e04,
        max_value=1e04,
        allow_inf=False,
    ),
)
def test_torch_greater_equal_(
    dtype_and_x,
    frontend_method_data,
    init_flags,
    method_flags,
    frontend,
    on_device,
):
    input_dtype, x = dtype_and_x
    helpers.test_frontend_method(
        init_input_dtypes=input_dtype,
        init_all_as_kwargs_np={
            "data": x[0],
        },
        method_input_dtypes=input_dtype,
        method_all_as_kwargs_np={
            "other": x[1],
        },
        frontend_method_data=frontend_method_data,
        init_flags=init_flags,
        method_flags=method_flags,
        frontend=frontend,
        on_device=on_device,
    )


# less
@handle_frontend_method(
    class_tree=CLASS_TREE,
    init_tree="torch.tensor",
    method_name="less",
    dtype_and_x=helpers.dtype_and_values(
        available_dtypes=helpers.get_dtypes("valid"),
        num_arrays=2,
        min_value=-1e04,
        max_value=1e04,
        allow_inf=False,
    ),
)
def test_torch_less(
    dtype_and_x,
    frontend_method_data,
    init_flags,
    method_flags,
    frontend,
    on_device,
):
    input_dtype, x = dtype_and_x
    helpers.test_frontend_method(
        init_input_dtypes=input_dtype,
        init_all_as_kwargs_np={
            "data": x[0],
        },
        method_input_dtypes=input_dtype,
        method_all_as_kwargs_np={
            "other": x[1],
        },
        frontend_method_data=frontend_method_data,
        init_flags=init_flags,
        method_flags=method_flags,
        frontend=frontend,
        on_device=on_device,
    )


# less_
@handle_frontend_method(
    class_tree=CLASS_TREE,
    init_tree="torch.tensor",
    method_name="less_",
    dtype_and_x=helpers.dtype_and_values(
        available_dtypes=helpers.get_dtypes("valid"),
        num_arrays=2,
        min_value=-1e04,
        max_value=1e04,
        allow_inf=False,
    ),
)
def test_torch_less_(
    dtype_and_x,
    frontend_method_data,
    init_flags,
    method_flags,
    frontend,
    on_device,
):
    input_dtype, x = dtype_and_x
    helpers.test_frontend_method(
        init_input_dtypes=input_dtype,
        init_all_as_kwargs_np={
            "data": x[0],
        },
        method_input_dtypes=input_dtype,
        method_all_as_kwargs_np={
            "other": x[1],
        },
        frontend_method_data=frontend_method_data,
        init_flags=init_flags,
        method_flags=method_flags,
        frontend=frontend,
        on_device=on_device,
    )


# less_equal
@handle_frontend_method(
    class_tree=CLASS_TREE,
    init_tree="torch.tensor",
    method_name="less_equal",
    dtype_and_x=helpers.dtype_and_values(
        available_dtypes=helpers.get_dtypes("valid"),
        num_arrays=2,
        min_value=-1e04,
        max_value=1e04,
        allow_inf=False,
    ),
)
def test_torch_less_equal(
    dtype_and_x,
    frontend_method_data,
    init_flags,
    method_flags,
    frontend,
    on_device,
):
    input_dtype, x = dtype_and_x
    helpers.test_frontend_method(
        init_input_dtypes=input_dtype,
        init_all_as_kwargs_np={
            "data": x[0],
        },
        method_input_dtypes=input_dtype,
        method_all_as_kwargs_np={
            "other": x[1],
        },
        frontend_method_data=frontend_method_data,
        init_flags=init_flags,
        method_flags=method_flags,
        frontend=frontend,
        on_device=on_device,
    )


# less_equal_
@handle_frontend_method(
    class_tree=CLASS_TREE,
    init_tree="torch.tensor",
    method_name="less_equal_",
    dtype_and_x=helpers.dtype_and_values(
        available_dtypes=helpers.get_dtypes("valid"),
        num_arrays=2,
        min_value=-1e04,
        max_value=1e04,
        allow_inf=False,
    ),
)
def test_torch_less_equal_(
    dtype_and_x,
    frontend_method_data,
    init_flags,
    method_flags,
    frontend,
    on_device,
):
    input_dtype, x = dtype_and_x
    helpers.test_frontend_method(
        init_input_dtypes=input_dtype,
        init_all_as_kwargs_np={
            "data": x[0],
        },
        method_input_dtypes=input_dtype,
        method_all_as_kwargs_np={
            "other": x[1],
        },
        frontend_method_data=frontend_method_data,
        init_flags=init_flags,
        method_flags=method_flags,
        frontend=frontend,
        on_device=on_device,
    )


# addr_
@handle_frontend_method(
    class_tree=CLASS_TREE,
    init_tree="torch.tensor",
    method_name="addr_",
    dtype_and_vecs=_get_dtype_input_and_vectors(with_input=True),
    beta=st.floats(
        min_value=-5,
        max_value=5,
        allow_nan=False,
        allow_subnormal=False,
        allow_infinity=False,
    ),
    alpha=st.floats(
        min_value=-5,
        max_value=5,
        allow_nan=False,
        allow_subnormal=False,
        allow_infinity=False,
    ),
)
def test_torch_addr_(
    dtype_and_vecs,
    beta,
    alpha,
    frontend,
    frontend_method_data,
    init_flags,
    method_flags,
    on_device,
):
    dtype, input, vec1, vec2 = dtype_and_vecs
    helpers.test_frontend_method(
        init_input_dtypes=dtype,
        init_all_as_kwargs_np={
            "data": input,
        },
        method_input_dtypes=dtype,
        method_all_as_kwargs_np={
            "vec1": vec1,
            "vec2": vec2,
            "beta": beta,
            "alpha": alpha,
        },
        frontend_method_data=frontend_method_data,
        init_flags=init_flags,
        method_flags=method_flags,
        frontend=frontend,
        atol_=1e-02,
        on_device=on_device,
    )


@handle_frontend_method(
    class_tree=CLASS_TREE,
    init_tree="torch.tensor",
    method_name="eq_",
    dtype_and_x=helpers.dtype_and_values(
        available_dtypes=helpers.get_dtypes("float"),
        num_arrays=2,
        min_value=-1e04,
        max_value=1e04,
        allow_inf=False,
    ),
)
def test_torch_eq_(
    dtype_and_x,
    frontend_method_data,
    init_flags,
    method_flags,
    frontend,
    on_device,
):
    input_dtype, x = dtype_and_x
    helpers.test_frontend_method(
        init_input_dtypes=input_dtype,
        init_all_as_kwargs_np={
            "data": x[0],
        },
        method_input_dtypes=input_dtype,
        method_all_as_kwargs_np={
            "other": x[1],
        },
        frontend_method_data=frontend_method_data,
        init_flags=init_flags,
        method_flags=method_flags,
        frontend=frontend,
        on_device=on_device,
    )


@handle_frontend_method(
    class_tree=CLASS_TREE,
    init_tree="torch.tensor",
    method_name="var",
    dtype_and_x=_statistical_dtype_values(
        function="var",
        min_value=-1e04,
        max_value=1e04,
    ),
    keepdim=st.booleans(),
)
def test_torch_var(
    dtype_and_x,
    keepdim,
    frontend,
    frontend_method_data,
    init_flags,
    method_flags,
    on_device,
):
    input_dtype, x, axis, correction = dtype_and_x
    helpers.test_frontend_method(
        init_input_dtypes=input_dtype,
        init_all_as_kwargs_np={"data": x[0]},
        method_input_dtypes=input_dtype,
        method_all_as_kwargs_np={
            "dim": axis,
            "correction": int(correction),
            "keepdim": keepdim,
        },
        frontend=frontend,
        frontend_method_data=frontend_method_data,
        init_flags=init_flags,
        method_flags=method_flags,
        on_device=on_device,
    )


@handle_frontend_method(
    class_tree=CLASS_TREE,
    init_tree="torch.tensor",
    method_name="narrow",
    dtype_input_dim_start_length=_dtype_input_dim_start_length(),
)
def test_torch_narrow(
    dtype_input_dim_start_length,
    frontend,
    frontend_method_data,
    init_flags,
    method_flags,
    on_device,
):
    (input_dtype, x, dim, start, length) = dtype_input_dim_start_length
    helpers.test_frontend_method(
        init_input_dtypes=input_dtype,
        init_all_as_kwargs_np={"data": x[0]},
        method_input_dtypes=input_dtype,
        method_all_as_kwargs_np={
            "dim": dim,
            "start": start,
            "length": length,
        },
        frontend=frontend,
        frontend_method_data=frontend_method_data,
        init_flags=init_flags,
        method_flags=method_flags,
        on_device=on_device,
    )


@handle_frontend_method(
    class_tree=CLASS_TREE,
    init_tree="torch.tensor",
    method_name="as_strided",
    dtype_x_and_other=_as_strided_helper(),
)
def test_torch_as_strided(
    dtype_x_and_other,
    frontend,
    frontend_method_data,
    init_flags,
    method_flags,
    on_device,
):
    input_dtype, x, size, stride, offset = dtype_x_and_other
    helpers.test_frontend_method(
        init_input_dtypes=input_dtype,
        init_all_as_kwargs_np={"data": x[0]},
        method_input_dtypes=input_dtype,
        method_all_as_kwargs_np={
            "size": size,
            "stride": stride,
            "storage_offset": offset,
        },
        frontend=frontend,
        frontend_method_data=frontend_method_data,
        init_flags=init_flags,
        method_flags=method_flags,
        on_device=on_device,
    )


@handle_frontend_method(
    class_tree=CLASS_TREE,
    init_tree="torch.tensor",
    method_name="stride",
    dtype_value_axis=helpers.dtype_values_axis(
        available_dtypes=helpers.get_dtypes("valid"),
        min_num_dims=1,
        valid_axis=True,
        force_int_axis=True,
    ),
)
def test_torch_stride(
    dtype_value_axis,
    frontend,
    frontend_method_data,
    init_flags,
    method_flags,
    on_device,
):
    input_dtype, x, axis = dtype_value_axis
    helpers.test_frontend_method(
        init_input_dtypes=input_dtype,
        init_all_as_kwargs_np={"data": x[0]},
        method_input_dtypes=input_dtype,
        method_all_as_kwargs_np={"dim": axis},
        frontend=frontend,
        frontend_method_data=frontend_method_data,
        init_flags=init_flags,
        method_flags=method_flags,
        on_device=on_device,
    )


@handle_frontend_method(
    class_tree=CLASS_TREE,
    init_tree="torch.tensor",
    method_name="log1p",
    dtype_x=helpers.dtype_and_values(
        available_dtypes=helpers.get_dtypes("numeric"),
    ),
)
def test_torch_log1p(
    dtype_x,
    frontend,
    frontend_method_data,
    init_flags,
    method_flags,
    on_device,
):
    input_dtype, x = dtype_x
    helpers.test_frontend_method(
        init_input_dtypes=input_dtype,
        init_all_as_kwargs_np={"data": x[0]},
        method_input_dtypes=input_dtype,
        method_all_as_kwargs_np={},
        frontend=frontend,
        frontend_method_data=frontend_method_data,
        init_flags=init_flags,
        method_flags=method_flags,
        on_device=on_device,
    )


@handle_frontend_method(
    class_tree=CLASS_TREE,
    init_tree="torch.tensor",
    method_name="baddbmm",
    dtype_and_matrices=_get_dtype_and_3dbatch_matrices(with_input=True, input_3d=True),
    beta=st.floats(
        min_value=-5,
        max_value=5,
        allow_nan=False,
        allow_subnormal=False,
        allow_infinity=False,
    ),
    alpha=st.floats(
        min_value=-5,
        max_value=5,
        allow_nan=False,
        allow_subnormal=False,
        allow_infinity=False,
    ),
)
def test_torch_baddbmm(
    dtype_and_matrices,
    beta,
    alpha,
    frontend,
    frontend_method_data,
    init_flags,
    method_flags,
    on_device,
):
    input_dtype, x, batch1, batch2 = dtype_and_matrices
    helpers.test_frontend_method(
        init_input_dtypes=input_dtype,
        init_all_as_kwargs_np={"data": x[0]},
        method_input_dtypes=input_dtype,
        method_all_as_kwargs_np={
            "batch1": batch1,
            "batch2": batch2,
            "beta": beta,
            "alpha": alpha,
        },
        frontend=frontend,
        frontend_method_data=frontend_method_data,
        init_flags=init_flags,
        method_flags=method_flags,
        on_device=on_device,
    )


@handle_frontend_method(
    class_tree=CLASS_TREE,
    init_tree="torch.tensor",
    method_name="floor_",
    dtype_and_x=helpers.dtype_and_values(
        available_dtypes=helpers.get_dtypes("float"),
    ),
)
def test_torch_floor_(
    dtype_and_x,
    frontend_method_data,
    init_flags,
    method_flags,
    frontend,
    on_device,
):
    input_dtype, x = dtype_and_x
    helpers.test_frontend_method(
        init_input_dtypes=input_dtype,
        init_all_as_kwargs_np={
            "data": x[0],
        },
        method_input_dtypes=input_dtype,
        method_all_as_kwargs_np={},
        frontend_method_data=frontend_method_data,
        init_flags=init_flags,
        method_flags=method_flags,
        frontend=frontend,
        on_device=on_device,
    )


@handle_frontend_method(
    class_tree=CLASS_TREE,
    init_tree="torch.tensor",
    method_name="diag",
    dtype_and_values=helpers.dtype_and_values(
        available_dtypes=helpers.get_dtypes("float"),
        shape=st.shared(helpers.get_shape(min_num_dims=1, max_num_dims=2), key="shape"),
    ),
    diagonal=st.integers(min_value=-100, max_value=100),
)
def test_torch_diag(
    dtype_and_values,
    diagonal,
    frontend_method_data,
    init_flags,
    method_flags,
    frontend,
    on_device,
):
    input_dtype, values = dtype_and_values
    helpers.test_frontend_method(
        init_input_dtypes=input_dtype,
        init_all_as_kwargs_np={
            "data": values[0],
        },
        method_input_dtypes=input_dtype,
        method_all_as_kwargs_np={
            "diagonal": diagonal,
        },
        frontend_method_data=frontend_method_data,
        init_flags=init_flags,
        method_flags=method_flags,
        frontend=frontend,
        on_device=on_device,
    )


# diagonal
@st.composite
def dims_and_offset(draw, shape):
    shape_actual = draw(shape)
    dim1 = draw(helpers.get_axis(shape=shape, force_int=True))
    dim2 = draw(helpers.get_axis(shape=shape, force_int=True))
    offset = draw(
        st.integers(min_value=-shape_actual[dim1], max_value=shape_actual[dim1])
    )
    return dim1, dim2, offset


@handle_frontend_method(
    class_tree=CLASS_TREE,
    init_tree="torch.tensor",
    method_name="diagonal",
    dtype_and_values=helpers.dtype_and_values(
        available_dtypes=helpers.get_dtypes("valid"),
        shape=st.shared(helpers.get_shape(min_num_dims=2), key="shape"),
    ),
    dims_and_offset=dims_and_offset(
        shape=st.shared(helpers.get_shape(min_num_dims=2), key="shape")
    ),
)
def test_torch_diagonal(
    dtype_and_values,
    dims_and_offset,
    frontend,
    frontend_method_data,
    backend_fw,
    init_flags,
    method_flags,
    on_device,
):
    input_dtype, value = dtype_and_values
    dim1, dim2, offset = dims_and_offset
    input = value[0]
    num_dims = len(np.shape(input))
    assume(dim1 != dim2)
    if dim1 < 0:
        assume(dim1 + num_dims != dim2)
    if dim2 < 0:
        assume(dim1 != dim2 + num_dims)
    helpers.test_frontend_method(
        init_input_dtypes=[input_dtype[0]],
        init_all_as_kwargs_np={"data": input},
        method_input_dtypes=[input_dtype[0]],
        method_all_as_kwargs_np={
            "offset": offset,
            "dim1": dim1,
            "dim2": dim2,
        },
        frontend=frontend,
        frontend_method_data=frontend_method_data,
        backend_to_test=backend_fw,
        init_flags=init_flags,
        method_flags=method_flags,
        on_device=on_device,
    )


@handle_frontend_method(
    class_tree=CLASS_TREE,
    init_tree="torch.tensor",
    method_name="gather",
    params_indices_others=helpers.array_indices_axis(
        array_dtypes=helpers.get_dtypes("valid"),
        indices_dtypes=["int64"],
        indices_same_dims=True,
    ),
)
def test_torch_gather(
    params_indices_others,
    frontend,
    frontend_method_data,
    init_flags,
    method_flags,
    on_device,
):
    input_dtypes, x, indices, axis, batch_dims = params_indices_others
    helpers.test_frontend_method(
        init_input_dtypes=[input_dtypes[0]],
        init_all_as_kwargs_np={"data": x},
        method_input_dtypes=[input_dtypes[1]],
        method_all_as_kwargs_np={
            "dim": axis,
            "index": indices,
        },
        frontend=frontend,
        frontend_method_data=frontend_method_data,
        init_flags=init_flags,
        method_flags=method_flags,
        on_device=on_device,
    )


@handle_frontend_method(
    class_tree=CLASS_TREE,
    init_tree="torch.tensor",
    method_name="take_along_dim",
    dtype_indices_axis=helpers.array_indices_axis(
        array_dtypes=helpers.get_dtypes("numeric"),
        indices_dtypes=["int64"],
        min_num_dims=1,
        max_num_dims=5,
        min_dim_size=1,
        max_dim_size=10,
        indices_same_dims=True,
    ),
)
def test_torch_take_along_dim(
    dtype_indices_axis,
    frontend_method_data,
    init_flags,
    method_flags,
    frontend,
    on_device,
):
    input_dtypes, value, indices, axis, _ = dtype_indices_axis
    helpers.test_frontend_method(
        init_input_dtypes=[input_dtypes[0]],
        init_all_as_kwargs_np={
            "data": value,
        },
        method_input_dtypes=[input_dtypes[1]],
        method_all_as_kwargs_np={
            "indices": indices,
            "dim": axis,
        },
        frontend_method_data=frontend_method_data,
        init_flags=init_flags,
        method_flags=method_flags,
        frontend=frontend,
        on_device=on_device,
    )


@handle_frontend_method(
    class_tree=CLASS_TREE,
    init_tree="torch.tensor",
    method_name="movedim",
    dtype_and_input=helpers.dtype_and_values(
        available_dtypes=helpers.get_dtypes("float"),
        min_value=-100,
        max_value=100,
        shape=st.shared(
            helpers.get_shape(
                min_num_dims=1,
                max_num_dims=3,
                min_dim_size=1,
                max_dim_size=3,
            ),
            key="a_s_d",
        ),
    ),
    source=helpers.get_axis(
        allow_none=False,
        unique=True,
        shape=st.shared(
            helpers.get_shape(
                min_num_dims=1,
                max_num_dims=3,
                min_dim_size=1,
                max_dim_size=3,
            ),
            key="a_s_d",
        ),
        min_size=1,
        force_int=True,
    ),
    destination=helpers.get_axis(
        allow_none=False,
        unique=True,
        shape=st.shared(
            helpers.get_shape(
                min_num_dims=1,
                max_num_dims=3,
                min_dim_size=1,
                max_dim_size=3,
            ),
            key="a_s_d",
        ),
        min_size=1,
        force_int=True,
    ),
)
def test_torch_movedim(
    dtype_and_input,
    source,
    destination,
    frontend,
    frontend_method_data,
    init_flags,
    method_flags,
    on_device,
):
    input_dtype, value = dtype_and_input
    helpers.test_frontend_method(
        init_input_dtypes=input_dtype,
        init_all_as_kwargs_np={"data": value[0]},
        method_input_dtypes=input_dtype,
        method_all_as_kwargs_np={
            "source": source,
            "destination": destination,
        },
        frontend=frontend,
        frontend_method_data=frontend_method_data,
        init_flags=init_flags,
        method_flags=method_flags,
        on_device=on_device,
    )


@handle_frontend_method(
    class_tree=CLASS_TREE,
    init_tree="torch.tensor",
    method_name="addcdiv_",
    dtype_and_x=helpers.dtype_and_values(
        available_dtypes=helpers.get_dtypes("float"),
        num_arrays=3,
        large_abs_safety_factor=2.5,
        small_abs_safety_factor=2.5,
        safety_factor_scale="log",
        shared_dtype=True,
    ),
    value=st.floats(min_value=-100, max_value=100),
)
def test_torch_addcdiv_(
    dtype_and_x,
    value,
    frontend,
    frontend_method_data,
    init_flags,
    method_flags,
    on_device,
):
    input_dtype, x = dtype_and_x
    assume(not np.any(np.isclose(x[2], 0)))

    helpers.test_frontend_method(
        init_input_dtypes=input_dtype,
        init_all_as_kwargs_np={"data": x[0]},
        method_input_dtypes=input_dtype,
        method_all_as_kwargs_np={
            "tensor1": x[1],
            "tensor2": x[2],
            "value": value,
        },
        frontend_method_data=frontend_method_data,
        init_flags=init_flags,
        method_flags=method_flags,
        frontend=frontend,
        on_device=on_device,
        atol_=1e-03,
    )


@handle_frontend_method(
    class_tree=CLASS_TREE,
    init_tree="torch.tensor",
    method_name="cholesky",
    dtype_and_x=_get_dtype_and_matrix(square=True),
    upper=st.booleans(),
)
def test_torch_cholesky(
    dtype_and_x,
    upper,
    frontend,
    frontend_method_data,
    init_flags,
    method_flags,
    on_device,
):
    input_dtype, x = dtype_and_x
    x = x[0]
    # make symmetric positive-definite
    x = np.matmul(x.swapaxes(-1, -2), x) + np.identity(x.shape[-1]) * 1e-3

    helpers.test_frontend_method(
        init_input_dtypes=input_dtype,
        init_all_as_kwargs_np={
            "data": x,
        },
        method_input_dtypes=input_dtype,
        method_all_as_kwargs_np={
            "upper": upper,
        },
        frontend_method_data=frontend_method_data,
        init_flags=init_flags,
        method_flags=method_flags,
        frontend=frontend,
        on_device=on_device,
        rtol_=1e-2,
    )


@handle_frontend_method(
    class_tree=CLASS_TREE,
    init_tree="torch.tensor",
    method_name="heaviside",
    dtype_and_values=helpers.dtype_and_values(
        available_dtypes=helpers.get_dtypes("float"),
        num_arrays=2,
    ),
)
def test_torch_heaviside(
    dtype_and_values,
    frontend,
    frontend_method_data,
    init_flags,
    method_flags,
    on_device,
):
    input_dtype, values = dtype_and_values
    helpers.test_frontend_method(
        init_input_dtypes=input_dtype,
        init_all_as_kwargs_np={
            "data": values[0],
        },
        method_input_dtypes=input_dtype,
        method_all_as_kwargs_np={
            "values": values[1],
        },
        init_flags=init_flags,
        method_flags=method_flags,
        frontend_method_data=frontend_method_data,
        frontend=frontend,
        on_device=on_device,
    )


@handle_frontend_method(
    class_tree=CLASS_TREE,
    init_tree="torch.tensor",
    method_name="dot",
    dtype_and_x=helpers.dtype_and_values(
        available_dtypes=helpers.get_dtypes("float"),
        num_arrays=2,
        shape=(1,),
    ),
)
def test_torch_dot(
    dtype_and_x,
    frontend_method_data,
    init_flags,
    method_flags,
    frontend,
    on_device,
):
    input_dtype, x = dtype_and_x
    helpers.test_frontend_method(
        init_input_dtypes=input_dtype,
        init_all_as_kwargs_np={
            "data": x[0],
        },
        method_input_dtypes=input_dtype,
        method_all_as_kwargs_np={
            "tensor": x[1],
        },
        frontend_method_data=frontend_method_data,
        init_flags=init_flags,
        method_flags=method_flags,
        frontend=frontend,
        on_device=on_device,
    )


@handle_frontend_method(
    class_tree=CLASS_TREE,
    init_tree="torch.tensor",
    method_name="tile",
    dtype_and_values=helpers.dtype_and_values(
        available_dtypes=helpers.get_dtypes("valid"),
        shape=st.shared(helpers.get_shape(), key="shape"),
    ),
    reps=helpers.get_axis(
        shape=st.shared(helpers.get_shape(), key="shape"),
        allow_neg=False,
    ),
)
def test_torch_tile(
    dtype_and_values,
    reps,
    frontend,
    frontend_method_data,
    init_flags,
    method_flags,
    on_device,
):
    input_dtype, values = dtype_and_values
    if isinstance(reps, tuple):
        method_flags.num_positional_args = len(reps)
    else:
        method_flags.num_positional_args = 1
    helpers.test_frontend_method(
        init_input_dtypes=input_dtype,
        init_all_as_kwargs_np={
            "data": values[0],
        },
        method_input_dtypes=input_dtype,
        method_all_as_kwargs_np={
            "reps": reps,
        },
        init_flags=init_flags,
        method_flags=method_flags,
        frontend_method_data=frontend_method_data,
        frontend=frontend,
        on_device=on_device,
    )


# write test for torch instance apply_


@handle_frontend_method(
    class_tree=CLASS_TREE,
    init_tree="torch.tensor",
    method_name="apply_",
    dtype_and_values=helpers.dtype_and_values(
        available_dtypes=helpers.get_dtypes("float"),
        num_arrays=1,
    ),
)
def test_torch_instance_apply_(
    dtype_and_values,
    frontend,
    frontend_method_data,
    init_flags,
    method_flags,
    on_device,
):
    def func(x):
        return x + 1

    input_dtype, values = dtype_and_values

    helpers.test_frontend_method(
        init_input_dtypes=input_dtype,
        init_all_as_kwargs_np={
            "data": values[0],
        },
        method_input_dtypes=input_dtype,
        method_all_as_kwargs_np={
            "callable": func,
        },
        init_flags=init_flags,
        method_flags=method_flags,
        frontend_method_data=frontend_method_data,
        frontend=frontend,
        on_device=on_device,
    )


@given(
    dtype_x=helpers.dtype_and_values(
        available_dtypes=helpers.get_dtypes("float", prune_function=False),
        num_arrays=3,
        min_value=-1e3,
        max_value=1e3,
    ).filter(lambda x: all(dt == "float32" for dt in x[0])),
)
def test_torch_instance_backward(
    dtype_x,
):
    if ivy.current_backend_str() == "numpy":
        ivy.warnings.warn("Gradient calculation unavailable for numpy backend")
        return
    if ivy.current_backend_str() == "paddle":
        ivy.warnings.warn("torch.Tensor.backward() unavailable for paddle backend")
        return
    _, values = dtype_x
    x = Tensor(values[0], requires_grad=True)
    y = Tensor(values[1], requires_grad=True)
    z = Tensor(values[2], requires_grad=True)
    a = x + y.pow(2)
    b = z * a
    c = b.sum()
    c.backward()
    x_torch = torch.tensor(values[0], requires_grad=True, dtype=torch.float32)
    y_torch = torch.tensor(values[1], requires_grad=True, dtype=torch.float32)
    z_torch = torch.tensor(values[2], requires_grad=True, dtype=torch.float32)
    a_torch = x_torch + y_torch.pow(2)
    b_torch = z_torch * a_torch
    c_torch = b_torch.sum()
    c_torch.backward()
    helpers.assertions.value_test(
        ret_np_flat=helpers.flatten_and_to_np(ret=x._grads.ivy_array),
        ret_np_from_gt_flat=helpers.flatten_and_to_np(
            ret=ivy.to_ivy(x_torch.grad.numpy())
        ),
        rtol=1e-3,
        atol=1e-3,
        ground_truth_backend="torch",
    )
    helpers.assertions.value_test(
        ret_np_flat=helpers.flatten_and_to_np(ret=y._grads.ivy_array),
        ret_np_from_gt_flat=helpers.flatten_and_to_np(
            ret=ivy.to_ivy(y_torch.grad.numpy())
        ),
        rtol=1e-3,
        atol=1e-3,
        ground_truth_backend="torch",
    )
    helpers.assertions.value_test(
        ret_np_flat=helpers.flatten_and_to_np(ret=z._grads.ivy_array),
        ret_np_from_gt_flat=helpers.flatten_and_to_np(
            ret=ivy.to_ivy(z_torch.grad.numpy())
        ),
        rtol=1e-3,
        atol=1e-3,
        ground_truth_backend="torch",
    )


# angle
@handle_frontend_method(
    class_tree=CLASS_TREE,
    init_tree="torch.tensor",
    method_name="angle",
    dtype_and_values=helpers.dtype_and_values(
        available_dtypes=["float64", "complex64", "complex128"],
    ),
)
def test_torch_instance_angle(
    dtype_and_values,
    frontend,
    frontend_method_data,
    init_flags,
    method_flags,
    on_device,
):
    input_dtype, values = dtype_and_values

    helpers.test_frontend_method(
        init_input_dtypes=input_dtype,
        init_all_as_kwargs_np={
            "data": values[0],
        },
        method_input_dtypes=input_dtype,
        method_all_as_kwargs_np={},
        init_flags=init_flags,
        method_flags=method_flags,
        frontend_method_data=frontend_method_data,
        frontend=frontend,
        on_device=on_device,
    )


# logaddexp
@handle_frontend_method(
    class_tree=CLASS_TREE,
    init_tree="torch.tensor",
    method_name="logaddexp",
    dtype_and_x=helpers.dtype_and_values(
        available_dtypes=helpers.get_dtypes("float"),
        num_arrays=2,
        min_num_dims=1,
        min_value=-100,
        max_value=100,
        shared_dtype=True,
    ),
)
def test_torch_instance_logaddexp(
    dtype_and_x,
    frontend_method_data,
    init_flags,
    method_flags,
    frontend,
    on_device,
    backend_fw,
):
    input_dtype, x = dtype_and_x
    helpers.test_frontend_method(
        init_input_dtypes=input_dtype,
        backend_to_test=backend_fw,
        init_all_as_kwargs_np={
            "data": x[0],
        },
        method_input_dtypes=input_dtype,
        method_all_as_kwargs_np={
            "other": x[1],
        },
        frontend_method_data=frontend_method_data,
        init_flags=init_flags,
        method_flags=method_flags,
        frontend=frontend,
        on_device=on_device,
    )


@handle_frontend_method(
    class_tree=CLASS_TREE,
    init_tree="torch.tensor",
    method_name="adjoint",
    dtype_and_values=helpers.dtype_and_values(
        available_dtypes=helpers.get_dtypes("real_and_complex"),
        min_num_dims=2,
        min_dim_size=2,
    ),
)
def test_torch_instance_adjoint(
    dtype_and_values,
    frontend,
    frontend_method_data,
    init_flags,
    method_flags,
    on_device,
):
    input_dtype, values = dtype_and_values

    helpers.test_frontend_method(
        init_input_dtypes=input_dtype,
        init_all_as_kwargs_np={
            "data": values[0],
        },
        method_input_dtypes=input_dtype,
        method_all_as_kwargs_np={},
        init_flags=init_flags,
        method_flags=method_flags,
        frontend_method_data=frontend_method_data,
        frontend=frontend,
        on_device=on_device,
    )


@handle_frontend_method(
    class_tree=CLASS_TREE,
    init_tree="torch.tensor",
    method_name="conj",
    dtype_and_x=helpers.dtype_and_values(
        available_dtypes=helpers.get_dtypes("float_and_complex")
    ),
)
def test_torch_instance_conj(
    dtype_and_x,
    frontend_method_data,
    init_flags,
    method_flags,
    frontend,
    on_device,
):
    input_dtype, x = dtype_and_x
    helpers.test_frontend_method(
        init_input_dtypes=input_dtype,
        init_all_as_kwargs_np={
            "data": x[0],
        },
        method_input_dtypes=input_dtype,
        method_all_as_kwargs_np={},
        frontend_method_data=frontend_method_data,
        init_flags=init_flags,
        method_flags=method_flags,
        frontend=frontend,
        on_device=on_device,
    )


<<<<<<< HEAD
# gcd
@handle_frontend_method(
    class_tree=CLASS_TREE,
    init_tree="torch.tensor",
    method_name="gcd",
    dtype_and_x=helpers.dtype_and_values(
        available_dtypes=helpers.get_dtypes("integer"),
        min_value=-100,
        max_value=100,
        min_num_dims=1,
        max_num_dims=3,
        min_dim_size=1,
        max_dim_size=3,
        num_arrays=2,
        shared_dtype=True,
    ),
)
def test_torch_instance_gcd(
    dtype_and_x,
    frontend_method_data,
    init_flags,
    method_flags,
    frontend,
    on_device,
    backend_fw,
):
    input_dtype, x = dtype_and_x
    if backend_fw == "paddle":
        return
    helpers.test_frontend_method(
        init_input_dtypes=input_dtype,
=======
@st.composite
def _get_clip_min_inputs(draw):
    shape = draw(
        helpers.get_shape(
            min_num_dims=1, max_num_dims=5, min_dim_size=2, max_dim_size=10
        )
    )
    x_dtype, x = draw(
        helpers.dtype_and_values(
            available_dtypes=helpers.get_dtypes("valid"),
            shape=shape,
        )
    )

    min = draw(
        helpers.array_values(dtype=x_dtype[0], shape=shape, min_value=0, max_value=25)
    )

    return x_dtype, x, min


@handle_frontend_method(
    class_tree=CLASS_TREE,
    init_tree="torch.tensor",
    method_name="clamp_min",
    input_and_ranges=_get_clip_min_inputs(),
)
def test_torch_instance_clamp_min(
    input_and_ranges,
    frontend_method_data,
    init_flags,
    backend_fw,
    frontend,
    on_device,
    method_flags,
):
    x_dtype, x, min = input_and_ranges
    helpers.test_frontend_method(
        init_input_dtypes=x_dtype,
>>>>>>> bffe651f
        backend_to_test=backend_fw,
        init_all_as_kwargs_np={
            "data": x[0],
        },
<<<<<<< HEAD
        method_input_dtypes=input_dtype,
        method_all_as_kwargs_np={
            "other": x[1],
=======
        method_input_dtypes=x_dtype,
        method_all_as_kwargs_np={
            "min": min,
>>>>>>> bffe651f
        },
        frontend_method_data=frontend_method_data,
        init_flags=init_flags,
        method_flags=method_flags,
        frontend=frontend,
        on_device=on_device,
    )<|MERGE_RESOLUTION|>--- conflicted
+++ resolved
@@ -10597,7 +10597,61 @@
     )
 
 
-<<<<<<< HEAD
+@st.composite
+def _get_clip_min_inputs(draw):
+    shape = draw(
+        helpers.get_shape(
+            min_num_dims=1, max_num_dims=5, min_dim_size=2, max_dim_size=10
+        )
+    )
+    x_dtype, x = draw(
+        helpers.dtype_and_values(
+            available_dtypes=helpers.get_dtypes("valid"),
+            shape=shape,
+        )
+    )
+
+    min = draw(
+        helpers.array_values(dtype=x_dtype[0], shape=shape, min_value=0, max_value=25)
+    )
+
+    return x_dtype, x, min
+
+
+@handle_frontend_method(
+    class_tree=CLASS_TREE,
+    init_tree="torch.tensor",
+    method_name="clamp_min",
+    input_and_ranges=_get_clip_min_inputs(),
+)
+def test_torch_instance_clamp_min(
+    input_and_ranges,
+    frontend_method_data,
+    init_flags,
+    backend_fw,
+    frontend,
+    on_device,
+    method_flags,
+):
+    x_dtype, x, min = input_and_ranges
+    helpers.test_frontend_method(
+        init_input_dtypes=x_dtype,
+        backend_to_test=backend_fw,
+        init_all_as_kwargs_np={
+            "data": x[0],
+        },
+        method_input_dtypes=x_dtype,
+        method_all_as_kwargs_np={
+            "min": min,
+        },
+        frontend_method_data=frontend_method_data,
+        init_flags=init_flags,
+        method_flags=method_flags,
+        frontend=frontend,
+        on_device=on_device,
+    )
+
+
 # gcd
 @handle_frontend_method(
     class_tree=CLASS_TREE,
@@ -10625,64 +10679,21 @@
     backend_fw,
 ):
     input_dtype, x = dtype_and_x
-    if backend_fw == "paddle":
+    if backend_fw == "paddle" and (
+        "uint8" in input_dtype or "int16" in input_dtype or "int8" in input_dtype
+    ):
         return
-    helpers.test_frontend_method(
-        init_input_dtypes=input_dtype,
-=======
-@st.composite
-def _get_clip_min_inputs(draw):
-    shape = draw(
-        helpers.get_shape(
-            min_num_dims=1, max_num_dims=5, min_dim_size=2, max_dim_size=10
-        )
-    )
-    x_dtype, x = draw(
-        helpers.dtype_and_values(
-            available_dtypes=helpers.get_dtypes("valid"),
-            shape=shape,
-        )
-    )
-
-    min = draw(
-        helpers.array_values(dtype=x_dtype[0], shape=shape, min_value=0, max_value=25)
-    )
-
-    return x_dtype, x, min
-
-
-@handle_frontend_method(
-    class_tree=CLASS_TREE,
-    init_tree="torch.tensor",
-    method_name="clamp_min",
-    input_and_ranges=_get_clip_min_inputs(),
-)
-def test_torch_instance_clamp_min(
-    input_and_ranges,
-    frontend_method_data,
-    init_flags,
-    backend_fw,
-    frontend,
-    on_device,
-    method_flags,
-):
-    x_dtype, x, min = input_and_ranges
-    helpers.test_frontend_method(
-        init_input_dtypes=x_dtype,
->>>>>>> bffe651f
+    if backend_fw == "tensorflow" and "uint8" in input_dtype:
+        return
+    helpers.test_frontend_method(
+        init_input_dtypes=input_dtype,
         backend_to_test=backend_fw,
         init_all_as_kwargs_np={
             "data": x[0],
         },
-<<<<<<< HEAD
         method_input_dtypes=input_dtype,
         method_all_as_kwargs_np={
             "other": x[1],
-=======
-        method_input_dtypes=x_dtype,
-        method_all_as_kwargs_np={
-            "min": min,
->>>>>>> bffe651f
         },
         frontend_method_data=frontend_method_data,
         init_flags=init_flags,
