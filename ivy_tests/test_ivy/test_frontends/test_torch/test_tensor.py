# global
import torch
from hypothesis import assume, given, strategies as st

# local
from ivy.functional.frontends.torch.Tensor import Tensor
import ivy_tests.test_ivy.helpers as helpers
from ivy_tests.test_ivy.helpers import handle_cmd_line_args


# add
@handle_cmd_line_args
@given(
    dtype_and_x=helpers.dtype_and_values(
        available_dtypes=helpers.get_dtypes("float"),
        num_arrays=2,
        min_value=-1e04,
        max_value=1e04,
        allow_inf=False,
    ),
    alpha=st.floats(min_value=-1e04, max_value=1e04, allow_infinity=False),
)
def test_torch_instance_add(
    dtype_and_x,
    alpha,
    as_variable,
    native_array,
):
    input_dtype, x = dtype_and_x
    assume("bfloat16" not in input_dtype)
    helpers.test_frontend_method(
        input_dtypes_init=input_dtype,
        as_variable_flags_init=as_variable,
        num_positional_args_init=1,
        native_array_flags_init=native_array,
        all_as_kwargs_np_init={
            "data": x[0],
        },
        input_dtypes_method=input_dtype,
        as_variable_flags_method=as_variable,
        num_positional_args_method=1,
        native_array_flags_method=native_array,
        all_as_kwargs_np_method={
            "other": x[1],
            "alpha": alpha,
        },
        frontend="torch",
        class_name="tensor",
        method_name="add",
    )


@handle_cmd_line_args
@given(
    dtype_x=helpers.dtype_and_values(
        available_dtypes=helpers.get_dtypes("valid", full=True),
        shape=st.shared(helpers.get_shape(), key="value_shape"),
    ),
    shape=helpers.reshape_shapes(
        shape=st.shared(helpers.get_shape(), key="value_shape")
    ),
)
def test_torch_instance_reshape(
    dtype_x,
    shape,
    as_variable,
    native_array,
):
    input_dtype, x = dtype_x
    assume("bfloat16" not in input_dtype)
    helpers.test_frontend_method(
        input_dtypes_init=input_dtype,
        as_variable_flags_init=as_variable,
        num_positional_args_init=1,
        native_array_flags_init=native_array,
        all_as_kwargs_np_init={
            "data": x[0],
        },
        input_dtypes_method=input_dtype,
        as_variable_flags_method=as_variable,
        num_positional_args_method=1,
        native_array_flags_method=native_array,
        all_as_kwargs_np_method={
            "shape": shape,
        },
        frontend="torch",
        class_name="tensor",
        method_name="reshape",
    )


# sin
@handle_cmd_line_args
@given(
    dtype_and_x=helpers.dtype_and_values(
        available_dtypes=helpers.get_dtypes("float"),
        allow_inf=False,
    ),
)
def test_torch_instance_sin(
    dtype_and_x,
    as_variable,
    native_array,
):
    input_dtype, x = dtype_and_x
    assume("bfloat16" not in input_dtype)
    helpers.test_frontend_method(
        input_dtypes_init=["float64"] + input_dtype,
        as_variable_flags_init=as_variable,
        num_positional_args_init=1,
        native_array_flags_init=native_array,
        all_as_kwargs_np_init={
            "data": x[0],
        },
        input_dtypes_method=["float64"] + input_dtype,
        as_variable_flags_method=as_variable,
        num_positional_args_method=0,
        native_array_flags_method=native_array,
        all_as_kwargs_np_method={},
        frontend="torch",
        class_name="tensor",
        method_name="sin",
    )


# sin_
@handle_cmd_line_args
@given(
    dtype_and_x=helpers.dtype_and_values(
        available_dtypes=helpers.get_dtypes("float"),
        allow_inf=False,
    ),
)
def test_torch_instance_sin_(
    dtype_and_x,
    as_variable,
    native_array,
):
    input_dtype, x = dtype_and_x
    assume("bfloat16" not in input_dtype)
    helpers.test_frontend_method(
        input_dtypes_init=["float64"] + input_dtype,
        as_variable_flags_init=as_variable,
        num_positional_args_init=1,
        native_array_flags_init=native_array,
        all_as_kwargs_np_init={
            "data": x[0],
        },
        input_dtypes_method=input_dtype,
        as_variable_flags_method=as_variable,
        num_positional_args_method=0,
        native_array_flags_method=native_array,
        all_as_kwargs_np_method={},
        frontend="torch",
        class_name="tensor",
        method_name="sin_",
    )


# cos
@handle_cmd_line_args
@given(
    dtype_and_x=helpers.dtype_and_values(
        available_dtypes=helpers.get_dtypes("float"),
        allow_inf=False,
    ),
)
def test_torch_instance_cos(
    dtype_and_x,
    as_variable,
    native_array,
):
    input_dtype, x = dtype_and_x
    assume("bfloat16" not in input_dtype)
    helpers.test_frontend_method(
        input_dtypes_init=["float64"] + input_dtype,
        as_variable_flags_init=as_variable,
        num_positional_args_init=1,
        native_array_flags_init=native_array,
        all_as_kwargs_np_init={
            "data": x[0],
        },
        input_dtypes_method=["float64"] + input_dtype,
        as_variable_flags_method=as_variable,
        num_positional_args_method=0,
        native_array_flags_method=native_array,
        all_as_kwargs_np_method={},
        frontend="torch",
        class_name="tensor",
        method_name="cos",
    )


# sinh
@handle_cmd_line_args
@given(
    dtype_and_x=helpers.dtype_and_values(
        available_dtypes=helpers.get_dtypes("float"),
        allow_inf=False,
    ),
)
def test_torch_instance_sinh(
    dtype_and_x,
    as_variable,
    native_array,
):
    input_dtype, x = dtype_and_x
    assume("bfloat16" not in input_dtype)
    helpers.test_frontend_method(
        input_dtypes_init=["float64"] + input_dtype,
        as_variable_flags_init=as_variable,
        num_positional_args_init=1,
        native_array_flags_init=native_array,
        all_as_kwargs_np_init={
            "data": x[0],
        },
        input_dtypes_method=["float64"] + input_dtype,
        as_variable_flags_method=as_variable,
        num_positional_args_method=0,
        native_array_flags_method=native_array,
        all_as_kwargs_np_method={},
        frontend="torch",
        class_name="tensor",
        method_name="sinh",
    )


# sinh_
@handle_cmd_line_args
@given(
    dtype_and_x=helpers.dtype_and_values(
        available_dtypes=helpers.get_dtypes("float"),
        allow_inf=False,
    ),
)
def test_torch_instance_sinh_(
    dtype_and_x,
    as_variable,
    native_array,
):
    input_dtype, x = dtype_and_x
    assume("bfloat16" not in input_dtype)
    helpers.test_frontend_method(
        input_dtypes_init=["float64"] + input_dtype,
        as_variable_flags_init=as_variable,
        num_positional_args_init=1,
        native_array_flags_init=native_array,
        all_as_kwargs_np_init={
            "data": x[0],
        },
        input_dtypes_method=["float64"] + input_dtype,
        as_variable_flags_method=as_variable,
        num_positional_args_method=0,
        native_array_flags_method=native_array,
        all_as_kwargs_np_method={},
        frontend="torch",
        class_name="tensor",
        method_name="sinh_",
    )


# view
@handle_cmd_line_args
@given(
    dtype_x=helpers.dtype_and_values(
        available_dtypes=helpers.get_dtypes("valid", full=True),
        shape=st.shared(helpers.get_shape(), key="value_shape"),
    ),
    shape=helpers.reshape_shapes(
        shape=st.shared(helpers.get_shape(), key="value_shape")
    ),
)
def test_torch_instance_view(
    dtype_x,
    shape,
    as_variable,
    native_array,
):
    input_dtype, x = dtype_x
    assume("bfloat16" not in input_dtype)
    helpers.test_frontend_method(
        input_dtypes_init=input_dtype,
        as_variable_flags_init=as_variable,
        num_positional_args_init=1,
        native_array_flags_init=native_array,
        all_as_kwargs_np_init={
            "data": x[0],
        },
        input_dtypes_method=input_dtype,
        as_variable_flags_method=as_variable,
        num_positional_args_method=1,
        native_array_flags_method=native_array,
        all_as_kwargs_np_method={
            "shape": shape,
        },
        frontend="torch",
        class_name="tensor",
        method_name="view",
    )


@handle_cmd_line_args
@given(
    dtype_x=helpers.dtype_and_values(
        available_dtypes=helpers.get_dtypes("valid", full=True),
    ),
)
def test_torch_instance_float(
    dtype_x,
    as_variable,
    native_array,
):
    input_dtype, x = dtype_x
    helpers.test_frontend_method(
        input_dtypes_init=input_dtype,
        as_variable_flags_init=as_variable,
        num_positional_args_init=1,
        native_array_flags_init=native_array,
        all_as_kwargs_np_init={
            "data": x[0],
        },
        input_dtypes_method=input_dtype,
        as_variable_flags_method=as_variable,
        num_positional_args_method=0,
        native_array_flags_method=native_array,
        all_as_kwargs_np_method={
            "memory_format": torch.preserve_format,
        },
        frontend="torch",
        class_name="tensor",
        method_name="float",
    )


# asinh
@handle_cmd_line_args
@given(
    dtype_and_x=helpers.dtype_and_values(
        available_dtypes=helpers.get_dtypes("float"),
        allow_inf=False,
    ),
)
def test_torch_instance_asinh(
    dtype_and_x,
    as_variable,
    native_array,
):
    input_dtype, x = dtype_and_x
    assume("bfloat16" not in input_dtype)
    helpers.test_frontend_method(
        input_dtypes_init=["float64"] + input_dtype,
        as_variable_flags_init=as_variable,
        num_positional_args_init=1,
        native_array_flags_init=native_array,
        all_as_kwargs_np_init={
            "data": x[0],
        },
        input_dtypes_method=["float64"] + input_dtype,
        as_variable_flags_method=as_variable,
        num_positional_args_method=0,
        native_array_flags_method=native_array,
        all_as_kwargs_np_method={},
        frontend="torch",
        class_name="tensor",
        method_name="asinh",
        rtol_=1e-2,
        atol_=1e-2,
    )


# asinh_
@handle_cmd_line_args
@given(
    dtype_and_x=helpers.dtype_and_values(
        available_dtypes=helpers.get_dtypes("float"),
        allow_inf=False,
    ),
)
def test_torch_instance_asinh_(
    dtype_and_x,
    as_variable,
    native_array,
):
    input_dtype, x = dtype_and_x
    assume("bfloat16" not in input_dtype)
    helpers.test_frontend_method(
        input_dtypes_init=["float64"] + input_dtype,
        as_variable_flags_init=as_variable,
        num_positional_args_init=1,
        native_array_flags_init=native_array,
        all_as_kwargs_np_init={
            "data": x[0],
        },
        input_dtypes_method=input_dtype,
        as_variable_flags_method=as_variable,
        num_positional_args_method=0,
        native_array_flags_method=native_array,
        all_as_kwargs_np_method={},
        frontend="torch",
        class_name="tensor",
        method_name="asinh_",
        rtol_=1e-2,
        atol_=1e-2,
    )


# tan
@handle_cmd_line_args
@given(
    dtype_and_x=helpers.dtype_and_values(
        available_dtypes=helpers.get_dtypes("float"),
        allow_inf=False,
    ),
)
def test_torch_instance_tan(
    dtype_and_x,
    as_variable,
    native_array,
):
    input_dtype, x = dtype_and_x
    assume("bfloat16" not in input_dtype)
    helpers.test_frontend_method(
        input_dtypes_init=["float64"] + input_dtype,
        as_variable_flags_init=as_variable,
        num_positional_args_init=1,
        native_array_flags_init=native_array,
        all_as_kwargs_np_init={
            "data": x[0],
        },
        input_dtypes_method=["float64"] + input_dtype,
        as_variable_flags_method=as_variable,
        num_positional_args_method=0,
        native_array_flags_method=native_array,
        all_as_kwargs_np_method={},
        frontend="torch",
        class_name="tensor",
        method_name="tan",
    )


<<<<<<< HEAD
# abs
@handle_cmd_line_args
@given(
    dtype_and_x=helpers.dtype_and_values(
        available_dtypes=helpers.get_dtypes("float"),
    )
)
def test_torch_instance_abs(
    dtype_and_x,
    as_variable,
    native_array,
):
    input_dtype, x = dtype_and_x
=======
# amax
@handle_cmd_line_args
@given(
    dtype_x=helpers.dtype_and_values(
        available_dtypes=helpers.get_dtypes("valid", full=True),
    ),
)
def test_torch_instance_amax(
    dtype_x,
    as_variable,
    native_array,
):
    input_dtype, x = dtype_x
>>>>>>> 8ac68bf0
    helpers.test_frontend_method(
        input_dtypes_init=input_dtype,
        as_variable_flags_init=as_variable,
        num_positional_args_init=1,
        native_array_flags_init=native_array,
        all_as_kwargs_np_init={
            "data": x[0],
        },
        input_dtypes_method=input_dtype,
        as_variable_flags_method=as_variable,
        num_positional_args_method=0,
        native_array_flags_method=native_array,
        all_as_kwargs_np_method={},
        frontend="torch",
        class_name="tensor",
<<<<<<< HEAD
        method_name="abs",
=======
        method_name="amax",
>>>>>>> 8ac68bf0
    )


# contiguous
@handle_cmd_line_args
@given(
    dtype_and_x=helpers.dtype_and_values(
        available_dtypes=helpers.get_dtypes("float"),
        allow_inf=False,
    ),
)
def test_torch_instance_contiguous(
    dtype_and_x,
    as_variable,
    native_array,
):
    input_dtype, x = dtype_and_x
    helpers.test_frontend_method(
        input_dtypes_init=input_dtype,
        as_variable_flags_init=as_variable,
        num_positional_args_init=1,
        native_array_flags_init=native_array,
        all_as_kwargs_np_init={
            "data": x[0],
        },
        input_dtypes_method=input_dtype,
        as_variable_flags_method=as_variable,
        num_positional_args_method=0,
        native_array_flags_method=native_array,
        all_as_kwargs_np_method={
            "memory_format": torch.contiguous_format,
        },
        frontend="torch",
        class_name="tensor",
        method_name="contiguous",
    )


# __add__
@handle_cmd_line_args
@given(
    dtype_x=helpers.dtype_and_values(
        available_dtypes=helpers.get_dtypes("numeric", full=True),
        shared_dtype=True,
        num_arrays=2,
    )
)
def test_torch_special_add(
    dtype_x,
):
    input_dtype, x = dtype_x
    ret = Tensor(x[0]) + Tensor(x[1])
    ret_gt = torch.tensor(x[0], dtype=input_dtype[0]) + torch.tensor(
        x[1], dtype=input_dtype[1]
    )
    ret = helpers.flatten_and_to_np(ret=ret)
    ret_gt = helpers.flatten_and_to_np(ret=ret_gt)
    for (u, v) in zip(ret, ret_gt):
        helpers.value_test(
            ret_np_flat=u,
            ret_np_from_gt_flat=v,
            ground_truth_backend="torch",
        )


# __radd__
@handle_cmd_line_args
@given(
    dtype_x=helpers.dtype_and_values(
        available_dtypes=helpers.get_dtypes("numeric", full=True),
        shared_dtype=True,
        num_arrays=2,
    )
)
def test_torch_special_radd(
    dtype_x,
):
    input_dtype, x = dtype_x
    data = Tensor(x[0])
    other = Tensor(x[1])
    ret = data.__radd__(other)
    ret_gt = torch.tensor(x[0], dtype=input_dtype[0]).__radd__(
        torch.tensor(x[1], dtype=input_dtype[1])
    )
    ret = helpers.flatten_and_to_np(ret=ret)
    ret_gt = helpers.flatten_and_to_np(ret=ret_gt)
    for (u, v) in zip(ret, ret_gt):
        helpers.value_test(
            ret_np_flat=u,
            ret_np_from_gt_flat=v,
            ground_truth_backend="torch",
        )


# __sub__
@handle_cmd_line_args
@given(
    dtype_x=helpers.dtype_and_values(
        available_dtypes=helpers.get_dtypes("numeric", full=True),
        shared_dtype=True,
        num_arrays=2,
    )
)
def test_torch_special_sub(
    dtype_x,
):
    input_dtype, x = dtype_x
    ret = Tensor(x[0]) - Tensor(x[1])
    ret_gt = torch.tensor(x[0], dtype=input_dtype[0]) - torch.tensor(
        x[1], dtype=input_dtype[1]
    )
    ret = helpers.flatten_and_to_np(ret=ret)
    ret_gt = helpers.flatten_and_to_np(ret=ret_gt)
    for (u, v) in zip(ret, ret_gt):
        helpers.value_test(
            ret_np_flat=u,
            ret_np_from_gt_flat=v,
            ground_truth_backend="torch",
        )


# __mul__
@handle_cmd_line_args
@given(
    dtype_x=helpers.dtype_and_values(
        available_dtypes=helpers.get_dtypes("numeric", full=True),
        shared_dtype=True,
        num_arrays=2,
    )
)
def test_torch_special_mul(
    dtype_x,
):
    input_dtype, x = dtype_x
    ret = Tensor(x[0]) * Tensor(x[1])
    ret_gt = torch.tensor(x[0], dtype=input_dtype[0]) * torch.tensor(
        x[1], dtype=input_dtype[1]
    )
    ret = helpers.flatten_and_to_np(ret=ret)
    ret_gt = helpers.flatten_and_to_np(ret=ret_gt)
    for (u, v) in zip(ret, ret_gt):
        helpers.value_test(
            ret_np_flat=u,
            ret_np_from_gt_flat=v,
            ground_truth_backend="torch",
        )


# __rmul__
@handle_cmd_line_args
@given(
    dtype_x=helpers.dtype_and_values(
        available_dtypes=helpers.get_dtypes("numeric", full=True),
        shared_dtype=True,
        num_arrays=2,
    )
)
def test_torch_special_rmul(
    dtype_x,
):
    input_dtype, x = dtype_x
    data = Tensor(x[0])
    other = Tensor(x[1])
    ret = data.__rmul__(other)
    ret_gt = torch.tensor(x[0], dtype=input_dtype[0]).__rmul__(
        torch.tensor(x[1], dtype=input_dtype[1])
    )
    ret = helpers.flatten_and_to_np(ret=ret)
    ret_gt = helpers.flatten_and_to_np(ret=ret_gt)
    for (u, v) in zip(ret, ret_gt):
        helpers.value_test(
            ret_np_flat=u,
            ret_np_from_gt_flat=v,
            ground_truth_backend="torch",
        )


# __truediv__
@handle_cmd_line_args
@given(
    dtype_x=helpers.dtype_and_values(
        available_dtypes=helpers.get_dtypes("numeric", full=True),
        shared_dtype=True,
        num_arrays=2,
    )
)
def test_torch_special_treudiv(
    dtype_x,
):
    input_dtype, x = dtype_x
    data = Tensor(x[0])
    other = Tensor(x[1])
    ret = data.__truediv__(other)
    ret_gt = torch.tensor(x[0], dtype=input_dtype[0]).__truediv__(
        torch.tensor(x[1], dtype=input_dtype[1])
    )
    ret = helpers.flatten_and_to_np(ret=ret)
    ret_gt = helpers.flatten_and_to_np(ret=ret_gt)
    for (u, v) in zip(ret, ret_gt):
        helpers.value_test(
            ret_np_flat=u,
            ret_np_from_gt_flat=v,
            ground_truth_backend="torch",
        )<|MERGE_RESOLUTION|>--- conflicted
+++ resolved
@@ -438,7 +438,38 @@
     )
 
 
-<<<<<<< HEAD
+# amax
+@handle_cmd_line_args
+@given(
+    dtype_x=helpers.dtype_and_values(
+        available_dtypes=helpers.get_dtypes("valid", full=True),
+    ),
+)
+def test_torch_instance_amax(
+    dtype_x,
+    as_variable,
+    native_array,
+):
+    input_dtype, x = dtype_x
+    helpers.test_frontend_method(
+        input_dtypes_init=input_dtype,
+        as_variable_flags_init=as_variable,
+        num_positional_args_init=1,
+        native_array_flags_init=native_array,
+        all_as_kwargs_np_init={
+            "data": x[0],
+        },
+        input_dtypes_method=input_dtype,
+        as_variable_flags_method=as_variable,
+        num_positional_args_method=0,
+        native_array_flags_method=native_array,
+        all_as_kwargs_np_method={},
+        frontend="torch",
+        class_name="tensor",
+        method_name="amax",
+    )
+    
+
 # abs
 @handle_cmd_line_args
 @given(
@@ -452,21 +483,6 @@
     native_array,
 ):
     input_dtype, x = dtype_and_x
-=======
-# amax
-@handle_cmd_line_args
-@given(
-    dtype_x=helpers.dtype_and_values(
-        available_dtypes=helpers.get_dtypes("valid", full=True),
-    ),
-)
-def test_torch_instance_amax(
-    dtype_x,
-    as_variable,
-    native_array,
-):
-    input_dtype, x = dtype_x
->>>>>>> 8ac68bf0
     helpers.test_frontend_method(
         input_dtypes_init=input_dtype,
         as_variable_flags_init=as_variable,
@@ -482,11 +498,7 @@
         all_as_kwargs_np_method={},
         frontend="torch",
         class_name="tensor",
-<<<<<<< HEAD
         method_name="abs",
-=======
-        method_name="amax",
->>>>>>> 8ac68bf0
     )
 
 
