# global
import pytest
from types import SimpleNamespace
import numpy as np

from ivy_tests.test_ivy.test_frontends.test_torch.test_comparison_ops import (
    _topk_helper,
)
from ivy_tests.test_ivy.test_frontends.test_torch.test_creation_ops import (
    _as_strided_helper,
)
from ivy_tests.test_ivy.test_frontends.test_torch.test_indexing_slicing_joining_mutating_ops import (  # noqa: E501
    _dtype_input_dim_start_length,
)
from ivy_tests.test_ivy.test_frontends.test_torch.test_reduction_ops import (
    _get_axis_and_p,
)

try:
    import torch
except ImportError:
    torch = SimpleNamespace()

import ivy
from hypothesis import strategies as st, given, assume

# local
import ivy_tests.test_ivy.helpers as helpers
from ivy_tests.test_ivy.test_frontends.test_torch.test_blas_and_lapack_ops import (
    _get_dtype_and_3dbatch_matrices,
    _get_dtype_input_and_matrices,
    _get_dtype_input_and_mat_vec,
)
from ivy.functional.frontends.torch import Tensor
from ivy_tests.test_ivy.helpers import handle_frontend_method
from ivy_tests.test_ivy.test_functional.test_core.test_searching import (
    _broadcastable_trio,
)
from ivy_tests.test_ivy.test_functional.test_core.test_manipulation import (  # noqa
    _get_splits,
)
from ivy_tests.test_ivy.test_frontends.test_torch.test_miscellaneous_ops import (  # noqa
    dtype_value1_value2_axis,
)
from ivy_tests.test_ivy.test_frontends.test_torch.test_linalg import (  # noqa
    _get_dtype_and_square_matrix,
    _get_dtype_and_matrix,
)
from ivy_tests.test_ivy.test_functional.test_core.test_statistical import (
    _get_castable_dtype,
    _statistical_dtype_values,
)

CLASS_TREE = "ivy.functional.frontends.torch.Tensor"


# Helper functions
@st.composite
def _dtypes(draw):
    return draw(
        st.shared(
            helpers.list_of_size(
                x=st.sampled_from(
                    draw(helpers.get_dtypes("numeric", prune_function=False))
                ),
                size=1,
            ),
            key="dtype",
        )
    )


@st.composite
def _requires_grad(draw):
    dtype = draw(_dtypes())[0]
    if ivy.is_int_dtype(dtype) or ivy.is_uint_dtype(dtype):
        return draw(st.just(False))
    return draw(st.booleans())


@given(
    dtype_x=helpers.dtype_and_values(
        available_dtypes=helpers.get_dtypes("valid", prune_function=False)
    ).filter(lambda x: "bfloat16" not in x[0]),
)
def test_torch_tensor_property_ivy_array(
    dtype_x,
):
    _, data = dtype_x
    x = Tensor(data[0])
    x.ivy_array = data[0]
    ret = helpers.flatten_and_to_np(ret=x.ivy_array.data)
    ret_gt = helpers.flatten_and_to_np(ret=data[0])
    helpers.value_test(
        ret_np_flat=ret,
        ret_np_from_gt_flat=ret_gt,
        ground_truth_backend="torch",
    )


@given(
    dtype_x=helpers.dtype_and_values(
        available_dtypes=helpers.get_dtypes("valid", prune_function=False)
    ).filter(lambda x: "bfloat16" not in x[0]),
)
def test_torch_tensor_property_device(
    dtype_x,
):
    _, data = dtype_x
    x = Tensor(data[0])
    x.ivy_array = data[0]
    ivy.utils.assertions.check_equal(
        x.device, ivy.dev(ivy.array(data[0])), as_array=False
    )


@given(
    dtype_x=helpers.dtype_and_values(
        available_dtypes=helpers.get_dtypes("valid", prune_function=False)
    ).filter(lambda x: "bfloat16" not in x[0]),
)
def test_torch_tensor_property_dtype(
    dtype_x,
):
    dtype, data = dtype_x
    x = Tensor(data[0])
    x.ivy_array = data[0]
    ivy.utils.assertions.check_equal(x.dtype, dtype[0], as_array=False)


@given(
    dtype_x=helpers.dtype_and_values(
        available_dtypes=helpers.get_dtypes("valid", prune_function=False),
        ret_shape=True,
    ).filter(lambda x: "bfloat16" not in x[0]),
)
def test_torch_tensor_property_shape(dtype_x):
    dtype, data, shape = dtype_x
    x = Tensor(data[0])
    ivy.utils.assertions.check_equal(
        x.ivy_array.shape, ivy.Shape(shape), as_array=False
    )


@given(
    dtype_x=helpers.dtype_and_values(
        available_dtypes=helpers.get_dtypes("complex", prune_function=False)
    ).filter(lambda x: "bfloat16" not in x[0]),
)
def test_torch_tensor_property_real(
    dtype_x,
):
    _, data = dtype_x
    x = Tensor(data[0])
    x.ivy_array = data[0]
    ivy.utils.assertions.check_equal(x.real, ivy.real(data[0]))


@given(
    dtype_x=helpers.dtype_and_values(
        available_dtypes=helpers.get_dtypes("complex", prune_function=False)
    ),
)
def test_torch_tensor_property_imag(
    dtype_x,
):
    _, data = dtype_x
    x = Tensor(data[0])
    x.ivy_array = data[0]
    ivy.utils.assertions.check_equal(x.imag, ivy.imag(data[0]))


@given(
    dtype_x=helpers.dtype_and_values(
        available_dtypes=helpers.get_dtypes("valid", prune_function=False),
        ret_shape=True,
    ).filter(lambda x: "bfloat16" not in x[0]),
)
def test_torch_tensor_property_ndim(
    dtype_x,
):
    dtype, data, shape = dtype_x
    x = Tensor(data[0])
    ivy.utils.assertions.check_equal(x.ndim, data[0].ndim, as_array=False)


# chunk
@pytest.mark.skip("Testing takes a lot of time")
@handle_frontend_method(
    class_tree=CLASS_TREE,
    init_tree="torch.tensor",
    method_name="chunk",
    dtype_x_dim=helpers.dtype_values_axis(
        available_dtypes=helpers.get_dtypes("float"),
        min_num_dims=1,
        min_value=-1e04,
        max_value=1e04,
        force_int_axis=True,
        valid_axis=True,
    ),
    chunks=st.integers(
        min_value=1,
        max_value=5,
    ),
)
def test_torch_instance_chunk(
    dtype_x_dim,
    chunks,
    frontend,
    frontend_method_data,
    init_flags,
    method_flags,
    on_device,
):
    input_dtype, x, dim = dtype_x_dim
    helpers.test_frontend_method(
        init_input_dtypes=input_dtype,
        init_all_as_kwargs_np={
            "data": x[0],
        },
        method_input_dtypes=input_dtype,
        method_all_as_kwargs_np={
            "chunks": chunks,
            "dim": dim,
        },
        frontend_method_data=frontend_method_data,
        init_flags=init_flags,
        method_flags=method_flags,
        frontend=frontend,
        on_device=on_device,
    )


# any
@handle_frontend_method(
    class_tree=CLASS_TREE,
    init_tree="torch.tensor",
    method_name="any",
    dtype_input_axis=helpers.dtype_values_axis(
        available_dtypes=helpers.get_dtypes("numeric"),
        min_num_dims=1,
        min_value=-1e04,
        max_value=1e04,
        valid_axis=True,
        force_int_axis=True,
    ),
    keepdim=st.booleans(),
)
def test_torch_instance_any(
    dtype_input_axis,
    keepdim,
    frontend_method_data,
    init_flags,
    method_flags,
    frontend,
    on_device,
):
    input_dtype, x, axis = dtype_input_axis
    helpers.test_frontend_method(
        init_input_dtypes=input_dtype,
        init_all_as_kwargs_np={
            "data": x[0],
        },
        method_input_dtypes=input_dtype,
        method_all_as_kwargs_np={
            "dim": axis,
            "keepdim": keepdim,
        },
        frontend_method_data=frontend_method_data,
        init_flags=init_flags,
        method_flags=method_flags,
        frontend=frontend,
        on_device=on_device,
    )


# all
@handle_frontend_method(
    class_tree=CLASS_TREE,
    init_tree="torch.tensor",
    method_name="all",
    dtype_input_axis=helpers.dtype_values_axis(
        available_dtypes=helpers.get_dtypes("numeric"),
        min_num_dims=1,
        min_value=-1e04,
        max_value=1e04,
        valid_axis=True,
        force_int_axis=True,
    ),
    keepdim=st.booleans(),
)
def test_torch_instance_all(
    dtype_input_axis,
    keepdim,
    frontend_method_data,
    init_flags,
    method_flags,
    frontend,
    on_device,
):
    input_dtype, x, axis = dtype_input_axis
    helpers.test_frontend_method(
        init_input_dtypes=input_dtype,
        init_all_as_kwargs_np={
            "data": x[0],
        },
        method_input_dtypes=input_dtype,
        method_all_as_kwargs_np={
            "dim": axis,
            "keepdim": keepdim,
        },
        frontend_method_data=frontend_method_data,
        init_flags=init_flags,
        method_flags=method_flags,
        frontend=frontend,
        on_device=on_device,
    )


# add
@handle_frontend_method(
    class_tree=CLASS_TREE,
    init_tree="torch.tensor",
    method_name="add",
    dtype_and_x=helpers.dtype_and_values(
        available_dtypes=helpers.get_dtypes("float"),
        num_arrays=2,
        min_value=-1e04,
        max_value=1e04,
        allow_inf=False,
    ),
    alpha=st.floats(min_value=-1e04, max_value=1e04, allow_infinity=False),
)
def test_torch_instance_add(
    dtype_and_x,
    alpha,
    frontend,
    frontend_method_data,
    init_flags,
    method_flags,
    on_device,
):
    input_dtype, x = dtype_and_x
    helpers.test_frontend_method(
        init_input_dtypes=input_dtype,
        init_all_as_kwargs_np={
            "data": x[0],
        },
        method_input_dtypes=input_dtype,
        method_all_as_kwargs_np={
            "other": x[1],
            "alpha": alpha,
        },
        frontend_method_data=frontend_method_data,
        init_flags=init_flags,
        method_flags=method_flags,
        frontend=frontend,
        atol_=1e-02,
        on_device=on_device,
    )


# addmm
@handle_frontend_method(
    class_tree=CLASS_TREE,
    init_tree="torch.tensor",
    method_name="addmm",
    dtype_and_matrices=_get_dtype_input_and_matrices(with_input=True),
    beta=st.floats(
        min_value=-5,
        max_value=5,
        allow_nan=False,
        allow_subnormal=False,
        allow_infinity=False,
    ),
    alpha=st.floats(
        min_value=-5,
        max_value=5,
        allow_nan=False,
        allow_subnormal=False,
        allow_infinity=False,
    ),
)
def test_torch_instance_addmm(
    dtype_and_matrices,
    beta,
    alpha,
    frontend,
    frontend_method_data,
    init_flags,
    method_flags,
    on_device,
):
    input_dtype, x, mat1, mat2 = dtype_and_matrices
    helpers.test_frontend_method(
        init_input_dtypes=input_dtype,
        init_all_as_kwargs_np={
            "data": x,
        },
        method_input_dtypes=input_dtype,
        method_all_as_kwargs_np={
            "mat1": mat1,
            "mat2": mat2,
            "beta": beta,
            "alpha": alpha,
        },
        frontend_method_data=frontend_method_data,
        init_flags=init_flags,
        method_flags=method_flags,
        frontend=frontend,
        atol_=1e-02,
        on_device=on_device,
    )


# addmm_
@handle_frontend_method(
    class_tree=CLASS_TREE,
    init_tree="torch.tensor",
    method_name="addmm_",
    dtype_and_matrices=_get_dtype_input_and_matrices(with_input=True),
    beta=st.floats(
        min_value=-5,
        max_value=5,
        allow_nan=False,
        allow_subnormal=False,
        allow_infinity=False,
    ),
    alpha=st.floats(
        min_value=-5,
        max_value=5,
        allow_nan=False,
        allow_subnormal=False,
        allow_infinity=False,
    ),
)
def test_torch_instance_addmm_(
    dtype_and_matrices,
    beta,
    alpha,
    frontend,
    frontend_method_data,
    init_flags,
    method_flags,
    on_device,
):
    input_dtype, x, mat1, mat2 = dtype_and_matrices
    helpers.test_frontend_method(
        init_input_dtypes=input_dtype,
        init_all_as_kwargs_np={
            "data": x,
        },
        method_input_dtypes=input_dtype,
        method_all_as_kwargs_np={
            "mat1": mat1,
            "mat2": mat2,
            "beta": beta,
            "alpha": alpha,
        },
        frontend_method_data=frontend_method_data,
        init_flags=init_flags,
        method_flags=method_flags,
        frontend=frontend,
        atol_=1e-02,
        on_device=on_device,
    )


# addmv
@handle_frontend_method(
    class_tree=CLASS_TREE,
    init_tree="torch.tensor",
    method_name="addmv",
    dtype_and_matrices=_get_dtype_input_and_mat_vec(with_input=True),
    beta=st.floats(
        min_value=-5,
        max_value=5,
        allow_nan=False,
        allow_subnormal=False,
        allow_infinity=False,
    ),
    alpha=st.floats(
        min_value=-5,
        max_value=5,
        allow_nan=False,
        allow_subnormal=False,
        allow_infinity=False,
    ),
)
def test_torch_instance_addmv(
    dtype_and_matrices,
    beta,
    alpha,
    frontend,
    frontend_method_data,
    init_flags,
    method_flags,
    on_device,
):
    input_dtype, x, mat, vec = dtype_and_matrices
    helpers.test_frontend_method(
        init_input_dtypes=input_dtype,
        init_all_as_kwargs_np={
            "data": x,
        },
        method_input_dtypes=input_dtype,
        method_all_as_kwargs_np={
            "mat": mat,
            "vec": vec,
            "beta": beta,
            "alpha": alpha,
        },
        frontend_method_data=frontend_method_data,
        init_flags=init_flags,
        method_flags=method_flags,
        frontend=frontend,
        atol_=1e-02,
        on_device=on_device,
    )


# addbmm
@handle_frontend_method(
    class_tree=CLASS_TREE,
    init_tree="torch.tensor",
    method_name="addbmm",
    dtype_and_matrices=_get_dtype_and_3dbatch_matrices(with_input=True),
    beta=st.floats(
        min_value=-5,
        max_value=5,
        allow_nan=False,
        allow_subnormal=False,
        allow_infinity=False,
    ),
    alpha=st.floats(
        min_value=-5,
        max_value=5,
        allow_nan=False,
        allow_subnormal=False,
        allow_infinity=False,
    ),
)
def test_torch_instance_addbmm(
    dtype_and_matrices,
    beta,
    alpha,
    frontend,
    frontend_method_data,
    init_flags,
    method_flags,
    on_device,
):
    input_dtype, x, batch1, batch2 = dtype_and_matrices
    helpers.test_frontend_method(
        init_input_dtypes=input_dtype,
        init_all_as_kwargs_np={
            "data": x,
        },
        method_input_dtypes=input_dtype,
        method_all_as_kwargs_np={
            "batch1": batch1,
            "batch2": batch2,
            "beta": beta,
            "alpha": alpha,
        },
        frontend_method_data=frontend_method_data,
        init_flags=init_flags,
        method_flags=method_flags,
        frontend=frontend,
        atol_=1e-02,
        on_device=on_device,
    )


# addbmm_
@handle_frontend_method(
    class_tree=CLASS_TREE,
    init_tree="torch.tensor",
    method_name="addbmm_",
    dtype_and_matrices=_get_dtype_and_3dbatch_matrices(with_input=True),
    beta=st.floats(
        min_value=-5,
        max_value=5,
        allow_nan=False,
        allow_subnormal=False,
        allow_infinity=False,
    ),
    alpha=st.floats(
        min_value=-5,
        max_value=5,
        allow_nan=False,
        allow_subnormal=False,
        allow_infinity=False,
    ),
)
def test_torch_instance_addbmm_(
    dtype_and_matrices,
    beta,
    alpha,
    frontend,
    frontend_method_data,
    init_flags,
    method_flags,
    on_device,
):
    input_dtype, x, batch1, batch2 = dtype_and_matrices
    helpers.test_frontend_method(
        init_input_dtypes=input_dtype,
        init_all_as_kwargs_np={
            "data": x,
        },
        method_input_dtypes=input_dtype,
        method_all_as_kwargs_np={
            "batch1": batch1,
            "batch2": batch2,
            "beta": beta,
            "alpha": alpha,
        },
        frontend_method_data=frontend_method_data,
        init_flags=init_flags,
        method_flags=method_flags,
        frontend=frontend,
        atol_=1e-02,
        on_device=on_device,
    )


# sub
@handle_frontend_method(
    class_tree=CLASS_TREE,
    init_tree="torch.tensor",
    method_name="sub",
    dtype_and_x=helpers.dtype_and_values(
        available_dtypes=helpers.get_dtypes("float"),
        num_arrays=2,
        min_value=-1e04,
        max_value=1e04,
        allow_inf=False,
    ),
    alpha=st.floats(min_value=-1e04, max_value=1e04, allow_infinity=False),
)
def test_torch_instance_sub(
    dtype_and_x,
    alpha,
    frontend,
    frontend_method_data,
    init_flags,
    method_flags,
    on_device,
):
    input_dtype, x = dtype_and_x
    helpers.test_frontend_method(
        init_input_dtypes=input_dtype,
        init_all_as_kwargs_np={
            "data": x[0],
        },
        method_input_dtypes=input_dtype,
        method_all_as_kwargs_np={
            "other": x[1],
            "alpha": alpha,
        },
        frontend_method_data=frontend_method_data,
        init_flags=init_flags,
        method_flags=method_flags,
        frontend=frontend,
        atol_=1e-02,
        on_device=on_device,
    )


# new_ones
@handle_frontend_method(
    class_tree=CLASS_TREE,
    init_tree="torch.tensor",
    method_name="new_ones",
    dtype_and_x=helpers.dtype_and_values(available_dtypes=helpers.get_dtypes("float")),
    size=helpers.get_shape(
        allow_none=False,
        min_num_dims=1,
        max_num_dims=5,
        min_dim_size=1,
        max_dim_size=10,
    ),
    dtypes=_dtypes(),
    requires_grad=_requires_grad(),
)
def test_torch_instance_new_ones(
    dtype_and_x,
    size,
    dtypes,
    requires_grad,
    on_device,
    frontend_method_data,
    init_flags,
    method_flags,
    frontend,
):
    input_dtype, x = dtype_and_x
    helpers.test_frontend_method(
        init_input_dtypes=input_dtype,
        init_all_as_kwargs_np={
            "data": x[0],
        },
        method_input_dtypes=dtypes,
        method_all_as_kwargs_np={
            "size": size,
            "dtype": dtypes[0],
            "requires_grad": requires_grad,
            "device": on_device,
        },
        frontend_method_data=frontend_method_data,
        init_flags=init_flags,
        method_flags=method_flags,
        frontend=frontend,
        on_device=on_device,
    )


# new_zeros
@handle_frontend_method(
    class_tree=CLASS_TREE,
    init_tree="torch.tensor",
    method_name="new_zeros",
    dtype_and_x=helpers.dtype_and_values(available_dtypes=helpers.get_dtypes("valid")),
    size=helpers.get_shape(
        allow_none=False,
        min_num_dims=1,
        max_num_dims=5,
        min_dim_size=1,
        max_dim_size=10,
    ),
    dtypes=_dtypes(),
    requires_grad=_requires_grad(),
)
def test_torch_instance_new_zeros(
    dtype_and_x,
    size,
    dtypes,
    requires_grad,
    on_device,
    frontend_method_data,
    init_flags,
    method_flags,
    frontend,
):
    input_dtype, x = dtype_and_x
    helpers.test_frontend_method(
        init_input_dtypes=input_dtype,
        init_all_as_kwargs_np={
            "data": x[0],
        },
        method_input_dtypes=dtypes,
        method_all_as_kwargs_np={
            "size": size,
            "dtype": dtypes[0],
            "requires_grad": requires_grad,
            "device": on_device,
        },
        frontend_method_data=frontend_method_data,
        init_flags=init_flags,
        method_flags=method_flags,
        frontend=frontend,
        on_device=on_device,
    )


@handle_frontend_method(
    class_tree=CLASS_TREE,
    init_tree="torch.tensor",
    method_name="reshape",
    dtype_x=helpers.dtype_and_values(
        available_dtypes=helpers.get_dtypes("valid"),
        shape=st.shared(helpers.get_shape(), key="value_shape"),
    ),
    shape=helpers.reshape_shapes(
        shape=st.shared(helpers.get_shape(), key="value_shape")
    ),
    unpack_shape=st.booleans(),
)
def test_torch_instance_reshape(
    dtype_x,
    shape,
    unpack_shape,
    frontend_method_data,
    init_flags,
    method_flags,
    frontend,
    on_device,
):
    input_dtype, x = dtype_x
    shape = {
        "shape": shape,
    }
    if unpack_shape:
        method_flags.num_positional_args = len(shape["shape"]) + 1
        i = 0
        for x_ in shape["shape"]:
            shape["x{}".format(i)] = x_
            i += 1
    helpers.test_frontend_method(
        init_input_dtypes=input_dtype,
        init_all_as_kwargs_np={
            "data": x[0],
        },
        method_input_dtypes=input_dtype,
        method_all_as_kwargs_np=shape,
        frontend_method_data=frontend_method_data,
        init_flags=init_flags,
        method_flags=method_flags,
        frontend=frontend,
        on_device=on_device,
    )


# reshape_as
@handle_frontend_method(
    class_tree=CLASS_TREE,
    init_tree="torch.tensor",
    method_name="reshape_as",
    dtype_x=helpers.dtype_and_values(
        available_dtypes=helpers.get_dtypes("valid"), num_arrays=2
    ),
)
def test_torch_instance_reshape_as(
    dtype_x,
    frontend_method_data,
    init_flags,
    method_flags,
    frontend,
    on_device,
):
    input_dtype, x = dtype_x
    helpers.test_frontend_method(
        init_input_dtypes=input_dtype,
        init_all_as_kwargs_np={
            "data": x[0],
        },
        method_input_dtypes=input_dtype,
        method_all_as_kwargs_np={
            "other": x[1],
        },
        frontend_method_data=frontend_method_data,
        init_flags=init_flags,
        method_flags=method_flags,
        frontend=frontend,
        on_device=on_device,
    )


# sin
@handle_frontend_method(
    class_tree=CLASS_TREE,
    init_tree="torch.tensor",
    method_name="sin",
    dtype_and_x=helpers.dtype_and_values(
        available_dtypes=helpers.get_dtypes("float"),
        allow_inf=False,
    ),
)
def test_torch_instance_sin(
    dtype_and_x,
    frontend_method_data,
    init_flags,
    method_flags,
    frontend,
    on_device,
):
    input_dtype, x = dtype_and_x
    helpers.test_frontend_method(
        init_input_dtypes=input_dtype,
        init_all_as_kwargs_np={
            "data": x[0],
        },
        method_input_dtypes=input_dtype,
        method_all_as_kwargs_np={},
        frontend_method_data=frontend_method_data,
        init_flags=init_flags,
        method_flags=method_flags,
        frontend=frontend,
        on_device=on_device,
    )


# arcsin
@handle_frontend_method(
    class_tree=CLASS_TREE,
    init_tree="torch.tensor",
    method_name="arcsin",
    dtype_and_x=helpers.dtype_and_values(
        available_dtypes=helpers.get_dtypes("float"),
        allow_inf=False,
    ),
)
def test_torch_instance_arcsin(
    dtype_and_x,
    frontend_method_data,
    init_flags,
    method_flags,
    frontend,
    on_device,
):
    input_dtype, x = dtype_and_x
    helpers.test_frontend_method(
        init_input_dtypes=input_dtype,
        init_all_as_kwargs_np={
            "data": x[0],
        },
        method_input_dtypes=input_dtype,
        method_all_as_kwargs_np={},
        frontend_method_data=frontend_method_data,
        init_flags=init_flags,
        method_flags=method_flags,
        frontend=frontend,
        on_device=on_device,
    )


# sum
@handle_frontend_method(
    class_tree=CLASS_TREE,
    init_tree="torch.tensor",
    method_name="sum",
    dtype_x_dim=_get_castable_dtype(
        min_value=-1e04,
        max_value=1e04,
    ),
    keepdim=st.booleans(),
)
def test_torch_instance_sum(
    dtype_x_dim,
    keepdim,
    frontend_method_data,
    init_flags,
    method_flags,
    frontend,
    on_device,
):
    input_dtype, x, dim, castable_dtype = dtype_x_dim
    if method_flags.as_variable:
        castable_dtype = input_dtype
    input_dtype = [input_dtype]
    helpers.test_frontend_method(
        init_input_dtypes=input_dtype,
        init_all_as_kwargs_np={
            "data": x[0],
        },
        method_input_dtypes=input_dtype,
        method_all_as_kwargs_np={
            "dim": dim,
            "keepdim": keepdim,
            "dtype": castable_dtype,
        },
        frontend_method_data=frontend_method_data,
        init_flags=init_flags,
        method_flags=method_flags,
        frontend=frontend,
        on_device=on_device,
    )


# atan
@handle_frontend_method(
    class_tree=CLASS_TREE,
    init_tree="torch.tensor",
    method_name="atan",
    dtype_and_x=helpers.dtype_and_values(
        available_dtypes=helpers.get_dtypes("float"),
        allow_inf=False,
    ),
)
def test_torch_instance_atan(
    dtype_and_x,
    frontend_method_data,
    init_flags,
    method_flags,
    frontend,
    on_device,
):
    input_dtype, x = dtype_and_x
    helpers.test_frontend_method(
        init_input_dtypes=input_dtype,
        init_all_as_kwargs_np={
            "data": x[0],
        },
        method_input_dtypes=input_dtype,
        method_all_as_kwargs_np={},
        frontend_method_data=frontend_method_data,
        init_flags=init_flags,
        method_flags=method_flags,
        frontend=frontend,
        on_device=on_device,
    )


# atan2
@handle_frontend_method(
    class_tree=CLASS_TREE,
    init_tree="torch.tensor",
    method_name="atan2",
    dtype_and_x=helpers.dtype_and_values(
        available_dtypes=helpers.get_dtypes("float"),
        num_arrays=2,
    ),
)
def test_torch_instance_atan2(
    dtype_and_x,
    frontend_method_data,
    init_flags,
    method_flags,
    frontend,
    on_device,
):
    input_dtype, x = dtype_and_x
    helpers.test_frontend_method(
        init_input_dtypes=input_dtype,
        init_all_as_kwargs_np={
            "data": x[0],
        },
        method_input_dtypes=input_dtype,
        method_all_as_kwargs_np={
            "other": x[1],
        },
        frontend_method_data=frontend_method_data,
        init_flags=init_flags,
        method_flags=method_flags,
        frontend=frontend,
        on_device=on_device,
    )


# sin_
@handle_frontend_method(
    class_tree=CLASS_TREE,
    init_tree="torch.tensor",
    method_name="sin_",
    dtype_and_x=helpers.dtype_and_values(
        available_dtypes=helpers.get_dtypes("float"),
        allow_inf=False,
    ),
)
def test_torch_instance_sin_(
    dtype_and_x,
    frontend_method_data,
    init_flags,
    method_flags,
    frontend,
    on_device,
):
    input_dtype, x = dtype_and_x
    helpers.test_frontend_method(
        init_input_dtypes=input_dtype,
        init_all_as_kwargs_np={
            "data": x[0],
        },
        method_input_dtypes=input_dtype,
        method_all_as_kwargs_np={},
        frontend_method_data=frontend_method_data,
        init_flags=init_flags,
        method_flags=method_flags,
        frontend=frontend,
        on_device=on_device,
    )


# cos
@handle_frontend_method(
    class_tree=CLASS_TREE,
    init_tree="torch.tensor",
    method_name="cos",
    dtype_and_x=helpers.dtype_and_values(
        available_dtypes=helpers.get_dtypes("float"),
        allow_inf=False,
    ),
)
def test_torch_instance_cos(
    dtype_and_x,
    frontend_method_data,
    init_flags,
    method_flags,
    frontend,
    on_device,
):
    input_dtype, x = dtype_and_x
    helpers.test_frontend_method(
        init_input_dtypes=input_dtype,
        init_all_as_kwargs_np={
            "data": x[0],
        },
        method_input_dtypes=input_dtype,
        method_all_as_kwargs_np={},
        frontend_method_data=frontend_method_data,
        init_flags=init_flags,
        method_flags=method_flags,
        frontend=frontend,
        on_device=on_device,
    )


# cos_
@handle_frontend_method(
    class_tree=CLASS_TREE,
    init_tree="torch.tensor",
    method_name="cos_",
    dtype_and_x=helpers.dtype_and_values(
        available_dtypes=helpers.get_dtypes("float"),
        allow_inf=False,
    ),
)
def test_torch_instance_cos_(
    dtype_and_x,
    frontend_method_data,
    init_flags,
    method_flags,
    frontend,
    on_device,
):
    input_dtype, x = dtype_and_x
    helpers.test_frontend_method(
        init_input_dtypes=input_dtype,
        init_all_as_kwargs_np={
            "data": list(x[0]) if type(x[0]) == int else x[0],
        },
        method_input_dtypes=input_dtype,
        method_all_as_kwargs_np={},
        frontend_method_data=frontend_method_data,
        init_flags=init_flags,
        method_flags=method_flags,
        frontend=frontend,
        on_device=on_device,
    )


# sinh
@handle_frontend_method(
    class_tree=CLASS_TREE,
    init_tree="torch.tensor",
    method_name="sinh",
    dtype_and_x=helpers.dtype_and_values(
        available_dtypes=helpers.get_dtypes("float"),
        allow_inf=False,
    ),
)
def test_torch_instance_sinh(
    dtype_and_x,
    frontend_method_data,
    init_flags,
    method_flags,
    frontend,
    on_device,
):
    input_dtype, x = dtype_and_x
    helpers.test_frontend_method(
        init_input_dtypes=input_dtype,
        init_all_as_kwargs_np={
            "data": x[0],
        },
        method_input_dtypes=input_dtype,
        method_all_as_kwargs_np={},
        frontend_method_data=frontend_method_data,
        init_flags=init_flags,
        method_flags=method_flags,
        frontend=frontend,
        on_device=on_device,
    )


# sinh_
@handle_frontend_method(
    class_tree=CLASS_TREE,
    init_tree="torch.tensor",
    method_name="sinh_",
    dtype_and_x=helpers.dtype_and_values(
        available_dtypes=helpers.get_dtypes("float"),
        allow_inf=False,
    ),
)
def test_torch_instance_sinh_(
    dtype_and_x,
    frontend_method_data,
    init_flags,
    method_flags,
    frontend,
    on_device,
):
    input_dtype, x = dtype_and_x
    helpers.test_frontend_method(
        init_input_dtypes=input_dtype,
        init_all_as_kwargs_np={
            "data": x[0],
        },
        method_input_dtypes=input_dtype,
        method_all_as_kwargs_np={},
        frontend_method_data=frontend_method_data,
        init_flags=init_flags,
        method_flags=method_flags,
        frontend=frontend,
        on_device=on_device,
    )


# cosh
@handle_frontend_method(
    class_tree=CLASS_TREE,
    init_tree="torch.tensor",
    method_name="cosh",
    dtype_and_x=helpers.dtype_and_values(
        available_dtypes=helpers.get_dtypes("float"),
        allow_inf=False,
    ),
)
def test_torch_instance_cosh(
    dtype_and_x,
    frontend_method_data,
    init_flags,
    method_flags,
    frontend,
    on_device,
):
    input_dtype, x = dtype_and_x
    helpers.test_frontend_method(
        init_input_dtypes=input_dtype,
        init_all_as_kwargs_np={
            "data": x[0],
        },
        method_input_dtypes=input_dtype,
        method_all_as_kwargs_np={},
        frontend_method_data=frontend_method_data,
        init_flags=init_flags,
        method_flags=method_flags,
        frontend=frontend,
        on_device=on_device,
    )


# cosh_
@handle_frontend_method(
    class_tree=CLASS_TREE,
    init_tree="torch.tensor",
    method_name="cosh_",
    dtype_and_x=helpers.dtype_and_values(
        available_dtypes=helpers.get_dtypes("float"),
        allow_inf=False,
    ),
)
def test_torch_instance_cosh_(
    dtype_and_x,
    frontend_method_data,
    init_flags,
    method_flags,
    frontend,
    on_device,
):
    input_dtype, x = dtype_and_x
    helpers.test_frontend_method(
        init_input_dtypes=input_dtype,
        init_all_as_kwargs_np={
            "data": x[0],
        },
        method_input_dtypes=input_dtype,
        method_all_as_kwargs_np={},
        frontend_method_data=frontend_method_data,
        init_flags=init_flags,
        method_flags=method_flags,
        frontend=frontend,
        on_device=on_device,
        rtol_=1e-2,
        atol_=1e-2,
    )


# view
@handle_frontend_method(
    class_tree=CLASS_TREE,
    init_tree="torch.tensor",
    method_name="view",
    dtype_x=helpers.dtype_and_values(
        available_dtypes=helpers.get_dtypes("valid"),
        shape=st.shared(helpers.get_shape(), key="value_shape"),
    ),
    shape=helpers.reshape_shapes(
        shape=st.shared(helpers.get_shape(min_num_dims=1), key="value_shape")
    ),
)
def test_torch_instance_view(
    dtype_x,
    shape,
    frontend_method_data,
    init_flags,
    method_flags,
    frontend,
    on_device,
):
    input_dtype, x = dtype_x
    helpers.test_frontend_method(
        init_input_dtypes=input_dtype,
        init_all_as_kwargs_np={
            "data": x[0],
        },
        method_input_dtypes=input_dtype,
        method_all_as_kwargs_np={
            "size": shape,
        },
        frontend_method_data=frontend_method_data,
        init_flags=init_flags,
        method_flags=method_flags,
        frontend=frontend,
        on_device=on_device,
    )


@handle_frontend_method(
    class_tree=CLASS_TREE,
    init_tree="torch.tensor",
    method_name="float",
    dtype_x=helpers.dtype_and_values(
        available_dtypes=helpers.get_dtypes("valid"),
    ),
)
def test_torch_instance_float(
    dtype_x,
    frontend_method_data,
    init_flags,
    method_flags,
    frontend,
    on_device,
):
    input_dtype, x = dtype_x
    helpers.test_frontend_method(
        init_input_dtypes=input_dtype,
        init_all_as_kwargs_np={
            "data": x[0],
        },
        method_input_dtypes=input_dtype,
        method_all_as_kwargs_np={},
        frontend_method_data=frontend_method_data,
        init_flags=init_flags,
        method_flags=method_flags,
        frontend=frontend,
        on_device=on_device,
    )


# asinh
@handle_frontend_method(
    class_tree=CLASS_TREE,
    init_tree="torch.tensor",
    method_name="asinh",
    dtype_and_x=helpers.dtype_and_values(
        available_dtypes=helpers.get_dtypes("float"),
        allow_inf=False,
    ),
)
def test_torch_instance_asinh(
    dtype_and_x,
    frontend_method_data,
    init_flags,
    method_flags,
    frontend,
    on_device,
):
    input_dtype, x = dtype_and_x
    helpers.test_frontend_method(
        init_input_dtypes=input_dtype,
        init_all_as_kwargs_np={
            "data": x[0],
        },
        method_input_dtypes=input_dtype,
        method_all_as_kwargs_np={},
        frontend_method_data=frontend_method_data,
        init_flags=init_flags,
        method_flags=method_flags,
        frontend=frontend,
        rtol_=1e-2,
        atol_=1e-2,
        on_device=on_device,
    )


# asinh_
@handle_frontend_method(
    class_tree=CLASS_TREE,
    init_tree="torch.tensor",
    method_name="asinh_",
    dtype_and_x=helpers.dtype_and_values(
        available_dtypes=helpers.get_dtypes("float"),
        allow_inf=False,
    ),
)
def test_torch_instance_asinh_(
    dtype_and_x,
    frontend_method_data,
    init_flags,
    method_flags,
    frontend,
    on_device,
):
    input_dtype, x = dtype_and_x
    helpers.test_frontend_method(
        init_input_dtypes=input_dtype,
        init_all_as_kwargs_np={
            "data": x[0],
        },
        method_input_dtypes=input_dtype,
        method_all_as_kwargs_np={},
        frontend_method_data=frontend_method_data,
        init_flags=init_flags,
        method_flags=method_flags,
        frontend=frontend,
        rtol_=1e-2,
        atol_=1e-2,
        on_device=on_device,
    )


# tan
@handle_frontend_method(
    class_tree=CLASS_TREE,
    init_tree="torch.tensor",
    method_name="tan",
    dtype_and_x=helpers.dtype_and_values(
        available_dtypes=helpers.get_dtypes("float"),
        allow_inf=False,
    ),
)
def test_torch_instance_tan(
    dtype_and_x,
    frontend_method_data,
    init_flags,
    method_flags,
    frontend,
    on_device,
):
    input_dtype, x = dtype_and_x
    helpers.test_frontend_method(
        init_input_dtypes=input_dtype,
        init_all_as_kwargs_np={
            "data": x[0],
        },
        method_input_dtypes=input_dtype,
        method_all_as_kwargs_np={},
        frontend_method_data=frontend_method_data,
        init_flags=init_flags,
        method_flags=method_flags,
        frontend=frontend,
        on_device=on_device,
    )


# tanh
@handle_frontend_method(
    class_tree=CLASS_TREE,
    init_tree="torch.tensor",
    method_name="tanh",
    dtype_and_x=helpers.dtype_and_values(
        available_dtypes=helpers.get_dtypes("float"),
        allow_inf=False,
    ),
)
def test_torch_instance_tanh(
    dtype_and_x,
    frontend_method_data,
    init_flags,
    method_flags,
    frontend,
    on_device,
):
    input_dtype, x = dtype_and_x
    helpers.test_frontend_method(
        init_input_dtypes=input_dtype,
        init_all_as_kwargs_np={
            "data": x[0],
        },
        method_input_dtypes=input_dtype,
        method_all_as_kwargs_np={},
        frontend_method_data=frontend_method_data,
        init_flags=init_flags,
        method_flags=method_flags,
        frontend=frontend,
        on_device=on_device,
    )


# tanh_
@handle_frontend_method(
    class_tree=CLASS_TREE,
    init_tree="torch.tensor",
    method_name="tanh_",
    dtype_and_x=helpers.dtype_and_values(
        available_dtypes=helpers.get_dtypes("float"),
        allow_inf=False,
    ),
)
def test_torch_instance_tanh_(
    dtype_and_x,
    frontend_method_data,
    init_flags,
    method_flags,
    frontend,
    on_device,
):
    input_dtype, x = dtype_and_x
    helpers.test_frontend_method(
        init_input_dtypes=input_dtype,
        init_all_as_kwargs_np={
            "data": x[0],
        },
        method_input_dtypes=input_dtype,
        method_all_as_kwargs_np={},
        frontend_method_data=frontend_method_data,
        init_flags=init_flags,
        method_flags=method_flags,
        frontend=frontend,
        on_device=on_device,
    )


# asin
@handle_frontend_method(
    class_tree=CLASS_TREE,
    init_tree="torch.tensor",
    method_name="asin",
    dtype_and_x=helpers.dtype_and_values(
        available_dtypes=helpers.get_dtypes("float"),
        allow_inf=False,
    ),
)
def test_torch_instance_asin(
    dtype_and_x,
    frontend_method_data,
    init_flags,
    method_flags,
    frontend,
    on_device,
):
    input_dtype, x = dtype_and_x
    helpers.test_frontend_method(
        init_input_dtypes=input_dtype,
        init_all_as_kwargs_np={
            "data": x[0],
        },
        method_input_dtypes=input_dtype,
        method_all_as_kwargs_np={},
        frontend_method_data=frontend_method_data,
        init_flags=init_flags,
        method_flags=method_flags,
        frontend=frontend,
        on_device=on_device,
    )


# amax
@handle_frontend_method(
    class_tree=CLASS_TREE,
    init_tree="torch.tensor",
    method_name="amax",
    dtype_x_axis=helpers.dtype_values_axis(
        available_dtypes=helpers.get_dtypes("numeric"),
        valid_axis=True,
        force_int_axis=True,
    ),
    keepdim=st.booleans(),
)
def test_torch_instance_amax(
    dtype_x_axis,
    keepdim,
    frontend_method_data,
    init_flags,
    method_flags,
    frontend,
    on_device,
):
    input_dtype, x, axis = dtype_x_axis
    helpers.test_frontend_method(
        init_input_dtypes=input_dtype,
        init_all_as_kwargs_np={
            "data": x[0],
        },
        method_input_dtypes=input_dtype,
        method_all_as_kwargs_np={
            "dim": axis,
            "keepdim": keepdim,
        },
        frontend_method_data=frontend_method_data,
        init_flags=init_flags,
        method_flags=method_flags,
        frontend=frontend,
        on_device=on_device,
    )


# abs
@handle_frontend_method(
    class_tree=CLASS_TREE,
    init_tree="torch.tensor",
    method_name="abs",
    dtype_and_x=helpers.dtype_and_values(
        available_dtypes=helpers.get_dtypes("float"),
    ),
)
def test_torch_instance_abs(
    dtype_and_x,
    frontend_method_data,
    init_flags,
    method_flags,
    frontend,
    on_device,
):
    input_dtype, x = dtype_and_x
    helpers.test_frontend_method(
        init_input_dtypes=input_dtype,
        init_all_as_kwargs_np={
            "data": x[0],
        },
        method_input_dtypes=input_dtype,
        method_all_as_kwargs_np={},
        frontend_method_data=frontend_method_data,
        init_flags=init_flags,
        method_flags=method_flags,
        frontend=frontend,
        on_device=on_device,
    )


# abs_
@handle_frontend_method(
    class_tree=CLASS_TREE,
    init_tree="torch.tensor",
    method_name="abs_",
    dtype_and_x=helpers.dtype_and_values(
        available_dtypes=helpers.get_dtypes("float"),
    ),
)
def test_torch_instance_abs_(
    dtype_and_x,
    frontend_method_data,
    init_flags,
    method_flags,
    frontend,
    on_device,
):
    input_dtype, x = dtype_and_x
    helpers.test_frontend_method(
        init_input_dtypes=input_dtype,
        init_all_as_kwargs_np={
            "data": x[0],
        },
        method_input_dtypes=input_dtype,
        method_all_as_kwargs_np={},
        frontend_method_data=frontend_method_data,
        init_flags=init_flags,
        method_flags=method_flags,
        frontend=frontend,
        on_device=on_device,
    )


# amin
@handle_frontend_method(
    class_tree=CLASS_TREE,
    init_tree="torch.tensor",
    method_name="amin",
    dtype_x_axis=helpers.dtype_values_axis(
        available_dtypes=helpers.get_dtypes("numeric"),
        valid_axis=True,
        force_int_axis=True,
    ),
    keepdim=st.booleans(),
)
def test_torch_instance_amin(
    dtype_x_axis,
    keepdim,
    frontend_method_data,
    init_flags,
    method_flags,
    frontend,
    on_device,
):
    input_dtype, x, axis = dtype_x_axis
    helpers.test_frontend_method(
        init_input_dtypes=input_dtype,
        init_all_as_kwargs_np={
            "data": x[0],
        },
        method_input_dtypes=input_dtype,
        method_all_as_kwargs_np={
            "dim": axis,
            "keepdim": keepdim,
        },
        frontend_method_data=frontend_method_data,
        init_flags=init_flags,
        method_flags=method_flags,
        frontend=frontend,
        on_device=on_device,
    )


# aminmax
@handle_frontend_method(
    class_tree=CLASS_TREE,
    init_tree="torch.tensor",
    method_name="aminmax",
    dtype_input_axis=helpers.dtype_and_values(
        available_dtypes=helpers.get_dtypes("numeric"),
    ),
)
def test_torch_instance_aminmax(
    dtype_input_axis,
    frontend_method_data,
    init_flags,
    method_flags,
    frontend,
    on_device,
):
    input_dtype, x = dtype_input_axis
    helpers.test_frontend_method(
        init_input_dtypes=input_dtype,
        init_all_as_kwargs_np={
            "data": x[0],
        },
        method_input_dtypes=input_dtype,
        method_all_as_kwargs_np={},
        frontend_method_data=frontend_method_data,
        init_flags=init_flags,
        method_flags=method_flags,
        frontend=frontend,
        on_device=on_device,
    )


# contiguous
@handle_frontend_method(
    class_tree=CLASS_TREE,
    init_tree="torch.tensor",
    method_name="contiguous",
    dtype_and_x=helpers.dtype_and_values(
        available_dtypes=helpers.get_dtypes("float"),
        allow_inf=False,
    ),
)
def test_torch_instance_contiguous(
    dtype_and_x,
    frontend_method_data,
    init_flags,
    method_flags,
    frontend,
    on_device,
):
    input_dtype, x = dtype_and_x
    helpers.test_frontend_method(
        init_input_dtypes=input_dtype,
        init_all_as_kwargs_np={
            "data": x[0],
        },
        method_input_dtypes=input_dtype,
        method_all_as_kwargs_np={},
        frontend_method_data=frontend_method_data,
        init_flags=init_flags,
        method_flags=method_flags,
        frontend=frontend,
        on_device=on_device,
    )


# log
@handle_frontend_method(
    class_tree=CLASS_TREE,
    init_tree="torch.tensor",
    method_name="log",
    dtype_and_x=helpers.dtype_and_values(
        available_dtypes=helpers.get_dtypes("float"),
        allow_inf=False,
    ),
)
def test_torch_instance_log(
    dtype_and_x,
    frontend_method_data,
    init_flags,
    method_flags,
    frontend,
    on_device,
):
    input_dtype, x = dtype_and_x
    helpers.test_frontend_method(
        init_input_dtypes=input_dtype,
        init_all_as_kwargs_np={
            "data": x[0],
        },
        method_input_dtypes=input_dtype,
        method_all_as_kwargs_np={},
        frontend_method_data=frontend_method_data,
        init_flags=init_flags,
        method_flags=method_flags,
        frontend=frontend,
        on_device=on_device,
    )


# log_
@handle_frontend_method(
    class_tree=CLASS_TREE,
    init_tree="torch.tensor",
    method_name="log_",
    dtype_and_x=helpers.dtype_and_values(
        available_dtypes=helpers.get_dtypes("float"),
        allow_inf=False,
    ),
)
def test_torch_instance_log_(
    dtype_and_x,
    frontend_method_data,
    init_flags,
    method_flags,
    frontend,
    on_device,
):
    input_dtype, x = dtype_and_x
    helpers.test_frontend_method(
        init_input_dtypes=input_dtype,
        init_all_as_kwargs_np={
            "data": x[0],
        },
        method_input_dtypes=input_dtype,
        method_all_as_kwargs_np={},
        frontend_method_data=frontend_method_data,
        init_flags=init_flags,
        method_flags=method_flags,
        frontend=frontend,
        on_device=on_device,
    )


# log2
@handle_frontend_method(
    class_tree=CLASS_TREE,
    init_tree="torch.tensor",
    method_name="log2",
    dtype_and_x=helpers.dtype_and_values(
        available_dtypes=helpers.get_dtypes("float"),
        allow_inf=False,
    ),
)
def test_torch_instance_log2(
    dtype_and_x,
    frontend_method_data,
    init_flags,
    method_flags,
    frontend,
    on_device,
):
    input_dtype, x = dtype_and_x
    helpers.test_frontend_method(
        init_input_dtypes=input_dtype,
        init_all_as_kwargs_np={
            "data": x[0],
        },
        method_input_dtypes=input_dtype,
        method_all_as_kwargs_np={},
        frontend_method_data=frontend_method_data,
        init_flags=init_flags,
        method_flags=method_flags,
        frontend=frontend,
        on_device=on_device,
    )


# __bool__
@handle_frontend_method(
    class_tree=CLASS_TREE,
    init_tree="torch.tensor",
    method_name="__bool__",
    dtype_and_x=helpers.dtype_and_values(
        max_dim_size=1,
        min_value=-1e04,
        max_value=1e04,
    ),
)
def test_torch_special_bool(
    dtype_and_x,
    frontend_method_data,
    init_flags,
    method_flags,
    frontend,
    on_device,
):
    input_dtype, x = dtype_and_x
    helpers.test_frontend_method(
        init_input_dtypes=input_dtype,
        init_all_as_kwargs_np={
            "data": x[0],
        },
        method_input_dtypes=[],
        method_all_as_kwargs_np={},
        frontend_method_data=frontend_method_data,
        init_flags=init_flags,
        method_flags=method_flags,
        frontend=frontend,
        on_device=on_device,
    )


# __add__
@handle_frontend_method(
    class_tree=CLASS_TREE,
    init_tree="torch.tensor",
    method_name="__add__",
    dtype_and_x=helpers.dtype_and_values(
        available_dtypes=helpers.get_dtypes("float"),
        num_arrays=2,
        min_value=-1e04,
        max_value=1e04,
        allow_inf=False,
    ),
)
def test_torch_special_add(
    dtype_and_x,
    frontend_method_data,
    init_flags,
    method_flags,
    frontend,
    on_device,
):
    input_dtype, x = dtype_and_x
    helpers.test_frontend_method(
        init_input_dtypes=input_dtype,
        init_all_as_kwargs_np={
            "data": x[0],
        },
        method_input_dtypes=input_dtype,
        method_all_as_kwargs_np={
            "other": x[1],
        },
        frontend_method_data=frontend_method_data,
        init_flags=init_flags,
        method_flags=method_flags,
        frontend=frontend,
        on_device=on_device,
    )


# arcsinh
@handle_frontend_method(
    class_tree=CLASS_TREE,
    init_tree="torch.tensor",
    method_name="arcsinh",
    dtype_and_x=helpers.dtype_and_values(
        min_value=-1.0,
        max_value=1.0,
        available_dtypes=helpers.get_dtypes("float"),
    ),
)
def test_torch_instance_arcsinh(
    dtype_and_x,
    frontend_method_data,
    init_flags,
    method_flags,
    frontend,
    on_device,
):
    input_dtype, x = dtype_and_x
    helpers.test_frontend_method(
        init_input_dtypes=input_dtype,
        init_all_as_kwargs_np={
            "data": x[0],
        },
        method_input_dtypes=[],
        method_all_as_kwargs_np={},
        frontend_method_data=frontend_method_data,
        init_flags=init_flags,
        method_flags=method_flags,
        frontend=frontend,
        on_device=on_device,
    )


# __long__
@handle_frontend_method(
    class_tree=CLASS_TREE,
    init_tree="torch.tensor",
    method_name="__long__",
    dtype_and_x=helpers.dtype_and_values(
        available_dtypes=helpers.get_dtypes("integer"),
        min_value=-1e04,
        max_value=1e04,
        allow_inf=False,
    ),
)
def test_torch_special_long(
    dtype_and_x,
    frontend_method_data,
    init_flags,
    method_flags,
    frontend,
    on_device,
):
    input_dtype, x = dtype_and_x
    helpers.test_frontend_method(
        init_input_dtypes=input_dtype,
        init_all_as_kwargs_np={
            "data": x[0],
        },
        method_input_dtypes=input_dtype,
        method_all_as_kwargs_np={},
        frontend_method_data=frontend_method_data,
        init_flags=init_flags,
        method_flags=method_flags,
        frontend=frontend,
        on_device=on_device,
    )


# __radd__
@handle_frontend_method(
    class_tree=CLASS_TREE,
    init_tree="torch.tensor",
    method_name="__radd__",
    dtype_and_x=helpers.dtype_and_values(
        available_dtypes=helpers.get_dtypes("float"),
        num_arrays=2,
        min_value=-1e04,
        max_value=1e04,
        allow_inf=False,
    ),
)
def test_torch_special_radd(
    dtype_and_x,
    frontend_method_data,
    init_flags,
    method_flags,
    frontend,
    on_device,
):
    input_dtype, x = dtype_and_x
    helpers.test_frontend_method(
        init_input_dtypes=input_dtype,
        init_all_as_kwargs_np={
            "data": x[0],
        },
        method_input_dtypes=input_dtype,
        method_all_as_kwargs_np={
            "other": x[1],
        },
        frontend_method_data=frontend_method_data,
        init_flags=init_flags,
        method_flags=method_flags,
        frontend=frontend,
        on_device=on_device,
    )


# __sub__
@handle_frontend_method(
    class_tree=CLASS_TREE,
    init_tree="torch.tensor",
    method_name="__sub__",
    dtype_and_x=helpers.dtype_and_values(
        available_dtypes=helpers.get_dtypes("float"),
        num_arrays=2,
        min_value=-1e04,
        max_value=1e04,
        allow_inf=False,
    ),
)
def test_torch_special_sub(
    dtype_and_x,
    frontend_method_data,
    init_flags,
    method_flags,
    frontend,
    on_device,
):
    input_dtype, x = dtype_and_x
    helpers.test_frontend_method(
        init_input_dtypes=input_dtype,
        init_all_as_kwargs_np={
            "data": x[0],
        },
        method_input_dtypes=input_dtype,
        method_all_as_kwargs_np={
            "other": x[1],
        },
        frontend_method_data=frontend_method_data,
        init_flags=init_flags,
        method_flags=method_flags,
        frontend=frontend,
        on_device=on_device,
    )


# __mul__
@handle_frontend_method(
    class_tree=CLASS_TREE,
    init_tree="torch.tensor",
    method_name="__mul__",
    dtype_and_x=helpers.dtype_and_values(
        available_dtypes=helpers.get_dtypes("float"),
        num_arrays=2,
        min_value=-1e04,
        max_value=1e04,
        allow_inf=False,
    ),
)
def test_torch_special_mul(
    dtype_and_x,
    frontend_method_data,
    init_flags,
    method_flags,
    frontend,
    on_device,
):
    input_dtype, x = dtype_and_x
    helpers.test_frontend_method(
        init_input_dtypes=input_dtype,
        init_all_as_kwargs_np={
            "data": x[0],
        },
        method_input_dtypes=input_dtype,
        method_all_as_kwargs_np={
            "other": x[1],
        },
        frontend_method_data=frontend_method_data,
        init_flags=init_flags,
        method_flags=method_flags,
        frontend=frontend,
        on_device=on_device,
    )


@st.composite
def _get_dtype_and_multiplicative_matrices(draw):
    return draw(
        st.one_of(
            _get_dtype_input_and_matrices(),
            _get_dtype_and_3dbatch_matrices(),
        )
    )


# __matmul__
@handle_frontend_method(
    class_tree=CLASS_TREE,
    init_tree="torch.tensor",
    method_name="__matmul__",
    dtype_tensor1_tensor2=_get_dtype_and_multiplicative_matrices(),
)
def test_torch_special_matmul(
    dtype_tensor1_tensor2,
    frontend_method_data,
    init_flags,
    method_flags,
    frontend,
    on_device,
):
    dtype, tensor1, tensor2 = dtype_tensor1_tensor2
    helpers.test_frontend_method(
        init_input_dtypes=dtype,
        init_all_as_kwargs_np={
            "data": tensor1,
        },
        method_input_dtypes=dtype,
        method_all_as_kwargs_np={"other": tensor2},
        frontend_method_data=frontend_method_data,
        init_flags=init_flags,
        method_flags=method_flags,
        frontend=frontend,
        on_device=on_device,
    )


# __rsub__
@handle_frontend_method(
    class_tree=CLASS_TREE,
    init_tree="torch.tensor",
    method_name="__rsub__",
    dtype_and_x=helpers.dtype_and_values(
        available_dtypes=helpers.get_dtypes("numeric"),
        num_arrays=2,
    ),
)
def test_torch_special_rsub(
    dtype_and_x,
    frontend_method_data,
    init_flags,
    method_flags,
    frontend,
    on_device,
):
    input_dtype, x = dtype_and_x
    helpers.test_frontend_method(
        init_input_dtypes=input_dtype,
        init_all_as_kwargs_np={
            "data": x[0],
        },
        method_input_dtypes=input_dtype,
        method_all_as_kwargs_np={
            "other": x[1],
        },
        frontend_method_data=frontend_method_data,
        init_flags=init_flags,
        method_flags=method_flags,
        frontend=frontend,
        on_device=on_device,
    )


# __rmul__
@handle_frontend_method(
    class_tree=CLASS_TREE,
    init_tree="torch.tensor",
    method_name="__rmul__",
    dtype_and_x=helpers.dtype_and_values(
        available_dtypes=helpers.get_dtypes("float"),
        num_arrays=2,
        min_value=-1e04,
        max_value=1e04,
        allow_inf=False,
    ),
)
def test_torch_special_rmul(
    dtype_and_x,
    frontend_method_data,
    init_flags,
    method_flags,
    frontend,
    on_device,
):
    input_dtype, x = dtype_and_x
    helpers.test_frontend_method(
        init_input_dtypes=input_dtype,
        init_all_as_kwargs_np={
            "data": x[0],
        },
        method_input_dtypes=input_dtype,
        method_all_as_kwargs_np={
            "other": x[1],
        },
        frontend_method_data=frontend_method_data,
        init_flags=init_flags,
        method_flags=method_flags,
        frontend=frontend,
        on_device=on_device,
    )


# __truediv__
@handle_frontend_method(
    class_tree=CLASS_TREE,
    init_tree="torch.tensor",
    method_name="__truediv__",
    dtype_and_x=helpers.dtype_and_values(
        available_dtypes=helpers.get_dtypes("float"),
        shared_dtype=True,
        num_arrays=2,
        min_value=-1e04,
        max_value=1e04,
        allow_inf=False,
    ),
)
def test_torch_special_truediv(
    dtype_and_x,
    frontend_method_data,
    init_flags,
    method_flags,
    frontend,
    on_device,
):
    input_dtype, x = dtype_and_x
    helpers.test_frontend_method(
        init_input_dtypes=input_dtype,
        init_all_as_kwargs_np={
            "data": x[0],
        },
        method_input_dtypes=input_dtype,
        method_all_as_kwargs_np={
            "other": x[1],
        },
        frontend_method_data=frontend_method_data,
        init_flags=init_flags,
        method_flags=method_flags,
        frontend=frontend,
        on_device=on_device,
    )


# remainder
@handle_frontend_method(
    class_tree=CLASS_TREE,
    init_tree="torch.tensor",
    method_name="remainder",
    dtype_and_x=helpers.dtype_and_values(
        available_dtypes=helpers.get_dtypes("float"),
        large_abs_safety_factor=2.5,
        small_abs_safety_factor=2.5,
        shared_dtype=True,
        num_arrays=2,
    ),
)
def test_torch_remainder(
    dtype_and_x,
    frontend_method_data,
    init_flags,
    method_flags,
    frontend,
    on_device,
):
    input_dtype, x = dtype_and_x
    helpers.test_frontend_method(
        init_input_dtypes=input_dtype,
        init_all_as_kwargs_np={
            "data": x[0],
        },
        method_input_dtypes=input_dtype,
        method_all_as_kwargs_np={
            "other": x[1],
        },
        frontend_method_data=frontend_method_data,
        init_flags=init_flags,
        method_flags=method_flags,
        frontend=frontend,
        on_device=on_device,
    )


@st.composite
def _to_helper(draw):
    dtype_x = draw(
        helpers.dtype_and_values(
            available_dtypes=helpers.get_dtypes("valid"),
            num_arrays=2,
            large_abs_safety_factor=3,
        )
    )
    input_dtype, x = dtype_x
    arg = draw(st.sampled_from(["tensor", "dtype", "device"]))
    if arg == "tensor":
        method_num_positional_args = 1
        method_all_as_kwargs_np = {"other": x[1]}
    elif arg == "dtype":
        method_num_positional_args = 1
        dtype = draw(helpers.get_dtypes("valid", full=False))[0]
        method_all_as_kwargs_np = {"dtype": dtype}
    else:
        method_num_positional_args = 0
        device = draw(st.just("cpu"))
        dtype = draw(helpers.get_dtypes("valid", full=False, none=True))[0]
        method_all_as_kwargs_np = {"dtype": dtype, "device": device}
    return input_dtype, x, method_num_positional_args, method_all_as_kwargs_np


# to
@handle_frontend_method(
    class_tree=CLASS_TREE,
    init_tree="torch.tensor",
    method_name="to",
    args_kwargs=_to_helper(),
)
def test_torch_instance_to(
    args_kwargs,
    frontend_method_data,
    init_flags,
    method_flags,
    frontend,
    on_device,
):
    input_dtype, x, method_num_positional_args, method_all_as_kwargs_np = args_kwargs
    method_flags.num_positional_args = method_num_positional_args
    helpers.test_frontend_method(
        init_input_dtypes=input_dtype,
        init_all_as_kwargs_np={
            "data": x[0],
        },
        method_input_dtypes=input_dtype,
        method_all_as_kwargs_np=method_all_as_kwargs_np,
        frontend_method_data=frontend_method_data,
        init_flags=init_flags,
        method_flags=method_flags,
        frontend=frontend,
        on_device=on_device,
    )


# arctan
@handle_frontend_method(
    class_tree=CLASS_TREE,
    init_tree="torch.tensor",
    method_name="arctan",
    dtype_and_x=helpers.dtype_and_values(
        available_dtypes=helpers.get_dtypes("float"),
        allow_inf=False,
    ),
)
def test_torch_instance_arctan(
    dtype_and_x,
    frontend_method_data,
    init_flags,
    method_flags,
    frontend,
    on_device,
):
    input_dtype, x = dtype_and_x
    helpers.test_frontend_method(
        init_input_dtypes=input_dtype,
        init_all_as_kwargs_np={
            "data": x[0],
        },
        method_input_dtypes=input_dtype,
        method_all_as_kwargs_np={},
        frontend_method_data=frontend_method_data,
        init_flags=init_flags,
        method_flags=method_flags,
        frontend=frontend,
        on_device=on_device,
    )


# arctan_
@handle_frontend_method(
    class_tree=CLASS_TREE,
    init_tree="torch.tensor",
    method_name="arctan_",
    dtype_and_x=helpers.dtype_and_values(
        available_dtypes=helpers.get_dtypes("float"),
        allow_inf=False,
    ),
)
def test_torch_instance_arctan_(
    dtype_and_x,
    frontend_method_data,
    init_flags,
    method_flags,
    frontend,
    on_device,
):
    input_dtype, x = dtype_and_x
    helpers.test_frontend_method(
        init_input_dtypes=input_dtype,
        init_all_as_kwargs_np={
            "data": x[0],
        },
        method_input_dtypes=input_dtype,
        method_all_as_kwargs_np={},
        frontend_method_data=frontend_method_data,
        init_flags=init_flags,
        method_flags=method_flags,
        frontend=frontend,
        on_device=on_device,
    )


# arctan2
@handle_frontend_method(
    class_tree=CLASS_TREE,
    init_tree="torch.tensor",
    method_name="arctan2",
    dtype_and_x=helpers.dtype_and_values(
        available_dtypes=helpers.get_dtypes("float"),
        num_arrays=2,
    ),
)
def test_torch_instance_arctan2(
    dtype_and_x,
    frontend_method_data,
    init_flags,
    method_flags,
    frontend,
    on_device,
):
    input_dtype, x = dtype_and_x
    helpers.test_frontend_method(
        init_input_dtypes=input_dtype,
        init_all_as_kwargs_np={
            "data": x[0],
        },
        method_input_dtypes=input_dtype,
        method_all_as_kwargs_np={
            "other": x[1],
        },
        frontend_method_data=frontend_method_data,
        init_flags=init_flags,
        method_flags=method_flags,
        frontend=frontend,
        on_device=on_device,
    )


# arctan2_
@handle_frontend_method(
    class_tree=CLASS_TREE,
    init_tree="torch.tensor",
    method_name="arctan2_",
    dtype_and_x=helpers.dtype_and_values(
        available_dtypes=helpers.get_dtypes("float"),
        num_arrays=2,
    ),
)
def test_torch_instance_arctan2_(
    dtype_and_x,
    frontend_method_data,
    init_flags,
    method_flags,
    frontend,
    on_device,
):
    input_dtype, x = dtype_and_x
    helpers.test_frontend_method(
        init_input_dtypes=input_dtype,
        init_all_as_kwargs_np={
            "data": x[0],
        },
        method_input_dtypes=input_dtype,
        method_all_as_kwargs_np={
            "other": x[1],
        },
        frontend_method_data=frontend_method_data,
        init_flags=init_flags,
        method_flags=method_flags,
        frontend=frontend,
        on_device=on_device,
    )


# acos
@handle_frontend_method(
    class_tree=CLASS_TREE,
    init_tree="torch.tensor",
    method_name="acos",
    dtype_and_x=helpers.dtype_and_values(
        available_dtypes=helpers.get_dtypes("float"),
        allow_inf=False,
    ),
)
def test_torch_instance_acos(
    dtype_and_x,
    frontend_method_data,
    init_flags,
    method_flags,
    frontend,
    on_device,
):
    input_dtype, x = dtype_and_x
    helpers.test_frontend_method(
        init_input_dtypes=input_dtype,
        init_all_as_kwargs_np={
            "data": x[0],
        },
        method_input_dtypes=input_dtype,
        method_all_as_kwargs_np={},
        frontend_method_data=frontend_method_data,
        init_flags=init_flags,
        method_flags=method_flags,
        frontend=frontend,
        on_device=on_device,
    )


# floor
@handle_frontend_method(
    class_tree=CLASS_TREE,
    init_tree="torch.tensor",
    method_name="floor",
    dtype_and_x=helpers.dtype_and_values(
        available_dtypes=helpers.get_dtypes("float"),
    ),
)
def test_torch_instance_floor(
    dtype_and_x,
    frontend_method_data,
    init_flags,
    method_flags,
    frontend,
    on_device,
):
    input_dtype, x = dtype_and_x
    helpers.test_frontend_method(
        init_input_dtypes=input_dtype,
        init_all_as_kwargs_np={
            "data": x[0],
        },
        method_input_dtypes=input_dtype,
        method_all_as_kwargs_np={},
        frontend_method_data=frontend_method_data,
        init_flags=init_flags,
        method_flags=method_flags,
        frontend=frontend,
        on_device=on_device,
    )


# new_tensor
@handle_frontend_method(
    class_tree=CLASS_TREE,
    init_tree="torch.tensor",
    method_name="new_tensor",
    dtype_and_x=helpers.dtype_and_values(
        available_dtypes=helpers.get_dtypes("numeric"),
        num_arrays=2,
    ),
)
def test_torch_instance_new_tensor(
    dtype_and_x,
    frontend_method_data,
    init_flags,
    method_flags,
    frontend,
    on_device,
):
    input_dtype, x = dtype_and_x
    helpers.test_frontend_method(
        init_input_dtypes=[input_dtype[0]],
        init_all_as_kwargs_np={
            "data": x[0],
        },
        method_input_dtypes=[input_dtype[1]],
        method_all_as_kwargs_np={
            "data": x[1],
            "dtype": input_dtype[1],
        },
        frontend_method_data=frontend_method_data,
        init_flags=init_flags,
        method_flags=method_flags,
        frontend=frontend,
        on_device=on_device,
    )


# __getitem__
@handle_frontend_method(
    class_tree=CLASS_TREE,
    init_tree="torch.tensor",
    method_name="__getitem__",
    dtype_x_index=helpers.dtype_array_index(
        available_dtypes=helpers.get_dtypes("valid"),
        allow_neg_step=False,
    ),
)
def test_torch_instance_getitem(
    dtype_x_index,
    frontend_method_data,
    init_flags,
    method_flags,
    frontend,
    on_device,
):
    input_dtype, x, index = dtype_x_index
    helpers.test_frontend_method(
        init_input_dtypes=[input_dtype[0]],
        init_all_as_kwargs_np={"data": x},
        method_input_dtypes=[input_dtype[1]],
        method_all_as_kwargs_np={"query": index},
        frontend_method_data=frontend_method_data,
        init_flags=init_flags,
        method_flags=method_flags,
        frontend=frontend,
        on_device=on_device,
    )


@st.composite
def _setitem_helper(draw, available_dtypes, allow_neg_step=True):
    input_dtype, x, index = draw(
        helpers.dtype_array_index(
            available_dtypes=available_dtypes,
            allow_neg_step=allow_neg_step,
        )
    )
    val_dtype, val = draw(
        helpers.dtype_and_values(
            available_dtypes=available_dtypes,
            shape=x[index].shape,
        )
    )
    return input_dtype + val_dtype, x, index, val[0]


# __setitem__
@handle_frontend_method(
    class_tree=CLASS_TREE,
    init_tree="torch.tensor",
    method_name="__setitem__",
    dtypes_x_index_val=_setitem_helper(
        available_dtypes=helpers.get_dtypes("valid"),
        allow_neg_step=False,
    ),
)
def test_torch_instance_setitem(
    dtypes_x_index_val,
    frontend_method_data,
    init_flags,
    method_flags,
    frontend,
    on_device,
):
    input_dtype, x, index, val = dtypes_x_index_val
    helpers.test_frontend_method(
        init_input_dtypes=[input_dtype[0]],
        init_all_as_kwargs_np={"data": x},
        method_input_dtypes=[*input_dtype[1:]],
        method_all_as_kwargs_np={"key": index, "value": val},
        frontend_method_data=frontend_method_data,
        init_flags=init_flags,
        method_flags=method_flags,
        frontend=frontend,
        on_device=on_device,
    )


# view_as
@handle_frontend_method(
    class_tree=CLASS_TREE,
    init_tree="torch.tensor",
    method_name="view_as",
    dtype_x=helpers.dtype_and_values(
        available_dtypes=helpers.get_dtypes("numeric"),
        shape=st.shared(helpers.get_shape(), key="value_shape"),
        num_arrays=2,
    ),
)
def test_torch_instance_view_as(
    dtype_x,
    frontend_method_data,
    init_flags,
    method_flags,
    frontend,
    on_device,
):
    input_dtype, x = dtype_x
    helpers.test_frontend_method(
        init_input_dtypes=input_dtype,
        init_all_as_kwargs_np={
            "data": x[0],
        },
        method_input_dtypes=input_dtype,
        method_all_as_kwargs_np={
            "other": x[1],
        },
        frontend_method_data=frontend_method_data,
        init_flags=init_flags,
        method_flags=method_flags,
        frontend=frontend,
        on_device=on_device,
    )


# unsqueeze
@handle_frontend_method(
    class_tree=CLASS_TREE,
    init_tree="torch.tensor",
    method_name="unsqueeze",
    dtype_value=helpers.dtype_and_values(
        available_dtypes=helpers.get_dtypes("valid"),
        shape=st.shared(helpers.get_shape(), key="shape"),
    ),
    dim=helpers.get_axis(
        shape=st.shared(helpers.get_shape(), key="shape"),
        allow_neg=True,
        force_int=True,
    ),
)
def test_torch_instance_unsqueeze(
    dtype_value,
    dim,
    frontend_method_data,
    init_flags,
    method_flags,
    frontend,
    on_device,
):
    input_dtype, x = dtype_value
    helpers.test_frontend_method(
        init_input_dtypes=input_dtype,
        init_all_as_kwargs_np={
            "data": x[0],
        },
        method_input_dtypes=input_dtype,
        method_all_as_kwargs_np={
            "dim": dim,
        },
        frontend_method_data=frontend_method_data,
        init_flags=init_flags,
        method_flags=method_flags,
        frontend=frontend,
        on_device=on_device,
    )


# unsqueeze_
@handle_frontend_method(
    class_tree=CLASS_TREE,
    init_tree="torch.tensor",
    method_name="unsqueeze_",
    dtype_value=helpers.dtype_and_values(
        available_dtypes=helpers.get_dtypes("valid"),
        shape=st.shared(helpers.get_shape(), key="shape"),
    ),
    dim=helpers.get_axis(
        shape=st.shared(helpers.get_shape(), key="shape"),
        allow_neg=True,
        force_int=True,
    ),
)
def test_torch_instance_unsqueeze_(
    dtype_value,
    dim,
    frontend_method_data,
    init_flags,
    method_flags,
    frontend,
    on_device,
):
    input_dtype, x = dtype_value
    helpers.test_frontend_method(
        init_input_dtypes=input_dtype,
        init_all_as_kwargs_np={
            "data": x[0],
        },
        method_input_dtypes=input_dtype,
        method_all_as_kwargs_np={
            "dim": dim,
        },
        frontend_method_data=frontend_method_data,
        init_flags=init_flags,
        method_flags=method_flags,
        frontend=frontend,
        on_device=on_device,
    )


# ravel
@handle_frontend_method(
    class_tree=CLASS_TREE,
    init_tree="torch.tensor",
    method_name="ravel",
    dtype_value=helpers.dtype_and_values(
        available_dtypes=helpers.get_dtypes("valid"),
        shape=st.shared(helpers.get_shape(min_num_dims=1), key="shape"),
    ),
)
def test_torch_instance_ravel(
    dtype_value,
    frontend_method_data,
    init_flags,
    method_flags,
    frontend,
    on_device,
):
    input_dtype, x = dtype_value
    helpers.test_frontend_method(
        init_input_dtypes=input_dtype,
        init_all_as_kwargs_np={
            "data": x[0],
        },
        method_input_dtypes=input_dtype,
        method_all_as_kwargs_np={},
        frontend_method_data=frontend_method_data,
        init_flags=init_flags,
        method_flags=method_flags,
        frontend=frontend,
        on_device=on_device,
    )


# split
@handle_frontend_method(
    class_tree=CLASS_TREE,
    init_tree="torch.tensor",
    method_name="split",
    dtype_value=helpers.dtype_and_values(
        available_dtypes=helpers.get_dtypes("valid"),
        shape=st.shared(helpers.get_shape(min_num_dims=1), key="value_shape"),
    ),
    split_size=_get_splits(allow_none=False, min_num_dims=1, allow_array_indices=False),
    dim=st.shared(
        helpers.get_axis(
            shape=st.shared(helpers.get_shape(min_num_dims=1), key="value_shape"),
            force_int=True,
        ),
        key="target_axis",
    ),
)
def test_torch_instance_split(
    dtype_value,
    split_size,
    dim,
    frontend_method_data,
    init_flags,
    method_flags,
    frontend,
    on_device,
):
    input_dtype, x = dtype_value
    helpers.test_frontend_method(
        init_input_dtypes=input_dtype,
        init_all_as_kwargs_np={
            "data": x[0],
        },
        method_input_dtypes=input_dtype,
        method_all_as_kwargs_np={
            "split_size": split_size,
            "dim": dim,
        },
        frontend_method_data=frontend_method_data,
        init_flags=init_flags,
        method_flags=method_flags,
        frontend=frontend,
        on_device=on_device,
    )


# tensor_split
@handle_frontend_method(
    class_tree=CLASS_TREE,
    init_tree="torch.tensor",
    method_name="tensor_split",
    dtype_value=helpers.dtype_and_values(
        available_dtypes=helpers.get_dtypes("integer"),
        shape=st.shared(helpers.get_shape(min_num_dims=1), key="value_shape"),
    ),
    indices_or_sections=_get_splits(
        min_num_dims=1, allow_none=False, allow_array_indices=False
    ),
    dim=st.shared(
        helpers.get_axis(
            shape=st.shared(helpers.get_shape(min_num_dims=1), key="value_shape"),
            force_int=True,
        ),
        key="target_axis",
    ),
    method_num_positional_args=st.just(1),
)
def test_torch_instance_tensor_split(
    dtype_value,
    indices_or_sections,
    dim,
    frontend_method_data,
    init_flags,
    method_flags,
    frontend,
    on_device,
):
    input_dtype, x = dtype_value
    helpers.test_frontend_method(
        init_input_dtypes=input_dtype,
        init_all_as_kwargs_np={
            "data": x[0],
        },
        method_input_dtypes=[],
        method_all_as_kwargs_np={
            "indices_or_sections": indices_or_sections,
            "dim": dim,
        },
        frontend_method_data=frontend_method_data,
        init_flags=init_flags,
        method_flags=method_flags,
        frontend=frontend,
        on_device=on_device,
    )


# vsplit
@handle_frontend_method(
    class_tree=CLASS_TREE,
    init_tree="torch.tensor",
    method_name="vsplit",
    dtype_value=helpers.dtype_and_values(
        available_dtypes=helpers.get_dtypes("valid"),
        shape=st.shared(helpers.get_shape(min_num_dims=2), key="value_shape"),
    ),
    indices_or_sections=_get_splits(
        min_num_dims=2,
        axis=0,
        allow_none=False,
        allow_array_indices=False,
        is_mod_split=True,
    ),
)
def test_torch_instance_vsplit(
    dtype_value,
    indices_or_sections,
    frontend_method_data,
    init_flags,
    method_flags,
    frontend,
    on_device,
):
    input_dtype, x = dtype_value
    helpers.test_frontend_method(
        init_input_dtypes=input_dtype,
        init_all_as_kwargs_np={
            "data": x[0],
        },
        method_input_dtypes=[],
        method_all_as_kwargs_np={"indices_or_sections": indices_or_sections},
        frontend_method_data=frontend_method_data,
        init_flags=init_flags,
        method_flags=method_flags,
        frontend=frontend,
        on_device=on_device,
    )


# hsplit
@handle_frontend_method(
    class_tree=CLASS_TREE,
    init_tree="torch.tensor",
    method_name="hsplit",
    dtype_value=helpers.dtype_and_values(
        available_dtypes=helpers.get_dtypes("valid"),
        shape=st.shared(helpers.get_shape(min_num_dims=2), key="value_shape"),
    ),
    indices_or_sections=_get_splits(
        min_num_dims=1,
        axis=1,
        allow_none=False,
        allow_array_indices=False,
        is_mod_split=True,
    ),
)
def test_torch_instance_hsplit(
    dtype_value,
    indices_or_sections,
    frontend_method_data,
    init_flags,
    method_flags,
    frontend,
    on_device,
):
    input_dtype, x = dtype_value
    helpers.test_frontend_method(
        init_input_dtypes=input_dtype,
        init_all_as_kwargs_np={
            "data": x[0],
        },
        method_input_dtypes=[],
        method_all_as_kwargs_np={"indices_or_sections": indices_or_sections},
        frontend_method_data=frontend_method_data,
        init_flags=init_flags,
        method_flags=method_flags,
        frontend=frontend,
        on_device=on_device,
    )


# dsplit
@handle_frontend_method(
    class_tree=CLASS_TREE,
    init_tree="torch.tensor",
    method_name="dsplit",
    dtype_value=helpers.dtype_and_values(
        available_dtypes=helpers.get_dtypes("valid"),
        shape=st.shared(helpers.get_shape(min_num_dims=3), key="value_shape"),
    ),
    indices_or_sections=_get_splits(
        min_num_dims=3,
        axis=2,
        allow_none=False,
        allow_array_indices=False,
        is_mod_split=True,
    ),
)
def test_torch_instance_dsplit(
    dtype_value,
    indices_or_sections,
    frontend_method_data,
    init_flags,
    method_flags,
    frontend,
    on_device,
):
    input_dtype, x = dtype_value
    helpers.test_frontend_method(
        init_input_dtypes=input_dtype,
        init_all_as_kwargs_np={
            "data": x[0],
        },
        method_input_dtypes=[],
        method_all_as_kwargs_np={"indices_or_sections": indices_or_sections},
        frontend_method_data=frontend_method_data,
        init_flags=init_flags,
        method_flags=method_flags,
        frontend=frontend,
        on_device=on_device,
    )


# detach
@handle_frontend_method(
    class_tree=CLASS_TREE,
    init_tree="torch.tensor",
    method_name="detach",
    dtype_and_x=helpers.dtype_and_values(
        available_dtypes=helpers.get_dtypes("valid"),
    ),
)
def test_torch_instance_detach(
    dtype_and_x,
    frontend_method_data,
    init_flags,
    method_flags,
    frontend,
    on_device,
):
    input_dtype, x = dtype_and_x
    helpers.test_frontend_method(
        init_input_dtypes=input_dtype,
        init_all_as_kwargs_np={
            "data": x[0],
        },
        method_input_dtypes=input_dtype,
        method_all_as_kwargs_np={},
        frontend_method_data=frontend_method_data,
        init_flags=init_flags,
        method_flags=method_flags,
        frontend=frontend,
        on_device=on_device,
    )


# detach_
@handle_frontend_method(
    class_tree=CLASS_TREE,
    init_tree="torch.tensor",
    method_name="detach_",
    dtype_and_x=helpers.dtype_and_values(
        available_dtypes=helpers.get_dtypes("valid"),
    ),
)
def test_torch_instance_detach_(
    dtype_and_x,
    frontend_method_data,
    init_flags,
    method_flags,
    frontend,
    on_device,
):
    input_dtype, x = dtype_and_x
    helpers.test_frontend_method(
        init_input_dtypes=input_dtype,
        init_all_as_kwargs_np={
            "data": x[0],
        },
        method_input_dtypes=input_dtype,
        method_all_as_kwargs_np={},
        frontend_method_data=frontend_method_data,
        init_flags=init_flags,
        method_flags=method_flags,
        frontend=frontend,
        on_device=on_device,
    )


# dim
@handle_frontend_method(
    class_tree=CLASS_TREE,
    init_tree="torch.tensor",
    method_name="dim",
    dtype_and_x=helpers.dtype_and_values(
        available_dtypes=helpers.get_dtypes("numeric"),
    ),
)
def test_torch_instance_dim(
    dtype_and_x,
    frontend_method_data,
    init_flags,
    method_flags,
    frontend,
    on_device,
):
    input_dtype, x = dtype_and_x
    helpers.test_frontend_method(
        init_input_dtypes=input_dtype,
        init_all_as_kwargs_np={
            "data": x[0],
        },
        method_input_dtypes=[],
        method_all_as_kwargs_np={},
        frontend_method_data=frontend_method_data,
        init_flags=init_flags,
        method_flags=method_flags,
        frontend=frontend,
        on_device=on_device,
    )


# ndimension
@handle_frontend_method(
    class_tree=CLASS_TREE,
    init_tree="torch.tensor",
    method_name="ndimension",
    dtype_and_x=helpers.dtype_and_values(
        available_dtypes=helpers.get_dtypes("numeric"),
    ),
)
def test_torch_instance_ndimension(
    dtype_and_x,
    frontend_method_data,
    init_flags,
    method_flags,
    frontend,
    on_device,
):
    input_dtype, x = dtype_and_x
    helpers.test_frontend_method(
        init_input_dtypes=input_dtype,
        init_all_as_kwargs_np={
            "data": x[0],
        },
        method_input_dtypes=[],
        method_all_as_kwargs_np={},
        frontend_method_data=frontend_method_data,
        init_flags=init_flags,
        method_flags=method_flags,
        frontend=frontend,
        on_device=on_device,
    )


@st.composite
def _fill_value_and_size(
    draw,
    *,
    min_num_dims=1,
    max_num_dims=5,
    min_dim_size=1,
    max_dim_size=10,
):
    if isinstance(min_dim_size, st._internal.SearchStrategy):
        min_dim_size = draw(min_dim_size)
    if isinstance(max_dim_size, st._internal.SearchStrategy):
        max_dim_size = draw(max_dim_size)

    available_dtypes = draw(helpers.get_dtypes("numeric"))
    dtype = draw(
        helpers.array_dtypes(
            num_arrays=1,
            available_dtypes=available_dtypes,
        )
    )
    array = draw(
        helpers.array_values(
            dtype=dtype[0],
            shape=(1,),
        )
    )
    dtype.append("int32")
    size = draw(
        st.shared(
            helpers.get_shape(
                min_num_dims=min_num_dims,
                max_num_dims=max_num_dims,
                min_dim_size=min_dim_size,
                max_dim_size=max_dim_size,
            ),
            key="shape",
        )
    )
    fill_value = draw(helpers.ints()) if "int" in dtype[0] else draw(helpers.floats())

    return dtype, [array, size, fill_value]


# new_full
@handle_frontend_method(
    class_tree=CLASS_TREE,
    init_tree="torch.tensor",
    method_name="new_full",
    dtype_and_x=_fill_value_and_size(max_num_dims=3),
)
def test_torch_instance_new_full(
    dtype_and_x,
    frontend_method_data,
    init_flags,
    method_flags,
    frontend,
    on_device,
):
    input_dtype, x = dtype_and_x
    helpers.test_frontend_method(
        init_input_dtypes=[input_dtype[0]],
        init_all_as_kwargs_np={
            "data": x[0],
        },
        method_input_dtypes=[input_dtype[1]],
        method_all_as_kwargs_np={
            "size": x[1],
            "fill_value": x[2],
        },
        frontend_method_data=frontend_method_data,
        init_flags=init_flags,
        method_flags=method_flags,
        frontend=frontend,
        on_device=on_device,
    )


# new_empty (not actually intuitive for testing)
@handle_frontend_method(
    class_tree=CLASS_TREE,
    init_tree="torch.tensor",
    method_name="new_empty",
    dtype_and_x=helpers.dtype_and_values(
        available_dtypes=helpers.get_dtypes("numeric"),
    ),
    size=helpers.get_shape(
        min_num_dims=1,
        max_num_dims=3,
    ),
)
def test_torch_instance_new_empty(
    dtype_and_x,
    size,
    frontend_method_data,
    init_flags,
    method_flags,
    frontend,
    on_device,
):
    input_dtype, x = dtype_and_x
    helpers.test_frontend_method(
        init_input_dtypes=[input_dtype[0]],
        init_all_as_kwargs_np={
            "data": x,
        },
        method_input_dtypes=[ivy.int32],
        method_all_as_kwargs_np={
            "size": size,
        },
        frontend_method_data=frontend_method_data,
        init_flags=init_flags,
        method_flags=method_flags,
        frontend=frontend,
        on_device=on_device,
    )


@st.composite
def _expand_helper(draw):
    num_dims = draw(st.integers(min_value=1, max_value=10))
    shape = draw(
        helpers.get_shape(min_num_dims=num_dims, max_num_dims=num_dims).filter(
            lambda x: any(i == 1 for i in x)
        )
    )
    new_shape = draw(
        helpers.get_shape(min_num_dims=num_dims, max_num_dims=num_dims).filter(
            lambda x: all(x[i] == v if v != 1 else True for i, v in enumerate(shape))
        )
    )
    dtype, x = draw(
        helpers.dtype_and_values(
            available_dtypes=helpers.get_dtypes("valid"),
            shape=shape,
        )
    )
    return dtype, x, new_shape


@handle_frontend_method(
    class_tree=CLASS_TREE,
    init_tree="torch.tensor",
    method_name="expand",
    dtype_x_shape=_expand_helper(),
    unpack_shape=st.booleans(),
)
def test_torch_instance_expand(
    dtype_x_shape,
    unpack_shape,
    frontend_method_data,
    init_flags,
    method_flags,
    frontend,
    on_device,
):
    input_dtype, x, shape = dtype_x_shape
    if unpack_shape:
        method_flags.num_positional_args = len(shape) + 1
        size = {}
        i = 0
        for x_ in shape:
            size["x{}".format(i)] = x_
            i += 1
    else:
        size = {
            "size": shape,
        }
    helpers.test_frontend_method(
        init_input_dtypes=input_dtype,
        init_all_as_kwargs_np={
            "data": x[0],
        },
        method_input_dtypes=input_dtype,
        method_all_as_kwargs_np=size,
        frontend_method_data=frontend_method_data,
        init_flags=init_flags,
        method_flags=method_flags,
        frontend=frontend,
        on_device=on_device,
    )


# expand_as
@handle_frontend_method(
    class_tree=CLASS_TREE,
    init_tree="torch.tensor",
    method_name="expand_as",
    dtype_x=helpers.dtype_and_values(
        available_dtypes=helpers.get_dtypes("valid"), num_arrays=2
    ),
)
def test_torch_instance_expand_as(
    dtype_x,
    frontend_method_data,
    init_flags,
    method_flags,
    frontend,
    on_device,
):
    input_dtype, x = dtype_x
    helpers.test_frontend_method(
        init_input_dtypes=input_dtype,
        init_all_as_kwargs_np={
            "data": x[0],
        },
        method_input_dtypes=input_dtype,
        method_all_as_kwargs_np={
            "other": x[1],
        },
        frontend_method_data=frontend_method_data,
        init_flags=init_flags,
        method_flags=method_flags,
        frontend=frontend,
        on_device=on_device,
    )


@st.composite
def _unfold_args(draw):
    values_dtype, values, axis, shape = draw(
        helpers.dtype_values_axis(
            available_dtypes=helpers.get_dtypes("float"),
            force_int_axis=True,
            shape=draw(
                helpers.get_shape(
                    allow_none=False,
                    min_num_dims=1,
                    min_dim_size=1,
                )
            ),
            ret_shape=True,
        )
    )
    size = draw(
        st.integers(
            min_value=1,
            max_value=max(shape[axis] - 1, 1),
        )
    )
    step = draw(
        st.integers(
            min_value=1,
            max_value=size,
        )
    )
    return values_dtype, values, axis, size, step


# unfold
@handle_frontend_method(
    class_tree=CLASS_TREE,
    init_tree="torch.tensor",
    method_name="unfold",
    dtype_values_args=_unfold_args(),
)
def test_torch_instance_unfold(
    dtype_values_args,
    frontend_method_data,
    init_flags,
    method_flags,
    frontend,
    on_device,
):
    input_dtype, x, axis, size, step = dtype_values_args
    print(axis, size, step)
    helpers.test_frontend_method(
        init_input_dtypes=input_dtype,
        init_all_as_kwargs_np={
            "data": x,
        },
        method_input_dtypes=input_dtype,
        method_all_as_kwargs_np={
            "dimension": axis,
            "size": size,
            "step": step,
        },
        frontend_method_data=frontend_method_data,
        init_flags=init_flags,
        method_flags=method_flags,
        frontend=frontend,
        on_device=on_device,
    )


# __mod__
@handle_frontend_method(
    class_tree=CLASS_TREE,
    init_tree="torch.tensor",
    method_name="__mod__",
    dtype_and_x=helpers.dtype_and_values(
        available_dtypes=helpers.get_dtypes("float"),
        num_arrays=2,
    ),
)
def test_torch_special_mod(
    dtype_and_x,
    frontend_method_data,
    init_flags,
    method_flags,
    frontend,
    on_device,
):
    input_dtype, x = dtype_and_x
    helpers.test_frontend_method(
        init_input_dtypes=input_dtype,
        init_all_as_kwargs_np={
            "data": x[0],
        },
        method_input_dtypes=input_dtype,
        method_all_as_kwargs_np={
            "other": x[1],
        },
        frontend_method_data=frontend_method_data,
        init_flags=init_flags,
        method_flags=method_flags,
        frontend=frontend,
        on_device=on_device,
    )


# long
@handle_frontend_method(
    class_tree=CLASS_TREE,
    init_tree="torch.tensor",
    method_name="long",
    dtype_and_x=helpers.dtype_and_values(
        available_dtypes=helpers.get_dtypes("integer"),
    ),
)
def test_torch_instance_long(
    dtype_and_x,
    frontend_method_data,
    init_flags,
    method_flags,
    frontend,
    on_device,
):
    input_dtype, x = dtype_and_x
    helpers.test_frontend_method(
        init_input_dtypes=input_dtype,
        init_all_as_kwargs_np={
            "data": x[0],
        },
        method_input_dtypes=input_dtype,
        method_all_as_kwargs_np={},
        frontend_method_data=frontend_method_data,
        init_flags=init_flags,
        method_flags=method_flags,
        frontend=frontend,
        on_device=on_device,
    )


# max
@handle_frontend_method(
    class_tree=CLASS_TREE,
    init_tree="torch.tensor",
    method_name="max",
    dtype_x=helpers.dtype_and_values(
        available_dtypes=helpers.get_dtypes("float"),
    ),
)
def test_torch_instance_max(
    dtype_x,
    frontend_method_data,
    init_flags,
    method_flags,
    frontend,
    on_device,
):
    input_dtype, x = dtype_x
    helpers.test_frontend_method(
        init_input_dtypes=input_dtype,
        init_all_as_kwargs_np={
            "data": x[0],
        },
        method_input_dtypes=input_dtype,
        method_all_as_kwargs_np={},
        frontend_method_data=frontend_method_data,
        init_flags=init_flags,
        method_flags=method_flags,
        frontend=frontend,
        on_device=on_device,
    )


@given(
    dtype_x=helpers.dtype_and_values(
        available_dtypes=helpers.get_dtypes("valid", prune_function=False)
    ).filter(lambda x: "bfloat16" not in x[0]),
)
def test_torch_tensor_property_is_quantized(
    dtype_x,
):
    _, data = dtype_x
    x = Tensor(data[0])
    x.ivy_array = data[0]
    ivy.utils.assertions.check_equal(
        x.is_quantized, "q" in ivy.dtype(ivy.array(data[0])), as_array=False
    )


@given(
    dtype_x=helpers.dtype_and_values(
        available_dtypes=helpers.get_dtypes("valid", prune_function=False)
    ).filter(lambda x: "bfloat16" not in x[0]),
)
def test_torch_tensor_property_is_cuda(
    dtype_x,
):
    _, data = dtype_x
    x = Tensor(data[0])
    x.ivy_array = data[0]
    ivy.utils.assertions.check_equal(
        x.is_cuda, "gpu" in ivy.dev(ivy.array(data[0])), as_array=False
    )


# logical_and
@handle_frontend_method(
    class_tree=CLASS_TREE,
    init_tree="torch.tensor",
    method_name="logical_and",
    dtype_and_x=helpers.dtype_and_values(
        available_dtypes=helpers.get_dtypes("valid"),
        num_arrays=2,
    ),
)
def test_torch_instance_logical_and(
    dtype_and_x,
    frontend_method_data,
    init_flags,
    method_flags,
    frontend,
    on_device,
):
    input_dtype, x = dtype_and_x
    helpers.test_frontend_method(
        init_input_dtypes=input_dtype,
        init_all_as_kwargs_np={
            "data": x[0],
        },
        method_input_dtypes=input_dtype,
        method_all_as_kwargs_np={
            "other": x[1],
        },
        frontend_method_data=frontend_method_data,
        init_flags=init_flags,
        method_flags=method_flags,
        frontend=frontend,
        on_device=on_device,
    )


# logical_not
@handle_frontend_method(
    class_tree=CLASS_TREE,
    init_tree="torch.tensor",
    method_name="logical_not",
    dtype_and_x=helpers.dtype_and_values(
        available_dtypes=helpers.get_dtypes("valid"), num_arrays=1
    ),
)
def test_torch_instance_logical_not(
    dtype_and_x,
    frontend_method_data,
    init_flags,
    method_flags,
    frontend,
    on_device,
):
    input_dtype, x = dtype_and_x
    helpers.test_frontend_method(
        init_input_dtypes=input_dtype,
        init_all_as_kwargs_np={
            "data": x[0],
        },
        method_input_dtypes=input_dtype,
        method_all_as_kwargs_np={},
        frontend_method_data=frontend_method_data,
        init_flags=init_flags,
        method_flags=method_flags,
        frontend=frontend,
        on_device=on_device,
    )


# logical_or
@handle_frontend_method(
    class_tree=CLASS_TREE,
    init_tree="torch.tensor",
    method_name="logical_or",
    dtype_and_x=helpers.dtype_and_values(
        available_dtypes=helpers.get_dtypes("valid"),
        num_arrays=2,
    ),
)
def test_torch_instance_logical_or(
    dtype_and_x,
    frontend_method_data,
    init_flags,
    method_flags,
    frontend,
    on_device,
):
    input_dtype, x = dtype_and_x
    helpers.test_frontend_method(
        init_input_dtypes=input_dtype,
        init_all_as_kwargs_np={
            "data": x[0],
        },
        method_input_dtypes=input_dtype,
        method_all_as_kwargs_np={
            "other": x[1],
        },
        frontend_method_data=frontend_method_data,
        init_flags=init_flags,
        method_flags=method_flags,
        frontend=frontend,
        on_device=on_device,
    )


# bitwise_not
@handle_frontend_method(
    class_tree=CLASS_TREE,
    init_tree="torch.tensor",
    method_name="bitwise_not",
    dtype_and_x=helpers.dtype_and_values(
        available_dtypes=helpers.get_dtypes("integer"),
        num_arrays=2,
    ),
)
def test_torch_instance_bitwise_not(
    dtype_and_x,
    frontend_method_data,
    init_flags,
    method_flags,
    frontend,
    on_device,
):
    input_dtype, x = dtype_and_x
    helpers.test_frontend_method(
        init_input_dtypes=input_dtype,
        init_all_as_kwargs_np={
            "data": x[0],
        },
        method_input_dtypes=input_dtype,
        frontend_method_data=frontend_method_data,
        init_flags=init_flags,
        method_flags=method_flags,
        method_all_as_kwargs_np={},
        frontend=frontend,
        on_device=on_device,
    )


# bitwise_and
@handle_frontend_method(
    class_tree=CLASS_TREE,
    init_tree="torch.tensor",
    method_name="bitwise_and",
    dtype_and_x=helpers.dtype_and_values(
        available_dtypes=helpers.get_dtypes("integer"),
        num_arrays=2,
    ),
)
def test_torch_instance_bitwise_and(
    dtype_and_x,
    frontend_method_data,
    init_flags,
    method_flags,
    frontend,
    on_device,
):
    input_dtype, x = dtype_and_x
    helpers.test_frontend_method(
        init_input_dtypes=input_dtype,
        init_all_as_kwargs_np={
            "data": x[0],
        },
        method_input_dtypes=input_dtype,
        method_all_as_kwargs_np={
            "other": x[1],
        },
        frontend_method_data=frontend_method_data,
        init_flags=init_flags,
        method_flags=method_flags,
        frontend=frontend,
        on_device=on_device,
    )


# bitwise_or
@handle_frontend_method(
    class_tree=CLASS_TREE,
    init_tree="torch.tensor",
    method_name="bitwise_or",
    dtype_and_x=helpers.dtype_and_values(
        available_dtypes=helpers.get_dtypes("valid"),
        num_arrays=2,
    ),
)
def test_torch_instance_bitwise_or(
    dtype_and_x,
    frontend_method_data,
    init_flags,
    method_flags,
    frontend,
    on_device,
):
    input_dtype, x = dtype_and_x
    helpers.test_frontend_method(
        init_input_dtypes=input_dtype,
        init_all_as_kwargs_np={
            "data": x[0],
        },
        method_input_dtypes=input_dtype,
        method_all_as_kwargs_np={
            "other": x[1],
        },
        frontend_method_data=frontend_method_data,
        init_flags=init_flags,
        method_flags=method_flags,
        frontend=frontend,
        on_device=on_device,
    )


# bitwise_or_
@handle_frontend_method(
    class_tree=CLASS_TREE,
    init_tree="torch.tensor",
    method_name="bitwise_or_",
    dtype_and_x=helpers.dtype_and_values(
        available_dtypes=helpers.get_dtypes("valid"),
        num_arrays=2,
    ),
)
def test_torch_instance_bitwise_or_(
    dtype_and_x,
    frontend_method_data,
    init_flags,
    method_flags,
    frontend,
    on_device,
):
    input_dtype, x = dtype_and_x
    helpers.test_frontend_method(
        init_input_dtypes=input_dtype,
        init_all_as_kwargs_np={
            "data": x[0],
        },
        method_input_dtypes=input_dtype,
        method_all_as_kwargs_np={
            "other": x[1],
        },
        frontend_method_data=frontend_method_data,
        init_flags=init_flags,
        method_flags=method_flags,
        frontend=frontend,
        on_device=on_device,
    )


# bitwise_left_shift
@handle_frontend_method(
    class_tree=CLASS_TREE,
    init_tree="torch.tensor",
    method_name="bitwise_left_shift",
    dtype_and_x=helpers.dtype_and_values(
        available_dtypes=helpers.get_dtypes("integer"),
        num_arrays=2,
    ),
)
def test_torch_instance_bitwise_left_shift(
    dtype_and_x,
    frontend_method_data,
    init_flags,
    method_flags,
    frontend,
    on_device,
):
    input_dtype, x = dtype_and_x
    helpers.test_frontend_method(
        init_input_dtypes=input_dtype,
        init_all_as_kwargs_np={
            "data": x[0],
        },
        method_input_dtypes=input_dtype,
        method_all_as_kwargs_np={
            "other": x[1],
        },
        frontend_method_data=frontend_method_data,
        init_flags=init_flags,
        method_flags=method_flags,
        frontend=frontend,
        on_device=on_device,
    )


# add_
@handle_frontend_method(
    class_tree=CLASS_TREE,
    init_tree="torch.tensor",
    method_name="add_",
    dtype_and_x=helpers.dtype_and_values(
        available_dtypes=helpers.get_dtypes("numeric"),
        num_arrays=2,
    ),
)
def test_torch_instance_add_(
    dtype_and_x,
    frontend_method_data,
    init_flags,
    method_flags,
    frontend,
    on_device,
):
    input_dtype, x = dtype_and_x
    helpers.test_frontend_method(
        init_input_dtypes=[input_dtype[0]],
        init_all_as_kwargs_np={
            "data": x[0],
        },
        method_input_dtypes=input_dtype,
        method_all_as_kwargs_np={
            "other": x[1],
        },
        frontend_method_data=frontend_method_data,
        init_flags=init_flags,
        method_flags=method_flags,
        frontend=frontend,
        on_device=on_device,
    )


# subtract_
@handle_frontend_method(
    class_tree=CLASS_TREE,
    init_tree="torch.tensor",
    method_name="subtract_",
    dtype_and_x=helpers.dtype_and_values(
        available_dtypes=helpers.get_dtypes("numeric"),
        num_arrays=2,
    ),
)
def test_torch_instance_subtract_(
    dtype_and_x,
    frontend_method_data,
    init_flags,
    method_flags,
    frontend,
    on_device,
):
    input_dtype, x = dtype_and_x
    helpers.test_frontend_method(
        init_input_dtypes=[input_dtype[0]],
        init_all_as_kwargs_np={
            "data": x[0],
        },
        method_input_dtypes=input_dtype,
        method_all_as_kwargs_np={
            "other": x[1],
        },
        frontend_method_data=frontend_method_data,
        init_flags=init_flags,
        method_flags=method_flags,
        frontend=frontend,
        on_device=on_device,
    )


# arccos_
@handle_frontend_method(
    class_tree=CLASS_TREE,
    init_tree="torch.tensor",
    method_name="arccos_",
    dtype_and_x=helpers.dtype_and_values(
        min_value=-1.0,
        max_value=1.0,
        available_dtypes=helpers.get_dtypes("float"),
    ),
)
def test_torch_instance_arccos_(
    dtype_and_x,
    frontend_method_data,
    init_flags,
    method_flags,
    frontend,
    on_device,
):
    input_dtype, x = dtype_and_x
    helpers.test_frontend_method(
        init_input_dtypes=input_dtype,
        init_all_as_kwargs_np={
            "data": x[0],
        },
        method_input_dtypes=[],
        method_all_as_kwargs_np={},
        frontend_method_data=frontend_method_data,
        init_flags=init_flags,
        method_flags=method_flags,
        frontend=frontend,
        on_device=on_device,
    )


# arccos
@handle_frontend_method(
    class_tree=CLASS_TREE,
    init_tree="torch.tensor",
    method_name="arccos",
    dtype_and_x=helpers.dtype_and_values(
        min_value=-1.0,
        max_value=1.0,
        available_dtypes=helpers.get_dtypes("float"),
    ),
)
def test_torch_instance_arccos(
    dtype_and_x,
    frontend_method_data,
    init_flags,
    method_flags,
    frontend,
    on_device,
):
    input_dtype, x = dtype_and_x
    helpers.test_frontend_method(
        init_input_dtypes=input_dtype,
        init_all_as_kwargs_np={
            "data": x[0],
        },
        method_input_dtypes=[],
        method_all_as_kwargs_np={},
        frontend_method_data=frontend_method_data,
        init_flags=init_flags,
        method_flags=method_flags,
        frontend=frontend,
        on_device=on_device,
    )


# acos_
@handle_frontend_method(
    class_tree=CLASS_TREE,
    init_tree="torch.tensor",
    method_name="acos_",
    dtype_and_x=helpers.dtype_and_values(
        min_value=-1.0,
        max_value=1.0,
        available_dtypes=helpers.get_dtypes("float"),
    ),
)
def test_torch_instance_acos_(
    dtype_and_x,
    frontend_method_data,
    init_flags,
    method_flags,
    frontend,
    on_device,
):
    input_dtype, x = dtype_and_x
    helpers.test_frontend_method(
        init_input_dtypes=input_dtype,
        init_all_as_kwargs_np={
            "data": x[0],
        },
        method_input_dtypes=[],
        method_all_as_kwargs_np={},
        frontend_method_data=frontend_method_data,
        init_flags=init_flags,
        method_flags=method_flags,
        frontend=frontend,
        on_device=on_device,
    )


# asin_
@handle_frontend_method(
    class_tree=CLASS_TREE,
    init_tree="torch.tensor",
    method_name="asin_",
    dtype_and_x=helpers.dtype_and_values(
        min_value=-1.0,
        max_value=1.0,
        available_dtypes=helpers.get_dtypes("float"),
    ),
)
def test_torch_instance_asin_(
    dtype_and_x,
    frontend_method_data,
    init_flags,
    method_flags,
    frontend,
    on_device,
):
    input_dtype, x = dtype_and_x
    helpers.test_frontend_method(
        init_input_dtypes=input_dtype,
        init_all_as_kwargs_np={
            "data": x[0],
        },
        method_input_dtypes=[],
        method_all_as_kwargs_np={},
        frontend_method_data=frontend_method_data,
        init_flags=init_flags,
        method_flags=method_flags,
        frontend=frontend,
        on_device=on_device,
    )


# arcsin_
@handle_frontend_method(
    class_tree=CLASS_TREE,
    init_tree="torch.tensor",
    method_name="arcsin_",
    dtype_and_x=helpers.dtype_and_values(
        min_value=-1.0,
        max_value=1.0,
        available_dtypes=helpers.get_dtypes("float"),
    ),
)
def test_torch_instance_arcsin_(
    dtype_and_x,
    frontend_method_data,
    init_flags,
    method_flags,
    frontend,
    on_device,
):
    input_dtype, x = dtype_and_x
    helpers.test_frontend_method(
        init_input_dtypes=input_dtype,
        init_all_as_kwargs_np={
            "data": x[0],
        },
        method_input_dtypes=[],
        method_all_as_kwargs_np={},
        frontend_method_data=frontend_method_data,
        init_flags=init_flags,
        method_flags=method_flags,
        frontend=frontend,
        on_device=on_device,
    )


# atan_
@handle_frontend_method(
    class_tree=CLASS_TREE,
    init_tree="torch.tensor",
    method_name="atan_",
    dtype_and_x=helpers.dtype_and_values(
        available_dtypes=helpers.get_dtypes("float"),
        allow_inf=False,
    ),
)
def test_torch_instance_atan_(
    dtype_and_x,
    frontend_method_data,
    init_flags,
    method_flags,
    frontend,
    on_device,
):
    input_dtype, x = dtype_and_x
    helpers.test_frontend_method(
        init_input_dtypes=input_dtype,
        init_all_as_kwargs_np={
            "data": x[0],
        },
        method_input_dtypes=[],
        method_all_as_kwargs_np={},
        frontend_method_data=frontend_method_data,
        init_flags=init_flags,
        method_flags=method_flags,
        frontend=frontend,
        on_device=on_device,
    )


# tan_
@handle_frontend_method(
    class_tree=CLASS_TREE,
    init_tree="torch.tensor",
    method_name="tan_",
    dtype_and_x=helpers.dtype_and_values(
        available_dtypes=helpers.get_dtypes("float"),
        allow_inf=False,
    ),
)
def test_torch_instance_tan_(
    dtype_and_x,
    frontend_method_data,
    init_flags,
    method_flags,
    frontend,
    on_device,
):
    input_dtype, x = dtype_and_x
    helpers.test_frontend_method(
        init_input_dtypes=input_dtype,
        init_all_as_kwargs_np={
            "data": x[0],
        },
        method_input_dtypes=[],
        method_all_as_kwargs_np={},
        frontend_method_data=frontend_method_data,
        init_flags=init_flags,
        method_flags=method_flags,
        frontend=frontend,
        on_device=on_device,
    )


# atanh
@handle_frontend_method(
    class_tree=CLASS_TREE,
    init_tree="torch.tensor",
    method_name="atanh",
    dtype_and_x=helpers.dtype_and_values(
        min_value=-1.0,
        max_value=1.0,
        available_dtypes=helpers.get_dtypes("float"),
    ),
)
def test_torch_instance_atanh(
    dtype_and_x,
    frontend_method_data,
    init_flags,
    method_flags,
    frontend,
    on_device,
):
    input_dtype, x = dtype_and_x
    helpers.test_frontend_method(
        init_input_dtypes=input_dtype,
        init_all_as_kwargs_np={
            "data": x[0],
        },
        method_input_dtypes=[],
        method_all_as_kwargs_np={},
        frontend_method_data=frontend_method_data,
        init_flags=init_flags,
        method_flags=method_flags,
        frontend=frontend,
        on_device=on_device,
    )


# atanh_
@handle_frontend_method(
    class_tree=CLASS_TREE,
    init_tree="torch.tensor",
    method_name="atanh_",
    dtype_and_x=helpers.dtype_and_values(
        min_value=-1.0,
        max_value=1.0,
        available_dtypes=helpers.get_dtypes("float"),
    ),
)
def test_torch_instance_atanh_(
    dtype_and_x,
    frontend_method_data,
    init_flags,
    method_flags,
    frontend,
    on_device,
):
    input_dtype, x = dtype_and_x
    helpers.test_frontend_method(
        init_input_dtypes=input_dtype,
        init_all_as_kwargs_np={
            "data": x[0],
        },
        method_input_dtypes=[],
        method_all_as_kwargs_np={},
        frontend_method_data=frontend_method_data,
        init_flags=init_flags,
        method_flags=method_flags,
        frontend=frontend,
        on_device=on_device,
    )


# arctanh
@handle_frontend_method(
    class_tree=CLASS_TREE,
    init_tree="torch.tensor",
    method_name="arctanh",
    dtype_and_x=helpers.dtype_and_values(
        min_value=-1.0,
        max_value=1.0,
        available_dtypes=helpers.get_dtypes("float"),
    ),
)
def test_torch_instance_arctanh(
    dtype_and_x,
    frontend_method_data,
    init_flags,
    method_flags,
    frontend,
    on_device,
):
    input_dtype, x = dtype_and_x
    helpers.test_frontend_method(
        init_input_dtypes=input_dtype,
        init_all_as_kwargs_np={
            "data": x[0],
        },
        method_input_dtypes=[],
        method_all_as_kwargs_np={},
        frontend_method_data=frontend_method_data,
        init_flags=init_flags,
        method_flags=method_flags,
        frontend=frontend,
        on_device=on_device,
    )


# arctanh_
@handle_frontend_method(
    class_tree=CLASS_TREE,
    init_tree="torch.tensor",
    method_name="arctanh_",
    dtype_and_x=helpers.dtype_and_values(
        min_value=-1.0,
        max_value=1.0,
        available_dtypes=helpers.get_dtypes("float"),
    ),
)
def test_torch_instance_arctanh_(
    dtype_and_x,
    frontend_method_data,
    init_flags,
    method_flags,
    frontend,
    on_device,
):
    input_dtype, x = dtype_and_x
    helpers.test_frontend_method(
        init_input_dtypes=input_dtype,
        init_all_as_kwargs_np={
            "data": x[0],
        },
        method_input_dtypes=[],
        method_all_as_kwargs_np={},
        frontend_method_data=frontend_method_data,
        init_flags=init_flags,
        method_flags=method_flags,
        frontend=frontend,
        on_device=on_device,
    )


# pow
@handle_frontend_method(
    class_tree=CLASS_TREE,
    init_tree="torch.tensor",
    method_name="pow",
    dtype_and_x=helpers.dtype_and_values(
        available_dtypes=helpers.get_dtypes("numeric"),
        num_arrays=2,
        min_value=-1e04,
        max_value=1e04,
        allow_inf=False,
    ),
)
def test_torch_instance_pow(
    dtype_and_x,
    frontend_method_data,
    init_flags,
    method_flags,
    frontend,
    on_device,
):
    input_dtype, x = dtype_and_x
    dtype = input_dtype[0]
    if "int" in dtype:
        x[1] = ivy.abs(x[1])
    helpers.test_frontend_method(
        init_input_dtypes=input_dtype,
        init_all_as_kwargs_np={
            "data": x[0],
        },
        method_input_dtypes=input_dtype,
        method_all_as_kwargs_np={
            "exponent": x[1],
        },
        frontend_method_data=frontend_method_data,
        init_flags=init_flags,
        method_flags=method_flags,
        frontend=frontend,
        on_device=on_device,
    )


# pow_
@handle_frontend_method(
    class_tree=CLASS_TREE,
    init_tree="torch.tensor",
    method_name="pow_",
    dtype_and_x=helpers.dtype_and_values(
        available_dtypes=helpers.get_dtypes("numeric"),
        num_arrays=2,
    ),
)
def test_torch_instance_pow_(
    dtype_and_x,
    frontend_method_data,
    init_flags,
    method_flags,
    frontend,
    on_device,
):
    input_dtype, x = dtype_and_x
    dtype = input_dtype[0]
    if "int" in dtype:
        x[1] = ivy.abs(x[1])
    helpers.test_frontend_method(
        init_input_dtypes=input_dtype,
        init_all_as_kwargs_np={
            "data": x[0],
        },
        method_input_dtypes=input_dtype,
        method_all_as_kwargs_np={
            "exponent": x[1],
        },
        frontend_method_data=frontend_method_data,
        init_flags=init_flags,
        method_flags=method_flags,
        frontend=frontend,
        on_device=on_device,
    )


# __pow__
@handle_frontend_method(
    class_tree=CLASS_TREE,
    init_tree="torch.tensor",
    method_name="__pow__",
    dtype_and_x=helpers.dtype_and_values(
        available_dtypes=helpers.get_dtypes("numeric"),
        num_arrays=2,
    ),
)
def test_torch_special_pow(
    dtype_and_x,
    frontend_method_data,
    init_flags,
    method_flags,
    frontend,
    on_device,
):
    input_dtype, x = dtype_and_x
    dtype = input_dtype[0]
    if "int" in dtype:
        x[1] = ivy.abs(x[1])
    helpers.test_frontend_method(
        init_input_dtypes=input_dtype,
        init_all_as_kwargs_np={
            "data": x[0],
        },
        method_input_dtypes=input_dtype,
        method_all_as_kwargs_np={
            "exponent": x[1],
        },
        frontend_method_data=frontend_method_data,
        init_flags=init_flags,
        method_flags=method_flags,
        frontend=frontend,
        on_device=on_device,
    )


# __rpow__
@handle_frontend_method(
    class_tree=CLASS_TREE,
    init_tree="torch.tensor",
    method_name="__rpow__",
    dtype_and_x=helpers.dtype_and_values(
        available_dtypes=helpers.get_dtypes("numeric"),
        num_arrays=2,
        min_value=1,
    ),
)
def test_torch_special_rpow(
    dtype_and_x,
    frontend_method_data,
    init_flags,
    method_flags,
    frontend,
    on_device,
):
    input_dtype, x = dtype_and_x
    dtype = input_dtype[0]
    if "int" in dtype:
        x[0] = ivy.abs(x[0])
    helpers.test_frontend_method(
        init_input_dtypes=input_dtype,
        init_all_as_kwargs_np={
            "data": x[0],
        },
        method_input_dtypes=input_dtype,
        method_all_as_kwargs_np={
            "other": x[1],
        },
        frontend_method_data=frontend_method_data,
        init_flags=init_flags,
        method_flags=method_flags,
        frontend=frontend,
        on_device=on_device,
    )


# arccosh_
@handle_frontend_method(
    class_tree=CLASS_TREE,
    init_tree="torch.tensor",
    method_name="arccosh_",
    dtype_and_x=helpers.dtype_and_values(
        min_value=-1.0,
        max_value=1.0,
        available_dtypes=helpers.get_dtypes("float"),
    ),
)
def test_torch_instance_arccosh_(
    dtype_and_x,
    frontend_method_data,
    init_flags,
    method_flags,
    frontend,
    on_device,
):
    input_dtype, x = dtype_and_x
    helpers.test_frontend_method(
        init_input_dtypes=input_dtype,
        init_all_as_kwargs_np={
            "data": x[0],
        },
        method_input_dtypes=[],
        method_all_as_kwargs_np={},
        frontend_method_data=frontend_method_data,
        init_flags=init_flags,
        method_flags=method_flags,
        frontend=frontend,
        on_device=on_device,
    )


# argmax
@handle_frontend_method(
    class_tree=CLASS_TREE,
    init_tree="torch.tensor",
    method_name="argmax",
    dtype_input_axis=helpers.dtype_values_axis(
        available_dtypes=helpers.get_dtypes("numeric"),
        force_int_axis=True,
        min_num_dims=1,
        max_num_dims=3,
        min_dim_size=1,
        max_dim_size=3,
        min_value=1,
        max_value=5,
        valid_axis=True,
        allow_neg_axes=True,
    ),
    keepdim=st.booleans(),
)
def test_torch_instance_argmax(
    dtype_input_axis,
    keepdim,
    frontend_method_data,
    init_flags,
    method_flags,
    frontend,
    on_device,
):
    input_dtype, x, axis = dtype_input_axis
    helpers.test_frontend_method(
        init_input_dtypes=input_dtype,
        init_all_as_kwargs_np={
            "data": x[0],
        },
        method_input_dtypes=input_dtype,
        method_all_as_kwargs_np={
            "dim": axis,
            "keepdim": keepdim,
        },
        frontend_method_data=frontend_method_data,
        init_flags=init_flags,
        method_flags=method_flags,
        frontend=frontend,
        on_device=on_device,
    )


# argmin
@handle_frontend_method(
    class_tree=CLASS_TREE,
    init_tree="torch.tensor",
    method_name="argmin",
    dtype_input_axis=helpers.dtype_values_axis(
        available_dtypes=helpers.get_dtypes("numeric"),
        force_int_axis=True,
        min_num_dims=1,
        max_num_dims=3,
        min_dim_size=1,
        max_dim_size=3,
        min_value=1,
        max_value=5,
        valid_axis=True,
        allow_neg_axes=True,
    ),
    keepdim=st.booleans(),
)
def test_torch_instance_argmin(
    dtype_input_axis,
    keepdim,
    frontend_method_data,
    init_flags,
    method_flags,
    frontend,
    on_device,
):
    input_dtype, x, axis = dtype_input_axis
    helpers.test_frontend_method(
        init_input_dtypes=input_dtype,
        init_all_as_kwargs_np={
            "data": x[0],
        },
        method_input_dtypes=input_dtype,
        method_all_as_kwargs_np={
            "dim": axis,
            "keepdim": keepdim,
        },
        frontend_method_data=frontend_method_data,
        init_flags=init_flags,
        method_flags=method_flags,
        frontend=frontend,
        on_device=on_device,
    )


# argsort
@handle_frontend_method(
    class_tree=CLASS_TREE,
    init_tree="torch.tensor",
    method_name="argsort",
    dtype_input_axis=helpers.dtype_values_axis(
        available_dtypes=helpers.get_dtypes("numeric"),
        force_int_axis=True,
        min_num_dims=1,
        max_num_dims=3,
        min_dim_size=1,
        max_dim_size=3,
        min_value=1,
        max_value=5,
        valid_axis=True,
        allow_neg_axes=True,
    ),
    descending=st.booleans(),
)
def test_torch_instance_argsort(
    dtype_input_axis,
    descending,
    frontend_method_data,
    init_flags,
    method_flags,
    frontend,
    on_device,
):
    input_dtype, x, axis = dtype_input_axis
    helpers.test_frontend_method(
        init_input_dtypes=input_dtype,
        init_all_as_kwargs_np={
            "data": x[0],
        },
        method_input_dtypes=input_dtype,
        method_all_as_kwargs_np={
            "dim": axis,
            "descending": descending,
        },
        frontend_method_data=frontend_method_data,
        init_flags=init_flags,
        method_flags=method_flags,
        frontend=frontend,
        on_device=on_device,
    )


# arccosh
@handle_frontend_method(
    class_tree=CLASS_TREE,
    init_tree="torch.tensor",
    method_name="arccosh",
    dtype_and_x=helpers.dtype_and_values(
        min_value=-1.0,
        max_value=1.0,
        available_dtypes=helpers.get_dtypes("float"),
    ),
)
def test_torch_instance_arccosh(
    dtype_and_x,
    frontend_method_data,
    init_flags,
    method_flags,
    frontend,
    on_device,
):
    input_dtype, x = dtype_and_x
    helpers.test_frontend_method(
        init_input_dtypes=input_dtype,
        init_all_as_kwargs_np={
            "data": x[0],
        },
        method_input_dtypes=[],
        method_all_as_kwargs_np={},
        frontend_method_data=frontend_method_data,
        init_flags=init_flags,
        method_flags=method_flags,
        frontend=frontend,
        on_device=on_device,
    )


# ceil
@handle_frontend_method(
    class_tree=CLASS_TREE,
    init_tree="torch.tensor",
    method_name="ceil",
    dtype_and_x=helpers.dtype_and_values(
        available_dtypes=helpers.get_dtypes("float"),
    ),
)
def test_torch_instance_ceil(
    dtype_and_x,
    frontend_method_data,
    init_flags,
    method_flags,
    frontend,
    on_device,
):
    input_dtype, x = dtype_and_x
    helpers.test_frontend_method(
        init_input_dtypes=input_dtype,
        init_all_as_kwargs_np={
            "data": x[0],
        },
        method_input_dtypes=input_dtype,
        method_all_as_kwargs_np={},
        frontend_method_data=frontend_method_data,
        init_flags=init_flags,
        method_flags=method_flags,
        frontend=frontend,
        on_device=on_device,
    )


# argwhere
@handle_frontend_method(
    class_tree=CLASS_TREE,
    init_tree="torch.tensor",
    method_name="argwhere",
    dtype_and_x=helpers.dtype_and_values(
        available_dtypes=helpers.get_dtypes("valid"),
    ),
)
def test_torch_instance_argwhere(
    dtype_and_x,
    frontend_method_data,
    init_flags,
    method_flags,
    frontend,
    on_device,
):
    input_dtype, x = dtype_and_x
    helpers.test_frontend_method(
        init_input_dtypes=input_dtype,
        init_all_as_kwargs_np={
            "data": x[0],
        },
        method_input_dtypes=input_dtype,
        method_all_as_kwargs_np={},
        frontend_method_data=frontend_method_data,
        init_flags=init_flags,
        method_flags=method_flags,
        frontend=frontend,
        on_device=on_device,
    )


# size
@handle_frontend_method(
    class_tree=CLASS_TREE,
    init_tree="torch.tensor",
    method_name="size",
    dtype_and_x=helpers.dtype_and_values(
        available_dtypes=helpers.get_dtypes("valid"),
        shape=st.shared(helpers.get_shape(min_num_dims=1), key="shape"),
    ),
    dim=helpers.get_axis(
        shape=st.shared(helpers.get_shape(min_num_dims=1), key="shape"),
        force_int=True,
    ),
)
def test_torch_instance_size(
    dtype_and_x,
    dim,
    frontend_method_data,
    init_flags,
    method_flags,
    frontend,
    on_device,
):
    input_dtype, x = dtype_and_x
    helpers.test_frontend_method(
        init_input_dtypes=input_dtype,
        init_all_as_kwargs_np={
            "data": x[0],
        },
        method_input_dtypes=input_dtype,
        method_all_as_kwargs_np={
            "dim": dim,
        },
        frontend_method_data=frontend_method_data,
        init_flags=init_flags,
        method_flags=method_flags,
        frontend=frontend,
        on_device=on_device,
    )


# min
@handle_frontend_method(
    class_tree=CLASS_TREE,
    init_tree="torch.tensor",
    method_name="min",
    dtype_x=helpers.dtype_and_values(
        available_dtypes=helpers.get_dtypes("float"),
    ),
)
def test_torch_instance_min(
    dtype_x,
    frontend,
    frontend_method_data,
    init_flags,
    method_flags,
    on_device,
):
    input_dtype, x = dtype_x
    helpers.test_frontend_method(
        init_input_dtypes=input_dtype,
        init_all_as_kwargs_np={
            "data": x[0],
        },
        method_input_dtypes=input_dtype,
        method_all_as_kwargs_np={},
        frontend_method_data=frontend_method_data,
        init_flags=init_flags,
        method_flags=method_flags,
        frontend=frontend,
        on_device=on_device,
    )


@st.composite
def _get_dtype_and_multiplicative_matrices(draw):
    return draw(
        st.one_of(
            _get_dtype_input_and_matrices(),
            _get_dtype_and_3dbatch_matrices(),
        )
    )


# matmul
@handle_frontend_method(
    class_tree=CLASS_TREE,
    init_tree="torch.tensor",
    method_name="matmul",
    dtype_tensor1_tensor2=_get_dtype_and_multiplicative_matrices(),
)
def test_torch_instance_matmul(
    dtype_tensor1_tensor2,
    frontend_method_data,
    init_flags,
    method_flags,
    frontend,
    on_device,
):
    dtype, tensor1, tensor2 = dtype_tensor1_tensor2
    helpers.test_frontend_method(
        init_input_dtypes=dtype,
        init_all_as_kwargs_np={
            "data": tensor1,
        },
        method_input_dtypes=dtype,
        method_all_as_kwargs_np={"other": tensor2},
        frontend_method_data=frontend_method_data,
        init_flags=init_flags,
        method_flags=method_flags,
        frontend=frontend,
        on_device=on_device,
    )


@st.composite
def _array_idxes_n_dtype(draw, **kwargs):
    num_dims = draw(helpers.ints(min_value=1, max_value=4))
    dtype, x = draw(
        helpers.dtype_and_values(
            **kwargs, min_num_dims=num_dims, max_num_dims=num_dims, shared_dtype=True
        )
    )
    idxes = draw(
        st.lists(
            helpers.ints(min_value=0, max_value=num_dims - 1),
            min_size=num_dims,
            max_size=num_dims,
            unique=True,
        )
    )
    return x, idxes, dtype


# permute
@handle_frontend_method(
    class_tree=CLASS_TREE,
    init_tree="torch.tensor",
    method_name="permute",
    dtype_values_axis=_array_idxes_n_dtype(
        available_dtypes=helpers.get_dtypes("float"),
    ),
    unpack_dims=st.booleans(),
)
def test_torch_instance_permute(
    dtype_values_axis,
    frontend_method_data,
    init_flags,
    method_flags,
    frontend,
    on_device,
):
    x, idxes, dtype = dtype_values_axis
    unpack_dims = True
    if unpack_dims:
        method_flags.num_positional_args = len(idxes) + 1
        dims = {}
        i = 0
        for x_ in idxes:
            dims["x{}".format(i)] = x_
            i += 1
    else:
        dims = {
            "dims": tuple(idxes),
        }
    helpers.test_frontend_method(
        init_input_dtypes=dtype,
        init_all_as_kwargs_np={
            "data": x[0],
        },
        method_input_dtypes=dtype,
        method_all_as_kwargs_np=dims,
        frontend_method_data=frontend_method_data,
        init_flags=init_flags,
        method_flags=method_flags,
        frontend=frontend,
        on_device=on_device,
    )


# mean
@handle_frontend_method(
    class_tree=CLASS_TREE,
    init_tree="torch.tensor",
    method_name="mean",
    dtype_and_x=_statistical_dtype_values(
        function="mean",
        min_value=-1e04,
        max_value=1e04,
    ),
    keepdims=st.booleans(),
)
def test_torch_instance_mean(
    dtype_and_x,
    keepdims,
    frontend,
    frontend_method_data,
    init_flags,
    method_flags,
    on_device,
):
    input_dtype, x, axis = dtype_and_x
    helpers.test_frontend_method(
        init_input_dtypes=input_dtype,
        init_all_as_kwargs_np={
            "data": x[0],
        },
        method_input_dtypes=input_dtype,
        method_all_as_kwargs_np={
            "dim": axis,
            "keepdim": keepdims,
        },
        frontend_method_data=frontend_method_data,
        init_flags=init_flags,
        method_flags=method_flags,
        frontend=frontend,
        on_device=on_device,
    )


# nanmean
@handle_frontend_method(
    class_tree=CLASS_TREE,
    init_tree="torch.tensor",
    method_name="nanmean",
    dtype_x=helpers.dtype_and_values(
        available_dtypes=helpers.get_dtypes("float"),
        min_value=-1e04,
        max_value=1e04,
    ),
)
def test_torch_instance_nanmean(
    dtype_x,
    frontend,
    frontend_method_data,
    init_flags,
    method_flags,
    on_device,
):
    input_dtype, x = dtype_x
    helpers.test_frontend_method(
        init_input_dtypes=input_dtype,
        init_all_as_kwargs_np={
            "data": x[0],
        },
        method_input_dtypes=input_dtype,
        method_all_as_kwargs_np={},
        frontend_method_data=frontend_method_data,
        init_flags=init_flags,
        method_flags=method_flags,
        frontend=frontend,
        on_device=on_device,
    )


# median
@handle_frontend_method(
    class_tree=CLASS_TREE,
    init_tree="torch.tensor",
    method_name="median",
    dtype_input_axis=helpers.dtype_values_axis(
        available_dtypes=helpers.get_dtypes("float"),
        min_num_dims=1,
        valid_axis=True,
        force_int_axis=True,
    ),
    keepdim=st.booleans(),
)
def test_torch_instance_median(
    dtype_input_axis,
    keepdim,
    frontend,
    frontend_method_data,
    init_flags,
    method_flags,
    on_device,
):
    input_dtype, x, axis = dtype_input_axis
    helpers.test_frontend_method(
        init_input_dtypes=input_dtype,
        init_all_as_kwargs_np={
            "data": x[0],
        },
        method_input_dtypes=input_dtype,
        method_all_as_kwargs_np={
            "dim": axis,
            "keepdim": keepdim,
        },
        frontend_method_data=frontend_method_data,
        init_flags=init_flags,
        method_flags=method_flags,
        frontend=frontend,
        on_device=on_device,
    )


# transpose
@handle_frontend_method(
    class_tree=CLASS_TREE,
    init_tree="torch.tensor",
    method_name="transpose",
    dtype_value=helpers.dtype_and_values(
        available_dtypes=helpers.get_dtypes("valid"),
        shape=st.shared(helpers.get_shape(min_num_dims=1), key="shape"),
    ),
    dim0=helpers.get_axis(
        shape=st.shared(helpers.get_shape(), key="shape"),
        allow_neg=True,
        force_int=True,
    ),
    dim1=helpers.get_axis(
        shape=st.shared(helpers.get_shape(), key="shape"),
        allow_neg=True,
        force_int=True,
    ),
)
def test_torch_instance_transpose(
    dtype_value,
    dim0,
    dim1,
    frontend_method_data,
    init_flags,
    method_flags,
    frontend,
    on_device,
):
    input_dtype, x = dtype_value
    helpers.test_frontend_method(
        init_input_dtypes=input_dtype,
        init_all_as_kwargs_np={
            "data": x[0],
        },
        method_input_dtypes=input_dtype,
        method_all_as_kwargs_np={"dim0": dim0, "dim1": dim1},
        frontend_method_data=frontend_method_data,
        init_flags=init_flags,
        method_flags=method_flags,
        frontend=frontend,
        on_device=on_device,
    )


# transpose_
@handle_frontend_method(
    class_tree=CLASS_TREE,
    init_tree="torch.tensor",
    method_name="transpose_",
    dtype_value=helpers.dtype_and_values(
        available_dtypes=helpers.get_dtypes("valid"),
        shape=st.shared(helpers.get_shape(min_num_dims=1), key="shape"),
    ),
    dim0=helpers.get_axis(
        shape=st.shared(helpers.get_shape(), key="shape"),
        allow_neg=True,
        force_int=True,
    ),
    dim1=helpers.get_axis(
        shape=st.shared(helpers.get_shape(), key="shape"),
        allow_neg=True,
        force_int=True,
    ),
)
def test_torch_instance_transpose_(
    dtype_value,
    dim0,
    dim1,
    frontend_method_data,
    init_flags,
    method_flags,
    frontend,
    on_device,
):
    input_dtype, x = dtype_value
    helpers.test_frontend_method(
        init_input_dtypes=input_dtype,
        init_all_as_kwargs_np={
            "data": x[0],
        },
        method_input_dtypes=input_dtype,
        method_all_as_kwargs_np={
            "dim0": dim0,
            "dim1": dim1,
        },
        frontend_method_data=frontend_method_data,
        init_flags=init_flags,
        method_flags=method_flags,
        frontend=frontend,
        on_device=on_device,
    )


# t
@handle_frontend_method(
    class_tree=CLASS_TREE,
    init_tree="torch.tensor",
    method_name="t",
    dtype_and_x=helpers.dtype_and_values(
        available_dtypes=helpers.get_dtypes("valid"),
        shape=helpers.get_shape(min_num_dims=2, max_num_dims=2),
    ),
)
def test_torch_instance_t(
    dtype_and_x,
    frontend_method_data,
    init_flags,
    method_flags,
    frontend,
    on_device,
):
    input_dtype, x = dtype_and_x
    helpers.test_frontend_method(
        init_input_dtypes=input_dtype,
        init_all_as_kwargs_np={
            "data": x[0],
        },
        method_input_dtypes=input_dtype,
        method_all_as_kwargs_np={},
        frontend_method_data=frontend_method_data,
        init_flags=init_flags,
        method_flags=method_flags,
        frontend=frontend,
        on_device=on_device,
    )


# flatten
@handle_frontend_method(
    class_tree=CLASS_TREE,
    init_tree="torch.tensor",
    method_name="flatten",
    dtype_value=helpers.dtype_and_values(
        available_dtypes=helpers.get_dtypes("valid"),
        shape=st.shared(helpers.get_shape(), key="shape"),
    ),
    axes=helpers.get_axis(
        shape=st.shared(helpers.get_shape(), key="shape"),
        min_size=2,
        max_size=2,
        unique=False,
        force_tuple=True,
    ),
)
def test_torch_instance_flatten(
    dtype_value,
    axes,
    frontend_method_data,
    init_flags,
    method_flags,
    frontend,
    on_device,
):
    input_dtype, x = dtype_value
    helpers.test_frontend_method(
        init_input_dtypes=input_dtype,
        init_all_as_kwargs_np={
            "data": x[0],
        },
        method_input_dtypes=input_dtype,
        method_all_as_kwargs_np={
            "start_dim": axes[0],
            "end_dim": axes[1],
        },
        frontend_method_data=frontend_method_data,
        init_flags=init_flags,
        method_flags=method_flags,
        frontend=frontend,
        on_device=on_device,
    )


# cumsum
@handle_frontend_method(
    class_tree=CLASS_TREE,
    init_tree="torch.tensor",
    method_name="cumsum",
    dtype_value=helpers.dtype_and_values(
        available_dtypes=helpers.get_dtypes("valid"),
        shape=st.shared(helpers.get_shape(min_num_dims=1), key="shape"),
    ),
    dim=helpers.get_axis(
        shape=st.shared(helpers.get_shape(), key="shape"),
        allow_neg=True,
        force_int=True,
    ),
    dtypes=_dtypes(),
)
def test_torch_instance_cumsum(
    dtype_value,
    dim,
    dtypes,
    frontend_method_data,
    init_flags,
    method_flags,
    frontend,
    on_device,
):
    input_dtype, x = dtype_value
    helpers.test_frontend_method(
        init_input_dtypes=input_dtype,
        init_all_as_kwargs_np={
            "data": x[0],
        },
        method_input_dtypes=dtypes,
        method_all_as_kwargs_np={
            "dim": dim,
            "dtype": dtypes[0],
        },
        frontend_method_data=frontend_method_data,
        init_flags=init_flags,
        method_flags=method_flags,
        frontend=frontend,
        on_device=on_device,
    )


# cumsum_
@handle_frontend_method(
    class_tree=CLASS_TREE,
    init_tree="torch.tensor",
    method_name="cumsum_",
    dtype_value=helpers.dtype_and_values(
        available_dtypes=helpers.get_dtypes("numeric"),
        shape=st.shared(helpers.get_shape(min_num_dims=1), key="shape"),
    ),
    dim=helpers.get_axis(
        shape=st.shared(helpers.get_shape(), key="shape"),
        allow_neg=True,
        force_int=True,
    ),
)
def test_torch_instance_cumsum_(
    dtype_value,
    dim,
    frontend_method_data,
    init_flags,
    method_flags,
    frontend,
    on_device,
):
    input_dtype, x = dtype_value
    helpers.test_frontend_method(
        init_input_dtypes=input_dtype,
        init_all_as_kwargs_np={
            "data": x[0],
        },
        method_input_dtypes=input_dtype,
        method_all_as_kwargs_np={
            "dim": dim,
            "dtype": input_dtype[0],
        },
        frontend_method_data=frontend_method_data,
        init_flags=init_flags,
        method_flags=method_flags,
        frontend=frontend,
        on_device=on_device,
    )


# sort
@handle_frontend_method(
    class_tree=CLASS_TREE,
    init_tree="torch.tensor",
    method_name="sort",
    dtype_value=helpers.dtype_and_values(
        available_dtypes=helpers.get_dtypes("valid"),
        shape=st.shared(helpers.get_shape(min_num_dims=1), key="shape"),
    ),
    dim=helpers.get_axis(
        shape=st.shared(helpers.get_shape(), key="shape"),
        allow_neg=True,
        force_int=True,
    ),
    descending=st.booleans(),
)
def test_torch_instance_sort(
    dtype_value,
    dim,
    descending,
    frontend_method_data,
    init_flags,
    method_flags,
    frontend,
    on_device,
):
    input_dtype, x = dtype_value
    helpers.test_frontend_method(
        init_input_dtypes=input_dtype,
        init_all_as_kwargs_np={
            "data": x[0],
        },
        method_input_dtypes=input_dtype,
        method_all_as_kwargs_np={
            "dim": dim,
            "descending": descending,
        },
        frontend_method_data=frontend_method_data,
        init_flags=init_flags,
        method_flags=method_flags,
        frontend=frontend,
        on_device=on_device,
    )


# sigmoid
@handle_frontend_method(
    class_tree=CLASS_TREE,
    init_tree="torch.tensor",
    method_name="sigmoid",
    dtype_x=helpers.dtype_and_values(
        available_dtypes=helpers.get_dtypes("float"),
    ),
)
def test_torch_instance_sigmoid(
    dtype_x,
    frontend_method_data,
    init_flags,
    method_flags,
    frontend,
    on_device,
):
    input_dtype, x = dtype_x
    helpers.test_frontend_method(
        init_input_dtypes=input_dtype,
        init_all_as_kwargs_np={
            "data": x[0],
        },
        method_input_dtypes=input_dtype,
        method_all_as_kwargs_np={},
        frontend_method_data=frontend_method_data,
        init_flags=init_flags,
        method_flags=method_flags,
        frontend=frontend,
        on_device=on_device,
    )


# sigmoid
@handle_frontend_method(
    class_tree=CLASS_TREE,
    init_tree="torch.tensor",
    method_name="sigmoid_",
    dtype_x=helpers.dtype_and_values(
        available_dtypes=helpers.get_dtypes("float"),
    ),
)
def test_torch_instance_sigmoid_(
    dtype_x,
    frontend_method_data,
    init_flags,
    method_flags,
    frontend,
    on_device,
):
    input_dtype, x = dtype_x
    helpers.test_frontend_method(
        init_input_dtypes=input_dtype,
        init_all_as_kwargs_np={
            "data": x[0],
        },
        method_input_dtypes=input_dtype,
        method_all_as_kwargs_np={},
        frontend_method_data=frontend_method_data,
        init_flags=init_flags,
        method_flags=method_flags,
        frontend=frontend,
        on_device=on_device,
    )


# softmax
@handle_frontend_method(
    class_tree=CLASS_TREE,
    init_tree="torch.tensor",
    method_name="softmax",
    dtype_x_and_axis=helpers.dtype_values_axis(
        available_dtypes=helpers.get_dtypes("float"),
        min_num_dims=1,
        max_axes_size=1,
        force_int_axis=True,
        valid_axis=True,
    ),
    dtype=helpers.get_dtypes("float", full=False),
)
def test_torch_instance_softmax(
    dtype_x_and_axis,
    dtype,
    frontend_method_data,
    init_flags,
    method_flags,
    frontend,
    on_device,
):
    input_dtype, x, axis = dtype_x_and_axis
    helpers.test_frontend_method(
        init_input_dtypes=input_dtype,
        init_all_as_kwargs_np={
            "data": x[0],
        },
        method_input_dtypes=input_dtype,
        method_all_as_kwargs_np={
            "dim": axis,
            "dtype": dtype[0],
        },
        frontend_method_data=frontend_method_data,
        init_flags=init_flags,
        method_flags=method_flags,
        frontend=frontend,
        on_device=on_device,
    )


@st.composite
def _repeat_helper(draw):
    shape = draw(
        helpers.get_shape(
            min_num_dims=1, max_num_dims=5, min_dim_size=2, max_dim_size=10
        )
    )

    input_dtype, x = draw(
        helpers.dtype_and_values(
            available_dtypes=helpers.get_dtypes("valid"),
            shape=shape,
        )
    )

    repeats = draw(st.lists(st.integers(min_value=1, max_value=5), min_size=len(shape)))
    return input_dtype, x, repeats


# repeat
@handle_frontend_method(
    class_tree=CLASS_TREE,
    init_tree="torch.tensor",
    method_name="repeat",
    dtype_x_repeats=_repeat_helper(),
    unpack_repeat=st.booleans(),
)
def test_torch_instance_repeat(
    dtype_x_repeats,
    unpack_repeat,
    frontend_method_data,
    init_flags,
    method_flags,
    frontend,
    on_device,
):
    input_dtype, x, repeats = dtype_x_repeats
    repeat = {
        "repeats": repeats,
    }
    if unpack_repeat:
        method_flags.num_positional_args = len(repeat["repeats"]) + 1
        for i, x_ in enumerate(repeat["repeats"]):
            repeat["x{}".format(i)] = x_
    helpers.test_frontend_method(
        init_input_dtypes=input_dtype,
        init_all_as_kwargs_np={
            "data": x[0],
        },
        method_input_dtypes=input_dtype,
        method_all_as_kwargs_np=repeat,
        frontend_method_data=frontend_method_data,
        init_flags=init_flags,
        method_flags=method_flags,
        frontend=frontend,
        on_device=on_device,
    )


# unbind
@handle_frontend_method(
    class_tree=CLASS_TREE,
    init_tree="torch.tensor",
    method_name="unbind",
    dtype_value_axis=helpers.dtype_values_axis(
        available_dtypes=helpers.get_dtypes("numeric"),
        min_num_dims=1,
        valid_axis=True,
        force_int_axis=True,
    ),
)
def test_torch_instance_unbind(
    dtype_value_axis,
    frontend_method_data,
    init_flags,
    method_flags,
    frontend,
    on_device,
):
    input_dtypes, x, axis = dtype_value_axis
    helpers.test_frontend_method(
        init_input_dtypes=input_dtypes,
        init_all_as_kwargs_np={
            "data": x[0],
        },
        method_input_dtypes=input_dtypes,
        method_all_as_kwargs_np={
            "dim": axis,
        },
        frontend_method_data=frontend_method_data,
        init_flags=init_flags,
        method_flags=method_flags,
        frontend=frontend,
        on_device=on_device,
    )


# __eq__
@handle_frontend_method(
    class_tree=CLASS_TREE,
    init_tree="torch.tensor",
    method_name="__eq__",
    dtype_and_x=helpers.dtype_and_values(
        available_dtypes=helpers.get_dtypes("float"),
        num_arrays=2,
        min_value=-1e04,
        max_value=1e04,
        allow_inf=False,
    ),
)
def test_torch_special_eq(
    dtype_and_x,
    frontend_method_data,
    init_flags,
    method_flags,
    frontend,
    on_device,
):
    input_dtype, x = dtype_and_x
    helpers.test_frontend_method(
        init_input_dtypes=input_dtype,
        init_all_as_kwargs_np={
            "data": x[0],
        },
        method_input_dtypes=input_dtype,
        method_all_as_kwargs_np={
            "other": x[1],
        },
        frontend_method_data=frontend_method_data,
        init_flags=init_flags,
        method_flags=method_flags,
        frontend=frontend,
        on_device=on_device,
    )


# inverse
@handle_frontend_method(
    class_tree=CLASS_TREE,
    init_tree="torch.tensor",
    method_name="inverse",
    dtype_and_x=helpers.dtype_and_values(
        available_dtypes=helpers.get_dtypes("float"),
        min_num_dims=2,
    ).filter(lambda s: s[1][0].shape[-1] == s[1][0].shape[-2]),
)
def test_torch_instance_inverse(
    dtype_and_x,
    frontend_method_data,
    init_flags,
    method_flags,
    frontend,
    on_device,
):
    input_dtype, x = dtype_and_x
    helpers.test_frontend_method(
        init_input_dtypes=input_dtype,
        init_all_as_kwargs_np={
            "data": x[0],
        },
        method_input_dtypes=input_dtype,
        method_all_as_kwargs_np={},
        frontend_method_data=frontend_method_data,
        init_flags=init_flags,
        method_flags=method_flags,
        frontend=frontend,
        on_device=on_device,
    )


# neg
@handle_frontend_method(
    class_tree=CLASS_TREE,
    init_tree="torch.tensor",
    method_name="neg",
    dtype_and_x=helpers.dtype_and_values(
        available_dtypes=helpers.get_dtypes("float"),
        min_value=-1e04,
        max_value=1e04,
        allow_inf=False,
    ),
)
def test_torch_instance_neg(
    dtype_and_x,
    frontend,
    frontend_method_data,
    init_flags,
    method_flags,
    on_device,
):
    input_dtype, x = dtype_and_x
    helpers.test_frontend_method(
        init_input_dtypes=input_dtype,
        init_all_as_kwargs_np={
            "data": x[0],
        },
        method_input_dtypes=input_dtype,
        method_all_as_kwargs_np={},
        frontend_method_data=frontend_method_data,
        init_flags=init_flags,
        method_flags=method_flags,
        frontend=frontend,
        on_device=on_device,
    )


# __neg__
@handle_frontend_method(
    class_tree=CLASS_TREE,
    init_tree="torch.tensor",
    method_name="__neg__",
    dtype_and_x=helpers.dtype_and_values(
        available_dtypes=helpers.get_dtypes("float"),
        min_value=-1e04,
        max_value=1e04,
        allow_inf=False,
    ),
)
def test_torch_special_neg(
    dtype_and_x,
    frontend_method_data,
    init_flags,
    method_flags,
    frontend,
    on_device,
):
    input_dtype, x = dtype_and_x
    helpers.test_frontend_method(
        init_input_dtypes=input_dtype,
        init_all_as_kwargs_np={
            "data": x[0],
        },
        method_input_dtypes=input_dtype,
        method_all_as_kwargs_np={},
        frontend_method_data=frontend_method_data,
        init_flags=init_flags,
        method_flags=method_flags,
        frontend=frontend,
        on_device=on_device,
    )


# int
@handle_frontend_method(
    class_tree=CLASS_TREE,
    init_tree="torch.tensor",
    method_name="int",
    dtype_and_x=helpers.dtype_and_values(
        available_dtypes=helpers.get_dtypes("integer"),
    ),
)
def test_torch_instance_int(
    dtype_and_x,
    frontend_method_data,
    init_flags,
    method_flags,
    frontend,
    on_device,
):
    input_dtype, x = dtype_and_x
    helpers.test_frontend_method(
        init_input_dtypes=input_dtype,
        init_all_as_kwargs_np={
            "data": x[0],
        },
        method_input_dtypes=input_dtype,
        method_all_as_kwargs_np={},
        frontend_method_data=frontend_method_data,
        init_flags=init_flags,
        method_flags=method_flags,
        frontend=frontend,
        on_device=on_device,
    )


# half
@handle_frontend_method(
    class_tree=CLASS_TREE,
    init_tree="torch.tensor",
    method_name="half",
    dtype_and_x=helpers.dtype_and_values(
        available_dtypes=helpers.get_dtypes("valid"),
    ),
)
def test_torch_instance_half(
    dtype_and_x,
    frontend_method_data,
    init_flags,
    method_flags,
    frontend,
    on_device,
):
    input_dtype, x = dtype_and_x
    helpers.test_frontend_method(
        init_input_dtypes=input_dtype,
        init_all_as_kwargs_np={
            "data": x[0],
        },
        method_input_dtypes=input_dtype,
        method_all_as_kwargs_np={},
        frontend_method_data=frontend_method_data,
        init_flags=init_flags,
        method_flags=method_flags,
        frontend=frontend,
        on_device=on_device,
    )


# bool
@handle_frontend_method(
    class_tree=CLASS_TREE,
    init_tree="torch.tensor",
    method_name="bool",
    dtype_and_x=helpers.dtype_and_values(
        available_dtypes=helpers.get_dtypes("integer"),
    ),
)
def test_torch_instance_bool(
    dtype_and_x,
    frontend_method_data,
    init_flags,
    method_flags,
    frontend,
    on_device,
):
    input_dtype, x = dtype_and_x
    helpers.test_frontend_method(
        init_input_dtypes=input_dtype,
        init_all_as_kwargs_np={
            "data": x[0],
        },
        method_input_dtypes=input_dtype,
        method_all_as_kwargs_np={},
        frontend_method_data=frontend_method_data,
        init_flags=init_flags,
        method_flags=method_flags,
        frontend=frontend,
        on_device=on_device,
    )


# type
@handle_frontend_method(
    class_tree=CLASS_TREE,
    init_tree="torch.tensor",
    method_name="type",
    dtype_and_x=helpers.dtype_and_values(
        available_dtypes=helpers.get_dtypes("valid"),
    ),
    dtype=helpers.get_dtypes("valid", full=False),
)
def test_torch_instance_type(
    dtype_and_x,
    dtype,
    frontend_method_data,
    init_flags,
    method_flags,
    frontend,
    on_device,
):
    input_dtype, x = dtype_and_x
    helpers.test_frontend_method(
        init_input_dtypes=input_dtype,
        init_all_as_kwargs_np={
            "data": x[0],
        },
        method_input_dtypes=input_dtype,
        method_all_as_kwargs_np={
            "dtype": dtype[0],
        },
        frontend_method_data=frontend_method_data,
        init_flags=init_flags,
        method_flags=method_flags,
        frontend=frontend,
        on_device=on_device,
    )


# type_as
@handle_frontend_method(
    class_tree=CLASS_TREE,
    init_tree="torch.tensor",
    method_name="type_as",
    dtype_and_x=helpers.dtype_and_values(
        available_dtypes=helpers.get_dtypes("valid"),
        num_arrays=2,
    ),
)
def test_torch_instance_type_as(
    dtype_and_x,
    frontend_method_data,
    init_flags,
    method_flags,
    frontend,
    on_device,
):
    input_dtype, x = dtype_and_x
    helpers.test_frontend_method(
        init_input_dtypes=input_dtype,
        init_all_as_kwargs_np={
            "data": x[0],
        },
        method_input_dtypes=input_dtype,
        method_all_as_kwargs_np={
            "other": x[1],
        },
        frontend_method_data=frontend_method_data,
        init_flags=init_flags,
        method_flags=method_flags,
        frontend=frontend,
        on_device=on_device,
    )


# byte
@handle_frontend_method(
    class_tree=CLASS_TREE,
    init_tree="torch.tensor",
    method_name="byte",
    dtype_and_x=helpers.dtype_and_values(
        available_dtypes=helpers.get_dtypes("valid"),
    ),
)
def test_torch_instance_byte(
    dtype_and_x,
    frontend_method_data,
    init_flags,
    method_flags,
    frontend,
    on_device,
):
    input_dtype, x = dtype_and_x
    helpers.test_frontend_method(
        init_input_dtypes=input_dtype,
        init_all_as_kwargs_np={
            "data": x[0],
        },
        method_input_dtypes=input_dtype,
        method_all_as_kwargs_np={},
        frontend_method_data=frontend_method_data,
        init_flags=init_flags,
        method_flags=method_flags,
        frontend=frontend,
        on_device=on_device,
    )


# ne
@handle_frontend_method(
    class_tree=CLASS_TREE,
    init_tree="torch.tensor",
    method_name="ne",
    dtype_and_x=helpers.dtype_and_values(
        available_dtypes=helpers.get_dtypes("float"),
        num_arrays=2,
        min_value=-1e04,
        max_value=1e04,
        allow_inf=False,
    ),
)
def test_torch_instance_ne(
    dtype_and_x,
    frontend_method_data,
    init_flags,
    method_flags,
    frontend,
    on_device,
):
    input_dtype, x = dtype_and_x
    helpers.test_frontend_method(
        init_input_dtypes=input_dtype,
        init_all_as_kwargs_np={
            "data": x[0],
        },
        method_input_dtypes=input_dtype,
        method_all_as_kwargs_np={
            "other": x[1],
        },
        frontend_method_data=frontend_method_data,
        init_flags=init_flags,
        method_flags=method_flags,
        frontend=frontend,
        on_device=on_device,
    )


# squeeze
@handle_frontend_method(
    class_tree=CLASS_TREE,
    init_tree="torch.tensor",
    method_name="squeeze",
    dtype_value_axis=helpers.dtype_values_axis(
        available_dtypes=helpers.get_dtypes("valid"),
        min_num_dims=1,
        valid_axis=True,
        force_int_axis=True,
        shape=st.shared(helpers.get_shape(min_num_dims=1), key="shape"),
    ),
)
def test_torch_instance_squeeze(
    dtype_value_axis,
    frontend_method_data,
    init_flags,
    method_flags,
    frontend,
    on_device,
):
    input_dtype, x, axis = dtype_value_axis
    helpers.test_frontend_method(
        init_input_dtypes=input_dtype,
        init_all_as_kwargs_np={
            "data": x[0],
        },
        method_input_dtypes=input_dtype,
        method_all_as_kwargs_np={
            "dim": axis,
        },
        frontend_method_data=frontend_method_data,
        init_flags=init_flags,
        method_flags=method_flags,
        frontend=frontend,
        on_device=on_device,
    )


# flip
@handle_frontend_method(
    class_tree=CLASS_TREE,
    init_tree="torch.tensor",
    method_name="flip",
    dtype_values_axis=_array_idxes_n_dtype(
        available_dtypes=helpers.get_dtypes("float"),
    ),
)
def test_torch_instance_flip(
    dtype_values_axis,
    frontend_method_data,
    init_flags,
    method_flags,
    frontend,
    on_device,
):
    x, idxes, dtype = dtype_values_axis
    helpers.test_frontend_method(
        init_input_dtypes=dtype,
        init_all_as_kwargs_np={
            "data": x[0],
        },
        method_input_dtypes=dtype,
        method_all_as_kwargs_np={
            "dims": idxes,
        },
        frontend_method_data=frontend_method_data,
        init_flags=init_flags,
        method_flags=method_flags,
        frontend=frontend,
        on_device=on_device,
    )


# fliplr
@handle_frontend_method(
    class_tree=CLASS_TREE,
    init_tree="torch.tensor",
    method_name="fliplr",
    dtype_and_x=helpers.dtype_and_values(
        available_dtypes=helpers.get_dtypes("float"),
        min_num_dims=2,
    ),
)
def test_torch_instance_fliplr(
    dtype_and_x,
    frontend_method_data,
    init_flags,
    method_flags,
    frontend,
    on_device,
):
    dtype, x = dtype_and_x
    helpers.test_frontend_method(
        init_input_dtypes=dtype,
        init_all_as_kwargs_np={
            "data": x[0],
        },
        method_input_dtypes=dtype,
        method_all_as_kwargs_np={},
        frontend_method_data=frontend_method_data,
        init_flags=init_flags,
        method_flags=method_flags,
        frontend=frontend,
        on_device=on_device,
    )


# tril
@handle_frontend_method(
    class_tree=CLASS_TREE,
    init_tree="torch.tensor",
    method_name="tril",
    dtype_and_values=helpers.dtype_and_values(
        available_dtypes=helpers.get_dtypes("numeric"),
        min_num_dims=2,  # Torch requires this.
    ),
    diagonal=st.integers(min_value=-100, max_value=100),
)
def test_torch_instance_tril(
    dtype_and_values,
    diagonal,
    frontend_method_data,
    init_flags,
    method_flags,
    frontend,
    on_device,
):
    input_dtype, x = dtype_and_values
    helpers.test_frontend_method(
        init_input_dtypes=input_dtype,
        init_all_as_kwargs_np={
            "data": x[0],
        },
        method_input_dtypes=input_dtype,
        method_all_as_kwargs_np={
            "diagonal": diagonal,
        },
        frontend_method_data=frontend_method_data,
        init_flags=init_flags,
        method_flags=method_flags,
        frontend=frontend,
        on_device=on_device,
    )


# sqrt
@handle_frontend_method(
    class_tree=CLASS_TREE,
    init_tree="torch.tensor",
    method_name="sqrt",
    dtype_x=helpers.dtype_and_values(
        available_dtypes=helpers.get_dtypes("numeric"),
    ),
)
def test_torch_instance_sqrt(
    dtype_x,
    frontend,
    frontend_method_data,
    init_flags,
    method_flags,
    on_device,
):
    input_dtype, x = dtype_x
    helpers.test_frontend_method(
        init_input_dtypes=input_dtype,
        init_all_as_kwargs_np={"data": x[0]},
        method_input_dtypes=input_dtype,
        method_all_as_kwargs_np={},
        frontend_method_data=frontend_method_data,
        init_flags=init_flags,
        method_flags=method_flags,
        frontend=frontend,
        on_device=on_device,
    )


# sqrt_
@handle_frontend_method(
    class_tree=CLASS_TREE,
    init_tree="torch.tensor",
    method_name="sqrt_",
    dtype_x=helpers.dtype_and_values(
        available_dtypes=helpers.get_dtypes("float"),
    ),
)
def test_torch_instance_sqrt_(
    dtype_x,
    frontend,
    frontend_method_data,
    init_flags,
    method_flags,
    on_device,
):
    input_dtype, x = dtype_x
    helpers.test_frontend_method(
        init_input_dtypes=input_dtype,
        init_all_as_kwargs_np={"data": x[0]},
        method_input_dtypes=input_dtype,
        method_all_as_kwargs_np={},
        frontend_method_data=frontend_method_data,
        init_flags=init_flags,
        method_flags=method_flags,
        frontend=frontend,
        on_device=on_device,
    )


# index_select
@handle_frontend_method(
    class_tree=CLASS_TREE,
    init_tree="torch.tensor",
    method_name="index_select",
    params_indices_others=helpers.array_indices_axis(
        array_dtypes=helpers.get_dtypes("valid"),
        indices_dtypes=["int64"],
        max_num_dims=1,
        indices_same_dims=True,
    ),
)
def test_torch_instance_index_select(
    params_indices_others,
    frontend_method_data,
    init_flags,
    method_flags,
    frontend,
    on_device,
):
    input_dtypes, input, indices, axis, batch_dims = params_indices_others
    helpers.test_frontend_method(
        init_input_dtypes=[input_dtypes[0]],
        init_all_as_kwargs_np={
            "data": input,
        },
        method_input_dtypes=[input_dtypes[1]],
        method_all_as_kwargs_np={
            "dim": axis,
            "index": indices,
        },
        frontend_method_data=frontend_method_data,
        init_flags=init_flags,
        method_flags=method_flags,
        frontend=frontend,
        on_device=on_device,
    )


@st.composite
def _arrays_dim_idx_n_dtypes(draw):
    num_dims = draw(st.shared(helpers.ints(min_value=1, max_value=4), key="num_dims"))
    num_arrays = 2
    common_shape = draw(
        helpers.lists(
            x=helpers.ints(min_value=2, max_value=3),
            min_size=num_dims - 1,
            max_size=num_dims - 1,
        )
    )
    _dim = draw(helpers.ints(min_value=0, max_value=num_dims - 1))
    unique_dims = draw(
        helpers.lists(
            x=helpers.ints(min_value=2, max_value=3),
            min_size=num_arrays,
            max_size=num_arrays,
        )
    )

    min_dim = min(unique_dims)
    max_dim = max(unique_dims)
    _idx = draw(
        helpers.array_values(
            shape=min_dim,
            dtype="int64",
            min_value=0,
            max_value=max_dim,
            exclude_min=False,
        )
    )

    xs = list()
    available_input_types = draw(helpers.get_dtypes("numeric"))
    input_dtypes = draw(
        helpers.array_dtypes(
            available_dtypes=available_input_types,
            num_arrays=num_arrays,
            shared_dtype=True,
        )
    )
    for ud, dt in zip(unique_dims, input_dtypes):
        x = draw(
            helpers.array_values(
                shape=common_shape[:_dim] + [ud] + common_shape[_dim:],
                dtype=dt,
                large_abs_safety_factor=2.5,
                small_abs_safety_factor=2.5,
                safety_factor_scale="log",
            )
        )
        xs.append(x)
    return xs, input_dtypes, _dim, _idx


# index_add
@handle_frontend_method(
    class_tree=CLASS_TREE,
    init_tree="torch.tensor",
    method_name="index_add_",
    xs_dtypes_dim_idx=_arrays_dim_idx_n_dtypes(),
    alpha=st.integers(min_value=1, max_value=2),
)
def test_torch_instance_index_add_(
    *,
    xs_dtypes_dim_idx,
    alpha,
    frontend_method_data,
    init_flags,
    method_flags,
    on_device,
    frontend,
):
    xs, input_dtypes, axis, indices = xs_dtypes_dim_idx
    if xs[0].shape[axis] < xs[1].shape[axis]:
        source, input = xs
    else:
        input, source = xs
    helpers.test_frontend_method(
        init_input_dtypes=[input_dtypes[0]],
        init_all_as_kwargs_np={
            "data": input,
        },
        method_input_dtypes=["int64", input_dtypes[1]],
        method_all_as_kwargs_np={
            "dim": axis,
            "index": indices,
            "source": source,
            "alpha": alpha,
        },
        frontend=frontend,
        frontend_method_data=frontend_method_data,
        init_flags=init_flags,
        method_flags=method_flags,
        on_device=on_device,
        rtol_=1e-03,
    )


@handle_frontend_method(
    class_tree=CLASS_TREE,
    init_tree="torch.tensor",
    method_name="index_add",
    xs_dtypes_dim_idx=_arrays_dim_idx_n_dtypes(),
    alpha=st.integers(min_value=1, max_value=2),
)
def test_torch_instance_index_add(
    *,
    xs_dtypes_dim_idx,
    alpha,
    frontend_method_data,
    init_flags,
    method_flags,
    on_device,
    frontend,
):
    xs, input_dtypes, axis, indices = xs_dtypes_dim_idx
    if xs[0].shape[axis] < xs[1].shape[axis]:
        source, input = xs
    else:
        input, source = xs
    helpers.test_frontend_method(
        init_input_dtypes=[input_dtypes[0]],
        init_all_as_kwargs_np={
            "data": input,
        },
        method_input_dtypes=["int64", input_dtypes[1]],
        method_all_as_kwargs_np={
            "dim": axis,
            "index": indices,
            "source": source,
            "alpha": alpha,
        },
        frontend=frontend,
        frontend_method_data=frontend_method_data,
        init_flags=init_flags,
        method_flags=method_flags,
        on_device=on_device,
        rtol_=1e-03,
    )


@st.composite
def _get_clamp_inputs(draw):
    shape = draw(
        helpers.get_shape(
            min_num_dims=1, max_num_dims=5, min_dim_size=2, max_dim_size=10
        )
    )
    x_dtype, x = draw(
        helpers.dtype_and_values(
            available_dtypes=helpers.get_dtypes("numeric"),
            shape=shape,
        )
    )
    min = draw(st.booleans())
    if min:
        max = draw(st.booleans())
        min = draw(
            helpers.array_values(
                dtype=x_dtype[0], shape=shape, min_value=0, max_value=25
            )
        )
        max = (
            draw(
                helpers.array_values(
                    dtype=x_dtype[0], shape=shape, min_value=26, max_value=50
                )
            )
            if max
            else None
        )
    else:
        min = None
        max = draw(
            helpers.array_values(
                dtype=x_dtype[0], shape=shape, min_value=26, max_value=50
            )
        )
    return x_dtype, x, min, max


# clamp
@handle_frontend_method(
    class_tree=CLASS_TREE,
    init_tree="torch.tensor",
    method_name="clamp",
    dtype_and_x_min_max=_get_clamp_inputs(),
)
def test_torch_instance_clamp(
    dtype_and_x_min_max,
    frontend,
    frontend_method_data,
    init_flags,
    method_flags,
    on_device,
):
    input_dtype, x, min, max = dtype_and_x_min_max
    helpers.test_frontend_method(
        init_input_dtypes=input_dtype,
        init_all_as_kwargs_np={
            "data": x[0],
        },
        method_input_dtypes=input_dtype,
        method_all_as_kwargs_np={"min": min, "max": max},
        frontend_method_data=frontend_method_data,
        init_flags=init_flags,
        method_flags=method_flags,
        frontend=frontend,
        on_device=on_device,
    )


# clamp_
@handle_frontend_method(
    class_tree=CLASS_TREE,
    init_tree="torch.tensor",
    method_name="clamp_",
    dtype_and_x_min_max=_get_clamp_inputs(),
)
def test_torch_instance_clamp_(
    dtype_and_x_min_max,
    frontend,
    frontend_method_data,
    init_flags,
    method_flags,
    on_device,
):
    input_dtype, x, min, max = dtype_and_x_min_max
    helpers.test_frontend_method(
        init_input_dtypes=input_dtype,
        init_all_as_kwargs_np={
            "data": x[0],
        },
        method_input_dtypes=input_dtype,
        method_all_as_kwargs_np={"min": min, "max": max},
        frontend_method_data=frontend_method_data,
        init_flags=init_flags,
        method_flags=method_flags,
        frontend=frontend,
        on_device=on_device,
    )


# clip
@handle_frontend_method(
    class_tree=CLASS_TREE,
    init_tree="torch.tensor",
    method_name="clip",
    input_and_ranges=_get_clamp_inputs(),
)
def test_torch_instance_clip(
    input_and_ranges,
    frontend,
    frontend_method_data,
    init_flags,
    method_flags,
    on_device,
):
    input_dtype, x, min, max = input_and_ranges
    helpers.test_frontend_method(
        init_input_dtypes=input_dtype,
        init_all_as_kwargs_np={
            "data": x[0],
        },
        method_input_dtypes=input_dtype,
        method_all_as_kwargs_np={"min": min, "max": max},
        frontend_method_data=frontend_method_data,
        init_flags=init_flags,
        method_flags=method_flags,
        frontend=frontend,
        on_device=on_device,
    )


# clip_
@handle_frontend_method(
    class_tree=CLASS_TREE,
    init_tree="torch.tensor",
    method_name="clip_",
    input_and_ranges=_get_clamp_inputs(),
)
def test_torch_instance_clip_(
    input_and_ranges,
    frontend,
    frontend_method_data,
    init_flags,
    method_flags,
    on_device,
):
    input_dtype, x, min, max = input_and_ranges
    helpers.test_frontend_method(
        init_input_dtypes=input_dtype,
        init_all_as_kwargs_np={
            "data": x[0],
        },
        method_input_dtypes=input_dtype,
        method_all_as_kwargs_np={"min": min, "max": max},
        frontend_method_data=frontend_method_data,
        init_flags=init_flags,
        method_flags=method_flags,
        frontend=frontend,
        on_device=on_device,
    )


# __gt__
@handle_frontend_method(
    class_tree=CLASS_TREE,
    init_tree="torch.tensor",
    method_name="__gt__",
    dtype_and_x=helpers.dtype_and_values(
        available_dtypes=helpers.get_dtypes("float"),
        num_arrays=2,
        min_value=-1e04,
        max_value=1e04,
        allow_inf=False,
    ),
)
def test_torch_special_gt(
    dtype_and_x,
    frontend_method_data,
    init_flags,
    method_flags,
    frontend,
    on_device,
):
    input_dtype, x = dtype_and_x
    helpers.test_frontend_method(
        init_input_dtypes=input_dtype,
        init_all_as_kwargs_np={
            "data": x[0],
        },
        method_input_dtypes=input_dtype,
        method_all_as_kwargs_np={
            "other": x[1],
        },
        frontend_method_data=frontend_method_data,
        init_flags=init_flags,
        method_flags=method_flags,
        frontend=frontend,
        on_device=on_device,
    )


# __ne__
@handle_frontend_method(
    class_tree=CLASS_TREE,
    init_tree="torch.tensor",
    method_name="__ne__",
    dtype_and_x=helpers.dtype_and_values(
        available_dtypes=helpers.get_dtypes("float"),
        num_arrays=2,
        min_value=-1e04,
        max_value=1e04,
        allow_inf=False,
    ),
)
def test_torch_special_ne(
    dtype_and_x,
    frontend_method_data,
    init_flags,
    method_flags,
    frontend,
    on_device,
):
    input_dtype, x = dtype_and_x
    helpers.test_frontend_method(
        init_input_dtypes=input_dtype,
        init_all_as_kwargs_np={
            "data": x[0],
        },
        method_input_dtypes=input_dtype,
        method_all_as_kwargs_np={
            "other": x[1],
        },
        frontend_method_data=frontend_method_data,
        init_flags=init_flags,
        method_flags=method_flags,
        frontend=frontend,
        on_device=on_device,
    )


# __lt__
@handle_frontend_method(
    class_tree=CLASS_TREE,
    init_tree="torch.tensor",
    method_name="__lt__",
    dtype_and_x=helpers.dtype_and_values(
        available_dtypes=helpers.get_dtypes("float"),
        num_arrays=2,
        min_value=-1e04,
        max_value=1e04,
        allow_inf=False,
    ),
)
def test_torch_special_lt(
    dtype_and_x,
    frontend_method_data,
    init_flags,
    method_flags,
    frontend,
    on_device,
):
    input_dtype, x = dtype_and_x
    helpers.test_frontend_method(
        init_input_dtypes=input_dtype,
        init_all_as_kwargs_np={
            "data": x[0],
        },
        method_input_dtypes=input_dtype,
        method_all_as_kwargs_np={
            "other": x[1],
        },
        frontend_method_data=frontend_method_data,
        init_flags=init_flags,
        method_flags=method_flags,
        frontend=frontend,
        on_device=on_device,
    )


# __or__
@handle_frontend_method(
    class_tree=CLASS_TREE,
    init_tree="torch.tensor",
    method_name="__or__",
    dtype_and_x=helpers.dtype_and_values(
        available_dtypes=helpers.get_dtypes("valid"),
        num_arrays=2,
        min_value=-1e04,
        max_value=1e04,
        allow_inf=False,
    ),
)
def test_torch_special_or(
    dtype_and_x,
    frontend_method_data,
    init_flags,
    method_flags,
    frontend,
    on_device,
):
    input_dtype, x = dtype_and_x
    helpers.test_frontend_method(
        init_input_dtypes=input_dtype,
        init_all_as_kwargs_np={
            "data": x[0],
        },
        method_input_dtypes=input_dtype,
        method_all_as_kwargs_np={
            "other": x[1],
        },
        frontend_method_data=frontend_method_data,
        init_flags=init_flags,
        method_flags=method_flags,
        frontend=frontend,
        on_device=on_device,
    )


# where
@handle_frontend_method(
    class_tree=CLASS_TREE,
    init_tree="torch.tensor",
    method_name="where",
    broadcastables=_broadcastable_trio(),
)
def test_torch_instance_where(
    broadcastables,
    frontend_method_data,
    init_flags,
    method_flags,
    frontend,
    on_device,
):
    cond, xs, dtypes = broadcastables
    helpers.test_frontend_method(
        init_input_dtypes=dtypes,
        init_all_as_kwargs_np={
            "data": xs[0],
        },
        method_input_dtypes=["bool", dtypes[1]],
        method_all_as_kwargs_np={
            "condition": cond,
            "other": xs[1],
        },
        frontend_method_data=frontend_method_data,
        init_flags=init_flags,
        method_flags=method_flags,
        frontend=frontend,
        on_device=on_device,
    )


# clone
@handle_frontend_method(
    class_tree=CLASS_TREE,
    init_tree="torch.tensor",
    method_name="clone",
    dtype_and_x=helpers.dtype_and_values(
        available_dtypes=helpers.get_dtypes("valid"),
        num_arrays=1,
    ),
)
def test_torch_instance_clone(
    dtype_and_x,
    frontend_method_data,
    init_flags,
    method_flags,
    frontend,
    on_device,
):
    input_dtype, x = dtype_and_x
    helpers.test_frontend_method(
        init_input_dtypes=input_dtype,
        init_all_as_kwargs_np={
            "data": x[0],
        },
        method_input_dtypes=input_dtype,
        method_all_as_kwargs_np={},
        frontend_method_data=frontend_method_data,
        init_flags=init_flags,
        method_flags=method_flags,
        frontend=frontend,
        on_device=on_device,
    )


# __invert__
@handle_frontend_method(
    class_tree=CLASS_TREE,
    init_tree="torch.tensor",
    method_name="__invert__",
    dtype_and_x=helpers.dtype_and_values(
        available_dtypes=helpers.get_dtypes("integer"),
        num_arrays=1,
    ),
)
def test_torch_special_invert(
    dtype_and_x,
    frontend_method_data,
    init_flags,
    method_flags,
    frontend,
    on_device,
):
    input_dtype, x = dtype_and_x
    helpers.test_frontend_method(
        init_input_dtypes=input_dtype,
        init_all_as_kwargs_np={
            "data": x[0],
        },
        method_input_dtypes=input_dtype,
        method_all_as_kwargs_np={},
        frontend_method_data=frontend_method_data,
        init_flags=init_flags,
        method_flags=method_flags,
        frontend=frontend,
        on_device=on_device,
    )


# acosh
@handle_frontend_method(
    class_tree=CLASS_TREE,
    init_tree="torch.tensor",
    method_name="acosh",
    dtype_and_x=helpers.dtype_and_values(
        min_value=1.0,
        available_dtypes=helpers.get_dtypes("float"),
    ),
)
def test_torch_instance_acosh(
    dtype_and_x,
    frontend_method_data,
    init_flags,
    method_flags,
    frontend,
    on_device,
):
    input_dtype, x = dtype_and_x
    helpers.test_frontend_method(
        init_input_dtypes=input_dtype,
        init_all_as_kwargs_np={
            "data": x[0],
        },
        method_input_dtypes=[],
        method_all_as_kwargs_np={},
        frontend_method_data=frontend_method_data,
        init_flags=init_flags,
        method_flags=method_flags,
        frontend=frontend,
        on_device=on_device,
    )


@st.composite
def _masked_fill_helper(draw):
    cond, xs, dtypes = draw(_broadcastable_trio())
    if ivy.is_uint_dtype(dtypes[0]):
        fill_value = draw(helpers.ints(min_value=0, max_value=5))
    elif ivy.is_int_dtype(dtypes[0]):
        fill_value = draw(helpers.ints(min_value=-5, max_value=5))
    else:
        fill_value = draw(helpers.floats(min_value=-5, max_value=5))
    return dtypes[0], xs[0], cond, fill_value


# masked_fill
@handle_frontend_method(
    class_tree=CLASS_TREE,
    init_tree="torch.tensor",
    method_name="masked_fill",
    x_mask_val=_masked_fill_helper(),
)
def test_torch_instance_masked_fill(
    x_mask_val,
    frontend_method_data,
    init_flags,
    method_flags,
    frontend,
    on_device,
):
    dtype, x, mask, val = x_mask_val
    helpers.test_frontend_method(
        init_input_dtypes=[dtype],
        init_all_as_kwargs_np={
            "data": x,
        },
        method_input_dtypes=["bool", dtype],
        method_all_as_kwargs_np={
            "mask": mask,
            "value": val,
        },
        frontend_method_data=frontend_method_data,
        init_flags=init_flags,
        method_flags=method_flags,
        frontend=frontend,
        on_device=on_device,
    )


# acosh_
@handle_frontend_method(
    class_tree=CLASS_TREE,
    init_tree="torch.tensor",
    method_name="acosh_",
    dtype_and_x=helpers.dtype_and_values(
        min_value=1.0,
        available_dtypes=helpers.get_dtypes("float"),
    ),
)
def test_torch_instance_acosh_(
    dtype_and_x,
    frontend_method_data,
    init_flags,
    method_flags,
    frontend,
    on_device,
):
    input_dtype, x = dtype_and_x
    helpers.test_frontend_method(
        init_input_dtypes=input_dtype,
        init_all_as_kwargs_np={
            "data": x[0],
        },
        method_input_dtypes=[],
        method_all_as_kwargs_np={},
        frontend_method_data=frontend_method_data,
        init_flags=init_flags,
        method_flags=method_flags,
        frontend=frontend,
        on_device=on_device,
    )


# numpy
@handle_frontend_method(
    class_tree=CLASS_TREE,
    init_tree="torch.tensor",
    method_name="numpy",
    dtype_and_x=helpers.dtype_and_values(
        available_dtypes=helpers.get_dtypes("valid"),
    ),
)
def test_torch_instance_numpy(
    dtype_and_x,
    frontend_method_data,
    init_flags,
    method_flags,
    frontend,
    on_device,
):
    input_dtype, x = dtype_and_x
    ret, frontend_ret = helpers.test_frontend_method(
        init_input_dtypes=input_dtype,
        init_all_as_kwargs_np={
            "data": x[0],
        },
        method_input_dtypes=[],
        method_all_as_kwargs_np={},
        frontend_method_data=frontend_method_data,
        init_flags=init_flags,
        method_flags=method_flags,
        frontend=frontend,
        on_device=on_device,
        test_values=False,
    )
    # manual testing required as function return is numpy frontend
    helpers.value_test(
        ret_np_flat=helpers.flatten_and_to_np(ret=ret),
        ret_np_from_gt_flat=frontend_ret[0],
        ground_truth_backend="torch",
    )


# atan2_
@handle_frontend_method(
    class_tree=CLASS_TREE,
    init_tree="torch.tensor",
    method_name="atan2_",
    dtype_and_x=helpers.dtype_and_values(
        available_dtypes=helpers.get_dtypes("float"),
        num_arrays=2,
    ),
)
def test_torch_instance_atan2_(
    dtype_and_x, frontend_method_data, init_flags, method_flags, frontend, on_device
):
    input_dtype, x = dtype_and_x
    helpers.test_frontend_method(
        init_input_dtypes=input_dtype,
        init_all_as_kwargs_np={
            "data": x[0],
        },
        method_input_dtypes=input_dtype,
        method_all_as_kwargs_np={
            "other": x[1],
        },
        frontend_method_data=frontend_method_data,
        init_flags=init_flags,
        method_flags=method_flags,
        frontend=frontend,
        on_device=on_device,
    )


# bitwise_not_
@handle_frontend_method(
    class_tree=CLASS_TREE,
    init_tree="torch.tensor",
    method_name="bitwise_not_",
    dtype_and_x=helpers.dtype_and_values(
        available_dtypes=helpers.get_dtypes("integer"),
        num_arrays=2,
    ),
)
def test_torch_instance_bitwise_not_(
    dtype_and_x,
    frontend_method_data,
    init_flags,
    method_flags,
    frontend,
    on_device,
):
    input_dtype, x = dtype_and_x
    helpers.test_frontend_method(
        init_input_dtypes=input_dtype,
        init_all_as_kwargs_np={
            "data": x[0],
        },
        method_input_dtypes=input_dtype,
        frontend_method_data=frontend_method_data,
        init_flags=init_flags,
        method_flags=method_flags,
        method_all_as_kwargs_np={},
        frontend=frontend,
        on_device=on_device,
    )


# bitwise_and_
@handle_frontend_method(
    class_tree=CLASS_TREE,
    init_tree="torch.tensor",
    method_name="bitwise_and_",
    dtype_and_x=helpers.dtype_and_values(
        available_dtypes=helpers.get_dtypes("integer"),
        num_arrays=2,
    ),
)
def test_torch_instance_bitwise_and_(
    dtype_and_x,
    frontend_method_data,
    init_flags,
    method_flags,
    frontend,
    on_device,
):
    input_dtype, x = dtype_and_x
    helpers.test_frontend_method(
        init_input_dtypes=input_dtype,
        init_all_as_kwargs_np={
            "data": x[0],
        },
        method_input_dtypes=input_dtype,
        method_all_as_kwargs_np={
            "other": x[1],
        },
        frontend_method_data=frontend_method_data,
        init_flags=init_flags,
        method_flags=method_flags,
        frontend=frontend,
        on_device=on_device,
    )


# __and__
@handle_frontend_method(
    class_tree=CLASS_TREE,
    init_tree="torch.tensor",
    method_name="__and__",
    dtype_and_x=helpers.dtype_and_values(
        available_dtypes=st.one_of(st.just(("bool",)), helpers.get_dtypes("integer")),
        num_arrays=2,
        min_value=-1e04,
        max_value=1e04,
        allow_inf=False,
    ),
)
def test_torch_special_and(
    dtype_and_x,
    frontend_method_data,
    init_flags,
    method_flags,
    frontend,
    on_device,
):
    input_dtype, x = dtype_and_x
    helpers.test_frontend_method(
        init_input_dtypes=input_dtype,
        init_all_as_kwargs_np={
            "data": x[0],
        },
        method_input_dtypes=input_dtype,
        method_all_as_kwargs_np={
            "other": x[1],
        },
        frontend_method_data=frontend_method_data,
        init_flags=init_flags,
        method_flags=method_flags,
        frontend=frontend,
        on_device=on_device,
    )


# bitwise_xor
@handle_frontend_method(
    class_tree=CLASS_TREE,
    init_tree="torch.tensor",
    method_name="bitwise_xor",
    dtype_and_x=helpers.dtype_and_values(
        available_dtypes=st.one_of(st.just(("bool",)), helpers.get_dtypes("integer")),
        num_arrays=2,
    ),
)
def test_torch_instance_bitwise_xor(
    dtype_and_x,
    frontend_method_data,
    init_flags,
    method_flags,
    frontend,
    on_device,
):
    input_dtype, x = dtype_and_x
    helpers.test_frontend_method(
        init_input_dtypes=input_dtype,
        init_all_as_kwargs_np={
            "data": x[0],
        },
        method_input_dtypes=input_dtype,
        method_all_as_kwargs_np={
            "other": x[1],
        },
        frontend_method_data=frontend_method_data,
        init_flags=init_flags,
        method_flags=method_flags,
        frontend=frontend,
        on_device=on_device,
    )


# cumprod
@handle_frontend_method(
    class_tree=CLASS_TREE,
    init_tree="torch.tensor",
    method_name="cumprod",
    dtype_value=helpers.dtype_and_values(
        available_dtypes=helpers.get_dtypes("valid"),
        shape=st.shared(helpers.get_shape(min_num_dims=1), key="shape"),
    ),
    dim=helpers.get_axis(
        shape=st.shared(helpers.get_shape(), key="shape"),
        allow_neg=True,
        force_int=True,
    ),
    dtypes=_dtypes(),
)
def test_torch_instance_cumprod(
    dtype_value,
    dim,
    dtypes,
    frontend_method_data,
    init_flags,
    method_flags,
    frontend,
    on_device,
):
    input_dtype, x = dtype_value
    helpers.test_frontend_method(
        init_input_dtypes=input_dtype,
        init_all_as_kwargs_np={
            "data": x[0],
        },
        method_input_dtypes=dtypes,
        method_all_as_kwargs_np={
            "dim": dim,
            "dtype": dtypes[0],
        },
        frontend_method_data=frontend_method_data,
        init_flags=init_flags,
        method_flags=method_flags,
        frontend=frontend,
        on_device=on_device,
    )


# relu
@handle_frontend_method(
    class_tree=CLASS_TREE,
    init_tree="torch.tensor",
    method_name="relu",
    dtype_and_x=helpers.dtype_and_values(
        available_dtypes=helpers.get_dtypes("float"),
        allow_inf=False,
    ),
)
def test_torch_instance_relu(
    dtype_and_x,
    frontend_method_data,
    init_flags,
    method_flags,
    frontend,
    on_device,
):
    input_dtype, x = dtype_and_x
    helpers.test_frontend_method(
        init_input_dtypes=input_dtype,
        init_all_as_kwargs_np={
            "data": x[0],
        },
        method_input_dtypes=input_dtype,
        method_all_as_kwargs_np={},
        frontend_method_data=frontend_method_data,
        init_flags=init_flags,
        method_flags=method_flags,
        frontend=frontend,
        on_device=on_device,
    )


# fmin
@handle_frontend_method(
    class_tree=CLASS_TREE,
    init_tree="torch.tensor",
    method_name="fmin",
    dtype_and_x=helpers.dtype_and_values(
        available_dtypes=helpers.get_dtypes("float"),
        num_arrays=2,
    ),
)
def test_torch_instance_fmin(
    dtype_and_x,
    frontend_method_data,
    init_flags,
    method_flags,
    frontend,
    on_device,
):
    input_dtype, x = dtype_and_x
    helpers.test_frontend_method(
        init_input_dtypes=input_dtype,
        init_all_as_kwargs_np={
            "data": x[0],
        },
        method_input_dtypes=input_dtype,
        method_all_as_kwargs_np={
            "other": x[1],
        },
        frontend_method_data=frontend_method_data,
        init_flags=init_flags,
        method_flags=method_flags,
        frontend=frontend,
        on_device=on_device,
    )


# count_nonzero
@handle_frontend_method(
    class_tree=CLASS_TREE,
    init_tree="torch.tensor",
    method_name="count_nonzero",
    dtype_value=helpers.dtype_and_values(
        available_dtypes=helpers.get_dtypes("valid"),
        shape=st.shared(helpers.get_shape(min_num_dims=1), key="shape"),
    ),
    dim=helpers.get_axis(
        shape=st.shared(helpers.get_shape(), key="shape"),
        allow_neg=True,
        force_int=True,
    ),
)
def test_torch_instance_count_nonzero(
    dtype_value,
    dim,
    frontend_method_data,
    init_flags,
    method_flags,
    frontend,
    on_device,
):
    input_dtype, x = dtype_value
    helpers.test_frontend_method(
        init_input_dtypes=input_dtype,
        init_all_as_kwargs_np={
            "data": x[0],
        },
        method_input_dtypes=input_dtype,
        method_all_as_kwargs_np={"dim": dim},
        frontend_method_data=frontend_method_data,
        init_flags=init_flags,
        method_flags=method_flags,
        frontend=frontend,
        on_device=on_device,
    )


# exp
@handle_frontend_method(
    class_tree=CLASS_TREE,
    init_tree="torch.tensor",
    method_name="exp",
    dtype_and_x=helpers.dtype_and_values(
        available_dtypes=helpers.get_dtypes("numeric"),
    ),
)
def test_torch_instance_exp(
    dtype_and_x,
    frontend_method_data,
    init_flags,
    method_flags,
    frontend,
    on_device,
):
    input_dtype, x = dtype_and_x
    helpers.test_frontend_method(
        init_input_dtypes=input_dtype,
        init_all_as_kwargs_np={
            "data": x[0],
        },
        method_input_dtypes=input_dtype,
        method_all_as_kwargs_np={},
        frontend_method_data=frontend_method_data,
        init_flags=init_flags,
        method_flags=method_flags,
        frontend=frontend,
        on_device=on_device,
    )


# exp_
@handle_frontend_method(
    class_tree=CLASS_TREE,
    init_tree="torch.tensor",
    method_name="exp_",
    dtype_and_x=helpers.dtype_and_values(
        available_dtypes=helpers.get_dtypes("numeric"),
    ),
)
def test_torch_instance_exp_(
    dtype_and_x,
    frontend_method_data,
    init_flags,
    method_flags,
    frontend,
    on_device,
):
    input_dtype, x = dtype_and_x
    helpers.test_frontend_method(
        init_input_dtypes=input_dtype,
        init_all_as_kwargs_np={
            "data": x[0],
        },
        method_input_dtypes=input_dtype,
        method_all_as_kwargs_np={},
        frontend_method_data=frontend_method_data,
        init_flags=init_flags,
        method_flags=method_flags,
        frontend=frontend,
        on_device=on_device,
    )


# expm1
@handle_frontend_method(
    class_tree=CLASS_TREE,
    init_tree="torch.tensor",
    method_name="expm1",
    dtype_and_x=helpers.dtype_and_values(
        available_dtypes=helpers.get_dtypes("numeric"),
    ),
)
def test_torch_instance_expm1(
    dtype_and_x,
    frontend_method_data,
    init_flags,
    method_flags,
    frontend,
    on_device,
):
    input_dtype, x = dtype_and_x
    helpers.test_frontend_method(
        init_input_dtypes=input_dtype,
        init_all_as_kwargs_np={
            "data": x[0],
        },
        method_input_dtypes=input_dtype,
        method_all_as_kwargs_np={},
        frontend_method_data=frontend_method_data,
        init_flags=init_flags,
        method_flags=method_flags,
        frontend=frontend,
        on_device=on_device,
    )


# mul
@handle_frontend_method(
    class_tree=CLASS_TREE,
    init_tree="torch.tensor",
    method_name="mul",
    dtype_and_x=helpers.dtype_and_values(
        available_dtypes=helpers.get_dtypes("numeric"),
        num_arrays=2,
    ),
)
def test_torch_instance_mul(
    dtype_and_x,
    frontend_method_data,
    init_flags,
    method_flags,
    frontend,
    on_device,
):
    input_dtype, x = dtype_and_x
    helpers.test_frontend_method(
        init_input_dtypes=input_dtype,
        init_all_as_kwargs_np={
            "data": x[0],
        },
        method_input_dtypes=input_dtype,
        method_all_as_kwargs_np={
            "other": x[1],
        },
        frontend_method_data=frontend_method_data,
        init_flags=init_flags,
        method_flags=method_flags,
        frontend=frontend,
        on_device=on_device,
    )


# ceil_
@handle_frontend_method(
    class_tree=CLASS_TREE,
    init_tree="torch.tensor",
    method_name="ceil_",
    dtype_and_x=helpers.dtype_and_values(
        available_dtypes=helpers.get_dtypes("float"),
    ),
)
def test_torch_instance_ceil_(
    dtype_and_x,
    frontend_method_data,
    init_flags,
    method_flags,
    frontend,
    on_device,
):
    input_dtype, x = dtype_and_x
    helpers.test_frontend_method(
        init_input_dtypes=input_dtype,
        init_all_as_kwargs_np={
            "data": x[0],
        },
        method_input_dtypes=input_dtype,
        method_all_as_kwargs_np={},
        frontend_method_data=frontend_method_data,
        init_flags=init_flags,
        method_flags=method_flags,
        frontend=frontend,
        on_device=on_device,
    )


# mul_
@handle_frontend_method(
    class_tree=CLASS_TREE,
    init_tree="torch.tensor",
    method_name="mul_",
    dtype_and_x=helpers.dtype_and_values(
        available_dtypes=helpers.get_dtypes("numeric"),
        num_arrays=2,
        shared_dtype=True,
    ),
)
def test_torch_instance_mul_(
    dtype_and_x,
    frontend_method_data,
    init_flags,
    method_flags,
    frontend,
    on_device,
):
    input_dtype, x = dtype_and_x
    helpers.test_frontend_method(
        init_input_dtypes=input_dtype,
        init_all_as_kwargs_np={
            "data": x[0],
        },
        method_input_dtypes=input_dtype,
        method_all_as_kwargs_np={
            "other": x[1],
        },
        frontend_method_data=frontend_method_data,
        init_flags=init_flags,
        method_flags=method_flags,
        frontend=frontend,
        on_device=on_device,
    )


# trunc
@handle_frontend_method(
    class_tree=CLASS_TREE,
    init_tree="torch.tensor",
    method_name="trunc",
    dtype_value=helpers.dtype_and_values(
        available_dtypes=helpers.get_dtypes("numeric"),
        shape=st.shared(helpers.get_shape(min_num_dims=1), key="shape"),
    ),
)
def test_torch_instance_trunc(
    dtype_value,
    frontend_method_data,
    init_flags,
    method_flags,
    frontend,
    on_device,
):
    input_dtype, x = dtype_value
    helpers.test_frontend_method(
        init_input_dtypes=input_dtype,
        init_all_as_kwargs_np={
            "data": x[0],
        },
        method_input_dtypes=input_dtype,
        method_all_as_kwargs_np={},
        frontend_method_data=frontend_method_data,
        init_flags=init_flags,
        method_flags=method_flags,
        frontend=frontend,
        on_device=on_device,
    )


# trunc_
@handle_frontend_method(
    class_tree=CLASS_TREE,
    init_tree="torch.tensor",
    method_name="trunc_",
    dtype_value=helpers.dtype_and_values(
        available_dtypes=helpers.get_dtypes("numeric"),
        shape=st.shared(helpers.get_shape(min_num_dims=1), key="shape"),
    ),
)
def test_torch_instance_trunc_(
    dtype_value,
    frontend_method_data,
    init_flags,
    method_flags,
    frontend,
    on_device,
):
    input_dtype, x = dtype_value
    helpers.test_frontend_method(
        init_input_dtypes=input_dtype,
        init_all_as_kwargs_np={
            "data": x[0],
        },
        method_input_dtypes=input_dtype,
        method_all_as_kwargs_np={},
        frontend_method_data=frontend_method_data,
        init_flags=init_flags,
        method_flags=method_flags,
        frontend=frontend,
        on_device=on_device,
    )


# fix
@handle_frontend_method(
    class_tree=CLASS_TREE,
    init_tree="torch.tensor",
    method_name="fix",
    dtype_value=helpers.dtype_and_values(
        available_dtypes=helpers.get_dtypes("numeric"),
        shape=st.shared(helpers.get_shape(min_num_dims=1), key="shape"),
    ),
)
def test_torch_instance_fix(
    dtype_value,
    frontend_method_data,
    init_flags,
    method_flags,
    frontend,
    on_device,
):
    input_dtype, x = dtype_value
    helpers.test_frontend_method(
        init_input_dtypes=input_dtype,
        init_all_as_kwargs_np={
            "data": x[0],
        },
        method_input_dtypes=input_dtype,
        method_all_as_kwargs_np={},
        frontend_method_data=frontend_method_data,
        init_flags=init_flags,
        method_flags=method_flags,
        frontend=frontend,
        on_device=on_device,
    )


# fix_
@handle_frontend_method(
    class_tree=CLASS_TREE,
    init_tree="torch.tensor",
    method_name="fix_",
    dtype_value=helpers.dtype_and_values(
        available_dtypes=helpers.get_dtypes("numeric"),
        shape=st.shared(helpers.get_shape(min_num_dims=1), key="shape"),
    ),
)
def test_torch_instance_fix_(
    dtype_value,
    frontend_method_data,
    init_flags,
    method_flags,
    frontend,
    on_device,
):
    input_dtype, x = dtype_value
    helpers.test_frontend_method(
        init_input_dtypes=input_dtype,
        init_all_as_kwargs_np={
            "data": x[0],
        },
        method_input_dtypes=input_dtype,
        method_all_as_kwargs_np={},
        frontend_method_data=frontend_method_data,
        init_flags=init_flags,
        method_flags=method_flags,
        frontend=frontend,
        on_device=on_device,
    )


# round
@handle_frontend_method(
    class_tree=CLASS_TREE,
    init_tree="torch.tensor",
    method_name="round",
    dtype_and_x=helpers.dtype_and_values(
        available_dtypes=helpers.get_dtypes("float"),
    ),
    decimals=st.integers(min_value=0, max_value=5),
)
def test_torch_instance_round(
    dtype_and_x,
    decimals,
    frontend_method_data,
    init_flags,
    method_flags,
    frontend,
    on_device,
):
    input_dtype, x = dtype_and_x
    helpers.test_frontend_method(
        init_input_dtypes=input_dtype,
        init_all_as_kwargs_np={
            "data": x[0],
        },
        method_input_dtypes=input_dtype,
        method_all_as_kwargs_np={
            "decimals": decimals,
        },
        frontend_method_data=frontend_method_data,
        init_flags=init_flags,
        method_flags=method_flags,
        frontend=frontend,
        on_device=on_device,
    )


# cross
@handle_frontend_method(
    class_tree=CLASS_TREE,
    init_tree="torch.tensor",
    method_name="cross",
    dtype_input_other_dim=dtype_value1_value2_axis(
        available_dtypes=helpers.get_dtypes("numeric"),
        min_num_dims=1,
        max_num_dims=10,
        min_dim_size=3,
        max_dim_size=3,
        min_value=-1e10,
        max_value=1e10,
        abs_smallest_val=0.01,
        large_abs_safety_factor=2,
        safety_factor_scale="log",
    ),
)
def test_torch_instance_cross(
    dtype_input_other_dim,
    frontend_method_data,
    init_flags,
    method_flags,
    frontend,
    on_device,
):
    dtype, input, other, dim = dtype_input_other_dim
    helpers.test_frontend_method(
        init_input_dtypes=dtype,
        init_all_as_kwargs_np={
            "data": input,
        },
        method_input_dtypes=dtype,
        method_all_as_kwargs_np={
            "other": other,
            "dim": dim,
        },
        frontend_method_data=frontend_method_data,
        init_flags=init_flags,
        method_flags=method_flags,
        frontend=frontend,
        on_device=on_device,
        rtol_=1e-2,
        atol_=1e-2,
    )


# det
@handle_frontend_method(
    class_tree=CLASS_TREE,
    init_tree="torch.tensor",
    method_name="det",
    dtype_and_x=_get_dtype_and_square_matrix(),
)
def test_torch_instance_det(
    dtype_and_x,
    frontend_method_data,
    init_flags,
    method_flags,
    frontend,
    on_device,
):
    input_dtype, x = dtype_and_x
    helpers.test_frontend_method(
        init_input_dtypes=input_dtype,
        init_all_as_kwargs_np={
            "data": x,
        },
        method_input_dtypes=input_dtype,
        method_all_as_kwargs_np={},
        frontend_method_data=frontend_method_data,
        init_flags=init_flags,
        method_flags=method_flags,
        frontend=frontend,
        on_device=on_device,
    )


# reciprocal
@handle_frontend_method(
    class_tree=CLASS_TREE,
    init_tree="torch.tensor",
    method_name="reciprocal",
    dtype_and_x=helpers.dtype_and_values(
        available_dtypes=helpers.get_dtypes("float"),
        min_value=1,
    ),
)
def test_torch_instance_reciprocal(
    dtype_and_x,
    frontend_method_data,
    init_flags,
    method_flags,
    frontend,
    on_device,
):
    input_dtype, x = dtype_and_x
    helpers.test_frontend_method(
        init_input_dtypes=input_dtype,
        init_all_as_kwargs_np={
            "data": x[0],
        },
        method_input_dtypes=input_dtype,
        method_all_as_kwargs_np={},
        frontend_method_data=frontend_method_data,
        init_flags=init_flags,
        method_flags=method_flags,
        frontend=frontend,
        on_device=on_device,
    )


# fill_
@handle_frontend_method(
    class_tree=CLASS_TREE,
    init_tree="torch.tensor",
    method_name="fill_",
    dtype_and_x=helpers.dtype_and_values(
        available_dtypes=helpers.get_dtypes("float"),
    ),
    value=helpers.floats(min_value=1, max_value=10),
)
def test_torch_instance_fill_(
    dtype_and_x,
    value,
    frontend_method_data,
    init_flags,
    method_flags,
    frontend,
    on_device,
):
    input_dtype, x = dtype_and_x
    helpers.test_frontend_method(
        init_input_dtypes=input_dtype,
        init_all_as_kwargs_np={
            "data": x[0],
        },
        method_input_dtypes=input_dtype,
        method_all_as_kwargs_np={
            "value": value,
        },
        frontend_method_data=frontend_method_data,
        init_flags=init_flags,
        method_flags=method_flags,
        frontend=frontend,
        on_device=on_device,
    )


# nonzero
@handle_frontend_method(
    class_tree=CLASS_TREE,
    init_tree="torch.tensor",
    method_name="nonzero",
    dtype_and_values=helpers.dtype_and_values(
        available_dtypes=helpers.get_dtypes("numeric"),
    ),
)
def test_torch_instance_nonzero(
    dtype_and_values,
    frontend_method_data,
    init_flags,
    method_flags,
    frontend,
    on_device,
):
    input_dtype, x = dtype_and_values
    helpers.test_frontend_method(
        init_input_dtypes=input_dtype,
        init_all_as_kwargs_np={
            "data": x[0],
        },
        method_input_dtypes=input_dtype,
        method_all_as_kwargs_np={},
        frontend_method_data=frontend_method_data,
        init_flags=init_flags,
        method_flags=method_flags,
        frontend=frontend,
        on_device=on_device,
    )


# mm
@handle_frontend_method(
    class_tree=CLASS_TREE,
    init_tree="torch.tensor",
    method_name="mm",
    dtype_xy=_get_dtype_input_and_matrices(),
)
def test_torch_instance_mm(
    dtype_xy,
    frontend_method_data,
    init_flags,
    method_flags,
    frontend,
    on_device,
):
    dtype, x, y = dtype_xy
    helpers.test_frontend_method(
        init_input_dtypes=dtype,
        init_all_as_kwargs_np={
            "data": x,
        },
        method_input_dtypes=dtype,
        method_all_as_kwargs_np={
            "mat2": y,
        },
        frontend_method_data=frontend_method_data,
        init_flags=init_flags,
        method_flags=method_flags,
        frontend=frontend,
        on_device=on_device,
    )


# square
@handle_frontend_method(
    class_tree=CLASS_TREE,
    init_tree="torch.tensor",
    method_name="square",
    dtype_x=helpers.dtype_and_values(
        available_dtypes=helpers.get_dtypes("float"),
    ),
)
def test_torch_instance_square(
    dtype_x,
    frontend,
    frontend_method_data,
    init_flags,
    method_flags,
    on_device,
):
    input_dtype, x = dtype_x
    helpers.test_frontend_method(
        init_input_dtypes=input_dtype,
        init_all_as_kwargs_np={"data": x[0]},
        method_input_dtypes=input_dtype,
        method_all_as_kwargs_np={},
        frontend_method_data=frontend_method_data,
        init_flags=init_flags,
        method_flags=method_flags,
        frontend=frontend,
        on_device=on_device,
    )


# log10
@handle_frontend_method(
    class_tree=CLASS_TREE,
    init_tree="torch.tensor",
    method_name="log10",
    dtype_and_x=helpers.dtype_and_values(
        available_dtypes=helpers.get_dtypes("float"),
        allow_inf=False,
    ),
)
def test_torch_instance_log10(
    dtype_and_x,
    frontend_method_data,
    init_flags,
    method_flags,
    frontend,
    on_device,
):
    input_dtype, x = dtype_and_x
    helpers.test_frontend_method(
        init_input_dtypes=input_dtype,
        init_all_as_kwargs_np={
            "data": x[0],
        },
        method_input_dtypes=input_dtype,
        method_all_as_kwargs_np={},
        frontend_method_data=frontend_method_data,
        init_flags=init_flags,
        method_flags=method_flags,
        frontend=frontend,
        on_device=on_device,
    )


# short
@handle_frontend_method(
    class_tree=CLASS_TREE,
    init_tree="torch.tensor",
    method_name="short",
    dtype_and_x=helpers.dtype_and_values(
        available_dtypes=helpers.get_dtypes("numeric"),
        min_value=-1e04,
        max_value=1e04,
        allow_inf=False,
    ),
)
def test_torch_instance_short(
    dtype_and_x,
    frontend_method_data,
    init_flags,
    method_flags,
    frontend,
    on_device,
):
    input_dtype, x = dtype_and_x
    helpers.test_frontend_method(
        init_input_dtypes=input_dtype,
        init_all_as_kwargs_np={
            "data": x[0],
        },
        method_input_dtypes=input_dtype,
        method_all_as_kwargs_np={},
        frontend_method_data=frontend_method_data,
        init_flags=init_flags,
        method_flags=method_flags,
        frontend=frontend,
        on_device=on_device,
    )


# prod
@handle_frontend_method(
    class_tree=CLASS_TREE,
    init_tree="torch.tensor",
    method_name="prod",
    dtype_x_axis=helpers.dtype_values_axis(
        available_dtypes=helpers.get_dtypes("numeric"),
        min_num_dims=1,
        max_num_dims=5,
        valid_axis=True,
        allow_neg_axes=False,
        max_axes_size=1,
        force_int_axis=True,
        large_abs_safety_factor=10,
        small_abs_safety_factor=10,
        safety_factor_scale="log",
    ),
    dtype=helpers.get_dtypes("float", none=True, full=False),
    keepdims=st.booleans(),
)
def test_torch_instance_prod(
    dtype_x_axis,
    dtype,
    keepdims,
    frontend,
    frontend_method_data,
    init_flags,
    method_flags,
    on_device,
):
    input_dtype, x, axis = dtype_x_axis
    if ivy.current_backend_str() == "torch":
        init_flags.as_variable = [False]
        method_flags.as_variable = [False]
    helpers.test_frontend_method(
        init_input_dtypes=input_dtype,
        init_all_as_kwargs_np={"data": x[0]},
        method_input_dtypes=input_dtype,
        method_all_as_kwargs_np={
            "dim": axis,
            "keepdim": keepdims,
            "dtype": dtype[0],
        },
        frontend_method_data=frontend_method_data,
        init_flags=init_flags,
        method_flags=method_flags,
        frontend=frontend,
        on_device=on_device,
    )


# div
@handle_frontend_method(
    class_tree=CLASS_TREE,
    init_tree="torch.tensor",
    method_name="div",
    dtype_and_x=helpers.dtype_and_values(
        available_dtypes=helpers.get_dtypes("numeric"),
        num_arrays=2,
        large_abs_safety_factor=2.5,
        small_abs_safety_factor=2.5,
        safety_factor_scale="log",
    ),
    rounding_mode=st.sampled_from(["floor", "trunc"]) | st.none(),
)
def test_torch_instance_div(
    dtype_and_x,
    rounding_mode,
    frontend,
    frontend_method_data,
    init_flags,
    method_flags,
    on_device,
):
    input_dtype, x = dtype_and_x
    assume(not np.any(np.isclose(x[1], 0)))

    helpers.test_frontend_method(
        init_input_dtypes=input_dtype,
        init_all_as_kwargs_np={"data": x[0]},
        method_input_dtypes=input_dtype,
        method_all_as_kwargs_np={
            "other": x[1],
            "rounding_mode": rounding_mode,
        },
        frontend_method_data=frontend_method_data,
        init_flags=init_flags,
        method_flags=method_flags,
        frontend=frontend,
        on_device=on_device,
    )


# div_
@handle_frontend_method(
    class_tree=CLASS_TREE,
    init_tree="torch.tensor",
    method_name="div_",
    dtype_and_x=helpers.dtype_and_values(
        available_dtypes=helpers.get_dtypes("numeric"),
        num_arrays=2,
        large_abs_safety_factor=2.5,
        small_abs_safety_factor=2.5,
        safety_factor_scale="log",
    ),
    rounding_mode=st.sampled_from(["floor", "trunc"]) | st.none(),
)
def test_torch_instance_div_(
    dtype_and_x,
    rounding_mode,
    frontend,
    frontend_method_data,
    init_flags,
    method_flags,
    on_device,
):
    input_dtype, x = dtype_and_x
    assume(not np.any(np.isclose(x[1], 0)))

    helpers.test_frontend_method(
        init_input_dtypes=input_dtype,
        init_all_as_kwargs_np={"data": x[0]},
        method_input_dtypes=input_dtype,
        method_all_as_kwargs_np={
            "other": x[1],
            "rounding_mode": rounding_mode,
        },
        frontend_method_data=frontend_method_data,
        init_flags=init_flags,
        method_flags=method_flags,
        frontend=frontend,
        on_device=on_device,
    )


# normal_
@handle_frontend_method(
    class_tree=CLASS_TREE,
    init_tree="torch.tensor",
    method_name="normal_",
    dtype_and_x=helpers.dtype_and_values(
        available_dtypes=helpers.get_dtypes("float"),
    ),
    mean=helpers.floats(min_value=-1, max_value=1),
    std=helpers.floats(min_value=0, max_value=1),
)
def test_torch_instance_normal_(
    dtype_and_x,
    mean,
    std,
    frontend,
    frontend_method_data,
    init_flags,
    method_flags,
    on_device,
):
    dtype, x = dtype_and_x

    def call():
        return helpers.test_frontend_method(
            init_input_dtypes=dtype,
            init_all_as_kwargs_np={"data": x[0]},
            method_input_dtypes=dtype,
            method_all_as_kwargs_np={
                "mean": mean,
                "std": std,
            },
            frontend_method_data=frontend_method_data,
            init_flags=init_flags,
            method_flags=method_flags,
            frontend=frontend,
            on_device=on_device,
            test_values=False,
        )

    ret = call()

    if not ivy.exists(ret):
        return

    ret_np, ret_from_np = ret
    ret_np = helpers.flatten_and_to_np(ret=ret_np)
    ret_from_np = helpers.flatten_and_to_np(ret=ret_from_np)
    for u, v in zip(ret_np, ret_from_np):
        assert u.dtype == v.dtype
        assert u.shape == v.shape


# addcdiv
@handle_frontend_method(
    class_tree=CLASS_TREE,
    init_tree="torch.tensor",
    method_name="addcdiv",
    dtype_and_x=helpers.dtype_and_values(
        available_dtypes=helpers.get_dtypes("float"),
        num_arrays=3,
        large_abs_safety_factor=2.5,
        small_abs_safety_factor=2.5,
        safety_factor_scale="log",
        shared_dtype=True,
    ),
    value=st.floats(min_value=-100, max_value=100),
)
def test_torch_instance_addcdiv(
    dtype_and_x,
    value,
    frontend,
    frontend_method_data,
    init_flags,
    method_flags,
    on_device,
):
    input_dtype, x = dtype_and_x
    assume(not np.any(np.isclose(x[2], 0)))

    helpers.test_frontend_method(
        init_input_dtypes=input_dtype,
        init_all_as_kwargs_np={"data": x[0]},
        method_input_dtypes=input_dtype,
        method_all_as_kwargs_np={
            "tensor1": x[1],
            "tensor2": x[2],
            "value": value,
        },
        frontend_method_data=frontend_method_data,
        init_flags=init_flags,
        method_flags=method_flags,
        frontend=frontend,
        on_device=on_device,
        atol_=1e-03,
    )


# addcmul
@handle_frontend_method(
    class_tree=CLASS_TREE,
    init_tree="torch.tensor",
    method_name="addcmul",
    dtype_and_x=helpers.dtype_and_values(
        available_dtypes=helpers.get_dtypes("float"),
        num_arrays=3,
        large_abs_safety_factor=2.5,
        small_abs_safety_factor=2.5,
        safety_factor_scale="log",
        shared_dtype=True,
    ),
    value=st.floats(min_value=-100, max_value=100),
)
def test_torch_instance_addcmul(
    dtype_and_x,
    value,
    frontend,
    frontend_method_data,
    init_flags,
    method_flags,
    on_device,
):
    input_dtype, x = dtype_and_x

    helpers.test_frontend_method(
        init_input_dtypes=input_dtype,
        init_all_as_kwargs_np={"data": x[0]},
        method_input_dtypes=input_dtype,
        method_all_as_kwargs_np={
            "tensor1": x[1],
            "tensor2": x[2],
            "value": value,
        },
        frontend_method_data=frontend_method_data,
        init_flags=init_flags,
        method_flags=method_flags,
        frontend=frontend,
        on_device=on_device,
        atol_=1e-02,
    )


# addcmul_
@handle_frontend_method(
    class_tree=CLASS_TREE,
    init_tree="torch.tensor",
    method_name="addcmul_",
    dtype_and_x=helpers.dtype_and_values(
        available_dtypes=helpers.get_dtypes("float"),
        num_arrays=3,
        large_abs_safety_factor=2.5,
        small_abs_safety_factor=2.5,
        safety_factor_scale="log",
        shared_dtype=True,
    ),
    value=st.floats(min_value=-100, max_value=100),
)
def test_torch_instance_addcmul_(
    dtype_and_x,
    value,
    frontend,
    frontend_method_data,
    init_flags,
    method_flags,
    on_device,
):
    input_dtype, x = dtype_and_x

    helpers.test_frontend_method(
        init_input_dtypes=input_dtype,
        init_all_as_kwargs_np={"data": x[0]},
        method_input_dtypes=input_dtype,
        method_all_as_kwargs_np={
            "tensor1": x[1],
            "tensor2": x[2],
            "value": value,
        },
        frontend_method_data=frontend_method_data,
        init_flags=init_flags,
        method_flags=method_flags,
        frontend=frontend,
        on_device=on_device,
        atol_=1e-02,
    )


# sign
@handle_frontend_method(
    class_tree=CLASS_TREE,
    init_tree="torch.tensor",
    method_name="sign",
    dtype_x=helpers.dtype_and_values(
        available_dtypes=helpers.get_dtypes("valid"),
    ),
)
def test_torch_instance_sign(
    dtype_x,
    frontend,
    frontend_method_data,
    init_flags,
    method_flags,
    on_device,
):
    input_dtype, x = dtype_x
    helpers.test_frontend_method(
        init_input_dtypes=input_dtype,
        init_all_as_kwargs_np={"data": x[0]},
        method_input_dtypes=input_dtype,
        method_all_as_kwargs_np={},
        frontend_method_data=frontend_method_data,
        init_flags=init_flags,
        method_flags=method_flags,
        frontend=frontend,
        on_device=on_device,
    )


# std
@handle_frontend_method(
    class_tree=CLASS_TREE,
    init_tree="torch.tensor",
    method_name="std",
    dtype_and_x=_statistical_dtype_values(function="std"),
)
def test_torch_instance_std(
    dtype_and_x,
    frontend,
    frontend_method_data,
    init_flags,
    method_flags,
    on_device,
):
    input_dtype, x, _, _ = dtype_and_x
    helpers.test_frontend_method(
        init_input_dtypes=input_dtype,
        init_all_as_kwargs_np={
            "data": x[0],
        },
        method_input_dtypes=input_dtype,
        method_all_as_kwargs_np={},
        frontend_method_data=frontend_method_data,
        init_flags=init_flags,
        method_flags=method_flags,
        frontend=frontend,
        on_device=on_device,
    )


# fmod
@handle_frontend_method(
    class_tree=CLASS_TREE,
    init_tree="torch.tensor",
    method_name="fmod",
    dtype_and_x=helpers.dtype_and_values(
        available_dtypes=helpers.get_dtypes("float"),
        num_arrays=2,
        shared_dtype=True,
        min_num_dims=1,
        min_value=-100,
        max_value=100,
    ),
)
def test_torch_instance_fmod(
    dtype_and_x,
    frontend,
    frontend_method_data,
    init_flags,
    method_flags,
    on_device,
):
    input_dtype, x = dtype_and_x
    helpers.test_frontend_method(
        init_input_dtypes=input_dtype,
        init_all_as_kwargs_np={"data": x[0]},
        method_input_dtypes=input_dtype,
        method_all_as_kwargs_np={"other": x[1]},
        frontend=frontend,
        frontend_method_data=frontend_method_data,
        init_flags=init_flags,
        method_flags=method_flags,
        on_device=on_device,
    )


# fmod_
@handle_frontend_method(
    class_tree=CLASS_TREE,
    init_tree="torch.tensor",
    method_name="fmod_",
    dtype_and_x=helpers.dtype_and_values(
        available_dtypes=helpers.get_dtypes("float"),
        num_arrays=2,
        shared_dtype=True,
        min_num_dims=1,
        min_value=-100,
        max_value=100,
    ),
)
def test_torch_instance_fmod_(
    dtype_and_x,
    frontend,
    frontend_method_data,
    init_flags,
    method_flags,
    on_device,
):
    input_dtype, x = dtype_and_x
    helpers.test_frontend_method(
        init_input_dtypes=input_dtype,
        init_all_as_kwargs_np={"data": x[0]},
        method_input_dtypes=input_dtype,
        method_all_as_kwargs_np={"other": x[1]},
        frontend=frontend,
        frontend_method_data=frontend_method_data,
        init_flags=init_flags,
        method_flags=method_flags,
        on_device=on_device,
    )


# topk
# TODO: add value test after the stable sorting is added to torch
# https://github.com/pytorch/pytorch/issues/88184
@handle_frontend_method(
    class_tree=CLASS_TREE,
    init_tree="torch.tensor",
    method_name="topk",
    dtype_x_axis_k=_topk_helper(),
    largest=st.booleans(),
    sorted=st.booleans(),
)
def test_torch_instance_topk(
    dtype_x_axis_k,
    largest,
    sorted,
    frontend,
    frontend_method_data,
    init_flags,
    method_flags,
    on_device,
):
    input_dtype, input, axis, k = dtype_x_axis_k
    helpers.test_frontend_method(
        init_input_dtypes=input_dtype,
        init_all_as_kwargs_np={"data": input[0]},
        method_input_dtypes=input_dtype,
        method_all_as_kwargs_np={
            "k": k,
            "dim": axis,
            "largest": largest,
            "sorted": sorted,
        },
        frontend=frontend,
        frontend_method_data=frontend_method_data,
        init_flags=init_flags,
        method_flags=method_flags,
        on_device=on_device,
        test_values=False,
    )


# bitwise right shift
@handle_frontend_method(
    class_tree=CLASS_TREE,
    init_tree="torch.tensor",
    method_name="bitwise_right_shift",
    dtype_and_x=helpers.dtype_and_values(
        available_dtypes=helpers.get_dtypes("valid"),
        num_arrays=2,
        shared_dtype=True,
    ),
)
def test_torch_instance_bitwise_right_shift(
    dtype_and_x,
    frontend_method_data,
    init_flags,
    method_flags,
    frontend,
    on_device,
):
    input_dtype, x = dtype_and_x
    # negative shifts will throw an exception
    # shifts >= dtype witdth produce backend-defined behavior
    x[1] = np.asarray(
        np.clip(x[1], 0, np.iinfo(input_dtype[1]).bits - 1), dtype=input_dtype[1]
    )
    helpers.test_frontend_method(
        init_input_dtypes=input_dtype,
        init_all_as_kwargs_np={
            "data": x[0],
        },
        method_input_dtypes=input_dtype,
        method_all_as_kwargs_np={
            "other": x[1],
        },
        frontend_method_data=frontend_method_data,
        init_flags=init_flags,
        method_flags=method_flags,
        frontend=frontend,
        on_device=on_device,
    )


# logdet
@handle_frontend_method(
    class_tree=CLASS_TREE,
    init_tree="torch.tensor",
    method_name="logdet",
    dtype_and_x=_get_dtype_and_square_matrix(),
)
def test_torch_instance_logdet(
    dtype_and_x,
    frontend_method_data,
    init_flags,
    method_flags,
    frontend,
    on_device,
):
    input_dtype, x = dtype_and_x
    dtype, x = dtype_and_x
    x = np.matmul(x.T, x) + np.identity(x.shape[0])
    helpers.test_frontend_method(
        init_input_dtypes=input_dtype,
        init_all_as_kwargs_np={
            "data": x,
        },
        method_input_dtypes=input_dtype,
        method_all_as_kwargs_np={},
        frontend_method_data=frontend_method_data,
        init_flags=init_flags,
        method_flags=method_flags,
        frontend=frontend,
        on_device=on_device,
    )


# multiply
@handle_frontend_method(
    class_tree=CLASS_TREE,
    init_tree="torch.tensor",
    method_name="multiply",
    dtype_and_x=helpers.dtype_and_values(
        available_dtypes=helpers.get_dtypes("numeric"),
        num_arrays=2,
    ),
)
def test_torch_instance_multiply(
    dtype_and_x,
    frontend_method_data,
    init_flags,
    method_flags,
    frontend,
    on_device,
):
    input_dtype, x = dtype_and_x
    helpers.test_frontend_method(
        init_input_dtypes=input_dtype,
        init_all_as_kwargs_np={
            "data": x[0],
        },
        method_input_dtypes=input_dtype,
        method_all_as_kwargs_np={
            "other": x[1],
        },
        frontend_method_data=frontend_method_data,
        init_flags=init_flags,
        method_flags=method_flags,
        frontend=frontend,
        on_device=on_device,
    )


# norm
@handle_frontend_method(
    class_tree=CLASS_TREE,
    init_tree="torch.tensor",
    method_name="norm",
    p_dtype_x_axis=_get_axis_and_p(),
    keepdim=st.booleans(),
    dtype=helpers.get_dtypes("valid", full=False),
)
def test_torch_instance_norm(
    p_dtype_x_axis,
    keepdim,
    dtype,
    frontend,
    frontend_method_data,
    init_flags,
    method_flags,
    on_device,
):
    p, values = p_dtype_x_axis
    input_dtype, x, axis = values
    helpers.test_frontend_method(
        init_input_dtypes=input_dtype,
        init_all_as_kwargs_np={"data": x[0]},
        method_input_dtypes=input_dtype,
        method_all_as_kwargs_np={
            "p": p,
            "dim": axis,
            "keepdim": keepdim,
            "dtype": dtype[0],
        },
        frontend=frontend,
        frontend_method_data=frontend_method_data,
        init_flags=init_flags,
        method_flags=method_flags,
        on_device=on_device,
    )


# isinf
@handle_frontend_method(
    class_tree=CLASS_TREE,
    init_tree="torch.tensor",
    method_name="isinf",
    dtype_and_x=helpers.dtype_and_values(
        available_dtypes=helpers.get_dtypes("valid"),
    ),
)
def test_torch_instance_isinf(
    dtype_and_x,
    frontend_method_data,
    init_flags,
    method_flags,
    frontend,
    on_device,
):
    input_dtype, x = dtype_and_x
    helpers.test_frontend_method(
        init_input_dtypes=input_dtype,
        init_all_as_kwargs_np={"data": x[0]},
        method_input_dtypes=input_dtype,
        method_all_as_kwargs_np={},
        frontend_method_data=frontend_method_data,
        init_flags=init_flags,
        method_flags=method_flags,
        frontend=frontend,
        on_device=on_device,
    )


# is_complex
@handle_frontend_method(
    class_tree=CLASS_TREE,
    init_tree="torch.tensor",
    method_name="is_complex",
    dtype_and_x=helpers.dtype_and_values(
        available_dtypes=helpers.get_dtypes("valid"),
    ),
)
def test_torch_instance_is_complex(
    dtype_and_x,
    frontend_method_data,
    init_flags,
    method_flags,
    frontend,
    on_device,
):
    input_dtype, x = dtype_and_x
    helpers.test_frontend_method(
        init_input_dtypes=input_dtype,
        init_all_as_kwargs_np={"data": x[0]},
        method_input_dtypes=input_dtype,
        method_all_as_kwargs_np={},
        frontend_method_data=frontend_method_data,
        init_flags=init_flags,
        method_flags=method_flags,
        frontend=frontend,
        on_device=on_device,
    )


# copysign
@handle_frontend_method(
    class_tree=CLASS_TREE,
    init_tree="torch.tensor",
    method_name="copysign",
    dtype_and_x=helpers.dtype_and_values(
        available_dtypes=helpers.get_dtypes("float"),
        min_num_dims=1,
        num_arrays=2,
    ),
)
def test_torch_instance_copysign(
    dtype_and_x,
    frontend_method_data,
    init_flags,
    method_flags,
    frontend,
    on_device,
):
    input_dtype, x = dtype_and_x
    helpers.test_frontend_method(
        init_input_dtypes=input_dtype,
        init_all_as_kwargs_np={
            "data": x[0],
        },
        method_input_dtypes=input_dtype,
        method_all_as_kwargs_np={
            "other": x[1],
        },
        frontend_method_data=frontend_method_data,
        init_flags=init_flags,
        method_flags=method_flags,
        frontend=frontend,
        on_device=on_device,
    )


# not_equal
@handle_frontend_method(
    class_tree=CLASS_TREE,
    init_tree="torch.tensor",
    method_name="not_equal",
    dtype_and_x=helpers.dtype_and_values(
        available_dtypes=helpers.get_dtypes("valid"),
        num_arrays=2,
    ),
)
def test_torch_instance_not_equal(
    dtype_and_x,
    frontend,
    frontend_method_data,
    init_flags,
    method_flags,
    on_device,
):
    input_dtype, x = dtype_and_x
    helpers.test_frontend_method(
        init_input_dtypes=input_dtype,
        init_all_as_kwargs_np={
            "data": x[0],
        },
        method_input_dtypes=input_dtype,
        method_all_as_kwargs_np={
            "other": x[1],
        },
        frontend_method_data=frontend_method_data,
        init_flags=init_flags,
        method_flags=method_flags,
        frontend=frontend,
        atol_=1e-02,
        on_device=on_device,
    )


@st.composite
def _get_dtype_input_and_vectors(draw, with_input=False, same_size=False):
    dim_size1 = draw(helpers.ints(min_value=2, max_value=5))
    dim_size2 = dim_size1 if same_size else draw(helpers.ints(min_value=2, max_value=5))
    dtype = draw(helpers.get_dtypes("float", full=True))
    dtype = [
        draw(st.sampled_from(tuple(set(dtype).difference({"bfloat16", "float16"}))))
    ]
    vec1 = draw(
        helpers.array_values(
            dtype=dtype[0], shape=(dim_size1,), min_value=2, max_value=5
        )
    )
    vec2 = draw(
        helpers.array_values(
            dtype=dtype[0], shape=(dim_size2,), min_value=2, max_value=5
        )
    )
    if with_input:
        input = draw(
            helpers.array_values(
                dtype=dtype[0], shape=(dim_size1, dim_size2), min_value=2, max_value=5
            )
        )
        return dtype, input, vec1, vec2
    return dtype, vec1, vec2


# addr
@handle_frontend_method(
    class_tree=CLASS_TREE,
    init_tree="torch.tensor",
    method_name="addr",
    dtype_and_vecs=_get_dtype_input_and_vectors(with_input=True),
    beta=st.floats(
        min_value=-5,
        max_value=5,
        allow_nan=False,
        allow_subnormal=False,
        allow_infinity=False,
    ),
    alpha=st.floats(
        min_value=-5,
        max_value=5,
        allow_nan=False,
        allow_subnormal=False,
        allow_infinity=False,
    ),
)
def test_torch_instance_addr(
    dtype_and_vecs,
    beta,
    alpha,
    frontend,
    frontend_method_data,
    init_flags,
    method_flags,
    on_device,
):
    dtype, input, vec1, vec2 = dtype_and_vecs
    helpers.test_frontend_method(
        init_input_dtypes=dtype,
        init_all_as_kwargs_np={
            "data": input,
        },
        method_input_dtypes=dtype,
        method_all_as_kwargs_np={
            "vec1": vec1,
            "vec2": vec2,
            "beta": beta,
            "alpha": alpha,
        },
        frontend_method_data=frontend_method_data,
        init_flags=init_flags,
        method_flags=method_flags,
        frontend=frontend,
        atol_=1e-02,
        on_device=on_device,
    )


# logical_not_
@handle_frontend_method(
    class_tree=CLASS_TREE,
    init_tree="torch.tensor",
    method_name="logical_not_",
    dtype_and_x=helpers.dtype_and_values(
        available_dtypes=helpers.get_dtypes("valid"),
        num_arrays=1,
        large_abs_safety_factor=12,
    ),
)
def test_torch_instance_logical_not_(
    dtype_and_x,
    frontend_method_data,
    init_flags,
    method_flags,
    frontend,
    on_device,
):
    input_dtype, x = dtype_and_x
    helpers.test_frontend_method(
        init_input_dtypes=input_dtype,
        init_all_as_kwargs_np={
            "data": x[0],
        },
        method_input_dtypes=input_dtype,
        method_all_as_kwargs_np={},
        frontend_method_data=frontend_method_data,
        init_flags=init_flags,
        method_flags=method_flags,
        frontend=frontend,
        on_device=on_device,
    )


# rsqrt
@handle_frontend_method(
    class_tree=CLASS_TREE,
    init_tree="torch.tensor",
    method_name="rsqrt",
    dtype_and_x=helpers.dtype_and_values(
        available_dtypes=helpers.get_dtypes("float"),
    ),
)
def test_torch_instance_rsqrt(
    dtype_and_x,
    frontend_method_data,
    init_flags,
    method_flags,
    frontend,
    on_device,
):
    input_dtype, x = dtype_and_x
    helpers.test_frontend_method(
        init_input_dtypes=input_dtype,
        init_all_as_kwargs_np={
            "data": x[0],
        },
        method_input_dtypes=input_dtype,
        method_all_as_kwargs_np={},
        frontend_method_data=frontend_method_data,
        init_flags=init_flags,
        method_flags=method_flags,
        frontend=frontend,
        on_device=on_device,
    )


# equal
@handle_frontend_method(
    class_tree=CLASS_TREE,
    init_tree="torch.tensor",
    method_name="equal",
    dtype_and_x=helpers.dtype_and_values(
        available_dtypes=helpers.get_dtypes("numeric"),
        num_arrays=2,
        shared_dtype=True,
        min_num_dims=1,
        min_value=-1e04,
        max_value=1e04,
    ),
)
def test_torch_instance_equal(
    dtype_and_x,
    frontend,
    frontend_method_data,
    init_flags,
    method_flags,
    on_device,
):
    input_dtype, x = dtype_and_x
    helpers.test_frontend_method(
        init_input_dtypes=input_dtype,
        init_all_as_kwargs_np={
            "data": x[0],
        },
        method_input_dtypes=input_dtype,
        method_all_as_kwargs_np={
            "other": x[1],
        },
        frontend_method_data=frontend_method_data,
        init_flags=init_flags,
        method_flags=method_flags,
        frontend=frontend,
        atol_=1e-04,
        rtol_=1e-04,
        on_device=on_device,
    )


# greater
@handle_frontend_method(
    class_tree=CLASS_TREE,
    init_tree="torch.tensor",
    method_name="greater",
    dtype_and_x=helpers.dtype_and_values(
        available_dtypes=helpers.get_dtypes("valid"),
        num_arrays=2,
        min_value=-1e04,
        max_value=1e04,
        allow_inf=False,
    ),
)
def test_torch_instance_greater(
    dtype_and_x,
    frontend_method_data,
    init_flags,
    method_flags,
    frontend,
    on_device,
):
    input_dtype, x = dtype_and_x
    helpers.test_frontend_method(
        init_input_dtypes=input_dtype,
        init_all_as_kwargs_np={
            "data": x[0],
        },
        method_input_dtypes=input_dtype,
        method_all_as_kwargs_np={
            "other": x[1],
        },
        frontend_method_data=frontend_method_data,
        init_flags=init_flags,
        method_flags=method_flags,
        frontend=frontend,
        on_device=on_device,
    )


# greater_
@handle_frontend_method(
    class_tree=CLASS_TREE,
    init_tree="torch.tensor",
    method_name="greater_",
    dtype_and_x=helpers.dtype_and_values(
        available_dtypes=helpers.get_dtypes("valid"),
        num_arrays=2,
        min_value=-1e04,
        max_value=1e04,
        allow_inf=False,
    ),
)
def test_torch_instance_greater_(
    dtype_and_x,
    frontend_method_data,
    init_flags,
    method_flags,
    frontend,
    on_device,
):
    input_dtype, x = dtype_and_x
    helpers.test_frontend_method(
        init_input_dtypes=input_dtype,
        init_all_as_kwargs_np={
            "data": x[0],
        },
        method_input_dtypes=input_dtype,
        method_all_as_kwargs_np={
            "other": x[1],
        },
        frontend_method_data=frontend_method_data,
        init_flags=init_flags,
        method_flags=method_flags,
        frontend=frontend,
        on_device=on_device,
    )


# greater_equal
@handle_frontend_method(
    class_tree=CLASS_TREE,
    init_tree="torch.tensor",
    method_name="greater_equal",
    dtype_and_x=helpers.dtype_and_values(
        available_dtypes=helpers.get_dtypes("valid"),
        num_arrays=2,
        min_value=-1e04,
        max_value=1e04,
        allow_inf=False,
    ),
)
def test_torch_instance_greater_equal(
    dtype_and_x,
    frontend_method_data,
    init_flags,
    method_flags,
    frontend,
    on_device,
):
    input_dtype, x = dtype_and_x
    helpers.test_frontend_method(
        init_input_dtypes=input_dtype,
        init_all_as_kwargs_np={
            "data": x[0],
        },
        method_input_dtypes=input_dtype,
        method_all_as_kwargs_np={
            "other": x[1],
        },
        frontend_method_data=frontend_method_data,
        init_flags=init_flags,
        method_flags=method_flags,
        frontend=frontend,
        on_device=on_device,
    )


# greater_equal_
@handle_frontend_method(
    class_tree=CLASS_TREE,
    init_tree="torch.tensor",
    method_name="greater_equal_",
    dtype_and_x=helpers.dtype_and_values(
        available_dtypes=helpers.get_dtypes("valid"),
        num_arrays=2,
        min_value=-1e04,
        max_value=1e04,
        allow_inf=False,
    ),
)
def test_torch_instance_greater_equal_(
    dtype_and_x,
    frontend_method_data,
    init_flags,
    method_flags,
    frontend,
    on_device,
):
    input_dtype, x = dtype_and_x
    helpers.test_frontend_method(
        init_input_dtypes=input_dtype,
        init_all_as_kwargs_np={
            "data": x[0],
        },
        method_input_dtypes=input_dtype,
        method_all_as_kwargs_np={
            "other": x[1],
        },
        frontend_method_data=frontend_method_data,
        init_flags=init_flags,
        method_flags=method_flags,
        frontend=frontend,
        on_device=on_device,
    )


# less
@handle_frontend_method(
    class_tree=CLASS_TREE,
    init_tree="torch.tensor",
    method_name="less",
    dtype_and_x=helpers.dtype_and_values(
        available_dtypes=helpers.get_dtypes("valid"),
        num_arrays=2,
        min_value=-1e04,
        max_value=1e04,
        allow_inf=False,
    ),
)
def test_torch_instance_less(
    dtype_and_x,
    frontend_method_data,
    init_flags,
    method_flags,
    frontend,
    on_device,
):
    input_dtype, x = dtype_and_x
    helpers.test_frontend_method(
        init_input_dtypes=input_dtype,
        init_all_as_kwargs_np={
            "data": x[0],
        },
        method_input_dtypes=input_dtype,
        method_all_as_kwargs_np={
            "other": x[1],
        },
        frontend_method_data=frontend_method_data,
        init_flags=init_flags,
        method_flags=method_flags,
        frontend=frontend,
        on_device=on_device,
    )


# less_
@handle_frontend_method(
    class_tree=CLASS_TREE,
    init_tree="torch.tensor",
    method_name="less_",
    dtype_and_x=helpers.dtype_and_values(
        available_dtypes=helpers.get_dtypes("valid"),
        num_arrays=2,
        min_value=-1e04,
        max_value=1e04,
        allow_inf=False,
    ),
)
def test_torch_instance_less_(
    dtype_and_x,
    frontend_method_data,
    init_flags,
    method_flags,
    frontend,
    on_device,
):
    input_dtype, x = dtype_and_x
    helpers.test_frontend_method(
        init_input_dtypes=input_dtype,
        init_all_as_kwargs_np={
            "data": x[0],
        },
        method_input_dtypes=input_dtype,
        method_all_as_kwargs_np={
            "other": x[1],
        },
        frontend_method_data=frontend_method_data,
        init_flags=init_flags,
        method_flags=method_flags,
        frontend=frontend,
        on_device=on_device,
    )


# less_equal
@handle_frontend_method(
    class_tree=CLASS_TREE,
    init_tree="torch.tensor",
    method_name="less_equal",
    dtype_and_x=helpers.dtype_and_values(
        available_dtypes=helpers.get_dtypes("valid"),
        num_arrays=2,
        min_value=-1e04,
        max_value=1e04,
        allow_inf=False,
    ),
)
def test_torch_instance_less_equal(
    dtype_and_x,
    frontend_method_data,
    init_flags,
    method_flags,
    frontend,
    on_device,
):
    input_dtype, x = dtype_and_x
    helpers.test_frontend_method(
        init_input_dtypes=input_dtype,
        init_all_as_kwargs_np={
            "data": x[0],
        },
        method_input_dtypes=input_dtype,
        method_all_as_kwargs_np={
            "other": x[1],
        },
        frontend_method_data=frontend_method_data,
        init_flags=init_flags,
        method_flags=method_flags,
        frontend=frontend,
        on_device=on_device,
    )


# less_equal_
@handle_frontend_method(
    class_tree=CLASS_TREE,
    init_tree="torch.tensor",
    method_name="less_equal_",
    dtype_and_x=helpers.dtype_and_values(
        available_dtypes=helpers.get_dtypes("valid"),
        num_arrays=2,
        min_value=-1e04,
        max_value=1e04,
        allow_inf=False,
    ),
)
def test_torch_instance_less_equal_(
    dtype_and_x,
    frontend_method_data,
    init_flags,
    method_flags,
    frontend,
    on_device,
):
    input_dtype, x = dtype_and_x
    helpers.test_frontend_method(
        init_input_dtypes=input_dtype,
        init_all_as_kwargs_np={
            "data": x[0],
        },
        method_input_dtypes=input_dtype,
        method_all_as_kwargs_np={
            "other": x[1],
        },
        frontend_method_data=frontend_method_data,
        init_flags=init_flags,
        method_flags=method_flags,
        frontend=frontend,
        on_device=on_device,
    )


# addr_
@handle_frontend_method(
    class_tree=CLASS_TREE,
    init_tree="torch.tensor",
    method_name="addr_",
    dtype_and_vecs=_get_dtype_input_and_vectors(with_input=True),
    beta=st.floats(
        min_value=-5,
        max_value=5,
        allow_nan=False,
        allow_subnormal=False,
        allow_infinity=False,
    ),
    alpha=st.floats(
        min_value=-5,
        max_value=5,
        allow_nan=False,
        allow_subnormal=False,
        allow_infinity=False,
    ),
)
def test_torch_instance_addr_(
    dtype_and_vecs,
    beta,
    alpha,
    frontend,
    frontend_method_data,
    init_flags,
    method_flags,
    on_device,
):
    dtype, input, vec1, vec2 = dtype_and_vecs
    helpers.test_frontend_method(
        init_input_dtypes=dtype,
        init_all_as_kwargs_np={
            "data": input,
        },
        method_input_dtypes=dtype,
        method_all_as_kwargs_np={
            "vec1": vec1,
            "vec2": vec2,
            "beta": beta,
            "alpha": alpha,
        },
        frontend_method_data=frontend_method_data,
        init_flags=init_flags,
        method_flags=method_flags,
        frontend=frontend,
        atol_=1e-02,
        on_device=on_device,
    )


@handle_frontend_method(
    class_tree=CLASS_TREE,
    init_tree="torch.tensor",
    method_name="eq_",
    dtype_and_x=helpers.dtype_and_values(
        available_dtypes=helpers.get_dtypes("float"),
        num_arrays=2,
        min_value=-1e04,
        max_value=1e04,
        allow_inf=False,
    ),
)
def test_torch_special_eq_(
    dtype_and_x,
    frontend_method_data,
    init_flags,
    method_flags,
    frontend,
    on_device,
):
    input_dtype, x = dtype_and_x
    helpers.test_frontend_method(
        init_input_dtypes=input_dtype,
        init_all_as_kwargs_np={
            "data": x[0],
        },
        method_input_dtypes=input_dtype,
        method_all_as_kwargs_np={
            "other": x[1],
        },
        frontend_method_data=frontend_method_data,
        init_flags=init_flags,
        method_flags=method_flags,
        frontend=frontend,
        on_device=on_device,
    )


@handle_frontend_method(
    class_tree=CLASS_TREE,
    init_tree="torch.tensor",
    method_name="var",
    dtype_and_x=_statistical_dtype_values(
        function="var",
        min_value=-1e04,
        max_value=1e04,
    ),
    keepdim=st.booleans(),
)
def test_torch_instance_var(
    dtype_and_x,
    keepdim,
    frontend,
    frontend_method_data,
    init_flags,
    method_flags,
    on_device,
):
    input_dtype, x, axis, correction = dtype_and_x
    helpers.test_frontend_method(
        init_input_dtypes=input_dtype,
        init_all_as_kwargs_np={"data": x[0]},
        method_input_dtypes=input_dtype,
        method_all_as_kwargs_np={
            "dim": axis,
            "correction": int(correction),
            "keepdim": keepdim,
        },
        frontend=frontend,
        frontend_method_data=frontend_method_data,
        init_flags=init_flags,
        method_flags=method_flags,
        on_device=on_device,
    )


@handle_frontend_method(
    class_tree=CLASS_TREE,
    init_tree="torch.tensor",
    method_name="narrow",
    dtype_input_dim_start_length=_dtype_input_dim_start_length(),
)
def test_torch_instance_narrow(
    dtype_input_dim_start_length,
    frontend,
    frontend_method_data,
    init_flags,
    method_flags,
    on_device,
):
    (input_dtype, x, dim, start, length) = dtype_input_dim_start_length
    helpers.test_frontend_method(
        init_input_dtypes=input_dtype,
        init_all_as_kwargs_np={"data": x[0]},
        method_input_dtypes=input_dtype,
        method_all_as_kwargs_np={
            "dim": dim,
            "start": start,
            "length": length,
        },
        frontend=frontend,
        frontend_method_data=frontend_method_data,
        init_flags=init_flags,
        method_flags=method_flags,
        on_device=on_device,
    )


@handle_frontend_method(
    class_tree=CLASS_TREE,
    init_tree="torch.tensor",
    method_name="as_strided",
    dtype_x_and_other=_as_strided_helper(),
)
def test_torch_instance_as_strided(
    dtype_x_and_other,
    frontend,
    frontend_method_data,
    init_flags,
    method_flags,
    on_device,
):
    input_dtype, x, size, stride, offset = dtype_x_and_other
    helpers.test_frontend_method(
        init_input_dtypes=input_dtype,
        init_all_as_kwargs_np={"data": x[0]},
        method_input_dtypes=input_dtype,
        method_all_as_kwargs_np={
            "size": size,
            "stride": stride,
            "storage_offset": offset,
        },
        frontend=frontend,
        frontend_method_data=frontend_method_data,
        init_flags=init_flags,
        method_flags=method_flags,
        on_device=on_device,
    )


@handle_frontend_method(
    class_tree=CLASS_TREE,
    init_tree="torch.tensor",
    method_name="log1p",
    dtype_x=helpers.dtype_and_values(
        available_dtypes=helpers.get_dtypes("numeric"),
    ),
)
def test_torch_instance_log1p(
    dtype_x,
    frontend,
    frontend_method_data,
    init_flags,
    method_flags,
    on_device,
):
    input_dtype, x = dtype_x
    helpers.test_frontend_method(
        init_input_dtypes=input_dtype,
        init_all_as_kwargs_np={"data": x[0]},
        method_input_dtypes=input_dtype,
        method_all_as_kwargs_np={},
        frontend=frontend,
        frontend_method_data=frontend_method_data,
        init_flags=init_flags,
        method_flags=method_flags,
        on_device=on_device,
    )


@handle_frontend_method(
    class_tree=CLASS_TREE,
    init_tree="torch.tensor",
    method_name="baddbmm",
    dtype_and_matrices=_get_dtype_and_3dbatch_matrices(with_input=True, input_3d=True),
    beta=st.floats(
        min_value=-5,
        max_value=5,
        allow_nan=False,
        allow_subnormal=False,
        allow_infinity=False,
    ),
    alpha=st.floats(
        min_value=-5,
        max_value=5,
        allow_nan=False,
        allow_subnormal=False,
        allow_infinity=False,
    ),
)
def test_torch_instance_baddbmm(
    dtype_and_matrices,
    beta,
    alpha,
    frontend,
    frontend_method_data,
    init_flags,
    method_flags,
    on_device,
):
    input_dtype, x, batch1, batch2 = dtype_and_matrices
    helpers.test_frontend_method(
        init_input_dtypes=input_dtype,
        init_all_as_kwargs_np={"data": x[0]},
        method_input_dtypes=input_dtype,
        method_all_as_kwargs_np={
            "batch1": batch1,
            "batch2": batch2,
            "beta": beta,
            "alpha": alpha,
        },
        frontend=frontend,
        frontend_method_data=frontend_method_data,
        init_flags=init_flags,
        method_flags=method_flags,
        on_device=on_device,
    )


@handle_frontend_method(
    class_tree=CLASS_TREE,
    init_tree="torch.tensor",
    method_name="floor_",
    dtype_and_x=helpers.dtype_and_values(
        available_dtypes=helpers.get_dtypes("float"),
    ),
)
def test_torch_instance_floor_(
    dtype_and_x,
    frontend_method_data,
    init_flags,
    method_flags,
    frontend,
    on_device,
):
    input_dtype, x = dtype_and_x
    helpers.test_frontend_method(
        init_input_dtypes=input_dtype,
        init_all_as_kwargs_np={
            "data": x[0],
        },
        method_input_dtypes=input_dtype,
        method_all_as_kwargs_np={},
        frontend_method_data=frontend_method_data,
        init_flags=init_flags,
        method_flags=method_flags,
        frontend=frontend,
        on_device=on_device,
    )


@handle_frontend_method(
    class_tree=CLASS_TREE,
    init_tree="torch.tensor",
    method_name="diag",
    dtype_and_values=helpers.dtype_and_values(
        available_dtypes=helpers.get_dtypes("float"),
        shape=st.shared(helpers.get_shape(min_num_dims=1, max_num_dims=2), key="shape"),
    ),
    diagonal=st.integers(min_value=-100, max_value=100),
)
def test_torch_instance_diag(
    dtype_and_values,
    diagonal,
    frontend_method_data,
    init_flags,
    method_flags,
    frontend,
    on_device,
):
    input_dtype, values = dtype_and_values
    helpers.test_frontend_method(
        init_input_dtypes=input_dtype,
        init_all_as_kwargs_np={
            "data": values[0],
        },
        method_input_dtypes=input_dtype,
        method_all_as_kwargs_np={
            "diagonal": diagonal,
        },
        frontend_method_data=frontend_method_data,
        init_flags=init_flags,
        method_flags=method_flags,
        frontend=frontend,
        on_device=on_device,
    )


@handle_frontend_method(
    class_tree=CLASS_TREE,
    init_tree="torch.tensor",
    method_name="gather",
    params_indices_others=helpers.array_indices_axis(
        array_dtypes=helpers.get_dtypes("valid"),
        indices_dtypes=["int64"],
        indices_same_dims=True,
    ),
)
def test_torch_instance_gather(
    params_indices_others,
    frontend,
    frontend_method_data,
    init_flags,
    method_flags,
    on_device,
):
    input_dtypes, x, indices, axis, batch_dims = params_indices_others
    helpers.test_frontend_method(
        init_input_dtypes=[input_dtypes[0]],
        init_all_as_kwargs_np={"data": x},
        method_input_dtypes=[input_dtypes[1]],
        method_all_as_kwargs_np={
            "dim": axis,
            "index": indices,
        },
        frontend=frontend,
        frontend_method_data=frontend_method_data,
        init_flags=init_flags,
        method_flags=method_flags,
        on_device=on_device,
    )


@handle_frontend_method(
    class_tree=CLASS_TREE,
    init_tree="torch.tensor",
    method_name="take_along_dim",
    dtype_indices_axis=helpers.array_indices_axis(
        array_dtypes=helpers.get_dtypes("numeric"),
        indices_dtypes=["int64"],
        min_num_dims=1,
        max_num_dims=5,
        min_dim_size=1,
        max_dim_size=10,
        indices_same_dims=True,
    ),
)
def test_torch_instance_take_along_dim(
    dtype_indices_axis,
    frontend_method_data,
    init_flags,
    method_flags,
    frontend,
    on_device,
):
    input_dtypes, value, indices, axis, _ = dtype_indices_axis
    helpers.test_frontend_method(
        init_input_dtypes=[input_dtypes[0]],
        init_all_as_kwargs_np={
            "data": value,
        },
        method_input_dtypes=[input_dtypes[1]],
        method_all_as_kwargs_np={
            "indices": indices,
            "dim": axis,
        },
        frontend_method_data=frontend_method_data,
        init_flags=init_flags,
        method_flags=method_flags,
        frontend=frontend,
        on_device=on_device,
    )


@handle_frontend_method(
    class_tree=CLASS_TREE,
    init_tree="torch.tensor",
    method_name="movedim",
    dtype_and_input=helpers.dtype_and_values(
        available_dtypes=helpers.get_dtypes("float"),
        min_value=-100,
        max_value=100,
        shape=st.shared(
            helpers.get_shape(
                min_num_dims=1,
                max_num_dims=3,
                min_dim_size=1,
                max_dim_size=3,
            ),
            key="a_s_d",
        ),
    ),
    source=helpers.get_axis(
        allow_none=False,
        unique=True,
        shape=st.shared(
            helpers.get_shape(
                min_num_dims=1,
                max_num_dims=3,
                min_dim_size=1,
                max_dim_size=3,
            ),
            key="a_s_d",
        ),
        min_size=1,
        force_int=True,
    ),
    destination=helpers.get_axis(
        allow_none=False,
        unique=True,
        shape=st.shared(
            helpers.get_shape(
                min_num_dims=1,
                max_num_dims=3,
                min_dim_size=1,
                max_dim_size=3,
            ),
            key="a_s_d",
        ),
        min_size=1,
        force_int=True,
    ),
)
def test_torch_instance_movedim(
    dtype_and_input,
    source,
    destination,
    frontend,
    frontend_method_data,
    init_flags,
    method_flags,
    on_device,
):
    input_dtype, value = dtype_and_input
    helpers.test_frontend_method(
        init_input_dtypes=input_dtype,
        init_all_as_kwargs_np={"data": value[0]},
        method_input_dtypes=input_dtype,
        method_all_as_kwargs_np={
            "source": source,
            "destination": destination,
        },
        frontend=frontend,
        frontend_method_data=frontend_method_data,
        init_flags=init_flags,
        method_flags=method_flags,
        on_device=on_device,
    )


@handle_frontend_method(
    class_tree=CLASS_TREE,
    init_tree="torch.tensor",
    method_name="addcdiv_",
    dtype_and_x=helpers.dtype_and_values(
        available_dtypes=helpers.get_dtypes("float"),
        num_arrays=3,
        large_abs_safety_factor=2.5,
        small_abs_safety_factor=2.5,
        safety_factor_scale="log",
        shared_dtype=True,
    ),
    value=st.floats(min_value=-100, max_value=100),
)
def test_torch_instance_addcdiv_(
    dtype_and_x,
    value,
    frontend,
    frontend_method_data,
    init_flags,
    method_flags,
    on_device,
):
    input_dtype, x = dtype_and_x
    assume(not np.any(np.isclose(x[2], 0)))

    helpers.test_frontend_method(
        init_input_dtypes=input_dtype,
        init_all_as_kwargs_np={"data": x[0]},
        method_input_dtypes=input_dtype,
        method_all_as_kwargs_np={
            "tensor1": x[1],
            "tensor2": x[2],
            "value": value,
        },
        frontend_method_data=frontend_method_data,
        init_flags=init_flags,
        method_flags=method_flags,
        frontend=frontend,
        on_device=on_device,
        atol_=1e-03,
    )


@handle_frontend_method(
    class_tree=CLASS_TREE,
    init_tree="torch.tensor",
    method_name="cholesky",
    dtype_and_x=_get_dtype_and_matrix(),
    upper=st.booleans(),
)
def test_torch_instance_cholesky(
    dtype_and_x,
    upper,
    frontend,
    frontend_method_data,
    init_flags,
    method_flags,
    on_device,
):
    input_dtype, x = dtype_and_x
    x = x[0]
    # make symmetric positive-definite
    x = np.matmul(x.swapaxes(-1, -2), x) + np.identity(x.shape[-1]) * 1e-3

    helpers.test_frontend_method(
        init_input_dtypes=input_dtype,
        init_all_as_kwargs_np={
            "data": x,
        },
        method_input_dtypes=input_dtype,
        method_all_as_kwargs_np={
            "upper": upper,
        },
        frontend_method_data=frontend_method_data,
        init_flags=init_flags,
        method_flags=method_flags,
        frontend=frontend,
        on_device=on_device,
        rtol_=1e-2,
    )


@handle_frontend_method(
    class_tree=CLASS_TREE,
    init_tree="torch.tensor",
    method_name="heaviside",
    dtype_and_values=helpers.dtype_and_values(
        available_dtypes=helpers.get_dtypes("float"),
        num_arrays=2,
    ),
)
def test_torch_instance_heaviside(
    dtype_and_values,
    frontend,
    frontend_method_data,
    init_flags,
    method_flags,
    on_device,
):
    input_dtype, values = dtype_and_values
    helpers.test_frontend_method(
        init_input_dtypes=input_dtype,
        init_all_as_kwargs_np={
            "data": values[0],
        },
        method_input_dtypes=input_dtype,
        method_all_as_kwargs_np={
            "values": values[1],
        },
        init_flags=init_flags,
        method_flags=method_flags,
        frontend_method_data=frontend_method_data,
        frontend=frontend,
        on_device=on_device,
    )


<<<<<<< HEAD
# write test for torch instance apply_
=======
@handle_frontend_method(
    class_tree=CLASS_TREE,
    init_tree="torch.tensor",
    method_name="dot",
    dtype_and_x=helpers.dtype_and_values(
        available_dtypes=helpers.get_dtypes("float"),
        num_arrays=2,
        shape=(1,),
    ),
)
def test_torch_instance_dot(
    dtype_and_x,
    frontend_method_data,
    init_flags,
    method_flags,
    frontend,
    on_device,
):
    input_dtype, x = dtype_and_x
    helpers.test_frontend_method(
        init_input_dtypes=input_dtype,
        init_all_as_kwargs_np={
            "data": x[0],
        },
        method_input_dtypes=input_dtype,
        method_all_as_kwargs_np={
            "tensor": x[1],
        },
        frontend_method_data=frontend_method_data,
        init_flags=init_flags,
        method_flags=method_flags,
        frontend=frontend,
        on_device=on_device,
    )
>>>>>>> 80145d6e


@handle_frontend_method(
    class_tree=CLASS_TREE,
    init_tree="torch.tensor",
<<<<<<< HEAD
    method_name="apply_",
    dtype_and_values=helpers.dtype_and_values(
        available_dtypes=helpers.get_dtypes("float"),
        num_arrays=1,
    ),
)
def test_torch_instance_apply_(
    dtype_and_values,
=======
    method_name="tile",
    dtype_and_values=helpers.dtype_and_values(
        available_dtypes=helpers.get_dtypes("valid"),
        shape=st.shared(helpers.get_shape(), key="shape"),
    ),
    reps=helpers.get_axis(
        shape=st.shared(helpers.get_shape(), key="shape"),
        allow_neg=False,
    ),
)
def test_torch_instance_tile(
    dtype_and_values,
    reps,
>>>>>>> 80145d6e
    frontend,
    frontend_method_data,
    init_flags,
    method_flags,
    on_device,
):
<<<<<<< HEAD
    def func(x):
        return x + 1

    input_dtype, values = dtype_and_values

=======
    input_dtype, values = dtype_and_values
    if isinstance(reps, tuple):
        method_flags.num_positional_args = len(reps)
    else:
        method_flags.num_positional_args = 1
>>>>>>> 80145d6e
    helpers.test_frontend_method(
        init_input_dtypes=input_dtype,
        init_all_as_kwargs_np={
            "data": values[0],
        },
        method_input_dtypes=input_dtype,
        method_all_as_kwargs_np={
<<<<<<< HEAD
            "callable": func,
=======
            "reps": reps,
>>>>>>> 80145d6e
        },
        init_flags=init_flags,
        method_flags=method_flags,
        frontend_method_data=frontend_method_data,
        frontend=frontend,
        on_device=on_device,
    )<|MERGE_RESOLUTION|>--- conflicted
+++ resolved
@@ -9890,9 +9890,6 @@
     )
 
 
-<<<<<<< HEAD
-# write test for torch instance apply_
-=======
 @handle_frontend_method(
     class_tree=CLASS_TREE,
     init_tree="torch.tensor",
@@ -9927,22 +9924,11 @@
         frontend=frontend,
         on_device=on_device,
     )
->>>>>>> 80145d6e
-
-
-@handle_frontend_method(
-    class_tree=CLASS_TREE,
-    init_tree="torch.tensor",
-<<<<<<< HEAD
-    method_name="apply_",
-    dtype_and_values=helpers.dtype_and_values(
-        available_dtypes=helpers.get_dtypes("float"),
-        num_arrays=1,
-    ),
-)
-def test_torch_instance_apply_(
-    dtype_and_values,
-=======
+
+
+@handle_frontend_method(
+    class_tree=CLASS_TREE,
+    init_tree="torch.tensor",
     method_name="tile",
     dtype_and_values=helpers.dtype_and_values(
         available_dtypes=helpers.get_dtypes("valid"),
@@ -9956,26 +9942,17 @@
 def test_torch_instance_tile(
     dtype_and_values,
     reps,
->>>>>>> 80145d6e
-    frontend,
-    frontend_method_data,
-    init_flags,
-    method_flags,
-    on_device,
-):
-<<<<<<< HEAD
-    def func(x):
-        return x + 1
-
-    input_dtype, values = dtype_and_values
-
-=======
+    frontend,
+    frontend_method_data,
+    init_flags,
+    method_flags,
+    on_device,
+):
     input_dtype, values = dtype_and_values
     if isinstance(reps, tuple):
         method_flags.num_positional_args = len(reps)
     else:
         method_flags.num_positional_args = 1
->>>>>>> 80145d6e
     helpers.test_frontend_method(
         init_input_dtypes=input_dtype,
         init_all_as_kwargs_np={
@@ -9983,11 +9960,49 @@
         },
         method_input_dtypes=input_dtype,
         method_all_as_kwargs_np={
-<<<<<<< HEAD
+            "reps": reps,
+        },
+        init_flags=init_flags,
+        method_flags=method_flags,
+        frontend_method_data=frontend_method_data,
+        frontend=frontend,
+        on_device=on_device,
+    )
+
+
+# write test for torch instance apply_
+
+
+@handle_frontend_method(
+    class_tree=CLASS_TREE,
+    init_tree="torch.tensor",
+    method_name="apply_",
+    dtype_and_values=helpers.dtype_and_values(
+        available_dtypes=helpers.get_dtypes("float"),
+        num_arrays=1,
+    ),
+)
+def test_torch_instance_apply_(
+    dtype_and_values,
+    frontend,
+    frontend_method_data,
+    init_flags,
+    method_flags,
+    on_device,
+):
+    def func(x):
+        return x + 1
+
+    input_dtype, values = dtype_and_values
+
+    helpers.test_frontend_method(
+        init_input_dtypes=input_dtype,
+        init_all_as_kwargs_np={
+            "data": values[0],
+        },
+        method_input_dtypes=input_dtype,
+        method_all_as_kwargs_np={
             "callable": func,
-=======
-            "reps": reps,
->>>>>>> 80145d6e
         },
         init_flags=init_flags,
         method_flags=method_flags,
