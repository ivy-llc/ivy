--- conflicted
+++ resolved
@@ -10528,20 +10528,6 @@
         on_device=on_device,
     )
 
-<<<<<<< HEAD
-# angle
-@handle_frontend_method(
-    class_tree=CLASS_TREE,
-    init_tree="torch.tensor",
-    method_name="angle",
-    dtype_and_x=helpers.dtype_and_values(
-        available_dtypes=helpers.get_dtypes("complex"),
-        min_num_dims=1,
-        min_dim_size=1
-    ),
-)
-def test_torch_instance_angle(
-=======
 
 @handle_frontend_method(
     class_tree=CLASS_TREE,
@@ -10552,25 +10538,16 @@
     ),
 )
 def test_torch_instance_conj(
->>>>>>> 481277d1
-    dtype_and_x,
-    frontend_method_data,
-    init_flags,
-    method_flags,
-    frontend,
-    on_device,
-<<<<<<< HEAD
-    backend_fw
-=======
->>>>>>> 481277d1
-):
-    input_dtype, x = dtype_and_x
-    helpers.test_frontend_method(
-        init_input_dtypes=input_dtype,
-<<<<<<< HEAD
-        backend_to_test=backend_fw,
-=======
->>>>>>> 481277d1
+    dtype_and_x,
+    frontend_method_data,
+    init_flags,
+    method_flags,
+    frontend,
+    on_device,
+):
+    input_dtype, x = dtype_and_x
+    helpers.test_frontend_method(
+        init_input_dtypes=input_dtype,
         init_all_as_kwargs_np={
             "data": x[0],
         },
