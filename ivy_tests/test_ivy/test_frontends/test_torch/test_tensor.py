--- conflicted
+++ resolved
@@ -13487,384 +13487,4 @@
         method_flags=method_flags,
         frontend=frontend,
         on_device=on_device,
-<<<<<<< HEAD
-=======
-    )
-
-
-# vsplit
-@handle_frontend_method(
-    class_tree=CLASS_TREE,
-    init_tree="torch.tensor",
-    method_name="vsplit",
-    dtype_value=helpers.dtype_and_values(
-        available_dtypes=helpers.get_dtypes("valid"),
-        shape=st.shared(helpers.get_shape(min_num_dims=2), key="value_shape"),
-    ),
-    indices_or_sections=_get_splits(
-        min_num_dims=2,
-        axis=0,
-        allow_none=False,
-        allow_array_indices=False,
-        is_mod_split=True,
-    ),
-)
-def test_torch_tensor_vsplit(
-    dtype_value,
-    indices_or_sections,
-    frontend_method_data,
-    init_flags,
-    method_flags,
-    frontend,
-    on_device,
-    backend_fw,
-):
-    input_dtype, x = dtype_value
-    helpers.test_frontend_method(
-        init_input_dtypes=input_dtype,
-        backend_to_test=backend_fw,
-        init_all_as_kwargs_np={
-            "data": x[0],
-        },
-        method_input_dtypes=[],
-        method_all_as_kwargs_np={"indices_or_sections": indices_or_sections},
-        frontend_method_data=frontend_method_data,
-        init_flags=init_flags,
-        method_flags=method_flags,
-        frontend=frontend,
-        on_device=on_device,
-    )
-
-
-# where
-@handle_frontend_method(
-    class_tree=CLASS_TREE,
-    init_tree="torch.tensor",
-    method_name="where",
-    broadcastables=_broadcastable_trio(),
-)
-def test_torch_tensor_where(
-    broadcastables,
-    frontend_method_data,
-    init_flags,
-    method_flags,
-    frontend,
-    on_device,
-    backend_fw,
-):
-    cond, xs, dtypes = broadcastables
-    helpers.test_frontend_method(
-        init_input_dtypes=dtypes,
-        backend_to_test=backend_fw,
-        init_all_as_kwargs_np={
-            "data": xs[0],
-        },
-        method_input_dtypes=["bool", dtypes[1]],
-        method_all_as_kwargs_np={
-            "condition": cond,
-            "other": xs[1],
-        },
-        frontend_method_data=frontend_method_data,
-        init_flags=init_flags,
-        method_flags=method_flags,
-        frontend=frontend,
-        on_device=on_device,
-    )
-
-
-# xlogy
-@handle_frontend_method(
-    class_tree=CLASS_TREE,
-    init_tree="torch.tensor",
-    method_name="xlogy",
-    dtype_and_x=helpers.dtype_and_values(
-        available_dtypes=helpers.get_dtypes("float"),
-        num_arrays=2,
-        min_num_dims=1,
-        min_value=-100,
-        max_value=100,
-        shared_dtype=True,
-    ),
-)
-def test_torch_tensor_xlogy(
-    dtype_and_x,
-    frontend,
-    backend_fw,
-    frontend_method_data,
-    init_flags,
-    method_flags,
-    on_device,
-):
-    input_dtype, x = dtype_and_x
-    helpers.test_frontend_method(
-        init_input_dtypes=input_dtype,
-        init_all_as_kwargs_np={
-            "data": x[0],
-        },
-        method_input_dtypes=input_dtype,
-        method_all_as_kwargs_np={
-            "other": x[1],
-        },
-        frontend_method_data=frontend_method_data,
-        init_flags=init_flags,
-        method_flags=method_flags,
-        frontend=frontend,
-        backend_to_test=backend_fw,
-        on_device=on_device,
-    )
-
-
-# xlogy_
-@handle_frontend_method(
-    class_tree=CLASS_TREE,
-    init_tree="torch.tensor",
-    method_name="xlogy_",
-    dtype_and_x=helpers.dtype_and_values(
-        available_dtypes=helpers.get_dtypes("float"),
-        num_arrays=2,
-        min_num_dims=1,
-        min_value=-100,
-        max_value=100,
-        shared_dtype=True,
-    ),
-    test_inplace=st.just(True),
-)
-def test_torch_tensor_xlogy_(
-    dtype_and_x,
-    frontend,
-    backend_fw,
-    frontend_method_data,
-    init_flags,
-    method_flags,
-    on_device,
-):
-    input_dtype, x = dtype_and_x
-    helpers.test_frontend_method(
-        init_input_dtypes=input_dtype,
-        init_all_as_kwargs_np={
-            "data": x[0],
-        },
-        method_input_dtypes=input_dtype,
-        method_all_as_kwargs_np={
-            "other": x[1],
-        },
-        frontend_method_data=frontend_method_data,
-        init_flags=init_flags,
-        method_flags=method_flags,
-        frontend=frontend,
-        backend_to_test=backend_fw,
-        on_device=on_device,
-    )
-
-
-# zero_ tests
-@handle_frontend_method(
-    class_tree=CLASS_TREE,
-    init_tree="torch.tensor",
-    method_name="zero_",
-    dtype_and_x=helpers.dtype_and_values(
-        available_dtypes=helpers.get_dtypes("float"),
-        allow_inf=False,
-    ),
-    test_inplace=st.just(True),
-)
-def test_torch_tensor_zero_(
-    dtype_and_x,
-    frontend_method_data,
-    init_flags,
-    method_flags,
-    frontend,
-    on_device,
-    backend_fw,
-):
-    input_dtype, x = dtype_and_x
-    helpers.test_frontend_method(
-        init_input_dtypes=input_dtype,
-        backend_to_test=backend_fw,
-        init_all_as_kwargs_np={
-            "data": x[0],
-        },
-        method_input_dtypes=input_dtype,
-        method_all_as_kwargs_np={},
-        frontend_method_data=frontend_method_data,
-        init_flags=init_flags,
-        method_flags=method_flags,
-        frontend=frontend,
-        on_device=on_device,
-    )
-
-
-# triu
-@handle_frontend_method(
-    class_tree=CLASS_TREE,
-    init_tree="torch.tensor",
-    method_name="triu",
-    dtype_x=helpers.dtype_and_values(
-        available_dtypes=helpers.get_dtypes("numeric"),
-        min_num_dims=2,
-        max_num_dims=5,
-        min_dim_size=1,
-        max_dim_size=5,
-    ),
-    diagonal=st.integers(
-        min_value=-4,
-        max_value=4,
-    ),
-)
-def test_torch_triu(
-    dtype_x,
-    diagonal,
-    frontend,
-    frontend_method_data,
-    init_flags,
-    method_flags,
-    on_device,
-    backend_fw,
-):
-    input_dtype, x = dtype_x
-    helpers.test_frontend_method(
-        init_input_dtypes=input_dtype,
-        backend_to_test=backend_fw,
-        init_all_as_kwargs_np={"data": x[0]},
-        method_input_dtypes=input_dtype,
-        method_all_as_kwargs_np={"diagonal": diagonal},
-        frontend_method_data=frontend_method_data,
-        init_flags=init_flags,
-        method_flags=method_flags,
-        frontend=frontend,
-        on_device=on_device,
-    )
-
-
-# triu_
-@handle_frontend_method(
-    class_tree=CLASS_TREE,
-    init_tree="torch.tensor",
-    method_name="triu_",
-    dtype_x=helpers.dtype_and_values(
-        available_dtypes=helpers.get_dtypes("valid"),
-        min_num_dims=2,
-        max_num_dims=5,
-        min_dim_size=1,
-        max_dim_size=5,
-    ),
-    diagonal=st.integers(
-        min_value=-4,
-        max_value=4,
-    ),
-)
-def test_torch_triu_(
-    dtype_x,
-    diagonal,
-    frontend,
-    frontend_method_data,
-    init_flags,
-    method_flags,
-    on_device,
-    backend_fw,
-):
-    input_dtype, x = dtype_x
-    helpers.test_frontend_method(
-        init_input_dtypes=input_dtype,
-        backend_to_test=backend_fw,
-        init_all_as_kwargs_np={"data": x[0]},
-        method_input_dtypes=input_dtype,
-        method_all_as_kwargs_np={"diagonal": diagonal},
-        frontend_method_data=frontend_method_data,
-        init_flags=init_flags,
-        method_flags=method_flags,
-        frontend=frontend,
-        on_device=on_device,
-    )
-
-
-# unique
-@handle_frontend_method(
-    class_tree=CLASS_TREE,
-    init_tree="torch.tensor",
-    method_name="unique",
-    dtype_x_axis=helpers.dtype_values_axis(
-        available_dtypes=helpers.get_dtypes("valid"),
-        valid_axis=True,
-        force_int_axis=True,
-    ),
-    sorted=st.booleans(),
-    return_inverse=st.booleans(),
-    return_counts=st.booleans(),
-)
-def test_torch_unique(
-    dtype_x_axis,
-    sorted,
-    return_inverse,
-    return_counts,
-    frontend,
-    frontend_method_data,
-    init_flags,
-    method_flags,
-    on_device,
-    backend_fw,
-):
-    input_dtype, x, axis = dtype_x_axis
-    helpers.test_frontend_method(
-        init_input_dtypes=input_dtype,
-        backend_to_test=backend_fw,
-        init_all_as_kwargs_np={"data": x[0]},
-        method_input_dtypes=input_dtype,
-        method_all_as_kwargs_np={
-            "sorted": sorted,
-            "return_inverse": return_inverse,
-            "return_counts": return_counts,
-            "dim": axis,
-        },
-        frontend_method_data=frontend_method_data,
-        init_flags=init_flags,
-        method_flags=method_flags,
-        frontend=frontend,
-        on_device=on_device,
-    )
-
-
-# unique_consecutive
-@handle_frontend_method(
-    class_tree=CLASS_TREE,
-    init_tree="torch.tensor",
-    method_name="unique_consecutive",
-    dtype_x_axis=helpers.dtype_values_axis(
-        available_dtypes=helpers.get_dtypes("valid"),
-        min_num_dims=2,
-        min_dim_size=2,
-        force_int_axis=True,
-        valid_axis=True,
-    ),
-    return_inverse=st.booleans(),
-    return_counts=st.booleans(),
-)
-def test_torch_unique_consecutive(
-    dtype_x_axis,
-    return_inverse,
-    return_counts,
-    frontend,
-    frontend_method_data,
-    init_flags,
-    method_flags,
-    on_device,
-    backend_fw,
-):
-    input_dtype, x, axis = dtype_x_axis
-    helpers.test_frontend_method(
-        init_input_dtypes=input_dtype,
-        backend_to_test=backend_fw,
-        init_all_as_kwargs_np={"data": x[0]},
-        method_input_dtypes=input_dtype,
-        method_all_as_kwargs_np={
-            "return_inverse": return_inverse,
-            "return_counts": return_counts,
-            "dim": axis,
-        },
-        frontend_method_data=frontend_method_data,
-        init_flags=init_flags,
-        method_flags=method_flags,
-        frontend=frontend,
-        on_device=on_device,
->>>>>>> a59ef41f
     )