# global
import pytest
from types import SimpleNamespace
import numpy as np

from ivy_tests.test_ivy.test_frontends.test_torch.test_comparison_ops import (
    _topk_helper,
)
from ivy_tests.test_ivy.test_frontends.test_torch.test_creation_ops import (
    _as_strided_helper,
)
from ivy_tests.test_ivy.test_frontends.test_torch.test_indexing_slicing_joining_mutating_ops import (  # noqa: E501
    _dtype_input_dim_start_length,
)
from ivy_tests.test_ivy.test_frontends.test_torch.test_reduction_ops import (
    _get_axis_and_p,
)

try:
    import torch
except ImportError:
    torch = SimpleNamespace()

import ivy
from hypothesis import strategies as st, given, assume

# local
import ivy_tests.test_ivy.helpers as helpers
from ivy_tests.test_ivy.test_frontends.test_torch.test_blas_and_lapack_ops import (
    _get_dtype_and_3dbatch_matrices,
    _get_dtype_input_and_matrices,
    _get_dtype_input_and_mat_vec,
)
from ivy.functional.frontends.torch import Tensor
from ivy_tests.test_ivy.helpers import handle_frontend_method
from ivy_tests.test_ivy.test_functional.test_core.test_searching import (
    _broadcastable_trio,
)
from ivy_tests.test_ivy.test_functional.test_core.test_manipulation import (  # noqa
    _get_splits,
)
from ivy_tests.test_ivy.test_frontends.test_torch.test_miscellaneous_ops import (  # noqa
    dtype_value1_value2_axis,
)
from ivy_tests.test_ivy.test_frontends.test_torch.test_linalg import (  # noqa
    _get_dtype_and_matrix,
)
from ivy_tests.test_ivy.test_functional.test_core.test_statistical import (
    _get_castable_dtype,
    _statistical_dtype_values,
)

CLASS_TREE = "ivy.functional.frontends.torch.Tensor"


# Helper functions
@st.composite
def _dtypes(draw):
    return draw(
        st.shared(
            helpers.list_of_size(
                x=st.sampled_from(
                    draw(helpers.get_dtypes("numeric", prune_function=False))
                ),
                size=1,
            ),
            key="dtype",
        )
    )


@st.composite
def _requires_grad(draw):
    dtype = draw(_dtypes())[0]
    if ivy.is_int_dtype(dtype) or ivy.is_uint_dtype(dtype):
        return draw(st.just(False))
    return draw(st.booleans())


@given(
    dtype_x=helpers.dtype_and_values(
        available_dtypes=helpers.get_dtypes("valid", prune_function=False)
    ).filter(lambda x: "bfloat16" not in x[0]),
)
def test_torch_ivy_array(
    dtype_x,
    backend_fw,
):
    _, data = dtype_x
    ivy.set_backend(backend_fw)
    x = Tensor(data[0])
    x.ivy_array = data[0]
    ret = helpers.flatten_and_to_np(ret=x.ivy_array.data, backend=backend_fw)
    ret_gt = helpers.flatten_and_to_np(ret=data[0], backend=backend_fw)
    helpers.value_test(
        ret_np_flat=ret,
        ret_np_from_gt_flat=ret_gt,
        backend="torch",
    )


@given(
    dtype_x=helpers.dtype_and_values(
        available_dtypes=helpers.get_dtypes("valid", prune_function=False)
    ).filter(lambda x: "bfloat16" not in x[0]),
)
def test_torch_device(
    dtype_x,
    backend_fw,
):
    ivy.set_backend(backend_fw)
    _, data = dtype_x
    x = Tensor(data[0])
    x.ivy_array = data[0]
    ivy.utils.assertions.check_equal(
        x.device, ivy.dev(ivy.array(data[0])), as_array=False
    )
    ivy.previous_backend()


@given(
    dtype_x=helpers.dtype_and_values(
        available_dtypes=helpers.get_dtypes("valid", prune_function=False)
    ).filter(lambda x: "bfloat16" not in x[0]),
)
def test_torch_dtype(dtype_x, backend_fw):
    ivy.set_backend(backend_fw)
    dtype, data = dtype_x
    x = Tensor(data[0])
    x.ivy_array = data[0]
    ivy.utils.assertions.check_equal(x.dtype, dtype[0], as_array=False)
    ivy.previous_backend()


@given(
    dtype_x=helpers.dtype_and_values(
        available_dtypes=helpers.get_dtypes("valid", prune_function=False),
        ret_shape=True,
    ).filter(lambda x: "bfloat16" not in x[0]),
)
def test_torch_shape(dtype_x, backend_fw):
    ivy.set_backend(backend_fw)
    dtype, data, shape = dtype_x
    x = Tensor(data[0])
    ivy.utils.assertions.check_equal(
        x.ivy_array.shape, ivy.Shape(shape), as_array=False
    )
    ivy.previous_backend()


@given(
    dtype_x=helpers.dtype_and_values(
        available_dtypes=helpers.get_dtypes("complex", prune_function=False)
    ).filter(lambda x: "bfloat16" not in x[0]),
)
def test_torch_real(dtype_x, backend_fw):
    ivy.set_backend(backend_fw)
    _, data = dtype_x
    x = Tensor(data[0])
    x.ivy_array = data[0]
    ivy.utils.assertions.check_equal(x.real, ivy.real(data[0]))
    ivy.previous_backend()


@given(
    dtype_x=helpers.dtype_and_values(
        available_dtypes=helpers.get_dtypes("complex", prune_function=False)
    ),
)
def test_torch_imag(dtype_x, backend_fw):
    ivy.set_backend(backend_fw)
    _, data = dtype_x
    x = Tensor(data[0])
    x.ivy_array = data[0]
    ivy.utils.assertions.check_equal(x.imag, ivy.imag(data[0]))
    ivy.previous_backend()


@given(
    dtype_x=helpers.dtype_and_values(
        available_dtypes=helpers.get_dtypes("valid", prune_function=False),
        ret_shape=True,
    ).filter(lambda x: "bfloat16" not in x[0]),
)
def test_torch_ndim(dtype_x, backend_fw):
    ivy.set_backend(backend_fw)
    dtype, data, shape = dtype_x
    x = Tensor(data[0])
    ivy.utils.assertions.check_equal(x.ndim, data[0].ndim, as_array=False)
    ivy.previous_backend()


def test_torch_tensor_property_grad(backend_fw):
    ivy.set_backend(backend_fw)
    x = Tensor(ivy.array([1.0, 2.0, 3.0]))
    grads = ivy.array([1.0, 2.0, 3.0])
    x._grads = grads
    assert ivy.array_equal(x.grad, grads)
    ivy.previous_backend()


@given(
    dtype_x=helpers.dtype_and_values(
        available_dtypes=helpers.get_dtypes("valid", prune_function=False),
    ),
    requires_grad=st.booleans(),
)
def test_torch_tensor_property_requires_grad(dtype_x, requires_grad, backend_fw):
    ivy.set_backend(backend_fw)
    _, data = dtype_x
    x = Tensor(data[0], requires_grad=requires_grad)
    ivy.utils.assertions.check_equal(x.requires_grad, requires_grad, as_array=False)
    x.requires_grad = not requires_grad
    ivy.utils.assertions.check_equal(x.requires_grad, not requires_grad, as_array=False)
    ivy.previous_backend()


@given(
    requires_grad=st.booleans(),
)
def test_torch_tensor_property_is_leaf(requires_grad, backend_fw):
    ivy.set_backend(backend_fw)
    x = Tensor(ivy.array([3.0]), requires_grad=requires_grad)
    ivy.utils.assertions.check_equal(x.is_leaf, True, as_array=False)
    y = x.pow(2)
    ivy.utils.assertions.check_equal(y.is_leaf, not requires_grad, as_array=False)
    z = y.detach()
    ivy.utils.assertions.check_equal(z.is_leaf, True, as_array=False)
    ivy.previous_backend()


def test_torch_tensor_property_grad_fn(backend_fw):
    ivy.set_backend(backend_fw)
    x = Tensor(ivy.array([3.0]), requires_grad=True)
    ivy.utils.assertions.check_equal(x.grad_fn, None, as_array=False)
    y = x.pow(2)
    ivy.utils.assertions.check_equal(y.grad_fn, "PowBackward", as_array=False)
    ivy.utils.assertions.check_equal(
        y.grad_fn.next_functions[0], "AccumulateGrad", as_array=False
    )
    z = y.detach()
    ivy.utils.assertions.check_equal(z.grad_fn, None, as_array=False)
    ivy.previous_backend()


@given(
    dtype_x=helpers.dtype_and_values(
        available_dtypes=helpers.get_dtypes("valid", prune_function=False),
    ),
    requires_grad=st.booleans(),
)
def test_torch_tensor_requires_grad_(
    dtype_x,
    requires_grad,
    backend_fw,
):
    ivy.set_backend(backend_fw)
    _, data = dtype_x
    x = Tensor(data[0])
    assert not x._requires_grad
    x.requires_grad_()
    assert x._requires_grad
    x.requires_grad_(requires_grad)
    assert x._requires_grad == requires_grad
    ivy.previous_backend()


# chunk
@pytest.mark.skip("Testing takes a lot of time")
@handle_frontend_method(
    class_tree=CLASS_TREE,
    init_tree="torch.tensor",
    method_name="chunk",
    dtype_x_dim=helpers.dtype_values_axis(
        available_dtypes=helpers.get_dtypes("float"),
        min_num_dims=1,
        min_value=-1e04,
        max_value=1e04,
        force_int_axis=True,
        valid_axis=True,
    ),
    chunks=st.integers(
        min_value=1,
        max_value=5,
    ),
)
def test_torch_chunk(
    dtype_x_dim,
    chunks,
    frontend,
    frontend_method_data,
    init_flags,
    method_flags,
    on_device,
    backend_fw,
):
    input_dtype, x, dim = dtype_x_dim
    helpers.test_frontend_method(
        init_input_dtypes=input_dtype,
        backend_to_test=backend_fw,
        init_all_as_kwargs_np={
            "data": x[0],
        },
        method_input_dtypes=input_dtype,
        method_all_as_kwargs_np={
            "chunks": chunks,
            "dim": dim,
        },
        frontend_method_data=frontend_method_data,
        init_flags=init_flags,
        method_flags=method_flags,
        frontend=frontend,
        on_device=on_device,
    )


# any
@handle_frontend_method(
    class_tree=CLASS_TREE,
    init_tree="torch.tensor",
    method_name="any",
    dtype_input_axis=helpers.dtype_values_axis(
        available_dtypes=helpers.get_dtypes("numeric"),
        min_num_dims=1,
        min_value=-1e04,
        max_value=1e04,
        valid_axis=True,
        force_int_axis=True,
    ),
    keepdim=st.booleans(),
)
def test_torch_any(
    dtype_input_axis,
    keepdim,
    frontend_method_data,
    init_flags,
    method_flags,
    frontend,
    on_device,
    backend_fw,
):
    input_dtype, x, axis = dtype_input_axis
    helpers.test_frontend_method(
        init_input_dtypes=input_dtype,
        backend_to_test=backend_fw,
        init_all_as_kwargs_np={
            "data": x[0],
        },
        method_input_dtypes=input_dtype,
        method_all_as_kwargs_np={
            "dim": axis,
            "keepdim": keepdim,
        },
        frontend_method_data=frontend_method_data,
        init_flags=init_flags,
        method_flags=method_flags,
        frontend=frontend,
        on_device=on_device,
    )


# all
@handle_frontend_method(
    class_tree=CLASS_TREE,
    init_tree="torch.tensor",
    method_name="all",
    dtype_input_axis=helpers.dtype_values_axis(
        available_dtypes=helpers.get_dtypes("numeric"),
        min_num_dims=1,
        min_value=-1e04,
        max_value=1e04,
        valid_axis=True,
        force_int_axis=True,
    ),
    keepdim=st.booleans(),
)
def test_torch_all(
    dtype_input_axis,
    keepdim,
    frontend_method_data,
    init_flags,
    method_flags,
    frontend,
    on_device,
    backend_fw,
):
    input_dtype, x, axis = dtype_input_axis
    helpers.test_frontend_method(
        init_input_dtypes=input_dtype,
        backend_to_test=backend_fw,
        init_all_as_kwargs_np={
            "data": x[0],
        },
        method_input_dtypes=input_dtype,
        method_all_as_kwargs_np={
            "dim": axis,
            "keepdim": keepdim,
        },
        frontend_method_data=frontend_method_data,
        init_flags=init_flags,
        method_flags=method_flags,
        frontend=frontend,
        on_device=on_device,
    )


# add
@handle_frontend_method(
    class_tree=CLASS_TREE,
    init_tree="torch.tensor",
    method_name="add",
    dtype_and_x=helpers.dtype_and_values(
        available_dtypes=helpers.get_dtypes("float"),
        num_arrays=2,
        min_value=-1e04,
        max_value=1e04,
        allow_inf=False,
    ),
    alpha=st.floats(min_value=-1e04, max_value=1e04, allow_infinity=False),
)
def test_torch_add(
    dtype_and_x,
    alpha,
    frontend,
    frontend_method_data,
    init_flags,
    method_flags,
    on_device,
    backend_fw,
):
    input_dtype, x = dtype_and_x
    helpers.test_frontend_method(
        init_input_dtypes=input_dtype,
        backend_to_test=backend_fw,
        init_all_as_kwargs_np={
            "data": x[0],
        },
        method_input_dtypes=input_dtype,
        method_all_as_kwargs_np={
            "other": x[1],
            "alpha": alpha,
        },
        frontend_method_data=frontend_method_data,
        init_flags=init_flags,
        method_flags=method_flags,
        frontend=frontend,
        atol_=1e-02,
        on_device=on_device,
    )


# addmm
@handle_frontend_method(
    class_tree=CLASS_TREE,
    init_tree="torch.tensor",
    method_name="addmm",
    dtype_and_matrices=_get_dtype_input_and_matrices(with_input=True),
    beta=st.floats(
        min_value=-5,
        max_value=5,
        allow_nan=False,
        allow_subnormal=False,
        allow_infinity=False,
    ),
    alpha=st.floats(
        min_value=-5,
        max_value=5,
        allow_nan=False,
        allow_subnormal=False,
        allow_infinity=False,
    ),
)
def test_torch_addmm(
    dtype_and_matrices,
    beta,
    alpha,
    frontend,
    frontend_method_data,
    init_flags,
    method_flags,
    on_device,
    backend_fw,
):
    input_dtype, x, mat1, mat2 = dtype_and_matrices
    helpers.test_frontend_method(
        init_input_dtypes=input_dtype,
        backend_to_test=backend_fw,
        init_all_as_kwargs_np={
            "data": x,
        },
        method_input_dtypes=input_dtype,
        method_all_as_kwargs_np={
            "mat1": mat1,
            "mat2": mat2,
            "beta": beta,
            "alpha": alpha,
        },
        frontend_method_data=frontend_method_data,
        init_flags=init_flags,
        method_flags=method_flags,
        frontend=frontend,
        atol_=1e-02,
        on_device=on_device,
    )


# addmm_
@handle_frontend_method(
    class_tree=CLASS_TREE,
    init_tree="torch.tensor",
    method_name="addmm_",
    dtype_and_matrices=_get_dtype_input_and_matrices(with_input=True),
    beta=st.floats(
        min_value=-5,
        max_value=5,
        allow_nan=False,
        allow_subnormal=False,
        allow_infinity=False,
    ),
    alpha=st.floats(
        min_value=-5,
        max_value=5,
        allow_nan=False,
        allow_subnormal=False,
        allow_infinity=False,
    ),
)
def test_torch_addmm_(
    dtype_and_matrices,
    beta,
    alpha,
    frontend,
    frontend_method_data,
    init_flags,
    method_flags,
    on_device,
    backend_fw,
):
    input_dtype, x, mat1, mat2 = dtype_and_matrices
    helpers.test_frontend_method(
        init_input_dtypes=input_dtype,
        backend_to_test=backend_fw,
        init_all_as_kwargs_np={
            "data": x,
        },
        method_input_dtypes=input_dtype,
        method_all_as_kwargs_np={
            "mat1": mat1,
            "mat2": mat2,
            "beta": beta,
            "alpha": alpha,
        },
        frontend_method_data=frontend_method_data,
        init_flags=init_flags,
        method_flags=method_flags,
        frontend=frontend,
        atol_=1e-02,
        on_device=on_device,
    )


# addmv
@handle_frontend_method(
    class_tree=CLASS_TREE,
    init_tree="torch.tensor",
    method_name="addmv",
    dtype_and_matrices=_get_dtype_input_and_mat_vec(with_input=True),
    beta=st.floats(
        min_value=-5,
        max_value=5,
        allow_nan=False,
        allow_subnormal=False,
        allow_infinity=False,
    ),
    alpha=st.floats(
        min_value=-5,
        max_value=5,
        allow_nan=False,
        allow_subnormal=False,
        allow_infinity=False,
    ),
)
def test_torch_addmv(
    dtype_and_matrices,
    beta,
    alpha,
    frontend,
    frontend_method_data,
    init_flags,
    method_flags,
    on_device,
    backend_fw,
):
    input_dtype, x, mat, vec = dtype_and_matrices
    helpers.test_frontend_method(
        init_input_dtypes=input_dtype,
        backend_to_test=backend_fw,
        init_all_as_kwargs_np={
            "data": x,
        },
        method_input_dtypes=input_dtype,
        method_all_as_kwargs_np={
            "mat": mat,
            "vec": vec,
            "beta": beta,
            "alpha": alpha,
        },
        frontend_method_data=frontend_method_data,
        init_flags=init_flags,
        method_flags=method_flags,
        frontend=frontend,
        atol_=1e-02,
        on_device=on_device,
    )


# addmv_
@handle_frontend_method(
    class_tree=CLASS_TREE,
    init_tree="torch.tensor",
    method_name="addmv_",
    dtype_and_matrices=_get_dtype_input_and_mat_vec(with_input=True),
    beta=st.floats(
        min_value=-5,
        max_value=5,
        allow_nan=False,
        allow_subnormal=False,
        allow_infinity=False,
    ),
    alpha=st.floats(
        min_value=-5,
        max_value=5,
        allow_nan=False,
        allow_subnormal=False,
        allow_infinity=False,
    ),
)
def test_torch_addmv_(
    dtype_and_matrices,
    beta,
    alpha,
    frontend,
    frontend_method_data,
    init_flags,
    method_flags,
    on_device,
    backend_fw,
):
    input_dtype, x, mat, vec = dtype_and_matrices
    helpers.test_frontend_method(
        init_input_dtypes=input_dtype,
        init_all_as_kwargs_np={
            "data": x,
        },
        method_input_dtypes=input_dtype,
        backend_to_test=backend_fw,
        method_all_as_kwargs_np={
            "mat": mat,
            "vec": vec,
            "beta": beta,
            "alpha": alpha,
        },
        frontend_method_data=frontend_method_data,
        init_flags=init_flags,
        method_flags=method_flags,
        frontend=frontend,
        atol_=1e-02,
        on_device=on_device,
    )


# addbmm
@handle_frontend_method(
    class_tree=CLASS_TREE,
    init_tree="torch.tensor",
    method_name="addbmm",
    dtype_and_matrices=_get_dtype_and_3dbatch_matrices(with_input=True),
    beta=st.floats(
        min_value=-5,
        max_value=5,
        allow_nan=False,
        allow_subnormal=False,
        allow_infinity=False,
    ),
    alpha=st.floats(
        min_value=-5,
        max_value=5,
        allow_nan=False,
        allow_subnormal=False,
        allow_infinity=False,
    ),
)
def test_torch_addbmm(
    dtype_and_matrices,
    beta,
    alpha,
    frontend,
    frontend_method_data,
    init_flags,
    method_flags,
    on_device,
    backend_fw,
):
    input_dtype, x, batch1, batch2 = dtype_and_matrices
    helpers.test_frontend_method(
        init_input_dtypes=input_dtype,
        backend_to_test=backend_fw,
        init_all_as_kwargs_np={
            "data": x,
        },
        method_input_dtypes=input_dtype,
        method_all_as_kwargs_np={
            "batch1": batch1,
            "batch2": batch2,
            "beta": beta,
            "alpha": alpha,
        },
        frontend_method_data=frontend_method_data,
        init_flags=init_flags,
        method_flags=method_flags,
        frontend=frontend,
        atol_=1e-02,
        on_device=on_device,
    )


# addbmm_
@handle_frontend_method(
    class_tree=CLASS_TREE,
    init_tree="torch.tensor",
    method_name="addbmm_",
    dtype_and_matrices=_get_dtype_and_3dbatch_matrices(with_input=True),
    beta=st.floats(
        min_value=-5,
        max_value=5,
        allow_nan=False,
        allow_subnormal=False,
        allow_infinity=False,
    ),
    alpha=st.floats(
        min_value=-5,
        max_value=5,
        allow_nan=False,
        allow_subnormal=False,
        allow_infinity=False,
    ),
)
def test_torch_addbmm_(
    dtype_and_matrices,
    beta,
    alpha,
    frontend,
    frontend_method_data,
    init_flags,
    method_flags,
    on_device,
    backend_fw,
):
    input_dtype, x, batch1, batch2 = dtype_and_matrices
    helpers.test_frontend_method(
        init_input_dtypes=input_dtype,
        backend_to_test=backend_fw,
        init_all_as_kwargs_np={
            "data": x,
        },
        method_input_dtypes=input_dtype,
        method_all_as_kwargs_np={
            "batch1": batch1,
            "batch2": batch2,
            "beta": beta,
            "alpha": alpha,
        },
        frontend_method_data=frontend_method_data,
        init_flags=init_flags,
        method_flags=method_flags,
        frontend=frontend,
        atol_=1e-02,
        on_device=on_device,
    )


# sub
@handle_frontend_method(
    class_tree=CLASS_TREE,
    init_tree="torch.tensor",
    method_name="sub",
    dtype_and_x=helpers.dtype_and_values(
        available_dtypes=helpers.get_dtypes("float"),
        num_arrays=2,
        min_value=-1e04,
        max_value=1e04,
        allow_inf=False,
    ),
    alpha=st.floats(min_value=-1e04, max_value=1e04, allow_infinity=False),
)
def test_torch_sub(
    dtype_and_x,
    alpha,
    frontend,
    frontend_method_data,
    init_flags,
    method_flags,
    on_device,
    backend_fw,
):
    input_dtype, x = dtype_and_x
    helpers.test_frontend_method(
        init_input_dtypes=input_dtype,
        backend_to_test=backend_fw,
        init_all_as_kwargs_np={
            "data": x[0],
        },
        method_input_dtypes=input_dtype,
        method_all_as_kwargs_np={
            "other": x[1],
            "alpha": alpha,
        },
        frontend_method_data=frontend_method_data,
        init_flags=init_flags,
        method_flags=method_flags,
        frontend=frontend,
        atol_=1e-02,
        on_device=on_device,
    )


# new_ones
@handle_frontend_method(
    class_tree=CLASS_TREE,
    init_tree="torch.tensor",
    method_name="new_ones",
    dtype_and_x=helpers.dtype_and_values(available_dtypes=helpers.get_dtypes("float")),
    size=helpers.get_shape(
        allow_none=False,
        min_num_dims=1,
        max_num_dims=5,
        min_dim_size=1,
        max_dim_size=10,
    ),
    dtypes=_dtypes(),
    requires_grad=_requires_grad(),
)
def test_torch_new_ones(
    dtype_and_x,
    size,
    dtypes,
    requires_grad,
    on_device,
    frontend_method_data,
    init_flags,
    method_flags,
    frontend,
    backend_fw,
):
    input_dtype, x = dtype_and_x
    helpers.test_frontend_method(
        init_input_dtypes=input_dtype,
        backend_to_test=backend_fw,
        init_all_as_kwargs_np={
            "data": x[0],
        },
        method_input_dtypes=dtypes,
        method_all_as_kwargs_np={
            "size": size,
            "dtype": dtypes[0],
            "requires_grad": requires_grad,
            "device": on_device,
        },
        frontend_method_data=frontend_method_data,
        init_flags=init_flags,
        method_flags=method_flags,
        frontend=frontend,
        on_device=on_device,
    )


# new_zeros
@handle_frontend_method(
    class_tree=CLASS_TREE,
    init_tree="torch.tensor",
    method_name="new_zeros",
    dtype_and_x=helpers.dtype_and_values(available_dtypes=helpers.get_dtypes("valid")),
    size=helpers.get_shape(
        allow_none=False,
        min_num_dims=1,
        max_num_dims=5,
        min_dim_size=1,
        max_dim_size=10,
    ),
    dtypes=_dtypes(),
    requires_grad=_requires_grad(),
)
def test_torch_new_zeros(
    dtype_and_x,
    size,
    dtypes,
    requires_grad,
    on_device,
    frontend_method_data,
    init_flags,
    method_flags,
    frontend,
    backend_fw,
):
    input_dtype, x = dtype_and_x
    helpers.test_frontend_method(
        init_input_dtypes=input_dtype,
        backend_to_test=backend_fw,
        init_all_as_kwargs_np={
            "data": x[0],
        },
        method_input_dtypes=dtypes,
        method_all_as_kwargs_np={
            "size": size,
            "dtype": dtypes[0],
            "requires_grad": requires_grad,
            "device": on_device,
        },
        frontend_method_data=frontend_method_data,
        init_flags=init_flags,
        method_flags=method_flags,
        frontend=frontend,
        on_device=on_device,
    )


@handle_frontend_method(
    class_tree=CLASS_TREE,
    init_tree="torch.tensor",
    method_name="reshape",
    dtype_x=helpers.dtype_and_values(
        available_dtypes=helpers.get_dtypes("valid"),
        shape=st.shared(helpers.get_shape(), key="value_shape"),
    ),
    shape=helpers.reshape_shapes(
        shape=st.shared(helpers.get_shape(), key="value_shape")
    ),
    unpack_shape=st.booleans(),
)
def test_torch_reshape(
    dtype_x,
    shape,
    unpack_shape,
    frontend_method_data,
    init_flags,
    method_flags,
    frontend,
    on_device,
    backend_fw,
):
    input_dtype, x = dtype_x
    shape = {
        "shape": shape,
    }
    if unpack_shape:
        method_flags.num_positional_args = len(shape["shape"]) + 1
        i = 0
        for x_ in shape["shape"]:
            shape["x{}".format(i)] = x_
            i += 1
    helpers.test_frontend_method(
        init_input_dtypes=input_dtype,
        backend_to_test=backend_fw,
        init_all_as_kwargs_np={
            "data": x[0],
        },
        method_input_dtypes=input_dtype,
        method_all_as_kwargs_np=shape,
        frontend_method_data=frontend_method_data,
        init_flags=init_flags,
        method_flags=method_flags,
        frontend=frontend,
        on_device=on_device,
    )


# reshape_as
@handle_frontend_method(
    class_tree=CLASS_TREE,
    init_tree="torch.tensor",
    method_name="reshape_as",
    dtype_x=helpers.dtype_and_values(
        available_dtypes=helpers.get_dtypes("valid"), num_arrays=2
    ),
)
def test_torch_reshape_as(
    dtype_x,
    frontend_method_data,
    init_flags,
    method_flags,
    frontend,
    on_device,
    backend_fw,
):
    input_dtype, x = dtype_x
    helpers.test_frontend_method(
        init_input_dtypes=input_dtype,
        backend_to_test=backend_fw,
        init_all_as_kwargs_np={
            "data": x[0],
        },
        method_input_dtypes=input_dtype,
        method_all_as_kwargs_np={
            "other": x[1],
        },
        frontend_method_data=frontend_method_data,
        init_flags=init_flags,
        method_flags=method_flags,
        frontend=frontend,
        on_device=on_device,
    )


# sin
@handle_frontend_method(
    class_tree=CLASS_TREE,
    init_tree="torch.tensor",
    method_name="sin",
    dtype_and_x=helpers.dtype_and_values(
        available_dtypes=helpers.get_dtypes("float"),
        allow_inf=False,
    ),
)
def test_torch_sin(
    dtype_and_x,
    frontend_method_data,
    init_flags,
    method_flags,
    frontend,
    on_device,
    backend_fw,
):
    input_dtype, x = dtype_and_x
    helpers.test_frontend_method(
        init_input_dtypes=input_dtype,
        backend_to_test=backend_fw,
        init_all_as_kwargs_np={
            "data": x[0],
        },
        method_input_dtypes=input_dtype,
        method_all_as_kwargs_np={},
        frontend_method_data=frontend_method_data,
        init_flags=init_flags,
        method_flags=method_flags,
        frontend=frontend,
        on_device=on_device,
    )


# arcsin
@handle_frontend_method(
    class_tree=CLASS_TREE,
    init_tree="torch.tensor",
    method_name="arcsin",
    dtype_and_x=helpers.dtype_and_values(
        available_dtypes=helpers.get_dtypes("float"),
        allow_inf=False,
    ),
)
def test_torch_arcsin(
    dtype_and_x,
    frontend_method_data,
    init_flags,
    method_flags,
    frontend,
    on_device,
    backend_fw,
):
    input_dtype, x = dtype_and_x
    helpers.test_frontend_method(
        init_input_dtypes=input_dtype,
        backend_to_test=backend_fw,
        init_all_as_kwargs_np={
            "data": x[0],
        },
        method_input_dtypes=input_dtype,
        method_all_as_kwargs_np={},
        frontend_method_data=frontend_method_data,
        init_flags=init_flags,
        method_flags=method_flags,
        frontend=frontend,
        on_device=on_device,
    )


# sum
@handle_frontend_method(
    class_tree=CLASS_TREE,
    init_tree="torch.tensor",
    method_name="sum",
    dtype_x_dim=_get_castable_dtype(
        min_value=-1e04,
        max_value=1e04,
    ),
    keepdim=st.booleans(),
)
def test_torch_sum(
    dtype_x_dim,
    keepdim,
    frontend_method_data,
    init_flags,
    method_flags,
    frontend,
    on_device,
    backend_fw,
):
    input_dtype, x, dim, castable_dtype = dtype_x_dim
    if method_flags.as_variable:
        castable_dtype = input_dtype
    input_dtype = [input_dtype]
    helpers.test_frontend_method(
        init_input_dtypes=input_dtype,
        backend_to_test=backend_fw,
        init_all_as_kwargs_np={
            "data": x[0],
        },
        method_input_dtypes=input_dtype,
        method_all_as_kwargs_np={
            "dim": dim,
            "keepdim": keepdim,
            "dtype": castable_dtype,
        },
        frontend_method_data=frontend_method_data,
        init_flags=init_flags,
        method_flags=method_flags,
        frontend=frontend,
        on_device=on_device,
    )


# atan
@handle_frontend_method(
    class_tree=CLASS_TREE,
    init_tree="torch.tensor",
    method_name="atan",
    dtype_and_x=helpers.dtype_and_values(
        available_dtypes=helpers.get_dtypes("float"),
        allow_inf=False,
    ),
)
def test_torch_atan(
    dtype_and_x,
    frontend_method_data,
    init_flags,
    method_flags,
    frontend,
    on_device,
    backend_fw,
):
    input_dtype, x = dtype_and_x
    helpers.test_frontend_method(
        init_input_dtypes=input_dtype,
        backend_to_test=backend_fw,
        init_all_as_kwargs_np={
            "data": x[0],
        },
        method_input_dtypes=input_dtype,
        method_all_as_kwargs_np={},
        frontend_method_data=frontend_method_data,
        init_flags=init_flags,
        method_flags=method_flags,
        frontend=frontend,
        on_device=on_device,
    )


# atan2
@handle_frontend_method(
    class_tree=CLASS_TREE,
    init_tree="torch.tensor",
    method_name="atan2",
    dtype_and_x=helpers.dtype_and_values(
        available_dtypes=helpers.get_dtypes("float"),
        num_arrays=2,
    ),
)
def test_torch_atan2(
    dtype_and_x,
    frontend_method_data,
    init_flags,
    method_flags,
    frontend,
    on_device,
    backend_fw,
):
    input_dtype, x = dtype_and_x
    helpers.test_frontend_method(
        init_input_dtypes=input_dtype,
        backend_to_test=backend_fw,
        init_all_as_kwargs_np={
            "data": x[0],
        },
        method_input_dtypes=input_dtype,
        method_all_as_kwargs_np={
            "other": x[1],
        },
        frontend_method_data=frontend_method_data,
        init_flags=init_flags,
        method_flags=method_flags,
        frontend=frontend,
        on_device=on_device,
    )


# sin_
@handle_frontend_method(
    class_tree=CLASS_TREE,
    init_tree="torch.tensor",
    method_name="sin_",
    dtype_and_x=helpers.dtype_and_values(
        available_dtypes=helpers.get_dtypes("float"),
        allow_inf=False,
    ),
)
def test_torch_sin_(
    dtype_and_x,
    frontend_method_data,
    init_flags,
    method_flags,
    frontend,
    on_device,
    backend_fw,
):
    input_dtype, x = dtype_and_x
    helpers.test_frontend_method(
        init_input_dtypes=input_dtype,
        backend_to_test=backend_fw,
        init_all_as_kwargs_np={
            "data": x[0],
        },
        method_input_dtypes=input_dtype,
        method_all_as_kwargs_np={},
        frontend_method_data=frontend_method_data,
        init_flags=init_flags,
        method_flags=method_flags,
        frontend=frontend,
        on_device=on_device,
    )


# cos
@handle_frontend_method(
    class_tree=CLASS_TREE,
    init_tree="torch.tensor",
    method_name="cos",
    dtype_and_x=helpers.dtype_and_values(
        available_dtypes=helpers.get_dtypes("float"),
        allow_inf=False,
    ),
)
def test_torch_cos(
    dtype_and_x,
    frontend_method_data,
    init_flags,
    method_flags,
    frontend,
    on_device,
    backend_fw,
):
    input_dtype, x = dtype_and_x
    helpers.test_frontend_method(
        init_input_dtypes=input_dtype,
        backend_to_test=backend_fw,
        init_all_as_kwargs_np={
            "data": x[0],
        },
        method_input_dtypes=input_dtype,
        method_all_as_kwargs_np={},
        frontend_method_data=frontend_method_data,
        init_flags=init_flags,
        method_flags=method_flags,
        frontend=frontend,
        on_device=on_device,
    )


# cos_
@handle_frontend_method(
    class_tree=CLASS_TREE,
    init_tree="torch.tensor",
    method_name="cos_",
    dtype_and_x=helpers.dtype_and_values(
        available_dtypes=helpers.get_dtypes("float"),
        allow_inf=False,
    ),
)
def test_torch_cos_(
    dtype_and_x,
    frontend_method_data,
    init_flags,
    method_flags,
    frontend,
    on_device,
    backend_fw,
):
    input_dtype, x = dtype_and_x
    helpers.test_frontend_method(
        init_input_dtypes=input_dtype,
        backend_to_test=backend_fw,
        init_all_as_kwargs_np={
            "data": list(x[0]) if type(x[0]) == int else x[0],
        },
        method_input_dtypes=input_dtype,
        method_all_as_kwargs_np={},
        frontend_method_data=frontend_method_data,
        init_flags=init_flags,
        method_flags=method_flags,
        frontend=frontend,
        on_device=on_device,
    )


# sinh
@handle_frontend_method(
    class_tree=CLASS_TREE,
    init_tree="torch.tensor",
    method_name="sinh",
    dtype_and_x=helpers.dtype_and_values(
        available_dtypes=helpers.get_dtypes("float"),
        allow_inf=False,
    ),
)
def test_torch_sinh(
    dtype_and_x,
    frontend_method_data,
    init_flags,
    method_flags,
    frontend,
    on_device,
    backend_fw,
):
    input_dtype, x = dtype_and_x
    helpers.test_frontend_method(
        init_input_dtypes=input_dtype,
        backend_to_test=backend_fw,
        init_all_as_kwargs_np={
            "data": x[0],
        },
        method_input_dtypes=input_dtype,
        method_all_as_kwargs_np={},
        frontend_method_data=frontend_method_data,
        init_flags=init_flags,
        method_flags=method_flags,
        frontend=frontend,
        on_device=on_device,
    )


# sinh_
@handle_frontend_method(
    class_tree=CLASS_TREE,
    init_tree="torch.tensor",
    method_name="sinh_",
    dtype_and_x=helpers.dtype_and_values(
        available_dtypes=helpers.get_dtypes("float"),
        allow_inf=False,
    ),
)
def test_torch_sinh_(
    dtype_and_x,
    frontend_method_data,
    init_flags,
    method_flags,
    frontend,
    on_device,
    backend_fw,
):
    input_dtype, x = dtype_and_x
    helpers.test_frontend_method(
        init_input_dtypes=input_dtype,
        backend_to_test=backend_fw,
        init_all_as_kwargs_np={
            "data": x[0],
        },
        method_input_dtypes=input_dtype,
        method_all_as_kwargs_np={},
        frontend_method_data=frontend_method_data,
        init_flags=init_flags,
        method_flags=method_flags,
        frontend=frontend,
        on_device=on_device,
    )


# cosh
@handle_frontend_method(
    class_tree=CLASS_TREE,
    init_tree="torch.tensor",
    method_name="cosh",
    dtype_and_x=helpers.dtype_and_values(
        available_dtypes=helpers.get_dtypes("float"),
        allow_inf=False,
    ),
)
def test_torch_cosh(
    dtype_and_x,
    frontend_method_data,
    init_flags,
    method_flags,
    frontend,
    on_device,
    backend_fw,
):
    input_dtype, x = dtype_and_x
    helpers.test_frontend_method(
        init_input_dtypes=input_dtype,
        backend_to_test=backend_fw,
        init_all_as_kwargs_np={
            "data": x[0],
        },
        method_input_dtypes=input_dtype,
        method_all_as_kwargs_np={},
        frontend_method_data=frontend_method_data,
        init_flags=init_flags,
        method_flags=method_flags,
        frontend=frontend,
        on_device=on_device,
    )


# cosh_
@handle_frontend_method(
    class_tree=CLASS_TREE,
    init_tree="torch.tensor",
    method_name="cosh_",
    dtype_and_x=helpers.dtype_and_values(
        available_dtypes=helpers.get_dtypes("float"),
        allow_inf=False,
    ),
)
def test_torch_cosh_(
    dtype_and_x,
    frontend_method_data,
    init_flags,
    method_flags,
    frontend,
    on_device,
    backend_fw,
):
    input_dtype, x = dtype_and_x
    helpers.test_frontend_method(
        init_input_dtypes=input_dtype,
        backend_to_test=backend_fw,
        init_all_as_kwargs_np={
            "data": x[0],
        },
        method_input_dtypes=input_dtype,
        method_all_as_kwargs_np={},
        frontend_method_data=frontend_method_data,
        init_flags=init_flags,
        method_flags=method_flags,
        frontend=frontend,
        on_device=on_device,
        rtol_=1e-2,
        atol_=1e-2,
    )


# view
@handle_frontend_method(
    class_tree=CLASS_TREE,
    init_tree="torch.tensor",
    method_name="view",
    dtype_x=helpers.dtype_and_values(
        available_dtypes=helpers.get_dtypes("valid"),
        shape=st.shared(helpers.get_shape(), key="value_shape"),
    ),
    shape=helpers.reshape_shapes(
        shape=st.shared(helpers.get_shape(min_num_dims=1), key="value_shape")
    ),
)
def test_torch_view(
    dtype_x,
    shape,
    frontend_method_data,
    init_flags,
    method_flags,
    frontend,
    on_device,
    backend_fw,
):
    input_dtype, x = dtype_x
    helpers.test_frontend_method(
        init_input_dtypes=input_dtype,
        backend_to_test=backend_fw,
        init_all_as_kwargs_np={
            "data": x[0],
        },
        method_input_dtypes=input_dtype,
        method_all_as_kwargs_np={
            "size": shape,
        },
        frontend_method_data=frontend_method_data,
        init_flags=init_flags,
        method_flags=method_flags,
        frontend=frontend,
        on_device=on_device,
    )


@handle_frontend_method(
    class_tree=CLASS_TREE,
    init_tree="torch.tensor",
    method_name="float",
    dtype_x=helpers.dtype_and_values(
        available_dtypes=helpers.get_dtypes("valid"),
    ),
)
def test_torch_float(
    dtype_x,
    frontend_method_data,
    init_flags,
    method_flags,
    frontend,
    on_device,
    backend_fw,
):
    input_dtype, x = dtype_x
    helpers.test_frontend_method(
        init_input_dtypes=input_dtype,
        backend_to_test=backend_fw,
        init_all_as_kwargs_np={
            "data": x[0],
        },
        method_input_dtypes=input_dtype,
        method_all_as_kwargs_np={},
        frontend_method_data=frontend_method_data,
        init_flags=init_flags,
        method_flags=method_flags,
        frontend=frontend,
        on_device=on_device,
    )


@handle_frontend_method(
    class_tree=CLASS_TREE,
    init_tree="torch.tensor",
    method_name="double",
    dtype_and_x=helpers.dtype_and_values(
        available_dtypes=helpers.get_dtypes("valid"),
    ),
)
def test_torch_instance_double(
    dtype_and_x,
    frontend_method_data,
    init_flags,
    method_flags,
    frontend,
    backend_fw,
    on_device,
):
    input_dtype, x = dtype_and_x
    helpers.test_frontend_method(
        init_input_dtypes=input_dtype,
        init_all_as_kwargs_np={
            "data": x[0],
        },
        method_input_dtypes=input_dtype,
        method_all_as_kwargs_np={},
        frontend_method_data=frontend_method_data,
        init_flags=init_flags,
        method_flags=method_flags,
        frontend=frontend,
        backend_to_test=backend_fw,
        on_device=on_device,
    )


# asinh
@handle_frontend_method(
    class_tree=CLASS_TREE,
    init_tree="torch.tensor",
    method_name="asinh",
    dtype_and_x=helpers.dtype_and_values(
        available_dtypes=helpers.get_dtypes("float"),
        allow_inf=False,
    ),
)
def test_torch_asinh(
    dtype_and_x,
    frontend_method_data,
    init_flags,
    method_flags,
    frontend,
    on_device,
    backend_fw,
):
    input_dtype, x = dtype_and_x
    helpers.test_frontend_method(
        init_input_dtypes=input_dtype,
        backend_to_test=backend_fw,
        init_all_as_kwargs_np={
            "data": x[0],
        },
        method_input_dtypes=input_dtype,
        method_all_as_kwargs_np={},
        frontend_method_data=frontend_method_data,
        init_flags=init_flags,
        method_flags=method_flags,
        frontend=frontend,
        rtol_=1e-2,
        atol_=1e-2,
        on_device=on_device,
    )


# asinh_
@handle_frontend_method(
    class_tree=CLASS_TREE,
    init_tree="torch.tensor",
    method_name="asinh_",
    dtype_and_x=helpers.dtype_and_values(
        available_dtypes=helpers.get_dtypes("float"),
        allow_inf=False,
    ),
)
def test_torch_asinh_(
    dtype_and_x,
    frontend_method_data,
    init_flags,
    method_flags,
    frontend,
    on_device,
    backend_fw,
):
    input_dtype, x = dtype_and_x
    helpers.test_frontend_method(
        init_input_dtypes=input_dtype,
        backend_to_test=backend_fw,
        init_all_as_kwargs_np={
            "data": x[0],
        },
        method_input_dtypes=input_dtype,
        method_all_as_kwargs_np={},
        frontend_method_data=frontend_method_data,
        init_flags=init_flags,
        method_flags=method_flags,
        frontend=frontend,
        rtol_=1e-2,
        atol_=1e-2,
        on_device=on_device,
    )


# tan
@handle_frontend_method(
    class_tree=CLASS_TREE,
    init_tree="torch.tensor",
    method_name="tan",
    dtype_and_x=helpers.dtype_and_values(
        available_dtypes=helpers.get_dtypes("float"),
        allow_inf=False,
    ),
)
def test_torch_tan(
    dtype_and_x,
    frontend_method_data,
    init_flags,
    method_flags,
    frontend,
    on_device,
    backend_fw,
):
    input_dtype, x = dtype_and_x
    helpers.test_frontend_method(
        init_input_dtypes=input_dtype,
        backend_to_test=backend_fw,
        init_all_as_kwargs_np={
            "data": x[0],
        },
        method_input_dtypes=input_dtype,
        method_all_as_kwargs_np={},
        frontend_method_data=frontend_method_data,
        init_flags=init_flags,
        method_flags=method_flags,
        frontend=frontend,
        on_device=on_device,
    )


# tanh
@handle_frontend_method(
    class_tree=CLASS_TREE,
    init_tree="torch.tensor",
    method_name="tanh",
    dtype_and_x=helpers.dtype_and_values(
        available_dtypes=helpers.get_dtypes("float"),
        allow_inf=False,
    ),
)
def test_torch_tanh(
    dtype_and_x,
    frontend_method_data,
    init_flags,
    method_flags,
    frontend,
    on_device,
    backend_fw,
):
    input_dtype, x = dtype_and_x
    helpers.test_frontend_method(
        init_input_dtypes=input_dtype,
        backend_to_test=backend_fw,
        init_all_as_kwargs_np={
            "data": x[0],
        },
        method_input_dtypes=input_dtype,
        method_all_as_kwargs_np={},
        frontend_method_data=frontend_method_data,
        init_flags=init_flags,
        method_flags=method_flags,
        frontend=frontend,
        on_device=on_device,
    )


# tanh_
@handle_frontend_method(
    class_tree=CLASS_TREE,
    init_tree="torch.tensor",
    method_name="tanh_",
    dtype_and_x=helpers.dtype_and_values(
        available_dtypes=helpers.get_dtypes("float"),
        allow_inf=False,
    ),
)
def test_torch_tanh_(
    dtype_and_x,
    frontend_method_data,
    init_flags,
    method_flags,
    frontend,
    on_device,
    backend_fw,
):
    input_dtype, x = dtype_and_x
    helpers.test_frontend_method(
        init_input_dtypes=input_dtype,
        backend_to_test=backend_fw,
        init_all_as_kwargs_np={
            "data": x[0],
        },
        method_input_dtypes=input_dtype,
        method_all_as_kwargs_np={},
        frontend_method_data=frontend_method_data,
        init_flags=init_flags,
        method_flags=method_flags,
        frontend=frontend,
        on_device=on_device,
    )


# asin
@handle_frontend_method(
    class_tree=CLASS_TREE,
    init_tree="torch.tensor",
    method_name="asin",
    dtype_and_x=helpers.dtype_and_values(
        available_dtypes=helpers.get_dtypes("float"),
        allow_inf=False,
    ),
)
def test_torch_asin(
    dtype_and_x,
    frontend_method_data,
    init_flags,
    method_flags,
    frontend,
    on_device,
    backend_fw,
):
    input_dtype, x = dtype_and_x
    helpers.test_frontend_method(
        init_input_dtypes=input_dtype,
        backend_to_test=backend_fw,
        init_all_as_kwargs_np={
            "data": x[0],
        },
        method_input_dtypes=input_dtype,
        method_all_as_kwargs_np={},
        frontend_method_data=frontend_method_data,
        init_flags=init_flags,
        method_flags=method_flags,
        frontend=frontend,
        on_device=on_device,
    )


# amax
@handle_frontend_method(
    class_tree=CLASS_TREE,
    init_tree="torch.tensor",
    method_name="amax",
    dtype_x_axis=helpers.dtype_values_axis(
        available_dtypes=helpers.get_dtypes("numeric"),
        valid_axis=True,
        force_int_axis=True,
    ),
    keepdim=st.booleans(),
)
def test_torch_amax(
    dtype_x_axis,
    keepdim,
    frontend_method_data,
    init_flags,
    method_flags,
    frontend,
    on_device,
    backend_fw,
):
    input_dtype, x, axis = dtype_x_axis
    helpers.test_frontend_method(
        init_input_dtypes=input_dtype,
        backend_to_test=backend_fw,
        init_all_as_kwargs_np={
            "data": x[0],
        },
        method_input_dtypes=input_dtype,
        method_all_as_kwargs_np={
            "dim": axis,
            "keepdim": keepdim,
        },
        frontend_method_data=frontend_method_data,
        init_flags=init_flags,
        method_flags=method_flags,
        frontend=frontend,
        on_device=on_device,
    )


# abs
@handle_frontend_method(
    class_tree=CLASS_TREE,
    init_tree="torch.tensor",
    method_name="abs",
    dtype_and_x=helpers.dtype_and_values(
        available_dtypes=helpers.get_dtypes("float"),
    ),
)
def test_torch_abs(
    dtype_and_x,
    frontend_method_data,
    init_flags,
    method_flags,
    frontend,
    on_device,
    backend_fw,
):
    input_dtype, x = dtype_and_x
    helpers.test_frontend_method(
        init_input_dtypes=input_dtype,
        backend_to_test=backend_fw,
        init_all_as_kwargs_np={
            "data": x[0],
        },
        method_input_dtypes=input_dtype,
        method_all_as_kwargs_np={},
        frontend_method_data=frontend_method_data,
        init_flags=init_flags,
        method_flags=method_flags,
        frontend=frontend,
        on_device=on_device,
    )


# abs_
@handle_frontend_method(
    class_tree=CLASS_TREE,
    init_tree="torch.tensor",
    method_name="abs_",
    dtype_and_x=helpers.dtype_and_values(
        available_dtypes=helpers.get_dtypes("float"),
    ),
)
def test_torch_abs_(
    dtype_and_x,
    frontend_method_data,
    init_flags,
    method_flags,
    frontend,
    on_device,
    backend_fw,
):
    input_dtype, x = dtype_and_x
    helpers.test_frontend_method(
        init_input_dtypes=input_dtype,
        backend_to_test=backend_fw,
        init_all_as_kwargs_np={
            "data": x[0],
        },
        method_input_dtypes=input_dtype,
        method_all_as_kwargs_np={},
        frontend_method_data=frontend_method_data,
        init_flags=init_flags,
        method_flags=method_flags,
        frontend=frontend,
        on_device=on_device,
    )


# amin
@handle_frontend_method(
    class_tree=CLASS_TREE,
    init_tree="torch.tensor",
    method_name="amin",
    dtype_x_axis=helpers.dtype_values_axis(
        available_dtypes=helpers.get_dtypes("numeric"),
        valid_axis=True,
        force_int_axis=True,
    ),
    keepdim=st.booleans(),
)
def test_torch_amin(
    dtype_x_axis,
    keepdim,
    frontend_method_data,
    init_flags,
    method_flags,
    frontend,
    on_device,
    backend_fw,
):
    input_dtype, x, axis = dtype_x_axis
    helpers.test_frontend_method(
        init_input_dtypes=input_dtype,
        backend_to_test=backend_fw,
        init_all_as_kwargs_np={
            "data": x[0],
        },
        method_input_dtypes=input_dtype,
        method_all_as_kwargs_np={
            "dim": axis,
            "keepdim": keepdim,
        },
        frontend_method_data=frontend_method_data,
        init_flags=init_flags,
        method_flags=method_flags,
        frontend=frontend,
        on_device=on_device,
    )


# aminmax
@handle_frontend_method(
    class_tree=CLASS_TREE,
    init_tree="torch.tensor",
    method_name="aminmax",
    dtype_input_axis=helpers.dtype_and_values(
        available_dtypes=helpers.get_dtypes("numeric"),
    ),
)
def test_torch_aminmax(
    dtype_input_axis,
    frontend_method_data,
    init_flags,
    method_flags,
    frontend,
    on_device,
    backend_fw,
):
    input_dtype, x = dtype_input_axis
    helpers.test_frontend_method(
        init_input_dtypes=input_dtype,
        backend_to_test=backend_fw,
        init_all_as_kwargs_np={
            "data": x[0],
        },
        method_input_dtypes=input_dtype,
        method_all_as_kwargs_np={},
        frontend_method_data=frontend_method_data,
        init_flags=init_flags,
        method_flags=method_flags,
        frontend=frontend,
        on_device=on_device,
    )


# bernoulli
@handle_frontend_method(
    class_tree=CLASS_TREE,
    init_tree="torch.tensor",
    method_name="bernoulli",
    dtype_and_x=helpers.dtype_and_values(
        available_dtypes=helpers.get_dtypes("valid"),
    ),
    test_with_out=st.just(True),
)
def test_torch_instance_bernoulli(
    dtype_and_x,
    frontend,
    frontend_method_data,
    init_flags,
    method_flags,
    backend_fw,
):
    input_dtype, x = dtype_and_x
    helpers.test_frontend_method(
        init_input_dtypes=input_dtype,
        backend_to_test=backend_fw,
        init_all_as_kwargs_np={
            "input": x[0],
        },
        method_input_dtypes=input_dtype,
        method_all_as_kwargs_np={"generator": x[1], "out": x[2]},
        frontend_method_data=frontend_method_data,
        init_flags=init_flags,
        method_flags=method_flags,
        frontend=frontend,
    )


# contiguous
@handle_frontend_method(
    class_tree=CLASS_TREE,
    init_tree="torch.tensor",
    method_name="contiguous",
    dtype_and_x=helpers.dtype_and_values(
        available_dtypes=helpers.get_dtypes("float"),
        allow_inf=False,
    ),
)
def test_torch_contiguous(
    dtype_and_x,
    frontend_method_data,
    init_flags,
    method_flags,
    frontend,
    on_device,
    backend_fw,
):
    input_dtype, x = dtype_and_x
    helpers.test_frontend_method(
        init_input_dtypes=input_dtype,
        backend_to_test=backend_fw,
        init_all_as_kwargs_np={
            "data": x[0],
        },
        method_input_dtypes=input_dtype,
        method_all_as_kwargs_np={},
        frontend_method_data=frontend_method_data,
        init_flags=init_flags,
        method_flags=method_flags,
        frontend=frontend,
        on_device=on_device,
    )


# log
@handle_frontend_method(
    class_tree=CLASS_TREE,
    init_tree="torch.tensor",
    method_name="log",
    dtype_and_x=helpers.dtype_and_values(
        available_dtypes=helpers.get_dtypes("float"),
        allow_inf=False,
    ),
)
def test_torch_log(
    dtype_and_x,
    frontend_method_data,
    init_flags,
    method_flags,
    frontend,
    on_device,
    backend_fw,
):
    input_dtype, x = dtype_and_x
    helpers.test_frontend_method(
        init_input_dtypes=input_dtype,
        backend_to_test=backend_fw,
        init_all_as_kwargs_np={
            "data": x[0],
        },
        method_input_dtypes=input_dtype,
        method_all_as_kwargs_np={},
        frontend_method_data=frontend_method_data,
        init_flags=init_flags,
        method_flags=method_flags,
        frontend=frontend,
        on_device=on_device,
    )


# log_
@handle_frontend_method(
    class_tree=CLASS_TREE,
    init_tree="torch.tensor",
    method_name="log_",
    dtype_and_x=helpers.dtype_and_values(
        available_dtypes=helpers.get_dtypes("float"),
        allow_inf=False,
    ),
)
def test_torch_log_(
    dtype_and_x,
    frontend_method_data,
    init_flags,
    method_flags,
    frontend,
    on_device,
    backend_fw,
):
    input_dtype, x = dtype_and_x
    helpers.test_frontend_method(
        init_input_dtypes=input_dtype,
        backend_to_test=backend_fw,
        init_all_as_kwargs_np={
            "data": x[0],
        },
        method_input_dtypes=input_dtype,
        method_all_as_kwargs_np={},
        frontend_method_data=frontend_method_data,
        init_flags=init_flags,
        method_flags=method_flags,
        frontend=frontend,
        on_device=on_device,
    )


# log2
@handle_frontend_method(
    class_tree=CLASS_TREE,
    init_tree="torch.tensor",
    method_name="log2",
    dtype_and_x=helpers.dtype_and_values(
        available_dtypes=helpers.get_dtypes("float"),
        allow_inf=False,
    ),
)
def test_torch_log2(
    dtype_and_x,
    frontend_method_data,
    init_flags,
    method_flags,
    frontend,
    on_device,
    backend_fw,
):
    input_dtype, x = dtype_and_x
    helpers.test_frontend_method(
        init_input_dtypes=input_dtype,
        backend_to_test=backend_fw,
        init_all_as_kwargs_np={
            "data": x[0],
        },
        method_input_dtypes=input_dtype,
        method_all_as_kwargs_np={},
        frontend_method_data=frontend_method_data,
        init_flags=init_flags,
        method_flags=method_flags,
        frontend=frontend,
        on_device=on_device,
    )


# __bool__
@handle_frontend_method(
    class_tree=CLASS_TREE,
    init_tree="torch.tensor",
    method_name="__bool__",
    dtype_and_x=helpers.dtype_and_values(
        max_dim_size=1,
        min_value=-1e04,
        max_value=1e04,
    ),
)
def test_torch___bool__(
    dtype_and_x,
    frontend_method_data,
    init_flags,
    method_flags,
    frontend,
    on_device,
    backend_fw,
):
    input_dtype, x = dtype_and_x
    helpers.test_frontend_method(
        init_input_dtypes=input_dtype,
        backend_to_test=backend_fw,
        init_all_as_kwargs_np={
            "data": x[0],
        },
        method_input_dtypes=[],
        method_all_as_kwargs_np={},
        frontend_method_data=frontend_method_data,
        init_flags=init_flags,
        method_flags=method_flags,
        frontend=frontend,
        on_device=on_device,
    )


# __add__
@handle_frontend_method(
    class_tree=CLASS_TREE,
    init_tree="torch.tensor",
    method_name="__add__",
    dtype_and_x=helpers.dtype_and_values(
        available_dtypes=helpers.get_dtypes("float"),
        num_arrays=2,
        min_value=-1e04,
        max_value=1e04,
        allow_inf=False,
    ),
)
def test_torch___add__(
    dtype_and_x,
    frontend_method_data,
    init_flags,
    method_flags,
    frontend,
    on_device,
    backend_fw,
):
    input_dtype, x = dtype_and_x
    helpers.test_frontend_method(
        init_input_dtypes=input_dtype,
        backend_to_test=backend_fw,
        init_all_as_kwargs_np={
            "data": x[0],
        },
        method_input_dtypes=input_dtype,
        method_all_as_kwargs_np={
            "other": x[1],
        },
        frontend_method_data=frontend_method_data,
        init_flags=init_flags,
        method_flags=method_flags,
        frontend=frontend,
        on_device=on_device,
    )


# arcsinh
@handle_frontend_method(
    class_tree=CLASS_TREE,
    init_tree="torch.tensor",
    method_name="arcsinh",
    dtype_and_x=helpers.dtype_and_values(
        min_value=-1.0,
        max_value=1.0,
        available_dtypes=helpers.get_dtypes("float"),
    ),
)
def test_torch_arcsinh(
    dtype_and_x,
    frontend_method_data,
    init_flags,
    method_flags,
    frontend,
    on_device,
    backend_fw,
):
    input_dtype, x = dtype_and_x
    helpers.test_frontend_method(
        init_input_dtypes=input_dtype,
        backend_to_test=backend_fw,
        init_all_as_kwargs_np={
            "data": x[0],
        },
        method_input_dtypes=[],
        method_all_as_kwargs_np={},
        frontend_method_data=frontend_method_data,
        init_flags=init_flags,
        method_flags=method_flags,
        frontend=frontend,
        on_device=on_device,
    )


# __long__
@handle_frontend_method(
    class_tree=CLASS_TREE,
    init_tree="torch.tensor",
    method_name="__long__",
    dtype_and_x=helpers.dtype_and_values(
        available_dtypes=helpers.get_dtypes("integer"),
        min_value=-1e04,
        max_value=1e04,
        allow_inf=False,
    ),
)
def test_torch___long__(
    dtype_and_x,
    frontend_method_data,
    init_flags,
    method_flags,
    frontend,
    on_device,
    backend_fw,
):
    input_dtype, x = dtype_and_x
    helpers.test_frontend_method(
        init_input_dtypes=input_dtype,
        backend_to_test=backend_fw,
        init_all_as_kwargs_np={
            "data": x[0],
        },
        method_input_dtypes=input_dtype,
        method_all_as_kwargs_np={},
        frontend_method_data=frontend_method_data,
        init_flags=init_flags,
        method_flags=method_flags,
        frontend=frontend,
        on_device=on_device,
    )


# __radd__
@handle_frontend_method(
    class_tree=CLASS_TREE,
    init_tree="torch.tensor",
    method_name="__radd__",
    dtype_and_x=helpers.dtype_and_values(
        available_dtypes=helpers.get_dtypes("float"),
        num_arrays=2,
        min_value=-1e04,
        max_value=1e04,
        allow_inf=False,
    ),
)
def test_torch___radd__(
    dtype_and_x,
    frontend_method_data,
    init_flags,
    method_flags,
    frontend,
    on_device,
    backend_fw,
):
    input_dtype, x = dtype_and_x
    helpers.test_frontend_method(
        init_input_dtypes=input_dtype,
        backend_to_test=backend_fw,
        init_all_as_kwargs_np={
            "data": x[0],
        },
        method_input_dtypes=input_dtype,
        method_all_as_kwargs_np={
            "other": x[1],
        },
        frontend_method_data=frontend_method_data,
        init_flags=init_flags,
        method_flags=method_flags,
        frontend=frontend,
        on_device=on_device,
    )


# __sub__
@handle_frontend_method(
    class_tree=CLASS_TREE,
    init_tree="torch.tensor",
    method_name="__sub__",
    dtype_and_x=helpers.dtype_and_values(
        available_dtypes=helpers.get_dtypes("float"),
        num_arrays=2,
        min_value=-1e04,
        max_value=1e04,
        allow_inf=False,
    ),
)
def test_torch___sub__(
    dtype_and_x,
    frontend_method_data,
    init_flags,
    method_flags,
    frontend,
    on_device,
    backend_fw,
):
    input_dtype, x = dtype_and_x
    helpers.test_frontend_method(
        init_input_dtypes=input_dtype,
        backend_to_test=backend_fw,
        init_all_as_kwargs_np={
            "data": x[0],
        },
        method_input_dtypes=input_dtype,
        method_all_as_kwargs_np={
            "other": x[1],
        },
        frontend_method_data=frontend_method_data,
        init_flags=init_flags,
        method_flags=method_flags,
        frontend=frontend,
        on_device=on_device,
    )


# __mul__
@handle_frontend_method(
    class_tree=CLASS_TREE,
    init_tree="torch.tensor",
    method_name="__mul__",
    dtype_and_x=helpers.dtype_and_values(
        available_dtypes=helpers.get_dtypes("float"),
        num_arrays=2,
        min_value=-1e04,
        max_value=1e04,
        allow_inf=False,
    ),
)
def test_torch___mul__(
    dtype_and_x,
    frontend_method_data,
    init_flags,
    method_flags,
    frontend,
    on_device,
    backend_fw,
):
    input_dtype, x = dtype_and_x
    helpers.test_frontend_method(
        init_input_dtypes=input_dtype,
        backend_to_test=backend_fw,
        init_all_as_kwargs_np={
            "data": x[0],
        },
        method_input_dtypes=input_dtype,
        method_all_as_kwargs_np={
            "other": x[1],
        },
        frontend_method_data=frontend_method_data,
        init_flags=init_flags,
        method_flags=method_flags,
        frontend=frontend,
        on_device=on_device,
    )


@st.composite
def _get_dtype_and_multiplicative_matrices(draw):
    return draw(
        st.one_of(
            _get_dtype_input_and_matrices(),
            _get_dtype_and_3dbatch_matrices(),
        )
    )


# __matmul__
@handle_frontend_method(
    class_tree=CLASS_TREE,
    init_tree="torch.tensor",
    method_name="__matmul__",
    dtype_tensor1_tensor2=_get_dtype_and_multiplicative_matrices(),
)
def test_torch___matmul__(
    dtype_tensor1_tensor2,
    frontend_method_data,
    init_flags,
    method_flags,
    frontend,
    on_device,
    backend_fw,
):
    dtype, tensor1, tensor2 = dtype_tensor1_tensor2
    helpers.test_frontend_method(
        init_input_dtypes=dtype,
        backend_to_test=backend_fw,
        init_all_as_kwargs_np={
            "data": tensor1,
        },
        method_input_dtypes=dtype,
        method_all_as_kwargs_np={"other": tensor2},
        frontend_method_data=frontend_method_data,
        init_flags=init_flags,
        method_flags=method_flags,
        frontend=frontend,
        on_device=on_device,
    )


# __rsub__
@handle_frontend_method(
    class_tree=CLASS_TREE,
    init_tree="torch.tensor",
    method_name="__rsub__",
    dtype_and_x=helpers.dtype_and_values(
        available_dtypes=helpers.get_dtypes("numeric"),
        num_arrays=2,
    ),
)
def test_torch___rsub__(
    dtype_and_x,
    frontend_method_data,
    init_flags,
    method_flags,
    frontend,
    on_device,
    backend_fw,
):
    input_dtype, x = dtype_and_x
    helpers.test_frontend_method(
        init_input_dtypes=input_dtype,
        backend_to_test=backend_fw,
        init_all_as_kwargs_np={
            "data": x[0],
        },
        method_input_dtypes=input_dtype,
        method_all_as_kwargs_np={
            "other": x[1],
        },
        frontend_method_data=frontend_method_data,
        init_flags=init_flags,
        method_flags=method_flags,
        frontend=frontend,
        on_device=on_device,
    )


# __rmul__
@handle_frontend_method(
    class_tree=CLASS_TREE,
    init_tree="torch.tensor",
    method_name="__rmul__",
    dtype_and_x=helpers.dtype_and_values(
        available_dtypes=helpers.get_dtypes("float"),
        num_arrays=2,
        min_value=-1e04,
        max_value=1e04,
        allow_inf=False,
    ),
)
def test_torch___rmul__(
    dtype_and_x,
    frontend_method_data,
    init_flags,
    method_flags,
    frontend,
    on_device,
    backend_fw,
):
    input_dtype, x = dtype_and_x
    helpers.test_frontend_method(
        init_input_dtypes=input_dtype,
        backend_to_test=backend_fw,
        init_all_as_kwargs_np={
            "data": x[0],
        },
        method_input_dtypes=input_dtype,
        method_all_as_kwargs_np={
            "other": x[1],
        },
        frontend_method_data=frontend_method_data,
        init_flags=init_flags,
        method_flags=method_flags,
        frontend=frontend,
        on_device=on_device,
    )


# __truediv__
@handle_frontend_method(
    class_tree=CLASS_TREE,
    init_tree="torch.tensor",
    method_name="__truediv__",
    dtype_and_x=helpers.dtype_and_values(
        available_dtypes=helpers.get_dtypes("float"),
        shared_dtype=True,
        num_arrays=2,
        min_value=-1e04,
        max_value=1e04,
        allow_inf=False,
    ),
)
def test_torch___truediv__(
    dtype_and_x,
    frontend_method_data,
    init_flags,
    method_flags,
    frontend,
    on_device,
    backend_fw,
):
    input_dtype, x = dtype_and_x
    helpers.test_frontend_method(
        init_input_dtypes=input_dtype,
        backend_to_test=backend_fw,
        init_all_as_kwargs_np={
            "data": x[0],
        },
        method_input_dtypes=input_dtype,
        method_all_as_kwargs_np={
            "other": x[1],
        },
        frontend_method_data=frontend_method_data,
        init_flags=init_flags,
        method_flags=method_flags,
        frontend=frontend,
        on_device=on_device,
    )


@handle_frontend_method(
    class_tree=CLASS_TREE,
    init_tree="torch.tensor",
    method_name="__floordiv__",
    dtype_and_x=helpers.dtype_and_values(
        available_dtypes=helpers.get_dtypes("float"),
        num_arrays=2,
        large_abs_safety_factor=2.5,
        small_abs_safety_factor=2.5,
        safety_factor_scale="log",
    ),
)
def test_torch_special_floordiv(
    dtype_and_x,
    frontend_method_data,
    init_flags,
    method_flags,
    frontend,
    on_device,
    backend_fw,
):
    input_dtype, x = dtype_and_x
    assume(not np.any(np.isclose(x[1], 0)))
    helpers.test_frontend_method(
        init_input_dtypes=input_dtype,
        backend_to_test=backend_fw,
        init_all_as_kwargs_np={
            "data": x[0],
        },
        method_input_dtypes=input_dtype,
        method_all_as_kwargs_np={
            "other": x[1],
        },
        frontend_method_data=frontend_method_data,
        init_flags=init_flags,
        method_flags=method_flags,
        frontend=frontend,
        on_device=on_device,
        atol_=1,
    )


# remainder
@handle_frontend_method(
    class_tree=CLASS_TREE,
    init_tree="torch.tensor",
    method_name="remainder",
    dtype_and_x=helpers.dtype_and_values(
        available_dtypes=helpers.get_dtypes("float"),
        large_abs_safety_factor=2.5,
        small_abs_safety_factor=2.5,
        shared_dtype=True,
        num_arrays=2,
    ),
)
def test_torch_remainder(
    dtype_and_x,
    frontend_method_data,
    init_flags,
    method_flags,
    frontend,
    on_device,
    backend_fw,
):
    input_dtype, x = dtype_and_x
    helpers.test_frontend_method(
        init_input_dtypes=input_dtype,
        backend_to_test=backend_fw,
        init_all_as_kwargs_np={
            "data": x[0],
        },
        method_input_dtypes=input_dtype,
        method_all_as_kwargs_np={
            "other": x[1],
        },
        frontend_method_data=frontend_method_data,
        init_flags=init_flags,
        method_flags=method_flags,
        frontend=frontend,
        on_device=on_device,
    )


@st.composite
def _to_helper(draw):
    dtype_x = draw(
        helpers.dtype_and_values(
            available_dtypes=helpers.get_dtypes("valid"),
            num_arrays=2,
            large_abs_safety_factor=3,
        )
    )
    input_dtype, x = dtype_x
    arg = draw(st.sampled_from(["tensor", "dtype", "device"]))
    if arg == "tensor":
        method_num_positional_args = 1
        method_all_as_kwargs_np = {"other": x[1]}
    elif arg == "dtype":
        method_num_positional_args = 1
        dtype = draw(helpers.get_dtypes("valid", full=False))[0]
        method_all_as_kwargs_np = {"dtype": dtype}
    else:
        method_num_positional_args = 0
        device = draw(st.just("cpu"))
        dtype = draw(helpers.get_dtypes("valid", full=False, none=True))[0]
        method_all_as_kwargs_np = {"dtype": dtype, "device": device}
    return input_dtype, x, method_num_positional_args, method_all_as_kwargs_np


# to
@handle_frontend_method(
    class_tree=CLASS_TREE,
    init_tree="torch.tensor",
    method_name="to",
    args_kwargs=_to_helper(),
)
def test_torch_to(
    args_kwargs,
    frontend_method_data,
    init_flags,
    method_flags,
    frontend,
    on_device,
    backend_fw,
):
    input_dtype, x, method_num_positional_args, method_all_as_kwargs_np = args_kwargs
    method_flags.num_positional_args = method_num_positional_args
    helpers.test_frontend_method(
        init_input_dtypes=input_dtype,
        backend_to_test=backend_fw,
        init_all_as_kwargs_np={
            "data": x[0],
        },
        method_input_dtypes=input_dtype,
        method_all_as_kwargs_np=method_all_as_kwargs_np,
        frontend_method_data=frontend_method_data,
        init_flags=init_flags,
        method_flags=method_flags,
        frontend=frontend,
        on_device=on_device,
    )


# arctan
@handle_frontend_method(
    class_tree=CLASS_TREE,
    init_tree="torch.tensor",
    method_name="arctan",
    dtype_and_x=helpers.dtype_and_values(
        available_dtypes=helpers.get_dtypes("float"),
        allow_inf=False,
    ),
)
def test_torch_arctan(
    dtype_and_x,
    frontend_method_data,
    init_flags,
    method_flags,
    frontend,
    on_device,
    backend_fw,
):
    input_dtype, x = dtype_and_x
    helpers.test_frontend_method(
        init_input_dtypes=input_dtype,
        backend_to_test=backend_fw,
        init_all_as_kwargs_np={
            "data": x[0],
        },
        method_input_dtypes=input_dtype,
        method_all_as_kwargs_np={},
        frontend_method_data=frontend_method_data,
        init_flags=init_flags,
        method_flags=method_flags,
        frontend=frontend,
        on_device=on_device,
    )


# arctan_
@handle_frontend_method(
    class_tree=CLASS_TREE,
    init_tree="torch.tensor",
    method_name="arctan_",
    dtype_and_x=helpers.dtype_and_values(
        available_dtypes=helpers.get_dtypes("float"),
        allow_inf=False,
    ),
)
def test_torch_arctan_(
    dtype_and_x,
    frontend_method_data,
    init_flags,
    method_flags,
    frontend,
    on_device,
    backend_fw,
):
    input_dtype, x = dtype_and_x
    helpers.test_frontend_method(
        init_input_dtypes=input_dtype,
        backend_to_test=backend_fw,
        init_all_as_kwargs_np={
            "data": x[0],
        },
        method_input_dtypes=input_dtype,
        method_all_as_kwargs_np={},
        frontend_method_data=frontend_method_data,
        init_flags=init_flags,
        method_flags=method_flags,
        frontend=frontend,
        on_device=on_device,
    )


# arctan2
@handle_frontend_method(
    class_tree=CLASS_TREE,
    init_tree="torch.tensor",
    method_name="arctan2",
    dtype_and_x=helpers.dtype_and_values(
        available_dtypes=helpers.get_dtypes("float"),
        num_arrays=2,
    ),
)
def test_torch_arctan2(
    dtype_and_x,
    frontend_method_data,
    init_flags,
    method_flags,
    frontend,
    on_device,
    backend_fw,
):
    input_dtype, x = dtype_and_x
    helpers.test_frontend_method(
        init_input_dtypes=input_dtype,
        backend_to_test=backend_fw,
        init_all_as_kwargs_np={
            "data": x[0],
        },
        method_input_dtypes=input_dtype,
        method_all_as_kwargs_np={
            "other": x[1],
        },
        frontend_method_data=frontend_method_data,
        init_flags=init_flags,
        method_flags=method_flags,
        frontend=frontend,
        on_device=on_device,
    )


# arctan2_
@handle_frontend_method(
    class_tree=CLASS_TREE,
    init_tree="torch.tensor",
    method_name="arctan2_",
    dtype_and_x=helpers.dtype_and_values(
        available_dtypes=helpers.get_dtypes("float"),
        num_arrays=2,
    ),
)
def test_torch_arctan2_(
    dtype_and_x,
    frontend_method_data,
    init_flags,
    method_flags,
    frontend,
    on_device,
    backend_fw,
):
    input_dtype, x = dtype_and_x
    helpers.test_frontend_method(
        init_input_dtypes=input_dtype,
        backend_to_test=backend_fw,
        init_all_as_kwargs_np={
            "data": x[0],
        },
        method_input_dtypes=input_dtype,
        method_all_as_kwargs_np={
            "other": x[1],
        },
        frontend_method_data=frontend_method_data,
        init_flags=init_flags,
        method_flags=method_flags,
        frontend=frontend,
        on_device=on_device,
    )


# acos
@handle_frontend_method(
    class_tree=CLASS_TREE,
    init_tree="torch.tensor",
    method_name="acos",
    dtype_and_x=helpers.dtype_and_values(
        available_dtypes=helpers.get_dtypes("float"),
        allow_inf=False,
    ),
)
def test_torch_acos(
    dtype_and_x,
    frontend_method_data,
    init_flags,
    method_flags,
    frontend,
    on_device,
    backend_fw,
):
    input_dtype, x = dtype_and_x
    helpers.test_frontend_method(
        init_input_dtypes=input_dtype,
        backend_to_test=backend_fw,
        init_all_as_kwargs_np={
            "data": x[0],
        },
        method_input_dtypes=input_dtype,
        method_all_as_kwargs_np={},
        frontend_method_data=frontend_method_data,
        init_flags=init_flags,
        method_flags=method_flags,
        frontend=frontend,
        on_device=on_device,
    )


# floor
@handle_frontend_method(
    class_tree=CLASS_TREE,
    init_tree="torch.tensor",
    method_name="floor",
    dtype_and_x=helpers.dtype_and_values(
        available_dtypes=helpers.get_dtypes("float"),
    ),
)
def test_torch_floor(
    dtype_and_x,
    frontend_method_data,
    init_flags,
    method_flags,
    frontend,
    on_device,
    backend_fw,
):
    input_dtype, x = dtype_and_x
    helpers.test_frontend_method(
        init_input_dtypes=input_dtype,
        backend_to_test=backend_fw,
        init_all_as_kwargs_np={
            "data": x[0],
        },
        method_input_dtypes=input_dtype,
        method_all_as_kwargs_np={},
        frontend_method_data=frontend_method_data,
        init_flags=init_flags,
        method_flags=method_flags,
        frontend=frontend,
        on_device=on_device,
    )


# new_tensor
@handle_frontend_method(
    class_tree=CLASS_TREE,
    init_tree="torch.tensor",
    method_name="new_tensor",
    dtype_and_x=helpers.dtype_and_values(
        available_dtypes=helpers.get_dtypes("numeric"),
        num_arrays=2,
    ),
)
def test_torch_new_tensor(
    dtype_and_x,
    frontend_method_data,
    init_flags,
    method_flags,
    frontend,
    on_device,
    backend_fw,
):
    input_dtype, x = dtype_and_x
    helpers.test_frontend_method(
        init_input_dtypes=[input_dtype[0]],
        backend_to_test=backend_fw,
        init_all_as_kwargs_np={
            "data": x[0],
        },
        method_input_dtypes=[input_dtype[1]],
        method_all_as_kwargs_np={
            "data": x[1],
            "dtype": input_dtype[1],
        },
        frontend_method_data=frontend_method_data,
        init_flags=init_flags,
        method_flags=method_flags,
        frontend=frontend,
        on_device=on_device,
    )


# __getitem__
@handle_frontend_method(
    class_tree=CLASS_TREE,
    init_tree="torch.tensor",
    method_name="__getitem__",
    dtype_x_index=helpers.dtype_array_query(
        available_dtypes=helpers.get_dtypes("valid"),
        allow_neg_step=False,
    ),
)
def test_torch_getitem(
    dtype_x_index,
    frontend_method_data,
    init_flags,
    method_flags,
    frontend,
    on_device,
    backend_fw,
):
    input_dtype, x, index = dtype_x_index
    helpers.test_frontend_method(
        init_input_dtypes=[input_dtype[0]],
        backend_to_test=backend_fw,
        init_all_as_kwargs_np={"data": x},
        method_input_dtypes=[*input_dtype[1:]],
        method_all_as_kwargs_np={"query": index},
        frontend_method_data=frontend_method_data,
        init_flags=init_flags,
        method_flags=method_flags,
        frontend=frontend,
        on_device=on_device,
    )


# __setitem__
@handle_frontend_method(
    class_tree=CLASS_TREE,
    init_tree="torch.tensor",
    method_name="__setitem__",
    dtypes_x_index_val=helpers.dtype_array_query_val(
        available_dtypes=helpers.get_dtypes("valid"),
        allow_neg_step=False,
    ).filter(lambda x: x[0][0] == x[0][-1]),
)
def test_torch_setitem(
    dtypes_x_index_val,
    frontend_method_data,
    init_flags,
    method_flags,
    frontend,
    on_device,
    backend_fw,
):
    input_dtype, x, index, val = dtypes_x_index_val
    helpers.test_frontend_method(
        init_input_dtypes=[input_dtype[0]],
        backend_to_test=backend_fw,
        init_all_as_kwargs_np={"data": x},
        method_input_dtypes=[*input_dtype[1:]],
        method_all_as_kwargs_np={"key": index, "value": val},
        frontend_method_data=frontend_method_data,
        init_flags=init_flags,
        method_flags=method_flags,
        frontend=frontend,
        on_device=on_device,
    )


# view_as
@handle_frontend_method(
    class_tree=CLASS_TREE,
    init_tree="torch.tensor",
    method_name="view_as",
    dtype_x=helpers.dtype_and_values(
        available_dtypes=helpers.get_dtypes("numeric"),
        shape=st.shared(helpers.get_shape(), key="value_shape"),
        num_arrays=2,
    ),
)
def test_torch_view_as(
    dtype_x,
    frontend_method_data,
    init_flags,
    method_flags,
    frontend,
    on_device,
    backend_fw,
):
    input_dtype, x = dtype_x
    helpers.test_frontend_method(
        init_input_dtypes=input_dtype,
        backend_to_test=backend_fw,
        init_all_as_kwargs_np={
            "data": x[0],
        },
        method_input_dtypes=input_dtype,
        method_all_as_kwargs_np={
            "other": x[1],
        },
        frontend_method_data=frontend_method_data,
        init_flags=init_flags,
        method_flags=method_flags,
        frontend=frontend,
        on_device=on_device,
    )


# unsqueeze
@handle_frontend_method(
    class_tree=CLASS_TREE,
    init_tree="torch.tensor",
    method_name="unsqueeze",
    dtype_value=helpers.dtype_and_values(
        available_dtypes=helpers.get_dtypes("valid"),
        shape=st.shared(helpers.get_shape(), key="shape"),
    ),
    dim=helpers.get_axis(
        shape=st.shared(helpers.get_shape(), key="shape"),
        allow_neg=True,
        force_int=True,
    ),
)
def test_torch_unsqueeze(
    dtype_value,
    dim,
    frontend_method_data,
    init_flags,
    method_flags,
    frontend,
    on_device,
    backend_fw,
):
    input_dtype, x = dtype_value
    helpers.test_frontend_method(
        init_input_dtypes=input_dtype,
        backend_to_test=backend_fw,
        init_all_as_kwargs_np={
            "data": x[0],
        },
        method_input_dtypes=input_dtype,
        method_all_as_kwargs_np={
            "dim": dim,
        },
        frontend_method_data=frontend_method_data,
        init_flags=init_flags,
        method_flags=method_flags,
        frontend=frontend,
        on_device=on_device,
    )


# unsqueeze_
@handle_frontend_method(
    class_tree=CLASS_TREE,
    init_tree="torch.tensor",
    method_name="unsqueeze_",
    dtype_value=helpers.dtype_and_values(
        available_dtypes=helpers.get_dtypes("valid"),
        shape=st.shared(helpers.get_shape(), key="shape"),
    ),
    dim=helpers.get_axis(
        shape=st.shared(helpers.get_shape(), key="shape"),
        allow_neg=True,
        force_int=True,
    ),
)
def test_torch_unsqueeze_(
    dtype_value,
    dim,
    frontend_method_data,
    init_flags,
    method_flags,
    frontend,
    on_device,
    backend_fw,
):
    input_dtype, x = dtype_value
    helpers.test_frontend_method(
        init_input_dtypes=input_dtype,
        backend_to_test=backend_fw,
        init_all_as_kwargs_np={
            "data": x[0],
        },
        method_input_dtypes=input_dtype,
        method_all_as_kwargs_np={
            "dim": dim,
        },
        frontend_method_data=frontend_method_data,
        init_flags=init_flags,
        method_flags=method_flags,
        frontend=frontend,
        on_device=on_device,
    )


# ravel
@handle_frontend_method(
    class_tree=CLASS_TREE,
    init_tree="torch.tensor",
    method_name="ravel",
    dtype_value=helpers.dtype_and_values(
        available_dtypes=helpers.get_dtypes("valid"),
        shape=st.shared(helpers.get_shape(min_num_dims=1), key="shape"),
    ),
)
def test_torch_ravel(
    dtype_value,
    frontend_method_data,
    init_flags,
    method_flags,
    frontend,
    on_device,
    backend_fw,
):
    input_dtype, x = dtype_value
    helpers.test_frontend_method(
        init_input_dtypes=input_dtype,
        backend_to_test=backend_fw,
        init_all_as_kwargs_np={
            "data": x[0],
        },
        method_input_dtypes=input_dtype,
        method_all_as_kwargs_np={},
        frontend_method_data=frontend_method_data,
        init_flags=init_flags,
        method_flags=method_flags,
        frontend=frontend,
        on_device=on_device,
    )


# split
@handle_frontend_method(
    class_tree=CLASS_TREE,
    init_tree="torch.tensor",
    method_name="split",
    dtype_value=helpers.dtype_and_values(
        available_dtypes=helpers.get_dtypes("valid"),
        shape=st.shared(helpers.get_shape(min_num_dims=1), key="value_shape"),
    ),
    split_size=_get_splits(allow_none=False, min_num_dims=1, allow_array_indices=False),
    dim=st.shared(
        helpers.get_axis(
            shape=st.shared(helpers.get_shape(min_num_dims=1), key="value_shape"),
            force_int=True,
        ),
        key="target_axis",
    ),
)
def test_torch_split(
    dtype_value,
    split_size,
    dim,
    frontend_method_data,
    init_flags,
    method_flags,
    frontend,
    on_device,
    backend_fw,
):
    input_dtype, x = dtype_value
    helpers.test_frontend_method(
        init_input_dtypes=input_dtype,
        backend_to_test=backend_fw,
        init_all_as_kwargs_np={
            "data": x[0],
        },
        method_input_dtypes=input_dtype,
        method_all_as_kwargs_np={
            "split_size": split_size,
            "dim": dim,
        },
        frontend_method_data=frontend_method_data,
        init_flags=init_flags,
        method_flags=method_flags,
        frontend=frontend,
        on_device=on_device,
    )


# tensor_split
@handle_frontend_method(
    class_tree=CLASS_TREE,
    init_tree="torch.tensor",
    method_name="tensor_split",
    dtype_value=helpers.dtype_and_values(
        available_dtypes=helpers.get_dtypes("integer"),
        shape=st.shared(helpers.get_shape(min_num_dims=1), key="value_shape"),
    ),
    indices_or_sections=_get_splits(
        min_num_dims=1, allow_none=False, allow_array_indices=False
    ),
    dim=st.shared(
        helpers.get_axis(
            shape=st.shared(helpers.get_shape(min_num_dims=1), key="value_shape"),
            force_int=True,
        ),
        key="target_axis",
    ),
    method_num_positional_args=st.just(1),
)
def test_torch_tensor_split(
    dtype_value,
    indices_or_sections,
    dim,
    frontend_method_data,
    init_flags,
    method_flags,
    frontend,
    on_device,
    backend_fw,
):
    input_dtype, x = dtype_value
    helpers.test_frontend_method(
        init_input_dtypes=input_dtype,
        backend_to_test=backend_fw,
        init_all_as_kwargs_np={
            "data": x[0],
        },
        method_input_dtypes=[],
        method_all_as_kwargs_np={
            "indices_or_sections": indices_or_sections,
            "dim": dim,
        },
        frontend_method_data=frontend_method_data,
        init_flags=init_flags,
        method_flags=method_flags,
        frontend=frontend,
        on_device=on_device,
    )


# vsplit
@handle_frontend_method(
    class_tree=CLASS_TREE,
    init_tree="torch.tensor",
    method_name="vsplit",
    dtype_value=helpers.dtype_and_values(
        available_dtypes=helpers.get_dtypes("valid"),
        shape=st.shared(helpers.get_shape(min_num_dims=2), key="value_shape"),
    ),
    indices_or_sections=_get_splits(
        min_num_dims=2,
        axis=0,
        allow_none=False,
        allow_array_indices=False,
        is_mod_split=True,
    ),
)
def test_torch_vsplit(
    dtype_value,
    indices_or_sections,
    frontend_method_data,
    init_flags,
    method_flags,
    frontend,
    on_device,
    backend_fw,
):
    input_dtype, x = dtype_value
    helpers.test_frontend_method(
        init_input_dtypes=input_dtype,
        backend_to_test=backend_fw,
        init_all_as_kwargs_np={
            "data": x[0],
        },
        method_input_dtypes=[],
        method_all_as_kwargs_np={"indices_or_sections": indices_or_sections},
        frontend_method_data=frontend_method_data,
        init_flags=init_flags,
        method_flags=method_flags,
        frontend=frontend,
        on_device=on_device,
    )


# hsplit
@handle_frontend_method(
    class_tree=CLASS_TREE,
    init_tree="torch.tensor",
    method_name="hsplit",
    dtype_value=helpers.dtype_and_values(
        available_dtypes=helpers.get_dtypes("valid"),
        shape=st.shared(helpers.get_shape(min_num_dims=2), key="value_shape"),
    ),
    indices_or_sections=_get_splits(
        min_num_dims=1,
        axis=1,
        allow_none=False,
        allow_array_indices=False,
        is_mod_split=True,
    ),
)
def test_torch_hsplit(
    dtype_value,
    indices_or_sections,
    frontend_method_data,
    init_flags,
    method_flags,
    frontend,
    on_device,
    backend_fw,
):
    input_dtype, x = dtype_value
    helpers.test_frontend_method(
        init_input_dtypes=input_dtype,
        backend_to_test=backend_fw,
        init_all_as_kwargs_np={
            "data": x[0],
        },
        method_input_dtypes=[],
        method_all_as_kwargs_np={"indices_or_sections": indices_or_sections},
        frontend_method_data=frontend_method_data,
        init_flags=init_flags,
        method_flags=method_flags,
        frontend=frontend,
        on_device=on_device,
    )


# dsplit
@handle_frontend_method(
    class_tree=CLASS_TREE,
    init_tree="torch.tensor",
    method_name="dsplit",
    dtype_value=helpers.dtype_and_values(
        available_dtypes=helpers.get_dtypes("valid"),
        shape=st.shared(helpers.get_shape(min_num_dims=3), key="value_shape"),
    ),
    indices_or_sections=_get_splits(
        min_num_dims=3,
        axis=2,
        allow_none=False,
        allow_array_indices=False,
        is_mod_split=True,
    ),
)
def test_torch_dsplit(
    dtype_value,
    indices_or_sections,
    frontend_method_data,
    init_flags,
    method_flags,
    frontend,
    on_device,
    backend_fw,
):
    input_dtype, x = dtype_value
    helpers.test_frontend_method(
        init_input_dtypes=input_dtype,
        backend_to_test=backend_fw,
        init_all_as_kwargs_np={
            "data": x[0],
        },
        method_input_dtypes=[],
        method_all_as_kwargs_np={"indices_or_sections": indices_or_sections},
        frontend_method_data=frontend_method_data,
        init_flags=init_flags,
        method_flags=method_flags,
        frontend=frontend,
        on_device=on_device,
    )


# detach
@handle_frontend_method(
    class_tree=CLASS_TREE,
    init_tree="torch.tensor",
    method_name="detach",
    dtype_and_x=helpers.dtype_and_values(
        available_dtypes=helpers.get_dtypes("valid"),
    ),
)
def test_torch_detach(
    dtype_and_x,
    frontend_method_data,
    init_flags,
    method_flags,
    frontend,
    on_device,
    backend_fw,
):
    input_dtype, x = dtype_and_x
    helpers.test_frontend_method(
        init_input_dtypes=input_dtype,
        backend_to_test=backend_fw,
        init_all_as_kwargs_np={
            "data": x[0],
        },
        method_input_dtypes=input_dtype,
        method_all_as_kwargs_np={},
        frontend_method_data=frontend_method_data,
        init_flags=init_flags,
        method_flags=method_flags,
        frontend=frontend,
        on_device=on_device,
    )


# detach_
@handle_frontend_method(
    class_tree=CLASS_TREE,
    init_tree="torch.tensor",
    method_name="detach_",
    dtype_and_x=helpers.dtype_and_values(
        available_dtypes=helpers.get_dtypes("valid"),
    ),
)
def test_torch_detach_(
    dtype_and_x,
    frontend_method_data,
    init_flags,
    method_flags,
    frontend,
    on_device,
    backend_fw,
):
    input_dtype, x = dtype_and_x
    helpers.test_frontend_method(
        init_input_dtypes=input_dtype,
        backend_to_test=backend_fw,
        init_all_as_kwargs_np={
            "data": x[0],
        },
        method_input_dtypes=input_dtype,
        method_all_as_kwargs_np={},
        frontend_method_data=frontend_method_data,
        init_flags=init_flags,
        method_flags=method_flags,
        frontend=frontend,
        on_device=on_device,
    )


# dim
@handle_frontend_method(
    class_tree=CLASS_TREE,
    init_tree="torch.tensor",
    method_name="dim",
    dtype_and_x=helpers.dtype_and_values(
        available_dtypes=helpers.get_dtypes("numeric"),
    ),
)
def test_torch_dim(
    dtype_and_x,
    frontend_method_data,
    init_flags,
    method_flags,
    frontend,
    on_device,
    backend_fw,
):
    input_dtype, x = dtype_and_x
    helpers.test_frontend_method(
        init_input_dtypes=input_dtype,
        backend_to_test=backend_fw,
        init_all_as_kwargs_np={
            "data": x[0],
        },
        method_input_dtypes=[],
        method_all_as_kwargs_np={},
        frontend_method_data=frontend_method_data,
        init_flags=init_flags,
        method_flags=method_flags,
        frontend=frontend,
        on_device=on_device,
    )


# ndimension
@handle_frontend_method(
    class_tree=CLASS_TREE,
    init_tree="torch.tensor",
    method_name="ndimension",
    dtype_and_x=helpers.dtype_and_values(
        available_dtypes=helpers.get_dtypes("numeric"),
    ),
)
def test_torch_ndimension(
    dtype_and_x,
    frontend_method_data,
    init_flags,
    method_flags,
    frontend,
    on_device,
    backend_fw,
):
    input_dtype, x = dtype_and_x
    helpers.test_frontend_method(
        init_input_dtypes=input_dtype,
        backend_to_test=backend_fw,
        init_all_as_kwargs_np={
            "data": x[0],
        },
        method_input_dtypes=[],
        method_all_as_kwargs_np={},
        frontend_method_data=frontend_method_data,
        init_flags=init_flags,
        method_flags=method_flags,
        frontend=frontend,
        on_device=on_device,
    )


@st.composite
def _fill_value_and_size(
    draw,
    *,
    min_num_dims=1,
    max_num_dims=5,
    min_dim_size=1,
    max_dim_size=10,
):
    if isinstance(min_dim_size, st._internal.SearchStrategy):
        min_dim_size = draw(min_dim_size)
    if isinstance(max_dim_size, st._internal.SearchStrategy):
        max_dim_size = draw(max_dim_size)

    available_dtypes = draw(helpers.get_dtypes("numeric"))
    dtype = draw(
        helpers.array_dtypes(
            num_arrays=1,
            available_dtypes=available_dtypes,
        )
    )
    array = draw(
        helpers.array_values(
            dtype=dtype[0],
            shape=(1,),
        )
    )
    dtype.append("int32")
    size = draw(
        st.shared(
            helpers.get_shape(
                min_num_dims=min_num_dims,
                max_num_dims=max_num_dims,
                min_dim_size=min_dim_size,
                max_dim_size=max_dim_size,
            ),
            key="shape",
        )
    )
    fill_value = draw(helpers.ints()) if "int" in dtype[0] else draw(helpers.floats())

    return dtype, [array, size, fill_value]


# new_full
@handle_frontend_method(
    class_tree=CLASS_TREE,
    init_tree="torch.tensor",
    method_name="new_full",
    dtype_and_x=_fill_value_and_size(max_num_dims=3),
)
def test_torch_new_full(
    dtype_and_x,
    frontend_method_data,
    init_flags,
    method_flags,
    frontend,
    on_device,
    backend_fw,
):
    input_dtype, x = dtype_and_x
    helpers.test_frontend_method(
        init_input_dtypes=[input_dtype[0]],
        backend_to_test=backend_fw,
        init_all_as_kwargs_np={
            "data": x[0],
        },
        method_input_dtypes=[input_dtype[1]],
        method_all_as_kwargs_np={
            "size": x[1],
            "fill_value": x[2],
        },
        frontend_method_data=frontend_method_data,
        init_flags=init_flags,
        method_flags=method_flags,
        frontend=frontend,
        on_device=on_device,
    )


# new_empty (not actually intuitive for testing)
@handle_frontend_method(
    class_tree=CLASS_TREE,
    init_tree="torch.tensor",
    method_name="new_empty",
    dtype_and_x=helpers.dtype_and_values(
        available_dtypes=helpers.get_dtypes("numeric"),
    ),
    size=helpers.get_shape(
        min_num_dims=1,
        max_num_dims=3,
    ),
)
def test_torch_new_empty(
    dtype_and_x,
    size,
    frontend_method_data,
    init_flags,
    method_flags,
    frontend,
    on_device,
    backend_fw,
):
    input_dtype, x = dtype_and_x
    helpers.test_frontend_method(
        init_input_dtypes=[input_dtype[0]],
        backend_to_test=backend_fw,
        init_all_as_kwargs_np={
            "data": x,
        },
        method_input_dtypes=[ivy.int32],
        method_all_as_kwargs_np={
            "size": size,
        },
        frontend_method_data=frontend_method_data,
        init_flags=init_flags,
        method_flags=method_flags,
        frontend=frontend,
        on_device=on_device,
    )


@st.composite
def _expand_helper(draw):
    num_dims = draw(st.integers(min_value=1, max_value=10))
    shape = draw(
        helpers.get_shape(min_num_dims=num_dims, max_num_dims=num_dims).filter(
            lambda x: any(i == 1 for i in x)
        )
    )
    new_shape = draw(
        helpers.get_shape(min_num_dims=num_dims, max_num_dims=num_dims).filter(
            lambda x: all(x[i] == v if v != 1 else True for i, v in enumerate(shape))
        )
    )
    dtype, x = draw(
        helpers.dtype_and_values(
            available_dtypes=helpers.get_dtypes("valid"),
            shape=shape,
        )
    )
    return dtype, x, new_shape


@handle_frontend_method(
    class_tree=CLASS_TREE,
    init_tree="torch.tensor",
    method_name="expand",
    dtype_x_shape=_expand_helper(),
    unpack_shape=st.booleans(),
)
def test_torch_expand(
    dtype_x_shape,
    unpack_shape,
    frontend_method_data,
    init_flags,
    method_flags,
    frontend,
    on_device,
    backend_fw,
):
    input_dtype, x, shape = dtype_x_shape
    if unpack_shape:
        method_flags.num_positional_args = len(shape) + 1
        size = {}
        i = 0
        for x_ in shape:
            size["x{}".format(i)] = x_
            i += 1
    else:
        size = {
            "size": shape,
        }
    helpers.test_frontend_method(
        init_input_dtypes=input_dtype,
        backend_to_test=backend_fw,
        init_all_as_kwargs_np={
            "data": x[0],
        },
        method_input_dtypes=input_dtype,
        method_all_as_kwargs_np=size,
        frontend_method_data=frontend_method_data,
        init_flags=init_flags,
        method_flags=method_flags,
        frontend=frontend,
        on_device=on_device,
    )


# expand_as
@handle_frontend_method(
    class_tree=CLASS_TREE,
    init_tree="torch.tensor",
    method_name="expand_as",
    dtype_x=helpers.dtype_and_values(
        available_dtypes=helpers.get_dtypes("valid"), num_arrays=2
    ),
)
def test_torch_expand_as(
    dtype_x,
    frontend_method_data,
    init_flags,
    method_flags,
    frontend,
    on_device,
    backend_fw,
):
    input_dtype, x = dtype_x
    helpers.test_frontend_method(
        init_input_dtypes=input_dtype,
        backend_to_test=backend_fw,
        init_all_as_kwargs_np={
            "data": x[0],
        },
        method_input_dtypes=input_dtype,
        method_all_as_kwargs_np={
            "other": x[1],
        },
        frontend_method_data=frontend_method_data,
        init_flags=init_flags,
        method_flags=method_flags,
        frontend=frontend,
        on_device=on_device,
    )


@st.composite
def _unfold_args(draw):
    values_dtype, values, axis, shape = draw(
        helpers.dtype_values_axis(
            available_dtypes=helpers.get_dtypes("float"),
            force_int_axis=True,
            shape=draw(
                helpers.get_shape(
                    allow_none=False,
                    min_num_dims=1,
                    min_dim_size=1,
                )
            ),
            ret_shape=True,
        )
    )
    size = draw(
        st.integers(
            min_value=1,
            max_value=max(shape[axis] - 1, 1),
        )
    )
    step = draw(
        st.integers(
            min_value=1,
            max_value=size,
        )
    )
    return values_dtype, values, axis, size, step


# unfold
@handle_frontend_method(
    class_tree=CLASS_TREE,
    init_tree="torch.tensor",
    method_name="unfold",
    dtype_values_args=_unfold_args(),
)
def test_torch_unfold(
    dtype_values_args,
    frontend_method_data,
    init_flags,
    method_flags,
    frontend,
    on_device,
    backend_fw,
):
    input_dtype, x, axis, size, step = dtype_values_args
    print(axis, size, step)
    helpers.test_frontend_method(
        init_input_dtypes=input_dtype,
        backend_to_test=backend_fw,
        init_all_as_kwargs_np={
            "data": x,
        },
        method_input_dtypes=input_dtype,
        method_all_as_kwargs_np={
            "dimension": axis,
            "size": size,
            "step": step,
        },
        frontend_method_data=frontend_method_data,
        init_flags=init_flags,
        method_flags=method_flags,
        frontend=frontend,
        on_device=on_device,
    )


# __mod__
@handle_frontend_method(
    class_tree=CLASS_TREE,
    init_tree="torch.tensor",
    method_name="__mod__",
    dtype_and_x=helpers.dtype_and_values(
        available_dtypes=helpers.get_dtypes("float"),
        num_arrays=2,
    ),
)
def test_torch___mod__(
    dtype_and_x,
    frontend_method_data,
    init_flags,
    method_flags,
    frontend,
    on_device,
    backend_fw,
):
    input_dtype, x = dtype_and_x
    helpers.test_frontend_method(
        init_input_dtypes=input_dtype,
        backend_to_test=backend_fw,
        init_all_as_kwargs_np={
            "data": x[0],
        },
        method_input_dtypes=input_dtype,
        method_all_as_kwargs_np={
            "other": x[1],
        },
        frontend_method_data=frontend_method_data,
        init_flags=init_flags,
        method_flags=method_flags,
        frontend=frontend,
        on_device=on_device,
    )


# long
@handle_frontend_method(
    class_tree=CLASS_TREE,
    init_tree="torch.tensor",
    method_name="long",
    dtype_and_x=helpers.dtype_and_values(
        available_dtypes=helpers.get_dtypes("integer"),
    ),
)
def test_torch_long(
    dtype_and_x,
    frontend_method_data,
    init_flags,
    method_flags,
    frontend,
    on_device,
    backend_fw,
):
    input_dtype, x = dtype_and_x
    helpers.test_frontend_method(
        init_input_dtypes=input_dtype,
        backend_to_test=backend_fw,
        init_all_as_kwargs_np={
            "data": x[0],
        },
        method_input_dtypes=input_dtype,
        method_all_as_kwargs_np={},
        frontend_method_data=frontend_method_data,
        init_flags=init_flags,
        method_flags=method_flags,
        frontend=frontend,
        on_device=on_device,
    )


# max
@handle_frontend_method(
    class_tree=CLASS_TREE,
    init_tree="torch.tensor",
    method_name="max",
    dtype_x=helpers.dtype_and_values(
        available_dtypes=helpers.get_dtypes("float"),
    ),
)
def test_torch_max(
    dtype_x,
    frontend_method_data,
    init_flags,
    method_flags,
    frontend,
    on_device,
    backend_fw,
):
    input_dtype, x = dtype_x
    helpers.test_frontend_method(
        init_input_dtypes=input_dtype,
        backend_to_test=backend_fw,
        init_all_as_kwargs_np={
            "data": x[0],
        },
        method_input_dtypes=input_dtype,
        method_all_as_kwargs_np={},
        frontend_method_data=frontend_method_data,
        init_flags=init_flags,
        method_flags=method_flags,
        frontend=frontend,
        on_device=on_device,
    )


@given(
    dtype_x=helpers.dtype_and_values(
        available_dtypes=helpers.get_dtypes("valid", prune_function=False)
    ).filter(lambda x: "bfloat16" not in x[0]),
)
def test_torch_is_quantized(
    dtype_x,
    backend_fw,
):
    ivy.set_backend(backend_fw)
    _, data = dtype_x
    x = Tensor(data[0])
    x.ivy_array = data[0]
    ivy.utils.assertions.check_equal(
        x.is_quantized, "q" in ivy.dtype(ivy.array(data[0])), as_array=False
    )
    ivy.previous_backend()


@given(
    dtype_x=helpers.dtype_and_values(
        available_dtypes=helpers.get_dtypes("valid", prune_function=False)
    ).filter(lambda x: "bfloat16" not in x[0]),
)
def test_torch_is_cuda(
    dtype_x,
    backend_fw,
):
    ivy.set_backend(backend_fw)
    _, data = dtype_x
    x = Tensor(data[0])
    x.ivy_array = data[0]
    ivy.utils.assertions.check_equal(
        x.is_cuda, "gpu" in ivy.dev(ivy.array(data[0])), as_array=False
    )
    ivy.previous_backend()


@given(
    dtype_x=helpers.dtype_and_values(
        available_dtypes=helpers.get_dtypes("valid", prune_function=False)
    ).filter(lambda x: "bfloat16" not in x[0]),
)
def test_torch_tensor_property_is_meta(
    dtype_x,
    backend_fw,
):
    ivy.set_backend(backend_fw)
    _, data = dtype_x
    x = Tensor(data[0])
    x.ivy_array = data[0]
    ivy.utils.assertions.check_equal(
        x.is_meta, "meta" in ivy.dev(ivy.array(data[0])), as_array=False
    )
    ivy.previous_backend()


# logical_and
@handle_frontend_method(
    class_tree=CLASS_TREE,
    init_tree="torch.tensor",
    method_name="logical_and",
    dtype_and_x=helpers.dtype_and_values(
        available_dtypes=helpers.get_dtypes("valid"),
        num_arrays=2,
    ),
)
def test_torch_logical_and(
    dtype_and_x,
    frontend_method_data,
    init_flags,
    method_flags,
    frontend,
    on_device,
    backend_fw,
):
    input_dtype, x = dtype_and_x
    helpers.test_frontend_method(
        init_input_dtypes=input_dtype,
        backend_to_test=backend_fw,
        init_all_as_kwargs_np={
            "data": x[0],
        },
        method_input_dtypes=input_dtype,
        method_all_as_kwargs_np={
            "other": x[1],
        },
        frontend_method_data=frontend_method_data,
        init_flags=init_flags,
        method_flags=method_flags,
        frontend=frontend,
        on_device=on_device,
    )


# logical_not
@handle_frontend_method(
    class_tree=CLASS_TREE,
    init_tree="torch.tensor",
    method_name="logical_not",
    dtype_and_x=helpers.dtype_and_values(
        available_dtypes=helpers.get_dtypes("valid"), num_arrays=1
    ),
)
def test_torch_logical_not(
    dtype_and_x,
    frontend_method_data,
    init_flags,
    method_flags,
    frontend,
    on_device,
    backend_fw,
):
    input_dtype, x = dtype_and_x
    helpers.test_frontend_method(
        init_input_dtypes=input_dtype,
        backend_to_test=backend_fw,
        init_all_as_kwargs_np={
            "data": x[0],
        },
        method_input_dtypes=input_dtype,
        method_all_as_kwargs_np={},
        frontend_method_data=frontend_method_data,
        init_flags=init_flags,
        method_flags=method_flags,
        frontend=frontend,
        on_device=on_device,
    )


# logical_or
@handle_frontend_method(
    class_tree=CLASS_TREE,
    init_tree="torch.tensor",
    method_name="logical_or",
    dtype_and_x=helpers.dtype_and_values(
        available_dtypes=helpers.get_dtypes("valid"),
        num_arrays=2,
    ),
)
def test_torch_logical_or(
    dtype_and_x,
    frontend_method_data,
    init_flags,
    method_flags,
    frontend,
    on_device,
    backend_fw,
):
    input_dtype, x = dtype_and_x
    helpers.test_frontend_method(
        init_input_dtypes=input_dtype,
        backend_to_test=backend_fw,
        init_all_as_kwargs_np={
            "data": x[0],
        },
        method_input_dtypes=input_dtype,
        method_all_as_kwargs_np={
            "other": x[1],
        },
        frontend_method_data=frontend_method_data,
        init_flags=init_flags,
        method_flags=method_flags,
        frontend=frontend,
        on_device=on_device,
    )


# bitwise_not
@handle_frontend_method(
    class_tree=CLASS_TREE,
    init_tree="torch.tensor",
    method_name="bitwise_not",
    dtype_and_x=helpers.dtype_and_values(
        available_dtypes=helpers.get_dtypes("integer"),
        num_arrays=2,
    ),
)
def test_torch_bitwise_not(
    dtype_and_x,
    frontend_method_data,
    init_flags,
    method_flags,
    frontend,
    on_device,
    backend_fw,
):
    input_dtype, x = dtype_and_x
    helpers.test_frontend_method(
        init_input_dtypes=input_dtype,
        backend_to_test=backend_fw,
        init_all_as_kwargs_np={
            "data": x[0],
        },
        method_input_dtypes=input_dtype,
        frontend_method_data=frontend_method_data,
        init_flags=init_flags,
        method_flags=method_flags,
        method_all_as_kwargs_np={},
        frontend=frontend,
        on_device=on_device,
    )


# bitwise_and
@handle_frontend_method(
    class_tree=CLASS_TREE,
    init_tree="torch.tensor",
    method_name="bitwise_and",
    dtype_and_x=helpers.dtype_and_values(
        available_dtypes=helpers.get_dtypes("integer"),
        num_arrays=2,
    ),
)
def test_torch_bitwise_and(
    dtype_and_x,
    frontend_method_data,
    init_flags,
    method_flags,
    frontend,
    on_device,
    backend_fw,
):
    input_dtype, x = dtype_and_x
    helpers.test_frontend_method(
        init_input_dtypes=input_dtype,
        backend_to_test=backend_fw,
        init_all_as_kwargs_np={
            "data": x[0],
        },
        method_input_dtypes=input_dtype,
        method_all_as_kwargs_np={
            "other": x[1],
        },
        frontend_method_data=frontend_method_data,
        init_flags=init_flags,
        method_flags=method_flags,
        frontend=frontend,
        on_device=on_device,
    )


# bitwise_or
@handle_frontend_method(
    class_tree=CLASS_TREE,
    init_tree="torch.tensor",
    method_name="bitwise_or",
    dtype_and_x=helpers.dtype_and_values(
        available_dtypes=helpers.get_dtypes("valid"),
        num_arrays=2,
    ),
)
def test_torch_bitwise_or(
    dtype_and_x,
    frontend_method_data,
    init_flags,
    method_flags,
    frontend,
    on_device,
    backend_fw,
):
    input_dtype, x = dtype_and_x
    helpers.test_frontend_method(
        init_input_dtypes=input_dtype,
        backend_to_test=backend_fw,
        init_all_as_kwargs_np={
            "data": x[0],
        },
        method_input_dtypes=input_dtype,
        method_all_as_kwargs_np={
            "other": x[1],
        },
        frontend_method_data=frontend_method_data,
        init_flags=init_flags,
        method_flags=method_flags,
        frontend=frontend,
        on_device=on_device,
    )


# bitwise_or_
@handle_frontend_method(
    class_tree=CLASS_TREE,
    init_tree="torch.tensor",
    method_name="bitwise_or_",
    dtype_and_x=helpers.dtype_and_values(
        available_dtypes=helpers.get_dtypes("valid"),
        num_arrays=2,
    ),
)
def test_torch_bitwise_or_(
    dtype_and_x,
    frontend_method_data,
    init_flags,
    method_flags,
    frontend,
    on_device,
    backend_fw,
):
    input_dtype, x = dtype_and_x
    helpers.test_frontend_method(
        init_input_dtypes=input_dtype,
        backend_to_test=backend_fw,
        init_all_as_kwargs_np={
            "data": x[0],
        },
        method_input_dtypes=input_dtype,
        method_all_as_kwargs_np={
            "other": x[1],
        },
        frontend_method_data=frontend_method_data,
        init_flags=init_flags,
        method_flags=method_flags,
        frontend=frontend,
        on_device=on_device,
    )


# bitwise_left_shift
@handle_frontend_method(
    class_tree=CLASS_TREE,
    init_tree="torch.tensor",
    method_name="bitwise_left_shift",
    dtype_and_x=helpers.dtype_and_values(
        available_dtypes=helpers.get_dtypes("integer"),
        num_arrays=2,
    ),
)
def test_torch_bitwise_left_shift(
    dtype_and_x,
    frontend_method_data,
    init_flags,
    method_flags,
    frontend,
    on_device,
    backend_fw,
):
    input_dtype, x = dtype_and_x
    helpers.test_frontend_method(
        init_input_dtypes=input_dtype,
        backend_to_test=backend_fw,
        init_all_as_kwargs_np={
            "data": x[0],
        },
        method_input_dtypes=input_dtype,
        method_all_as_kwargs_np={
            "other": x[1],
        },
        frontend_method_data=frontend_method_data,
        init_flags=init_flags,
        method_flags=method_flags,
        frontend=frontend,
        on_device=on_device,
    )


# add_
@handle_frontend_method(
    class_tree=CLASS_TREE,
    init_tree="torch.tensor",
    method_name="add_",
    dtype_and_x=helpers.dtype_and_values(
        available_dtypes=helpers.get_dtypes("numeric"),
        num_arrays=2,
    ),
)
def test_torch_add_(
    dtype_and_x,
    frontend_method_data,
    init_flags,
    method_flags,
    frontend,
    on_device,
    backend_fw,
):
    input_dtype, x = dtype_and_x
    helpers.test_frontend_method(
        init_input_dtypes=[input_dtype[0]],
        backend_to_test=backend_fw,
        init_all_as_kwargs_np={
            "data": x[0],
        },
        method_input_dtypes=input_dtype,
        method_all_as_kwargs_np={
            "other": x[1],
        },
        frontend_method_data=frontend_method_data,
        init_flags=init_flags,
        method_flags=method_flags,
        frontend=frontend,
        on_device=on_device,
    )


# subtract_
@handle_frontend_method(
    class_tree=CLASS_TREE,
    init_tree="torch.tensor",
    method_name="subtract_",
    dtype_and_x=helpers.dtype_and_values(
        available_dtypes=helpers.get_dtypes("numeric"),
        num_arrays=2,
    ),
)
def test_torch_subtract_(
    dtype_and_x,
    frontend_method_data,
    init_flags,
    method_flags,
    frontend,
    on_device,
    backend_fw,
):
    input_dtype, x = dtype_and_x
    helpers.test_frontend_method(
        init_input_dtypes=[input_dtype[0]],
        backend_to_test=backend_fw,
        init_all_as_kwargs_np={
            "data": x[0],
        },
        method_input_dtypes=input_dtype,
        method_all_as_kwargs_np={
            "other": x[1],
        },
        frontend_method_data=frontend_method_data,
        init_flags=init_flags,
        method_flags=method_flags,
        frontend=frontend,
        on_device=on_device,
    )


# arccos_
@handle_frontend_method(
    class_tree=CLASS_TREE,
    init_tree="torch.tensor",
    method_name="arccos_",
    dtype_and_x=helpers.dtype_and_values(
        min_value=-1.0,
        max_value=1.0,
        available_dtypes=helpers.get_dtypes("float"),
    ),
)
def test_torch_arccos_(
    dtype_and_x,
    frontend_method_data,
    init_flags,
    method_flags,
    frontend,
    on_device,
    backend_fw,
):
    input_dtype, x = dtype_and_x
    helpers.test_frontend_method(
        init_input_dtypes=input_dtype,
        backend_to_test=backend_fw,
        init_all_as_kwargs_np={
            "data": x[0],
        },
        method_input_dtypes=[],
        method_all_as_kwargs_np={},
        frontend_method_data=frontend_method_data,
        init_flags=init_flags,
        method_flags=method_flags,
        frontend=frontend,
        on_device=on_device,
    )


# arccos
@handle_frontend_method(
    class_tree=CLASS_TREE,
    init_tree="torch.tensor",
    method_name="arccos",
    dtype_and_x=helpers.dtype_and_values(
        min_value=-1.0,
        max_value=1.0,
        available_dtypes=helpers.get_dtypes("float"),
    ),
)
def test_torch_arccos(
    dtype_and_x,
    frontend_method_data,
    init_flags,
    method_flags,
    frontend,
    on_device,
    backend_fw,
):
    input_dtype, x = dtype_and_x
    helpers.test_frontend_method(
        init_input_dtypes=input_dtype,
        backend_to_test=backend_fw,
        init_all_as_kwargs_np={
            "data": x[0],
        },
        method_input_dtypes=[],
        method_all_as_kwargs_np={},
        frontend_method_data=frontend_method_data,
        init_flags=init_flags,
        method_flags=method_flags,
        frontend=frontend,
        on_device=on_device,
    )


# acos_
@handle_frontend_method(
    class_tree=CLASS_TREE,
    init_tree="torch.tensor",
    method_name="acos_",
    dtype_and_x=helpers.dtype_and_values(
        min_value=-1.0,
        max_value=1.0,
        available_dtypes=helpers.get_dtypes("float"),
    ),
)
def test_torch_acos_(
    dtype_and_x,
    frontend_method_data,
    init_flags,
    method_flags,
    frontend,
    on_device,
    backend_fw,
):
    input_dtype, x = dtype_and_x
    helpers.test_frontend_method(
        init_input_dtypes=input_dtype,
        backend_to_test=backend_fw,
        init_all_as_kwargs_np={
            "data": x[0],
        },
        method_input_dtypes=[],
        method_all_as_kwargs_np={},
        frontend_method_data=frontend_method_data,
        init_flags=init_flags,
        method_flags=method_flags,
        frontend=frontend,
        on_device=on_device,
    )


# asin_
@handle_frontend_method(
    class_tree=CLASS_TREE,
    init_tree="torch.tensor",
    method_name="asin_",
    dtype_and_x=helpers.dtype_and_values(
        min_value=-1.0,
        max_value=1.0,
        available_dtypes=helpers.get_dtypes("float"),
    ),
)
def test_torch_asin_(
    dtype_and_x,
    frontend_method_data,
    init_flags,
    method_flags,
    frontend,
    on_device,
    backend_fw,
):
    input_dtype, x = dtype_and_x
    helpers.test_frontend_method(
        init_input_dtypes=input_dtype,
        backend_to_test=backend_fw,
        init_all_as_kwargs_np={
            "data": x[0],
        },
        method_input_dtypes=[],
        method_all_as_kwargs_np={},
        frontend_method_data=frontend_method_data,
        init_flags=init_flags,
        method_flags=method_flags,
        frontend=frontend,
        on_device=on_device,
    )


# arcsin_
@handle_frontend_method(
    class_tree=CLASS_TREE,
    init_tree="torch.tensor",
    method_name="arcsin_",
    dtype_and_x=helpers.dtype_and_values(
        min_value=-1.0,
        max_value=1.0,
        available_dtypes=helpers.get_dtypes("float"),
    ),
)
def test_torch_arcsin_(
    dtype_and_x,
    frontend_method_data,
    init_flags,
    method_flags,
    frontend,
    on_device,
    backend_fw,
):
    input_dtype, x = dtype_and_x
    helpers.test_frontend_method(
        init_input_dtypes=input_dtype,
        backend_to_test=backend_fw,
        init_all_as_kwargs_np={
            "data": x[0],
        },
        method_input_dtypes=[],
        method_all_as_kwargs_np={},
        frontend_method_data=frontend_method_data,
        init_flags=init_flags,
        method_flags=method_flags,
        frontend=frontend,
        on_device=on_device,
    )


# atan_
@handle_frontend_method(
    class_tree=CLASS_TREE,
    init_tree="torch.tensor",
    method_name="atan_",
    dtype_and_x=helpers.dtype_and_values(
        available_dtypes=helpers.get_dtypes("float"),
        allow_inf=False,
    ),
)
def test_torch_atan_(
    dtype_and_x,
    frontend_method_data,
    init_flags,
    method_flags,
    frontend,
    on_device,
    backend_fw,
):
    input_dtype, x = dtype_and_x
    helpers.test_frontend_method(
        init_input_dtypes=input_dtype,
        backend_to_test=backend_fw,
        init_all_as_kwargs_np={
            "data": x[0],
        },
        method_input_dtypes=[],
        method_all_as_kwargs_np={},
        frontend_method_data=frontend_method_data,
        init_flags=init_flags,
        method_flags=method_flags,
        frontend=frontend,
        on_device=on_device,
    )


# tan_
@handle_frontend_method(
    class_tree=CLASS_TREE,
    init_tree="torch.tensor",
    method_name="tan_",
    dtype_and_x=helpers.dtype_and_values(
        available_dtypes=helpers.get_dtypes("float"),
        allow_inf=False,
    ),
)
def test_torch_tan_(
    dtype_and_x,
    frontend_method_data,
    init_flags,
    method_flags,
    frontend,
    on_device,
    backend_fw,
):
    input_dtype, x = dtype_and_x
    helpers.test_frontend_method(
        init_input_dtypes=input_dtype,
        backend_to_test=backend_fw,
        init_all_as_kwargs_np={
            "data": x[0],
        },
        method_input_dtypes=[],
        method_all_as_kwargs_np={},
        frontend_method_data=frontend_method_data,
        init_flags=init_flags,
        method_flags=method_flags,
        frontend=frontend,
        on_device=on_device,
    )


# atanh
@handle_frontend_method(
    class_tree=CLASS_TREE,
    init_tree="torch.tensor",
    method_name="atanh",
    dtype_and_x=helpers.dtype_and_values(
        min_value=-1.0,
        max_value=1.0,
        available_dtypes=helpers.get_dtypes("float"),
    ),
)
def test_torch_atanh(
    dtype_and_x,
    frontend_method_data,
    init_flags,
    method_flags,
    frontend,
    on_device,
    backend_fw,
):
    input_dtype, x = dtype_and_x
    helpers.test_frontend_method(
        init_input_dtypes=input_dtype,
        backend_to_test=backend_fw,
        init_all_as_kwargs_np={
            "data": x[0],
        },
        method_input_dtypes=[],
        method_all_as_kwargs_np={},
        frontend_method_data=frontend_method_data,
        init_flags=init_flags,
        method_flags=method_flags,
        frontend=frontend,
        on_device=on_device,
    )


# atanh_
@handle_frontend_method(
    class_tree=CLASS_TREE,
    init_tree="torch.tensor",
    method_name="atanh_",
    dtype_and_x=helpers.dtype_and_values(
        min_value=-1.0,
        max_value=1.0,
        available_dtypes=helpers.get_dtypes("float"),
    ),
)
def test_torch_atanh_(
    dtype_and_x,
    frontend_method_data,
    init_flags,
    method_flags,
    frontend,
    on_device,
    backend_fw,
):
    input_dtype, x = dtype_and_x
    helpers.test_frontend_method(
        init_input_dtypes=input_dtype,
        backend_to_test=backend_fw,
        init_all_as_kwargs_np={
            "data": x[0],
        },
        method_input_dtypes=[],
        method_all_as_kwargs_np={},
        frontend_method_data=frontend_method_data,
        init_flags=init_flags,
        method_flags=method_flags,
        frontend=frontend,
        on_device=on_device,
    )


# arctanh
@handle_frontend_method(
    class_tree=CLASS_TREE,
    init_tree="torch.tensor",
    method_name="arctanh",
    dtype_and_x=helpers.dtype_and_values(
        min_value=-1.0,
        max_value=1.0,
        available_dtypes=helpers.get_dtypes("float"),
    ),
)
def test_torch_arctanh(
    dtype_and_x,
    frontend_method_data,
    init_flags,
    method_flags,
    frontend,
    on_device,
    backend_fw,
):
    input_dtype, x = dtype_and_x
    helpers.test_frontend_method(
        init_input_dtypes=input_dtype,
        backend_to_test=backend_fw,
        init_all_as_kwargs_np={
            "data": x[0],
        },
        method_input_dtypes=[],
        method_all_as_kwargs_np={},
        frontend_method_data=frontend_method_data,
        init_flags=init_flags,
        method_flags=method_flags,
        frontend=frontend,
        on_device=on_device,
    )


# arctanh_
@handle_frontend_method(
    class_tree=CLASS_TREE,
    init_tree="torch.tensor",
    method_name="arctanh_",
    dtype_and_x=helpers.dtype_and_values(
        min_value=-1.0,
        max_value=1.0,
        available_dtypes=helpers.get_dtypes("float"),
    ),
)
def test_torch_arctanh_(
    dtype_and_x,
    frontend_method_data,
    init_flags,
    method_flags,
    frontend,
    on_device,
    backend_fw,
):
    input_dtype, x = dtype_and_x
    helpers.test_frontend_method(
        init_input_dtypes=input_dtype,
        backend_to_test=backend_fw,
        init_all_as_kwargs_np={
            "data": x[0],
        },
        method_input_dtypes=[],
        method_all_as_kwargs_np={},
        frontend_method_data=frontend_method_data,
        init_flags=init_flags,
        method_flags=method_flags,
        frontend=frontend,
        on_device=on_device,
    )


# pow
@handle_frontend_method(
    class_tree=CLASS_TREE,
    init_tree="torch.tensor",
    method_name="pow",
    dtype_and_x=helpers.dtype_and_values(
        available_dtypes=helpers.get_dtypes("numeric"),
        num_arrays=2,
        min_value=-1e04,
        max_value=1e04,
        allow_inf=False,
    ),
)
def test_torch_pow(
    dtype_and_x,
    frontend_method_data,
    init_flags,
    method_flags,
    frontend,
    on_device,
    backend_fw,
):
    input_dtype, x = dtype_and_x
    dtype = input_dtype[0]
    if "int" in dtype:
        x[1] = ivy.abs(x[1])
    helpers.test_frontend_method(
        init_input_dtypes=input_dtype,
        backend_to_test=backend_fw,
        init_all_as_kwargs_np={
            "data": x[0],
        },
        method_input_dtypes=input_dtype,
        method_all_as_kwargs_np={
            "exponent": x[1],
        },
        frontend_method_data=frontend_method_data,
        init_flags=init_flags,
        method_flags=method_flags,
        frontend=frontend,
        on_device=on_device,
    )


# pow_
@handle_frontend_method(
    class_tree=CLASS_TREE,
    init_tree="torch.tensor",
    method_name="pow_",
    dtype_and_x=helpers.dtype_and_values(
        available_dtypes=helpers.get_dtypes("numeric"),
        num_arrays=2,
    ),
)
def test_torch_pow_(
    dtype_and_x,
    frontend_method_data,
    init_flags,
    method_flags,
    frontend,
    on_device,
    backend_fw,
):
    input_dtype, x = dtype_and_x
    dtype = input_dtype[0]
    if "int" in dtype:
        x[1] = ivy.abs(x[1])
    helpers.test_frontend_method(
        init_input_dtypes=input_dtype,
        backend_to_test=backend_fw,
        init_all_as_kwargs_np={
            "data": x[0],
        },
        method_input_dtypes=input_dtype,
        method_all_as_kwargs_np={
            "exponent": x[1],
        },
        frontend_method_data=frontend_method_data,
        init_flags=init_flags,
        method_flags=method_flags,
        frontend=frontend,
        on_device=on_device,
    )


# __pow__
@handle_frontend_method(
    class_tree=CLASS_TREE,
    init_tree="torch.tensor",
    method_name="__pow__",
    dtype_and_x=helpers.dtype_and_values(
        available_dtypes=helpers.get_dtypes("numeric"),
        num_arrays=2,
    ),
)
def test_torch___pow__(
    dtype_and_x,
    frontend_method_data,
    init_flags,
    method_flags,
    frontend,
    on_device,
    backend_fw,
):
    input_dtype, x = dtype_and_x
    dtype = input_dtype[0]
    if "int" in dtype:
        x[1] = ivy.abs(x[1])
    helpers.test_frontend_method(
        init_input_dtypes=input_dtype,
        backend_to_test=backend_fw,
        init_all_as_kwargs_np={
            "data": x[0],
        },
        method_input_dtypes=input_dtype,
        method_all_as_kwargs_np={
            "exponent": x[1],
        },
        frontend_method_data=frontend_method_data,
        init_flags=init_flags,
        method_flags=method_flags,
        frontend=frontend,
        on_device=on_device,
    )


# __rpow__
@handle_frontend_method(
    class_tree=CLASS_TREE,
    init_tree="torch.tensor",
    method_name="__rpow__",
    dtype_and_x=helpers.dtype_and_values(
        available_dtypes=helpers.get_dtypes("numeric"),
        num_arrays=2,
        min_value=1,
    ),
)
def test_torch___rpow__(
    dtype_and_x,
    frontend_method_data,
    init_flags,
    method_flags,
    frontend,
    on_device,
    backend_fw,
):
    input_dtype, x = dtype_and_x
    dtype = input_dtype[0]
    if "int" in dtype:
        x[0] = ivy.abs(x[0])
    helpers.test_frontend_method(
        init_input_dtypes=input_dtype,
        backend_to_test=backend_fw,
        init_all_as_kwargs_np={
            "data": x[0],
        },
        method_input_dtypes=input_dtype,
        method_all_as_kwargs_np={
            "other": x[1],
        },
        frontend_method_data=frontend_method_data,
        init_flags=init_flags,
        method_flags=method_flags,
        frontend=frontend,
        on_device=on_device,
    )


# arccosh_
@handle_frontend_method(
    class_tree=CLASS_TREE,
    init_tree="torch.tensor",
    method_name="arccosh_",
    dtype_and_x=helpers.dtype_and_values(
        min_value=-1.0,
        max_value=1.0,
        available_dtypes=helpers.get_dtypes("float"),
    ),
)
def test_torch_arccosh_(
    dtype_and_x,
    frontend_method_data,
    init_flags,
    method_flags,
    frontend,
    on_device,
    backend_fw,
):
    input_dtype, x = dtype_and_x
    helpers.test_frontend_method(
        init_input_dtypes=input_dtype,
        backend_to_test=backend_fw,
        init_all_as_kwargs_np={
            "data": x[0],
        },
        method_input_dtypes=[],
        method_all_as_kwargs_np={},
        frontend_method_data=frontend_method_data,
        init_flags=init_flags,
        method_flags=method_flags,
        frontend=frontend,
        on_device=on_device,
    )


# argmax
@handle_frontend_method(
    class_tree=CLASS_TREE,
    init_tree="torch.tensor",
    method_name="argmax",
    dtype_input_axis=helpers.dtype_values_axis(
        available_dtypes=helpers.get_dtypes("numeric"),
        force_int_axis=True,
        min_num_dims=1,
        max_num_dims=3,
        min_dim_size=1,
        max_dim_size=3,
        min_value=1,
        max_value=5,
        valid_axis=True,
        allow_neg_axes=True,
    ),
    keepdim=st.booleans(),
)
def test_torch_argmax(
    dtype_input_axis,
    keepdim,
    frontend_method_data,
    init_flags,
    method_flags,
    frontend,
    on_device,
    backend_fw,
):
    input_dtype, x, axis = dtype_input_axis
    helpers.test_frontend_method(
        init_input_dtypes=input_dtype,
        backend_to_test=backend_fw,
        init_all_as_kwargs_np={
            "data": x[0],
        },
        method_input_dtypes=input_dtype,
        method_all_as_kwargs_np={
            "dim": axis,
            "keepdim": keepdim,
        },
        frontend_method_data=frontend_method_data,
        init_flags=init_flags,
        method_flags=method_flags,
        frontend=frontend,
        on_device=on_device,
    )


# argmin
@handle_frontend_method(
    class_tree=CLASS_TREE,
    init_tree="torch.tensor",
    method_name="argmin",
    dtype_input_axis=helpers.dtype_values_axis(
        available_dtypes=helpers.get_dtypes("numeric"),
        force_int_axis=True,
        min_num_dims=1,
        max_num_dims=3,
        min_dim_size=1,
        max_dim_size=3,
        min_value=1,
        max_value=5,
        valid_axis=True,
        allow_neg_axes=True,
    ),
    keepdim=st.booleans(),
)
def test_torch_argmin(
    dtype_input_axis,
    keepdim,
    frontend_method_data,
    init_flags,
    method_flags,
    frontend,
    on_device,
    backend_fw,
):
    input_dtype, x, axis = dtype_input_axis
    helpers.test_frontend_method(
        init_input_dtypes=input_dtype,
        backend_to_test=backend_fw,
        init_all_as_kwargs_np={
            "data": x[0],
        },
        method_input_dtypes=input_dtype,
        method_all_as_kwargs_np={
            "dim": axis,
            "keepdim": keepdim,
        },
        frontend_method_data=frontend_method_data,
        init_flags=init_flags,
        method_flags=method_flags,
        frontend=frontend,
        on_device=on_device,
    )


# argsort
@handle_frontend_method(
    class_tree=CLASS_TREE,
    init_tree="torch.tensor",
    method_name="argsort",
    dtype_input_axis=helpers.dtype_values_axis(
        available_dtypes=helpers.get_dtypes("numeric"),
        force_int_axis=True,
        min_num_dims=1,
        max_num_dims=3,
        min_dim_size=1,
        max_dim_size=3,
        min_value=1,
        max_value=5,
        valid_axis=True,
        allow_neg_axes=True,
    ),
    descending=st.booleans(),
)
def test_torch_argsort(
    dtype_input_axis,
    descending,
    frontend_method_data,
    init_flags,
    method_flags,
    frontend,
    on_device,
    backend_fw,
):
    input_dtype, x, axis = dtype_input_axis
    helpers.test_frontend_method(
        init_input_dtypes=input_dtype,
        backend_to_test=backend_fw,
        init_all_as_kwargs_np={
            "data": x[0],
        },
        method_input_dtypes=input_dtype,
        method_all_as_kwargs_np={
            "dim": axis,
            "descending": descending,
        },
        frontend_method_data=frontend_method_data,
        init_flags=init_flags,
        method_flags=method_flags,
        frontend=frontend,
        on_device=on_device,
    )


# arccosh
@handle_frontend_method(
    class_tree=CLASS_TREE,
    init_tree="torch.tensor",
    method_name="arccosh",
    dtype_and_x=helpers.dtype_and_values(
        min_value=-1.0,
        max_value=1.0,
        available_dtypes=helpers.get_dtypes("float"),
    ),
)
def test_torch_arccosh(
    dtype_and_x,
    frontend_method_data,
    init_flags,
    method_flags,
    frontend,
    on_device,
    backend_fw,
):
    input_dtype, x = dtype_and_x
    helpers.test_frontend_method(
        init_input_dtypes=input_dtype,
        backend_to_test=backend_fw,
        init_all_as_kwargs_np={
            "data": x[0],
        },
        method_input_dtypes=[],
        method_all_as_kwargs_np={},
        frontend_method_data=frontend_method_data,
        init_flags=init_flags,
        method_flags=method_flags,
        frontend=frontend,
        on_device=on_device,
    )


# ceil
@handle_frontend_method(
    class_tree=CLASS_TREE,
    init_tree="torch.tensor",
    method_name="ceil",
    dtype_and_x=helpers.dtype_and_values(
        available_dtypes=helpers.get_dtypes("float"),
    ),
)
def test_torch_ceil(
    dtype_and_x,
    frontend_method_data,
    init_flags,
    method_flags,
    frontend,
    on_device,
    backend_fw,
):
    input_dtype, x = dtype_and_x
    helpers.test_frontend_method(
        init_input_dtypes=input_dtype,
        backend_to_test=backend_fw,
        init_all_as_kwargs_np={
            "data": x[0],
        },
        method_input_dtypes=input_dtype,
        method_all_as_kwargs_np={},
        frontend_method_data=frontend_method_data,
        init_flags=init_flags,
        method_flags=method_flags,
        frontend=frontend,
        on_device=on_device,
    )


# argwhere
@handle_frontend_method(
    class_tree=CLASS_TREE,
    init_tree="torch.tensor",
    method_name="argwhere",
    dtype_and_x=helpers.dtype_and_values(
        available_dtypes=helpers.get_dtypes("valid"),
    ),
)
def test_torch_argwhere(
    dtype_and_x,
    frontend_method_data,
    init_flags,
    method_flags,
    frontend,
    on_device,
    backend_fw,
):
    input_dtype, x = dtype_and_x
    helpers.test_frontend_method(
        init_input_dtypes=input_dtype,
        backend_to_test=backend_fw,
        init_all_as_kwargs_np={
            "data": x[0],
        },
        method_input_dtypes=input_dtype,
        method_all_as_kwargs_np={},
        frontend_method_data=frontend_method_data,
        init_flags=init_flags,
        method_flags=method_flags,
        frontend=frontend,
        on_device=on_device,
    )


# size
@handle_frontend_method(
    class_tree=CLASS_TREE,
    init_tree="torch.tensor",
    method_name="size",
    dtype_and_x=helpers.dtype_and_values(
        available_dtypes=helpers.get_dtypes("valid"),
        shape=st.shared(helpers.get_shape(min_num_dims=1), key="shape"),
    ),
    dim=helpers.get_axis(
        shape=st.shared(helpers.get_shape(min_num_dims=1), key="shape"),
        force_int=True,
    ),
)
def test_torch_size(
    dtype_and_x,
    dim,
    frontend_method_data,
    init_flags,
    method_flags,
    frontend,
    on_device,
    backend_fw,
):
    input_dtype, x = dtype_and_x
    helpers.test_frontend_method(
        init_input_dtypes=input_dtype,
        backend_to_test=backend_fw,
        init_all_as_kwargs_np={
            "data": x[0],
        },
        method_input_dtypes=input_dtype,
        method_all_as_kwargs_np={
            "dim": dim,
        },
        frontend_method_data=frontend_method_data,
        init_flags=init_flags,
        method_flags=method_flags,
        frontend=frontend,
        on_device=on_device,
    )


# min
@handle_frontend_method(
    class_tree=CLASS_TREE,
    init_tree="torch.tensor",
    method_name="min",
    dtype_x=helpers.dtype_and_values(
        available_dtypes=helpers.get_dtypes("float"),
    ),
)
def test_torch_min(
    dtype_x,
    frontend,
    frontend_method_data,
    init_flags,
    method_flags,
    on_device,
    backend_fw,
):
    input_dtype, x = dtype_x
    helpers.test_frontend_method(
        init_input_dtypes=input_dtype,
        backend_to_test=backend_fw,
        init_all_as_kwargs_np={
            "data": x[0],
        },
        method_input_dtypes=input_dtype,
        method_all_as_kwargs_np={},
        frontend_method_data=frontend_method_data,
        init_flags=init_flags,
        method_flags=method_flags,
        frontend=frontend,
        on_device=on_device,
    )


@st.composite
def _get_dtype_and_multiplicative_matrices(draw):
    return draw(
        st.one_of(
            _get_dtype_input_and_matrices(),
            _get_dtype_and_3dbatch_matrices(),
        )
    )


# matmul
@handle_frontend_method(
    class_tree=CLASS_TREE,
    init_tree="torch.tensor",
    method_name="matmul",
    dtype_tensor1_tensor2=_get_dtype_and_multiplicative_matrices(),
)
def test_torch_matmul(
    dtype_tensor1_tensor2,
    frontend_method_data,
    init_flags,
    method_flags,
    frontend,
    on_device,
    backend_fw,
):
    dtype, tensor1, tensor2 = dtype_tensor1_tensor2
    helpers.test_frontend_method(
        init_input_dtypes=dtype,
        backend_to_test=backend_fw,
        init_all_as_kwargs_np={
            "data": tensor1,
        },
        method_input_dtypes=dtype,
        method_all_as_kwargs_np={"other": tensor2},
        frontend_method_data=frontend_method_data,
        init_flags=init_flags,
        method_flags=method_flags,
        frontend=frontend,
        on_device=on_device,
    )


@st.composite
def _array_idxes_n_dtype(draw, **kwargs):
    num_dims = draw(helpers.ints(min_value=1, max_value=4))
    dtype, x = draw(
        helpers.dtype_and_values(
            **kwargs, min_num_dims=num_dims, max_num_dims=num_dims, shared_dtype=True
        )
    )
    idxes = draw(
        st.lists(
            helpers.ints(min_value=0, max_value=num_dims - 1),
            min_size=num_dims,
            max_size=num_dims,
            unique=True,
        )
    )
    return x, idxes, dtype


# permute
@handle_frontend_method(
    class_tree=CLASS_TREE,
    init_tree="torch.tensor",
    method_name="permute",
    dtype_values_axis=_array_idxes_n_dtype(
        available_dtypes=helpers.get_dtypes("float"),
    ),
)
def test_torch_permute(
    dtype_values_axis,
    frontend_method_data,
    init_flags,
    method_flags,
    frontend,
    on_device,
    backend_fw,
):
    x, idxes, dtype = dtype_values_axis
    unpack_dims = True
    if unpack_dims:
        method_flags.num_positional_args = len(idxes) + 1
        dims = {}
        i = 0
        for x_ in idxes:
            dims["x{}".format(i)] = x_
            i += 1
    else:
        dims = {
            "dims": tuple(idxes),
        }
    helpers.test_frontend_method(
        init_input_dtypes=dtype,
        backend_to_test=backend_fw,
        init_all_as_kwargs_np={
            "data": x[0],
        },
        method_input_dtypes=dtype,
        method_all_as_kwargs_np=dims,
        frontend_method_data=frontend_method_data,
        init_flags=init_flags,
        method_flags=method_flags,
        frontend=frontend,
        on_device=on_device,
    )


# mean
@handle_frontend_method(
    class_tree=CLASS_TREE,
    init_tree="torch.tensor",
    method_name="mean",
    dtype_and_x=_statistical_dtype_values(
        function="mean",
        min_value=-1e04,
        max_value=1e04,
    ),
    keepdims=st.booleans(),
)
def test_torch_mean(
    dtype_and_x,
    keepdims,
    frontend,
    frontend_method_data,
    init_flags,
    method_flags,
    on_device,
    backend_fw,
):
    input_dtype, x, axis = dtype_and_x
    helpers.test_frontend_method(
        init_input_dtypes=input_dtype,
        backend_to_test=backend_fw,
        init_all_as_kwargs_np={
            "data": x[0],
        },
        method_input_dtypes=input_dtype,
        method_all_as_kwargs_np={
            "dim": axis,
            "keepdim": keepdims,
        },
        frontend_method_data=frontend_method_data,
        init_flags=init_flags,
        method_flags=method_flags,
        frontend=frontend,
        on_device=on_device,
    )


# nanmean
@handle_frontend_method(
    class_tree=CLASS_TREE,
    init_tree="torch.tensor",
    method_name="nanmean",
    dtype_x=helpers.dtype_and_values(
        available_dtypes=helpers.get_dtypes("float"),
        min_value=-1e04,
        max_value=1e04,
    ),
)
def test_torch_nanmean(
    dtype_x,
    frontend,
    frontend_method_data,
    init_flags,
    method_flags,
    on_device,
    backend_fw,
):
    input_dtype, x = dtype_x
    helpers.test_frontend_method(
        init_input_dtypes=input_dtype,
        backend_to_test=backend_fw,
        init_all_as_kwargs_np={
            "data": x[0],
        },
        method_input_dtypes=input_dtype,
        method_all_as_kwargs_np={},
        frontend_method_data=frontend_method_data,
        init_flags=init_flags,
        method_flags=method_flags,
        frontend=frontend,
        on_device=on_device,
    )


# median
@handle_frontend_method(
    class_tree=CLASS_TREE,
    init_tree="torch.tensor",
    method_name="median",
    dtype_input_axis=helpers.dtype_values_axis(
        available_dtypes=helpers.get_dtypes("float"),
        min_num_dims=1,
        valid_axis=True,
        force_int_axis=True,
    ),
    keepdim=st.booleans(),
)
def test_torch_median(
    dtype_input_axis,
    keepdim,
    frontend,
    frontend_method_data,
    init_flags,
    method_flags,
    on_device,
    backend_fw,
):
    input_dtype, x, axis = dtype_input_axis
    helpers.test_frontend_method(
        init_input_dtypes=input_dtype,
        backend_to_test=backend_fw,
        init_all_as_kwargs_np={
            "data": x[0],
        },
        method_input_dtypes=input_dtype,
        method_all_as_kwargs_np={
            "dim": axis,
            "keepdim": keepdim,
        },
        frontend_method_data=frontend_method_data,
        init_flags=init_flags,
        method_flags=method_flags,
        frontend=frontend,
        on_device=on_device,
    )


# transpose
@handle_frontend_method(
    class_tree=CLASS_TREE,
    init_tree="torch.tensor",
    method_name="transpose",
    dtype_value=helpers.dtype_and_values(
        available_dtypes=helpers.get_dtypes("valid"),
        shape=st.shared(helpers.get_shape(min_num_dims=1), key="shape"),
    ),
    dim0=helpers.get_axis(
        shape=st.shared(helpers.get_shape(), key="shape"),
        allow_neg=True,
        force_int=True,
    ),
    dim1=helpers.get_axis(
        shape=st.shared(helpers.get_shape(), key="shape"),
        allow_neg=True,
        force_int=True,
    ),
)
def test_torch_transpose(
    dtype_value,
    dim0,
    dim1,
    frontend_method_data,
    init_flags,
    method_flags,
    frontend,
    on_device,
    backend_fw,
):
    input_dtype, x = dtype_value
    helpers.test_frontend_method(
        init_input_dtypes=input_dtype,
        backend_to_test=backend_fw,
        init_all_as_kwargs_np={
            "data": x[0],
        },
        method_input_dtypes=input_dtype,
        method_all_as_kwargs_np={"dim0": dim0, "dim1": dim1},
        frontend_method_data=frontend_method_data,
        init_flags=init_flags,
        method_flags=method_flags,
        frontend=frontend,
        on_device=on_device,
    )


# transpose_
@handle_frontend_method(
    class_tree=CLASS_TREE,
    init_tree="torch.tensor",
    method_name="transpose_",
    dtype_value=helpers.dtype_and_values(
        available_dtypes=helpers.get_dtypes("valid"),
        shape=st.shared(helpers.get_shape(min_num_dims=1), key="shape"),
    ),
    dim0=helpers.get_axis(
        shape=st.shared(helpers.get_shape(), key="shape"),
        allow_neg=True,
        force_int=True,
    ),
    dim1=helpers.get_axis(
        shape=st.shared(helpers.get_shape(), key="shape"),
        allow_neg=True,
        force_int=True,
    ),
)
def test_torch_transpose_(
    dtype_value,
    dim0,
    dim1,
    frontend_method_data,
    init_flags,
    method_flags,
    frontend,
    on_device,
    backend_fw,
):
    input_dtype, x = dtype_value
    helpers.test_frontend_method(
        init_input_dtypes=input_dtype,
        backend_to_test=backend_fw,
        init_all_as_kwargs_np={
            "data": x[0],
        },
        method_input_dtypes=input_dtype,
        method_all_as_kwargs_np={
            "dim0": dim0,
            "dim1": dim1,
        },
        frontend_method_data=frontend_method_data,
        init_flags=init_flags,
        method_flags=method_flags,
        frontend=frontend,
        on_device=on_device,
    )


# t
@handle_frontend_method(
    class_tree=CLASS_TREE,
    init_tree="torch.tensor",
    method_name="t",
    dtype_and_x=helpers.dtype_and_values(
        available_dtypes=helpers.get_dtypes("valid"),
        shape=helpers.get_shape(min_num_dims=2, max_num_dims=2),
    ),
)
def test_torch_t(
    dtype_and_x,
    frontend_method_data,
    init_flags,
    method_flags,
    frontend,
    on_device,
    backend_fw,
):
    input_dtype, x = dtype_and_x
    helpers.test_frontend_method(
        init_input_dtypes=input_dtype,
        backend_to_test=backend_fw,
        init_all_as_kwargs_np={
            "data": x[0],
        },
        method_input_dtypes=input_dtype,
        method_all_as_kwargs_np={},
        frontend_method_data=frontend_method_data,
        init_flags=init_flags,
        method_flags=method_flags,
        frontend=frontend,
        on_device=on_device,
    )


# flatten
@handle_frontend_method(
    class_tree=CLASS_TREE,
    init_tree="torch.tensor",
    method_name="flatten",
    dtype_value=helpers.dtype_and_values(
        available_dtypes=helpers.get_dtypes("valid"),
        shape=st.shared(helpers.get_shape(), key="shape"),
    ),
    axes=helpers.get_axis(
        shape=st.shared(helpers.get_shape(), key="shape"),
        min_size=2,
        max_size=2,
        unique=False,
        force_tuple=True,
    ),
)
def test_torch_flatten(
    dtype_value,
    axes,
    frontend_method_data,
    init_flags,
    method_flags,
    frontend,
    on_device,
    backend_fw,
):
    input_dtype, x = dtype_value
    helpers.test_frontend_method(
        init_input_dtypes=input_dtype,
        backend_to_test=backend_fw,
        init_all_as_kwargs_np={
            "data": x[0],
        },
        method_input_dtypes=input_dtype,
        method_all_as_kwargs_np={
            "start_dim": axes[0],
            "end_dim": axes[1],
        },
        frontend_method_data=frontend_method_data,
        init_flags=init_flags,
        method_flags=method_flags,
        frontend=frontend,
        on_device=on_device,
    )


# cumsum
@handle_frontend_method(
    class_tree=CLASS_TREE,
    init_tree="torch.tensor",
    method_name="cumsum",
    dtype_value=helpers.dtype_and_values(
        available_dtypes=helpers.get_dtypes("valid"),
        shape=st.shared(helpers.get_shape(min_num_dims=1), key="shape"),
    ),
    dim=helpers.get_axis(
        shape=st.shared(helpers.get_shape(), key="shape"),
        allow_neg=True,
        force_int=True,
    ),
    dtypes=_dtypes(),
)
def test_torch_cumsum(
    dtype_value,
    dim,
    dtypes,
    frontend_method_data,
    init_flags,
    method_flags,
    frontend,
    on_device,
    backend_fw,
):
    input_dtype, x = dtype_value
    helpers.test_frontend_method(
        init_input_dtypes=input_dtype,
        backend_to_test=backend_fw,
        init_all_as_kwargs_np={
            "data": x[0],
        },
        method_input_dtypes=dtypes,
        method_all_as_kwargs_np={
            "dim": dim,
            "dtype": dtypes[0],
        },
        frontend_method_data=frontend_method_data,
        init_flags=init_flags,
        method_flags=method_flags,
        frontend=frontend,
        on_device=on_device,
    )


# cumsum_
@handle_frontend_method(
    class_tree=CLASS_TREE,
    init_tree="torch.tensor",
    method_name="cumsum_",
    dtype_value=helpers.dtype_and_values(
        available_dtypes=helpers.get_dtypes("numeric"),
        shape=st.shared(helpers.get_shape(min_num_dims=1), key="shape"),
    ),
    dim=helpers.get_axis(
        shape=st.shared(helpers.get_shape(), key="shape"),
        allow_neg=True,
        force_int=True,
    ),
)
def test_torch_cumsum_(
    dtype_value,
    dim,
    frontend_method_data,
    init_flags,
    method_flags,
    frontend,
    on_device,
    backend_fw,
):
    input_dtype, x = dtype_value
    helpers.test_frontend_method(
        init_input_dtypes=input_dtype,
        backend_to_test=backend_fw,
        init_all_as_kwargs_np={
            "data": x[0],
        },
        method_input_dtypes=input_dtype,
        method_all_as_kwargs_np={
            "dim": dim,
            "dtype": input_dtype[0],
        },
        frontend_method_data=frontend_method_data,
        init_flags=init_flags,
        method_flags=method_flags,
        frontend=frontend,
        on_device=on_device,
    )


# sort
@handle_frontend_method(
    class_tree=CLASS_TREE,
    init_tree="torch.tensor",
    method_name="sort",
    dtype_value=helpers.dtype_and_values(
        available_dtypes=helpers.get_dtypes("valid"),
        shape=st.shared(helpers.get_shape(min_num_dims=1), key="shape"),
    ),
    dim=helpers.get_axis(
        shape=st.shared(helpers.get_shape(), key="shape"),
        allow_neg=True,
        force_int=True,
    ),
    descending=st.booleans(),
)
def test_torch_sort(
    dtype_value,
    dim,
    descending,
    frontend_method_data,
    init_flags,
    method_flags,
    frontend,
    on_device,
    backend_fw,
):
    input_dtype, x = dtype_value
    helpers.test_frontend_method(
        init_input_dtypes=input_dtype,
        backend_to_test=backend_fw,
        init_all_as_kwargs_np={
            "data": x[0],
        },
        method_input_dtypes=input_dtype,
        method_all_as_kwargs_np={
            "dim": dim,
            "descending": descending,
        },
        frontend_method_data=frontend_method_data,
        init_flags=init_flags,
        method_flags=method_flags,
        frontend=frontend,
        on_device=on_device,
    )


# sigmoid
@handle_frontend_method(
    class_tree=CLASS_TREE,
    init_tree="torch.tensor",
    method_name="sigmoid",
    dtype_x=helpers.dtype_and_values(
        available_dtypes=helpers.get_dtypes("float"),
    ),
)
def test_torch_sigmoid(
    dtype_x,
    frontend_method_data,
    init_flags,
    method_flags,
    frontend,
    on_device,
    backend_fw,
):
    input_dtype, x = dtype_x
    helpers.test_frontend_method(
        init_input_dtypes=input_dtype,
        backend_to_test=backend_fw,
        init_all_as_kwargs_np={
            "data": x[0],
        },
        method_input_dtypes=input_dtype,
        method_all_as_kwargs_np={},
        frontend_method_data=frontend_method_data,
        init_flags=init_flags,
        method_flags=method_flags,
        frontend=frontend,
        on_device=on_device,
    )


# sigmoid
@handle_frontend_method(
    class_tree=CLASS_TREE,
    init_tree="torch.tensor",
    method_name="sigmoid_",
    dtype_x=helpers.dtype_and_values(
        available_dtypes=helpers.get_dtypes("float"),
    ),
)
def test_torch_sigmoid_(
    dtype_x,
    frontend_method_data,
    init_flags,
    method_flags,
    frontend,
    on_device,
    backend_fw,
):
    input_dtype, x = dtype_x
    helpers.test_frontend_method(
        init_input_dtypes=input_dtype,
        backend_to_test=backend_fw,
        init_all_as_kwargs_np={
            "data": x[0],
        },
        method_input_dtypes=input_dtype,
        method_all_as_kwargs_np={},
        frontend_method_data=frontend_method_data,
        init_flags=init_flags,
        method_flags=method_flags,
        frontend=frontend,
        on_device=on_device,
    )


# softmax
@handle_frontend_method(
    class_tree=CLASS_TREE,
    init_tree="torch.tensor",
    method_name="softmax",
    dtype_x_and_axis=helpers.dtype_values_axis(
        available_dtypes=helpers.get_dtypes("float"),
        min_num_dims=1,
        max_axes_size=1,
        force_int_axis=True,
        valid_axis=True,
    ),
    dtype=helpers.get_dtypes("float", full=False),
)
def test_torch_softmax(
    dtype_x_and_axis,
    dtype,
    frontend_method_data,
    init_flags,
    method_flags,
    frontend,
    on_device,
    backend_fw,
):
    input_dtype, x, axis = dtype_x_and_axis
    helpers.test_frontend_method(
        init_input_dtypes=input_dtype,
        backend_to_test=backend_fw,
        init_all_as_kwargs_np={
            "data": x[0],
        },
        method_input_dtypes=input_dtype,
        method_all_as_kwargs_np={
            "dim": axis,
            "dtype": dtype[0],
        },
        frontend_method_data=frontend_method_data,
        init_flags=init_flags,
        method_flags=method_flags,
        frontend=frontend,
        on_device=on_device,
    )


@st.composite
def _repeat_helper(draw):
    shape = draw(
        helpers.get_shape(
            min_num_dims=1, max_num_dims=5, min_dim_size=2, max_dim_size=10
        )
    )

    input_dtype, x = draw(
        helpers.dtype_and_values(
            available_dtypes=helpers.get_dtypes("valid"),
            shape=shape,
        )
    )

    repeats = draw(st.lists(st.integers(min_value=1, max_value=5), min_size=len(shape)))
    return input_dtype, x, repeats


# repeat
@handle_frontend_method(
    class_tree=CLASS_TREE,
    init_tree="torch.tensor",
    method_name="repeat",
    dtype_x_repeats=_repeat_helper(),
    unpack_repeat=st.booleans(),
)
def test_torch_repeat(
    dtype_x_repeats,
    unpack_repeat,
    frontend_method_data,
    init_flags,
    method_flags,
    frontend,
    on_device,
    backend_fw,
):
    input_dtype, x, repeats = dtype_x_repeats
    repeat = {
        "repeats": repeats,
    }
    if unpack_repeat:
        method_flags.num_positional_args = len(repeat["repeats"]) + 1
        for i, x_ in enumerate(repeat["repeats"]):
            repeat["x{}".format(i)] = x_
    helpers.test_frontend_method(
        init_input_dtypes=input_dtype,
        backend_to_test=backend_fw,
        init_all_as_kwargs_np={
            "data": x[0],
        },
        method_input_dtypes=input_dtype,
        method_all_as_kwargs_np=repeat,
        frontend_method_data=frontend_method_data,
        init_flags=init_flags,
        method_flags=method_flags,
        frontend=frontend,
        on_device=on_device,
    )


# unbind
@handle_frontend_method(
    class_tree=CLASS_TREE,
    init_tree="torch.tensor",
    method_name="unbind",
    dtype_value_axis=helpers.dtype_values_axis(
        available_dtypes=helpers.get_dtypes("numeric"),
        min_num_dims=1,
        valid_axis=True,
        force_int_axis=True,
    ),
)
def test_torch_unbind(
    dtype_value_axis,
    frontend_method_data,
    init_flags,
    method_flags,
    frontend,
    on_device,
    backend_fw,
):
    input_dtypes, x, axis = dtype_value_axis
    helpers.test_frontend_method(
        init_input_dtypes=input_dtypes,
        backend_to_test=backend_fw,
        init_all_as_kwargs_np={
            "data": x[0],
        },
        method_input_dtypes=input_dtypes,
        method_all_as_kwargs_np={
            "dim": axis,
        },
        frontend_method_data=frontend_method_data,
        init_flags=init_flags,
        method_flags=method_flags,
        frontend=frontend,
        on_device=on_device,
    )


# __eq__
@handle_frontend_method(
    class_tree=CLASS_TREE,
    init_tree="torch.tensor",
    method_name="__eq__",
    dtype_and_x=helpers.dtype_and_values(
        available_dtypes=helpers.get_dtypes("float"),
        num_arrays=2,
        min_value=-1e04,
        max_value=1e04,
        allow_inf=False,
    ),
)
def test_torch___eq__(
    dtype_and_x,
    frontend_method_data,
    init_flags,
    method_flags,
    frontend,
    on_device,
    backend_fw,
):
    input_dtype, x = dtype_and_x
    helpers.test_frontend_method(
        init_input_dtypes=input_dtype,
        backend_to_test=backend_fw,
        init_all_as_kwargs_np={
            "data": x[0],
        },
        method_input_dtypes=input_dtype,
        method_all_as_kwargs_np={
            "other": x[1],
        },
        frontend_method_data=frontend_method_data,
        init_flags=init_flags,
        method_flags=method_flags,
        frontend=frontend,
        on_device=on_device,
    )


# inverse
@handle_frontend_method(
    class_tree=CLASS_TREE,
    init_tree="torch.tensor",
    method_name="inverse",
    dtype_and_x=helpers.dtype_and_values(
        available_dtypes=helpers.get_dtypes("float"),
        min_num_dims=2,
    ).filter(lambda s: s[1][0].shape[-1] == s[1][0].shape[-2]),
)
def test_torch_inverse(
    dtype_and_x,
    frontend_method_data,
    init_flags,
    method_flags,
    frontend,
    on_device,
    backend_fw,
):
    input_dtype, x = dtype_and_x
    helpers.test_frontend_method(
        init_input_dtypes=input_dtype,
        backend_to_test=backend_fw,
        init_all_as_kwargs_np={
            "data": x[0],
        },
        method_input_dtypes=input_dtype,
        method_all_as_kwargs_np={},
        frontend_method_data=frontend_method_data,
        init_flags=init_flags,
        method_flags=method_flags,
        frontend=frontend,
        on_device=on_device,
    )


# neg
@handle_frontend_method(
    class_tree=CLASS_TREE,
    init_tree="torch.tensor",
    method_name="neg",
    dtype_and_x=helpers.dtype_and_values(
        available_dtypes=helpers.get_dtypes("float"),
        min_value=-1e04,
        max_value=1e04,
        allow_inf=False,
    ),
)
def test_torch_neg(
    dtype_and_x,
    frontend,
    frontend_method_data,
    init_flags,
    method_flags,
    on_device,
    backend_fw,
):
    input_dtype, x = dtype_and_x
    helpers.test_frontend_method(
        init_input_dtypes=input_dtype,
        backend_to_test=backend_fw,
        init_all_as_kwargs_np={
            "data": x[0],
        },
        method_input_dtypes=input_dtype,
        method_all_as_kwargs_np={},
        frontend_method_data=frontend_method_data,
        init_flags=init_flags,
        method_flags=method_flags,
        frontend=frontend,
        on_device=on_device,
    )


# __neg__
@handle_frontend_method(
    class_tree=CLASS_TREE,
    init_tree="torch.tensor",
    method_name="__neg__",
    dtype_and_x=helpers.dtype_and_values(
        available_dtypes=helpers.get_dtypes("float"),
        min_value=-1e04,
        max_value=1e04,
        allow_inf=False,
    ),
)
def test_torch___neg__(
    dtype_and_x,
    frontend_method_data,
    init_flags,
    method_flags,
    frontend,
    on_device,
    backend_fw,
):
    input_dtype, x = dtype_and_x
    helpers.test_frontend_method(
        init_input_dtypes=input_dtype,
        backend_to_test=backend_fw,
        init_all_as_kwargs_np={
            "data": x[0],
        },
        method_input_dtypes=input_dtype,
        method_all_as_kwargs_np={},
        frontend_method_data=frontend_method_data,
        init_flags=init_flags,
        method_flags=method_flags,
        frontend=frontend,
        on_device=on_device,
    )


# int
@handle_frontend_method(
    class_tree=CLASS_TREE,
    init_tree="torch.tensor",
    method_name="int",
    dtype_and_x=helpers.dtype_and_values(
        available_dtypes=helpers.get_dtypes("integer"),
    ),
)
def test_torch_int(
    dtype_and_x,
    frontend_method_data,
    init_flags,
    method_flags,
    frontend,
    on_device,
    backend_fw,
):
    input_dtype, x = dtype_and_x
    helpers.test_frontend_method(
        init_input_dtypes=input_dtype,
        backend_to_test=backend_fw,
        init_all_as_kwargs_np={
            "data": x[0],
        },
        method_input_dtypes=input_dtype,
        method_all_as_kwargs_np={},
        frontend_method_data=frontend_method_data,
        init_flags=init_flags,
        method_flags=method_flags,
        frontend=frontend,
        on_device=on_device,
    )


# half
@handle_frontend_method(
    class_tree=CLASS_TREE,
    init_tree="torch.tensor",
    method_name="half",
    dtype_and_x=helpers.dtype_and_values(
        available_dtypes=helpers.get_dtypes("valid"),
    ),
)
def test_torch_half(
    dtype_and_x,
    frontend_method_data,
    init_flags,
    method_flags,
    frontend,
    on_device,
    backend_fw,
):
    input_dtype, x = dtype_and_x
    helpers.test_frontend_method(
        init_input_dtypes=input_dtype,
        backend_to_test=backend_fw,
        init_all_as_kwargs_np={
            "data": x[0],
        },
        method_input_dtypes=input_dtype,
        method_all_as_kwargs_np={},
        frontend_method_data=frontend_method_data,
        init_flags=init_flags,
        method_flags=method_flags,
        frontend=frontend,
        on_device=on_device,
    )


# bool
@handle_frontend_method(
    class_tree=CLASS_TREE,
    init_tree="torch.tensor",
    method_name="bool",
    dtype_and_x=helpers.dtype_and_values(
        available_dtypes=helpers.get_dtypes("integer"),
    ),
)
def test_torch_bool(
    dtype_and_x,
    frontend_method_data,
    init_flags,
    method_flags,
    frontend,
    on_device,
    backend_fw,
):
    input_dtype, x = dtype_and_x
    helpers.test_frontend_method(
        init_input_dtypes=input_dtype,
        backend_to_test=backend_fw,
        init_all_as_kwargs_np={
            "data": x[0],
        },
        method_input_dtypes=input_dtype,
        method_all_as_kwargs_np={},
        frontend_method_data=frontend_method_data,
        init_flags=init_flags,
        method_flags=method_flags,
        frontend=frontend,
        on_device=on_device,
    )


# type
@handle_frontend_method(
    class_tree=CLASS_TREE,
    init_tree="torch.tensor",
    method_name="type",
    dtype_and_x=helpers.dtype_and_values(
        available_dtypes=helpers.get_dtypes("valid"),
    ),
    dtype=helpers.get_dtypes("valid", full=False),
)
def test_torch_type(
    dtype_and_x,
    dtype,
    frontend_method_data,
    init_flags,
    method_flags,
    frontend,
    on_device,
    backend_fw,
):
    input_dtype, x = dtype_and_x
    helpers.test_frontend_method(
        init_input_dtypes=input_dtype,
        backend_to_test=backend_fw,
        init_all_as_kwargs_np={
            "data": x[0],
        },
        method_input_dtypes=input_dtype,
        method_all_as_kwargs_np={
            "dtype": dtype[0],
        },
        frontend_method_data=frontend_method_data,
        init_flags=init_flags,
        method_flags=method_flags,
        frontend=frontend,
        on_device=on_device,
    )


# type_as
@handle_frontend_method(
    class_tree=CLASS_TREE,
    init_tree="torch.tensor",
    method_name="type_as",
    dtype_and_x=helpers.dtype_and_values(
        available_dtypes=helpers.get_dtypes("valid"),
        num_arrays=2,
    ),
)
def test_torch_type_as(
    dtype_and_x,
    frontend_method_data,
    init_flags,
    method_flags,
    frontend,
    on_device,
    backend_fw,
):
    input_dtype, x = dtype_and_x
    helpers.test_frontend_method(
        init_input_dtypes=input_dtype,
        backend_to_test=backend_fw,
        init_all_as_kwargs_np={
            "data": x[0],
        },
        method_input_dtypes=input_dtype,
        method_all_as_kwargs_np={
            "other": x[1],
        },
        frontend_method_data=frontend_method_data,
        init_flags=init_flags,
        method_flags=method_flags,
        frontend=frontend,
        on_device=on_device,
    )


# byte
@handle_frontend_method(
    class_tree=CLASS_TREE,
    init_tree="torch.tensor",
    method_name="byte",
    dtype_and_x=helpers.dtype_and_values(
        available_dtypes=helpers.get_dtypes("valid"),
    ),
)
def test_torch_byte(
    dtype_and_x,
    frontend_method_data,
    init_flags,
    method_flags,
    frontend,
    on_device,
    backend_fw,
):
    input_dtype, x = dtype_and_x
    helpers.test_frontend_method(
        init_input_dtypes=input_dtype,
        backend_to_test=backend_fw,
        init_all_as_kwargs_np={
            "data": x[0],
        },
        method_input_dtypes=input_dtype,
        method_all_as_kwargs_np={},
        frontend_method_data=frontend_method_data,
        init_flags=init_flags,
        method_flags=method_flags,
        frontend=frontend,
        on_device=on_device,
    )


# ne
@handle_frontend_method(
    class_tree=CLASS_TREE,
    init_tree="torch.tensor",
    method_name="ne",
    dtype_and_x=helpers.dtype_and_values(
        available_dtypes=helpers.get_dtypes("float"),
        num_arrays=2,
        min_value=-1e04,
        max_value=1e04,
        allow_inf=False,
    ),
)
def test_torch_ne(
    dtype_and_x,
    frontend_method_data,
    init_flags,
    method_flags,
    frontend,
    on_device,
    backend_fw,
):
    input_dtype, x = dtype_and_x
    helpers.test_frontend_method(
        init_input_dtypes=input_dtype,
        backend_to_test=backend_fw,
        init_all_as_kwargs_np={
            "data": x[0],
        },
        method_input_dtypes=input_dtype,
        method_all_as_kwargs_np={
            "other": x[1],
        },
        frontend_method_data=frontend_method_data,
        init_flags=init_flags,
        method_flags=method_flags,
        frontend=frontend,
        on_device=on_device,
    )


# squeeze
@handle_frontend_method(
    class_tree=CLASS_TREE,
    init_tree="torch.tensor",
    method_name="squeeze",
    dtype_value_axis=helpers.dtype_values_axis(
        available_dtypes=helpers.get_dtypes("valid"),
        min_num_dims=1,
        valid_axis=True,
        force_int_axis=True,
        shape=st.shared(helpers.get_shape(min_num_dims=1), key="shape"),
    ),
)
def test_torch_squeeze(
    dtype_value_axis,
    frontend_method_data,
    init_flags,
    method_flags,
    frontend,
    on_device,
    backend_fw,
):
    input_dtype, x, axis = dtype_value_axis
    helpers.test_frontend_method(
        init_input_dtypes=input_dtype,
        backend_to_test=backend_fw,
        init_all_as_kwargs_np={
            "data": x[0],
        },
        method_input_dtypes=input_dtype,
        method_all_as_kwargs_np={
            "dim": axis,
        },
        frontend_method_data=frontend_method_data,
        init_flags=init_flags,
        method_flags=method_flags,
        frontend=frontend,
        on_device=on_device,
    )


# squeeze_
@handle_frontend_method(
    class_tree=CLASS_TREE,
    init_tree="torch.tensor",
    method_name="squeeze_",
    dtype_value_axis=helpers.dtype_values_axis(
        available_dtypes=helpers.get_dtypes("valid"),
        min_num_dims=1,
        valid_axis=True,
        force_int_axis=True,
        shape=st.shared(helpers.get_shape(min_num_dims=1), key="shape"),
    ),
)
def test_torch_squeeze_(
    dtype_value_axis,
    frontend_method_data,
    init_flags,
    method_flags,
    frontend,
    on_device,
    backend_fw,
):
    input_dtype, x, axis = dtype_value_axis
    helpers.test_frontend_method(
        init_input_dtypes=input_dtype,
        backend_to_test=backend_fw,
        init_all_as_kwargs_np={
            "data": x[0],
        },
        method_input_dtypes=input_dtype,
        method_all_as_kwargs_np={
            "dim": axis,
        },
        frontend_method_data=frontend_method_data,
        init_flags=init_flags,
        method_flags=method_flags,
        frontend=frontend,
        on_device=on_device,
    )


# flip
@handle_frontend_method(
    class_tree=CLASS_TREE,
    init_tree="torch.tensor",
    method_name="flip",
    dtype_values_axis=_array_idxes_n_dtype(
        available_dtypes=helpers.get_dtypes("float"),
    ),
)
def test_torch_flip(
    dtype_values_axis,
    frontend_method_data,
    init_flags,
    method_flags,
    frontend,
    on_device,
    backend_fw,
):
    x, idxes, dtype = dtype_values_axis
    helpers.test_frontend_method(
        init_input_dtypes=dtype,
        backend_to_test=backend_fw,
        init_all_as_kwargs_np={
            "data": x[0],
        },
        method_input_dtypes=dtype,
        method_all_as_kwargs_np={
            "dims": idxes,
        },
        frontend_method_data=frontend_method_data,
        init_flags=init_flags,
        method_flags=method_flags,
        frontend=frontend,
        on_device=on_device,
    )


# fliplr
@handle_frontend_method(
    class_tree=CLASS_TREE,
    init_tree="torch.tensor",
    method_name="fliplr",
    dtype_and_x=helpers.dtype_and_values(
        available_dtypes=helpers.get_dtypes("float"),
        min_num_dims=2,
    ),
)
def test_torch_fliplr(
    dtype_and_x,
    frontend_method_data,
    init_flags,
    method_flags,
    frontend,
    on_device,
    backend_fw,
):
    dtype, x = dtype_and_x
    helpers.test_frontend_method(
        init_input_dtypes=dtype,
        backend_to_test=backend_fw,
        init_all_as_kwargs_np={
            "data": x[0],
        },
        method_input_dtypes=dtype,
        method_all_as_kwargs_np={},
        frontend_method_data=frontend_method_data,
        init_flags=init_flags,
        method_flags=method_flags,
        frontend=frontend,
        on_device=on_device,
    )


# tril
@handle_frontend_method(
    class_tree=CLASS_TREE,
    init_tree="torch.tensor",
    method_name="tril",
    dtype_and_values=helpers.dtype_and_values(
        available_dtypes=helpers.get_dtypes("numeric"),
        min_num_dims=2,  # Torch requires this.
    ),
    diagonal=st.integers(min_value=-100, max_value=100),
)
def test_torch_tril(
    dtype_and_values,
    diagonal,
    frontend_method_data,
    init_flags,
    method_flags,
    frontend,
    on_device,
    backend_fw,
):
    input_dtype, x = dtype_and_values
    helpers.test_frontend_method(
        init_input_dtypes=input_dtype,
        backend_to_test=backend_fw,
        init_all_as_kwargs_np={
            "data": x[0],
        },
        method_input_dtypes=input_dtype,
        method_all_as_kwargs_np={
            "diagonal": diagonal,
        },
        frontend_method_data=frontend_method_data,
        init_flags=init_flags,
        method_flags=method_flags,
        frontend=frontend,
        on_device=on_device,
    )


# tril_
@handle_frontend_method(
    class_tree=CLASS_TREE,
    init_tree="torch.tensor",
    method_name="tril_",
    dtype_and_values=helpers.dtype_and_values(
        available_dtypes=helpers.get_dtypes("numeric"),
        min_num_dims=2,  # Torch requires this.
    ),
    diagonal=st.integers(min_value=-100, max_value=100),
)
def test_torch_instance_tril_(
    dtype_and_values,
    diagonal,
    frontend_method_data,
    init_flags,
    method_flags,
    frontend,
    on_device,
    backend_fw,
):
    input_dtype, x = dtype_and_values
    helpers.test_frontend_method(
        init_input_dtypes=input_dtype,
        backend_to_test=backend_fw,
        init_all_as_kwargs_np={
            "data": x[0],
        },
        method_input_dtypes=input_dtype,
        method_all_as_kwargs_np={
            "diagonal": diagonal,
        },
        frontend_method_data=frontend_method_data,
        init_flags=init_flags,
        method_flags=method_flags,
        frontend=frontend,
        on_device=on_device,
    )


# sqrt
@handle_frontend_method(
    class_tree=CLASS_TREE,
    init_tree="torch.tensor",
    method_name="sqrt",
    dtype_x=helpers.dtype_and_values(
        available_dtypes=helpers.get_dtypes("numeric"),
    ),
)
def test_torch_sqrt(
    dtype_x,
    frontend,
    frontend_method_data,
    init_flags,
    method_flags,
    on_device,
    backend_fw,
):
    input_dtype, x = dtype_x
    helpers.test_frontend_method(
        init_input_dtypes=input_dtype,
        backend_to_test=backend_fw,
        init_all_as_kwargs_np={"data": x[0]},
        method_input_dtypes=input_dtype,
        method_all_as_kwargs_np={},
        frontend_method_data=frontend_method_data,
        init_flags=init_flags,
        method_flags=method_flags,
        frontend=frontend,
        on_device=on_device,
    )


# sqrt_
@handle_frontend_method(
    class_tree=CLASS_TREE,
    init_tree="torch.tensor",
    method_name="sqrt_",
    dtype_x=helpers.dtype_and_values(
        available_dtypes=helpers.get_dtypes("float"),
    ),
)
def test_torch_sqrt_(
    dtype_x,
    frontend,
    frontend_method_data,
    init_flags,
    method_flags,
    on_device,
    backend_fw,
):
    input_dtype, x = dtype_x
    helpers.test_frontend_method(
        init_input_dtypes=input_dtype,
        backend_to_test=backend_fw,
        init_all_as_kwargs_np={"data": x[0]},
        method_input_dtypes=input_dtype,
        method_all_as_kwargs_np={},
        frontend_method_data=frontend_method_data,
        init_flags=init_flags,
        method_flags=method_flags,
        frontend=frontend,
        on_device=on_device,
    )


# index_select
@handle_frontend_method(
    class_tree=CLASS_TREE,
    init_tree="torch.tensor",
    method_name="index_select",
    params_indices_others=helpers.array_indices_axis(
        array_dtypes=helpers.get_dtypes("valid"),
        indices_dtypes=["int64"],
        max_num_dims=1,
        indices_same_dims=True,
    ),
)
def test_torch_index_select(
    params_indices_others,
    frontend_method_data,
    init_flags,
    method_flags,
    frontend,
    on_device,
    backend_fw,
):
    input_dtypes, input, indices, axis, batch_dims = params_indices_others
    helpers.test_frontend_method(
        init_input_dtypes=[input_dtypes[0]],
        backend_to_test=backend_fw,
        init_all_as_kwargs_np={
            "data": input,
        },
        method_input_dtypes=[input_dtypes[1]],
        method_all_as_kwargs_np={
            "dim": axis,
            "index": indices,
        },
        frontend_method_data=frontend_method_data,
        init_flags=init_flags,
        method_flags=method_flags,
        frontend=frontend,
        on_device=on_device,
    )


@st.composite
def _arrays_dim_idx_n_dtypes(draw):
    num_dims = draw(st.shared(helpers.ints(min_value=1, max_value=4), key="num_dims"))
    num_arrays = 2
    common_shape = draw(
        helpers.lists(
            x=helpers.ints(min_value=2, max_value=3),
            min_size=num_dims - 1,
            max_size=num_dims - 1,
        )
    )
    _dim = draw(helpers.ints(min_value=0, max_value=num_dims - 1))
    unique_dims = draw(
        helpers.lists(
            x=helpers.ints(min_value=2, max_value=3),
            min_size=num_arrays,
            max_size=num_arrays,
        )
    )

    min_dim = min(unique_dims)
    max_dim = max(unique_dims)
    _idx = draw(
        helpers.array_values(
            shape=min_dim,
            dtype="int64",
            min_value=0,
            max_value=max_dim,
            exclude_min=False,
        )
    )

    xs = list()
    available_input_types = draw(helpers.get_dtypes("numeric"))
    input_dtypes = draw(
        helpers.array_dtypes(
            available_dtypes=available_input_types,
            num_arrays=num_arrays,
            shared_dtype=True,
        )
    )
    for ud, dt in zip(unique_dims, input_dtypes):
        x = draw(
            helpers.array_values(
                shape=common_shape[:_dim] + [ud] + common_shape[_dim:],
                dtype=dt,
                large_abs_safety_factor=2.5,
                small_abs_safety_factor=2.5,
                safety_factor_scale="log",
            )
        )
        xs.append(x)
    return xs, input_dtypes, _dim, _idx


# index_add
@handle_frontend_method(
    class_tree=CLASS_TREE,
    init_tree="torch.tensor",
    method_name="index_add_",
    xs_dtypes_dim_idx=_arrays_dim_idx_n_dtypes(),
    alpha=st.integers(min_value=1, max_value=2),
)
def test_torch_index_add_(
    *,
    xs_dtypes_dim_idx,
    alpha,
    frontend_method_data,
    init_flags,
    method_flags,
    on_device,
    frontend,
    backend_fw,
):
    xs, input_dtypes, axis, indices = xs_dtypes_dim_idx
    if xs[0].shape[axis] < xs[1].shape[axis]:
        source, input = xs
    else:
        input, source = xs
    helpers.test_frontend_method(
        init_input_dtypes=[input_dtypes[0]],
        backend_to_test=backend_fw,
        init_all_as_kwargs_np={
            "data": input,
        },
        method_input_dtypes=["int64", input_dtypes[1]],
        method_all_as_kwargs_np={
            "dim": axis,
            "index": indices,
            "source": source,
            "alpha": alpha,
        },
        frontend=frontend,
        frontend_method_data=frontend_method_data,
        init_flags=init_flags,
        method_flags=method_flags,
        on_device=on_device,
        rtol_=1e-03,
    )


@handle_frontend_method(
    class_tree=CLASS_TREE,
    init_tree="torch.tensor",
    method_name="index_add",
    xs_dtypes_dim_idx=_arrays_dim_idx_n_dtypes(),
    alpha=st.integers(min_value=1, max_value=2),
)
def test_torch_index_add(
    *,
    xs_dtypes_dim_idx,
    alpha,
    frontend_method_data,
    init_flags,
    method_flags,
    on_device,
    frontend,
    backend_fw,
):
    xs, input_dtypes, axis, indices = xs_dtypes_dim_idx
    if xs[0].shape[axis] < xs[1].shape[axis]:
        source, input = xs
    else:
        input, source = xs
    helpers.test_frontend_method(
        init_input_dtypes=[input_dtypes[0]],
        backend_to_test=backend_fw,
        init_all_as_kwargs_np={
            "data": input,
        },
        method_input_dtypes=["int64", input_dtypes[1]],
        method_all_as_kwargs_np={
            "dim": axis,
            "index": indices,
            "source": source,
            "alpha": alpha,
        },
        frontend=frontend,
        frontend_method_data=frontend_method_data,
        init_flags=init_flags,
        method_flags=method_flags,
        on_device=on_device,
        rtol_=1e-03,
    )


@st.composite
def _get_clamp_inputs(draw):
    shape = draw(
        helpers.get_shape(
            min_num_dims=1, max_num_dims=5, min_dim_size=2, max_dim_size=10
        )
    )
    x_dtype, x = draw(
        helpers.dtype_and_values(
            available_dtypes=helpers.get_dtypes("numeric"),
            shape=shape,
        )
    )
    min = draw(st.booleans())
    if min:
        max = draw(st.booleans())
        min = draw(
            helpers.array_values(
                dtype=x_dtype[0], shape=shape, min_value=0, max_value=25
            )
        )
        max = (
            draw(
                helpers.array_values(
                    dtype=x_dtype[0], shape=shape, min_value=26, max_value=50
                )
            )
            if max
            else None
        )
    else:
        min = None
        max = draw(
            helpers.array_values(
                dtype=x_dtype[0], shape=shape, min_value=26, max_value=50
            )
        )
    return x_dtype, x, min, max


# clamp
@handle_frontend_method(
    class_tree=CLASS_TREE,
    init_tree="torch.tensor",
    method_name="clamp",
    dtype_and_x_min_max=_get_clamp_inputs(),
)
def test_torch_clamp(
    dtype_and_x_min_max,
    frontend,
    frontend_method_data,
    init_flags,
    method_flags,
    on_device,
    backend_fw,
):
    input_dtype, x, min, max = dtype_and_x_min_max
    helpers.test_frontend_method(
        init_input_dtypes=input_dtype,
        backend_to_test=backend_fw,
        init_all_as_kwargs_np={
            "data": x[0],
        },
        method_input_dtypes=input_dtype,
        method_all_as_kwargs_np={"min": min, "max": max},
        frontend_method_data=frontend_method_data,
        init_flags=init_flags,
        method_flags=method_flags,
        frontend=frontend,
        on_device=on_device,
    )


# clamp_
@handle_frontend_method(
    class_tree=CLASS_TREE,
    init_tree="torch.tensor",
    method_name="clamp_",
    dtype_and_x_min_max=_get_clamp_inputs(),
)
def test_torch_clamp_(
    dtype_and_x_min_max,
    frontend,
    frontend_method_data,
    init_flags,
    method_flags,
    on_device,
    backend_fw,
):
    input_dtype, x, min, max = dtype_and_x_min_max
    helpers.test_frontend_method(
        init_input_dtypes=input_dtype,
        backend_to_test=backend_fw,
        init_all_as_kwargs_np={
            "data": x[0],
        },
        method_input_dtypes=input_dtype,
        method_all_as_kwargs_np={"min": min, "max": max},
        frontend_method_data=frontend_method_data,
        init_flags=init_flags,
        method_flags=method_flags,
        frontend=frontend,
        on_device=on_device,
    )


# clip
@handle_frontend_method(
    class_tree=CLASS_TREE,
    init_tree="torch.tensor",
    method_name="clip",
    input_and_ranges=_get_clamp_inputs(),
)
def test_torch_clip(
    input_and_ranges,
    frontend,
    frontend_method_data,
    init_flags,
    method_flags,
    on_device,
    backend_fw,
):
    input_dtype, x, min, max = input_and_ranges
    helpers.test_frontend_method(
        init_input_dtypes=input_dtype,
        backend_to_test=backend_fw,
        init_all_as_kwargs_np={
            "data": x[0],
        },
        method_input_dtypes=input_dtype,
        method_all_as_kwargs_np={"min": min, "max": max},
        frontend_method_data=frontend_method_data,
        init_flags=init_flags,
        method_flags=method_flags,
        frontend=frontend,
        on_device=on_device,
    )


# clip_
@handle_frontend_method(
    class_tree=CLASS_TREE,
    init_tree="torch.tensor",
    method_name="clip_",
    input_and_ranges=_get_clamp_inputs(),
)
def test_torch_clip_(
    input_and_ranges,
    frontend,
    frontend_method_data,
    init_flags,
    method_flags,
    on_device,
    backend_fw,
):
    input_dtype, x, min, max = input_and_ranges
    helpers.test_frontend_method(
        init_input_dtypes=input_dtype,
        backend_to_test=backend_fw,
        init_all_as_kwargs_np={
            "data": x[0],
        },
        method_input_dtypes=input_dtype,
        method_all_as_kwargs_np={"min": min, "max": max},
        frontend_method_data=frontend_method_data,
        init_flags=init_flags,
        method_flags=method_flags,
        frontend=frontend,
        on_device=on_device,
    )


# __gt__
@handle_frontend_method(
    class_tree=CLASS_TREE,
    init_tree="torch.tensor",
    method_name="__gt__",
    dtype_and_x=helpers.dtype_and_values(
        available_dtypes=helpers.get_dtypes("float"),
        num_arrays=2,
        min_value=-1e04,
        max_value=1e04,
        allow_inf=False,
    ),
)
def test_torch___gt__(
    dtype_and_x,
    frontend_method_data,
    init_flags,
    method_flags,
    frontend,
    on_device,
    backend_fw,
):
    input_dtype, x = dtype_and_x
    helpers.test_frontend_method(
        init_input_dtypes=input_dtype,
        backend_to_test=backend_fw,
        init_all_as_kwargs_np={
            "data": x[0],
        },
        method_input_dtypes=input_dtype,
        method_all_as_kwargs_np={
            "other": x[1],
        },
        frontend_method_data=frontend_method_data,
        init_flags=init_flags,
        method_flags=method_flags,
        frontend=frontend,
        on_device=on_device,
    )


# __ne__
@handle_frontend_method(
    class_tree=CLASS_TREE,
    init_tree="torch.tensor",
    method_name="__ne__",
    dtype_and_x=helpers.dtype_and_values(
        available_dtypes=helpers.get_dtypes("float"),
        num_arrays=2,
        min_value=-1e04,
        max_value=1e04,
        allow_inf=False,
    ),
)
def test_torch___ne__(
    dtype_and_x,
    frontend_method_data,
    init_flags,
    method_flags,
    frontend,
    on_device,
    backend_fw,
):
    input_dtype, x = dtype_and_x
    helpers.test_frontend_method(
        init_input_dtypes=input_dtype,
        backend_to_test=backend_fw,
        init_all_as_kwargs_np={
            "data": x[0],
        },
        method_input_dtypes=input_dtype,
        method_all_as_kwargs_np={
            "other": x[1],
        },
        frontend_method_data=frontend_method_data,
        init_flags=init_flags,
        method_flags=method_flags,
        frontend=frontend,
        on_device=on_device,
    )


# __lt__
@handle_frontend_method(
    class_tree=CLASS_TREE,
    init_tree="torch.tensor",
    method_name="__lt__",
    dtype_and_x=helpers.dtype_and_values(
        available_dtypes=helpers.get_dtypes("float"),
        num_arrays=2,
        min_value=-1e04,
        max_value=1e04,
        allow_inf=False,
    ),
)
def test_torch___lt__(
    dtype_and_x,
    frontend_method_data,
    init_flags,
    method_flags,
    frontend,
    on_device,
    backend_fw,
):
    input_dtype, x = dtype_and_x
    helpers.test_frontend_method(
        init_input_dtypes=input_dtype,
        backend_to_test=backend_fw,
        init_all_as_kwargs_np={
            "data": x[0],
        },
        method_input_dtypes=input_dtype,
        method_all_as_kwargs_np={
            "other": x[1],
        },
        frontend_method_data=frontend_method_data,
        init_flags=init_flags,
        method_flags=method_flags,
        frontend=frontend,
        on_device=on_device,
    )


# __or__
@handle_frontend_method(
    class_tree=CLASS_TREE,
    init_tree="torch.tensor",
    method_name="__or__",
    dtype_and_x=helpers.dtype_and_values(
        available_dtypes=helpers.get_dtypes("valid"),
        num_arrays=2,
        min_value=-1e04,
        max_value=1e04,
        allow_inf=False,
    ),
)
def test_torch___or__(
    dtype_and_x,
    frontend_method_data,
    init_flags,
    method_flags,
    frontend,
    on_device,
    backend_fw,
):
    input_dtype, x = dtype_and_x
    helpers.test_frontend_method(
        init_input_dtypes=input_dtype,
        backend_to_test=backend_fw,
        init_all_as_kwargs_np={
            "data": x[0],
        },
        method_input_dtypes=input_dtype,
        method_all_as_kwargs_np={
            "other": x[1],
        },
        frontend_method_data=frontend_method_data,
        init_flags=init_flags,
        method_flags=method_flags,
        frontend=frontend,
        on_device=on_device,
    )


# where
@handle_frontend_method(
    class_tree=CLASS_TREE,
    init_tree="torch.tensor",
    method_name="where",
    broadcastables=_broadcastable_trio(),
)
def test_torch_where(
    broadcastables,
    frontend_method_data,
    init_flags,
    method_flags,
    frontend,
    on_device,
    backend_fw,
):
    cond, xs, dtypes = broadcastables
    helpers.test_frontend_method(
        init_input_dtypes=dtypes,
        backend_to_test=backend_fw,
        init_all_as_kwargs_np={
            "data": xs[0],
        },
        method_input_dtypes=["bool", dtypes[1]],
        method_all_as_kwargs_np={
            "condition": cond,
            "other": xs[1],
        },
        frontend_method_data=frontend_method_data,
        init_flags=init_flags,
        method_flags=method_flags,
        frontend=frontend,
        on_device=on_device,
    )


# clone
@handle_frontend_method(
    class_tree=CLASS_TREE,
    init_tree="torch.tensor",
    method_name="clone",
    dtype_and_x=helpers.dtype_and_values(
        available_dtypes=helpers.get_dtypes("valid"),
        num_arrays=1,
    ),
)
def test_torch_clone(
    dtype_and_x,
    frontend_method_data,
    init_flags,
    method_flags,
    frontend,
    on_device,
    backend_fw,
):
    input_dtype, x = dtype_and_x
    helpers.test_frontend_method(
        init_input_dtypes=input_dtype,
        backend_to_test=backend_fw,
        init_all_as_kwargs_np={
            "data": x[0],
        },
        method_input_dtypes=input_dtype,
        method_all_as_kwargs_np={},
        frontend_method_data=frontend_method_data,
        init_flags=init_flags,
        method_flags=method_flags,
        frontend=frontend,
        on_device=on_device,
    )


# __invert__
@handle_frontend_method(
    class_tree=CLASS_TREE,
    init_tree="torch.tensor",
    method_name="__invert__",
    dtype_and_x=helpers.dtype_and_values(
        available_dtypes=helpers.get_dtypes("integer"),
        num_arrays=1,
    ),
)
def test_torch___invert__(
    dtype_and_x,
    frontend_method_data,
    init_flags,
    method_flags,
    frontend,
    on_device,
    backend_fw,
):
    input_dtype, x = dtype_and_x
    helpers.test_frontend_method(
        init_input_dtypes=input_dtype,
        backend_to_test=backend_fw,
        init_all_as_kwargs_np={
            "data": x[0],
        },
        method_input_dtypes=input_dtype,
        method_all_as_kwargs_np={},
        frontend_method_data=frontend_method_data,
        init_flags=init_flags,
        method_flags=method_flags,
        frontend=frontend,
        on_device=on_device,
    )


# acosh
@handle_frontend_method(
    class_tree=CLASS_TREE,
    init_tree="torch.tensor",
    method_name="acosh",
    dtype_and_x=helpers.dtype_and_values(
        min_value=1.0,
        available_dtypes=helpers.get_dtypes("float"),
    ),
)
def test_torch_acosh(
    dtype_and_x,
    frontend_method_data,
    init_flags,
    method_flags,
    frontend,
    on_device,
    backend_fw,
):
    input_dtype, x = dtype_and_x
    helpers.test_frontend_method(
        init_input_dtypes=input_dtype,
        backend_to_test=backend_fw,
        init_all_as_kwargs_np={
            "data": x[0],
        },
        method_input_dtypes=[],
        method_all_as_kwargs_np={},
        frontend_method_data=frontend_method_data,
        init_flags=init_flags,
        method_flags=method_flags,
        frontend=frontend,
        on_device=on_device,
    )


@st.composite
def _masked_fill_helper(draw):
    cond, xs, dtypes = draw(_broadcastable_trio())
    if ivy.is_uint_dtype(dtypes[0]):
        fill_value = draw(helpers.ints(min_value=0, max_value=5))
    elif ivy.is_int_dtype(dtypes[0]):
        fill_value = draw(helpers.ints(min_value=-5, max_value=5))
    else:
        fill_value = draw(helpers.floats(min_value=-5, max_value=5))
    return dtypes[0], xs[0], cond, fill_value


# masked_fill
@handle_frontend_method(
    class_tree=CLASS_TREE,
    init_tree="torch.tensor",
    method_name="masked_fill",
    x_mask_val=_masked_fill_helper(),
)
def test_torch_masked_fill(
    x_mask_val,
    frontend_method_data,
    init_flags,
    method_flags,
    frontend,
    on_device,
    backend_fw,
):
    dtype, x, mask, val = x_mask_val
    helpers.test_frontend_method(
        init_input_dtypes=[dtype],
        backend_to_test=backend_fw,
        init_all_as_kwargs_np={
            "data": x,
        },
        method_input_dtypes=["bool", dtype],
        method_all_as_kwargs_np={
            "mask": mask,
            "value": val,
        },
        frontend_method_data=frontend_method_data,
        init_flags=init_flags,
        method_flags=method_flags,
        frontend=frontend,
        on_device=on_device,
    )


# acosh_
@handle_frontend_method(
    class_tree=CLASS_TREE,
    init_tree="torch.tensor",
    method_name="acosh_",
    dtype_and_x=helpers.dtype_and_values(
        min_value=1.0,
        available_dtypes=helpers.get_dtypes("float"),
    ),
)
def test_torch_acosh_(
    dtype_and_x,
    frontend_method_data,
    init_flags,
    method_flags,
    frontend,
    on_device,
    backend_fw,
):
    input_dtype, x = dtype_and_x
    helpers.test_frontend_method(
        init_input_dtypes=input_dtype,
        backend_to_test=backend_fw,
        init_all_as_kwargs_np={
            "data": x[0],
        },
        method_input_dtypes=[],
        method_all_as_kwargs_np={},
        frontend_method_data=frontend_method_data,
        init_flags=init_flags,
        method_flags=method_flags,
        frontend=frontend,
        on_device=on_device,
    )


# numpy
@handle_frontend_method(
    class_tree=CLASS_TREE,
    init_tree="torch.tensor",
    method_name="numpy",
    dtype_and_x=helpers.dtype_and_values(
        available_dtypes=helpers.get_dtypes("valid"),
    ),
)
def test_torch_numpy(
    dtype_and_x,
    frontend_method_data,
    init_flags,
    method_flags,
    frontend,
    on_device,
    backend_fw,
):
    input_dtype, x = dtype_and_x
    ret, frontend_ret = helpers.test_frontend_method(
        init_input_dtypes=input_dtype,
        backend_to_test=backend_fw,
        init_all_as_kwargs_np={
            "data": x[0],
        },
        method_input_dtypes=[],
        method_all_as_kwargs_np={},
        frontend_method_data=frontend_method_data,
        init_flags=init_flags,
        method_flags=method_flags,
        frontend=frontend,
        on_device=on_device,
        test_values=False,
    )
    # manual testing required as function return is numpy frontend
    helpers.value_test(
        ret_np_flat=helpers.flatten_and_to_np(ret=ret),
        ret_np_from_gt_flat=frontend_ret[0],
        ground_truth_backend="torch",
    )


# atan2_
@handle_frontend_method(
    class_tree=CLASS_TREE,
    init_tree="torch.tensor",
    method_name="atan2_",
    dtype_and_x=helpers.dtype_and_values(
        available_dtypes=helpers.get_dtypes("float"),
        num_arrays=2,
    ),
)
def test_torch_atan2_(
    dtype_and_x,
    frontend_method_data,
    init_flags,
    method_flags,
    frontend,
    on_device,
    backend_fw,
):
    input_dtype, x = dtype_and_x
    helpers.test_frontend_method(
        init_input_dtypes=input_dtype,
        backend_to_test=backend_fw,
        init_all_as_kwargs_np={
            "data": x[0],
        },
        method_input_dtypes=input_dtype,
        method_all_as_kwargs_np={
            "other": x[1],
        },
        frontend_method_data=frontend_method_data,
        init_flags=init_flags,
        method_flags=method_flags,
        frontend=frontend,
        on_device=on_device,
    )


# bitwise_not_
@handle_frontend_method(
    class_tree=CLASS_TREE,
    init_tree="torch.tensor",
    method_name="bitwise_not_",
    dtype_and_x=helpers.dtype_and_values(
        available_dtypes=helpers.get_dtypes("integer"),
        num_arrays=2,
    ),
)
def test_torch_bitwise_not_(
    dtype_and_x,
    frontend_method_data,
    init_flags,
    method_flags,
    frontend,
    on_device,
    backend_fw,
):
    input_dtype, x = dtype_and_x
    helpers.test_frontend_method(
        init_input_dtypes=input_dtype,
        backend_to_test=backend_fw,
        init_all_as_kwargs_np={
            "data": x[0],
        },
        method_input_dtypes=input_dtype,
        frontend_method_data=frontend_method_data,
        init_flags=init_flags,
        method_flags=method_flags,
        method_all_as_kwargs_np={},
        frontend=frontend,
        on_device=on_device,
    )


# bitwise_and_
@handle_frontend_method(
    class_tree=CLASS_TREE,
    init_tree="torch.tensor",
    method_name="bitwise_and_",
    dtype_and_x=helpers.dtype_and_values(
        available_dtypes=helpers.get_dtypes("integer"),
        num_arrays=2,
    ),
)
def test_torch_bitwise_and_(
    dtype_and_x,
    frontend_method_data,
    init_flags,
    method_flags,
    frontend,
    on_device,
    backend_fw,
):
    input_dtype, x = dtype_and_x
    helpers.test_frontend_method(
        init_input_dtypes=input_dtype,
        backend_to_test=backend_fw,
        init_all_as_kwargs_np={
            "data": x[0],
        },
        method_input_dtypes=input_dtype,
        method_all_as_kwargs_np={
            "other": x[1],
        },
        frontend_method_data=frontend_method_data,
        init_flags=init_flags,
        method_flags=method_flags,
        frontend=frontend,
        on_device=on_device,
    )


# __and__
@handle_frontend_method(
    class_tree=CLASS_TREE,
    init_tree="torch.tensor",
    method_name="__and__",
    dtype_and_x=helpers.dtype_and_values(
        available_dtypes=st.one_of(st.just(("bool",)), helpers.get_dtypes("integer")),
        num_arrays=2,
        min_value=-1e04,
        max_value=1e04,
        allow_inf=False,
    ),
)
def test_torch___and__(
    dtype_and_x,
    frontend_method_data,
    init_flags,
    method_flags,
    frontend,
    on_device,
    backend_fw,
):
    input_dtype, x = dtype_and_x
    helpers.test_frontend_method(
        init_input_dtypes=input_dtype,
        backend_to_test=backend_fw,
        init_all_as_kwargs_np={
            "data": x[0],
        },
        method_input_dtypes=input_dtype,
        method_all_as_kwargs_np={
            "other": x[1],
        },
        frontend_method_data=frontend_method_data,
        init_flags=init_flags,
        method_flags=method_flags,
        frontend=frontend,
        on_device=on_device,
    )


# bitwise_xor
@handle_frontend_method(
    class_tree=CLASS_TREE,
    init_tree="torch.tensor",
    method_name="bitwise_xor",
    dtype_and_x=helpers.dtype_and_values(
        available_dtypes=st.one_of(st.just(("bool",)), helpers.get_dtypes("integer")),
        num_arrays=2,
    ),
)
def test_torch_bitwise_xor(
    dtype_and_x,
    frontend_method_data,
    init_flags,
    method_flags,
    frontend,
    on_device,
    backend_fw,
):
    input_dtype, x = dtype_and_x
    helpers.test_frontend_method(
        init_input_dtypes=input_dtype,
        backend_to_test=backend_fw,
        init_all_as_kwargs_np={
            "data": x[0],
        },
        method_input_dtypes=input_dtype,
        method_all_as_kwargs_np={
            "other": x[1],
        },
        frontend_method_data=frontend_method_data,
        init_flags=init_flags,
        method_flags=method_flags,
        frontend=frontend,
        on_device=on_device,
    )


# cumprod
@handle_frontend_method(
    class_tree=CLASS_TREE,
    init_tree="torch.tensor",
    method_name="cumprod",
    dtype_value=helpers.dtype_and_values(
        available_dtypes=helpers.get_dtypes("valid"),
        shape=st.shared(helpers.get_shape(min_num_dims=1), key="shape"),
    ),
    dim=helpers.get_axis(
        shape=st.shared(helpers.get_shape(), key="shape"),
        allow_neg=True,
        force_int=True,
    ),
    dtypes=_dtypes(),
)
def test_torch_cumprod(
    dtype_value,
    dim,
    dtypes,
    frontend_method_data,
    init_flags,
    method_flags,
    frontend,
    on_device,
    backend_fw,
):
    input_dtype, x = dtype_value
    helpers.test_frontend_method(
        init_input_dtypes=input_dtype,
        backend_to_test=backend_fw,
        init_all_as_kwargs_np={
            "data": x[0],
        },
        method_input_dtypes=dtypes,
        method_all_as_kwargs_np={
            "dim": dim,
            "dtype": dtypes[0],
        },
        frontend_method_data=frontend_method_data,
        init_flags=init_flags,
        method_flags=method_flags,
        frontend=frontend,
        on_device=on_device,
    )


# relu
@handle_frontend_method(
    class_tree=CLASS_TREE,
    init_tree="torch.tensor",
    method_name="relu",
    dtype_and_x=helpers.dtype_and_values(
        available_dtypes=helpers.get_dtypes("float"),
        allow_inf=False,
    ),
)
def test_torch_relu(
    dtype_and_x,
    frontend_method_data,
    init_flags,
    method_flags,
    frontend,
    on_device,
    backend_fw,
):
    input_dtype, x = dtype_and_x
    helpers.test_frontend_method(
        init_input_dtypes=input_dtype,
        backend_to_test=backend_fw,
        init_all_as_kwargs_np={
            "data": x[0],
        },
        method_input_dtypes=input_dtype,
        method_all_as_kwargs_np={},
        frontend_method_data=frontend_method_data,
        init_flags=init_flags,
        method_flags=method_flags,
        frontend=frontend,
        on_device=on_device,
    )


# fmin
@handle_frontend_method(
    class_tree=CLASS_TREE,
    init_tree="torch.tensor",
    method_name="fmin",
    dtype_and_x=helpers.dtype_and_values(
        available_dtypes=helpers.get_dtypes("float"),
        num_arrays=2,
    ),
)
def test_torch_fmin(
    dtype_and_x,
    frontend_method_data,
    init_flags,
    method_flags,
    frontend,
    on_device,
    backend_fw,
):
    input_dtype, x = dtype_and_x
    helpers.test_frontend_method(
        init_input_dtypes=input_dtype,
        backend_to_test=backend_fw,
        init_all_as_kwargs_np={
            "data": x[0],
        },
        method_input_dtypes=input_dtype,
        method_all_as_kwargs_np={
            "other": x[1],
        },
        frontend_method_data=frontend_method_data,
        init_flags=init_flags,
        method_flags=method_flags,
        frontend=frontend,
        on_device=on_device,
    )


# count_nonzero
@handle_frontend_method(
    class_tree=CLASS_TREE,
    init_tree="torch.tensor",
    method_name="count_nonzero",
    dtype_value=helpers.dtype_and_values(
        available_dtypes=helpers.get_dtypes("valid"),
        shape=st.shared(helpers.get_shape(min_num_dims=1), key="shape"),
    ),
    dim=helpers.get_axis(
        shape=st.shared(helpers.get_shape(), key="shape"),
        allow_neg=True,
        force_int=True,
    ),
)
def test_torch_count_nonzero(
    dtype_value,
    dim,
    frontend_method_data,
    init_flags,
    method_flags,
    frontend,
    on_device,
    backend_fw,
):
    input_dtype, x = dtype_value
    helpers.test_frontend_method(
        init_input_dtypes=input_dtype,
        backend_to_test=backend_fw,
        init_all_as_kwargs_np={
            "data": x[0],
        },
        method_input_dtypes=input_dtype,
        method_all_as_kwargs_np={"dim": dim},
        frontend_method_data=frontend_method_data,
        init_flags=init_flags,
        method_flags=method_flags,
        frontend=frontend,
        on_device=on_device,
    )


# exp
@handle_frontend_method(
    class_tree=CLASS_TREE,
    init_tree="torch.tensor",
    method_name="exp",
    dtype_and_x=helpers.dtype_and_values(
        available_dtypes=helpers.get_dtypes("numeric"),
    ),
)
def test_torch_exp(
    dtype_and_x,
    frontend_method_data,
    init_flags,
    method_flags,
    frontend,
    on_device,
    backend_fw,
):
    input_dtype, x = dtype_and_x
    helpers.test_frontend_method(
        init_input_dtypes=input_dtype,
        backend_to_test=backend_fw,
        init_all_as_kwargs_np={
            "data": x[0],
        },
        method_input_dtypes=input_dtype,
        method_all_as_kwargs_np={},
        frontend_method_data=frontend_method_data,
        init_flags=init_flags,
        method_flags=method_flags,
        frontend=frontend,
        on_device=on_device,
    )


# exp_
@handle_frontend_method(
    class_tree=CLASS_TREE,
    init_tree="torch.tensor",
    method_name="exp_",
    dtype_and_x=helpers.dtype_and_values(
        available_dtypes=helpers.get_dtypes("numeric"),
    ),
)
def test_torch_exp_(
    dtype_and_x,
    frontend_method_data,
    init_flags,
    method_flags,
    frontend,
    on_device,
    backend_fw,
):
    input_dtype, x = dtype_and_x
    helpers.test_frontend_method(
        init_input_dtypes=input_dtype,
        backend_to_test=backend_fw,
        init_all_as_kwargs_np={
            "data": x[0],
        },
        method_input_dtypes=input_dtype,
        method_all_as_kwargs_np={},
        frontend_method_data=frontend_method_data,
        init_flags=init_flags,
        method_flags=method_flags,
        frontend=frontend,
        on_device=on_device,
    )


# expm1
@handle_frontend_method(
    class_tree=CLASS_TREE,
    init_tree="torch.tensor",
    method_name="expm1",
    dtype_and_x=helpers.dtype_and_values(
        available_dtypes=helpers.get_dtypes("numeric"),
    ),
)
def test_torch_expm1(
    dtype_and_x,
    frontend_method_data,
    init_flags,
    method_flags,
    frontend,
    on_device,
    backend_fw,
):
    input_dtype, x = dtype_and_x
    helpers.test_frontend_method(
        init_input_dtypes=input_dtype,
        backend_to_test=backend_fw,
        init_all_as_kwargs_np={
            "data": x[0],
        },
        method_input_dtypes=input_dtype,
        method_all_as_kwargs_np={},
        frontend_method_data=frontend_method_data,
        init_flags=init_flags,
        method_flags=method_flags,
        frontend=frontend,
        on_device=on_device,
    )


# mul
@handle_frontend_method(
    class_tree=CLASS_TREE,
    init_tree="torch.tensor",
    method_name="mul",
    dtype_and_x=helpers.dtype_and_values(
        available_dtypes=helpers.get_dtypes("numeric"),
        num_arrays=2,
    ),
)
def test_torch_mul(
    dtype_and_x,
    frontend_method_data,
    init_flags,
    method_flags,
    frontend,
    on_device,
    backend_fw,
):
    input_dtype, x = dtype_and_x
    helpers.test_frontend_method(
        init_input_dtypes=input_dtype,
        backend_to_test=backend_fw,
        init_all_as_kwargs_np={
            "data": x[0],
        },
        method_input_dtypes=input_dtype,
        method_all_as_kwargs_np={
            "other": x[1],
        },
        frontend_method_data=frontend_method_data,
        init_flags=init_flags,
        method_flags=method_flags,
        frontend=frontend,
        on_device=on_device,
    )


# ceil_
@handle_frontend_method(
    class_tree=CLASS_TREE,
    init_tree="torch.tensor",
    method_name="ceil_",
    dtype_and_x=helpers.dtype_and_values(
        available_dtypes=helpers.get_dtypes("float"),
    ),
)
def test_torch_ceil_(
    dtype_and_x,
    frontend_method_data,
    init_flags,
    method_flags,
    frontend,
    on_device,
    backend_fw,
):
    input_dtype, x = dtype_and_x
    helpers.test_frontend_method(
        init_input_dtypes=input_dtype,
        backend_to_test=backend_fw,
        init_all_as_kwargs_np={
            "data": x[0],
        },
        method_input_dtypes=input_dtype,
        method_all_as_kwargs_np={},
        frontend_method_data=frontend_method_data,
        init_flags=init_flags,
        method_flags=method_flags,
        frontend=frontend,
        on_device=on_device,
    )


# mul_
@handle_frontend_method(
    class_tree=CLASS_TREE,
    init_tree="torch.tensor",
    method_name="mul_",
    dtype_and_x=helpers.dtype_and_values(
        available_dtypes=helpers.get_dtypes("numeric"),
        num_arrays=2,
        shared_dtype=True,
    ),
)
def test_torch_mul_(
    dtype_and_x,
    frontend_method_data,
    init_flags,
    method_flags,
    frontend,
    on_device,
    backend_fw,
):
    input_dtype, x = dtype_and_x
    helpers.test_frontend_method(
        init_input_dtypes=input_dtype,
        backend_to_test=backend_fw,
        init_all_as_kwargs_np={
            "data": x[0],
        },
        method_input_dtypes=input_dtype,
        method_all_as_kwargs_np={
            "other": x[1],
        },
        frontend_method_data=frontend_method_data,
        init_flags=init_flags,
        method_flags=method_flags,
        frontend=frontend,
        on_device=on_device,
    )


# trunc
@handle_frontend_method(
    class_tree=CLASS_TREE,
    init_tree="torch.tensor",
    method_name="trunc",
    dtype_value=helpers.dtype_and_values(
        available_dtypes=helpers.get_dtypes("numeric"),
        shape=st.shared(helpers.get_shape(min_num_dims=1), key="shape"),
    ),
)
def test_torch_trunc(
    dtype_value,
    frontend_method_data,
    init_flags,
    method_flags,
    frontend,
    on_device,
    backend_fw,
):
    input_dtype, x = dtype_value
    helpers.test_frontend_method(
        init_input_dtypes=input_dtype,
        backend_to_test=backend_fw,
        init_all_as_kwargs_np={
            "data": x[0],
        },
        method_input_dtypes=input_dtype,
        method_all_as_kwargs_np={},
        frontend_method_data=frontend_method_data,
        init_flags=init_flags,
        method_flags=method_flags,
        frontend=frontend,
        on_device=on_device,
    )


# trunc_
@handle_frontend_method(
    class_tree=CLASS_TREE,
    init_tree="torch.tensor",
    method_name="trunc_",
    dtype_value=helpers.dtype_and_values(
        available_dtypes=helpers.get_dtypes("numeric"),
        shape=st.shared(helpers.get_shape(min_num_dims=1), key="shape"),
    ),
)
def test_torch_trunc_(
    dtype_value,
    frontend_method_data,
    init_flags,
    method_flags,
    frontend,
    on_device,
    backend_fw,
):
    input_dtype, x = dtype_value
    helpers.test_frontend_method(
        init_input_dtypes=input_dtype,
        backend_to_test=backend_fw,
        init_all_as_kwargs_np={
            "data": x[0],
        },
        method_input_dtypes=input_dtype,
        method_all_as_kwargs_np={},
        frontend_method_data=frontend_method_data,
        init_flags=init_flags,
        method_flags=method_flags,
        frontend=frontend,
        on_device=on_device,
    )


# fix
@handle_frontend_method(
    class_tree=CLASS_TREE,
    init_tree="torch.tensor",
    method_name="fix",
    dtype_value=helpers.dtype_and_values(
        available_dtypes=helpers.get_dtypes("numeric"),
        shape=st.shared(helpers.get_shape(min_num_dims=1), key="shape"),
    ),
)
def test_torch_fix(
    dtype_value,
    frontend_method_data,
    init_flags,
    method_flags,
    frontend,
    on_device,
    backend_fw,
):
    input_dtype, x = dtype_value
    helpers.test_frontend_method(
        init_input_dtypes=input_dtype,
        backend_to_test=backend_fw,
        init_all_as_kwargs_np={
            "data": x[0],
        },
        method_input_dtypes=input_dtype,
        method_all_as_kwargs_np={},
        frontend_method_data=frontend_method_data,
        init_flags=init_flags,
        method_flags=method_flags,
        frontend=frontend,
        on_device=on_device,
    )


# fix_
@handle_frontend_method(
    class_tree=CLASS_TREE,
    init_tree="torch.tensor",
    method_name="fix_",
    dtype_value=helpers.dtype_and_values(
        available_dtypes=helpers.get_dtypes("numeric"),
        shape=st.shared(helpers.get_shape(min_num_dims=1), key="shape"),
    ),
)
def test_torch_fix_(
    dtype_value,
    frontend_method_data,
    init_flags,
    method_flags,
    frontend,
    on_device,
    backend_fw,
):
    input_dtype, x = dtype_value
    helpers.test_frontend_method(
        init_input_dtypes=input_dtype,
        backend_to_test=backend_fw,
        init_all_as_kwargs_np={
            "data": x[0],
        },
        method_input_dtypes=input_dtype,
        method_all_as_kwargs_np={},
        frontend_method_data=frontend_method_data,
        init_flags=init_flags,
        method_flags=method_flags,
        frontend=frontend,
        on_device=on_device,
    )


# round
@handle_frontend_method(
    class_tree=CLASS_TREE,
    init_tree="torch.tensor",
    method_name="round",
    dtype_and_x=helpers.dtype_and_values(
        available_dtypes=helpers.get_dtypes("float"),
    ),
    decimals=st.integers(min_value=0, max_value=5),
)
def test_torch_round(
    dtype_and_x,
    decimals,
    frontend_method_data,
    init_flags,
    method_flags,
    frontend,
    on_device,
    backend_fw,
):
    input_dtype, x = dtype_and_x
    helpers.test_frontend_method(
        init_input_dtypes=input_dtype,
        backend_to_test=backend_fw,
        init_all_as_kwargs_np={
            "data": x[0],
        },
        method_input_dtypes=input_dtype,
        method_all_as_kwargs_np={
            "decimals": decimals,
        },
        frontend_method_data=frontend_method_data,
        init_flags=init_flags,
        method_flags=method_flags,
        frontend=frontend,
        on_device=on_device,
    )


# cross
@handle_frontend_method(
    class_tree=CLASS_TREE,
    init_tree="torch.tensor",
    method_name="cross",
    dtype_input_other_dim=dtype_value1_value2_axis(
        available_dtypes=helpers.get_dtypes("numeric"),
        min_num_dims=1,
        max_num_dims=10,
        min_dim_size=3,
        max_dim_size=3,
        min_value=-1e10,
        max_value=1e10,
        abs_smallest_val=0.01,
        large_abs_safety_factor=2,
        safety_factor_scale="log",
    ),
)
def test_torch_cross(
    dtype_input_other_dim,
    frontend_method_data,
    init_flags,
    method_flags,
    frontend,
    on_device,
    backend_fw,
):
    dtype, input, other, dim = dtype_input_other_dim
    helpers.test_frontend_method(
        init_input_dtypes=dtype,
        backend_to_test=backend_fw,
        init_all_as_kwargs_np={
            "data": input,
        },
        method_input_dtypes=dtype,
        method_all_as_kwargs_np={
            "other": other,
            "dim": dim,
        },
        frontend_method_data=frontend_method_data,
        init_flags=init_flags,
        method_flags=method_flags,
        frontend=frontend,
        on_device=on_device,
        rtol_=1e-2,
        atol_=1e-2,
    )


# det
@handle_frontend_method(
    class_tree=CLASS_TREE,
    init_tree="torch.tensor",
    method_name="det",
    dtype_and_x=_get_dtype_and_matrix(square=True, batch=True),
)
def test_torch_det(
    dtype_and_x,
    frontend_method_data,
    init_flags,
    method_flags,
    frontend,
    on_device,
    backend_fw,
):
    input_dtype, x = dtype_and_x
    helpers.test_frontend_method(
        init_input_dtypes=input_dtype,
        backend_to_test=backend_fw,
        init_all_as_kwargs_np={
            "data": x,
        },
        method_input_dtypes=input_dtype,
        method_all_as_kwargs_np={},
        frontend_method_data=frontend_method_data,
        init_flags=init_flags,
        method_flags=method_flags,
        frontend=frontend,
        on_device=on_device,
    )


# reciprocal
@handle_frontend_method(
    class_tree=CLASS_TREE,
    init_tree="torch.tensor",
    method_name="reciprocal",
    dtype_and_x=helpers.dtype_and_values(
        available_dtypes=helpers.get_dtypes("float"),
        min_value=1,
    ),
)
def test_torch_reciprocal(
    dtype_and_x,
    frontend_method_data,
    init_flags,
    method_flags,
    frontend,
    on_device,
    backend_fw,
):
    input_dtype, x = dtype_and_x
    helpers.test_frontend_method(
        init_input_dtypes=input_dtype,
        backend_to_test=backend_fw,
        init_all_as_kwargs_np={
            "data": x[0],
        },
        method_input_dtypes=input_dtype,
        method_all_as_kwargs_np={},
        frontend_method_data=frontend_method_data,
        init_flags=init_flags,
        method_flags=method_flags,
        frontend=frontend,
        on_device=on_device,
    )


# fill_
@handle_frontend_method(
    class_tree=CLASS_TREE,
    init_tree="torch.tensor",
    method_name="fill_",
    dtype_and_x=helpers.dtype_and_values(
        available_dtypes=helpers.get_dtypes("float"),
    ),
    value=helpers.floats(min_value=1, max_value=10),
)
def test_torch_fill_(
    dtype_and_x,
    value,
    frontend_method_data,
    init_flags,
    method_flags,
    frontend,
    on_device,
    backend_fw,
):
    input_dtype, x = dtype_and_x
    helpers.test_frontend_method(
        init_input_dtypes=input_dtype,
        backend_to_test=backend_fw,
        init_all_as_kwargs_np={
            "data": x[0],
        },
        method_input_dtypes=input_dtype,
        method_all_as_kwargs_np={
            "value": value,
        },
        frontend_method_data=frontend_method_data,
        init_flags=init_flags,
        method_flags=method_flags,
        frontend=frontend,
        on_device=on_device,
    )


# nonzero
@handle_frontend_method(
    class_tree=CLASS_TREE,
    init_tree="torch.tensor",
    method_name="nonzero",
    dtype_and_values=helpers.dtype_and_values(
        available_dtypes=helpers.get_dtypes("numeric"),
    ),
)
def test_torch_nonzero(
    dtype_and_values,
    frontend_method_data,
    init_flags,
    method_flags,
    frontend,
    on_device,
    backend_fw,
):
    input_dtype, x = dtype_and_values
    helpers.test_frontend_method(
        init_input_dtypes=input_dtype,
        backend_to_test=backend_fw,
        init_all_as_kwargs_np={
            "data": x[0],
        },
        method_input_dtypes=input_dtype,
        method_all_as_kwargs_np={},
        frontend_method_data=frontend_method_data,
        init_flags=init_flags,
        method_flags=method_flags,
        frontend=frontend,
        on_device=on_device,
    )


# mm
@handle_frontend_method(
    class_tree=CLASS_TREE,
    init_tree="torch.tensor",
    method_name="mm",
    dtype_xy=_get_dtype_input_and_matrices(),
)
def test_torch_mm(
    dtype_xy,
    frontend_method_data,
    init_flags,
    method_flags,
    frontend,
    on_device,
    backend_fw,
):
    dtype, x, y = dtype_xy
    helpers.test_frontend_method(
        init_input_dtypes=dtype,
        backend_to_test=backend_fw,
        init_all_as_kwargs_np={
            "data": x,
        },
        method_input_dtypes=dtype,
        method_all_as_kwargs_np={
            "mat2": y,
        },
        frontend_method_data=frontend_method_data,
        init_flags=init_flags,
        method_flags=method_flags,
        frontend=frontend,
        on_device=on_device,
    )


# square
@handle_frontend_method(
    class_tree=CLASS_TREE,
    init_tree="torch.tensor",
    method_name="square",
    dtype_x=helpers.dtype_and_values(
        available_dtypes=helpers.get_dtypes("float"),
    ),
)
def test_torch_square(
    dtype_x,
    frontend,
    frontend_method_data,
    init_flags,
    method_flags,
    on_device,
    backend_fw,
):
    input_dtype, x = dtype_x
    helpers.test_frontend_method(
        init_input_dtypes=input_dtype,
        backend_to_test=backend_fw,
        init_all_as_kwargs_np={"data": x[0]},
        method_input_dtypes=input_dtype,
        method_all_as_kwargs_np={},
        frontend_method_data=frontend_method_data,
        init_flags=init_flags,
        method_flags=method_flags,
        frontend=frontend,
        on_device=on_device,
    )


# log10
@handle_frontend_method(
    class_tree=CLASS_TREE,
    init_tree="torch.tensor",
    method_name="log10",
    dtype_and_x=helpers.dtype_and_values(
        available_dtypes=helpers.get_dtypes("float"),
        allow_inf=False,
    ),
)
def test_torch_log10(
    dtype_and_x,
    frontend_method_data,
    init_flags,
    method_flags,
    frontend,
    on_device,
    backend_fw,
):
    input_dtype, x = dtype_and_x
    helpers.test_frontend_method(
        init_input_dtypes=input_dtype,
        backend_to_test=backend_fw,
        init_all_as_kwargs_np={
            "data": x[0],
        },
        method_input_dtypes=input_dtype,
        method_all_as_kwargs_np={},
        frontend_method_data=frontend_method_data,
        init_flags=init_flags,
        method_flags=method_flags,
        frontend=frontend,
        on_device=on_device,
    )


# log10_ tests
@handle_frontend_method(
    class_tree=CLASS_TREE,
    init_tree="torch.tensor",
    method_name="log10_",
    dtype_and_x=helpers.dtype_and_values(
        available_dtypes=helpers.get_dtypes("float"),
        allow_inf=False,
    ),
)
def test_torch_instance_log10_(
    dtype_and_x,
    frontend_method_data,
    init_flags,
    method_flags,
    frontend,
    on_device,
    backend_fw,
):
    input_dtype, x = dtype_and_x
    helpers.test_frontend_method(
        init_input_dtypes=input_dtype,
        backend_to_test=backend_fw,
        init_all_as_kwargs_np={
            "data": x[0],
        },
        method_input_dtypes=input_dtype,
        method_all_as_kwargs_np={},
        frontend_method_data=frontend_method_data,
        init_flags=init_flags,
        method_flags=method_flags,
        frontend=frontend,
        on_device=on_device,
    )


# short
@handle_frontend_method(
    class_tree=CLASS_TREE,
    init_tree="torch.tensor",
    method_name="short",
    dtype_and_x=helpers.dtype_and_values(
        available_dtypes=helpers.get_dtypes("numeric"),
        min_value=-1e04,
        max_value=1e04,
        allow_inf=False,
    ),
)
def test_torch_short(
    dtype_and_x,
    frontend_method_data,
    init_flags,
    method_flags,
    frontend,
    on_device,
    backend_fw,
):
    input_dtype, x = dtype_and_x
    helpers.test_frontend_method(
        init_input_dtypes=input_dtype,
        backend_to_test=backend_fw,
        init_all_as_kwargs_np={
            "data": x[0],
        },
        method_input_dtypes=input_dtype,
        method_all_as_kwargs_np={},
        frontend_method_data=frontend_method_data,
        init_flags=init_flags,
        method_flags=method_flags,
        frontend=frontend,
        on_device=on_device,
    )


# prod
@handle_frontend_method(
    class_tree=CLASS_TREE,
    init_tree="torch.tensor",
    method_name="prod",
    dtype_x_axis=helpers.dtype_values_axis(
        available_dtypes=helpers.get_dtypes("numeric"),
        min_num_dims=1,
        max_num_dims=5,
        valid_axis=True,
        allow_neg_axes=False,
        max_axes_size=1,
        force_int_axis=True,
        large_abs_safety_factor=10,
        small_abs_safety_factor=10,
        safety_factor_scale="log",
    ),
    dtype=helpers.get_dtypes("float", none=True, full=False),
    keepdims=st.booleans(),
)
def test_torch_prod(
    dtype_x_axis,
    dtype,
    keepdims,
    frontend,
    frontend_method_data,
    init_flags,
    method_flags,
    on_device,
    backend_fw,
):
    input_dtype, x, axis = dtype_x_axis
    if ivy.current_backend_str() == "torch":
        init_flags.as_variable = [False]
        method_flags.as_variable = [False]
    helpers.test_frontend_method(
        init_input_dtypes=input_dtype,
        backend_to_test=backend_fw,
        init_all_as_kwargs_np={"data": x[0]},
        method_input_dtypes=input_dtype,
        method_all_as_kwargs_np={
            "dim": axis,
            "keepdim": keepdims,
            "dtype": dtype[0],
        },
        frontend_method_data=frontend_method_data,
        init_flags=init_flags,
        method_flags=method_flags,
        frontend=frontend,
        on_device=on_device,
    )


# div
@handle_frontend_method(
    class_tree=CLASS_TREE,
    init_tree="torch.tensor",
    method_name="div",
    dtype_and_x=helpers.dtype_and_values(
        available_dtypes=helpers.get_dtypes("numeric"),
        num_arrays=2,
        large_abs_safety_factor=2.5,
        small_abs_safety_factor=2.5,
        safety_factor_scale="log",
    ),
    rounding_mode=st.sampled_from(["floor", "trunc"]) | st.none(),
)
def test_torch_div(
    dtype_and_x,
    rounding_mode,
    frontend,
    frontend_method_data,
    init_flags,
    method_flags,
    on_device,
    backend_fw,
):
    input_dtype, x = dtype_and_x
    assume(not np.any(np.isclose(x[1], 0)))

    helpers.test_frontend_method(
        init_input_dtypes=input_dtype,
        backend_to_test=backend_fw,
        init_all_as_kwargs_np={"data": x[0]},
        method_input_dtypes=input_dtype,
        method_all_as_kwargs_np={
            "other": x[1],
            "rounding_mode": rounding_mode,
        },
        frontend_method_data=frontend_method_data,
        init_flags=init_flags,
        method_flags=method_flags,
        frontend=frontend,
        on_device=on_device,
    )


# div_
@handle_frontend_method(
    class_tree=CLASS_TREE,
    init_tree="torch.tensor",
    method_name="div_",
    dtype_and_x=helpers.dtype_and_values(
        available_dtypes=helpers.get_dtypes("numeric"),
        num_arrays=2,
        large_abs_safety_factor=2.5,
        small_abs_safety_factor=2.5,
        safety_factor_scale="log",
    ),
    rounding_mode=st.sampled_from(["floor", "trunc"]) | st.none(),
)
def test_torch_div_(
    dtype_and_x,
    rounding_mode,
    frontend,
    frontend_method_data,
    init_flags,
    method_flags,
    on_device,
    backend_fw,
):
    input_dtype, x = dtype_and_x
    assume(not np.any(np.isclose(x[1], 0)))

    helpers.test_frontend_method(
        init_input_dtypes=input_dtype,
        backend_to_test=backend_fw,
        init_all_as_kwargs_np={"data": x[0]},
        method_input_dtypes=input_dtype,
        method_all_as_kwargs_np={
            "other": x[1],
            "rounding_mode": rounding_mode,
        },
        frontend_method_data=frontend_method_data,
        init_flags=init_flags,
        method_flags=method_flags,
        frontend=frontend,
        on_device=on_device,
    )


# normal_
@handle_frontend_method(
    class_tree=CLASS_TREE,
    init_tree="torch.tensor",
    method_name="normal_",
    dtype_and_x=helpers.dtype_and_values(
        available_dtypes=helpers.get_dtypes("float"),
    ),
    mean=helpers.floats(min_value=-1, max_value=1),
    std=helpers.floats(min_value=0, max_value=1),
)
def test_torch_normal_(
    dtype_and_x,
    mean,
    std,
    frontend,
    frontend_method_data,
    init_flags,
    method_flags,
    on_device,
    backend_fw,
):
    dtype, x = dtype_and_x

    def call():
        return helpers.test_frontend_method(
            init_input_dtypes=dtype,
            backend_to_test=backend_fw,
            init_all_as_kwargs_np={"data": x[0]},
            method_input_dtypes=dtype,
            method_all_as_kwargs_np={
                "mean": mean,
                "std": std,
            },
            frontend_method_data=frontend_method_data,
            init_flags=init_flags,
            method_flags=method_flags,
            frontend=frontend,
            on_device=on_device,
            test_values=False,
        )

    ret = call()

    if not ivy.exists(ret):
        return

    ret_np, ret_from_np = ret
    ret_np = helpers.flatten_and_to_np(ret=ret_np)
    ret_from_np = helpers.flatten_and_to_np(ret=ret_from_np)
    for u, v in zip(ret_np, ret_from_np):
        assert u.dtype == v.dtype
        assert u.shape == v.shape


# addcdiv
@handle_frontend_method(
    class_tree=CLASS_TREE,
    init_tree="torch.tensor",
    method_name="addcdiv",
    dtype_and_x=helpers.dtype_and_values(
        available_dtypes=helpers.get_dtypes("float"),
        num_arrays=3,
        large_abs_safety_factor=2.5,
        small_abs_safety_factor=2.5,
        safety_factor_scale="log",
        shared_dtype=True,
    ),
    value=st.floats(min_value=-100, max_value=100),
)
def test_torch_addcdiv(
    dtype_and_x,
    value,
    frontend,
    frontend_method_data,
    init_flags,
    method_flags,
    on_device,
    backend_fw,
):
    input_dtype, x = dtype_and_x
    assume(not np.any(np.isclose(x[2], 0)))

    helpers.test_frontend_method(
        init_input_dtypes=input_dtype,
        backend_to_test=backend_fw,
        init_all_as_kwargs_np={"data": x[0]},
        method_input_dtypes=input_dtype,
        method_all_as_kwargs_np={
            "tensor1": x[1],
            "tensor2": x[2],
            "value": value,
        },
        frontend_method_data=frontend_method_data,
        init_flags=init_flags,
        method_flags=method_flags,
        frontend=frontend,
        on_device=on_device,
        atol_=1e-03,
    )


# addcmul
@handle_frontend_method(
    class_tree=CLASS_TREE,
    init_tree="torch.tensor",
    method_name="addcmul",
    dtype_and_x=helpers.dtype_and_values(
        available_dtypes=helpers.get_dtypes("float"),
        num_arrays=3,
        large_abs_safety_factor=2.5,
        small_abs_safety_factor=2.5,
        safety_factor_scale="log",
        shared_dtype=True,
    ),
    value=st.floats(min_value=-100, max_value=100),
)
def test_torch_addcmul(
    dtype_and_x,
    value,
    frontend,
    frontend_method_data,
    init_flags,
    method_flags,
    on_device,
    backend_fw,
):
    input_dtype, x = dtype_and_x

    helpers.test_frontend_method(
        init_input_dtypes=input_dtype,
        backend_to_test=backend_fw,
        init_all_as_kwargs_np={"data": x[0]},
        method_input_dtypes=input_dtype,
        method_all_as_kwargs_np={
            "tensor1": x[1],
            "tensor2": x[2],
            "value": value,
        },
        frontend_method_data=frontend_method_data,
        init_flags=init_flags,
        method_flags=method_flags,
        frontend=frontend,
        on_device=on_device,
        atol_=1e-02,
    )


# addcmul_
@handle_frontend_method(
    class_tree=CLASS_TREE,
    init_tree="torch.tensor",
    method_name="addcmul_",
    dtype_and_x=helpers.dtype_and_values(
        available_dtypes=helpers.get_dtypes("float"),
        num_arrays=3,
        large_abs_safety_factor=2.5,
        small_abs_safety_factor=2.5,
        safety_factor_scale="log",
        shared_dtype=True,
    ),
    value=st.floats(min_value=-100, max_value=100),
)
def test_torch_addcmul_(
    dtype_and_x,
    value,
    frontend,
    frontend_method_data,
    init_flags,
    method_flags,
    on_device,
    backend_fw,
):
    input_dtype, x = dtype_and_x

    helpers.test_frontend_method(
        init_input_dtypes=input_dtype,
        backend_to_test=backend_fw,
        init_all_as_kwargs_np={"data": x[0]},
        method_input_dtypes=input_dtype,
        method_all_as_kwargs_np={
            "tensor1": x[1],
            "tensor2": x[2],
            "value": value,
        },
        frontend_method_data=frontend_method_data,
        init_flags=init_flags,
        method_flags=method_flags,
        frontend=frontend,
        on_device=on_device,
        atol_=1e-02,
    )


# sign
@handle_frontend_method(
    class_tree=CLASS_TREE,
    init_tree="torch.tensor",
    method_name="sign",
    dtype_x=helpers.dtype_and_values(
        available_dtypes=helpers.get_dtypes("valid"),
    ),
)
def test_torch_sign(
    dtype_x,
    frontend,
    frontend_method_data,
    init_flags,
    method_flags,
    on_device,
    backend_fw,
):
    input_dtype, x = dtype_x
    helpers.test_frontend_method(
        init_input_dtypes=input_dtype,
        backend_to_test=backend_fw,
        init_all_as_kwargs_np={"data": x[0]},
        method_input_dtypes=input_dtype,
        method_all_as_kwargs_np={},
        frontend_method_data=frontend_method_data,
        init_flags=init_flags,
        method_flags=method_flags,
        frontend=frontend,
        on_device=on_device,
    )


# sign_
@handle_frontend_method(
    class_tree=CLASS_TREE,
    init_tree="torch.tensor",
    method_name="sign_",
    dtype_x=helpers.dtype_and_values(
        available_dtypes=helpers.get_dtypes("valid"),
    ),
)
def test_torch_sign_(
    dtype_x,
    frontend,
    frontend_method_data,
    init_flags,
    method_flags,
    on_device,
    backend_fw,
):
    input_dtype, x = dtype_x
    helpers.test_frontend_method(
        init_input_dtypes=input_dtype,
        backend_to_test=backend_fw,
        init_all_as_kwargs_np={"data": x[0]},
        method_input_dtypes=[input_dtype],
        method_all_as_kwargs_np={},
        frontend_method_data=frontend_method_data,
        init_flags=init_flags,
        method_flags=method_flags,
        on_device=on_device,
        frontend=frontend,
    )


# std
@handle_frontend_method(
    class_tree=CLASS_TREE,
    init_tree="torch.tensor",
    method_name="std",
    dtype_and_x=_statistical_dtype_values(function="std"),
)
def test_torch_std(
    dtype_and_x,
    frontend,
    frontend_method_data,
    init_flags,
    method_flags,
    on_device,
    backend_fw,
):
    input_dtype, x, _, _ = dtype_and_x
    helpers.test_frontend_method(
        init_input_dtypes=input_dtype,
        backend_to_test=backend_fw,
        init_all_as_kwargs_np={
            "data": x[0],
        },
        method_input_dtypes=input_dtype,
        method_all_as_kwargs_np={},
        frontend_method_data=frontend_method_data,
        init_flags=init_flags,
        method_flags=method_flags,
        frontend=frontend,
        on_device=on_device,
    )


# fmod
@handle_frontend_method(
    class_tree=CLASS_TREE,
    init_tree="torch.tensor",
    method_name="fmod",
    dtype_and_x=helpers.dtype_and_values(
        available_dtypes=helpers.get_dtypes("float"),
        num_arrays=2,
        shared_dtype=True,
        min_num_dims=1,
        min_value=-100,
        max_value=100,
    ),
)
def test_torch_fmod(
    dtype_and_x,
    frontend,
    frontend_method_data,
    init_flags,
    method_flags,
    on_device,
    backend_fw,
):
    input_dtype, x = dtype_and_x
    helpers.test_frontend_method(
        init_input_dtypes=input_dtype,
        backend_to_test=backend_fw,
        init_all_as_kwargs_np={"data": x[0]},
        method_input_dtypes=input_dtype,
        method_all_as_kwargs_np={"other": x[1]},
        frontend=frontend,
        frontend_method_data=frontend_method_data,
        init_flags=init_flags,
        method_flags=method_flags,
        on_device=on_device,
    )


# fmod_
@handle_frontend_method(
    class_tree=CLASS_TREE,
    init_tree="torch.tensor",
    method_name="fmod_",
    dtype_and_x=helpers.dtype_and_values(
        available_dtypes=helpers.get_dtypes("float"),
        num_arrays=2,
        shared_dtype=True,
        min_num_dims=1,
        min_value=-100,
        max_value=100,
    ),
)
def test_torch_fmod_(
    dtype_and_x,
    frontend,
    frontend_method_data,
    init_flags,
    method_flags,
    on_device,
    backend_fw,
):
    input_dtype, x = dtype_and_x
    helpers.test_frontend_method(
        init_input_dtypes=input_dtype,
        backend_to_test=backend_fw,
        init_all_as_kwargs_np={"data": x[0]},
        method_input_dtypes=input_dtype,
        method_all_as_kwargs_np={"other": x[1]},
        frontend=frontend,
        frontend_method_data=frontend_method_data,
        init_flags=init_flags,
        method_flags=method_flags,
        on_device=on_device,
    )


# topk
# TODO: add value test after the stable sorting is added to torch
# https://github.com/pytorch/pytorch/issues/88184
@handle_frontend_method(
    class_tree=CLASS_TREE,
    init_tree="torch.tensor",
    method_name="topk",
    dtype_x_axis_k=_topk_helper(),
    largest=st.booleans(),
    sorted=st.booleans(),
)
def test_torch_topk(
    dtype_x_axis_k,
    largest,
    sorted,
    frontend,
    frontend_method_data,
    init_flags,
    method_flags,
    on_device,
    backend_fw,
):
    input_dtype, input, axis, k = dtype_x_axis_k
    helpers.test_frontend_method(
        init_input_dtypes=input_dtype,
        backend_to_test=backend_fw,
        init_all_as_kwargs_np={"data": input[0]},
        method_input_dtypes=input_dtype,
        method_all_as_kwargs_np={
            "k": k,
            "dim": axis,
            "largest": largest,
            "sorted": sorted,
        },
        frontend=frontend,
        frontend_method_data=frontend_method_data,
        init_flags=init_flags,
        method_flags=method_flags,
        on_device=on_device,
        test_values=False,
    )


# bitwise right shift
@handle_frontend_method(
    class_tree=CLASS_TREE,
    init_tree="torch.tensor",
    method_name="bitwise_right_shift",
    dtype_and_x=helpers.dtype_and_values(
        available_dtypes=helpers.get_dtypes("valid"),
        num_arrays=2,
        shared_dtype=True,
    ),
)
def test_torch_bitwise_right_shift(
    dtype_and_x,
    frontend_method_data,
    init_flags,
    method_flags,
    frontend,
    on_device,
    backend_fw,
):
    input_dtype, x = dtype_and_x
    # negative shifts will throw an exception
    # shifts >= dtype witdth produce backend-defined behavior
    x[1] = np.asarray(
        np.clip(x[1], 0, np.iinfo(input_dtype[1]).bits - 1), dtype=input_dtype[1]
    )
    helpers.test_frontend_method(
        init_input_dtypes=input_dtype,
        backend_to_test=backend_fw,
        init_all_as_kwargs_np={
            "data": x[0],
        },
        method_input_dtypes=input_dtype,
        method_all_as_kwargs_np={
            "other": x[1],
        },
        frontend_method_data=frontend_method_data,
        init_flags=init_flags,
        method_flags=method_flags,
        frontend=frontend,
        on_device=on_device,
    )


# logdet
@handle_frontend_method(
    class_tree=CLASS_TREE,
    init_tree="torch.tensor",
    method_name="logdet",
    dtype_and_x=_get_dtype_and_matrix(square=True, batch=True),
)
def test_torch_logdet(
    dtype_and_x,
    frontend_method_data,
    init_flags,
    method_flags,
    frontend,
    on_device,
    backend_fw,
):
    input_dtype, x = dtype_and_x
    dtype, x = dtype_and_x
    x = np.matmul(x.T, x) + np.identity(x.shape[0])
    helpers.test_frontend_method(
        init_input_dtypes=input_dtype,
        backend_to_test=backend_fw,
        init_all_as_kwargs_np={
            "data": x,
        },
        method_input_dtypes=input_dtype,
        method_all_as_kwargs_np={},
        frontend_method_data=frontend_method_data,
        init_flags=init_flags,
        method_flags=method_flags,
        frontend=frontend,
        on_device=on_device,
    )


# multiply
@handle_frontend_method(
    class_tree=CLASS_TREE,
    init_tree="torch.tensor",
    method_name="multiply",
    dtype_and_x=helpers.dtype_and_values(
        available_dtypes=helpers.get_dtypes("numeric"),
        num_arrays=2,
    ),
)
def test_torch_multiply(
    dtype_and_x,
    frontend_method_data,
    init_flags,
    method_flags,
    frontend,
    on_device,
    backend_fw,
):
    input_dtype, x = dtype_and_x
    helpers.test_frontend_method(
        init_input_dtypes=input_dtype,
        backend_to_test=backend_fw,
        init_all_as_kwargs_np={
            "data": x[0],
        },
        method_input_dtypes=input_dtype,
        method_all_as_kwargs_np={
            "other": x[1],
        },
        frontend_method_data=frontend_method_data,
        init_flags=init_flags,
        method_flags=method_flags,
        frontend=frontend,
        on_device=on_device,
    )


# norm
@handle_frontend_method(
    class_tree=CLASS_TREE,
    init_tree="torch.tensor",
    method_name="norm",
    p_dtype_x_axis=_get_axis_and_p(),
    keepdim=st.booleans(),
    dtype=helpers.get_dtypes("valid", full=False),
)
def test_torch_norm(
    p_dtype_x_axis,
    keepdim,
    dtype,
    frontend,
    frontend_method_data,
    init_flags,
    method_flags,
    on_device,
    backend_fw,
):
    p, values = p_dtype_x_axis
    input_dtype, x, axis = values
    helpers.test_frontend_method(
        init_input_dtypes=input_dtype,
        backend_to_test=backend_fw,
        init_all_as_kwargs_np={"data": x[0]},
        method_input_dtypes=input_dtype,
        method_all_as_kwargs_np={
            "p": p,
            "dim": axis,
            "keepdim": keepdim,
            "dtype": dtype[0],
        },
        frontend=frontend,
        frontend_method_data=frontend_method_data,
        init_flags=init_flags,
        method_flags=method_flags,
        on_device=on_device,
    )


# isinf
@handle_frontend_method(
    class_tree=CLASS_TREE,
    init_tree="torch.tensor",
    method_name="isinf",
    dtype_and_x=helpers.dtype_and_values(
        available_dtypes=helpers.get_dtypes("valid"),
    ),
)
def test_torch_isinf(
    dtype_and_x,
    frontend_method_data,
    init_flags,
    method_flags,
    frontend,
    on_device,
    backend_fw,
):
    input_dtype, x = dtype_and_x
    helpers.test_frontend_method(
        init_input_dtypes=input_dtype,
        backend_to_test=backend_fw,
        init_all_as_kwargs_np={"data": x[0]},
        method_input_dtypes=input_dtype,
        method_all_as_kwargs_np={},
        frontend_method_data=frontend_method_data,
        init_flags=init_flags,
        method_flags=method_flags,
        frontend=frontend,
        on_device=on_device,
    )


# is_complex
@handle_frontend_method(
    class_tree=CLASS_TREE,
    init_tree="torch.tensor",
    method_name="is_complex",
    dtype_and_x=helpers.dtype_and_values(
        available_dtypes=helpers.get_dtypes("valid"),
    ),
)
def test_torch_is_complex(
    dtype_and_x,
    frontend_method_data,
    init_flags,
    method_flags,
    frontend,
    on_device,
    backend_fw,
):
    input_dtype, x = dtype_and_x
    helpers.test_frontend_method(
        init_input_dtypes=input_dtype,
        backend_to_test=backend_fw,
        init_all_as_kwargs_np={"data": x[0]},
        method_input_dtypes=input_dtype,
        method_all_as_kwargs_np={},
        frontend_method_data=frontend_method_data,
        init_flags=init_flags,
        method_flags=method_flags,
        frontend=frontend,
        on_device=on_device,
    )


# copysign
@handle_frontend_method(
    class_tree=CLASS_TREE,
    init_tree="torch.tensor",
    method_name="copysign",
    dtype_and_x=helpers.dtype_and_values(
        available_dtypes=helpers.get_dtypes("float"),
        min_num_dims=1,
        num_arrays=2,
    ),
)
def test_torch_copysign(
    dtype_and_x,
    frontend_method_data,
    init_flags,
    method_flags,
    frontend,
    on_device,
    backend_fw,
):
    input_dtype, x = dtype_and_x
    helpers.test_frontend_method(
        init_input_dtypes=input_dtype,
        backend_to_test=backend_fw,
        init_all_as_kwargs_np={
            "data": x[0],
        },
        method_input_dtypes=input_dtype,
        method_all_as_kwargs_np={
            "other": x[1],
        },
        frontend_method_data=frontend_method_data,
        init_flags=init_flags,
        method_flags=method_flags,
        frontend=frontend,
        on_device=on_device,
    )


# not_equal
@handle_frontend_method(
    class_tree=CLASS_TREE,
    init_tree="torch.tensor",
    method_name="not_equal",
    dtype_and_x=helpers.dtype_and_values(
        available_dtypes=helpers.get_dtypes("valid"),
        num_arrays=2,
    ),
)
def test_torch_not_equal(
    dtype_and_x,
    frontend,
    frontend_method_data,
    init_flags,
    method_flags,
    on_device,
    backend_fw,
):
    input_dtype, x = dtype_and_x
    helpers.test_frontend_method(
        init_input_dtypes=input_dtype,
        backend_to_test=backend_fw,
        init_all_as_kwargs_np={
            "data": x[0],
        },
        method_input_dtypes=input_dtype,
        method_all_as_kwargs_np={
            "other": x[1],
        },
        frontend_method_data=frontend_method_data,
        init_flags=init_flags,
        method_flags=method_flags,
        frontend=frontend,
        atol_=1e-02,
        on_device=on_device,
    )


@st.composite
def _get_dtype_input_and_vectors(draw, with_input=False, same_size=False):
    dim_size1 = draw(helpers.ints(min_value=2, max_value=5))
    dim_size2 = dim_size1 if same_size else draw(helpers.ints(min_value=2, max_value=5))
    dtype = draw(helpers.get_dtypes("float", full=True))
    dtype = [
        draw(st.sampled_from(tuple(set(dtype).difference({"bfloat16", "float16"}))))
    ]
    vec1 = draw(
        helpers.array_values(
            dtype=dtype[0], shape=(dim_size1,), min_value=2, max_value=5
        )
    )
    vec2 = draw(
        helpers.array_values(
            dtype=dtype[0], shape=(dim_size2,), min_value=2, max_value=5
        )
    )
    if with_input:
        input = draw(
            helpers.array_values(
                dtype=dtype[0], shape=(dim_size1, dim_size2), min_value=2, max_value=5
            )
        )
        return dtype, input, vec1, vec2
    return dtype, vec1, vec2


# addr
@handle_frontend_method(
    class_tree=CLASS_TREE,
    init_tree="torch.tensor",
    method_name="addr",
    dtype_and_vecs=_get_dtype_input_and_vectors(with_input=True),
    beta=st.floats(
        min_value=-5,
        max_value=5,
        allow_nan=False,
        allow_subnormal=False,
        allow_infinity=False,
    ),
    alpha=st.floats(
        min_value=-5,
        max_value=5,
        allow_nan=False,
        allow_subnormal=False,
        allow_infinity=False,
    ),
)
def test_torch_addr(
    dtype_and_vecs,
    beta,
    alpha,
    frontend,
    frontend_method_data,
    init_flags,
    method_flags,
    on_device,
    backend_fw,
):
    dtype, input, vec1, vec2 = dtype_and_vecs
    helpers.test_frontend_method(
        init_input_dtypes=dtype,
        backend_to_test=backend_fw,
        init_all_as_kwargs_np={
            "data": input,
        },
        method_input_dtypes=dtype,
        method_all_as_kwargs_np={
            "vec1": vec1,
            "vec2": vec2,
            "beta": beta,
            "alpha": alpha,
        },
        frontend_method_data=frontend_method_data,
        init_flags=init_flags,
        method_flags=method_flags,
        frontend=frontend,
        atol_=1e-02,
        on_device=on_device,
    )


# logical_not_
@handle_frontend_method(
    class_tree=CLASS_TREE,
    init_tree="torch.tensor",
    method_name="logical_not_",
    dtype_and_x=helpers.dtype_and_values(
        available_dtypes=helpers.get_dtypes("valid"),
        num_arrays=1,
        large_abs_safety_factor=12,
    ),
)
def test_torch_logical_not_(
    dtype_and_x,
    frontend_method_data,
    init_flags,
    method_flags,
    frontend,
    on_device,
    backend_fw,
):
    input_dtype, x = dtype_and_x
    helpers.test_frontend_method(
        init_input_dtypes=input_dtype,
        backend_to_test=backend_fw,
        init_all_as_kwargs_np={
            "data": x[0],
        },
        method_input_dtypes=input_dtype,
        method_all_as_kwargs_np={},
        frontend_method_data=frontend_method_data,
        init_flags=init_flags,
        method_flags=method_flags,
        frontend=frontend,
        on_device=on_device,
    )


# rsqrt
@handle_frontend_method(
    class_tree=CLASS_TREE,
    init_tree="torch.tensor",
    method_name="rsqrt",
    dtype_and_x=helpers.dtype_and_values(
        available_dtypes=helpers.get_dtypes("float"),
    ),
)
def test_torch_rsqrt(
    dtype_and_x,
    frontend_method_data,
    init_flags,
    method_flags,
    frontend,
    on_device,
    backend_fw,
):
    input_dtype, x = dtype_and_x
    helpers.test_frontend_method(
        init_input_dtypes=input_dtype,
        backend_to_test=backend_fw,
        init_all_as_kwargs_np={
            "data": x[0],
        },
        method_input_dtypes=input_dtype,
        method_all_as_kwargs_np={},
        frontend_method_data=frontend_method_data,
        init_flags=init_flags,
        method_flags=method_flags,
        frontend=frontend,
        on_device=on_device,
    )


# equal
@handle_frontend_method(
    class_tree=CLASS_TREE,
    init_tree="torch.tensor",
    method_name="equal",
    dtype_and_x=helpers.dtype_and_values(
        available_dtypes=helpers.get_dtypes("numeric"),
        num_arrays=2,
        shared_dtype=True,
        min_num_dims=1,
        min_value=-1e04,
        max_value=1e04,
    ),
)
def test_torch_equal(
    dtype_and_x,
    frontend,
    frontend_method_data,
    init_flags,
    method_flags,
    on_device,
    backend_fw,
):
    input_dtype, x = dtype_and_x
    helpers.test_frontend_method(
        init_input_dtypes=input_dtype,
        backend_to_test=backend_fw,
        init_all_as_kwargs_np={
            "data": x[0],
        },
        method_input_dtypes=input_dtype,
        method_all_as_kwargs_np={
            "other": x[1],
        },
        frontend_method_data=frontend_method_data,
        init_flags=init_flags,
        method_flags=method_flags,
        frontend=frontend,
        atol_=1e-04,
        rtol_=1e-04,
        on_device=on_device,
    )


# erf
@handle_frontend_method(
    class_tree=CLASS_TREE,
    init_tree="torch.tensor",
    method_name="erf",
    dtype_and_x=helpers.dtype_and_values(
        available_dtypes=helpers.get_dtypes("float"),
    ),
)
def test_torch_instance_erf(
    dtype_and_x,
    frontend_method_data,
    init_flags,
    method_flags,
    frontend,
    on_device,
    backend_fw,
):
    input_dtype, x = dtype_and_x
    helpers.test_frontend_method(
        init_input_dtypes=input_dtype,
        backend_to_test=backend_fw,
        init_all_as_kwargs_np={
            "data": x[0],
        },
        method_input_dtypes=input_dtype,
        method_all_as_kwargs_np={},
        frontend_method_data=frontend_method_data,
        init_flags=init_flags,
        method_flags=method_flags,
        frontend=frontend,
        on_device=on_device,
    )


# greater
@handle_frontend_method(
    class_tree=CLASS_TREE,
    init_tree="torch.tensor",
    method_name="greater",
    dtype_and_x=helpers.dtype_and_values(
        available_dtypes=helpers.get_dtypes("valid"),
        num_arrays=2,
        min_value=-1e04,
        max_value=1e04,
        allow_inf=False,
    ),
)
def test_torch_greater(
    dtype_and_x,
    frontend_method_data,
    init_flags,
    method_flags,
    frontend,
    on_device,
    backend_fw,
):
    input_dtype, x = dtype_and_x
    helpers.test_frontend_method(
        init_input_dtypes=input_dtype,
        backend_to_test=backend_fw,
        init_all_as_kwargs_np={
            "data": x[0],
        },
        method_input_dtypes=input_dtype,
        method_all_as_kwargs_np={
            "other": x[1],
        },
        frontend_method_data=frontend_method_data,
        init_flags=init_flags,
        method_flags=method_flags,
        frontend=frontend,
        on_device=on_device,
    )


# greater_
@handle_frontend_method(
    class_tree=CLASS_TREE,
    init_tree="torch.tensor",
    method_name="greater_",
    dtype_and_x=helpers.dtype_and_values(
        available_dtypes=helpers.get_dtypes("valid"),
        num_arrays=2,
        min_value=-1e04,
        max_value=1e04,
        allow_inf=False,
    ),
)
def test_torch_greater_(
    dtype_and_x,
    frontend_method_data,
    init_flags,
    method_flags,
    frontend,
    on_device,
    backend_fw,
):
    input_dtype, x = dtype_and_x
    helpers.test_frontend_method(
        init_input_dtypes=input_dtype,
        backend_to_test=backend_fw,
        init_all_as_kwargs_np={
            "data": x[0],
        },
        method_input_dtypes=input_dtype,
        method_all_as_kwargs_np={
            "other": x[1],
        },
        frontend_method_data=frontend_method_data,
        init_flags=init_flags,
        method_flags=method_flags,
        frontend=frontend,
        on_device=on_device,
    )


# greater_equal
@handle_frontend_method(
    class_tree=CLASS_TREE,
    init_tree="torch.tensor",
    method_name="greater_equal",
    dtype_and_x=helpers.dtype_and_values(
        available_dtypes=helpers.get_dtypes("valid"),
        num_arrays=2,
        min_value=-1e04,
        max_value=1e04,
        allow_inf=False,
    ),
)
def test_torch_greater_equal(
    dtype_and_x,
    frontend_method_data,
    init_flags,
    method_flags,
    frontend,
    on_device,
    backend_fw,
):
    input_dtype, x = dtype_and_x
    helpers.test_frontend_method(
        init_input_dtypes=input_dtype,
        backend_to_test=backend_fw,
        init_all_as_kwargs_np={
            "data": x[0],
        },
        method_input_dtypes=input_dtype,
        method_all_as_kwargs_np={
            "other": x[1],
        },
        frontend_method_data=frontend_method_data,
        init_flags=init_flags,
        method_flags=method_flags,
        frontend=frontend,
        on_device=on_device,
    )


# greater_equal_
@handle_frontend_method(
    class_tree=CLASS_TREE,
    init_tree="torch.tensor",
    method_name="greater_equal_",
    dtype_and_x=helpers.dtype_and_values(
        available_dtypes=helpers.get_dtypes("valid"),
        num_arrays=2,
        min_value=-1e04,
        max_value=1e04,
        allow_inf=False,
    ),
)
def test_torch_greater_equal_(
    dtype_and_x,
    frontend_method_data,
    init_flags,
    method_flags,
    frontend,
    on_device,
    backend_fw,
):
    input_dtype, x = dtype_and_x
    helpers.test_frontend_method(
        init_input_dtypes=input_dtype,
        backend_to_test=backend_fw,
        init_all_as_kwargs_np={
            "data": x[0],
        },
        method_input_dtypes=input_dtype,
        method_all_as_kwargs_np={
            "other": x[1],
        },
        frontend_method_data=frontend_method_data,
        init_flags=init_flags,
        method_flags=method_flags,
        frontend=frontend,
        on_device=on_device,
    )


# less
@handle_frontend_method(
    class_tree=CLASS_TREE,
    init_tree="torch.tensor",
    method_name="less",
    dtype_and_x=helpers.dtype_and_values(
        available_dtypes=helpers.get_dtypes("valid"),
        num_arrays=2,
        min_value=-1e04,
        max_value=1e04,
        allow_inf=False,
    ),
)
def test_torch_less(
    dtype_and_x,
    frontend_method_data,
    init_flags,
    method_flags,
    frontend,
    on_device,
    backend_fw,
):
    input_dtype, x = dtype_and_x
    helpers.test_frontend_method(
        init_input_dtypes=input_dtype,
        backend_to_test=backend_fw,
        init_all_as_kwargs_np={
            "data": x[0],
        },
        method_input_dtypes=input_dtype,
        method_all_as_kwargs_np={
            "other": x[1],
        },
        frontend_method_data=frontend_method_data,
        init_flags=init_flags,
        method_flags=method_flags,
        frontend=frontend,
        on_device=on_device,
    )


# less_
@handle_frontend_method(
    class_tree=CLASS_TREE,
    init_tree="torch.tensor",
    method_name="less_",
    dtype_and_x=helpers.dtype_and_values(
        available_dtypes=helpers.get_dtypes("valid"),
        num_arrays=2,
        min_value=-1e04,
        max_value=1e04,
        allow_inf=False,
    ),
)
def test_torch_less_(
    dtype_and_x,
    frontend_method_data,
    init_flags,
    method_flags,
    frontend,
    on_device,
    backend_fw,
):
    input_dtype, x = dtype_and_x
    helpers.test_frontend_method(
        init_input_dtypes=input_dtype,
        backend_to_test=backend_fw,
        init_all_as_kwargs_np={
            "data": x[0],
        },
        method_input_dtypes=input_dtype,
        method_all_as_kwargs_np={
            "other": x[1],
        },
        frontend_method_data=frontend_method_data,
        init_flags=init_flags,
        method_flags=method_flags,
        frontend=frontend,
        on_device=on_device,
    )


# less_equal
@handle_frontend_method(
    class_tree=CLASS_TREE,
    init_tree="torch.tensor",
    method_name="less_equal",
    dtype_and_x=helpers.dtype_and_values(
        available_dtypes=helpers.get_dtypes("valid"),
        num_arrays=2,
        min_value=-1e04,
        max_value=1e04,
        allow_inf=False,
    ),
)
def test_torch_less_equal(
    dtype_and_x,
    frontend_method_data,
    init_flags,
    method_flags,
    frontend,
    on_device,
    backend_fw,
):
    input_dtype, x = dtype_and_x
    helpers.test_frontend_method(
        init_input_dtypes=input_dtype,
        backend_to_test=backend_fw,
        init_all_as_kwargs_np={
            "data": x[0],
        },
        method_input_dtypes=input_dtype,
        method_all_as_kwargs_np={
            "other": x[1],
        },
        frontend_method_data=frontend_method_data,
        init_flags=init_flags,
        method_flags=method_flags,
        frontend=frontend,
        on_device=on_device,
    )


# less_equal_
@handle_frontend_method(
    class_tree=CLASS_TREE,
    init_tree="torch.tensor",
    method_name="less_equal_",
    dtype_and_x=helpers.dtype_and_values(
        available_dtypes=helpers.get_dtypes("valid"),
        num_arrays=2,
        min_value=-1e04,
        max_value=1e04,
        allow_inf=False,
    ),
)
def test_torch_less_equal_(
    dtype_and_x,
    frontend_method_data,
    init_flags,
    method_flags,
    frontend,
    on_device,
    backend_fw,
):
    input_dtype, x = dtype_and_x
    helpers.test_frontend_method(
        init_input_dtypes=input_dtype,
        backend_to_test=backend_fw,
        init_all_as_kwargs_np={
            "data": x[0],
        },
        method_input_dtypes=input_dtype,
        method_all_as_kwargs_np={
            "other": x[1],
        },
        frontend_method_data=frontend_method_data,
        init_flags=init_flags,
        method_flags=method_flags,
        frontend=frontend,
        on_device=on_device,
    )


# addr_
@handle_frontend_method(
    class_tree=CLASS_TREE,
    init_tree="torch.tensor",
    method_name="addr_",
    dtype_and_vecs=_get_dtype_input_and_vectors(with_input=True),
    beta=st.floats(
        min_value=-5,
        max_value=5,
        allow_nan=False,
        allow_subnormal=False,
        allow_infinity=False,
    ),
    alpha=st.floats(
        min_value=-5,
        max_value=5,
        allow_nan=False,
        allow_subnormal=False,
        allow_infinity=False,
    ),
)
def test_torch_addr_(
    dtype_and_vecs,
    beta,
    alpha,
    frontend,
    frontend_method_data,
    init_flags,
    method_flags,
    on_device,
    backend_fw,
):
    dtype, input, vec1, vec2 = dtype_and_vecs
    helpers.test_frontend_method(
        init_input_dtypes=dtype,
        backend_to_test=backend_fw,
        init_all_as_kwargs_np={
            "data": input,
        },
        method_input_dtypes=dtype,
        method_all_as_kwargs_np={
            "vec1": vec1,
            "vec2": vec2,
            "beta": beta,
            "alpha": alpha,
        },
        frontend_method_data=frontend_method_data,
        init_flags=init_flags,
        method_flags=method_flags,
        frontend=frontend,
        atol_=1e-02,
        on_device=on_device,
    )


@handle_frontend_method(
    class_tree=CLASS_TREE,
    init_tree="torch.tensor",
    method_name="eq_",
    dtype_and_x=helpers.dtype_and_values(
        available_dtypes=helpers.get_dtypes("float"),
        num_arrays=2,
        min_value=-1e04,
        max_value=1e04,
        allow_inf=False,
    ),
)
def test_torch_eq_(
    dtype_and_x,
    frontend_method_data,
    init_flags,
    method_flags,
    frontend,
    on_device,
    backend_fw,
):
    input_dtype, x = dtype_and_x
    helpers.test_frontend_method(
        init_input_dtypes=input_dtype,
        backend_to_test=backend_fw,
        init_all_as_kwargs_np={
            "data": x[0],
        },
        method_input_dtypes=input_dtype,
        method_all_as_kwargs_np={
            "other": x[1],
        },
        frontend_method_data=frontend_method_data,
        init_flags=init_flags,
        method_flags=method_flags,
        frontend=frontend,
        on_device=on_device,
    )


@handle_frontend_method(
    class_tree=CLASS_TREE,
    init_tree="torch.tensor",
    method_name="var",
    dtype_and_x=_statistical_dtype_values(
        function="var",
        min_value=-1e04,
        max_value=1e04,
    ),
    keepdim=st.booleans(),
)
def test_torch_var(
    dtype_and_x,
    keepdim,
    frontend,
    frontend_method_data,
    init_flags,
    method_flags,
    on_device,
    backend_fw,
):
    input_dtype, x, axis, correction = dtype_and_x
    helpers.test_frontend_method(
        init_input_dtypes=input_dtype,
        backend_to_test=backend_fw,
        init_all_as_kwargs_np={"data": x[0]},
        method_input_dtypes=input_dtype,
        method_all_as_kwargs_np={
            "dim": axis,
            "correction": int(correction),
            "keepdim": keepdim,
        },
        frontend=frontend,
        frontend_method_data=frontend_method_data,
        init_flags=init_flags,
        method_flags=method_flags,
        on_device=on_device,
    )


@handle_frontend_method(
    class_tree=CLASS_TREE,
    init_tree="torch.tensor",
    method_name="narrow",
    dtype_input_dim_start_length=_dtype_input_dim_start_length(),
)
def test_torch_narrow(
    dtype_input_dim_start_length,
    frontend,
    frontend_method_data,
    init_flags,
    method_flags,
    on_device,
    backend_fw,
):
    (input_dtype, x, dim, start, length) = dtype_input_dim_start_length
    helpers.test_frontend_method(
        init_input_dtypes=input_dtype,
        backend_to_test=backend_fw,
        init_all_as_kwargs_np={"data": x[0]},
        method_input_dtypes=input_dtype,
        method_all_as_kwargs_np={
            "dim": dim,
            "start": start,
            "length": length,
        },
        frontend=frontend,
        frontend_method_data=frontend_method_data,
        init_flags=init_flags,
        method_flags=method_flags,
        on_device=on_device,
    )


@handle_frontend_method(
    class_tree=CLASS_TREE,
    init_tree="torch.tensor",
    method_name="as_strided",
    dtype_x_and_other=_as_strided_helper(),
)
def test_torch_as_strided(
    dtype_x_and_other,
    frontend,
    frontend_method_data,
    init_flags,
    method_flags,
    on_device,
    backend_fw,
):
    input_dtype, x, size, stride, offset = dtype_x_and_other
    helpers.test_frontend_method(
        init_input_dtypes=input_dtype,
        backend_to_test=backend_fw,
        init_all_as_kwargs_np={"data": x[0]},
        method_input_dtypes=input_dtype,
        method_all_as_kwargs_np={
            "size": size,
            "stride": stride,
            "storage_offset": offset,
        },
        frontend=frontend,
        frontend_method_data=frontend_method_data,
        init_flags=init_flags,
        method_flags=method_flags,
        on_device=on_device,
    )


@handle_frontend_method(
    class_tree=CLASS_TREE,
    init_tree="torch.tensor",
    method_name="stride",
    dtype_value_axis=helpers.dtype_values_axis(
        available_dtypes=helpers.get_dtypes("valid"),
        min_num_dims=1,
        valid_axis=True,
        force_int_axis=True,
    ),
)
def test_torch_stride(
    dtype_value_axis,
    frontend,
    frontend_method_data,
    init_flags,
    method_flags,
    on_device,
    backend_fw,
):
    input_dtype, x, axis = dtype_value_axis
    helpers.test_frontend_method(
        init_input_dtypes=input_dtype,
        backend_to_test=backend_fw,
        init_all_as_kwargs_np={"data": x[0]},
        method_input_dtypes=input_dtype,
        method_all_as_kwargs_np={"dim": axis},
        frontend=frontend,
        frontend_method_data=frontend_method_data,
        init_flags=init_flags,
        method_flags=method_flags,
        on_device=on_device,
    )


@handle_frontend_method(
    class_tree=CLASS_TREE,
    init_tree="torch.tensor",
    method_name="log1p",
    dtype_x=helpers.dtype_and_values(
        available_dtypes=helpers.get_dtypes("numeric"),
    ),
)
def test_torch_log1p(
    dtype_x,
    frontend,
    frontend_method_data,
    init_flags,
    method_flags,
    on_device,
    backend_fw,
):
    input_dtype, x = dtype_x
    helpers.test_frontend_method(
        init_input_dtypes=input_dtype,
        backend_to_test=backend_fw,
        init_all_as_kwargs_np={"data": x[0]},
        method_input_dtypes=input_dtype,
        method_all_as_kwargs_np={},
        frontend=frontend,
        frontend_method_data=frontend_method_data,
        init_flags=init_flags,
        method_flags=method_flags,
        on_device=on_device,
    )


@handle_frontend_method(
    class_tree=CLASS_TREE,
    init_tree="torch.tensor",
    method_name="baddbmm",
    dtype_and_matrices=_get_dtype_and_3dbatch_matrices(with_input=True, input_3d=True),
    beta=st.floats(
        min_value=-5,
        max_value=5,
        allow_nan=False,
        allow_subnormal=False,
        allow_infinity=False,
    ),
    alpha=st.floats(
        min_value=-5,
        max_value=5,
        allow_nan=False,
        allow_subnormal=False,
        allow_infinity=False,
    ),
)
def test_torch_baddbmm(
    dtype_and_matrices,
    beta,
    alpha,
    frontend,
    frontend_method_data,
    init_flags,
    method_flags,
    on_device,
    backend_fw,
):
    input_dtype, x, batch1, batch2 = dtype_and_matrices
    helpers.test_frontend_method(
        init_input_dtypes=input_dtype,
        backend_to_test=backend_fw,
        init_all_as_kwargs_np={"data": x[0]},
        method_input_dtypes=input_dtype,
        method_all_as_kwargs_np={
            "batch1": batch1,
            "batch2": batch2,
            "beta": beta,
            "alpha": alpha,
        },
        frontend=frontend,
        frontend_method_data=frontend_method_data,
        init_flags=init_flags,
        method_flags=method_flags,
        on_device=on_device,
    )


@handle_frontend_method(
    class_tree=CLASS_TREE,
    init_tree="torch.tensor",
<<<<<<< HEAD
    method_name="baddbmm_",
    dtype_and_matrices=_get_dtype_and_3dbatch_matrices(with_input=True, input_3d=True),
    beta=st.floats(
        min_value=-5,
        max_value=5,
        allow_nan=False,
        allow_subnormal=False,
        allow_infinity=False,
    ),
    alpha=st.floats(
        min_value=-5,
        max_value=5,
        allow_nan=False,
        allow_subnormal=False,
        allow_infinity=False,
    ),
)
def test_torch_baddbmm_(
    dtype_and_matrices,
    beta,
    alpha,
=======
    method_name="bmm",
    dtype_and_matrices=_get_dtype_and_3dbatch_matrices(with_input=True, input_3d=True),
)
def test_torch_instance_bmm(
    dtype_and_matrices,
    backend_fw,
>>>>>>> dc375630
    frontend,
    frontend_method_data,
    init_flags,
    method_flags,
    on_device,
):
<<<<<<< HEAD
    input_dtype, x, batch1, batch2 = dtype_and_matrices
    helpers.test_frontend_method(
        init_input_dtypes=input_dtype,
        init_all_as_kwargs_np={"data": x[0]},
        method_input_dtypes=input_dtype,
        method_all_as_kwargs_np={
            "batch1": batch1,
            "batch2": batch2,
            "beta": beta,
            "alpha": alpha,
        },
=======
    input_dtype, _, x, mat2 = dtype_and_matrices
    helpers.test_frontend_method(
        init_input_dtypes=input_dtype,
        init_all_as_kwargs_np={"data": x},
        method_input_dtypes=input_dtype,
        method_all_as_kwargs_np={"mat2": mat2},
>>>>>>> dc375630
        frontend=frontend,
        frontend_method_data=frontend_method_data,
        init_flags=init_flags,
        method_flags=method_flags,
        on_device=on_device,
<<<<<<< HEAD
=======
        backend_to_test=backend_fw,
>>>>>>> dc375630
    )


@handle_frontend_method(
    class_tree=CLASS_TREE,
    init_tree="torch.tensor",
    method_name="floor_",
    dtype_and_x=helpers.dtype_and_values(
        available_dtypes=helpers.get_dtypes("float"),
    ),
)
def test_torch_floor_(
    dtype_and_x,
    frontend_method_data,
    init_flags,
    method_flags,
    frontend,
    on_device,
    backend_fw,
):
    input_dtype, x = dtype_and_x
    helpers.test_frontend_method(
        init_input_dtypes=input_dtype,
        backend_to_test=backend_fw,
        init_all_as_kwargs_np={
            "data": x[0],
        },
        method_input_dtypes=input_dtype,
        method_all_as_kwargs_np={},
        frontend_method_data=frontend_method_data,
        init_flags=init_flags,
        method_flags=method_flags,
        frontend=frontend,
        on_device=on_device,
    )


@handle_frontend_method(
    class_tree=CLASS_TREE,
    init_tree="torch.tensor",
    method_name="diag",
    dtype_and_values=helpers.dtype_and_values(
        available_dtypes=helpers.get_dtypes("float"),
        shape=st.shared(helpers.get_shape(min_num_dims=1, max_num_dims=2), key="shape"),
    ),
    diagonal=st.integers(min_value=-100, max_value=100),
)
def test_torch_diag(
    dtype_and_values,
    diagonal,
    frontend_method_data,
    init_flags,
    method_flags,
    frontend,
    on_device,
    backend_fw,
):
    input_dtype, values = dtype_and_values
    helpers.test_frontend_method(
        init_input_dtypes=input_dtype,
        backend_to_test=backend_fw,
        init_all_as_kwargs_np={
            "data": values[0],
        },
        method_input_dtypes=input_dtype,
        method_all_as_kwargs_np={
            "diagonal": diagonal,
        },
        frontend_method_data=frontend_method_data,
        init_flags=init_flags,
        method_flags=method_flags,
        frontend=frontend,
        on_device=on_device,
    )


# diagonal
@st.composite
def dims_and_offset(draw, shape):
    shape_actual = draw(shape)
    dim1 = draw(helpers.get_axis(shape=shape, force_int=True))
    dim2 = draw(helpers.get_axis(shape=shape, force_int=True))
    offset = draw(
        st.integers(min_value=-shape_actual[dim1], max_value=shape_actual[dim1])
    )
    return dim1, dim2, offset


@handle_frontend_method(
    class_tree=CLASS_TREE,
    init_tree="torch.tensor",
    method_name="diagonal",
    dtype_and_values=helpers.dtype_and_values(
        available_dtypes=helpers.get_dtypes("valid"),
        shape=st.shared(helpers.get_shape(min_num_dims=2), key="shape"),
    ),
    dims_and_offset=dims_and_offset(
        shape=st.shared(helpers.get_shape(min_num_dims=2), key="shape")
    ),
)
def test_torch_diagonal(
    dtype_and_values,
    dims_and_offset,
    frontend,
    frontend_method_data,
    backend_fw,
    init_flags,
    method_flags,
    on_device,
):
    input_dtype, value = dtype_and_values
    dim1, dim2, offset = dims_and_offset
    input = value[0]
    num_dims = len(np.shape(input))
    assume(dim1 != dim2)
    if dim1 < 0:
        assume(dim1 + num_dims != dim2)
    if dim2 < 0:
        assume(dim1 != dim2 + num_dims)
    helpers.test_frontend_method(
        init_input_dtypes=[input_dtype[0]],
        init_all_as_kwargs_np={"data": input},
        method_input_dtypes=[input_dtype[0]],
        method_all_as_kwargs_np={
            "offset": offset,
            "dim1": dim1,
            "dim2": dim2,
        },
        frontend=frontend,
        frontend_method_data=frontend_method_data,
        backend_to_test=backend_fw,
        init_flags=init_flags,
        method_flags=method_flags,
        on_device=on_device,
    )


@handle_frontend_method(
    class_tree=CLASS_TREE,
    init_tree="torch.tensor",
    method_name="gather",
    params_indices_others=helpers.array_indices_axis(
        array_dtypes=helpers.get_dtypes("valid"),
        indices_dtypes=["int64"],
        indices_same_dims=True,
    ),
)
def test_torch_gather(
    params_indices_others,
    frontend,
    frontend_method_data,
    init_flags,
    method_flags,
    on_device,
    backend_fw,
):
    input_dtypes, x, indices, axis, batch_dims = params_indices_others
    helpers.test_frontend_method(
        init_input_dtypes=[input_dtypes[0]],
        backend_to_test=backend_fw,
        init_all_as_kwargs_np={"data": x},
        method_input_dtypes=[input_dtypes[1]],
        method_all_as_kwargs_np={
            "dim": axis,
            "index": indices,
        },
        frontend=frontend,
        frontend_method_data=frontend_method_data,
        init_flags=init_flags,
        method_flags=method_flags,
        on_device=on_device,
    )


@handle_frontend_method(
    class_tree=CLASS_TREE,
    init_tree="torch.tensor",
    method_name="take_along_dim",
    dtype_indices_axis=helpers.array_indices_axis(
        array_dtypes=helpers.get_dtypes("numeric"),
        indices_dtypes=["int64"],
        min_num_dims=1,
        max_num_dims=5,
        min_dim_size=1,
        max_dim_size=10,
        indices_same_dims=True,
    ),
)
def test_torch_take_along_dim(
    dtype_indices_axis,
    frontend_method_data,
    init_flags,
    method_flags,
    frontend,
    on_device,
    backend_fw,
):
    input_dtypes, value, indices, axis, _ = dtype_indices_axis
    helpers.test_frontend_method(
        init_input_dtypes=[input_dtypes[0]],
        backend_to_test=backend_fw,
        init_all_as_kwargs_np={
            "data": value,
        },
        method_input_dtypes=[input_dtypes[1]],
        method_all_as_kwargs_np={
            "indices": indices,
            "dim": axis,
        },
        frontend_method_data=frontend_method_data,
        init_flags=init_flags,
        method_flags=method_flags,
        frontend=frontend,
        on_device=on_device,
    )


@handle_frontend_method(
    class_tree=CLASS_TREE,
    init_tree="torch.tensor",
    method_name="movedim",
    dtype_and_input=helpers.dtype_and_values(
        available_dtypes=helpers.get_dtypes("float"),
        min_value=-100,
        max_value=100,
        shape=st.shared(
            helpers.get_shape(
                min_num_dims=1,
                max_num_dims=3,
                min_dim_size=1,
                max_dim_size=3,
            ),
            key="a_s_d",
        ),
    ),
    source=helpers.get_axis(
        allow_none=False,
        unique=True,
        shape=st.shared(
            helpers.get_shape(
                min_num_dims=1,
                max_num_dims=3,
                min_dim_size=1,
                max_dim_size=3,
            ),
            key="a_s_d",
        ),
        min_size=1,
        force_int=True,
    ),
    destination=helpers.get_axis(
        allow_none=False,
        unique=True,
        shape=st.shared(
            helpers.get_shape(
                min_num_dims=1,
                max_num_dims=3,
                min_dim_size=1,
                max_dim_size=3,
            ),
            key="a_s_d",
        ),
        min_size=1,
        force_int=True,
    ),
)
def test_torch_movedim(
    dtype_and_input,
    source,
    destination,
    frontend,
    frontend_method_data,
    init_flags,
    method_flags,
    on_device,
    backend_fw,
):
    input_dtype, value = dtype_and_input
    helpers.test_frontend_method(
        init_input_dtypes=input_dtype,
        backend_to_test=backend_fw,
        init_all_as_kwargs_np={"data": value[0]},
        method_input_dtypes=input_dtype,
        method_all_as_kwargs_np={
            "source": source,
            "destination": destination,
        },
        frontend=frontend,
        frontend_method_data=frontend_method_data,
        init_flags=init_flags,
        method_flags=method_flags,
        on_device=on_device,
    )


@handle_frontend_method(
    class_tree=CLASS_TREE,
    init_tree="torch.tensor",
    method_name="addcdiv_",
    dtype_and_x=helpers.dtype_and_values(
        available_dtypes=helpers.get_dtypes("float"),
        num_arrays=3,
        large_abs_safety_factor=2.5,
        small_abs_safety_factor=2.5,
        safety_factor_scale="log",
        shared_dtype=True,
    ),
    value=st.floats(min_value=-100, max_value=100),
)
def test_torch_addcdiv_(
    dtype_and_x,
    value,
    frontend,
    frontend_method_data,
    init_flags,
    method_flags,
    on_device,
    backend_fw,
):
    input_dtype, x = dtype_and_x
    assume(not np.any(np.isclose(x[2], 0)))

    helpers.test_frontend_method(
        init_input_dtypes=input_dtype,
        backend_to_test=backend_fw,
        init_all_as_kwargs_np={"data": x[0]},
        method_input_dtypes=input_dtype,
        method_all_as_kwargs_np={
            "tensor1": x[1],
            "tensor2": x[2],
            "value": value,
        },
        frontend_method_data=frontend_method_data,
        init_flags=init_flags,
        method_flags=method_flags,
        frontend=frontend,
        on_device=on_device,
        atol_=1e-03,
    )


@handle_frontend_method(
    class_tree=CLASS_TREE,
    init_tree="torch.tensor",
    method_name="cholesky",
    dtype_and_x=_get_dtype_and_matrix(square=True),
    upper=st.booleans(),
)
def test_torch_cholesky(
    dtype_and_x,
    upper,
    frontend,
    frontend_method_data,
    init_flags,
    method_flags,
    on_device,
    backend_fw,
):
    input_dtype, x = dtype_and_x
    x = x[0]
    # make symmetric positive-definite
    x = np.matmul(x.swapaxes(-1, -2), x) + np.identity(x.shape[-1]) * 1e-3

    helpers.test_frontend_method(
        init_input_dtypes=input_dtype,
        backend_to_test=backend_fw,
        init_all_as_kwargs_np={
            "data": x,
        },
        method_input_dtypes=input_dtype,
        method_all_as_kwargs_np={
            "upper": upper,
        },
        frontend_method_data=frontend_method_data,
        init_flags=init_flags,
        method_flags=method_flags,
        frontend=frontend,
        on_device=on_device,
        rtol_=1e-2,
    )


@handle_frontend_method(
    class_tree=CLASS_TREE,
    init_tree="torch.tensor",
    method_name="heaviside",
    dtype_and_values=helpers.dtype_and_values(
        available_dtypes=helpers.get_dtypes("float"),
        num_arrays=2,
    ),
)
def test_torch_heaviside(
    dtype_and_values,
    frontend,
    frontend_method_data,
    init_flags,
    method_flags,
    on_device,
    backend_fw,
):
    input_dtype, values = dtype_and_values
    helpers.test_frontend_method(
        init_input_dtypes=input_dtype,
        backend_to_test=backend_fw,
        init_all_as_kwargs_np={
            "data": values[0],
        },
        method_input_dtypes=input_dtype,
        method_all_as_kwargs_np={
            "values": values[1],
        },
        init_flags=init_flags,
        method_flags=method_flags,
        frontend_method_data=frontend_method_data,
        frontend=frontend,
        on_device=on_device,
    )


@handle_frontend_method(
    class_tree=CLASS_TREE,
    init_tree="torch.tensor",
    method_name="dot",
    dtype_and_x=helpers.dtype_and_values(
        available_dtypes=helpers.get_dtypes("float"),
        num_arrays=2,
        shape=(1,),
    ),
)
def test_torch_dot(
    dtype_and_x,
    frontend_method_data,
    init_flags,
    method_flags,
    frontend,
    on_device,
    backend_fw,
):
    input_dtype, x = dtype_and_x
    helpers.test_frontend_method(
        init_input_dtypes=input_dtype,
        backend_to_test=backend_fw,
        init_all_as_kwargs_np={
            "data": x[0],
        },
        method_input_dtypes=input_dtype,
        method_all_as_kwargs_np={
            "tensor": x[1],
        },
        frontend_method_data=frontend_method_data,
        init_flags=init_flags,
        method_flags=method_flags,
        frontend=frontend,
        on_device=on_device,
    )


@handle_frontend_method(
    class_tree=CLASS_TREE,
    init_tree="torch.tensor",
    method_name="tile",
    dtype_and_values=helpers.dtype_and_values(
        available_dtypes=helpers.get_dtypes("valid"),
        shape=st.shared(helpers.get_shape(), key="shape"),
    ),
    reps=helpers.get_axis(
        shape=st.shared(helpers.get_shape(), key="shape"),
        allow_neg=False,
    ),
)
def test_torch_tile(
    dtype_and_values,
    reps,
    frontend,
    frontend_method_data,
    init_flags,
    method_flags,
    on_device,
    backend_fw,
):
    input_dtype, values = dtype_and_values
    if isinstance(reps, tuple):
        method_flags.num_positional_args = len(reps)
    else:
        method_flags.num_positional_args = 1
    helpers.test_frontend_method(
        init_input_dtypes=input_dtype,
        backend_to_test=backend_fw,
        init_all_as_kwargs_np={
            "data": values[0],
        },
        method_input_dtypes=input_dtype,
        method_all_as_kwargs_np={
            "reps": reps,
        },
        init_flags=init_flags,
        method_flags=method_flags,
        frontend_method_data=frontend_method_data,
        frontend=frontend,
        on_device=on_device,
    )


# write test for torch instance apply_


@handle_frontend_method(
    class_tree=CLASS_TREE,
    init_tree="torch.tensor",
    method_name="apply_",
    dtype_and_values=helpers.dtype_and_values(
        available_dtypes=helpers.get_dtypes("float"),
        num_arrays=1,
    ),
)
def test_torch_instance_apply_(
    dtype_and_values,
    frontend,
    frontend_method_data,
    init_flags,
    method_flags,
    on_device,
    backend_fw,
):
    def func(x):
        return x + 1

    input_dtype, values = dtype_and_values

    helpers.test_frontend_method(
        init_input_dtypes=input_dtype,
        backend_to_test=backend_fw,
        init_all_as_kwargs_np={
            "data": values[0],
        },
        method_input_dtypes=input_dtype,
        method_all_as_kwargs_np={
            "callable": func,
        },
        init_flags=init_flags,
        method_flags=method_flags,
        frontend_method_data=frontend_method_data,
        frontend=frontend,
        on_device=on_device,
    )


@given(
    dtype_x=helpers.dtype_and_values(
        available_dtypes=helpers.get_dtypes("float", prune_function=False),
        num_arrays=3,
        min_value=-1e3,
        max_value=1e3,
    ).filter(lambda x: all(dt == "float32" for dt in x[0])),
)
def test_torch_instance_backward(
    dtype_x,
    backend_fw,
):
    ivy.set_backend(backend_fw)
    if ivy.current_backend_str() == "numpy":
        ivy.warnings.warn("Gradient calculation unavailable for numpy backend")
        return
    if ivy.current_backend_str() == "paddle":
        ivy.warnings.warn("torch.Tensor.backward() unavailable for paddle backend")
        return
    _, values = dtype_x
    x = Tensor(values[0], requires_grad=True)
    y = Tensor(values[1], requires_grad=True)
    z = Tensor(values[2], requires_grad=True)
    a = x + y.pow(2)
    b = z * a
    c = b.sum()
    c.backward()
    x_torch = torch.tensor(values[0], requires_grad=True, dtype=torch.float32)
    y_torch = torch.tensor(values[1], requires_grad=True, dtype=torch.float32)
    z_torch = torch.tensor(values[2], requires_grad=True, dtype=torch.float32)
    a_torch = x_torch + y_torch.pow(2)
    b_torch = z_torch * a_torch
    c_torch = b_torch.sum()
    c_torch.backward()
    helpers.assertions.value_test(
        ret_np_flat=helpers.flatten_and_to_np(
            ret=x._grads.ivy_array, backend=backend_fw
        ),
        ret_np_from_gt_flat=helpers.flatten_and_to_np(
            ret=ivy.to_ivy(x_torch.grad.numpy()), backend=backend_fw
        ),
        rtol=1e-3,
        atol=1e-3,
        backend="torch",
    )
    helpers.assertions.value_test(
        ret_np_flat=helpers.flatten_and_to_np(
            ret=y._grads.ivy_array, backend=backend_fw
        ),
        ret_np_from_gt_flat=helpers.flatten_and_to_np(
            ret=ivy.to_ivy(y_torch.grad.numpy()), backend=backend_fw
        ),
        rtol=1e-3,
        atol=1e-3,
        backend="torch",
    )
    helpers.assertions.value_test(
        ret_np_flat=helpers.flatten_and_to_np(
            ret=z._grads.ivy_array, backend=backend_fw
        ),
        ret_np_from_gt_flat=helpers.flatten_and_to_np(
            ret=ivy.to_ivy(z_torch.grad.numpy()), backend=backend_fw
        ),
        rtol=1e-3,
        atol=1e-3,
        backend="torch",
    )


# angle
@handle_frontend_method(
    class_tree=CLASS_TREE,
    init_tree="torch.tensor",
    method_name="angle",
    dtype_and_values=helpers.dtype_and_values(
        available_dtypes=["float64", "complex64", "complex128"],
    ),
)
def test_torch_instance_angle(
    dtype_and_values,
    frontend,
    frontend_method_data,
    init_flags,
    method_flags,
    on_device,
):
    input_dtype, values = dtype_and_values

    helpers.test_frontend_method(
        init_input_dtypes=input_dtype,
        init_all_as_kwargs_np={
            "data": values[0],
        },
        method_input_dtypes=input_dtype,
        method_all_as_kwargs_np={},
        init_flags=init_flags,
        method_flags=method_flags,
        frontend_method_data=frontend_method_data,
        frontend=frontend,
        on_device=on_device,
    )


# logaddexp
@handle_frontend_method(
    class_tree=CLASS_TREE,
    init_tree="torch.tensor",
    method_name="logaddexp",
    dtype_and_x=helpers.dtype_and_values(
        available_dtypes=helpers.get_dtypes("float"),
        num_arrays=2,
        min_num_dims=1,
        min_value=-100,
        max_value=100,
        shared_dtype=True,
    ),
)
def test_torch_instance_logaddexp(
    dtype_and_x,
    frontend_method_data,
    init_flags,
    method_flags,
    frontend,
    on_device,
    backend_fw,
):
    input_dtype, x = dtype_and_x
    helpers.test_frontend_method(
        init_input_dtypes=input_dtype,
        backend_to_test=backend_fw,
        init_all_as_kwargs_np={
            "data": x[0],
        },
        method_input_dtypes=input_dtype,
        method_all_as_kwargs_np={
            "other": x[1],
        },
        frontend_method_data=frontend_method_data,
        init_flags=init_flags,
        method_flags=method_flags,
        frontend=frontend,
        on_device=on_device,
    )


@handle_frontend_method(
    class_tree=CLASS_TREE,
    init_tree="torch.tensor",
    method_name="adjoint",
    dtype_and_values=helpers.dtype_and_values(
        available_dtypes=helpers.get_dtypes("real_and_complex"),
        min_num_dims=2,
        min_dim_size=2,
    ),
)
def test_torch_instance_adjoint(
    dtype_and_values,
    frontend,
    frontend_method_data,
    init_flags,
    method_flags,
    on_device,
    backend_fw,
):
    input_dtype, values = dtype_and_values

    helpers.test_frontend_method(
        init_input_dtypes=input_dtype,
        backend_to_test=backend_fw,
        init_all_as_kwargs_np={
            "data": values[0],
        },
        method_input_dtypes=input_dtype,
        method_all_as_kwargs_np={},
        init_flags=init_flags,
        method_flags=method_flags,
        frontend_method_data=frontend_method_data,
        frontend=frontend,
        on_device=on_device,
    )


@handle_frontend_method(
    class_tree=CLASS_TREE,
    init_tree="torch.tensor",
    method_name="conj",
    dtype_and_x=helpers.dtype_and_values(
        available_dtypes=helpers.get_dtypes("float_and_complex")
    ),
)
def test_torch_instance_conj(
    dtype_and_x,
    frontend_method_data,
    init_flags,
    method_flags,
    frontend,
    on_device,
    backend_fw,
):
    input_dtype, x = dtype_and_x
    helpers.test_frontend_method(
        init_input_dtypes=input_dtype,
        backend_to_test=backend_fw,
        init_all_as_kwargs_np={
            "data": x[0],
        },
        method_input_dtypes=input_dtype,
        method_all_as_kwargs_np={},
        frontend_method_data=frontend_method_data,
        init_flags=init_flags,
        method_flags=method_flags,
        frontend=frontend,
        on_device=on_device,
    )


@handle_frontend_method(
    class_tree=CLASS_TREE,
    init_tree="torch.tensor",
    method_name="svd",
    dtype_and_x=helpers.dtype_and_values(
        available_dtypes=helpers.get_dtypes("float"),
        min_value=0,
        max_value=10,
        shape=helpers.ints(min_value=2, max_value=5).map(lambda x: tuple([x, x])),
    ),
    some=st.booleans(),
    compute_uv=st.booleans(),
)
def test_torch_instance_svd(
    dtype_and_x,
    some,
    compute_uv,
    frontend,
    backend_fw,
    frontend_method_data,
    init_flags,
    method_flags,
    on_device,
):
    input_dtype, x = dtype_and_x
    x = np.asarray(x[0], dtype=input_dtype[0])

    ret, frontend_ret = helpers.test_frontend_method(
        init_input_dtypes=input_dtype,
        init_all_as_kwargs_np={
            "data": x,
        },
        method_input_dtypes=input_dtype,
        method_all_as_kwargs_np={
            "some": some,
            "compute_uv": compute_uv,
        },
        frontend_method_data=frontend_method_data,
        init_flags=init_flags,
        method_flags=method_flags,
        frontend=frontend,
        backend_to_test=backend_fw,
        on_device=on_device,
        test_values=False,
    )
    with helpers.update_backend(backend_fw) as ivy_backend:
        ret = [ivy_backend.to_numpy(x) for x in ret]
    frontend_ret = [np.asarray(x) for x in frontend_ret]

    u, s, vh = ret
    frontend_u, frontend_s, frontend_vh = frontend_ret

    if compute_uv:
        helpers.assert_all_close(
            ret_np=frontend_u @ np.diag(frontend_s) @ frontend_vh.T,
            ret_from_gt_np=u @ np.diag(s) @ vh,
            rtol=1e-2,
            atol=1e-2,
            backend=backend_fw,
            ground_truth_backend=frontend,
        )
    else:
        helpers.assert_all_close(
            ret_np=frontend_s,
            ret_from_gt_np=s,
            rtol=1e-2,
            atol=1e-2,
            backend=backend_fw,
            ground_truth_backend=frontend,
        )


@st.composite
def _get_clip_min_inputs(draw):
    shape = draw(
        helpers.get_shape(
            min_num_dims=1, max_num_dims=5, min_dim_size=2, max_dim_size=10
        )
    )
    x_dtype, x = draw(
        helpers.dtype_and_values(
            available_dtypes=helpers.get_dtypes("valid"),
            shape=shape,
        )
    )

    min = draw(
        helpers.array_values(dtype=x_dtype[0], shape=shape, min_value=0, max_value=25)
    )

    return x_dtype, x, min


@handle_frontend_method(
    class_tree=CLASS_TREE,
    init_tree="torch.tensor",
    method_name="clamp_min",
    input_and_ranges=_get_clip_min_inputs(),
)
def test_torch_instance_clamp_min(
    input_and_ranges,
    frontend_method_data,
    init_flags,
    backend_fw,
    frontend,
    on_device,
    method_flags,
):
    x_dtype, x, min = input_and_ranges
    helpers.test_frontend_method(
        init_input_dtypes=x_dtype,
        backend_to_test=backend_fw,
        init_all_as_kwargs_np={
            "data": x[0],
        },
        method_input_dtypes=x_dtype,
        method_all_as_kwargs_np={
            "min": min,
        },
        frontend_method_data=frontend_method_data,
        init_flags=init_flags,
        method_flags=method_flags,
        frontend=frontend,
        on_device=on_device,
    )


# gcd
@handle_frontend_method(
    class_tree=CLASS_TREE,
    init_tree="torch.tensor",
    method_name="gcd",
    dtype_and_x=helpers.dtype_and_values(
        available_dtypes=helpers.get_dtypes("integer"),
        min_value=-100,
        max_value=100,
        min_num_dims=1,
        max_num_dims=3,
        min_dim_size=1,
        max_dim_size=3,
        num_arrays=2,
        shared_dtype=True,
    ),
)
def test_torch_instance_gcd(
    dtype_and_x,
    frontend,
    frontend_method_data,
    init_flags,
    method_flags,
    on_device,
    backend_fw,
):
    input_dtype, x = dtype_and_x
    helpers.test_frontend_method(
        init_input_dtypes=input_dtype,
        backend_to_test=backend_fw,
        init_all_as_kwargs_np={
            "data": x[0],
        },
        method_input_dtypes=input_dtype,
        method_all_as_kwargs_np={
            "other": x[1],
        },
        frontend=frontend,
        frontend_method_data=frontend_method_data,
        init_flags=init_flags,
        method_flags=method_flags,
        on_device=on_device,
    )<|MERGE_RESOLUTION|>--- conflicted
+++ resolved
@@ -10508,11 +10508,9 @@
         on_device=on_device,
     )
 
-
-@handle_frontend_method(
-    class_tree=CLASS_TREE,
-    init_tree="torch.tensor",
-<<<<<<< HEAD
+@handle_frontend_method(
+    class_tree=CLASS_TREE,
+    init_tree="torch.tensor",
     method_name="baddbmm_",
     dtype_and_matrices=_get_dtype_and_3dbatch_matrices(with_input=True, input_3d=True),
     beta=st.floats(
@@ -10534,21 +10532,12 @@
     dtype_and_matrices,
     beta,
     alpha,
-=======
-    method_name="bmm",
-    dtype_and_matrices=_get_dtype_and_3dbatch_matrices(with_input=True, input_3d=True),
-)
-def test_torch_instance_bmm(
-    dtype_and_matrices,
-    backend_fw,
->>>>>>> dc375630
-    frontend,
-    frontend_method_data,
-    init_flags,
-    method_flags,
-    on_device,
-):
-<<<<<<< HEAD
+    frontend,
+    frontend_method_data,
+    init_flags,
+    method_flags,
+    on_device,
+):
     input_dtype, x, batch1, batch2 = dtype_and_matrices
     helpers.test_frontend_method(
         init_input_dtypes=input_dtype,
@@ -10560,23 +10549,40 @@
             "beta": beta,
             "alpha": alpha,
         },
-=======
+        frontend=frontend,
+        frontend_method_data=frontend_method_data,
+        init_flags=init_flags,
+        method_flags=method_flags,
+        on_device=on_device,
+    )
+    
+@handle_frontend_method(
+    class_tree=CLASS_TREE,
+    init_tree="torch.tensor",
+    method_name="bmm",
+    dtype_and_matrices=_get_dtype_and_3dbatch_matrices(with_input=True, input_3d=True),
+)
+def test_torch_instance_bmm(
+    dtype_and_matrices,
+    backend_fw,
+    frontend,
+    frontend_method_data,
+    init_flags,
+    method_flags,
+    on_device,
+):
     input_dtype, _, x, mat2 = dtype_and_matrices
     helpers.test_frontend_method(
         init_input_dtypes=input_dtype,
         init_all_as_kwargs_np={"data": x},
         method_input_dtypes=input_dtype,
         method_all_as_kwargs_np={"mat2": mat2},
->>>>>>> dc375630
-        frontend=frontend,
-        frontend_method_data=frontend_method_data,
-        init_flags=init_flags,
-        method_flags=method_flags,
-        on_device=on_device,
-<<<<<<< HEAD
-=======
-        backend_to_test=backend_fw,
->>>>>>> dc375630
+        frontend=frontend,
+        frontend_method_data=frontend_method_data,
+        init_flags=init_flags,
+        method_flags=method_flags,
+        on_device=on_device,
+        backend_to_test=backend_fw,
     )
 
 
