# global
import pytest
from types import SimpleNamespace
import numpy as np

from ivy_tests.test_ivy.test_frontends.test_torch.test_comparison_ops import (
    _topk_helper,
)
from ivy_tests.test_ivy.test_frontends.test_torch.test_creation_ops import (
    _as_strided_helper,
)
from ivy_tests.test_ivy.test_frontends.test_torch.test_indexing_slicing_joining_mutating_ops import (  # noqa: E501
    _dtype_input_dim_start_length,
)
from ivy_tests.test_ivy.test_frontends.test_torch.test_reduction_ops import (
    _get_axis_and_p,
)

import ivy
from hypothesis import strategies as st, given, assume

# local
import ivy_tests.test_ivy.helpers as helpers
from ivy_tests.test_ivy.test_frontends.test_torch.test_blas_and_lapack_ops import (
    _get_dtype_and_3dbatch_matrices,
    _get_dtype_input_and_matrices,
    _get_dtype_input_and_mat_vec,
)
from ivy.functional.frontends.torch import Tensor
from ivy_tests.test_ivy.helpers import handle_frontend_method, BackendHandler
from ivy_tests.test_ivy.test_functional.test_core.test_searching import (
    _broadcastable_trio,
)
from ivy_tests.test_ivy.test_functional.test_core.test_manipulation import (  # noqa
    _get_splits,
)
from ivy_tests.test_ivy.test_frontends.test_torch.test_miscellaneous_ops import (  # noqa
    dtype_value1_value2_axis,
    _get_dtype_value1_value2_cov,
)
from ivy_tests.test_ivy.test_frontends.test_torch.test_linalg import (  # noqa
    _get_dtype_and_matrix,
)
from ivy_tests.test_ivy.test_functional.test_core.test_statistical import (
    _get_castable_dtype,
    _statistical_dtype_values,
)
from ivy_tests.test_ivy.test_functional.test_experimental.test_core.test_manipulation import (  # noqa
    put_along_axis_helper,
)
from ivy_tests.test_ivy.test_functional.test_experimental.test_core.test_statistical import (  # noqa
    _quantile_helper,
)

try:
    import torch
except ImportError:
    torch = SimpleNamespace()

CLASS_TREE = "ivy.functional.frontends.torch.Tensor"


# --- Helpers --- #
# --------------- #


@st.composite
def _array_idxes_n_dtype(draw, **kwargs):
    num_dims = draw(helpers.ints(min_value=1, max_value=4))
    dtype, x = draw(
        helpers.dtype_and_values(
            **kwargs, min_num_dims=num_dims, max_num_dims=num_dims, shared_dtype=True
        )
    )
    idxes = draw(
        st.lists(
            helpers.ints(min_value=0, max_value=num_dims - 1),
            min_size=num_dims,
            max_size=num_dims,
            unique=True,
        )
    )
    return x, idxes, dtype


@st.composite
def _arrays_dim_idx_n_dtypes(draw):
    num_dims = draw(st.shared(helpers.ints(min_value=1, max_value=4), key="num_dims"))
    num_arrays = 2
    common_shape = draw(
        helpers.lists(
            x=helpers.ints(min_value=2, max_value=3),
            min_size=num_dims - 1,
            max_size=num_dims - 1,
        )
    )
    _dim = draw(helpers.ints(min_value=0, max_value=num_dims - 1))
    unique_dims = draw(
        helpers.lists(
            x=helpers.ints(min_value=2, max_value=3),
            min_size=num_arrays,
            max_size=num_arrays,
        )
    )

    min_dim = min(unique_dims)
    max_dim = max(unique_dims)
    _idx = draw(
        helpers.array_values(
            shape=min_dim,
            dtype="int64",
            min_value=0,
            max_value=max_dim,
            exclude_min=False,
        )
    )

    xs = []
    available_input_types = draw(helpers.get_dtypes("numeric"))
    input_dtypes = draw(
        helpers.array_dtypes(
            available_dtypes=available_input_types,
            num_arrays=num_arrays,
            shared_dtype=True,
        )
    )
    for ud, dt in zip(unique_dims, input_dtypes):
        x = draw(
            helpers.array_values(
                shape=common_shape[:_dim] + [ud] + common_shape[_dim:],
                dtype=dt,
                large_abs_safety_factor=2.5,
                small_abs_safety_factor=2.5,
                safety_factor_scale="log",
            )
        )
        xs.append(x)
    return xs, input_dtypes, _dim, _idx


# Helper functions
@st.composite
def _dtypes(draw):
    return draw(
        st.shared(
            helpers.list_of_size(
                x=st.sampled_from(
                    draw(helpers.get_dtypes("numeric", prune_function=False))
                ),
                size=1,
            ),
            key="dtype",
        )
    )


@st.composite
def _expand_helper(draw):
    num_dims = draw(st.integers(min_value=1, max_value=10))
    shape = draw(
        helpers.get_shape(min_num_dims=num_dims, max_num_dims=num_dims).filter(
            lambda x: any(i == 1 for i in x)
        )
    )
    new_shape = draw(
        helpers.get_shape(min_num_dims=num_dims, max_num_dims=num_dims).filter(
            lambda x: all(x[i] == v if v != 1 else True for i, v in enumerate(shape))
        )
    )
    dtype, x = draw(
        helpers.dtype_and_values(
            available_dtypes=helpers.get_dtypes("valid"),
            shape=shape,
        )
    )
    return dtype, x, new_shape


@st.composite
def _fill_value_and_size(
    draw,
    *,
    min_num_dims=1,
    max_num_dims=5,
    min_dim_size=1,
    max_dim_size=10,
):
    if isinstance(min_dim_size, st._internal.SearchStrategy):
        min_dim_size = draw(min_dim_size)
    if isinstance(max_dim_size, st._internal.SearchStrategy):
        max_dim_size = draw(max_dim_size)

    available_dtypes = draw(helpers.get_dtypes("numeric"))
    dtype = draw(
        helpers.array_dtypes(
            num_arrays=1,
            available_dtypes=available_dtypes,
        )
    )
    array = draw(
        helpers.array_values(
            dtype=dtype[0],
            shape=(1,),
        )
    )
    dtype.append("int32")
    size = draw(
        st.shared(
            helpers.get_shape(
                min_num_dims=min_num_dims,
                max_num_dims=max_num_dims,
                min_dim_size=min_dim_size,
                max_dim_size=max_dim_size,
            ),
            key="shape",
        )
    )
    fill_value = draw(helpers.ints()) if "int" in dtype[0] else draw(helpers.floats())

    return dtype, [array, size, fill_value]


@st.composite
def _get_clamp_inputs(draw):
    shape = draw(
        helpers.get_shape(
            min_num_dims=1, max_num_dims=5, min_dim_size=2, max_dim_size=10
        )
    )
    x_dtype, x = draw(
        helpers.dtype_and_values(
            available_dtypes=helpers.get_dtypes("numeric"),
            shape=shape,
        )
    )
    min = draw(st.booleans())
    if min:
        max = draw(st.booleans())
        min = draw(
            helpers.array_values(
                dtype=x_dtype[0], shape=shape, min_value=0, max_value=25
            )
        )
        max = (
            draw(
                helpers.array_values(
                    dtype=x_dtype[0], shape=shape, min_value=26, max_value=50
                )
            )
            if max
            else None
        )
    else:
        min = None
        max = draw(
            helpers.array_values(
                dtype=x_dtype[0], shape=shape, min_value=26, max_value=50
            )
        )
    return x_dtype, x, min, max


@st.composite
def _get_clip_min_inputs(draw):
    shape = draw(
        helpers.get_shape(
            min_num_dims=1, max_num_dims=5, min_dim_size=2, max_dim_size=10
        )
    )
    x_dtype, x = draw(
        helpers.dtype_and_values(
            available_dtypes=helpers.get_dtypes("valid"),
            shape=shape,
        )
    )

    min = draw(
        helpers.array_values(dtype=x_dtype[0], shape=shape, min_value=0, max_value=25)
    )

    return x_dtype, x, min


@st.composite
def _get_dtype_and_multiplicative_matrices(draw):
    return draw(
        st.one_of(
            _get_dtype_input_and_matrices(),
            _get_dtype_and_3dbatch_matrices(),
        )
    )


@st.composite
def _get_dtype_input_and_vectors(draw, with_input=False, same_size=False):
    dim_size1 = draw(helpers.ints(min_value=2, max_value=5))
    dim_size2 = dim_size1 if same_size else draw(helpers.ints(min_value=2, max_value=5))
    dtype = draw(helpers.get_dtypes("float", full=True))
    dtype = [
        draw(st.sampled_from(tuple(set(dtype).difference({"bfloat16", "float16"}))))
    ]
    vec1 = draw(
        helpers.array_values(
            dtype=dtype[0], shape=(dim_size1,), min_value=2, max_value=5
        )
    )
    vec2 = draw(
        helpers.array_values(
            dtype=dtype[0], shape=(dim_size2,), min_value=2, max_value=5
        )
    )
    if with_input:
        input = draw(
            helpers.array_values(
                dtype=dtype[0], shape=(dim_size1, dim_size2), min_value=2, max_value=5
            )
        )
        return dtype, input, vec1, vec2
    return dtype, vec1, vec2


@st.composite
def _masked_fill_helper(draw):
    cond, xs, dtypes = draw(_broadcastable_trio())
    if ivy.is_uint_dtype(dtypes[0]):
        fill_value = draw(helpers.ints(min_value=0, max_value=5))
    elif ivy.is_int_dtype(dtypes[0]):
        fill_value = draw(helpers.ints(min_value=-5, max_value=5))
    else:
        fill_value = draw(helpers.floats(min_value=-5, max_value=5))
    return dtypes[0], xs[0], cond, fill_value


@st.composite
def _repeat_helper(draw):
    shape = draw(
        helpers.get_shape(
            min_num_dims=1, max_num_dims=5, min_dim_size=2, max_dim_size=10
        )
    )

    input_dtype, x = draw(
        helpers.dtype_and_values(
            available_dtypes=helpers.get_dtypes("valid"),
            shape=shape,
        )
    )

    repeats = draw(st.lists(st.integers(min_value=1, max_value=5), min_size=len(shape)))
    return input_dtype, x, repeats


@st.composite
def _requires_grad(draw):
    dtype = draw(_dtypes())[0]
    if ivy.is_int_dtype(dtype) or ivy.is_uint_dtype(dtype):
        return draw(st.just(False))
    return draw(st.booleans())


@st.composite
def _to_helper(draw):
    dtype_x = draw(
        helpers.dtype_and_values(
            available_dtypes=helpers.get_dtypes("valid"),
            num_arrays=2,
            large_abs_safety_factor=3,
        )
    )
    input_dtype, x = dtype_x
    arg = draw(st.sampled_from(["tensor", "dtype", "device"]))
    if arg == "tensor":
        method_num_positional_args = 1
        method_all_as_kwargs_np = {"other": x[1]}
    elif arg == "dtype":
        method_num_positional_args = 1
        dtype = draw(helpers.get_dtypes("valid", full=False))[0]
        method_all_as_kwargs_np = {"dtype": dtype}
    else:
        method_num_positional_args = 0
        device = draw(st.just("cpu"))
        dtype = draw(helpers.get_dtypes("valid", full=False, none=True))[0]
        method_all_as_kwargs_np = {"dtype": dtype, "device": device}
    return input_dtype, x, method_num_positional_args, method_all_as_kwargs_np


@st.composite
def _unfold_args(draw):
    values_dtype, values, axis, shape = draw(
        helpers.dtype_values_axis(
            available_dtypes=helpers.get_dtypes("float"),
            force_int_axis=True,
            shape=draw(
                helpers.get_shape(
                    allow_none=False,
                    min_num_dims=1,
                    min_dim_size=1,
                )
            ),
            ret_shape=True,
        )
    )
    size = draw(
        st.integers(
            min_value=1,
            max_value=max(shape[axis] - 1, 1),
        )
    )
    step = draw(
        st.integers(
            min_value=1,
            max_value=size,
        )
    )
    return values_dtype, values, axis, size, step


# diagonal
@st.composite
def dims_and_offset(draw, shape):
    shape_actual = draw(shape)
    dim1 = draw(helpers.get_axis(shape=shape, force_int=True))
    dim2 = draw(helpers.get_axis(shape=shape, force_int=True))
    offset = draw(
        st.integers(min_value=-shape_actual[dim1], max_value=shape_actual[dim1])
    )
    return dim1, dim2, offset


# --- Main --- #
# ------------ #


# __add__
@handle_frontend_method(
    class_tree=CLASS_TREE,
    init_tree="torch.tensor",
    method_name="__add__",
    dtype_and_x=helpers.dtype_and_values(
        available_dtypes=helpers.get_dtypes("float"),
        num_arrays=2,
        min_value=-1e04,
        max_value=1e04,
        allow_inf=False,
    ),
)
def test_torch___add__(
    dtype_and_x,
    frontend_method_data,
    init_flags,
    method_flags,
    frontend,
    on_device,
    backend_fw,
):
    input_dtype, x = dtype_and_x
    helpers.test_frontend_method(
        init_input_dtypes=input_dtype,
        backend_to_test=backend_fw,
        init_all_as_kwargs_np={
            "data": x[0],
        },
        method_input_dtypes=input_dtype,
        method_all_as_kwargs_np={
            "other": x[1],
        },
        frontend_method_data=frontend_method_data,
        init_flags=init_flags,
        method_flags=method_flags,
        frontend=frontend,
        on_device=on_device,
    )


# __and__
@handle_frontend_method(
    class_tree=CLASS_TREE,
    init_tree="torch.tensor",
    method_name="__and__",
    dtype_and_x=helpers.dtype_and_values(
        available_dtypes=st.one_of(st.just(("bool",)), helpers.get_dtypes("integer")),
        num_arrays=2,
        min_value=-1e04,
        max_value=1e04,
        allow_inf=False,
    ),
)
def test_torch___and__(
    dtype_and_x,
    frontend_method_data,
    init_flags,
    method_flags,
    frontend,
    on_device,
    backend_fw,
):
    input_dtype, x = dtype_and_x
    helpers.test_frontend_method(
        init_input_dtypes=input_dtype,
        backend_to_test=backend_fw,
        init_all_as_kwargs_np={
            "data": x[0],
        },
        method_input_dtypes=input_dtype,
        method_all_as_kwargs_np={
            "other": x[1],
        },
        frontend_method_data=frontend_method_data,
        init_flags=init_flags,
        method_flags=method_flags,
        frontend=frontend,
        on_device=on_device,
    )


@handle_frontend_method(
    class_tree=CLASS_TREE,
    init_tree="torch.tensor",
    method_name="__array_wrap__",
    dtype_and_x=helpers.dtype_and_values(
        available_dtypes=helpers.get_dtypes("valid"),
        num_arrays=2,
    ),
)
def test_torch___array_wrap__(
    dtype_and_x,
    backend_fw,
    frontend,
):
    input_dtypes, x = dtype_and_x
    if x[1].dtype == "bfloat16":
        return
    if x[0].dtype == "bfloat16":
        ret_gt = torch.tensor(x[0].tolist(), dtype=torch.bfloat16).__array_wrap__(x[1])
    else:
        ret_gt = torch.tensor(x[0]).__array_wrap__(x[1])
    with BackendHandler.update_backend(backend_fw) as ivy_backend:
        local_importer = ivy_backend.utils.dynamic_import
        function_module = local_importer.import_module("ivy.functional.frontends.torch")
        ret = function_module.tensor(x[0]).__array_wrap__(x[1])
        assert isinstance(ret, function_module.Tensor)
    helpers.value_test(
        ret_np_flat=np.array(ret.ivy_array).ravel(),
        ret_np_from_gt_flat=ret_gt.numpy().ravel(),
        ground_truth_backend="torch",
        backend=backend_fw,
    )


# __bool__
@handle_frontend_method(
    class_tree=CLASS_TREE,
    init_tree="torch.tensor",
    method_name="__bool__",
    dtype_and_x=helpers.dtype_and_values(
        max_dim_size=1,
        min_value=-1e04,
        max_value=1e04,
    ),
)
def test_torch___bool__(
    dtype_and_x,
    frontend_method_data,
    init_flags,
    method_flags,
    frontend,
    on_device,
    backend_fw,
):
    input_dtype, x = dtype_and_x
    helpers.test_frontend_method(
        init_input_dtypes=input_dtype,
        backend_to_test=backend_fw,
        init_all_as_kwargs_np={
            "data": x[0],
        },
        method_input_dtypes=[],
        method_all_as_kwargs_np={},
        frontend_method_data=frontend_method_data,
        init_flags=init_flags,
        method_flags=method_flags,
        frontend=frontend,
        on_device=on_device,
    )


# __eq__
@handle_frontend_method(
    class_tree=CLASS_TREE,
    init_tree="torch.tensor",
    method_name="__eq__",
    dtype_and_x=helpers.dtype_and_values(
        available_dtypes=helpers.get_dtypes("float"),
        num_arrays=2,
        min_value=-1e04,
        max_value=1e04,
        allow_inf=False,
    ),
)
def test_torch___eq__(
    dtype_and_x,
    frontend_method_data,
    init_flags,
    method_flags,
    frontend,
    on_device,
    backend_fw,
):
    input_dtype, x = dtype_and_x
    helpers.test_frontend_method(
        init_input_dtypes=input_dtype,
        backend_to_test=backend_fw,
        init_all_as_kwargs_np={
            "data": x[0],
        },
        method_input_dtypes=input_dtype,
        method_all_as_kwargs_np={
            "other": x[1],
        },
        frontend_method_data=frontend_method_data,
        init_flags=init_flags,
        method_flags=method_flags,
        frontend=frontend,
        on_device=on_device,
    )


@handle_frontend_method(
    class_tree=CLASS_TREE,
    init_tree="torch.tensor",
    method_name="__floordiv__",
    dtype_and_x=helpers.dtype_and_values(
        available_dtypes=helpers.get_dtypes("float"),
        num_arrays=2,
        large_abs_safety_factor=2.5,
        small_abs_safety_factor=2.5,
        safety_factor_scale="log",
    ),
)
def test_torch___floordiv__(
    dtype_and_x,
    frontend_method_data,
    init_flags,
    method_flags,
    frontend,
    on_device,
    backend_fw,
):
    input_dtype, x = dtype_and_x
    assume(not np.any(np.isclose(x[1], 0)))
    helpers.test_frontend_method(
        init_input_dtypes=input_dtype,
        backend_to_test=backend_fw,
        init_all_as_kwargs_np={
            "data": x[0],
        },
        method_input_dtypes=input_dtype,
        method_all_as_kwargs_np={
            "other": x[1],
        },
        frontend_method_data=frontend_method_data,
        init_flags=init_flags,
        method_flags=method_flags,
        frontend=frontend,
        on_device=on_device,
        atol_=1,
    )


# __getitem__
@handle_frontend_method(
    class_tree=CLASS_TREE,
    init_tree="torch.tensor",
    method_name="__getitem__",
    dtype_x_index=helpers.dtype_array_query(
        available_dtypes=helpers.get_dtypes("valid"),
        allow_neg_step=False,
    ),
)
def test_torch___getitem__(
    dtype_x_index,
    frontend_method_data,
    init_flags,
    method_flags,
    frontend,
    on_device,
    backend_fw,
):
    input_dtype, x, index = dtype_x_index
    helpers.test_frontend_method(
        init_input_dtypes=[input_dtype[0]],
        backend_to_test=backend_fw,
        init_all_as_kwargs_np={"data": x},
        method_input_dtypes=[*input_dtype[1:]],
        method_all_as_kwargs_np={"query": index},
        frontend_method_data=frontend_method_data,
        init_flags=init_flags,
        method_flags=method_flags,
        frontend=frontend,
        on_device=on_device,
    )


# __gt__
@handle_frontend_method(
    class_tree=CLASS_TREE,
    init_tree="torch.tensor",
    method_name="__gt__",
    dtype_and_x=helpers.dtype_and_values(
        available_dtypes=helpers.get_dtypes("valid"),
        num_arrays=2,
    ),
)
def test_torch___gt__(
    dtype_and_x,
    frontend_method_data,
    init_flags,
    method_flags,
    frontend,
    on_device,
    backend_fw,
):
    input_dtype, x = dtype_and_x
    try:
        helpers.test_frontend_method(
            init_input_dtypes=input_dtype,
            backend_to_test=backend_fw,
            init_all_as_kwargs_np={
                "data": x[0],
            },
            method_input_dtypes=input_dtype,
            method_all_as_kwargs_np={
                "other": x[1],
            },
            frontend_method_data=frontend_method_data,
            init_flags=init_flags,
            method_flags=method_flags,
            frontend=frontend,
            on_device=on_device,
        )
    except RuntimeError as e:
        if "overflow" in e:
            assume(False)
        else:
            raise


# __invert__
@handle_frontend_method(
    class_tree=CLASS_TREE,
    init_tree="torch.tensor",
    method_name="__invert__",
    dtype_and_x=helpers.dtype_and_values(),
)
def test_torch___invert__(
    dtype_and_x,
    frontend_method_data,
    init_flags,
    method_flags,
    frontend,
    on_device,
    backend_fw,
):
    input_dtype, x = dtype_and_x
    helpers.test_frontend_method(
        init_input_dtypes=input_dtype,
        backend_to_test=backend_fw,
        init_all_as_kwargs_np={
            "data": x[0],
        },
        method_input_dtypes=input_dtype,
        method_all_as_kwargs_np={},
        frontend_method_data=frontend_method_data,
        init_flags=init_flags,
        method_flags=method_flags,
        frontend=frontend,
        on_device=on_device,
    )


# __long__
@handle_frontend_method(
    class_tree=CLASS_TREE,
    init_tree="torch.tensor",
    method_name="__long__",
    dtype_and_x=helpers.dtype_and_values(
        available_dtypes=helpers.get_dtypes("integer"),
        min_value=-1e04,
        max_value=1e04,
        allow_inf=False,
    ),
)
def test_torch___long__(
    dtype_and_x,
    frontend_method_data,
    init_flags,
    method_flags,
    frontend,
    on_device,
    backend_fw,
):
    input_dtype, x = dtype_and_x
    helpers.test_frontend_method(
        init_input_dtypes=input_dtype,
        backend_to_test=backend_fw,
        init_all_as_kwargs_np={
            "data": x[0],
        },
        method_input_dtypes=input_dtype,
        method_all_as_kwargs_np={},
        frontend_method_data=frontend_method_data,
        init_flags=init_flags,
        method_flags=method_flags,
        frontend=frontend,
        on_device=on_device,
    )


# __lt__
@handle_frontend_method(
    class_tree=CLASS_TREE,
    init_tree="torch.tensor",
    method_name="__lt__",
    dtype_and_x=helpers.dtype_and_values(
        available_dtypes=helpers.get_dtypes("float"),
        num_arrays=2,
        min_value=-1e04,
        max_value=1e04,
        allow_inf=False,
    ),
)
def test_torch___lt__(
    dtype_and_x,
    frontend_method_data,
    init_flags,
    method_flags,
    frontend,
    on_device,
    backend_fw,
):
    input_dtype, x = dtype_and_x
    helpers.test_frontend_method(
        init_input_dtypes=input_dtype,
        backend_to_test=backend_fw,
        init_all_as_kwargs_np={
            "data": x[0],
        },
        method_input_dtypes=input_dtype,
        method_all_as_kwargs_np={
            "other": x[1],
        },
        frontend_method_data=frontend_method_data,
        init_flags=init_flags,
        method_flags=method_flags,
        frontend=frontend,
        on_device=on_device,
    )


# __matmul__
@handle_frontend_method(
    class_tree=CLASS_TREE,
    init_tree="torch.tensor",
    method_name="__matmul__",
    dtype_tensor1_tensor2=_get_dtype_and_multiplicative_matrices(),
)
def test_torch___matmul__(
    dtype_tensor1_tensor2,
    frontend_method_data,
    init_flags,
    method_flags,
    frontend,
    on_device,
    backend_fw,
):
    dtype, tensor1, tensor2 = dtype_tensor1_tensor2
    helpers.test_frontend_method(
        init_input_dtypes=dtype,
        backend_to_test=backend_fw,
        init_all_as_kwargs_np={
            "data": tensor1,
        },
        method_input_dtypes=dtype,
        method_all_as_kwargs_np={"other": tensor2},
        frontend_method_data=frontend_method_data,
        init_flags=init_flags,
        method_flags=method_flags,
        frontend=frontend,
        on_device=on_device,
    )


# __mod__
@handle_frontend_method(
    class_tree=CLASS_TREE,
    init_tree="torch.tensor",
    method_name="__mod__",
    dtype_and_x=helpers.dtype_and_values(
        available_dtypes=helpers.get_dtypes("float"),
        num_arrays=2,
    ),
)
def test_torch___mod__(
    dtype_and_x,
    frontend_method_data,
    init_flags,
    method_flags,
    frontend,
    on_device,
    backend_fw,
):
    input_dtype, x = dtype_and_x
    helpers.test_frontend_method(
        init_input_dtypes=input_dtype,
        backend_to_test=backend_fw,
        init_all_as_kwargs_np={
            "data": x[0],
        },
        method_input_dtypes=input_dtype,
        method_all_as_kwargs_np={
            "other": x[1],
        },
        frontend_method_data=frontend_method_data,
        init_flags=init_flags,
        method_flags=method_flags,
        frontend=frontend,
        on_device=on_device,
    )


# __mul__
@handle_frontend_method(
    class_tree=CLASS_TREE,
    init_tree="torch.tensor",
    method_name="__mul__",
    dtype_and_x=helpers.dtype_and_values(
        available_dtypes=helpers.get_dtypes("float"),
        num_arrays=2,
        min_value=-1e04,
        max_value=1e04,
        allow_inf=False,
    ),
)
def test_torch___mul__(
    dtype_and_x,
    frontend_method_data,
    init_flags,
    method_flags,
    frontend,
    on_device,
    backend_fw,
):
    input_dtype, x = dtype_and_x
    helpers.test_frontend_method(
        init_input_dtypes=input_dtype,
        backend_to_test=backend_fw,
        init_all_as_kwargs_np={
            "data": x[0],
        },
        method_input_dtypes=input_dtype,
        method_all_as_kwargs_np={
            "other": x[1],
        },
        frontend_method_data=frontend_method_data,
        init_flags=init_flags,
        method_flags=method_flags,
        frontend=frontend,
        on_device=on_device,
    )


# __ne__
@handle_frontend_method(
    class_tree=CLASS_TREE,
    init_tree="torch.tensor",
    method_name="__ne__",
    dtype_and_x=helpers.dtype_and_values(
        available_dtypes=helpers.get_dtypes("float"),
        num_arrays=2,
        min_value=-1e04,
        max_value=1e04,
        allow_inf=False,
    ),
)
def test_torch___ne__(
    dtype_and_x,
    frontend_method_data,
    init_flags,
    method_flags,
    frontend,
    on_device,
    backend_fw,
):
    input_dtype, x = dtype_and_x
    helpers.test_frontend_method(
        init_input_dtypes=input_dtype,
        backend_to_test=backend_fw,
        init_all_as_kwargs_np={
            "data": x[0],
        },
        method_input_dtypes=input_dtype,
        method_all_as_kwargs_np={
            "other": x[1],
        },
        frontend_method_data=frontend_method_data,
        init_flags=init_flags,
        method_flags=method_flags,
        frontend=frontend,
        on_device=on_device,
    )


# __neg__
@handle_frontend_method(
    class_tree=CLASS_TREE,
    init_tree="torch.tensor",
    method_name="__neg__",
    dtype_and_x=helpers.dtype_and_values(
        available_dtypes=helpers.get_dtypes("float"),
        min_value=-1e04,
        max_value=1e04,
        allow_inf=False,
    ),
)
def test_torch___neg__(
    dtype_and_x,
    frontend_method_data,
    init_flags,
    method_flags,
    frontend,
    on_device,
    backend_fw,
):
    input_dtype, x = dtype_and_x
    helpers.test_frontend_method(
        init_input_dtypes=input_dtype,
        backend_to_test=backend_fw,
        init_all_as_kwargs_np={
            "data": x[0],
        },
        method_input_dtypes=input_dtype,
        method_all_as_kwargs_np={},
        frontend_method_data=frontend_method_data,
        init_flags=init_flags,
        method_flags=method_flags,
        frontend=frontend,
        on_device=on_device,
    )


# __or__
@handle_frontend_method(
    class_tree=CLASS_TREE,
    init_tree="torch.tensor",
    method_name="__or__",
    dtype_and_x=helpers.dtype_and_values(
        available_dtypes=helpers.get_dtypes("valid"),
        num_arrays=2,
        min_value=-1e04,
        max_value=1e04,
        allow_inf=False,
    ),
)
def test_torch___or__(
    dtype_and_x,
    frontend_method_data,
    init_flags,
    method_flags,
    frontend,
    on_device,
    backend_fw,
):
    input_dtype, x = dtype_and_x
    helpers.test_frontend_method(
        init_input_dtypes=input_dtype,
        backend_to_test=backend_fw,
        init_all_as_kwargs_np={
            "data": x[0],
        },
        method_input_dtypes=input_dtype,
        method_all_as_kwargs_np={
            "other": x[1],
        },
        frontend_method_data=frontend_method_data,
        init_flags=init_flags,
        method_flags=method_flags,
        frontend=frontend,
        on_device=on_device,
    )


# __pow__
@handle_frontend_method(
    class_tree=CLASS_TREE,
    init_tree="torch.tensor",
    method_name="__pow__",
    dtype_and_x=helpers.dtype_and_values(
        available_dtypes=helpers.get_dtypes("numeric"),
        num_arrays=2,
    ),
)
def test_torch___pow__(
    dtype_and_x,
    frontend_method_data,
    init_flags,
    method_flags,
    frontend,
    on_device,
    backend_fw,
):
    input_dtype, x = dtype_and_x
    dtype = input_dtype[0]
    if "int" in dtype:
        x[1] = ivy.abs(x[1])
    helpers.test_frontend_method(
        init_input_dtypes=input_dtype,
        backend_to_test=backend_fw,
        init_all_as_kwargs_np={
            "data": x[0],
        },
        method_input_dtypes=input_dtype,
        method_all_as_kwargs_np={
            "exponent": x[1],
        },
        frontend_method_data=frontend_method_data,
        init_flags=init_flags,
        method_flags=method_flags,
        frontend=frontend,
        on_device=on_device,
    )


# __radd__
@handle_frontend_method(
    class_tree=CLASS_TREE,
    init_tree="torch.tensor",
    method_name="__radd__",
    dtype_and_x=helpers.dtype_and_values(
        available_dtypes=helpers.get_dtypes("float"),
        num_arrays=2,
        min_value=-1e04,
        max_value=1e04,
        allow_inf=False,
    ),
)
def test_torch___radd__(
    dtype_and_x,
    frontend_method_data,
    init_flags,
    method_flags,
    frontend,
    on_device,
    backend_fw,
):
    input_dtype, x = dtype_and_x
    helpers.test_frontend_method(
        init_input_dtypes=input_dtype,
        backend_to_test=backend_fw,
        init_all_as_kwargs_np={
            "data": x[0],
        },
        method_input_dtypes=input_dtype,
        method_all_as_kwargs_np={
            "other": x[1],
        },
        frontend_method_data=frontend_method_data,
        init_flags=init_flags,
        method_flags=method_flags,
        frontend=frontend,
        on_device=on_device,
    )


# __rmul__
@handle_frontend_method(
    class_tree=CLASS_TREE,
    init_tree="torch.tensor",
    method_name="__rmul__",
    dtype_and_x=helpers.dtype_and_values(
        available_dtypes=helpers.get_dtypes("float"),
        num_arrays=2,
        min_value=-1e04,
        max_value=1e04,
        allow_inf=False,
    ),
)
def test_torch___rmul__(
    dtype_and_x,
    frontend_method_data,
    init_flags,
    method_flags,
    frontend,
    on_device,
    backend_fw,
):
    input_dtype, x = dtype_and_x
    helpers.test_frontend_method(
        init_input_dtypes=input_dtype,
        backend_to_test=backend_fw,
        init_all_as_kwargs_np={
            "data": x[0],
        },
        method_input_dtypes=input_dtype,
        method_all_as_kwargs_np={
            "other": x[1],
        },
        frontend_method_data=frontend_method_data,
        init_flags=init_flags,
        method_flags=method_flags,
        frontend=frontend,
        on_device=on_device,
    )


# __rpow__
@handle_frontend_method(
    class_tree=CLASS_TREE,
    init_tree="torch.tensor",
    method_name="__rpow__",
    dtype_and_x=helpers.dtype_and_values(
        available_dtypes=helpers.get_dtypes("numeric"),
        num_arrays=2,
        min_value=1,
    ),
)
def test_torch___rpow__(
    dtype_and_x,
    frontend_method_data,
    init_flags,
    method_flags,
    frontend,
    on_device,
    backend_fw,
):
    input_dtype, x = dtype_and_x
    dtype = input_dtype[0]
    if "int" in dtype:
        x[0] = ivy.abs(x[0])
    helpers.test_frontend_method(
        init_input_dtypes=input_dtype,
        backend_to_test=backend_fw,
        init_all_as_kwargs_np={
            "data": x[0],
        },
        method_input_dtypes=input_dtype,
        method_all_as_kwargs_np={
            "other": x[1],
        },
        frontend_method_data=frontend_method_data,
        init_flags=init_flags,
        method_flags=method_flags,
        frontend=frontend,
        on_device=on_device,
    )


# __rsub__
@handle_frontend_method(
    class_tree=CLASS_TREE,
    init_tree="torch.tensor",
    method_name="__rsub__",
    dtype_and_x=helpers.dtype_and_values(
        available_dtypes=helpers.get_dtypes("numeric"),
        num_arrays=2,
    ),
)
def test_torch___rsub__(
    dtype_and_x,
    frontend_method_data,
    init_flags,
    method_flags,
    frontend,
    on_device,
    backend_fw,
):
    input_dtype, x = dtype_and_x
    helpers.test_frontend_method(
        init_input_dtypes=input_dtype,
        backend_to_test=backend_fw,
        init_all_as_kwargs_np={
            "data": x[0],
        },
        method_input_dtypes=input_dtype,
        method_all_as_kwargs_np={
            "other": x[1],
        },
        frontend_method_data=frontend_method_data,
        init_flags=init_flags,
        method_flags=method_flags,
        frontend=frontend,
        on_device=on_device,
    )


# __setitem__
@handle_frontend_method(
    class_tree=CLASS_TREE,
    init_tree="torch.tensor",
    method_name="__setitem__",
    dtypes_x_index_val=helpers.dtype_array_query_val(
        available_dtypes=helpers.get_dtypes("valid"),
        allow_neg_step=False,
    ).filter(lambda x: x[0][0] == x[0][-1]),
)
def test_torch___setitem__(
    dtypes_x_index_val,
    frontend_method_data,
    init_flags,
    method_flags,
    frontend,
    on_device,
    backend_fw,
):
    input_dtype, x, index, val = dtypes_x_index_val
    helpers.test_frontend_method(
        init_input_dtypes=[input_dtype[0]],
        backend_to_test=backend_fw,
        init_all_as_kwargs_np={"data": x},
        method_input_dtypes=[*input_dtype[1:]],
        method_all_as_kwargs_np={"key": index, "value": val},
        frontend_method_data=frontend_method_data,
        init_flags=init_flags,
        method_flags=method_flags,
        frontend=frontend,
        on_device=on_device,
    )


# __sub__
@handle_frontend_method(
    class_tree=CLASS_TREE,
    init_tree="torch.tensor",
    method_name="__sub__",
    dtype_and_x=helpers.dtype_and_values(
        available_dtypes=helpers.get_dtypes("float"),
        num_arrays=2,
        min_value=-1e04,
        max_value=1e04,
        allow_inf=False,
    ),
)
def test_torch___sub__(
    dtype_and_x,
    frontend_method_data,
    init_flags,
    method_flags,
    frontend,
    on_device,
    backend_fw,
):
    input_dtype, x = dtype_and_x
    helpers.test_frontend_method(
        init_input_dtypes=input_dtype,
        backend_to_test=backend_fw,
        init_all_as_kwargs_np={
            "data": x[0],
        },
        method_input_dtypes=input_dtype,
        method_all_as_kwargs_np={
            "other": x[1],
        },
        frontend_method_data=frontend_method_data,
        init_flags=init_flags,
        method_flags=method_flags,
        frontend=frontend,
        on_device=on_device,
    )


# __truediv__
@handle_frontend_method(
    class_tree=CLASS_TREE,
    init_tree="torch.tensor",
    method_name="__truediv__",
    dtype_and_x=helpers.dtype_and_values(
        available_dtypes=helpers.get_dtypes("float"),
        shared_dtype=True,
        num_arrays=2,
        min_value=-1e04,
        max_value=1e04,
        allow_inf=False,
    ),
)
def test_torch___truediv__(
    dtype_and_x,
    frontend_method_data,
    init_flags,
    method_flags,
    frontend,
    on_device,
    backend_fw,
):
    input_dtype, x = dtype_and_x
    helpers.test_frontend_method(
        init_input_dtypes=input_dtype,
        backend_to_test=backend_fw,
        init_all_as_kwargs_np={
            "data": x[0],
        },
        method_input_dtypes=input_dtype,
        method_all_as_kwargs_np={
            "other": x[1],
        },
        frontend_method_data=frontend_method_data,
        init_flags=init_flags,
        method_flags=method_flags,
        frontend=frontend,
        on_device=on_device,
    )


@handle_frontend_method(
    class_tree=CLASS_TREE,
    init_tree="torch.tensor",
    method_name="__array__",
    dtype_and_x=helpers.dtype_and_values(available_dtypes=helpers.get_dtypes("valid")),
    dtype=helpers.get_dtypes("valid", full=False),
)
def test_torch__array__(
    dtype_and_x,
    dtype,
    frontend,
    backend_fw,
):
    input_dtype, x = dtype_and_x
    if x[0].dtype == "bfloat16":
        return
    dtype[0] = np.dtype(dtype[0])
    ret_gt = torch.tensor(x[0]).__array__(dtype[0])
    with BackendHandler.update_backend(backend_fw) as ivy_backend:
        local_importer = ivy_backend.utils.dynamic_import
        function_module = local_importer.import_module("ivy.functional.frontends.torch")
        ret = function_module.tensor(x[0]).__array__(dtype[0])

    helpers.value_test(
        ret_np_flat=ret.ravel(),
        ret_np_from_gt_flat=ret_gt.ravel(),
        ground_truth_backend="torch",
        backend=backend_fw,
    )


@given(
    dtype_x=helpers.dtype_and_values(
        available_dtypes=helpers.get_dtypes("valid", prune_function=False),
    ),
    requires_grad=st.booleans(),
)
def test_torch__requires_grad(
    dtype_x,
    requires_grad,
    backend_fw,
):
    ivy.set_backend(backend_fw)
    _, data = dtype_x
    x = Tensor(data[0])
    assert not x._requires_grad
    x.requires_grad_()
    assert x._requires_grad
    x.requires_grad_(requires_grad)
    assert x._requires_grad == requires_grad
    ivy.previous_backend()


# abs
@handle_frontend_method(
    class_tree=CLASS_TREE,
    init_tree="torch.tensor",
    method_name="abs",
    dtype_and_x=helpers.dtype_and_values(
        available_dtypes=helpers.get_dtypes("float"),
    ),
)
def test_torch_abs(
    dtype_and_x,
    frontend_method_data,
    init_flags,
    method_flags,
    frontend,
    on_device,
    backend_fw,
):
    input_dtype, x = dtype_and_x
    helpers.test_frontend_method(
        init_input_dtypes=input_dtype,
        backend_to_test=backend_fw,
        init_all_as_kwargs_np={
            "data": x[0],
        },
        method_input_dtypes=input_dtype,
        method_all_as_kwargs_np={},
        frontend_method_data=frontend_method_data,
        init_flags=init_flags,
        method_flags=method_flags,
        frontend=frontend,
        on_device=on_device,
    )


# abs_
@handle_frontend_method(
    class_tree=CLASS_TREE,
    init_tree="torch.tensor",
    method_name="abs_",
    dtype_and_x=helpers.dtype_and_values(
        available_dtypes=helpers.get_dtypes("float"),
    ),
    test_inplace=st.just(True),
)
def test_torch_abs_(
    dtype_and_x,
    frontend_method_data,
    init_flags,
    method_flags,
    frontend,
    on_device,
    backend_fw,
):
    input_dtype, x = dtype_and_x
    helpers.test_frontend_method(
        init_input_dtypes=input_dtype,
        backend_to_test=backend_fw,
        init_all_as_kwargs_np={
            "data": x[0],
        },
        method_input_dtypes=input_dtype,
        method_all_as_kwargs_np={},
        frontend_method_data=frontend_method_data,
        init_flags=init_flags,
        method_flags=method_flags,
        frontend=frontend,
        on_device=on_device,
    )


# acos
@handle_frontend_method(
    class_tree=CLASS_TREE,
    init_tree="torch.tensor",
    method_name="acos",
    dtype_and_x=helpers.dtype_and_values(
        available_dtypes=helpers.get_dtypes("float"),
        allow_inf=False,
    ),
)
def test_torch_acos(
    dtype_and_x,
    frontend_method_data,
    init_flags,
    method_flags,
    frontend,
    on_device,
    backend_fw,
):
    input_dtype, x = dtype_and_x
    helpers.test_frontend_method(
        init_input_dtypes=input_dtype,
        backend_to_test=backend_fw,
        init_all_as_kwargs_np={
            "data": x[0],
        },
        method_input_dtypes=input_dtype,
        method_all_as_kwargs_np={},
        frontend_method_data=frontend_method_data,
        init_flags=init_flags,
        method_flags=method_flags,
        frontend=frontend,
        on_device=on_device,
    )


# acos_
@handle_frontend_method(
    class_tree=CLASS_TREE,
    init_tree="torch.tensor",
    method_name="acos_",
    dtype_and_x=helpers.dtype_and_values(
        min_value=-1.0,
        max_value=1.0,
        available_dtypes=helpers.get_dtypes("float"),
    ),
    test_inplace=st.just(True),
)
def test_torch_acos_(
    dtype_and_x,
    frontend_method_data,
    init_flags,
    method_flags,
    frontend,
    on_device,
    backend_fw,
):
    input_dtype, x = dtype_and_x
    helpers.test_frontend_method(
        init_input_dtypes=input_dtype,
        backend_to_test=backend_fw,
        init_all_as_kwargs_np={
            "data": x[0],
        },
        method_input_dtypes=[],
        method_all_as_kwargs_np={},
        frontend_method_data=frontend_method_data,
        init_flags=init_flags,
        method_flags=method_flags,
        frontend=frontend,
        on_device=on_device,
    )


# acosh
@handle_frontend_method(
    class_tree=CLASS_TREE,
    init_tree="torch.tensor",
    method_name="acosh",
    dtype_and_x=helpers.dtype_and_values(
        min_value=1.0,
        available_dtypes=helpers.get_dtypes("float"),
    ),
)
def test_torch_acosh(
    dtype_and_x,
    frontend_method_data,
    init_flags,
    method_flags,
    frontend,
    on_device,
    backend_fw,
):
    input_dtype, x = dtype_and_x
    helpers.test_frontend_method(
        init_input_dtypes=input_dtype,
        backend_to_test=backend_fw,
        init_all_as_kwargs_np={
            "data": x[0],
        },
        method_input_dtypes=[],
        method_all_as_kwargs_np={},
        frontend_method_data=frontend_method_data,
        init_flags=init_flags,
        method_flags=method_flags,
        frontend=frontend,
        on_device=on_device,
    )


# acosh_
@handle_frontend_method(
    class_tree=CLASS_TREE,
    init_tree="torch.tensor",
    method_name="acosh_",
    dtype_and_x=helpers.dtype_and_values(
        min_value=1.0,
        available_dtypes=helpers.get_dtypes("float"),
    ),
    test_inplace=st.just(True),
)
def test_torch_acosh_(
    dtype_and_x,
    frontend_method_data,
    init_flags,
    method_flags,
    frontend,
    on_device,
    backend_fw,
):
    input_dtype, x = dtype_and_x
    helpers.test_frontend_method(
        init_input_dtypes=input_dtype,
        backend_to_test=backend_fw,
        init_all_as_kwargs_np={
            "data": x[0],
        },
        method_input_dtypes=[],
        method_all_as_kwargs_np={},
        frontend_method_data=frontend_method_data,
        init_flags=init_flags,
        method_flags=method_flags,
        frontend=frontend,
        on_device=on_device,
    )


# add
@handle_frontend_method(
    class_tree=CLASS_TREE,
    init_tree="torch.tensor",
    method_name="add",
    dtype_and_x=helpers.dtype_and_values(
        available_dtypes=helpers.get_dtypes("float"),
        num_arrays=2,
        min_value=-1e04,
        max_value=1e04,
        allow_inf=False,
    ),
    alpha=st.floats(min_value=-1e04, max_value=1e04, allow_infinity=False),
)
def test_torch_add(
    dtype_and_x,
    alpha,
    frontend,
    frontend_method_data,
    init_flags,
    method_flags,
    on_device,
    backend_fw,
):
    input_dtype, x = dtype_and_x
    helpers.test_frontend_method(
        init_input_dtypes=input_dtype,
        backend_to_test=backend_fw,
        init_all_as_kwargs_np={
            "data": x[0],
        },
        method_input_dtypes=input_dtype,
        method_all_as_kwargs_np={
            "other": x[1],
            "alpha": alpha,
        },
        frontend_method_data=frontend_method_data,
        init_flags=init_flags,
        method_flags=method_flags,
        frontend=frontend,
        atol_=1e-02,
        on_device=on_device,
    )


# add_
@handle_frontend_method(
    class_tree=CLASS_TREE,
    init_tree="torch.tensor",
    method_name="add_",
    dtype_and_x=helpers.dtype_and_values(
        available_dtypes=helpers.get_dtypes("float"),
        num_arrays=2,
        min_value=-1e04,
        max_value=1e04,
        allow_inf=False,
    ),
    alpha=st.floats(min_value=-1e04, max_value=1e04, allow_infinity=False),
    test_inplace=st.just(True),
)
def test_torch_add_(
    dtype_and_x,
    alpha,
    frontend_method_data,
    init_flags,
    method_flags,
    frontend,
    on_device,
    backend_fw,
):
    input_dtype, x = dtype_and_x
    helpers.test_frontend_method(
        init_input_dtypes=[input_dtype[0]],
        backend_to_test=backend_fw,
        init_all_as_kwargs_np={
            "data": x[0],
        },
        method_input_dtypes=input_dtype,
        method_all_as_kwargs_np={
            "other": x[1],
            "alpha": alpha,
        },
        frontend_method_data=frontend_method_data,
        init_flags=init_flags,
        method_flags=method_flags,
        frontend=frontend,
        on_device=on_device,
    )


# addbmm
@handle_frontend_method(
    class_tree=CLASS_TREE,
    init_tree="torch.tensor",
    method_name="addbmm",
    dtype_and_matrices=_get_dtype_and_3dbatch_matrices(with_input=True),
    beta=st.floats(
        min_value=-5,
        max_value=5,
        allow_nan=False,
        allow_subnormal=False,
        allow_infinity=False,
    ),
    alpha=st.floats(
        min_value=-5,
        max_value=5,
        allow_nan=False,
        allow_subnormal=False,
        allow_infinity=False,
    ),
)
def test_torch_addbmm(
    dtype_and_matrices,
    beta,
    alpha,
    frontend,
    frontend_method_data,
    init_flags,
    method_flags,
    on_device,
    backend_fw,
):
    input_dtype, x, batch1, batch2 = dtype_and_matrices
    helpers.test_frontend_method(
        init_input_dtypes=input_dtype,
        backend_to_test=backend_fw,
        init_all_as_kwargs_np={
            "data": x,
        },
        method_input_dtypes=input_dtype,
        method_all_as_kwargs_np={
            "batch1": batch1,
            "batch2": batch2,
            "beta": beta,
            "alpha": alpha,
        },
        frontend_method_data=frontend_method_data,
        init_flags=init_flags,
        method_flags=method_flags,
        frontend=frontend,
        atol_=1e-02,
        on_device=on_device,
    )


# addbmm_
@handle_frontend_method(
    class_tree=CLASS_TREE,
    init_tree="torch.tensor",
    method_name="addbmm_",
    dtype_and_matrices=_get_dtype_and_3dbatch_matrices(with_input=True),
    beta=st.floats(
        min_value=-5,
        max_value=5,
        allow_nan=False,
        allow_subnormal=False,
        allow_infinity=False,
    ),
    alpha=st.floats(
        min_value=-5,
        max_value=5,
        allow_nan=False,
        allow_subnormal=False,
        allow_infinity=False,
    ),
    test_inplace=st.just(True),
)
def test_torch_addbmm_(
    dtype_and_matrices,
    beta,
    alpha,
    frontend,
    frontend_method_data,
    init_flags,
    method_flags,
    on_device,
    backend_fw,
):
    input_dtype, x, batch1, batch2 = dtype_and_matrices
    helpers.test_frontend_method(
        init_input_dtypes=input_dtype,
        backend_to_test=backend_fw,
        init_all_as_kwargs_np={
            "data": x,
        },
        method_input_dtypes=input_dtype,
        method_all_as_kwargs_np={
            "batch1": batch1,
            "batch2": batch2,
            "beta": beta,
            "alpha": alpha,
        },
        frontend_method_data=frontend_method_data,
        init_flags=init_flags,
        method_flags=method_flags,
        frontend=frontend,
        atol_=1e-02,
        on_device=on_device,
    )


# addcdiv
@handle_frontend_method(
    class_tree=CLASS_TREE,
    init_tree="torch.tensor",
    method_name="addcdiv",
    dtype_and_x=helpers.dtype_and_values(
        available_dtypes=helpers.get_dtypes("float"),
        num_arrays=3,
        large_abs_safety_factor=2.5,
        small_abs_safety_factor=2.5,
        safety_factor_scale="log",
        shared_dtype=True,
    ),
    value=st.floats(min_value=-100, max_value=100),
)
def test_torch_addcdiv(
    dtype_and_x,
    value,
    frontend,
    frontend_method_data,
    init_flags,
    method_flags,
    on_device,
    backend_fw,
):
    input_dtype, x = dtype_and_x
    assume(not np.any(np.isclose(x[2], 0)))

    helpers.test_frontend_method(
        init_input_dtypes=input_dtype,
        backend_to_test=backend_fw,
        init_all_as_kwargs_np={"data": x[0]},
        method_input_dtypes=input_dtype,
        method_all_as_kwargs_np={
            "tensor1": x[1],
            "tensor2": x[2],
            "value": value,
        },
        frontend_method_data=frontend_method_data,
        init_flags=init_flags,
        method_flags=method_flags,
        frontend=frontend,
        on_device=on_device,
        atol_=1e-03,
    )


@handle_frontend_method(
    class_tree=CLASS_TREE,
    init_tree="torch.tensor",
    method_name="addcdiv_",
    dtype_and_x=helpers.dtype_and_values(
        available_dtypes=helpers.get_dtypes("float"),
        num_arrays=3,
        large_abs_safety_factor=2.5,
        small_abs_safety_factor=2.5,
        safety_factor_scale="log",
        shared_dtype=True,
    ),
    value=st.floats(min_value=-100, max_value=100),
    test_inplace=st.just(True),
)
def test_torch_addcdiv_(
    dtype_and_x,
    value,
    frontend,
    frontend_method_data,
    init_flags,
    method_flags,
    on_device,
    backend_fw,
):
    input_dtype, x = dtype_and_x
    assume(not np.any(np.isclose(x[2], 0)))

    helpers.test_frontend_method(
        init_input_dtypes=input_dtype,
        backend_to_test=backend_fw,
        init_all_as_kwargs_np={"data": x[0]},
        method_input_dtypes=input_dtype,
        method_all_as_kwargs_np={
            "tensor1": x[1],
            "tensor2": x[2],
            "value": value,
        },
        frontend_method_data=frontend_method_data,
        init_flags=init_flags,
        method_flags=method_flags,
        frontend=frontend,
        on_device=on_device,
        atol_=1e-03,
    )


# addcmul
@handle_frontend_method(
    class_tree=CLASS_TREE,
    init_tree="torch.tensor",
    method_name="addcmul",
    dtype_and_x=helpers.dtype_and_values(
        available_dtypes=helpers.get_dtypes("float"),
        num_arrays=3,
        large_abs_safety_factor=2.5,
        small_abs_safety_factor=2.5,
        safety_factor_scale="log",
        shared_dtype=True,
    ),
    value=st.floats(min_value=-100, max_value=100),
)
def test_torch_addcmul(
    dtype_and_x,
    value,
    frontend,
    frontend_method_data,
    init_flags,
    method_flags,
    on_device,
    backend_fw,
):
    input_dtype, x = dtype_and_x

    helpers.test_frontend_method(
        init_input_dtypes=input_dtype,
        backend_to_test=backend_fw,
        init_all_as_kwargs_np={"data": x[0]},
        method_input_dtypes=input_dtype,
        method_all_as_kwargs_np={
            "tensor1": x[1],
            "tensor2": x[2],
            "value": value,
        },
        frontend_method_data=frontend_method_data,
        init_flags=init_flags,
        method_flags=method_flags,
        frontend=frontend,
        on_device=on_device,
        atol_=1e-02,
    )


# addcmul_
@handle_frontend_method(
    class_tree=CLASS_TREE,
    init_tree="torch.tensor",
    method_name="addcmul_",
    dtype_and_x=helpers.dtype_and_values(
        available_dtypes=helpers.get_dtypes("float"),
        num_arrays=3,
        large_abs_safety_factor=2.5,
        small_abs_safety_factor=2.5,
        safety_factor_scale="log",
        shared_dtype=True,
    ),
    value=st.floats(min_value=-100, max_value=100),
    test_inplace=st.just(True),
)
def test_torch_addcmul_(
    dtype_and_x,
    value,
    frontend,
    frontend_method_data,
    init_flags,
    method_flags,
    on_device,
    backend_fw,
):
    input_dtype, x = dtype_and_x

    helpers.test_frontend_method(
        init_input_dtypes=input_dtype,
        backend_to_test=backend_fw,
        init_all_as_kwargs_np={"data": x[0]},
        method_input_dtypes=input_dtype,
        method_all_as_kwargs_np={
            "tensor1": x[1],
            "tensor2": x[2],
            "value": value,
        },
        frontend_method_data=frontend_method_data,
        init_flags=init_flags,
        method_flags=method_flags,
        frontend=frontend,
        on_device=on_device,
        atol_=1e-02,
    )


# addmm
@handle_frontend_method(
    class_tree=CLASS_TREE,
    init_tree="torch.tensor",
    method_name="addmm",
    dtype_and_matrices=_get_dtype_input_and_matrices(with_input=True),
    beta=st.floats(
        min_value=-5,
        max_value=5,
        allow_nan=False,
        allow_subnormal=False,
        allow_infinity=False,
    ),
    alpha=st.floats(
        min_value=-5,
        max_value=5,
        allow_nan=False,
        allow_subnormal=False,
        allow_infinity=False,
    ),
)
def test_torch_addmm(
    dtype_and_matrices,
    beta,
    alpha,
    frontend,
    frontend_method_data,
    init_flags,
    method_flags,
    on_device,
    backend_fw,
):
    input_dtype, x, mat1, mat2 = dtype_and_matrices
    helpers.test_frontend_method(
        init_input_dtypes=input_dtype,
        backend_to_test=backend_fw,
        init_all_as_kwargs_np={
            "data": x,
        },
        method_input_dtypes=input_dtype,
        method_all_as_kwargs_np={
            "mat1": mat1,
            "mat2": mat2,
            "beta": beta,
            "alpha": alpha,
        },
        frontend_method_data=frontend_method_data,
        init_flags=init_flags,
        method_flags=method_flags,
        frontend=frontend,
        atol_=1e-02,
        on_device=on_device,
    )


# addmm_
@handle_frontend_method(
    class_tree=CLASS_TREE,
    init_tree="torch.tensor",
    method_name="addmm_",
    dtype_and_matrices=_get_dtype_input_and_matrices(with_input=True),
    beta=st.floats(
        min_value=-5,
        max_value=5,
        allow_nan=False,
        allow_subnormal=False,
        allow_infinity=False,
    ),
    alpha=st.floats(
        min_value=-5,
        max_value=5,
        allow_nan=False,
        allow_subnormal=False,
        allow_infinity=False,
    ),
    test_inplace=st.just(True),
)
def test_torch_addmm_(
    dtype_and_matrices,
    beta,
    alpha,
    frontend,
    frontend_method_data,
    init_flags,
    method_flags,
    on_device,
    backend_fw,
):
    input_dtype, x, mat1, mat2 = dtype_and_matrices
    helpers.test_frontend_method(
        init_input_dtypes=input_dtype,
        backend_to_test=backend_fw,
        init_all_as_kwargs_np={
            "data": x,
        },
        method_input_dtypes=input_dtype,
        method_all_as_kwargs_np={
            "mat1": mat1,
            "mat2": mat2,
            "beta": beta,
            "alpha": alpha,
        },
        frontend_method_data=frontend_method_data,
        init_flags=init_flags,
        method_flags=method_flags,
        frontend=frontend,
        atol_=1e-02,
        on_device=on_device,
    )


# addmv
@handle_frontend_method(
    class_tree=CLASS_TREE,
    init_tree="torch.tensor",
    method_name="addmv",
    dtype_and_matrices=_get_dtype_input_and_mat_vec(with_input=True),
    beta=st.floats(
        min_value=-5,
        max_value=5,
        allow_nan=False,
        allow_subnormal=False,
        allow_infinity=False,
    ),
    alpha=st.floats(
        min_value=-5,
        max_value=5,
        allow_nan=False,
        allow_subnormal=False,
        allow_infinity=False,
    ),
)
def test_torch_addmv(
    dtype_and_matrices,
    beta,
    alpha,
    frontend,
    frontend_method_data,
    init_flags,
    method_flags,
    on_device,
    backend_fw,
):
    input_dtype, x, mat, vec = dtype_and_matrices
    helpers.test_frontend_method(
        init_input_dtypes=input_dtype,
        backend_to_test=backend_fw,
        init_all_as_kwargs_np={
            "data": x,
        },
        method_input_dtypes=input_dtype,
        method_all_as_kwargs_np={
            "mat": mat,
            "vec": vec,
            "beta": beta,
            "alpha": alpha,
        },
        frontend_method_data=frontend_method_data,
        init_flags=init_flags,
        method_flags=method_flags,
        frontend=frontend,
        atol_=1e-02,
        on_device=on_device,
    )


# addmv_
@handle_frontend_method(
    class_tree=CLASS_TREE,
    init_tree="torch.tensor",
    method_name="addmv_",
    dtype_and_matrices=_get_dtype_input_and_mat_vec(with_input=True),
    beta=st.floats(
        min_value=-5,
        max_value=5,
        allow_nan=False,
        allow_subnormal=False,
        allow_infinity=False,
    ),
    alpha=st.floats(
        min_value=-5,
        max_value=5,
        allow_nan=False,
        allow_subnormal=False,
        allow_infinity=False,
    ),
    test_inplace=st.just(True),
)
def test_torch_addmv_(
    dtype_and_matrices,
    beta,
    alpha,
    frontend,
    frontend_method_data,
    init_flags,
    method_flags,
    on_device,
    backend_fw,
):
    input_dtype, x, mat, vec = dtype_and_matrices
    helpers.test_frontend_method(
        init_input_dtypes=input_dtype,
        init_all_as_kwargs_np={
            "data": x,
        },
        method_input_dtypes=input_dtype,
        backend_to_test=backend_fw,
        method_all_as_kwargs_np={
            "mat": mat,
            "vec": vec,
            "beta": beta,
            "alpha": alpha,
        },
        frontend_method_data=frontend_method_data,
        init_flags=init_flags,
        method_flags=method_flags,
        frontend=frontend,
        atol_=1e-02,
        on_device=on_device,
    )


# addr
@handle_frontend_method(
    class_tree=CLASS_TREE,
    init_tree="torch.tensor",
    method_name="addr",
    dtype_and_vecs=_get_dtype_input_and_vectors(with_input=True),
    beta=st.floats(
        min_value=-5,
        max_value=5,
        allow_nan=False,
        allow_subnormal=False,
        allow_infinity=False,
    ),
    alpha=st.floats(
        min_value=-5,
        max_value=5,
        allow_nan=False,
        allow_subnormal=False,
        allow_infinity=False,
    ),
)
def test_torch_addr(
    dtype_and_vecs,
    beta,
    alpha,
    frontend,
    frontend_method_data,
    init_flags,
    method_flags,
    on_device,
    backend_fw,
):
    dtype, input, vec1, vec2 = dtype_and_vecs
    helpers.test_frontend_method(
        init_input_dtypes=dtype,
        backend_to_test=backend_fw,
        init_all_as_kwargs_np={
            "data": input,
        },
        method_input_dtypes=dtype,
        method_all_as_kwargs_np={
            "vec1": vec1,
            "vec2": vec2,
            "beta": beta,
            "alpha": alpha,
        },
        frontend_method_data=frontend_method_data,
        init_flags=init_flags,
        method_flags=method_flags,
        frontend=frontend,
        atol_=1e-02,
        on_device=on_device,
    )


# addr_
@handle_frontend_method(
    class_tree=CLASS_TREE,
    init_tree="torch.tensor",
    method_name="addr_",
    dtype_and_vecs=_get_dtype_input_and_vectors(with_input=True),
    beta=st.floats(
        min_value=-5,
        max_value=5,
        allow_nan=False,
        allow_subnormal=False,
        allow_infinity=False,
    ),
    alpha=st.floats(
        min_value=-5,
        max_value=5,
        allow_nan=False,
        allow_subnormal=False,
        allow_infinity=False,
    ),
    test_inplace=st.just(True),
)
def test_torch_addr_(
    dtype_and_vecs,
    beta,
    alpha,
    frontend,
    frontend_method_data,
    init_flags,
    method_flags,
    on_device,
    backend_fw,
):
    dtype, input, vec1, vec2 = dtype_and_vecs
    helpers.test_frontend_method(
        init_input_dtypes=dtype,
        backend_to_test=backend_fw,
        init_all_as_kwargs_np={
            "data": input,
        },
        method_input_dtypes=dtype,
        method_all_as_kwargs_np={
            "vec1": vec1,
            "vec2": vec2,
            "beta": beta,
            "alpha": alpha,
        },
        frontend_method_data=frontend_method_data,
        init_flags=init_flags,
        method_flags=method_flags,
        frontend=frontend,
        atol_=1e-02,
        on_device=on_device,
    )


@handle_frontend_method(
    class_tree=CLASS_TREE,
    init_tree="torch.tensor",
    method_name="adjoint",
    dtype_and_values=helpers.dtype_and_values(
        available_dtypes=helpers.get_dtypes("real_and_complex"),
        min_num_dims=2,
        min_dim_size=2,
    ),
)
def test_torch_adjoint(
    dtype_and_values,
    frontend,
    frontend_method_data,
    init_flags,
    method_flags,
    on_device,
    backend_fw,
):
    input_dtype, values = dtype_and_values

    helpers.test_frontend_method(
        init_input_dtypes=input_dtype,
        backend_to_test=backend_fw,
        init_all_as_kwargs_np={
            "data": values[0],
        },
        method_input_dtypes=input_dtype,
        method_all_as_kwargs_np={},
        init_flags=init_flags,
        method_flags=method_flags,
        frontend_method_data=frontend_method_data,
        frontend=frontend,
        on_device=on_device,
    )


# all
@handle_frontend_method(
    class_tree=CLASS_TREE,
    init_tree="torch.tensor",
    method_name="all",
    dtype_input_axis=helpers.dtype_values_axis(
        available_dtypes=helpers.get_dtypes("numeric"),
        min_num_dims=1,
        min_value=-1e04,
        max_value=1e04,
        valid_axis=True,
        force_int_axis=True,
    ),
    keepdim=st.booleans(),
)
def test_torch_all(
    dtype_input_axis,
    keepdim,
    frontend_method_data,
    init_flags,
    method_flags,
    frontend,
    on_device,
    backend_fw,
):
    input_dtype, x, axis = dtype_input_axis
    helpers.test_frontend_method(
        init_input_dtypes=input_dtype,
        backend_to_test=backend_fw,
        init_all_as_kwargs_np={
            "data": x[0],
        },
        method_input_dtypes=input_dtype,
        method_all_as_kwargs_np={
            "dim": axis,
            "keepdim": keepdim,
        },
        frontend_method_data=frontend_method_data,
        init_flags=init_flags,
        method_flags=method_flags,
        frontend=frontend,
        on_device=on_device,
    )


# amax
@handle_frontend_method(
    class_tree=CLASS_TREE,
    init_tree="torch.tensor",
    method_name="amax",
    dtype_x_axis=helpers.dtype_values_axis(
        available_dtypes=helpers.get_dtypes("numeric"),
        valid_axis=True,
        force_int_axis=True,
    ),
    keepdim=st.booleans(),
)
def test_torch_amax(
    dtype_x_axis,
    keepdim,
    frontend_method_data,
    init_flags,
    method_flags,
    frontend,
    on_device,
    backend_fw,
):
    input_dtype, x, axis = dtype_x_axis
    helpers.test_frontend_method(
        init_input_dtypes=input_dtype,
        backend_to_test=backend_fw,
        init_all_as_kwargs_np={
            "data": x[0],
        },
        method_input_dtypes=input_dtype,
        method_all_as_kwargs_np={
            "dim": axis,
            "keepdim": keepdim,
        },
        frontend_method_data=frontend_method_data,
        init_flags=init_flags,
        method_flags=method_flags,
        frontend=frontend,
        on_device=on_device,
    )


# amin
@handle_frontend_method(
    class_tree=CLASS_TREE,
    init_tree="torch.tensor",
    method_name="amin",
    dtype_x_axis=helpers.dtype_values_axis(
        available_dtypes=helpers.get_dtypes("numeric"),
        valid_axis=True,
        force_int_axis=True,
    ),
    keepdim=st.booleans(),
)
def test_torch_amin(
    dtype_x_axis,
    keepdim,
    frontend_method_data,
    init_flags,
    method_flags,
    frontend,
    on_device,
    backend_fw,
):
    input_dtype, x, axis = dtype_x_axis
    helpers.test_frontend_method(
        init_input_dtypes=input_dtype,
        backend_to_test=backend_fw,
        init_all_as_kwargs_np={
            "data": x[0],
        },
        method_input_dtypes=input_dtype,
        method_all_as_kwargs_np={
            "dim": axis,
            "keepdim": keepdim,
        },
        frontend_method_data=frontend_method_data,
        init_flags=init_flags,
        method_flags=method_flags,
        frontend=frontend,
        on_device=on_device,
    )


# aminmax
@handle_frontend_method(
    class_tree=CLASS_TREE,
    init_tree="torch.tensor",
    method_name="aminmax",
    dtype_input_axis=helpers.dtype_and_values(
        available_dtypes=helpers.get_dtypes("numeric"),
    ),
)
def test_torch_aminmax(
    dtype_input_axis,
    frontend_method_data,
    init_flags,
    method_flags,
    frontend,
    on_device,
    backend_fw,
):
    input_dtype, x = dtype_input_axis
    helpers.test_frontend_method(
        init_input_dtypes=input_dtype,
        backend_to_test=backend_fw,
        init_all_as_kwargs_np={
            "data": x[0],
        },
        method_input_dtypes=input_dtype,
        method_all_as_kwargs_np={},
        frontend_method_data=frontend_method_data,
        init_flags=init_flags,
        method_flags=method_flags,
        frontend=frontend,
        on_device=on_device,
    )


# angle
@handle_frontend_method(
    class_tree=CLASS_TREE,
    init_tree="torch.tensor",
    method_name="angle",
    dtype_and_values=helpers.dtype_and_values(
        available_dtypes=["float64", "complex64", "complex128"],
    ),
)
def test_torch_angle(
    dtype_and_values,
    frontend,
    frontend_method_data,
    init_flags,
    method_flags,
    on_device,
    backend_fw,
):
    input_dtype, values = dtype_and_values

    helpers.test_frontend_method(
        init_input_dtypes=input_dtype,
        backend_to_test=backend_fw,
        init_all_as_kwargs_np={
            "data": values[0],
        },
        method_input_dtypes=input_dtype,
        method_all_as_kwargs_np={},
        init_flags=init_flags,
        method_flags=method_flags,
        frontend_method_data=frontend_method_data,
        frontend=frontend,
        on_device=on_device,
    )


# any
@handle_frontend_method(
    class_tree=CLASS_TREE,
    init_tree="torch.tensor",
    method_name="any",
    dtype_input_axis=helpers.dtype_values_axis(
        available_dtypes=helpers.get_dtypes("numeric"),
        min_num_dims=1,
        min_value=-1e04,
        max_value=1e04,
        valid_axis=True,
        force_int_axis=True,
    ),
    keepdim=st.booleans(),
)
def test_torch_any(
    dtype_input_axis,
    keepdim,
    frontend_method_data,
    init_flags,
    method_flags,
    frontend,
    on_device,
    backend_fw,
):
    input_dtype, x, axis = dtype_input_axis
    helpers.test_frontend_method(
        init_input_dtypes=input_dtype,
        backend_to_test=backend_fw,
        init_all_as_kwargs_np={
            "data": x[0],
        },
        method_input_dtypes=input_dtype,
        method_all_as_kwargs_np={
            "dim": axis,
            "keepdim": keepdim,
        },
        frontend_method_data=frontend_method_data,
        init_flags=init_flags,
        method_flags=method_flags,
        frontend=frontend,
        on_device=on_device,
    )


# write test for torch instance apply_


@handle_frontend_method(
    class_tree=CLASS_TREE,
    init_tree="torch.tensor",
    method_name="apply_",
    dtype_and_values=helpers.dtype_and_values(
        available_dtypes=helpers.get_dtypes("float"),
        num_arrays=1,
    ),
    test_inplace=st.just(True),
)
def test_torch_apply_(
    dtype_and_values,
    frontend,
    frontend_method_data,
    init_flags,
    method_flags,
    on_device,
    backend_fw,
):
    def func(x):
        return x + 1

    input_dtype, values = dtype_and_values

    helpers.test_frontend_method(
        init_input_dtypes=input_dtype,
        backend_to_test=backend_fw,
        init_all_as_kwargs_np={
            "data": values[0],
        },
        method_input_dtypes=input_dtype,
        method_all_as_kwargs_np={
            "callable": func,
        },
        init_flags=init_flags,
        method_flags=method_flags,
        frontend_method_data=frontend_method_data,
        frontend=frontend,
        on_device=on_device,
    )


# arccos
@handle_frontend_method(
    class_tree=CLASS_TREE,
    init_tree="torch.tensor",
    method_name="arccos",
    dtype_and_x=helpers.dtype_and_values(
        min_value=-1.0,
        max_value=1.0,
        available_dtypes=helpers.get_dtypes("float"),
    ),
)
def test_torch_arccos(
    dtype_and_x,
    frontend_method_data,
    init_flags,
    method_flags,
    frontend,
    on_device,
    backend_fw,
):
    input_dtype, x = dtype_and_x
    helpers.test_frontend_method(
        init_input_dtypes=input_dtype,
        backend_to_test=backend_fw,
        init_all_as_kwargs_np={
            "data": x[0],
        },
        method_input_dtypes=[],
        method_all_as_kwargs_np={},
        frontend_method_data=frontend_method_data,
        init_flags=init_flags,
        method_flags=method_flags,
        frontend=frontend,
        on_device=on_device,
    )


# arccos_
@handle_frontend_method(
    class_tree=CLASS_TREE,
    init_tree="torch.tensor",
    method_name="arccos_",
    dtype_and_x=helpers.dtype_and_values(
        min_value=-1.0,
        max_value=1.0,
        available_dtypes=helpers.get_dtypes("float"),
    ),
    test_inplace=st.just(True),
)
def test_torch_arccos_(
    dtype_and_x,
    frontend_method_data,
    init_flags,
    method_flags,
    frontend,
    on_device,
    backend_fw,
):
    input_dtype, x = dtype_and_x
    helpers.test_frontend_method(
        init_input_dtypes=input_dtype,
        backend_to_test=backend_fw,
        init_all_as_kwargs_np={
            "data": x[0],
        },
        method_input_dtypes=[],
        method_all_as_kwargs_np={},
        frontend_method_data=frontend_method_data,
        init_flags=init_flags,
        method_flags=method_flags,
        frontend=frontend,
        on_device=on_device,
    )


# arccosh
@handle_frontend_method(
    class_tree=CLASS_TREE,
    init_tree="torch.tensor",
    method_name="arccosh",
    dtype_and_x=helpers.dtype_and_values(
        min_value=-1.0,
        max_value=1.0,
        available_dtypes=helpers.get_dtypes("float"),
    ),
)
def test_torch_arccosh(
    dtype_and_x,
    frontend_method_data,
    init_flags,
    method_flags,
    frontend,
    on_device,
    backend_fw,
):
    input_dtype, x = dtype_and_x
    helpers.test_frontend_method(
        init_input_dtypes=input_dtype,
        backend_to_test=backend_fw,
        init_all_as_kwargs_np={
            "data": x[0],
        },
        method_input_dtypes=[],
        method_all_as_kwargs_np={},
        frontend_method_data=frontend_method_data,
        init_flags=init_flags,
        method_flags=method_flags,
        frontend=frontend,
        on_device=on_device,
    )


# arccosh_
@handle_frontend_method(
    class_tree=CLASS_TREE,
    init_tree="torch.tensor",
    method_name="arccosh_",
    dtype_and_x=helpers.dtype_and_values(
        min_value=-1.0,
        max_value=1.0,
        available_dtypes=helpers.get_dtypes("float"),
    ),
    test_inplace=st.just(True),
)
def test_torch_arccosh_(
    dtype_and_x,
    frontend_method_data,
    init_flags,
    method_flags,
    frontend,
    on_device,
    backend_fw,
):
    input_dtype, x = dtype_and_x
    helpers.test_frontend_method(
        init_input_dtypes=input_dtype,
        backend_to_test=backend_fw,
        init_all_as_kwargs_np={
            "data": x[0],
        },
        method_input_dtypes=[],
        method_all_as_kwargs_np={},
        frontend_method_data=frontend_method_data,
        init_flags=init_flags,
        method_flags=method_flags,
        frontend=frontend,
        on_device=on_device,
    )


# arcsin
@handle_frontend_method(
    class_tree=CLASS_TREE,
    init_tree="torch.tensor",
    method_name="arcsin",
    dtype_and_x=helpers.dtype_and_values(
        available_dtypes=helpers.get_dtypes("float"),
        allow_inf=False,
    ),
)
def test_torch_arcsin(
    dtype_and_x,
    frontend_method_data,
    init_flags,
    method_flags,
    frontend,
    on_device,
    backend_fw,
):
    input_dtype, x = dtype_and_x
    helpers.test_frontend_method(
        init_input_dtypes=input_dtype,
        backend_to_test=backend_fw,
        init_all_as_kwargs_np={
            "data": x[0],
        },
        method_input_dtypes=input_dtype,
        method_all_as_kwargs_np={},
        frontend_method_data=frontend_method_data,
        init_flags=init_flags,
        method_flags=method_flags,
        frontend=frontend,
        on_device=on_device,
    )


# arcsin_
@handle_frontend_method(
    class_tree=CLASS_TREE,
    init_tree="torch.tensor",
    method_name="arcsin_",
    dtype_and_x=helpers.dtype_and_values(
        min_value=-1.0,
        max_value=1.0,
        available_dtypes=helpers.get_dtypes("float"),
    ),
    test_inplace=st.just(True),
)
def test_torch_arcsin_(
    dtype_and_x,
    frontend_method_data,
    init_flags,
    method_flags,
    frontend,
    on_device,
    backend_fw,
):
    input_dtype, x = dtype_and_x
    helpers.test_frontend_method(
        init_input_dtypes=input_dtype,
        backend_to_test=backend_fw,
        init_all_as_kwargs_np={
            "data": x[0],
        },
        method_input_dtypes=[],
        method_all_as_kwargs_np={},
        frontend_method_data=frontend_method_data,
        init_flags=init_flags,
        method_flags=method_flags,
        frontend=frontend,
        on_device=on_device,
    )


# arcsinh
@handle_frontend_method(
    class_tree=CLASS_TREE,
    init_tree="torch.tensor",
    method_name="arcsinh",
    dtype_and_x=helpers.dtype_and_values(
        min_value=-1.0,
        max_value=1.0,
        available_dtypes=helpers.get_dtypes("float"),
    ),
)
def test_torch_arcsinh(
    dtype_and_x,
    frontend_method_data,
    init_flags,
    method_flags,
    frontend,
    on_device,
    backend_fw,
):
    input_dtype, x = dtype_and_x
    helpers.test_frontend_method(
        init_input_dtypes=input_dtype,
        backend_to_test=backend_fw,
        init_all_as_kwargs_np={
            "data": x[0],
        },
        method_input_dtypes=[],
        method_all_as_kwargs_np={},
        frontend_method_data=frontend_method_data,
        init_flags=init_flags,
        method_flags=method_flags,
        frontend=frontend,
        on_device=on_device,
    )


# arcsinh_
@handle_frontend_method(
    class_tree=CLASS_TREE,
    init_tree="torch.tensor",
    method_name="arcsinh_",
    dtype_and_x=helpers.dtype_and_values(
        min_value=-1.0,
        max_value=1.0,
        available_dtypes=helpers.get_dtypes("float"),
    ),
    test_inplace=st.just(True),
)
def test_torch_arcsinh_(
    dtype_and_x,
    frontend_method_data,
    init_flags,
    method_flags,
    frontend,
    on_device,
    backend_fw,
):
    input_dtype, x = dtype_and_x
    helpers.test_frontend_method(
        init_input_dtypes=input_dtype,
        backend_to_test=backend_fw,
        init_all_as_kwargs_np={
            "data": x[0],
        },
        method_input_dtypes=[],
        method_all_as_kwargs_np={},
        frontend_method_data=frontend_method_data,
        init_flags=init_flags,
        method_flags=method_flags,
        frontend=frontend,
        on_device=on_device,
    )


# arctan
@handle_frontend_method(
    class_tree=CLASS_TREE,
    init_tree="torch.tensor",
    method_name="arctan",
    dtype_and_x=helpers.dtype_and_values(
        available_dtypes=helpers.get_dtypes("float"),
        allow_inf=False,
    ),
)
def test_torch_arctan(
    dtype_and_x,
    frontend_method_data,
    init_flags,
    method_flags,
    frontend,
    on_device,
    backend_fw,
):
    input_dtype, x = dtype_and_x
    helpers.test_frontend_method(
        init_input_dtypes=input_dtype,
        backend_to_test=backend_fw,
        init_all_as_kwargs_np={
            "data": x[0],
        },
        method_input_dtypes=input_dtype,
        method_all_as_kwargs_np={},
        frontend_method_data=frontend_method_data,
        init_flags=init_flags,
        method_flags=method_flags,
        frontend=frontend,
        on_device=on_device,
    )


# arctan2
@handle_frontend_method(
    class_tree=CLASS_TREE,
    init_tree="torch.tensor",
    method_name="arctan2",
    dtype_and_x=helpers.dtype_and_values(
        available_dtypes=helpers.get_dtypes("float"),
        num_arrays=2,
    ),
)
def test_torch_arctan2(
    dtype_and_x,
    frontend_method_data,
    init_flags,
    method_flags,
    frontend,
    on_device,
    backend_fw,
):
    input_dtype, x = dtype_and_x
    helpers.test_frontend_method(
        init_input_dtypes=input_dtype,
        backend_to_test=backend_fw,
        init_all_as_kwargs_np={
            "data": x[0],
        },
        method_input_dtypes=input_dtype,
        method_all_as_kwargs_np={
            "other": x[1],
        },
        frontend_method_data=frontend_method_data,
        init_flags=init_flags,
        method_flags=method_flags,
        frontend=frontend,
        on_device=on_device,
    )


# arctan2_
@handle_frontend_method(
    class_tree=CLASS_TREE,
    init_tree="torch.tensor",
    method_name="arctan2_",
    dtype_and_x=helpers.dtype_and_values(
        available_dtypes=helpers.get_dtypes("float"),
        num_arrays=2,
    ),
)
def test_torch_arctan2_(
    dtype_and_x,
    frontend_method_data,
    init_flags,
    method_flags,
    frontend,
    on_device,
    backend_fw,
):
    input_dtype, x = dtype_and_x
    helpers.test_frontend_method(
        init_input_dtypes=input_dtype,
        backend_to_test=backend_fw,
        init_all_as_kwargs_np={
            "data": x[0],
        },
        method_input_dtypes=input_dtype,
        method_all_as_kwargs_np={
            "other": x[1],
        },
        frontend_method_data=frontend_method_data,
        init_flags=init_flags,
        method_flags=method_flags,
        frontend=frontend,
        on_device=on_device,
    )


# arctan_
@handle_frontend_method(
    class_tree=CLASS_TREE,
    init_tree="torch.tensor",
    method_name="arctan_",
    dtype_and_x=helpers.dtype_and_values(
        available_dtypes=helpers.get_dtypes("float"),
        allow_inf=False,
    ),
    test_inplace=st.just(True),
)
def test_torch_arctan_(
    dtype_and_x,
    frontend_method_data,
    init_flags,
    method_flags,
    frontend,
    on_device,
    backend_fw,
):
    input_dtype, x = dtype_and_x
    helpers.test_frontend_method(
        init_input_dtypes=input_dtype,
        backend_to_test=backend_fw,
        init_all_as_kwargs_np={
            "data": x[0],
        },
        method_input_dtypes=input_dtype,
        method_all_as_kwargs_np={},
        frontend_method_data=frontend_method_data,
        init_flags=init_flags,
        method_flags=method_flags,
        frontend=frontend,
        on_device=on_device,
    )


# arctanh
@handle_frontend_method(
    class_tree=CLASS_TREE,
    init_tree="torch.tensor",
    method_name="arctanh",
    dtype_and_x=helpers.dtype_and_values(
        min_value=-1.0,
        max_value=1.0,
        available_dtypes=helpers.get_dtypes("float"),
    ),
)
def test_torch_arctanh(
    dtype_and_x,
    frontend_method_data,
    init_flags,
    method_flags,
    frontend,
    on_device,
    backend_fw,
):
    input_dtype, x = dtype_and_x
    helpers.test_frontend_method(
        init_input_dtypes=input_dtype,
        backend_to_test=backend_fw,
        init_all_as_kwargs_np={
            "data": x[0],
        },
        method_input_dtypes=[],
        method_all_as_kwargs_np={},
        frontend_method_data=frontend_method_data,
        init_flags=init_flags,
        method_flags=method_flags,
        frontend=frontend,
        on_device=on_device,
    )


# arctanh_
@handle_frontend_method(
    class_tree=CLASS_TREE,
    init_tree="torch.tensor",
    method_name="arctanh_",
    dtype_and_x=helpers.dtype_and_values(
        min_value=-1.0,
        max_value=1.0,
        available_dtypes=helpers.get_dtypes("float"),
    ),
    test_inplace=st.just(True),
)
def test_torch_arctanh_(
    dtype_and_x,
    frontend_method_data,
    init_flags,
    method_flags,
    frontend,
    on_device,
    backend_fw,
):
    input_dtype, x = dtype_and_x
    helpers.test_frontend_method(
        init_input_dtypes=input_dtype,
        backend_to_test=backend_fw,
        init_all_as_kwargs_np={
            "data": x[0],
        },
        method_input_dtypes=[],
        method_all_as_kwargs_np={},
        frontend_method_data=frontend_method_data,
        init_flags=init_flags,
        method_flags=method_flags,
        frontend=frontend,
        on_device=on_device,
    )


# argmax
@handle_frontend_method(
    class_tree=CLASS_TREE,
    init_tree="torch.tensor",
    method_name="argmax",
    dtype_input_axis=helpers.dtype_values_axis(
        available_dtypes=helpers.get_dtypes("valid"),
        force_int_axis=True,
        valid_axis=True,
    ),
    keepdim=st.booleans(),
)
def test_torch_argmax(
    dtype_input_axis,
    keepdim,
    frontend_method_data,
    init_flags,
    method_flags,
    frontend,
    on_device,
    backend_fw,
):
    input_dtype, x, axis = dtype_input_axis
    helpers.test_frontend_method(
        init_input_dtypes=input_dtype,
        backend_to_test=backend_fw,
        init_all_as_kwargs_np={
            "data": x[0],
        },
        method_input_dtypes=input_dtype,
        method_all_as_kwargs_np={
            "dim": axis,
            "keepdim": keepdim,
        },
        frontend_method_data=frontend_method_data,
        init_flags=init_flags,
        method_flags=method_flags,
        frontend=frontend,
        on_device=on_device,
    )


# argmin
@handle_frontend_method(
    class_tree=CLASS_TREE,
    init_tree="torch.tensor",
    method_name="argmin",
    dtype_input_axis=helpers.dtype_values_axis(
        available_dtypes=helpers.get_dtypes("numeric"),
        force_int_axis=True,
        min_num_dims=1,
        max_num_dims=3,
        min_dim_size=1,
        max_dim_size=3,
        min_value=1,
        max_value=5,
        valid_axis=True,
        allow_neg_axes=True,
    ),
    keepdim=st.booleans(),
)
def test_torch_argmin(
    dtype_input_axis,
    keepdim,
    frontend_method_data,
    init_flags,
    method_flags,
    frontend,
    on_device,
    backend_fw,
):
    input_dtype, x, axis = dtype_input_axis
    helpers.test_frontend_method(
        init_input_dtypes=input_dtype,
        backend_to_test=backend_fw,
        init_all_as_kwargs_np={
            "data": x[0],
        },
        method_input_dtypes=input_dtype,
        method_all_as_kwargs_np={
            "dim": axis,
            "keepdim": keepdim,
        },
        frontend_method_data=frontend_method_data,
        init_flags=init_flags,
        method_flags=method_flags,
        frontend=frontend,
        on_device=on_device,
    )


# argsort
@handle_frontend_method(
    class_tree=CLASS_TREE,
    init_tree="torch.tensor",
    method_name="argsort",
    dtype_input_axis=helpers.dtype_values_axis(
        available_dtypes=helpers.get_dtypes("numeric"),
        force_int_axis=True,
        min_num_dims=1,
        max_num_dims=3,
        min_dim_size=1,
        max_dim_size=3,
        min_value=1,
        max_value=5,
        valid_axis=True,
        allow_neg_axes=True,
    ),
    descending=st.booleans(),
)
def test_torch_argsort(
    dtype_input_axis,
    descending,
    frontend_method_data,
    init_flags,
    method_flags,
    frontend,
    on_device,
    backend_fw,
):
    input_dtype, x, axis = dtype_input_axis
    helpers.test_frontend_method(
        init_input_dtypes=input_dtype,
        backend_to_test=backend_fw,
        init_all_as_kwargs_np={
            "data": x[0],
        },
        method_input_dtypes=input_dtype,
        method_all_as_kwargs_np={
            "dim": axis,
            "descending": descending,
        },
        frontend_method_data=frontend_method_data,
        init_flags=init_flags,
        method_flags=method_flags,
        frontend=frontend,
        on_device=on_device,
    )


# argwhere
@handle_frontend_method(
    class_tree=CLASS_TREE,
    init_tree="torch.tensor",
    method_name="argwhere",
    dtype_and_x=helpers.dtype_and_values(
        available_dtypes=helpers.get_dtypes("valid"),
    ),
)
def test_torch_argwhere(
    dtype_and_x,
    frontend_method_data,
    init_flags,
    method_flags,
    frontend,
    on_device,
    backend_fw,
):
    input_dtype, x = dtype_and_x
    helpers.test_frontend_method(
        init_input_dtypes=input_dtype,
        backend_to_test=backend_fw,
        init_all_as_kwargs_np={
            "data": x[0],
        },
        method_input_dtypes=input_dtype,
        method_all_as_kwargs_np={},
        frontend_method_data=frontend_method_data,
        init_flags=init_flags,
        method_flags=method_flags,
        frontend=frontend,
        on_device=on_device,
    )


@handle_frontend_method(
    class_tree=CLASS_TREE,
    init_tree="torch.tensor",
    method_name="as_strided",
    dtype_x_and_other=_as_strided_helper(),
)
def test_torch_as_strided(
    dtype_x_and_other,
    frontend,
    frontend_method_data,
    init_flags,
    method_flags,
    on_device,
    backend_fw,
):
    input_dtype, x, size, stride, offset = dtype_x_and_other
    helpers.test_frontend_method(
        init_input_dtypes=input_dtype,
        backend_to_test=backend_fw,
        init_all_as_kwargs_np={"data": x[0]},
        method_input_dtypes=input_dtype,
        method_all_as_kwargs_np={
            "size": size,
            "stride": stride,
            "storage_offset": offset,
        },
        frontend=frontend,
        frontend_method_data=frontend_method_data,
        init_flags=init_flags,
        method_flags=method_flags,
        on_device=on_device,
    )


# asin
@handle_frontend_method(
    class_tree=CLASS_TREE,
    init_tree="torch.tensor",
    method_name="asin",
    dtype_and_x=helpers.dtype_and_values(
        available_dtypes=helpers.get_dtypes("float"),
        allow_inf=False,
    ),
)
def test_torch_asin(
    dtype_and_x,
    frontend_method_data,
    init_flags,
    method_flags,
    frontend,
    on_device,
    backend_fw,
):
    input_dtype, x = dtype_and_x
    helpers.test_frontend_method(
        init_input_dtypes=input_dtype,
        backend_to_test=backend_fw,
        init_all_as_kwargs_np={
            "data": x[0],
        },
        method_input_dtypes=input_dtype,
        method_all_as_kwargs_np={},
        frontend_method_data=frontend_method_data,
        init_flags=init_flags,
        method_flags=method_flags,
        frontend=frontend,
        on_device=on_device,
    )


# asin_
@handle_frontend_method(
    class_tree=CLASS_TREE,
    init_tree="torch.tensor",
    method_name="asin_",
    dtype_and_x=helpers.dtype_and_values(
        min_value=-1.0,
        max_value=1.0,
        available_dtypes=helpers.get_dtypes("float"),
    ),
)
def test_torch_asin_(
    dtype_and_x,
    frontend_method_data,
    init_flags,
    method_flags,
    frontend,
    on_device,
    backend_fw,
):
    input_dtype, x = dtype_and_x
    helpers.test_frontend_method(
        init_input_dtypes=input_dtype,
        backend_to_test=backend_fw,
        init_all_as_kwargs_np={
            "data": x[0],
        },
        method_input_dtypes=[],
        method_all_as_kwargs_np={},
        frontend_method_data=frontend_method_data,
        init_flags=init_flags,
        method_flags=method_flags,
        frontend=frontend,
        on_device=on_device,
    )


# asinh
@handle_frontend_method(
    class_tree=CLASS_TREE,
    init_tree="torch.tensor",
    method_name="asinh",
    dtype_and_x=helpers.dtype_and_values(
        available_dtypes=helpers.get_dtypes("float"),
        allow_inf=False,
    ),
)
def test_torch_asinh(
    dtype_and_x,
    frontend_method_data,
    init_flags,
    method_flags,
    frontend,
    on_device,
    backend_fw,
):
    input_dtype, x = dtype_and_x
    helpers.test_frontend_method(
        init_input_dtypes=input_dtype,
        backend_to_test=backend_fw,
        init_all_as_kwargs_np={
            "data": x[0],
        },
        method_input_dtypes=input_dtype,
        method_all_as_kwargs_np={},
        frontend_method_data=frontend_method_data,
        init_flags=init_flags,
        method_flags=method_flags,
        frontend=frontend,
        rtol_=1e-2,
        atol_=1e-2,
        on_device=on_device,
    )


# asinh_
@handle_frontend_method(
    class_tree=CLASS_TREE,
    init_tree="torch.tensor",
    method_name="asinh_",
    dtype_and_x=helpers.dtype_and_values(
        available_dtypes=helpers.get_dtypes("float"),
        allow_inf=False,
    ),
    test_inplace=st.just(True),
)
def test_torch_asinh_(
    dtype_and_x,
    frontend_method_data,
    init_flags,
    method_flags,
    frontend,
    on_device,
    backend_fw,
):
    input_dtype, x = dtype_and_x
    helpers.test_frontend_method(
        init_input_dtypes=input_dtype,
        backend_to_test=backend_fw,
        init_all_as_kwargs_np={
            "data": x[0],
        },
        method_input_dtypes=input_dtype,
        method_all_as_kwargs_np={},
        frontend_method_data=frontend_method_data,
        init_flags=init_flags,
        method_flags=method_flags,
        frontend=frontend,
        rtol_=1e-2,
        atol_=1e-2,
        on_device=on_device,
    )


# atan
@handle_frontend_method(
    class_tree=CLASS_TREE,
    init_tree="torch.tensor",
    method_name="atan",
    dtype_and_x=helpers.dtype_and_values(
        available_dtypes=helpers.get_dtypes("float"),
        allow_inf=False,
    ),
)
def test_torch_atan(
    dtype_and_x,
    frontend_method_data,
    init_flags,
    method_flags,
    frontend,
    on_device,
    backend_fw,
):
    input_dtype, x = dtype_and_x
    helpers.test_frontend_method(
        init_input_dtypes=input_dtype,
        backend_to_test=backend_fw,
        init_all_as_kwargs_np={
            "data": x[0],
        },
        method_input_dtypes=input_dtype,
        method_all_as_kwargs_np={},
        frontend_method_data=frontend_method_data,
        init_flags=init_flags,
        method_flags=method_flags,
        frontend=frontend,
        on_device=on_device,
    )


# atan2
@handle_frontend_method(
    class_tree=CLASS_TREE,
    init_tree="torch.tensor",
    method_name="atan2",
    dtype_and_x=helpers.dtype_and_values(
        available_dtypes=helpers.get_dtypes("float"),
        num_arrays=2,
    ),
)
def test_torch_atan2(
    dtype_and_x,
    frontend_method_data,
    init_flags,
    method_flags,
    frontend,
    on_device,
    backend_fw,
):
    input_dtype, x = dtype_and_x
    helpers.test_frontend_method(
        init_input_dtypes=input_dtype,
        backend_to_test=backend_fw,
        init_all_as_kwargs_np={
            "data": x[0],
        },
        method_input_dtypes=input_dtype,
        method_all_as_kwargs_np={
            "other": x[1],
        },
        frontend_method_data=frontend_method_data,
        init_flags=init_flags,
        method_flags=method_flags,
        frontend=frontend,
        on_device=on_device,
    )


# atan2_
@handle_frontend_method(
    class_tree=CLASS_TREE,
    init_tree="torch.tensor",
    method_name="atan2_",
    dtype_and_x=helpers.dtype_and_values(
        available_dtypes=helpers.get_dtypes("float"),
        num_arrays=2,
    ),
    test_inplace=st.just(True),
)
def test_torch_atan2_(
    dtype_and_x,
    frontend_method_data,
    init_flags,
    method_flags,
    frontend,
    on_device,
    backend_fw,
):
    input_dtype, x = dtype_and_x
    helpers.test_frontend_method(
        init_input_dtypes=input_dtype,
        backend_to_test=backend_fw,
        init_all_as_kwargs_np={
            "data": x[0],
        },
        method_input_dtypes=input_dtype,
        method_all_as_kwargs_np={
            "other": x[1],
        },
        frontend_method_data=frontend_method_data,
        init_flags=init_flags,
        method_flags=method_flags,
        frontend=frontend,
        on_device=on_device,
    )


# atan_
@handle_frontend_method(
    class_tree=CLASS_TREE,
    init_tree="torch.tensor",
    method_name="atan_",
    dtype_and_x=helpers.dtype_and_values(
        available_dtypes=helpers.get_dtypes("float"),
        allow_inf=False,
    ),
    test_inplace=st.just(True),
)
def test_torch_atan_(
    dtype_and_x,
    frontend_method_data,
    init_flags,
    method_flags,
    frontend,
    on_device,
    backend_fw,
):
    input_dtype, x = dtype_and_x
    helpers.test_frontend_method(
        init_input_dtypes=input_dtype,
        backend_to_test=backend_fw,
        init_all_as_kwargs_np={
            "data": x[0],
        },
        method_input_dtypes=[],
        method_all_as_kwargs_np={},
        frontend_method_data=frontend_method_data,
        init_flags=init_flags,
        method_flags=method_flags,
        frontend=frontend,
        on_device=on_device,
    )


# atanh
@handle_frontend_method(
    class_tree=CLASS_TREE,
    init_tree="torch.tensor",
    method_name="atanh",
    dtype_and_x=helpers.dtype_and_values(
        min_value=-1.0,
        max_value=1.0,
        available_dtypes=helpers.get_dtypes("float"),
    ),
)
def test_torch_atanh(
    dtype_and_x,
    frontend_method_data,
    init_flags,
    method_flags,
    frontend,
    on_device,
    backend_fw,
):
    input_dtype, x = dtype_and_x
    helpers.test_frontend_method(
        init_input_dtypes=input_dtype,
        backend_to_test=backend_fw,
        init_all_as_kwargs_np={
            "data": x[0],
        },
        method_input_dtypes=[],
        method_all_as_kwargs_np={},
        frontend_method_data=frontend_method_data,
        init_flags=init_flags,
        method_flags=method_flags,
        frontend=frontend,
        on_device=on_device,
    )


# atanh_
@handle_frontend_method(
    class_tree=CLASS_TREE,
    init_tree="torch.tensor",
    method_name="atanh_",
    dtype_and_x=helpers.dtype_and_values(
        min_value=-1.0,
        max_value=1.0,
        available_dtypes=helpers.get_dtypes("float"),
    ),
    test_inplace=st.just(True),
)
def test_torch_atanh_(
    dtype_and_x,
    frontend_method_data,
    init_flags,
    method_flags,
    frontend,
    on_device,
    backend_fw,
):
    input_dtype, x = dtype_and_x
    helpers.test_frontend_method(
        init_input_dtypes=input_dtype,
        backend_to_test=backend_fw,
        init_all_as_kwargs_np={
            "data": x[0],
        },
        method_input_dtypes=[],
        method_all_as_kwargs_np={},
        frontend_method_data=frontend_method_data,
        init_flags=init_flags,
        method_flags=method_flags,
        frontend=frontend,
        on_device=on_device,
    )


@given(
    dtype_x=helpers.dtype_and_values(
        available_dtypes=helpers.get_dtypes("float", prune_function=False),
        num_arrays=3,
        min_value=-1e3,
        max_value=1e3,
    ).filter(lambda x: all(dt == "float32" for dt in x[0])),
)
def test_torch_backward(
    dtype_x,
    backend_fw,
):
    ivy.set_backend(backend_fw)
    if ivy.current_backend_str() == "numpy":
        ivy.warnings.warn("Gradient calculation unavailable for numpy backend")
        return
    if ivy.current_backend_str() == "paddle":
        ivy.warnings.warn("torch.Tensor.backward() unavailable for paddle backend")
        return
    _, values = dtype_x
    x = Tensor(values[0], requires_grad=True)
    y = Tensor(values[1], requires_grad=True)
    z = Tensor(values[2], requires_grad=True)
    a = x + y.pow(2)
    b = z * a
    c = b.sum()
    c.backward()
    x_torch = torch.tensor(values[0], requires_grad=True, dtype=torch.float32)
    y_torch = torch.tensor(values[1], requires_grad=True, dtype=torch.float32)
    z_torch = torch.tensor(values[2], requires_grad=True, dtype=torch.float32)
    a_torch = x_torch + y_torch.pow(2)
    b_torch = z_torch * a_torch
    c_torch = b_torch.sum()
    c_torch.backward()
    helpers.assertions.value_test(
        ret_np_flat=helpers.flatten_and_to_np(
            ret=x._grads.ivy_array, backend=backend_fw
        ),
        ret_np_from_gt_flat=helpers.flatten_and_to_np(
            ret=ivy.to_ivy(x_torch.grad.numpy()), backend=backend_fw
        ),
        rtol=1e-3,
        atol=1e-3,
        backend="torch",
    )
    helpers.assertions.value_test(
        ret_np_flat=helpers.flatten_and_to_np(
            ret=y._grads.ivy_array, backend=backend_fw
        ),
        ret_np_from_gt_flat=helpers.flatten_and_to_np(
            ret=ivy.to_ivy(y_torch.grad.numpy()), backend=backend_fw
        ),
        rtol=1e-3,
        atol=1e-3,
        backend="torch",
    )
    helpers.assertions.value_test(
        ret_np_flat=helpers.flatten_and_to_np(
            ret=z._grads.ivy_array, backend=backend_fw
        ),
        ret_np_from_gt_flat=helpers.flatten_and_to_np(
            ret=ivy.to_ivy(z_torch.grad.numpy()), backend=backend_fw
        ),
        rtol=1e-3,
        atol=1e-3,
        backend="torch",
    )


@handle_frontend_method(
    class_tree=CLASS_TREE,
    init_tree="torch.tensor",
    method_name="baddbmm",
    dtype_and_matrices=_get_dtype_and_3dbatch_matrices(with_input=True, input_3d=True),
    beta=st.floats(
        min_value=-5,
        max_value=5,
        allow_nan=False,
        allow_subnormal=False,
        allow_infinity=False,
    ),
    alpha=st.floats(
        min_value=-5,
        max_value=5,
        allow_nan=False,
        allow_subnormal=False,
        allow_infinity=False,
    ),
)
def test_torch_baddbmm(
    dtype_and_matrices,
    beta,
    alpha,
    frontend,
    frontend_method_data,
    init_flags,
    method_flags,
    on_device,
    backend_fw,
):
    input_dtype, x, batch1, batch2 = dtype_and_matrices
    helpers.test_frontend_method(
        init_input_dtypes=input_dtype,
        backend_to_test=backend_fw,
        init_all_as_kwargs_np={"data": x[0]},
        method_input_dtypes=input_dtype,
        method_all_as_kwargs_np={
            "batch1": batch1,
            "batch2": batch2,
            "beta": beta,
            "alpha": alpha,
        },
        frontend=frontend,
        frontend_method_data=frontend_method_data,
        init_flags=init_flags,
        method_flags=method_flags,
        on_device=on_device,
    )


@handle_frontend_method(
    class_tree=CLASS_TREE,
    init_tree="torch.tensor",
    method_name="baddbmm_",
    dtype_and_matrices=_get_dtype_and_3dbatch_matrices(with_input=True, input_3d=True),
    beta=st.floats(
        min_value=-5,
        max_value=5,
        allow_nan=False,
        allow_subnormal=False,
        allow_infinity=False,
    ),
    alpha=st.floats(
        min_value=-5,
        max_value=5,
        allow_nan=False,
        allow_subnormal=False,
        allow_infinity=False,
    ),
    test_inplace=st.just(True),
)
def test_torch_baddbmm_(
    dtype_and_matrices,
    beta,
    alpha,
    frontend,
    frontend_method_data,
    init_flags,
    method_flags,
    on_device,
    backend_fw,
):
    input_dtype, x, batch1, batch2 = dtype_and_matrices
    helpers.test_frontend_method(
        init_input_dtypes=input_dtype,
        backend_to_test=backend_fw,
        init_all_as_kwargs_np={"data": x[0]},
        method_input_dtypes=input_dtype,
        method_all_as_kwargs_np={
            "batch1": batch1,
            "batch2": batch2,
            "beta": beta,
            "alpha": alpha,
        },
        frontend=frontend,
        frontend_method_data=frontend_method_data,
        init_flags=init_flags,
        method_flags=method_flags,
        on_device=on_device,
    )


# bernoulli
@handle_frontend_method(
    class_tree=CLASS_TREE,
    init_tree="torch.tensor",
    method_name="bernoulli",
    dtype_and_x=helpers.dtype_and_values(
        available_dtypes=helpers.get_dtypes("valid"),
    ),
    test_with_out=st.just(True),
)
def test_torch_bernoulli(
    dtype_and_x,
    frontend,
    frontend_method_data,
    init_flags,
    method_flags,
    on_device,
    backend_fw,
):
    input_dtype, x = dtype_and_x
    helpers.test_frontend_method(
        init_input_dtypes=input_dtype,
        backend_to_test=backend_fw,
        init_all_as_kwargs_np={
            "input": x[0],
        },
        method_input_dtypes=input_dtype,
        method_all_as_kwargs_np={"generator": x[1], "out": x[2]},
        frontend_method_data=frontend_method_data,
        init_flags=init_flags,
        method_flags=method_flags,
        frontend=frontend,
        on_device=on_device,
    )


# bitwise_and
@handle_frontend_method(
    class_tree=CLASS_TREE,
    init_tree="torch.tensor",
    method_name="bitwise_and",
    dtype_and_x=helpers.dtype_and_values(
        available_dtypes=helpers.get_dtypes("integer"),
        num_arrays=2,
    ),
)
def test_torch_bitwise_and(
    dtype_and_x,
    frontend_method_data,
    init_flags,
    method_flags,
    frontend,
    on_device,
    backend_fw,
):
    input_dtype, x = dtype_and_x
    helpers.test_frontend_method(
        init_input_dtypes=input_dtype,
        backend_to_test=backend_fw,
        init_all_as_kwargs_np={
            "data": x[0],
        },
        method_input_dtypes=input_dtype,
        method_all_as_kwargs_np={
            "other": x[1],
        },
        frontend_method_data=frontend_method_data,
        init_flags=init_flags,
        method_flags=method_flags,
        frontend=frontend,
        on_device=on_device,
    )


# bitwise_and_
@handle_frontend_method(
    class_tree=CLASS_TREE,
    init_tree="torch.tensor",
    method_name="bitwise_and_",
    dtype_and_x=helpers.dtype_and_values(
        available_dtypes=helpers.get_dtypes("integer"),
        num_arrays=2,
    ),
    test_inplace=st.just(True),
)
def test_torch_bitwise_and_(
    dtype_and_x,
    frontend_method_data,
    init_flags,
    method_flags,
    frontend,
    on_device,
    backend_fw,
):
    input_dtype, x = dtype_and_x
    helpers.test_frontend_method(
        init_input_dtypes=input_dtype,
        backend_to_test=backend_fw,
        init_all_as_kwargs_np={
            "data": x[0],
        },
        method_input_dtypes=input_dtype,
        method_all_as_kwargs_np={
            "other": x[1],
        },
        frontend_method_data=frontend_method_data,
        init_flags=init_flags,
        method_flags=method_flags,
        frontend=frontend,
        on_device=on_device,
    )


# bitwise_left_shift
@handle_frontend_method(
    class_tree=CLASS_TREE,
    init_tree="torch.tensor",
    method_name="bitwise_left_shift",
    dtype_and_x=helpers.dtype_and_values(
        available_dtypes=helpers.get_dtypes("integer"),
        num_arrays=2,
    ),
)
def test_torch_bitwise_left_shift(
    dtype_and_x,
    frontend_method_data,
    init_flags,
    method_flags,
    frontend,
    on_device,
    backend_fw,
):
    input_dtype, x = dtype_and_x
    helpers.test_frontend_method(
        init_input_dtypes=input_dtype,
        backend_to_test=backend_fw,
        init_all_as_kwargs_np={
            "data": x[0],
        },
        method_input_dtypes=input_dtype,
        method_all_as_kwargs_np={
            "other": x[1],
        },
        frontend_method_data=frontend_method_data,
        init_flags=init_flags,
        method_flags=method_flags,
        frontend=frontend,
        on_device=on_device,
    )


# bitwise_not
@handle_frontend_method(
    class_tree=CLASS_TREE,
    init_tree="torch.tensor",
    method_name="bitwise_not",
    dtype_and_x=helpers.dtype_and_values(
        available_dtypes=helpers.get_dtypes("integer"),
        num_arrays=2,
    ),
)
def test_torch_bitwise_not(
    dtype_and_x,
    frontend_method_data,
    init_flags,
    method_flags,
    frontend,
    on_device,
    backend_fw,
):
    input_dtype, x = dtype_and_x
    helpers.test_frontend_method(
        init_input_dtypes=input_dtype,
        backend_to_test=backend_fw,
        init_all_as_kwargs_np={
            "data": x[0],
        },
        method_input_dtypes=input_dtype,
        frontend_method_data=frontend_method_data,
        init_flags=init_flags,
        method_flags=method_flags,
        method_all_as_kwargs_np={},
        frontend=frontend,
        on_device=on_device,
    )


# bitwise_not_
@handle_frontend_method(
    class_tree=CLASS_TREE,
    init_tree="torch.tensor",
    method_name="bitwise_not_",
    dtype_and_x=helpers.dtype_and_values(
        available_dtypes=helpers.get_dtypes("integer"),
        num_arrays=2,
    ),
    test_inplace=st.just(True),
)
def test_torch_bitwise_not_(
    dtype_and_x,
    frontend_method_data,
    init_flags,
    method_flags,
    frontend,
    on_device,
    backend_fw,
):
    input_dtype, x = dtype_and_x
    helpers.test_frontend_method(
        init_input_dtypes=input_dtype,
        backend_to_test=backend_fw,
        init_all_as_kwargs_np={
            "data": x[0],
        },
        method_input_dtypes=input_dtype,
        frontend_method_data=frontend_method_data,
        init_flags=init_flags,
        method_flags=method_flags,
        method_all_as_kwargs_np={},
        frontend=frontend,
        on_device=on_device,
    )


# bitwise_or
@handle_frontend_method(
    class_tree=CLASS_TREE,
    init_tree="torch.tensor",
    method_name="bitwise_or",
    dtype_and_x=helpers.dtype_and_values(
        available_dtypes=helpers.get_dtypes("valid"),
        num_arrays=2,
    ),
)
def test_torch_bitwise_or(
    dtype_and_x,
    frontend_method_data,
    init_flags,
    method_flags,
    frontend,
    on_device,
    backend_fw,
):
    input_dtype, x = dtype_and_x
    helpers.test_frontend_method(
        init_input_dtypes=input_dtype,
        backend_to_test=backend_fw,
        init_all_as_kwargs_np={
            "data": x[0],
        },
        method_input_dtypes=input_dtype,
        method_all_as_kwargs_np={
            "other": x[1],
        },
        frontend_method_data=frontend_method_data,
        init_flags=init_flags,
        method_flags=method_flags,
        frontend=frontend,
        on_device=on_device,
    )


# bitwise_or_
@handle_frontend_method(
    class_tree=CLASS_TREE,
    init_tree="torch.tensor",
    method_name="bitwise_or_",
    dtype_and_x=helpers.dtype_and_values(
        available_dtypes=helpers.get_dtypes("valid"),
        num_arrays=2,
    ),
    test_inplace=st.just(True),
)
def test_torch_bitwise_or_(
    dtype_and_x,
    frontend_method_data,
    init_flags,
    method_flags,
    frontend,
    on_device,
    backend_fw,
):
    input_dtype, x = dtype_and_x
    helpers.test_frontend_method(
        init_input_dtypes=input_dtype,
        backend_to_test=backend_fw,
        init_all_as_kwargs_np={
            "data": x[0],
        },
        method_input_dtypes=input_dtype,
        method_all_as_kwargs_np={
            "other": x[1],
        },
        frontend_method_data=frontend_method_data,
        init_flags=init_flags,
        method_flags=method_flags,
        frontend=frontend,
        on_device=on_device,
    )


# bitwise right shift
@handle_frontend_method(
    class_tree=CLASS_TREE,
    init_tree="torch.tensor",
    method_name="bitwise_right_shift",
    dtype_and_x=helpers.dtype_and_values(
        available_dtypes=helpers.get_dtypes("valid"),
        num_arrays=2,
        shared_dtype=True,
    ),
)
def test_torch_bitwise_right_shift(
    dtype_and_x,
    frontend_method_data,
    init_flags,
    method_flags,
    frontend,
    on_device,
    backend_fw,
):
    input_dtype, x = dtype_and_x
    # negative shifts will throw an exception
    # shifts >= dtype width produce backend-defined behavior
    x[1] = np.asarray(
        np.clip(x[1], 0, np.iinfo(input_dtype[1]).bits - 1), dtype=input_dtype[1]
    )
    helpers.test_frontend_method(
        init_input_dtypes=input_dtype,
        backend_to_test=backend_fw,
        init_all_as_kwargs_np={
            "data": x[0],
        },
        method_input_dtypes=input_dtype,
        method_all_as_kwargs_np={
            "other": x[1],
        },
        frontend_method_data=frontend_method_data,
        init_flags=init_flags,
        method_flags=method_flags,
        frontend=frontend,
        on_device=on_device,
    )


# bitwise_right_shift_
@handle_frontend_method(
    class_tree=CLASS_TREE,
    init_tree="torch.tensor",
    method_name="bitwise_right_shift_",
    dtype_and_x=helpers.dtype_and_values(
        available_dtypes=helpers.get_dtypes("valid"),
        num_arrays=2,
        shared_dtype=True,
    ),
)
def test_torch_bitwise_right_shift_(
    dtype_and_x,
    frontend_method_data,
    init_flags,
    method_flags,
    frontend,
    on_device,
    backend_fw,
):
    input_dtype, x = dtype_and_x
    # negative shifts will throw an exception
    # shifts >= dtype width produce backend-defined behavior
    x[1] = np.asarray(
        np.clip(x[1], 0, np.iinfo(input_dtype[1]).bits - 1), dtype=input_dtype[1]
    )
    helpers.test_frontend_method(
        init_input_dtypes=input_dtype,
        backend_to_test=backend_fw,
        init_all_as_kwargs_np={
            "data": x[0],
        },
        method_input_dtypes=input_dtype,
        method_all_as_kwargs_np={
            "other": x[1],
        },
        frontend_method_data=frontend_method_data,
        init_flags=init_flags,
        method_flags=method_flags,
        frontend=frontend,
        on_device=on_device,
    )


# bitwise_xor
@handle_frontend_method(
    class_tree=CLASS_TREE,
    init_tree="torch.tensor",
    method_name="bitwise_xor",
    dtype_and_x=helpers.dtype_and_values(
        available_dtypes=st.one_of(st.just(("bool",)), helpers.get_dtypes("integer")),
        num_arrays=2,
    ),
)
def test_torch_bitwise_xor(
    dtype_and_x,
    frontend_method_data,
    init_flags,
    method_flags,
    frontend,
    on_device,
    backend_fw,
):
    input_dtype, x = dtype_and_x
    helpers.test_frontend_method(
        init_input_dtypes=input_dtype,
        backend_to_test=backend_fw,
        init_all_as_kwargs_np={
            "data": x[0],
        },
        method_input_dtypes=input_dtype,
        method_all_as_kwargs_np={
            "other": x[1],
        },
        frontend_method_data=frontend_method_data,
        init_flags=init_flags,
        method_flags=method_flags,
        frontend=frontend,
        on_device=on_device,
    )


# bitwise_xor_
@handle_frontend_method(
    class_tree=CLASS_TREE,
    init_tree="torch.tensor",
    method_name="bitwise_xor_",
    dtype_and_x=helpers.dtype_and_values(
        available_dtypes=st.one_of(st.just(("bool",)), helpers.get_dtypes("integer")),
        num_arrays=2,
    ),
    test_inplace=st.just(True),
)
def test_torch_bitwise_xor_(
    dtype_and_x,
    frontend_method_data,
    init_flags,
    method_flags,
    frontend,
    on_device,
    backend_fw,
):
    input_dtype, x = dtype_and_x
    helpers.test_frontend_method(
        init_input_dtypes=input_dtype,
        backend_to_test=backend_fw,
        init_all_as_kwargs_np={
            "data": x[0],
        },
        method_input_dtypes=input_dtype,
        method_all_as_kwargs_np={
            "other": x[1],
        },
        frontend_method_data=frontend_method_data,
        init_flags=init_flags,
        method_flags=method_flags,
        frontend=frontend,
        on_device=on_device,
    )


@handle_frontend_method(
    class_tree=CLASS_TREE,
    init_tree="torch.tensor",
    method_name="bmm",
    dtype_and_matrices=_get_dtype_and_3dbatch_matrices(with_input=True, input_3d=True),
)
def test_torch_bmm(
    dtype_and_matrices,
    backend_fw,
    frontend,
    frontend_method_data,
    init_flags,
    method_flags,
    on_device,
):
    input_dtype, _, x, mat2 = dtype_and_matrices
    helpers.test_frontend_method(
        init_input_dtypes=input_dtype,
        init_all_as_kwargs_np={"data": x},
        method_input_dtypes=input_dtype,
        method_all_as_kwargs_np={"mat2": mat2},
        frontend=frontend,
        frontend_method_data=frontend_method_data,
        init_flags=init_flags,
        method_flags=method_flags,
        on_device=on_device,
        backend_to_test=backend_fw,
    )


# bool
@handle_frontend_method(
    class_tree=CLASS_TREE,
    init_tree="torch.tensor",
    method_name="bool",
    dtype_and_x=helpers.dtype_and_values(
        available_dtypes=helpers.get_dtypes("integer"),
    ),
)
def test_torch_bool(
    dtype_and_x,
    frontend_method_data,
    init_flags,
    method_flags,
    frontend,
    on_device,
    backend_fw,
):
    input_dtype, x = dtype_and_x
    helpers.test_frontend_method(
        init_input_dtypes=input_dtype,
        backend_to_test=backend_fw,
        init_all_as_kwargs_np={
            "data": x[0],
        },
        method_input_dtypes=input_dtype,
        method_all_as_kwargs_np={},
        frontend_method_data=frontend_method_data,
        init_flags=init_flags,
        method_flags=method_flags,
        frontend=frontend,
        on_device=on_device,
    )


# byte
@handle_frontend_method(
    class_tree=CLASS_TREE,
    init_tree="torch.tensor",
    method_name="byte",
    dtype_and_x=helpers.dtype_and_values(
        available_dtypes=helpers.get_dtypes("valid"),
    ),
)
def test_torch_byte(
    dtype_and_x,
    frontend_method_data,
    init_flags,
    method_flags,
    frontend,
    on_device,
    backend_fw,
):
    input_dtype, x = dtype_and_x
    helpers.test_frontend_method(
        init_input_dtypes=input_dtype,
        backend_to_test=backend_fw,
        init_all_as_kwargs_np={
            "data": x[0],
        },
        method_input_dtypes=input_dtype,
        method_all_as_kwargs_np={},
        frontend_method_data=frontend_method_data,
        init_flags=init_flags,
        method_flags=method_flags,
        frontend=frontend,
        on_device=on_device,
    )


# ceil
@handle_frontend_method(
    class_tree=CLASS_TREE,
    init_tree="torch.tensor",
    method_name="ceil",
    dtype_and_x=helpers.dtype_and_values(
        available_dtypes=helpers.get_dtypes("float"),
    ),
)
def test_torch_ceil(
    dtype_and_x,
    frontend_method_data,
    init_flags,
    method_flags,
    frontend,
    on_device,
    backend_fw,
):
    input_dtype, x = dtype_and_x
    helpers.test_frontend_method(
        init_input_dtypes=input_dtype,
        backend_to_test=backend_fw,
        init_all_as_kwargs_np={
            "data": x[0],
        },
        method_input_dtypes=input_dtype,
        method_all_as_kwargs_np={},
        frontend_method_data=frontend_method_data,
        init_flags=init_flags,
        method_flags=method_flags,
        frontend=frontend,
        on_device=on_device,
    )


# ceil_
@handle_frontend_method(
    class_tree=CLASS_TREE,
    init_tree="torch.tensor",
    method_name="ceil_",
    dtype_and_x=helpers.dtype_and_values(
        available_dtypes=helpers.get_dtypes("float"),
    ),
    test_inplace=st.just(True),
)
def test_torch_ceil_(
    dtype_and_x,
    frontend_method_data,
    init_flags,
    method_flags,
    frontend,
    on_device,
    backend_fw,
):
    input_dtype, x = dtype_and_x
    helpers.test_frontend_method(
        init_input_dtypes=input_dtype,
        backend_to_test=backend_fw,
        init_all_as_kwargs_np={
            "data": x[0],
        },
        method_input_dtypes=input_dtype,
        method_all_as_kwargs_np={},
        frontend_method_data=frontend_method_data,
        init_flags=init_flags,
        method_flags=method_flags,
        frontend=frontend,
        on_device=on_device,
    )


# char
@handle_frontend_method(
    class_tree=CLASS_TREE,
    init_tree="torch.tensor",
    method_name="char",
    dtype_x=helpers.dtype_and_values(
        available_dtypes=helpers.get_dtypes("valid"),
        min_value=-128,
        max_value=127,
    ),
)
def test_torch_char(
    dtype_x,
    frontend,
    frontend_method_data,
    init_flags,
    method_flags,
    on_device,
    backend_fw,
):
    input_dtype, x = dtype_x
    helpers.test_frontend_method(
        init_input_dtypes=input_dtype,
        backend_to_test=backend_fw,
        init_all_as_kwargs_np={"data": x[0]},
        method_input_dtypes=input_dtype,
        method_all_as_kwargs_np={},
        frontend_method_data=frontend_method_data,
        init_flags=init_flags,
        method_flags=method_flags,
        frontend=frontend,
        on_device=on_device,
    )


@handle_frontend_method(
    class_tree=CLASS_TREE,
    init_tree="torch.tensor",
    method_name="cholesky",
    dtype_and_x=_get_dtype_and_matrix(square=True),
    upper=st.booleans(),
)
def test_torch_cholesky(
    dtype_and_x,
    upper,
    frontend,
    frontend_method_data,
    init_flags,
    method_flags,
    on_device,
    backend_fw,
):
    input_dtype, x = dtype_and_x
    x = x[0]
    # make symmetric positive-definite
    x = np.matmul(x.swapaxes(-1, -2), x) + np.identity(x.shape[-1]) * 1e-3

    helpers.test_frontend_method(
        init_input_dtypes=input_dtype,
        backend_to_test=backend_fw,
        init_all_as_kwargs_np={
            "data": x,
        },
        method_input_dtypes=input_dtype,
        method_all_as_kwargs_np={
            "upper": upper,
        },
        frontend_method_data=frontend_method_data,
        init_flags=init_flags,
        method_flags=method_flags,
        frontend=frontend,
        on_device=on_device,
        rtol_=1e-2,
    )


# chunk
@pytest.mark.skip("Testing takes a lot of time")
@handle_frontend_method(
    class_tree=CLASS_TREE,
    init_tree="torch.tensor",
    method_name="chunk",
    dtype_x_dim=helpers.dtype_values_axis(
        available_dtypes=helpers.get_dtypes("float"),
        min_num_dims=1,
        min_value=-1e04,
        max_value=1e04,
        force_int_axis=True,
        valid_axis=True,
    ),
    chunks=st.integers(
        min_value=1,
        max_value=5,
    ),
)
def test_torch_chunk(
    dtype_x_dim,
    chunks,
    frontend,
    frontend_method_data,
    init_flags,
    method_flags,
    on_device,
    backend_fw,
):
    input_dtype, x, dim = dtype_x_dim
    helpers.test_frontend_method(
        init_input_dtypes=input_dtype,
        backend_to_test=backend_fw,
        init_all_as_kwargs_np={
            "data": x[0],
        },
        method_input_dtypes=input_dtype,
        method_all_as_kwargs_np={
            "chunks": chunks,
            "dim": dim,
        },
        frontend_method_data=frontend_method_data,
        init_flags=init_flags,
        method_flags=method_flags,
        frontend=frontend,
        on_device=on_device,
    )


# clamp
@handle_frontend_method(
    class_tree=CLASS_TREE,
    init_tree="torch.tensor",
    method_name="clamp",
    dtype_and_x_min_max=_get_clamp_inputs(),
)
def test_torch_clamp(
    dtype_and_x_min_max,
    frontend,
    frontend_method_data,
    init_flags,
    method_flags,
    on_device,
    backend_fw,
):
    input_dtype, x, min, max = dtype_and_x_min_max
    helpers.test_frontend_method(
        init_input_dtypes=input_dtype,
        backend_to_test=backend_fw,
        init_all_as_kwargs_np={
            "data": x[0],
        },
        method_input_dtypes=input_dtype,
        method_all_as_kwargs_np={"min": min, "max": max},
        frontend_method_data=frontend_method_data,
        init_flags=init_flags,
        method_flags=method_flags,
        frontend=frontend,
        on_device=on_device,
    )


# clamp_
@handle_frontend_method(
    class_tree=CLASS_TREE,
    init_tree="torch.tensor",
    method_name="clamp_",
    dtype_and_x_min_max=_get_clamp_inputs(),
    test_inplace=st.just(True),
)
def test_torch_clamp_(
    dtype_and_x_min_max,
    frontend,
    frontend_method_data,
    init_flags,
    method_flags,
    on_device,
    backend_fw,
):
    input_dtype, x, min, max = dtype_and_x_min_max
    helpers.test_frontend_method(
        init_input_dtypes=input_dtype,
        backend_to_test=backend_fw,
        init_all_as_kwargs_np={
            "data": x[0],
        },
        method_input_dtypes=input_dtype,
        method_all_as_kwargs_np={"min": min, "max": max},
        frontend_method_data=frontend_method_data,
        init_flags=init_flags,
        method_flags=method_flags,
        frontend=frontend,
        on_device=on_device,
    )


@handle_frontend_method(
    class_tree=CLASS_TREE,
    init_tree="torch.tensor",
    method_name="clamp_min",
    input_and_ranges=_get_clip_min_inputs(),
)
def test_torch_clamp_min(
    input_and_ranges,
    frontend_method_data,
    init_flags,
    backend_fw,
    frontend,
    on_device,
    method_flags,
):
    x_dtype, x, min = input_and_ranges
    helpers.test_frontend_method(
        init_input_dtypes=x_dtype,
        backend_to_test=backend_fw,
        init_all_as_kwargs_np={
            "data": x[0],
        },
        method_input_dtypes=x_dtype,
        method_all_as_kwargs_np={
            "min": min,
        },
        frontend_method_data=frontend_method_data,
        init_flags=init_flags,
        method_flags=method_flags,
        frontend=frontend,
        on_device=on_device,
    )


# clip
@handle_frontend_method(
    class_tree=CLASS_TREE,
    init_tree="torch.tensor",
    method_name="clip",
    input_and_ranges=_get_clamp_inputs(),
)
def test_torch_clip(
    input_and_ranges,
    frontend,
    frontend_method_data,
    init_flags,
    method_flags,
    on_device,
    backend_fw,
):
    input_dtype, x, min, max = input_and_ranges
    helpers.test_frontend_method(
        init_input_dtypes=input_dtype,
        backend_to_test=backend_fw,
        init_all_as_kwargs_np={
            "data": x[0],
        },
        method_input_dtypes=input_dtype,
        method_all_as_kwargs_np={"min": min, "max": max},
        frontend_method_data=frontend_method_data,
        init_flags=init_flags,
        method_flags=method_flags,
        frontend=frontend,
        on_device=on_device,
    )


# clip_
@handle_frontend_method(
    class_tree=CLASS_TREE,
    init_tree="torch.tensor",
    method_name="clip_",
    input_and_ranges=_get_clamp_inputs(),
)
def test_torch_clip_(
    input_and_ranges,
    frontend,
    frontend_method_data,
    init_flags,
    method_flags,
    on_device,
    backend_fw,
):
    input_dtype, x, min, max = input_and_ranges
    helpers.test_frontend_method(
        init_input_dtypes=input_dtype,
        backend_to_test=backend_fw,
        init_all_as_kwargs_np={
            "data": x[0],
        },
        method_input_dtypes=input_dtype,
        method_all_as_kwargs_np={"min": min, "max": max},
        frontend_method_data=frontend_method_data,
        init_flags=init_flags,
        method_flags=method_flags,
        frontend=frontend,
        on_device=on_device,
    )


# clone
@handle_frontend_method(
    class_tree=CLASS_TREE,
    init_tree="torch.tensor",
    method_name="clone",
    dtype_and_x=helpers.dtype_and_values(
        available_dtypes=helpers.get_dtypes("valid"),
        num_arrays=1,
    ),
)
def test_torch_clone(
    dtype_and_x,
    frontend_method_data,
    init_flags,
    method_flags,
    frontend,
    on_device,
    backend_fw,
):
    input_dtype, x = dtype_and_x
    helpers.test_frontend_method(
        init_input_dtypes=input_dtype,
        backend_to_test=backend_fw,
        init_all_as_kwargs_np={
            "data": x[0],
        },
        method_input_dtypes=input_dtype,
        method_all_as_kwargs_np={},
        frontend_method_data=frontend_method_data,
        init_flags=init_flags,
        method_flags=method_flags,
        frontend=frontend,
        on_device=on_device,
    )


@handle_frontend_method(
    class_tree=CLASS_TREE,
    init_tree="torch.tensor",
    method_name="conj",
    dtype_and_x=helpers.dtype_and_values(
        available_dtypes=helpers.get_dtypes("float_and_complex")
    ),
)
def test_torch_conj(
    dtype_and_x,
    frontend_method_data,
    init_flags,
    method_flags,
    frontend,
    on_device,
    backend_fw,
):
    input_dtype, x = dtype_and_x
    helpers.test_frontend_method(
        init_input_dtypes=input_dtype,
        backend_to_test=backend_fw,
        init_all_as_kwargs_np={
            "data": x[0],
        },
        method_input_dtypes=input_dtype,
        method_all_as_kwargs_np={},
        frontend_method_data=frontend_method_data,
        init_flags=init_flags,
        method_flags=method_flags,
        frontend=frontend,
        on_device=on_device,
    )


# contiguous
@handle_frontend_method(
    class_tree=CLASS_TREE,
    init_tree="torch.tensor",
    method_name="contiguous",
    dtype_and_x=helpers.dtype_and_values(
        available_dtypes=helpers.get_dtypes("float"),
        allow_inf=False,
    ),
)
def test_torch_contiguous(
    dtype_and_x,
    frontend_method_data,
    init_flags,
    method_flags,
    frontend,
    on_device,
    backend_fw,
):
    input_dtype, x = dtype_and_x
    helpers.test_frontend_method(
        init_input_dtypes=input_dtype,
        backend_to_test=backend_fw,
        init_all_as_kwargs_np={
            "data": x[0],
        },
        method_input_dtypes=input_dtype,
        method_all_as_kwargs_np={},
        frontend_method_data=frontend_method_data,
        init_flags=init_flags,
        method_flags=method_flags,
        frontend=frontend,
        on_device=on_device,
    )


# copy_
@handle_frontend_method(
    class_tree=CLASS_TREE,
    init_tree="torch.tensor",
    method_name="copy_",
    dtype_and_x=helpers.dtype_and_values(
        available_dtypes=helpers.get_dtypes("valid"),
        num_arrays=2,
    ),
    test_inplace=st.just(True),
)
def test_torch_copy_(
    dtype_and_x,
    frontend_method_data,
    init_flags,
    method_flags,
    frontend,
    on_device,
    backend_fw,
):
    input_dtype, x = dtype_and_x
    helpers.test_frontend_method(
        init_input_dtypes=input_dtype,
        backend_to_test=backend_fw,
        init_all_as_kwargs_np={
            "data": x[0],
        },
        method_input_dtypes=input_dtype,
        method_all_as_kwargs_np={
            "other": x[1],
        },
        frontend_method_data=frontend_method_data,
        init_flags=init_flags,
        method_flags=method_flags,
        frontend=frontend,
        on_device=on_device,
    )


# copysign
@handle_frontend_method(
    class_tree=CLASS_TREE,
    init_tree="torch.tensor",
    method_name="copysign",
    dtype_and_x=helpers.dtype_and_values(
        available_dtypes=helpers.get_dtypes("float"),
        min_num_dims=1,
        num_arrays=2,
    ),
)
def test_torch_copysign(
    dtype_and_x,
    frontend_method_data,
    init_flags,
    method_flags,
    frontend,
    on_device,
    backend_fw,
):
    input_dtype, x = dtype_and_x
    helpers.test_frontend_method(
        init_input_dtypes=input_dtype,
        backend_to_test=backend_fw,
        init_all_as_kwargs_np={
            "data": x[0],
        },
        method_input_dtypes=input_dtype,
        method_all_as_kwargs_np={
            "other": x[1],
        },
        frontend_method_data=frontend_method_data,
        init_flags=init_flags,
        method_flags=method_flags,
        frontend=frontend,
        on_device=on_device,
    )


# copysign_
@handle_frontend_method(
    class_tree=CLASS_TREE,
    init_tree="torch.tensor",
    method_name="copysign_",
    dtype_and_x=helpers.dtype_and_values(
        available_dtypes=helpers.get_dtypes("valid"),
        min_num_dims=1,
        num_arrays=2,
    ),
    test_inplace=st.just(True),
)
def test_torch_copysign_(
    dtype_and_x,
    frontend_method_data,
    init_flags,
    method_flags,
    frontend,
    on_device,
    backend_fw,
):
    input_dtype, x = dtype_and_x
    helpers.test_frontend_method(
        init_input_dtypes=input_dtype,
        backend_to_test=backend_fw,
        init_all_as_kwargs_np={
            "data": x[0],
        },
        method_input_dtypes=input_dtype,
        method_all_as_kwargs_np={
            "other": x[1],
        },
        frontend_method_data=frontend_method_data,
        init_flags=init_flags,
        method_flags=method_flags,
        frontend=frontend,
        on_device=on_device,
    )


# cos
@handle_frontend_method(
    class_tree=CLASS_TREE,
    init_tree="torch.tensor",
    method_name="cos",
    dtype_and_x=helpers.dtype_and_values(
        available_dtypes=helpers.get_dtypes("float"),
        allow_inf=False,
    ),
)
def test_torch_cos(
    dtype_and_x,
    frontend_method_data,
    init_flags,
    method_flags,
    frontend,
    on_device,
    backend_fw,
):
    input_dtype, x = dtype_and_x
    helpers.test_frontend_method(
        init_input_dtypes=input_dtype,
        backend_to_test=backend_fw,
        init_all_as_kwargs_np={
            "data": x[0],
        },
        method_input_dtypes=input_dtype,
        method_all_as_kwargs_np={},
        frontend_method_data=frontend_method_data,
        init_flags=init_flags,
        method_flags=method_flags,
        frontend=frontend,
        on_device=on_device,
    )


# cos_
@handle_frontend_method(
    class_tree=CLASS_TREE,
    init_tree="torch.tensor",
    method_name="cos_",
    dtype_and_x=helpers.dtype_and_values(
        available_dtypes=helpers.get_dtypes("float"),
        allow_inf=False,
    ),
    test_inplace=st.just(True),
)
def test_torch_cos_(
    dtype_and_x,
    frontend_method_data,
    init_flags,
    method_flags,
    frontend,
    on_device,
    backend_fw,
):
    input_dtype, x = dtype_and_x
    helpers.test_frontend_method(
        init_input_dtypes=input_dtype,
        backend_to_test=backend_fw,
        init_all_as_kwargs_np={
            "data": list(x[0]) if isinstance(x[0], int) else x[0],
        },
        method_input_dtypes=input_dtype,
        method_all_as_kwargs_np={},
        frontend_method_data=frontend_method_data,
        init_flags=init_flags,
        method_flags=method_flags,
        frontend=frontend,
        on_device=on_device,
    )


# cosh
@handle_frontend_method(
    class_tree=CLASS_TREE,
    init_tree="torch.tensor",
    method_name="cosh",
    dtype_and_x=helpers.dtype_and_values(
        available_dtypes=helpers.get_dtypes("float"),
        allow_inf=False,
    ),
)
def test_torch_cosh(
    dtype_and_x,
    frontend_method_data,
    init_flags,
    method_flags,
    frontend,
    on_device,
    backend_fw,
):
    input_dtype, x = dtype_and_x
    helpers.test_frontend_method(
        init_input_dtypes=input_dtype,
        backend_to_test=backend_fw,
        init_all_as_kwargs_np={
            "data": x[0],
        },
        method_input_dtypes=input_dtype,
        method_all_as_kwargs_np={},
        frontend_method_data=frontend_method_data,
        init_flags=init_flags,
        method_flags=method_flags,
        frontend=frontend,
        on_device=on_device,
    )


# cosh_
@handle_frontend_method(
    class_tree=CLASS_TREE,
    init_tree="torch.tensor",
    method_name="cosh_",
    dtype_and_x=helpers.dtype_and_values(
        available_dtypes=helpers.get_dtypes("float"),
        allow_inf=False,
    ),
    test_inplace=st.just(True),
)
def test_torch_cosh_(
    dtype_and_x,
    frontend_method_data,
    init_flags,
    method_flags,
    frontend,
    on_device,
    backend_fw,
):
    input_dtype, x = dtype_and_x
    helpers.test_frontend_method(
        init_input_dtypes=input_dtype,
        backend_to_test=backend_fw,
        init_all_as_kwargs_np={
            "data": x[0],
        },
        method_input_dtypes=input_dtype,
        method_all_as_kwargs_np={},
        frontend_method_data=frontend_method_data,
        init_flags=init_flags,
        method_flags=method_flags,
        frontend=frontend,
        on_device=on_device,
        rtol_=1e-2,
        atol_=1e-2,
    )


# count_nonzero
@handle_frontend_method(
    class_tree=CLASS_TREE,
    init_tree="torch.tensor",
    method_name="count_nonzero",
    dtype_value=helpers.dtype_and_values(
        available_dtypes=helpers.get_dtypes("valid"),
        shape=st.shared(helpers.get_shape(min_num_dims=1), key="shape"),
    ),
    dim=helpers.get_axis(
        shape=st.shared(helpers.get_shape(), key="shape"),
        allow_neg=True,
        force_int=True,
    ),
)
def test_torch_count_nonzero(
    dtype_value,
    dim,
    frontend_method_data,
    init_flags,
    method_flags,
    frontend,
    on_device,
    backend_fw,
):
    input_dtype, x = dtype_value
    helpers.test_frontend_method(
        init_input_dtypes=input_dtype,
        backend_to_test=backend_fw,
        init_all_as_kwargs_np={
            "data": x[0],
        },
        method_input_dtypes=input_dtype,
        method_all_as_kwargs_np={"dim": dim},
        frontend_method_data=frontend_method_data,
        init_flags=init_flags,
        method_flags=method_flags,
        frontend=frontend,
        on_device=on_device,
    )


# cov
@handle_frontend_method(
    class_tree=CLASS_TREE,
    init_tree="torch.tensor",
    method_name="cov",
    dtype_and_x=_get_dtype_value1_value2_cov(
        available_dtypes=helpers.get_dtypes("float"),
        min_num_dims=2,
        max_num_dims=2,
        min_dim_size=2,
        max_dim_size=5,
        min_value=1,
        max_value=1e10,
        abs_smallest_val=0.01,
        large_abs_safety_factor=2,
        safety_factor_scale="log",
    ),
)
def test_torch_cov(
    dtype_and_x,
    frontend_method_data,
    init_flags,
    method_flags,
    frontend,
    on_device,
    backend_fw,
):
    input_dtype, x, correction, fweights, aweights = dtype_and_x
    helpers.test_frontend_method(
        init_input_dtypes=["float64", "int64", "float64"],
        backend_to_test=backend_fw,
        init_all_as_kwargs_np={
            "data": x,
        },
        method_input_dtypes=["int64", "float64"],
        method_all_as_kwargs_np={
            "correction": correction,
            "fweights": fweights,
            "aweights": aweights,
        },
        frontend_method_data=frontend_method_data,
        init_flags=init_flags,
        method_flags=method_flags,
        frontend=frontend,
        on_device=on_device,
        rtol_=1e-2,
        atol_=1e-2,
    )


# cross
@handle_frontend_method(
    class_tree=CLASS_TREE,
    init_tree="torch.tensor",
    method_name="cross",
    dtype_input_other_dim=dtype_value1_value2_axis(
        available_dtypes=helpers.get_dtypes("numeric"),
        min_num_dims=1,
        max_num_dims=10,
        min_dim_size=3,
        max_dim_size=3,
        min_value=-1e10,
        max_value=1e10,
        abs_smallest_val=0.01,
        large_abs_safety_factor=2,
        safety_factor_scale="log",
    ),
)
def test_torch_cross(
    dtype_input_other_dim,
    frontend_method_data,
    init_flags,
    method_flags,
    frontend,
    on_device,
    backend_fw,
):
    dtype, input, other, dim = dtype_input_other_dim
    helpers.test_frontend_method(
        init_input_dtypes=dtype,
        backend_to_test=backend_fw,
        init_all_as_kwargs_np={
            "data": input,
        },
        method_input_dtypes=dtype,
        method_all_as_kwargs_np={
            "other": other,
            "dim": dim,
        },
        frontend_method_data=frontend_method_data,
        init_flags=init_flags,
        method_flags=method_flags,
        frontend=frontend,
        on_device=on_device,
        rtol_=1e-2,
        atol_=1e-2,
    )


@given(
    dtype_x=helpers.dtype_and_values(
        available_dtypes=helpers.get_dtypes("valid", prune_function=False),
    ).filter(
        lambda x: "bfloat16" not in x[0]
        and "uint16" not in x[0]
        and "uint32" not in x[0]
        and "uint64" not in x[0]
    ),
)
def test_torch_cuda(dtype_x, backend_fw):
    ivy.set_backend(backend_fw)
    _, data = dtype_x
    x = Tensor(data[0], device="gpu:0")
    device = "gpu:0"
    ivy.utils.assertions.check_equal(x.cuda, device, as_array=False)
    ivy.previous_backend()


# cummax
@handle_frontend_method(
    class_tree=CLASS_TREE,
    init_tree="torch.tensor",
    method_name="cummax",
    dtype_value=helpers.dtype_and_values(
        available_dtypes=helpers.get_dtypes("valid"),
        shape=st.shared(helpers.get_shape(min_num_dims=1), key="shape"),
    ),
    dim=helpers.get_axis(
        shape=st.shared(helpers.get_shape(), key="shape"),
        allow_neg=False,
        force_int=True,
    ),
)
def test_torch_cummax(
    dtype_value,
    dim,
    frontend_method_data,
    init_flags,
    method_flags,
    frontend,
    on_device,
    backend_fw,
):
    input_dtype, x = dtype_value
    helpers.test_frontend_method(
        init_input_dtypes=input_dtype,
        backend_to_test=backend_fw,
        init_all_as_kwargs_np={
            "data": x[0],
        },
        method_input_dtypes=input_dtype,
        method_all_as_kwargs_np={"dim": dim},
        frontend_method_data=frontend_method_data,
        init_flags=init_flags,
        method_flags=method_flags,
        frontend=frontend,
        on_device=on_device,
    )


# cumprod
@handle_frontend_method(
    class_tree=CLASS_TREE,
    init_tree="torch.tensor",
    method_name="cumprod",
    dtype_value=helpers.dtype_and_values(
        available_dtypes=helpers.get_dtypes("valid"),
        shape=st.shared(helpers.get_shape(min_num_dims=1), key="shape"),
    ),
    dim=helpers.get_axis(
        shape=st.shared(helpers.get_shape(), key="shape"),
        allow_neg=True,
        force_int=True,
    ),
    dtypes=_dtypes(),
)
def test_torch_cumprod(
    dtype_value,
    dim,
    dtypes,
    frontend_method_data,
    init_flags,
    method_flags,
    frontend,
    on_device,
    backend_fw,
):
    input_dtype, x = dtype_value
    helpers.test_frontend_method(
        init_input_dtypes=input_dtype,
        backend_to_test=backend_fw,
        init_all_as_kwargs_np={
            "data": x[0],
        },
        method_input_dtypes=dtypes,
        method_all_as_kwargs_np={
            "dim": dim,
            "dtype": dtypes[0],
        },
        frontend_method_data=frontend_method_data,
        init_flags=init_flags,
        method_flags=method_flags,
        frontend=frontend,
        on_device=on_device,
    )


# cumsum
@handle_frontend_method(
    class_tree=CLASS_TREE,
    init_tree="torch.tensor",
    method_name="cumsum",
    dtype_value=helpers.dtype_and_values(
        available_dtypes=helpers.get_dtypes("valid"),
        shape=st.shared(helpers.get_shape(min_num_dims=1), key="shape"),
    ),
    dim=helpers.get_axis(
        shape=st.shared(helpers.get_shape(), key="shape"),
        allow_neg=True,
        force_int=True,
    ),
    dtypes=_dtypes(),
)
def test_torch_cumsum(
    dtype_value,
    dim,
    dtypes,
    frontend_method_data,
    init_flags,
    method_flags,
    frontend,
    on_device,
    backend_fw,
):
    input_dtype, x = dtype_value
    helpers.test_frontend_method(
        init_input_dtypes=input_dtype,
        backend_to_test=backend_fw,
        init_all_as_kwargs_np={
            "data": x[0],
        },
        method_input_dtypes=dtypes,
        method_all_as_kwargs_np={
            "dim": dim,
            "dtype": dtypes[0],
        },
        frontend_method_data=frontend_method_data,
        init_flags=init_flags,
        method_flags=method_flags,
        frontend=frontend,
        on_device=on_device,
    )


# cumsum_
@handle_frontend_method(
    class_tree=CLASS_TREE,
    init_tree="torch.tensor",
    method_name="cumsum_",
    dtype_value=helpers.dtype_and_values(
        available_dtypes=helpers.get_dtypes("numeric"),
        shape=st.shared(helpers.get_shape(min_num_dims=1), key="shape"),
    ),
    dim=helpers.get_axis(
        shape=st.shared(helpers.get_shape(), key="shape"),
        allow_neg=True,
        force_int=True,
    ),
    test_inplace=st.just(True),
)
def test_torch_cumsum_(
    dtype_value,
    dim,
    frontend_method_data,
    init_flags,
    method_flags,
    frontend,
    on_device,
    backend_fw,
):
    input_dtype, x = dtype_value
    helpers.test_frontend_method(
        init_input_dtypes=input_dtype,
        backend_to_test=backend_fw,
        init_all_as_kwargs_np={
            "data": x[0],
        },
        method_input_dtypes=input_dtype,
        method_all_as_kwargs_np={
            "dim": dim,
            "dtype": input_dtype[0],
        },
        frontend_method_data=frontend_method_data,
        init_flags=init_flags,
        method_flags=method_flags,
        frontend=frontend,
        on_device=on_device,
    )


# det
@handle_frontend_method(
    class_tree=CLASS_TREE,
    init_tree="torch.tensor",
    method_name="det",
    dtype_and_x=_get_dtype_and_matrix(square=True, batch=True),
)
def test_torch_det(
    dtype_and_x,
    frontend_method_data,
    init_flags,
    method_flags,
    frontend,
    on_device,
    backend_fw,
):
    input_dtype, x = dtype_and_x
    helpers.test_frontend_method(
        init_input_dtypes=input_dtype,
        backend_to_test=backend_fw,
        init_all_as_kwargs_np={
            "data": x,
        },
        method_input_dtypes=input_dtype,
        method_all_as_kwargs_np={},
        frontend_method_data=frontend_method_data,
        init_flags=init_flags,
        method_flags=method_flags,
        frontend=frontend,
        on_device=on_device,
    )


# detach
@handle_frontend_method(
    class_tree=CLASS_TREE,
    init_tree="torch.tensor",
    method_name="detach",
    dtype_and_x=helpers.dtype_and_values(
        available_dtypes=helpers.get_dtypes("valid"),
    ),
)
def test_torch_detach(
    dtype_and_x,
    frontend_method_data,
    init_flags,
    method_flags,
    frontend,
    on_device,
    backend_fw,
):
    input_dtype, x = dtype_and_x
    helpers.test_frontend_method(
        init_input_dtypes=input_dtype,
        backend_to_test=backend_fw,
        init_all_as_kwargs_np={
            "data": x[0],
        },
        method_input_dtypes=input_dtype,
        method_all_as_kwargs_np={},
        frontend_method_data=frontend_method_data,
        init_flags=init_flags,
        method_flags=method_flags,
        frontend=frontend,
        on_device=on_device,
    )


# detach_
@handle_frontend_method(
    class_tree=CLASS_TREE,
    init_tree="torch.tensor",
    method_name="detach_",
    dtype_and_x=helpers.dtype_and_values(
        available_dtypes=helpers.get_dtypes("valid"),
    ),
    test_inplace=st.just(True),
)
def test_torch_detach_(
    dtype_and_x,
    frontend_method_data,
    init_flags,
    method_flags,
    frontend,
    on_device,
    backend_fw,
):
    input_dtype, x = dtype_and_x
    helpers.test_frontend_method(
        init_input_dtypes=input_dtype,
        backend_to_test=backend_fw,
        init_all_as_kwargs_np={
            "data": x[0],
        },
        method_input_dtypes=input_dtype,
        method_all_as_kwargs_np={},
        frontend_method_data=frontend_method_data,
        init_flags=init_flags,
        method_flags=method_flags,
        frontend=frontend,
        on_device=on_device,
    )


@given(
    dtype_x=helpers.dtype_and_values(
        available_dtypes=helpers.get_dtypes("valid", prune_function=False)
    ).filter(lambda x: "bfloat16" not in x[0]),
)
def test_torch_device(
    dtype_x,
    backend_fw,
):
    ivy.set_backend(backend_fw)
    _, data = dtype_x
    x = Tensor(data[0])
    x.ivy_array = data[0]
    ivy.utils.assertions.check_equal(
        x.device, ivy.dev(ivy.array(data[0])), as_array=False
    )
    ivy.previous_backend()


@handle_frontend_method(
    class_tree=CLASS_TREE,
    init_tree="torch.tensor",
    method_name="diag",
    dtype_and_values=helpers.dtype_and_values(
        available_dtypes=helpers.get_dtypes("float"),
        shape=st.shared(helpers.get_shape(min_num_dims=1, max_num_dims=2), key="shape"),
    ),
    diagonal=st.integers(min_value=-100, max_value=100),
)
def test_torch_diag(
    dtype_and_values,
    diagonal,
    frontend_method_data,
    init_flags,
    method_flags,
    frontend,
    on_device,
    backend_fw,
):
    input_dtype, values = dtype_and_values
    helpers.test_frontend_method(
        init_input_dtypes=input_dtype,
        backend_to_test=backend_fw,
        init_all_as_kwargs_np={
            "data": values[0],
        },
        method_input_dtypes=input_dtype,
        method_all_as_kwargs_np={
            "diagonal": diagonal,
        },
        frontend_method_data=frontend_method_data,
        init_flags=init_flags,
        method_flags=method_flags,
        frontend=frontend,
        on_device=on_device,
    )


@handle_frontend_method(
    class_tree=CLASS_TREE,
    init_tree="torch.tensor",
    method_name="diagonal",
    dtype_and_values=helpers.dtype_and_values(
        available_dtypes=helpers.get_dtypes("valid"),
        shape=st.shared(helpers.get_shape(min_num_dims=2), key="shape"),
    ),
    dims_and_offset=dims_and_offset(
        shape=st.shared(helpers.get_shape(min_num_dims=2), key="shape")
    ),
)
def test_torch_diagonal(
    dtype_and_values,
    dims_and_offset,
    frontend,
    frontend_method_data,
    backend_fw,
    init_flags,
    method_flags,
    on_device,
):
    input_dtype, value = dtype_and_values
    dim1, dim2, offset = dims_and_offset
    input = value[0]
    num_dims = len(np.shape(input))
    assume(dim1 != dim2)
    if dim1 < 0:
        assume(dim1 + num_dims != dim2)
    if dim2 < 0:
        assume(dim1 != dim2 + num_dims)
    helpers.test_frontend_method(
        init_input_dtypes=[input_dtype[0]],
        init_all_as_kwargs_np={"data": input},
        method_input_dtypes=[input_dtype[0]],
        method_all_as_kwargs_np={
            "offset": offset,
            "dim1": dim1,
            "dim2": dim2,
        },
        frontend=frontend,
        frontend_method_data=frontend_method_data,
        backend_to_test=backend_fw,
        init_flags=init_flags,
        method_flags=method_flags,
        on_device=on_device,
    )


# diff
@handle_frontend_method(
    class_tree=CLASS_TREE,
    init_tree="torch.tensor",
    method_name="diff",
    dtype_n_x_n_axis=helpers.dtype_values_axis(
        available_dtypes=st.shared(helpers.get_dtypes("valid"), key="dtype"),
        min_num_dims=1,
        min_value=-1e09,
        max_value=1e09,
        valid_axis=True,
        force_int_axis=True,
    ),
    n=st.integers(min_value=0, max_value=5),
    dtype_prepend=helpers.dtype_and_values(
        available_dtypes=st.shared(helpers.get_dtypes("numeric"), key="dtype"),
        min_num_dims=1,
        max_num_dims=1,
    ),
    dtype_append=helpers.dtype_and_values(
        available_dtypes=st.shared(helpers.get_dtypes("numeric"), key="dtype"),
        min_num_dims=1,
        max_num_dims=1,
    ),
)
def test_torch_diff(
    dtype_n_x_n_axis,
    n,
    dtype_prepend,
    dtype_append,
    frontend_method_data,
    init_flags,
    method_flags,
    frontend,
    on_device,
    backend_fw,
):
    input_dtype, x, axis = dtype_n_x_n_axis
    _, prepend = dtype_prepend
    _, append = dtype_append
    helpers.test_frontend_method(
        init_input_dtypes=input_dtype,
        backend_to_test=backend_fw,
        init_all_as_kwargs_np={
            "data": x[0],
        },
        method_input_dtypes=input_dtype,
        method_all_as_kwargs_np={
            "n": n,
            "dim": axis,
            "prepend": prepend[0],
            "append": append[0],
        },
        frontend_method_data=frontend_method_data,
        init_flags=init_flags,
        method_flags=method_flags,
        frontend=frontend,
        on_device=on_device,
    )


# dim
@handle_frontend_method(
    class_tree=CLASS_TREE,
    init_tree="torch.tensor",
    method_name="dim",
    dtype_and_x=helpers.dtype_and_values(
        available_dtypes=helpers.get_dtypes("numeric"),
    ),
)
def test_torch_dim(
    dtype_and_x,
    frontend_method_data,
    init_flags,
    method_flags,
    frontend,
    on_device,
    backend_fw,
):
    input_dtype, x = dtype_and_x
    helpers.test_frontend_method(
        init_input_dtypes=input_dtype,
        backend_to_test=backend_fw,
        init_all_as_kwargs_np={
            "data": x[0],
        },
        method_input_dtypes=[],
        method_all_as_kwargs_np={},
        frontend_method_data=frontend_method_data,
        init_flags=init_flags,
        method_flags=method_flags,
        frontend=frontend,
        on_device=on_device,
    )


# div
@handle_frontend_method(
    class_tree=CLASS_TREE,
    init_tree="torch.tensor",
    method_name="div",
    dtype_and_x=helpers.dtype_and_values(
        available_dtypes=helpers.get_dtypes("numeric"),
        num_arrays=2,
        large_abs_safety_factor=2.5,
        small_abs_safety_factor=2.5,
        safety_factor_scale="log",
    ),
    rounding_mode=st.sampled_from(["floor", "trunc"]) | st.none(),
)
def test_torch_div(
    dtype_and_x,
    rounding_mode,
    frontend,
    frontend_method_data,
    init_flags,
    method_flags,
    on_device,
    backend_fw,
):
    input_dtype, x = dtype_and_x
    assume(not np.any(np.isclose(x[1], 0)))

    helpers.test_frontend_method(
        init_input_dtypes=input_dtype,
        backend_to_test=backend_fw,
        init_all_as_kwargs_np={"data": x[0]},
        method_input_dtypes=input_dtype,
        method_all_as_kwargs_np={
            "other": x[1],
            "rounding_mode": rounding_mode,
        },
        frontend_method_data=frontend_method_data,
        init_flags=init_flags,
        method_flags=method_flags,
        frontend=frontend,
        on_device=on_device,
    )


# div_
@handle_frontend_method(
    class_tree=CLASS_TREE,
    init_tree="torch.tensor",
    method_name="div_",
    dtype_and_x=helpers.dtype_and_values(
        available_dtypes=helpers.get_dtypes("numeric"),
        num_arrays=2,
        large_abs_safety_factor=2.5,
        small_abs_safety_factor=2.5,
        safety_factor_scale="log",
    ),
    rounding_mode=st.sampled_from(["floor", "trunc"]) | st.none(),
    test_inplace=st.just(True),
)
def test_torch_div_(
    dtype_and_x,
    rounding_mode,
    frontend,
    frontend_method_data,
    init_flags,
    method_flags,
    on_device,
    backend_fw,
):
    input_dtype, x = dtype_and_x
    assume(not np.any(np.isclose(x[1], 0)))

    helpers.test_frontend_method(
        init_input_dtypes=input_dtype,
        backend_to_test=backend_fw,
        init_all_as_kwargs_np={"data": x[0]},
        method_input_dtypes=input_dtype,
        method_all_as_kwargs_np={
            "other": x[1],
            "rounding_mode": rounding_mode,
        },
        frontend_method_data=frontend_method_data,
        init_flags=init_flags,
        method_flags=method_flags,
        frontend=frontend,
        on_device=on_device,
    )


# divide
@handle_frontend_method(
    class_tree=CLASS_TREE,
    init_tree="torch.tensor",
    method_name="divide",
    dtype_and_x=helpers.dtype_and_values(
        available_dtypes=helpers.get_dtypes("valid"),
        num_arrays=2,
        min_value=-1e04,
        max_value=1e04,
        allow_inf=False,
    ),
)
def test_torch_divide(
    dtype_and_x,
    frontend,
    frontend_method_data,
    init_flags,
    method_flags,
    on_device,
    backend_fw,
):
    input_dtype, x = dtype_and_x
    helpers.test_frontend_method(
        init_input_dtypes=input_dtype,
        backend_to_test=backend_fw,
        init_all_as_kwargs_np={
            "data": x[0],
        },
        method_input_dtypes=input_dtype,
        method_all_as_kwargs_np={
            "other": x[1],
        },
        frontend_method_data=frontend_method_data,
        init_flags=init_flags,
        method_flags=method_flags,
        frontend=frontend,
        atol_=1e-02,
        on_device=on_device,
    )


@handle_frontend_method(
    class_tree=CLASS_TREE,
    init_tree="torch.tensor",
    method_name="dot",
    dtype_and_x=helpers.dtype_and_values(
        available_dtypes=helpers.get_dtypes("float"),
        num_arrays=2,
        shape=(1,),
    ),
)
def test_torch_dot(
    dtype_and_x,
    frontend_method_data,
    init_flags,
    method_flags,
    frontend,
    on_device,
    backend_fw,
):
    input_dtype, x = dtype_and_x
    helpers.test_frontend_method(
        init_input_dtypes=input_dtype,
        backend_to_test=backend_fw,
        init_all_as_kwargs_np={
            "data": x[0],
        },
        method_input_dtypes=input_dtype,
        method_all_as_kwargs_np={
            "tensor": x[1],
        },
        frontend_method_data=frontend_method_data,
        init_flags=init_flags,
        method_flags=method_flags,
        frontend=frontend,
        on_device=on_device,
    )


@handle_frontend_method(
    class_tree=CLASS_TREE,
    init_tree="torch.tensor",
    method_name="double",
    dtype_and_x=helpers.dtype_and_values(
        available_dtypes=helpers.get_dtypes("valid"),
    ),
)
def test_torch_double(
    dtype_and_x,
    frontend_method_data,
    init_flags,
    method_flags,
    frontend,
    backend_fw,
    on_device,
):
    input_dtype, x = dtype_and_x
    helpers.test_frontend_method(
        init_input_dtypes=input_dtype,
        init_all_as_kwargs_np={
            "data": x[0],
        },
        method_input_dtypes=input_dtype,
        method_all_as_kwargs_np={},
        frontend_method_data=frontend_method_data,
        init_flags=init_flags,
        method_flags=method_flags,
        frontend=frontend,
        backend_to_test=backend_fw,
        on_device=on_device,
    )


# dsplit
@handle_frontend_method(
    class_tree=CLASS_TREE,
    init_tree="torch.tensor",
    method_name="dsplit",
    dtype_value=helpers.dtype_and_values(
        available_dtypes=helpers.get_dtypes("valid"),
        shape=st.shared(helpers.get_shape(min_num_dims=3), key="value_shape"),
    ),
    indices_or_sections=_get_splits(
        min_num_dims=3,
        axis=2,
        allow_none=False,
        allow_array_indices=False,
        is_mod_split=True,
    ),
)
def test_torch_dsplit(
    dtype_value,
    indices_or_sections,
    frontend_method_data,
    init_flags,
    method_flags,
    frontend,
    on_device,
    backend_fw,
):
    input_dtype, x = dtype_value
    helpers.test_frontend_method(
        init_input_dtypes=input_dtype,
        backend_to_test=backend_fw,
        init_all_as_kwargs_np={
            "data": x[0],
        },
        method_input_dtypes=[],
        method_all_as_kwargs_np={"indices_or_sections": indices_or_sections},
        frontend_method_data=frontend_method_data,
        init_flags=init_flags,
        method_flags=method_flags,
        frontend=frontend,
        on_device=on_device,
    )


@given(
    dtype_x=helpers.dtype_and_values(
        available_dtypes=helpers.get_dtypes("valid", prune_function=False)
    ).filter(lambda x: "bfloat16" not in x[0]),
)
def test_torch_dtype(dtype_x, backend_fw):
    ivy.set_backend(backend_fw)
    dtype, data = dtype_x
    x = Tensor(data[0])
    x.ivy_array = data[0]
    ivy.utils.assertions.check_equal(x.dtype, dtype[0], as_array=False)
    ivy.previous_backend()


@handle_frontend_method(
    class_tree=CLASS_TREE,
    init_tree="torch.tensor",
    method_name="eq_",
    dtype_and_x=helpers.dtype_and_values(
        available_dtypes=helpers.get_dtypes("float"),
        num_arrays=2,
        min_value=-1e04,
        max_value=1e04,
        allow_inf=False,
    ),
    test_inplace=st.just(True),
)
def test_torch_eq_(
    dtype_and_x,
    frontend_method_data,
    init_flags,
    method_flags,
    frontend,
    on_device,
    backend_fw,
):
    input_dtype, x = dtype_and_x
    helpers.test_frontend_method(
        init_input_dtypes=input_dtype,
        backend_to_test=backend_fw,
        init_all_as_kwargs_np={
            "data": x[0],
        },
        method_input_dtypes=input_dtype,
        method_all_as_kwargs_np={
            "other": x[1],
        },
        frontend_method_data=frontend_method_data,
        init_flags=init_flags,
        method_flags=method_flags,
        frontend=frontend,
        on_device=on_device,
    )


# equal
@handle_frontend_method(
    class_tree=CLASS_TREE,
    init_tree="torch.tensor",
    method_name="equal",
    dtype_and_x=helpers.dtype_and_values(
        available_dtypes=helpers.get_dtypes("numeric"),
        num_arrays=2,
        shared_dtype=True,
        min_num_dims=1,
        min_value=-1e04,
        max_value=1e04,
    ),
)
def test_torch_equal(
    dtype_and_x,
    frontend,
    frontend_method_data,
    init_flags,
    method_flags,
    on_device,
    backend_fw,
):
    input_dtype, x = dtype_and_x
    helpers.test_frontend_method(
        init_input_dtypes=input_dtype,
        backend_to_test=backend_fw,
        init_all_as_kwargs_np={
            "data": x[0],
        },
        method_input_dtypes=input_dtype,
        method_all_as_kwargs_np={
            "other": x[1],
        },
        frontend_method_data=frontend_method_data,
        init_flags=init_flags,
        method_flags=method_flags,
        frontend=frontend,
        atol_=1e-04,
        rtol_=1e-04,
        on_device=on_device,
    )


# erf
@handle_frontend_method(
    class_tree=CLASS_TREE,
    init_tree="torch.tensor",
    method_name="erf",
    dtype_and_x=helpers.dtype_and_values(
        available_dtypes=helpers.get_dtypes("float"),
    ),
)
def test_torch_erf(
    dtype_and_x,
    frontend_method_data,
    init_flags,
    method_flags,
    frontend,
    on_device,
    backend_fw,
):
    input_dtype, x = dtype_and_x
    helpers.test_frontend_method(
        init_input_dtypes=input_dtype,
        backend_to_test=backend_fw,
        init_all_as_kwargs_np={
            "data": x[0],
        },
        method_input_dtypes=input_dtype,
        method_all_as_kwargs_np={},
        frontend_method_data=frontend_method_data,
        init_flags=init_flags,
        method_flags=method_flags,
        frontend=frontend,
        on_device=on_device,
    )


# erf_
@handle_frontend_method(
    class_tree=CLASS_TREE,
    init_tree="torch.tensor",
    method_name="erf_",
    dtype_and_x=helpers.dtype_and_values(
        available_dtypes=helpers.get_dtypes("valid"),
    ),
    test_inplace=st.just(True),
)
def test_torch_erf_(
    dtype_and_x,
    frontend_method_data,
    init_flags,
    method_flags,
    frontend,
    on_device,
    backend_fw,
):
    input_dtype, x = dtype_and_x
    helpers.test_frontend_method(
        init_input_dtypes=input_dtype,
        backend_to_test=backend_fw,
        init_all_as_kwargs_np={
            "data": x[0],
        },
        method_input_dtypes=input_dtype,
        method_all_as_kwargs_np={},
        frontend_method_data=frontend_method_data,
        init_flags=init_flags,
        method_flags=method_flags,
        frontend=frontend,
        on_device=on_device,
    )


# exp
@handle_frontend_method(
    class_tree=CLASS_TREE,
    init_tree="torch.tensor",
    method_name="exp",
    dtype_and_x=helpers.dtype_and_values(
        available_dtypes=helpers.get_dtypes("numeric"),
    ),
)
def test_torch_exp(
    dtype_and_x,
    frontend_method_data,
    init_flags,
    method_flags,
    frontend,
    on_device,
    backend_fw,
):
    input_dtype, x = dtype_and_x
    helpers.test_frontend_method(
        init_input_dtypes=input_dtype,
        backend_to_test=backend_fw,
        init_all_as_kwargs_np={
            "data": x[0],
        },
        method_input_dtypes=input_dtype,
        method_all_as_kwargs_np={},
        frontend_method_data=frontend_method_data,
        init_flags=init_flags,
        method_flags=method_flags,
        frontend=frontend,
        on_device=on_device,
    )


# exp_
@handle_frontend_method(
    class_tree=CLASS_TREE,
    init_tree="torch.tensor",
    method_name="exp_",
    dtype_and_x=helpers.dtype_and_values(
        available_dtypes=helpers.get_dtypes("numeric"),
    ),
    test_inplace=st.just(True),
)
def test_torch_exp_(
    dtype_and_x,
    frontend_method_data,
    init_flags,
    method_flags,
    frontend,
    on_device,
    backend_fw,
):
    input_dtype, x = dtype_and_x
    helpers.test_frontend_method(
        init_input_dtypes=input_dtype,
        backend_to_test=backend_fw,
        init_all_as_kwargs_np={
            "data": x[0],
        },
        method_input_dtypes=input_dtype,
        method_all_as_kwargs_np={},
        frontend_method_data=frontend_method_data,
        init_flags=init_flags,
        method_flags=method_flags,
        frontend=frontend,
        on_device=on_device,
    )


@handle_frontend_method(
    class_tree=CLASS_TREE,
    init_tree="torch.tensor",
    method_name="expand",
    dtype_x_shape=_expand_helper(),
    unpack_shape=st.booleans(),
)
def test_torch_expand(
    dtype_x_shape,
    unpack_shape,
    frontend_method_data,
    init_flags,
    method_flags,
    frontend,
    on_device,
    backend_fw,
):
    input_dtype, x, shape = dtype_x_shape
    if unpack_shape:
        method_flags.num_positional_args = len(shape) + 1
        size = {}
        i = 0
        for x_ in shape:
            size[f"x{i}"] = x_
            i += 1
    else:
        size = {
            "size": shape,
        }
    helpers.test_frontend_method(
        init_input_dtypes=input_dtype,
        backend_to_test=backend_fw,
        init_all_as_kwargs_np={
            "data": x[0],
        },
        method_input_dtypes=input_dtype,
        method_all_as_kwargs_np=size,
        frontend_method_data=frontend_method_data,
        init_flags=init_flags,
        method_flags=method_flags,
        frontend=frontend,
        on_device=on_device,
    )


# expand_as
@handle_frontend_method(
    class_tree=CLASS_TREE,
    init_tree="torch.tensor",
    method_name="expand_as",
    dtype_x=helpers.dtype_and_values(
        available_dtypes=helpers.get_dtypes("valid"), num_arrays=2
    ),
)
def test_torch_expand_as(
    dtype_x,
    frontend_method_data,
    init_flags,
    method_flags,
    frontend,
    on_device,
    backend_fw,
):
    input_dtype, x = dtype_x
    helpers.test_frontend_method(
        init_input_dtypes=input_dtype,
        backend_to_test=backend_fw,
        init_all_as_kwargs_np={
            "data": x[0],
        },
        method_input_dtypes=input_dtype,
        method_all_as_kwargs_np={
            "other": x[1],
        },
        frontend_method_data=frontend_method_data,
        init_flags=init_flags,
        method_flags=method_flags,
        frontend=frontend,
        on_device=on_device,
    )


# expm1
@handle_frontend_method(
    class_tree=CLASS_TREE,
    init_tree="torch.tensor",
    method_name="expm1",
    dtype_and_x=helpers.dtype_and_values(
        available_dtypes=helpers.get_dtypes("numeric"),
    ),
)
def test_torch_expm1(
    dtype_and_x,
    frontend_method_data,
    init_flags,
    method_flags,
    frontend,
    on_device,
    backend_fw,
):
    input_dtype, x = dtype_and_x
    helpers.test_frontend_method(
        init_input_dtypes=input_dtype,
        backend_to_test=backend_fw,
        init_all_as_kwargs_np={
            "data": x[0],
        },
        method_input_dtypes=input_dtype,
        method_all_as_kwargs_np={},
        frontend_method_data=frontend_method_data,
        init_flags=init_flags,
        method_flags=method_flags,
        frontend=frontend,
        on_device=on_device,
    )


# expm1_
@handle_frontend_method(
    class_tree=CLASS_TREE,
    init_tree="torch.tensor",
    method_name="expm1_",
    dtype_and_x=helpers.dtype_and_values(
        available_dtypes=helpers.get_dtypes("float"),
    ),
    test_inplace=st.just(True),
)
def test_torch_expm1_(
    dtype_and_x,
    frontend_method_data,
    init_flags,
    method_flags,
    frontend,
    on_device,
    backend_fw,
):
    input_dtype, x = dtype_and_x
    helpers.test_frontend_method(
        init_input_dtypes=input_dtype,
        backend_to_test=backend_fw,
        init_all_as_kwargs_np={
            "data": x[0],
        },
        method_input_dtypes=input_dtype,
        method_all_as_kwargs_np={},
        frontend_method_data=frontend_method_data,
        init_flags=init_flags,
        method_flags=method_flags,
        frontend=frontend,
        on_device=on_device,
    )


# fill_
@handle_frontend_method(
    class_tree=CLASS_TREE,
    init_tree="torch.tensor",
    method_name="fill_",
    dtype_and_x=helpers.dtype_and_values(
        available_dtypes=helpers.get_dtypes("float"),
    ),
    value=helpers.floats(min_value=1, max_value=10),
    test_inplace=st.just(True),
)
def test_torch_fill_(
    dtype_and_x,
    value,
    frontend_method_data,
    init_flags,
    method_flags,
    frontend,
    on_device,
    backend_fw,
):
    input_dtype, x = dtype_and_x
    helpers.test_frontend_method(
        init_input_dtypes=input_dtype,
        backend_to_test=backend_fw,
        init_all_as_kwargs_np={
            "data": x[0],
        },
        method_input_dtypes=input_dtype,
        method_all_as_kwargs_np={
            "value": value,
        },
        frontend_method_data=frontend_method_data,
        init_flags=init_flags,
        method_flags=method_flags,
        frontend=frontend,
        on_device=on_device,
    )


# fix
@handle_frontend_method(
    class_tree=CLASS_TREE,
    init_tree="torch.tensor",
    method_name="fix",
    dtype_value=helpers.dtype_and_values(
        available_dtypes=helpers.get_dtypes("numeric"),
        shape=st.shared(helpers.get_shape(min_num_dims=1), key="shape"),
    ),
)
def test_torch_fix(
    dtype_value,
    frontend_method_data,
    init_flags,
    method_flags,
    frontend,
    on_device,
    backend_fw,
):
    input_dtype, x = dtype_value
    helpers.test_frontend_method(
        init_input_dtypes=input_dtype,
        backend_to_test=backend_fw,
        init_all_as_kwargs_np={
            "data": x[0],
        },
        method_input_dtypes=input_dtype,
        method_all_as_kwargs_np={},
        frontend_method_data=frontend_method_data,
        init_flags=init_flags,
        method_flags=method_flags,
        frontend=frontend,
        on_device=on_device,
    )


# fix_
@handle_frontend_method(
    class_tree=CLASS_TREE,
    init_tree="torch.tensor",
    method_name="fix_",
    dtype_value=helpers.dtype_and_values(
        available_dtypes=helpers.get_dtypes("numeric"),
        shape=st.shared(helpers.get_shape(min_num_dims=1), key="shape"),
    ),
    test_inplace=st.just(True),
)
def test_torch_fix_(
    dtype_value,
    frontend_method_data,
    init_flags,
    method_flags,
    frontend,
    on_device,
    backend_fw,
):
    input_dtype, x = dtype_value
    helpers.test_frontend_method(
        init_input_dtypes=input_dtype,
        backend_to_test=backend_fw,
        init_all_as_kwargs_np={
            "data": x[0],
        },
        method_input_dtypes=input_dtype,
        method_all_as_kwargs_np={},
        frontend_method_data=frontend_method_data,
        init_flags=init_flags,
        method_flags=method_flags,
        frontend=frontend,
        on_device=on_device,
    )


# flatten
@handle_frontend_method(
    class_tree=CLASS_TREE,
    init_tree="torch.tensor",
    method_name="flatten",
    dtype_value=helpers.dtype_and_values(
        available_dtypes=helpers.get_dtypes("valid"),
        shape=st.shared(helpers.get_shape(), key="shape"),
    ),
    axes=helpers.get_axis(
        shape=st.shared(helpers.get_shape(), key="shape"),
        min_size=2,
        max_size=2,
        unique=False,
        force_tuple=True,
    ),
)
def test_torch_flatten(
    dtype_value,
    axes,
    frontend_method_data,
    init_flags,
    method_flags,
    frontend,
    on_device,
    backend_fw,
):
    input_dtype, x = dtype_value
    helpers.test_frontend_method(
        init_input_dtypes=input_dtype,
        backend_to_test=backend_fw,
        init_all_as_kwargs_np={
            "data": x[0],
        },
        method_input_dtypes=input_dtype,
        method_all_as_kwargs_np={
            "start_dim": axes[0],
            "end_dim": axes[1],
        },
        frontend_method_data=frontend_method_data,
        init_flags=init_flags,
        method_flags=method_flags,
        frontend=frontend,
        on_device=on_device,
    )


# flip
@handle_frontend_method(
    class_tree=CLASS_TREE,
    init_tree="torch.tensor",
    method_name="flip",
    dtype_values_axis=_array_idxes_n_dtype(
        available_dtypes=helpers.get_dtypes("float"),
    ),
)
def test_torch_flip(
    dtype_values_axis,
    frontend_method_data,
    init_flags,
    method_flags,
    frontend,
    on_device,
    backend_fw,
):
    x, idxes, dtype = dtype_values_axis
    helpers.test_frontend_method(
        init_input_dtypes=dtype,
        backend_to_test=backend_fw,
        init_all_as_kwargs_np={
            "data": x[0],
        },
        method_input_dtypes=dtype,
        method_all_as_kwargs_np={
            "dims": idxes,
        },
        frontend_method_data=frontend_method_data,
        init_flags=init_flags,
        method_flags=method_flags,
        frontend=frontend,
        on_device=on_device,
    )


# fliplr
@handle_frontend_method(
    class_tree=CLASS_TREE,
    init_tree="torch.tensor",
    method_name="fliplr",
    dtype_and_x=helpers.dtype_and_values(
        available_dtypes=helpers.get_dtypes("float"),
        min_num_dims=2,
    ),
)
def test_torch_fliplr(
    dtype_and_x,
    frontend_method_data,
    init_flags,
    method_flags,
    frontend,
    on_device,
    backend_fw,
):
    dtype, x = dtype_and_x
    helpers.test_frontend_method(
        init_input_dtypes=dtype,
        backend_to_test=backend_fw,
        init_all_as_kwargs_np={
            "data": x[0],
        },
        method_input_dtypes=dtype,
        method_all_as_kwargs_np={},
        frontend_method_data=frontend_method_data,
        init_flags=init_flags,
        method_flags=method_flags,
        frontend=frontend,
        on_device=on_device,
    )


@handle_frontend_method(
    class_tree=CLASS_TREE,
    init_tree="torch.tensor",
    method_name="float",
    dtype_x=helpers.dtype_and_values(
        available_dtypes=helpers.get_dtypes("valid"),
    ),
)
def test_torch_float(
    dtype_x,
    frontend_method_data,
    init_flags,
    method_flags,
    frontend,
    on_device,
    backend_fw,
):
    input_dtype, x = dtype_x
    helpers.test_frontend_method(
        init_input_dtypes=input_dtype,
        backend_to_test=backend_fw,
        init_all_as_kwargs_np={
            "data": x[0],
        },
        method_input_dtypes=input_dtype,
        method_all_as_kwargs_np={},
        frontend_method_data=frontend_method_data,
        init_flags=init_flags,
        method_flags=method_flags,
        frontend=frontend,
        on_device=on_device,
    )


# floor
@handle_frontend_method(
    class_tree=CLASS_TREE,
    init_tree="torch.tensor",
    method_name="floor",
    dtype_and_x=helpers.dtype_and_values(
        available_dtypes=helpers.get_dtypes("float"),
    ),
)
def test_torch_floor(
    dtype_and_x,
    frontend_method_data,
    init_flags,
    method_flags,
    frontend,
    on_device,
    backend_fw,
):
    input_dtype, x = dtype_and_x
    helpers.test_frontend_method(
        init_input_dtypes=input_dtype,
        backend_to_test=backend_fw,
        init_all_as_kwargs_np={
            "data": x[0],
        },
        method_input_dtypes=input_dtype,
        method_all_as_kwargs_np={},
        frontend_method_data=frontend_method_data,
        init_flags=init_flags,
        method_flags=method_flags,
        frontend=frontend,
        on_device=on_device,
    )


@handle_frontend_method(
    class_tree=CLASS_TREE,
    init_tree="torch.tensor",
    method_name="floor_",
    dtype_and_x=helpers.dtype_and_values(
        available_dtypes=helpers.get_dtypes("float"),
    ),
    test_inplace=st.just(True),
)
def test_torch_floor_(
    dtype_and_x,
    frontend_method_data,
    init_flags,
    method_flags,
    frontend,
    on_device,
    backend_fw,
):
    input_dtype, x = dtype_and_x
    helpers.test_frontend_method(
        init_input_dtypes=input_dtype,
        backend_to_test=backend_fw,
        init_all_as_kwargs_np={
            "data": x[0],
        },
        method_input_dtypes=input_dtype,
        method_all_as_kwargs_np={},
        frontend_method_data=frontend_method_data,
        init_flags=init_flags,
        method_flags=method_flags,
        frontend=frontend,
        on_device=on_device,
    )


# fmax
@handle_frontend_method(
    class_tree=CLASS_TREE,
    init_tree="torch.tensor",
    method_name="fmax",
    dtype_and_x=helpers.dtype_and_values(
        available_dtypes=helpers.get_dtypes("float"),
        num_arrays=2,
    ),
)
def test_torch_fmax(
    dtype_and_x,
    frontend_method_data,
    init_flags,
    method_flags,
    frontend,
    on_device,
    backend_fw,
):
    input_dtype, x = dtype_and_x
    helpers.test_frontend_method(
        init_input_dtypes=input_dtype,
        backend_to_test=backend_fw,
        init_all_as_kwargs_np={
            "data": x[0],
        },
        method_input_dtypes=input_dtype,
        method_all_as_kwargs_np={
            "other": x[1],
        },
        frontend_method_data=frontend_method_data,
        init_flags=init_flags,
        method_flags=method_flags,
        frontend=frontend,
        on_device=on_device,
    )


# fmin
@handle_frontend_method(
    class_tree=CLASS_TREE,
    init_tree="torch.tensor",
    method_name="fmin",
    dtype_and_x=helpers.dtype_and_values(
        available_dtypes=helpers.get_dtypes("float"),
        num_arrays=2,
    ),
)
def test_torch_fmin(
    dtype_and_x,
    frontend_method_data,
    init_flags,
    method_flags,
    frontend,
    on_device,
    backend_fw,
):
    input_dtype, x = dtype_and_x
    helpers.test_frontend_method(
        init_input_dtypes=input_dtype,
        backend_to_test=backend_fw,
        init_all_as_kwargs_np={
            "data": x[0],
        },
        method_input_dtypes=input_dtype,
        method_all_as_kwargs_np={
            "other": x[1],
        },
        frontend_method_data=frontend_method_data,
        init_flags=init_flags,
        method_flags=method_flags,
        frontend=frontend,
        on_device=on_device,
    )


# fmod
@handle_frontend_method(
    class_tree=CLASS_TREE,
    init_tree="torch.tensor",
    method_name="fmod",
    dtype_and_x=helpers.dtype_and_values(
        available_dtypes=helpers.get_dtypes("float"),
        num_arrays=2,
        shared_dtype=True,
        min_num_dims=1,
        min_value=-100,
        max_value=100,
    ),
)
def test_torch_fmod(
    dtype_and_x,
    frontend,
    frontend_method_data,
    init_flags,
    method_flags,
    on_device,
    backend_fw,
):
    input_dtype, x = dtype_and_x
    helpers.test_frontend_method(
        init_input_dtypes=input_dtype,
        backend_to_test=backend_fw,
        init_all_as_kwargs_np={"data": x[0]},
        method_input_dtypes=input_dtype,
        method_all_as_kwargs_np={"other": x[1]},
        frontend=frontend,
        frontend_method_data=frontend_method_data,
        init_flags=init_flags,
        method_flags=method_flags,
        on_device=on_device,
    )


# fmod_
@handle_frontend_method(
    class_tree=CLASS_TREE,
    init_tree="torch.tensor",
    method_name="fmod_",
    dtype_and_x=helpers.dtype_and_values(
        available_dtypes=helpers.get_dtypes("float"),
        num_arrays=2,
        shared_dtype=True,
        min_num_dims=1,
        min_value=-100,
        max_value=100,
    ),
    test_inplace=st.just(True),
)
def test_torch_fmod_(
    dtype_and_x,
    frontend,
    frontend_method_data,
    init_flags,
    method_flags,
    on_device,
    backend_fw,
):
    input_dtype, x = dtype_and_x
    helpers.test_frontend_method(
        init_input_dtypes=input_dtype,
        backend_to_test=backend_fw,
        init_all_as_kwargs_np={"data": x[0]},
        method_input_dtypes=input_dtype,
        method_all_as_kwargs_np={"other": x[1]},
        frontend=frontend,
        frontend_method_data=frontend_method_data,
        init_flags=init_flags,
        method_flags=method_flags,
        on_device=on_device,
    )


# frac
@handle_frontend_method(
    class_tree=CLASS_TREE,
    init_tree="torch.tensor",
    method_name="frac",
    dtype_and_x=helpers.dtype_and_values(
        available_dtypes=helpers.get_dtypes(kind="valid"),
        num_arrays=1,
        max_value=1e6,
        min_value=-1e6,
    ),
)
def test_torch_frac(
    dtype_and_x,
    frontend_method_data,
    init_flags,
    method_flags,
    frontend,
    on_device,
    backend_fw,
):
    input_dtype, x = dtype_and_x
    helpers.test_frontend_method(
        init_input_dtypes=input_dtype,
        backend_to_test=backend_fw,
        init_all_as_kwargs_np={
            "data": x[0],
        },
        method_input_dtypes=input_dtype,
        method_all_as_kwargs_np={},
        frontend_method_data=frontend_method_data,
        init_flags=init_flags,
        method_flags=method_flags,
        frontend=frontend,
        on_device=on_device,
    )


@handle_frontend_method(
    class_tree=CLASS_TREE,
    init_tree="torch.tensor",
    method_name="gather",
    params_indices_others=helpers.array_indices_axis(
        array_dtypes=helpers.get_dtypes("valid"),
        indices_dtypes=["int64"],
        indices_same_dims=True,
    ),
)
def test_torch_gather(
    params_indices_others,
    frontend,
    frontend_method_data,
    init_flags,
    method_flags,
    on_device,
    backend_fw,
):
    input_dtypes, x, indices, axis, batch_dims = params_indices_others
    helpers.test_frontend_method(
        init_input_dtypes=[input_dtypes[0]],
        backend_to_test=backend_fw,
        init_all_as_kwargs_np={"data": x},
        method_input_dtypes=[input_dtypes[1]],
        method_all_as_kwargs_np={
            "dim": axis,
            "index": indices,
        },
        frontend=frontend,
        frontend_method_data=frontend_method_data,
        init_flags=init_flags,
        method_flags=method_flags,
        on_device=on_device,
    )


# gcd
@handle_frontend_method(
    class_tree=CLASS_TREE,
    init_tree="torch.tensor",
    method_name="gcd",
    dtype_and_x=helpers.dtype_and_values(
        available_dtypes=helpers.get_dtypes("integer"),
        min_value=-100,
        max_value=100,
        min_num_dims=1,
        max_num_dims=3,
        min_dim_size=1,
        max_dim_size=3,
        num_arrays=2,
        shared_dtype=True,
    ),
)
def test_torch_gcd(
    dtype_and_x,
    frontend,
    frontend_method_data,
    init_flags,
    method_flags,
    on_device,
    backend_fw,
):
    input_dtype, x = dtype_and_x
    helpers.test_frontend_method(
        init_input_dtypes=input_dtype,
        backend_to_test=backend_fw,
        init_all_as_kwargs_np={
            "data": x[0],
        },
        method_input_dtypes=input_dtype,
        method_all_as_kwargs_np={
            "other": x[1],
        },
        frontend=frontend,
        frontend_method_data=frontend_method_data,
        init_flags=init_flags,
        method_flags=method_flags,
        on_device=on_device,
    )


@given(
    dtype_x=helpers.dtype_and_values(
        available_dtypes=helpers.get_dtypes("valid", prune_function=False)
    ).filter(
        lambda x: "bfloat16" not in x[0]
        and "uint16" not in x[0]
        and "uint32" not in x[0]
        and "uint64" not in x[0]
    ),
)
def test_torch_get_device(
    dtype_x,
    backend_fw,
):
    ivy.set_backend(backend_fw)
    _, data = dtype_x
    x = Tensor(data[0])
    ivy.utils.assertions.check_equal(x.get_device, -1, as_array=False)
    x = Tensor(data[0], "gpu:0")
    ivy.utils.assertions.check_equal(x.get_device, 0, as_array=False)
    x = Tensor(data[0], "tpu:3")
    ivy.utils.assertions.check_equal(x.get_device, 3, as_array=False)
    ivy.previous_backend()


def test_torch_grad(backend_fw):
    ivy.set_backend(backend_fw)
    x = Tensor(ivy.array([1.0, 2.0, 3.0]))
    grads = ivy.array([1.0, 2.0, 3.0])
    x._grads = grads
    assert ivy.array_equal(x.grad, grads)
    ivy.previous_backend()


def test_torch_grad_fn(backend_fw):
    ivy.set_backend(backend_fw)
    x = Tensor(ivy.array([3.0]), requires_grad=True)
    ivy.utils.assertions.check_equal(x.grad_fn, None, as_array=False)
    y = x.pow(2)
    ivy.utils.assertions.check_equal(y.grad_fn, "PowBackward", as_array=False)
    ivy.utils.assertions.check_equal(
        y.grad_fn.next_functions[0], "AccumulateGrad", as_array=False
    )
    z = y.detach()
    ivy.utils.assertions.check_equal(z.grad_fn, None, as_array=False)
    ivy.previous_backend()


# greater
@handle_frontend_method(
    class_tree=CLASS_TREE,
    init_tree="torch.tensor",
    method_name="greater",
    dtype_and_x=helpers.dtype_and_values(
        available_dtypes=helpers.get_dtypes("valid"),
        num_arrays=2,
        min_value=-1e04,
        max_value=1e04,
        allow_inf=False,
    ),
)
def test_torch_greater(
    dtype_and_x,
    frontend_method_data,
    init_flags,
    method_flags,
    frontend,
    on_device,
    backend_fw,
):
    input_dtype, x = dtype_and_x
    helpers.test_frontend_method(
        init_input_dtypes=input_dtype,
        backend_to_test=backend_fw,
        init_all_as_kwargs_np={
            "data": x[0],
        },
        method_input_dtypes=input_dtype,
        method_all_as_kwargs_np={
            "other": x[1],
        },
        frontend_method_data=frontend_method_data,
        init_flags=init_flags,
        method_flags=method_flags,
        frontend=frontend,
        on_device=on_device,
    )


# greater_
@handle_frontend_method(
    class_tree=CLASS_TREE,
    init_tree="torch.tensor",
    method_name="greater_",
    dtype_and_x=helpers.dtype_and_values(
        available_dtypes=helpers.get_dtypes("valid"),
        num_arrays=2,
        min_value=-1e04,
        max_value=1e04,
        allow_inf=False,
    ),
    test_inplace=st.just(True),
)
def test_torch_greater_(
    dtype_and_x,
    frontend_method_data,
    init_flags,
    method_flags,
    frontend,
    on_device,
    backend_fw,
):
    input_dtype, x = dtype_and_x
    helpers.test_frontend_method(
        init_input_dtypes=input_dtype,
        backend_to_test=backend_fw,
        init_all_as_kwargs_np={
            "data": x[0],
        },
        method_input_dtypes=input_dtype,
        method_all_as_kwargs_np={
            "other": x[1],
        },
        frontend_method_data=frontend_method_data,
        init_flags=init_flags,
        method_flags=method_flags,
        frontend=frontend,
        on_device=on_device,
    )


# greater_equal
@handle_frontend_method(
    class_tree=CLASS_TREE,
    init_tree="torch.tensor",
    method_name="greater_equal",
    dtype_and_x=helpers.dtype_and_values(
        available_dtypes=helpers.get_dtypes("valid"),
        num_arrays=2,
        min_value=-1e04,
        max_value=1e04,
        allow_inf=False,
    ),
)
def test_torch_greater_equal(
    dtype_and_x,
    frontend_method_data,
    init_flags,
    method_flags,
    frontend,
    on_device,
    backend_fw,
):
    input_dtype, x = dtype_and_x
    helpers.test_frontend_method(
        init_input_dtypes=input_dtype,
        backend_to_test=backend_fw,
        init_all_as_kwargs_np={
            "data": x[0],
        },
        method_input_dtypes=input_dtype,
        method_all_as_kwargs_np={
            "other": x[1],
        },
        frontend_method_data=frontend_method_data,
        init_flags=init_flags,
        method_flags=method_flags,
        frontend=frontend,
        on_device=on_device,
    )


# greater_equal_
@handle_frontend_method(
    class_tree=CLASS_TREE,
    init_tree="torch.tensor",
    method_name="greater_equal_",
    dtype_and_x=helpers.dtype_and_values(
        available_dtypes=helpers.get_dtypes("valid"),
        num_arrays=2,
        min_value=-1e04,
        max_value=1e04,
        allow_inf=False,
    ),
    test_inplace=st.just(True),
)
def test_torch_greater_equal_(
    dtype_and_x,
    frontend_method_data,
    init_flags,
    method_flags,
    frontend,
    on_device,
    backend_fw,
):
    input_dtype, x = dtype_and_x
    helpers.test_frontend_method(
        init_input_dtypes=input_dtype,
        backend_to_test=backend_fw,
        init_all_as_kwargs_np={
            "data": x[0],
        },
        method_input_dtypes=input_dtype,
        method_all_as_kwargs_np={
            "other": x[1],
        },
        frontend_method_data=frontend_method_data,
        init_flags=init_flags,
        method_flags=method_flags,
        frontend=frontend,
        on_device=on_device,
    )


# half
@handle_frontend_method(
    class_tree=CLASS_TREE,
    init_tree="torch.tensor",
    method_name="half",
    dtype_and_x=helpers.dtype_and_values(
        available_dtypes=helpers.get_dtypes("valid"),
    ),
)
def test_torch_half(
    dtype_and_x,
    frontend_method_data,
    init_flags,
    method_flags,
    frontend,
    on_device,
    backend_fw,
):
    input_dtype, x = dtype_and_x
    helpers.test_frontend_method(
        init_input_dtypes=input_dtype,
        backend_to_test=backend_fw,
        init_all_as_kwargs_np={
            "data": x[0],
        },
        method_input_dtypes=input_dtype,
        method_all_as_kwargs_np={},
        frontend_method_data=frontend_method_data,
        init_flags=init_flags,
        method_flags=method_flags,
        frontend=frontend,
        on_device=on_device,
    )


@handle_frontend_method(
    class_tree=CLASS_TREE,
    init_tree="torch.tensor",
    method_name="heaviside",
    dtype_and_values=helpers.dtype_and_values(
        available_dtypes=helpers.get_dtypes("float"),
        num_arrays=2,
    ),
)
def test_torch_heaviside(
    dtype_and_values,
    frontend,
    frontend_method_data,
    init_flags,
    method_flags,
    on_device,
    backend_fw,
):
    input_dtype, values = dtype_and_values
    helpers.test_frontend_method(
        init_input_dtypes=input_dtype,
        backend_to_test=backend_fw,
        init_all_as_kwargs_np={
            "data": values[0],
        },
        method_input_dtypes=input_dtype,
        method_all_as_kwargs_np={
            "values": values[1],
        },
        init_flags=init_flags,
        method_flags=method_flags,
        frontend_method_data=frontend_method_data,
        frontend=frontend,
        on_device=on_device,
    )


# hsplit
@handle_frontend_method(
    class_tree=CLASS_TREE,
    init_tree="torch.tensor",
    method_name="hsplit",
    dtype_value=helpers.dtype_and_values(
        available_dtypes=helpers.get_dtypes("valid"),
        shape=st.shared(helpers.get_shape(min_num_dims=2), key="value_shape"),
    ),
    indices_or_sections=_get_splits(
        min_num_dims=1,
        axis=1,
        allow_none=False,
        allow_array_indices=False,
        is_mod_split=True,
    ),
)
def test_torch_hsplit(
    dtype_value,
    indices_or_sections,
    frontend_method_data,
    init_flags,
    method_flags,
    frontend,
    on_device,
    backend_fw,
):
    input_dtype, x = dtype_value
    helpers.test_frontend_method(
        init_input_dtypes=input_dtype,
        backend_to_test=backend_fw,
        init_all_as_kwargs_np={
            "data": x[0],
        },
        method_input_dtypes=[],
        method_all_as_kwargs_np={"indices_or_sections": indices_or_sections},
        frontend_method_data=frontend_method_data,
        init_flags=init_flags,
        method_flags=method_flags,
        frontend=frontend,
        on_device=on_device,
    )


@given(
    dtype_x=helpers.dtype_and_values(
        available_dtypes=helpers.get_dtypes("complex", prune_function=False)
    ),
)
def test_torch_imag(dtype_x, backend_fw):
    ivy.set_backend(backend_fw)
    _, data = dtype_x
    x = Tensor(data[0])
    x.ivy_array = data[0]
    ivy.utils.assertions.check_equal(x.imag, ivy.imag(data[0]))
    ivy.previous_backend()


@handle_frontend_method(
    class_tree=CLASS_TREE,
    init_tree="torch.tensor",
    method_name="index_add",
    xs_dtypes_dim_idx=_arrays_dim_idx_n_dtypes(),
    alpha=st.integers(min_value=1, max_value=2),
)
def test_torch_index_add(
    *,
    xs_dtypes_dim_idx,
    alpha,
    frontend_method_data,
    init_flags,
    method_flags,
    on_device,
    frontend,
    backend_fw,
):
    xs, input_dtypes, axis, indices = xs_dtypes_dim_idx
    if xs[0].shape[axis] < xs[1].shape[axis]:
        source, input = xs
    else:
        input, source = xs
    helpers.test_frontend_method(
        init_input_dtypes=[input_dtypes[0]],
        backend_to_test=backend_fw,
        init_all_as_kwargs_np={
            "data": input,
        },
        method_input_dtypes=["int64", input_dtypes[1]],
        method_all_as_kwargs_np={
            "dim": axis,
            "index": indices,
            "source": source,
            "alpha": alpha,
        },
        frontend=frontend,
        frontend_method_data=frontend_method_data,
        init_flags=init_flags,
        method_flags=method_flags,
        on_device=on_device,
        rtol_=1e-03,
    )


# index_add
@handle_frontend_method(
    class_tree=CLASS_TREE,
    init_tree="torch.tensor",
    method_name="index_add_",
    xs_dtypes_dim_idx=_arrays_dim_idx_n_dtypes(),
    alpha=st.integers(min_value=1, max_value=2),
    test_inplace=st.just(True),
)
def test_torch_index_add_(
    *,
    xs_dtypes_dim_idx,
    alpha,
    frontend_method_data,
    init_flags,
    method_flags,
    on_device,
    frontend,
    backend_fw,
):
    xs, input_dtypes, axis, indices = xs_dtypes_dim_idx
    if xs[0].shape[axis] < xs[1].shape[axis]:
        source, input = xs
    else:
        input, source = xs
    helpers.test_frontend_method(
        init_input_dtypes=[input_dtypes[0]],
        backend_to_test=backend_fw,
        init_all_as_kwargs_np={
            "data": input,
        },
        method_input_dtypes=["int64", input_dtypes[1]],
        method_all_as_kwargs_np={
            "dim": axis,
            "index": indices,
            "source": source,
            "alpha": alpha,
        },
        frontend=frontend,
        frontend_method_data=frontend_method_data,
        init_flags=init_flags,
        method_flags=method_flags,
        on_device=on_device,
        rtol_=1e-03,
    )


# index_fill
@handle_frontend_method(
    class_tree=CLASS_TREE,
    init_tree="torch.tensor",
    method_name="index_fill",
    dtype_indices_axis=helpers.array_indices_axis(
        array_dtypes=helpers.get_dtypes("numeric"),
        indices_dtypes=["int64"],
        min_num_dims=1,
        max_num_dims=5,
        min_dim_size=1,
        max_dim_size=10,
        first_dimension_only=True,
        indices_same_dims=False,
    ),
    value=st.floats(min_value=-100, max_value=100),
)
def test_torch_index_fill(
    dtype_indices_axis,
    value,
    frontend,
    frontend_method_data,
    init_flags,
    method_flags,
    on_device,
    backend_fw,
):
    input_dtypes, x, indices, axis, _ = dtype_indices_axis
    if indices.ndim != 1:
        indices = ivy.flatten(indices)
    helpers.test_frontend_method(
        init_input_dtypes=[input_dtypes[0]],
        backend_to_test=backend_fw,
        init_all_as_kwargs_np={"data": x},
        method_input_dtypes=[input_dtypes[1]],
        method_all_as_kwargs_np={
            "dim": axis,
            "index": indices,
            "value": value,
        },
        frontend=frontend,
        frontend_method_data=frontend_method_data,
        init_flags=init_flags,
        method_flags=method_flags,
        on_device=on_device,
    )


# todo: remove dtype specifications
@handle_frontend_method(
    class_tree=CLASS_TREE,
    init_tree="torch.tensor",
    method_name="index_put",
    x_and_indices=helpers.array_indices_axis(
        array_dtypes=st.just(("float32",)),
        indices_dtypes=st.just(("int64",)),
    ),
    values=helpers.dtype_and_values(
        available_dtypes=st.just(("float32",)), max_num_dims=1, max_dim_size=1
    ),
    accumulate=st.booleans(),
)
def test_torch_index_put(
    x_and_indices,
    values,
    accumulate,
    frontend_method_data,
    init_flags,
    method_flags,
    frontend,
    on_device,
    backend_fw,
):
    input_dtype, x, indices, *_ = x_and_indices
    values_dtype, values = values
    init_dtypes = [input_dtype[0]]
    method_dtypes = [input_dtype[1], values_dtype[0]]
    helpers.test_frontend_method(
        init_input_dtypes=init_dtypes,
        backend_to_test=backend_fw,
        init_all_as_kwargs_np={
            "data": x,
        },
        method_input_dtypes=method_dtypes,
        method_all_as_kwargs_np={
            "indices": (indices,),
            "values": values[0],
            "accumulate": accumulate,
        },
        frontend_method_data=frontend_method_data,
        init_flags=init_flags,
        method_flags=method_flags,
        frontend=frontend,
        on_device=on_device,
    )


@handle_frontend_method(
    class_tree=CLASS_TREE,
    init_tree="torch.tensor",
    method_name="index_put_",
    x_and_indices=helpers.array_indices_axis(
        array_dtypes=st.just(("float32",)),
        indices_dtypes=st.just(("int64",)),
    ),
    values=helpers.dtype_and_values(
        available_dtypes=st.just(("float32",)), max_num_dims=1, max_dim_size=1
    ),
    accumulate=st.booleans(),
    test_inplace=st.just(True),
)
def test_torch_index_put_(
    x_and_indices,
    values,
    accumulate,
    frontend_method_data,
    init_flags,
    method_flags,
    frontend,
    on_device,
    backend_fw,
):
    input_dtype, x, indices, *_ = x_and_indices
    values_dtype, values = values
    init_dtypes = [input_dtype[0]]
    method_dtypes = [input_dtype[1], values_dtype[0]]
    helpers.test_frontend_method(
        init_input_dtypes=init_dtypes,
        backend_to_test=backend_fw,
        init_all_as_kwargs_np={
            "data": x,
        },
        method_input_dtypes=method_dtypes,
        method_all_as_kwargs_np={
            "indices": (indices,),
            "values": values[0],
            "accumulate": accumulate,
        },
        frontend_method_data=frontend_method_data,
        init_flags=init_flags,
        method_flags=method_flags,
        frontend=frontend,
        on_device=on_device,
    )


<<<<<<< HEAD
# cpu
from ivy_test.helpers import helpers
from ivy_test.helpers.helpers import handle_frontend_method
from ivy_test.helpers import helper


@handle_frontend_method(
    class_tree=CLASS_TREE,
    init_tree="torch.tensor",
    method_name="ivy.to_device",
    dtype_and_x=helpers.dtype_and_values(
        available_dtypes=helpers.get_dtypes("float"),
        num_arrays=1,
        min_value=-1e04,
        max_value=1e04,
        allow_inf=False,
    ),
)
def test_torch_instance_to_cpu(
    dtype_and_x,
    frontend,
    backend_fw,
    frontend_method_data,
    init_flags,
    method_flags,
):
    input_dtype, x = dtype_and_x
    helper.test_frontend_method(
        init_input_dtypes=input_dtype,
        init_all_as_kwargs_np={
            "data": x[0],
        },
        method_input_dtypes=input_dtype,
        method_all_as_kwargs_np={},
        frontend_method_data=frontend_method_data,
        init_flags=init_flags,
        method_flags=method_flags,
        frontend=frontend,
        backend_to_test=backend_fw,
    )


# run the test
test_torch_instance_to_cpu


# argmax
=======
# index_select
>>>>>>> 979b519e
@handle_frontend_method(
    class_tree=CLASS_TREE,
    init_tree="torch.tensor",
    method_name="index_select",
    params_indices_others=helpers.array_indices_axis(
        array_dtypes=helpers.get_dtypes("valid"),
        indices_dtypes=["int64"],
        max_num_dims=1,
        indices_same_dims=True,
    ),
)
def test_torch_index_select(
    params_indices_others,
    frontend_method_data,
    init_flags,
    method_flags,
    frontend,
    on_device,
    backend_fw,
):
    input_dtypes, input, indices, axis, batch_dims = params_indices_others
    helpers.test_frontend_method(
        init_input_dtypes=[input_dtypes[0]],
        backend_to_test=backend_fw,
        init_all_as_kwargs_np={
            "data": input,
        },
        method_input_dtypes=[input_dtypes[1]],
        method_all_as_kwargs_np={
            "dim": axis,
            "index": indices,
        },
        frontend_method_data=frontend_method_data,
        init_flags=init_flags,
        method_flags=method_flags,
        frontend=frontend,
        on_device=on_device,
    )


# int
@handle_frontend_method(
    class_tree=CLASS_TREE,
    init_tree="torch.tensor",
    method_name="int",
    dtype_and_x=helpers.dtype_and_values(
        available_dtypes=helpers.get_dtypes("integer"),
    ),
)
def test_torch_int(
    dtype_and_x,
    frontend_method_data,
    init_flags,
    method_flags,
    frontend,
    on_device,
    backend_fw,
):
    input_dtype, x = dtype_and_x
    helpers.test_frontend_method(
        init_input_dtypes=input_dtype,
        backend_to_test=backend_fw,
        init_all_as_kwargs_np={
            "data": x[0],
        },
        method_input_dtypes=input_dtype,
        method_all_as_kwargs_np={},
        frontend_method_data=frontend_method_data,
        init_flags=init_flags,
        method_flags=method_flags,
        frontend=frontend,
        on_device=on_device,
    )


# inverse
@handle_frontend_method(
    class_tree=CLASS_TREE,
    init_tree="torch.tensor",
    method_name="inverse",
    dtype_and_x=helpers.dtype_and_values(
        available_dtypes=helpers.get_dtypes("float"),
        min_num_dims=2,
    ).filter(lambda s: s[1][0].shape[-1] == s[1][0].shape[-2]),
)
def test_torch_inverse(
    dtype_and_x,
    frontend_method_data,
    init_flags,
    method_flags,
    frontend,
    on_device,
    backend_fw,
):
    input_dtype, x = dtype_and_x
    helpers.test_frontend_method(
        init_input_dtypes=input_dtype,
        backend_to_test=backend_fw,
        init_all_as_kwargs_np={
            "data": x[0],
        },
        method_input_dtypes=input_dtype,
        method_all_as_kwargs_np={},
        frontend_method_data=frontend_method_data,
        init_flags=init_flags,
        method_flags=method_flags,
        frontend=frontend,
        on_device=on_device,
    )


# is_complex
@handle_frontend_method(
    class_tree=CLASS_TREE,
    init_tree="torch.tensor",
    method_name="is_complex",
    dtype_and_x=helpers.dtype_and_values(
        available_dtypes=helpers.get_dtypes("valid"),
    ),
)
def test_torch_is_complex(
    dtype_and_x,
    frontend_method_data,
    init_flags,
    method_flags,
    frontend,
    on_device,
    backend_fw,
):
    input_dtype, x = dtype_and_x
    helpers.test_frontend_method(
        init_input_dtypes=input_dtype,
        backend_to_test=backend_fw,
        init_all_as_kwargs_np={"data": x[0]},
        method_input_dtypes=input_dtype,
        method_all_as_kwargs_np={},
        frontend_method_data=frontend_method_data,
        init_flags=init_flags,
        method_flags=method_flags,
        frontend=frontend,
        on_device=on_device,
    )


@given(
    dtype_x=helpers.dtype_and_values(
        available_dtypes=helpers.get_dtypes("valid", prune_function=False)
    ).filter(lambda x: "bfloat16" not in x[0]),
)
def test_torch_is_cuda(
    dtype_x,
    backend_fw,
):
    ivy.set_backend(backend_fw)
    _, data = dtype_x
    x = Tensor(data[0])
    x.ivy_array = data[0]
    ivy.utils.assertions.check_equal(
        x.is_cuda, "gpu" in ivy.dev(ivy.array(data[0])), as_array=False
    )
    ivy.previous_backend()


# is_floating_point
@handle_frontend_method(
    class_tree=CLASS_TREE,
    init_tree="torch.tensor",
    method_name="is_floating_point",
    dtype_and_x=helpers.dtype_and_values(
        available_dtypes=helpers.get_dtypes("valid"),
    ),
)
def test_torch_is_floating_point(
    dtype_and_x,
    frontend_method_data,
    init_flags,
    method_flags,
    frontend,
    on_device,
    backend_fw,
):
    input_dtype, x = dtype_and_x
    helpers.test_frontend_method(
        init_input_dtypes=input_dtype,
        backend_to_test=backend_fw,
        init_all_as_kwargs_np={"data": x[0]},
        method_input_dtypes=input_dtype,
        method_all_as_kwargs_np={},
        frontend_method_data=frontend_method_data,
        init_flags=init_flags,
        method_flags=method_flags,
        frontend=frontend,
        on_device=on_device,
    )


@given(
    requires_grad=st.booleans(),
)
def test_torch_is_leaf(requires_grad, backend_fw):
    ivy.set_backend(backend_fw)
    x = Tensor(ivy.array([3.0]), requires_grad=requires_grad)
    ivy.utils.assertions.check_equal(x.is_leaf, True, as_array=False)
    y = x.pow(2)
    ivy.utils.assertions.check_equal(y.is_leaf, not requires_grad, as_array=False)
    z = y.detach()
    ivy.utils.assertions.check_equal(z.is_leaf, True, as_array=False)
    ivy.previous_backend()


@given(
    dtype_x=helpers.dtype_and_values(
        available_dtypes=helpers.get_dtypes("valid", prune_function=False)
    ).filter(lambda x: "bfloat16" not in x[0]),
)
def test_torch_is_meta(
    dtype_x,
    backend_fw,
):
    ivy.set_backend(backend_fw)
    _, data = dtype_x
    x = Tensor(data[0])
    x.ivy_array = data[0]
    ivy.utils.assertions.check_equal(
        x.is_meta, "meta" in ivy.dev(ivy.array(data[0])), as_array=False
    )
    ivy.previous_backend()


@given(
    dtype_x=helpers.dtype_and_values(
        available_dtypes=helpers.get_dtypes("valid", prune_function=False)
    ).filter(lambda x: "bfloat16" not in x[0]),
)
def test_torch_is_quantized(
    dtype_x,
    backend_fw,
):
    ivy.set_backend(backend_fw)
    _, data = dtype_x
    x = Tensor(data[0])
    x.ivy_array = data[0]
    ivy.utils.assertions.check_equal(
        x.is_quantized, "q" in ivy.dtype(ivy.array(data[0])), as_array=False
    )
    ivy.previous_backend()


# isinf
@handle_frontend_method(
    class_tree=CLASS_TREE,
    init_tree="torch.tensor",
    method_name="isinf",
    dtype_and_x=helpers.dtype_and_values(
        available_dtypes=helpers.get_dtypes("valid"),
    ),
)
def test_torch_isinf(
    dtype_and_x,
    frontend_method_data,
    init_flags,
    method_flags,
    frontend,
    on_device,
    backend_fw,
):
    input_dtype, x = dtype_and_x
    helpers.test_frontend_method(
        init_input_dtypes=input_dtype,
        backend_to_test=backend_fw,
        init_all_as_kwargs_np={"data": x[0]},
        method_input_dtypes=input_dtype,
        method_all_as_kwargs_np={},
        frontend_method_data=frontend_method_data,
        init_flags=init_flags,
        method_flags=method_flags,
        frontend=frontend,
        on_device=on_device,
    )


# isnan
@handle_frontend_method(
    class_tree=CLASS_TREE,
    init_tree="torch.tensor",
    method_name="isnan",
    dtype_x=helpers.dtype_and_values(
        available_dtypes=helpers.get_dtypes("valid"),
    ),
)
def test_torch_isnan(
    dtype_x,
    frontend,
    frontend_method_data,
    init_flags,
    method_flags,
    on_device,
    backend_fw,
):
    input_dtype, x = dtype_x
    helpers.test_frontend_method(
        init_input_dtypes=input_dtype,
        backend_to_test=backend_fw,
        init_all_as_kwargs_np={"data": x[0]},
        method_input_dtypes=input_dtype,
        method_all_as_kwargs_np={},
        frontend_method_data=frontend_method_data,
        init_flags=init_flags,
        method_flags=method_flags,
        frontend=frontend,
        on_device=on_device,
    )


# isreal
@handle_frontend_method(
    class_tree=CLASS_TREE,
    init_tree="torch.tensor",
    method_name="isreal",
    dtype_and_x=helpers.dtype_and_values(
        available_dtypes=helpers.get_dtypes("numeric"),
    ),
)
def test_torch_isreal(
    dtype_and_x,
    frontend_method_data,
    init_flags,
    method_flags,
    frontend,
    on_device,
    backend_fw,
):
    input_dtype, x = dtype_and_x
    helpers.test_frontend_method(
        init_input_dtypes=input_dtype,
        backend_to_test=backend_fw,
        init_all_as_kwargs_np={"data": x[0]},
        method_input_dtypes=input_dtype,
        method_all_as_kwargs_np={},
        frontend_method_data=frontend_method_data,
        init_flags=init_flags,
        method_flags=method_flags,
        frontend=frontend,
        on_device=on_device,
    )


@given(
    dtype_x=helpers.dtype_and_values(
        available_dtypes=helpers.get_dtypes("valid", prune_function=False)
    ).filter(lambda x: "bfloat16" not in x[0]),
)
def test_torch_ivy_array(
    dtype_x,
    backend_fw,
):
    _, data = dtype_x
    ivy.set_backend(backend_fw)
    x = Tensor(data[0])
    x.ivy_array = data[0]
    ret = helpers.flatten_and_to_np(ret=x.ivy_array.data, backend=backend_fw)
    ret_gt = helpers.flatten_and_to_np(ret=data[0], backend=backend_fw)
    helpers.value_test(
        ret_np_flat=ret,
        ret_np_from_gt_flat=ret_gt,
        backend="torch",
    )


# lcm
@handle_frontend_method(
    class_tree=CLASS_TREE,
    init_tree="torch.tensor",
    method_name="lcm",
    dtype_and_x=helpers.dtype_and_values(
        available_dtypes=helpers.get_dtypes("integer"),
        num_arrays=2,
        min_value=-100,
        max_value=100,
        min_num_dims=1,
        max_num_dims=3,
        min_dim_size=1,
        max_dim_size=3,
        shared_dtype=True,
    ),
)
def test_torch_lcm(
    dtype_and_x,
    frontend,
    frontend_method_data,
    init_flags,
    method_flags,
    on_device,
    backend_fw,
):
    input_dtype, x = dtype_and_x
    helpers.test_frontend_method(
        init_input_dtypes=input_dtype,
        backend_to_test=backend_fw,
        init_all_as_kwargs_np={
            "data": x[0],
        },
        method_input_dtypes=input_dtype,
        method_all_as_kwargs_np={
            "other": x[1],
        },
        frontend=frontend,
        frontend_method_data=frontend_method_data,
        init_flags=init_flags,
        method_flags=method_flags,
        on_device=on_device,
    )


# lcm_
@handle_frontend_method(
    class_tree=CLASS_TREE,
    init_tree="torch.tensor",
    method_name="lcm_",
    dtype_and_x=helpers.dtype_and_values(
        available_dtypes=helpers.get_dtypes("integer"),
        num_arrays=2,
        min_value=-100,
        max_value=100,
        min_num_dims=1,
        max_num_dims=3,
        min_dim_size=1,
        max_dim_size=3,
        shared_dtype=True,
    ),
    test_inplace=st.just(True),
)
def test_torch_lcm_(
    dtype_and_x,
    frontend,
    frontend_method_data,
    init_flags,
    method_flags,
    on_device,
    backend_fw,
):
    input_dtype, x = dtype_and_x
    helpers.test_frontend_method(
        init_input_dtypes=input_dtype,
        backend_to_test=backend_fw,
        init_all_as_kwargs_np={
            "data": x[0],
        },
        method_input_dtypes=input_dtype,
        method_all_as_kwargs_np={
            "other": x[1],
        },
        frontend=frontend,
        frontend_method_data=frontend_method_data,
        init_flags=init_flags,
        method_flags=method_flags,
        on_device=on_device,
    )


# less
@handle_frontend_method(
    class_tree=CLASS_TREE,
    init_tree="torch.tensor",
    method_name="less",
    dtype_and_x=helpers.dtype_and_values(
        available_dtypes=helpers.get_dtypes("valid"),
        num_arrays=2,
        min_value=-1e04,
        max_value=1e04,
        allow_inf=False,
    ),
)
def test_torch_less(
    dtype_and_x,
    frontend_method_data,
    init_flags,
    method_flags,
    frontend,
    on_device,
    backend_fw,
):
    input_dtype, x = dtype_and_x
    helpers.test_frontend_method(
        init_input_dtypes=input_dtype,
        backend_to_test=backend_fw,
        init_all_as_kwargs_np={
            "data": x[0],
        },
        method_input_dtypes=input_dtype,
        method_all_as_kwargs_np={
            "other": x[1],
        },
        frontend_method_data=frontend_method_data,
        init_flags=init_flags,
        method_flags=method_flags,
        frontend=frontend,
        on_device=on_device,
    )


# less_
@handle_frontend_method(
    class_tree=CLASS_TREE,
    init_tree="torch.tensor",
    method_name="less_",
    dtype_and_x=helpers.dtype_and_values(
        available_dtypes=helpers.get_dtypes("valid"),
        num_arrays=2,
        min_value=-1e04,
        max_value=1e04,
        allow_inf=False,
    ),
    test_inplace=st.just(True),
)
def test_torch_less_(
    dtype_and_x,
    frontend_method_data,
    init_flags,
    method_flags,
    frontend,
    on_device,
    backend_fw,
):
    input_dtype, x = dtype_and_x
    helpers.test_frontend_method(
        init_input_dtypes=input_dtype,
        backend_to_test=backend_fw,
        init_all_as_kwargs_np={
            "data": x[0],
        },
        method_input_dtypes=input_dtype,
        method_all_as_kwargs_np={
            "other": x[1],
        },
        frontend_method_data=frontend_method_data,
        init_flags=init_flags,
        method_flags=method_flags,
        frontend=frontend,
        on_device=on_device,
    )


# less_equal
@handle_frontend_method(
    class_tree=CLASS_TREE,
    init_tree="torch.tensor",
    method_name="less_equal",
    dtype_and_x=helpers.dtype_and_values(
        available_dtypes=helpers.get_dtypes("valid"),
        num_arrays=2,
        min_value=-1e04,
        max_value=1e04,
        allow_inf=False,
    ),
)
def test_torch_less_equal(
    dtype_and_x,
    frontend_method_data,
    init_flags,
    method_flags,
    frontend,
    on_device,
    backend_fw,
):
    input_dtype, x = dtype_and_x
    helpers.test_frontend_method(
        init_input_dtypes=input_dtype,
        backend_to_test=backend_fw,
        init_all_as_kwargs_np={
            "data": x[0],
        },
        method_input_dtypes=input_dtype,
        method_all_as_kwargs_np={
            "other": x[1],
        },
        frontend_method_data=frontend_method_data,
        init_flags=init_flags,
        method_flags=method_flags,
        frontend=frontend,
        on_device=on_device,
    )


# less_equal_
@handle_frontend_method(
    class_tree=CLASS_TREE,
    init_tree="torch.tensor",
    method_name="less_equal_",
    dtype_and_x=helpers.dtype_and_values(
        available_dtypes=helpers.get_dtypes("valid"),
        num_arrays=2,
        min_value=-1e04,
        max_value=1e04,
        allow_inf=False,
    ),
    test_inplace=st.just(True),
)
def test_torch_less_equal_(
    dtype_and_x,
    frontend_method_data,
    init_flags,
    method_flags,
    frontend,
    on_device,
    backend_fw,
):
    input_dtype, x = dtype_and_x
    helpers.test_frontend_method(
        init_input_dtypes=input_dtype,
        backend_to_test=backend_fw,
        init_all_as_kwargs_np={
            "data": x[0],
        },
        method_input_dtypes=input_dtype,
        method_all_as_kwargs_np={
            "other": x[1],
        },
        frontend_method_data=frontend_method_data,
        init_flags=init_flags,
        method_flags=method_flags,
        frontend=frontend,
        on_device=on_device,
    )


# log
@handle_frontend_method(
    class_tree=CLASS_TREE,
    init_tree="torch.tensor",
    method_name="log",
    dtype_and_x=helpers.dtype_and_values(
        available_dtypes=helpers.get_dtypes("float"),
        allow_inf=False,
    ),
)
def test_torch_log(
    dtype_and_x,
    frontend_method_data,
    init_flags,
    method_flags,
    frontend,
    on_device,
    backend_fw,
):
    input_dtype, x = dtype_and_x
    helpers.test_frontend_method(
        init_input_dtypes=input_dtype,
        backend_to_test=backend_fw,
        init_all_as_kwargs_np={
            "data": x[0],
        },
        method_input_dtypes=input_dtype,
        method_all_as_kwargs_np={},
        frontend_method_data=frontend_method_data,
        init_flags=init_flags,
        method_flags=method_flags,
        frontend=frontend,
        on_device=on_device,
    )


# log10
@handle_frontend_method(
    class_tree=CLASS_TREE,
    init_tree="torch.tensor",
    method_name="log10",
    dtype_and_x=helpers.dtype_and_values(
        available_dtypes=helpers.get_dtypes("float"),
        allow_inf=False,
    ),
)
def test_torch_log10(
    dtype_and_x,
    frontend_method_data,
    init_flags,
    method_flags,
    frontend,
    on_device,
    backend_fw,
):
    input_dtype, x = dtype_and_x
    helpers.test_frontend_method(
        init_input_dtypes=input_dtype,
        backend_to_test=backend_fw,
        init_all_as_kwargs_np={
            "data": x[0],
        },
        method_input_dtypes=input_dtype,
        method_all_as_kwargs_np={},
        frontend_method_data=frontend_method_data,
        init_flags=init_flags,
        method_flags=method_flags,
        frontend=frontend,
        on_device=on_device,
    )


# log10_ tests
@handle_frontend_method(
    class_tree=CLASS_TREE,
    init_tree="torch.tensor",
    method_name="log10_",
    dtype_and_x=helpers.dtype_and_values(
        available_dtypes=helpers.get_dtypes("float"),
        allow_inf=False,
    ),
    test_inplace=st.just(True),
)
def test_torch_log10_(
    dtype_and_x,
    frontend_method_data,
    init_flags,
    method_flags,
    frontend,
    on_device,
    backend_fw,
):
    input_dtype, x = dtype_and_x
    helpers.test_frontend_method(
        init_input_dtypes=input_dtype,
        backend_to_test=backend_fw,
        init_all_as_kwargs_np={
            "data": x[0],
        },
        method_input_dtypes=input_dtype,
        method_all_as_kwargs_np={},
        frontend_method_data=frontend_method_data,
        init_flags=init_flags,
        method_flags=method_flags,
        frontend=frontend,
        on_device=on_device,
    )


@handle_frontend_method(
    class_tree=CLASS_TREE,
    init_tree="torch.tensor",
    method_name="log1p",
    dtype_x=helpers.dtype_and_values(
        available_dtypes=helpers.get_dtypes("valid"),
        max_value=1e37,
    ),
)
def test_torch_log1p(
    dtype_x,
    frontend,
    frontend_method_data,
    init_flags,
    method_flags,
    on_device,
    backend_fw,
):
    input_dtype, x = dtype_x
    helpers.test_frontend_method(
        init_input_dtypes=input_dtype,
        backend_to_test=backend_fw,
        init_all_as_kwargs_np={"data": x[0]},
        method_input_dtypes=input_dtype,
        method_all_as_kwargs_np={},
        frontend=frontend,
        frontend_method_data=frontend_method_data,
        init_flags=init_flags,
        method_flags=method_flags,
        on_device=on_device,
    )


# log1p_
@handle_frontend_method(
    class_tree=CLASS_TREE,
    init_tree="torch.tensor",
    method_name="log1p_",
    dtype_x=helpers.dtype_and_values(
        available_dtypes=helpers.get_dtypes("valid"),
        max_value=1e37,
    ),
    test_inplace=st.just(True),
)
def test_torch_log1p_(
    dtype_x,
    frontend,
    frontend_method_data,
    init_flags,
    method_flags,
    on_device,
    backend_fw,
):
    input_dtype, x = dtype_x
    helpers.test_frontend_method(
        init_input_dtypes=input_dtype,
        backend_to_test=backend_fw,
        init_all_as_kwargs_np={"data": x[0]},
        method_input_dtypes=input_dtype,
        method_all_as_kwargs_np={},
        frontend=frontend,
        frontend_method_data=frontend_method_data,
        init_flags=init_flags,
        method_flags=method_flags,
        on_device=on_device,
    )


# log2
@handle_frontend_method(
    class_tree=CLASS_TREE,
    init_tree="torch.tensor",
    method_name="log2",
    dtype_and_x=helpers.dtype_and_values(
        available_dtypes=helpers.get_dtypes("float"),
        allow_inf=False,
    ),
)
def test_torch_log2(
    dtype_and_x,
    frontend_method_data,
    init_flags,
    method_flags,
    frontend,
    on_device,
    backend_fw,
):
    input_dtype, x = dtype_and_x
    helpers.test_frontend_method(
        init_input_dtypes=input_dtype,
        backend_to_test=backend_fw,
        init_all_as_kwargs_np={
            "data": x[0],
        },
        method_input_dtypes=input_dtype,
        method_all_as_kwargs_np={},
        frontend_method_data=frontend_method_data,
        init_flags=init_flags,
        method_flags=method_flags,
        frontend=frontend,
        on_device=on_device,
    )


# log2_
@handle_frontend_method(
    class_tree=CLASS_TREE,
    init_tree="torch.tensor",
    method_name="log2_",
    dtype_and_x=helpers.dtype_and_values(
        available_dtypes=helpers.get_dtypes("valid"),
        allow_inf=False,
    ),
    test_inplace=st.just(True),
)
def test_torch_log2_(
    dtype_and_x,
    frontend_method_data,
    init_flags,
    method_flags,
    frontend,
    on_device,
    backend_fw,
):
    input_dtype, x = dtype_and_x
    helpers.test_frontend_method(
        init_input_dtypes=input_dtype,
        backend_to_test=backend_fw,
        init_all_as_kwargs_np={
            "data": x[0],
        },
        method_input_dtypes=input_dtype,
        method_all_as_kwargs_np={},
        frontend_method_data=frontend_method_data,
        init_flags=init_flags,
        method_flags=method_flags,
        frontend=frontend,
        on_device=on_device,
    )


# log_
@handle_frontend_method(
    class_tree=CLASS_TREE,
    init_tree="torch.tensor",
    method_name="log_",
    dtype_and_x=helpers.dtype_and_values(
        available_dtypes=helpers.get_dtypes("float"),
        allow_inf=False,
    ),
    test_inplace=st.just(True),
)
def test_torch_log_(
    dtype_and_x,
    frontend_method_data,
    init_flags,
    method_flags,
    frontend,
    on_device,
    backend_fw,
):
    input_dtype, x = dtype_and_x
    helpers.test_frontend_method(
        init_input_dtypes=input_dtype,
        backend_to_test=backend_fw,
        init_all_as_kwargs_np={
            "data": x[0],
        },
        method_input_dtypes=input_dtype,
        method_all_as_kwargs_np={},
        frontend_method_data=frontend_method_data,
        init_flags=init_flags,
        method_flags=method_flags,
        frontend=frontend,
        on_device=on_device,
    )


# logaddexp
@handle_frontend_method(
    class_tree=CLASS_TREE,
    init_tree="torch.tensor",
    method_name="logaddexp",
    dtype_and_x=helpers.dtype_and_values(
        available_dtypes=helpers.get_dtypes("float"),
        num_arrays=2,
        min_num_dims=1,
        min_value=-100,
        max_value=100,
        shared_dtype=True,
    ),
)
def test_torch_logaddexp(
    dtype_and_x,
    frontend_method_data,
    init_flags,
    method_flags,
    frontend,
    on_device,
    backend_fw,
):
    input_dtype, x = dtype_and_x
    helpers.test_frontend_method(
        init_input_dtypes=input_dtype,
        backend_to_test=backend_fw,
        init_all_as_kwargs_np={
            "data": x[0],
        },
        method_input_dtypes=input_dtype,
        method_all_as_kwargs_np={
            "other": x[1],
        },
        frontend_method_data=frontend_method_data,
        init_flags=init_flags,
        method_flags=method_flags,
        frontend=frontend,
        on_device=on_device,
    )


# logdet
@handle_frontend_method(
    class_tree=CLASS_TREE,
    init_tree="torch.tensor",
    method_name="logdet",
    dtype_and_x=_get_dtype_and_matrix(square=True, batch=True),
)
def test_torch_logdet(
    dtype_and_x,
    frontend_method_data,
    init_flags,
    method_flags,
    frontend,
    on_device,
    backend_fw,
):
    input_dtype, x = dtype_and_x
    dtype, x = dtype_and_x
    x = np.matmul(x.T, x) + np.identity(x.shape[0])
    helpers.test_frontend_method(
        init_input_dtypes=input_dtype,
        backend_to_test=backend_fw,
        init_all_as_kwargs_np={
            "data": x,
        },
        method_input_dtypes=input_dtype,
        method_all_as_kwargs_np={},
        frontend_method_data=frontend_method_data,
        init_flags=init_flags,
        method_flags=method_flags,
        frontend=frontend,
        on_device=on_device,
    )


# logical_and
@handle_frontend_method(
    class_tree=CLASS_TREE,
    init_tree="torch.tensor",
    method_name="logical_and",
    dtype_and_x=helpers.dtype_and_values(
        available_dtypes=helpers.get_dtypes("valid"),
        num_arrays=2,
    ),
)
def test_torch_logical_and(
    dtype_and_x,
    frontend_method_data,
    init_flags,
    method_flags,
    frontend,
    on_device,
    backend_fw,
):
    input_dtype, x = dtype_and_x
    helpers.test_frontend_method(
        init_input_dtypes=input_dtype,
        backend_to_test=backend_fw,
        init_all_as_kwargs_np={
            "data": x[0],
        },
        method_input_dtypes=input_dtype,
        method_all_as_kwargs_np={
            "other": x[1],
        },
        frontend_method_data=frontend_method_data,
        init_flags=init_flags,
        method_flags=method_flags,
        frontend=frontend,
        on_device=on_device,
    )


# logical_not
@handle_frontend_method(
    class_tree=CLASS_TREE,
    init_tree="torch.tensor",
    method_name="logical_not",
    dtype_and_x=helpers.dtype_and_values(
        available_dtypes=helpers.get_dtypes("valid"), num_arrays=1
    ),
)
def test_torch_logical_not(
    dtype_and_x,
    frontend_method_data,
    init_flags,
    method_flags,
    frontend,
    on_device,
    backend_fw,
):
    input_dtype, x = dtype_and_x
    helpers.test_frontend_method(
        init_input_dtypes=input_dtype,
        backend_to_test=backend_fw,
        init_all_as_kwargs_np={
            "data": x[0],
        },
        method_input_dtypes=input_dtype,
        method_all_as_kwargs_np={},
        frontend_method_data=frontend_method_data,
        init_flags=init_flags,
        method_flags=method_flags,
        frontend=frontend,
        on_device=on_device,
    )


# logical_not_
@handle_frontend_method(
    class_tree=CLASS_TREE,
    init_tree="torch.tensor",
    method_name="logical_not_",
    dtype_and_x=helpers.dtype_and_values(
        available_dtypes=helpers.get_dtypes("valid"),
        num_arrays=1,
        large_abs_safety_factor=12,
    ),
    test_inplace=st.just(True),
)
def test_torch_logical_not_(
    dtype_and_x,
    frontend_method_data,
    init_flags,
    method_flags,
    frontend,
    on_device,
    backend_fw,
):
    input_dtype, x = dtype_and_x
    helpers.test_frontend_method(
        init_input_dtypes=input_dtype,
        backend_to_test=backend_fw,
        init_all_as_kwargs_np={
            "data": x[0],
        },
        method_input_dtypes=input_dtype,
        method_all_as_kwargs_np={},
        frontend_method_data=frontend_method_data,
        init_flags=init_flags,
        method_flags=method_flags,
        frontend=frontend,
        on_device=on_device,
    )


# logical_or
@handle_frontend_method(
    class_tree=CLASS_TREE,
    init_tree="torch.tensor",
    method_name="logical_or",
    dtype_and_x=helpers.dtype_and_values(
        available_dtypes=helpers.get_dtypes("valid"),
        num_arrays=2,
    ),
)
def test_torch_logical_or(
    dtype_and_x,
    frontend_method_data,
    init_flags,
    method_flags,
    frontend,
    on_device,
    backend_fw,
):
    input_dtype, x = dtype_and_x
    helpers.test_frontend_method(
        init_input_dtypes=input_dtype,
        backend_to_test=backend_fw,
        init_all_as_kwargs_np={
            "data": x[0],
        },
        method_input_dtypes=input_dtype,
        method_all_as_kwargs_np={
            "other": x[1],
        },
        frontend_method_data=frontend_method_data,
        init_flags=init_flags,
        method_flags=method_flags,
        frontend=frontend,
        on_device=on_device,
    )


# logical_xor
@handle_frontend_method(
    class_tree=CLASS_TREE,
    init_tree="torch.tensor",
    method_name="logical_xor",
    dtype_and_x=helpers.dtype_and_values(
        available_dtypes=helpers.get_dtypes("valid"),
        num_arrays=2,
    ),
)
def test_torch_logical_xor(
    dtype_and_x,
    frontend_method_data,
    init_flags,
    method_flags,
    frontend,
    on_device,
    backend_fw,
):
    input_dtype, x = dtype_and_x
    helpers.test_frontend_method(
        init_input_dtypes=input_dtype,
        backend_to_test=backend_fw,
        init_all_as_kwargs_np={
            "data": x[0],
        },
        method_input_dtypes=input_dtype,
        method_all_as_kwargs_np={
            "other": x[1],
        },
        frontend_method_data=frontend_method_data,
        init_flags=init_flags,
        method_flags=method_flags,
        frontend=frontend,
        on_device=on_device,
    )


# logit
@handle_frontend_method(
    class_tree=CLASS_TREE,
    init_tree="torch.tensor",
    method_name="logit",
    dtype_and_x=helpers.dtype_and_values(
        available_dtypes=helpers.get_dtypes("float"),
        allow_inf=False,
        min_num_dims=1,
        min_dim_size=1,
    ),
)
def test_torch_logit(
    dtype_and_x,
    frontend_method_data,
    init_flags,
    method_flags,
    frontend,
    on_device,
    backend_fw,
):
    input_dtype, x = dtype_and_x
    helpers.test_frontend_method(
        init_input_dtypes=input_dtype,
        backend_to_test=backend_fw,
        init_all_as_kwargs_np={
            "data": x[0],
        },
        method_input_dtypes=input_dtype,
        method_all_as_kwargs_np={},
        frontend_method_data=frontend_method_data,
        init_flags=init_flags,
        method_flags=method_flags,
        frontend=frontend,
        on_device=on_device,
    )


# long
@handle_frontend_method(
    class_tree=CLASS_TREE,
    init_tree="torch.tensor",
    method_name="long",
    dtype_and_x=helpers.dtype_and_values(
        available_dtypes=helpers.get_dtypes("integer"),
    ),
)
def test_torch_long(
    dtype_and_x,
    frontend_method_data,
    init_flags,
    method_flags,
    frontend,
    on_device,
    backend_fw,
):
    input_dtype, x = dtype_and_x
    helpers.test_frontend_method(
        init_input_dtypes=input_dtype,
        backend_to_test=backend_fw,
        init_all_as_kwargs_np={
            "data": x[0],
        },
        method_input_dtypes=input_dtype,
        method_all_as_kwargs_np={},
        frontend_method_data=frontend_method_data,
        init_flags=init_flags,
        method_flags=method_flags,
        frontend=frontend,
        on_device=on_device,
    )


# masked_fill
@handle_frontend_method(
    class_tree=CLASS_TREE,
    init_tree="torch.tensor",
    method_name="masked_fill",
    x_mask_val=_masked_fill_helper(),
)
def test_torch_masked_fill(
    x_mask_val,
    frontend_method_data,
    init_flags,
    method_flags,
    frontend,
    on_device,
    backend_fw,
):
    dtype, x, mask, val = x_mask_val
    helpers.test_frontend_method(
        init_input_dtypes=[dtype],
        backend_to_test=backend_fw,
        init_all_as_kwargs_np={
            "data": x,
        },
        method_input_dtypes=["bool", dtype],
        method_all_as_kwargs_np={
            "mask": mask,
            "value": val,
        },
        frontend_method_data=frontend_method_data,
        init_flags=init_flags,
        method_flags=method_flags,
        frontend=frontend,
        on_device=on_device,
    )


# matmul
@handle_frontend_method(
    class_tree=CLASS_TREE,
    init_tree="torch.tensor",
    method_name="matmul",
    dtype_tensor1_tensor2=_get_dtype_and_multiplicative_matrices(),
)
def test_torch_matmul(
    dtype_tensor1_tensor2,
    frontend_method_data,
    init_flags,
    method_flags,
    frontend,
    on_device,
    backend_fw,
):
    dtype, tensor1, tensor2 = dtype_tensor1_tensor2
    helpers.test_frontend_method(
        init_input_dtypes=dtype,
        backend_to_test=backend_fw,
        init_all_as_kwargs_np={
            "data": tensor1,
        },
        method_input_dtypes=dtype,
        method_all_as_kwargs_np={"other": tensor2},
        frontend_method_data=frontend_method_data,
        init_flags=init_flags,
        method_flags=method_flags,
        frontend=frontend,
        on_device=on_device,
    )


# matrix_power
@handle_frontend_method(
    class_tree=CLASS_TREE,
    init_tree="torch.tensor",
    method_name="matrix_power",
    dtype_x=_get_dtype_and_matrix(square=True, invertible=True),
    n=helpers.ints(min_value=2, max_value=5),
)
def test_torch_matrix_power(
    dtype_x,
    n,
    frontend_method_data,
    init_flags,
    method_flags,
    frontend,
    on_device,
    backend_fw,
):
    input_dtype, x = dtype_x
    helpers.test_frontend_method(
        init_input_dtypes=input_dtype,
        backend_to_test=backend_fw,
        init_all_as_kwargs_np={
            "data": x[0],
        },
        method_input_dtypes=input_dtype,
        method_all_as_kwargs_np={
            "n": n,
        },
        frontend_method_data=frontend_method_data,
        init_flags=init_flags,
        method_flags=method_flags,
        frontend=frontend,
        on_device=on_device,
    )


# max
@handle_frontend_method(
    class_tree=CLASS_TREE,
    init_tree="torch.tensor",
    method_name="max",
    dtype_x=helpers.dtype_and_values(
        available_dtypes=helpers.get_dtypes("float"),
    ),
)
def test_torch_max(
    dtype_x,
    frontend_method_data,
    init_flags,
    method_flags,
    frontend,
    on_device,
    backend_fw,
):
    input_dtype, x = dtype_x
    helpers.test_frontend_method(
        init_input_dtypes=input_dtype,
        backend_to_test=backend_fw,
        init_all_as_kwargs_np={
            "data": x[0],
        },
        method_input_dtypes=input_dtype,
        method_all_as_kwargs_np={},
        frontend_method_data=frontend_method_data,
        init_flags=init_flags,
        method_flags=method_flags,
        frontend=frontend,
        on_device=on_device,
    )


# maximum
@handle_frontend_method(
    class_tree=CLASS_TREE,
    init_tree="torch.tensor",
    method_name="maximum",
    dtype_and_x=helpers.dtype_and_values(
        available_dtypes=helpers.get_dtypes("valid"),
        num_arrays=2,
    ),
)
def test_torch_maximum(
    dtype_and_x,
    frontend_method_data,
    init_flags,
    method_flags,
    frontend,
    on_device,
    backend_fw,
):
    input_dtype, x = dtype_and_x
    helpers.test_frontend_method(
        init_input_dtypes=input_dtype,
        backend_to_test=backend_fw,
        init_all_as_kwargs_np={
            "data": x[0],
        },
        method_input_dtypes=input_dtype,
        method_all_as_kwargs_np={
            "other": x[1],
        },
        frontend_method_data=frontend_method_data,
        init_flags=init_flags,
        method_flags=method_flags,
        frontend=frontend,
        on_device=on_device,
    )


# mean
@handle_frontend_method(
    class_tree=CLASS_TREE,
    init_tree="torch.tensor",
    method_name="mean",
    dtype_and_x=_statistical_dtype_values(
        function="mean",
        min_value=-1e04,
        max_value=1e04,
    ),
    keepdims=st.booleans(),
)
def test_torch_mean(
    dtype_and_x,
    keepdims,
    frontend,
    frontend_method_data,
    init_flags,
    method_flags,
    on_device,
    backend_fw,
):
    input_dtype, x, axis = dtype_and_x
    helpers.test_frontend_method(
        init_input_dtypes=input_dtype,
        backend_to_test=backend_fw,
        init_all_as_kwargs_np={
            "data": x[0],
        },
        method_input_dtypes=input_dtype,
        method_all_as_kwargs_np={
            "dim": axis,
            "keepdim": keepdims,
        },
        frontend_method_data=frontend_method_data,
        init_flags=init_flags,
        method_flags=method_flags,
        frontend=frontend,
        on_device=on_device,
    )


# median
@handle_frontend_method(
    class_tree=CLASS_TREE,
    init_tree="torch.tensor",
    method_name="median",
    dtype_input_axis=helpers.dtype_values_axis(
        available_dtypes=helpers.get_dtypes("float"),
        min_num_dims=1,
        valid_axis=True,
        force_int_axis=True,
    ),
    keepdim=st.booleans(),
)
def test_torch_median(
    dtype_input_axis,
    keepdim,
    frontend,
    frontend_method_data,
    init_flags,
    method_flags,
    on_device,
    backend_fw,
):
    input_dtype, x, axis = dtype_input_axis
    helpers.test_frontend_method(
        init_input_dtypes=input_dtype,
        backend_to_test=backend_fw,
        init_all_as_kwargs_np={
            "data": x[0],
        },
        method_input_dtypes=input_dtype,
        method_all_as_kwargs_np={
            "dim": axis,
            "keepdim": keepdim,
        },
        frontend_method_data=frontend_method_data,
        init_flags=init_flags,
        method_flags=method_flags,
        frontend=frontend,
        on_device=on_device,
    )


# min
@handle_frontend_method(
    class_tree=CLASS_TREE,
    init_tree="torch.tensor",
    method_name="min",
    dtype_x=helpers.dtype_and_values(
        available_dtypes=helpers.get_dtypes("float"),
    ),
)
def test_torch_min(
    dtype_x,
    frontend,
    frontend_method_data,
    init_flags,
    method_flags,
    on_device,
    backend_fw,
):
    input_dtype, x = dtype_x
    helpers.test_frontend_method(
        init_input_dtypes=input_dtype,
        backend_to_test=backend_fw,
        init_all_as_kwargs_np={
            "data": x[0],
        },
        method_input_dtypes=input_dtype,
        method_all_as_kwargs_np={},
        frontend_method_data=frontend_method_data,
        init_flags=init_flags,
        method_flags=method_flags,
        frontend=frontend,
        on_device=on_device,
    )


# minimum
@handle_frontend_method(
    class_tree=CLASS_TREE,
    init_tree="torch.tensor",
    method_name="minimum",
    dtype_and_x=helpers.dtype_and_values(
        available_dtypes=helpers.get_dtypes("valid"),
        num_arrays=2,
    ),
)
def test_torch_minimum(
    dtype_and_x,
    frontend_method_data,
    init_flags,
    method_flags,
    frontend,
    on_device,
    backend_fw,
):
    input_dtype, x = dtype_and_x
    helpers.test_frontend_method(
        init_input_dtypes=input_dtype,
        backend_to_test=backend_fw,
        init_all_as_kwargs_np={
            "data": x[0],
        },
        method_input_dtypes=input_dtype,
        method_all_as_kwargs_np={
            "other": x[1],
        },
        frontend_method_data=frontend_method_data,
        init_flags=init_flags,
        method_flags=method_flags,
        frontend=frontend,
        on_device=on_device,
    )


# mm
@handle_frontend_method(
    class_tree=CLASS_TREE,
    init_tree="torch.tensor",
    method_name="mm",
    dtype_xy=_get_dtype_input_and_matrices(),
)
def test_torch_mm(
    dtype_xy,
    frontend_method_data,
    init_flags,
    method_flags,
    frontend,
    on_device,
    backend_fw,
):
    dtype, x, y = dtype_xy
    helpers.test_frontend_method(
        init_input_dtypes=dtype,
        backend_to_test=backend_fw,
        init_all_as_kwargs_np={
            "data": x,
        },
        method_input_dtypes=dtype,
        method_all_as_kwargs_np={
            "mat2": y,
        },
        frontend_method_data=frontend_method_data,
        init_flags=init_flags,
        method_flags=method_flags,
        frontend=frontend,
        on_device=on_device,
    )


@handle_frontend_method(
    class_tree=CLASS_TREE,
    init_tree="torch.tensor",
    method_name="movedim",
    dtype_and_input=helpers.dtype_and_values(
        available_dtypes=helpers.get_dtypes("float"),
        min_value=-100,
        max_value=100,
        shape=st.shared(
            helpers.get_shape(
                min_num_dims=1,
                max_num_dims=3,
                min_dim_size=1,
                max_dim_size=3,
            ),
            key="a_s_d",
        ),
    ),
    source=helpers.get_axis(
        allow_none=False,
        unique=True,
        shape=st.shared(
            helpers.get_shape(
                min_num_dims=1,
                max_num_dims=3,
                min_dim_size=1,
                max_dim_size=3,
            ),
            key="a_s_d",
        ),
        min_size=1,
        force_int=True,
    ),
    destination=helpers.get_axis(
        allow_none=False,
        unique=True,
        shape=st.shared(
            helpers.get_shape(
                min_num_dims=1,
                max_num_dims=3,
                min_dim_size=1,
                max_dim_size=3,
            ),
            key="a_s_d",
        ),
        min_size=1,
        force_int=True,
    ),
)
def test_torch_movedim(
    dtype_and_input,
    source,
    destination,
    frontend,
    frontend_method_data,
    init_flags,
    method_flags,
    on_device,
    backend_fw,
):
    input_dtype, value = dtype_and_input
    helpers.test_frontend_method(
        init_input_dtypes=input_dtype,
        backend_to_test=backend_fw,
        init_all_as_kwargs_np={"data": value[0]},
        method_input_dtypes=input_dtype,
        method_all_as_kwargs_np={
            "source": source,
            "destination": destination,
        },
        frontend=frontend,
        frontend_method_data=frontend_method_data,
        init_flags=init_flags,
        method_flags=method_flags,
        on_device=on_device,
    )


# msort
@handle_frontend_method(
    class_tree=CLASS_TREE,
    init_tree="torch.tensor",
    method_name="msort",
    dtype_value=helpers.dtype_and_values(
        available_dtypes=["float32", "float64", "int32", "int64"],
        shape=st.shared(helpers.get_shape(min_num_dims=1), key="shape"),
    ),
)
def test_torch_msort(
    dtype_value,
    frontend_method_data,
    init_flags,
    method_flags,
    frontend,
    on_device,
    backend_fw,
):
    input_dtype, x = dtype_value
    helpers.test_frontend_method(
        init_input_dtypes=input_dtype,
        backend_to_test=backend_fw,
        init_all_as_kwargs_np={
            "data": x[0],
        },
        method_input_dtypes=input_dtype,
        method_all_as_kwargs_np={},
        frontend_method_data=frontend_method_data,
        init_flags=init_flags,
        method_flags=method_flags,
        frontend=frontend,
        on_device=on_device,
    )


# mul
@handle_frontend_method(
    class_tree=CLASS_TREE,
    init_tree="torch.tensor",
    method_name="mul",
    dtype_and_x=helpers.dtype_and_values(
        available_dtypes=helpers.get_dtypes("numeric"),
        num_arrays=2,
    ),
)
def test_torch_mul(
    dtype_and_x,
    frontend_method_data,
    init_flags,
    method_flags,
    frontend,
    on_device,
    backend_fw,
):
    input_dtype, x = dtype_and_x
    helpers.test_frontend_method(
        init_input_dtypes=input_dtype,
        backend_to_test=backend_fw,
        init_all_as_kwargs_np={
            "data": x[0],
        },
        method_input_dtypes=input_dtype,
        method_all_as_kwargs_np={
            "other": x[1],
        },
        frontend_method_data=frontend_method_data,
        init_flags=init_flags,
        method_flags=method_flags,
        frontend=frontend,
        on_device=on_device,
    )


# mul_
@handle_frontend_method(
    class_tree=CLASS_TREE,
    init_tree="torch.tensor",
    method_name="mul_",
    dtype_and_x=helpers.dtype_and_values(
        available_dtypes=helpers.get_dtypes("numeric"),
        num_arrays=2,
        shared_dtype=True,
    ),
    test_inplace=st.just(True),
)
def test_torch_mul_(
    dtype_and_x,
    frontend_method_data,
    init_flags,
    method_flags,
    frontend,
    on_device,
    backend_fw,
):
    input_dtype, x = dtype_and_x
    helpers.test_frontend_method(
        init_input_dtypes=input_dtype,
        backend_to_test=backend_fw,
        init_all_as_kwargs_np={
            "data": x[0],
        },
        method_input_dtypes=input_dtype,
        method_all_as_kwargs_np={
            "other": x[1],
        },
        frontend_method_data=frontend_method_data,
        init_flags=init_flags,
        method_flags=method_flags,
        frontend=frontend,
        on_device=on_device,
    )


# multiply
@handle_frontend_method(
    class_tree=CLASS_TREE,
    init_tree="torch.tensor",
    method_name="multiply",
    dtype_and_x=helpers.dtype_and_values(
        available_dtypes=helpers.get_dtypes("numeric"),
        num_arrays=2,
    ),
)
def test_torch_multiply(
    dtype_and_x,
    frontend_method_data,
    init_flags,
    method_flags,
    frontend,
    on_device,
    backend_fw,
):
    input_dtype, x = dtype_and_x
    helpers.test_frontend_method(
        init_input_dtypes=input_dtype,
        backend_to_test=backend_fw,
        init_all_as_kwargs_np={
            "data": x[0],
        },
        method_input_dtypes=input_dtype,
        method_all_as_kwargs_np={
            "other": x[1],
        },
        frontend_method_data=frontend_method_data,
        init_flags=init_flags,
        method_flags=method_flags,
        frontend=frontend,
        on_device=on_device,
    )


# multiply_
@handle_frontend_method(
    class_tree=CLASS_TREE,
    init_tree="torch.tensor",
    method_name="multiply_",
    dtype_and_x=helpers.dtype_and_values(
        available_dtypes=helpers.get_dtypes("numeric"),
        num_arrays=2,
    ),
    test_inplace=st.just(True),
)
def test_torch_multiply_(
    dtype_and_x,
    frontend_method_data,
    init_flags,
    method_flags,
    frontend,
    on_device,
    backend_fw,
):
    input_dtype, x = dtype_and_x
    helpers.test_frontend_method(
        init_input_dtypes=input_dtype,
        backend_to_test=backend_fw,
        init_all_as_kwargs_np={
            "data": x[0],
        },
        method_input_dtypes=input_dtype,
        method_all_as_kwargs_np={
            "other": x[1],
        },
        frontend_method_data=frontend_method_data,
        init_flags=init_flags,
        method_flags=method_flags,
        frontend=frontend,
        on_device=on_device,
    )


# nanmean
@handle_frontend_method(
    class_tree=CLASS_TREE,
    init_tree="torch.tensor",
    method_name="nanmean",
    dtype_x=helpers.dtype_and_values(
        available_dtypes=helpers.get_dtypes("float"),
        min_value=-1e04,
        max_value=1e04,
    ),
)
def test_torch_nanmean(
    dtype_x,
    frontend,
    frontend_method_data,
    init_flags,
    method_flags,
    on_device,
    backend_fw,
):
    input_dtype, x = dtype_x
    helpers.test_frontend_method(
        init_input_dtypes=input_dtype,
        backend_to_test=backend_fw,
        init_all_as_kwargs_np={
            "data": x[0],
        },
        method_input_dtypes=input_dtype,
        method_all_as_kwargs_np={},
        frontend_method_data=frontend_method_data,
        init_flags=init_flags,
        method_flags=method_flags,
        frontend=frontend,
        on_device=on_device,
    )


# nansum
@handle_frontend_method(
    class_tree=CLASS_TREE,
    init_tree="torch.tensor",
    method_name="nansum",
    dtype_x=helpers.dtype_and_values(
        available_dtypes=helpers.get_dtypes("float"),
        min_value=-1e04,
        max_value=1e04,
    ),
)
def test_torch_nansum(
    dtype_x,
    frontend,
    frontend_method_data,
    init_flags,
    method_flags,
    on_device,
    backend_fw,
):
    input_dtype, x = dtype_x
    helpers.test_frontend_method(
        init_input_dtypes=input_dtype,
        backend_to_test=backend_fw,
        init_all_as_kwargs_np={
            "data": x[0],
        },
        method_input_dtypes=input_dtype,
        method_all_as_kwargs_np={},
        frontend_method_data=frontend_method_data,
        init_flags=init_flags,
        method_flags=method_flags,
        frontend=frontend,
        on_device=on_device,
    )


@handle_frontend_method(
    class_tree=CLASS_TREE,
    init_tree="torch.tensor",
    method_name="narrow",
    dtype_input_dim_start_length=_dtype_input_dim_start_length(),
)
def test_torch_narrow(
    dtype_input_dim_start_length,
    frontend,
    frontend_method_data,
    init_flags,
    method_flags,
    on_device,
    backend_fw,
):
    (input_dtype, x, dim, start, length) = dtype_input_dim_start_length
    helpers.test_frontend_method(
        init_input_dtypes=input_dtype,
        backend_to_test=backend_fw,
        init_all_as_kwargs_np={"data": x[0]},
        method_input_dtypes=input_dtype,
        method_all_as_kwargs_np={
            "dim": dim,
            "start": start,
            "length": length,
        },
        frontend=frontend,
        frontend_method_data=frontend_method_data,
        init_flags=init_flags,
        method_flags=method_flags,
        on_device=on_device,
    )


@given(
    dtype_x=helpers.dtype_and_values(
        available_dtypes=helpers.get_dtypes("valid", prune_function=False),
        ret_shape=True,
    ).filter(lambda x: "bfloat16" not in x[0]),
)
def test_torch_ndim(dtype_x, backend_fw):
    ivy.set_backend(backend_fw)
    dtype, data, shape = dtype_x
    x = Tensor(data[0])
    ivy.utils.assertions.check_equal(x.ndim, data[0].ndim, as_array=False)
    ivy.previous_backend()


# ndimension
@handle_frontend_method(
    class_tree=CLASS_TREE,
    init_tree="torch.tensor",
    method_name="ndimension",
    dtype_and_x=helpers.dtype_and_values(
        available_dtypes=helpers.get_dtypes("numeric"),
    ),
)
def test_torch_ndimension(
    dtype_and_x,
    frontend_method_data,
    init_flags,
    method_flags,
    frontend,
    on_device,
    backend_fw,
):
    input_dtype, x = dtype_and_x
    helpers.test_frontend_method(
        init_input_dtypes=input_dtype,
        backend_to_test=backend_fw,
        init_all_as_kwargs_np={
            "data": x[0],
        },
        method_input_dtypes=[],
        method_all_as_kwargs_np={},
        frontend_method_data=frontend_method_data,
        init_flags=init_flags,
        method_flags=method_flags,
        frontend=frontend,
        on_device=on_device,
    )


# ne
@handle_frontend_method(
    class_tree=CLASS_TREE,
    init_tree="torch.tensor",
    method_name="ne",
    dtype_and_x=helpers.dtype_and_values(
        available_dtypes=helpers.get_dtypes("float"),
        num_arrays=2,
        min_value=-1e04,
        max_value=1e04,
        allow_inf=False,
    ),
)
def test_torch_ne(
    dtype_and_x,
    frontend_method_data,
    init_flags,
    method_flags,
    frontend,
    on_device,
    backend_fw,
):
    input_dtype, x = dtype_and_x
    helpers.test_frontend_method(
        init_input_dtypes=input_dtype,
        backend_to_test=backend_fw,
        init_all_as_kwargs_np={
            "data": x[0],
        },
        method_input_dtypes=input_dtype,
        method_all_as_kwargs_np={
            "other": x[1],
        },
        frontend_method_data=frontend_method_data,
        init_flags=init_flags,
        method_flags=method_flags,
        frontend=frontend,
        on_device=on_device,
    )


@handle_frontend_method(
    class_tree=CLASS_TREE,
    init_tree="torch.tensor",
    method_name="ne_",
    dtype_and_x=helpers.dtype_and_values(
        available_dtypes=helpers.get_dtypes("float"),
        num_arrays=2,
        min_value=-1e04,
        max_value=1e04,
        allow_inf=False,
    ),
)
def test_torch_ne_(
    dtype_and_x,
    frontend,
    frontend_method_data,
    init_flags,
    method_flags,
    on_device,
    backend_fw,
):
    input_dtype, x = dtype_and_x
    helpers.test_frontend_method(
        init_input_dtypes=input_dtype,
        backend_to_test=backend_fw,
        init_all_as_kwargs_np={
            "data": x[0],
        },
        method_input_dtypes=input_dtype,
        method_all_as_kwargs_np={
            "other": x[1],
        },
        frontend_method_data=frontend_method_data,
        init_flags=init_flags,
        method_flags=method_flags,
        frontend=frontend,
        atol_=1e-02,
        on_device=on_device,
    )


# neg
@handle_frontend_method(
    class_tree=CLASS_TREE,
    init_tree="torch.tensor",
    method_name="neg",
    dtype_and_x=helpers.dtype_and_values(
        available_dtypes=helpers.get_dtypes("float"),
        min_value=-1e04,
        max_value=1e04,
        allow_inf=False,
    ),
)
def test_torch_neg(
    dtype_and_x,
    frontend,
    frontend_method_data,
    init_flags,
    method_flags,
    on_device,
    backend_fw,
):
    input_dtype, x = dtype_and_x
    helpers.test_frontend_method(
        init_input_dtypes=input_dtype,
        backend_to_test=backend_fw,
        init_all_as_kwargs_np={
            "data": x[0],
        },
        method_input_dtypes=input_dtype,
        method_all_as_kwargs_np={},
        frontend_method_data=frontend_method_data,
        init_flags=init_flags,
        method_flags=method_flags,
        frontend=frontend,
        on_device=on_device,
    )


# neg_
@handle_frontend_method(
    class_tree=CLASS_TREE,
    init_tree="torch.tensor",
    method_name="neg_",
    dtype_and_x=helpers.dtype_and_values(
        available_dtypes=helpers.get_dtypes("valid"),
        min_value=-1e04,
        max_value=1e04,
        allow_inf=False,
    ),
    test_inplace=st.just(True),
)
def test_torch_neg_(
    dtype_and_x,
    frontend,
    frontend_method_data,
    init_flags,
    method_flags,
    on_device,
    backend_fw,
):
    input_dtype, x = dtype_and_x
    helpers.test_frontend_method(
        init_input_dtypes=input_dtype,
        backend_to_test=backend_fw,
        init_all_as_kwargs_np={
            "data": x[0],
        },
        method_input_dtypes=input_dtype,
        method_all_as_kwargs_np={},
        frontend_method_data=frontend_method_data,
        init_flags=init_flags,
        method_flags=method_flags,
        frontend=frontend,
        on_device=on_device,
    )


# negative
@handle_frontend_method(
    class_tree=CLASS_TREE,
    init_tree="torch.tensor",
    method_name="negative",
    dtype_and_x=helpers.dtype_and_values(
        available_dtypes=helpers.get_dtypes("float"),
        min_value=-1e04,
        max_value=1e04,
        allow_inf=False,
    ),
)
def test_torch_negative(
    dtype_and_x,
    frontend_method_data,
    init_flags,
    method_flags,
    frontend,
    on_device,
    backend_fw,
):
    input_dtype, x = dtype_and_x
    helpers.test_frontend_method(
        init_input_dtypes=input_dtype,
        backend_to_test=backend_fw,
        init_all_as_kwargs_np={
            "data": x[0],
        },
        method_input_dtypes=input_dtype,
        method_all_as_kwargs_np={},
        frontend_method_data=frontend_method_data,
        init_flags=init_flags,
        method_flags=method_flags,
        frontend=frontend,
        on_device=on_device,
    )


# new_empty (not actually intuitive for testing)
@handle_frontend_method(
    class_tree=CLASS_TREE,
    init_tree="torch.tensor",
    method_name="new_empty",
    dtype_and_x=helpers.dtype_and_values(
        available_dtypes=helpers.get_dtypes("numeric"),
    ),
    size=helpers.get_shape(
        min_num_dims=1,
        max_num_dims=3,
    ),
)
def test_torch_new_empty(
    dtype_and_x,
    size,
    frontend_method_data,
    init_flags,
    method_flags,
    frontend,
    on_device,
    backend_fw,
):
    input_dtype, x = dtype_and_x
    helpers.test_frontend_method(
        init_input_dtypes=[input_dtype[0]],
        backend_to_test=backend_fw,
        init_all_as_kwargs_np={
            "data": x,
        },
        method_input_dtypes=[ivy.int32],
        method_all_as_kwargs_np={
            "size": size,
        },
        frontend_method_data=frontend_method_data,
        init_flags=init_flags,
        method_flags=method_flags,
        frontend=frontend,
        on_device=on_device,
    )


# new_full
@handle_frontend_method(
    class_tree=CLASS_TREE,
    init_tree="torch.tensor",
    method_name="new_full",
    dtype_and_x=_fill_value_and_size(max_num_dims=3),
)
def test_torch_new_full(
    dtype_and_x,
    frontend_method_data,
    init_flags,
    method_flags,
    frontend,
    on_device,
    backend_fw,
):
    input_dtype, x = dtype_and_x
    helpers.test_frontend_method(
        init_input_dtypes=[input_dtype[0]],
        backend_to_test=backend_fw,
        init_all_as_kwargs_np={
            "data": x[0],
        },
        method_input_dtypes=[input_dtype[1]],
        method_all_as_kwargs_np={
            "size": x[1],
            "fill_value": x[2],
        },
        frontend_method_data=frontend_method_data,
        init_flags=init_flags,
        method_flags=method_flags,
        frontend=frontend,
        on_device=on_device,
    )


# new_ones
@handle_frontend_method(
    class_tree=CLASS_TREE,
    init_tree="torch.tensor",
    method_name="new_ones",
    dtype_and_x=helpers.dtype_and_values(available_dtypes=helpers.get_dtypes("float")),
    size=helpers.get_shape(
        allow_none=False,
        min_num_dims=1,
        max_num_dims=5,
        min_dim_size=1,
        max_dim_size=10,
    ),
    dtypes=_dtypes(),
    requires_grad=_requires_grad(),
)
def test_torch_new_ones(
    dtype_and_x,
    size,
    dtypes,
    requires_grad,
    on_device,
    frontend_method_data,
    init_flags,
    method_flags,
    frontend,
    backend_fw,
):
    input_dtype, x = dtype_and_x
    helpers.test_frontend_method(
        init_input_dtypes=input_dtype,
        backend_to_test=backend_fw,
        init_all_as_kwargs_np={
            "data": x[0],
        },
        method_input_dtypes=dtypes,
        method_all_as_kwargs_np={
            "size": size,
            "dtype": dtypes[0],
            "requires_grad": requires_grad,
            "device": on_device,
        },
        frontend_method_data=frontend_method_data,
        init_flags=init_flags,
        method_flags=method_flags,
        frontend=frontend,
        on_device=on_device,
    )


# new_tensor
@handle_frontend_method(
    class_tree=CLASS_TREE,
    init_tree="torch.tensor",
    method_name="new_tensor",
    dtype_and_x=helpers.dtype_and_values(
        available_dtypes=helpers.get_dtypes("numeric"),
        num_arrays=2,
    ),
)
def test_torch_new_tensor(
    dtype_and_x,
    frontend_method_data,
    init_flags,
    method_flags,
    frontend,
    on_device,
    backend_fw,
):
    input_dtype, x = dtype_and_x
    helpers.test_frontend_method(
        init_input_dtypes=[input_dtype[0]],
        backend_to_test=backend_fw,
        init_all_as_kwargs_np={
            "data": x[0],
        },
        method_input_dtypes=[input_dtype[1]],
        method_all_as_kwargs_np={
            "data": x[1],
            "dtype": input_dtype[1],
        },
        frontend_method_data=frontend_method_data,
        init_flags=init_flags,
        method_flags=method_flags,
        frontend=frontend,
        on_device=on_device,
    )


# new_zeros
@handle_frontend_method(
    class_tree=CLASS_TREE,
    init_tree="torch.tensor",
    method_name="new_zeros",
    dtype_and_x=helpers.dtype_and_values(available_dtypes=helpers.get_dtypes("valid")),
    size=helpers.get_shape(
        allow_none=False,
        min_num_dims=1,
        max_num_dims=5,
        min_dim_size=1,
        max_dim_size=10,
    ),
    dtypes=_dtypes(),
    requires_grad=_requires_grad(),
)
def test_torch_new_zeros(
    dtype_and_x,
    size,
    dtypes,
    requires_grad,
    on_device,
    frontend_method_data,
    init_flags,
    method_flags,
    frontend,
    backend_fw,
):
    input_dtype, x = dtype_and_x
    helpers.test_frontend_method(
        init_input_dtypes=input_dtype,
        backend_to_test=backend_fw,
        init_all_as_kwargs_np={
            "data": x[0],
        },
        method_input_dtypes=dtypes,
        method_all_as_kwargs_np={
            "size": size,
            "dtype": dtypes[0],
            "requires_grad": requires_grad,
            "device": on_device,
        },
        frontend_method_data=frontend_method_data,
        init_flags=init_flags,
        method_flags=method_flags,
        frontend=frontend,
        on_device=on_device,
    )


# nonzero
@handle_frontend_method(
    class_tree=CLASS_TREE,
    init_tree="torch.tensor",
    method_name="nonzero",
    dtype_and_values=helpers.dtype_and_values(
        available_dtypes=helpers.get_dtypes("numeric"),
    ),
)
def test_torch_nonzero(
    dtype_and_values,
    frontend_method_data,
    init_flags,
    method_flags,
    frontend,
    on_device,
    backend_fw,
):
    input_dtype, x = dtype_and_values
    helpers.test_frontend_method(
        init_input_dtypes=input_dtype,
        backend_to_test=backend_fw,
        init_all_as_kwargs_np={
            "data": x[0],
        },
        method_input_dtypes=input_dtype,
        method_all_as_kwargs_np={},
        frontend_method_data=frontend_method_data,
        init_flags=init_flags,
        method_flags=method_flags,
        frontend=frontend,
        on_device=on_device,
    )


# norm
@handle_frontend_method(
    class_tree=CLASS_TREE,
    init_tree="torch.tensor",
    method_name="norm",
    p_dtype_x_axis=_get_axis_and_p(),
    keepdim=st.booleans(),
    dtype=helpers.get_dtypes("valid", full=False),
)
def test_torch_norm(
    p_dtype_x_axis,
    keepdim,
    dtype,
    frontend,
    frontend_method_data,
    init_flags,
    method_flags,
    on_device,
    backend_fw,
):
    p, values = p_dtype_x_axis
    input_dtype, x, axis = values
    helpers.test_frontend_method(
        init_input_dtypes=input_dtype,
        backend_to_test=backend_fw,
        init_all_as_kwargs_np={"data": x[0]},
        method_input_dtypes=input_dtype,
        method_all_as_kwargs_np={
            "p": p,
            "dim": axis,
            "keepdim": keepdim,
            "dtype": dtype[0],
        },
        frontend=frontend,
        frontend_method_data=frontend_method_data,
        init_flags=init_flags,
        method_flags=method_flags,
        on_device=on_device,
    )


# normal_
@handle_frontend_method(
    class_tree=CLASS_TREE,
    init_tree="torch.tensor",
    method_name="normal_",
    dtype_and_x=helpers.dtype_and_values(
        available_dtypes=helpers.get_dtypes("float"),
    ),
    mean=helpers.floats(min_value=-1, max_value=1),
    std=helpers.floats(min_value=0, max_value=1),
)
def test_torch_normal_(
    dtype_and_x,
    mean,
    std,
    frontend,
    frontend_method_data,
    init_flags,
    method_flags,
    on_device,
    backend_fw,
):
    dtype, x = dtype_and_x

    def call():
        return helpers.test_frontend_method(
            init_input_dtypes=dtype,
            backend_to_test=backend_fw,
            init_all_as_kwargs_np={"data": x[0]},
            method_input_dtypes=dtype,
            method_all_as_kwargs_np={
                "mean": mean,
                "std": std,
            },
            frontend_method_data=frontend_method_data,
            init_flags=init_flags,
            method_flags=method_flags,
            frontend=frontend,
            on_device=on_device,
            test_values=False,
        )

    ret = call()

    if not ivy.exists(ret):
        return

    ret_np, ret_from_np = ret
    ret_np = helpers.flatten_and_to_np(ret=ret_np)
    ret_from_np = helpers.flatten_and_to_np(ret=ret_from_np)
    for u, v in zip(ret_np, ret_from_np):
        assert u.dtype == v.dtype
        assert u.shape == v.shape


# not_equal
@handle_frontend_method(
    class_tree=CLASS_TREE,
    init_tree="torch.tensor",
    method_name="not_equal",
    dtype_and_x=helpers.dtype_and_values(
        available_dtypes=helpers.get_dtypes("float"),
        num_arrays=2,
        min_value=-1e04,
        max_value=1e04,
        allow_inf=False,
    ),
)
def test_torch_not_equal(
    dtype_and_x,
    frontend,
    frontend_method_data,
    init_flags,
    method_flags,
    on_device,
    backend_fw,
):
    input_dtype, x = dtype_and_x
    helpers.test_frontend_method(
        init_input_dtypes=input_dtype,
        backend_to_test=backend_fw,
        init_all_as_kwargs_np={
            "data": x[0],
        },
        method_input_dtypes=input_dtype,
        method_all_as_kwargs_np={
            "other": x[1],
        },
        frontend_method_data=frontend_method_data,
        init_flags=init_flags,
        method_flags=method_flags,
        frontend=frontend,
        atol_=1e-02,
        on_device=on_device,
    )


@handle_frontend_method(
    class_tree=CLASS_TREE,
    init_tree="torch.tensor",
    method_name="not_equal_",
    dtype_and_x=helpers.dtype_and_values(
        available_dtypes=helpers.get_dtypes("float"),
        num_arrays=2,
        min_value=-1e04,
        max_value=1e04,
        allow_inf=False,
    ),
)
def test_torch_not_equal_(
    dtype_and_x,
    frontend,
    frontend_method_data,
    init_flags,
    method_flags,
    on_device,
    backend_fw,
):
    input_dtype, x = dtype_and_x
    helpers.test_frontend_method(
        init_input_dtypes=input_dtype,
        backend_to_test=backend_fw,
        init_all_as_kwargs_np={
            "data": x[0],
        },
        method_input_dtypes=input_dtype,
        method_all_as_kwargs_np={
            "other": x[1],
        },
        frontend_method_data=frontend_method_data,
        init_flags=init_flags,
        method_flags=method_flags,
        frontend=frontend,
        atol_=1e-02,
        on_device=on_device,
    )


# numpy
@handle_frontend_method(
    class_tree=CLASS_TREE,
    init_tree="torch.tensor",
    method_name="numpy",
    dtype_and_x=helpers.dtype_and_values(
        available_dtypes=helpers.get_dtypes("valid"),
    ),
)
def test_torch_numpy(
    dtype_and_x,
    frontend_method_data,
    init_flags,
    method_flags,
    frontend,
    on_device,
    backend_fw,
):
    input_dtype, x = dtype_and_x
    ret, frontend_ret = helpers.test_frontend_method(
        init_input_dtypes=input_dtype,
        backend_to_test=backend_fw,
        init_all_as_kwargs_np={
            "data": x[0],
        },
        method_input_dtypes=[],
        method_all_as_kwargs_np={},
        frontend_method_data=frontend_method_data,
        init_flags=init_flags,
        method_flags=method_flags,
        frontend=frontend,
        on_device=on_device,
        test_values=False,
    )
    # manual testing required as function return is numpy frontend
    helpers.value_test(
        ret_np_flat=helpers.flatten_and_to_np(ret=ret),
        ret_np_from_gt_flat=frontend_ret[0],
        ground_truth_backend="torch",
    )


# permute
@handle_frontend_method(
    class_tree=CLASS_TREE,
    init_tree="torch.tensor",
    method_name="permute",
    dtype_values_axis=_array_idxes_n_dtype(
        available_dtypes=helpers.get_dtypes("float"),
    ),
)
def test_torch_permute(
    dtype_values_axis,
    frontend_method_data,
    init_flags,
    method_flags,
    frontend,
    on_device,
    backend_fw,
):
    x, idxes, dtype = dtype_values_axis
    unpack_dims = True
    if unpack_dims:
        method_flags.num_positional_args = len(idxes) + 1
        dims = {}
        i = 0
        for x_ in idxes:
            dims[f"x{i}"] = x_
            i += 1
    else:
        dims = {
            "dims": tuple(idxes),
        }
    helpers.test_frontend_method(
        init_input_dtypes=dtype,
        backend_to_test=backend_fw,
        init_all_as_kwargs_np={
            "data": x[0],
        },
        method_input_dtypes=dtype,
        method_all_as_kwargs_np=dims,
        frontend_method_data=frontend_method_data,
        init_flags=init_flags,
        method_flags=method_flags,
        frontend=frontend,
        on_device=on_device,
    )


# pow
@handle_frontend_method(
    class_tree=CLASS_TREE,
    init_tree="torch.tensor",
    method_name="pow",
    dtype_and_x=helpers.dtype_and_values(
        available_dtypes=helpers.get_dtypes("numeric"),
        num_arrays=2,
        min_value=-1e04,
        max_value=1e04,
        allow_inf=False,
    ),
)
def test_torch_pow(
    dtype_and_x,
    frontend_method_data,
    init_flags,
    method_flags,
    frontend,
    on_device,
    backend_fw,
):
    input_dtype, x = dtype_and_x
    dtype = input_dtype[0]
    if "int" in dtype:
        x[1] = ivy.abs(x[1])
    helpers.test_frontend_method(
        init_input_dtypes=input_dtype,
        backend_to_test=backend_fw,
        init_all_as_kwargs_np={
            "data": x[0],
        },
        method_input_dtypes=input_dtype,
        method_all_as_kwargs_np={
            "exponent": x[1],
        },
        frontend_method_data=frontend_method_data,
        init_flags=init_flags,
        method_flags=method_flags,
        frontend=frontend,
        on_device=on_device,
    )


# pow_
@handle_frontend_method(
    class_tree=CLASS_TREE,
    init_tree="torch.tensor",
    method_name="pow_",
    dtype_and_x=helpers.dtype_and_values(
        available_dtypes=helpers.get_dtypes("numeric"),
        num_arrays=2,
    ),
    test_inplace=st.just(True),
)
def test_torch_pow_(
    dtype_and_x,
    frontend_method_data,
    init_flags,
    method_flags,
    frontend,
    on_device,
    backend_fw,
):
    input_dtype, x = dtype_and_x
    dtype = input_dtype[0]
    if "int" in dtype:
        x[1] = ivy.abs(x[1])
    helpers.test_frontend_method(
        init_input_dtypes=input_dtype,
        backend_to_test=backend_fw,
        init_all_as_kwargs_np={
            "data": x[0],
        },
        method_input_dtypes=input_dtype,
        method_all_as_kwargs_np={
            "exponent": x[1],
        },
        frontend_method_data=frontend_method_data,
        init_flags=init_flags,
        method_flags=method_flags,
        frontend=frontend,
        on_device=on_device,
    )


# prod
@handle_frontend_method(
    class_tree=CLASS_TREE,
    init_tree="torch.tensor",
    method_name="prod",
    dtype_x_axis=helpers.dtype_values_axis(
        available_dtypes=helpers.get_dtypes("numeric"),
        min_num_dims=1,
        max_num_dims=5,
        valid_axis=True,
        allow_neg_axes=False,
        max_axes_size=1,
        force_int_axis=True,
        large_abs_safety_factor=10,
        small_abs_safety_factor=10,
        safety_factor_scale="log",
    ),
    dtype=helpers.get_dtypes("float", none=True, full=False),
    keepdims=st.booleans(),
)
def test_torch_prod(
    dtype_x_axis,
    dtype,
    keepdims,
    frontend,
    frontend_method_data,
    init_flags,
    method_flags,
    on_device,
    backend_fw,
):
    input_dtype, x, axis = dtype_x_axis
    if ivy.current_backend_str() == "torch":
        init_flags.as_variable = [False]
        method_flags.as_variable = [False]
    helpers.test_frontend_method(
        init_input_dtypes=input_dtype,
        backend_to_test=backend_fw,
        init_all_as_kwargs_np={"data": x[0]},
        method_input_dtypes=input_dtype,
        method_all_as_kwargs_np={
            "dim": axis,
            "keepdim": keepdims,
            "dtype": dtype[0],
        },
        frontend_method_data=frontend_method_data,
        init_flags=init_flags,
        method_flags=method_flags,
        frontend=frontend,
        on_device=on_device,
    )


@handle_frontend_method(
    class_tree=CLASS_TREE,
    init_tree="torch.tensor",
    method_name="quantile",
    dtype_and_x=_quantile_helper().filter(lambda x: "bfloat16" not in x[0]),
    keepdims=st.booleans(),
)
def test_torch_quantile(
    dtype_and_x,
    keepdims,
    frontend,
    frontend_method_data,
    init_flags,
    method_flags,
    on_device,
    backend_fw,
):
    input_dtype, x, axis, interpolation, q = dtype_and_x
    if type(axis) is tuple:
        axis = axis[0]
    helpers.test_frontend_method(
        init_input_dtypes=input_dtype,
        backend_to_test=backend_fw,
        init_all_as_kwargs_np={
            "data": x[0],
        },
        method_input_dtypes=input_dtype,
        method_all_as_kwargs_np={
            "q": q,
            "dim": axis,
            "keepdim": keepdims,
            "interpolation": interpolation[0],
        },
        frontend=frontend,
        frontend_method_data=frontend_method_data,
        init_flags=init_flags,
        method_flags=method_flags,
        on_device=on_device,
    )


# rad2deg
@handle_frontend_method(
    class_tree=CLASS_TREE,
    init_tree="torch.tensor",
    method_name="rad2deg",
    dtype_and_x=helpers.dtype_and_values(
        available_dtypes=helpers.get_dtypes("float"),
    ),
)
def test_torch_rad2deg(
    dtype_and_x,
    frontend_method_data,
    init_flags,
    method_flags,
    frontend,
    on_device,
    backend_fw,
):
    input_dtype, x = dtype_and_x
    helpers.test_frontend_method(
        init_input_dtypes=input_dtype,
        backend_to_test=backend_fw,
        init_all_as_kwargs_np={
            "data": x[0],
        },
        method_input_dtypes=input_dtype,
        method_all_as_kwargs_np={},
        frontend_method_data=frontend_method_data,
        init_flags=init_flags,
        method_flags=method_flags,
        frontend=frontend,
        on_device=on_device,
    )


# random_
@handle_frontend_method(
    class_tree=CLASS_TREE,
    init_tree="torch.tensor",
    method_name="random_",
    dtype_and_x=helpers.dtype_and_values(
        available_dtypes=helpers.get_dtypes("float_and_integer"),
        min_value=1,
        max_value=5,
        min_num_dims=1,
        max_num_dims=5,
    ),
    to=helpers.ints(min_value=1, max_value=100),
    test_inplace=st.just(True),
)
def test_torch_random_(
    dtype_and_x,
    to,
    frontend,
    frontend_method_data,
    init_flags,
    method_flags,
    on_device,
    backend_fw,
):
    input_dtype, x = dtype_and_x
    helpers.test_frontend_method(
        init_input_dtypes=input_dtype,
        backend_to_test=backend_fw,
        method_input_dtypes=input_dtype,
        frontend_method_data=frontend_method_data,
        init_all_as_kwargs_np={
            "data": x[0],
        },
        method_all_as_kwargs_np={
            "to": to,
        },
        init_flags=init_flags,
        method_flags=method_flags,
        frontend=frontend,
        on_device=on_device,
        test_values=False,
    )


# ravel
@handle_frontend_method(
    class_tree=CLASS_TREE,
    init_tree="torch.tensor",
    method_name="ravel",
    dtype_value=helpers.dtype_and_values(
        available_dtypes=helpers.get_dtypes("valid"),
        shape=st.shared(helpers.get_shape(min_num_dims=1), key="shape"),
    ),
)
def test_torch_ravel(
    dtype_value,
    frontend_method_data,
    init_flags,
    method_flags,
    frontend,
    on_device,
    backend_fw,
):
    input_dtype, x = dtype_value
    helpers.test_frontend_method(
        init_input_dtypes=input_dtype,
        backend_to_test=backend_fw,
        init_all_as_kwargs_np={
            "data": x[0],
        },
        method_input_dtypes=input_dtype,
        method_all_as_kwargs_np={},
        frontend_method_data=frontend_method_data,
        init_flags=init_flags,
        method_flags=method_flags,
        frontend=frontend,
        on_device=on_device,
    )


@given(
    dtype_x=helpers.dtype_and_values(
        available_dtypes=helpers.get_dtypes("complex", prune_function=False)
    ).filter(lambda x: "bfloat16" not in x[0]),
)
def test_torch_real(dtype_x, backend_fw):
    ivy.set_backend(backend_fw)
    _, data = dtype_x
    x = Tensor(data[0])
    x.ivy_array = data[0]
    ivy.utils.assertions.check_equal(x.real, ivy.real(data[0]))
    ivy.previous_backend()


# reciprocal
@handle_frontend_method(
    class_tree=CLASS_TREE,
    init_tree="torch.tensor",
    method_name="reciprocal",
    dtype_and_x=helpers.dtype_and_values(
        available_dtypes=helpers.get_dtypes("float"),
        min_value=1,
    ),
)
def test_torch_reciprocal(
    dtype_and_x,
    frontend_method_data,
    init_flags,
    method_flags,
    frontend,
    on_device,
    backend_fw,
):
    input_dtype, x = dtype_and_x
    helpers.test_frontend_method(
        init_input_dtypes=input_dtype,
        backend_to_test=backend_fw,
        init_all_as_kwargs_np={
            "data": x[0],
        },
        method_input_dtypes=input_dtype,
        method_all_as_kwargs_np={},
        frontend_method_data=frontend_method_data,
        init_flags=init_flags,
        method_flags=method_flags,
        frontend=frontend,
        on_device=on_device,
    )


# reciprocal_
@handle_frontend_method(
    class_tree=CLASS_TREE,
    init_tree="torch.tensor",
    method_name="reciprocal_",
    dtype_and_x=helpers.dtype_and_values(
        available_dtypes=helpers.get_dtypes("valid"),
        min_value=1,
    ),
    test_inplace=st.just(True),
)
def test_torch_reciprocal_(
    dtype_and_x,
    frontend_method_data,
    init_flags,
    method_flags,
    frontend,
    on_device,
    backend_fw,
):
    input_dtype, x = dtype_and_x
    helpers.test_frontend_method(
        init_input_dtypes=input_dtype,
        backend_to_test=backend_fw,
        init_all_as_kwargs_np={
            "data": x[0],
        },
        method_input_dtypes=input_dtype,
        method_all_as_kwargs_np={},
        frontend_method_data=frontend_method_data,
        init_flags=init_flags,
        method_flags=method_flags,
        frontend=frontend,
        on_device=on_device,
    )


# relu
@handle_frontend_method(
    class_tree=CLASS_TREE,
    init_tree="torch.tensor",
    method_name="relu",
    dtype_and_x=helpers.dtype_and_values(
        available_dtypes=helpers.get_dtypes("float"),
        allow_inf=False,
    ),
)
def test_torch_relu(
    dtype_and_x,
    frontend_method_data,
    init_flags,
    method_flags,
    frontend,
    on_device,
    backend_fw,
):
    input_dtype, x = dtype_and_x
    helpers.test_frontend_method(
        init_input_dtypes=input_dtype,
        backend_to_test=backend_fw,
        init_all_as_kwargs_np={
            "data": x[0],
        },
        method_input_dtypes=input_dtype,
        method_all_as_kwargs_np={},
        frontend_method_data=frontend_method_data,
        init_flags=init_flags,
        method_flags=method_flags,
        frontend=frontend,
        on_device=on_device,
    )


# remainder
@handle_frontend_method(
    class_tree=CLASS_TREE,
    init_tree="torch.tensor",
    method_name="remainder",
    dtype_and_x=helpers.dtype_and_values(
        available_dtypes=helpers.get_dtypes("float"),
        large_abs_safety_factor=2.5,
        small_abs_safety_factor=2.5,
        shared_dtype=True,
        num_arrays=2,
    ),
)
def test_torch_remainder(
    dtype_and_x,
    frontend_method_data,
    init_flags,
    method_flags,
    frontend,
    on_device,
    backend_fw,
):
    input_dtype, x = dtype_and_x
    helpers.test_frontend_method(
        init_input_dtypes=input_dtype,
        backend_to_test=backend_fw,
        init_all_as_kwargs_np={
            "data": x[0],
        },
        method_input_dtypes=input_dtype,
        method_all_as_kwargs_np={
            "other": x[1],
        },
        frontend_method_data=frontend_method_data,
        init_flags=init_flags,
        method_flags=method_flags,
        frontend=frontend,
        on_device=on_device,
    )


# remainder_
@handle_frontend_method(
    class_tree=CLASS_TREE,
    init_tree="torch.tensor",
    method_name="remainder_",
    dtype_and_x=helpers.dtype_and_values(
        available_dtypes=helpers.get_dtypes("valid"),
        min_value=-1e04,
        max_value=1e04,
        large_abs_safety_factor=2.5,
        small_abs_safety_factor=2.5,
        shared_dtype=True,
        num_arrays=2,
    ),
    test_inplace=st.just(True),
)
def test_torch_remainder_(
    dtype_and_x,
    frontend_method_data,
    init_flags,
    method_flags,
    frontend,
    on_device,
    backend_fw,
):
    input_dtype, x = dtype_and_x
    helpers.test_frontend_method(
        init_input_dtypes=input_dtype,
        backend_to_test=backend_fw,
        init_all_as_kwargs_np={
            "data": x[0],
        },
        method_input_dtypes=input_dtype,
        method_all_as_kwargs_np={
            "other": x[1],
        },
        frontend_method_data=frontend_method_data,
        init_flags=init_flags,
        method_flags=method_flags,
        frontend=frontend,
        on_device=on_device,
    )


# repeat
@handle_frontend_method(
    class_tree=CLASS_TREE,
    init_tree="torch.tensor",
    method_name="repeat",
    dtype_x_repeats=_repeat_helper(),
    unpack_repeat=st.booleans(),
)
def test_torch_repeat(
    dtype_x_repeats,
    unpack_repeat,
    frontend_method_data,
    init_flags,
    method_flags,
    frontend,
    on_device,
    backend_fw,
):
    input_dtype, x, repeats = dtype_x_repeats
    repeat = {
        "repeats": repeats,
    }
    if unpack_repeat:
        method_flags.num_positional_args = len(repeat["repeats"]) + 1
        for i, x_ in enumerate(repeat["repeats"]):
            repeat[f"x{i}"] = x_
    helpers.test_frontend_method(
        init_input_dtypes=input_dtype,
        backend_to_test=backend_fw,
        init_all_as_kwargs_np={
            "data": x[0],
        },
        method_input_dtypes=input_dtype,
        method_all_as_kwargs_np=repeat,
        frontend_method_data=frontend_method_data,
        init_flags=init_flags,
        method_flags=method_flags,
        frontend=frontend,
        on_device=on_device,
    )


@given(
    dtype_x=helpers.dtype_and_values(
        available_dtypes=helpers.get_dtypes("valid", prune_function=False),
    ),
    requires_grad=st.booleans(),
)
def test_torch_requires_grad(dtype_x, requires_grad, backend_fw):
    ivy.set_backend(backend_fw)
    _, data = dtype_x
    x = Tensor(data[0], requires_grad=requires_grad)
    ivy.utils.assertions.check_equal(x.requires_grad, requires_grad, as_array=False)
    x.requires_grad = not requires_grad
    ivy.utils.assertions.check_equal(x.requires_grad, not requires_grad, as_array=False)
    ivy.previous_backend()


@handle_frontend_method(
    class_tree=CLASS_TREE,
    init_tree="torch.tensor",
    method_name="reshape",
    dtype_x=helpers.dtype_and_values(
        available_dtypes=helpers.get_dtypes("valid"),
        shape=st.shared(helpers.get_shape(), key="value_shape"),
    ),
    shape=helpers.reshape_shapes(
        shape=st.shared(helpers.get_shape(), key="value_shape")
    ),
    unpack_shape=st.booleans(),
)
def test_torch_reshape(
    dtype_x,
    shape,
    unpack_shape,
    frontend_method_data,
    init_flags,
    method_flags,
    frontend,
    on_device,
    backend_fw,
):
    input_dtype, x = dtype_x
    shape = {
        "shape": shape,
    }
    if unpack_shape:
        method_flags.num_positional_args = len(shape["shape"]) + 1
        i = 0
        for x_ in shape["shape"]:
            shape[f"x{i}"] = x_
            i += 1
    helpers.test_frontend_method(
        init_input_dtypes=input_dtype,
        backend_to_test=backend_fw,
        init_all_as_kwargs_np={
            "data": x[0],
        },
        method_input_dtypes=input_dtype,
        method_all_as_kwargs_np=shape,
        frontend_method_data=frontend_method_data,
        init_flags=init_flags,
        method_flags=method_flags,
        frontend=frontend,
        on_device=on_device,
    )


# reshape_as
@handle_frontend_method(
    class_tree=CLASS_TREE,
    init_tree="torch.tensor",
    method_name="reshape_as",
    dtype_x=helpers.dtype_and_values(
        available_dtypes=helpers.get_dtypes("valid"), num_arrays=2
    ),
)
def test_torch_reshape_as(
    dtype_x,
    frontend_method_data,
    init_flags,
    method_flags,
    frontend,
    on_device,
    backend_fw,
):
    input_dtype, x = dtype_x
    helpers.test_frontend_method(
        init_input_dtypes=input_dtype,
        backend_to_test=backend_fw,
        init_all_as_kwargs_np={
            "data": x[0],
        },
        method_input_dtypes=input_dtype,
        method_all_as_kwargs_np={
            "other": x[1],
        },
        frontend_method_data=frontend_method_data,
        init_flags=init_flags,
        method_flags=method_flags,
        frontend=frontend,
        on_device=on_device,
    )


# round
@handle_frontend_method(
    class_tree=CLASS_TREE,
    init_tree="torch.tensor",
    method_name="round",
    dtype_and_x=helpers.dtype_and_values(
        available_dtypes=helpers.get_dtypes("float"),
    ),
    decimals=st.integers(min_value=0, max_value=5),
)
def test_torch_round(
    dtype_and_x,
    decimals,
    frontend_method_data,
    init_flags,
    method_flags,
    frontend,
    on_device,
    backend_fw,
):
    input_dtype, x = dtype_and_x
    helpers.test_frontend_method(
        init_input_dtypes=input_dtype,
        backend_to_test=backend_fw,
        init_all_as_kwargs_np={
            "data": x[0],
        },
        method_input_dtypes=input_dtype,
        method_all_as_kwargs_np={
            "decimals": decimals,
        },
        frontend_method_data=frontend_method_data,
        init_flags=init_flags,
        method_flags=method_flags,
        frontend=frontend,
        on_device=on_device,
    )


# round_
@handle_frontend_method(
    class_tree=CLASS_TREE,
    init_tree="torch.tensor",
    method_name="round_",
    dtype_and_x=helpers.dtype_and_values(
        available_dtypes=helpers.get_dtypes("float"),
    ),
    decimals=st.integers(min_value=0, max_value=5),
    test_inplace=st.just(True),
)
def test_torch_round_(
    dtype_and_x,
    decimals,
    frontend_method_data,
    init_flags,
    method_flags,
    frontend,
    on_device,
    backend_fw,
):
    input_dtype, x = dtype_and_x
    helpers.test_frontend_method(
        init_input_dtypes=input_dtype,
        backend_to_test=backend_fw,
        init_all_as_kwargs_np={
            "data": x[0],
        },
        method_input_dtypes=input_dtype,
        method_all_as_kwargs_np={
            "decimals": decimals,
        },
        frontend_method_data=frontend_method_data,
        init_flags=init_flags,
        method_flags=method_flags,
        frontend=frontend,
        on_device=on_device,
    )


# rsqrt
@handle_frontend_method(
    class_tree=CLASS_TREE,
    init_tree="torch.tensor",
    method_name="rsqrt",
    dtype_and_x=helpers.dtype_and_values(
        available_dtypes=helpers.get_dtypes("float"),
    ),
)
def test_torch_rsqrt(
    dtype_and_x,
    frontend_method_data,
    init_flags,
    method_flags,
    frontend,
    on_device,
    backend_fw,
):
    input_dtype, x = dtype_and_x
    helpers.test_frontend_method(
        init_input_dtypes=input_dtype,
        backend_to_test=backend_fw,
        init_all_as_kwargs_np={
            "data": x[0],
        },
        method_input_dtypes=input_dtype,
        method_all_as_kwargs_np={},
        frontend_method_data=frontend_method_data,
        init_flags=init_flags,
        method_flags=method_flags,
        frontend=frontend,
        on_device=on_device,
    )


# rsqrt_
@handle_frontend_method(
    class_tree=CLASS_TREE,
    init_tree="torch.tensor",
    method_name="rsqrt_",
    dtype_and_x=helpers.dtype_and_values(
        available_dtypes=helpers.get_dtypes("float"),
    ),
    test_inplace=st.just(True),
)
def test_torch_rsqrt_(
    dtype_and_x,
    frontend_method_data,
    init_flags,
    method_flags,
    frontend,
    on_device,
    backend_fw,
):
    input_dtype, x = dtype_and_x
    helpers.test_frontend_method(
        init_input_dtypes=input_dtype,
        backend_to_test=backend_fw,
        init_all_as_kwargs_np={
            "data": x[0],
        },
        method_input_dtypes=input_dtype,
        method_all_as_kwargs_np={},
        frontend_method_data=frontend_method_data,
        init_flags=init_flags,
        method_flags=method_flags,
        frontend=frontend,
        on_device=on_device,
    )


# scatter
@handle_frontend_method(
    class_tree=CLASS_TREE,
    init_tree="torch.tensor",
    method_name="scatter",
    args=put_along_axis_helper(),
)
def test_torch_scatter(
    args,
    frontend,
    frontend_method_data,
    init_flags,
    method_flags,
    on_device,
    backend_fw,
):
    input_dtypes, x, indices, values, axis = args
    helpers.test_frontend_method(
        init_input_dtypes=[input_dtypes[0]],
        backend_to_test=backend_fw,
        init_all_as_kwargs_np={
            "data": x,
        },
        method_input_dtypes=["int64", input_dtypes[0]],
        method_all_as_kwargs_np={
            "dim": axis,
            "index": indices,
            "src": values,
        },
        frontend=frontend,
        frontend_method_data=frontend_method_data,
        init_flags=init_flags,
        method_flags=method_flags,
        on_device=on_device,
    )


# scatter_
@handle_frontend_method(
    class_tree=CLASS_TREE,
    init_tree="torch.tensor",
    method_name="scatter_",
    args=put_along_axis_helper(),
    reduce=st.sampled_from(["add", "multiply"]),
)
def test_torch_scatter_(
    args,
    reduce,
    frontend,
    frontend_method_data,
    init_flags,
    method_flags,
    on_device,
    backend_fw,
):
    input_dtypes, x, indices, values, axis = args
    helpers.test_frontend_method(
        init_input_dtypes=[input_dtypes[0]],
        backend_to_test=backend_fw,
        init_all_as_kwargs_np={
            "data": x,
        },
        method_input_dtypes=["int64", input_dtypes[0]],
        method_all_as_kwargs_np={
            "dim": axis,
            "index": indices,
            "src": values,
            "reduce": reduce,
        },
        frontend=frontend,
        frontend_method_data=frontend_method_data,
        init_flags=init_flags,
        method_flags=method_flags,
        on_device=on_device,
    )


# scatter_add
@handle_frontend_method(
    class_tree=CLASS_TREE,
    init_tree="torch.tensor",
    method_name="scatter_add",
    args=put_along_axis_helper(),
)
def test_torch_scatter_add(
    args,
    frontend,
    frontend_method_data,
    init_flags,
    method_flags,
    on_device,
    backend_fw,
):
    input_dtypes, x, indices, values, axis = args
    helpers.test_frontend_method(
        init_input_dtypes=[input_dtypes[0]],
        backend_to_test=backend_fw,
        init_all_as_kwargs_np={
            "data": x,
        },
        method_input_dtypes=["int64", input_dtypes[0]],
        method_all_as_kwargs_np={
            "dim": axis,
            "index": indices,
            "src": values,
        },
        frontend=frontend,
        frontend_method_data=frontend_method_data,
        init_flags=init_flags,
        method_flags=method_flags,
        on_device=on_device,
    )


# scatter_add_
@handle_frontend_method(
    class_tree=CLASS_TREE,
    init_tree="torch.tensor",
    method_name="scatter_add_",
    args=put_along_axis_helper(),
)
def test_torch_scatter_add_(
    args,
    frontend,
    frontend_method_data,
    init_flags,
    method_flags,
    on_device,
    backend_fw,
):
    input_dtypes, x, indices, values, axis = args
    helpers.test_frontend_method(
        init_input_dtypes=[input_dtypes[0]],
        backend_to_test=backend_fw,
        init_all_as_kwargs_np={
            "data": x,
        },
        method_input_dtypes=["int64", input_dtypes[0]],
        method_all_as_kwargs_np={
            "dim": axis,
            "index": indices,
            "src": values,
        },
        frontend=frontend,
        frontend_method_data=frontend_method_data,
        init_flags=init_flags,
        method_flags=method_flags,
        on_device=on_device,
    )


# scatter_reduce
@handle_frontend_method(
    class_tree=CLASS_TREE,
    init_tree="torch.tensor",
    method_name="scatter_reduce",
    args=put_along_axis_helper(),
    mode=st.sampled_from(["sum", "prod", "amin", "amax"]),
)
def test_torch_scatter_reduce(
    args,
    mode,
    frontend,
    frontend_method_data,
    init_flags,
    method_flags,
    on_device,
    backend_fw,
):
    input_dtypes, x, indices, values, axis = args
    helpers.test_frontend_method(
        init_input_dtypes=[input_dtypes[0]],
        backend_to_test=backend_fw,
        init_all_as_kwargs_np={
            "data": x,
        },
        method_input_dtypes=["int64", input_dtypes[0]],
        method_all_as_kwargs_np={
            "dim": axis,
            "index": indices,
            "src": values,
            "reduce": mode,
        },
        frontend=frontend,
        frontend_method_data=frontend_method_data,
        init_flags=init_flags,
        method_flags=method_flags,
        on_device=on_device,
    )


# scatter_reduce_
@handle_frontend_method(
    class_tree=CLASS_TREE,
    init_tree="torch.tensor",
    method_name="scatter_reduce_",
    args=put_along_axis_helper(),
    mode=st.sampled_from(["sum", "prod", "amin", "amax"]),
)
def test_torch_scatter_reduce_(
    args,
    mode,
    frontend,
    frontend_method_data,
    init_flags,
    method_flags,
    on_device,
    backend_fw,
):
    input_dtypes, x, indices, values, axis = args
    helpers.test_frontend_method(
        init_input_dtypes=[input_dtypes[0]],
        backend_to_test=backend_fw,
        init_all_as_kwargs_np={
            "data": x,
        },
        method_input_dtypes=["int64", input_dtypes[0]],
        method_all_as_kwargs_np={
            "dim": axis,
            "index": indices,
            "src": values,
            "reduce": mode,
        },
        frontend=frontend,
        frontend_method_data=frontend_method_data,
        init_flags=init_flags,
        method_flags=method_flags,
        on_device=on_device,
    )


@given(
    dtype_x=helpers.dtype_and_values(
        available_dtypes=helpers.get_dtypes("valid", prune_function=False),
        ret_shape=True,
    ).filter(lambda x: "bfloat16" not in x[0]),
)
def test_torch_shape(dtype_x, backend_fw):
    ivy.set_backend(backend_fw)
    dtype, data, shape = dtype_x
    x = Tensor(data[0])
    ivy.utils.assertions.check_equal(
        x.ivy_array.shape, ivy.Shape(shape), as_array=False
    )
    ivy.previous_backend()


# short
@handle_frontend_method(
    class_tree=CLASS_TREE,
    init_tree="torch.tensor",
    method_name="short",
    dtype_and_x=helpers.dtype_and_values(
        available_dtypes=helpers.get_dtypes("numeric"),
        min_value=-1e04,
        max_value=1e04,
        allow_inf=False,
    ),
)
def test_torch_short(
    dtype_and_x,
    frontend_method_data,
    init_flags,
    method_flags,
    frontend,
    on_device,
    backend_fw,
):
    input_dtype, x = dtype_and_x
    helpers.test_frontend_method(
        init_input_dtypes=input_dtype,
        backend_to_test=backend_fw,
        init_all_as_kwargs_np={
            "data": x[0],
        },
        method_input_dtypes=input_dtype,
        method_all_as_kwargs_np={},
        frontend_method_data=frontend_method_data,
        init_flags=init_flags,
        method_flags=method_flags,
        frontend=frontend,
        on_device=on_device,
    )


# sigmoid
@handle_frontend_method(
    class_tree=CLASS_TREE,
    init_tree="torch.tensor",
    method_name="sigmoid",
    dtype_x=helpers.dtype_and_values(
        available_dtypes=helpers.get_dtypes("float"),
    ),
)
def test_torch_sigmoid(
    dtype_x,
    frontend_method_data,
    init_flags,
    method_flags,
    frontend,
    on_device,
    backend_fw,
):
    input_dtype, x = dtype_x
    helpers.test_frontend_method(
        init_input_dtypes=input_dtype,
        backend_to_test=backend_fw,
        init_all_as_kwargs_np={
            "data": x[0],
        },
        method_input_dtypes=input_dtype,
        method_all_as_kwargs_np={},
        frontend_method_data=frontend_method_data,
        init_flags=init_flags,
        method_flags=method_flags,
        frontend=frontend,
        on_device=on_device,
    )


# sigmoid
@handle_frontend_method(
    class_tree=CLASS_TREE,
    init_tree="torch.tensor",
    method_name="sigmoid_",
    dtype_x=helpers.dtype_and_values(
        available_dtypes=helpers.get_dtypes("float"),
    ),
    test_inplace=st.just(True),
)
def test_torch_sigmoid_(
    dtype_x,
    frontend_method_data,
    init_flags,
    method_flags,
    frontend,
    on_device,
    backend_fw,
):
    input_dtype, x = dtype_x
    helpers.test_frontend_method(
        init_input_dtypes=input_dtype,
        backend_to_test=backend_fw,
        init_all_as_kwargs_np={
            "data": x[0],
        },
        method_input_dtypes=input_dtype,
        method_all_as_kwargs_np={},
        frontend_method_data=frontend_method_data,
        init_flags=init_flags,
        method_flags=method_flags,
        frontend=frontend,
        on_device=on_device,
    )


# sign
@handle_frontend_method(
    class_tree=CLASS_TREE,
    init_tree="torch.tensor",
    method_name="sign",
    dtype_x=helpers.dtype_and_values(
        available_dtypes=helpers.get_dtypes("valid"),
    ),
)
def test_torch_sign(
    dtype_x,
    frontend,
    frontend_method_data,
    init_flags,
    method_flags,
    on_device,
    backend_fw,
):
    input_dtype, x = dtype_x
    helpers.test_frontend_method(
        init_input_dtypes=input_dtype,
        backend_to_test=backend_fw,
        init_all_as_kwargs_np={"data": x[0]},
        method_input_dtypes=input_dtype,
        method_all_as_kwargs_np={},
        frontend_method_data=frontend_method_data,
        init_flags=init_flags,
        method_flags=method_flags,
        frontend=frontend,
        on_device=on_device,
    )


# sign_
@handle_frontend_method(
    class_tree=CLASS_TREE,
    init_tree="torch.tensor",
    method_name="sign_",
    dtype_x=helpers.dtype_and_values(
        available_dtypes=helpers.get_dtypes("valid"),
    ),
    test_inplace=st.just(True),
)
def test_torch_sign_(
    dtype_x,
    frontend,
    frontend_method_data,
    init_flags,
    method_flags,
    on_device,
    backend_fw,
):
    input_dtype, x = dtype_x
    helpers.test_frontend_method(
        init_input_dtypes=input_dtype,
        backend_to_test=backend_fw,
        init_all_as_kwargs_np={"data": x[0]},
        method_input_dtypes=[input_dtype],
        method_all_as_kwargs_np={},
        frontend_method_data=frontend_method_data,
        init_flags=init_flags,
        method_flags=method_flags,
        on_device=on_device,
        frontend=frontend,
    )


# sin
@handle_frontend_method(
    class_tree=CLASS_TREE,
    init_tree="torch.tensor",
    method_name="sin",
    dtype_and_x=helpers.dtype_and_values(
        available_dtypes=helpers.get_dtypes("float"),
        allow_inf=False,
    ),
)
def test_torch_sin(
    dtype_and_x,
    frontend_method_data,
    init_flags,
    method_flags,
    frontend,
    on_device,
    backend_fw,
):
    input_dtype, x = dtype_and_x
    helpers.test_frontend_method(
        init_input_dtypes=input_dtype,
        backend_to_test=backend_fw,
        init_all_as_kwargs_np={
            "data": x[0],
        },
        method_input_dtypes=input_dtype,
        method_all_as_kwargs_np={},
        frontend_method_data=frontend_method_data,
        init_flags=init_flags,
        method_flags=method_flags,
        frontend=frontend,
        on_device=on_device,
    )


# sin_
@handle_frontend_method(
    class_tree=CLASS_TREE,
    init_tree="torch.tensor",
    method_name="sin_",
    dtype_and_x=helpers.dtype_and_values(
        available_dtypes=helpers.get_dtypes("float"),
        allow_inf=False,
    ),
    test_inplace=st.just(True),
)
def test_torch_sin_(
    dtype_and_x,
    frontend_method_data,
    init_flags,
    method_flags,
    frontend,
    on_device,
    backend_fw,
):
    input_dtype, x = dtype_and_x
    helpers.test_frontend_method(
        init_input_dtypes=input_dtype,
        backend_to_test=backend_fw,
        init_all_as_kwargs_np={
            "data": x[0],
        },
        method_input_dtypes=input_dtype,
        method_all_as_kwargs_np={},
        frontend_method_data=frontend_method_data,
        init_flags=init_flags,
        method_flags=method_flags,
        frontend=frontend,
        on_device=on_device,
    )


@handle_frontend_method(
    class_tree=CLASS_TREE,
    init_tree="torch.tensor",
    method_name="sinc",
    dtype_and_x=helpers.dtype_and_values(
        available_dtypes=helpers.get_dtypes("float"),
    ),
)
def test_torch_sinc(
    *,
    dtype_and_x,
    frontend,
    backend_fw,
    frontend_method_data,
    init_flags,
    method_flags,
    on_device,
):
    input_dtype, x = dtype_and_x
    helpers.test_frontend_method(
        init_input_dtypes=input_dtype,
        init_all_as_kwargs_np={
            "data": x[0],
        },
        method_input_dtypes=input_dtype,
        method_all_as_kwargs_np={},
        frontend_method_data=frontend_method_data,
        init_flags=init_flags,
        method_flags=method_flags,
        frontend=frontend,
        backend_to_test=backend_fw,
        on_device=on_device,
    )


# sinc_
@handle_frontend_method(
    class_tree=CLASS_TREE,
    init_tree="torch.tensor",
    method_name="sinc_",
    dtype_and_x=helpers.dtype_and_values(
        available_dtypes=helpers.get_dtypes("valid"),
    ),
    test_inplace=st.just(True),
)
def test_torch_sinc_(
    *,
    dtype_and_x,
    frontend,
    backend_fw,
    frontend_method_data,
    init_flags,
    method_flags,
    on_device,
):
    input_dtype, x = dtype_and_x
    helpers.test_frontend_method(
        init_input_dtypes=input_dtype,
        init_all_as_kwargs_np={
            "data": x[0],
        },
        method_input_dtypes=input_dtype,
        method_all_as_kwargs_np={},
        frontend_method_data=frontend_method_data,
        init_flags=init_flags,
        method_flags=method_flags,
        frontend=frontend,
        backend_to_test=backend_fw,
        on_device=on_device,
    )


# sinh
@handle_frontend_method(
    class_tree=CLASS_TREE,
    init_tree="torch.tensor",
    method_name="sinh",
    dtype_and_x=helpers.dtype_and_values(
        available_dtypes=helpers.get_dtypes("float"),
        allow_inf=False,
    ),
)
def test_torch_sinh(
    dtype_and_x,
    frontend_method_data,
    init_flags,
    method_flags,
    frontend,
    on_device,
    backend_fw,
):
    input_dtype, x = dtype_and_x
    helpers.test_frontend_method(
        init_input_dtypes=input_dtype,
        backend_to_test=backend_fw,
        init_all_as_kwargs_np={
            "data": x[0],
        },
        method_input_dtypes=input_dtype,
        method_all_as_kwargs_np={},
        frontend_method_data=frontend_method_data,
        init_flags=init_flags,
        method_flags=method_flags,
        frontend=frontend,
        on_device=on_device,
    )


# sinh_
@handle_frontend_method(
    class_tree=CLASS_TREE,
    init_tree="torch.tensor",
    method_name="sinh_",
    dtype_and_x=helpers.dtype_and_values(
        available_dtypes=helpers.get_dtypes("float"),
        allow_inf=False,
    ),
    test_inplace=st.just(True),
)
def test_torch_sinh_(
    dtype_and_x,
    frontend_method_data,
    init_flags,
    method_flags,
    frontend,
    on_device,
    backend_fw,
):
    input_dtype, x = dtype_and_x
    helpers.test_frontend_method(
        init_input_dtypes=input_dtype,
        backend_to_test=backend_fw,
        init_all_as_kwargs_np={
            "data": x[0],
        },
        method_input_dtypes=input_dtype,
        method_all_as_kwargs_np={},
        frontend_method_data=frontend_method_data,
        init_flags=init_flags,
        method_flags=method_flags,
        frontend=frontend,
        on_device=on_device,
    )


# size
@handle_frontend_method(
    class_tree=CLASS_TREE,
    init_tree="torch.tensor",
    method_name="size",
    dtype_and_x=helpers.dtype_and_values(
        available_dtypes=helpers.get_dtypes("valid"),
        shape=st.shared(helpers.get_shape(min_num_dims=1), key="shape"),
    ),
    dim=helpers.get_axis(
        shape=st.shared(helpers.get_shape(min_num_dims=1), key="shape"),
        force_int=True,
    ),
)
def test_torch_size(
    dtype_and_x,
    dim,
    frontend_method_data,
    init_flags,
    method_flags,
    frontend,
    on_device,
    backend_fw,
):
    input_dtype, x = dtype_and_x
    helpers.test_frontend_method(
        init_input_dtypes=input_dtype,
        backend_to_test=backend_fw,
        init_all_as_kwargs_np={
            "data": x[0],
        },
        method_input_dtypes=input_dtype,
        method_all_as_kwargs_np={
            "dim": dim,
        },
        frontend_method_data=frontend_method_data,
        init_flags=init_flags,
        method_flags=method_flags,
        frontend=frontend,
        on_device=on_device,
    )


# softmax
@handle_frontend_method(
    class_tree=CLASS_TREE,
    init_tree="torch.tensor",
    method_name="softmax",
    dtype_x_and_axis=helpers.dtype_values_axis(
        available_dtypes=helpers.get_dtypes("float"),
        min_num_dims=1,
        max_axes_size=1,
        force_int_axis=True,
        valid_axis=True,
    ),
    dtype=helpers.get_dtypes("float", full=False),
)
def test_torch_softmax(
    dtype_x_and_axis,
    dtype,
    frontend_method_data,
    init_flags,
    method_flags,
    frontend,
    on_device,
    backend_fw,
):
    input_dtype, x, axis = dtype_x_and_axis
    helpers.test_frontend_method(
        init_input_dtypes=input_dtype,
        backend_to_test=backend_fw,
        init_all_as_kwargs_np={
            "data": x[0],
        },
        method_input_dtypes=input_dtype,
        method_all_as_kwargs_np={
            "dim": axis,
            "dtype": dtype[0],
        },
        frontend_method_data=frontend_method_data,
        init_flags=init_flags,
        method_flags=method_flags,
        frontend=frontend,
        on_device=on_device,
    )


# sort
@handle_frontend_method(
    class_tree=CLASS_TREE,
    init_tree="torch.tensor",
    method_name="sort",
    dtype_value=helpers.dtype_and_values(
        available_dtypes=helpers.get_dtypes("valid"),
        shape=st.shared(helpers.get_shape(min_num_dims=1), key="shape"),
    ),
    dim=helpers.get_axis(
        shape=st.shared(helpers.get_shape(), key="shape"),
        allow_neg=True,
        force_int=True,
    ),
    descending=st.booleans(),
)
def test_torch_sort(
    dtype_value,
    dim,
    descending,
    frontend_method_data,
    init_flags,
    method_flags,
    frontend,
    on_device,
    backend_fw,
):
    input_dtype, x = dtype_value
    helpers.test_frontend_method(
        init_input_dtypes=input_dtype,
        backend_to_test=backend_fw,
        init_all_as_kwargs_np={
            "data": x[0],
        },
        method_input_dtypes=input_dtype,
        method_all_as_kwargs_np={
            "dim": dim,
            "descending": descending,
        },
        frontend_method_data=frontend_method_data,
        init_flags=init_flags,
        method_flags=method_flags,
        frontend=frontend,
        on_device=on_device,
    )


# split
@handle_frontend_method(
    class_tree=CLASS_TREE,
    init_tree="torch.tensor",
    method_name="split",
    dtype_value=helpers.dtype_and_values(
        available_dtypes=helpers.get_dtypes("valid"),
        shape=st.shared(helpers.get_shape(min_num_dims=1), key="value_shape"),
    ),
    split_size=_get_splits(allow_none=False, min_num_dims=1, allow_array_indices=False),
    dim=st.shared(
        helpers.get_axis(
            shape=st.shared(helpers.get_shape(min_num_dims=1), key="value_shape"),
            force_int=True,
        ),
        key="target_axis",
    ),
)
def test_torch_split(
    dtype_value,
    split_size,
    dim,
    frontend_method_data,
    init_flags,
    method_flags,
    frontend,
    on_device,
    backend_fw,
):
    input_dtype, x = dtype_value
    helpers.test_frontend_method(
        init_input_dtypes=input_dtype,
        backend_to_test=backend_fw,
        init_all_as_kwargs_np={
            "data": x[0],
        },
        method_input_dtypes=input_dtype,
        method_all_as_kwargs_np={
            "split_size": split_size,
            "dim": dim,
        },
        frontend_method_data=frontend_method_data,
        init_flags=init_flags,
        method_flags=method_flags,
        frontend=frontend,
        on_device=on_device,
    )


# sqrt
@handle_frontend_method(
    class_tree=CLASS_TREE,
    init_tree="torch.tensor",
    method_name="sqrt",
    dtype_x=helpers.dtype_and_values(
        available_dtypes=helpers.get_dtypes("numeric"),
    ),
)
def test_torch_sqrt(
    dtype_x,
    frontend,
    frontend_method_data,
    init_flags,
    method_flags,
    on_device,
    backend_fw,
):
    input_dtype, x = dtype_x
    helpers.test_frontend_method(
        init_input_dtypes=input_dtype,
        backend_to_test=backend_fw,
        init_all_as_kwargs_np={"data": x[0]},
        method_input_dtypes=input_dtype,
        method_all_as_kwargs_np={},
        frontend_method_data=frontend_method_data,
        init_flags=init_flags,
        method_flags=method_flags,
        frontend=frontend,
        on_device=on_device,
    )


# sqrt_
@handle_frontend_method(
    class_tree=CLASS_TREE,
    init_tree="torch.tensor",
    method_name="sqrt_",
    dtype_x=helpers.dtype_and_values(
        available_dtypes=helpers.get_dtypes("float"),
    ),
    test_inplace=st.just(True),
)
def test_torch_sqrt_(
    dtype_x,
    frontend,
    frontend_method_data,
    init_flags,
    method_flags,
    on_device,
    backend_fw,
):
    input_dtype, x = dtype_x
    helpers.test_frontend_method(
        init_input_dtypes=input_dtype,
        backend_to_test=backend_fw,
        init_all_as_kwargs_np={"data": x[0]},
        method_input_dtypes=input_dtype,
        method_all_as_kwargs_np={},
        frontend_method_data=frontend_method_data,
        init_flags=init_flags,
        method_flags=method_flags,
        frontend=frontend,
        on_device=on_device,
    )


# square
@handle_frontend_method(
    class_tree=CLASS_TREE,
    init_tree="torch.tensor",
    method_name="square",
    dtype_x=helpers.dtype_and_values(
        available_dtypes=helpers.get_dtypes("float"),
    ),
)
def test_torch_square(
    dtype_x,
    frontend,
    frontend_method_data,
    init_flags,
    method_flags,
    on_device,
    backend_fw,
):
    input_dtype, x = dtype_x
    helpers.test_frontend_method(
        init_input_dtypes=input_dtype,
        backend_to_test=backend_fw,
        init_all_as_kwargs_np={"data": x[0]},
        method_input_dtypes=input_dtype,
        method_all_as_kwargs_np={},
        frontend_method_data=frontend_method_data,
        init_flags=init_flags,
        method_flags=method_flags,
        frontend=frontend,
        on_device=on_device,
    )


# square_
@handle_frontend_method(
    class_tree=CLASS_TREE,
    init_tree="torch.tensor",
    method_name="square_",
    dtype_x=helpers.dtype_and_values(
        available_dtypes=helpers.get_dtypes("valid"),
        allow_inf=False,
        max_value=1e04,
        min_value=-1e04,
    ),
)
def test_torch_square_(
    dtype_x,
    frontend,
    frontend_method_data,
    init_flags,
    method_flags,
    on_device,
    backend_fw,
):
    input_dtype, x = dtype_x
    helpers.test_frontend_method(
        init_input_dtypes=input_dtype,
        backend_to_test=backend_fw,
        init_all_as_kwargs_np={"data": x[0]},
        method_input_dtypes=input_dtype,
        method_all_as_kwargs_np={},
        frontend_method_data=frontend_method_data,
        init_flags=init_flags,
        method_flags=method_flags,
        frontend=frontend,
        on_device=on_device,
    )


# squeeze
@handle_frontend_method(
    class_tree=CLASS_TREE,
    init_tree="torch.tensor",
    method_name="squeeze",
    dtype_value_axis=helpers.dtype_values_axis(
        available_dtypes=helpers.get_dtypes("valid"),
        min_num_dims=1,
        valid_axis=True,
        force_int_axis=True,
        shape=st.shared(helpers.get_shape(min_num_dims=1), key="shape"),
    ),
)
def test_torch_squeeze(
    dtype_value_axis,
    frontend_method_data,
    init_flags,
    method_flags,
    frontend,
    on_device,
    backend_fw,
):
    input_dtype, x, axis = dtype_value_axis
    helpers.test_frontend_method(
        init_input_dtypes=input_dtype,
        backend_to_test=backend_fw,
        init_all_as_kwargs_np={
            "data": x[0],
        },
        method_input_dtypes=input_dtype,
        method_all_as_kwargs_np={
            "dim": axis,
        },
        frontend_method_data=frontend_method_data,
        init_flags=init_flags,
        method_flags=method_flags,
        frontend=frontend,
        on_device=on_device,
    )


# squeeze_
@handle_frontend_method(
    class_tree=CLASS_TREE,
    init_tree="torch.tensor",
    method_name="squeeze_",
    dtype_value_axis=helpers.dtype_values_axis(
        available_dtypes=helpers.get_dtypes("valid"),
        min_num_dims=1,
        valid_axis=True,
        force_int_axis=True,
        shape=st.shared(helpers.get_shape(min_num_dims=1), key="shape"),
    ),
    test_inplace=st.just(True),
)
def test_torch_squeeze_(
    dtype_value_axis,
    frontend_method_data,
    init_flags,
    method_flags,
    frontend,
    on_device,
    backend_fw,
):
    input_dtype, x, axis = dtype_value_axis
    helpers.test_frontend_method(
        init_input_dtypes=input_dtype,
        backend_to_test=backend_fw,
        init_all_as_kwargs_np={
            "data": x[0],
        },
        method_input_dtypes=input_dtype,
        method_all_as_kwargs_np={
            "dim": axis,
        },
        frontend_method_data=frontend_method_data,
        init_flags=init_flags,
        method_flags=method_flags,
        frontend=frontend,
        on_device=on_device,
    )


# std
@handle_frontend_method(
    class_tree=CLASS_TREE,
    init_tree="torch.tensor",
    method_name="std",
    dtype_and_x=_statistical_dtype_values(function="std"),
)
def test_torch_std(
    dtype_and_x,
    frontend,
    frontend_method_data,
    init_flags,
    method_flags,
    on_device,
    backend_fw,
):
    input_dtype, x, _, _ = dtype_and_x
    helpers.test_frontend_method(
        init_input_dtypes=input_dtype,
        backend_to_test=backend_fw,
        init_all_as_kwargs_np={
            "data": x[0],
        },
        method_input_dtypes=input_dtype,
        method_all_as_kwargs_np={},
        frontend_method_data=frontend_method_data,
        init_flags=init_flags,
        method_flags=method_flags,
        frontend=frontend,
        on_device=on_device,
    )


@handle_frontend_method(
    class_tree=CLASS_TREE,
    init_tree="torch.tensor",
    method_name="stride",
    dtype_value_axis=helpers.dtype_values_axis(
        available_dtypes=helpers.get_dtypes("valid"),
        min_num_dims=1,
        valid_axis=True,
        force_int_axis=True,
    ),
)
def test_torch_stride(
    dtype_value_axis,
    frontend,
    frontend_method_data,
    init_flags,
    method_flags,
    on_device,
    backend_fw,
):
    input_dtype, x, axis = dtype_value_axis
    helpers.test_frontend_method(
        init_input_dtypes=input_dtype,
        backend_to_test=backend_fw,
        init_all_as_kwargs_np={"data": x[0]},
        method_input_dtypes=input_dtype,
        method_all_as_kwargs_np={"dim": axis},
        frontend=frontend,
        frontend_method_data=frontend_method_data,
        init_flags=init_flags,
        method_flags=method_flags,
        on_device=on_device,
    )


# sub
@handle_frontend_method(
    class_tree=CLASS_TREE,
    init_tree="torch.tensor",
    method_name="sub",
    dtype_and_x=helpers.dtype_and_values(
        available_dtypes=helpers.get_dtypes("float"),
        num_arrays=2,
        min_value=-1e04,
        max_value=1e04,
        allow_inf=False,
    ),
    alpha=st.floats(min_value=-1e04, max_value=1e04, allow_infinity=False),
)
def test_torch_sub(
    dtype_and_x,
    alpha,
    frontend,
    frontend_method_data,
    init_flags,
    method_flags,
    on_device,
    backend_fw,
):
    input_dtype, x = dtype_and_x
    helpers.test_frontend_method(
        init_input_dtypes=input_dtype,
        backend_to_test=backend_fw,
        init_all_as_kwargs_np={
            "data": x[0],
        },
        method_input_dtypes=input_dtype,
        method_all_as_kwargs_np={
            "other": x[1],
            "alpha": alpha,
        },
        frontend_method_data=frontend_method_data,
        init_flags=init_flags,
        method_flags=method_flags,
        frontend=frontend,
        atol_=1e-02,
        on_device=on_device,
    )


# subtract_
@handle_frontend_method(
    class_tree=CLASS_TREE,
    init_tree="torch.tensor",
    method_name="subtract_",
    dtype_and_x=helpers.dtype_and_values(
        available_dtypes=helpers.get_dtypes("numeric"),
        num_arrays=2,
    ),
    test_inplace=st.just(True),
)
def test_torch_subtract_(
    dtype_and_x,
    frontend_method_data,
    init_flags,
    method_flags,
    frontend,
    on_device,
    backend_fw,
):
    input_dtype, x = dtype_and_x
    helpers.test_frontend_method(
        init_input_dtypes=[input_dtype[0]],
        backend_to_test=backend_fw,
        init_all_as_kwargs_np={
            "data": x[0],
        },
        method_input_dtypes=input_dtype,
        method_all_as_kwargs_np={
            "other": x[1],
        },
        frontend_method_data=frontend_method_data,
        init_flags=init_flags,
        method_flags=method_flags,
        frontend=frontend,
        on_device=on_device,
    )


# sum
@handle_frontend_method(
    class_tree=CLASS_TREE,
    init_tree="torch.tensor",
    method_name="sum",
    dtype_x_dim=_get_castable_dtype(
        min_value=-1e04,
        max_value=1e04,
    ),
    keepdim=st.booleans(),
)
def test_torch_sum(
    dtype_x_dim,
    keepdim,
    frontend_method_data,
    init_flags,
    method_flags,
    frontend,
    on_device,
    backend_fw,
):
    input_dtype, x, dim, castable_dtype = dtype_x_dim
    if method_flags.as_variable:
        castable_dtype = input_dtype
    input_dtype = [input_dtype]
    helpers.test_frontend_method(
        init_input_dtypes=input_dtype,
        backend_to_test=backend_fw,
        init_all_as_kwargs_np={
            "data": x[0],
        },
        method_input_dtypes=input_dtype,
        method_all_as_kwargs_np={
            "dim": dim,
            "keepdim": keepdim,
            "dtype": castable_dtype,
        },
        frontend_method_data=frontend_method_data,
        init_flags=init_flags,
        method_flags=method_flags,
        frontend=frontend,
        on_device=on_device,
    )


@handle_frontend_method(
    class_tree=CLASS_TREE,
    init_tree="torch.tensor",
    method_name="svd",
    dtype_and_x=helpers.dtype_and_values(
        available_dtypes=helpers.get_dtypes("float"),
        min_value=0,
        max_value=10,
        shape=helpers.ints(min_value=2, max_value=5).map(lambda x: (x, x)),
    ),
    some=st.booleans(),
    compute_uv=st.booleans(),
)
def test_torch_svd(
    dtype_and_x,
    some,
    compute_uv,
    frontend,
    backend_fw,
    frontend_method_data,
    init_flags,
    method_flags,
    on_device,
):
    input_dtype, x = dtype_and_x
    x = np.asarray(x[0], dtype=input_dtype[0])

    ret, frontend_ret = helpers.test_frontend_method(
        init_input_dtypes=input_dtype,
        init_all_as_kwargs_np={
            "data": x,
        },
        method_input_dtypes=input_dtype,
        method_all_as_kwargs_np={
            "some": some,
            "compute_uv": compute_uv,
        },
        frontend_method_data=frontend_method_data,
        init_flags=init_flags,
        method_flags=method_flags,
        frontend=frontend,
        backend_to_test=backend_fw,
        on_device=on_device,
        test_values=False,
    )
    with helpers.update_backend(backend_fw) as ivy_backend:
        ret = [ivy_backend.to_numpy(x) for x in ret]
    frontend_ret = [np.asarray(x) for x in frontend_ret]

    u, s, vh = ret
    frontend_u, frontend_s, frontend_vh = frontend_ret

    if compute_uv:
        helpers.assert_all_close(
            ret_np=frontend_u @ np.diag(frontend_s) @ frontend_vh.T,
            ret_from_gt_np=u @ np.diag(s) @ vh,
            rtol=1e-2,
            atol=1e-2,
            backend=backend_fw,
            ground_truth_backend=frontend,
        )
    else:
        helpers.assert_all_close(
            ret_np=frontend_s,
            ret_from_gt_np=s,
            rtol=1e-2,
            atol=1e-2,
            backend=backend_fw,
            ground_truth_backend=frontend,
        )


# t
@handle_frontend_method(
    class_tree=CLASS_TREE,
    init_tree="torch.tensor",
    method_name="t",
    dtype_and_x=helpers.dtype_and_values(
        available_dtypes=helpers.get_dtypes("valid"),
        shape=helpers.get_shape(min_num_dims=2, max_num_dims=2),
    ),
)
def test_torch_t(
    dtype_and_x,
    frontend_method_data,
    init_flags,
    method_flags,
    frontend,
    on_device,
    backend_fw,
):
    input_dtype, x = dtype_and_x
    helpers.test_frontend_method(
        init_input_dtypes=input_dtype,
        backend_to_test=backend_fw,
        init_all_as_kwargs_np={
            "data": x[0],
        },
        method_input_dtypes=input_dtype,
        method_all_as_kwargs_np={},
        frontend_method_data=frontend_method_data,
        init_flags=init_flags,
        method_flags=method_flags,
        frontend=frontend,
        on_device=on_device,
    )


@handle_frontend_method(
    class_tree=CLASS_TREE,
    init_tree="torch.tensor",
    method_name="take_along_dim",
    dtype_indices_axis=helpers.array_indices_axis(
        array_dtypes=helpers.get_dtypes("numeric"),
        indices_dtypes=["int64"],
        min_num_dims=1,
        max_num_dims=5,
        min_dim_size=1,
        max_dim_size=10,
        indices_same_dims=True,
    ),
)
def test_torch_take_along_dim(
    dtype_indices_axis,
    frontend_method_data,
    init_flags,
    method_flags,
    frontend,
    on_device,
    backend_fw,
):
    input_dtypes, value, indices, axis, _ = dtype_indices_axis
    helpers.test_frontend_method(
        init_input_dtypes=[input_dtypes[0]],
        backend_to_test=backend_fw,
        init_all_as_kwargs_np={
            "data": value,
        },
        method_input_dtypes=[input_dtypes[1]],
        method_all_as_kwargs_np={
            "indices": indices,
            "dim": axis,
        },
        frontend_method_data=frontend_method_data,
        init_flags=init_flags,
        method_flags=method_flags,
        frontend=frontend,
        on_device=on_device,
    )


# tan
@handle_frontend_method(
    class_tree=CLASS_TREE,
    init_tree="torch.tensor",
    method_name="tan",
    dtype_and_x=helpers.dtype_and_values(
        available_dtypes=helpers.get_dtypes("float"),
        allow_inf=False,
    ),
)
def test_torch_tan(
    dtype_and_x,
    frontend_method_data,
    init_flags,
    method_flags,
    frontend,
    on_device,
    backend_fw,
):
    input_dtype, x = dtype_and_x
    helpers.test_frontend_method(
        init_input_dtypes=input_dtype,
        backend_to_test=backend_fw,
        init_all_as_kwargs_np={
            "data": x[0],
        },
        method_input_dtypes=input_dtype,
        method_all_as_kwargs_np={},
        frontend_method_data=frontend_method_data,
        init_flags=init_flags,
        method_flags=method_flags,
        frontend=frontend,
        on_device=on_device,
    )


# tan_
@handle_frontend_method(
    class_tree=CLASS_TREE,
    init_tree="torch.tensor",
    method_name="tan_",
    dtype_and_x=helpers.dtype_and_values(
        available_dtypes=helpers.get_dtypes("float"),
        allow_inf=False,
    ),
    test_inplace=st.just(True),
)
def test_torch_tan_(
    dtype_and_x,
    frontend_method_data,
    init_flags,
    method_flags,
    frontend,
    on_device,
    backend_fw,
):
    input_dtype, x = dtype_and_x
    helpers.test_frontend_method(
        init_input_dtypes=input_dtype,
        backend_to_test=backend_fw,
        init_all_as_kwargs_np={
            "data": x[0],
        },
        method_input_dtypes=[],
        method_all_as_kwargs_np={},
        frontend_method_data=frontend_method_data,
        init_flags=init_flags,
        method_flags=method_flags,
        frontend=frontend,
        on_device=on_device,
    )


# tanh
@handle_frontend_method(
    class_tree=CLASS_TREE,
    init_tree="torch.tensor",
    method_name="tanh",
    dtype_and_x=helpers.dtype_and_values(
        available_dtypes=helpers.get_dtypes("float"),
        allow_inf=False,
    ),
)
def test_torch_tanh(
    dtype_and_x,
    frontend_method_data,
    init_flags,
    method_flags,
    frontend,
    on_device,
    backend_fw,
):
    input_dtype, x = dtype_and_x
    helpers.test_frontend_method(
        init_input_dtypes=input_dtype,
        backend_to_test=backend_fw,
        init_all_as_kwargs_np={
            "data": x[0],
        },
        method_input_dtypes=input_dtype,
        method_all_as_kwargs_np={},
        frontend_method_data=frontend_method_data,
        init_flags=init_flags,
        method_flags=method_flags,
        frontend=frontend,
        on_device=on_device,
    )


# tanh_
@handle_frontend_method(
    class_tree=CLASS_TREE,
    init_tree="torch.tensor",
    method_name="tanh_",
    dtype_and_x=helpers.dtype_and_values(
        available_dtypes=helpers.get_dtypes("float"),
        allow_inf=False,
    ),
    test_inplace=st.just(True),
)
def test_torch_tanh_(
    dtype_and_x,
    frontend_method_data,
    init_flags,
    method_flags,
    frontend,
    on_device,
    backend_fw,
):
    input_dtype, x = dtype_and_x
    helpers.test_frontend_method(
        init_input_dtypes=input_dtype,
        backend_to_test=backend_fw,
        init_all_as_kwargs_np={
            "data": x[0],
        },
        method_input_dtypes=input_dtype,
        method_all_as_kwargs_np={},
        frontend_method_data=frontend_method_data,
        init_flags=init_flags,
        method_flags=method_flags,
        frontend=frontend,
        on_device=on_device,
    )


# corrcoef
@handle_frontend_method(
    class_tree=CLASS_TREE,
    init_tree="torch.tensor",
    method_name="corrcoef",
    dtype_and_x=helpers.dtype_and_values(
        available_dtypes=helpers.get_dtypes("valid"),
    ),
)
def test_torch_tensor_corrcoef(
    dtype_and_x,
    frontend,
    backend_fw,
    frontend_method_data,
    init_flags,
    method_flags,
    on_device,
):
    input_dtype, x = dtype_and_x
    helpers.test_frontend_method(
        init_input_dtypes=input_dtype,
        init_all_as_kwargs_np={
            "data": x[0],
        },
        method_input_dtypes=input_dtype,
        method_all_as_kwargs_np={},
        frontend_method_data=frontend_method_data,
        init_flags=init_flags,
        method_flags=method_flags,
        frontend=frontend,
        backend_to_test=backend_fw,
        on_device=on_device,
    )


# erfc_
@handle_frontend_method(
    class_tree=CLASS_TREE,
    init_tree="torch.tensor",
    method_name="erfc_",
    dtype_and_x=helpers.dtype_and_values(
        available_dtypes=helpers.get_dtypes("float"),
    ),
)
def test_torch_tensor_erfc_(
    dtype_and_x,
    frontend_method_data,
    init_flags,
    method_flags,
    frontend,
    on_device,
    backend_fw,
):
    input_dtype, x = dtype_and_x
    helpers.test_frontend_method(
        init_input_dtypes=input_dtype,
        backend_to_test=backend_fw,
        init_all_as_kwargs_np={
            "data": x[0],
        },
        method_input_dtypes=input_dtype,
        method_all_as_kwargs_np={},
        frontend_method_data=frontend_method_data,
        init_flags=init_flags,
        method_flags=method_flags,
        frontend=frontend,
        on_device=on_device,
        rtol_=1e-2,
        atol_=1e-2,
    )


# positive
@handle_frontend_method(
    class_tree=CLASS_TREE,
    init_tree="torch.tensor",
    method_name="positive",
    dtype_and_x=helpers.dtype_and_values(
        available_dtypes=helpers.get_dtypes("float"),
        min_value=-1e04,
        max_value=1e04,
        allow_inf=False,
    ),
)
def test_torch_tensor_positive(
    dtype_and_x,
    frontend_method_data,
    init_flags,
    method_flags,
    frontend,
    on_device,
    backend_fw,
):
    input_dtype, x = dtype_and_x
    helpers.test_frontend_method(
        init_input_dtypes=input_dtype,
        backend_to_test=backend_fw,
        init_all_as_kwargs_np={
            "data": x[0],
        },
        method_input_dtypes=input_dtype,
        method_all_as_kwargs_np={},
        frontend_method_data=frontend_method_data,
        init_flags=init_flags,
        method_flags=method_flags,
        frontend=frontend,
        on_device=on_device,
    )


# tensor_split
@handle_frontend_method(
    class_tree=CLASS_TREE,
    init_tree="torch.tensor",
    method_name="tensor_split",
    dtype_value=helpers.dtype_and_values(
        available_dtypes=helpers.get_dtypes("integer"),
        shape=st.shared(helpers.get_shape(min_num_dims=1), key="value_shape"),
    ),
    indices_or_sections=_get_splits(
        min_num_dims=1, allow_none=False, allow_array_indices=False
    ),
    dim=st.shared(
        helpers.get_axis(
            shape=st.shared(helpers.get_shape(min_num_dims=1), key="value_shape"),
            force_int=True,
        ),
        key="target_axis",
    ),
    method_num_positional_args=st.just(1),
)
def test_torch_tensor_split(
    dtype_value,
    indices_or_sections,
    dim,
    frontend_method_data,
    init_flags,
    method_flags,
    frontend,
    on_device,
    backend_fw,
):
    input_dtype, x = dtype_value
    helpers.test_frontend_method(
        init_input_dtypes=input_dtype,
        backend_to_test=backend_fw,
        init_all_as_kwargs_np={
            "data": x[0],
        },
        method_input_dtypes=[],
        method_all_as_kwargs_np={
            "indices_or_sections": indices_or_sections,
            "dim": dim,
        },
        frontend_method_data=frontend_method_data,
        init_flags=init_flags,
        method_flags=method_flags,
        frontend=frontend,
        on_device=on_device,
    )


@handle_frontend_method(
    class_tree=CLASS_TREE,
    init_tree="torch.tensor",
    method_name="tile",
    dtype_and_values=helpers.dtype_and_values(
        available_dtypes=helpers.get_dtypes("valid"),
        shape=st.shared(helpers.get_shape(), key="shape"),
    ),
    reps=helpers.get_axis(
        shape=st.shared(helpers.get_shape(), key="shape"),
        allow_neg=False,
    ),
)
def test_torch_tile(
    dtype_and_values,
    reps,
    frontend,
    frontend_method_data,
    init_flags,
    method_flags,
    on_device,
    backend_fw,
):
    input_dtype, values = dtype_and_values
    if isinstance(reps, tuple):
        method_flags.num_positional_args = len(reps)
    else:
        method_flags.num_positional_args = 1
    helpers.test_frontend_method(
        init_input_dtypes=input_dtype,
        backend_to_test=backend_fw,
        init_all_as_kwargs_np={
            "data": values[0],
        },
        method_input_dtypes=input_dtype,
        method_all_as_kwargs_np={
            "reps": reps,
        },
        init_flags=init_flags,
        method_flags=method_flags,
        frontend_method_data=frontend_method_data,
        frontend=frontend,
        on_device=on_device,
    )


# to
@handle_frontend_method(
    class_tree=CLASS_TREE,
    init_tree="torch.tensor",
    method_name="to",
    args_kwargs=_to_helper(),
)
def test_torch_to(
    args_kwargs,
    frontend_method_data,
    init_flags,
    method_flags,
    frontend,
    on_device,
    backend_fw,
):
    input_dtype, x, method_num_positional_args, method_all_as_kwargs_np = args_kwargs
    method_flags.num_positional_args = method_num_positional_args
    helpers.test_frontend_method(
        init_input_dtypes=input_dtype,
        backend_to_test=backend_fw,
        init_all_as_kwargs_np={
            "data": x[0],
        },
        method_input_dtypes=input_dtype,
        method_all_as_kwargs_np=method_all_as_kwargs_np,
        frontend_method_data=frontend_method_data,
        init_flags=init_flags,
        method_flags=method_flags,
        frontend=frontend,
        on_device=on_device,
    )


# topk
# TODO: add value test after the stable sorting is added to torch
# https://github.com/pytorch/pytorch/issues/88184
@handle_frontend_method(
    class_tree=CLASS_TREE,
    init_tree="torch.tensor",
    method_name="topk",
    dtype_x_axis_k=_topk_helper(),
    largest=st.booleans(),
    sorted=st.booleans(),
)
def test_torch_topk(
    dtype_x_axis_k,
    largest,
    sorted,
    frontend,
    frontend_method_data,
    init_flags,
    method_flags,
    on_device,
    backend_fw,
):
    input_dtype, input, axis, k = dtype_x_axis_k
    helpers.test_frontend_method(
        init_input_dtypes=input_dtype,
        backend_to_test=backend_fw,
        init_all_as_kwargs_np={"data": input[0]},
        method_input_dtypes=input_dtype,
        method_all_as_kwargs_np={
            "k": k,
            "dim": axis,
            "largest": largest,
            "sorted": sorted,
        },
        frontend=frontend,
        frontend_method_data=frontend_method_data,
        init_flags=init_flags,
        method_flags=method_flags,
        on_device=on_device,
        test_values=False,
    )


# transpose
@handle_frontend_method(
    class_tree=CLASS_TREE,
    init_tree="torch.tensor",
    method_name="transpose",
    dtype_value=helpers.dtype_and_values(
        available_dtypes=helpers.get_dtypes("valid"),
        shape=st.shared(helpers.get_shape(min_num_dims=1), key="shape"),
    ),
    dim0=helpers.get_axis(
        shape=st.shared(helpers.get_shape(), key="shape"),
        allow_neg=True,
        force_int=True,
    ),
    dim1=helpers.get_axis(
        shape=st.shared(helpers.get_shape(), key="shape"),
        allow_neg=True,
        force_int=True,
    ),
)
def test_torch_transpose(
    dtype_value,
    dim0,
    dim1,
    frontend_method_data,
    init_flags,
    method_flags,
    frontend,
    on_device,
    backend_fw,
):
    input_dtype, x = dtype_value
    helpers.test_frontend_method(
        init_input_dtypes=input_dtype,
        backend_to_test=backend_fw,
        init_all_as_kwargs_np={
            "data": x[0],
        },
        method_input_dtypes=input_dtype,
        method_all_as_kwargs_np={"dim0": dim0, "dim1": dim1},
        frontend_method_data=frontend_method_data,
        init_flags=init_flags,
        method_flags=method_flags,
        frontend=frontend,
        on_device=on_device,
    )


# transpose_
@handle_frontend_method(
    class_tree=CLASS_TREE,
    init_tree="torch.tensor",
    method_name="transpose_",
    dtype_value=helpers.dtype_and_values(
        available_dtypes=helpers.get_dtypes("valid"),
        shape=st.shared(helpers.get_shape(min_num_dims=1), key="shape"),
    ),
    dim0=helpers.get_axis(
        shape=st.shared(helpers.get_shape(), key="shape"),
        allow_neg=True,
        force_int=True,
    ),
    dim1=helpers.get_axis(
        shape=st.shared(helpers.get_shape(), key="shape"),
        allow_neg=True,
        force_int=True,
    ),
)
def test_torch_transpose_(
    dtype_value,
    dim0,
    dim1,
    frontend_method_data,
    init_flags,
    method_flags,
    frontend,
    on_device,
    backend_fw,
):
    input_dtype, x = dtype_value
    helpers.test_frontend_method(
        init_input_dtypes=input_dtype,
        backend_to_test=backend_fw,
        init_all_as_kwargs_np={
            "data": x[0],
        },
        method_input_dtypes=input_dtype,
        method_all_as_kwargs_np={
            "dim0": dim0,
            "dim1": dim1,
        },
        frontend_method_data=frontend_method_data,
        init_flags=init_flags,
        method_flags=method_flags,
        frontend=frontend,
        on_device=on_device,
    )


# tril
@handle_frontend_method(
    class_tree=CLASS_TREE,
    init_tree="torch.tensor",
    method_name="tril",
    dtype_and_values=helpers.dtype_and_values(
        available_dtypes=helpers.get_dtypes("numeric"),
        min_num_dims=2,  # Torch requires this.
    ),
    diagonal=st.integers(min_value=-100, max_value=100),
)
def test_torch_tril(
    dtype_and_values,
    diagonal,
    frontend_method_data,
    init_flags,
    method_flags,
    frontend,
    on_device,
    backend_fw,
):
    input_dtype, x = dtype_and_values
    helpers.test_frontend_method(
        init_input_dtypes=input_dtype,
        backend_to_test=backend_fw,
        init_all_as_kwargs_np={
            "data": x[0],
        },
        method_input_dtypes=input_dtype,
        method_all_as_kwargs_np={
            "diagonal": diagonal,
        },
        frontend_method_data=frontend_method_data,
        init_flags=init_flags,
        method_flags=method_flags,
        frontend=frontend,
        on_device=on_device,
    )


# tril_
@handle_frontend_method(
    class_tree=CLASS_TREE,
    init_tree="torch.tensor",
    method_name="tril_",
    dtype_and_values=helpers.dtype_and_values(
        available_dtypes=helpers.get_dtypes("numeric"),
        min_num_dims=2,  # Torch requires this.
    ),
    diagonal=st.integers(min_value=-100, max_value=100),
    test_inplace=st.just(True),
)
def test_torch_tril_(
    dtype_and_values,
    diagonal,
    frontend_method_data,
    init_flags,
    method_flags,
    frontend,
    on_device,
    backend_fw,
):
    input_dtype, x = dtype_and_values
    helpers.test_frontend_method(
        init_input_dtypes=input_dtype,
        backend_to_test=backend_fw,
        init_all_as_kwargs_np={
            "data": x[0],
        },
        method_input_dtypes=input_dtype,
        method_all_as_kwargs_np={
            "diagonal": diagonal,
        },
        frontend_method_data=frontend_method_data,
        init_flags=init_flags,
        method_flags=method_flags,
        frontend=frontend,
        on_device=on_device,
    )


# triu
@handle_frontend_method(
    class_tree=CLASS_TREE,
    init_tree="torch.tensor",
    method_name="triu",
    dtype_x=helpers.dtype_and_values(
        available_dtypes=helpers.get_dtypes("numeric"),
        min_num_dims=2,
        max_num_dims=5,
        min_dim_size=1,
        max_dim_size=5,
    ),
    diagonal=st.integers(
        min_value=-4,
        max_value=4,
    ),
)
def test_torch_triu(
    dtype_x,
    diagonal,
    frontend,
    frontend_method_data,
    init_flags,
    method_flags,
    on_device,
    backend_fw,
):
    input_dtype, x = dtype_x
    helpers.test_frontend_method(
        init_input_dtypes=input_dtype,
        backend_to_test=backend_fw,
        init_all_as_kwargs_np={"data": x[0]},
        method_input_dtypes=input_dtype,
        method_all_as_kwargs_np={"diagonal": diagonal},
        frontend_method_data=frontend_method_data,
        init_flags=init_flags,
        method_flags=method_flags,
        frontend=frontend,
        on_device=on_device,
    )


# triu_
@handle_frontend_method(
    class_tree=CLASS_TREE,
    init_tree="torch.tensor",
    method_name="triu_",
    dtype_x=helpers.dtype_and_values(
        available_dtypes=helpers.get_dtypes("valid"),
        min_num_dims=2,
        max_num_dims=5,
        min_dim_size=1,
        max_dim_size=5,
    ),
    diagonal=st.integers(
        min_value=-4,
        max_value=4,
    ),
)
def test_torch_triu_(
    dtype_x,
    diagonal,
    frontend,
    frontend_method_data,
    init_flags,
    method_flags,
    on_device,
    backend_fw,
):
    input_dtype, x = dtype_x
    helpers.test_frontend_method(
        init_input_dtypes=input_dtype,
        backend_to_test=backend_fw,
        init_all_as_kwargs_np={"data": x[0]},
        method_input_dtypes=input_dtype,
        method_all_as_kwargs_np={"diagonal": diagonal},
        frontend_method_data=frontend_method_data,
        init_flags=init_flags,
        method_flags=method_flags,
        frontend=frontend,
        on_device=on_device,
    )


# true_divide_
@handle_frontend_method(
    class_tree=CLASS_TREE,
    init_tree="torch.tensor",
    method_name="true_divide_",
    dtype_and_x=helpers.dtype_and_values(
        available_dtypes=helpers.get_dtypes("valid"),
        num_arrays=2,
        large_abs_safety_factor=2.5,
        small_abs_safety_factor=2.5,
        safety_factor_scale="log",
    ),
    test_inplace=st.just(True),
)
def test_torch_true_divide_(
    dtype_and_x,
    frontend,
    frontend_method_data,
    init_flags,
    method_flags,
    on_device,
    backend_fw,
):
    input_dtype, x = dtype_and_x
    assume(not np.any(np.isclose(x[1], 0)))

    helpers.test_frontend_method(
        init_input_dtypes=input_dtype,
        backend_to_test=backend_fw,
        init_all_as_kwargs_np={"data": x[0]},
        method_input_dtypes=input_dtype,
        method_all_as_kwargs_np={
            "other": x[1],
        },
        frontend_method_data=frontend_method_data,
        init_flags=init_flags,
        method_flags=method_flags,
        frontend=frontend,
        on_device=on_device,
    )


# trunc
@handle_frontend_method(
    class_tree=CLASS_TREE,
    init_tree="torch.tensor",
    method_name="trunc",
    dtype_value=helpers.dtype_and_values(
        available_dtypes=helpers.get_dtypes("numeric"),
        shape=st.shared(helpers.get_shape(min_num_dims=1), key="shape"),
    ),
)
def test_torch_trunc(
    dtype_value,
    frontend_method_data,
    init_flags,
    method_flags,
    frontend,
    on_device,
    backend_fw,
):
    input_dtype, x = dtype_value
    helpers.test_frontend_method(
        init_input_dtypes=input_dtype,
        backend_to_test=backend_fw,
        init_all_as_kwargs_np={
            "data": x[0],
        },
        method_input_dtypes=input_dtype,
        method_all_as_kwargs_np={},
        frontend_method_data=frontend_method_data,
        init_flags=init_flags,
        method_flags=method_flags,
        frontend=frontend,
        on_device=on_device,
    )


# trunc_
@handle_frontend_method(
    class_tree=CLASS_TREE,
    init_tree="torch.tensor",
    method_name="trunc_",
    dtype_value=helpers.dtype_and_values(
        available_dtypes=helpers.get_dtypes("numeric"),
        shape=st.shared(helpers.get_shape(min_num_dims=1), key="shape"),
    ),
    test_inplace=st.just(True),
)
def test_torch_trunc_(
    dtype_value,
    frontend_method_data,
    init_flags,
    method_flags,
    frontend,
    on_device,
    backend_fw,
):
    input_dtype, x = dtype_value
    helpers.test_frontend_method(
        init_input_dtypes=input_dtype,
        backend_to_test=backend_fw,
        init_all_as_kwargs_np={
            "data": x[0],
        },
        method_input_dtypes=input_dtype,
        method_all_as_kwargs_np={},
        frontend_method_data=frontend_method_data,
        init_flags=init_flags,
        method_flags=method_flags,
        frontend=frontend,
        on_device=on_device,
    )


# type
@handle_frontend_method(
    class_tree=CLASS_TREE,
    init_tree="torch.tensor",
    method_name="type",
    dtype_and_x=helpers.dtype_and_values(
        available_dtypes=helpers.get_dtypes("valid"),
    ),
    dtype=helpers.get_dtypes("valid", full=False),
)
def test_torch_type(
    dtype_and_x,
    dtype,
    frontend_method_data,
    init_flags,
    method_flags,
    frontend,
    on_device,
    backend_fw,
):
    input_dtype, x = dtype_and_x
    helpers.test_frontend_method(
        init_input_dtypes=input_dtype,
        backend_to_test=backend_fw,
        init_all_as_kwargs_np={
            "data": x[0],
        },
        method_input_dtypes=input_dtype,
        method_all_as_kwargs_np={
            "dtype": dtype[0],
        },
        frontend_method_data=frontend_method_data,
        init_flags=init_flags,
        method_flags=method_flags,
        frontend=frontend,
        on_device=on_device,
    )


# type_as
@handle_frontend_method(
    class_tree=CLASS_TREE,
    init_tree="torch.tensor",
    method_name="type_as",
    dtype_and_x=helpers.dtype_and_values(
        available_dtypes=helpers.get_dtypes("valid"),
        num_arrays=2,
    ),
)
def test_torch_type_as(
    dtype_and_x,
    frontend_method_data,
    init_flags,
    method_flags,
    frontend,
    on_device,
    backend_fw,
):
    input_dtype, x = dtype_and_x
    helpers.test_frontend_method(
        init_input_dtypes=input_dtype,
        backend_to_test=backend_fw,
        init_all_as_kwargs_np={
            "data": x[0],
        },
        method_input_dtypes=input_dtype,
        method_all_as_kwargs_np={
            "other": x[1],
        },
        frontend_method_data=frontend_method_data,
        init_flags=init_flags,
        method_flags=method_flags,
        frontend=frontend,
        on_device=on_device,
    )


# unbind
@handle_frontend_method(
    class_tree=CLASS_TREE,
    init_tree="torch.tensor",
    method_name="unbind",
    dtype_value_axis=helpers.dtype_values_axis(
        available_dtypes=helpers.get_dtypes("numeric"),
        min_num_dims=1,
        valid_axis=True,
        force_int_axis=True,
    ),
)
def test_torch_unbind(
    dtype_value_axis,
    frontend_method_data,
    init_flags,
    method_flags,
    frontend,
    on_device,
    backend_fw,
):
    input_dtypes, x, axis = dtype_value_axis
    helpers.test_frontend_method(
        init_input_dtypes=input_dtypes,
        backend_to_test=backend_fw,
        init_all_as_kwargs_np={
            "data": x[0],
        },
        method_input_dtypes=input_dtypes,
        method_all_as_kwargs_np={
            "dim": axis,
        },
        frontend_method_data=frontend_method_data,
        init_flags=init_flags,
        method_flags=method_flags,
        frontend=frontend,
        on_device=on_device,
    )


# unfold
@handle_frontend_method(
    class_tree=CLASS_TREE,
    init_tree="torch.tensor",
    method_name="unfold",
    dtype_values_args=_unfold_args(),
)
def test_torch_unfold(
    dtype_values_args,
    frontend_method_data,
    init_flags,
    method_flags,
    frontend,
    on_device,
    backend_fw,
):
    input_dtype, x, axis, size, step = dtype_values_args
    print(axis, size, step)
    helpers.test_frontend_method(
        init_input_dtypes=input_dtype,
        backend_to_test=backend_fw,
        init_all_as_kwargs_np={
            "data": x,
        },
        method_input_dtypes=input_dtype,
        method_all_as_kwargs_np={
            "dimension": axis,
            "size": size,
            "step": step,
        },
        frontend_method_data=frontend_method_data,
        init_flags=init_flags,
        method_flags=method_flags,
        frontend=frontend,
        on_device=on_device,
    )


# uniform_
@handle_frontend_method(
    class_tree=CLASS_TREE,
    init_tree="torch.tensor",
    method_name="uniform_",
    dtype_and_x=helpers.dtype_and_values(
        available_dtypes=helpers.get_dtypes("valid"),
        min_value=1,
        max_value=5,
        min_num_dims=1,
        max_num_dims=5,
    ),
    from_=helpers.floats(min_value=-1000, max_value=0),
    to=helpers.floats(min_value=1, max_value=1000),
    test_inplace=st.just(True),
)
def test_torch_uniform_(
    dtype_and_x,
    from_,
    to,
    frontend_method_data,
    init_flags,
    method_flags,
    frontend,
    on_device,
    backend_fw,
):
    input_dtype, x = dtype_and_x
    method_flags.num_positional_args = 3
    helpers.test_frontend_method(
        init_input_dtypes=input_dtype,
        backend_to_test=backend_fw,
        init_all_as_kwargs_np={
            "data": x[0],
        },
        method_input_dtypes=input_dtype,
        method_all_as_kwargs_np={
            "from_": from_,
            "to": to,
        },
        frontend_method_data=frontend_method_data,
        init_flags=init_flags,
        method_flags=method_flags,
        frontend=frontend,
        on_device=on_device,
        test_values=False,
    )


# unique
@handle_frontend_method(
    class_tree=CLASS_TREE,
    init_tree="torch.tensor",
    method_name="unique",
    dtype_x_axis=helpers.dtype_values_axis(
        available_dtypes=helpers.get_dtypes("valid"),
        valid_axis=True,
        force_int_axis=True,
    ),
    sorted=st.booleans(),
    return_inverse=st.booleans(),
    return_counts=st.booleans(),
)
def test_torch_unique(
    dtype_x_axis,
    sorted,
    return_inverse,
    return_counts,
    frontend,
    frontend_method_data,
    init_flags,
    method_flags,
    on_device,
    backend_fw,
):
    input_dtype, x, axis = dtype_x_axis
    helpers.test_frontend_method(
        init_input_dtypes=input_dtype,
        backend_to_test=backend_fw,
        init_all_as_kwargs_np={"data": x[0]},
        method_input_dtypes=input_dtype,
        method_all_as_kwargs_np={
            "sorted": sorted,
            "return_inverse": return_inverse,
            "return_counts": return_counts,
            "dim": axis,
        },
        frontend_method_data=frontend_method_data,
        init_flags=init_flags,
        method_flags=method_flags,
        frontend=frontend,
        on_device=on_device,
    )


# unique_consecutive
@handle_frontend_method(
    class_tree=CLASS_TREE,
    init_tree="torch.tensor",
    method_name="unique_consecutive",
    dtype_x_axis=helpers.dtype_values_axis(
        available_dtypes=helpers.get_dtypes("valid"),
        min_num_dims=2,
        min_dim_size=2,
        force_int_axis=True,
        valid_axis=True,
    ),
    return_inverse=st.booleans(),
    return_counts=st.booleans(),
)
def test_torch_unique_consecutive(
    dtype_x_axis,
    return_inverse,
    return_counts,
    frontend,
    frontend_method_data,
    init_flags,
    method_flags,
    on_device,
    backend_fw,
):
    input_dtype, x, axis = dtype_x_axis
    helpers.test_frontend_method(
        init_input_dtypes=input_dtype,
        backend_to_test=backend_fw,
        init_all_as_kwargs_np={"data": x[0]},
        method_input_dtypes=input_dtype,
        method_all_as_kwargs_np={
            "return_inverse": return_inverse,
            "return_counts": return_counts,
            "dim": axis,
        },
        frontend_method_data=frontend_method_data,
        init_flags=init_flags,
        method_flags=method_flags,
        frontend=frontend,
        on_device=on_device,
    )


# unsqueeze
@handle_frontend_method(
    class_tree=CLASS_TREE,
    init_tree="torch.tensor",
    method_name="unsqueeze",
    dtype_value=helpers.dtype_and_values(
        available_dtypes=helpers.get_dtypes("valid"),
        shape=st.shared(helpers.get_shape(), key="shape"),
    ),
    dim=helpers.get_axis(
        shape=st.shared(helpers.get_shape(), key="shape"),
        allow_neg=True,
        force_int=True,
    ),
)
def test_torch_unsqueeze(
    dtype_value,
    dim,
    frontend_method_data,
    init_flags,
    method_flags,
    frontend,
    on_device,
    backend_fw,
):
    input_dtype, x = dtype_value
    helpers.test_frontend_method(
        init_input_dtypes=input_dtype,
        backend_to_test=backend_fw,
        init_all_as_kwargs_np={
            "data": x[0],
        },
        method_input_dtypes=input_dtype,
        method_all_as_kwargs_np={
            "dim": dim,
        },
        frontend_method_data=frontend_method_data,
        init_flags=init_flags,
        method_flags=method_flags,
        frontend=frontend,
        on_device=on_device,
    )


# unsqueeze_
@handle_frontend_method(
    class_tree=CLASS_TREE,
    init_tree="torch.tensor",
    method_name="unsqueeze_",
    dtype_value=helpers.dtype_and_values(
        available_dtypes=helpers.get_dtypes("valid"),
        shape=st.shared(helpers.get_shape(), key="shape"),
    ),
    dim=helpers.get_axis(
        shape=st.shared(helpers.get_shape(), key="shape"),
        allow_neg=True,
        force_int=True,
    ),
    test_inplace=st.just(True),
)
def test_torch_unsqueeze_(
    dtype_value,
    dim,
    frontend_method_data,
    init_flags,
    method_flags,
    frontend,
    on_device,
    backend_fw,
):
    input_dtype, x = dtype_value
    helpers.test_frontend_method(
        init_input_dtypes=input_dtype,
        backend_to_test=backend_fw,
        init_all_as_kwargs_np={
            "data": x[0],
        },
        method_input_dtypes=input_dtype,
        method_all_as_kwargs_np={
            "dim": dim,
        },
        frontend_method_data=frontend_method_data,
        init_flags=init_flags,
        method_flags=method_flags,
        frontend=frontend,
        on_device=on_device,
    )


@handle_frontend_method(
    class_tree=CLASS_TREE,
    init_tree="torch.tensor",
    method_name="var",
    dtype_and_x=_statistical_dtype_values(
        function="var",
        min_value=-1e04,
        max_value=1e04,
    ),
    keepdim=st.booleans(),
)
def test_torch_var(
    dtype_and_x,
    keepdim,
    frontend,
    frontend_method_data,
    init_flags,
    method_flags,
    on_device,
    backend_fw,
):
    input_dtype, x, axis, correction = dtype_and_x
    helpers.test_frontend_method(
        init_input_dtypes=input_dtype,
        backend_to_test=backend_fw,
        init_all_as_kwargs_np={"data": x[0]},
        method_input_dtypes=input_dtype,
        method_all_as_kwargs_np={
            "dim": axis,
            "correction": int(correction),
            "keepdim": keepdim,
        },
        frontend=frontend,
        frontend_method_data=frontend_method_data,
        init_flags=init_flags,
        method_flags=method_flags,
        on_device=on_device,
    )


# view
@handle_frontend_method(
    class_tree=CLASS_TREE,
    init_tree="torch.tensor",
    method_name="view",
    dtype_x=helpers.dtype_and_values(
        available_dtypes=helpers.get_dtypes("valid"),
        shape=st.shared(helpers.get_shape(), key="value_shape"),
    ),
    shape=helpers.reshape_shapes(
        shape=st.shared(helpers.get_shape(min_num_dims=1), key="value_shape")
    ),
)
def test_torch_view(
    dtype_x,
    shape,
    frontend_method_data,
    init_flags,
    method_flags,
    frontend,
    on_device,
    backend_fw,
):
    input_dtype, x = dtype_x
    helpers.test_frontend_method(
        init_input_dtypes=input_dtype,
        backend_to_test=backend_fw,
        init_all_as_kwargs_np={
            "data": x[0],
        },
        method_input_dtypes=input_dtype,
        method_all_as_kwargs_np={
            "size": shape,
        },
        frontend_method_data=frontend_method_data,
        init_flags=init_flags,
        method_flags=method_flags,
        frontend=frontend,
        on_device=on_device,
    )


# view_as
@handle_frontend_method(
    class_tree=CLASS_TREE,
    init_tree="torch.tensor",
    method_name="view_as",
    dtype_x=helpers.dtype_and_values(
        available_dtypes=helpers.get_dtypes("numeric"),
        shape=st.shared(helpers.get_shape(), key="value_shape"),
        num_arrays=2,
    ),
)
def test_torch_view_as(
    dtype_x,
    frontend_method_data,
    init_flags,
    method_flags,
    frontend,
    on_device,
    backend_fw,
):
    input_dtype, x = dtype_x
    helpers.test_frontend_method(
        init_input_dtypes=input_dtype,
        backend_to_test=backend_fw,
        init_all_as_kwargs_np={
            "data": x[0],
        },
        method_input_dtypes=input_dtype,
        method_all_as_kwargs_np={
            "other": x[1],
        },
        frontend_method_data=frontend_method_data,
        init_flags=init_flags,
        method_flags=method_flags,
        frontend=frontend,
        on_device=on_device,
    )


# vsplit
@handle_frontend_method(
    class_tree=CLASS_TREE,
    init_tree="torch.tensor",
    method_name="vsplit",
    dtype_value=helpers.dtype_and_values(
        available_dtypes=helpers.get_dtypes("valid"),
        shape=st.shared(helpers.get_shape(min_num_dims=2), key="value_shape"),
    ),
    indices_or_sections=_get_splits(
        min_num_dims=2,
        axis=0,
        allow_none=False,
        allow_array_indices=False,
        is_mod_split=True,
    ),
)
def test_torch_vsplit(
    dtype_value,
    indices_or_sections,
    frontend_method_data,
    init_flags,
    method_flags,
    frontend,
    on_device,
    backend_fw,
):
    input_dtype, x = dtype_value
    helpers.test_frontend_method(
        init_input_dtypes=input_dtype,
        backend_to_test=backend_fw,
        init_all_as_kwargs_np={
            "data": x[0],
        },
        method_input_dtypes=[],
        method_all_as_kwargs_np={"indices_or_sections": indices_or_sections},
        frontend_method_data=frontend_method_data,
        init_flags=init_flags,
        method_flags=method_flags,
        frontend=frontend,
        on_device=on_device,
    )


# where
@handle_frontend_method(
    class_tree=CLASS_TREE,
    init_tree="torch.tensor",
    method_name="where",
    broadcastables=_broadcastable_trio(),
)
def test_torch_where(
    broadcastables,
    frontend_method_data,
    init_flags,
    method_flags,
    frontend,
    on_device,
    backend_fw,
):
    cond, xs, dtypes = broadcastables
    helpers.test_frontend_method(
        init_input_dtypes=dtypes,
        backend_to_test=backend_fw,
        init_all_as_kwargs_np={
            "data": xs[0],
        },
        method_input_dtypes=["bool", dtypes[1]],
        method_all_as_kwargs_np={
            "condition": cond,
            "other": xs[1],
        },
        frontend_method_data=frontend_method_data,
        init_flags=init_flags,
        method_flags=method_flags,
        frontend=frontend,
        on_device=on_device,
    )


# xlogy
@handle_frontend_method(
    class_tree=CLASS_TREE,
    init_tree="torch.tensor",
    method_name="xlogy",
    dtype_and_x=helpers.dtype_and_values(
        available_dtypes=helpers.get_dtypes("float"),
        num_arrays=2,
        min_num_dims=1,
        min_value=-100,
        max_value=100,
        shared_dtype=True,
    ),
)
def test_torch_xlogy(
    dtype_and_x,
    frontend,
    backend_fw,
    frontend_method_data,
    init_flags,
    method_flags,
    on_device,
):
    input_dtype, x = dtype_and_x
    helpers.test_frontend_method(
        init_input_dtypes=input_dtype,
        init_all_as_kwargs_np={
            "data": x[0],
        },
        method_input_dtypes=input_dtype,
        method_all_as_kwargs_np={
            "other": x[1],
        },
        frontend_method_data=frontend_method_data,
        init_flags=init_flags,
        method_flags=method_flags,
        frontend=frontend,
        backend_to_test=backend_fw,
        on_device=on_device,
    )


# xlogy_
@handle_frontend_method(
    class_tree=CLASS_TREE,
    init_tree="torch.tensor",
    method_name="xlogy_",
    dtype_and_x=helpers.dtype_and_values(
        available_dtypes=helpers.get_dtypes("float"),
        num_arrays=2,
        min_num_dims=1,
        min_value=-100,
        max_value=100,
        shared_dtype=True,
    ),
    test_inplace=st.just(True),
)
def test_torch_xlogy_(
    dtype_and_x,
    frontend,
    backend_fw,
    frontend_method_data,
    init_flags,
    method_flags,
    on_device,
):
    input_dtype, x = dtype_and_x
    helpers.test_frontend_method(
        init_input_dtypes=input_dtype,
        init_all_as_kwargs_np={
            "data": x[0],
        },
        method_input_dtypes=input_dtype,
        method_all_as_kwargs_np={
            "other": x[1],
        },
        frontend_method_data=frontend_method_data,
        init_flags=init_flags,
        method_flags=method_flags,
        frontend=frontend,
        backend_to_test=backend_fw,
        on_device=on_device,
    )


# zero_ tests
@handle_frontend_method(
    class_tree=CLASS_TREE,
    init_tree="torch.tensor",
    method_name="zero_",
    dtype_and_x=helpers.dtype_and_values(
        available_dtypes=helpers.get_dtypes("float"),
        allow_inf=False,
    ),
    test_inplace=st.just(True),
)
def test_torch_zero_(
    dtype_and_x,
    frontend_method_data,
    init_flags,
    method_flags,
    frontend,
    on_device,
    backend_fw,
):
    input_dtype, x = dtype_and_x
    helpers.test_frontend_method(
        init_input_dtypes=input_dtype,
        backend_to_test=backend_fw,
        init_all_as_kwargs_np={
            "data": x[0],
        },
        method_input_dtypes=input_dtype,
        method_all_as_kwargs_np={},
        frontend_method_data=frontend_method_data,
        init_flags=init_flags,
        method_flags=method_flags,
        frontend=frontend,
        on_device=on_device,
    )<|MERGE_RESOLUTION|>--- conflicted
+++ resolved
@@ -7790,7 +7790,6 @@
     )
 
 
-<<<<<<< HEAD
 # cpu
 from ivy_test.helpers import helpers
 from ivy_test.helpers.helpers import handle_frontend_method
@@ -7838,9 +7837,9 @@
 
 
 # argmax
-=======
+
 # index_select
->>>>>>> 979b519e
+ main
 @handle_frontend_method(
     class_tree=CLASS_TREE,
     init_tree="torch.tensor",
