--- conflicted
+++ resolved
@@ -10418,7 +10418,6 @@
     )
 
 
-<<<<<<< HEAD
 # angle
 @handle_frontend_method(
     class_tree=CLASS_TREE,
@@ -10448,7 +10447,11 @@
         init_flags=init_flags,
         method_flags=method_flags,
         frontend_method_data=frontend_method_data,
-=======
+        frontend=frontend,
+        on_device=on_device,
+    )
+
+
 # logaddexp
 @handle_frontend_method(
     class_tree=CLASS_TREE,
@@ -10486,15 +10489,11 @@
         frontend_method_data=frontend_method_data,
         init_flags=init_flags,
         method_flags=method_flags,
->>>>>>> d8f063ef
-        frontend=frontend,
-        on_device=on_device,
-    )
-
-<<<<<<< HEAD
-=======
-
->>>>>>> d8f063ef
+        frontend=frontend,
+        on_device=on_device,
+    )
+
+
 @handle_frontend_method(
     class_tree=CLASS_TREE,
     init_tree="torch.tensor",
