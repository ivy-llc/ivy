# global
import pytest
from types import SimpleNamespace
import numpy as np

from ivy_tests.test_ivy.test_frontends.test_torch.test_comparison_ops import (
    _topk_helper,
)
from ivy_tests.test_ivy.test_frontends.test_torch.test_creation_ops import (
    _as_strided_helper,
)
from ivy_tests.test_ivy.test_frontends.test_torch.test_indexing_slicing_joining_mutating_ops import (  # noqa: E501
    _dtype_input_dim_start_length,
)
from ivy_tests.test_ivy.test_frontends.test_torch.test_reduction_ops import (
    _get_axis_and_p,
)

try:
    import torch
except ImportError:
    torch = SimpleNamespace()

import ivy
from hypothesis import strategies as st, given, assume

# local
import ivy_tests.test_ivy.helpers as helpers
from ivy_tests.test_ivy.test_frontends.test_torch.test_blas_and_lapack_ops import (
    _get_dtype_and_3dbatch_matrices,
    _get_dtype_input_and_matrices,
    _get_dtype_input_and_mat_vec,
)
from ivy.functional.frontends.torch import Tensor
from ivy_tests.test_ivy.helpers import handle_frontend_method
from ivy_tests.test_ivy.test_functional.test_core.test_searching import (
    _broadcastable_trio,
)
from ivy_tests.test_ivy.test_functional.test_core.test_manipulation import (  # noqa
    _get_splits,
)
from ivy_tests.test_ivy.test_frontends.test_torch.test_miscellaneous_ops import (  # noqa
    dtype_value1_value2_axis,
)
from ivy_tests.test_ivy.test_frontends.test_torch.test_linalg import (  # noqa
    _get_dtype_and_matrix,
)
from ivy_tests.test_ivy.test_functional.test_core.test_statistical import (
    _get_castable_dtype,
    _statistical_dtype_values,
)

CLASS_TREE = "ivy.functional.frontends.torch.Tensor"


# Helper functions
@st.composite
def _dtypes(draw):
    return draw(
        st.shared(
            helpers.list_of_size(
                x=st.sampled_from(
                    draw(helpers.get_dtypes("numeric", prune_function=False))
                ),
                size=1,
            ),
            key="dtype",
        )
    )


@st.composite
def _requires_grad(draw):
    dtype = draw(_dtypes())[0]
    if ivy.is_int_dtype(dtype) or ivy.is_uint_dtype(dtype):
        return draw(st.just(False))
    return draw(st.booleans())


@given(
    dtype_x=helpers.dtype_and_values(
        available_dtypes=helpers.get_dtypes("valid", prune_function=False)
    ).filter(lambda x: "bfloat16" not in x[0]),
)
def test_torch_tensor_property_ivy_array(
    dtype_x,
):
    _, data = dtype_x
    x = Tensor(data[0])
    x.ivy_array = data[0]
    ret = helpers.flatten_and_to_np(ret=x.ivy_array.data)
    ret_gt = helpers.flatten_and_to_np(ret=data[0])
    helpers.value_test(
        ret_np_flat=ret,
        ret_np_from_gt_flat=ret_gt,
        ground_truth_backend="torch",
    )


@given(
    dtype_x=helpers.dtype_and_values(
        available_dtypes=helpers.get_dtypes("valid", prune_function=False)
    ).filter(lambda x: "bfloat16" not in x[0]),
)
def test_torch_tensor_property_device(
    dtype_x,
    backend_fw,
):
    ivy.set_backend(backend_fw)
    _, data = dtype_x
    x = Tensor(data[0])
    x.ivy_array = data[0]
    ivy.utils.assertions.check_equal(
        x.device, ivy.dev(ivy.array(data[0])), as_array=False
    )
    ivy.previous_backend()


@given(
    dtype_x=helpers.dtype_and_values(
        available_dtypes=helpers.get_dtypes("valid", prune_function=False)
    ).filter(lambda x: "bfloat16" not in x[0]),
)
def test_torch_tensor_property_dtype(dtype_x, backend_fw):
    ivy.set_backend(backend_fw)
    dtype, data = dtype_x
    x = Tensor(data[0])
    x.ivy_array = data[0]
    ivy.utils.assertions.check_equal(x.dtype, dtype[0], as_array=False)
    ivy.previous_backend()


@given(
    dtype_x=helpers.dtype_and_values(
        available_dtypes=helpers.get_dtypes("valid", prune_function=False),
        ret_shape=True,
    ).filter(lambda x: "bfloat16" not in x[0]),
)
def test_torch_tensor_property_shape(dtype_x, backend_fw):
    ivy.set_backend(backend_fw)
    dtype, data, shape = dtype_x
    x = Tensor(data[0])
    ivy.utils.assertions.check_equal(
        x.ivy_array.shape, ivy.Shape(shape), as_array=False
    )
    ivy.previous_backend()


@given(
    dtype_x=helpers.dtype_and_values(
        available_dtypes=helpers.get_dtypes("complex", prune_function=False)
    ).filter(lambda x: "bfloat16" not in x[0]),
)
def test_torch_tensor_property_real(dtype_x, backend_fw):
    ivy.set_backend(backend_fw)
    _, data = dtype_x
    x = Tensor(data[0])
    x.ivy_array = data[0]
    ivy.utils.assertions.check_equal(x.real, ivy.real(data[0]))
    ivy.previous_backend()


@given(
    dtype_x=helpers.dtype_and_values(
        available_dtypes=helpers.get_dtypes("complex", prune_function=False)
    ),
)
def test_torch_tensor_property_imag(dtype_x, backend_fw):
    ivy.set_backend(backend_fw)
    _, data = dtype_x
    x = Tensor(data[0])
    x.ivy_array = data[0]
    ivy.utils.assertions.check_equal(x.imag, ivy.imag(data[0]))
    ivy.previous_backend()


@given(
    dtype_x=helpers.dtype_and_values(
        available_dtypes=helpers.get_dtypes("valid", prune_function=False),
        ret_shape=True,
    ).filter(lambda x: "bfloat16" not in x[0]),
)
def test_torch_tensor_property_ndim(dtype_x, backend_fw):
    ivy.set_backend(backend_fw)
    dtype, data, shape = dtype_x
    x = Tensor(data[0])
    ivy.utils.assertions.check_equal(x.ndim, data[0].ndim, as_array=False)
    ivy.previous_backend()


def test_torch_tensor_property_grad(backend_fw):
    ivy.set_backend(backend_fw)
    x = Tensor(ivy.array([1.0, 2.0, 3.0]))
    grads = ivy.array([1.0, 2.0, 3.0])
    x._grads = grads
    assert ivy.array_equal(x.grad, grads)
    ivy.previous_backend()


@given(
    dtype_x=helpers.dtype_and_values(
        available_dtypes=helpers.get_dtypes("valid", prune_function=False),
    ),
    requires_grad=st.booleans(),
)
def test_torch_tensor_property_requires_grad(dtype_x, requires_grad, backend_fw):
    ivy.set_backend(backend_fw)
    _, data = dtype_x
    x = Tensor(data[0], requires_grad=requires_grad)
    ivy.utils.assertions.check_equal(x.requires_grad, requires_grad, as_array=False)
    x.requires_grad = not requires_grad
    ivy.utils.assertions.check_equal(x.requires_grad, not requires_grad, as_array=False)
    ivy.previous_backend()


@given(
    requires_grad=st.booleans(),
)
def test_torch_tensor_property_is_leaf(requires_grad, backend_fw):
    ivy.set_backend(backend_fw)
    x = Tensor(ivy.array([3.0]), requires_grad=requires_grad)
    ivy.utils.assertions.check_equal(x.is_leaf, True, as_array=False)
    y = x.pow(2)
    ivy.utils.assertions.check_equal(y.is_leaf, not requires_grad, as_array=False)
    z = y.detach()
    ivy.utils.assertions.check_equal(z.is_leaf, True, as_array=False)
    ivy.previous_backend()


def test_torch_tensor_property_grad_fn(backend_fw):
    ivy.set_backend(backend_fw)
    x = Tensor(ivy.array([3.0]), requires_grad=True)
    ivy.utils.assertions.check_equal(x.grad_fn, None, as_array=False)
    y = x.pow(2)
    ivy.utils.assertions.check_equal(y.grad_fn, "PowBackward", as_array=False)
    ivy.utils.assertions.check_equal(
        y.grad_fn.next_functions[0], "AccumulateGrad", as_array=False
    )
    z = y.detach()
    ivy.utils.assertions.check_equal(z.grad_fn, None, as_array=False)
    ivy.previous_backend()


@given(
    dtype_x=helpers.dtype_and_values(
        available_dtypes=helpers.get_dtypes("valid", prune_function=False),
    ),
    requires_grad=st.booleans(),
)
def test_torch_tensor_requires_grad_(
    dtype_x,
    requires_grad,
    backend_fw,
):
    ivy.set_backend(backend_fw)
    _, data = dtype_x
    x = Tensor(data[0])
    assert not x._requires_grad
    x.requires_grad_()
    assert x._requires_grad
    x.requires_grad_(requires_grad)
    assert x._requires_grad == requires_grad
    ivy.previous_backend()


# chunk
@pytest.mark.skip("Testing takes a lot of time")
@handle_frontend_method(
    class_tree=CLASS_TREE,
    init_tree="torch.tensor",
    method_name="chunk",
    dtype_x_dim=helpers.dtype_values_axis(
        available_dtypes=helpers.get_dtypes("float"),
        min_num_dims=1,
        min_value=-1e04,
        max_value=1e04,
        force_int_axis=True,
        valid_axis=True,
    ),
    chunks=st.integers(
        min_value=1,
        max_value=5,
    ),
)
def test_torch_instance_chunk(
    dtype_x_dim,
    chunks,
    frontend,
    frontend_method_data,
    init_flags,
    method_flags,
    on_device,
):
    input_dtype, x, dim = dtype_x_dim
    helpers.test_frontend_method(
        init_input_dtypes=input_dtype,
        init_all_as_kwargs_np={
            "data": x[0],
        },
        method_input_dtypes=input_dtype,
        method_all_as_kwargs_np={
            "chunks": chunks,
            "dim": dim,
        },
        frontend_method_data=frontend_method_data,
        init_flags=init_flags,
        method_flags=method_flags,
        frontend=frontend,
        on_device=on_device,
    )


# any
@handle_frontend_method(
    class_tree=CLASS_TREE,
    init_tree="torch.tensor",
    method_name="any",
    dtype_input_axis=helpers.dtype_values_axis(
        available_dtypes=helpers.get_dtypes("numeric"),
        min_num_dims=1,
        min_value=-1e04,
        max_value=1e04,
        valid_axis=True,
        force_int_axis=True,
    ),
    keepdim=st.booleans(),
)
def test_torch_instance_any(
    dtype_input_axis,
    keepdim,
    frontend_method_data,
    init_flags,
    method_flags,
    frontend,
    on_device,
):
    input_dtype, x, axis = dtype_input_axis
    helpers.test_frontend_method(
        init_input_dtypes=input_dtype,
        init_all_as_kwargs_np={
            "data": x[0],
        },
        method_input_dtypes=input_dtype,
        method_all_as_kwargs_np={
            "dim": axis,
            "keepdim": keepdim,
        },
        frontend_method_data=frontend_method_data,
        init_flags=init_flags,
        method_flags=method_flags,
        frontend=frontend,
        on_device=on_device,
    )


# all
@handle_frontend_method(
    class_tree=CLASS_TREE,
    init_tree="torch.tensor",
    method_name="all",
    dtype_input_axis=helpers.dtype_values_axis(
        available_dtypes=helpers.get_dtypes("numeric"),
        min_num_dims=1,
        min_value=-1e04,
        max_value=1e04,
        valid_axis=True,
        force_int_axis=True,
    ),
    keepdim=st.booleans(),
)
def test_torch_instance_all(
    dtype_input_axis,
    keepdim,
    frontend_method_data,
    init_flags,
    method_flags,
    frontend,
    on_device,
):
    input_dtype, x, axis = dtype_input_axis
    helpers.test_frontend_method(
        init_input_dtypes=input_dtype,
        init_all_as_kwargs_np={
            "data": x[0],
        },
        method_input_dtypes=input_dtype,
        method_all_as_kwargs_np={
            "dim": axis,
            "keepdim": keepdim,
        },
        frontend_method_data=frontend_method_data,
        init_flags=init_flags,
        method_flags=method_flags,
        frontend=frontend,
        on_device=on_device,
    )


# add
@handle_frontend_method(
    class_tree=CLASS_TREE,
    init_tree="torch.tensor",
    method_name="add",
    dtype_and_x=helpers.dtype_and_values(
        available_dtypes=helpers.get_dtypes("float"),
        num_arrays=2,
        min_value=-1e04,
        max_value=1e04,
        allow_inf=False,
    ),
    alpha=st.floats(min_value=-1e04, max_value=1e04, allow_infinity=False),
)
def test_torch_instance_add(
    dtype_and_x,
    alpha,
    frontend,
    frontend_method_data,
    init_flags,
    method_flags,
    on_device,
):
    input_dtype, x = dtype_and_x
    helpers.test_frontend_method(
        init_input_dtypes=input_dtype,
        init_all_as_kwargs_np={
            "data": x[0],
        },
        method_input_dtypes=input_dtype,
        method_all_as_kwargs_np={
            "other": x[1],
            "alpha": alpha,
        },
        frontend_method_data=frontend_method_data,
        init_flags=init_flags,
        method_flags=method_flags,
        frontend=frontend,
        atol_=1e-02,
        on_device=on_device,
    )


# addmm
@handle_frontend_method(
    class_tree=CLASS_TREE,
    init_tree="torch.tensor",
    method_name="addmm",
    dtype_and_matrices=_get_dtype_input_and_matrices(with_input=True),
    beta=st.floats(
        min_value=-5,
        max_value=5,
        allow_nan=False,
        allow_subnormal=False,
        allow_infinity=False,
    ),
    alpha=st.floats(
        min_value=-5,
        max_value=5,
        allow_nan=False,
        allow_subnormal=False,
        allow_infinity=False,
    ),
)
def test_torch_instance_addmm(
    dtype_and_matrices,
    beta,
    alpha,
    frontend,
    frontend_method_data,
    init_flags,
    method_flags,
    on_device,
):
    input_dtype, x, mat1, mat2 = dtype_and_matrices
    helpers.test_frontend_method(
        init_input_dtypes=input_dtype,
        init_all_as_kwargs_np={
            "data": x,
        },
        method_input_dtypes=input_dtype,
        method_all_as_kwargs_np={
            "mat1": mat1,
            "mat2": mat2,
            "beta": beta,
            "alpha": alpha,
        },
        frontend_method_data=frontend_method_data,
        init_flags=init_flags,
        method_flags=method_flags,
        frontend=frontend,
        atol_=1e-02,
        on_device=on_device,
    )


# addmm_
@handle_frontend_method(
    class_tree=CLASS_TREE,
    init_tree="torch.tensor",
    method_name="addmm_",
    dtype_and_matrices=_get_dtype_input_and_matrices(with_input=True),
    beta=st.floats(
        min_value=-5,
        max_value=5,
        allow_nan=False,
        allow_subnormal=False,
        allow_infinity=False,
    ),
    alpha=st.floats(
        min_value=-5,
        max_value=5,
        allow_nan=False,
        allow_subnormal=False,
        allow_infinity=False,
    ),
)
def test_torch_instance_addmm_(
    dtype_and_matrices,
    beta,
    alpha,
    frontend,
    frontend_method_data,
    init_flags,
    method_flags,
    on_device,
):
    input_dtype, x, mat1, mat2 = dtype_and_matrices
    helpers.test_frontend_method(
        init_input_dtypes=input_dtype,
        init_all_as_kwargs_np={
            "data": x,
        },
        method_input_dtypes=input_dtype,
        method_all_as_kwargs_np={
            "mat1": mat1,
            "mat2": mat2,
            "beta": beta,
            "alpha": alpha,
        },
        frontend_method_data=frontend_method_data,
        init_flags=init_flags,
        method_flags=method_flags,
        frontend=frontend,
        atol_=1e-02,
        on_device=on_device,
    )


# addmv
@handle_frontend_method(
    class_tree=CLASS_TREE,
    init_tree="torch.tensor",
    method_name="addmv",
    dtype_and_matrices=_get_dtype_input_and_mat_vec(with_input=True),
    beta=st.floats(
        min_value=-5,
        max_value=5,
        allow_nan=False,
        allow_subnormal=False,
        allow_infinity=False,
    ),
    alpha=st.floats(
        min_value=-5,
        max_value=5,
        allow_nan=False,
        allow_subnormal=False,
        allow_infinity=False,
    ),
)
def test_torch_instance_addmv(
    dtype_and_matrices,
    beta,
    alpha,
    frontend,
    frontend_method_data,
    init_flags,
    method_flags,
    on_device,
):
    input_dtype, x, mat, vec = dtype_and_matrices
    helpers.test_frontend_method(
        init_input_dtypes=input_dtype,
        init_all_as_kwargs_np={
            "data": x,
        },
        method_input_dtypes=input_dtype,
        method_all_as_kwargs_np={
            "mat": mat,
            "vec": vec,
            "beta": beta,
            "alpha": alpha,
        },
        frontend_method_data=frontend_method_data,
        init_flags=init_flags,
        method_flags=method_flags,
        frontend=frontend,
        atol_=1e-02,
        on_device=on_device,
    )


# addbmm
@handle_frontend_method(
    class_tree=CLASS_TREE,
    init_tree="torch.tensor",
    method_name="addbmm",
    dtype_and_matrices=_get_dtype_and_3dbatch_matrices(with_input=True),
    beta=st.floats(
        min_value=-5,
        max_value=5,
        allow_nan=False,
        allow_subnormal=False,
        allow_infinity=False,
    ),
    alpha=st.floats(
        min_value=-5,
        max_value=5,
        allow_nan=False,
        allow_subnormal=False,
        allow_infinity=False,
    ),
)
def test_torch_instance_addbmm(
    dtype_and_matrices,
    beta,
    alpha,
    frontend,
    frontend_method_data,
    init_flags,
    method_flags,
    on_device,
):
    input_dtype, x, batch1, batch2 = dtype_and_matrices
    helpers.test_frontend_method(
        init_input_dtypes=input_dtype,
        init_all_as_kwargs_np={
            "data": x,
        },
        method_input_dtypes=input_dtype,
        method_all_as_kwargs_np={
            "batch1": batch1,
            "batch2": batch2,
            "beta": beta,
            "alpha": alpha,
        },
        frontend_method_data=frontend_method_data,
        init_flags=init_flags,
        method_flags=method_flags,
        frontend=frontend,
        atol_=1e-02,
        on_device=on_device,
    )


# addbmm_
@handle_frontend_method(
    class_tree=CLASS_TREE,
    init_tree="torch.tensor",
    method_name="addbmm_",
    dtype_and_matrices=_get_dtype_and_3dbatch_matrices(with_input=True),
    beta=st.floats(
        min_value=-5,
        max_value=5,
        allow_nan=False,
        allow_subnormal=False,
        allow_infinity=False,
    ),
    alpha=st.floats(
        min_value=-5,
        max_value=5,
        allow_nan=False,
        allow_subnormal=False,
        allow_infinity=False,
    ),
)
def test_torch_instance_addbmm_(
    dtype_and_matrices,
    beta,
    alpha,
    frontend,
    frontend_method_data,
    init_flags,
    method_flags,
    on_device,
):
    input_dtype, x, batch1, batch2 = dtype_and_matrices
    helpers.test_frontend_method(
        init_input_dtypes=input_dtype,
        init_all_as_kwargs_np={
            "data": x,
        },
        method_input_dtypes=input_dtype,
        method_all_as_kwargs_np={
            "batch1": batch1,
            "batch2": batch2,
            "beta": beta,
            "alpha": alpha,
        },
        frontend_method_data=frontend_method_data,
        init_flags=init_flags,
        method_flags=method_flags,
        frontend=frontend,
        atol_=1e-02,
        on_device=on_device,
    )


# sub
@handle_frontend_method(
    class_tree=CLASS_TREE,
    init_tree="torch.tensor",
    method_name="sub",
    dtype_and_x=helpers.dtype_and_values(
        available_dtypes=helpers.get_dtypes("float"),
        num_arrays=2,
        min_value=-1e04,
        max_value=1e04,
        allow_inf=False,
    ),
    alpha=st.floats(min_value=-1e04, max_value=1e04, allow_infinity=False),
)
def test_torch_instance_sub(
    dtype_and_x,
    alpha,
    frontend,
    frontend_method_data,
    init_flags,
    method_flags,
    on_device,
):
    input_dtype, x = dtype_and_x
    helpers.test_frontend_method(
        init_input_dtypes=input_dtype,
        init_all_as_kwargs_np={
            "data": x[0],
        },
        method_input_dtypes=input_dtype,
        method_all_as_kwargs_np={
            "other": x[1],
            "alpha": alpha,
        },
        frontend_method_data=frontend_method_data,
        init_flags=init_flags,
        method_flags=method_flags,
        frontend=frontend,
        atol_=1e-02,
        on_device=on_device,
    )


# new_ones
@handle_frontend_method(
    class_tree=CLASS_TREE,
    init_tree="torch.tensor",
    method_name="new_ones",
    dtype_and_x=helpers.dtype_and_values(available_dtypes=helpers.get_dtypes("float")),
    size=helpers.get_shape(
        allow_none=False,
        min_num_dims=1,
        max_num_dims=5,
        min_dim_size=1,
        max_dim_size=10,
    ),
    dtypes=_dtypes(),
    requires_grad=_requires_grad(),
)
def test_torch_instance_new_ones(
    dtype_and_x,
    size,
    dtypes,
    requires_grad,
    on_device,
    frontend_method_data,
    init_flags,
    method_flags,
    frontend,
):
    input_dtype, x = dtype_and_x
    helpers.test_frontend_method(
        init_input_dtypes=input_dtype,
        init_all_as_kwargs_np={
            "data": x[0],
        },
        method_input_dtypes=dtypes,
        method_all_as_kwargs_np={
            "size": size,
            "dtype": dtypes[0],
            "requires_grad": requires_grad,
            "device": on_device,
        },
        frontend_method_data=frontend_method_data,
        init_flags=init_flags,
        method_flags=method_flags,
        frontend=frontend,
        on_device=on_device,
    )


# new_zeros
@handle_frontend_method(
    class_tree=CLASS_TREE,
    init_tree="torch.tensor",
    method_name="new_zeros",
    dtype_and_x=helpers.dtype_and_values(available_dtypes=helpers.get_dtypes("valid")),
    size=helpers.get_shape(
        allow_none=False,
        min_num_dims=1,
        max_num_dims=5,
        min_dim_size=1,
        max_dim_size=10,
    ),
    dtypes=_dtypes(),
    requires_grad=_requires_grad(),
)
def test_torch_instance_new_zeros(
    dtype_and_x,
    size,
    dtypes,
    requires_grad,
    on_device,
    frontend_method_data,
    init_flags,
    method_flags,
    frontend,
):
    input_dtype, x = dtype_and_x
    helpers.test_frontend_method(
        init_input_dtypes=input_dtype,
        init_all_as_kwargs_np={
            "data": x[0],
        },
        method_input_dtypes=dtypes,
        method_all_as_kwargs_np={
            "size": size,
            "dtype": dtypes[0],
            "requires_grad": requires_grad,
            "device": on_device,
        },
        frontend_method_data=frontend_method_data,
        init_flags=init_flags,
        method_flags=method_flags,
        frontend=frontend,
        on_device=on_device,
    )


@handle_frontend_method(
    class_tree=CLASS_TREE,
    init_tree="torch.tensor",
    method_name="reshape",
    dtype_x=helpers.dtype_and_values(
        available_dtypes=helpers.get_dtypes("valid"),
        shape=st.shared(helpers.get_shape(), key="value_shape"),
    ),
    shape=helpers.reshape_shapes(
        shape=st.shared(helpers.get_shape(), key="value_shape")
    ),
    unpack_shape=st.booleans(),
)
def test_torch_instance_reshape(
    dtype_x,
    shape,
    unpack_shape,
    frontend_method_data,
    init_flags,
    method_flags,
    frontend,
    on_device,
):
    input_dtype, x = dtype_x
    shape = {
        "shape": shape,
    }
    if unpack_shape:
        method_flags.num_positional_args = len(shape["shape"]) + 1
        i = 0
        for x_ in shape["shape"]:
            shape["x{}".format(i)] = x_
            i += 1
    helpers.test_frontend_method(
        init_input_dtypes=input_dtype,
        init_all_as_kwargs_np={
            "data": x[0],
        },
        method_input_dtypes=input_dtype,
        method_all_as_kwargs_np=shape,
        frontend_method_data=frontend_method_data,
        init_flags=init_flags,
        method_flags=method_flags,
        frontend=frontend,
        on_device=on_device,
    )


# reshape_as
@handle_frontend_method(
    class_tree=CLASS_TREE,
    init_tree="torch.tensor",
    method_name="reshape_as",
    dtype_x=helpers.dtype_and_values(
        available_dtypes=helpers.get_dtypes("valid"), num_arrays=2
    ),
)
def test_torch_instance_reshape_as(
    dtype_x,
    frontend_method_data,
    init_flags,
    method_flags,
    frontend,
    on_device,
):
    input_dtype, x = dtype_x
    helpers.test_frontend_method(
        init_input_dtypes=input_dtype,
        init_all_as_kwargs_np={
            "data": x[0],
        },
        method_input_dtypes=input_dtype,
        method_all_as_kwargs_np={
            "other": x[1],
        },
        frontend_method_data=frontend_method_data,
        init_flags=init_flags,
        method_flags=method_flags,
        frontend=frontend,
        on_device=on_device,
    )


# sin
@handle_frontend_method(
    class_tree=CLASS_TREE,
    init_tree="torch.tensor",
    method_name="sin",
    dtype_and_x=helpers.dtype_and_values(
        available_dtypes=helpers.get_dtypes("float"),
        allow_inf=False,
    ),
)
def test_torch_instance_sin(
    dtype_and_x,
    frontend_method_data,
    init_flags,
    method_flags,
    frontend,
    on_device,
):
    input_dtype, x = dtype_and_x
    helpers.test_frontend_method(
        init_input_dtypes=input_dtype,
        init_all_as_kwargs_np={
            "data": x[0],
        },
        method_input_dtypes=input_dtype,
        method_all_as_kwargs_np={},
        frontend_method_data=frontend_method_data,
        init_flags=init_flags,
        method_flags=method_flags,
        frontend=frontend,
        on_device=on_device,
    )


# arcsin
@handle_frontend_method(
    class_tree=CLASS_TREE,
    init_tree="torch.tensor",
    method_name="arcsin",
    dtype_and_x=helpers.dtype_and_values(
        available_dtypes=helpers.get_dtypes("float"),
        allow_inf=False,
    ),
)
def test_torch_instance_arcsin(
    dtype_and_x,
    frontend_method_data,
    init_flags,
    method_flags,
    frontend,
    on_device,
):
    input_dtype, x = dtype_and_x
    helpers.test_frontend_method(
        init_input_dtypes=input_dtype,
        init_all_as_kwargs_np={
            "data": x[0],
        },
        method_input_dtypes=input_dtype,
        method_all_as_kwargs_np={},
        frontend_method_data=frontend_method_data,
        init_flags=init_flags,
        method_flags=method_flags,
        frontend=frontend,
        on_device=on_device,
    )


# sum
@handle_frontend_method(
    class_tree=CLASS_TREE,
    init_tree="torch.tensor",
    method_name="sum",
    dtype_x_dim=_get_castable_dtype(
        min_value=-1e04,
        max_value=1e04,
    ),
    keepdim=st.booleans(),
)
def test_torch_instance_sum(
    dtype_x_dim,
    keepdim,
    frontend_method_data,
    init_flags,
    method_flags,
    frontend,
    on_device,
):
    input_dtype, x, dim, castable_dtype = dtype_x_dim
    if method_flags.as_variable:
        castable_dtype = input_dtype
    input_dtype = [input_dtype]
    helpers.test_frontend_method(
        init_input_dtypes=input_dtype,
        init_all_as_kwargs_np={
            "data": x[0],
        },
        method_input_dtypes=input_dtype,
        method_all_as_kwargs_np={
            "dim": dim,
            "keepdim": keepdim,
            "dtype": castable_dtype,
        },
        frontend_method_data=frontend_method_data,
        init_flags=init_flags,
        method_flags=method_flags,
        frontend=frontend,
        on_device=on_device,
    )


# atan
@handle_frontend_method(
    class_tree=CLASS_TREE,
    init_tree="torch.tensor",
    method_name="atan",
    dtype_and_x=helpers.dtype_and_values(
        available_dtypes=helpers.get_dtypes("float"),
        allow_inf=False,
    ),
)
def test_torch_instance_atan(
    dtype_and_x,
    frontend_method_data,
    init_flags,
    method_flags,
    frontend,
    on_device,
):
    input_dtype, x = dtype_and_x
    helpers.test_frontend_method(
        init_input_dtypes=input_dtype,
        init_all_as_kwargs_np={
            "data": x[0],
        },
        method_input_dtypes=input_dtype,
        method_all_as_kwargs_np={},
        frontend_method_data=frontend_method_data,
        init_flags=init_flags,
        method_flags=method_flags,
        frontend=frontend,
        on_device=on_device,
    )


# atan2
@handle_frontend_method(
    class_tree=CLASS_TREE,
    init_tree="torch.tensor",
    method_name="atan2",
    dtype_and_x=helpers.dtype_and_values(
        available_dtypes=helpers.get_dtypes("float"),
        num_arrays=2,
    ),
)
def test_torch_instance_atan2(
    dtype_and_x,
    frontend_method_data,
    init_flags,
    method_flags,
    frontend,
    on_device,
):
    input_dtype, x = dtype_and_x
    helpers.test_frontend_method(
        init_input_dtypes=input_dtype,
        init_all_as_kwargs_np={
            "data": x[0],
        },
        method_input_dtypes=input_dtype,
        method_all_as_kwargs_np={
            "other": x[1],
        },
        frontend_method_data=frontend_method_data,
        init_flags=init_flags,
        method_flags=method_flags,
        frontend=frontend,
        on_device=on_device,
    )


# sin_
@handle_frontend_method(
    class_tree=CLASS_TREE,
    init_tree="torch.tensor",
    method_name="sin_",
    dtype_and_x=helpers.dtype_and_values(
        available_dtypes=helpers.get_dtypes("float"),
        allow_inf=False,
    ),
)
def test_torch_instance_sin_(
    dtype_and_x,
    frontend_method_data,
    init_flags,
    method_flags,
    frontend,
    on_device,
):
    input_dtype, x = dtype_and_x
    helpers.test_frontend_method(
        init_input_dtypes=input_dtype,
        init_all_as_kwargs_np={
            "data": x[0],
        },
        method_input_dtypes=input_dtype,
        method_all_as_kwargs_np={},
        frontend_method_data=frontend_method_data,
        init_flags=init_flags,
        method_flags=method_flags,
        frontend=frontend,
        on_device=on_device,
    )


# cos
@handle_frontend_method(
    class_tree=CLASS_TREE,
    init_tree="torch.tensor",
    method_name="cos",
    dtype_and_x=helpers.dtype_and_values(
        available_dtypes=helpers.get_dtypes("float"),
        allow_inf=False,
    ),
)
def test_torch_instance_cos(
    dtype_and_x,
    frontend_method_data,
    init_flags,
    method_flags,
    frontend,
    on_device,
):
    input_dtype, x = dtype_and_x
    helpers.test_frontend_method(
        init_input_dtypes=input_dtype,
        init_all_as_kwargs_np={
            "data": x[0],
        },
        method_input_dtypes=input_dtype,
        method_all_as_kwargs_np={},
        frontend_method_data=frontend_method_data,
        init_flags=init_flags,
        method_flags=method_flags,
        frontend=frontend,
        on_device=on_device,
    )


# cos_
@handle_frontend_method(
    class_tree=CLASS_TREE,
    init_tree="torch.tensor",
    method_name="cos_",
    dtype_and_x=helpers.dtype_and_values(
        available_dtypes=helpers.get_dtypes("float"),
        allow_inf=False,
    ),
)
def test_torch_instance_cos_(
    dtype_and_x,
    frontend_method_data,
    init_flags,
    method_flags,
    frontend,
    on_device,
):
    input_dtype, x = dtype_and_x
    helpers.test_frontend_method(
        init_input_dtypes=input_dtype,
        init_all_as_kwargs_np={
            "data": list(x[0]) if type(x[0]) == int else x[0],
        },
        method_input_dtypes=input_dtype,
        method_all_as_kwargs_np={},
        frontend_method_data=frontend_method_data,
        init_flags=init_flags,
        method_flags=method_flags,
        frontend=frontend,
        on_device=on_device,
    )


# sinh
@handle_frontend_method(
    class_tree=CLASS_TREE,
    init_tree="torch.tensor",
    method_name="sinh",
    dtype_and_x=helpers.dtype_and_values(
        available_dtypes=helpers.get_dtypes("float"),
        allow_inf=False,
    ),
)
def test_torch_instance_sinh(
    dtype_and_x,
    frontend_method_data,
    init_flags,
    method_flags,
    frontend,
    on_device,
):
    input_dtype, x = dtype_and_x
    helpers.test_frontend_method(
        init_input_dtypes=input_dtype,
        init_all_as_kwargs_np={
            "data": x[0],
        },
        method_input_dtypes=input_dtype,
        method_all_as_kwargs_np={},
        frontend_method_data=frontend_method_data,
        init_flags=init_flags,
        method_flags=method_flags,
        frontend=frontend,
        on_device=on_device,
    )


# sinh_
@handle_frontend_method(
    class_tree=CLASS_TREE,
    init_tree="torch.tensor",
    method_name="sinh_",
    dtype_and_x=helpers.dtype_and_values(
        available_dtypes=helpers.get_dtypes("float"),
        allow_inf=False,
    ),
)
def test_torch_instance_sinh_(
    dtype_and_x,
    frontend_method_data,
    init_flags,
    method_flags,
    frontend,
    on_device,
):
    input_dtype, x = dtype_and_x
    helpers.test_frontend_method(
        init_input_dtypes=input_dtype,
        init_all_as_kwargs_np={
            "data": x[0],
        },
        method_input_dtypes=input_dtype,
        method_all_as_kwargs_np={},
        frontend_method_data=frontend_method_data,
        init_flags=init_flags,
        method_flags=method_flags,
        frontend=frontend,
        on_device=on_device,
    )


# cosh
@handle_frontend_method(
    class_tree=CLASS_TREE,
    init_tree="torch.tensor",
    method_name="cosh",
    dtype_and_x=helpers.dtype_and_values(
        available_dtypes=helpers.get_dtypes("float"),
        allow_inf=False,
    ),
)
def test_torch_instance_cosh(
    dtype_and_x,
    frontend_method_data,
    init_flags,
    method_flags,
    frontend,
    on_device,
):
    input_dtype, x = dtype_and_x
    helpers.test_frontend_method(
        init_input_dtypes=input_dtype,
        init_all_as_kwargs_np={
            "data": x[0],
        },
        method_input_dtypes=input_dtype,
        method_all_as_kwargs_np={},
        frontend_method_data=frontend_method_data,
        init_flags=init_flags,
        method_flags=method_flags,
        frontend=frontend,
        on_device=on_device,
    )


# cosh_
@handle_frontend_method(
    class_tree=CLASS_TREE,
    init_tree="torch.tensor",
    method_name="cosh_",
    dtype_and_x=helpers.dtype_and_values(
        available_dtypes=helpers.get_dtypes("float"),
        allow_inf=False,
    ),
)
def test_torch_instance_cosh_(
    dtype_and_x,
    frontend_method_data,
    init_flags,
    method_flags,
    frontend,
    on_device,
):
    input_dtype, x = dtype_and_x
    helpers.test_frontend_method(
        init_input_dtypes=input_dtype,
        init_all_as_kwargs_np={
            "data": x[0],
        },
        method_input_dtypes=input_dtype,
        method_all_as_kwargs_np={},
        frontend_method_data=frontend_method_data,
        init_flags=init_flags,
        method_flags=method_flags,
        frontend=frontend,
        on_device=on_device,
        rtol_=1e-2,
        atol_=1e-2,
    )


# view
@handle_frontend_method(
    class_tree=CLASS_TREE,
    init_tree="torch.tensor",
    method_name="view",
    dtype_x=helpers.dtype_and_values(
        available_dtypes=helpers.get_dtypes("valid"),
        shape=st.shared(helpers.get_shape(), key="value_shape"),
    ),
    shape=helpers.reshape_shapes(
        shape=st.shared(helpers.get_shape(min_num_dims=1), key="value_shape")
    ),
)
def test_torch_instance_view(
    dtype_x,
    shape,
    frontend_method_data,
    init_flags,
    method_flags,
    frontend,
    on_device,
):
    input_dtype, x = dtype_x
    helpers.test_frontend_method(
        init_input_dtypes=input_dtype,
        init_all_as_kwargs_np={
            "data": x[0],
        },
        method_input_dtypes=input_dtype,
        method_all_as_kwargs_np={
            "size": shape,
        },
        frontend_method_data=frontend_method_data,
        init_flags=init_flags,
        method_flags=method_flags,
        frontend=frontend,
        on_device=on_device,
    )


@handle_frontend_method(
    class_tree=CLASS_TREE,
    init_tree="torch.tensor",
    method_name="float",
    dtype_x=helpers.dtype_and_values(
        available_dtypes=helpers.get_dtypes("valid"),
    ),
)
def test_torch_instance_float(
    dtype_x,
    frontend_method_data,
    init_flags,
    method_flags,
    frontend,
    on_device,
):
    input_dtype, x = dtype_x
    helpers.test_frontend_method(
        init_input_dtypes=input_dtype,
        init_all_as_kwargs_np={
            "data": x[0],
        },
        method_input_dtypes=input_dtype,
        method_all_as_kwargs_np={},
        frontend_method_data=frontend_method_data,
        init_flags=init_flags,
        method_flags=method_flags,
        frontend=frontend,
        on_device=on_device,
    )


# asinh
@handle_frontend_method(
    class_tree=CLASS_TREE,
    init_tree="torch.tensor",
    method_name="asinh",
    dtype_and_x=helpers.dtype_and_values(
        available_dtypes=helpers.get_dtypes("float"),
        allow_inf=False,
    ),
)
def test_torch_instance_asinh(
    dtype_and_x,
    frontend_method_data,
    init_flags,
    method_flags,
    frontend,
    on_device,
):
    input_dtype, x = dtype_and_x
    helpers.test_frontend_method(
        init_input_dtypes=input_dtype,
        init_all_as_kwargs_np={
            "data": x[0],
        },
        method_input_dtypes=input_dtype,
        method_all_as_kwargs_np={},
        frontend_method_data=frontend_method_data,
        init_flags=init_flags,
        method_flags=method_flags,
        frontend=frontend,
        rtol_=1e-2,
        atol_=1e-2,
        on_device=on_device,
    )


# asinh_
@handle_frontend_method(
    class_tree=CLASS_TREE,
    init_tree="torch.tensor",
    method_name="asinh_",
    dtype_and_x=helpers.dtype_and_values(
        available_dtypes=helpers.get_dtypes("float"),
        allow_inf=False,
    ),
)
def test_torch_instance_asinh_(
    dtype_and_x,
    frontend_method_data,
    init_flags,
    method_flags,
    frontend,
    on_device,
):
    input_dtype, x = dtype_and_x
    helpers.test_frontend_method(
        init_input_dtypes=input_dtype,
        init_all_as_kwargs_np={
            "data": x[0],
        },
        method_input_dtypes=input_dtype,
        method_all_as_kwargs_np={},
        frontend_method_data=frontend_method_data,
        init_flags=init_flags,
        method_flags=method_flags,
        frontend=frontend,
        rtol_=1e-2,
        atol_=1e-2,
        on_device=on_device,
    )


# tan
@handle_frontend_method(
    class_tree=CLASS_TREE,
    init_tree="torch.tensor",
    method_name="tan",
    dtype_and_x=helpers.dtype_and_values(
        available_dtypes=helpers.get_dtypes("float"),
        allow_inf=False,
    ),
)
def test_torch_instance_tan(
    dtype_and_x,
    frontend_method_data,
    init_flags,
    method_flags,
    frontend,
    on_device,
):
    input_dtype, x = dtype_and_x
    helpers.test_frontend_method(
        init_input_dtypes=input_dtype,
        init_all_as_kwargs_np={
            "data": x[0],
        },
        method_input_dtypes=input_dtype,
        method_all_as_kwargs_np={},
        frontend_method_data=frontend_method_data,
        init_flags=init_flags,
        method_flags=method_flags,
        frontend=frontend,
        on_device=on_device,
    )


# tanh
@handle_frontend_method(
    class_tree=CLASS_TREE,
    init_tree="torch.tensor",
    method_name="tanh",
    dtype_and_x=helpers.dtype_and_values(
        available_dtypes=helpers.get_dtypes("float"),
        allow_inf=False,
    ),
)
def test_torch_instance_tanh(
    dtype_and_x,
    frontend_method_data,
    init_flags,
    method_flags,
    frontend,
    on_device,
):
    input_dtype, x = dtype_and_x
    helpers.test_frontend_method(
        init_input_dtypes=input_dtype,
        init_all_as_kwargs_np={
            "data": x[0],
        },
        method_input_dtypes=input_dtype,
        method_all_as_kwargs_np={},
        frontend_method_data=frontend_method_data,
        init_flags=init_flags,
        method_flags=method_flags,
        frontend=frontend,
        on_device=on_device,
    )


# tanh_
@handle_frontend_method(
    class_tree=CLASS_TREE,
    init_tree="torch.tensor",
    method_name="tanh_",
    dtype_and_x=helpers.dtype_and_values(
        available_dtypes=helpers.get_dtypes("float"),
        allow_inf=False,
    ),
)
def test_torch_instance_tanh_(
    dtype_and_x,
    frontend_method_data,
    init_flags,
    method_flags,
    frontend,
    on_device,
):
    input_dtype, x = dtype_and_x
    helpers.test_frontend_method(
        init_input_dtypes=input_dtype,
        init_all_as_kwargs_np={
            "data": x[0],
        },
        method_input_dtypes=input_dtype,
        method_all_as_kwargs_np={},
        frontend_method_data=frontend_method_data,
        init_flags=init_flags,
        method_flags=method_flags,
        frontend=frontend,
        on_device=on_device,
    )


# asin
@handle_frontend_method(
    class_tree=CLASS_TREE,
    init_tree="torch.tensor",
    method_name="asin",
    dtype_and_x=helpers.dtype_and_values(
        available_dtypes=helpers.get_dtypes("float"),
        allow_inf=False,
    ),
)
def test_torch_instance_asin(
    dtype_and_x,
    frontend_method_data,
    init_flags,
    method_flags,
    frontend,
    on_device,
):
    input_dtype, x = dtype_and_x
    helpers.test_frontend_method(
        init_input_dtypes=input_dtype,
        init_all_as_kwargs_np={
            "data": x[0],
        },
        method_input_dtypes=input_dtype,
        method_all_as_kwargs_np={},
        frontend_method_data=frontend_method_data,
        init_flags=init_flags,
        method_flags=method_flags,
        frontend=frontend,
        on_device=on_device,
    )


# amax
@handle_frontend_method(
    class_tree=CLASS_TREE,
    init_tree="torch.tensor",
    method_name="amax",
    dtype_x_axis=helpers.dtype_values_axis(
        available_dtypes=helpers.get_dtypes("numeric"),
        valid_axis=True,
        force_int_axis=True,
    ),
    keepdim=st.booleans(),
)
def test_torch_instance_amax(
    dtype_x_axis,
    keepdim,
    frontend_method_data,
    init_flags,
    method_flags,
    frontend,
    on_device,
):
    input_dtype, x, axis = dtype_x_axis
    helpers.test_frontend_method(
        init_input_dtypes=input_dtype,
        init_all_as_kwargs_np={
            "data": x[0],
        },
        method_input_dtypes=input_dtype,
        method_all_as_kwargs_np={
            "dim": axis,
            "keepdim": keepdim,
        },
        frontend_method_data=frontend_method_data,
        init_flags=init_flags,
        method_flags=method_flags,
        frontend=frontend,
        on_device=on_device,
    )


# abs
@handle_frontend_method(
    class_tree=CLASS_TREE,
    init_tree="torch.tensor",
    method_name="abs",
    dtype_and_x=helpers.dtype_and_values(
        available_dtypes=helpers.get_dtypes("float"),
    ),
)
def test_torch_instance_abs(
    dtype_and_x,
    frontend_method_data,
    init_flags,
    method_flags,
    frontend,
    on_device,
):
    input_dtype, x = dtype_and_x
    helpers.test_frontend_method(
        init_input_dtypes=input_dtype,
        init_all_as_kwargs_np={
            "data": x[0],
        },
        method_input_dtypes=input_dtype,
        method_all_as_kwargs_np={},
        frontend_method_data=frontend_method_data,
        init_flags=init_flags,
        method_flags=method_flags,
        frontend=frontend,
        on_device=on_device,
    )


# abs_
@handle_frontend_method(
    class_tree=CLASS_TREE,
    init_tree="torch.tensor",
    method_name="abs_",
    dtype_and_x=helpers.dtype_and_values(
        available_dtypes=helpers.get_dtypes("float"),
    ),
)
def test_torch_instance_abs_(
    dtype_and_x,
    frontend_method_data,
    init_flags,
    method_flags,
    frontend,
    on_device,
):
    input_dtype, x = dtype_and_x
    helpers.test_frontend_method(
        init_input_dtypes=input_dtype,
        init_all_as_kwargs_np={
            "data": x[0],
        },
        method_input_dtypes=input_dtype,
        method_all_as_kwargs_np={},
        frontend_method_data=frontend_method_data,
        init_flags=init_flags,
        method_flags=method_flags,
        frontend=frontend,
        on_device=on_device,
    )


# amin
@handle_frontend_method(
    class_tree=CLASS_TREE,
    init_tree="torch.tensor",
    method_name="amin",
    dtype_x_axis=helpers.dtype_values_axis(
        available_dtypes=helpers.get_dtypes("numeric"),
        valid_axis=True,
        force_int_axis=True,
    ),
    keepdim=st.booleans(),
)
def test_torch_instance_amin(
    dtype_x_axis,
    keepdim,
    frontend_method_data,
    init_flags,
    method_flags,
    frontend,
    on_device,
):
    input_dtype, x, axis = dtype_x_axis
    helpers.test_frontend_method(
        init_input_dtypes=input_dtype,
        init_all_as_kwargs_np={
            "data": x[0],
        },
        method_input_dtypes=input_dtype,
        method_all_as_kwargs_np={
            "dim": axis,
            "keepdim": keepdim,
        },
        frontend_method_data=frontend_method_data,
        init_flags=init_flags,
        method_flags=method_flags,
        frontend=frontend,
        on_device=on_device,
    )


# aminmax
@handle_frontend_method(
    class_tree=CLASS_TREE,
    init_tree="torch.tensor",
    method_name="aminmax",
    dtype_input_axis=helpers.dtype_and_values(
        available_dtypes=helpers.get_dtypes("numeric"),
    ),
)
def test_torch_instance_aminmax(
    dtype_input_axis,
    frontend_method_data,
    init_flags,
    method_flags,
    frontend,
    on_device,
):
    input_dtype, x = dtype_input_axis
    helpers.test_frontend_method(
        init_input_dtypes=input_dtype,
        init_all_as_kwargs_np={
            "data": x[0],
        },
        method_input_dtypes=input_dtype,
        method_all_as_kwargs_np={},
        frontend_method_data=frontend_method_data,
        init_flags=init_flags,
        method_flags=method_flags,
        frontend=frontend,
        on_device=on_device,
    )


# bernoulli
@handle_frontend_method(
    class_tree=CLASS_TREE,
    init_tree="torch.tensor",
    method_name="bernoulli",
    dtype_and_x=helpers.dtype_and_values(
        available_dtypes=helpers.get_dtypes("valid"),
    ),
    test_with_out=st.just(True),
)
def test_torch_instance_bernoulli(
    dtype_and_x,
    frontend,
    frontend_method_data,
    init_flags,
    method_flags,
):
    input_dtype, x = dtype_and_x
    helpers.test_frontend_method(
        init_input_dtypes=input_dtype,
        init_all_as_kwargs_np={
            "input": x[0],
        },
        method_input_dtypes=input_dtype,
        method_all_as_kwargs_np={"generator": x[1], "out": x[2]},
        frontend_method_data=frontend_method_data,
        init_flags=init_flags,
        method_flags=method_flags,
        frontend=frontend,
    )


# contiguous
@handle_frontend_method(
    class_tree=CLASS_TREE,
    init_tree="torch.tensor",
    method_name="contiguous",
    dtype_and_x=helpers.dtype_and_values(
        available_dtypes=helpers.get_dtypes("float"),
        allow_inf=False,
    ),
)
def test_torch_instance_contiguous(
    dtype_and_x,
    frontend_method_data,
    init_flags,
    method_flags,
    frontend,
    on_device,
):
    input_dtype, x = dtype_and_x
    helpers.test_frontend_method(
        init_input_dtypes=input_dtype,
        init_all_as_kwargs_np={
            "data": x[0],
        },
        method_input_dtypes=input_dtype,
        method_all_as_kwargs_np={},
        frontend_method_data=frontend_method_data,
        init_flags=init_flags,
        method_flags=method_flags,
        frontend=frontend,
        on_device=on_device,
    )


# log
@handle_frontend_method(
    class_tree=CLASS_TREE,
    init_tree="torch.tensor",
    method_name="log",
    dtype_and_x=helpers.dtype_and_values(
        available_dtypes=helpers.get_dtypes("float"),
        allow_inf=False,
    ),
)
def test_torch_instance_log(
    dtype_and_x,
    frontend_method_data,
    init_flags,
    method_flags,
    frontend,
    on_device,
):
    input_dtype, x = dtype_and_x
    helpers.test_frontend_method(
        init_input_dtypes=input_dtype,
        init_all_as_kwargs_np={
            "data": x[0],
        },
        method_input_dtypes=input_dtype,
        method_all_as_kwargs_np={},
        frontend_method_data=frontend_method_data,
        init_flags=init_flags,
        method_flags=method_flags,
        frontend=frontend,
        on_device=on_device,
    )


# log_
@handle_frontend_method(
    class_tree=CLASS_TREE,
    init_tree="torch.tensor",
    method_name="log_",
    dtype_and_x=helpers.dtype_and_values(
        available_dtypes=helpers.get_dtypes("float"),
        allow_inf=False,
    ),
)
def test_torch_instance_log_(
    dtype_and_x,
    frontend_method_data,
    init_flags,
    method_flags,
    frontend,
    on_device,
):
    input_dtype, x = dtype_and_x
    helpers.test_frontend_method(
        init_input_dtypes=input_dtype,
        init_all_as_kwargs_np={
            "data": x[0],
        },
        method_input_dtypes=input_dtype,
        method_all_as_kwargs_np={},
        frontend_method_data=frontend_method_data,
        init_flags=init_flags,
        method_flags=method_flags,
        frontend=frontend,
        on_device=on_device,
    )


# log2
@handle_frontend_method(
    class_tree=CLASS_TREE,
    init_tree="torch.tensor",
    method_name="log2",
    dtype_and_x=helpers.dtype_and_values(
        available_dtypes=helpers.get_dtypes("float"),
        allow_inf=False,
    ),
)
def test_torch_instance_log2(
    dtype_and_x,
    frontend_method_data,
    init_flags,
    method_flags,
    frontend,
    on_device,
):
    input_dtype, x = dtype_and_x
    helpers.test_frontend_method(
        init_input_dtypes=input_dtype,
        init_all_as_kwargs_np={
            "data": x[0],
        },
        method_input_dtypes=input_dtype,
        method_all_as_kwargs_np={},
        frontend_method_data=frontend_method_data,
        init_flags=init_flags,
        method_flags=method_flags,
        frontend=frontend,
        on_device=on_device,
    )


# __bool__
@handle_frontend_method(
    class_tree=CLASS_TREE,
    init_tree="torch.tensor",
    method_name="__bool__",
    dtype_and_x=helpers.dtype_and_values(
        max_dim_size=1,
        min_value=-1e04,
        max_value=1e04,
    ),
)
def test_torch_special_bool(
    dtype_and_x,
    frontend_method_data,
    init_flags,
    method_flags,
    frontend,
    on_device,
):
    input_dtype, x = dtype_and_x
    helpers.test_frontend_method(
        init_input_dtypes=input_dtype,
        init_all_as_kwargs_np={
            "data": x[0],
        },
        method_input_dtypes=[],
        method_all_as_kwargs_np={},
        frontend_method_data=frontend_method_data,
        init_flags=init_flags,
        method_flags=method_flags,
        frontend=frontend,
        on_device=on_device,
    )


# __add__
@handle_frontend_method(
    class_tree=CLASS_TREE,
    init_tree="torch.tensor",
    method_name="__add__",
    dtype_and_x=helpers.dtype_and_values(
        available_dtypes=helpers.get_dtypes("float"),
        num_arrays=2,
        min_value=-1e04,
        max_value=1e04,
        allow_inf=False,
    ),
)
def test_torch_special_add(
    dtype_and_x,
    frontend_method_data,
    init_flags,
    method_flags,
    frontend,
    on_device,
):
    input_dtype, x = dtype_and_x
    helpers.test_frontend_method(
        init_input_dtypes=input_dtype,
        init_all_as_kwargs_np={
            "data": x[0],
        },
        method_input_dtypes=input_dtype,
        method_all_as_kwargs_np={
            "other": x[1],
        },
        frontend_method_data=frontend_method_data,
        init_flags=init_flags,
        method_flags=method_flags,
        frontend=frontend,
        on_device=on_device,
    )


# arcsinh
@handle_frontend_method(
    class_tree=CLASS_TREE,
    init_tree="torch.tensor",
    method_name="arcsinh",
    dtype_and_x=helpers.dtype_and_values(
        min_value=-1.0,
        max_value=1.0,
        available_dtypes=helpers.get_dtypes("float"),
    ),
)
def test_torch_instance_arcsinh(
    dtype_and_x,
    frontend_method_data,
    init_flags,
    method_flags,
    frontend,
    on_device,
):
    input_dtype, x = dtype_and_x
    helpers.test_frontend_method(
        init_input_dtypes=input_dtype,
        init_all_as_kwargs_np={
            "data": x[0],
        },
        method_input_dtypes=[],
        method_all_as_kwargs_np={},
        frontend_method_data=frontend_method_data,
        init_flags=init_flags,
        method_flags=method_flags,
        frontend=frontend,
        on_device=on_device,
    )


# __long__
@handle_frontend_method(
    class_tree=CLASS_TREE,
    init_tree="torch.tensor",
    method_name="__long__",
    dtype_and_x=helpers.dtype_and_values(
        available_dtypes=helpers.get_dtypes("integer"),
        min_value=-1e04,
        max_value=1e04,
        allow_inf=False,
    ),
)
def test_torch_special_long(
    dtype_and_x,
    frontend_method_data,
    init_flags,
    method_flags,
    frontend,
    on_device,
):
    input_dtype, x = dtype_and_x
    helpers.test_frontend_method(
        init_input_dtypes=input_dtype,
        init_all_as_kwargs_np={
            "data": x[0],
        },
        method_input_dtypes=input_dtype,
        method_all_as_kwargs_np={},
        frontend_method_data=frontend_method_data,
        init_flags=init_flags,
        method_flags=method_flags,
        frontend=frontend,
        on_device=on_device,
    )


# __radd__
@handle_frontend_method(
    class_tree=CLASS_TREE,
    init_tree="torch.tensor",
    method_name="__radd__",
    dtype_and_x=helpers.dtype_and_values(
        available_dtypes=helpers.get_dtypes("float"),
        num_arrays=2,
        min_value=-1e04,
        max_value=1e04,
        allow_inf=False,
    ),
)
def test_torch_special_radd(
    dtype_and_x,
    frontend_method_data,
    init_flags,
    method_flags,
    frontend,
    on_device,
):
    input_dtype, x = dtype_and_x
    helpers.test_frontend_method(
        init_input_dtypes=input_dtype,
        init_all_as_kwargs_np={
            "data": x[0],
        },
        method_input_dtypes=input_dtype,
        method_all_as_kwargs_np={
            "other": x[1],
        },
        frontend_method_data=frontend_method_data,
        init_flags=init_flags,
        method_flags=method_flags,
        frontend=frontend,
        on_device=on_device,
    )


# __sub__
@handle_frontend_method(
    class_tree=CLASS_TREE,
    init_tree="torch.tensor",
    method_name="__sub__",
    dtype_and_x=helpers.dtype_and_values(
        available_dtypes=helpers.get_dtypes("float"),
        num_arrays=2,
        min_value=-1e04,
        max_value=1e04,
        allow_inf=False,
    ),
)
def test_torch_special_sub(
    dtype_and_x,
    frontend_method_data,
    init_flags,
    method_flags,
    frontend,
    on_device,
):
    input_dtype, x = dtype_and_x
    helpers.test_frontend_method(
        init_input_dtypes=input_dtype,
        init_all_as_kwargs_np={
            "data": x[0],
        },
        method_input_dtypes=input_dtype,
        method_all_as_kwargs_np={
            "other": x[1],
        },
        frontend_method_data=frontend_method_data,
        init_flags=init_flags,
        method_flags=method_flags,
        frontend=frontend,
        on_device=on_device,
    )


# __mul__
@handle_frontend_method(
    class_tree=CLASS_TREE,
    init_tree="torch.tensor",
    method_name="__mul__",
    dtype_and_x=helpers.dtype_and_values(
        available_dtypes=helpers.get_dtypes("float"),
        num_arrays=2,
        min_value=-1e04,
        max_value=1e04,
        allow_inf=False,
    ),
)
def test_torch_special_mul(
    dtype_and_x,
    frontend_method_data,
    init_flags,
    method_flags,
    frontend,
    on_device,
):
    input_dtype, x = dtype_and_x
    helpers.test_frontend_method(
        init_input_dtypes=input_dtype,
        init_all_as_kwargs_np={
            "data": x[0],
        },
        method_input_dtypes=input_dtype,
        method_all_as_kwargs_np={
            "other": x[1],
        },
        frontend_method_data=frontend_method_data,
        init_flags=init_flags,
        method_flags=method_flags,
        frontend=frontend,
        on_device=on_device,
    )


@st.composite
def _get_dtype_and_multiplicative_matrices(draw):
    return draw(
        st.one_of(
            _get_dtype_input_and_matrices(),
            _get_dtype_and_3dbatch_matrices(),
        )
    )


# __matmul__
@handle_frontend_method(
    class_tree=CLASS_TREE,
    init_tree="torch.tensor",
    method_name="__matmul__",
    dtype_tensor1_tensor2=_get_dtype_and_multiplicative_matrices(),
)
def test_torch_special_matmul(
    dtype_tensor1_tensor2,
    frontend_method_data,
    init_flags,
    method_flags,
    frontend,
    on_device,
):
    dtype, tensor1, tensor2 = dtype_tensor1_tensor2
    helpers.test_frontend_method(
        init_input_dtypes=dtype,
        init_all_as_kwargs_np={
            "data": tensor1,
        },
        method_input_dtypes=dtype,
        method_all_as_kwargs_np={"other": tensor2},
        frontend_method_data=frontend_method_data,
        init_flags=init_flags,
        method_flags=method_flags,
        frontend=frontend,
        on_device=on_device,
    )


# __rsub__
@handle_frontend_method(
    class_tree=CLASS_TREE,
    init_tree="torch.tensor",
    method_name="__rsub__",
    dtype_and_x=helpers.dtype_and_values(
        available_dtypes=helpers.get_dtypes("numeric"),
        num_arrays=2,
    ),
)
def test_torch_special_rsub(
    dtype_and_x,
    frontend_method_data,
    init_flags,
    method_flags,
    frontend,
    on_device,
):
    input_dtype, x = dtype_and_x
    helpers.test_frontend_method(
        init_input_dtypes=input_dtype,
        init_all_as_kwargs_np={
            "data": x[0],
        },
        method_input_dtypes=input_dtype,
        method_all_as_kwargs_np={
            "other": x[1],
        },
        frontend_method_data=frontend_method_data,
        init_flags=init_flags,
        method_flags=method_flags,
        frontend=frontend,
        on_device=on_device,
    )


# __rmul__
@handle_frontend_method(
    class_tree=CLASS_TREE,
    init_tree="torch.tensor",
    method_name="__rmul__",
    dtype_and_x=helpers.dtype_and_values(
        available_dtypes=helpers.get_dtypes("float"),
        num_arrays=2,
        min_value=-1e04,
        max_value=1e04,
        allow_inf=False,
    ),
)
def test_torch_special_rmul(
    dtype_and_x,
    frontend_method_data,
    init_flags,
    method_flags,
    frontend,
    on_device,
):
    input_dtype, x = dtype_and_x
    helpers.test_frontend_method(
        init_input_dtypes=input_dtype,
        init_all_as_kwargs_np={
            "data": x[0],
        },
        method_input_dtypes=input_dtype,
        method_all_as_kwargs_np={
            "other": x[1],
        },
        frontend_method_data=frontend_method_data,
        init_flags=init_flags,
        method_flags=method_flags,
        frontend=frontend,
        on_device=on_device,
    )


# __truediv__
@handle_frontend_method(
    class_tree=CLASS_TREE,
    init_tree="torch.tensor",
    method_name="__truediv__",
    dtype_and_x=helpers.dtype_and_values(
        available_dtypes=helpers.get_dtypes("float"),
        shared_dtype=True,
        num_arrays=2,
        min_value=-1e04,
        max_value=1e04,
        allow_inf=False,
    ),
)
def test_torch_special_truediv(
    dtype_and_x,
    frontend_method_data,
    init_flags,
    method_flags,
    frontend,
    on_device,
):
    input_dtype, x = dtype_and_x
    helpers.test_frontend_method(
        init_input_dtypes=input_dtype,
        init_all_as_kwargs_np={
            "data": x[0],
        },
        method_input_dtypes=input_dtype,
        method_all_as_kwargs_np={
            "other": x[1],
        },
        frontend_method_data=frontend_method_data,
        init_flags=init_flags,
        method_flags=method_flags,
        frontend=frontend,
        on_device=on_device,
    )


@handle_frontend_method(
    class_tree=CLASS_TREE,
    init_tree="torch.tensor",
    method_name="__floordiv__",
    dtype_and_x=helpers.dtype_and_values(
        available_dtypes=helpers.get_dtypes("float"),
        num_arrays=2,
        large_abs_safety_factor=2.5,
        small_abs_safety_factor=2.5,
        safety_factor_scale="log",
    ),
)
def test_torch_special_floordiv(
    dtype_and_x,
    frontend_method_data,
    init_flags,
    method_flags,
    frontend,
    on_device,
):
    input_dtype, x = dtype_and_x
    assume(not np.any(np.isclose(x[1], 0)))
    helpers.test_frontend_method(
        init_input_dtypes=input_dtype,
        init_all_as_kwargs_np={
            "data": x[0],
        },
        method_input_dtypes=input_dtype,
        method_all_as_kwargs_np={
            "other": x[1],
        },
        frontend_method_data=frontend_method_data,
        init_flags=init_flags,
        method_flags=method_flags,
        frontend=frontend,
        on_device=on_device,
        atol_=1,
    )


# remainder
@handle_frontend_method(
    class_tree=CLASS_TREE,
    init_tree="torch.tensor",
    method_name="remainder",
    dtype_and_x=helpers.dtype_and_values(
        available_dtypes=helpers.get_dtypes("float"),
        large_abs_safety_factor=2.5,
        small_abs_safety_factor=2.5,
        shared_dtype=True,
        num_arrays=2,
    ),
)
def test_torch_remainder(
    dtype_and_x,
    frontend_method_data,
    init_flags,
    method_flags,
    frontend,
    on_device,
):
    input_dtype, x = dtype_and_x
    helpers.test_frontend_method(
        init_input_dtypes=input_dtype,
        init_all_as_kwargs_np={
            "data": x[0],
        },
        method_input_dtypes=input_dtype,
        method_all_as_kwargs_np={
            "other": x[1],
        },
        frontend_method_data=frontend_method_data,
        init_flags=init_flags,
        method_flags=method_flags,
        frontend=frontend,
        on_device=on_device,
    )


@st.composite
def _to_helper(draw):
    dtype_x = draw(
        helpers.dtype_and_values(
            available_dtypes=helpers.get_dtypes("valid"),
            num_arrays=2,
            large_abs_safety_factor=3,
        )
    )
    input_dtype, x = dtype_x
    arg = draw(st.sampled_from(["tensor", "dtype", "device"]))
    if arg == "tensor":
        method_num_positional_args = 1
        method_all_as_kwargs_np = {"other": x[1]}
    elif arg == "dtype":
        method_num_positional_args = 1
        dtype = draw(helpers.get_dtypes("valid", full=False))[0]
        method_all_as_kwargs_np = {"dtype": dtype}
    else:
        method_num_positional_args = 0
        device = draw(st.just("cpu"))
        dtype = draw(helpers.get_dtypes("valid", full=False, none=True))[0]
        method_all_as_kwargs_np = {"dtype": dtype, "device": device}
    return input_dtype, x, method_num_positional_args, method_all_as_kwargs_np


# to
@handle_frontend_method(
    class_tree=CLASS_TREE,
    init_tree="torch.tensor",
    method_name="to",
    args_kwargs=_to_helper(),
)
def test_torch_instance_to(
    args_kwargs,
    frontend_method_data,
    init_flags,
    method_flags,
    frontend,
    on_device,
):
    input_dtype, x, method_num_positional_args, method_all_as_kwargs_np = args_kwargs
    method_flags.num_positional_args = method_num_positional_args
    helpers.test_frontend_method(
        init_input_dtypes=input_dtype,
        init_all_as_kwargs_np={
            "data": x[0],
        },
        method_input_dtypes=input_dtype,
        method_all_as_kwargs_np=method_all_as_kwargs_np,
        frontend_method_data=frontend_method_data,
        init_flags=init_flags,
        method_flags=method_flags,
        frontend=frontend,
        on_device=on_device,
    )


# arctan
@handle_frontend_method(
    class_tree=CLASS_TREE,
    init_tree="torch.tensor",
    method_name="arctan",
    dtype_and_x=helpers.dtype_and_values(
        available_dtypes=helpers.get_dtypes("float"),
        allow_inf=False,
    ),
)
def test_torch_instance_arctan(
    dtype_and_x,
    frontend_method_data,
    init_flags,
    method_flags,
    frontend,
    on_device,
):
    input_dtype, x = dtype_and_x
    helpers.test_frontend_method(
        init_input_dtypes=input_dtype,
        init_all_as_kwargs_np={
            "data": x[0],
        },
        method_input_dtypes=input_dtype,
        method_all_as_kwargs_np={},
        frontend_method_data=frontend_method_data,
        init_flags=init_flags,
        method_flags=method_flags,
        frontend=frontend,
        on_device=on_device,
    )


# arctan_
@handle_frontend_method(
    class_tree=CLASS_TREE,
    init_tree="torch.tensor",
    method_name="arctan_",
    dtype_and_x=helpers.dtype_and_values(
        available_dtypes=helpers.get_dtypes("float"),
        allow_inf=False,
    ),
)
def test_torch_instance_arctan_(
    dtype_and_x,
    frontend_method_data,
    init_flags,
    method_flags,
    frontend,
    on_device,
):
    input_dtype, x = dtype_and_x
    helpers.test_frontend_method(
        init_input_dtypes=input_dtype,
        init_all_as_kwargs_np={
            "data": x[0],
        },
        method_input_dtypes=input_dtype,
        method_all_as_kwargs_np={},
        frontend_method_data=frontend_method_data,
        init_flags=init_flags,
        method_flags=method_flags,
        frontend=frontend,
        on_device=on_device,
    )


# arctan2
@handle_frontend_method(
    class_tree=CLASS_TREE,
    init_tree="torch.tensor",
    method_name="arctan2",
    dtype_and_x=helpers.dtype_and_values(
        available_dtypes=helpers.get_dtypes("float"),
        num_arrays=2,
    ),
)
def test_torch_instance_arctan2(
    dtype_and_x,
    frontend_method_data,
    init_flags,
    method_flags,
    frontend,
    on_device,
):
    input_dtype, x = dtype_and_x
    helpers.test_frontend_method(
        init_input_dtypes=input_dtype,
        init_all_as_kwargs_np={
            "data": x[0],
        },
        method_input_dtypes=input_dtype,
        method_all_as_kwargs_np={
            "other": x[1],
        },
        frontend_method_data=frontend_method_data,
        init_flags=init_flags,
        method_flags=method_flags,
        frontend=frontend,
        on_device=on_device,
    )


# arctan2_
@handle_frontend_method(
    class_tree=CLASS_TREE,
    init_tree="torch.tensor",
    method_name="arctan2_",
    dtype_and_x=helpers.dtype_and_values(
        available_dtypes=helpers.get_dtypes("float"),
        num_arrays=2,
    ),
)
def test_torch_instance_arctan2_(
    dtype_and_x,
    frontend_method_data,
    init_flags,
    method_flags,
    frontend,
    on_device,
):
    input_dtype, x = dtype_and_x
    helpers.test_frontend_method(
        init_input_dtypes=input_dtype,
        init_all_as_kwargs_np={
            "data": x[0],
        },
        method_input_dtypes=input_dtype,
        method_all_as_kwargs_np={
            "other": x[1],
        },
        frontend_method_data=frontend_method_data,
        init_flags=init_flags,
        method_flags=method_flags,
        frontend=frontend,
        on_device=on_device,
    )


# acos
@handle_frontend_method(
    class_tree=CLASS_TREE,
    init_tree="torch.tensor",
    method_name="acos",
    dtype_and_x=helpers.dtype_and_values(
        available_dtypes=helpers.get_dtypes("float"),
        allow_inf=False,
    ),
)
def test_torch_instance_acos(
    dtype_and_x,
    frontend_method_data,
    init_flags,
    method_flags,
    frontend,
    on_device,
):
    input_dtype, x = dtype_and_x
    helpers.test_frontend_method(
        init_input_dtypes=input_dtype,
        init_all_as_kwargs_np={
            "data": x[0],
        },
        method_input_dtypes=input_dtype,
        method_all_as_kwargs_np={},
        frontend_method_data=frontend_method_data,
        init_flags=init_flags,
        method_flags=method_flags,
        frontend=frontend,
        on_device=on_device,
    )


# floor
@handle_frontend_method(
    class_tree=CLASS_TREE,
    init_tree="torch.tensor",
    method_name="floor",
    dtype_and_x=helpers.dtype_and_values(
        available_dtypes=helpers.get_dtypes("float"),
    ),
)
def test_torch_instance_floor(
    dtype_and_x,
    frontend_method_data,
    init_flags,
    method_flags,
    frontend,
    on_device,
):
    input_dtype, x = dtype_and_x
    helpers.test_frontend_method(
        init_input_dtypes=input_dtype,
        init_all_as_kwargs_np={
            "data": x[0],
        },
        method_input_dtypes=input_dtype,
        method_all_as_kwargs_np={},
        frontend_method_data=frontend_method_data,
        init_flags=init_flags,
        method_flags=method_flags,
        frontend=frontend,
        on_device=on_device,
    )


# new_tensor
@handle_frontend_method(
    class_tree=CLASS_TREE,
    init_tree="torch.tensor",
    method_name="new_tensor",
    dtype_and_x=helpers.dtype_and_values(
        available_dtypes=helpers.get_dtypes("numeric"),
        num_arrays=2,
    ),
)
def test_torch_instance_new_tensor(
    dtype_and_x,
    frontend_method_data,
    init_flags,
    method_flags,
    frontend,
    on_device,
):
    input_dtype, x = dtype_and_x
    helpers.test_frontend_method(
        init_input_dtypes=[input_dtype[0]],
        init_all_as_kwargs_np={
            "data": x[0],
        },
        method_input_dtypes=[input_dtype[1]],
        method_all_as_kwargs_np={
            "data": x[1],
            "dtype": input_dtype[1],
        },
        frontend_method_data=frontend_method_data,
        init_flags=init_flags,
        method_flags=method_flags,
        frontend=frontend,
        on_device=on_device,
    )


# __getitem__
@handle_frontend_method(
    class_tree=CLASS_TREE,
    init_tree="torch.tensor",
    method_name="__getitem__",
    dtype_x_index=helpers.dtype_array_query(
        available_dtypes=helpers.get_dtypes("valid"),
        allow_neg_step=False,
    ),
)
def test_torch_instance_getitem(
    dtype_x_index,
    frontend_method_data,
    init_flags,
    method_flags,
    frontend,
    on_device,
):
    input_dtype, x, index = dtype_x_index
    helpers.test_frontend_method(
        init_input_dtypes=[input_dtype[0]],
        init_all_as_kwargs_np={"data": x},
        method_input_dtypes=[*input_dtype[1:]],
        method_all_as_kwargs_np={"query": index},
        frontend_method_data=frontend_method_data,
        init_flags=init_flags,
        method_flags=method_flags,
        frontend=frontend,
        on_device=on_device,
    )


# __setitem__
@handle_frontend_method(
    class_tree=CLASS_TREE,
    init_tree="torch.tensor",
    method_name="__setitem__",
    dtypes_x_index_val=helpers.dtype_array_query_val(
        available_dtypes=helpers.get_dtypes("valid"),
        allow_neg_step=False,
    ).filter(lambda x: x[0][0] == x[0][-1]),
)
def test_torch_instance_setitem(
    dtypes_x_index_val,
    frontend_method_data,
    init_flags,
    method_flags,
    frontend,
    on_device,
):
    input_dtype, x, index, val = dtypes_x_index_val
    helpers.test_frontend_method(
        init_input_dtypes=[input_dtype[0]],
        init_all_as_kwargs_np={"data": x},
        method_input_dtypes=[*input_dtype[1:]],
        method_all_as_kwargs_np={"key": index, "value": val},
        frontend_method_data=frontend_method_data,
        init_flags=init_flags,
        method_flags=method_flags,
        frontend=frontend,
        on_device=on_device,
    )


# view_as
@handle_frontend_method(
    class_tree=CLASS_TREE,
    init_tree="torch.tensor",
    method_name="view_as",
    dtype_x=helpers.dtype_and_values(
        available_dtypes=helpers.get_dtypes("numeric"),
        shape=st.shared(helpers.get_shape(), key="value_shape"),
        num_arrays=2,
    ),
)
def test_torch_instance_view_as(
    dtype_x,
    frontend_method_data,
    init_flags,
    method_flags,
    frontend,
    on_device,
):
    input_dtype, x = dtype_x
    helpers.test_frontend_method(
        init_input_dtypes=input_dtype,
        init_all_as_kwargs_np={
            "data": x[0],
        },
        method_input_dtypes=input_dtype,
        method_all_as_kwargs_np={
            "other": x[1],
        },
        frontend_method_data=frontend_method_data,
        init_flags=init_flags,
        method_flags=method_flags,
        frontend=frontend,
        on_device=on_device,
    )


# unsqueeze
@handle_frontend_method(
    class_tree=CLASS_TREE,
    init_tree="torch.tensor",
    method_name="unsqueeze",
    dtype_value=helpers.dtype_and_values(
        available_dtypes=helpers.get_dtypes("valid"),
        shape=st.shared(helpers.get_shape(), key="shape"),
    ),
    dim=helpers.get_axis(
        shape=st.shared(helpers.get_shape(), key="shape"),
        allow_neg=True,
        force_int=True,
    ),
)
def test_torch_instance_unsqueeze(
    dtype_value,
    dim,
    frontend_method_data,
    init_flags,
    method_flags,
    frontend,
    on_device,
):
    input_dtype, x = dtype_value
    helpers.test_frontend_method(
        init_input_dtypes=input_dtype,
        init_all_as_kwargs_np={
            "data": x[0],
        },
        method_input_dtypes=input_dtype,
        method_all_as_kwargs_np={
            "dim": dim,
        },
        frontend_method_data=frontend_method_data,
        init_flags=init_flags,
        method_flags=method_flags,
        frontend=frontend,
        on_device=on_device,
    )


# unsqueeze_
@handle_frontend_method(
    class_tree=CLASS_TREE,
    init_tree="torch.tensor",
    method_name="unsqueeze_",
    dtype_value=helpers.dtype_and_values(
        available_dtypes=helpers.get_dtypes("valid"),
        shape=st.shared(helpers.get_shape(), key="shape"),
    ),
    dim=helpers.get_axis(
        shape=st.shared(helpers.get_shape(), key="shape"),
        allow_neg=True,
        force_int=True,
    ),
)
def test_torch_instance_unsqueeze_(
    dtype_value,
    dim,
    frontend_method_data,
    init_flags,
    method_flags,
    frontend,
    on_device,
):
    input_dtype, x = dtype_value
    helpers.test_frontend_method(
        init_input_dtypes=input_dtype,
        init_all_as_kwargs_np={
            "data": x[0],
        },
        method_input_dtypes=input_dtype,
        method_all_as_kwargs_np={
            "dim": dim,
        },
        frontend_method_data=frontend_method_data,
        init_flags=init_flags,
        method_flags=method_flags,
        frontend=frontend,
        on_device=on_device,
    )


# ravel
@handle_frontend_method(
    class_tree=CLASS_TREE,
    init_tree="torch.tensor",
    method_name="ravel",
    dtype_value=helpers.dtype_and_values(
        available_dtypes=helpers.get_dtypes("valid"),
        shape=st.shared(helpers.get_shape(min_num_dims=1), key="shape"),
    ),
)
def test_torch_instance_ravel(
    dtype_value,
    frontend_method_data,
    init_flags,
    method_flags,
    frontend,
    on_device,
):
    input_dtype, x = dtype_value
    helpers.test_frontend_method(
        init_input_dtypes=input_dtype,
        init_all_as_kwargs_np={
            "data": x[0],
        },
        method_input_dtypes=input_dtype,
        method_all_as_kwargs_np={},
        frontend_method_data=frontend_method_data,
        init_flags=init_flags,
        method_flags=method_flags,
        frontend=frontend,
        on_device=on_device,
    )


# split
@handle_frontend_method(
    class_tree=CLASS_TREE,
    init_tree="torch.tensor",
    method_name="split",
    dtype_value=helpers.dtype_and_values(
        available_dtypes=helpers.get_dtypes("valid"),
        shape=st.shared(helpers.get_shape(min_num_dims=1), key="value_shape"),
    ),
    split_size=_get_splits(allow_none=False, min_num_dims=1, allow_array_indices=False),
    dim=st.shared(
        helpers.get_axis(
            shape=st.shared(helpers.get_shape(min_num_dims=1), key="value_shape"),
            force_int=True,
        ),
        key="target_axis",
    ),
)
def test_torch_instance_split(
    dtype_value,
    split_size,
    dim,
    frontend_method_data,
    init_flags,
    method_flags,
    frontend,
    on_device,
):
    input_dtype, x = dtype_value
    helpers.test_frontend_method(
        init_input_dtypes=input_dtype,
        init_all_as_kwargs_np={
            "data": x[0],
        },
        method_input_dtypes=input_dtype,
        method_all_as_kwargs_np={
            "split_size": split_size,
            "dim": dim,
        },
        frontend_method_data=frontend_method_data,
        init_flags=init_flags,
        method_flags=method_flags,
        frontend=frontend,
        on_device=on_device,
    )


# tensor_split
@handle_frontend_method(
    class_tree=CLASS_TREE,
    init_tree="torch.tensor",
    method_name="tensor_split",
    dtype_value=helpers.dtype_and_values(
        available_dtypes=helpers.get_dtypes("integer"),
        shape=st.shared(helpers.get_shape(min_num_dims=1), key="value_shape"),
    ),
    indices_or_sections=_get_splits(
        min_num_dims=1, allow_none=False, allow_array_indices=False
    ),
    dim=st.shared(
        helpers.get_axis(
            shape=st.shared(helpers.get_shape(min_num_dims=1), key="value_shape"),
            force_int=True,
        ),
        key="target_axis",
    ),
    method_num_positional_args=st.just(1),
)
def test_torch_instance_tensor_split(
    dtype_value,
    indices_or_sections,
    dim,
    frontend_method_data,
    init_flags,
    method_flags,
    frontend,
    on_device,
):
    input_dtype, x = dtype_value
    helpers.test_frontend_method(
        init_input_dtypes=input_dtype,
        init_all_as_kwargs_np={
            "data": x[0],
        },
        method_input_dtypes=[],
        method_all_as_kwargs_np={
            "indices_or_sections": indices_or_sections,
            "dim": dim,
        },
        frontend_method_data=frontend_method_data,
        init_flags=init_flags,
        method_flags=method_flags,
        frontend=frontend,
        on_device=on_device,
    )


# vsplit
@handle_frontend_method(
    class_tree=CLASS_TREE,
    init_tree="torch.tensor",
    method_name="vsplit",
    dtype_value=helpers.dtype_and_values(
        available_dtypes=helpers.get_dtypes("valid"),
        shape=st.shared(helpers.get_shape(min_num_dims=2), key="value_shape"),
    ),
    indices_or_sections=_get_splits(
        min_num_dims=2,
        axis=0,
        allow_none=False,
        allow_array_indices=False,
        is_mod_split=True,
    ),
)
def test_torch_instance_vsplit(
    dtype_value,
    indices_or_sections,
    frontend_method_data,
    init_flags,
    method_flags,
    frontend,
    on_device,
):
    input_dtype, x = dtype_value
    helpers.test_frontend_method(
        init_input_dtypes=input_dtype,
        init_all_as_kwargs_np={
            "data": x[0],
        },
        method_input_dtypes=[],
        method_all_as_kwargs_np={"indices_or_sections": indices_or_sections},
        frontend_method_data=frontend_method_data,
        init_flags=init_flags,
        method_flags=method_flags,
        frontend=frontend,
        on_device=on_device,
    )


# hsplit
@handle_frontend_method(
    class_tree=CLASS_TREE,
    init_tree="torch.tensor",
    method_name="hsplit",
    dtype_value=helpers.dtype_and_values(
        available_dtypes=helpers.get_dtypes("valid"),
        shape=st.shared(helpers.get_shape(min_num_dims=2), key="value_shape"),
    ),
    indices_or_sections=_get_splits(
        min_num_dims=1,
        axis=1,
        allow_none=False,
        allow_array_indices=False,
        is_mod_split=True,
    ),
)
def test_torch_instance_hsplit(
    dtype_value,
    indices_or_sections,
    frontend_method_data,
    init_flags,
    method_flags,
    frontend,
    on_device,
):
    input_dtype, x = dtype_value
    helpers.test_frontend_method(
        init_input_dtypes=input_dtype,
        init_all_as_kwargs_np={
            "data": x[0],
        },
        method_input_dtypes=[],
        method_all_as_kwargs_np={"indices_or_sections": indices_or_sections},
        frontend_method_data=frontend_method_data,
        init_flags=init_flags,
        method_flags=method_flags,
        frontend=frontend,
        on_device=on_device,
    )


# dsplit
@handle_frontend_method(
    class_tree=CLASS_TREE,
    init_tree="torch.tensor",
    method_name="dsplit",
    dtype_value=helpers.dtype_and_values(
        available_dtypes=helpers.get_dtypes("valid"),
        shape=st.shared(helpers.get_shape(min_num_dims=3), key="value_shape"),
    ),
    indices_or_sections=_get_splits(
        min_num_dims=3,
        axis=2,
        allow_none=False,
        allow_array_indices=False,
        is_mod_split=True,
    ),
)
def test_torch_instance_dsplit(
    dtype_value,
    indices_or_sections,
    frontend_method_data,
    init_flags,
    method_flags,
    frontend,
    on_device,
):
    input_dtype, x = dtype_value
    helpers.test_frontend_method(
        init_input_dtypes=input_dtype,
        init_all_as_kwargs_np={
            "data": x[0],
        },
        method_input_dtypes=[],
        method_all_as_kwargs_np={"indices_or_sections": indices_or_sections},
        frontend_method_data=frontend_method_data,
        init_flags=init_flags,
        method_flags=method_flags,
        frontend=frontend,
        on_device=on_device,
    )


# detach
@handle_frontend_method(
    class_tree=CLASS_TREE,
    init_tree="torch.tensor",
    method_name="detach",
    dtype_and_x=helpers.dtype_and_values(
        available_dtypes=helpers.get_dtypes("valid"),
    ),
)
def test_torch_instance_detach(
    dtype_and_x,
    frontend_method_data,
    init_flags,
    method_flags,
    frontend,
    on_device,
):
    input_dtype, x = dtype_and_x
    helpers.test_frontend_method(
        init_input_dtypes=input_dtype,
        init_all_as_kwargs_np={
            "data": x[0],
        },
        method_input_dtypes=input_dtype,
        method_all_as_kwargs_np={},
        frontend_method_data=frontend_method_data,
        init_flags=init_flags,
        method_flags=method_flags,
        frontend=frontend,
        on_device=on_device,
    )


# detach_
@handle_frontend_method(
    class_tree=CLASS_TREE,
    init_tree="torch.tensor",
    method_name="detach_",
    dtype_and_x=helpers.dtype_and_values(
        available_dtypes=helpers.get_dtypes("valid"),
    ),
)
def test_torch_instance_detach_(
    dtype_and_x,
    frontend_method_data,
    init_flags,
    method_flags,
    frontend,
    on_device,
):
    input_dtype, x = dtype_and_x
    helpers.test_frontend_method(
        init_input_dtypes=input_dtype,
        init_all_as_kwargs_np={
            "data": x[0],
        },
        method_input_dtypes=input_dtype,
        method_all_as_kwargs_np={},
        frontend_method_data=frontend_method_data,
        init_flags=init_flags,
        method_flags=method_flags,
        frontend=frontend,
        on_device=on_device,
    )


# dim
@handle_frontend_method(
    class_tree=CLASS_TREE,
    init_tree="torch.tensor",
    method_name="dim",
    dtype_and_x=helpers.dtype_and_values(
        available_dtypes=helpers.get_dtypes("numeric"),
    ),
)
def test_torch_instance_dim(
    dtype_and_x,
    frontend_method_data,
    init_flags,
    method_flags,
    frontend,
    on_device,
):
    input_dtype, x = dtype_and_x
    helpers.test_frontend_method(
        init_input_dtypes=input_dtype,
        init_all_as_kwargs_np={
            "data": x[0],
        },
        method_input_dtypes=[],
        method_all_as_kwargs_np={},
        frontend_method_data=frontend_method_data,
        init_flags=init_flags,
        method_flags=method_flags,
        frontend=frontend,
        on_device=on_device,
    )


# ndimension
@handle_frontend_method(
    class_tree=CLASS_TREE,
    init_tree="torch.tensor",
    method_name="ndimension",
    dtype_and_x=helpers.dtype_and_values(
        available_dtypes=helpers.get_dtypes("numeric"),
    ),
)
def test_torch_instance_ndimension(
    dtype_and_x,
    frontend_method_data,
    init_flags,
    method_flags,
    frontend,
    on_device,
):
    input_dtype, x = dtype_and_x
    helpers.test_frontend_method(
        init_input_dtypes=input_dtype,
        init_all_as_kwargs_np={
            "data": x[0],
        },
        method_input_dtypes=[],
        method_all_as_kwargs_np={},
        frontend_method_data=frontend_method_data,
        init_flags=init_flags,
        method_flags=method_flags,
        frontend=frontend,
        on_device=on_device,
    )


@st.composite
def _fill_value_and_size(
    draw,
    *,
    min_num_dims=1,
    max_num_dims=5,
    min_dim_size=1,
    max_dim_size=10,
):
    if isinstance(min_dim_size, st._internal.SearchStrategy):
        min_dim_size = draw(min_dim_size)
    if isinstance(max_dim_size, st._internal.SearchStrategy):
        max_dim_size = draw(max_dim_size)

    available_dtypes = draw(helpers.get_dtypes("numeric"))
    dtype = draw(
        helpers.array_dtypes(
            num_arrays=1,
            available_dtypes=available_dtypes,
        )
    )
    array = draw(
        helpers.array_values(
            dtype=dtype[0],
            shape=(1,),
        )
    )
    dtype.append("int32")
    size = draw(
        st.shared(
            helpers.get_shape(
                min_num_dims=min_num_dims,
                max_num_dims=max_num_dims,
                min_dim_size=min_dim_size,
                max_dim_size=max_dim_size,
            ),
            key="shape",
        )
    )
    fill_value = draw(helpers.ints()) if "int" in dtype[0] else draw(helpers.floats())

    return dtype, [array, size, fill_value]


# new_full
@handle_frontend_method(
    class_tree=CLASS_TREE,
    init_tree="torch.tensor",
    method_name="new_full",
    dtype_and_x=_fill_value_and_size(max_num_dims=3),
)
def test_torch_instance_new_full(
    dtype_and_x,
    frontend_method_data,
    init_flags,
    method_flags,
    frontend,
    on_device,
):
    input_dtype, x = dtype_and_x
    helpers.test_frontend_method(
        init_input_dtypes=[input_dtype[0]],
        init_all_as_kwargs_np={
            "data": x[0],
        },
        method_input_dtypes=[input_dtype[1]],
        method_all_as_kwargs_np={
            "size": x[1],
            "fill_value": x[2],
        },
        frontend_method_data=frontend_method_data,
        init_flags=init_flags,
        method_flags=method_flags,
        frontend=frontend,
        on_device=on_device,
    )


# new_empty (not actually intuitive for testing)
@handle_frontend_method(
    class_tree=CLASS_TREE,
    init_tree="torch.tensor",
    method_name="new_empty",
    dtype_and_x=helpers.dtype_and_values(
        available_dtypes=helpers.get_dtypes("numeric"),
    ),
    size=helpers.get_shape(
        min_num_dims=1,
        max_num_dims=3,
    ),
)
def test_torch_instance_new_empty(
    dtype_and_x,
    size,
    frontend_method_data,
    init_flags,
    method_flags,
    frontend,
    on_device,
):
    input_dtype, x = dtype_and_x
    helpers.test_frontend_method(
        init_input_dtypes=[input_dtype[0]],
        init_all_as_kwargs_np={
            "data": x,
        },
        method_input_dtypes=[ivy.int32],
        method_all_as_kwargs_np={
            "size": size,
        },
        frontend_method_data=frontend_method_data,
        init_flags=init_flags,
        method_flags=method_flags,
        frontend=frontend,
        on_device=on_device,
    )


@st.composite
def _expand_helper(draw):
    num_dims = draw(st.integers(min_value=1, max_value=10))
    shape = draw(
        helpers.get_shape(min_num_dims=num_dims, max_num_dims=num_dims).filter(
            lambda x: any(i == 1 for i in x)
        )
    )
    new_shape = draw(
        helpers.get_shape(min_num_dims=num_dims, max_num_dims=num_dims).filter(
            lambda x: all(x[i] == v if v != 1 else True for i, v in enumerate(shape))
        )
    )
    dtype, x = draw(
        helpers.dtype_and_values(
            available_dtypes=helpers.get_dtypes("valid"),
            shape=shape,
        )
    )
    return dtype, x, new_shape


@handle_frontend_method(
    class_tree=CLASS_TREE,
    init_tree="torch.tensor",
    method_name="expand",
    dtype_x_shape=_expand_helper(),
    unpack_shape=st.booleans(),
)
def test_torch_instance_expand(
    dtype_x_shape,
    unpack_shape,
    frontend_method_data,
    init_flags,
    method_flags,
    frontend,
    on_device,
):
    input_dtype, x, shape = dtype_x_shape
    if unpack_shape:
        method_flags.num_positional_args = len(shape) + 1
        size = {}
        i = 0
        for x_ in shape:
            size["x{}".format(i)] = x_
            i += 1
    else:
        size = {
            "size": shape,
        }
    helpers.test_frontend_method(
        init_input_dtypes=input_dtype,
        init_all_as_kwargs_np={
            "data": x[0],
        },
        method_input_dtypes=input_dtype,
        method_all_as_kwargs_np=size,
        frontend_method_data=frontend_method_data,
        init_flags=init_flags,
        method_flags=method_flags,
        frontend=frontend,
        on_device=on_device,
    )


# expand_as
@handle_frontend_method(
    class_tree=CLASS_TREE,
    init_tree="torch.tensor",
    method_name="expand_as",
    dtype_x=helpers.dtype_and_values(
        available_dtypes=helpers.get_dtypes("valid"), num_arrays=2
    ),
)
def test_torch_instance_expand_as(
    dtype_x,
    frontend_method_data,
    init_flags,
    method_flags,
    frontend,
    on_device,
):
    input_dtype, x = dtype_x
    helpers.test_frontend_method(
        init_input_dtypes=input_dtype,
        init_all_as_kwargs_np={
            "data": x[0],
        },
        method_input_dtypes=input_dtype,
        method_all_as_kwargs_np={
            "other": x[1],
        },
        frontend_method_data=frontend_method_data,
        init_flags=init_flags,
        method_flags=method_flags,
        frontend=frontend,
        on_device=on_device,
    )


@st.composite
def _unfold_args(draw):
    values_dtype, values, axis, shape = draw(
        helpers.dtype_values_axis(
            available_dtypes=helpers.get_dtypes("float"),
            force_int_axis=True,
            shape=draw(
                helpers.get_shape(
                    allow_none=False,
                    min_num_dims=1,
                    min_dim_size=1,
                )
            ),
            ret_shape=True,
        )
    )
    size = draw(
        st.integers(
            min_value=1,
            max_value=max(shape[axis] - 1, 1),
        )
    )
    step = draw(
        st.integers(
            min_value=1,
            max_value=size,
        )
    )
    return values_dtype, values, axis, size, step


# unfold
@handle_frontend_method(
    class_tree=CLASS_TREE,
    init_tree="torch.tensor",
    method_name="unfold",
    dtype_values_args=_unfold_args(),
)
def test_torch_instance_unfold(
    dtype_values_args,
    frontend_method_data,
    init_flags,
    method_flags,
    frontend,
    on_device,
):
    input_dtype, x, axis, size, step = dtype_values_args
    print(axis, size, step)
    helpers.test_frontend_method(
        init_input_dtypes=input_dtype,
        init_all_as_kwargs_np={
            "data": x,
        },
        method_input_dtypes=input_dtype,
        method_all_as_kwargs_np={
            "dimension": axis,
            "size": size,
            "step": step,
        },
        frontend_method_data=frontend_method_data,
        init_flags=init_flags,
        method_flags=method_flags,
        frontend=frontend,
        on_device=on_device,
    )


# __mod__
@handle_frontend_method(
    class_tree=CLASS_TREE,
    init_tree="torch.tensor",
    method_name="__mod__",
    dtype_and_x=helpers.dtype_and_values(
        available_dtypes=helpers.get_dtypes("float"),
        num_arrays=2,
    ),
)
def test_torch_special_mod(
    dtype_and_x,
    frontend_method_data,
    init_flags,
    method_flags,
    frontend,
    on_device,
):
    input_dtype, x = dtype_and_x
    helpers.test_frontend_method(
        init_input_dtypes=input_dtype,
        init_all_as_kwargs_np={
            "data": x[0],
        },
        method_input_dtypes=input_dtype,
        method_all_as_kwargs_np={
            "other": x[1],
        },
        frontend_method_data=frontend_method_data,
        init_flags=init_flags,
        method_flags=method_flags,
        frontend=frontend,
        on_device=on_device,
    )


# long
@handle_frontend_method(
    class_tree=CLASS_TREE,
    init_tree="torch.tensor",
    method_name="long",
    dtype_and_x=helpers.dtype_and_values(
        available_dtypes=helpers.get_dtypes("integer"),
    ),
)
def test_torch_instance_long(
    dtype_and_x,
    frontend_method_data,
    init_flags,
    method_flags,
    frontend,
    on_device,
):
    input_dtype, x = dtype_and_x
    helpers.test_frontend_method(
        init_input_dtypes=input_dtype,
        init_all_as_kwargs_np={
            "data": x[0],
        },
        method_input_dtypes=input_dtype,
        method_all_as_kwargs_np={},
        frontend_method_data=frontend_method_data,
        init_flags=init_flags,
        method_flags=method_flags,
        frontend=frontend,
        on_device=on_device,
    )


# max
@handle_frontend_method(
    class_tree=CLASS_TREE,
    init_tree="torch.tensor",
    method_name="max",
    dtype_x=helpers.dtype_and_values(
        available_dtypes=helpers.get_dtypes("float"),
    ),
)
def test_torch_instance_max(
    dtype_x,
    frontend_method_data,
    init_flags,
    method_flags,
    frontend,
    on_device,
):
    input_dtype, x = dtype_x
    helpers.test_frontend_method(
        init_input_dtypes=input_dtype,
        init_all_as_kwargs_np={
            "data": x[0],
        },
        method_input_dtypes=input_dtype,
        method_all_as_kwargs_np={},
        frontend_method_data=frontend_method_data,
        init_flags=init_flags,
        method_flags=method_flags,
        frontend=frontend,
        on_device=on_device,
    )


@given(
    dtype_x=helpers.dtype_and_values(
        available_dtypes=helpers.get_dtypes("valid", prune_function=False)
    ).filter(lambda x: "bfloat16" not in x[0]),
)
def test_torch_tensor_property_is_quantized(
    dtype_x,
):
    _, data = dtype_x
    x = Tensor(data[0])
    x.ivy_array = data[0]
    ivy.utils.assertions.check_equal(
        x.is_quantized, "q" in ivy.dtype(ivy.array(data[0])), as_array=False
    )


@given(
    dtype_x=helpers.dtype_and_values(
        available_dtypes=helpers.get_dtypes("valid", prune_function=False)
    ).filter(lambda x: "bfloat16" not in x[0]),
)
def test_torch_tensor_property_is_cuda(
    dtype_x,
):
    _, data = dtype_x
    x = Tensor(data[0])
    x.ivy_array = data[0]
    ivy.utils.assertions.check_equal(
        x.is_cuda, "gpu" in ivy.dev(ivy.array(data[0])), as_array=False
    )


@given(
    dtype_x=helpers.dtype_and_values(
        available_dtypes=helpers.get_dtypes("valid", prune_function=False)
    ).filter(lambda x: "bfloat16" not in x[0]),
)
def test_torch_tensor_property_is_meta(
    dtype_x,
):
    _, data = dtype_x
    x = Tensor(data[0])
    x.ivy_array = data[0]
    ivy.utils.assertions.check_equal(
        x.is_meta, "meta" in ivy.dev(ivy.array(data[0])), as_array=False
    )


# logical_and
@handle_frontend_method(
    class_tree=CLASS_TREE,
    init_tree="torch.tensor",
    method_name="logical_and",
    dtype_and_x=helpers.dtype_and_values(
        available_dtypes=helpers.get_dtypes("valid"),
        num_arrays=2,
    ),
)
def test_torch_instance_logical_and(
    dtype_and_x,
    frontend_method_data,
    init_flags,
    method_flags,
    frontend,
    on_device,
):
    input_dtype, x = dtype_and_x
    helpers.test_frontend_method(
        init_input_dtypes=input_dtype,
        init_all_as_kwargs_np={
            "data": x[0],
        },
        method_input_dtypes=input_dtype,
        method_all_as_kwargs_np={
            "other": x[1],
        },
        frontend_method_data=frontend_method_data,
        init_flags=init_flags,
        method_flags=method_flags,
        frontend=frontend,
        on_device=on_device,
    )


# logical_not
@handle_frontend_method(
    class_tree=CLASS_TREE,
    init_tree="torch.tensor",
    method_name="logical_not",
    dtype_and_x=helpers.dtype_and_values(
        available_dtypes=helpers.get_dtypes("valid"), num_arrays=1
    ),
)
def test_torch_instance_logical_not(
    dtype_and_x,
    frontend_method_data,
    init_flags,
    method_flags,
    frontend,
    on_device,
):
    input_dtype, x = dtype_and_x
    helpers.test_frontend_method(
        init_input_dtypes=input_dtype,
        init_all_as_kwargs_np={
            "data": x[0],
        },
        method_input_dtypes=input_dtype,
        method_all_as_kwargs_np={},
        frontend_method_data=frontend_method_data,
        init_flags=init_flags,
        method_flags=method_flags,
        frontend=frontend,
        on_device=on_device,
    )


# logical_or
@handle_frontend_method(
    class_tree=CLASS_TREE,
    init_tree="torch.tensor",
    method_name="logical_or",
    dtype_and_x=helpers.dtype_and_values(
        available_dtypes=helpers.get_dtypes("valid"),
        num_arrays=2,
    ),
)
def test_torch_instance_logical_or(
    dtype_and_x,
    frontend_method_data,
    init_flags,
    method_flags,
    frontend,
    on_device,
):
    input_dtype, x = dtype_and_x
    helpers.test_frontend_method(
        init_input_dtypes=input_dtype,
        init_all_as_kwargs_np={
            "data": x[0],
        },
        method_input_dtypes=input_dtype,
        method_all_as_kwargs_np={
            "other": x[1],
        },
        frontend_method_data=frontend_method_data,
        init_flags=init_flags,
        method_flags=method_flags,
        frontend=frontend,
        on_device=on_device,
    )


# bitwise_not
@handle_frontend_method(
    class_tree=CLASS_TREE,
    init_tree="torch.tensor",
    method_name="bitwise_not",
    dtype_and_x=helpers.dtype_and_values(
        available_dtypes=helpers.get_dtypes("integer"),
        num_arrays=2,
    ),
)
def test_torch_instance_bitwise_not(
    dtype_and_x,
    frontend_method_data,
    init_flags,
    method_flags,
    frontend,
    on_device,
):
    input_dtype, x = dtype_and_x
    helpers.test_frontend_method(
        init_input_dtypes=input_dtype,
        init_all_as_kwargs_np={
            "data": x[0],
        },
        method_input_dtypes=input_dtype,
        frontend_method_data=frontend_method_data,
        init_flags=init_flags,
        method_flags=method_flags,
        method_all_as_kwargs_np={},
        frontend=frontend,
        on_device=on_device,
    )


# bitwise_and
@handle_frontend_method(
    class_tree=CLASS_TREE,
    init_tree="torch.tensor",
    method_name="bitwise_and",
    dtype_and_x=helpers.dtype_and_values(
        available_dtypes=helpers.get_dtypes("integer"),
        num_arrays=2,
    ),
)
def test_torch_instance_bitwise_and(
    dtype_and_x,
    frontend_method_data,
    init_flags,
    method_flags,
    frontend,
    on_device,
):
    input_dtype, x = dtype_and_x
    helpers.test_frontend_method(
        init_input_dtypes=input_dtype,
        init_all_as_kwargs_np={
            "data": x[0],
        },
        method_input_dtypes=input_dtype,
        method_all_as_kwargs_np={
            "other": x[1],
        },
        frontend_method_data=frontend_method_data,
        init_flags=init_flags,
        method_flags=method_flags,
        frontend=frontend,
        on_device=on_device,
    )


# bitwise_or
@handle_frontend_method(
    class_tree=CLASS_TREE,
    init_tree="torch.tensor",
    method_name="bitwise_or",
    dtype_and_x=helpers.dtype_and_values(
        available_dtypes=helpers.get_dtypes("valid"),
        num_arrays=2,
    ),
)
def test_torch_instance_bitwise_or(
    dtype_and_x,
    frontend_method_data,
    init_flags,
    method_flags,
    frontend,
    on_device,
):
    input_dtype, x = dtype_and_x
    helpers.test_frontend_method(
        init_input_dtypes=input_dtype,
        init_all_as_kwargs_np={
            "data": x[0],
        },
        method_input_dtypes=input_dtype,
        method_all_as_kwargs_np={
            "other": x[1],
        },
        frontend_method_data=frontend_method_data,
        init_flags=init_flags,
        method_flags=method_flags,
        frontend=frontend,
        on_device=on_device,
    )


# bitwise_or_
@handle_frontend_method(
    class_tree=CLASS_TREE,
    init_tree="torch.tensor",
    method_name="bitwise_or_",
    dtype_and_x=helpers.dtype_and_values(
        available_dtypes=helpers.get_dtypes("valid"),
        num_arrays=2,
    ),
)
def test_torch_instance_bitwise_or_(
    dtype_and_x,
    frontend_method_data,
    init_flags,
    method_flags,
    frontend,
    on_device,
):
    input_dtype, x = dtype_and_x
    helpers.test_frontend_method(
        init_input_dtypes=input_dtype,
        init_all_as_kwargs_np={
            "data": x[0],
        },
        method_input_dtypes=input_dtype,
        method_all_as_kwargs_np={
            "other": x[1],
        },
        frontend_method_data=frontend_method_data,
        init_flags=init_flags,
        method_flags=method_flags,
        frontend=frontend,
        on_device=on_device,
    )


# bitwise_left_shift
@handle_frontend_method(
    class_tree=CLASS_TREE,
    init_tree="torch.tensor",
    method_name="bitwise_left_shift",
    dtype_and_x=helpers.dtype_and_values(
        available_dtypes=helpers.get_dtypes("integer"),
        num_arrays=2,
    ),
)
def test_torch_instance_bitwise_left_shift(
    dtype_and_x,
    frontend_method_data,
    init_flags,
    method_flags,
    frontend,
    on_device,
):
    input_dtype, x = dtype_and_x
    helpers.test_frontend_method(
        init_input_dtypes=input_dtype,
        init_all_as_kwargs_np={
            "data": x[0],
        },
        method_input_dtypes=input_dtype,
        method_all_as_kwargs_np={
            "other": x[1],
        },
        frontend_method_data=frontend_method_data,
        init_flags=init_flags,
        method_flags=method_flags,
        frontend=frontend,
        on_device=on_device,
    )


# add_
@handle_frontend_method(
    class_tree=CLASS_TREE,
    init_tree="torch.tensor",
    method_name="add_",
    dtype_and_x=helpers.dtype_and_values(
        available_dtypes=helpers.get_dtypes("numeric"),
        num_arrays=2,
    ),
)
def test_torch_instance_add_(
    dtype_and_x,
    frontend_method_data,
    init_flags,
    method_flags,
    frontend,
    on_device,
):
    input_dtype, x = dtype_and_x
    helpers.test_frontend_method(
        init_input_dtypes=[input_dtype[0]],
        init_all_as_kwargs_np={
            "data": x[0],
        },
        method_input_dtypes=input_dtype,
        method_all_as_kwargs_np={
            "other": x[1],
        },
        frontend_method_data=frontend_method_data,
        init_flags=init_flags,
        method_flags=method_flags,
        frontend=frontend,
        on_device=on_device,
    )


# subtract_
@handle_frontend_method(
    class_tree=CLASS_TREE,
    init_tree="torch.tensor",
    method_name="subtract_",
    dtype_and_x=helpers.dtype_and_values(
        available_dtypes=helpers.get_dtypes("numeric"),
        num_arrays=2,
    ),
)
def test_torch_instance_subtract_(
    dtype_and_x,
    frontend_method_data,
    init_flags,
    method_flags,
    frontend,
    on_device,
):
    input_dtype, x = dtype_and_x
    helpers.test_frontend_method(
        init_input_dtypes=[input_dtype[0]],
        init_all_as_kwargs_np={
            "data": x[0],
        },
        method_input_dtypes=input_dtype,
        method_all_as_kwargs_np={
            "other": x[1],
        },
        frontend_method_data=frontend_method_data,
        init_flags=init_flags,
        method_flags=method_flags,
        frontend=frontend,
        on_device=on_device,
    )


# arccos_
@handle_frontend_method(
    class_tree=CLASS_TREE,
    init_tree="torch.tensor",
    method_name="arccos_",
    dtype_and_x=helpers.dtype_and_values(
        min_value=-1.0,
        max_value=1.0,
        available_dtypes=helpers.get_dtypes("float"),
    ),
)
def test_torch_instance_arccos_(
    dtype_and_x,
    frontend_method_data,
    init_flags,
    method_flags,
    frontend,
    on_device,
):
    input_dtype, x = dtype_and_x
    helpers.test_frontend_method(
        init_input_dtypes=input_dtype,
        init_all_as_kwargs_np={
            "data": x[0],
        },
        method_input_dtypes=[],
        method_all_as_kwargs_np={},
        frontend_method_data=frontend_method_data,
        init_flags=init_flags,
        method_flags=method_flags,
        frontend=frontend,
        on_device=on_device,
    )


# arccos
@handle_frontend_method(
    class_tree=CLASS_TREE,
    init_tree="torch.tensor",
    method_name="arccos",
    dtype_and_x=helpers.dtype_and_values(
        min_value=-1.0,
        max_value=1.0,
        available_dtypes=helpers.get_dtypes("float"),
    ),
)
def test_torch_instance_arccos(
    dtype_and_x,
    frontend_method_data,
    init_flags,
    method_flags,
    frontend,
    on_device,
):
    input_dtype, x = dtype_and_x
    helpers.test_frontend_method(
        init_input_dtypes=input_dtype,
        init_all_as_kwargs_np={
            "data": x[0],
        },
        method_input_dtypes=[],
        method_all_as_kwargs_np={},
        frontend_method_data=frontend_method_data,
        init_flags=init_flags,
        method_flags=method_flags,
        frontend=frontend,
        on_device=on_device,
    )


# acos_
@handle_frontend_method(
    class_tree=CLASS_TREE,
    init_tree="torch.tensor",
    method_name="acos_",
    dtype_and_x=helpers.dtype_and_values(
        min_value=-1.0,
        max_value=1.0,
        available_dtypes=helpers.get_dtypes("float"),
    ),
)
def test_torch_instance_acos_(
    dtype_and_x,
    frontend_method_data,
    init_flags,
    method_flags,
    frontend,
    on_device,
):
    input_dtype, x = dtype_and_x
    helpers.test_frontend_method(
        init_input_dtypes=input_dtype,
        init_all_as_kwargs_np={
            "data": x[0],
        },
        method_input_dtypes=[],
        method_all_as_kwargs_np={},
        frontend_method_data=frontend_method_data,
        init_flags=init_flags,
        method_flags=method_flags,
        frontend=frontend,
        on_device=on_device,
    )


# asin_
@handle_frontend_method(
    class_tree=CLASS_TREE,
    init_tree="torch.tensor",
    method_name="asin_",
    dtype_and_x=helpers.dtype_and_values(
        min_value=-1.0,
        max_value=1.0,
        available_dtypes=helpers.get_dtypes("float"),
    ),
)
def test_torch_instance_asin_(
    dtype_and_x,
    frontend_method_data,
    init_flags,
    method_flags,
    frontend,
    on_device,
):
    input_dtype, x = dtype_and_x
    helpers.test_frontend_method(
        init_input_dtypes=input_dtype,
        init_all_as_kwargs_np={
            "data": x[0],
        },
        method_input_dtypes=[],
        method_all_as_kwargs_np={},
        frontend_method_data=frontend_method_data,
        init_flags=init_flags,
        method_flags=method_flags,
        frontend=frontend,
        on_device=on_device,
    )


# arcsin_
@handle_frontend_method(
    class_tree=CLASS_TREE,
    init_tree="torch.tensor",
    method_name="arcsin_",
    dtype_and_x=helpers.dtype_and_values(
        min_value=-1.0,
        max_value=1.0,
        available_dtypes=helpers.get_dtypes("float"),
    ),
)
def test_torch_instance_arcsin_(
    dtype_and_x,
    frontend_method_data,
    init_flags,
    method_flags,
    frontend,
    on_device,
):
    input_dtype, x = dtype_and_x
    helpers.test_frontend_method(
        init_input_dtypes=input_dtype,
        init_all_as_kwargs_np={
            "data": x[0],
        },
        method_input_dtypes=[],
        method_all_as_kwargs_np={},
        frontend_method_data=frontend_method_data,
        init_flags=init_flags,
        method_flags=method_flags,
        frontend=frontend,
        on_device=on_device,
    )


# atan_
@handle_frontend_method(
    class_tree=CLASS_TREE,
    init_tree="torch.tensor",
    method_name="atan_",
    dtype_and_x=helpers.dtype_and_values(
        available_dtypes=helpers.get_dtypes("float"),
        allow_inf=False,
    ),
)
def test_torch_instance_atan_(
    dtype_and_x,
    frontend_method_data,
    init_flags,
    method_flags,
    frontend,
    on_device,
):
    input_dtype, x = dtype_and_x
    helpers.test_frontend_method(
        init_input_dtypes=input_dtype,
        init_all_as_kwargs_np={
            "data": x[0],
        },
        method_input_dtypes=[],
        method_all_as_kwargs_np={},
        frontend_method_data=frontend_method_data,
        init_flags=init_flags,
        method_flags=method_flags,
        frontend=frontend,
        on_device=on_device,
    )


# tan_
@handle_frontend_method(
    class_tree=CLASS_TREE,
    init_tree="torch.tensor",
    method_name="tan_",
    dtype_and_x=helpers.dtype_and_values(
        available_dtypes=helpers.get_dtypes("float"),
        allow_inf=False,
    ),
)
def test_torch_instance_tan_(
    dtype_and_x,
    frontend_method_data,
    init_flags,
    method_flags,
    frontend,
    on_device,
):
    input_dtype, x = dtype_and_x
    helpers.test_frontend_method(
        init_input_dtypes=input_dtype,
        init_all_as_kwargs_np={
            "data": x[0],
        },
        method_input_dtypes=[],
        method_all_as_kwargs_np={},
        frontend_method_data=frontend_method_data,
        init_flags=init_flags,
        method_flags=method_flags,
        frontend=frontend,
        on_device=on_device,
    )


# atanh
@handle_frontend_method(
    class_tree=CLASS_TREE,
    init_tree="torch.tensor",
    method_name="atanh",
    dtype_and_x=helpers.dtype_and_values(
        min_value=-1.0,
        max_value=1.0,
        available_dtypes=helpers.get_dtypes("float"),
    ),
)
def test_torch_instance_atanh(
    dtype_and_x,
    frontend_method_data,
    init_flags,
    method_flags,
    frontend,
    on_device,
):
    input_dtype, x = dtype_and_x
    helpers.test_frontend_method(
        init_input_dtypes=input_dtype,
        init_all_as_kwargs_np={
            "data": x[0],
        },
        method_input_dtypes=[],
        method_all_as_kwargs_np={},
        frontend_method_data=frontend_method_data,
        init_flags=init_flags,
        method_flags=method_flags,
        frontend=frontend,
        on_device=on_device,
    )


# atanh_
@handle_frontend_method(
    class_tree=CLASS_TREE,
    init_tree="torch.tensor",
    method_name="atanh_",
    dtype_and_x=helpers.dtype_and_values(
        min_value=-1.0,
        max_value=1.0,
        available_dtypes=helpers.get_dtypes("float"),
    ),
)
def test_torch_instance_atanh_(
    dtype_and_x,
    frontend_method_data,
    init_flags,
    method_flags,
    frontend,
    on_device,
):
    input_dtype, x = dtype_and_x
    helpers.test_frontend_method(
        init_input_dtypes=input_dtype,
        init_all_as_kwargs_np={
            "data": x[0],
        },
        method_input_dtypes=[],
        method_all_as_kwargs_np={},
        frontend_method_data=frontend_method_data,
        init_flags=init_flags,
        method_flags=method_flags,
        frontend=frontend,
        on_device=on_device,
    )


# arctanh
@handle_frontend_method(
    class_tree=CLASS_TREE,
    init_tree="torch.tensor",
    method_name="arctanh",
    dtype_and_x=helpers.dtype_and_values(
        min_value=-1.0,
        max_value=1.0,
        available_dtypes=helpers.get_dtypes("float"),
    ),
)
def test_torch_instance_arctanh(
    dtype_and_x,
    frontend_method_data,
    init_flags,
    method_flags,
    frontend,
    on_device,
):
    input_dtype, x = dtype_and_x
    helpers.test_frontend_method(
        init_input_dtypes=input_dtype,
        init_all_as_kwargs_np={
            "data": x[0],
        },
        method_input_dtypes=[],
        method_all_as_kwargs_np={},
        frontend_method_data=frontend_method_data,
        init_flags=init_flags,
        method_flags=method_flags,
        frontend=frontend,
        on_device=on_device,
    )


# arctanh_
@handle_frontend_method(
    class_tree=CLASS_TREE,
    init_tree="torch.tensor",
    method_name="arctanh_",
    dtype_and_x=helpers.dtype_and_values(
        min_value=-1.0,
        max_value=1.0,
        available_dtypes=helpers.get_dtypes("float"),
    ),
)
def test_torch_instance_arctanh_(
    dtype_and_x,
    frontend_method_data,
    init_flags,
    method_flags,
    frontend,
    on_device,
):
    input_dtype, x = dtype_and_x
    helpers.test_frontend_method(
        init_input_dtypes=input_dtype,
        init_all_as_kwargs_np={
            "data": x[0],
        },
        method_input_dtypes=[],
        method_all_as_kwargs_np={},
        frontend_method_data=frontend_method_data,
        init_flags=init_flags,
        method_flags=method_flags,
        frontend=frontend,
        on_device=on_device,
    )


# pow
@handle_frontend_method(
    class_tree=CLASS_TREE,
    init_tree="torch.tensor",
    method_name="pow",
    dtype_and_x=helpers.dtype_and_values(
        available_dtypes=helpers.get_dtypes("numeric"),
        num_arrays=2,
        min_value=-1e04,
        max_value=1e04,
        allow_inf=False,
    ),
)
def test_torch_instance_pow(
    dtype_and_x,
    frontend_method_data,
    init_flags,
    method_flags,
    frontend,
    on_device,
):
    input_dtype, x = dtype_and_x
    dtype = input_dtype[0]
    if "int" in dtype:
        x[1] = ivy.abs(x[1])
    helpers.test_frontend_method(
        init_input_dtypes=input_dtype,
        init_all_as_kwargs_np={
            "data": x[0],
        },
        method_input_dtypes=input_dtype,
        method_all_as_kwargs_np={
            "exponent": x[1],
        },
        frontend_method_data=frontend_method_data,
        init_flags=init_flags,
        method_flags=method_flags,
        frontend=frontend,
        on_device=on_device,
    )


# pow_
@handle_frontend_method(
    class_tree=CLASS_TREE,
    init_tree="torch.tensor",
    method_name="pow_",
    dtype_and_x=helpers.dtype_and_values(
        available_dtypes=helpers.get_dtypes("numeric"),
        num_arrays=2,
    ),
)
def test_torch_instance_pow_(
    dtype_and_x,
    frontend_method_data,
    init_flags,
    method_flags,
    frontend,
    on_device,
):
    input_dtype, x = dtype_and_x
    dtype = input_dtype[0]
    if "int" in dtype:
        x[1] = ivy.abs(x[1])
    helpers.test_frontend_method(
        init_input_dtypes=input_dtype,
        init_all_as_kwargs_np={
            "data": x[0],
        },
        method_input_dtypes=input_dtype,
        method_all_as_kwargs_np={
            "exponent": x[1],
        },
        frontend_method_data=frontend_method_data,
        init_flags=init_flags,
        method_flags=method_flags,
        frontend=frontend,
        on_device=on_device,
    )


# __pow__
@handle_frontend_method(
    class_tree=CLASS_TREE,
    init_tree="torch.tensor",
    method_name="__pow__",
    dtype_and_x=helpers.dtype_and_values(
        available_dtypes=helpers.get_dtypes("numeric"),
        num_arrays=2,
    ),
)
def test_torch_special_pow(
    dtype_and_x,
    frontend_method_data,
    init_flags,
    method_flags,
    frontend,
    on_device,
):
    input_dtype, x = dtype_and_x
    dtype = input_dtype[0]
    if "int" in dtype:
        x[1] = ivy.abs(x[1])
    helpers.test_frontend_method(
        init_input_dtypes=input_dtype,
        init_all_as_kwargs_np={
            "data": x[0],
        },
        method_input_dtypes=input_dtype,
        method_all_as_kwargs_np={
            "exponent": x[1],
        },
        frontend_method_data=frontend_method_data,
        init_flags=init_flags,
        method_flags=method_flags,
        frontend=frontend,
        on_device=on_device,
    )


# __rpow__
@handle_frontend_method(
    class_tree=CLASS_TREE,
    init_tree="torch.tensor",
    method_name="__rpow__",
    dtype_and_x=helpers.dtype_and_values(
        available_dtypes=helpers.get_dtypes("numeric"),
        num_arrays=2,
        min_value=1,
    ),
)
def test_torch_special_rpow(
    dtype_and_x,
    frontend_method_data,
    init_flags,
    method_flags,
    frontend,
    on_device,
):
    input_dtype, x = dtype_and_x
    dtype = input_dtype[0]
    if "int" in dtype:
        x[0] = ivy.abs(x[0])
    helpers.test_frontend_method(
        init_input_dtypes=input_dtype,
        init_all_as_kwargs_np={
            "data": x[0],
        },
        method_input_dtypes=input_dtype,
        method_all_as_kwargs_np={
            "other": x[1],
        },
        frontend_method_data=frontend_method_data,
        init_flags=init_flags,
        method_flags=method_flags,
        frontend=frontend,
        on_device=on_device,
    )


# arccosh_
@handle_frontend_method(
    class_tree=CLASS_TREE,
    init_tree="torch.tensor",
    method_name="arccosh_",
    dtype_and_x=helpers.dtype_and_values(
        min_value=-1.0,
        max_value=1.0,
        available_dtypes=helpers.get_dtypes("float"),
    ),
)
def test_torch_instance_arccosh_(
    dtype_and_x,
    frontend_method_data,
    init_flags,
    method_flags,
    frontend,
    on_device,
):
    input_dtype, x = dtype_and_x
    helpers.test_frontend_method(
        init_input_dtypes=input_dtype,
        init_all_as_kwargs_np={
            "data": x[0],
        },
        method_input_dtypes=[],
        method_all_as_kwargs_np={},
        frontend_method_data=frontend_method_data,
        init_flags=init_flags,
        method_flags=method_flags,
        frontend=frontend,
        on_device=on_device,
    )


# argmax
@handle_frontend_method(
    class_tree=CLASS_TREE,
    init_tree="torch.tensor",
    method_name="argmax",
    dtype_input_axis=helpers.dtype_values_axis(
        available_dtypes=helpers.get_dtypes("numeric"),
        force_int_axis=True,
        min_num_dims=1,
        max_num_dims=3,
        min_dim_size=1,
        max_dim_size=3,
        min_value=1,
        max_value=5,
        valid_axis=True,
        allow_neg_axes=True,
    ),
    keepdim=st.booleans(),
)
def test_torch_instance_argmax(
    dtype_input_axis,
    keepdim,
    frontend_method_data,
    init_flags,
    method_flags,
    frontend,
    on_device,
):
    input_dtype, x, axis = dtype_input_axis
    helpers.test_frontend_method(
        init_input_dtypes=input_dtype,
        init_all_as_kwargs_np={
            "data": x[0],
        },
        method_input_dtypes=input_dtype,
        method_all_as_kwargs_np={
            "dim": axis,
            "keepdim": keepdim,
        },
        frontend_method_data=frontend_method_data,
        init_flags=init_flags,
        method_flags=method_flags,
        frontend=frontend,
        on_device=on_device,
    )


# argmin
@handle_frontend_method(
    class_tree=CLASS_TREE,
    init_tree="torch.tensor",
    method_name="argmin",
    dtype_input_axis=helpers.dtype_values_axis(
        available_dtypes=helpers.get_dtypes("numeric"),
        force_int_axis=True,
        min_num_dims=1,
        max_num_dims=3,
        min_dim_size=1,
        max_dim_size=3,
        min_value=1,
        max_value=5,
        valid_axis=True,
        allow_neg_axes=True,
    ),
    keepdim=st.booleans(),
)
def test_torch_instance_argmin(
    dtype_input_axis,
    keepdim,
    frontend_method_data,
    init_flags,
    method_flags,
    frontend,
    on_device,
):
    input_dtype, x, axis = dtype_input_axis
    helpers.test_frontend_method(
        init_input_dtypes=input_dtype,
        init_all_as_kwargs_np={
            "data": x[0],
        },
        method_input_dtypes=input_dtype,
        method_all_as_kwargs_np={
            "dim": axis,
            "keepdim": keepdim,
        },
        frontend_method_data=frontend_method_data,
        init_flags=init_flags,
        method_flags=method_flags,
        frontend=frontend,
        on_device=on_device,
    )


# argsort
@handle_frontend_method(
    class_tree=CLASS_TREE,
    init_tree="torch.tensor",
    method_name="argsort",
    dtype_input_axis=helpers.dtype_values_axis(
        available_dtypes=helpers.get_dtypes("numeric"),
        force_int_axis=True,
        min_num_dims=1,
        max_num_dims=3,
        min_dim_size=1,
        max_dim_size=3,
        min_value=1,
        max_value=5,
        valid_axis=True,
        allow_neg_axes=True,
    ),
    descending=st.booleans(),
)
def test_torch_instance_argsort(
    dtype_input_axis,
    descending,
    frontend_method_data,
    init_flags,
    method_flags,
    frontend,
    on_device,
):
    input_dtype, x, axis = dtype_input_axis
    helpers.test_frontend_method(
        init_input_dtypes=input_dtype,
        init_all_as_kwargs_np={
            "data": x[0],
        },
        method_input_dtypes=input_dtype,
        method_all_as_kwargs_np={
            "dim": axis,
            "descending": descending,
        },
        frontend_method_data=frontend_method_data,
        init_flags=init_flags,
        method_flags=method_flags,
        frontend=frontend,
        on_device=on_device,
    )


# arccosh
@handle_frontend_method(
    class_tree=CLASS_TREE,
    init_tree="torch.tensor",
    method_name="arccosh",
    dtype_and_x=helpers.dtype_and_values(
        min_value=-1.0,
        max_value=1.0,
        available_dtypes=helpers.get_dtypes("float"),
    ),
)
def test_torch_instance_arccosh(
    dtype_and_x,
    frontend_method_data,
    init_flags,
    method_flags,
    frontend,
    on_device,
):
    input_dtype, x = dtype_and_x
    helpers.test_frontend_method(
        init_input_dtypes=input_dtype,
        init_all_as_kwargs_np={
            "data": x[0],
        },
        method_input_dtypes=[],
        method_all_as_kwargs_np={},
        frontend_method_data=frontend_method_data,
        init_flags=init_flags,
        method_flags=method_flags,
        frontend=frontend,
        on_device=on_device,
    )


# ceil
@handle_frontend_method(
    class_tree=CLASS_TREE,
    init_tree="torch.tensor",
    method_name="ceil",
    dtype_and_x=helpers.dtype_and_values(
        available_dtypes=helpers.get_dtypes("float"),
    ),
)
def test_torch_instance_ceil(
    dtype_and_x,
    frontend_method_data,
    init_flags,
    method_flags,
    frontend,
    on_device,
):
    input_dtype, x = dtype_and_x
    helpers.test_frontend_method(
        init_input_dtypes=input_dtype,
        init_all_as_kwargs_np={
            "data": x[0],
        },
        method_input_dtypes=input_dtype,
        method_all_as_kwargs_np={},
        frontend_method_data=frontend_method_data,
        init_flags=init_flags,
        method_flags=method_flags,
        frontend=frontend,
        on_device=on_device,
    )


# argwhere
@handle_frontend_method(
    class_tree=CLASS_TREE,
    init_tree="torch.tensor",
    method_name="argwhere",
    dtype_and_x=helpers.dtype_and_values(
        available_dtypes=helpers.get_dtypes("valid"),
    ),
)
def test_torch_instance_argwhere(
    dtype_and_x,
    frontend_method_data,
    init_flags,
    method_flags,
    frontend,
    on_device,
):
    input_dtype, x = dtype_and_x
    helpers.test_frontend_method(
        init_input_dtypes=input_dtype,
        init_all_as_kwargs_np={
            "data": x[0],
        },
        method_input_dtypes=input_dtype,
        method_all_as_kwargs_np={},
        frontend_method_data=frontend_method_data,
        init_flags=init_flags,
        method_flags=method_flags,
        frontend=frontend,
        on_device=on_device,
    )


# size
@handle_frontend_method(
    class_tree=CLASS_TREE,
    init_tree="torch.tensor",
    method_name="size",
    dtype_and_x=helpers.dtype_and_values(
        available_dtypes=helpers.get_dtypes("valid"),
        shape=st.shared(helpers.get_shape(min_num_dims=1), key="shape"),
    ),
    dim=helpers.get_axis(
        shape=st.shared(helpers.get_shape(min_num_dims=1), key="shape"),
        force_int=True,
    ),
)
def test_torch_instance_size(
    dtype_and_x,
    dim,
    frontend_method_data,
    init_flags,
    method_flags,
    frontend,
    on_device,
):
    input_dtype, x = dtype_and_x
    helpers.test_frontend_method(
        init_input_dtypes=input_dtype,
        init_all_as_kwargs_np={
            "data": x[0],
        },
        method_input_dtypes=input_dtype,
        method_all_as_kwargs_np={
            "dim": dim,
        },
        frontend_method_data=frontend_method_data,
        init_flags=init_flags,
        method_flags=method_flags,
        frontend=frontend,
        on_device=on_device,
    )


# min
@handle_frontend_method(
    class_tree=CLASS_TREE,
    init_tree="torch.tensor",
    method_name="min",
    dtype_x=helpers.dtype_and_values(
        available_dtypes=helpers.get_dtypes("float"),
    ),
)
def test_torch_instance_min(
    dtype_x,
    frontend,
    frontend_method_data,
    init_flags,
    method_flags,
    on_device,
):
    input_dtype, x = dtype_x
    helpers.test_frontend_method(
        init_input_dtypes=input_dtype,
        init_all_as_kwargs_np={
            "data": x[0],
        },
        method_input_dtypes=input_dtype,
        method_all_as_kwargs_np={},
        frontend_method_data=frontend_method_data,
        init_flags=init_flags,
        method_flags=method_flags,
        frontend=frontend,
        on_device=on_device,
    )


@st.composite
def _get_dtype_and_multiplicative_matrices(draw):
    return draw(
        st.one_of(
            _get_dtype_input_and_matrices(),
            _get_dtype_and_3dbatch_matrices(),
        )
    )


# matmul
@handle_frontend_method(
    class_tree=CLASS_TREE,
    init_tree="torch.tensor",
    method_name="matmul",
    dtype_tensor1_tensor2=_get_dtype_and_multiplicative_matrices(),
)
def test_torch_instance_matmul(
    dtype_tensor1_tensor2,
    frontend_method_data,
    init_flags,
    method_flags,
    frontend,
    on_device,
):
    dtype, tensor1, tensor2 = dtype_tensor1_tensor2
    helpers.test_frontend_method(
        init_input_dtypes=dtype,
        init_all_as_kwargs_np={
            "data": tensor1,
        },
        method_input_dtypes=dtype,
        method_all_as_kwargs_np={"other": tensor2},
        frontend_method_data=frontend_method_data,
        init_flags=init_flags,
        method_flags=method_flags,
        frontend=frontend,
        on_device=on_device,
    )


@st.composite
def _array_idxes_n_dtype(draw, **kwargs):
    num_dims = draw(helpers.ints(min_value=1, max_value=4))
    dtype, x = draw(
        helpers.dtype_and_values(
            **kwargs, min_num_dims=num_dims, max_num_dims=num_dims, shared_dtype=True
        )
    )
    idxes = draw(
        st.lists(
            helpers.ints(min_value=0, max_value=num_dims - 1),
            min_size=num_dims,
            max_size=num_dims,
            unique=True,
        )
    )
    return x, idxes, dtype


# permute
@handle_frontend_method(
    class_tree=CLASS_TREE,
    init_tree="torch.tensor",
    method_name="permute",
    dtype_values_axis=_array_idxes_n_dtype(
        available_dtypes=helpers.get_dtypes("float"),
    ),
)
def test_torch_instance_permute(
    dtype_values_axis,
    frontend_method_data,
    init_flags,
    method_flags,
    frontend,
    on_device,
):
    x, idxes, dtype = dtype_values_axis
    unpack_dims = True
    if unpack_dims:
        method_flags.num_positional_args = len(idxes) + 1
        dims = {}
        i = 0
        for x_ in idxes:
            dims["x{}".format(i)] = x_
            i += 1
    else:
        dims = {
            "dims": tuple(idxes),
        }
    helpers.test_frontend_method(
        init_input_dtypes=dtype,
        init_all_as_kwargs_np={
            "data": x[0],
        },
        method_input_dtypes=dtype,
        method_all_as_kwargs_np=dims,
        frontend_method_data=frontend_method_data,
        init_flags=init_flags,
        method_flags=method_flags,
        frontend=frontend,
        on_device=on_device,
    )


# mean
@handle_frontend_method(
    class_tree=CLASS_TREE,
    init_tree="torch.tensor",
    method_name="mean",
    dtype_and_x=_statistical_dtype_values(
        function="mean",
        min_value=-1e04,
        max_value=1e04,
    ),
    keepdims=st.booleans(),
)
def test_torch_instance_mean(
    dtype_and_x,
    keepdims,
    frontend,
    frontend_method_data,
    init_flags,
    method_flags,
    on_device,
):
    input_dtype, x, axis = dtype_and_x
    helpers.test_frontend_method(
        init_input_dtypes=input_dtype,
        init_all_as_kwargs_np={
            "data": x[0],
        },
        method_input_dtypes=input_dtype,
        method_all_as_kwargs_np={
            "dim": axis,
            "keepdim": keepdims,
        },
        frontend_method_data=frontend_method_data,
        init_flags=init_flags,
        method_flags=method_flags,
        frontend=frontend,
        on_device=on_device,
    )


# nanmean
@handle_frontend_method(
    class_tree=CLASS_TREE,
    init_tree="torch.tensor",
    method_name="nanmean",
    dtype_x=helpers.dtype_and_values(
        available_dtypes=helpers.get_dtypes("float"),
        min_value=-1e04,
        max_value=1e04,
    ),
)
def test_torch_instance_nanmean(
    dtype_x,
    frontend,
    frontend_method_data,
    init_flags,
    method_flags,
    on_device,
):
    input_dtype, x = dtype_x
    helpers.test_frontend_method(
        init_input_dtypes=input_dtype,
        init_all_as_kwargs_np={
            "data": x[0],
        },
        method_input_dtypes=input_dtype,
        method_all_as_kwargs_np={},
        frontend_method_data=frontend_method_data,
        init_flags=init_flags,
        method_flags=method_flags,
        frontend=frontend,
        on_device=on_device,
    )


# median
@handle_frontend_method(
    class_tree=CLASS_TREE,
    init_tree="torch.tensor",
    method_name="median",
    dtype_input_axis=helpers.dtype_values_axis(
        available_dtypes=helpers.get_dtypes("float"),
        min_num_dims=1,
        valid_axis=True,
        force_int_axis=True,
    ),
    keepdim=st.booleans(),
)
def test_torch_instance_median(
    dtype_input_axis,
    keepdim,
    frontend,
    frontend_method_data,
    init_flags,
    method_flags,
    on_device,
):
    input_dtype, x, axis = dtype_input_axis
    helpers.test_frontend_method(
        init_input_dtypes=input_dtype,
        init_all_as_kwargs_np={
            "data": x[0],
        },
        method_input_dtypes=input_dtype,
        method_all_as_kwargs_np={
            "dim": axis,
            "keepdim": keepdim,
        },
        frontend_method_data=frontend_method_data,
        init_flags=init_flags,
        method_flags=method_flags,
        frontend=frontend,
        on_device=on_device,
    )


# transpose
@handle_frontend_method(
    class_tree=CLASS_TREE,
    init_tree="torch.tensor",
    method_name="transpose",
    dtype_value=helpers.dtype_and_values(
        available_dtypes=helpers.get_dtypes("valid"),
        shape=st.shared(helpers.get_shape(min_num_dims=1), key="shape"),
    ),
    dim0=helpers.get_axis(
        shape=st.shared(helpers.get_shape(), key="shape"),
        allow_neg=True,
        force_int=True,
    ),
    dim1=helpers.get_axis(
        shape=st.shared(helpers.get_shape(), key="shape"),
        allow_neg=True,
        force_int=True,
    ),
)
def test_torch_instance_transpose(
    dtype_value,
    dim0,
    dim1,
    frontend_method_data,
    init_flags,
    method_flags,
    frontend,
    on_device,
):
    input_dtype, x = dtype_value
    helpers.test_frontend_method(
        init_input_dtypes=input_dtype,
        init_all_as_kwargs_np={
            "data": x[0],
        },
        method_input_dtypes=input_dtype,
        method_all_as_kwargs_np={"dim0": dim0, "dim1": dim1},
        frontend_method_data=frontend_method_data,
        init_flags=init_flags,
        method_flags=method_flags,
        frontend=frontend,
        on_device=on_device,
    )


# transpose_
@handle_frontend_method(
    class_tree=CLASS_TREE,
    init_tree="torch.tensor",
    method_name="transpose_",
    dtype_value=helpers.dtype_and_values(
        available_dtypes=helpers.get_dtypes("valid"),
        shape=st.shared(helpers.get_shape(min_num_dims=1), key="shape"),
    ),
    dim0=helpers.get_axis(
        shape=st.shared(helpers.get_shape(), key="shape"),
        allow_neg=True,
        force_int=True,
    ),
    dim1=helpers.get_axis(
        shape=st.shared(helpers.get_shape(), key="shape"),
        allow_neg=True,
        force_int=True,
    ),
)
def test_torch_instance_transpose_(
    dtype_value,
    dim0,
    dim1,
    frontend_method_data,
    init_flags,
    method_flags,
    frontend,
    on_device,
):
    input_dtype, x = dtype_value
    helpers.test_frontend_method(
        init_input_dtypes=input_dtype,
        init_all_as_kwargs_np={
            "data": x[0],
        },
        method_input_dtypes=input_dtype,
        method_all_as_kwargs_np={
            "dim0": dim0,
            "dim1": dim1,
        },
        frontend_method_data=frontend_method_data,
        init_flags=init_flags,
        method_flags=method_flags,
        frontend=frontend,
        on_device=on_device,
    )


# t
@handle_frontend_method(
    class_tree=CLASS_TREE,
    init_tree="torch.tensor",
    method_name="t",
    dtype_and_x=helpers.dtype_and_values(
        available_dtypes=helpers.get_dtypes("valid"),
        shape=helpers.get_shape(min_num_dims=2, max_num_dims=2),
    ),
)
def test_torch_instance_t(
    dtype_and_x,
    frontend_method_data,
    init_flags,
    method_flags,
    frontend,
    on_device,
):
    input_dtype, x = dtype_and_x
    helpers.test_frontend_method(
        init_input_dtypes=input_dtype,
        init_all_as_kwargs_np={
            "data": x[0],
        },
        method_input_dtypes=input_dtype,
        method_all_as_kwargs_np={},
        frontend_method_data=frontend_method_data,
        init_flags=init_flags,
        method_flags=method_flags,
        frontend=frontend,
        on_device=on_device,
    )


# flatten
@handle_frontend_method(
    class_tree=CLASS_TREE,
    init_tree="torch.tensor",
    method_name="flatten",
    dtype_value=helpers.dtype_and_values(
        available_dtypes=helpers.get_dtypes("valid"),
        shape=st.shared(helpers.get_shape(), key="shape"),
    ),
    axes=helpers.get_axis(
        shape=st.shared(helpers.get_shape(), key="shape"),
        min_size=2,
        max_size=2,
        unique=False,
        force_tuple=True,
    ),
)
def test_torch_instance_flatten(
    dtype_value,
    axes,
    frontend_method_data,
    init_flags,
    method_flags,
    frontend,
    on_device,
):
    input_dtype, x = dtype_value
    helpers.test_frontend_method(
        init_input_dtypes=input_dtype,
        init_all_as_kwargs_np={
            "data": x[0],
        },
        method_input_dtypes=input_dtype,
        method_all_as_kwargs_np={
            "start_dim": axes[0],
            "end_dim": axes[1],
        },
        frontend_method_data=frontend_method_data,
        init_flags=init_flags,
        method_flags=method_flags,
        frontend=frontend,
        on_device=on_device,
    )


# cumsum
@handle_frontend_method(
    class_tree=CLASS_TREE,
    init_tree="torch.tensor",
    method_name="cumsum",
    dtype_value=helpers.dtype_and_values(
        available_dtypes=helpers.get_dtypes("valid"),
        shape=st.shared(helpers.get_shape(min_num_dims=1), key="shape"),
    ),
    dim=helpers.get_axis(
        shape=st.shared(helpers.get_shape(), key="shape"),
        allow_neg=True,
        force_int=True,
    ),
    dtypes=_dtypes(),
)
def test_torch_instance_cumsum(
    dtype_value,
    dim,
    dtypes,
    frontend_method_data,
    init_flags,
    method_flags,
    frontend,
    on_device,
):
    input_dtype, x = dtype_value
    helpers.test_frontend_method(
        init_input_dtypes=input_dtype,
        init_all_as_kwargs_np={
            "data": x[0],
        },
        method_input_dtypes=dtypes,
        method_all_as_kwargs_np={
            "dim": dim,
            "dtype": dtypes[0],
        },
        frontend_method_data=frontend_method_data,
        init_flags=init_flags,
        method_flags=method_flags,
        frontend=frontend,
        on_device=on_device,
    )


# cumsum_
@handle_frontend_method(
    class_tree=CLASS_TREE,
    init_tree="torch.tensor",
    method_name="cumsum_",
    dtype_value=helpers.dtype_and_values(
        available_dtypes=helpers.get_dtypes("numeric"),
        shape=st.shared(helpers.get_shape(min_num_dims=1), key="shape"),
    ),
    dim=helpers.get_axis(
        shape=st.shared(helpers.get_shape(), key="shape"),
        allow_neg=True,
        force_int=True,
    ),
)
def test_torch_instance_cumsum_(
    dtype_value,
    dim,
    frontend_method_data,
    init_flags,
    method_flags,
    frontend,
    on_device,
):
    input_dtype, x = dtype_value
    helpers.test_frontend_method(
        init_input_dtypes=input_dtype,
        init_all_as_kwargs_np={
            "data": x[0],
        },
        method_input_dtypes=input_dtype,
        method_all_as_kwargs_np={
            "dim": dim,
            "dtype": input_dtype[0],
        },
        frontend_method_data=frontend_method_data,
        init_flags=init_flags,
        method_flags=method_flags,
        frontend=frontend,
        on_device=on_device,
    )


# sort
@handle_frontend_method(
    class_tree=CLASS_TREE,
    init_tree="torch.tensor",
    method_name="sort",
    dtype_value=helpers.dtype_and_values(
        available_dtypes=helpers.get_dtypes("valid"),
        shape=st.shared(helpers.get_shape(min_num_dims=1), key="shape"),
    ),
    dim=helpers.get_axis(
        shape=st.shared(helpers.get_shape(), key="shape"),
        allow_neg=True,
        force_int=True,
    ),
    descending=st.booleans(),
)
def test_torch_instance_sort(
    dtype_value,
    dim,
    descending,
    frontend_method_data,
    init_flags,
    method_flags,
    frontend,
    on_device,
):
    input_dtype, x = dtype_value
    helpers.test_frontend_method(
        init_input_dtypes=input_dtype,
        init_all_as_kwargs_np={
            "data": x[0],
        },
        method_input_dtypes=input_dtype,
        method_all_as_kwargs_np={
            "dim": dim,
            "descending": descending,
        },
        frontend_method_data=frontend_method_data,
        init_flags=init_flags,
        method_flags=method_flags,
        frontend=frontend,
        on_device=on_device,
    )


# sigmoid
@handle_frontend_method(
    class_tree=CLASS_TREE,
    init_tree="torch.tensor",
    method_name="sigmoid",
    dtype_x=helpers.dtype_and_values(
        available_dtypes=helpers.get_dtypes("float"),
    ),
)
def test_torch_instance_sigmoid(
    dtype_x,
    frontend_method_data,
    init_flags,
    method_flags,
    frontend,
    on_device,
):
    input_dtype, x = dtype_x
    helpers.test_frontend_method(
        init_input_dtypes=input_dtype,
        init_all_as_kwargs_np={
            "data": x[0],
        },
        method_input_dtypes=input_dtype,
        method_all_as_kwargs_np={},
        frontend_method_data=frontend_method_data,
        init_flags=init_flags,
        method_flags=method_flags,
        frontend=frontend,
        on_device=on_device,
    )


# sigmoid
@handle_frontend_method(
    class_tree=CLASS_TREE,
    init_tree="torch.tensor",
    method_name="sigmoid_",
    dtype_x=helpers.dtype_and_values(
        available_dtypes=helpers.get_dtypes("float"),
    ),
)
def test_torch_instance_sigmoid_(
    dtype_x,
    frontend_method_data,
    init_flags,
    method_flags,
    frontend,
    on_device,
):
    input_dtype, x = dtype_x
    helpers.test_frontend_method(
        init_input_dtypes=input_dtype,
        init_all_as_kwargs_np={
            "data": x[0],
        },
        method_input_dtypes=input_dtype,
        method_all_as_kwargs_np={},
        frontend_method_data=frontend_method_data,
        init_flags=init_flags,
        method_flags=method_flags,
        frontend=frontend,
        on_device=on_device,
    )


# softmax
@handle_frontend_method(
    class_tree=CLASS_TREE,
    init_tree="torch.tensor",
    method_name="softmax",
    dtype_x_and_axis=helpers.dtype_values_axis(
        available_dtypes=helpers.get_dtypes("float"),
        min_num_dims=1,
        max_axes_size=1,
        force_int_axis=True,
        valid_axis=True,
    ),
    dtype=helpers.get_dtypes("float", full=False),
)
def test_torch_instance_softmax(
    dtype_x_and_axis,
    dtype,
    frontend_method_data,
    init_flags,
    method_flags,
    frontend,
    on_device,
):
    input_dtype, x, axis = dtype_x_and_axis
    helpers.test_frontend_method(
        init_input_dtypes=input_dtype,
        init_all_as_kwargs_np={
            "data": x[0],
        },
        method_input_dtypes=input_dtype,
        method_all_as_kwargs_np={
            "dim": axis,
            "dtype": dtype[0],
        },
        frontend_method_data=frontend_method_data,
        init_flags=init_flags,
        method_flags=method_flags,
        frontend=frontend,
        on_device=on_device,
    )


@st.composite
def _repeat_helper(draw):
    shape = draw(
        helpers.get_shape(
            min_num_dims=1, max_num_dims=5, min_dim_size=2, max_dim_size=10
        )
    )

    input_dtype, x = draw(
        helpers.dtype_and_values(
            available_dtypes=helpers.get_dtypes("valid"),
            shape=shape,
        )
    )

    repeats = draw(st.lists(st.integers(min_value=1, max_value=5), min_size=len(shape)))
    return input_dtype, x, repeats


# repeat
@handle_frontend_method(
    class_tree=CLASS_TREE,
    init_tree="torch.tensor",
    method_name="repeat",
    dtype_x_repeats=_repeat_helper(),
    unpack_repeat=st.booleans(),
)
def test_torch_instance_repeat(
    dtype_x_repeats,
    unpack_repeat,
    frontend_method_data,
    init_flags,
    method_flags,
    frontend,
    on_device,
):
    input_dtype, x, repeats = dtype_x_repeats
    repeat = {
        "repeats": repeats,
    }
    if unpack_repeat:
        method_flags.num_positional_args = len(repeat["repeats"]) + 1
        for i, x_ in enumerate(repeat["repeats"]):
            repeat["x{}".format(i)] = x_
    helpers.test_frontend_method(
        init_input_dtypes=input_dtype,
        init_all_as_kwargs_np={
            "data": x[0],
        },
        method_input_dtypes=input_dtype,
        method_all_as_kwargs_np=repeat,
        frontend_method_data=frontend_method_data,
        init_flags=init_flags,
        method_flags=method_flags,
        frontend=frontend,
        on_device=on_device,
    )


# unbind
@handle_frontend_method(
    class_tree=CLASS_TREE,
    init_tree="torch.tensor",
    method_name="unbind",
    dtype_value_axis=helpers.dtype_values_axis(
        available_dtypes=helpers.get_dtypes("numeric"),
        min_num_dims=1,
        valid_axis=True,
        force_int_axis=True,
    ),
)
def test_torch_instance_unbind(
    dtype_value_axis,
    frontend_method_data,
    init_flags,
    method_flags,
    frontend,
    on_device,
):
    input_dtypes, x, axis = dtype_value_axis
    helpers.test_frontend_method(
        init_input_dtypes=input_dtypes,
        init_all_as_kwargs_np={
            "data": x[0],
        },
        method_input_dtypes=input_dtypes,
        method_all_as_kwargs_np={
            "dim": axis,
        },
        frontend_method_data=frontend_method_data,
        init_flags=init_flags,
        method_flags=method_flags,
        frontend=frontend,
        on_device=on_device,
    )


# __eq__
@handle_frontend_method(
    class_tree=CLASS_TREE,
    init_tree="torch.tensor",
    method_name="__eq__",
    dtype_and_x=helpers.dtype_and_values(
        available_dtypes=helpers.get_dtypes("float"),
        num_arrays=2,
        min_value=-1e04,
        max_value=1e04,
        allow_inf=False,
    ),
)
def test_torch_special_eq(
    dtype_and_x,
    frontend_method_data,
    init_flags,
    method_flags,
    frontend,
    on_device,
):
    input_dtype, x = dtype_and_x
    helpers.test_frontend_method(
        init_input_dtypes=input_dtype,
        init_all_as_kwargs_np={
            "data": x[0],
        },
        method_input_dtypes=input_dtype,
        method_all_as_kwargs_np={
            "other": x[1],
        },
        frontend_method_data=frontend_method_data,
        init_flags=init_flags,
        method_flags=method_flags,
        frontend=frontend,
        on_device=on_device,
    )


# inverse
@handle_frontend_method(
    class_tree=CLASS_TREE,
    init_tree="torch.tensor",
    method_name="inverse",
    dtype_and_x=helpers.dtype_and_values(
        available_dtypes=helpers.get_dtypes("float"),
        min_num_dims=2,
    ).filter(lambda s: s[1][0].shape[-1] == s[1][0].shape[-2]),
)
def test_torch_instance_inverse(
    dtype_and_x,
    frontend_method_data,
    init_flags,
    method_flags,
    frontend,
    on_device,
):
    input_dtype, x = dtype_and_x
    helpers.test_frontend_method(
        init_input_dtypes=input_dtype,
        init_all_as_kwargs_np={
            "data": x[0],
        },
        method_input_dtypes=input_dtype,
        method_all_as_kwargs_np={},
        frontend_method_data=frontend_method_data,
        init_flags=init_flags,
        method_flags=method_flags,
        frontend=frontend,
        on_device=on_device,
    )


# neg
@handle_frontend_method(
    class_tree=CLASS_TREE,
    init_tree="torch.tensor",
    method_name="neg",
    dtype_and_x=helpers.dtype_and_values(
        available_dtypes=helpers.get_dtypes("float"),
        min_value=-1e04,
        max_value=1e04,
        allow_inf=False,
    ),
)
def test_torch_instance_neg(
    dtype_and_x,
    frontend,
    frontend_method_data,
    init_flags,
    method_flags,
    on_device,
):
    input_dtype, x = dtype_and_x
    helpers.test_frontend_method(
        init_input_dtypes=input_dtype,
        init_all_as_kwargs_np={
            "data": x[0],
        },
        method_input_dtypes=input_dtype,
        method_all_as_kwargs_np={},
        frontend_method_data=frontend_method_data,
        init_flags=init_flags,
        method_flags=method_flags,
        frontend=frontend,
        on_device=on_device,
    )


# __neg__
@handle_frontend_method(
    class_tree=CLASS_TREE,
    init_tree="torch.tensor",
    method_name="__neg__",
    dtype_and_x=helpers.dtype_and_values(
        available_dtypes=helpers.get_dtypes("float"),
        min_value=-1e04,
        max_value=1e04,
        allow_inf=False,
    ),
)
def test_torch_special_neg(
    dtype_and_x,
    frontend_method_data,
    init_flags,
    method_flags,
    frontend,
    on_device,
):
    input_dtype, x = dtype_and_x
    helpers.test_frontend_method(
        init_input_dtypes=input_dtype,
        init_all_as_kwargs_np={
            "data": x[0],
        },
        method_input_dtypes=input_dtype,
        method_all_as_kwargs_np={},
        frontend_method_data=frontend_method_data,
        init_flags=init_flags,
        method_flags=method_flags,
        frontend=frontend,
        on_device=on_device,
    )


# int
@handle_frontend_method(
    class_tree=CLASS_TREE,
    init_tree="torch.tensor",
    method_name="int",
    dtype_and_x=helpers.dtype_and_values(
        available_dtypes=helpers.get_dtypes("integer"),
    ),
)
def test_torch_instance_int(
    dtype_and_x,
    frontend_method_data,
    init_flags,
    method_flags,
    frontend,
    on_device,
):
    input_dtype, x = dtype_and_x
    helpers.test_frontend_method(
        init_input_dtypes=input_dtype,
        init_all_as_kwargs_np={
            "data": x[0],
        },
        method_input_dtypes=input_dtype,
        method_all_as_kwargs_np={},
        frontend_method_data=frontend_method_data,
        init_flags=init_flags,
        method_flags=method_flags,
        frontend=frontend,
        on_device=on_device,
    )


# half
@handle_frontend_method(
    class_tree=CLASS_TREE,
    init_tree="torch.tensor",
    method_name="half",
    dtype_and_x=helpers.dtype_and_values(
        available_dtypes=helpers.get_dtypes("valid"),
    ),
)
def test_torch_instance_half(
    dtype_and_x,
    frontend_method_data,
    init_flags,
    method_flags,
    frontend,
    on_device,
):
    input_dtype, x = dtype_and_x
    helpers.test_frontend_method(
        init_input_dtypes=input_dtype,
        init_all_as_kwargs_np={
            "data": x[0],
        },
        method_input_dtypes=input_dtype,
        method_all_as_kwargs_np={},
        frontend_method_data=frontend_method_data,
        init_flags=init_flags,
        method_flags=method_flags,
        frontend=frontend,
        on_device=on_device,
    )


# bool
@handle_frontend_method(
    class_tree=CLASS_TREE,
    init_tree="torch.tensor",
    method_name="bool",
    dtype_and_x=helpers.dtype_and_values(
        available_dtypes=helpers.get_dtypes("integer"),
    ),
)
def test_torch_instance_bool(
    dtype_and_x,
    frontend_method_data,
    init_flags,
    method_flags,
    frontend,
    on_device,
):
    input_dtype, x = dtype_and_x
    helpers.test_frontend_method(
        init_input_dtypes=input_dtype,
        init_all_as_kwargs_np={
            "data": x[0],
        },
        method_input_dtypes=input_dtype,
        method_all_as_kwargs_np={},
        frontend_method_data=frontend_method_data,
        init_flags=init_flags,
        method_flags=method_flags,
        frontend=frontend,
        on_device=on_device,
    )


# type
@handle_frontend_method(
    class_tree=CLASS_TREE,
    init_tree="torch.tensor",
    method_name="type",
    dtype_and_x=helpers.dtype_and_values(
        available_dtypes=helpers.get_dtypes("valid"),
    ),
    dtype=helpers.get_dtypes("valid", full=False),
)
def test_torch_instance_type(
    dtype_and_x,
    dtype,
    frontend_method_data,
    init_flags,
    method_flags,
    frontend,
    on_device,
):
    input_dtype, x = dtype_and_x
    helpers.test_frontend_method(
        init_input_dtypes=input_dtype,
        init_all_as_kwargs_np={
            "data": x[0],
        },
        method_input_dtypes=input_dtype,
        method_all_as_kwargs_np={
            "dtype": dtype[0],
        },
        frontend_method_data=frontend_method_data,
        init_flags=init_flags,
        method_flags=method_flags,
        frontend=frontend,
        on_device=on_device,
    )


# type_as
@handle_frontend_method(
    class_tree=CLASS_TREE,
    init_tree="torch.tensor",
    method_name="type_as",
    dtype_and_x=helpers.dtype_and_values(
        available_dtypes=helpers.get_dtypes("valid"),
        num_arrays=2,
    ),
)
def test_torch_instance_type_as(
    dtype_and_x,
    frontend_method_data,
    init_flags,
    method_flags,
    frontend,
    on_device,
):
    input_dtype, x = dtype_and_x
    helpers.test_frontend_method(
        init_input_dtypes=input_dtype,
        init_all_as_kwargs_np={
            "data": x[0],
        },
        method_input_dtypes=input_dtype,
        method_all_as_kwargs_np={
            "other": x[1],
        },
        frontend_method_data=frontend_method_data,
        init_flags=init_flags,
        method_flags=method_flags,
        frontend=frontend,
        on_device=on_device,
    )


# byte
@handle_frontend_method(
    class_tree=CLASS_TREE,
    init_tree="torch.tensor",
    method_name="byte",
    dtype_and_x=helpers.dtype_and_values(
        available_dtypes=helpers.get_dtypes("valid"),
    ),
)
def test_torch_instance_byte(
    dtype_and_x,
    frontend_method_data,
    init_flags,
    method_flags,
    frontend,
    on_device,
):
    input_dtype, x = dtype_and_x
    helpers.test_frontend_method(
        init_input_dtypes=input_dtype,
        init_all_as_kwargs_np={
            "data": x[0],
        },
        method_input_dtypes=input_dtype,
        method_all_as_kwargs_np={},
        frontend_method_data=frontend_method_data,
        init_flags=init_flags,
        method_flags=method_flags,
        frontend=frontend,
        on_device=on_device,
    )


# ne
@handle_frontend_method(
    class_tree=CLASS_TREE,
    init_tree="torch.tensor",
    method_name="ne",
    dtype_and_x=helpers.dtype_and_values(
        available_dtypes=helpers.get_dtypes("float"),
        num_arrays=2,
        min_value=-1e04,
        max_value=1e04,
        allow_inf=False,
    ),
)
def test_torch_instance_ne(
    dtype_and_x,
    frontend_method_data,
    init_flags,
    method_flags,
    frontend,
    on_device,
):
    input_dtype, x = dtype_and_x
    helpers.test_frontend_method(
        init_input_dtypes=input_dtype,
        init_all_as_kwargs_np={
            "data": x[0],
        },
        method_input_dtypes=input_dtype,
        method_all_as_kwargs_np={
            "other": x[1],
        },
        frontend_method_data=frontend_method_data,
        init_flags=init_flags,
        method_flags=method_flags,
        frontend=frontend,
        on_device=on_device,
    )


# squeeze
@handle_frontend_method(
    class_tree=CLASS_TREE,
    init_tree="torch.tensor",
    method_name="squeeze",
    dtype_value_axis=helpers.dtype_values_axis(
        available_dtypes=helpers.get_dtypes("valid"),
        min_num_dims=1,
        valid_axis=True,
        force_int_axis=True,
        shape=st.shared(helpers.get_shape(min_num_dims=1), key="shape"),
    ),
)
def test_torch_instance_squeeze(
    dtype_value_axis,
    frontend_method_data,
    init_flags,
    method_flags,
    frontend,
    on_device,
):
    input_dtype, x, axis = dtype_value_axis
    helpers.test_frontend_method(
        init_input_dtypes=input_dtype,
        init_all_as_kwargs_np={
            "data": x[0],
        },
        method_input_dtypes=input_dtype,
        method_all_as_kwargs_np={
            "dim": axis,
        },
        frontend_method_data=frontend_method_data,
        init_flags=init_flags,
        method_flags=method_flags,
        frontend=frontend,
        on_device=on_device,
    )


# flip
@handle_frontend_method(
    class_tree=CLASS_TREE,
    init_tree="torch.tensor",
    method_name="flip",
    dtype_values_axis=_array_idxes_n_dtype(
        available_dtypes=helpers.get_dtypes("float"),
    ),
)
def test_torch_instance_flip(
    dtype_values_axis,
    frontend_method_data,
    init_flags,
    method_flags,
    frontend,
    on_device,
):
    x, idxes, dtype = dtype_values_axis
    helpers.test_frontend_method(
        init_input_dtypes=dtype,
        init_all_as_kwargs_np={
            "data": x[0],
        },
        method_input_dtypes=dtype,
        method_all_as_kwargs_np={
            "dims": idxes,
        },
        frontend_method_data=frontend_method_data,
        init_flags=init_flags,
        method_flags=method_flags,
        frontend=frontend,
        on_device=on_device,
    )


# fliplr
@handle_frontend_method(
    class_tree=CLASS_TREE,
    init_tree="torch.tensor",
    method_name="fliplr",
    dtype_and_x=helpers.dtype_and_values(
        available_dtypes=helpers.get_dtypes("float"),
        min_num_dims=2,
    ),
)
def test_torch_instance_fliplr(
    dtype_and_x,
    frontend_method_data,
    init_flags,
    method_flags,
    frontend,
    on_device,
):
    dtype, x = dtype_and_x
    helpers.test_frontend_method(
        init_input_dtypes=dtype,
        init_all_as_kwargs_np={
            "data": x[0],
        },
        method_input_dtypes=dtype,
        method_all_as_kwargs_np={},
        frontend_method_data=frontend_method_data,
        init_flags=init_flags,
        method_flags=method_flags,
        frontend=frontend,
        on_device=on_device,
    )


# tril
@handle_frontend_method(
    class_tree=CLASS_TREE,
    init_tree="torch.tensor",
    method_name="tril",
    dtype_and_values=helpers.dtype_and_values(
        available_dtypes=helpers.get_dtypes("numeric"),
        min_num_dims=2,  # Torch requires this.
    ),
    diagonal=st.integers(min_value=-100, max_value=100),
)
def test_torch_instance_tril(
    dtype_and_values,
    diagonal,
    frontend_method_data,
    init_flags,
    method_flags,
    frontend,
    on_device,
):
    input_dtype, x = dtype_and_values
    helpers.test_frontend_method(
        init_input_dtypes=input_dtype,
        init_all_as_kwargs_np={
            "data": x[0],
        },
        method_input_dtypes=input_dtype,
        method_all_as_kwargs_np={
            "diagonal": diagonal,
        },
        frontend_method_data=frontend_method_data,
        init_flags=init_flags,
        method_flags=method_flags,
        frontend=frontend,
        on_device=on_device,
    )


# tril_
@handle_frontend_method(
    class_tree=CLASS_TREE,
    init_tree="torch.tensor",
    method_name="tril_",
    dtype_and_values=helpers.dtype_and_values(
        available_dtypes=helpers.get_dtypes("numeric"),
        min_num_dims=2,  # Torch requires this.
    ),
    diagonal=st.integers(min_value=-100, max_value=100),
)
def test_torch_instance_tril_(
    dtype_and_values,
    diagonal,
    frontend_method_data,
    init_flags,
    method_flags,
    frontend,
    on_device,
):
    input_dtype, x = dtype_and_values
    helpers.test_frontend_method(
        init_input_dtypes=input_dtype,
        init_all_as_kwargs_np={
            "data": x[0],
        },
        method_input_dtypes=input_dtype,
        method_all_as_kwargs_np={
            "diagonal": diagonal,
        },
        frontend_method_data=frontend_method_data,
        init_flags=init_flags,
        method_flags=method_flags,
        frontend=frontend,
        on_device=on_device,
    )


# sqrt
@handle_frontend_method(
    class_tree=CLASS_TREE,
    init_tree="torch.tensor",
    method_name="sqrt",
    dtype_x=helpers.dtype_and_values(
        available_dtypes=helpers.get_dtypes("numeric"),
    ),
)
def test_torch_instance_sqrt(
    dtype_x,
    frontend,
    frontend_method_data,
    init_flags,
    method_flags,
    on_device,
):
    input_dtype, x = dtype_x
    helpers.test_frontend_method(
        init_input_dtypes=input_dtype,
        init_all_as_kwargs_np={"data": x[0]},
        method_input_dtypes=input_dtype,
        method_all_as_kwargs_np={},
        frontend_method_data=frontend_method_data,
        init_flags=init_flags,
        method_flags=method_flags,
        frontend=frontend,
        on_device=on_device,
    )


# sqrt_
@handle_frontend_method(
    class_tree=CLASS_TREE,
    init_tree="torch.tensor",
    method_name="sqrt_",
    dtype_x=helpers.dtype_and_values(
        available_dtypes=helpers.get_dtypes("float"),
    ),
)
def test_torch_instance_sqrt_(
    dtype_x,
    frontend,
    frontend_method_data,
    init_flags,
    method_flags,
    on_device,
):
    input_dtype, x = dtype_x
    helpers.test_frontend_method(
        init_input_dtypes=input_dtype,
        init_all_as_kwargs_np={"data": x[0]},
        method_input_dtypes=input_dtype,
        method_all_as_kwargs_np={},
        frontend_method_data=frontend_method_data,
        init_flags=init_flags,
        method_flags=method_flags,
        frontend=frontend,
        on_device=on_device,
    )


# index_select
@handle_frontend_method(
    class_tree=CLASS_TREE,
    init_tree="torch.tensor",
    method_name="index_select",
    params_indices_others=helpers.array_indices_axis(
        array_dtypes=helpers.get_dtypes("valid"),
        indices_dtypes=["int64"],
        max_num_dims=1,
        indices_same_dims=True,
    ),
)
def test_torch_instance_index_select(
    params_indices_others,
    frontend_method_data,
    init_flags,
    method_flags,
    frontend,
    on_device,
):
    input_dtypes, input, indices, axis, batch_dims = params_indices_others
    helpers.test_frontend_method(
        init_input_dtypes=[input_dtypes[0]],
        init_all_as_kwargs_np={
            "data": input,
        },
        method_input_dtypes=[input_dtypes[1]],
        method_all_as_kwargs_np={
            "dim": axis,
            "index": indices,
        },
        frontend_method_data=frontend_method_data,
        init_flags=init_flags,
        method_flags=method_flags,
        frontend=frontend,
        on_device=on_device,
    )


@st.composite
def _arrays_dim_idx_n_dtypes(draw):
    num_dims = draw(st.shared(helpers.ints(min_value=1, max_value=4), key="num_dims"))
    num_arrays = 2
    common_shape = draw(
        helpers.lists(
            x=helpers.ints(min_value=2, max_value=3),
            min_size=num_dims - 1,
            max_size=num_dims - 1,
        )
    )
    _dim = draw(helpers.ints(min_value=0, max_value=num_dims - 1))
    unique_dims = draw(
        helpers.lists(
            x=helpers.ints(min_value=2, max_value=3),
            min_size=num_arrays,
            max_size=num_arrays,
        )
    )

    min_dim = min(unique_dims)
    max_dim = max(unique_dims)
    _idx = draw(
        helpers.array_values(
            shape=min_dim,
            dtype="int64",
            min_value=0,
            max_value=max_dim,
            exclude_min=False,
        )
    )

    xs = list()
    available_input_types = draw(helpers.get_dtypes("numeric"))
    input_dtypes = draw(
        helpers.array_dtypes(
            available_dtypes=available_input_types,
            num_arrays=num_arrays,
            shared_dtype=True,
        )
    )
    for ud, dt in zip(unique_dims, input_dtypes):
        x = draw(
            helpers.array_values(
                shape=common_shape[:_dim] + [ud] + common_shape[_dim:],
                dtype=dt,
                large_abs_safety_factor=2.5,
                small_abs_safety_factor=2.5,
                safety_factor_scale="log",
            )
        )
        xs.append(x)
    return xs, input_dtypes, _dim, _idx


# index_add
@handle_frontend_method(
    class_tree=CLASS_TREE,
    init_tree="torch.tensor",
    method_name="index_add_",
    xs_dtypes_dim_idx=_arrays_dim_idx_n_dtypes(),
    alpha=st.integers(min_value=1, max_value=2),
)
def test_torch_instance_index_add_(
    *,
    xs_dtypes_dim_idx,
    alpha,
    frontend_method_data,
    init_flags,
    method_flags,
    on_device,
    frontend,
):
    xs, input_dtypes, axis, indices = xs_dtypes_dim_idx
    if xs[0].shape[axis] < xs[1].shape[axis]:
        source, input = xs
    else:
        input, source = xs
    helpers.test_frontend_method(
        init_input_dtypes=[input_dtypes[0]],
        init_all_as_kwargs_np={
            "data": input,
        },
        method_input_dtypes=["int64", input_dtypes[1]],
        method_all_as_kwargs_np={
            "dim": axis,
            "index": indices,
            "source": source,
            "alpha": alpha,
        },
        frontend=frontend,
        frontend_method_data=frontend_method_data,
        init_flags=init_flags,
        method_flags=method_flags,
        on_device=on_device,
        rtol_=1e-03,
    )


@handle_frontend_method(
    class_tree=CLASS_TREE,
    init_tree="torch.tensor",
    method_name="index_add",
    xs_dtypes_dim_idx=_arrays_dim_idx_n_dtypes(),
    alpha=st.integers(min_value=1, max_value=2),
)
def test_torch_instance_index_add(
    *,
    xs_dtypes_dim_idx,
    alpha,
    frontend_method_data,
    init_flags,
    method_flags,
    on_device,
    frontend,
):
    xs, input_dtypes, axis, indices = xs_dtypes_dim_idx
    if xs[0].shape[axis] < xs[1].shape[axis]:
        source, input = xs
    else:
        input, source = xs
    helpers.test_frontend_method(
        init_input_dtypes=[input_dtypes[0]],
        init_all_as_kwargs_np={
            "data": input,
        },
        method_input_dtypes=["int64", input_dtypes[1]],
        method_all_as_kwargs_np={
            "dim": axis,
            "index": indices,
            "source": source,
            "alpha": alpha,
        },
        frontend=frontend,
        frontend_method_data=frontend_method_data,
        init_flags=init_flags,
        method_flags=method_flags,
        on_device=on_device,
        rtol_=1e-03,
    )


@st.composite
def _get_clamp_inputs(draw):
    shape = draw(
        helpers.get_shape(
            min_num_dims=1, max_num_dims=5, min_dim_size=2, max_dim_size=10
        )
    )
    x_dtype, x = draw(
        helpers.dtype_and_values(
            available_dtypes=helpers.get_dtypes("numeric"),
            shape=shape,
        )
    )
    min = draw(st.booleans())
    if min:
        max = draw(st.booleans())
        min = draw(
            helpers.array_values(
                dtype=x_dtype[0], shape=shape, min_value=0, max_value=25
            )
        )
        max = (
            draw(
                helpers.array_values(
                    dtype=x_dtype[0], shape=shape, min_value=26, max_value=50
                )
            )
            if max
            else None
        )
    else:
        min = None
        max = draw(
            helpers.array_values(
                dtype=x_dtype[0], shape=shape, min_value=26, max_value=50
            )
        )
    return x_dtype, x, min, max


# clamp
@handle_frontend_method(
    class_tree=CLASS_TREE,
    init_tree="torch.tensor",
    method_name="clamp",
    dtype_and_x_min_max=_get_clamp_inputs(),
)
def test_torch_instance_clamp(
    dtype_and_x_min_max,
    frontend,
    frontend_method_data,
    init_flags,
    method_flags,
    on_device,
):
    input_dtype, x, min, max = dtype_and_x_min_max
    helpers.test_frontend_method(
        init_input_dtypes=input_dtype,
        init_all_as_kwargs_np={
            "data": x[0],
        },
        method_input_dtypes=input_dtype,
        method_all_as_kwargs_np={"min": min, "max": max},
        frontend_method_data=frontend_method_data,
        init_flags=init_flags,
        method_flags=method_flags,
        frontend=frontend,
        on_device=on_device,
    )


# clamp_
@handle_frontend_method(
    class_tree=CLASS_TREE,
    init_tree="torch.tensor",
    method_name="clamp_",
    dtype_and_x_min_max=_get_clamp_inputs(),
)
def test_torch_instance_clamp_(
    dtype_and_x_min_max,
    frontend,
    frontend_method_data,
    init_flags,
    method_flags,
    on_device,
):
    input_dtype, x, min, max = dtype_and_x_min_max
    helpers.test_frontend_method(
        init_input_dtypes=input_dtype,
        init_all_as_kwargs_np={
            "data": x[0],
        },
        method_input_dtypes=input_dtype,
        method_all_as_kwargs_np={"min": min, "max": max},
        frontend_method_data=frontend_method_data,
        init_flags=init_flags,
        method_flags=method_flags,
        frontend=frontend,
        on_device=on_device,
    )


# clip
@handle_frontend_method(
    class_tree=CLASS_TREE,
    init_tree="torch.tensor",
    method_name="clip",
    input_and_ranges=_get_clamp_inputs(),
)
def test_torch_instance_clip(
    input_and_ranges,
    frontend,
    frontend_method_data,
    init_flags,
    method_flags,
    on_device,
):
    input_dtype, x, min, max = input_and_ranges
    helpers.test_frontend_method(
        init_input_dtypes=input_dtype,
        init_all_as_kwargs_np={
            "data": x[0],
        },
        method_input_dtypes=input_dtype,
        method_all_as_kwargs_np={"min": min, "max": max},
        frontend_method_data=frontend_method_data,
        init_flags=init_flags,
        method_flags=method_flags,
        frontend=frontend,
        on_device=on_device,
    )


# clip_
@handle_frontend_method(
    class_tree=CLASS_TREE,
    init_tree="torch.tensor",
    method_name="clip_",
    input_and_ranges=_get_clamp_inputs(),
)
def test_torch_instance_clip_(
    input_and_ranges,
    frontend,
    frontend_method_data,
    init_flags,
    method_flags,
    on_device,
):
    input_dtype, x, min, max = input_and_ranges
    helpers.test_frontend_method(
        init_input_dtypes=input_dtype,
        init_all_as_kwargs_np={
            "data": x[0],
        },
        method_input_dtypes=input_dtype,
        method_all_as_kwargs_np={"min": min, "max": max},
        frontend_method_data=frontend_method_data,
        init_flags=init_flags,
        method_flags=method_flags,
        frontend=frontend,
        on_device=on_device,
    )


# __gt__
@handle_frontend_method(
    class_tree=CLASS_TREE,
    init_tree="torch.tensor",
    method_name="__gt__",
    dtype_and_x=helpers.dtype_and_values(
        available_dtypes=helpers.get_dtypes("float"),
        num_arrays=2,
        min_value=-1e04,
        max_value=1e04,
        allow_inf=False,
    ),
)
def test_torch_special_gt(
    dtype_and_x,
    frontend_method_data,
    init_flags,
    method_flags,
    frontend,
    on_device,
):
    input_dtype, x = dtype_and_x
    helpers.test_frontend_method(
        init_input_dtypes=input_dtype,
        init_all_as_kwargs_np={
            "data": x[0],
        },
        method_input_dtypes=input_dtype,
        method_all_as_kwargs_np={
            "other": x[1],
        },
        frontend_method_data=frontend_method_data,
        init_flags=init_flags,
        method_flags=method_flags,
        frontend=frontend,
        on_device=on_device,
    )


# __ne__
@handle_frontend_method(
    class_tree=CLASS_TREE,
    init_tree="torch.tensor",
    method_name="__ne__",
    dtype_and_x=helpers.dtype_and_values(
        available_dtypes=helpers.get_dtypes("float"),
        num_arrays=2,
        min_value=-1e04,
        max_value=1e04,
        allow_inf=False,
    ),
)
def test_torch_special_ne(
    dtype_and_x,
    frontend_method_data,
    init_flags,
    method_flags,
    frontend,
    on_device,
):
    input_dtype, x = dtype_and_x
    helpers.test_frontend_method(
        init_input_dtypes=input_dtype,
        init_all_as_kwargs_np={
            "data": x[0],
        },
        method_input_dtypes=input_dtype,
        method_all_as_kwargs_np={
            "other": x[1],
        },
        frontend_method_data=frontend_method_data,
        init_flags=init_flags,
        method_flags=method_flags,
        frontend=frontend,
        on_device=on_device,
    )


# __lt__
@handle_frontend_method(
    class_tree=CLASS_TREE,
    init_tree="torch.tensor",
    method_name="__lt__",
    dtype_and_x=helpers.dtype_and_values(
        available_dtypes=helpers.get_dtypes("float"),
        num_arrays=2,
        min_value=-1e04,
        max_value=1e04,
        allow_inf=False,
    ),
)
def test_torch_special_lt(
    dtype_and_x,
    frontend_method_data,
    init_flags,
    method_flags,
    frontend,
    on_device,
):
    input_dtype, x = dtype_and_x
    helpers.test_frontend_method(
        init_input_dtypes=input_dtype,
        init_all_as_kwargs_np={
            "data": x[0],
        },
        method_input_dtypes=input_dtype,
        method_all_as_kwargs_np={
            "other": x[1],
        },
        frontend_method_data=frontend_method_data,
        init_flags=init_flags,
        method_flags=method_flags,
        frontend=frontend,
        on_device=on_device,
    )


# __or__
@handle_frontend_method(
    class_tree=CLASS_TREE,
    init_tree="torch.tensor",
    method_name="__or__",
    dtype_and_x=helpers.dtype_and_values(
        available_dtypes=helpers.get_dtypes("valid"),
        num_arrays=2,
        min_value=-1e04,
        max_value=1e04,
        allow_inf=False,
    ),
)
def test_torch_special_or(
    dtype_and_x,
    frontend_method_data,
    init_flags,
    method_flags,
    frontend,
    on_device,
):
    input_dtype, x = dtype_and_x
    helpers.test_frontend_method(
        init_input_dtypes=input_dtype,
        init_all_as_kwargs_np={
            "data": x[0],
        },
        method_input_dtypes=input_dtype,
        method_all_as_kwargs_np={
            "other": x[1],
        },
        frontend_method_data=frontend_method_data,
        init_flags=init_flags,
        method_flags=method_flags,
        frontend=frontend,
        on_device=on_device,
    )


# where
@handle_frontend_method(
    class_tree=CLASS_TREE,
    init_tree="torch.tensor",
    method_name="where",
    broadcastables=_broadcastable_trio(),
)
def test_torch_instance_where(
    broadcastables,
    frontend_method_data,
    init_flags,
    method_flags,
    frontend,
    on_device,
):
    cond, xs, dtypes = broadcastables
    helpers.test_frontend_method(
        init_input_dtypes=dtypes,
        init_all_as_kwargs_np={
            "data": xs[0],
        },
        method_input_dtypes=["bool", dtypes[1]],
        method_all_as_kwargs_np={
            "condition": cond,
            "other": xs[1],
        },
        frontend_method_data=frontend_method_data,
        init_flags=init_flags,
        method_flags=method_flags,
        frontend=frontend,
        on_device=on_device,
    )


# clone
@handle_frontend_method(
    class_tree=CLASS_TREE,
    init_tree="torch.tensor",
    method_name="clone",
    dtype_and_x=helpers.dtype_and_values(
        available_dtypes=helpers.get_dtypes("valid"),
        num_arrays=1,
    ),
)
def test_torch_instance_clone(
    dtype_and_x,
    frontend_method_data,
    init_flags,
    method_flags,
    frontend,
    on_device,
):
    input_dtype, x = dtype_and_x
    helpers.test_frontend_method(
        init_input_dtypes=input_dtype,
        init_all_as_kwargs_np={
            "data": x[0],
        },
        method_input_dtypes=input_dtype,
        method_all_as_kwargs_np={},
        frontend_method_data=frontend_method_data,
        init_flags=init_flags,
        method_flags=method_flags,
        frontend=frontend,
        on_device=on_device,
    )


# __invert__
@handle_frontend_method(
    class_tree=CLASS_TREE,
    init_tree="torch.tensor",
    method_name="__invert__",
    dtype_and_x=helpers.dtype_and_values(
        available_dtypes=helpers.get_dtypes("integer"),
        num_arrays=1,
    ),
)
def test_torch_special_invert(
    dtype_and_x,
    frontend_method_data,
    init_flags,
    method_flags,
    frontend,
    on_device,
):
    input_dtype, x = dtype_and_x
    helpers.test_frontend_method(
        init_input_dtypes=input_dtype,
        init_all_as_kwargs_np={
            "data": x[0],
        },
        method_input_dtypes=input_dtype,
        method_all_as_kwargs_np={},
        frontend_method_data=frontend_method_data,
        init_flags=init_flags,
        method_flags=method_flags,
        frontend=frontend,
        on_device=on_device,
    )


# acosh
@handle_frontend_method(
    class_tree=CLASS_TREE,
    init_tree="torch.tensor",
    method_name="acosh",
    dtype_and_x=helpers.dtype_and_values(
        min_value=1.0,
        available_dtypes=helpers.get_dtypes("float"),
    ),
)
def test_torch_instance_acosh(
    dtype_and_x,
    frontend_method_data,
    init_flags,
    method_flags,
    frontend,
    on_device,
):
    input_dtype, x = dtype_and_x
    helpers.test_frontend_method(
        init_input_dtypes=input_dtype,
        init_all_as_kwargs_np={
            "data": x[0],
        },
        method_input_dtypes=[],
        method_all_as_kwargs_np={},
        frontend_method_data=frontend_method_data,
        init_flags=init_flags,
        method_flags=method_flags,
        frontend=frontend,
        on_device=on_device,
    )


@st.composite
def _masked_fill_helper(draw):
    cond, xs, dtypes = draw(_broadcastable_trio())
    if ivy.is_uint_dtype(dtypes[0]):
        fill_value = draw(helpers.ints(min_value=0, max_value=5))
    elif ivy.is_int_dtype(dtypes[0]):
        fill_value = draw(helpers.ints(min_value=-5, max_value=5))
    else:
        fill_value = draw(helpers.floats(min_value=-5, max_value=5))
    return dtypes[0], xs[0], cond, fill_value


# masked_fill
@handle_frontend_method(
    class_tree=CLASS_TREE,
    init_tree="torch.tensor",
    method_name="masked_fill",
    x_mask_val=_masked_fill_helper(),
)
def test_torch_instance_masked_fill(
    x_mask_val,
    frontend_method_data,
    init_flags,
    method_flags,
    frontend,
    on_device,
):
    dtype, x, mask, val = x_mask_val
    helpers.test_frontend_method(
        init_input_dtypes=[dtype],
        init_all_as_kwargs_np={
            "data": x,
        },
        method_input_dtypes=["bool", dtype],
        method_all_as_kwargs_np={
            "mask": mask,
            "value": val,
        },
        frontend_method_data=frontend_method_data,
        init_flags=init_flags,
        method_flags=method_flags,
        frontend=frontend,
        on_device=on_device,
    )


# acosh_
@handle_frontend_method(
    class_tree=CLASS_TREE,
    init_tree="torch.tensor",
    method_name="acosh_",
    dtype_and_x=helpers.dtype_and_values(
        min_value=1.0,
        available_dtypes=helpers.get_dtypes("float"),
    ),
)
def test_torch_instance_acosh_(
    dtype_and_x,
    frontend_method_data,
    init_flags,
    method_flags,
    frontend,
    on_device,
):
    input_dtype, x = dtype_and_x
    helpers.test_frontend_method(
        init_input_dtypes=input_dtype,
        init_all_as_kwargs_np={
            "data": x[0],
        },
        method_input_dtypes=[],
        method_all_as_kwargs_np={},
        frontend_method_data=frontend_method_data,
        init_flags=init_flags,
        method_flags=method_flags,
        frontend=frontend,
        on_device=on_device,
    )


# numpy
@handle_frontend_method(
    class_tree=CLASS_TREE,
    init_tree="torch.tensor",
    method_name="numpy",
    dtype_and_x=helpers.dtype_and_values(
        available_dtypes=helpers.get_dtypes("valid"),
    ),
)
def test_torch_instance_numpy(
    dtype_and_x,
    frontend_method_data,
    init_flags,
    method_flags,
    frontend,
    on_device,
):
    input_dtype, x = dtype_and_x
    ret, frontend_ret = helpers.test_frontend_method(
        init_input_dtypes=input_dtype,
        init_all_as_kwargs_np={
            "data": x[0],
        },
        method_input_dtypes=[],
        method_all_as_kwargs_np={},
        frontend_method_data=frontend_method_data,
        init_flags=init_flags,
        method_flags=method_flags,
        frontend=frontend,
        on_device=on_device,
        test_values=False,
    )
    # manual testing required as function return is numpy frontend
    helpers.value_test(
        ret_np_flat=helpers.flatten_and_to_np(ret=ret),
        ret_np_from_gt_flat=frontend_ret[0],
        ground_truth_backend="torch",
    )


# atan2_
@handle_frontend_method(
    class_tree=CLASS_TREE,
    init_tree="torch.tensor",
    method_name="atan2_",
    dtype_and_x=helpers.dtype_and_values(
        available_dtypes=helpers.get_dtypes("float"),
        num_arrays=2,
    ),
)
def test_torch_instance_atan2_(
    dtype_and_x, frontend_method_data, init_flags, method_flags, frontend, on_device
):
    input_dtype, x = dtype_and_x
    helpers.test_frontend_method(
        init_input_dtypes=input_dtype,
        init_all_as_kwargs_np={
            "data": x[0],
        },
        method_input_dtypes=input_dtype,
        method_all_as_kwargs_np={
            "other": x[1],
        },
        frontend_method_data=frontend_method_data,
        init_flags=init_flags,
        method_flags=method_flags,
        frontend=frontend,
        on_device=on_device,
    )


# bitwise_not_
@handle_frontend_method(
    class_tree=CLASS_TREE,
    init_tree="torch.tensor",
    method_name="bitwise_not_",
    dtype_and_x=helpers.dtype_and_values(
        available_dtypes=helpers.get_dtypes("integer"),
        num_arrays=2,
    ),
)
def test_torch_instance_bitwise_not_(
    dtype_and_x,
    frontend_method_data,
    init_flags,
    method_flags,
    frontend,
    on_device,
):
    input_dtype, x = dtype_and_x
    helpers.test_frontend_method(
        init_input_dtypes=input_dtype,
        init_all_as_kwargs_np={
            "data": x[0],
        },
        method_input_dtypes=input_dtype,
        frontend_method_data=frontend_method_data,
        init_flags=init_flags,
        method_flags=method_flags,
        method_all_as_kwargs_np={},
        frontend=frontend,
        on_device=on_device,
    )


# bitwise_and_
@handle_frontend_method(
    class_tree=CLASS_TREE,
    init_tree="torch.tensor",
    method_name="bitwise_and_",
    dtype_and_x=helpers.dtype_and_values(
        available_dtypes=helpers.get_dtypes("integer"),
        num_arrays=2,
    ),
)
def test_torch_instance_bitwise_and_(
    dtype_and_x,
    frontend_method_data,
    init_flags,
    method_flags,
    frontend,
    on_device,
):
    input_dtype, x = dtype_and_x
    helpers.test_frontend_method(
        init_input_dtypes=input_dtype,
        init_all_as_kwargs_np={
            "data": x[0],
        },
        method_input_dtypes=input_dtype,
        method_all_as_kwargs_np={
            "other": x[1],
        },
        frontend_method_data=frontend_method_data,
        init_flags=init_flags,
        method_flags=method_flags,
        frontend=frontend,
        on_device=on_device,
    )


# __and__
@handle_frontend_method(
    class_tree=CLASS_TREE,
    init_tree="torch.tensor",
    method_name="__and__",
    dtype_and_x=helpers.dtype_and_values(
        available_dtypes=st.one_of(st.just(("bool",)), helpers.get_dtypes("integer")),
        num_arrays=2,
        min_value=-1e04,
        max_value=1e04,
        allow_inf=False,
    ),
)
def test_torch_special_and(
    dtype_and_x,
    frontend_method_data,
    init_flags,
    method_flags,
    frontend,
    on_device,
):
    input_dtype, x = dtype_and_x
    helpers.test_frontend_method(
        init_input_dtypes=input_dtype,
        init_all_as_kwargs_np={
            "data": x[0],
        },
        method_input_dtypes=input_dtype,
        method_all_as_kwargs_np={
            "other": x[1],
        },
        frontend_method_data=frontend_method_data,
        init_flags=init_flags,
        method_flags=method_flags,
        frontend=frontend,
        on_device=on_device,
    )


# bitwise_xor
@handle_frontend_method(
    class_tree=CLASS_TREE,
    init_tree="torch.tensor",
    method_name="bitwise_xor",
    dtype_and_x=helpers.dtype_and_values(
        available_dtypes=st.one_of(st.just(("bool",)), helpers.get_dtypes("integer")),
        num_arrays=2,
    ),
)
def test_torch_instance_bitwise_xor(
    dtype_and_x,
    frontend_method_data,
    init_flags,
    method_flags,
    frontend,
    on_device,
):
    input_dtype, x = dtype_and_x
    helpers.test_frontend_method(
        init_input_dtypes=input_dtype,
        init_all_as_kwargs_np={
            "data": x[0],
        },
        method_input_dtypes=input_dtype,
        method_all_as_kwargs_np={
            "other": x[1],
        },
        frontend_method_data=frontend_method_data,
        init_flags=init_flags,
        method_flags=method_flags,
        frontend=frontend,
        on_device=on_device,
    )


# cumprod
@handle_frontend_method(
    class_tree=CLASS_TREE,
    init_tree="torch.tensor",
    method_name="cumprod",
    dtype_value=helpers.dtype_and_values(
        available_dtypes=helpers.get_dtypes("valid"),
        shape=st.shared(helpers.get_shape(min_num_dims=1), key="shape"),
    ),
    dim=helpers.get_axis(
        shape=st.shared(helpers.get_shape(), key="shape"),
        allow_neg=True,
        force_int=True,
    ),
    dtypes=_dtypes(),
)
def test_torch_instance_cumprod(
    dtype_value,
    dim,
    dtypes,
    frontend_method_data,
    init_flags,
    method_flags,
    frontend,
    on_device,
):
    input_dtype, x = dtype_value
    helpers.test_frontend_method(
        init_input_dtypes=input_dtype,
        init_all_as_kwargs_np={
            "data": x[0],
        },
        method_input_dtypes=dtypes,
        method_all_as_kwargs_np={
            "dim": dim,
            "dtype": dtypes[0],
        },
        frontend_method_data=frontend_method_data,
        init_flags=init_flags,
        method_flags=method_flags,
        frontend=frontend,
        on_device=on_device,
    )


# relu
@handle_frontend_method(
    class_tree=CLASS_TREE,
    init_tree="torch.tensor",
    method_name="relu",
    dtype_and_x=helpers.dtype_and_values(
        available_dtypes=helpers.get_dtypes("float"),
        allow_inf=False,
    ),
)
def test_torch_instance_relu(
    dtype_and_x,
    frontend_method_data,
    init_flags,
    method_flags,
    frontend,
    on_device,
):
    input_dtype, x = dtype_and_x
    helpers.test_frontend_method(
        init_input_dtypes=input_dtype,
        init_all_as_kwargs_np={
            "data": x[0],
        },
        method_input_dtypes=input_dtype,
        method_all_as_kwargs_np={},
        frontend_method_data=frontend_method_data,
        init_flags=init_flags,
        method_flags=method_flags,
        frontend=frontend,
        on_device=on_device,
    )


# fmin
@handle_frontend_method(
    class_tree=CLASS_TREE,
    init_tree="torch.tensor",
    method_name="fmin",
    dtype_and_x=helpers.dtype_and_values(
        available_dtypes=helpers.get_dtypes("float"),
        num_arrays=2,
    ),
)
def test_torch_instance_fmin(
    dtype_and_x,
    frontend_method_data,
    init_flags,
    method_flags,
    frontend,
    on_device,
):
    input_dtype, x = dtype_and_x
    helpers.test_frontend_method(
        init_input_dtypes=input_dtype,
        init_all_as_kwargs_np={
            "data": x[0],
        },
        method_input_dtypes=input_dtype,
        method_all_as_kwargs_np={
            "other": x[1],
        },
        frontend_method_data=frontend_method_data,
        init_flags=init_flags,
        method_flags=method_flags,
        frontend=frontend,
        on_device=on_device,
    )


# count_nonzero
@handle_frontend_method(
    class_tree=CLASS_TREE,
    init_tree="torch.tensor",
    method_name="count_nonzero",
    dtype_value=helpers.dtype_and_values(
        available_dtypes=helpers.get_dtypes("valid"),
        shape=st.shared(helpers.get_shape(min_num_dims=1), key="shape"),
    ),
    dim=helpers.get_axis(
        shape=st.shared(helpers.get_shape(), key="shape"),
        allow_neg=True,
        force_int=True,
    ),
)
def test_torch_instance_count_nonzero(
    dtype_value,
    dim,
    frontend_method_data,
    init_flags,
    method_flags,
    frontend,
    on_device,
):
    input_dtype, x = dtype_value
    helpers.test_frontend_method(
        init_input_dtypes=input_dtype,
        init_all_as_kwargs_np={
            "data": x[0],
        },
        method_input_dtypes=input_dtype,
        method_all_as_kwargs_np={"dim": dim},
        frontend_method_data=frontend_method_data,
        init_flags=init_flags,
        method_flags=method_flags,
        frontend=frontend,
        on_device=on_device,
    )


# exp
@handle_frontend_method(
    class_tree=CLASS_TREE,
    init_tree="torch.tensor",
    method_name="exp",
    dtype_and_x=helpers.dtype_and_values(
        available_dtypes=helpers.get_dtypes("numeric"),
    ),
)
def test_torch_instance_exp(
    dtype_and_x,
    frontend_method_data,
    init_flags,
    method_flags,
    frontend,
    on_device,
):
    input_dtype, x = dtype_and_x
    helpers.test_frontend_method(
        init_input_dtypes=input_dtype,
        init_all_as_kwargs_np={
            "data": x[0],
        },
        method_input_dtypes=input_dtype,
        method_all_as_kwargs_np={},
        frontend_method_data=frontend_method_data,
        init_flags=init_flags,
        method_flags=method_flags,
        frontend=frontend,
        on_device=on_device,
    )


# exp_
@handle_frontend_method(
    class_tree=CLASS_TREE,
    init_tree="torch.tensor",
    method_name="exp_",
    dtype_and_x=helpers.dtype_and_values(
        available_dtypes=helpers.get_dtypes("numeric"),
    ),
)
def test_torch_instance_exp_(
    dtype_and_x,
    frontend_method_data,
    init_flags,
    method_flags,
    frontend,
    on_device,
):
    input_dtype, x = dtype_and_x
    helpers.test_frontend_method(
        init_input_dtypes=input_dtype,
        init_all_as_kwargs_np={
            "data": x[0],
        },
        method_input_dtypes=input_dtype,
        method_all_as_kwargs_np={},
        frontend_method_data=frontend_method_data,
        init_flags=init_flags,
        method_flags=method_flags,
        frontend=frontend,
        on_device=on_device,
    )


# expm1
@handle_frontend_method(
    class_tree=CLASS_TREE,
    init_tree="torch.tensor",
    method_name="expm1",
    dtype_and_x=helpers.dtype_and_values(
        available_dtypes=helpers.get_dtypes("numeric"),
    ),
)
def test_torch_instance_expm1(
    dtype_and_x,
    frontend_method_data,
    init_flags,
    method_flags,
    frontend,
    on_device,
):
    input_dtype, x = dtype_and_x
    helpers.test_frontend_method(
        init_input_dtypes=input_dtype,
        init_all_as_kwargs_np={
            "data": x[0],
        },
        method_input_dtypes=input_dtype,
        method_all_as_kwargs_np={},
        frontend_method_data=frontend_method_data,
        init_flags=init_flags,
        method_flags=method_flags,
        frontend=frontend,
        on_device=on_device,
    )


# mul
@handle_frontend_method(
    class_tree=CLASS_TREE,
    init_tree="torch.tensor",
    method_name="mul",
    dtype_and_x=helpers.dtype_and_values(
        available_dtypes=helpers.get_dtypes("numeric"),
        num_arrays=2,
    ),
)
def test_torch_instance_mul(
    dtype_and_x,
    frontend_method_data,
    init_flags,
    method_flags,
    frontend,
    on_device,
):
    input_dtype, x = dtype_and_x
    helpers.test_frontend_method(
        init_input_dtypes=input_dtype,
        init_all_as_kwargs_np={
            "data": x[0],
        },
        method_input_dtypes=input_dtype,
        method_all_as_kwargs_np={
            "other": x[1],
        },
        frontend_method_data=frontend_method_data,
        init_flags=init_flags,
        method_flags=method_flags,
        frontend=frontend,
        on_device=on_device,
    )


# ceil_
@handle_frontend_method(
    class_tree=CLASS_TREE,
    init_tree="torch.tensor",
    method_name="ceil_",
    dtype_and_x=helpers.dtype_and_values(
        available_dtypes=helpers.get_dtypes("float"),
    ),
)
def test_torch_instance_ceil_(
    dtype_and_x,
    frontend_method_data,
    init_flags,
    method_flags,
    frontend,
    on_device,
):
    input_dtype, x = dtype_and_x
    helpers.test_frontend_method(
        init_input_dtypes=input_dtype,
        init_all_as_kwargs_np={
            "data": x[0],
        },
        method_input_dtypes=input_dtype,
        method_all_as_kwargs_np={},
        frontend_method_data=frontend_method_data,
        init_flags=init_flags,
        method_flags=method_flags,
        frontend=frontend,
        on_device=on_device,
    )


# mul_
@handle_frontend_method(
    class_tree=CLASS_TREE,
    init_tree="torch.tensor",
    method_name="mul_",
    dtype_and_x=helpers.dtype_and_values(
        available_dtypes=helpers.get_dtypes("numeric"),
        num_arrays=2,
        shared_dtype=True,
    ),
)
def test_torch_instance_mul_(
    dtype_and_x,
    frontend_method_data,
    init_flags,
    method_flags,
    frontend,
    on_device,
):
    input_dtype, x = dtype_and_x
    helpers.test_frontend_method(
        init_input_dtypes=input_dtype,
        init_all_as_kwargs_np={
            "data": x[0],
        },
        method_input_dtypes=input_dtype,
        method_all_as_kwargs_np={
            "other": x[1],
        },
        frontend_method_data=frontend_method_data,
        init_flags=init_flags,
        method_flags=method_flags,
        frontend=frontend,
        on_device=on_device,
    )


# trunc
@handle_frontend_method(
    class_tree=CLASS_TREE,
    init_tree="torch.tensor",
    method_name="trunc",
    dtype_value=helpers.dtype_and_values(
        available_dtypes=helpers.get_dtypes("numeric"),
        shape=st.shared(helpers.get_shape(min_num_dims=1), key="shape"),
    ),
)
def test_torch_instance_trunc(
    dtype_value,
    frontend_method_data,
    init_flags,
    method_flags,
    frontend,
    on_device,
):
    input_dtype, x = dtype_value
    helpers.test_frontend_method(
        init_input_dtypes=input_dtype,
        init_all_as_kwargs_np={
            "data": x[0],
        },
        method_input_dtypes=input_dtype,
        method_all_as_kwargs_np={},
        frontend_method_data=frontend_method_data,
        init_flags=init_flags,
        method_flags=method_flags,
        frontend=frontend,
        on_device=on_device,
    )


# trunc_
@handle_frontend_method(
    class_tree=CLASS_TREE,
    init_tree="torch.tensor",
    method_name="trunc_",
    dtype_value=helpers.dtype_and_values(
        available_dtypes=helpers.get_dtypes("numeric"),
        shape=st.shared(helpers.get_shape(min_num_dims=1), key="shape"),
    ),
)
def test_torch_instance_trunc_(
    dtype_value,
    frontend_method_data,
    init_flags,
    method_flags,
    frontend,
    on_device,
):
    input_dtype, x = dtype_value
    helpers.test_frontend_method(
        init_input_dtypes=input_dtype,
        init_all_as_kwargs_np={
            "data": x[0],
        },
        method_input_dtypes=input_dtype,
        method_all_as_kwargs_np={},
        frontend_method_data=frontend_method_data,
        init_flags=init_flags,
        method_flags=method_flags,
        frontend=frontend,
        on_device=on_device,
    )


# fix
@handle_frontend_method(
    class_tree=CLASS_TREE,
    init_tree="torch.tensor",
    method_name="fix",
    dtype_value=helpers.dtype_and_values(
        available_dtypes=helpers.get_dtypes("numeric"),
        shape=st.shared(helpers.get_shape(min_num_dims=1), key="shape"),
    ),
)
def test_torch_instance_fix(
    dtype_value,
    frontend_method_data,
    init_flags,
    method_flags,
    frontend,
    on_device,
):
    input_dtype, x = dtype_value
    helpers.test_frontend_method(
        init_input_dtypes=input_dtype,
        init_all_as_kwargs_np={
            "data": x[0],
        },
        method_input_dtypes=input_dtype,
        method_all_as_kwargs_np={},
        frontend_method_data=frontend_method_data,
        init_flags=init_flags,
        method_flags=method_flags,
        frontend=frontend,
        on_device=on_device,
    )


# fix_
@handle_frontend_method(
    class_tree=CLASS_TREE,
    init_tree="torch.tensor",
    method_name="fix_",
    dtype_value=helpers.dtype_and_values(
        available_dtypes=helpers.get_dtypes("numeric"),
        shape=st.shared(helpers.get_shape(min_num_dims=1), key="shape"),
    ),
)
def test_torch_instance_fix_(
    dtype_value,
    frontend_method_data,
    init_flags,
    method_flags,
    frontend,
    on_device,
):
    input_dtype, x = dtype_value
    helpers.test_frontend_method(
        init_input_dtypes=input_dtype,
        init_all_as_kwargs_np={
            "data": x[0],
        },
        method_input_dtypes=input_dtype,
        method_all_as_kwargs_np={},
        frontend_method_data=frontend_method_data,
        init_flags=init_flags,
        method_flags=method_flags,
        frontend=frontend,
        on_device=on_device,
    )


# round
@handle_frontend_method(
    class_tree=CLASS_TREE,
    init_tree="torch.tensor",
    method_name="round",
    dtype_and_x=helpers.dtype_and_values(
        available_dtypes=helpers.get_dtypes("float"),
    ),
    decimals=st.integers(min_value=0, max_value=5),
)
def test_torch_instance_round(
    dtype_and_x,
    decimals,
    frontend_method_data,
    init_flags,
    method_flags,
    frontend,
    on_device,
):
    input_dtype, x = dtype_and_x
    helpers.test_frontend_method(
        init_input_dtypes=input_dtype,
        init_all_as_kwargs_np={
            "data": x[0],
        },
        method_input_dtypes=input_dtype,
        method_all_as_kwargs_np={
            "decimals": decimals,
        },
        frontend_method_data=frontend_method_data,
        init_flags=init_flags,
        method_flags=method_flags,
        frontend=frontend,
        on_device=on_device,
    )


# cross
@handle_frontend_method(
    class_tree=CLASS_TREE,
    init_tree="torch.tensor",
    method_name="cross",
    dtype_input_other_dim=dtype_value1_value2_axis(
        available_dtypes=helpers.get_dtypes("numeric"),
        min_num_dims=1,
        max_num_dims=10,
        min_dim_size=3,
        max_dim_size=3,
        min_value=-1e10,
        max_value=1e10,
        abs_smallest_val=0.01,
        large_abs_safety_factor=2,
        safety_factor_scale="log",
    ),
)
def test_torch_instance_cross(
    dtype_input_other_dim,
    frontend_method_data,
    init_flags,
    method_flags,
    frontend,
    on_device,
):
    dtype, input, other, dim = dtype_input_other_dim
    helpers.test_frontend_method(
        init_input_dtypes=dtype,
        init_all_as_kwargs_np={
            "data": input,
        },
        method_input_dtypes=dtype,
        method_all_as_kwargs_np={
            "other": other,
            "dim": dim,
        },
        frontend_method_data=frontend_method_data,
        init_flags=init_flags,
        method_flags=method_flags,
        frontend=frontend,
        on_device=on_device,
        rtol_=1e-2,
        atol_=1e-2,
    )


# det
@handle_frontend_method(
    class_tree=CLASS_TREE,
    init_tree="torch.tensor",
    method_name="det",
    dtype_and_x=_get_dtype_and_matrix(square=True, batch=True),
)
def test_torch_instance_det(
    dtype_and_x,
    frontend_method_data,
    init_flags,
    method_flags,
    frontend,
    on_device,
):
    input_dtype, x = dtype_and_x
    helpers.test_frontend_method(
        init_input_dtypes=input_dtype,
        init_all_as_kwargs_np={
            "data": x,
        },
        method_input_dtypes=input_dtype,
        method_all_as_kwargs_np={},
        frontend_method_data=frontend_method_data,
        init_flags=init_flags,
        method_flags=method_flags,
        frontend=frontend,
        on_device=on_device,
    )


# reciprocal
@handle_frontend_method(
    class_tree=CLASS_TREE,
    init_tree="torch.tensor",
    method_name="reciprocal",
    dtype_and_x=helpers.dtype_and_values(
        available_dtypes=helpers.get_dtypes("float"),
        min_value=1,
    ),
)
def test_torch_instance_reciprocal(
    dtype_and_x,
    frontend_method_data,
    init_flags,
    method_flags,
    frontend,
    on_device,
):
    input_dtype, x = dtype_and_x
    helpers.test_frontend_method(
        init_input_dtypes=input_dtype,
        init_all_as_kwargs_np={
            "data": x[0],
        },
        method_input_dtypes=input_dtype,
        method_all_as_kwargs_np={},
        frontend_method_data=frontend_method_data,
        init_flags=init_flags,
        method_flags=method_flags,
        frontend=frontend,
        on_device=on_device,
    )


# fill_
@handle_frontend_method(
    class_tree=CLASS_TREE,
    init_tree="torch.tensor",
    method_name="fill_",
    dtype_and_x=helpers.dtype_and_values(
        available_dtypes=helpers.get_dtypes("float"),
    ),
    value=helpers.floats(min_value=1, max_value=10),
)
def test_torch_instance_fill_(
    dtype_and_x,
    value,
    frontend_method_data,
    init_flags,
    method_flags,
    frontend,
    on_device,
):
    input_dtype, x = dtype_and_x
    helpers.test_frontend_method(
        init_input_dtypes=input_dtype,
        init_all_as_kwargs_np={
            "data": x[0],
        },
        method_input_dtypes=input_dtype,
        method_all_as_kwargs_np={
            "value": value,
        },
        frontend_method_data=frontend_method_data,
        init_flags=init_flags,
        method_flags=method_flags,
        frontend=frontend,
        on_device=on_device,
    )


# nonzero
@handle_frontend_method(
    class_tree=CLASS_TREE,
    init_tree="torch.tensor",
    method_name="nonzero",
    dtype_and_values=helpers.dtype_and_values(
        available_dtypes=helpers.get_dtypes("numeric"),
    ),
)
def test_torch_instance_nonzero(
    dtype_and_values,
    frontend_method_data,
    init_flags,
    method_flags,
    frontend,
    on_device,
):
    input_dtype, x = dtype_and_values
    helpers.test_frontend_method(
        init_input_dtypes=input_dtype,
        init_all_as_kwargs_np={
            "data": x[0],
        },
        method_input_dtypes=input_dtype,
        method_all_as_kwargs_np={},
        frontend_method_data=frontend_method_data,
        init_flags=init_flags,
        method_flags=method_flags,
        frontend=frontend,
        on_device=on_device,
    )


# mm
@handle_frontend_method(
    class_tree=CLASS_TREE,
    init_tree="torch.tensor",
    method_name="mm",
    dtype_xy=_get_dtype_input_and_matrices(),
)
def test_torch_instance_mm(
    dtype_xy,
    frontend_method_data,
    init_flags,
    method_flags,
    frontend,
    on_device,
):
    dtype, x, y = dtype_xy
    helpers.test_frontend_method(
        init_input_dtypes=dtype,
        init_all_as_kwargs_np={
            "data": x,
        },
        method_input_dtypes=dtype,
        method_all_as_kwargs_np={
            "mat2": y,
        },
        frontend_method_data=frontend_method_data,
        init_flags=init_flags,
        method_flags=method_flags,
        frontend=frontend,
        on_device=on_device,
    )


# square
@handle_frontend_method(
    class_tree=CLASS_TREE,
    init_tree="torch.tensor",
    method_name="square",
    dtype_x=helpers.dtype_and_values(
        available_dtypes=helpers.get_dtypes("float"),
    ),
)
def test_torch_instance_square(
    dtype_x,
    frontend,
    frontend_method_data,
    init_flags,
    method_flags,
    on_device,
):
    input_dtype, x = dtype_x
    helpers.test_frontend_method(
        init_input_dtypes=input_dtype,
        init_all_as_kwargs_np={"data": x[0]},
        method_input_dtypes=input_dtype,
        method_all_as_kwargs_np={},
        frontend_method_data=frontend_method_data,
        init_flags=init_flags,
        method_flags=method_flags,
        frontend=frontend,
        on_device=on_device,
    )


# log10
@handle_frontend_method(
    class_tree=CLASS_TREE,
    init_tree="torch.tensor",
    method_name="log10",
    dtype_and_x=helpers.dtype_and_values(
        available_dtypes=helpers.get_dtypes("float"),
        allow_inf=False,
    ),
)
def test_torch_instance_log10(
    dtype_and_x,
    frontend_method_data,
    init_flags,
    method_flags,
    frontend,
    on_device,
):
    input_dtype, x = dtype_and_x
    helpers.test_frontend_method(
        init_input_dtypes=input_dtype,
        init_all_as_kwargs_np={
            "data": x[0],
        },
        method_input_dtypes=input_dtype,
        method_all_as_kwargs_np={},
        frontend_method_data=frontend_method_data,
        init_flags=init_flags,
        method_flags=method_flags,
        frontend=frontend,
        on_device=on_device,
    )


# short
@handle_frontend_method(
    class_tree=CLASS_TREE,
    init_tree="torch.tensor",
    method_name="short",
    dtype_and_x=helpers.dtype_and_values(
        available_dtypes=helpers.get_dtypes("numeric"),
        min_value=-1e04,
        max_value=1e04,
        allow_inf=False,
    ),
)
def test_torch_instance_short(
    dtype_and_x,
    frontend_method_data,
    init_flags,
    method_flags,
    frontend,
    on_device,
):
    input_dtype, x = dtype_and_x
    helpers.test_frontend_method(
        init_input_dtypes=input_dtype,
        init_all_as_kwargs_np={
            "data": x[0],
        },
        method_input_dtypes=input_dtype,
        method_all_as_kwargs_np={},
        frontend_method_data=frontend_method_data,
        init_flags=init_flags,
        method_flags=method_flags,
        frontend=frontend,
        on_device=on_device,
    )


# prod
@handle_frontend_method(
    class_tree=CLASS_TREE,
    init_tree="torch.tensor",
    method_name="prod",
    dtype_x_axis=helpers.dtype_values_axis(
        available_dtypes=helpers.get_dtypes("numeric"),
        min_num_dims=1,
        max_num_dims=5,
        valid_axis=True,
        allow_neg_axes=False,
        max_axes_size=1,
        force_int_axis=True,
        large_abs_safety_factor=10,
        small_abs_safety_factor=10,
        safety_factor_scale="log",
    ),
    dtype=helpers.get_dtypes("float", none=True, full=False),
    keepdims=st.booleans(),
)
def test_torch_instance_prod(
    dtype_x_axis,
    dtype,
    keepdims,
    frontend,
    frontend_method_data,
    init_flags,
    method_flags,
    on_device,
):
    input_dtype, x, axis = dtype_x_axis
    if ivy.current_backend_str() == "torch":
        init_flags.as_variable = [False]
        method_flags.as_variable = [False]
    helpers.test_frontend_method(
        init_input_dtypes=input_dtype,
        init_all_as_kwargs_np={"data": x[0]},
        method_input_dtypes=input_dtype,
        method_all_as_kwargs_np={
            "dim": axis,
            "keepdim": keepdims,
            "dtype": dtype[0],
        },
        frontend_method_data=frontend_method_data,
        init_flags=init_flags,
        method_flags=method_flags,
        frontend=frontend,
        on_device=on_device,
    )


# div
@handle_frontend_method(
    class_tree=CLASS_TREE,
    init_tree="torch.tensor",
    method_name="div",
    dtype_and_x=helpers.dtype_and_values(
        available_dtypes=helpers.get_dtypes("numeric"),
        num_arrays=2,
        large_abs_safety_factor=2.5,
        small_abs_safety_factor=2.5,
        safety_factor_scale="log",
    ),
    rounding_mode=st.sampled_from(["floor", "trunc"]) | st.none(),
)
def test_torch_instance_div(
    dtype_and_x,
    rounding_mode,
    frontend,
    frontend_method_data,
    init_flags,
    method_flags,
    on_device,
):
    input_dtype, x = dtype_and_x
    assume(not np.any(np.isclose(x[1], 0)))

    helpers.test_frontend_method(
        init_input_dtypes=input_dtype,
        init_all_as_kwargs_np={"data": x[0]},
        method_input_dtypes=input_dtype,
        method_all_as_kwargs_np={
            "other": x[1],
            "rounding_mode": rounding_mode,
        },
        frontend_method_data=frontend_method_data,
        init_flags=init_flags,
        method_flags=method_flags,
        frontend=frontend,
        on_device=on_device,
    )


# div_
@handle_frontend_method(
    class_tree=CLASS_TREE,
    init_tree="torch.tensor",
    method_name="div_",
    dtype_and_x=helpers.dtype_and_values(
        available_dtypes=helpers.get_dtypes("numeric"),
        num_arrays=2,
        large_abs_safety_factor=2.5,
        small_abs_safety_factor=2.5,
        safety_factor_scale="log",
    ),
    rounding_mode=st.sampled_from(["floor", "trunc"]) | st.none(),
)
def test_torch_instance_div_(
    dtype_and_x,
    rounding_mode,
    frontend,
    frontend_method_data,
    init_flags,
    method_flags,
    on_device,
):
    input_dtype, x = dtype_and_x
    assume(not np.any(np.isclose(x[1], 0)))

    helpers.test_frontend_method(
        init_input_dtypes=input_dtype,
        init_all_as_kwargs_np={"data": x[0]},
        method_input_dtypes=input_dtype,
        method_all_as_kwargs_np={
            "other": x[1],
            "rounding_mode": rounding_mode,
        },
        frontend_method_data=frontend_method_data,
        init_flags=init_flags,
        method_flags=method_flags,
        frontend=frontend,
        on_device=on_device,
    )


# normal_
@handle_frontend_method(
    class_tree=CLASS_TREE,
    init_tree="torch.tensor",
    method_name="normal_",
    dtype_and_x=helpers.dtype_and_values(
        available_dtypes=helpers.get_dtypes("float"),
    ),
    mean=helpers.floats(min_value=-1, max_value=1),
    std=helpers.floats(min_value=0, max_value=1),
)
def test_torch_instance_normal_(
    dtype_and_x,
    mean,
    std,
    frontend,
    frontend_method_data,
    init_flags,
    method_flags,
    on_device,
):
    dtype, x = dtype_and_x

    def call():
        return helpers.test_frontend_method(
            init_input_dtypes=dtype,
            init_all_as_kwargs_np={"data": x[0]},
            method_input_dtypes=dtype,
            method_all_as_kwargs_np={
                "mean": mean,
                "std": std,
            },
            frontend_method_data=frontend_method_data,
            init_flags=init_flags,
            method_flags=method_flags,
            frontend=frontend,
            on_device=on_device,
            test_values=False,
        )

    ret = call()

    if not ivy.exists(ret):
        return

    ret_np, ret_from_np = ret
    ret_np = helpers.flatten_and_to_np(ret=ret_np)
    ret_from_np = helpers.flatten_and_to_np(ret=ret_from_np)
    for u, v in zip(ret_np, ret_from_np):
        assert u.dtype == v.dtype
        assert u.shape == v.shape


# addcdiv
@handle_frontend_method(
    class_tree=CLASS_TREE,
    init_tree="torch.tensor",
    method_name="addcdiv",
    dtype_and_x=helpers.dtype_and_values(
        available_dtypes=helpers.get_dtypes("float"),
        num_arrays=3,
        large_abs_safety_factor=2.5,
        small_abs_safety_factor=2.5,
        safety_factor_scale="log",
        shared_dtype=True,
    ),
    value=st.floats(min_value=-100, max_value=100),
)
def test_torch_instance_addcdiv(
    dtype_and_x,
    value,
    frontend,
    frontend_method_data,
    init_flags,
    method_flags,
    on_device,
):
    input_dtype, x = dtype_and_x
    assume(not np.any(np.isclose(x[2], 0)))

    helpers.test_frontend_method(
        init_input_dtypes=input_dtype,
        init_all_as_kwargs_np={"data": x[0]},
        method_input_dtypes=input_dtype,
        method_all_as_kwargs_np={
            "tensor1": x[1],
            "tensor2": x[2],
            "value": value,
        },
        frontend_method_data=frontend_method_data,
        init_flags=init_flags,
        method_flags=method_flags,
        frontend=frontend,
        on_device=on_device,
        atol_=1e-03,
    )


# addcmul
@handle_frontend_method(
    class_tree=CLASS_TREE,
    init_tree="torch.tensor",
    method_name="addcmul",
    dtype_and_x=helpers.dtype_and_values(
        available_dtypes=helpers.get_dtypes("float"),
        num_arrays=3,
        large_abs_safety_factor=2.5,
        small_abs_safety_factor=2.5,
        safety_factor_scale="log",
        shared_dtype=True,
    ),
    value=st.floats(min_value=-100, max_value=100),
)
def test_torch_instance_addcmul(
    dtype_and_x,
    value,
    frontend,
    frontend_method_data,
    init_flags,
    method_flags,
    on_device,
):
    input_dtype, x = dtype_and_x

    helpers.test_frontend_method(
        init_input_dtypes=input_dtype,
        init_all_as_kwargs_np={"data": x[0]},
        method_input_dtypes=input_dtype,
        method_all_as_kwargs_np={
            "tensor1": x[1],
            "tensor2": x[2],
            "value": value,
        },
        frontend_method_data=frontend_method_data,
        init_flags=init_flags,
        method_flags=method_flags,
        frontend=frontend,
        on_device=on_device,
        atol_=1e-02,
    )


# addcmul_
@handle_frontend_method(
    class_tree=CLASS_TREE,
    init_tree="torch.tensor",
    method_name="addcmul_",
    dtype_and_x=helpers.dtype_and_values(
        available_dtypes=helpers.get_dtypes("float"),
        num_arrays=3,
        large_abs_safety_factor=2.5,
        small_abs_safety_factor=2.5,
        safety_factor_scale="log",
        shared_dtype=True,
    ),
    value=st.floats(min_value=-100, max_value=100),
)
def test_torch_instance_addcmul_(
    dtype_and_x,
    value,
    frontend,
    frontend_method_data,
    init_flags,
    method_flags,
    on_device,
):
    input_dtype, x = dtype_and_x

    helpers.test_frontend_method(
        init_input_dtypes=input_dtype,
        init_all_as_kwargs_np={"data": x[0]},
        method_input_dtypes=input_dtype,
        method_all_as_kwargs_np={
            "tensor1": x[1],
            "tensor2": x[2],
            "value": value,
        },
        frontend_method_data=frontend_method_data,
        init_flags=init_flags,
        method_flags=method_flags,
        frontend=frontend,
        on_device=on_device,
        atol_=1e-02,
    )


# sign
@handle_frontend_method(
    class_tree=CLASS_TREE,
    init_tree="torch.tensor",
    method_name="sign",
    dtype_x=helpers.dtype_and_values(
        available_dtypes=helpers.get_dtypes("valid"),
    ),
)
def test_torch_instance_sign(
    dtype_x,
    frontend,
    frontend_method_data,
    init_flags,
    method_flags,
    on_device,
):
    input_dtype, x = dtype_x
    helpers.test_frontend_method(
        init_input_dtypes=input_dtype,
        init_all_as_kwargs_np={"data": x[0]},
        method_input_dtypes=input_dtype,
        method_all_as_kwargs_np={},
        frontend_method_data=frontend_method_data,
        init_flags=init_flags,
        method_flags=method_flags,
        frontend=frontend,
        on_device=on_device,
    )


# sign_
@handle_frontend_method(
    class_tree=CLASS_TREE,
    init_tree="torch.tensor",
    method_name="sign_",
    dtype_x=helpers.dtype_and_values(
        available_dtypes=helpers.get_dtypes("valid"),
    ),
)
def test_torch_instance_sign_(
    dtype_x,
    frontend,
    frontend_method_data,
    init_flags,
    method_flags,
    on_device,
):
    input_dtype, x = dtype_x
    helpers.test_frontend_method(
        init_input_dtypes=input_dtype,
        init_all_as_kwargs_np={"data": x[0]},
        method_input_dtypes=[input_dtype],
        method_all_as_kwargs_np={},
        frontend_method_data=frontend_method_data,
        init_flags=init_flags,
        method_flags=method_flags,
        on_device=on_device,
        frontend=frontend,
    )


# std
@handle_frontend_method(
    class_tree=CLASS_TREE,
    init_tree="torch.tensor",
    method_name="std",
    dtype_and_x=_statistical_dtype_values(function="std"),
)
def test_torch_instance_std(
    dtype_and_x,
    frontend,
    frontend_method_data,
    init_flags,
    method_flags,
    on_device,
):
    input_dtype, x, _, _ = dtype_and_x
    helpers.test_frontend_method(
        init_input_dtypes=input_dtype,
        init_all_as_kwargs_np={
            "data": x[0],
        },
        method_input_dtypes=input_dtype,
        method_all_as_kwargs_np={},
        frontend_method_data=frontend_method_data,
        init_flags=init_flags,
        method_flags=method_flags,
        frontend=frontend,
        on_device=on_device,
    )


# fmod
@handle_frontend_method(
    class_tree=CLASS_TREE,
    init_tree="torch.tensor",
    method_name="fmod",
    dtype_and_x=helpers.dtype_and_values(
        available_dtypes=helpers.get_dtypes("float"),
        num_arrays=2,
        shared_dtype=True,
        min_num_dims=1,
        min_value=-100,
        max_value=100,
    ),
)
def test_torch_instance_fmod(
    dtype_and_x,
    frontend,
    frontend_method_data,
    init_flags,
    method_flags,
    on_device,
):
    input_dtype, x = dtype_and_x
    helpers.test_frontend_method(
        init_input_dtypes=input_dtype,
        init_all_as_kwargs_np={"data": x[0]},
        method_input_dtypes=input_dtype,
        method_all_as_kwargs_np={"other": x[1]},
        frontend=frontend,
        frontend_method_data=frontend_method_data,
        init_flags=init_flags,
        method_flags=method_flags,
        on_device=on_device,
    )


# fmod_
@handle_frontend_method(
    class_tree=CLASS_TREE,
    init_tree="torch.tensor",
    method_name="fmod_",
    dtype_and_x=helpers.dtype_and_values(
        available_dtypes=helpers.get_dtypes("float"),
        num_arrays=2,
        shared_dtype=True,
        min_num_dims=1,
        min_value=-100,
        max_value=100,
    ),
)
def test_torch_instance_fmod_(
    dtype_and_x,
    frontend,
    frontend_method_data,
    init_flags,
    method_flags,
    on_device,
):
    input_dtype, x = dtype_and_x
    helpers.test_frontend_method(
        init_input_dtypes=input_dtype,
        init_all_as_kwargs_np={"data": x[0]},
        method_input_dtypes=input_dtype,
        method_all_as_kwargs_np={"other": x[1]},
        frontend=frontend,
        frontend_method_data=frontend_method_data,
        init_flags=init_flags,
        method_flags=method_flags,
        on_device=on_device,
    )


# topk
# TODO: add value test after the stable sorting is added to torch
# https://github.com/pytorch/pytorch/issues/88184
@handle_frontend_method(
    class_tree=CLASS_TREE,
    init_tree="torch.tensor",
    method_name="topk",
    dtype_x_axis_k=_topk_helper(),
    largest=st.booleans(),
    sorted=st.booleans(),
)
def test_torch_instance_topk(
    dtype_x_axis_k,
    largest,
    sorted,
    frontend,
    frontend_method_data,
    init_flags,
    method_flags,
    on_device,
):
    input_dtype, input, axis, k = dtype_x_axis_k
    helpers.test_frontend_method(
        init_input_dtypes=input_dtype,
        init_all_as_kwargs_np={"data": input[0]},
        method_input_dtypes=input_dtype,
        method_all_as_kwargs_np={
            "k": k,
            "dim": axis,
            "largest": largest,
            "sorted": sorted,
        },
        frontend=frontend,
        frontend_method_data=frontend_method_data,
        init_flags=init_flags,
        method_flags=method_flags,
        on_device=on_device,
        test_values=False,
    )


# bitwise right shift
@handle_frontend_method(
    class_tree=CLASS_TREE,
    init_tree="torch.tensor",
    method_name="bitwise_right_shift",
    dtype_and_x=helpers.dtype_and_values(
        available_dtypes=helpers.get_dtypes("valid"),
        num_arrays=2,
        shared_dtype=True,
    ),
)
def test_torch_instance_bitwise_right_shift(
    dtype_and_x,
    frontend_method_data,
    init_flags,
    method_flags,
    frontend,
    on_device,
):
    input_dtype, x = dtype_and_x
    # negative shifts will throw an exception
    # shifts >= dtype witdth produce backend-defined behavior
    x[1] = np.asarray(
        np.clip(x[1], 0, np.iinfo(input_dtype[1]).bits - 1), dtype=input_dtype[1]
    )
    helpers.test_frontend_method(
        init_input_dtypes=input_dtype,
        init_all_as_kwargs_np={
            "data": x[0],
        },
        method_input_dtypes=input_dtype,
        method_all_as_kwargs_np={
            "other": x[1],
        },
        frontend_method_data=frontend_method_data,
        init_flags=init_flags,
        method_flags=method_flags,
        frontend=frontend,
        on_device=on_device,
    )


# logdet
@handle_frontend_method(
    class_tree=CLASS_TREE,
    init_tree="torch.tensor",
    method_name="logdet",
    dtype_and_x=_get_dtype_and_matrix(square=True, batch=True),
)
def test_torch_instance_logdet(
    dtype_and_x,
    frontend_method_data,
    init_flags,
    method_flags,
    frontend,
    on_device,
):
    input_dtype, x = dtype_and_x
    dtype, x = dtype_and_x
    x = np.matmul(x.T, x) + np.identity(x.shape[0])
    helpers.test_frontend_method(
        init_input_dtypes=input_dtype,
        init_all_as_kwargs_np={
            "data": x,
        },
        method_input_dtypes=input_dtype,
        method_all_as_kwargs_np={},
        frontend_method_data=frontend_method_data,
        init_flags=init_flags,
        method_flags=method_flags,
        frontend=frontend,
        on_device=on_device,
    )


# multiply
@handle_frontend_method(
    class_tree=CLASS_TREE,
    init_tree="torch.tensor",
    method_name="multiply",
    dtype_and_x=helpers.dtype_and_values(
        available_dtypes=helpers.get_dtypes("numeric"),
        num_arrays=2,
    ),
)
def test_torch_instance_multiply(
    dtype_and_x,
    frontend_method_data,
    init_flags,
    method_flags,
    frontend,
    on_device,
):
    input_dtype, x = dtype_and_x
    helpers.test_frontend_method(
        init_input_dtypes=input_dtype,
        init_all_as_kwargs_np={
            "data": x[0],
        },
        method_input_dtypes=input_dtype,
        method_all_as_kwargs_np={
            "other": x[1],
        },
        frontend_method_data=frontend_method_data,
        init_flags=init_flags,
        method_flags=method_flags,
        frontend=frontend,
        on_device=on_device,
    )


# norm
@handle_frontend_method(
    class_tree=CLASS_TREE,
    init_tree="torch.tensor",
    method_name="norm",
    p_dtype_x_axis=_get_axis_and_p(),
    keepdim=st.booleans(),
    dtype=helpers.get_dtypes("valid", full=False),
)
def test_torch_instance_norm(
    p_dtype_x_axis,
    keepdim,
    dtype,
    frontend,
    frontend_method_data,
    init_flags,
    method_flags,
    on_device,
):
    p, values = p_dtype_x_axis
    input_dtype, x, axis = values
    helpers.test_frontend_method(
        init_input_dtypes=input_dtype,
        init_all_as_kwargs_np={"data": x[0]},
        method_input_dtypes=input_dtype,
        method_all_as_kwargs_np={
            "p": p,
            "dim": axis,
            "keepdim": keepdim,
            "dtype": dtype[0],
        },
        frontend=frontend,
        frontend_method_data=frontend_method_data,
        init_flags=init_flags,
        method_flags=method_flags,
        on_device=on_device,
    )


# isinf
@handle_frontend_method(
    class_tree=CLASS_TREE,
    init_tree="torch.tensor",
    method_name="isinf",
    dtype_and_x=helpers.dtype_and_values(
        available_dtypes=helpers.get_dtypes("valid"),
    ),
)
def test_torch_instance_isinf(
    dtype_and_x,
    frontend_method_data,
    init_flags,
    method_flags,
    frontend,
    on_device,
):
    input_dtype, x = dtype_and_x
    helpers.test_frontend_method(
        init_input_dtypes=input_dtype,
        init_all_as_kwargs_np={"data": x[0]},
        method_input_dtypes=input_dtype,
        method_all_as_kwargs_np={},
        frontend_method_data=frontend_method_data,
        init_flags=init_flags,
        method_flags=method_flags,
        frontend=frontend,
        on_device=on_device,
    )


# is_complex
@handle_frontend_method(
    class_tree=CLASS_TREE,
    init_tree="torch.tensor",
    method_name="is_complex",
    dtype_and_x=helpers.dtype_and_values(
        available_dtypes=helpers.get_dtypes("valid"),
    ),
)
def test_torch_instance_is_complex(
    dtype_and_x,
    frontend_method_data,
    init_flags,
    method_flags,
    frontend,
    on_device,
):
    input_dtype, x = dtype_and_x
    helpers.test_frontend_method(
        init_input_dtypes=input_dtype,
        init_all_as_kwargs_np={"data": x[0]},
        method_input_dtypes=input_dtype,
        method_all_as_kwargs_np={},
        frontend_method_data=frontend_method_data,
        init_flags=init_flags,
        method_flags=method_flags,
        frontend=frontend,
        on_device=on_device,
    )


# copysign
@handle_frontend_method(
    class_tree=CLASS_TREE,
    init_tree="torch.tensor",
    method_name="copysign",
    dtype_and_x=helpers.dtype_and_values(
        available_dtypes=helpers.get_dtypes("float"),
        min_num_dims=1,
        num_arrays=2,
    ),
)
def test_torch_instance_copysign(
    dtype_and_x,
    frontend_method_data,
    init_flags,
    method_flags,
    frontend,
    on_device,
):
    input_dtype, x = dtype_and_x
    helpers.test_frontend_method(
        init_input_dtypes=input_dtype,
        init_all_as_kwargs_np={
            "data": x[0],
        },
        method_input_dtypes=input_dtype,
        method_all_as_kwargs_np={
            "other": x[1],
        },
        frontend_method_data=frontend_method_data,
        init_flags=init_flags,
        method_flags=method_flags,
        frontend=frontend,
        on_device=on_device,
    )


# not_equal
@handle_frontend_method(
    class_tree=CLASS_TREE,
    init_tree="torch.tensor",
    method_name="not_equal",
    dtype_and_x=helpers.dtype_and_values(
        available_dtypes=helpers.get_dtypes("valid"),
        num_arrays=2,
    ),
)
def test_torch_instance_not_equal(
    dtype_and_x,
    frontend,
    frontend_method_data,
    init_flags,
    method_flags,
    on_device,
):
    input_dtype, x = dtype_and_x
    helpers.test_frontend_method(
        init_input_dtypes=input_dtype,
        init_all_as_kwargs_np={
            "data": x[0],
        },
        method_input_dtypes=input_dtype,
        method_all_as_kwargs_np={
            "other": x[1],
        },
        frontend_method_data=frontend_method_data,
        init_flags=init_flags,
        method_flags=method_flags,
        frontend=frontend,
        atol_=1e-02,
        on_device=on_device,
    )


@st.composite
def _get_dtype_input_and_vectors(draw, with_input=False, same_size=False):
    dim_size1 = draw(helpers.ints(min_value=2, max_value=5))
    dim_size2 = dim_size1 if same_size else draw(helpers.ints(min_value=2, max_value=5))
    dtype = draw(helpers.get_dtypes("float", full=True))
    dtype = [
        draw(st.sampled_from(tuple(set(dtype).difference({"bfloat16", "float16"}))))
    ]
    vec1 = draw(
        helpers.array_values(
            dtype=dtype[0], shape=(dim_size1,), min_value=2, max_value=5
        )
    )
    vec2 = draw(
        helpers.array_values(
            dtype=dtype[0], shape=(dim_size2,), min_value=2, max_value=5
        )
    )
    if with_input:
        input = draw(
            helpers.array_values(
                dtype=dtype[0], shape=(dim_size1, dim_size2), min_value=2, max_value=5
            )
        )
        return dtype, input, vec1, vec2
    return dtype, vec1, vec2


# addr
@handle_frontend_method(
    class_tree=CLASS_TREE,
    init_tree="torch.tensor",
    method_name="addr",
    dtype_and_vecs=_get_dtype_input_and_vectors(with_input=True),
    beta=st.floats(
        min_value=-5,
        max_value=5,
        allow_nan=False,
        allow_subnormal=False,
        allow_infinity=False,
    ),
    alpha=st.floats(
        min_value=-5,
        max_value=5,
        allow_nan=False,
        allow_subnormal=False,
        allow_infinity=False,
    ),
)
def test_torch_instance_addr(
    dtype_and_vecs,
    beta,
    alpha,
    frontend,
    frontend_method_data,
    init_flags,
    method_flags,
    on_device,
):
    dtype, input, vec1, vec2 = dtype_and_vecs
    helpers.test_frontend_method(
        init_input_dtypes=dtype,
        init_all_as_kwargs_np={
            "data": input,
        },
        method_input_dtypes=dtype,
        method_all_as_kwargs_np={
            "vec1": vec1,
            "vec2": vec2,
            "beta": beta,
            "alpha": alpha,
        },
        frontend_method_data=frontend_method_data,
        init_flags=init_flags,
        method_flags=method_flags,
        frontend=frontend,
        atol_=1e-02,
        on_device=on_device,
    )


# logical_not_
@handle_frontend_method(
    class_tree=CLASS_TREE,
    init_tree="torch.tensor",
    method_name="logical_not_",
    dtype_and_x=helpers.dtype_and_values(
        available_dtypes=helpers.get_dtypes("valid"),
        num_arrays=1,
        large_abs_safety_factor=12,
    ),
)
def test_torch_instance_logical_not_(
    dtype_and_x,
    frontend_method_data,
    init_flags,
    method_flags,
    frontend,
    on_device,
):
    input_dtype, x = dtype_and_x
    helpers.test_frontend_method(
        init_input_dtypes=input_dtype,
        init_all_as_kwargs_np={
            "data": x[0],
        },
        method_input_dtypes=input_dtype,
        method_all_as_kwargs_np={},
        frontend_method_data=frontend_method_data,
        init_flags=init_flags,
        method_flags=method_flags,
        frontend=frontend,
        on_device=on_device,
    )


# rsqrt
@handle_frontend_method(
    class_tree=CLASS_TREE,
    init_tree="torch.tensor",
    method_name="rsqrt",
    dtype_and_x=helpers.dtype_and_values(
        available_dtypes=helpers.get_dtypes("float"),
    ),
)
def test_torch_instance_rsqrt(
    dtype_and_x,
    frontend_method_data,
    init_flags,
    method_flags,
    frontend,
    on_device,
):
    input_dtype, x = dtype_and_x
    helpers.test_frontend_method(
        init_input_dtypes=input_dtype,
        init_all_as_kwargs_np={
            "data": x[0],
        },
        method_input_dtypes=input_dtype,
        method_all_as_kwargs_np={},
        frontend_method_data=frontend_method_data,
        init_flags=init_flags,
        method_flags=method_flags,
        frontend=frontend,
        on_device=on_device,
    )


# equal
@handle_frontend_method(
    class_tree=CLASS_TREE,
    init_tree="torch.tensor",
    method_name="equal",
    dtype_and_x=helpers.dtype_and_values(
        available_dtypes=helpers.get_dtypes("numeric"),
        num_arrays=2,
        shared_dtype=True,
        min_num_dims=1,
        min_value=-1e04,
        max_value=1e04,
    ),
)
def test_torch_instance_equal(
    dtype_and_x,
    frontend,
    frontend_method_data,
    init_flags,
    method_flags,
    on_device,
):
    input_dtype, x = dtype_and_x
    helpers.test_frontend_method(
        init_input_dtypes=input_dtype,
        init_all_as_kwargs_np={
            "data": x[0],
        },
        method_input_dtypes=input_dtype,
        method_all_as_kwargs_np={
            "other": x[1],
        },
        frontend_method_data=frontend_method_data,
        init_flags=init_flags,
        method_flags=method_flags,
        frontend=frontend,
        atol_=1e-04,
        rtol_=1e-04,
        on_device=on_device,
    )


# erf
@handle_frontend_method(
    class_tree=CLASS_TREE,
    init_tree="torch.tensor",
    method_name="erf",
    dtype_and_x=helpers.dtype_and_values(
        available_dtypes=helpers.get_dtypes("float"),
    ),
)
def test_torch_instance_erf(
    dtype_and_x,
    frontend_method_data,
    init_flags,
    method_flags,
    frontend,
    on_device,
):
    input_dtype, x = dtype_and_x
    helpers.test_frontend_method(
        init_input_dtypes=input_dtype,
        init_all_as_kwargs_np={
            "data": x[0],
        },
        method_input_dtypes=input_dtype,
        method_all_as_kwargs_np={},
        frontend_method_data=frontend_method_data,
        init_flags=init_flags,
        method_flags=method_flags,
        frontend=frontend,
        on_device=on_device,
    )


# greater
@handle_frontend_method(
    class_tree=CLASS_TREE,
    init_tree="torch.tensor",
    method_name="greater",
    dtype_and_x=helpers.dtype_and_values(
        available_dtypes=helpers.get_dtypes("valid"),
        num_arrays=2,
        min_value=-1e04,
        max_value=1e04,
        allow_inf=False,
    ),
)
def test_torch_instance_greater(
    dtype_and_x,
    frontend_method_data,
    init_flags,
    method_flags,
    frontend,
    on_device,
):
    input_dtype, x = dtype_and_x
    helpers.test_frontend_method(
        init_input_dtypes=input_dtype,
        init_all_as_kwargs_np={
            "data": x[0],
        },
        method_input_dtypes=input_dtype,
        method_all_as_kwargs_np={
            "other": x[1],
        },
        frontend_method_data=frontend_method_data,
        init_flags=init_flags,
        method_flags=method_flags,
        frontend=frontend,
        on_device=on_device,
    )


# greater_
@handle_frontend_method(
    class_tree=CLASS_TREE,
    init_tree="torch.tensor",
    method_name="greater_",
    dtype_and_x=helpers.dtype_and_values(
        available_dtypes=helpers.get_dtypes("valid"),
        num_arrays=2,
        min_value=-1e04,
        max_value=1e04,
        allow_inf=False,
    ),
)
def test_torch_instance_greater_(
    dtype_and_x,
    frontend_method_data,
    init_flags,
    method_flags,
    frontend,
    on_device,
):
    input_dtype, x = dtype_and_x
    helpers.test_frontend_method(
        init_input_dtypes=input_dtype,
        init_all_as_kwargs_np={
            "data": x[0],
        },
        method_input_dtypes=input_dtype,
        method_all_as_kwargs_np={
            "other": x[1],
        },
        frontend_method_data=frontend_method_data,
        init_flags=init_flags,
        method_flags=method_flags,
        frontend=frontend,
        on_device=on_device,
    )


# greater_equal
@handle_frontend_method(
    class_tree=CLASS_TREE,
    init_tree="torch.tensor",
    method_name="greater_equal",
    dtype_and_x=helpers.dtype_and_values(
        available_dtypes=helpers.get_dtypes("valid"),
        num_arrays=2,
        min_value=-1e04,
        max_value=1e04,
        allow_inf=False,
    ),
)
def test_torch_instance_greater_equal(
    dtype_and_x,
    frontend_method_data,
    init_flags,
    method_flags,
    frontend,
    on_device,
):
    input_dtype, x = dtype_and_x
    helpers.test_frontend_method(
        init_input_dtypes=input_dtype,
        init_all_as_kwargs_np={
            "data": x[0],
        },
        method_input_dtypes=input_dtype,
        method_all_as_kwargs_np={
            "other": x[1],
        },
        frontend_method_data=frontend_method_data,
        init_flags=init_flags,
        method_flags=method_flags,
        frontend=frontend,
        on_device=on_device,
    )


# greater_equal_
@handle_frontend_method(
    class_tree=CLASS_TREE,
    init_tree="torch.tensor",
    method_name="greater_equal_",
    dtype_and_x=helpers.dtype_and_values(
        available_dtypes=helpers.get_dtypes("valid"),
        num_arrays=2,
        min_value=-1e04,
        max_value=1e04,
        allow_inf=False,
    ),
)
def test_torch_instance_greater_equal_(
    dtype_and_x,
    frontend_method_data,
    init_flags,
    method_flags,
    frontend,
    on_device,
):
    input_dtype, x = dtype_and_x
    helpers.test_frontend_method(
        init_input_dtypes=input_dtype,
        init_all_as_kwargs_np={
            "data": x[0],
        },
        method_input_dtypes=input_dtype,
        method_all_as_kwargs_np={
            "other": x[1],
        },
        frontend_method_data=frontend_method_data,
        init_flags=init_flags,
        method_flags=method_flags,
        frontend=frontend,
        on_device=on_device,
    )


# less
@handle_frontend_method(
    class_tree=CLASS_TREE,
    init_tree="torch.tensor",
    method_name="less",
    dtype_and_x=helpers.dtype_and_values(
        available_dtypes=helpers.get_dtypes("valid"),
        num_arrays=2,
        min_value=-1e04,
        max_value=1e04,
        allow_inf=False,
    ),
)
def test_torch_instance_less(
    dtype_and_x,
    frontend_method_data,
    init_flags,
    method_flags,
    frontend,
    on_device,
):
    input_dtype, x = dtype_and_x
    helpers.test_frontend_method(
        init_input_dtypes=input_dtype,
        init_all_as_kwargs_np={
            "data": x[0],
        },
        method_input_dtypes=input_dtype,
        method_all_as_kwargs_np={
            "other": x[1],
        },
        frontend_method_data=frontend_method_data,
        init_flags=init_flags,
        method_flags=method_flags,
        frontend=frontend,
        on_device=on_device,
    )


# less_
@handle_frontend_method(
    class_tree=CLASS_TREE,
    init_tree="torch.tensor",
    method_name="less_",
    dtype_and_x=helpers.dtype_and_values(
        available_dtypes=helpers.get_dtypes("valid"),
        num_arrays=2,
        min_value=-1e04,
        max_value=1e04,
        allow_inf=False,
    ),
)
def test_torch_instance_less_(
    dtype_and_x,
    frontend_method_data,
    init_flags,
    method_flags,
    frontend,
    on_device,
):
    input_dtype, x = dtype_and_x
    helpers.test_frontend_method(
        init_input_dtypes=input_dtype,
        init_all_as_kwargs_np={
            "data": x[0],
        },
        method_input_dtypes=input_dtype,
        method_all_as_kwargs_np={
            "other": x[1],
        },
        frontend_method_data=frontend_method_data,
        init_flags=init_flags,
        method_flags=method_flags,
        frontend=frontend,
        on_device=on_device,
    )


# less_equal
@handle_frontend_method(
    class_tree=CLASS_TREE,
    init_tree="torch.tensor",
    method_name="less_equal",
    dtype_and_x=helpers.dtype_and_values(
        available_dtypes=helpers.get_dtypes("valid"),
        num_arrays=2,
        min_value=-1e04,
        max_value=1e04,
        allow_inf=False,
    ),
)
def test_torch_instance_less_equal(
    dtype_and_x,
    frontend_method_data,
    init_flags,
    method_flags,
    frontend,
    on_device,
):
    input_dtype, x = dtype_and_x
    helpers.test_frontend_method(
        init_input_dtypes=input_dtype,
        init_all_as_kwargs_np={
            "data": x[0],
        },
        method_input_dtypes=input_dtype,
        method_all_as_kwargs_np={
            "other": x[1],
        },
        frontend_method_data=frontend_method_data,
        init_flags=init_flags,
        method_flags=method_flags,
        frontend=frontend,
        on_device=on_device,
    )


# less_equal_
@handle_frontend_method(
    class_tree=CLASS_TREE,
    init_tree="torch.tensor",
    method_name="less_equal_",
    dtype_and_x=helpers.dtype_and_values(
        available_dtypes=helpers.get_dtypes("valid"),
        num_arrays=2,
        min_value=-1e04,
        max_value=1e04,
        allow_inf=False,
    ),
)
def test_torch_instance_less_equal_(
    dtype_and_x,
    frontend_method_data,
    init_flags,
    method_flags,
    frontend,
    on_device,
):
    input_dtype, x = dtype_and_x
    helpers.test_frontend_method(
        init_input_dtypes=input_dtype,
        init_all_as_kwargs_np={
            "data": x[0],
        },
        method_input_dtypes=input_dtype,
        method_all_as_kwargs_np={
            "other": x[1],
        },
        frontend_method_data=frontend_method_data,
        init_flags=init_flags,
        method_flags=method_flags,
        frontend=frontend,
        on_device=on_device,
    )


# addr_
@handle_frontend_method(
    class_tree=CLASS_TREE,
    init_tree="torch.tensor",
    method_name="addr_",
    dtype_and_vecs=_get_dtype_input_and_vectors(with_input=True),
    beta=st.floats(
        min_value=-5,
        max_value=5,
        allow_nan=False,
        allow_subnormal=False,
        allow_infinity=False,
    ),
    alpha=st.floats(
        min_value=-5,
        max_value=5,
        allow_nan=False,
        allow_subnormal=False,
        allow_infinity=False,
    ),
)
def test_torch_instance_addr_(
    dtype_and_vecs,
    beta,
    alpha,
    frontend,
    frontend_method_data,
    init_flags,
    method_flags,
    on_device,
):
    dtype, input, vec1, vec2 = dtype_and_vecs
    helpers.test_frontend_method(
        init_input_dtypes=dtype,
        init_all_as_kwargs_np={
            "data": input,
        },
        method_input_dtypes=dtype,
        method_all_as_kwargs_np={
            "vec1": vec1,
            "vec2": vec2,
            "beta": beta,
            "alpha": alpha,
        },
        frontend_method_data=frontend_method_data,
        init_flags=init_flags,
        method_flags=method_flags,
        frontend=frontend,
        atol_=1e-02,
        on_device=on_device,
    )


@handle_frontend_method(
    class_tree=CLASS_TREE,
    init_tree="torch.tensor",
    method_name="eq_",
    dtype_and_x=helpers.dtype_and_values(
        available_dtypes=helpers.get_dtypes("float"),
        num_arrays=2,
        min_value=-1e04,
        max_value=1e04,
        allow_inf=False,
    ),
)
def test_torch_special_eq_(
    dtype_and_x,
    frontend_method_data,
    init_flags,
    method_flags,
    frontend,
    on_device,
):
    input_dtype, x = dtype_and_x
    helpers.test_frontend_method(
        init_input_dtypes=input_dtype,
        init_all_as_kwargs_np={
            "data": x[0],
        },
        method_input_dtypes=input_dtype,
        method_all_as_kwargs_np={
            "other": x[1],
        },
        frontend_method_data=frontend_method_data,
        init_flags=init_flags,
        method_flags=method_flags,
        frontend=frontend,
        on_device=on_device,
    )


@handle_frontend_method(
    class_tree=CLASS_TREE,
    init_tree="torch.tensor",
    method_name="var",
    dtype_and_x=_statistical_dtype_values(
        function="var",
        min_value=-1e04,
        max_value=1e04,
    ),
    keepdim=st.booleans(),
)
def test_torch_instance_var(
    dtype_and_x,
    keepdim,
    frontend,
    frontend_method_data,
    init_flags,
    method_flags,
    on_device,
):
    input_dtype, x, axis, correction = dtype_and_x
    helpers.test_frontend_method(
        init_input_dtypes=input_dtype,
        init_all_as_kwargs_np={"data": x[0]},
        method_input_dtypes=input_dtype,
        method_all_as_kwargs_np={
            "dim": axis,
            "correction": int(correction),
            "keepdim": keepdim,
        },
        frontend=frontend,
        frontend_method_data=frontend_method_data,
        init_flags=init_flags,
        method_flags=method_flags,
        on_device=on_device,
    )


@handle_frontend_method(
    class_tree=CLASS_TREE,
    init_tree="torch.tensor",
    method_name="narrow",
    dtype_input_dim_start_length=_dtype_input_dim_start_length(),
)
def test_torch_instance_narrow(
    dtype_input_dim_start_length,
    frontend,
    frontend_method_data,
    init_flags,
    method_flags,
    on_device,
):
    (input_dtype, x, dim, start, length) = dtype_input_dim_start_length
    helpers.test_frontend_method(
        init_input_dtypes=input_dtype,
        init_all_as_kwargs_np={"data": x[0]},
        method_input_dtypes=input_dtype,
        method_all_as_kwargs_np={
            "dim": dim,
            "start": start,
            "length": length,
        },
        frontend=frontend,
        frontend_method_data=frontend_method_data,
        init_flags=init_flags,
        method_flags=method_flags,
        on_device=on_device,
    )


@handle_frontend_method(
    class_tree=CLASS_TREE,
    init_tree="torch.tensor",
    method_name="as_strided",
    dtype_x_and_other=_as_strided_helper(),
)
def test_torch_instance_as_strided(
    dtype_x_and_other,
    frontend,
    frontend_method_data,
    init_flags,
    method_flags,
    on_device,
):
    input_dtype, x, size, stride, offset = dtype_x_and_other
    helpers.test_frontend_method(
        init_input_dtypes=input_dtype,
        init_all_as_kwargs_np={"data": x[0]},
        method_input_dtypes=input_dtype,
        method_all_as_kwargs_np={
            "size": size,
            "stride": stride,
            "storage_offset": offset,
        },
        frontend=frontend,
        frontend_method_data=frontend_method_data,
        init_flags=init_flags,
        method_flags=method_flags,
        on_device=on_device,
    )


@handle_frontend_method(
    class_tree=CLASS_TREE,
    init_tree="torch.tensor",
    method_name="stride",
    dtype_value_axis=helpers.dtype_values_axis(
        available_dtypes=helpers.get_dtypes("valid"),
        min_num_dims=1,
        valid_axis=True,
        force_int_axis=True,
    ),
)
def test_torch_instance_stride(
    dtype_value_axis,
    frontend,
    frontend_method_data,
    init_flags,
    method_flags,
    on_device,
):
    input_dtype, x, axis = dtype_value_axis
    helpers.test_frontend_method(
        init_input_dtypes=input_dtype,
        init_all_as_kwargs_np={"data": x[0]},
        method_input_dtypes=input_dtype,
        method_all_as_kwargs_np={"dim": axis},
        frontend=frontend,
        frontend_method_data=frontend_method_data,
        init_flags=init_flags,
        method_flags=method_flags,
        on_device=on_device,
    )


@handle_frontend_method(
    class_tree=CLASS_TREE,
    init_tree="torch.tensor",
    method_name="log1p",
    dtype_x=helpers.dtype_and_values(
        available_dtypes=helpers.get_dtypes("numeric"),
    ),
)
def test_torch_instance_log1p(
    dtype_x,
    frontend,
    frontend_method_data,
    init_flags,
    method_flags,
    on_device,
):
    input_dtype, x = dtype_x
    helpers.test_frontend_method(
        init_input_dtypes=input_dtype,
        init_all_as_kwargs_np={"data": x[0]},
        method_input_dtypes=input_dtype,
        method_all_as_kwargs_np={},
        frontend=frontend,
        frontend_method_data=frontend_method_data,
        init_flags=init_flags,
        method_flags=method_flags,
        on_device=on_device,
    )


@handle_frontend_method(
    class_tree=CLASS_TREE,
    init_tree="torch.tensor",
    method_name="baddbmm",
    dtype_and_matrices=_get_dtype_and_3dbatch_matrices(with_input=True, input_3d=True),
    beta=st.floats(
        min_value=-5,
        max_value=5,
        allow_nan=False,
        allow_subnormal=False,
        allow_infinity=False,
    ),
    alpha=st.floats(
        min_value=-5,
        max_value=5,
        allow_nan=False,
        allow_subnormal=False,
        allow_infinity=False,
    ),
)
def test_torch_instance_baddbmm(
    dtype_and_matrices,
    beta,
    alpha,
    frontend,
    frontend_method_data,
    init_flags,
    method_flags,
    on_device,
):
    input_dtype, x, batch1, batch2 = dtype_and_matrices
    helpers.test_frontend_method(
        init_input_dtypes=input_dtype,
        init_all_as_kwargs_np={"data": x[0]},
        method_input_dtypes=input_dtype,
        method_all_as_kwargs_np={
            "batch1": batch1,
            "batch2": batch2,
            "beta": beta,
            "alpha": alpha,
        },
        frontend=frontend,
        frontend_method_data=frontend_method_data,
        init_flags=init_flags,
        method_flags=method_flags,
        on_device=on_device,
    )


@handle_frontend_method(
    class_tree=CLASS_TREE,
    init_tree="torch.tensor",
    method_name="floor_",
    dtype_and_x=helpers.dtype_and_values(
        available_dtypes=helpers.get_dtypes("float"),
    ),
)
def test_torch_instance_floor_(
    dtype_and_x,
    frontend_method_data,
    init_flags,
    method_flags,
    frontend,
    on_device,
):
    input_dtype, x = dtype_and_x
    helpers.test_frontend_method(
        init_input_dtypes=input_dtype,
        init_all_as_kwargs_np={
            "data": x[0],
        },
        method_input_dtypes=input_dtype,
        method_all_as_kwargs_np={},
        frontend_method_data=frontend_method_data,
        init_flags=init_flags,
        method_flags=method_flags,
        frontend=frontend,
        on_device=on_device,
    )


@handle_frontend_method(
    class_tree=CLASS_TREE,
    init_tree="torch.tensor",
    method_name="diag",
    dtype_and_values=helpers.dtype_and_values(
        available_dtypes=helpers.get_dtypes("float"),
        shape=st.shared(helpers.get_shape(min_num_dims=1, max_num_dims=2), key="shape"),
    ),
    diagonal=st.integers(min_value=-100, max_value=100),
)
def test_torch_instance_diag(
    dtype_and_values,
    diagonal,
    frontend_method_data,
    init_flags,
    method_flags,
    frontend,
    on_device,
):
    input_dtype, values = dtype_and_values
    helpers.test_frontend_method(
        init_input_dtypes=input_dtype,
        init_all_as_kwargs_np={
            "data": values[0],
        },
        method_input_dtypes=input_dtype,
        method_all_as_kwargs_np={
            "diagonal": diagonal,
        },
        frontend_method_data=frontend_method_data,
        init_flags=init_flags,
        method_flags=method_flags,
        frontend=frontend,
        on_device=on_device,
    )


@handle_frontend_method(
    class_tree=CLASS_TREE,
    init_tree="torch.tensor",
    method_name="gather",
    params_indices_others=helpers.array_indices_axis(
        array_dtypes=helpers.get_dtypes("valid"),
        indices_dtypes=["int64"],
        indices_same_dims=True,
    ),
)
def test_torch_instance_gather(
    params_indices_others,
    frontend,
    frontend_method_data,
    init_flags,
    method_flags,
    on_device,
):
    input_dtypes, x, indices, axis, batch_dims = params_indices_others
    helpers.test_frontend_method(
        init_input_dtypes=[input_dtypes[0]],
        init_all_as_kwargs_np={"data": x},
        method_input_dtypes=[input_dtypes[1]],
        method_all_as_kwargs_np={
            "dim": axis,
            "index": indices,
        },
        frontend=frontend,
        frontend_method_data=frontend_method_data,
        init_flags=init_flags,
        method_flags=method_flags,
        on_device=on_device,
    )


@handle_frontend_method(
    class_tree=CLASS_TREE,
    init_tree="torch.tensor",
    method_name="take_along_dim",
    dtype_indices_axis=helpers.array_indices_axis(
        array_dtypes=helpers.get_dtypes("numeric"),
        indices_dtypes=["int64"],
        min_num_dims=1,
        max_num_dims=5,
        min_dim_size=1,
        max_dim_size=10,
        indices_same_dims=True,
    ),
)
def test_torch_instance_take_along_dim(
    dtype_indices_axis,
    frontend_method_data,
    init_flags,
    method_flags,
    frontend,
    on_device,
):
    input_dtypes, value, indices, axis, _ = dtype_indices_axis
    helpers.test_frontend_method(
        init_input_dtypes=[input_dtypes[0]],
        init_all_as_kwargs_np={
            "data": value,
        },
        method_input_dtypes=[input_dtypes[1]],
        method_all_as_kwargs_np={
            "indices": indices,
            "dim": axis,
        },
        frontend_method_data=frontend_method_data,
        init_flags=init_flags,
        method_flags=method_flags,
        frontend=frontend,
        on_device=on_device,
    )


@handle_frontend_method(
    class_tree=CLASS_TREE,
    init_tree="torch.tensor",
    method_name="movedim",
    dtype_and_input=helpers.dtype_and_values(
        available_dtypes=helpers.get_dtypes("float"),
        min_value=-100,
        max_value=100,
        shape=st.shared(
            helpers.get_shape(
                min_num_dims=1,
                max_num_dims=3,
                min_dim_size=1,
                max_dim_size=3,
            ),
            key="a_s_d",
        ),
    ),
    source=helpers.get_axis(
        allow_none=False,
        unique=True,
        shape=st.shared(
            helpers.get_shape(
                min_num_dims=1,
                max_num_dims=3,
                min_dim_size=1,
                max_dim_size=3,
            ),
            key="a_s_d",
        ),
        min_size=1,
        force_int=True,
    ),
    destination=helpers.get_axis(
        allow_none=False,
        unique=True,
        shape=st.shared(
            helpers.get_shape(
                min_num_dims=1,
                max_num_dims=3,
                min_dim_size=1,
                max_dim_size=3,
            ),
            key="a_s_d",
        ),
        min_size=1,
        force_int=True,
    ),
)
def test_torch_instance_movedim(
    dtype_and_input,
    source,
    destination,
    frontend,
    frontend_method_data,
    init_flags,
    method_flags,
    on_device,
):
    input_dtype, value = dtype_and_input
    helpers.test_frontend_method(
        init_input_dtypes=input_dtype,
        init_all_as_kwargs_np={"data": value[0]},
        method_input_dtypes=input_dtype,
        method_all_as_kwargs_np={
            "source": source,
            "destination": destination,
        },
        frontend=frontend,
        frontend_method_data=frontend_method_data,
        init_flags=init_flags,
        method_flags=method_flags,
        on_device=on_device,
    )


@handle_frontend_method(
    class_tree=CLASS_TREE,
    init_tree="torch.tensor",
    method_name="addcdiv_",
    dtype_and_x=helpers.dtype_and_values(
        available_dtypes=helpers.get_dtypes("float"),
        num_arrays=3,
        large_abs_safety_factor=2.5,
        small_abs_safety_factor=2.5,
        safety_factor_scale="log",
        shared_dtype=True,
    ),
    value=st.floats(min_value=-100, max_value=100),
)
def test_torch_instance_addcdiv_(
    dtype_and_x,
    value,
    frontend,
    frontend_method_data,
    init_flags,
    method_flags,
    on_device,
):
    input_dtype, x = dtype_and_x
    assume(not np.any(np.isclose(x[2], 0)))

    helpers.test_frontend_method(
        init_input_dtypes=input_dtype,
        init_all_as_kwargs_np={"data": x[0]},
        method_input_dtypes=input_dtype,
        method_all_as_kwargs_np={
            "tensor1": x[1],
            "tensor2": x[2],
            "value": value,
        },
        frontend_method_data=frontend_method_data,
        init_flags=init_flags,
        method_flags=method_flags,
        frontend=frontend,
        on_device=on_device,
        atol_=1e-03,
    )


@handle_frontend_method(
    class_tree=CLASS_TREE,
    init_tree="torch.tensor",
    method_name="cholesky",
    dtype_and_x=_get_dtype_and_matrix(square=True),
    upper=st.booleans(),
)
def test_torch_instance_cholesky(
    dtype_and_x,
    upper,
    frontend,
    frontend_method_data,
    init_flags,
    method_flags,
    on_device,
):
    input_dtype, x = dtype_and_x
    x = x[0]
    # make symmetric positive-definite
    x = np.matmul(x.swapaxes(-1, -2), x) + np.identity(x.shape[-1]) * 1e-3

    helpers.test_frontend_method(
        init_input_dtypes=input_dtype,
        init_all_as_kwargs_np={
            "data": x,
        },
        method_input_dtypes=input_dtype,
        method_all_as_kwargs_np={
            "upper": upper,
        },
        frontend_method_data=frontend_method_data,
        init_flags=init_flags,
        method_flags=method_flags,
        frontend=frontend,
        on_device=on_device,
        rtol_=1e-2,
    )


@handle_frontend_method(
    class_tree=CLASS_TREE,
    init_tree="torch.tensor",
    method_name="heaviside",
    dtype_and_values=helpers.dtype_and_values(
        available_dtypes=helpers.get_dtypes("float"),
        num_arrays=2,
    ),
)
def test_torch_instance_heaviside(
    dtype_and_values,
    frontend,
    frontend_method_data,
    init_flags,
    method_flags,
    on_device,
):
    input_dtype, values = dtype_and_values
    helpers.test_frontend_method(
        init_input_dtypes=input_dtype,
        init_all_as_kwargs_np={
            "data": values[0],
        },
        method_input_dtypes=input_dtype,
        method_all_as_kwargs_np={
            "values": values[1],
        },
        init_flags=init_flags,
        method_flags=method_flags,
        frontend_method_data=frontend_method_data,
        frontend=frontend,
        on_device=on_device,
    )


@handle_frontend_method(
    class_tree=CLASS_TREE,
    init_tree="torch.tensor",
    method_name="dot",
    dtype_and_x=helpers.dtype_and_values(
        available_dtypes=helpers.get_dtypes("float"),
        num_arrays=2,
        shape=(1,),
    ),
)
def test_torch_instance_dot(
    dtype_and_x,
    frontend_method_data,
    init_flags,
    method_flags,
    frontend,
    on_device,
):
    input_dtype, x = dtype_and_x
    helpers.test_frontend_method(
        init_input_dtypes=input_dtype,
        init_all_as_kwargs_np={
            "data": x[0],
        },
        method_input_dtypes=input_dtype,
        method_all_as_kwargs_np={
            "tensor": x[1],
        },
        frontend_method_data=frontend_method_data,
        init_flags=init_flags,
        method_flags=method_flags,
        frontend=frontend,
        on_device=on_device,
    )


@handle_frontend_method(
    class_tree=CLASS_TREE,
    init_tree="torch.tensor",
    method_name="tile",
    dtype_and_values=helpers.dtype_and_values(
        available_dtypes=helpers.get_dtypes("valid"),
        shape=st.shared(helpers.get_shape(), key="shape"),
    ),
    reps=helpers.get_axis(
        shape=st.shared(helpers.get_shape(), key="shape"),
        allow_neg=False,
    ),
)
def test_torch_instance_tile(
    dtype_and_values,
    reps,
    frontend,
    frontend_method_data,
    init_flags,
    method_flags,
    on_device,
):
    input_dtype, values = dtype_and_values
    if isinstance(reps, tuple):
        method_flags.num_positional_args = len(reps)
    else:
        method_flags.num_positional_args = 1
    helpers.test_frontend_method(
        init_input_dtypes=input_dtype,
        init_all_as_kwargs_np={
            "data": values[0],
        },
        method_input_dtypes=input_dtype,
        method_all_as_kwargs_np={
            "reps": reps,
        },
        init_flags=init_flags,
        method_flags=method_flags,
        frontend_method_data=frontend_method_data,
        frontend=frontend,
        on_device=on_device,
    )


# write test for torch instance apply_


@handle_frontend_method(
    class_tree=CLASS_TREE,
    init_tree="torch.tensor",
    method_name="apply_",
    dtype_and_values=helpers.dtype_and_values(
        available_dtypes=helpers.get_dtypes("float"),
        num_arrays=1,
    ),
)
def test_torch_instance_apply_(
    dtype_and_values,
    frontend,
    frontend_method_data,
    init_flags,
    method_flags,
    on_device,
):
    def func(x):
        return x + 1

    input_dtype, values = dtype_and_values

    helpers.test_frontend_method(
        init_input_dtypes=input_dtype,
        init_all_as_kwargs_np={
            "data": values[0],
        },
        method_input_dtypes=input_dtype,
        method_all_as_kwargs_np={
            "callable": func,
        },
        init_flags=init_flags,
        method_flags=method_flags,
        frontend_method_data=frontend_method_data,
        frontend=frontend,
        on_device=on_device,
    )


@given(
    dtype_x=helpers.dtype_and_values(
        available_dtypes=helpers.get_dtypes("float", prune_function=False),
        num_arrays=3,
        min_value=-1e3,
        max_value=1e3,
    ).filter(lambda x: all(dt == "float32" for dt in x[0])),
)
def test_torch_instance_backward(
    dtype_x,
):
    if ivy.current_backend_str() == "numpy":
        ivy.warnings.warn("Gradient calculation unavailable for numpy backend")
        return
    if ivy.current_backend_str() == "paddle":
        ivy.warnings.warn("torch.Tensor.backward() unavailable for paddle backend")
        return
    _, values = dtype_x
    x = Tensor(values[0], requires_grad=True)
    y = Tensor(values[1], requires_grad=True)
    z = Tensor(values[2], requires_grad=True)
    a = x + y.pow(2)
    b = z * a
    c = b.sum()
    c.backward()
    x_torch = torch.tensor(values[0], requires_grad=True, dtype=torch.float32)
    y_torch = torch.tensor(values[1], requires_grad=True, dtype=torch.float32)
    z_torch = torch.tensor(values[2], requires_grad=True, dtype=torch.float32)
    a_torch = x_torch + y_torch.pow(2)
    b_torch = z_torch * a_torch
    c_torch = b_torch.sum()
    c_torch.backward()
    helpers.assertions.value_test(
        ret_np_flat=helpers.flatten_and_to_np(ret=x._grads.ivy_array),
        ret_np_from_gt_flat=helpers.flatten_and_to_np(
            ret=ivy.to_ivy(x_torch.grad.numpy())
        ),
        rtol=1e-3,
        atol=1e-3,
        ground_truth_backend="torch",
    )
    helpers.assertions.value_test(
        ret_np_flat=helpers.flatten_and_to_np(ret=y._grads.ivy_array),
        ret_np_from_gt_flat=helpers.flatten_and_to_np(
            ret=ivy.to_ivy(y_torch.grad.numpy())
        ),
        rtol=1e-3,
        atol=1e-3,
        ground_truth_backend="torch",
    )
    helpers.assertions.value_test(
        ret_np_flat=helpers.flatten_and_to_np(ret=z._grads.ivy_array),
        ret_np_from_gt_flat=helpers.flatten_and_to_np(
            ret=ivy.to_ivy(z_torch.grad.numpy())
        ),
        rtol=1e-3,
        atol=1e-3,
        ground_truth_backend="torch",
    )


<<<<<<< HEAD
# logaddexp
@handle_frontend_method(
    class_tree=CLASS_TREE,
    init_tree="torch.tensor",
    method_name="logaddexp",
    dtype_and_x=helpers.dtype_and_values(
        available_dtypes=helpers.get_dtypes("float"),
        num_arrays=2,
        min_num_dims=1,
        min_value=-100,
        max_value=100,
        shared_dtype=True,
    ),
)
def test_torch_instance_logaddexp(
    dtype_and_x,
    frontend_method_data,
    init_flags,
    method_flags,
    frontend,
    on_device,
):
    input_dtype, x = dtype_and_x
    helpers.test_frontend_method(
        init_input_dtypes=input_dtype,
        init_all_as_kwargs_np={
            "data": x[0],
        },
        method_input_dtypes=input_dtype,
        method_all_as_kwargs_np={
            "other": x[1],
        },
        frontend_method_data=frontend_method_data,
        init_flags=init_flags,
        method_flags=method_flags,
=======
@handle_frontend_method(
    class_tree=CLASS_TREE,
    init_tree="torch.tensor",
    method_name="adjoint",
    dtype_and_values=helpers.dtype_and_values(
        available_dtypes=helpers.get_dtypes("real_and_complex"),
        min_num_dims=2,
        min_dim_size=2,
    ),
)
def test_torch_instance_adjoint(
    dtype_and_values,
    frontend,
    frontend_method_data,
    init_flags,
    method_flags,
    on_device,
):
    input_dtype, values = dtype_and_values

    helpers.test_frontend_method(
        init_input_dtypes=input_dtype,
        init_all_as_kwargs_np={
            "data": values[0],
        },
        method_input_dtypes=input_dtype,
        method_all_as_kwargs_np={},
        init_flags=init_flags,
        method_flags=method_flags,
        frontend_method_data=frontend_method_data,
>>>>>>> 0f35e708
        frontend=frontend,
        on_device=on_device,
    )<|MERGE_RESOLUTION|>--- conflicted
+++ resolved
@@ -10357,7 +10357,6 @@
     )
 
 
-<<<<<<< HEAD
 # logaddexp
 @handle_frontend_method(
     class_tree=CLASS_TREE,
@@ -10393,7 +10392,10 @@
         frontend_method_data=frontend_method_data,
         init_flags=init_flags,
         method_flags=method_flags,
-=======
+        frontend=frontend,
+        on_device=on_device,
+    )
+
 @handle_frontend_method(
     class_tree=CLASS_TREE,
     init_tree="torch.tensor",
@@ -10424,7 +10426,6 @@
         init_flags=init_flags,
         method_flags=method_flags,
         frontend_method_data=frontend_method_data,
->>>>>>> 0f35e708
         frontend=frontend,
         on_device=on_device,
     )