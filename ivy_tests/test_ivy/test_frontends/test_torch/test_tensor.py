# global
import ivy
import torch
from hypothesis import strategies as st, given
import hypothesis.extra.numpy as hnp

# local
import ivy_tests.test_ivy.helpers as helpers
from ivy_tests.test_ivy.test_frontends.test_torch.test_blas_and_lapack_ops import (
    _get_dtype_and_3dbatch_matrices,
    _get_dtype_input_and_matrices,
)
from ivy.functional.frontends.torch import Tensor
import ivy_tests.test_ivy.helpers.test_parameter_flags as pf
from ivy_tests.test_ivy.helpers import handle_frontend_method
from ivy_tests.test_ivy.test_functional.test_core.test_searching import (
    _broadcastable_trio,
)


CLASS_TREE = "ivy.functional.frontends.torch.Tensor"


# Helper functions
@st.composite
def _dtypes(draw):
    return draw(
        st.shared(
            helpers.list_of_length(
                x=st.sampled_from(draw(helpers.get_dtypes("numeric"))), length=1
            ),
            key="dtype",
        )
    )


@st.composite
def _requires_grad(draw):
    dtype = draw(_dtypes())[0]
    if ivy.is_int_dtype(dtype) or ivy.is_uint_dtype(dtype):
        return draw(st.just(False))
    return draw(st.booleans())


@given(
    dtype_x=helpers.dtype_and_values(
        available_dtypes=helpers.get_dtypes("valid")
    ).filter(lambda x: "bfloat16" not in x[0]),
)
def test_torch_tensor_property_ivy_array(
    dtype_x,
):
    _, data = dtype_x
    x = Tensor(data[0])
    x.ivy_array = data[0]
    ret = helpers.flatten_and_to_np(ret=x.ivy_array.data)
    ret_gt = helpers.flatten_and_to_np(ret=data[0])
    helpers.value_test(
        ret_np_flat=ret,
        ret_np_from_gt_flat=ret_gt,
        ground_truth_backend="torch",
    )


@given(
    dtype_x=helpers.dtype_and_values(available_dtypes=helpers.get_dtypes("valid")),
)
def test_torch_tensor_property_device(
    dtype_x,
):
    _, data = dtype_x
    x = Tensor(data[0])
    x.ivy_array = data[0]
    ivy.assertions.check_equal(x.device, ivy.dev(ivy.array(data[0])))


@given(
    dtype_x=helpers.dtype_and_values(available_dtypes=helpers.get_dtypes("valid")),
)
def test_torch_tensor_property_dtype(
    dtype_x,
):
    dtype, data = dtype_x
    x = Tensor(data[0])
    x.ivy_array = data[0]
    ivy.assertions.check_equal(x.dtype, dtype[0])


# chunk
@handle_frontend_method(
    class_tree=CLASS_TREE,
    init_tree="torch.tensor",
    method_name="chunk",
    dtype_x_dim=helpers.dtype_values_axis(
        available_dtypes=helpers.get_dtypes("float"),
        min_num_dims=1,
        min_value=-1e04,
        max_value=1e04,
        force_int_axis=True,
        valid_axis=True,
    ),
    chunks=st.integers(
        min_value=1,
        max_value=50,
    ),
)
def test_torch_instance_chunk(
    dtype_x_dim,
    chunks,
    init_num_positional_args: pf.NumPositionalArgFn,
    method_num_positional_args: pf.NumPositionalArgMethod,
    as_variable: pf.AsVariableFlags,
    native_array: pf.NativeArrayFlags,
    frontend,
    frontend_method_data,
):
    input_dtype, x, dim = dtype_x_dim
    helpers.test_frontend_method(
        init_input_dtypes=input_dtype,
        init_as_variable_flags=as_variable,
        init_num_positional_args=init_num_positional_args,
        init_native_array_flags=native_array,
        init_all_as_kwargs_np={
            "data": x[0],
        },
        method_input_dtypes=input_dtype,
        method_as_variable_flags=as_variable,
        method_num_positional_args=method_num_positional_args,
        method_native_array_flags=native_array,
        method_all_as_kwargs_np={
            "chunks": chunks,
            "dim": dim,
        },
        frontend_method_data=frontend_method_data,
        frontend=frontend,
    )


# add
@handle_frontend_method(
    class_tree=CLASS_TREE,
    init_tree="torch.tensor",
    method_name="add",
    dtype_and_x=helpers.dtype_and_values(
        available_dtypes=helpers.get_dtypes("float"),
        num_arrays=2,
        min_value=-1e04,
        max_value=1e04,
        allow_inf=False,
    ).filter(lambda x: "bfloat16" not in x[0]),
    alpha=st.floats(min_value=-1e04, max_value=1e04, allow_infinity=False),
)
def test_torch_instance_add(
    dtype_and_x,
    alpha,
    init_num_positional_args: pf.NumPositionalArgFn,
    method_num_positional_args: pf.NumPositionalArgMethod,
    as_variable: pf.AsVariableFlags,
    native_array: pf.NativeArrayFlags,
    frontend,
    frontend_method_data,
):
    input_dtype, x = dtype_and_x
    helpers.test_frontend_method(
        init_input_dtypes=input_dtype,
        init_as_variable_flags=as_variable,
        init_num_positional_args=init_num_positional_args,
        init_native_array_flags=native_array,
        init_all_as_kwargs_np={
            "data": x[0],
        },
        method_input_dtypes=input_dtype,
        method_as_variable_flags=as_variable,
        method_num_positional_args=method_num_positional_args,
        method_native_array_flags=native_array,
        method_all_as_kwargs_np={
            "other": x[1],
            "alpha": alpha,
        },
        frontend_method_data=frontend_method_data,
        frontend=frontend,
    )


# new_ones
@handle_frontend_method(
    class_tree=CLASS_TREE,
    init_tree="torch.tensor",
    method_name="new_ones",
    dtype_and_x=helpers.dtype_and_values(available_dtypes=helpers.get_dtypes("float")),
    size=helpers.get_shape(
        allow_none=False,
        min_num_dims=1,
        max_num_dims=5,
        min_dim_size=1,
        max_dim_size=10,
    ),
    dtypes=_dtypes(),
    requires_grad=_requires_grad(),
)
def test_torch_instance_new_ones(
    dtype_and_x,
    size,
    dtypes,
    requires_grad,
    on_device,
    init_num_positional_args: pf.NumPositionalArgFn,
    method_num_positional_args: pf.NumPositionalArgMethod,
    as_variable: pf.AsVariableFlags,
    native_array: pf.NativeArrayFlags,
    frontend_method_data,
    frontend,
):
    input_dtype, x = dtype_and_x
    helpers.test_frontend_method(
        init_input_dtypes=input_dtype,
        init_as_variable_flags=as_variable,
        init_num_positional_args=init_num_positional_args,
        init_native_array_flags=native_array,
        init_all_as_kwargs_np={
            "data": x[0],
        },
        method_input_dtypes=dtypes,
        method_as_variable_flags=as_variable,
        method_num_positional_args=method_num_positional_args,
        method_native_array_flags=native_array,
        method_all_as_kwargs_np={
            "size": size,
            "dtype": dtypes[0],
            "requires_grad": requires_grad,
            "device": on_device,
        },
        frontend_method_data=frontend_method_data,
        frontend=frontend,
    )


# new_zeros
@handle_frontend_method(
    class_tree=CLASS_TREE,
    init_tree="torch.tensor",
    method_name="new_zeros",
    dtype_and_x=helpers.dtype_and_values(available_dtypes=helpers.get_dtypes("valid")),
    size=helpers.get_shape(
        allow_none=False,
        min_num_dims=1,
        max_num_dims=5,
        min_dim_size=1,
        max_dim_size=10,
    ),
    dtypes=_dtypes(),
    requires_grad=_requires_grad(),
)
def test_torch_instance_new_zeros(
    dtype_and_x,
    size,
    dtypes,
    requires_grad,
    on_device,
    init_num_positional_args: pf.NumPositionalArgFn,
    method_num_positional_args: pf.NumPositionalArgMethod,
    as_variable: pf.AsVariableFlags,
    native_array: pf.NativeArrayFlags,
    frontend_method_data,
    frontend,
):
    input_dtype, x = dtype_and_x
    helpers.test_frontend_method(
        init_input_dtypes=input_dtype,
        init_as_variable_flags=as_variable,
        init_num_positional_args=init_num_positional_args,
        init_native_array_flags=native_array,
        init_all_as_kwargs_np={
            "data": x[0],
        },
        method_input_dtypes=dtypes,
        method_as_variable_flags=as_variable,
        method_num_positional_args=method_num_positional_args,
        method_native_array_flags=native_array,
        method_all_as_kwargs_np={
            "size": size,
            "dtype": dtypes[0],
            "requires_grad": requires_grad,
            "device": on_device,
        },
        frontend_method_data=frontend_method_data,
        frontend=frontend,
    )


@handle_frontend_method(
    class_tree=CLASS_TREE,
    init_tree="torch.tensor",
    method_name="reshape",
    dtype_x=helpers.dtype_and_values(
        available_dtypes=helpers.get_dtypes("valid", full=True),
        shape=st.shared(helpers.get_shape(), key="value_shape"),
    ),
    shape=helpers.reshape_shapes(
        shape=st.shared(helpers.get_shape(), key="value_shape")
    ),
)
def test_torch_instance_reshape(
    dtype_x,
    shape,
    init_num_positional_args: pf.NumPositionalArgFn,
    method_num_positional_args: pf.NumPositionalArgMethod,
    as_variable: pf.AsVariableFlags,
    native_array: pf.NativeArrayFlags,
    frontend_method_data,
    frontend,
):
    input_dtype, x = dtype_x
    helpers.test_frontend_method(
        init_input_dtypes=input_dtype,
        init_as_variable_flags=as_variable,
        init_num_positional_args=init_num_positional_args,
        init_native_array_flags=native_array,
        init_all_as_kwargs_np={
            "data": x[0],
        },
        method_input_dtypes=input_dtype,
        method_as_variable_flags=as_variable,
        method_num_positional_args=method_num_positional_args,
        method_native_array_flags=native_array,
        method_all_as_kwargs_np={
            "shape": shape,
        },
        frontend_method_data=frontend_method_data,
        frontend=frontend,
    )


# sin
@handle_frontend_method(
    class_tree=CLASS_TREE,
    init_tree="torch.tensor",
    method_name="sin",
    dtype_and_x=helpers.dtype_and_values(
        available_dtypes=helpers.get_dtypes("float"),
        allow_inf=False,
    ),
)
def test_torch_instance_sin(
    dtype_and_x,
    init_num_positional_args: pf.NumPositionalArgFn,
    method_num_positional_args: pf.NumPositionalArgMethod,
    as_variable: pf.AsVariableFlags,
    native_array: pf.NativeArrayFlags,
    frontend_method_data,
    frontend,
):
    input_dtype, x = dtype_and_x
    helpers.test_frontend_method(
        init_input_dtypes=input_dtype,
        init_as_variable_flags=as_variable,
        init_num_positional_args=init_num_positional_args,
        init_native_array_flags=native_array,
        init_all_as_kwargs_np={
            "data": x[0],
        },
        method_input_dtypes=input_dtype,
        method_as_variable_flags=as_variable,
        method_num_positional_args=method_num_positional_args,
        method_native_array_flags=native_array,
        method_all_as_kwargs_np={},
        frontend_method_data=frontend_method_data,
        frontend=frontend,
    )


# arcsin
@handle_frontend_method(
    class_tree=CLASS_TREE,
    init_tree="torch.tensor",
    method_name="arcsin",
    dtype_and_x=helpers.dtype_and_values(
        available_dtypes=helpers.get_dtypes("float"),
        allow_inf=False,
    ),
)
def test_torch_instance_arcsin(
    dtype_and_x,
    init_num_positional_args: pf.NumPositionalArgFn,
    method_num_positional_args: pf.NumPositionalArgMethod,
    as_variable: pf.AsVariableFlags,
    native_array: pf.NativeArrayFlags,
    frontend_method_data,
    frontend,
):
    input_dtype, x = dtype_and_x
    helpers.test_frontend_method(
        init_input_dtypes=input_dtype,
        init_as_variable_flags=as_variable,
        init_num_positional_args=init_num_positional_args,
        init_native_array_flags=native_array,
        init_all_as_kwargs_np={
            "data": x[0],
        },
        method_input_dtypes=input_dtype,
        method_as_variable_flags=as_variable,
        method_num_positional_args=method_num_positional_args,
        method_native_array_flags=native_array,
        method_all_as_kwargs_np={},
        frontend_method_data=frontend_method_data,
        frontend=frontend,
    )


# sum
@handle_frontend_method(
    class_tree=CLASS_TREE,
    init_tree="torch.tensor",
    method_name="sum",
    dtype_and_x=helpers.dtype_and_values(
        available_dtypes=helpers.get_dtypes("float"),
        allow_inf=False,
    ),
)
def test_torch_instance_sum(
    dtype_and_x,
    init_num_positional_args: pf.NumPositionalArgFn,
    method_num_positional_args: pf.NumPositionalArgMethod,
    as_variable: pf.AsVariableFlags,
    native_array: pf.NativeArrayFlags,
    frontend_method_data,
    frontend,
):
    input_dtype, x = dtype_and_x
    helpers.test_frontend_method(
        init_input_dtypes=["float64"] + input_dtype,
        init_as_variable_flags=as_variable,
        init_num_positional_args=init_num_positional_args,
        init_native_array_flags=native_array,
        init_all_as_kwargs_np={
            "data": x[0],
        },
        method_input_dtypes=["float64"] + input_dtype,
        method_as_variable_flags=as_variable,
        method_num_positional_args=method_num_positional_args,
        method_native_array_flags=native_array,
        method_all_as_kwargs_np={},
        frontend_method_data=frontend_method_data,
        frontend=frontend,
    )


# atan
@handle_frontend_method(
    class_tree=CLASS_TREE,
    init_tree="torch.tensor",
    method_name="atan",
    dtype_and_x=helpers.dtype_and_values(
        available_dtypes=helpers.get_dtypes("float"),
        allow_inf=False,
    ),
)
def test_torch_instance_atan(
    dtype_and_x,
    init_num_positional_args: pf.NumPositionalArgFn,
    method_num_positional_args: pf.NumPositionalArgMethod,
    as_variable: pf.AsVariableFlags,
    native_array: pf.NativeArrayFlags,
    frontend_method_data,
    frontend,
):
    input_dtype, x = dtype_and_x
    helpers.test_frontend_method(
        init_input_dtypes=input_dtype,
        init_as_variable_flags=as_variable,
        init_num_positional_args=init_num_positional_args,
        init_native_array_flags=native_array,
        init_all_as_kwargs_np={
            "data": x[0],
        },
        method_input_dtypes=input_dtype,
        method_as_variable_flags=as_variable,
        method_num_positional_args=method_num_positional_args,
        method_native_array_flags=native_array,
        method_all_as_kwargs_np={},
        frontend_method_data=frontend_method_data,
        frontend=frontend,
    )


# sin_
@handle_frontend_method(
    class_tree=CLASS_TREE,
    init_tree="torch.tensor",
    method_name="sin_",
    dtype_and_x=helpers.dtype_and_values(
        available_dtypes=helpers.get_dtypes("float"),
        allow_inf=False,
    ),
)
def test_torch_instance_sin_(
    dtype_and_x,
    init_num_positional_args: pf.NumPositionalArgFn,
    method_num_positional_args: pf.NumPositionalArgMethod,
    as_variable: pf.AsVariableFlags,
    native_array: pf.NativeArrayFlags,
    frontend_method_data,
    frontend,
):
    input_dtype, x = dtype_and_x
    helpers.test_frontend_method(
        init_input_dtypes=input_dtype,
        init_as_variable_flags=as_variable,
        init_num_positional_args=init_num_positional_args,
        init_native_array_flags=native_array,
        init_all_as_kwargs_np={
            "data": x[0],
        },
        method_input_dtypes=input_dtype,
        method_as_variable_flags=as_variable,
        method_num_positional_args=method_num_positional_args,
        method_native_array_flags=native_array,
        method_all_as_kwargs_np={},
        frontend_method_data=frontend_method_data,
        frontend=frontend,
    )


# cos
@handle_frontend_method(
    class_tree=CLASS_TREE,
    init_tree="torch.tensor",
    method_name="cos",
    dtype_and_x=helpers.dtype_and_values(
        available_dtypes=helpers.get_dtypes("float"),
        allow_inf=False,
    ),
)
def test_torch_instance_cos(
    dtype_and_x,
    init_num_positional_args: pf.NumPositionalArgFn,
    method_num_positional_args: pf.NumPositionalArgMethod,
    as_variable: pf.AsVariableFlags,
    native_array: pf.NativeArrayFlags,
    frontend_method_data,
    frontend,
):
    input_dtype, x = dtype_and_x
    helpers.test_frontend_method(
        init_input_dtypes=input_dtype,
        init_as_variable_flags=as_variable,
        init_num_positional_args=init_num_positional_args,
        init_native_array_flags=native_array,
        init_all_as_kwargs_np={
            "data": x[0],
        },
        method_input_dtypes=input_dtype,
        method_as_variable_flags=as_variable,
        method_num_positional_args=method_num_positional_args,
        method_native_array_flags=native_array,
        method_all_as_kwargs_np={},
        frontend_method_data=frontend_method_data,
        frontend=frontend,
    )


# cos_
@handle_frontend_method(
    class_tree=CLASS_TREE,
    init_tree="torch.tensor",
    method_name="cos_",
    dtype_and_x=helpers.dtype_and_values(
        available_dtypes=helpers.get_dtypes("float"),
        allow_inf=False,
    ).filter(lambda x: "bfloat16" not in x[0]),
)
def test_torch_instance_cos_(
    dtype_and_x,
    init_num_positional_args: pf.NumPositionalArgFn,
    method_num_positional_args: pf.NumPositionalArgMethod,
    as_variable: pf.AsVariableFlags,
    native_array: pf.NativeArrayFlags,
    frontend_method_data,
    frontend,
):
    input_dtype, x = dtype_and_x
    helpers.test_frontend_method(
        init_input_dtypes=input_dtype,
        init_as_variable_flags=as_variable,
        init_num_positional_args=init_num_positional_args,
        init_native_array_flags=native_array,
        init_all_as_kwargs_np={
            "data": list(x[0]) if type(x[0]) == int else x[0],
        },
        method_input_dtypes=input_dtype,
        method_as_variable_flags=as_variable,
        method_num_positional_args=method_num_positional_args,
        method_native_array_flags=native_array,
        method_all_as_kwargs_np={},
        frontend_method_data=frontend_method_data,
        frontend=frontend,
    )


# sinh
@handle_frontend_method(
    class_tree=CLASS_TREE,
    init_tree="torch.tensor",
    method_name="sinh",
    dtype_and_x=helpers.dtype_and_values(
        available_dtypes=helpers.get_dtypes("float"),
        allow_inf=False,
    ),
)
def test_torch_instance_sinh(
    dtype_and_x,
    init_num_positional_args: pf.NumPositionalArgFn,
    method_num_positional_args: pf.NumPositionalArgMethod,
    as_variable: pf.AsVariableFlags,
    native_array: pf.NativeArrayFlags,
    frontend_method_data,
    frontend,
):
    input_dtype, x = dtype_and_x
    helpers.test_frontend_method(
        init_input_dtypes=input_dtype,
        init_as_variable_flags=as_variable,
        init_num_positional_args=init_num_positional_args,
        init_native_array_flags=native_array,
        init_all_as_kwargs_np={
            "data": x[0],
        },
        method_input_dtypes=input_dtype,
        method_as_variable_flags=as_variable,
        method_num_positional_args=method_num_positional_args,
        method_native_array_flags=native_array,
        method_all_as_kwargs_np={},
        frontend_method_data=frontend_method_data,
        frontend=frontend,
    )


# sinh_
@handle_frontend_method(
    class_tree=CLASS_TREE,
    init_tree="torch.tensor",
    method_name="sinh_",
    dtype_and_x=helpers.dtype_and_values(
        available_dtypes=helpers.get_dtypes("float"),
        allow_inf=False,
    ),
)
def test_torch_instance_sinh_(
    dtype_and_x,
    init_num_positional_args: pf.NumPositionalArgFn,
    method_num_positional_args: pf.NumPositionalArgMethod,
    as_variable: pf.AsVariableFlags,
    native_array: pf.NativeArrayFlags,
    frontend_method_data,
    frontend,
):
    input_dtype, x = dtype_and_x
    helpers.test_frontend_method(
        init_input_dtypes=input_dtype,
        init_as_variable_flags=as_variable,
        init_num_positional_args=init_num_positional_args,
        init_native_array_flags=native_array,
        init_all_as_kwargs_np={
            "data": x[0],
        },
        method_input_dtypes=input_dtype,
        method_as_variable_flags=as_variable,
        method_num_positional_args=method_num_positional_args,
        method_native_array_flags=native_array,
        method_all_as_kwargs_np={},
        frontend_method_data=frontend_method_data,
        frontend=frontend,
    )


# cosh
@handle_frontend_method(
    class_tree=CLASS_TREE,
    init_tree="torch.tensor",
    method_name="cosh",
    dtype_and_x=helpers.dtype_and_values(
        available_dtypes=helpers.get_dtypes("float"),
        allow_inf=False,
    ),
)
def test_torch_instance_cosh(
    dtype_and_x,
    init_num_positional_args: pf.NumPositionalArgFn,
    method_num_positional_args: pf.NumPositionalArgMethod,
    as_variable: pf.AsVariableFlags,
    native_array: pf.NativeArrayFlags,
    frontend_method_data,
    frontend,
):
    input_dtype, x = dtype_and_x
    helpers.test_frontend_method(
        init_input_dtypes=input_dtype,
        init_as_variable_flags=as_variable,
        init_num_positional_args=init_num_positional_args,
        init_native_array_flags=native_array,
        init_all_as_kwargs_np={
            "data": x[0],
        },
        method_input_dtypes=input_dtype,
        method_as_variable_flags=as_variable,
        method_num_positional_args=method_num_positional_args,
        method_native_array_flags=native_array,
        method_all_as_kwargs_np={},
        frontend_method_data=frontend_method_data,
        frontend=frontend,
    )


# cosh_
@handle_frontend_method(
    class_tree=CLASS_TREE,
    init_tree="torch.tensor",
    method_name="cosh_",
    dtype_and_x=helpers.dtype_and_values(
        available_dtypes=helpers.get_dtypes("float"),
        allow_inf=False,
    ),
)
def test_torch_instance_cosh_(
    dtype_and_x,
    init_num_positional_args: pf.NumPositionalArgFn,
    method_num_positional_args: pf.NumPositionalArgMethod,
    as_variable: pf.AsVariableFlags,
    native_array: pf.NativeArrayFlags,
    frontend_method_data,
    frontend,
):
    input_dtype, x = dtype_and_x
    helpers.test_frontend_method(
        init_input_dtypes=input_dtype,
        init_as_variable_flags=as_variable,
        init_num_positional_args=init_num_positional_args,
        init_native_array_flags=native_array,
        init_all_as_kwargs_np={
            "data": x[0],
        },
        method_input_dtypes=input_dtype,
        method_as_variable_flags=as_variable,
        method_num_positional_args=method_num_positional_args,
        method_native_array_flags=native_array,
        method_all_as_kwargs_np={},
        frontend_method_data=frontend_method_data,
        frontend=frontend,
    )


# view
@handle_frontend_method(
    class_tree=CLASS_TREE,
    init_tree="torch.tensor",
    method_name="view",
    dtype_x=helpers.dtype_and_values(
        available_dtypes=helpers.get_dtypes("valid", full=True),
        shape=st.shared(helpers.get_shape(), key="value_shape"),
    ),
    shape=helpers.reshape_shapes(
        shape=st.shared(helpers.get_shape(), key="value_shape")
    ),
)
def test_torch_instance_view(
    dtype_x,
    shape,
    init_num_positional_args: pf.NumPositionalArgFn,
    method_num_positional_args: pf.NumPositionalArgMethod,
    as_variable: pf.AsVariableFlags,
    native_array: pf.NativeArrayFlags,
    frontend_method_data,
    frontend,
):
    input_dtype, x = dtype_x
    helpers.test_frontend_method(
        init_input_dtypes=input_dtype,
        init_as_variable_flags=as_variable,
        init_num_positional_args=init_num_positional_args,
        init_native_array_flags=native_array,
        init_all_as_kwargs_np={
            "data": x[0],
        },
        method_input_dtypes=input_dtype,
        method_as_variable_flags=as_variable,
        method_num_positional_args=method_num_positional_args,
        method_native_array_flags=native_array,
        method_all_as_kwargs_np={
            "shape": shape,
        },
        frontend_method_data=frontend_method_data,
        frontend=frontend,
    )


@handle_frontend_method(
    class_tree=CLASS_TREE,
    init_tree="torch.tensor",
    method_name="float",
    dtype_x=helpers.dtype_and_values(
        available_dtypes=helpers.get_dtypes("valid", full=True),
    ),
)
def test_torch_instance_float(
    dtype_x,
    init_num_positional_args: pf.NumPositionalArgFn,
    method_num_positional_args: pf.NumPositionalArgMethod,
    as_variable: pf.AsVariableFlags,
    native_array: pf.NativeArrayFlags,
    frontend_method_data,
    frontend,
):
    input_dtype, x = dtype_x
    helpers.test_frontend_method(
        init_input_dtypes=input_dtype,
        init_as_variable_flags=as_variable,
        init_num_positional_args=init_num_positional_args,
        init_native_array_flags=native_array,
        init_all_as_kwargs_np={
            "data": x[0],
        },
        method_input_dtypes=input_dtype,
        method_as_variable_flags=as_variable,
        method_num_positional_args=method_num_positional_args,
        method_native_array_flags=native_array,
        method_all_as_kwargs_np={},
        frontend_method_data=frontend_method_data,
        frontend=frontend,
    )


# asinh
@handle_frontend_method(
    class_tree=CLASS_TREE,
    init_tree="torch.tensor",
    method_name="asinh",
    dtype_and_x=helpers.dtype_and_values(
        available_dtypes=helpers.get_dtypes("float"),
        allow_inf=False,
    ),
)
def test_torch_instance_asinh(
    dtype_and_x,
    init_num_positional_args: pf.NumPositionalArgFn,
    method_num_positional_args: pf.NumPositionalArgMethod,
    as_variable: pf.AsVariableFlags,
    native_array: pf.NativeArrayFlags,
    frontend_method_data,
    frontend,
):
    input_dtype, x = dtype_and_x
    helpers.test_frontend_method(
        init_input_dtypes=input_dtype,
        init_as_variable_flags=as_variable,
        init_num_positional_args=init_num_positional_args,
        init_native_array_flags=native_array,
        init_all_as_kwargs_np={
            "data": x[0],
        },
        method_input_dtypes=input_dtype,
        method_as_variable_flags=as_variable,
        method_num_positional_args=method_num_positional_args,
        method_native_array_flags=native_array,
        method_all_as_kwargs_np={},
        frontend_method_data=frontend_method_data,
        frontend=frontend,
        rtol_=1e-2,
        atol_=1e-2,
    )


# asinh_
@handle_frontend_method(
    class_tree=CLASS_TREE,
    init_tree="torch.tensor",
    method_name="asinh_",
    dtype_and_x=helpers.dtype_and_values(
        available_dtypes=helpers.get_dtypes("float"),
        allow_inf=False,
    ),
)
def test_torch_instance_asinh_(
    dtype_and_x,
    init_num_positional_args: pf.NumPositionalArgFn,
    method_num_positional_args: pf.NumPositionalArgMethod,
    as_variable: pf.AsVariableFlags,
    native_array: pf.NativeArrayFlags,
    frontend_method_data,
    frontend,
):
    input_dtype, x = dtype_and_x
    helpers.test_frontend_method(
        init_input_dtypes=input_dtype,
        init_as_variable_flags=as_variable,
        init_num_positional_args=init_num_positional_args,
        init_native_array_flags=native_array,
        init_all_as_kwargs_np={
            "data": x[0],
        },
        method_input_dtypes=input_dtype,
        method_as_variable_flags=as_variable,
        method_num_positional_args=method_num_positional_args,
        method_native_array_flags=native_array,
        method_all_as_kwargs_np={},
        frontend_method_data=frontend_method_data,
        frontend=frontend,
        rtol_=1e-2,
        atol_=1e-2,
    )


# tan
@handle_frontend_method(
    class_tree=CLASS_TREE,
    init_tree="torch.tensor",
    method_name="tan",
    dtype_and_x=helpers.dtype_and_values(
        available_dtypes=helpers.get_dtypes("float"),
        allow_inf=False,
    ),
)
def test_torch_instance_tan(
    dtype_and_x,
    init_num_positional_args: pf.NumPositionalArgFn,
    method_num_positional_args: pf.NumPositionalArgMethod,
    as_variable: pf.AsVariableFlags,
    native_array: pf.NativeArrayFlags,
    frontend_method_data,
    frontend,
):
    input_dtype, x = dtype_and_x
    helpers.test_frontend_method(
        init_input_dtypes=input_dtype,
        init_as_variable_flags=as_variable,
        init_num_positional_args=init_num_positional_args,
        init_native_array_flags=native_array,
        init_all_as_kwargs_np={
            "data": x[0],
        },
        method_input_dtypes=input_dtype,
        method_as_variable_flags=as_variable,
        method_num_positional_args=method_num_positional_args,
        method_native_array_flags=native_array,
        method_all_as_kwargs_np={},
        frontend_method_data=frontend_method_data,
        frontend=frontend,
    )


# tanh
@handle_frontend_method(
    class_tree=CLASS_TREE,
    init_tree="torch.tensor",
    method_name="tanh",
    dtype_and_x=helpers.dtype_and_values(
        available_dtypes=helpers.get_dtypes("float"),
        allow_inf=False,
    ),
)
def test_torch_instance_tanh(
    dtype_and_x,
    init_num_positional_args: pf.NumPositionalArgFn,
    method_num_positional_args: pf.NumPositionalArgMethod,
    as_variable: pf.AsVariableFlags,
    native_array: pf.NativeArrayFlags,
    frontend_method_data,
    frontend,
):
    input_dtype, x = dtype_and_x
    helpers.test_frontend_method(
        init_input_dtypes=input_dtype,
        init_as_variable_flags=as_variable,
        init_num_positional_args=init_num_positional_args,
        init_native_array_flags=native_array,
        init_all_as_kwargs_np={
            "data": x[0],
        },
        method_input_dtypes=input_dtype,
        method_as_variable_flags=as_variable,
        method_num_positional_args=method_num_positional_args,
        method_native_array_flags=native_array,
        method_all_as_kwargs_np={},
        frontend_method_data=frontend_method_data,
        frontend=frontend,
    )


# tanh_
@handle_frontend_method(
    class_tree=CLASS_TREE,
    init_tree="torch.tensor",
    method_name="tanh_",
    dtype_and_x=helpers.dtype_and_values(
        available_dtypes=helpers.get_dtypes("float"),
        allow_inf=False,
    ),
)
def test_torch_instance_tanh_(
    dtype_and_x,
    init_num_positional_args: pf.NumPositionalArgFn,
    method_num_positional_args: pf.NumPositionalArgMethod,
    as_variable: pf.AsVariableFlags,
    native_array: pf.NativeArrayFlags,
    frontend_method_data,
    frontend,
):
    input_dtype, x = dtype_and_x
    helpers.test_frontend_method(
        init_input_dtypes=input_dtype,
        init_as_variable_flags=as_variable,
        init_num_positional_args=init_num_positional_args,
        init_native_array_flags=native_array,
        init_all_as_kwargs_np={
            "data": x[0],
        },
        method_input_dtypes=input_dtype,
        method_as_variable_flags=as_variable,
        method_num_positional_args=method_num_positional_args,
        method_native_array_flags=native_array,
        method_all_as_kwargs_np={},
        frontend_method_data=frontend_method_data,
        frontend=frontend,
    )


# asin
@handle_frontend_method(
    class_tree=CLASS_TREE,
    init_tree="torch.tensor",
    method_name="asin",
    dtype_and_x=helpers.dtype_and_values(
        available_dtypes=helpers.get_dtypes("float"),
        allow_inf=False,
    ),
)
def test_torch_instance_asin(
    dtype_and_x,
    init_num_positional_args: pf.NumPositionalArgFn,
    method_num_positional_args: pf.NumPositionalArgMethod,
    as_variable: pf.AsVariableFlags,
    native_array: pf.NativeArrayFlags,
    frontend_method_data,
    frontend,
):
    input_dtype, x = dtype_and_x
    helpers.test_frontend_method(
        init_input_dtypes=input_dtype,
        init_as_variable_flags=as_variable,
        init_num_positional_args=init_num_positional_args,
        init_native_array_flags=native_array,
        init_all_as_kwargs_np={
            "data": x[0],
        },
        method_input_dtypes=input_dtype,
        method_as_variable_flags=as_variable,
        method_num_positional_args=method_num_positional_args,
        method_native_array_flags=native_array,
        method_all_as_kwargs_np={},
        frontend_method_data=frontend_method_data,
        frontend=frontend,
    )


# amax
@handle_frontend_method(
    class_tree=CLASS_TREE,
    init_tree="torch.tensor",
    method_name="amax",
    dtype_x=helpers.dtype_and_values(
        available_dtypes=helpers.get_dtypes("numeric", full=True),
    ),
)
def test_torch_instance_amax(
    dtype_x,
    init_num_positional_args: pf.NumPositionalArgFn,
    method_num_positional_args: pf.NumPositionalArgMethod,
    as_variable: pf.AsVariableFlags,
    native_array: pf.NativeArrayFlags,
    frontend_method_data,
    frontend,
):
    input_dtype, x = dtype_x
    helpers.test_frontend_method(
        init_input_dtypes=input_dtype,
        init_as_variable_flags=as_variable,
        init_num_positional_args=init_num_positional_args,
        init_native_array_flags=native_array,
        init_all_as_kwargs_np={
            "data": x[0],
        },
        method_input_dtypes=input_dtype,
        method_as_variable_flags=as_variable,
        method_num_positional_args=method_num_positional_args,
        method_native_array_flags=native_array,
        method_all_as_kwargs_np={},
        frontend_method_data=frontend_method_data,
        frontend=frontend,
    )


# abs
@handle_frontend_method(
    class_tree=CLASS_TREE,
    init_tree="torch.tensor",
    method_name="abs",
    dtype_and_x=helpers.dtype_and_values(
        available_dtypes=helpers.get_dtypes("float"),
    ),
)
def test_torch_instance_abs(
    dtype_and_x,
    init_num_positional_args: pf.NumPositionalArgFn,
    method_num_positional_args: pf.NumPositionalArgMethod,
    as_variable: pf.AsVariableFlags,
    native_array: pf.NativeArrayFlags,
    frontend_method_data,
    frontend,
):
    input_dtype, x = dtype_and_x
    helpers.test_frontend_method(
        init_input_dtypes=input_dtype,
        init_as_variable_flags=as_variable,
        init_num_positional_args=init_num_positional_args,
        init_native_array_flags=native_array,
        init_all_as_kwargs_np={
            "data": x[0],
        },
        method_input_dtypes=input_dtype,
        method_as_variable_flags=as_variable,
        method_num_positional_args=method_num_positional_args,
        method_native_array_flags=native_array,
        method_all_as_kwargs_np={},
        frontend_method_data=frontend_method_data,
        frontend=frontend,
    )


# abs_
@handle_frontend_method(
    class_tree=CLASS_TREE,
    init_tree="torch.tensor",
    method_name="abs_",
    dtype_and_x=helpers.dtype_and_values(
        available_dtypes=helpers.get_dtypes("float"),
    ),
)
def test_torch_instance_abs_(
    dtype_and_x,
    init_num_positional_args: pf.NumPositionalArgFn,
    method_num_positional_args: pf.NumPositionalArgMethod,
    as_variable: pf.AsVariableFlags,
    native_array: pf.NativeArrayFlags,
    frontend_method_data,
    frontend,
):
    input_dtype, x = dtype_and_x
    helpers.test_frontend_method(
        init_input_dtypes=input_dtype,
        init_as_variable_flags=as_variable,
        init_num_positional_args=init_num_positional_args,
        init_native_array_flags=native_array,
        init_all_as_kwargs_np={
            "data": x[0],
        },
        method_input_dtypes=input_dtype,
        method_as_variable_flags=as_variable,
        method_num_positional_args=method_num_positional_args,
        method_native_array_flags=native_array,
        method_all_as_kwargs_np={},
        frontend_method_data=frontend_method_data,
        frontend=frontend,
    )


# amin
@handle_frontend_method(
    class_tree=CLASS_TREE,
    init_tree="torch.tensor",
    method_name="amin",
    dtype_x=helpers.dtype_and_values(
        available_dtypes=helpers.get_dtypes("valid", full=True),
    ),
)
def test_torch_instance_amin(
    dtype_x,
    init_num_positional_args: pf.NumPositionalArgFn,
    method_num_positional_args: pf.NumPositionalArgMethod,
    as_variable: pf.AsVariableFlags,
    native_array: pf.NativeArrayFlags,
    frontend_method_data,
    frontend,
):
    input_dtype, x = dtype_x
    helpers.test_frontend_method(
        init_input_dtypes=input_dtype,
        init_as_variable_flags=as_variable,
        init_num_positional_args=init_num_positional_args,
        init_native_array_flags=native_array,
        init_all_as_kwargs_np={
            "data": x[0],
        },
        method_input_dtypes=input_dtype,
        method_as_variable_flags=as_variable,
        method_num_positional_args=method_num_positional_args,
        method_native_array_flags=native_array,
        method_all_as_kwargs_np={},
        frontend_method_data=frontend_method_data,
        frontend=frontend,
    )


# contiguous
@handle_frontend_method(
    class_tree=CLASS_TREE,
    init_tree="torch.tensor",
    method_name="contiguous",
    dtype_and_x=helpers.dtype_and_values(
        available_dtypes=helpers.get_dtypes("float"),
        allow_inf=False,
    ),
)
def test_torch_instance_contiguous(
    dtype_and_x,
    init_num_positional_args: pf.NumPositionalArgFn,
    method_num_positional_args: pf.NumPositionalArgMethod,
    as_variable: pf.AsVariableFlags,
    native_array: pf.NativeArrayFlags,
    frontend_method_data,
    frontend,
):
    input_dtype, x = dtype_and_x
    helpers.test_frontend_method(
        init_input_dtypes=input_dtype,
        init_as_variable_flags=as_variable,
        init_num_positional_args=init_num_positional_args,
        init_native_array_flags=native_array,
        init_all_as_kwargs_np={
            "data": x[0],
        },
        method_input_dtypes=input_dtype,
        method_as_variable_flags=as_variable,
        method_num_positional_args=method_num_positional_args,
        method_native_array_flags=native_array,
        method_all_as_kwargs_np={},
        frontend_method_data=frontend_method_data,
        frontend=frontend,
    )


# log
@handle_frontend_method(
    class_tree=CLASS_TREE,
    init_tree="torch.tensor",
    method_name="log",
    dtype_and_x=helpers.dtype_and_values(
        available_dtypes=helpers.get_dtypes("float"),
        allow_inf=False,
    ),
)
def test_torch_instance_log(
    dtype_and_x,
    init_num_positional_args: pf.NumPositionalArgFn,
    method_num_positional_args: pf.NumPositionalArgMethod,
    as_variable: pf.AsVariableFlags,
    native_array: pf.NativeArrayFlags,
    frontend_method_data,
    frontend,
):
    input_dtype, x = dtype_and_x
    helpers.test_frontend_method(
        init_input_dtypes=input_dtype,
        init_as_variable_flags=as_variable,
        init_num_positional_args=init_num_positional_args,
        init_native_array_flags=native_array,
        init_all_as_kwargs_np={
            "data": x[0],
        },
        method_input_dtypes=input_dtype,
        method_as_variable_flags=as_variable,
        method_num_positional_args=method_num_positional_args,
        method_native_array_flags=native_array,
        method_all_as_kwargs_np={},
        frontend_method_data=frontend_method_data,
        frontend=frontend,
    )


# __add__
@handle_frontend_method(
    class_tree=CLASS_TREE,
    init_tree="torch.tensor",
    method_name="__add__",
    dtype_and_x=helpers.dtype_and_values(
        available_dtypes=helpers.get_dtypes("float"),
        num_arrays=2,
        min_value=-1e04,
        max_value=1e04,
        allow_inf=False,
    ).filter(lambda x: "bfloat16" not in x[0]),
    alpha=st.floats(
        min_value=-1e04,
        max_value=1e04,
    ),
)
def test_torch_special_add(
    dtype_and_x,
    alpha,
    init_num_positional_args: pf.NumPositionalArgFn,
    method_num_positional_args: pf.NumPositionalArgMethod,
    as_variable: pf.AsVariableFlags,
    native_array: pf.NativeArrayFlags,
    frontend_method_data,
    frontend,
):
    input_dtype, x = dtype_and_x
    helpers.test_frontend_method(
        init_input_dtypes=input_dtype,
        init_as_variable_flags=as_variable,
        init_num_positional_args=init_num_positional_args,
        init_native_array_flags=native_array,
        init_all_as_kwargs_np={
            "data": x[0],
        },
        method_input_dtypes=input_dtype,
        method_as_variable_flags=as_variable,
        method_num_positional_args=method_num_positional_args,
        method_native_array_flags=native_array,
        method_all_as_kwargs_np={
            "other": x[1],
            "alpha": alpha,
        },
        frontend_method_data=frontend_method_data,
        frontend=frontend,
    )


# __long__
@handle_frontend_method(
    class_tree=CLASS_TREE,
    init_tree="torch.tensor",
    method_name="__long__",
    dtype_and_x=helpers.dtype_and_values(
        available_dtypes=helpers.get_dtypes("integer"),
        min_value=-1e04,
        max_value=1e04,
        allow_inf=False,
    ),
)
def test_torch_special_long(
    dtype_and_x,
    init_num_positional_args: pf.NumPositionalArgFn,
    method_num_positional_args: pf.NumPositionalArgMethod,
    as_variable: pf.AsVariableFlags,
    native_array: pf.NativeArrayFlags,
    frontend_method_data,
    frontend,
):
    input_dtype, x = dtype_and_x
    helpers.test_frontend_method(
        init_input_dtypes=input_dtype,
        init_as_variable_flags=as_variable,
        init_num_positional_args=init_num_positional_args,
        init_native_array_flags=native_array,
        init_all_as_kwargs_np={
            "data": x,
        },
        method_input_dtypes=input_dtype,
        method_as_variable_flags=as_variable,
        method_num_positional_args=method_num_positional_args,
        method_native_array_flags=native_array,
        method_all_as_kwargs_np={},
        frontend_method_data=frontend_method_data,
        frontend=frontend,
    )


# __radd__
@handle_frontend_method(
    class_tree=CLASS_TREE,
    init_tree="torch.tensor",
    method_name="__radd__",
    dtype_and_x=helpers.dtype_and_values(
        available_dtypes=helpers.get_dtypes("float"),
        num_arrays=2,
        min_value=-1e04,
        max_value=1e04,
        allow_inf=False,
    ),
    alpha=st.floats(
        min_value=-1e04,
        max_value=1e04,
    ),
)
def test_torch_special_radd(
    dtype_and_x,
    alpha,
    init_num_positional_args: pf.NumPositionalArgFn,
    method_num_positional_args: pf.NumPositionalArgMethod,
    as_variable: pf.AsVariableFlags,
    native_array: pf.NativeArrayFlags,
    frontend_method_data,
    frontend,
):
    input_dtype, x = dtype_and_x
    helpers.test_frontend_method(
        init_input_dtypes=input_dtype,
        init_as_variable_flags=as_variable,
        init_num_positional_args=init_num_positional_args,
        init_native_array_flags=native_array,
        init_all_as_kwargs_np={
            "data": x[0],
        },
        method_input_dtypes=input_dtype,
        method_as_variable_flags=as_variable,
        method_num_positional_args=method_num_positional_args,
        method_native_array_flags=native_array,
        method_all_as_kwargs_np={
            "other": x[1],
            "alpha": alpha,
        },
        frontend_method_data=frontend_method_data,
        frontend=frontend,
    )


# __sub__
@handle_frontend_method(
    class_tree=CLASS_TREE,
    init_tree="torch.tensor",
    method_name="__sub__",
    dtype_and_x=helpers.dtype_and_values(
        available_dtypes=helpers.get_dtypes("float"),
        num_arrays=2,
        min_value=-1e04,
        max_value=1e04,
        allow_inf=False,
    ).filter(lambda x: "bfloat16" not in x[0]),
    alpha=st.floats(
        min_value=-1e04,
        max_value=1e04,
    ),
)
def test_torch_special_sub(
    dtype_and_x,
    alpha,
    init_num_positional_args: pf.NumPositionalArgFn,
    method_num_positional_args: pf.NumPositionalArgMethod,
    as_variable: pf.AsVariableFlags,
    native_array: pf.NativeArrayFlags,
    frontend_method_data,
    frontend,
):
    input_dtype, x = dtype_and_x
    helpers.test_frontend_method(
        init_input_dtypes=input_dtype,
        init_as_variable_flags=as_variable,
        init_num_positional_args=init_num_positional_args,
        init_native_array_flags=native_array,
        init_all_as_kwargs_np={
            "data": x[0],
        },
        method_input_dtypes=input_dtype,
        method_as_variable_flags=as_variable,
        method_num_positional_args=method_num_positional_args,
        method_native_array_flags=native_array,
        method_all_as_kwargs_np={
            "other": x[1],
            "alpha": alpha,
        },
        frontend_method_data=frontend_method_data,
        frontend=frontend,
    )


# __mul__
@handle_frontend_method(
    class_tree=CLASS_TREE,
    init_tree="torch.tensor",
    method_name="__mul__",
    dtype_and_x=helpers.dtype_and_values(
        available_dtypes=helpers.get_dtypes("float"),
        num_arrays=2,
        min_value=-1e04,
        max_value=1e04,
        allow_inf=False,
    ).filter(lambda x: "bfloat16" not in x[0]),
)
def test_torch_special_mul(
    dtype_and_x,
    init_num_positional_args: pf.NumPositionalArgFn,
    method_num_positional_args: pf.NumPositionalArgMethod,
    as_variable: pf.AsVariableFlags,
    native_array: pf.NativeArrayFlags,
    frontend_method_data,
    frontend,
):
    input_dtype, x = dtype_and_x
    helpers.test_frontend_method(
        init_input_dtypes=input_dtype,
        init_as_variable_flags=as_variable,
        init_num_positional_args=init_num_positional_args,
        init_native_array_flags=native_array,
        init_all_as_kwargs_np={
            "data": x[0],
        },
        method_input_dtypes=input_dtype,
        method_as_variable_flags=as_variable,
        method_num_positional_args=method_num_positional_args,
        method_native_array_flags=native_array,
        method_all_as_kwargs_np={
            "other": x[1],
        },
        frontend_method_data=frontend_method_data,
        frontend=frontend,
    )


# __rmul__
@handle_frontend_method(
    class_tree=CLASS_TREE,
    init_tree="torch.tensor",
    method_name="__rmul__",
    dtype_and_x=helpers.dtype_and_values(
        available_dtypes=helpers.get_dtypes("float"),
        num_arrays=2,
        min_value=-1e04,
        max_value=1e04,
        allow_inf=False,
    ).filter(lambda x: "bfloat16" not in x[0]),
)
def test_torch_special_rmul(
    dtype_and_x,
    init_num_positional_args: pf.NumPositionalArgFn,
    method_num_positional_args: pf.NumPositionalArgMethod,
    as_variable: pf.AsVariableFlags,
    native_array: pf.NativeArrayFlags,
    frontend_method_data,
    frontend,
):
    input_dtype, x = dtype_and_x
    helpers.test_frontend_method(
        init_input_dtypes=input_dtype,
        init_as_variable_flags=as_variable,
        init_num_positional_args=init_num_positional_args,
        init_native_array_flags=native_array,
        init_all_as_kwargs_np={
            "data": x[0],
        },
        method_input_dtypes=input_dtype,
        method_as_variable_flags=as_variable,
        method_num_positional_args=method_num_positional_args,
        method_native_array_flags=native_array,
        method_all_as_kwargs_np={
            "other": x[1],
        },
        frontend_method_data=frontend_method_data,
        frontend=frontend,
    )


# __truediv__
@handle_frontend_method(
    class_tree=CLASS_TREE,
    init_tree="torch.tensor",
    method_name="__truediv__",
    dtype_and_x=helpers.dtype_and_values(
        available_dtypes=helpers.get_dtypes("float"),
        shared_dtype=True,
        num_arrays=2,
        min_value=-1e04,
        max_value=1e04,
        allow_inf=False,
    ),
    rounding_mode=st.sampled_from([None, "trunc", "floor"]),
)
def test_torch_special_truediv(
    dtype_and_x,
    rounding_mode,
    init_num_positional_args: pf.NumPositionalArgFn,
    method_num_positional_args: pf.NumPositionalArgMethod,
    as_variable: pf.AsVariableFlags,
    native_array: pf.NativeArrayFlags,
    frontend_method_data,
    frontend,
):
    input_dtype, x = dtype_and_x
    helpers.test_frontend_method(
        init_input_dtypes=input_dtype,
        init_as_variable_flags=as_variable,
        init_num_positional_args=init_num_positional_args,
        init_native_array_flags=native_array,
        init_all_as_kwargs_np={
            "data": x[0],
        },
        method_input_dtypes=input_dtype,
        method_as_variable_flags=as_variable,
        method_num_positional_args=method_num_positional_args,
        method_native_array_flags=native_array,
        method_all_as_kwargs_np={
            "other": x[1],
            "rounding_mode": rounding_mode,
        },
        frontend_method_data=frontend_method_data,
        frontend=frontend,
    )


# _to_with_device
@handle_frontend_method(
    class_tree=CLASS_TREE,
    init_tree="torch.tensor",
    method_name="to",
    dtype_x=helpers.dtype_and_values(
        available_dtypes=helpers.get_dtypes("valid", full=True),
    ),
    copy=st.booleans(),
)
def test_torch_instance_to_with_device(
    dtype_x,
    copy,
    init_num_positional_args: pf.NumPositionalArgFn,
    method_num_positional_args: pf.NumPositionalArgMethod,
    as_variable: pf.AsVariableFlags,
    native_array: pf.NativeArrayFlags,
    frontend_method_data,
    frontend,
):
    input_dtype, x = dtype_x
    helpers.test_frontend_method(
        init_input_dtypes=input_dtype,
        init_as_variable_flags=as_variable,
        init_num_positional_args=init_num_positional_args,
        init_native_array_flags=native_array,
        init_all_as_kwargs_np={
            "data": x[0],
        },
        method_input_dtypes=input_dtype,
        method_as_variable_flags=as_variable,
        method_num_positional_args=method_num_positional_args,
        method_native_array_flags=native_array,
        method_all_as_kwargs_np={
            "device": ivy.Device("cpu"),
            "dtype": ivy.as_ivy_dtype(input_dtype[0]),
            "non_blocking": False,
            "copy": copy,
            "memory_format": torch.preserve_format,
        },
        frontend_method_data=frontend_method_data,
        frontend=frontend,
    )


@st.composite
def _to_helper(draw):
    dtype_x = draw(
        helpers.dtype_and_values(
            available_dtypes=helpers.get_dtypes("valid"),
            num_arrays=2,
        )
    )
    input_dtype, x = dtype_x
    arg = draw(st.sampled_from(["tensor", "dtype", "device"]))
    if arg == "tensor":
        method_num_positional_args = 1
        method_all_as_kwargs_np = {"other": x[1]}
    elif arg == "dtype":
        method_num_positional_args = 1
        dtype = draw(helpers.get_dtypes("valid", full=False))
        method_all_as_kwargs_np = {"dtype": dtype}
    else:
        method_num_positional_args = 0
        device = draw(st.sampled_from([torch.device("cuda"), torch.device("cpu")]))
        dtype = draw(helpers.get_dtypes("valid", full=False, none=True))
        method_all_as_kwargs_np = {"dtype": dtype, "device": device}
    return input_dtype, x, method_num_positional_args, method_all_as_kwargs_np


# to
@handle_frontend_method(
    class_tree=CLASS_TREE,
    init_tree="torch.tensor",
    method_name="to",
    args_kwargs=_to_helper(),
)
def test_torch_instance_to(
    args_kwargs,
    init_num_positional_args: pf.NumPositionalArgFn,
    method_num_positional_args: pf.NumPositionalArgMethod,
    as_variable: pf.AsVariableFlags,
    native_array: pf.NativeArrayFlags,
    frontend_method_data,
    frontend,
):
    input_dtype, x, method_num_positional_args, method_all_as_kwargs_np = args_kwargs
    helpers.test_frontend_method(
        init_input_dtypes=input_dtype,
        init_as_variable_flags=as_variable,
        init_num_positional_args=init_num_positional_args,
        init_native_array_flags=native_array,
        init_all_as_kwargs_np={
            "data": x[0],
        },
        method_input_dtypes=input_dtype,
        method_as_variable_flags=as_variable,
        method_num_positional_args=method_num_positional_args,
        method_native_array_flags=native_array,
        method_all_as_kwargs_np=method_all_as_kwargs_np,
        frontend_method_data=frontend_method_data,
        frontend=frontend,
    )


# arctan
@handle_frontend_method(
    class_tree=CLASS_TREE,
    init_tree="torch.tensor",
    method_name="arctan",
    dtype_and_x=helpers.dtype_and_values(
        available_dtypes=helpers.get_dtypes("float"),
        allow_inf=False,
    ),
)
def test_torch_instance_arctan(
    dtype_and_x,
    init_num_positional_args: pf.NumPositionalArgFn,
    method_num_positional_args: pf.NumPositionalArgMethod,
    as_variable: pf.AsVariableFlags,
    native_array: pf.NativeArrayFlags,
    frontend_method_data,
    frontend,
):
    input_dtype, x = dtype_and_x
    helpers.test_frontend_method(
        init_input_dtypes=input_dtype,
        init_as_variable_flags=as_variable,
        init_num_positional_args=init_num_positional_args,
        init_native_array_flags=native_array,
        init_all_as_kwargs_np={
            "data": x[0],
        },
        method_input_dtypes=input_dtype,
        method_as_variable_flags=as_variable,
        method_num_positional_args=method_num_positional_args,
        method_native_array_flags=native_array,
        method_all_as_kwargs_np={},
        frontend_method_data=frontend_method_data,
        frontend=frontend,
    )


# arctan_
@handle_frontend_method(
    class_tree=CLASS_TREE,
    init_tree="torch.tensor",
    method_name="arctan_",
    dtype_and_x=helpers.dtype_and_values(
        available_dtypes=helpers.get_dtypes("float"),
        allow_inf=False,
    ),
)
def test_torch_instance_arctan_(
    dtype_and_x,
    init_num_positional_args: pf.NumPositionalArgFn,
    method_num_positional_args: pf.NumPositionalArgMethod,
    as_variable: pf.AsVariableFlags,
    native_array: pf.NativeArrayFlags,
    frontend_method_data,
    frontend,
):
    input_dtype, x = dtype_and_x
    helpers.test_frontend_method(
        init_input_dtypes=input_dtype,
        init_as_variable_flags=as_variable,
        init_num_positional_args=init_num_positional_args,
        init_native_array_flags=native_array,
        init_all_as_kwargs_np={
            "data": x[0],
        },
        method_input_dtypes=input_dtype,
        method_as_variable_flags=as_variable,
        method_num_positional_args=method_num_positional_args,
        method_native_array_flags=native_array,
        method_all_as_kwargs_np={},
        frontend_method_data=frontend_method_data,
        frontend=frontend,
    )


# acos
@handle_frontend_method(
    class_tree=CLASS_TREE,
    init_tree="torch.tensor",
    method_name="acos",
    dtype_and_x=helpers.dtype_and_values(
        available_dtypes=helpers.get_dtypes("float"),
        allow_inf=False,
    ),
)
def test_torch_instance_acos(
    dtype_and_x,
    init_num_positional_args: pf.NumPositionalArgFn,
    method_num_positional_args: pf.NumPositionalArgMethod,
    as_variable: pf.AsVariableFlags,
    native_array: pf.NativeArrayFlags,
    frontend_method_data,
    frontend,
):
    input_dtype, x = dtype_and_x
    helpers.test_frontend_method(
        init_input_dtypes=input_dtype,
        init_as_variable_flags=as_variable,
        init_num_positional_args=init_num_positional_args,
        init_native_array_flags=native_array,
        init_all_as_kwargs_np={
            "data": x[0],
        },
        method_input_dtypes=input_dtype,
        method_as_variable_flags=as_variable,
        method_num_positional_args=method_num_positional_args,
        method_native_array_flags=native_array,
        method_all_as_kwargs_np={},
        frontend_method_data=frontend_method_data,
        frontend=frontend,
    )


# new_tensor
@handle_frontend_method(
    class_tree=CLASS_TREE,
    init_tree="torch.tensor",
    method_name="new_tensor",
    dtype_and_x=helpers.dtype_and_values(
        available_dtypes=helpers.get_dtypes("numeric"),
        num_arrays=2,
    ),
)
def test_torch_instance_new_tensor(
    init_num_positional_args: pf.NumPositionalArgFn,
    method_num_positional_args: pf.NumPositionalArgMethod,
    dtype_and_x,
    as_variable: pf.AsVariableFlags,
    native_array: pf.NativeArrayFlags,
    frontend_method_data,
    frontend,
):
    input_dtype, x = dtype_and_x
    helpers.test_frontend_method(
        init_input_dtypes=[input_dtype[0]],
        init_as_variable_flags=as_variable,
        init_num_positional_args=init_num_positional_args,
        init_native_array_flags=native_array,
        init_all_as_kwargs_np={
            "data": x[0],
        },
        method_input_dtypes=[input_dtype[1]],
        method_as_variable_flags=as_variable,
        method_num_positional_args=method_num_positional_args,
        method_native_array_flags=native_array,
        method_all_as_kwargs_np={
            "data": x[1],
            "dtype": input_dtype[1],
        },
        frontend_method_data=frontend_method_data,
        frontend=frontend,
    )


@st.composite
def _array_and_index(
    draw,
    *,
    available_dtypes=helpers.get_dtypes("numeric"),
    min_num_dims=1,
    max_num_dims=3,
    min_dim_size=1,
    max_dim_size=10,
    shape=None,
):
    if isinstance(min_dim_size, st._internal.SearchStrategy):
        min_dim_size = draw(min_dim_size)
    if isinstance(max_dim_size, st._internal.SearchStrategy):
        max_dim_size = draw(max_dim_size)
    if isinstance(available_dtypes, st._internal.SearchStrategy):
        available_dtypes = draw(available_dtypes)

    assert available_dtypes is not None, "Unspecified dtype or available_dtypes."
    dtype = draw(
        helpers.array_dtypes(
            num_arrays=1,
            available_dtypes=available_dtypes,
        )
    )
    dtype.append("int32")

    if shape is not None:
        if not isinstance(shape, (tuple, list)):
            shape = draw(shape)
    else:
        shape = draw(
            st.shared(
                helpers.get_shape(
                    min_num_dims=min_num_dims,
                    max_num_dims=max_num_dims,
                    min_dim_size=min_dim_size,
                    max_dim_size=max_dim_size,
                ),
                key="shape",
            )
        )

    array = draw(
        helpers.array_values(
            dtype=dtype[0],
            shape=shape,
        )
    )

    index = tuple([draw(helpers.ints(min_value=0, max_value=_ - 1)) for _ in shape])
    index = index if len(index) != 0 else index[0]
    return dtype, [array, index]


# __getitem__
@handle_frontend_method(
    class_tree=CLASS_TREE,
    init_tree="torch.tensor",
    method_name="__getitem__",
    dtype_and_x=_array_and_index(available_dtypes=helpers.get_dtypes("numeric")),
)
def test_torch_instance_getitem(
    init_num_positional_args: pf.NumPositionalArgFn,
    method_num_positional_args: pf.NumPositionalArgMethod,
    dtype_and_x,
    as_variable: pf.AsVariableFlags,
    native_array: pf.NativeArrayFlags,
    frontend_method_data,
    frontend,
):
    input_dtype, x = dtype_and_x
    data = x[0]
    index = x[1]
    helpers.test_frontend_method(
        init_input_dtypes=[input_dtype[0]],
        init_as_variable_flags=as_variable,
        init_num_positional_args=init_num_positional_args,
        init_native_array_flags=native_array,
        init_all_as_kwargs_np={"data": data},
        method_input_dtypes=[input_dtype[1]],
        method_as_variable_flags=as_variable,
        method_num_positional_args=method_num_positional_args,
        method_native_array_flags=native_array,
        method_all_as_kwargs_np={"query": index},
        frontend_method_data=frontend_method_data,
        frontend=frontend,
    )


# view_as
@handle_frontend_method(
    class_tree=CLASS_TREE,
    init_tree="torch.tensor",
    method_name="view_as",
    dtype_x=helpers.dtype_and_values(
        available_dtypes=helpers.get_dtypes("numeric"),
        shape=st.shared(helpers.get_shape(), key="value_shape"),
        num_arrays=2,
    ),
)
def test_torch_instance_view_as(
    dtype_x,
    init_num_positional_args: pf.NumPositionalArgFn,
    method_num_positional_args: pf.NumPositionalArgMethod,
    as_variable: pf.AsVariableFlags,
    native_array: pf.NativeArrayFlags,
    frontend_method_data,
    frontend,
):
    input_dtype, x = dtype_x
    helpers.test_frontend_method(
        init_input_dtypes=input_dtype,
        init_as_variable_flags=as_variable,
        init_num_positional_args=init_num_positional_args,
        init_native_array_flags=native_array,
        init_all_as_kwargs_np={
            "data": x[0],
        },
        method_input_dtypes=input_dtype,
        method_as_variable_flags=as_variable,
        method_num_positional_args=method_num_positional_args,
        method_native_array_flags=native_array,
        method_all_as_kwargs_np={
            "other": x[1],
        },
        frontend_method_data=frontend_method_data,
        frontend=frontend,
    )


# unsqueeze
@handle_frontend_method(
    class_tree=CLASS_TREE,
    init_tree="torch.tensor",
    method_name="unsqueeze",
    dtype_value=helpers.dtype_and_values(
        available_dtypes=helpers.get_dtypes("valid"),
        shape=st.shared(helpers.get_shape(), key="shape"),
    ),
    dim=helpers.get_axis(
        shape=st.shared(helpers.get_shape(), key="shape"),
        allow_neg=True,
        force_int=True,
    ),
)
def test_torch_instance_unsqueeze(
    dtype_value,
    dim,
    init_num_positional_args: pf.NumPositionalArgFn,
    method_num_positional_args: pf.NumPositionalArgMethod,
    as_variable: pf.AsVariableFlags,
    native_array: pf.NativeArrayFlags,
    frontend_method_data,
    frontend,
):
    input_dtype, x = dtype_value
    helpers.test_frontend_method(
        init_input_dtypes=input_dtype,
        init_as_variable_flags=as_variable,
        init_num_positional_args=init_num_positional_args,
        init_native_array_flags=native_array,
        init_all_as_kwargs_np={
            "data": x[0],
        },
        method_input_dtypes=input_dtype,
        method_as_variable_flags=as_variable,
        method_num_positional_args=method_num_positional_args,
        method_native_array_flags=native_array,
        method_all_as_kwargs_np={
            "dim": dim,
        },
        frontend_method_data=frontend_method_data,
        frontend=frontend,
    )


# unsqueeze_
@handle_frontend_method(
    class_tree=CLASS_TREE,
    init_tree="torch.tensor",
    method_name="unsqueeze_",
    dtype_value=helpers.dtype_and_values(
        available_dtypes=helpers.get_dtypes("valid"),
        shape=st.shared(helpers.get_shape(), key="shape"),
    ),
    dim=helpers.get_axis(
        shape=st.shared(helpers.get_shape(), key="shape"),
        allow_neg=True,
        force_int=True,
    ),
)
def test_torch_instance_unsqueeze_(
    dtype_value,
    dim,
    init_num_positional_args: pf.NumPositionalArgFn,
    method_num_positional_args: pf.NumPositionalArgMethod,
    as_variable: pf.AsVariableFlags,
    native_array: pf.NativeArrayFlags,
    frontend_method_data,
    frontend,
):
    input_dtype, x = dtype_value
    helpers.test_frontend_method(
        init_input_dtypes=input_dtype,
        init_as_variable_flags=as_variable,
        init_num_positional_args=init_num_positional_args,
        init_native_array_flags=native_array,
        init_all_as_kwargs_np={
            "data": x[0],
        },
        method_input_dtypes=input_dtype,
        method_as_variable_flags=as_variable,
        method_num_positional_args=method_num_positional_args,
        method_native_array_flags=native_array,
        method_all_as_kwargs_np={
            "dim": dim,
        },
        frontend_method_data=frontend_method_data,
        frontend=frontend,
    )


# detach
@handle_frontend_method(
    class_tree=CLASS_TREE,
    init_tree="torch.tensor",
    method_name="detach",
    dtype_and_x=helpers.dtype_and_values(
        available_dtypes=helpers.get_dtypes("valid"),
    ),
)
def test_torch_instance_detach(
    init_num_positional_args: pf.NumPositionalArgFn,
    method_num_positional_args: pf.NumPositionalArgMethod,
    dtype_and_x,
    as_variable: pf.AsVariableFlags,
    native_array: pf.NativeArrayFlags,
    frontend_method_data,
    frontend,
):
    input_dtype, x = dtype_and_x
    helpers.test_frontend_method(
        init_input_dtypes=input_dtype,
        init_as_variable_flags=as_variable,
        init_num_positional_args=init_num_positional_args,
        init_native_array_flags=native_array,
        init_all_as_kwargs_np={
            "data": x[0],
        },
        method_input_dtypes=input_dtype,
        method_as_variable_flags=as_variable,
        method_num_positional_args=method_num_positional_args,
        method_native_array_flags=native_array,
        method_all_as_kwargs_np={},
        frontend_method_data=frontend_method_data,
        frontend=frontend,
    )


# dim
@handle_frontend_method(
    class_tree=CLASS_TREE,
    init_tree="torch.tensor",
    method_name="dim",
    dtype_and_x=helpers.dtype_and_values(
        available_dtypes=helpers.get_dtypes("numeric"),
    ),
)
def test_torch_instance_dim(
    init_num_positional_args: pf.NumPositionalArgFn,
    method_num_positional_args: pf.NumPositionalArgMethod,
    dtype_and_x,
    as_variable: pf.AsVariableFlags,
    native_array: pf.NativeArrayFlags,
    frontend_method_data,
    frontend,
):
    input_dtype, x = dtype_and_x
    helpers.test_frontend_method(
        init_input_dtypes=input_dtype,
        init_as_variable_flags=as_variable,
        init_num_positional_args=init_num_positional_args,
        init_native_array_flags=native_array,
        init_all_as_kwargs_np={
            "data": x[0],
        },
        method_input_dtypes=[],
        method_as_variable_flags=as_variable,
        method_num_positional_args=method_num_positional_args,
        method_native_array_flags=native_array,
        method_all_as_kwargs_np={},
        frontend_method_data=frontend_method_data,
        frontend=frontend,
    )


# ndimension
@handle_frontend_method(
    class_tree=CLASS_TREE,
    init_tree="torch.tensor",
    method_name="ndimension",
    dtype_and_x=helpers.dtype_and_values(
        available_dtypes=helpers.get_dtypes("numeric"),
    ),
)
def test_torch_instance_ndimension(
    init_num_positional_args: pf.NumPositionalArgFn,
    method_num_positional_args: pf.NumPositionalArgMethod,
    dtype_and_x,
    as_variable: pf.AsVariableFlags,
    native_array: pf.NativeArrayFlags,
    frontend_method_data,
    frontend,
):
    input_dtype, x = dtype_and_x
    helpers.test_frontend_method(
        init_input_dtypes=input_dtype,
        init_as_variable_flags=as_variable,
        init_num_positional_args=init_num_positional_args,
        init_native_array_flags=native_array,
        init_all_as_kwargs_np={
            "data": x[0],
        },
        method_input_dtypes=[],
        method_as_variable_flags=as_variable,
        method_num_positional_args=method_num_positional_args,
        method_native_array_flags=native_array,
        method_all_as_kwargs_np={},
        frontend_method_data=frontend_method_data,
        frontend=frontend,
    )


@st.composite
def _fill_value_and_size(
    draw,
    *,
    min_num_dims=1,
    max_num_dims=5,
    min_dim_size=1,
    max_dim_size=10,
):
    if isinstance(min_dim_size, st._internal.SearchStrategy):
        min_dim_size = draw(min_dim_size)
    if isinstance(max_dim_size, st._internal.SearchStrategy):
        max_dim_size = draw(max_dim_size)

    available_dtypes = draw(helpers.get_dtypes("numeric"))
    dtype = draw(
        helpers.array_dtypes(
            num_arrays=1,
            available_dtypes=available_dtypes,
        )
    )
    array = draw(
        helpers.array_values(
            dtype=dtype[0],
            shape=(1,),
        )
    )
    dtype.append("int32")
    size = draw(
        st.shared(
            helpers.get_shape(
                min_num_dims=min_num_dims,
                max_num_dims=max_num_dims,
                min_dim_size=min_dim_size,
                max_dim_size=max_dim_size,
            ),
            key="shape",
        )
    )
    fill_value = draw(helpers.ints())

    return dtype, [array, size, fill_value]


# new_full
@handle_frontend_method(
    class_tree=CLASS_TREE,
    init_tree="torch.tensor",
    method_name="new_full",
    dtype_and_x=_fill_value_and_size(max_num_dims=3),
)
def test_torch_instance_new_full(
    init_num_positional_args: pf.NumPositionalArgFn,
    method_num_positional_args: pf.NumPositionalArgMethod,
    dtype_and_x,
    as_variable: pf.AsVariableFlags,
    native_array: pf.NativeArrayFlags,
    frontend_method_data,
    frontend,
):
    input_dtype, x = dtype_and_x
    helpers.test_frontend_method(
        init_input_dtypes=[input_dtype[0]],
        init_as_variable_flags=as_variable,
        init_num_positional_args=init_num_positional_args,
        init_native_array_flags=native_array,
        init_all_as_kwargs_np={
            "data": x[0],
        },
        method_input_dtypes=[input_dtype[1]],
        method_as_variable_flags=as_variable,
        method_num_positional_args=method_num_positional_args,
        method_native_array_flags=native_array,
        method_all_as_kwargs_np={
            "size": x[1],
            "fill_value": x[2],
        },
        frontend_method_data=frontend_method_data,
        frontend=frontend,
    )


# new_empty (not actually intuitive for testing)
@handle_frontend_method(
    class_tree=CLASS_TREE,
    init_tree="torch.tensor",
    method_name="new_empty",
    dtype_and_x=helpers.dtype_and_values(
        available_dtypes=helpers.get_dtypes("numeric"),
    ),
    size=helpers.get_shape(
        min_num_dims=1,
        max_num_dims=3,
    ),
)
def test_torch_instance_new_empty(
    init_num_positional_args: pf.NumPositionalArgFn,
    method_num_positional_args: pf.NumPositionalArgMethod,
    dtype_and_x,
    size,
    as_variable: pf.AsVariableFlags,
    native_array: pf.NativeArrayFlags,
    frontend_method_data,
    frontend,
):
    input_dtype, x = dtype_and_x
    helpers.test_frontend_method(
        init_input_dtypes=[input_dtype[0]],
        init_as_variable_flags=as_variable,
        init_num_positional_args=init_num_positional_args,
        init_native_array_flags=native_array,
        init_all_as_kwargs_np={
            "data": x,
        },
        method_input_dtypes=[ivy.int32],
        method_as_variable_flags=as_variable,
        method_num_positional_args=method_num_positional_args,
        method_native_array_flags=native_array,
        method_all_as_kwargs_np={
            "size": size,
        },
        frontend_method_data=frontend_method_data,
        frontend=frontend,
    )


@st.composite
def _expand_helper(draw):
    shape, _ = draw(hnp.mutually_broadcastable_shapes(num_shapes=2, min_dims=2))
    shape1, shape2 = shape
    dtype_x = draw(
        helpers.dtype_and_values(
            available_dtypes=helpers.get_dtypes("valid", full=True), shape=shape1
        )
    )
    dtype, x = dtype_x
    return dtype, x, shape1


@handle_frontend_method(
    class_tree=CLASS_TREE,
    init_tree="torch.tensor",
    method_name="expand",
    dtype_x_shape=_expand_helper(),
)
def test_torch_instance_expand(
    dtype_x_shape,
    init_num_positional_args: pf.NumPositionalArgFn,
    method_num_positional_args: pf.NumPositionalArgMethod,
    as_variable: pf.AsVariableFlags,
    native_array: pf.NativeArrayFlags,
    frontend_method_data,
    frontend,
):

    input_dtype, x, shape = dtype_x_shape
    helpers.test_frontend_method(
        init_input_dtypes=input_dtype,
        init_as_variable_flags=as_variable,
        init_num_positional_args=init_num_positional_args,
        init_native_array_flags=native_array,
        init_all_as_kwargs_np={
            "data": x[0],
        },
        method_input_dtypes=input_dtype,
        method_as_variable_flags=as_variable,
        method_num_positional_args=method_num_positional_args,
        method_native_array_flags=native_array,
        method_all_as_kwargs_np={str(i): s for i, s in enumerate(shape)},
        frontend_method_data=frontend_method_data,
        frontend=frontend,
    )


@st.composite
def _unfold_args(draw):
    values_dtype, values, axis, shape = draw(
        helpers.dtype_values_axis(
            available_dtypes=helpers.get_dtypes("float"),
            force_int_axis=True,
            shape=draw(
                helpers.get_shape(
                    allow_none=False,
                    min_num_dims=1,
                    min_dim_size=1,
                )
            ),
            ret_shape=True,
        )
    )
    size = draw(
        st.integers(
            min_value=1,
            max_value=len(shape[axis] - 1),
        )
    )
    step = draw(
        st.integers(
            min_value=1,
            max_value=size,
        )
    )
    return values_dtype, values, axis, size, step


# unfold
@handle_frontend_method(
    class_tree=CLASS_TREE,
    init_tree="torch.tensor",
    method_name="unfold",
    dtype_values_args=_unfold_args(),
)
def test_torch_instance_unfold(
    dtype_values_args,
    size,
    step,
    init_num_positional_args: pf.NumPositionalArgFn,
    method_num_positional_args: pf.NumPositionalArgMethod,
    as_variable: pf.AsVariableFlags,
    native_array: pf.NativeArrayFlags,
    frontend_method_data,
    frontend,
):
    input_dtype, x, axis, size, step = dtype_values_args
    print(axis, size, step)
    helpers.test_frontend_method(
        init_input_dtypes=input_dtype,
        init_as_variable_flags=as_variable,
        init_num_positional_args=init_num_positional_args,
        init_native_array_flags=native_array,
        init_all_as_kwargs_np={
            "data": x,
        },
        method_input_dtypes=input_dtype,
        method_as_variable_flags=as_variable,
        method_num_positional_args=method_num_positional_args,
        method_native_array_flags=native_array,
        method_all_as_kwargs_np={
            "dimension": axis,
            "size": size,
            "step": step,
        },
        frontend_method_data=frontend_method_data,
        frontend=frontend,
    )


# __mod__
@handle_frontend_method(
    class_tree=CLASS_TREE,
    init_tree="torch.tensor",
    method_name="__mod__",
    dtype_and_x=helpers.dtype_and_values(
        available_dtypes=helpers.get_dtypes("float"),
        num_arrays=2,
    ).filter(lambda x: "bfloat16" not in x[0]),
)
def test_torch_special_mod(
    dtype_and_x,
    init_num_positional_args: pf.NumPositionalArgFn,
    method_num_positional_args: pf.NumPositionalArgMethod,
    as_variable: pf.AsVariableFlags,
    native_array: pf.NativeArrayFlags,
    frontend_method_data,
    frontend,
):
    input_dtype, x = dtype_and_x
    helpers.test_frontend_method(
        init_input_dtypes=input_dtype,
        init_as_variable_flags=as_variable,
        init_num_positional_args=init_num_positional_args,
        init_native_array_flags=native_array,
        init_all_as_kwargs_np={
            "data": x[0],
        },
        method_input_dtypes=input_dtype,
        method_as_variable_flags=as_variable,
        method_num_positional_args=method_num_positional_args,
        method_native_array_flags=native_array,
        method_all_as_kwargs_np={
            "other": x[1],
        },
        frontend_method_data=frontend_method_data,
        frontend=frontend,
    )


# long
@handle_frontend_method(
    class_tree=CLASS_TREE,
    init_tree="torch.tensor",
    method_name="long",
    dtype_and_x=helpers.dtype_and_values(
        available_dtypes=helpers.get_dtypes("integer"),
    ),
)
def test_torch_instance_long(
    dtype_and_x,
    init_num_positional_args: pf.NumPositionalArgFn,
    method_num_positional_args: pf.NumPositionalArgMethod,
    as_variable: pf.AsVariableFlags,
    native_array: pf.NativeArrayFlags,
    frontend_method_data,
    frontend,
):
    input_dtype, x = dtype_and_x
    helpers.test_frontend_method(
        init_input_dtypes=input_dtype,
        init_as_variable_flags=as_variable,
        init_num_positional_args=init_num_positional_args,
        init_native_array_flags=native_array,
        init_all_as_kwargs_np={
            "data": x,
        },
        method_input_dtypes=input_dtype,
        method_as_variable_flags=as_variable,
        method_num_positional_args=method_num_positional_args,
        method_native_array_flags=native_array,
        method_all_as_kwargs_np={},
        frontend_method_data=frontend_method_data,
        frontend=frontend,
    )


# max
@handle_frontend_method(
    class_tree=CLASS_TREE,
    init_tree="torch.tensor",
    method_name="max",
    dtype_x=helpers.dtype_and_values(
        available_dtypes=helpers.get_dtypes("numeric", full=True),
    ),
)
def test_torch_instance_max(
    dtype_x,
    init_num_positional_args: pf.NumPositionalArgFn,
    method_num_positional_args: pf.NumPositionalArgMethod,
    as_variable: pf.AsVariableFlags,
    native_array: pf.NativeArrayFlags,
    frontend_method_data,
    frontend,
):
    input_dtype, x = dtype_x
    helpers.test_frontend_method(
        init_input_dtypes=input_dtype,
        init_as_variable_flags=as_variable,
        init_num_positional_args=init_num_positional_args,
        init_native_array_flags=native_array,
        init_all_as_kwargs_np={
            "data": x[0],
        },
        method_input_dtypes=input_dtype,
        method_as_variable_flags=as_variable,
        method_num_positional_args=method_num_positional_args,
        method_native_array_flags=native_array,
        method_all_as_kwargs_np={},
        frontend_method_data=frontend_method_data,
        frontend=frontend,
    )


# is_cuda
@handle_frontend_method(
    class_tree=CLASS_TREE,
    init_tree="torch.tensor",
    method_name="is_cuda",
    dtype_and_x=helpers.dtype_and_values(
        available_dtypes=helpers.get_dtypes("numeric"),
    ),
    size=helpers.get_shape(
        allow_none=False,
        min_num_dims=1,
        max_num_dims=5,
        min_dim_size=1,
        max_dim_size=10,
    ),
    dtypes=_dtypes(),
    requires_grad=_requires_grad(),
    device=st.booleans(),
)
def test_torch_instance_is_cuda(
    dtype_and_x,
    size,
    dtypes,
    requires_grad,
    device,
    init_num_positional_args: pf.NumPositionalArgFn,
    method_num_positional_args: pf.NumPositionalArgMethod,
    as_variable: pf.AsVariableFlags,
    native_array: pf.NativeArrayFlags,
    frontend,
    frontend_method_data,
):
    input_dtype, x = dtype_and_x
    device = "cpu" if device is False else "gpu:0"
    x = Tensor(x[0]).new_ones(
        size=size, dtype=dtypes[0], device=device, requires_grad=requires_grad
    )

    helpers.test_frontend_method(
        init_input_dtypes=input_dtype,
        init_as_variable_flags=as_variable,
        init_num_positional_args=init_num_positional_args,
        init_native_array_flags=native_array,
        init_all_as_kwargs_np={
            "data": x,
        },
        method_input_dtypes=[],
        method_as_variable_flags=as_variable,
        method_num_positional_args=method_num_positional_args,
        method_native_array_flags=native_array,
        method_all_as_kwargs_np={},
        frontend_method_data=frontend_method_data,
        frontend=frontend,
    )


# bitwise_and
@handle_frontend_method(
    class_tree=CLASS_TREE,
    init_tree="torch.tensor",
    method_name="bitwise_and",
    dtype_and_x=helpers.dtype_and_values(
        available_dtypes=helpers.get_dtypes("integer"),
        num_arrays=2,
    ),
)
def test_torch_instance_bitwise_and(
    dtype_and_x,
    init_num_positional_args: pf.NumPositionalArgFn,
    method_num_positional_args: pf.NumPositionalArgMethod,
    as_variable: pf.AsVariableFlags,
    native_array: pf.NativeArrayFlags,
    frontend_method_data,
    frontend,
):
    input_dtype, x = dtype_and_x
    helpers.test_frontend_method(
        init_input_dtypes=input_dtype,
        init_as_variable_flags=as_variable,
        init_num_positional_args=init_num_positional_args,
        init_native_array_flags=native_array,
        init_all_as_kwargs_np={
            "data": x[0],
        },
        method_input_dtypes=input_dtype,
        method_as_variable_flags=as_variable,
        method_num_positional_args=method_num_positional_args,
        method_native_array_flags=native_array,
        method_all_as_kwargs_np={
            "other": x[1],
        },
        frontend_method_data=frontend_method_data,
        frontend=frontend,
    )


# add_
@handle_frontend_method(
    class_tree=CLASS_TREE,
    init_tree="torch.tensor",
    method_name="add_",
    dtype_and_x=helpers.dtype_and_values(
        available_dtypes=helpers.get_dtypes("numeric"),
        num_arrays=2,
    ).filter(lambda x: "bfloat16" not in x[0]),
)
def test_torch_instance_add_(
    init_num_positional_args: pf.NumPositionalArgFn,
    method_num_positional_args: pf.NumPositionalArgMethod,
    dtype_and_x,
    as_variable: pf.AsVariableFlags,
    native_array: pf.NativeArrayFlags,
    frontend_method_data,
    frontend,
):
    input_dtype, x = dtype_and_x
    helpers.test_frontend_method(
        init_input_dtypes=[input_dtype[0]],
        init_as_variable_flags=as_variable,
        init_num_positional_args=init_num_positional_args,
        init_native_array_flags=native_array,
        init_all_as_kwargs_np={
            "data": x[0],
        },
        method_input_dtypes=input_dtype,
        method_as_variable_flags=as_variable,
        method_num_positional_args=method_num_positional_args,
        method_native_array_flags=native_array,
        method_all_as_kwargs_np={
            "other": x[1],
        },
        frontend_method_data=frontend_method_data,
        frontend=frontend,
    )


# arccos_
@handle_frontend_method(
    class_tree=CLASS_TREE,
    init_tree="torch.tensor",
    method_name="arccos_",
    dtype_and_x=helpers.dtype_and_values(
        min_value=-1.0,
        max_value=1.0,
        available_dtypes=helpers.get_dtypes("float"),
    ),
)
def test_torch_instance_arccos_(
    init_num_positional_args: pf.NumPositionalArgFn,
    method_num_positional_args: pf.NumPositionalArgMethod,
    dtype_and_x,
    as_variable: pf.AsVariableFlags,
    native_array: pf.NativeArrayFlags,
    frontend_method_data,
    frontend,
):
    input_dtype, x = dtype_and_x
    helpers.test_frontend_method(
        init_input_dtypes=input_dtype,
        init_as_variable_flags=as_variable,
        init_num_positional_args=init_num_positional_args,
        init_native_array_flags=native_array,
        init_all_as_kwargs_np={
            "data": x[0],
        },
        method_input_dtypes=[],
        method_as_variable_flags=as_variable,
        method_num_positional_args=method_num_positional_args,
        method_native_array_flags=native_array,
        method_all_as_kwargs_np={},
        frontend_method_data=frontend_method_data,
        frontend=frontend,
    )


# arccos
@handle_frontend_method(
    class_tree=CLASS_TREE,
    init_tree="torch.tensor",
    method_name="arccos",
    dtype_and_x=helpers.dtype_and_values(
        min_value=-1.0,
        max_value=1.0,
        available_dtypes=helpers.get_dtypes("float"),
    ),
)
def test_torch_instance_arccos(
    init_num_positional_args: pf.NumPositionalArgFn,
    method_num_positional_args: pf.NumPositionalArgMethod,
    dtype_and_x,
    as_variable: pf.AsVariableFlags,
    native_array: pf.NativeArrayFlags,
    frontend_method_data,
    frontend,
):
    input_dtype, x = dtype_and_x
    helpers.test_frontend_method(
        init_input_dtypes=input_dtype,
        init_as_variable_flags=as_variable,
        init_num_positional_args=init_num_positional_args,
        init_native_array_flags=native_array,
        init_all_as_kwargs_np={
            "data": x[0],
        },
        method_input_dtypes=[],
        method_as_variable_flags=as_variable,
        method_num_positional_args=method_num_positional_args,
        method_native_array_flags=native_array,
        method_all_as_kwargs_np={},
        frontend_method_data=frontend_method_data,
        frontend=frontend,
    )


# acos_
@handle_frontend_method(
    class_tree=CLASS_TREE,
    init_tree="torch.tensor",
    method_name="acos_",
    dtype_and_x=helpers.dtype_and_values(
        min_value=-1.0,
        max_value=1.0,
        available_dtypes=helpers.get_dtypes("float"),
    ),
)
def test_torch_instance_acos_(
    dtype_and_x,
    init_num_positional_args: pf.NumPositionalArgFn,
    method_num_positional_args: pf.NumPositionalArgMethod,
    as_variable: pf.AsVariableFlags,
    native_array: pf.NativeArrayFlags,
    frontend_method_data,
    frontend,
):
    input_dtype, x = dtype_and_x
    helpers.test_frontend_method(
        init_input_dtypes=input_dtype,
        init_as_variable_flags=as_variable,
        init_num_positional_args=init_num_positional_args,
        init_native_array_flags=native_array,
        init_all_as_kwargs_np={
            "data": x[0],
        },
        method_input_dtypes=[],
        method_as_variable_flags=as_variable,
        method_num_positional_args=method_num_positional_args,
        method_native_array_flags=native_array,
        method_all_as_kwargs_np={},
        frontend_method_data=frontend_method_data,
        frontend=frontend,
    )


# asin_
@handle_frontend_method(
    class_tree=CLASS_TREE,
    init_tree="torch.tensor",
    method_name="asin_",
    dtype_and_x=helpers.dtype_and_values(
        min_value=-1.0,
        max_value=1.0,
        available_dtypes=helpers.get_dtypes("float"),
    ),
)
def test_torch_instance_asin_(
    dtype_and_x,
    init_num_positional_args: pf.NumPositionalArgFn,
    method_num_positional_args: pf.NumPositionalArgMethod,
    as_variable: pf.AsVariableFlags,
    native_array: pf.NativeArrayFlags,
    frontend_method_data,
    frontend,
):
    input_dtype, x = dtype_and_x
    helpers.test_frontend_method(
        init_input_dtypes=input_dtype,
        init_as_variable_flags=as_variable,
        init_num_positional_args=init_num_positional_args,
        init_native_array_flags=native_array,
        init_all_as_kwargs_np={
            "data": x[0],
        },
        method_input_dtypes=[],
        method_as_variable_flags=as_variable,
        method_num_positional_args=method_num_positional_args,
        method_native_array_flags=native_array,
        method_all_as_kwargs_np={},
        frontend_method_data=frontend_method_data,
        frontend=frontend,
    )


# arcsin_
@handle_frontend_method(
    class_tree=CLASS_TREE,
    init_tree="torch.tensor",
    method_name="arcsin_",
    dtype_and_x=helpers.dtype_and_values(
        min_value=-1.0,
        max_value=1.0,
        available_dtypes=helpers.get_dtypes("float"),
    ),
)
def test_torch_instance_arcsin_(
    init_num_positional_args: pf.NumPositionalArgFn,
    method_num_positional_args: pf.NumPositionalArgMethod,
    dtype_and_x,
    as_variable: pf.AsVariableFlags,
    native_array: pf.NativeArrayFlags,
    frontend_method_data,
    frontend,
):
    input_dtype, x = dtype_and_x
    helpers.test_frontend_method(
        init_input_dtypes=input_dtype,
        init_as_variable_flags=as_variable,
        init_num_positional_args=init_num_positional_args,
        init_native_array_flags=native_array,
        init_all_as_kwargs_np={
            "data": x[0],
        },
        method_input_dtypes=[],
        method_as_variable_flags=as_variable,
        method_num_positional_args=method_num_positional_args,
        method_native_array_flags=native_array,
        method_all_as_kwargs_np={},
        frontend_method_data=frontend_method_data,
        frontend=frontend,
    )


# atan_
@handle_frontend_method(
    class_tree=CLASS_TREE,
    init_tree="torch.tensor",
    method_name="atan_",
    dtype_and_x=helpers.dtype_and_values(
        available_dtypes=helpers.get_dtypes("float"),
        allow_inf=False,
    ),
)
def test_torch_instance_atan_(
    dtype_and_x,
    init_num_positional_args: pf.NumPositionalArgFn,
    method_num_positional_args: pf.NumPositionalArgMethod,
    as_variable: pf.AsVariableFlags,
    native_array: pf.NativeArrayFlags,
    frontend_method_data,
    frontend,
):
    input_dtype, x = dtype_and_x
    helpers.test_frontend_method(
        init_input_dtypes=input_dtype,
        init_as_variable_flags=as_variable,
        init_num_positional_args=init_num_positional_args,
        init_native_array_flags=native_array,
        init_all_as_kwargs_np={
            "data": x[0],
        },
        method_input_dtypes=[],
        method_as_variable_flags=as_variable,
        method_num_positional_args=method_num_positional_args,
        method_native_array_flags=native_array,
        method_all_as_kwargs_np={},
        frontend_method_data=frontend_method_data,
        frontend=frontend,
    )


# tan_
@handle_frontend_method(
    class_tree=CLASS_TREE,
    init_tree="torch.tensor",
    method_name="tan_",
    dtype_and_x=helpers.dtype_and_values(
        available_dtypes=helpers.get_dtypes("float"),
        allow_inf=False,
    ),
)
def test_torch_instance_tan_(
    dtype_and_x,
    init_num_positional_args: pf.NumPositionalArgFn,
    method_num_positional_args: pf.NumPositionalArgMethod,
    as_variable: pf.AsVariableFlags,
    native_array: pf.NativeArrayFlags,
    frontend_method_data,
    frontend,
):
    input_dtype, x = dtype_and_x
    helpers.test_frontend_method(
        init_input_dtypes=input_dtype,
        init_as_variable_flags=as_variable,
        init_num_positional_args=init_num_positional_args,
        init_native_array_flags=native_array,
        init_all_as_kwargs_np={
            "data": x[0],
        },
        method_input_dtypes=[],
        method_as_variable_flags=as_variable,
        method_num_positional_args=method_num_positional_args,
        method_native_array_flags=native_array,
        method_all_as_kwargs_np={},
        frontend_method_data=frontend_method_data,
        frontend=frontend,
    )


# atanh
@handle_frontend_method(
    class_tree=CLASS_TREE,
    init_tree="torch.tensor",
    method_name="atanh",
    dtype_and_x=helpers.dtype_and_values(
        min_value=-1.0,
        max_value=1.0,
        available_dtypes=helpers.get_dtypes("float"),
    ),
)
def test_torch_instance_atanh(
    init_num_positional_args: pf.NumPositionalArgFn,
    method_num_positional_args: pf.NumPositionalArgMethod,
    dtype_and_x,
    as_variable: pf.AsVariableFlags,
    native_array: pf.NativeArrayFlags,
    frontend_method_data,
    frontend,
):
    input_dtype, x = dtype_and_x
    helpers.test_frontend_method(
        init_input_dtypes=input_dtype,
        init_as_variable_flags=as_variable,
        init_num_positional_args=init_num_positional_args,
        init_native_array_flags=native_array,
        init_all_as_kwargs_np={
            "data": x[0],
        },
        method_input_dtypes=[],
        method_as_variable_flags=as_variable,
        method_num_positional_args=method_num_positional_args,
        method_native_array_flags=native_array,
        method_all_as_kwargs_np={},
        frontend_method_data=frontend_method_data,
        frontend=frontend,
    )


# atanh_
@handle_frontend_method(
    class_tree=CLASS_TREE,
    init_tree="torch.tensor",
    method_name="atanh_",
    dtype_and_x=helpers.dtype_and_values(
        min_value=-1.0,
        max_value=1.0,
        available_dtypes=helpers.get_dtypes("float"),
    ),
)
def test_torch_instance_atanh_(
    init_num_positional_args: pf.NumPositionalArgFn,
    method_num_positional_args: pf.NumPositionalArgMethod,
    dtype_and_x,
    as_variable: pf.AsVariableFlags,
    native_array: pf.NativeArrayFlags,
    frontend_method_data,
    frontend,
):
    input_dtype, x = dtype_and_x
    helpers.test_frontend_method(
        init_input_dtypes=input_dtype,
        init_as_variable_flags=as_variable,
        init_num_positional_args=init_num_positional_args,
        init_native_array_flags=native_array,
        init_all_as_kwargs_np={
            "data": x[0],
        },
        method_input_dtypes=[],
        method_as_variable_flags=as_variable,
        method_num_positional_args=method_num_positional_args,
        method_native_array_flags=native_array,
        method_all_as_kwargs_np={},
        frontend_method_data=frontend_method_data,
        frontend=frontend,
    )


# arctanh
@handle_frontend_method(
    class_tree=CLASS_TREE,
    init_tree="torch.tensor",
    method_name="arctanh",
    dtype_and_x=helpers.dtype_and_values(
        min_value=-1.0,
        max_value=1.0,
        available_dtypes=helpers.get_dtypes("float"),
    ),
)
def test_torch_instance_arctanh(
    init_num_positional_args: pf.NumPositionalArgFn,
    method_num_positional_args: pf.NumPositionalArgMethod,
    dtype_and_x,
    as_variable: pf.AsVariableFlags,
    native_array: pf.NativeArrayFlags,
    frontend_method_data,
    frontend,
):
    input_dtype, x = dtype_and_x
    helpers.test_frontend_method(
        init_input_dtypes=input_dtype,
        init_as_variable_flags=as_variable,
        init_num_positional_args=init_num_positional_args,
        init_native_array_flags=native_array,
        init_all_as_kwargs_np={
            "data": x[0],
        },
        method_input_dtypes=[],
        method_as_variable_flags=as_variable,
        method_num_positional_args=method_num_positional_args,
        method_native_array_flags=native_array,
        method_all_as_kwargs_np={},
        frontend_method_data=frontend_method_data,
        frontend=frontend,
    )


# arctanh_
@handle_frontend_method(
    class_tree=CLASS_TREE,
    init_tree="torch.tensor",
    method_name="arctanh_",
    dtype_and_x=helpers.dtype_and_values(
        min_value=-1.0,
        max_value=1.0,
        available_dtypes=helpers.get_dtypes("float"),
    ),
)
def test_torch_instance_arctanh_(
    init_num_positional_args: pf.NumPositionalArgFn,
    method_num_positional_args: pf.NumPositionalArgMethod,
    dtype_and_x,
    as_variable: pf.AsVariableFlags,
    native_array: pf.NativeArrayFlags,
    frontend_method_data,
    frontend,
):
    input_dtype, x = dtype_and_x
    helpers.test_frontend_method(
        init_input_dtypes=input_dtype,
        init_as_variable_flags=as_variable,
        init_num_positional_args=init_num_positional_args,
        init_native_array_flags=native_array,
        init_all_as_kwargs_np={
            "data": x[0],
        },
        method_input_dtypes=[],
        method_as_variable_flags=as_variable,
        method_num_positional_args=method_num_positional_args,
        method_native_array_flags=native_array,
        method_all_as_kwargs_np={},
        frontend_method_data=frontend_method_data,
        frontend=frontend,
    )


# pow
@handle_frontend_method(
    class_tree=CLASS_TREE,
    init_tree="torch.tensor",
    method_name="pow",
    dtype_and_x=helpers.dtype_and_values(
        available_dtypes=helpers.get_dtypes("float"),
        num_arrays=2,
        min_value=-1e04,
        max_value=1e04,
        allow_inf=False,
    ),
)
def test_torch_instance_pow(
    dtype_and_x,
    init_num_positional_args: pf.NumPositionalArgFn,
    method_num_positional_args: pf.NumPositionalArgMethod,
    as_variable: pf.AsVariableFlags,
    native_array: pf.NativeArrayFlags,
    frontend_method_data,
    frontend,
):
    input_dtype, x = dtype_and_x
    helpers.test_frontend_method(
        init_input_dtypes=input_dtype,
        init_as_variable_flags=as_variable,
        init_num_positional_args=init_num_positional_args,
        init_native_array_flags=native_array,
        init_all_as_kwargs_np={
            "data": x[0],
        },
        method_input_dtypes=input_dtype,
        method_as_variable_flags=as_variable,
        method_num_positional_args=method_num_positional_args,
        method_native_array_flags=native_array,
        method_all_as_kwargs_np={
            "exponent": x[1],
        },
        frontend_method_data=frontend_method_data,
        frontend=frontend,
    )


# pow_
@handle_frontend_method(
    class_tree=CLASS_TREE,
    init_tree="torch.tensor",
    method_name="pow_",
    dtype_and_x=helpers.dtype_and_values(
        available_dtypes=helpers.get_dtypes("numeric"),
        num_arrays=2,
    ),
)
def test_torch_instance_pow_(
    init_num_positional_args: pf.NumPositionalArgFn,
    method_num_positional_args: pf.NumPositionalArgMethod,
    dtype_and_x,
    as_variable: pf.AsVariableFlags,
    native_array: pf.NativeArrayFlags,
    frontend_method_data,
    frontend,
):
    input_dtype, x = dtype_and_x
    helpers.test_frontend_method(
        init_input_dtypes=[input_dtype[0]],
        init_as_variable_flags=as_variable,
        init_num_positional_args=init_num_positional_args,
        init_native_array_flags=native_array,
        init_all_as_kwargs_np={
            "data": x[0],
        },
        method_input_dtypes=input_dtype,
        method_as_variable_flags=as_variable,
        method_num_positional_args=method_num_positional_args,
        method_native_array_flags=native_array,
        method_all_as_kwargs_np={
            "exponent": x[1],
        },
        frontend_method_data=frontend_method_data,
        frontend=frontend,
    )


# argmax
@handle_frontend_method(
    class_tree=CLASS_TREE,
    init_tree="torch.tensor",
    method_name="argmax",
    dtype_input_axis=helpers.dtype_values_axis(
        available_dtypes=helpers.get_dtypes("numeric"),
        force_int_axis=True,
        min_num_dims=1,
        max_num_dims=3,
        min_dim_size=1,
        max_dim_size=3,
        min_value=1,
        max_value=5,
        valid_axis=True,
        allow_neg_axes=True,
    ),
    keepdim=st.booleans(),
)
def test_torch_instance_argmax(
    init_num_positional_args: pf.NumPositionalArgFn,
    method_num_positional_args: pf.NumPositionalArgMethod,
    dtype_input_axis,
    as_variable: pf.AsVariableFlags,
    native_array: pf.NativeArrayFlags,
    keepdim,
    frontend_method_data,
    frontend,
):
    input_dtype, x, axis = dtype_input_axis
    helpers.test_frontend_method(
        init_input_dtypes=input_dtype,
        init_as_variable_flags=as_variable,
        init_num_positional_args=init_num_positional_args,
        init_native_array_flags=native_array,
        init_all_as_kwargs_np={
            "data": x[0],
        },
        method_input_dtypes=input_dtype,
        method_as_variable_flags=as_variable,
        method_num_positional_args=method_num_positional_args,
        method_native_array_flags=native_array,
        method_all_as_kwargs_np={
            "dim": axis,
            "keepdim": keepdim,
        },
        frontend_method_data=frontend_method_data,
        frontend=frontend,
    )


# argmin
@handle_frontend_method(
    class_tree=CLASS_TREE,
    init_tree="torch.tensor",
    method_name="argmin",
    dtype_input_axis=helpers.dtype_values_axis(
        available_dtypes=helpers.get_dtypes("valid"),
        force_int_axis=True,
        min_num_dims=1,
        max_num_dims=3,
        min_dim_size=1,
        max_dim_size=3,
        min_value=1,
        max_value=5,
        valid_axis=True,
        allow_neg_axes=True,
    ),
    keepdim=st.booleans(),
)
def test_torch_instance_argmin(
    init_num_positional_args: pf.NumPositionalArgFn,
    method_num_positional_args: pf.NumPositionalArgMethod,
    dtype_input_axis,
    as_variable: pf.AsVariableFlags,
    native_array: pf.NativeArrayFlags,
    keepdim,
    frontend_method_data,
    frontend,
):
    input_dtype, x, axis = dtype_input_axis
    helpers.test_frontend_method(
        init_input_dtypes=input_dtype,
        init_as_variable_flags=as_variable,
        init_num_positional_args=init_num_positional_args,
        init_native_array_flags=native_array,
        init_all_as_kwargs_np={
            "data": x[0],
        },
        method_input_dtypes=input_dtype,
        method_as_variable_flags=as_variable,
        method_num_positional_args=method_num_positional_args,
        method_native_array_flags=native_array,
        method_all_as_kwargs_np={
            "dim": axis,
            "keepdim": keepdim,
        },
        frontend_method_data=frontend_method_data,
        frontend=frontend,
    )


# ceil
@handle_frontend_method(
    class_tree=CLASS_TREE,
    init_tree="torch.tensor",
    method_name="ceil",
    dtype_and_x=helpers.dtype_and_values(
        available_dtypes=helpers.get_dtypes("float"),
    ),
)
def test_torch_instance_ceil(
    dtype_and_x,
    init_num_positional_args: pf.NumPositionalArgFn,
    method_num_positional_args: pf.NumPositionalArgMethod,
    as_variable: pf.AsVariableFlags,
    native_array: pf.NativeArrayFlags,
    frontend_method_data,
    frontend,
):
    input_dtype, x = dtype_and_x
    helpers.test_frontend_method(
        init_input_dtypes=input_dtype,
        init_as_variable_flags=as_variable,
        init_num_positional_args=init_num_positional_args,
        init_native_array_flags=native_array,
        init_all_as_kwargs_np={
            "data": x[0],
        },
        method_input_dtypes=input_dtype,
        method_as_variable_flags=as_variable,
        method_num_positional_args=method_num_positional_args,
        method_native_array_flags=native_array,
        method_all_as_kwargs_np={},
        frontend_method_data=frontend_method_data,
        frontend=frontend,
    )


# min
@handle_frontend_method(
    class_tree=CLASS_TREE,
    init_tree="torch.tensor",
    method_name="min",
    dtype_x=helpers.dtype_and_values(
        available_dtypes=helpers.get_dtypes("numeric", full=True),
    ),
)
def test_torch_instance_min(
    dtype_x,
    init_num_positional_args: pf.NumPositionalArgFn,
    method_num_positional_args: pf.NumPositionalArgMethod,
    as_variable: pf.AsVariableFlags,
    native_array: pf.NativeArrayFlags,
    frontend,
    frontend_method_data,
):
    input_dtype, x = dtype_x
    helpers.test_frontend_method(
        init_input_dtypes=input_dtype,
        init_as_variable_flags=as_variable,
        init_num_positional_args=init_num_positional_args,
        init_native_array_flags=native_array,
        init_all_as_kwargs_np={
            "data": x[0],
        },
        method_input_dtypes=input_dtype,
        method_as_variable_flags=as_variable,
        method_num_positional_args=method_num_positional_args,
        method_native_array_flags=native_array,
        method_all_as_kwargs_np={},
        frontend_method_data=frontend_method_data,
        frontend=frontend,
    )


@st.composite
def _get_dtype_and_multiplicative_matrices(draw):
    return draw(
        st.one_of(
            _get_dtype_input_and_matrices(),
            _get_dtype_and_3dbatch_matrices(),
        )
    )


# matmul
@handle_frontend_method(
    class_tree=CLASS_TREE,
    init_tree="torch.tensor",
    method_name="matmul",
    dtype_tensor1_tensor2=_get_dtype_and_multiplicative_matrices(),
)
def test_torch_instance_matmul(
    dtype_tensor1_tensor2,
    init_num_positional_args: pf.NumPositionalArgFn,
    method_num_positional_args: pf.NumPositionalArgMethod,
    as_variable: pf.AsVariableFlags,
    native_array: pf.NativeArrayFlags,
    frontend_method_data,
    frontend,
):
    dtype, tensor1, tensor2 = dtype_tensor1_tensor2
    helpers.test_frontend_method(
        init_input_dtypes=dtype,
        init_as_variable_flags=as_variable,
        init_num_positional_args=init_num_positional_args,
        init_native_array_flags=native_array,
        init_all_as_kwargs_np={
            "data": tensor1,
        },
        method_input_dtypes=dtype,
        method_as_variable_flags=as_variable,
        method_num_positional_args=method_num_positional_args,
        method_native_array_flags=native_array,
        method_all_as_kwargs_np={"other": tensor2},
        frontend_method_data=frontend_method_data,
        frontend=frontend,
    )


@st.composite
def _array_idxes_n_dtype(draw, **kwargs):
    num_dims = draw(helpers.ints(min_value=1, max_value=4))
    dtype, x = draw(
        helpers.dtype_and_values(
            **kwargs, min_num_dims=num_dims, max_num_dims=num_dims, shared_dtype=True
        )
    )
    idxes = draw(
        st.lists(
            helpers.ints(min_value=0, max_value=num_dims - 1),
            min_size=num_dims,
            max_size=num_dims,
            unique=True,
        )
    )
    return x, idxes, dtype


# permute
@handle_frontend_method(
    class_tree=CLASS_TREE,
    init_tree="torch.tensor",
    method_name="permute",
    dtype_values_axis=_array_idxes_n_dtype(
        available_dtypes=helpers.get_dtypes("float"),
    ),
)
def test_torch_instance_permute(
    dtype_values_axis,
    as_variable: pf.AsVariableFlags,
    native_array: pf.NativeArrayFlags,
    init_num_positional_args: pf.NumPositionalArgFn,
    method_num_positional_args: pf.NumPositionalArgMethod,
    frontend_method_data,
    frontend,
):
    x, idxes, dtype = dtype_values_axis
    helpers.test_frontend_method(
        init_input_dtypes=dtype,
        init_as_variable_flags=as_variable,
        init_num_positional_args=init_num_positional_args,
        init_native_array_flags=native_array,
        init_all_as_kwargs_np={
            "data": x[0],
        },
        method_input_dtypes=dtype,
        method_num_positional_args=method_num_positional_args,
        method_as_variable_flags=as_variable,
        method_native_array_flags=native_array,
        method_all_as_kwargs_np={
            "dims": idxes,
        },
        frontend_method_data=frontend_method_data,
        frontend=frontend,
    )


# mean
@handle_frontend_method(
    class_tree=CLASS_TREE,
    init_tree="torch.tensor",
    method_name="mean",
    dtype_x=helpers.dtype_and_values(
        available_dtypes=helpers.get_dtypes("float"),
    ),
)
def test_torch_instance_mean(
    dtype_x,
    init_num_positional_args: pf.NumPositionalArgFn,
    method_num_positional_args: pf.NumPositionalArgMethod,
    as_variable: pf.AsVariableFlags,
    native_array: pf.NativeArrayFlags,
    frontend,
    frontend_method_data,
):
    input_dtype, x = dtype_x
    helpers.test_frontend_method(
        init_input_dtypes=input_dtype,
        init_as_variable_flags=as_variable,
        init_num_positional_args=init_num_positional_args,
        init_native_array_flags=native_array,
        init_all_as_kwargs_np={
            "data": x[0],
        },
        method_input_dtypes=input_dtype,
        method_as_variable_flags=as_variable,
        method_num_positional_args=method_num_positional_args,
        method_native_array_flags=native_array,
        method_all_as_kwargs_np={},
        frontend_method_data=frontend_method_data,
        frontend=frontend,
    )


# transpose
@handle_frontend_method(
    class_tree=CLASS_TREE,
    init_tree="torch.tensor",
    method_name="transpose",
    dtype_value=helpers.dtype_and_values(
        available_dtypes=helpers.get_dtypes("valid"),
        shape=st.shared(helpers.get_shape(min_num_dims=1), key="shape"),
    ),
    dim0=helpers.get_axis(
        shape=st.shared(helpers.get_shape(), key="shape"),
        allow_neg=True,
        force_int=True,
    ),
    dim1=helpers.get_axis(
        shape=st.shared(helpers.get_shape(), key="shape"),
        allow_neg=True,
        force_int=True,
    ),
)
def test_torch_instance_transpose(
    dtype_value,
    dim0,
    dim1,
    init_num_positional_args: pf.NumPositionalArgFn,
    method_num_positional_args: pf.NumPositionalArgMethod,
    as_variable: pf.AsVariableFlags,
    native_array: pf.NativeArrayFlags,
    frontend_method_data,
    frontend,
):
    input_dtype, x = dtype_value
    helpers.test_frontend_method(
        init_input_dtypes=input_dtype,
        init_as_variable_flags=as_variable,
        init_num_positional_args=init_num_positional_args,
        init_native_array_flags=native_array,
        init_all_as_kwargs_np={
            "data": x[0],
        },
        method_input_dtypes=input_dtype,
        method_as_variable_flags=as_variable,
        method_num_positional_args=method_num_positional_args,
        method_native_array_flags=native_array,
        method_all_as_kwargs_np={"dim0": dim0, "dim1": dim1},
        frontend_method_data=frontend_method_data,
        frontend=frontend,
    )


# transpose_
@handle_frontend_method(
    class_tree=CLASS_TREE,
    init_tree="torch.tensor",
    method_name="transpose_",
    dtype_value=helpers.dtype_and_values(
        available_dtypes=helpers.get_dtypes("valid"),
        shape=st.shared(helpers.get_shape(min_num_dims=1), key="shape"),
    ),
    dim0=helpers.get_axis(
        shape=st.shared(helpers.get_shape(), key="shape"),
        allow_neg=True,
        force_int=True,
    ),
    dim1=helpers.get_axis(
        shape=st.shared(helpers.get_shape(), key="shape"),
        allow_neg=True,
        force_int=True,
    ),
)
def test_torch_instance_transpose_(
    dtype_value,
    dim0,
    dim1,
    init_num_positional_args: pf.NumPositionalArgFn,
    method_num_positional_args: pf.NumPositionalArgMethod,
    as_variable: pf.AsVariableFlags,
    native_array: pf.NativeArrayFlags,
    frontend_method_data,
    frontend,
):
    input_dtype, x = dtype_value
    helpers.test_frontend_method(
        init_input_dtypes=input_dtype,
        init_as_variable_flags=as_variable,
        init_num_positional_args=init_num_positional_args,
        init_native_array_flags=native_array,
        init_all_as_kwargs_np={
            "data": x[0],
        },
        method_input_dtypes=input_dtype,
        method_as_variable_flags=as_variable,
        method_num_positional_args=method_num_positional_args,
        method_native_array_flags=native_array,
        method_all_as_kwargs_np={
            "dim0": dim0,
            "dim1": dim1,
        },
        frontend_method_data=frontend_method_data,
        frontend=frontend,
    )


# flatten
@handle_frontend_method(
    class_tree=CLASS_TREE,
    init_tree="torch.tensor",
    method_name="flatten",
    dtype_value=helpers.dtype_and_values(
        available_dtypes=helpers.get_dtypes("valid"),
        shape=st.shared(helpers.get_shape(), key="shape"),
    ),
    start_dim=helpers.get_axis(
        shape=st.shared(helpers.get_shape(), key="shape"),
        allow_neg=True,
        force_int=True,
    ),
    end_dim=helpers.get_axis(
        shape=st.shared(helpers.get_shape(), key="shape"),
        allow_neg=True,
        force_int=True,
    ),
)
def test_torch_instance_flatten(
    dtype_value,
    start_dim,
    end_dim,
    init_num_positional_args: pf.NumPositionalArgFn,
    method_num_positional_args: pf.NumPositionalArgMethod,
    as_variable: pf.AsVariableFlags,
    native_array: pf.NativeArrayFlags,
    frontend_method_data,
    frontend,
):
    input_dtype, x = dtype_value
    helpers.test_frontend_method(
        init_input_dtypes=input_dtype,
        init_as_variable_flags=as_variable,
        init_num_positional_args=init_num_positional_args,
        init_native_array_flags=native_array,
        init_all_as_kwargs_np={
            "data": x[0],
        },
        method_input_dtypes=input_dtype,
        method_as_variable_flags=as_variable,
        method_num_positional_args=method_num_positional_args,
        method_native_array_flags=native_array,
        method_all_as_kwargs_np={
            "start_dim": start_dim,
            "end_dim": end_dim,
        },
        frontend_method_data=frontend_method_data,
        frontend=frontend,
    )


# cumsum
@handle_frontend_method(
    class_tree=CLASS_TREE,
    init_tree="torch.tensor",
    method_name="cumsum",
    dtype_value=helpers.dtype_and_values(
        available_dtypes=helpers.get_dtypes("valid"),
        shape=st.shared(helpers.get_shape(min_num_dims=1), key="shape"),
    ),
    dim=helpers.get_axis(
        shape=st.shared(helpers.get_shape(), key="shape"),
        allow_neg=True,
        force_int=True,
    ),
    dtypes=_dtypes(),
)
def test_torch_instance_cumsum(
    dtype_value,
    dim,
    dtypes,
    init_num_positional_args: pf.NumPositionalArgFn,
    method_num_positional_args: pf.NumPositionalArgMethod,
    as_variable: pf.AsVariableFlags,
    native_array: pf.NativeArrayFlags,
    frontend_method_data,
    frontend,
):
    input_dtype, x = dtype_value
    helpers.test_frontend_method(
        init_input_dtypes=input_dtype,
        init_as_variable_flags=as_variable,
        init_num_positional_args=init_num_positional_args,
        init_native_array_flags=native_array,
        init_all_as_kwargs_np={
            "data": x[0],
        },
        method_input_dtypes=dtypes,
        method_as_variable_flags=as_variable,
        method_num_positional_args=method_num_positional_args,
        method_native_array_flags=native_array,
        method_all_as_kwargs_np={
            "dim": dim,
            "dtype": dtypes[0],
        },
        frontend_method_data=frontend_method_data,
        frontend=frontend,
    )


# __eq__
@handle_frontend_method(
    class_tree=CLASS_TREE,
    init_tree="torch.tensor",
    method_name="__eq__",
    dtype_and_x=helpers.dtype_and_values(
        available_dtypes=helpers.get_dtypes("float"),
        num_arrays=2,
        min_value=-1e04,
        max_value=1e04,
        allow_inf=False,
    ).filter(lambda x: "bfloat16" not in x[0]),
)
def test_torch_special_eq(
    dtype_and_x,
    init_num_positional_args: pf.NumPositionalArgFn,
    method_num_positional_args: pf.NumPositionalArgMethod,
    as_variable: pf.AsVariableFlags,
    native_array: pf.NativeArrayFlags,
    frontend_method_data,
    frontend,
):
    input_dtype, x = dtype_and_x
    helpers.test_frontend_method(
        init_input_dtypes=input_dtype,
        init_as_variable_flags=as_variable,
        init_num_positional_args=init_num_positional_args,
        init_native_array_flags=native_array,
        init_all_as_kwargs_np={
            "data": x[0],
        },
        method_input_dtypes=input_dtype,
        method_as_variable_flags=as_variable,
        method_num_positional_args=method_num_positional_args,
        method_native_array_flags=native_array,
        method_all_as_kwargs_np={
            "other": x[1],
        },
        frontend_method_data=frontend_method_data,
        frontend=frontend,
    )


# inverse
@handle_frontend_method(
    class_tree=CLASS_TREE,
    init_tree="torch.tensor",
    method_name="inverse",
    dtype_and_x=helpers.dtype_and_values(
        available_dtypes=helpers.get_dtypes("float"),
        min_num_dims=2,
    ),
)
def test_torch_instance_inverse(
    dtype_and_x,
    init_num_positional_args: pf.NumPositionalArgFn,
    method_num_positional_args: pf.NumPositionalArgMethod,
    as_variable: pf.AsVariableFlags,
    native_array: pf.NativeArrayFlags,
    frontend_method_data,
    frontend,
):
    input_dtype, x = dtype_and_x
    helpers.test_frontend_method(
        init_input_dtypes=input_dtype,
        init_as_variable_flags=as_variable,
        init_num_positional_args=init_num_positional_args,
        init_native_array_flags=native_array,
        init_all_as_kwargs_np={
            "data": x[0],
        },
        method_input_dtypes=input_dtype,
        method_as_variable_flags=as_variable,
        method_num_positional_args=method_num_positional_args,
        method_native_array_flags=native_array,
        method_all_as_kwargs_np={},
        frontend_method_data=frontend_method_data,
        frontend=frontend,
    )


# neg
@handle_frontend_method(
    class_tree=CLASS_TREE,
    init_tree="torch.tensor",
    method_name="neg",
    dtype_and_x=helpers.dtype_and_values(
        available_dtypes=helpers.get_dtypes("float"),
        min_value=-1e04,
        max_value=1e04,
        allow_inf=False,
    ),
)
def test_torch_instance_neg(
    dtype_and_x,
    init_num_positional_args: pf.NumPositionalArgFn,
    method_num_positional_args: pf.NumPositionalArgMethod,
    as_variable: pf.AsVariableFlags,
    native_array: pf.NativeArrayFlags,
    frontend,
    frontend_method_data,
):
    input_dtype, x = dtype_and_x
    helpers.test_frontend_method(
        init_input_dtypes=input_dtype,
        init_as_variable_flags=as_variable,
        init_num_positional_args=init_num_positional_args,
        init_native_array_flags=native_array,
        init_all_as_kwargs_np={
            "data": x[0],
        },
        method_input_dtypes=input_dtype,
        method_as_variable_flags=as_variable,
        method_num_positional_args=method_num_positional_args,
        method_native_array_flags=native_array,
        method_all_as_kwargs_np={},
        frontend_method_data=frontend_method_data,
        frontend=frontend,
    )


# int
@handle_frontend_method(
    class_tree=CLASS_TREE,
    init_tree="torch.tensor",
    method_name="int",
    dtype_and_x=helpers.dtype_and_values(
        available_dtypes=helpers.get_dtypes("integer"),
    ),
)
def test_torch_instance_int(
    dtype_and_x,
    init_num_positional_args: pf.NumPositionalArgFn,
    method_num_positional_args: pf.NumPositionalArgMethod,
    as_variable: pf.AsVariableFlags,
    native_array: pf.NativeArrayFlags,
    frontend_method_data,
    frontend,
):
    input_dtype, x = dtype_and_x
    helpers.test_frontend_method(
        init_input_dtypes=input_dtype,
        init_as_variable_flags=as_variable,
        init_num_positional_args=init_num_positional_args,
        init_native_array_flags=native_array,
        init_all_as_kwargs_np={
            "data": x,
        },
        method_input_dtypes=input_dtype,
        method_as_variable_flags=as_variable,
        method_num_positional_args=method_num_positional_args,
        method_native_array_flags=native_array,
        method_all_as_kwargs_np={},
        frontend_method_data=frontend_method_data,
        frontend=frontend,
    )


# bool
@handle_frontend_method(
    class_tree=CLASS_TREE,
    init_tree="torch.tensor",
    method_name="bool",
    dtype_and_x=helpers.dtype_and_values(
        available_dtypes=helpers.get_dtypes("integer"),
    ),
)
def test_torch_instance_bool(
    dtype_and_x,
    init_num_positional_args: pf.NumPositionalArgFn,
    method_num_positional_args: pf.NumPositionalArgMethod,
    as_variable: pf.AsVariableFlags,
    native_array: pf.NativeArrayFlags,
    frontend_method_data,
    frontend,
):
    input_dtype, x = dtype_and_x
    helpers.test_frontend_method(
        init_input_dtypes=input_dtype,
        init_as_variable_flags=as_variable,
        init_num_positional_args=init_num_positional_args,
        init_native_array_flags=native_array,
        init_all_as_kwargs_np={
            "data": x[0],
        },
        method_input_dtypes=input_dtype,
        method_as_variable_flags=as_variable,
        method_num_positional_args=method_num_positional_args,
        method_native_array_flags=native_array,
        method_all_as_kwargs_np={},
        frontend_method_data=frontend_method_data,
        frontend=frontend,
    )


# type
@handle_frontend_method(
    class_tree=CLASS_TREE,
    init_tree="torch.tensor",
    method_name="type",
    dtype_and_x=helpers.dtype_and_values(
        available_dtypes=helpers.get_dtypes("valid"),
    ),
    dtype=helpers.get_dtypes("valid", full=False),
)
def test_torch_instance_type(
    dtype_and_x,
    dtype,
    init_num_positional_args: pf.NumPositionalArgFn,
    method_num_positional_args: pf.NumPositionalArgMethod,
    as_variable: pf.AsVariableFlags,
    native_array: pf.NativeArrayFlags,
    frontend_method_data,
    frontend,
):
    input_dtype, x = dtype_and_x
    helpers.test_frontend_method(
        init_input_dtypes=input_dtype,
        init_as_variable_flags=as_variable,
        init_num_positional_args=init_num_positional_args,
        init_native_array_flags=native_array,
        init_all_as_kwargs_np={
            "data": x[0],
        },
        method_input_dtypes=input_dtype,
        method_as_variable_flags=as_variable,
        method_num_positional_args=method_num_positional_args,
        method_native_array_flags=native_array,
        method_all_as_kwargs_np={
            "dtype": dtype[0],
        },
        frontend_method_data=frontend_method_data,
        frontend=frontend,
    )


# type_as
@handle_frontend_method(
    class_tree=CLASS_TREE,
    init_tree="torch.tensor",
    method_name="type_as",
    dtype_and_x=helpers.dtype_and_values(
        available_dtypes=helpers.get_dtypes("valid"),
        num_arrays=2,
    ),
)
def test_torch_instance_type_as(
    dtype_and_x,
    init_num_positional_args: pf.NumPositionalArgFn,
    method_num_positional_args: pf.NumPositionalArgMethod,
    as_variable: pf.AsVariableFlags,
    native_array: pf.NativeArrayFlags,
    frontend_method_data,
    frontend,
):
    input_dtype, x = dtype_and_x
    helpers.test_frontend_method(
        init_input_dtypes=input_dtype,
        init_as_variable_flags=as_variable,
        init_num_positional_args=init_num_positional_args,
        init_native_array_flags=native_array,
        init_all_as_kwargs_np={
            "data": x[0],
        },
        method_input_dtypes=input_dtype,
        method_as_variable_flags=as_variable,
        method_num_positional_args=method_num_positional_args,
        method_native_array_flags=native_array,
        method_all_as_kwargs_np={
            "other": x[1],
        },
        frontend_method_data=frontend_method_data,
        frontend=frontend,
    )


# byte
@handle_frontend_method(
    class_tree=CLASS_TREE,
    init_tree="torch.tensor",
    method_name="byte",
    dtype_and_x=helpers.dtype_and_values(
        available_dtypes=helpers.get_dtypes("valid"),
    ),
)
def test_torch_instance_byte(
    dtype_and_x,
    init_num_positional_args: pf.NumPositionalArgFn,
    method_num_positional_args: pf.NumPositionalArgMethod,
    as_variable: pf.AsVariableFlags,
    native_array: pf.NativeArrayFlags,
    frontend_method_data,
    frontend,
):
    input_dtype, x = dtype_and_x
    helpers.test_frontend_method(
        init_input_dtypes=input_dtype,
        init_as_variable_flags=as_variable,
        init_num_positional_args=init_num_positional_args,
        init_native_array_flags=native_array,
        init_all_as_kwargs_np={
            "data": x[0],
        },
        method_input_dtypes=input_dtype,
        method_as_variable_flags=as_variable,
        method_num_positional_args=method_num_positional_args,
        method_native_array_flags=native_array,
        method_all_as_kwargs_np={},
        frontend_method_data=frontend_method_data,
        frontend=frontend,
    )


# ne
@handle_frontend_method(
    class_tree=CLASS_TREE,
    init_tree="torch.tensor",
    method_name="ne",
    dtype_and_x=helpers.dtype_and_values(
        available_dtypes=helpers.get_dtypes("float"),
        num_arrays=2,
        min_value=-1e04,
        max_value=1e04,
        allow_inf=False,
    ),
)
def test_torch_instance_ne(
    dtype_and_x,
    init_num_positional_args: pf.NumPositionalArgFn,
    method_num_positional_args: pf.NumPositionalArgMethod,
    as_variable: pf.AsVariableFlags,
    native_array: pf.NativeArrayFlags,
    frontend_method_data,
    frontend,
):
    input_dtype, x = dtype_and_x
    helpers.test_frontend_method(
        init_input_dtypes=input_dtype,
        init_as_variable_flags=as_variable,
        init_num_positional_args=init_num_positional_args,
        init_native_array_flags=native_array,
        init_all_as_kwargs_np={
            "data": x[0],
        },
        method_input_dtypes=input_dtype,
        method_as_variable_flags=as_variable,
        method_num_positional_args=method_num_positional_args,
        method_native_array_flags=native_array,
        method_all_as_kwargs_np={
            "other": x[1],
        },
        frontend_method_data=frontend_method_data,
        frontend=frontend,
    )


# squeeze
@handle_frontend_method(
    class_tree=CLASS_TREE,
    init_tree="torch.tensor",
    method_name="squeeze",
    dtype_value=helpers.dtype_and_values(
        available_dtypes=helpers.get_dtypes("valid"),
        shape=st.shared(helpers.get_shape(min_num_dims=1), key="shape"),
    ),
    dim=helpers.get_shape(min_num_dims=1),
)
def test_torch_instance_squeeze(
    dtype_value,
    dim,
    init_num_positional_args: pf.NumPositionalArgFn,
    method_num_positional_args: pf.NumPositionalArgMethod,
    as_variable: pf.AsVariableFlags,
    native_array: pf.NativeArrayFlags,
    frontend_method_data,
    frontend,
):
    input_dtype, x = dtype_value
    helpers.test_frontend_method(
        init_input_dtypes=input_dtype,
        init_as_variable_flags=as_variable,
        init_num_positional_args=init_num_positional_args,
        init_native_array_flags=native_array,
        init_all_as_kwargs_np={
            "data": x[0],
        },
        method_input_dtypes=input_dtype,
        method_as_variable_flags=as_variable,
        method_num_positional_args=method_num_positional_args,
        method_native_array_flags=native_array,
        method_all_as_kwargs_np={
            "dim": dim,
        },
        frontend_method_data=frontend_method_data,
        frontend=frontend,
    )


# flip
@handle_frontend_method(
    class_tree=CLASS_TREE,
    init_tree="torch.tensor",
    method_name="flip",
    dtype_values_axis=_array_idxes_n_dtype(
        available_dtypes=helpers.get_dtypes("float"),
    ),
)
def test_torch_instance_flip(
    dtype_values_axis,
    as_variable: pf.AsVariableFlags,
    native_array: pf.NativeArrayFlags,
    init_num_positional_args: pf.NumPositionalArgFn,
    method_num_positional_args: pf.NumPositionalArgMethod,
    frontend_method_data,
    frontend,
):
    x, idxes, dtype = dtype_values_axis
    helpers.test_frontend_method(
        init_input_dtypes=dtype,
        init_as_variable_flags=as_variable,
        init_num_positional_args=init_num_positional_args,
        init_native_array_flags=native_array,
        init_all_as_kwargs_np={
            "data": x[0],
        },
        method_input_dtypes=dtype,
        method_num_positional_args=method_num_positional_args,
        method_as_variable_flags=as_variable,
        method_native_array_flags=native_array,
        method_all_as_kwargs_np={
            "dims": idxes,
        },
        frontend_method_data=frontend_method_data,
        frontend=frontend,
    )


# tril
@handle_frontend_method(
    class_tree=CLASS_TREE,
    init_tree="torch.tensor",
    method_name="tril",
    dtype_and_values=helpers.dtype_and_values(
        available_dtypes=helpers.get_dtypes("numeric"),
        min_num_dims=2,  # Torch requires this.
    ),
    diagonal=st.integers(min_value=-100, max_value=100),
)
def test_torch_instance_tril(
    dtype_and_values,
    diagonal,
    as_variable: pf.AsVariableFlags,
    native_array: pf.NativeArrayFlags,
    init_num_positional_args: pf.NumPositionalArgFn,
    method_num_positional_args: pf.NumPositionalArgMethod,
    frontend_method_data,
    frontend,
):
    input_dtype, x = dtype_and_values
    helpers.test_frontend_method(
        init_input_dtypes=input_dtype,
        init_as_variable_flags=as_variable,
        init_num_positional_args=init_num_positional_args,
        init_native_array_flags=native_array,
        init_all_as_kwargs_np={
            "data": x[0],
        },
        method_input_dtypes=input_dtype,
        method_num_positional_args=method_num_positional_args,
        method_as_variable_flags=as_variable,
        method_native_array_flags=native_array,
        method_all_as_kwargs_np={
            "diagonal": diagonal,
        },
        frontend_method_data=frontend_method_data,
        frontend=frontend,
    )


# index_select
@handle_frontend_method(
    class_tree=CLASS_TREE,
    init_tree="torch.tensor",
    method_name="index_select",
    params_indices_others=helpers.array_indices_axis(
        array_dtypes=helpers.get_dtypes("valid"),
        indices_dtypes=["int64"],
        max_num_dims=1,
        indices_same_dims=True,
    ),
)
def test_torch_instance_index_select(
    params_indices_others,
    as_variable: pf.AsVariableFlags,
    native_array: pf.NativeArrayFlags,
    init_num_positional_args: pf.NumPositionalArgFn,
    method_num_positional_args: pf.NumPositionalArgMethod,
    frontend_method_data,
    frontend,
):
    input_dtypes, input, indices, axis, batch_dims = params_indices_others
    helpers.test_frontend_method(
        init_input_dtypes=[input_dtypes[0]],
        init_as_variable_flags=as_variable,
        init_num_positional_args=init_num_positional_args,
        init_native_array_flags=native_array,
        init_all_as_kwargs_np={
            "data": input,
        },
        method_input_dtypes=[input_dtypes[1]],
        method_num_positional_args=method_num_positional_args,
        method_as_variable_flags=as_variable,
        method_native_array_flags=native_array,
        method_all_as_kwargs_np={
            "dim": axis,
            "index": indices,
        },
        frontend_method_data=frontend_method_data,
        frontend=frontend,
    )


# __gt__
@handle_frontend_method(
    class_tree=CLASS_TREE,
    init_tree="torch.tensor",
    method_name="__gt__",
    dtype_and_x=helpers.dtype_and_values(
        available_dtypes=helpers.get_dtypes("float"),
        num_arrays=2,
        min_value=-1e04,
        max_value=1e04,
        allow_inf=False,
    ).filter(lambda x: "bfloat16" not in x[0]),
)
def test_torch_special_gt(
    dtype_and_x,
    init_num_positional_args: pf.NumPositionalArgFn,
    method_num_positional_args: pf.NumPositionalArgMethod,
    as_variable: pf.AsVariableFlags,
    native_array: pf.NativeArrayFlags,
    frontend_method_data,
    frontend,
):
    input_dtype, x = dtype_and_x
    helpers.test_frontend_method(
        init_input_dtypes=input_dtype,
        init_as_variable_flags=as_variable,
        init_num_positional_args=init_num_positional_args,
        init_native_array_flags=native_array,
        init_all_as_kwargs_np={
            "data": x[0],
        },
        method_input_dtypes=input_dtype,
        method_as_variable_flags=as_variable,
        method_num_positional_args=method_num_positional_args,
        method_native_array_flags=native_array,
        method_all_as_kwargs_np={
            "other": x[1],
        },
        frontend_method_data=frontend_method_data,
        frontend=frontend,
    )


# __ne__
@handle_frontend_method(
    class_tree=CLASS_TREE,
    init_tree="torch.tensor",
    method_name="__ne__",
    dtype_and_x=helpers.dtype_and_values(
        available_dtypes=helpers.get_dtypes("float"),
        num_arrays=2,
        min_value=-1e04,
        max_value=1e04,
        allow_inf=False,
    ).filter(lambda x: "bfloat16" not in x[0]),
)
def test_torch_special_ne(
    dtype_and_x,
    init_num_positional_args: pf.NumPositionalArgFn,
    method_num_positional_args: pf.NumPositionalArgMethod,
    as_variable: pf.AsVariableFlags,
    native_array: pf.NativeArrayFlags,
    frontend_method_data,
    frontend,
):
    input_dtype, x = dtype_and_x
    helpers.test_frontend_method(
        init_input_dtypes=input_dtype,
        init_as_variable_flags=as_variable,
        init_num_positional_args=init_num_positional_args,
        init_native_array_flags=native_array,
        init_all_as_kwargs_np={
            "data": x[0],
        },
        method_input_dtypes=input_dtype,
        method_as_variable_flags=as_variable,
        method_num_positional_args=method_num_positional_args,
        method_native_array_flags=native_array,
        method_all_as_kwargs_np={
            "other": x[1],
        },
        frontend_method_data=frontend_method_data,
        frontend=frontend,
    )


# __lt__
@handle_frontend_method(
    class_tree=CLASS_TREE,
    init_tree="torch.tensor",
    method_name="__lt__",
    dtype_and_x=helpers.dtype_and_values(
        available_dtypes=helpers.get_dtypes("float"),
        num_arrays=2,
        min_value=-1e04,
        max_value=1e04,
        allow_inf=False,
    ).filter(lambda x: "bfloat16" not in x[0]),
)
def test_torch_special_lt(
    dtype_and_x,
    init_num_positional_args: pf.NumPositionalArgFn,
    method_num_positional_args: pf.NumPositionalArgMethod,
    as_variable: pf.AsVariableFlags,
    native_array: pf.NativeArrayFlags,
    frontend_method_data,
    frontend,
):
    input_dtype, x = dtype_and_x
    helpers.test_frontend_method(
        init_input_dtypes=input_dtype,
        init_as_variable_flags=as_variable,
        init_num_positional_args=init_num_positional_args,
        init_native_array_flags=native_array,
        init_all_as_kwargs_np={
            "data": x[0],
        },
        method_input_dtypes=input_dtype,
        method_as_variable_flags=as_variable,
        method_num_positional_args=method_num_positional_args,
        method_native_array_flags=native_array,
        method_all_as_kwargs_np={
            "other": x[1],
        },
        frontend_method_data=frontend_method_data,
        frontend=frontend,
    )


# __or__
@handle_frontend_method(
    class_tree=CLASS_TREE,
    init_tree="torch.tensor",
    method_name="__or__",
    dtype_and_x=helpers.dtype_and_values(
        available_dtypes=helpers.get_dtypes("valid"),
        num_arrays=2,
        min_value=-1e04,
        max_value=1e04,
        allow_inf=False,
    ).filter(lambda x: "bfloat16" not in x[0]),
)
def test_torch_special_or(
    dtype_and_x,
    init_num_positional_args: pf.NumPositionalArgFn,
    method_num_positional_args: pf.NumPositionalArgMethod,
    as_variable: pf.AsVariableFlags,
    native_array: pf.NativeArrayFlags,
    frontend_method_data,
    frontend,
):
    input_dtype, x = dtype_and_x
    helpers.test_frontend_method(
        init_input_dtypes=input_dtype,
        init_as_variable_flags=as_variable,
        init_num_positional_args=init_num_positional_args,
        init_native_array_flags=native_array,
        init_all_as_kwargs_np={
            "data": x[0],
        },
        method_input_dtypes=input_dtype,
        method_as_variable_flags=as_variable,
        method_num_positional_args=method_num_positional_args,
        method_native_array_flags=native_array,
        method_all_as_kwargs_np={
            "other": x[1],
        },
        frontend_method_data=frontend_method_data,
        frontend=frontend,
    )


<<<<<<< HEAD
# acosh
@handle_frontend_method(
    class_tree=CLASS_TREE,
    init_tree="torch.tensor",
    method_name="acosh",
    dtype_and_x=helpers.dtype_and_values(
        min_value=1.0,
        available_dtypes=helpers.get_dtypes("float"),
    ),
)
def test_torch_instance_acosh(
    init_num_positional_args: pf.NumPositionalArgFn,
    method_num_positional_args: pf.NumPositionalArgMethod,
    dtype_and_x,
=======
# where
@handle_frontend_method(
    class_tree=CLASS_TREE,
    init_tree="torch.tensor",
    method_name="where",
    broadcastables=_broadcastable_trio(),
)
def test_torch_instance_where(
    broadcastables,
    init_num_positional_args: pf.NumPositionalArgFn,
    method_num_positional_args: pf.NumPositionalArgMethod,
    as_variable: pf.AsVariableFlags,
    native_array: pf.NativeArrayFlags,
    frontend_method_data,
    frontend,
):
    cond, xs, dtypes = broadcastables
    helpers.test_frontend_method(
        init_input_dtypes=dtypes,
        init_as_variable_flags=as_variable,
        init_num_positional_args=init_num_positional_args,
        init_native_array_flags=native_array,
        init_all_as_kwargs_np={
            "data": xs[0],
        },
        method_input_dtypes=["bool", dtypes[1]],
        method_as_variable_flags=as_variable,
        method_num_positional_args=method_num_positional_args,
        method_native_array_flags=native_array,
        method_all_as_kwargs_np={
            "condition": cond,
            "other": xs[1],
        },
        frontend_method_data=frontend_method_data,
        frontend=frontend,
    )


# clone
@handle_frontend_method(
    class_tree=CLASS_TREE,
    init_tree="torch.tensor",
    method_name="clone",
    dtype_and_x=helpers.dtype_and_values(
        available_dtypes=helpers.get_dtypes("valid"),
        num_arrays=1,
    ),
)
def test_torch_instance_clone(
    dtype_and_x,
    init_num_positional_args: pf.NumPositionalArgFn,
    method_num_positional_args: pf.NumPositionalArgMethod,
>>>>>>> 0d225d8a
    as_variable: pf.AsVariableFlags,
    native_array: pf.NativeArrayFlags,
    frontend_method_data,
    frontend,
):
    input_dtype, x = dtype_and_x
    helpers.test_frontend_method(
        init_input_dtypes=input_dtype,
        init_as_variable_flags=as_variable,
        init_num_positional_args=init_num_positional_args,
        init_native_array_flags=native_array,
        init_all_as_kwargs_np={
            "data": x[0],
        },
<<<<<<< HEAD
        method_input_dtypes=[],
=======
        method_input_dtypes=input_dtype,
>>>>>>> 0d225d8a
        method_as_variable_flags=as_variable,
        method_num_positional_args=method_num_positional_args,
        method_native_array_flags=native_array,
        method_all_as_kwargs_np={},
        frontend_method_data=frontend_method_data,
        frontend=frontend,
    )<|MERGE_RESOLUTION|>--- conflicted
+++ resolved
@@ -4421,22 +4421,6 @@
     )
 
 
-<<<<<<< HEAD
-# acosh
-@handle_frontend_method(
-    class_tree=CLASS_TREE,
-    init_tree="torch.tensor",
-    method_name="acosh",
-    dtype_and_x=helpers.dtype_and_values(
-        min_value=1.0,
-        available_dtypes=helpers.get_dtypes("float"),
-    ),
-)
-def test_torch_instance_acosh(
-    init_num_positional_args: pf.NumPositionalArgFn,
-    method_num_positional_args: pf.NumPositionalArgMethod,
-    dtype_and_x,
-=======
 # where
 @handle_frontend_method(
     class_tree=CLASS_TREE,
@@ -4489,30 +4473,64 @@
     dtype_and_x,
     init_num_positional_args: pf.NumPositionalArgFn,
     method_num_positional_args: pf.NumPositionalArgMethod,
->>>>>>> 0d225d8a
-    as_variable: pf.AsVariableFlags,
-    native_array: pf.NativeArrayFlags,
-    frontend_method_data,
-    frontend,
-):
-    input_dtype, x = dtype_and_x
-    helpers.test_frontend_method(
-        init_input_dtypes=input_dtype,
-        init_as_variable_flags=as_variable,
-        init_num_positional_args=init_num_positional_args,
-        init_native_array_flags=native_array,
-        init_all_as_kwargs_np={
-            "data": x[0],
-        },
-<<<<<<< HEAD
+    as_variable: pf.AsVariableFlags,
+    native_array: pf.NativeArrayFlags,
+    frontend_method_data,
+    frontend,
+):
+    input_dtype, x = dtype_and_x
+    helpers.test_frontend_method(
+        init_input_dtypes=input_dtype,
+        init_as_variable_flags=as_variable,
+        init_num_positional_args=init_num_positional_args,
+        init_native_array_flags=native_array,
+        init_all_as_kwargs_np={
+            "data": x[0],
+        },
+        method_input_dtypes=input_dtype,
+        method_as_variable_flags=as_variable,
+        method_num_positional_args=method_num_positional_args,
+        method_native_array_flags=native_array,
+        method_all_as_kwargs_np={},
+        frontend_method_data=frontend_method_data,
+        frontend=frontend,
+    )
+
+
+# acosh
+@handle_frontend_method(
+    class_tree=CLASS_TREE,
+    init_tree="torch.tensor",
+    method_name="acosh",
+    dtype_and_x=helpers.dtype_and_values(
+        min_value=1.0,
+        available_dtypes=helpers.get_dtypes("float"),
+    ),
+)
+def test_torch_instance_acosh(
+    init_num_positional_args: pf.NumPositionalArgFn,
+    method_num_positional_args: pf.NumPositionalArgMethod,
+    dtype_and_x,
+    as_variable: pf.AsVariableFlags,
+    native_array: pf.NativeArrayFlags,
+    frontend_method_data,
+    frontend,
+):
+    input_dtype, x = dtype_and_x
+    helpers.test_frontend_method(
+        init_input_dtypes=input_dtype,
+        init_as_variable_flags=as_variable,
+        init_num_positional_args=init_num_positional_args,
+        init_native_array_flags=native_array,
+        init_all_as_kwargs_np={
+            "data": x[0],
+        },
         method_input_dtypes=[],
-=======
-        method_input_dtypes=input_dtype,
->>>>>>> 0d225d8a
-        method_as_variable_flags=as_variable,
-        method_num_positional_args=method_num_positional_args,
-        method_native_array_flags=native_array,
-        method_all_as_kwargs_np={},
-        frontend_method_data=frontend_method_data,
-        frontend=frontend,
-    )+        method_as_variable_flags=as_variable,
+        method_num_positional_args=method_num_positional_args,
+        method_native_array_flags=native_array,
+        method_all_as_kwargs_np={},
+        frontend_method_data=frontend_method_data,
+        frontend=frontend,
+    )
+    