# global
import pytest
from types import SimpleNamespace
import numpy as np

from ivy_tests.test_ivy.test_frontends.test_torch.test_comparison_ops import (
    _topk_helper,
)
from ivy_tests.test_ivy.test_frontends.test_torch.test_creation_ops import (
    _as_strided_helper,
)
from ivy_tests.test_ivy.test_frontends.test_torch.test_indexing_slicing_joining_mutating_ops import (  # noqa: E501
    _dtype_input_dim_start_length,
)
from ivy_tests.test_ivy.test_frontends.test_torch.test_reduction_ops import (
    _get_axis_and_p,
)

try:
    import torch
except ImportError:
    torch = SimpleNamespace()

import ivy
from hypothesis import strategies as st, given, assume

# local
import ivy_tests.test_ivy.helpers as helpers
from ivy_tests.test_ivy.test_frontends.test_torch.test_blas_and_lapack_ops import (
    _get_dtype_and_3dbatch_matrices,
    _get_dtype_input_and_matrices,
)
from ivy.functional.frontends.torch import Tensor
from ivy_tests.test_ivy.helpers import handle_frontend_method
from ivy_tests.test_ivy.test_functional.test_core.test_searching import (
    _broadcastable_trio,
)
from ivy_tests.test_ivy.test_functional.test_core.test_manipulation import (  # noqa
    _get_splits,
)
from ivy_tests.test_ivy.test_frontends.test_torch.test_miscellaneous_ops import (  # noqa
    dtype_value1_value2_axis,
)
from ivy_tests.test_ivy.test_frontends.test_torch.test_linalg import (  # noqa
    _get_dtype_and_square_matrix,
)
from ivy_tests.test_ivy.test_functional.test_core.test_statistical import (
    _get_castable_dtype,
    _statistical_dtype_values,
)

CLASS_TREE = "ivy.functional.frontends.torch.Tensor"


# Helper functions
@st.composite
def _dtypes(draw):
    return draw(
        st.shared(
            helpers.list_of_size(
                x=st.sampled_from(
                    draw(helpers.get_dtypes("numeric", prune_function=False))
                ),
                size=1,
            ),
            key="dtype",
        )
    )


@st.composite
def _requires_grad(draw):
    dtype = draw(_dtypes())[0]
    if ivy.is_int_dtype(dtype) or ivy.is_uint_dtype(dtype):
        return draw(st.just(False))
    return draw(st.booleans())


@given(
    dtype_x=helpers.dtype_and_values(
        available_dtypes=helpers.get_dtypes("valid", prune_function=False)
    ).filter(lambda x: "bfloat16" not in x[0]),
)
def test_torch_tensor_property_ivy_array(
    dtype_x,
):
    _, data = dtype_x
    x = Tensor(data[0])
    x.ivy_array = data[0]
    ret = helpers.flatten_and_to_np(ret=x.ivy_array.data)
    ret_gt = helpers.flatten_and_to_np(ret=data[0])
    helpers.value_test(
        ret_np_flat=ret,
        ret_np_from_gt_flat=ret_gt,
        ground_truth_backend="torch",
    )


@given(
    dtype_x=helpers.dtype_and_values(
        available_dtypes=helpers.get_dtypes("valid", prune_function=False)
    ).filter(lambda x: "bfloat16" not in x[0]),
)
def test_torch_tensor_property_device(
    dtype_x,
):
    _, data = dtype_x
    x = Tensor(data[0])
    x.ivy_array = data[0]
    ivy.utils.assertions.check_equal(
        x.device, ivy.dev(ivy.array(data[0])), as_array=False
    )


@given(
    dtype_x=helpers.dtype_and_values(
        available_dtypes=helpers.get_dtypes("valid", prune_function=False)
    ).filter(lambda x: "bfloat16" not in x[0]),
)
def test_torch_tensor_property_dtype(
    dtype_x,
):
    dtype, data = dtype_x
    x = Tensor(data[0])
    x.ivy_array = data[0]
    ivy.utils.assertions.check_equal(x.dtype, dtype[0], as_array=False)


@given(
    dtype_x=helpers.dtype_and_values(
        available_dtypes=helpers.get_dtypes("valid", prune_function=False),
        ret_shape=True,
    ).filter(lambda x: "bfloat16" not in x[0]),
)
def test_torch_tensor_property_shape(dtype_x):
    dtype, data, shape = dtype_x
    x = Tensor(data[0])
    ivy.utils.assertions.check_equal(
        x.ivy_array.shape, ivy.Shape(shape), as_array=False
    )


@given(
    dtype_x=helpers.dtype_and_values(
        available_dtypes=helpers.get_dtypes("complex", prune_function=False)
    ).filter(lambda x: "bfloat16" not in x[0]),
)
def test_torch_tensor_property_real(
    dtype_x,
):
    _, data = dtype_x
    x = Tensor(data[0])
    x.ivy_array = data[0]
    ivy.utils.assertions.check_equal(x.real, ivy.real(data[0]))


@given(
    dtype_x=helpers.dtype_and_values(
        available_dtypes=helpers.get_dtypes("complex", prune_function=False)
    ),
)
def test_torch_tensor_property_imag(
    dtype_x,
):
    _, data = dtype_x
    x = Tensor(data[0])
    x.ivy_array = data[0]
    ivy.utils.assertions.check_equal(x.imag, ivy.imag(data[0]))


@given(
    dtype_x=helpers.dtype_and_values(
        available_dtypes=helpers.get_dtypes("valid", prune_function=False),
        ret_shape=True,
    ).filter(lambda x: "bfloat16" not in x[0]),
)
def test_torch_tensor_property_ndim(
    dtype_x,
):
    dtype, data, shape = dtype_x
    x = Tensor(data[0])
    ivy.utils.assertions.check_equal(x.ndim, data[0].ndim, as_array=False)


# chunk
@pytest.mark.skip("Testing takes a lot of time")
@handle_frontend_method(
    class_tree=CLASS_TREE,
    init_tree="torch.tensor",
    method_name="chunk",
    dtype_x_dim=helpers.dtype_values_axis(
        available_dtypes=helpers.get_dtypes("float"),
        min_num_dims=1,
        min_value=-1e04,
        max_value=1e04,
        force_int_axis=True,
        valid_axis=True,
    ),
    chunks=st.integers(
        min_value=1,
        max_value=5,
    ),
)
def test_torch_instance_chunk(
    dtype_x_dim,
    chunks,
    frontend,
    frontend_method_data,
    init_flags,
    method_flags,
    on_device,
):
    input_dtype, x, dim = dtype_x_dim
    helpers.test_frontend_method(
        init_input_dtypes=input_dtype,
        init_all_as_kwargs_np={
            "data": x[0],
        },
        method_input_dtypes=input_dtype,
        method_all_as_kwargs_np={
            "chunks": chunks,
            "dim": dim,
        },
        frontend_method_data=frontend_method_data,
        init_flags=init_flags,
        method_flags=method_flags,
        frontend=frontend,
        on_device=on_device,
    )


# any
@handle_frontend_method(
    class_tree=CLASS_TREE,
    init_tree="torch.tensor",
    method_name="any",
    dtype_input_axis=helpers.dtype_values_axis(
        available_dtypes=helpers.get_dtypes("numeric"),
        min_num_dims=1,
        min_value=-1e04,
        max_value=1e04,
        valid_axis=True,
        force_int_axis=True,
    ),
    keepdim=st.booleans(),
)
def test_torch_instance_any(
    dtype_input_axis,
    keepdim,
    frontend_method_data,
    init_flags,
    method_flags,
    frontend,
    on_device,
):
    input_dtype, x, axis = dtype_input_axis
    helpers.test_frontend_method(
        init_input_dtypes=input_dtype,
        init_all_as_kwargs_np={
            "data": x[0],
        },
        method_input_dtypes=input_dtype,
        method_all_as_kwargs_np={
            "dim": axis,
            "keepdim": keepdim,
        },
        frontend_method_data=frontend_method_data,
        init_flags=init_flags,
        method_flags=method_flags,
        frontend=frontend,
        on_device=on_device,
    )


# all
@handle_frontend_method(
    class_tree=CLASS_TREE,
    init_tree="torch.tensor",
    method_name="all",
    dtype_input_axis=helpers.dtype_values_axis(
        available_dtypes=helpers.get_dtypes("numeric"),
        min_num_dims=1,
        min_value=-1e04,
        max_value=1e04,
        valid_axis=True,
        force_int_axis=True,
    ),
    keepdim=st.booleans(),
)
def test_torch_instance_all(
    dtype_input_axis,
    keepdim,
    frontend_method_data,
    init_flags,
    method_flags,
    frontend,
    on_device,
):
    input_dtype, x, axis = dtype_input_axis
    helpers.test_frontend_method(
        init_input_dtypes=input_dtype,
        init_all_as_kwargs_np={
            "data": x[0],
        },
        method_input_dtypes=input_dtype,
        method_all_as_kwargs_np={
            "dim": axis,
            "keepdim": keepdim,
        },
        frontend_method_data=frontend_method_data,
        init_flags=init_flags,
        method_flags=method_flags,
        frontend=frontend,
        on_device=on_device,
    )


# add
@handle_frontend_method(
    class_tree=CLASS_TREE,
    init_tree="torch.tensor",
    method_name="add",
    dtype_and_x=helpers.dtype_and_values(
        available_dtypes=helpers.get_dtypes("float"),
        num_arrays=2,
        min_value=-1e04,
        max_value=1e04,
        allow_inf=False,
    ),
    alpha=st.floats(min_value=-1e04, max_value=1e04, allow_infinity=False),
)
def test_torch_instance_add(
    dtype_and_x,
    alpha,
    frontend,
    frontend_method_data,
    init_flags,
    method_flags,
    on_device,
):
    input_dtype, x = dtype_and_x
    helpers.test_frontend_method(
        init_input_dtypes=input_dtype,
        init_all_as_kwargs_np={
            "data": x[0],
        },
        method_input_dtypes=input_dtype,
        method_all_as_kwargs_np={
            "other": x[1],
            "alpha": alpha,
        },
        frontend_method_data=frontend_method_data,
        init_flags=init_flags,
        method_flags=method_flags,
        frontend=frontend,
        atol_=1e-02,
        on_device=on_device,
    )


# addmm
@handle_frontend_method(
    class_tree=CLASS_TREE,
    init_tree="torch.tensor",
    method_name="addmm",
    dtype_and_matrices=_get_dtype_input_and_matrices(with_input=True),
    beta=st.floats(
        min_value=-5,
        max_value=5,
        allow_nan=False,
        allow_subnormal=False,
        allow_infinity=False,
    ),
    alpha=st.floats(
        min_value=-5,
        max_value=5,
        allow_nan=False,
        allow_subnormal=False,
        allow_infinity=False,
    ),
)
def test_torch_instance_addmm(
    dtype_and_matrices,
    beta,
    alpha,
    frontend,
    frontend_method_data,
    init_flags,
    method_flags,
    on_device,
):
    input_dtype, x, mat1, mat2 = dtype_and_matrices
    helpers.test_frontend_method(
        init_input_dtypes=input_dtype,
        init_all_as_kwargs_np={
            "data": x,
        },
        method_input_dtypes=input_dtype,
        method_all_as_kwargs_np={
            "mat1": mat1,
            "mat2": mat2,
            "beta": beta,
            "alpha": alpha,
        },
        frontend_method_data=frontend_method_data,
        init_flags=init_flags,
        method_flags=method_flags,
        frontend=frontend,
        atol_=1e-02,
        on_device=on_device,
    )


# addmm_
@handle_frontend_method(
    class_tree=CLASS_TREE,
    init_tree="torch.tensor",
    method_name="addmm_",
    dtype_and_matrices=_get_dtype_input_and_matrices(with_input=True),
    beta=st.floats(
        min_value=-5,
        max_value=5,
        allow_nan=False,
        allow_subnormal=False,
        allow_infinity=False,
    ),
    alpha=st.floats(
        min_value=-5,
        max_value=5,
        allow_nan=False,
        allow_subnormal=False,
        allow_infinity=False,
    ),
)
def test_torch_instance_addmm_(
    dtype_and_matrices,
    beta,
    alpha,
    frontend,
    frontend_method_data,
    init_flags,
    method_flags,
    on_device,
):
    input_dtype, x, mat1, mat2 = dtype_and_matrices
    helpers.test_frontend_method(
        init_input_dtypes=input_dtype,
        init_all_as_kwargs_np={
            "data": x,
        },
        method_input_dtypes=input_dtype,
        method_all_as_kwargs_np={
            "mat1": mat1,
            "mat2": mat2,
            "beta": beta,
            "alpha": alpha,
        },
        frontend_method_data=frontend_method_data,
        init_flags=init_flags,
        method_flags=method_flags,
        frontend=frontend,
        atol_=1e-02,
        on_device=on_device,
    )


# addbmm
@handle_frontend_method(
    class_tree=CLASS_TREE,
    init_tree="torch.tensor",
    method_name="addbmm",
    dtype_and_matrices=_get_dtype_and_3dbatch_matrices(with_input=True),
    beta=st.floats(
        min_value=-5,
        max_value=5,
        allow_nan=False,
        allow_subnormal=False,
        allow_infinity=False,
    ),
    alpha=st.floats(
        min_value=-5,
        max_value=5,
        allow_nan=False,
        allow_subnormal=False,
        allow_infinity=False,
    ),
)
def test_torch_instance_addbmm(
    dtype_and_matrices,
    beta,
    alpha,
    frontend,
    frontend_method_data,
    init_flags,
    method_flags,
    on_device,
):
    input_dtype, x, batch1, batch2 = dtype_and_matrices
    helpers.test_frontend_method(
        init_input_dtypes=input_dtype,
        init_all_as_kwargs_np={
            "data": x,
        },
        method_input_dtypes=input_dtype,
        method_all_as_kwargs_np={
            "batch1": batch1,
            "batch2": batch2,
            "beta": beta,
            "alpha": alpha,
        },
        frontend_method_data=frontend_method_data,
        init_flags=init_flags,
        method_flags=method_flags,
        frontend=frontend,
        atol_=1e-02,
        on_device=on_device,
    )


# addbmm_
@handle_frontend_method(
    class_tree=CLASS_TREE,
    init_tree="torch.tensor",
    method_name="addbmm_",
    dtype_and_matrices=_get_dtype_and_3dbatch_matrices(with_input=True),
    beta=st.floats(
        min_value=-5,
        max_value=5,
        allow_nan=False,
        allow_subnormal=False,
        allow_infinity=False,
    ),
    alpha=st.floats(
        min_value=-5,
        max_value=5,
        allow_nan=False,
        allow_subnormal=False,
        allow_infinity=False,
    ),
)
def test_torch_instance_addbmm_(
    dtype_and_matrices,
    beta,
    alpha,
    frontend,
    frontend_method_data,
    init_flags,
    method_flags,
    on_device,
):
    input_dtype, x, batch1, batch2 = dtype_and_matrices
    helpers.test_frontend_method(
        init_input_dtypes=input_dtype,
        init_all_as_kwargs_np={
            "data": x,
        },
        method_input_dtypes=input_dtype,
        method_all_as_kwargs_np={
            "batch1": batch1,
            "batch2": batch2,
            "beta": beta,
            "alpha": alpha,
        },
        frontend_method_data=frontend_method_data,
        init_flags=init_flags,
        method_flags=method_flags,
        frontend=frontend,
        atol_=1e-02,
        on_device=on_device,
    )


# sub
@handle_frontend_method(
    class_tree=CLASS_TREE,
    init_tree="torch.tensor",
    method_name="sub",
    dtype_and_x=helpers.dtype_and_values(
        available_dtypes=helpers.get_dtypes("float"),
        num_arrays=2,
        min_value=-1e04,
        max_value=1e04,
        allow_inf=False,
    ),
    alpha=st.floats(min_value=-1e04, max_value=1e04, allow_infinity=False),
)
def test_torch_instance_sub(
    dtype_and_x,
    alpha,
    frontend,
    frontend_method_data,
    init_flags,
    method_flags,
    on_device,
):
    input_dtype, x = dtype_and_x
    helpers.test_frontend_method(
        init_input_dtypes=input_dtype,
        init_all_as_kwargs_np={
            "data": x[0],
        },
        method_input_dtypes=input_dtype,
        method_all_as_kwargs_np={
            "other": x[1],
            "alpha": alpha,
        },
        frontend_method_data=frontend_method_data,
        init_flags=init_flags,
        method_flags=method_flags,
        frontend=frontend,
        atol_=1e-02,
        on_device=on_device,
    )


# new_ones
@handle_frontend_method(
    class_tree=CLASS_TREE,
    init_tree="torch.tensor",
    method_name="new_ones",
    dtype_and_x=helpers.dtype_and_values(available_dtypes=helpers.get_dtypes("float")),
    size=helpers.get_shape(
        allow_none=False,
        min_num_dims=1,
        max_num_dims=5,
        min_dim_size=1,
        max_dim_size=10,
    ),
    dtypes=_dtypes(),
    requires_grad=_requires_grad(),
)
def test_torch_instance_new_ones(
    dtype_and_x,
    size,
    dtypes,
    requires_grad,
    on_device,
    frontend_method_data,
    init_flags,
    method_flags,
    frontend,
):
    input_dtype, x = dtype_and_x
    helpers.test_frontend_method(
        init_input_dtypes=input_dtype,
        init_all_as_kwargs_np={
            "data": x[0],
        },
        method_input_dtypes=dtypes,
        method_all_as_kwargs_np={
            "size": size,
            "dtype": dtypes[0],
            "requires_grad": requires_grad,
            "device": on_device,
        },
        frontend_method_data=frontend_method_data,
        init_flags=init_flags,
        method_flags=method_flags,
        frontend=frontend,
        on_device=on_device,
    )


# new_zeros
@handle_frontend_method(
    class_tree=CLASS_TREE,
    init_tree="torch.tensor",
    method_name="new_zeros",
    dtype_and_x=helpers.dtype_and_values(available_dtypes=helpers.get_dtypes("valid")),
    size=helpers.get_shape(
        allow_none=False,
        min_num_dims=1,
        max_num_dims=5,
        min_dim_size=1,
        max_dim_size=10,
    ),
    dtypes=_dtypes(),
    requires_grad=_requires_grad(),
)
def test_torch_instance_new_zeros(
    dtype_and_x,
    size,
    dtypes,
    requires_grad,
    on_device,
    frontend_method_data,
    init_flags,
    method_flags,
    frontend,
):
    input_dtype, x = dtype_and_x
    helpers.test_frontend_method(
        init_input_dtypes=input_dtype,
        init_all_as_kwargs_np={
            "data": x[0],
        },
        method_input_dtypes=dtypes,
        method_all_as_kwargs_np={
            "size": size,
            "dtype": dtypes[0],
            "requires_grad": requires_grad,
            "device": on_device,
        },
        frontend_method_data=frontend_method_data,
        init_flags=init_flags,
        method_flags=method_flags,
        frontend=frontend,
        on_device=on_device,
    )


@handle_frontend_method(
    class_tree=CLASS_TREE,
    init_tree="torch.tensor",
    method_name="reshape",
    dtype_x=helpers.dtype_and_values(
        available_dtypes=helpers.get_dtypes("valid"),
        shape=st.shared(helpers.get_shape(), key="value_shape"),
    ),
    shape=helpers.reshape_shapes(
        shape=st.shared(helpers.get_shape(), key="value_shape")
    ),
    unpack_shape=st.booleans(),
)
def test_torch_instance_reshape(
    dtype_x,
    shape,
    unpack_shape,
    frontend_method_data,
    init_flags,
    method_flags,
    frontend,
    on_device,
):
    input_dtype, x = dtype_x
    shape = {
        "shape": shape,
    }
    if unpack_shape:
        method_flags.num_positional_args = len(shape["shape"]) + 1
        i = 0
        for x_ in shape["shape"]:
            shape["x{}".format(i)] = x_
            i += 1
    helpers.test_frontend_method(
        init_input_dtypes=input_dtype,
        init_all_as_kwargs_np={
            "data": x[0],
        },
        method_input_dtypes=input_dtype,
        method_all_as_kwargs_np=shape,
        frontend_method_data=frontend_method_data,
        init_flags=init_flags,
        method_flags=method_flags,
        frontend=frontend,
        on_device=on_device,
    )


# reshape_as
@handle_frontend_method(
    class_tree=CLASS_TREE,
    init_tree="torch.tensor",
    method_name="reshape_as",
    dtype_x=helpers.dtype_and_values(
        available_dtypes=helpers.get_dtypes("valid"), num_arrays=2
    ),
)
def test_torch_instance_reshape_as(
    dtype_x,
    frontend_method_data,
    init_flags,
    method_flags,
    frontend,
    on_device,
):
    input_dtype, x = dtype_x
    helpers.test_frontend_method(
        init_input_dtypes=input_dtype,
        init_all_as_kwargs_np={
            "data": x[0],
        },
        method_input_dtypes=input_dtype,
        method_all_as_kwargs_np={
            "other": x[1],
        },
        frontend_method_data=frontend_method_data,
        init_flags=init_flags,
        method_flags=method_flags,
        frontend=frontend,
        on_device=on_device,
    )


# sin
@handle_frontend_method(
    class_tree=CLASS_TREE,
    init_tree="torch.tensor",
    method_name="sin",
    dtype_and_x=helpers.dtype_and_values(
        available_dtypes=helpers.get_dtypes("float"),
        allow_inf=False,
    ),
)
def test_torch_instance_sin(
    dtype_and_x,
    frontend_method_data,
    init_flags,
    method_flags,
    frontend,
    on_device,
):
    input_dtype, x = dtype_and_x
    helpers.test_frontend_method(
        init_input_dtypes=input_dtype,
        init_all_as_kwargs_np={
            "data": x[0],
        },
        method_input_dtypes=input_dtype,
        method_all_as_kwargs_np={},
        frontend_method_data=frontend_method_data,
        init_flags=init_flags,
        method_flags=method_flags,
        frontend=frontend,
        on_device=on_device,
    )


# arcsin
@handle_frontend_method(
    class_tree=CLASS_TREE,
    init_tree="torch.tensor",
    method_name="arcsin",
    dtype_and_x=helpers.dtype_and_values(
        available_dtypes=helpers.get_dtypes("float"),
        allow_inf=False,
    ),
)
def test_torch_instance_arcsin(
    dtype_and_x,
    frontend_method_data,
    init_flags,
    method_flags,
    frontend,
    on_device,
):
    input_dtype, x = dtype_and_x
    helpers.test_frontend_method(
        init_input_dtypes=input_dtype,
        init_all_as_kwargs_np={
            "data": x[0],
        },
        method_input_dtypes=input_dtype,
        method_all_as_kwargs_np={},
        frontend_method_data=frontend_method_data,
        init_flags=init_flags,
        method_flags=method_flags,
        frontend=frontend,
        on_device=on_device,
    )


# sum
@handle_frontend_method(
    class_tree=CLASS_TREE,
    init_tree="torch.tensor",
    method_name="sum",
    dtype_x_dim=_get_castable_dtype(
        min_value=-1e04,
        max_value=1e04,
    ),
    keepdim=st.booleans(),
)
def test_torch_instance_sum(
    dtype_x_dim,
    keepdim,
    frontend_method_data,
    init_flags,
    method_flags,
    frontend,
    on_device,
):
    input_dtype, x, dim, castable_dtype = dtype_x_dim
    if method_flags.as_variable:
        castable_dtype = input_dtype
    input_dtype = [input_dtype]
    helpers.test_frontend_method(
        init_input_dtypes=input_dtype,
        init_all_as_kwargs_np={
            "data": x[0],
        },
        method_input_dtypes=input_dtype,
        method_all_as_kwargs_np={
            "dim": dim,
            "keepdim": keepdim,
            "dtype": castable_dtype,
        },
        frontend_method_data=frontend_method_data,
        init_flags=init_flags,
        method_flags=method_flags,
        frontend=frontend,
        on_device=on_device,
    )


# atan
@handle_frontend_method(
    class_tree=CLASS_TREE,
    init_tree="torch.tensor",
    method_name="atan",
    dtype_and_x=helpers.dtype_and_values(
        available_dtypes=helpers.get_dtypes("float"),
        allow_inf=False,
    ),
)
def test_torch_instance_atan(
    dtype_and_x,
    frontend_method_data,
    init_flags,
    method_flags,
    frontend,
    on_device,
):
    input_dtype, x = dtype_and_x
    helpers.test_frontend_method(
        init_input_dtypes=input_dtype,
        init_all_as_kwargs_np={
            "data": x[0],
        },
        method_input_dtypes=input_dtype,
        method_all_as_kwargs_np={},
        frontend_method_data=frontend_method_data,
        init_flags=init_flags,
        method_flags=method_flags,
        frontend=frontend,
        on_device=on_device,
    )


# atan2
@handle_frontend_method(
    class_tree=CLASS_TREE,
    init_tree="torch.tensor",
    method_name="atan2",
    dtype_and_x=helpers.dtype_and_values(
        available_dtypes=helpers.get_dtypes("float"),
        num_arrays=2,
    ),
)
def test_torch_instance_atan2(
    dtype_and_x,
    frontend_method_data,
    init_flags,
    method_flags,
    frontend,
    on_device,
):
    input_dtype, x = dtype_and_x
    helpers.test_frontend_method(
        init_input_dtypes=input_dtype,
        init_all_as_kwargs_np={
            "data": x[0],
        },
        method_input_dtypes=input_dtype,
        method_all_as_kwargs_np={
            "other": x[1],
        },
        frontend_method_data=frontend_method_data,
        init_flags=init_flags,
        method_flags=method_flags,
        frontend=frontend,
        on_device=on_device,
    )


# sin_
@handle_frontend_method(
    class_tree=CLASS_TREE,
    init_tree="torch.tensor",
    method_name="sin_",
    dtype_and_x=helpers.dtype_and_values(
        available_dtypes=helpers.get_dtypes("float"),
        allow_inf=False,
    ),
)
def test_torch_instance_sin_(
    dtype_and_x,
    frontend_method_data,
    init_flags,
    method_flags,
    frontend,
    on_device,
):
    input_dtype, x = dtype_and_x
    helpers.test_frontend_method(
        init_input_dtypes=input_dtype,
        init_all_as_kwargs_np={
            "data": x[0],
        },
        method_input_dtypes=input_dtype,
        method_all_as_kwargs_np={},
        frontend_method_data=frontend_method_data,
        init_flags=init_flags,
        method_flags=method_flags,
        frontend=frontend,
        on_device=on_device,
    )


# cos
@handle_frontend_method(
    class_tree=CLASS_TREE,
    init_tree="torch.tensor",
    method_name="cos",
    dtype_and_x=helpers.dtype_and_values(
        available_dtypes=helpers.get_dtypes("float"),
        allow_inf=False,
    ),
)
def test_torch_instance_cos(
    dtype_and_x,
    frontend_method_data,
    init_flags,
    method_flags,
    frontend,
    on_device,
):
    input_dtype, x = dtype_and_x
    helpers.test_frontend_method(
        init_input_dtypes=input_dtype,
        init_all_as_kwargs_np={
            "data": x[0],
        },
        method_input_dtypes=input_dtype,
        method_all_as_kwargs_np={},
        frontend_method_data=frontend_method_data,
        init_flags=init_flags,
        method_flags=method_flags,
        frontend=frontend,
        on_device=on_device,
    )


# cos_
@handle_frontend_method(
    class_tree=CLASS_TREE,
    init_tree="torch.tensor",
    method_name="cos_",
    dtype_and_x=helpers.dtype_and_values(
        available_dtypes=helpers.get_dtypes("float"),
        allow_inf=False,
    ),
)
def test_torch_instance_cos_(
    dtype_and_x,
    frontend_method_data,
    init_flags,
    method_flags,
    frontend,
    on_device,
):
    input_dtype, x = dtype_and_x
    helpers.test_frontend_method(
        init_input_dtypes=input_dtype,
        init_all_as_kwargs_np={
            "data": list(x[0]) if type(x[0]) == int else x[0],
        },
        method_input_dtypes=input_dtype,
        method_all_as_kwargs_np={},
        frontend_method_data=frontend_method_data,
        init_flags=init_flags,
        method_flags=method_flags,
        frontend=frontend,
        on_device=on_device,
    )


# sinh
@handle_frontend_method(
    class_tree=CLASS_TREE,
    init_tree="torch.tensor",
    method_name="sinh",
    dtype_and_x=helpers.dtype_and_values(
        available_dtypes=helpers.get_dtypes("float"),
        allow_inf=False,
    ),
)
def test_torch_instance_sinh(
    dtype_and_x,
    frontend_method_data,
    init_flags,
    method_flags,
    frontend,
    on_device,
):
    input_dtype, x = dtype_and_x
    helpers.test_frontend_method(
        init_input_dtypes=input_dtype,
        init_all_as_kwargs_np={
            "data": x[0],
        },
        method_input_dtypes=input_dtype,
        method_all_as_kwargs_np={},
        frontend_method_data=frontend_method_data,
        init_flags=init_flags,
        method_flags=method_flags,
        frontend=frontend,
        on_device=on_device,
    )


# sinh_
@handle_frontend_method(
    class_tree=CLASS_TREE,
    init_tree="torch.tensor",
    method_name="sinh_",
    dtype_and_x=helpers.dtype_and_values(
        available_dtypes=helpers.get_dtypes("float"),
        allow_inf=False,
    ),
)
def test_torch_instance_sinh_(
    dtype_and_x,
    frontend_method_data,
    init_flags,
    method_flags,
    frontend,
    on_device,
):
    input_dtype, x = dtype_and_x
    helpers.test_frontend_method(
        init_input_dtypes=input_dtype,
        init_all_as_kwargs_np={
            "data": x[0],
        },
        method_input_dtypes=input_dtype,
        method_all_as_kwargs_np={},
        frontend_method_data=frontend_method_data,
        init_flags=init_flags,
        method_flags=method_flags,
        frontend=frontend,
        on_device=on_device,
    )


# cosh
@handle_frontend_method(
    class_tree=CLASS_TREE,
    init_tree="torch.tensor",
    method_name="cosh",
    dtype_and_x=helpers.dtype_and_values(
        available_dtypes=helpers.get_dtypes("float"),
        allow_inf=False,
    ),
)
def test_torch_instance_cosh(
    dtype_and_x,
    frontend_method_data,
    init_flags,
    method_flags,
    frontend,
    on_device,
):
    input_dtype, x = dtype_and_x
    helpers.test_frontend_method(
        init_input_dtypes=input_dtype,
        init_all_as_kwargs_np={
            "data": x[0],
        },
        method_input_dtypes=input_dtype,
        method_all_as_kwargs_np={},
        frontend_method_data=frontend_method_data,
        init_flags=init_flags,
        method_flags=method_flags,
        frontend=frontend,
        on_device=on_device,
    )


# cosh_
@handle_frontend_method(
    class_tree=CLASS_TREE,
    init_tree="torch.tensor",
    method_name="cosh_",
    dtype_and_x=helpers.dtype_and_values(
        available_dtypes=helpers.get_dtypes("float"),
        allow_inf=False,
    ),
)
def test_torch_instance_cosh_(
    dtype_and_x,
    frontend_method_data,
    init_flags,
    method_flags,
    frontend,
    on_device,
):
    input_dtype, x = dtype_and_x
    helpers.test_frontend_method(
        init_input_dtypes=input_dtype,
        init_all_as_kwargs_np={
            "data": x[0],
        },
        method_input_dtypes=input_dtype,
        method_all_as_kwargs_np={},
        frontend_method_data=frontend_method_data,
        init_flags=init_flags,
        method_flags=method_flags,
        frontend=frontend,
        on_device=on_device,
        rtol_=1e-2,
        atol_=1e-2,
    )


# view
@handle_frontend_method(
    class_tree=CLASS_TREE,
    init_tree="torch.tensor",
    method_name="view",
    dtype_x=helpers.dtype_and_values(
        available_dtypes=helpers.get_dtypes("valid"),
        shape=st.shared(helpers.get_shape(), key="value_shape"),
    ),
    shape=helpers.reshape_shapes(
        shape=st.shared(helpers.get_shape(min_num_dims=1), key="value_shape")
    ),
)
def test_torch_instance_view(
    dtype_x,
    shape,
    frontend_method_data,
    init_flags,
    method_flags,
    frontend,
    on_device,
):
    input_dtype, x = dtype_x
    helpers.test_frontend_method(
        init_input_dtypes=input_dtype,
        init_all_as_kwargs_np={
            "data": x[0],
        },
        method_input_dtypes=input_dtype,
        method_all_as_kwargs_np={
            "size": shape,
        },
        frontend_method_data=frontend_method_data,
        init_flags=init_flags,
        method_flags=method_flags,
        frontend=frontend,
        on_device=on_device,
    )


@handle_frontend_method(
    class_tree=CLASS_TREE,
    init_tree="torch.tensor",
    method_name="float",
    dtype_x=helpers.dtype_and_values(
        available_dtypes=helpers.get_dtypes("valid"),
    ),
)
def test_torch_instance_float(
    dtype_x,
    frontend_method_data,
    init_flags,
    method_flags,
    frontend,
    on_device,
):
    input_dtype, x = dtype_x
    helpers.test_frontend_method(
        init_input_dtypes=input_dtype,
        init_all_as_kwargs_np={
            "data": x[0],
        },
        method_input_dtypes=input_dtype,
        method_all_as_kwargs_np={},
        frontend_method_data=frontend_method_data,
        init_flags=init_flags,
        method_flags=method_flags,
        frontend=frontend,
        on_device=on_device,
    )


# asinh
@handle_frontend_method(
    class_tree=CLASS_TREE,
    init_tree="torch.tensor",
    method_name="asinh",
    dtype_and_x=helpers.dtype_and_values(
        available_dtypes=helpers.get_dtypes("float"),
        allow_inf=False,
    ),
)
def test_torch_instance_asinh(
    dtype_and_x,
    frontend_method_data,
    init_flags,
    method_flags,
    frontend,
    on_device,
):
    input_dtype, x = dtype_and_x
    helpers.test_frontend_method(
        init_input_dtypes=input_dtype,
        init_all_as_kwargs_np={
            "data": x[0],
        },
        method_input_dtypes=input_dtype,
        method_all_as_kwargs_np={},
        frontend_method_data=frontend_method_data,
        init_flags=init_flags,
        method_flags=method_flags,
        frontend=frontend,
        rtol_=1e-2,
        atol_=1e-2,
        on_device=on_device,
    )


# asinh_
@handle_frontend_method(
    class_tree=CLASS_TREE,
    init_tree="torch.tensor",
    method_name="asinh_",
    dtype_and_x=helpers.dtype_and_values(
        available_dtypes=helpers.get_dtypes("float"),
        allow_inf=False,
    ),
)
def test_torch_instance_asinh_(
    dtype_and_x,
    frontend_method_data,
    init_flags,
    method_flags,
    frontend,
    on_device,
):
    input_dtype, x = dtype_and_x
    helpers.test_frontend_method(
        init_input_dtypes=input_dtype,
        init_all_as_kwargs_np={
            "data": x[0],
        },
        method_input_dtypes=input_dtype,
        method_all_as_kwargs_np={},
        frontend_method_data=frontend_method_data,
        init_flags=init_flags,
        method_flags=method_flags,
        frontend=frontend,
        rtol_=1e-2,
        atol_=1e-2,
        on_device=on_device,
    )


# tan
@handle_frontend_method(
    class_tree=CLASS_TREE,
    init_tree="torch.tensor",
    method_name="tan",
    dtype_and_x=helpers.dtype_and_values(
        available_dtypes=helpers.get_dtypes("float"),
        allow_inf=False,
    ),
)
def test_torch_instance_tan(
    dtype_and_x,
    frontend_method_data,
    init_flags,
    method_flags,
    frontend,
    on_device,
):
    input_dtype, x = dtype_and_x
    helpers.test_frontend_method(
        init_input_dtypes=input_dtype,
        init_all_as_kwargs_np={
            "data": x[0],
        },
        method_input_dtypes=input_dtype,
        method_all_as_kwargs_np={},
        frontend_method_data=frontend_method_data,
        init_flags=init_flags,
        method_flags=method_flags,
        frontend=frontend,
        on_device=on_device,
    )


# tanh
@handle_frontend_method(
    class_tree=CLASS_TREE,
    init_tree="torch.tensor",
    method_name="tanh",
    dtype_and_x=helpers.dtype_and_values(
        available_dtypes=helpers.get_dtypes("float"),
        allow_inf=False,
    ),
)
def test_torch_instance_tanh(
    dtype_and_x,
    frontend_method_data,
    init_flags,
    method_flags,
    frontend,
    on_device,
):
    input_dtype, x = dtype_and_x
    helpers.test_frontend_method(
        init_input_dtypes=input_dtype,
        init_all_as_kwargs_np={
            "data": x[0],
        },
        method_input_dtypes=input_dtype,
        method_all_as_kwargs_np={},
        frontend_method_data=frontend_method_data,
        init_flags=init_flags,
        method_flags=method_flags,
        frontend=frontend,
        on_device=on_device,
    )


# tanh_
@handle_frontend_method(
    class_tree=CLASS_TREE,
    init_tree="torch.tensor",
    method_name="tanh_",
    dtype_and_x=helpers.dtype_and_values(
        available_dtypes=helpers.get_dtypes("float"),
        allow_inf=False,
    ),
)
def test_torch_instance_tanh_(
    dtype_and_x,
    frontend_method_data,
    init_flags,
    method_flags,
    frontend,
    on_device,
):
    input_dtype, x = dtype_and_x
    helpers.test_frontend_method(
        init_input_dtypes=input_dtype,
        init_all_as_kwargs_np={
            "data": x[0],
        },
        method_input_dtypes=input_dtype,
        method_all_as_kwargs_np={},
        frontend_method_data=frontend_method_data,
        init_flags=init_flags,
        method_flags=method_flags,
        frontend=frontend,
        on_device=on_device,
    )


# asin
@handle_frontend_method(
    class_tree=CLASS_TREE,
    init_tree="torch.tensor",
    method_name="asin",
    dtype_and_x=helpers.dtype_and_values(
        available_dtypes=helpers.get_dtypes("float"),
        allow_inf=False,
    ),
)
def test_torch_instance_asin(
    dtype_and_x,
    frontend_method_data,
    init_flags,
    method_flags,
    frontend,
    on_device,
):
    input_dtype, x = dtype_and_x
    helpers.test_frontend_method(
        init_input_dtypes=input_dtype,
        init_all_as_kwargs_np={
            "data": x[0],
        },
        method_input_dtypes=input_dtype,
        method_all_as_kwargs_np={},
        frontend_method_data=frontend_method_data,
        init_flags=init_flags,
        method_flags=method_flags,
        frontend=frontend,
        on_device=on_device,
    )


# amax
@handle_frontend_method(
    class_tree=CLASS_TREE,
    init_tree="torch.tensor",
    method_name="amax",
    dtype_x_axis=helpers.dtype_values_axis(
        available_dtypes=helpers.get_dtypes("numeric"),
        valid_axis=True,
        force_int_axis=True,
    ),
    keepdim=st.booleans(),
)
def test_torch_instance_amax(
    dtype_x_axis,
    keepdim,
    frontend_method_data,
    init_flags,
    method_flags,
    frontend,
    on_device,
):
    input_dtype, x, axis = dtype_x_axis
    helpers.test_frontend_method(
        init_input_dtypes=input_dtype,
        init_all_as_kwargs_np={
            "data": x[0],
        },
        method_input_dtypes=input_dtype,
        method_all_as_kwargs_np={
            "dim": axis,
            "keepdim": keepdim,
        },
        frontend_method_data=frontend_method_data,
        init_flags=init_flags,
        method_flags=method_flags,
        frontend=frontend,
        on_device=on_device,
    )


# abs
@handle_frontend_method(
    class_tree=CLASS_TREE,
    init_tree="torch.tensor",
    method_name="abs",
    dtype_and_x=helpers.dtype_and_values(
        available_dtypes=helpers.get_dtypes("float"),
    ),
)
def test_torch_instance_abs(
    dtype_and_x,
    frontend_method_data,
    init_flags,
    method_flags,
    frontend,
    on_device,
):
    input_dtype, x = dtype_and_x
    helpers.test_frontend_method(
        init_input_dtypes=input_dtype,
        init_all_as_kwargs_np={
            "data": x[0],
        },
        method_input_dtypes=input_dtype,
        method_all_as_kwargs_np={},
        frontend_method_data=frontend_method_data,
        init_flags=init_flags,
        method_flags=method_flags,
        frontend=frontend,
        on_device=on_device,
    )


# abs_
@handle_frontend_method(
    class_tree=CLASS_TREE,
    init_tree="torch.tensor",
    method_name="abs_",
    dtype_and_x=helpers.dtype_and_values(
        available_dtypes=helpers.get_dtypes("float"),
    ),
)
def test_torch_instance_abs_(
    dtype_and_x,
    frontend_method_data,
    init_flags,
    method_flags,
    frontend,
    on_device,
):
    input_dtype, x = dtype_and_x
    helpers.test_frontend_method(
        init_input_dtypes=input_dtype,
        init_all_as_kwargs_np={
            "data": x[0],
        },
        method_input_dtypes=input_dtype,
        method_all_as_kwargs_np={},
        frontend_method_data=frontend_method_data,
        init_flags=init_flags,
        method_flags=method_flags,
        frontend=frontend,
        on_device=on_device,
    )


# amin
@handle_frontend_method(
    class_tree=CLASS_TREE,
    init_tree="torch.tensor",
    method_name="amin",
    dtype_x_axis=helpers.dtype_values_axis(
        available_dtypes=helpers.get_dtypes("numeric"),
        valid_axis=True,
        force_int_axis=True,
    ),
    keepdim=st.booleans(),
)
def test_torch_instance_amin(
    dtype_x_axis,
    keepdim,
    frontend_method_data,
    init_flags,
    method_flags,
    frontend,
    on_device,
):
    input_dtype, x, axis = dtype_x_axis
    helpers.test_frontend_method(
        init_input_dtypes=input_dtype,
        init_all_as_kwargs_np={
            "data": x[0],
        },
        method_input_dtypes=input_dtype,
        method_all_as_kwargs_np={
            "dim": axis,
            "keepdim": keepdim,
        },
        frontend_method_data=frontend_method_data,
        init_flags=init_flags,
        method_flags=method_flags,
        frontend=frontend,
        on_device=on_device,
    )


# aminmax
@handle_frontend_method(
    class_tree=CLASS_TREE,
    init_tree="torch.tensor",
    method_name="aminmax",
    dtype_input_axis=helpers.dtype_and_values(
        available_dtypes=helpers.get_dtypes("numeric"),
    ),
)
def test_torch_instance_aminmax(
    dtype_input_axis,
    frontend_method_data,
    init_flags,
    method_flags,
    frontend,
    on_device,
):
    input_dtype, x = dtype_input_axis
    helpers.test_frontend_method(
        init_input_dtypes=input_dtype,
        init_all_as_kwargs_np={
            "data": x[0],
        },
        method_input_dtypes=input_dtype,
        method_all_as_kwargs_np={},
        frontend_method_data=frontend_method_data,
        init_flags=init_flags,
        method_flags=method_flags,
        frontend=frontend,
        on_device=on_device,
    )


# contiguous
@handle_frontend_method(
    class_tree=CLASS_TREE,
    init_tree="torch.tensor",
    method_name="contiguous",
    dtype_and_x=helpers.dtype_and_values(
        available_dtypes=helpers.get_dtypes("float"),
        allow_inf=False,
    ),
)
def test_torch_instance_contiguous(
    dtype_and_x,
    frontend_method_data,
    init_flags,
    method_flags,
    frontend,
    on_device,
):
    input_dtype, x = dtype_and_x
    helpers.test_frontend_method(
        init_input_dtypes=input_dtype,
        init_all_as_kwargs_np={
            "data": x[0],
        },
        method_input_dtypes=input_dtype,
        method_all_as_kwargs_np={},
        frontend_method_data=frontend_method_data,
        init_flags=init_flags,
        method_flags=method_flags,
        frontend=frontend,
        on_device=on_device,
    )


# log
@handle_frontend_method(
    class_tree=CLASS_TREE,
    init_tree="torch.tensor",
    method_name="log",
    dtype_and_x=helpers.dtype_and_values(
        available_dtypes=helpers.get_dtypes("float"),
        allow_inf=False,
    ),
)
def test_torch_instance_log(
    dtype_and_x,
    frontend_method_data,
    init_flags,
    method_flags,
    frontend,
    on_device,
):
    input_dtype, x = dtype_and_x
    helpers.test_frontend_method(
        init_input_dtypes=input_dtype,
        init_all_as_kwargs_np={
            "data": x[0],
        },
        method_input_dtypes=input_dtype,
        method_all_as_kwargs_np={},
        frontend_method_data=frontend_method_data,
        init_flags=init_flags,
        method_flags=method_flags,
        frontend=frontend,
        on_device=on_device,
    )


# log_
@handle_frontend_method(
    class_tree=CLASS_TREE,
    init_tree="torch.tensor",
    method_name="log_",
    dtype_and_x=helpers.dtype_and_values(
        available_dtypes=helpers.get_dtypes("float"),
        allow_inf=False,
    ),
)
def test_torch_instance_log_(
    dtype_and_x,
    frontend_method_data,
    init_flags,
    method_flags,
    frontend,
    on_device,
):
    input_dtype, x = dtype_and_x
    helpers.test_frontend_method(
        init_input_dtypes=input_dtype,
        init_all_as_kwargs_np={
            "data": x[0],
        },
        method_input_dtypes=input_dtype,
        method_all_as_kwargs_np={},
        frontend_method_data=frontend_method_data,
        init_flags=init_flags,
        method_flags=method_flags,
        frontend=frontend,
        on_device=on_device,
    )


# log2
@handle_frontend_method(
    class_tree=CLASS_TREE,
    init_tree="torch.tensor",
    method_name="log2",
    dtype_and_x=helpers.dtype_and_values(
        available_dtypes=helpers.get_dtypes("float"),
        allow_inf=False,
    ),
)
def test_torch_instance_log2(
    dtype_and_x,
    frontend_method_data,
    init_flags,
    method_flags,
    frontend,
    on_device,
):
    input_dtype, x = dtype_and_x
    helpers.test_frontend_method(
        init_input_dtypes=input_dtype,
        init_all_as_kwargs_np={
            "data": x[0],
        },
        method_input_dtypes=input_dtype,
        method_all_as_kwargs_np={},
        frontend_method_data=frontend_method_data,
        init_flags=init_flags,
        method_flags=method_flags,
        frontend=frontend,
        on_device=on_device,
    )


# __bool__
@handle_frontend_method(
    class_tree=CLASS_TREE,
    init_tree="torch.tensor",
    method_name="__bool__",
    dtype_and_x=helpers.dtype_and_values(
        max_dim_size=1,
        min_value=-1e04,
        max_value=1e04,
    ),
)
def test_torch_special_bool(
    dtype_and_x,
    frontend_method_data,
    init_flags,
    method_flags,
    frontend,
    on_device,
):
    input_dtype, x = dtype_and_x
    helpers.test_frontend_method(
        init_input_dtypes=input_dtype,
        init_all_as_kwargs_np={
            "data": x[0],
        },
        method_input_dtypes=[],
        method_all_as_kwargs_np={},
        frontend_method_data=frontend_method_data,
        init_flags=init_flags,
        method_flags=method_flags,
        frontend=frontend,
        on_device=on_device,
    )


# __add__
@handle_frontend_method(
    class_tree=CLASS_TREE,
    init_tree="torch.tensor",
    method_name="__add__",
    dtype_and_x=helpers.dtype_and_values(
        available_dtypes=helpers.get_dtypes("float"),
        num_arrays=2,
        min_value=-1e04,
        max_value=1e04,
        allow_inf=False,
    ),
)
def test_torch_special_add(
    dtype_and_x,
    frontend_method_data,
    init_flags,
    method_flags,
    frontend,
    on_device,
):
    input_dtype, x = dtype_and_x
    helpers.test_frontend_method(
        init_input_dtypes=input_dtype,
        init_all_as_kwargs_np={
            "data": x[0],
        },
        method_input_dtypes=input_dtype,
        method_all_as_kwargs_np={
            "other": x[1],
        },
        frontend_method_data=frontend_method_data,
        init_flags=init_flags,
        method_flags=method_flags,
        frontend=frontend,
        on_device=on_device,
    )


# arcsinh
@handle_frontend_method(
    class_tree=CLASS_TREE,
    init_tree="torch.tensor",
    method_name="arcsinh",
    dtype_and_x=helpers.dtype_and_values(
        min_value=-1.0,
        max_value=1.0,
        available_dtypes=helpers.get_dtypes("float"),
    ),
)
def test_torch_instance_arcsinh(
    dtype_and_x,
    frontend_method_data,
    init_flags,
    method_flags,
    frontend,
    on_device,
):
    input_dtype, x = dtype_and_x
    helpers.test_frontend_method(
        init_input_dtypes=input_dtype,
        init_all_as_kwargs_np={
            "data": x[0],
        },
        method_input_dtypes=[],
        method_all_as_kwargs_np={},
        frontend_method_data=frontend_method_data,
        init_flags=init_flags,
        method_flags=method_flags,
        frontend=frontend,
        on_device=on_device,
    )


# __long__
@handle_frontend_method(
    class_tree=CLASS_TREE,
    init_tree="torch.tensor",
    method_name="__long__",
    dtype_and_x=helpers.dtype_and_values(
        available_dtypes=helpers.get_dtypes("integer"),
        min_value=-1e04,
        max_value=1e04,
        allow_inf=False,
    ),
)
def test_torch_special_long(
    dtype_and_x,
    frontend_method_data,
    init_flags,
    method_flags,
    frontend,
    on_device,
):
    input_dtype, x = dtype_and_x
    helpers.test_frontend_method(
        init_input_dtypes=input_dtype,
        init_all_as_kwargs_np={
            "data": x[0],
        },
        method_input_dtypes=input_dtype,
        method_all_as_kwargs_np={},
        frontend_method_data=frontend_method_data,
        init_flags=init_flags,
        method_flags=method_flags,
        frontend=frontend,
        on_device=on_device,
    )


# __radd__
@handle_frontend_method(
    class_tree=CLASS_TREE,
    init_tree="torch.tensor",
    method_name="__radd__",
    dtype_and_x=helpers.dtype_and_values(
        available_dtypes=helpers.get_dtypes("float"),
        num_arrays=2,
        min_value=-1e04,
        max_value=1e04,
        allow_inf=False,
    ),
)
def test_torch_special_radd(
    dtype_and_x,
    frontend_method_data,
    init_flags,
    method_flags,
    frontend,
    on_device,
):
    input_dtype, x = dtype_and_x
    helpers.test_frontend_method(
        init_input_dtypes=input_dtype,
        init_all_as_kwargs_np={
            "data": x[0],
        },
        method_input_dtypes=input_dtype,
        method_all_as_kwargs_np={
            "other": x[1],
        },
        frontend_method_data=frontend_method_data,
        init_flags=init_flags,
        method_flags=method_flags,
        frontend=frontend,
        on_device=on_device,
    )


# __sub__
@handle_frontend_method(
    class_tree=CLASS_TREE,
    init_tree="torch.tensor",
    method_name="__sub__",
    dtype_and_x=helpers.dtype_and_values(
        available_dtypes=helpers.get_dtypes("float"),
        num_arrays=2,
        min_value=-1e04,
        max_value=1e04,
        allow_inf=False,
    ),
)
def test_torch_special_sub(
    dtype_and_x,
    frontend_method_data,
    init_flags,
    method_flags,
    frontend,
    on_device,
):
    input_dtype, x = dtype_and_x
    helpers.test_frontend_method(
        init_input_dtypes=input_dtype,
        init_all_as_kwargs_np={
            "data": x[0],
        },
        method_input_dtypes=input_dtype,
        method_all_as_kwargs_np={
            "other": x[1],
        },
        frontend_method_data=frontend_method_data,
        init_flags=init_flags,
        method_flags=method_flags,
        frontend=frontend,
        on_device=on_device,
    )


# __mul__
@handle_frontend_method(
    class_tree=CLASS_TREE,
    init_tree="torch.tensor",
    method_name="__mul__",
    dtype_and_x=helpers.dtype_and_values(
        available_dtypes=helpers.get_dtypes("float"),
        num_arrays=2,
        min_value=-1e04,
        max_value=1e04,
        allow_inf=False,
    ),
)
def test_torch_special_mul(
    dtype_and_x,
    frontend_method_data,
    init_flags,
    method_flags,
    frontend,
    on_device,
):
    input_dtype, x = dtype_and_x
    helpers.test_frontend_method(
        init_input_dtypes=input_dtype,
        init_all_as_kwargs_np={
            "data": x[0],
        },
        method_input_dtypes=input_dtype,
        method_all_as_kwargs_np={
            "other": x[1],
        },
        frontend_method_data=frontend_method_data,
        init_flags=init_flags,
        method_flags=method_flags,
        frontend=frontend,
        on_device=on_device,
    )


@st.composite
def _get_dtype_and_multiplicative_matrices(draw):
    return draw(
        st.one_of(
            _get_dtype_input_and_matrices(),
            _get_dtype_and_3dbatch_matrices(),
        )
    )


# __matmul__
@handle_frontend_method(
    class_tree=CLASS_TREE,
    init_tree="torch.tensor",
    method_name="__matmul__",
    dtype_tensor1_tensor2=_get_dtype_and_multiplicative_matrices(),
)
def test_torch_special_matmul(
    dtype_tensor1_tensor2,
    frontend_method_data,
    init_flags,
    method_flags,
    frontend,
    on_device,
):
    dtype, tensor1, tensor2 = dtype_tensor1_tensor2
    helpers.test_frontend_method(
        init_input_dtypes=dtype,
        init_all_as_kwargs_np={
            "data": tensor1,
        },
        method_input_dtypes=dtype,
        method_all_as_kwargs_np={"other": tensor2},
        frontend_method_data=frontend_method_data,
        init_flags=init_flags,
        method_flags=method_flags,
        frontend=frontend,
        on_device=on_device,
    )


# __rsub__
@handle_frontend_method(
    class_tree=CLASS_TREE,
    init_tree="torch.tensor",
    method_name="__rsub__",
    dtype_and_x=helpers.dtype_and_values(
        available_dtypes=helpers.get_dtypes("numeric"),
        num_arrays=2,
    ),
)
def test_torch_special_rsub(
    dtype_and_x,
    frontend_method_data,
    init_flags,
    method_flags,
    frontend,
    on_device,
):
    input_dtype, x = dtype_and_x
    helpers.test_frontend_method(
        init_input_dtypes=input_dtype,
        init_all_as_kwargs_np={
            "data": x[0],
        },
        method_input_dtypes=input_dtype,
        method_all_as_kwargs_np={
            "other": x[1],
        },
        frontend_method_data=frontend_method_data,
        init_flags=init_flags,
        method_flags=method_flags,
        frontend=frontend,
        on_device=on_device,
    )


# __rmul__
@handle_frontend_method(
    class_tree=CLASS_TREE,
    init_tree="torch.tensor",
    method_name="__rmul__",
    dtype_and_x=helpers.dtype_and_values(
        available_dtypes=helpers.get_dtypes("float"),
        num_arrays=2,
        min_value=-1e04,
        max_value=1e04,
        allow_inf=False,
    ),
)
def test_torch_special_rmul(
    dtype_and_x,
    frontend_method_data,
    init_flags,
    method_flags,
    frontend,
    on_device,
):
    input_dtype, x = dtype_and_x
    helpers.test_frontend_method(
        init_input_dtypes=input_dtype,
        init_all_as_kwargs_np={
            "data": x[0],
        },
        method_input_dtypes=input_dtype,
        method_all_as_kwargs_np={
            "other": x[1],
        },
        frontend_method_data=frontend_method_data,
        init_flags=init_flags,
        method_flags=method_flags,
        frontend=frontend,
        on_device=on_device,
    )


# __truediv__
@handle_frontend_method(
    class_tree=CLASS_TREE,
    init_tree="torch.tensor",
    method_name="__truediv__",
    dtype_and_x=helpers.dtype_and_values(
        available_dtypes=helpers.get_dtypes("float"),
        shared_dtype=True,
        num_arrays=2,
        min_value=-1e04,
        max_value=1e04,
        allow_inf=False,
    ),
)
def test_torch_special_truediv(
    dtype_and_x,
    frontend_method_data,
    init_flags,
    method_flags,
    frontend,
    on_device,
):
    input_dtype, x = dtype_and_x
    helpers.test_frontend_method(
        init_input_dtypes=input_dtype,
        init_all_as_kwargs_np={
            "data": x[0],
        },
        method_input_dtypes=input_dtype,
        method_all_as_kwargs_np={
            "other": x[1],
        },
        frontend_method_data=frontend_method_data,
        init_flags=init_flags,
        method_flags=method_flags,
        frontend=frontend,
        on_device=on_device,
    )


# remainder
@handle_frontend_method(
    class_tree=CLASS_TREE,
    init_tree="torch.tensor",
    method_name="remainder",
    dtype_and_x=helpers.dtype_and_values(
        available_dtypes=helpers.get_dtypes("float"),
        large_abs_safety_factor=2.5,
        small_abs_safety_factor=2.5,
        shared_dtype=True,
        num_arrays=2,
    ),
)
def test_torch_remainder(
    dtype_and_x,
    frontend_method_data,
    init_flags,
    method_flags,
    frontend,
    on_device,
):
    input_dtype, x = dtype_and_x
    helpers.test_frontend_method(
        init_input_dtypes=input_dtype,
        init_all_as_kwargs_np={
            "data": x[0],
        },
        method_input_dtypes=input_dtype,
        method_all_as_kwargs_np={
            "other": x[1],
        },
        frontend_method_data=frontend_method_data,
        init_flags=init_flags,
        method_flags=method_flags,
        frontend=frontend,
        on_device=on_device,
    )


@st.composite
def _to_helper(draw):
    dtype_x = draw(
        helpers.dtype_and_values(
            available_dtypes=helpers.get_dtypes("valid"),
            num_arrays=2,
            large_abs_safety_factor=3,
        )
    )
    input_dtype, x = dtype_x
    arg = draw(st.sampled_from(["tensor", "dtype", "device"]))
    if arg == "tensor":
        method_num_positional_args = 1
        method_all_as_kwargs_np = {"other": x[1]}
    elif arg == "dtype":
        method_num_positional_args = 1
        dtype = draw(helpers.get_dtypes("valid", full=False))[0]
        method_all_as_kwargs_np = {"dtype": dtype}
    else:
        method_num_positional_args = 0
        device = draw(st.just("cpu"))
        dtype = draw(helpers.get_dtypes("valid", full=False, none=True))[0]
        method_all_as_kwargs_np = {"dtype": dtype, "device": device}
    return input_dtype, x, method_num_positional_args, method_all_as_kwargs_np


# to
@handle_frontend_method(
    class_tree=CLASS_TREE,
    init_tree="torch.tensor",
    method_name="to",
    args_kwargs=_to_helper(),
)
def test_torch_instance_to(
    args_kwargs,
    frontend_method_data,
    init_flags,
    method_flags,
    frontend,
    on_device,
):
    input_dtype, x, method_num_positional_args, method_all_as_kwargs_np = args_kwargs
    method_flags.num_positional_args = method_num_positional_args
    helpers.test_frontend_method(
        init_input_dtypes=input_dtype,
        init_all_as_kwargs_np={
            "data": x[0],
        },
        method_input_dtypes=input_dtype,
        method_all_as_kwargs_np=method_all_as_kwargs_np,
        frontend_method_data=frontend_method_data,
        init_flags=init_flags,
        method_flags=method_flags,
        frontend=frontend,
        on_device=on_device,
    )


# arctan
@handle_frontend_method(
    class_tree=CLASS_TREE,
    init_tree="torch.tensor",
    method_name="arctan",
    dtype_and_x=helpers.dtype_and_values(
        available_dtypes=helpers.get_dtypes("float"),
        allow_inf=False,
    ),
)
def test_torch_instance_arctan(
    dtype_and_x,
    frontend_method_data,
    init_flags,
    method_flags,
    frontend,
    on_device,
):
    input_dtype, x = dtype_and_x
    helpers.test_frontend_method(
        init_input_dtypes=input_dtype,
        init_all_as_kwargs_np={
            "data": x[0],
        },
        method_input_dtypes=input_dtype,
        method_all_as_kwargs_np={},
        frontend_method_data=frontend_method_data,
        init_flags=init_flags,
        method_flags=method_flags,
        frontend=frontend,
        on_device=on_device,
    )


# arctan_
@handle_frontend_method(
    class_tree=CLASS_TREE,
    init_tree="torch.tensor",
    method_name="arctan_",
    dtype_and_x=helpers.dtype_and_values(
        available_dtypes=helpers.get_dtypes("float"),
        allow_inf=False,
    ),
)
def test_torch_instance_arctan_(
    dtype_and_x,
    frontend_method_data,
    init_flags,
    method_flags,
    frontend,
    on_device,
):
    input_dtype, x = dtype_and_x
    helpers.test_frontend_method(
        init_input_dtypes=input_dtype,
        init_all_as_kwargs_np={
            "data": x[0],
        },
        method_input_dtypes=input_dtype,
        method_all_as_kwargs_np={},
        frontend_method_data=frontend_method_data,
        init_flags=init_flags,
        method_flags=method_flags,
        frontend=frontend,
        on_device=on_device,
    )


# arctan2
@handle_frontend_method(
    class_tree=CLASS_TREE,
    init_tree="torch.tensor",
    method_name="arctan2",
    dtype_and_x=helpers.dtype_and_values(
        available_dtypes=helpers.get_dtypes("float"),
        num_arrays=2,
    ),
)
def test_torch_instance_arctan2(
    dtype_and_x,
    frontend_method_data,
    init_flags,
    method_flags,
    frontend,
    on_device,
):
    input_dtype, x = dtype_and_x
    helpers.test_frontend_method(
        init_input_dtypes=input_dtype,
        init_all_as_kwargs_np={
            "data": x[0],
        },
        method_input_dtypes=input_dtype,
        method_all_as_kwargs_np={
            "other": x[1],
        },
        frontend_method_data=frontend_method_data,
        init_flags=init_flags,
        method_flags=method_flags,
        frontend=frontend,
        on_device=on_device,
    )


# arctan2_
@handle_frontend_method(
    class_tree=CLASS_TREE,
    init_tree="torch.tensor",
    method_name="arctan2_",
    dtype_and_x=helpers.dtype_and_values(
        available_dtypes=helpers.get_dtypes("float"),
        num_arrays=2,
    ),
)
def test_torch_instance_arctan2_(
    dtype_and_x,
    frontend_method_data,
    init_flags,
    method_flags,
    frontend,
    on_device,
):
    input_dtype, x = dtype_and_x
    helpers.test_frontend_method(
        init_input_dtypes=input_dtype,
        init_all_as_kwargs_np={
            "data": x[0],
        },
        method_input_dtypes=input_dtype,
        method_all_as_kwargs_np={
            "other": x[1],
        },
        frontend_method_data=frontend_method_data,
        init_flags=init_flags,
        method_flags=method_flags,
        frontend=frontend,
        on_device=on_device,
    )


# acos
@handle_frontend_method(
    class_tree=CLASS_TREE,
    init_tree="torch.tensor",
    method_name="acos",
    dtype_and_x=helpers.dtype_and_values(
        available_dtypes=helpers.get_dtypes("float"),
        allow_inf=False,
    ),
)
def test_torch_instance_acos(
    dtype_and_x,
    frontend_method_data,
    init_flags,
    method_flags,
    frontend,
    on_device,
):
    input_dtype, x = dtype_and_x
    helpers.test_frontend_method(
        init_input_dtypes=input_dtype,
        init_all_as_kwargs_np={
            "data": x[0],
        },
        method_input_dtypes=input_dtype,
        method_all_as_kwargs_np={},
        frontend_method_data=frontend_method_data,
        init_flags=init_flags,
        method_flags=method_flags,
        frontend=frontend,
        on_device=on_device,
    )


# floor
@handle_frontend_method(
    class_tree=CLASS_TREE,
    init_tree="torch.tensor",
    method_name="floor",
    dtype_and_x=helpers.dtype_and_values(
        available_dtypes=helpers.get_dtypes("float"),
    ),
)
def test_torch_instance_floor(
    dtype_and_x,
    frontend_method_data,
    init_flags,
    method_flags,
    frontend,
    on_device,
):
    input_dtype, x = dtype_and_x
    helpers.test_frontend_method(
        init_input_dtypes=input_dtype,
        init_all_as_kwargs_np={
            "data": x[0],
        },
        method_input_dtypes=input_dtype,
        method_all_as_kwargs_np={},
        frontend_method_data=frontend_method_data,
        init_flags=init_flags,
        method_flags=method_flags,
        frontend=frontend,
        on_device=on_device,
    )


# new_tensor
@handle_frontend_method(
    class_tree=CLASS_TREE,
    init_tree="torch.tensor",
    method_name="new_tensor",
    dtype_and_x=helpers.dtype_and_values(
        available_dtypes=helpers.get_dtypes("numeric"),
        num_arrays=2,
    ),
)
def test_torch_instance_new_tensor(
    dtype_and_x,
    frontend_method_data,
    init_flags,
    method_flags,
    frontend,
    on_device,
):
    input_dtype, x = dtype_and_x
    helpers.test_frontend_method(
        init_input_dtypes=[input_dtype[0]],
        init_all_as_kwargs_np={
            "data": x[0],
        },
        method_input_dtypes=[input_dtype[1]],
        method_all_as_kwargs_np={
            "data": x[1],
            "dtype": input_dtype[1],
        },
        frontend_method_data=frontend_method_data,
        init_flags=init_flags,
        method_flags=method_flags,
        frontend=frontend,
        on_device=on_device,
    )


# __getitem__
@handle_frontend_method(
    class_tree=CLASS_TREE,
    init_tree="torch.tensor",
    method_name="__getitem__",
    dtype_x_index=helpers.dtype_array_index(
        available_dtypes=helpers.get_dtypes("valid"),
        allow_neg_step=False,
    ),
)
def test_torch_instance_getitem(
    dtype_x_index,
    frontend_method_data,
    init_flags,
    method_flags,
    frontend,
    on_device,
):
    input_dtype, x, index = dtype_x_index
    helpers.test_frontend_method(
        init_input_dtypes=[input_dtype[0]],
        init_all_as_kwargs_np={"data": x},
        method_input_dtypes=[input_dtype[1]],
        method_all_as_kwargs_np={"query": index},
        frontend_method_data=frontend_method_data,
        init_flags=init_flags,
        method_flags=method_flags,
        frontend=frontend,
        on_device=on_device,
    )


@st.composite
def _setitem_helper(draw, available_dtypes, allow_neg_step=True):
    input_dtype, x, index = draw(
        helpers.dtype_array_index(
            available_dtypes=available_dtypes,
            allow_neg_step=allow_neg_step,
        )
    )
    val_dtype, val = draw(
        helpers.dtype_and_values(
            available_dtypes=available_dtypes,
            shape=x[index].shape,
        )
    )
    return input_dtype + val_dtype, x, index, val[0]


# __setitem__
@handle_frontend_method(
    class_tree=CLASS_TREE,
    init_tree="torch.tensor",
    method_name="__setitem__",
    dtypes_x_index_val=_setitem_helper(
        available_dtypes=helpers.get_dtypes("valid"),
        allow_neg_step=False,
    ),
)
def test_torch_instance_setitem(
    dtypes_x_index_val,
    frontend_method_data,
    init_flags,
    method_flags,
    frontend,
    on_device,
):
    input_dtype, x, index, val = dtypes_x_index_val
    helpers.test_frontend_method(
        init_input_dtypes=[input_dtype[0]],
        init_all_as_kwargs_np={"data": x},
        method_input_dtypes=[*input_dtype[1:]],
        method_all_as_kwargs_np={"key": index, "value": val},
        frontend_method_data=frontend_method_data,
        init_flags=init_flags,
        method_flags=method_flags,
        frontend=frontend,
        on_device=on_device,
    )


# view_as
@handle_frontend_method(
    class_tree=CLASS_TREE,
    init_tree="torch.tensor",
    method_name="view_as",
    dtype_x=helpers.dtype_and_values(
        available_dtypes=helpers.get_dtypes("numeric"),
        shape=st.shared(helpers.get_shape(), key="value_shape"),
        num_arrays=2,
    ),
)
def test_torch_instance_view_as(
    dtype_x,
    frontend_method_data,
    init_flags,
    method_flags,
    frontend,
    on_device,
):
    input_dtype, x = dtype_x
    helpers.test_frontend_method(
        init_input_dtypes=input_dtype,
        init_all_as_kwargs_np={
            "data": x[0],
        },
        method_input_dtypes=input_dtype,
        method_all_as_kwargs_np={
            "other": x[1],
        },
        frontend_method_data=frontend_method_data,
        init_flags=init_flags,
        method_flags=method_flags,
        frontend=frontend,
        on_device=on_device,
    )


# unsqueeze
@handle_frontend_method(
    class_tree=CLASS_TREE,
    init_tree="torch.tensor",
    method_name="unsqueeze",
    dtype_value=helpers.dtype_and_values(
        available_dtypes=helpers.get_dtypes("valid"),
        shape=st.shared(helpers.get_shape(), key="shape"),
    ),
    dim=helpers.get_axis(
        shape=st.shared(helpers.get_shape(), key="shape"),
        allow_neg=True,
        force_int=True,
    ),
)
def test_torch_instance_unsqueeze(
    dtype_value,
    dim,
    frontend_method_data,
    init_flags,
    method_flags,
    frontend,
    on_device,
):
    input_dtype, x = dtype_value
    helpers.test_frontend_method(
        init_input_dtypes=input_dtype,
        init_all_as_kwargs_np={
            "data": x[0],
        },
        method_input_dtypes=input_dtype,
        method_all_as_kwargs_np={
            "dim": dim,
        },
        frontend_method_data=frontend_method_data,
        init_flags=init_flags,
        method_flags=method_flags,
        frontend=frontend,
        on_device=on_device,
    )


# unsqueeze_
@handle_frontend_method(
    class_tree=CLASS_TREE,
    init_tree="torch.tensor",
    method_name="unsqueeze_",
    dtype_value=helpers.dtype_and_values(
        available_dtypes=helpers.get_dtypes("valid"),
        shape=st.shared(helpers.get_shape(), key="shape"),
    ),
    dim=helpers.get_axis(
        shape=st.shared(helpers.get_shape(), key="shape"),
        allow_neg=True,
        force_int=True,
    ),
)
def test_torch_instance_unsqueeze_(
    dtype_value,
    dim,
    frontend_method_data,
    init_flags,
    method_flags,
    frontend,
    on_device,
):
    input_dtype, x = dtype_value
    helpers.test_frontend_method(
        init_input_dtypes=input_dtype,
        init_all_as_kwargs_np={
            "data": x[0],
        },
        method_input_dtypes=input_dtype,
        method_all_as_kwargs_np={
            "dim": dim,
        },
        frontend_method_data=frontend_method_data,
        init_flags=init_flags,
        method_flags=method_flags,
        frontend=frontend,
        on_device=on_device,
    )


# ravel
@handle_frontend_method(
    class_tree=CLASS_TREE,
    init_tree="torch.tensor",
    method_name="ravel",
    dtype_value=helpers.dtype_and_values(
        available_dtypes=helpers.get_dtypes("valid"),
        shape=st.shared(helpers.get_shape(min_num_dims=1), key="shape"),
    ),
)
def test_torch_instance_ravel(
    dtype_value,
    frontend_method_data,
    init_flags,
    method_flags,
    frontend,
    on_device,
):
    input_dtype, x = dtype_value
    helpers.test_frontend_method(
        init_input_dtypes=input_dtype,
        init_all_as_kwargs_np={
            "data": x[0],
        },
        method_input_dtypes=input_dtype,
        method_all_as_kwargs_np={},
        frontend_method_data=frontend_method_data,
        init_flags=init_flags,
        method_flags=method_flags,
        frontend=frontend,
        on_device=on_device,
    )


# split
@handle_frontend_method(
    class_tree=CLASS_TREE,
    init_tree="torch.tensor",
    method_name="split",
    dtype_value=helpers.dtype_and_values(
        available_dtypes=helpers.get_dtypes("valid"),
        shape=st.shared(helpers.get_shape(min_num_dims=1), key="value_shape"),
    ),
    split_size=_get_splits(allow_none=False, min_num_dims=1, allow_array_indices=False),
    dim=st.shared(
        helpers.get_axis(
            shape=st.shared(helpers.get_shape(min_num_dims=1), key="value_shape"),
            force_int=True,
        ),
        key="target_axis",
    ),
)
def test_torch_instance_split(
    dtype_value,
    split_size,
    dim,
    frontend_method_data,
    init_flags,
    method_flags,
    frontend,
    on_device,
):
    input_dtype, x = dtype_value
    helpers.test_frontend_method(
        init_input_dtypes=input_dtype,
        init_all_as_kwargs_np={
            "data": x[0],
        },
        method_input_dtypes=input_dtype,
        method_all_as_kwargs_np={
            "split_size": split_size,
            "dim": dim,
        },
        frontend_method_data=frontend_method_data,
        init_flags=init_flags,
        method_flags=method_flags,
        frontend=frontend,
        on_device=on_device,
    )


# tensor_split
@handle_frontend_method(
    class_tree=CLASS_TREE,
    init_tree="torch.tensor",
    method_name="tensor_split",
    dtype_value=helpers.dtype_and_values(
        available_dtypes=helpers.get_dtypes("integer"),
        shape=st.shared(helpers.get_shape(min_num_dims=1), key="value_shape"),
    ),
    indices_or_sections=_get_splits(
        min_num_dims=1, allow_none=False, allow_array_indices=False
    ),
    dim=st.shared(
        helpers.get_axis(
            shape=st.shared(helpers.get_shape(min_num_dims=1), key="value_shape"),
            force_int=True,
        ),
        key="target_axis",
    ),
    method_num_positional_args=st.just(1),
)
def test_torch_instance_tensor_split(
    dtype_value,
    indices_or_sections,
    dim,
    frontend_method_data,
    init_flags,
    method_flags,
    frontend,
    on_device,
):
    input_dtype, x = dtype_value
    helpers.test_frontend_method(
        init_input_dtypes=input_dtype,
        init_all_as_kwargs_np={
            "data": x[0],
        },
        method_input_dtypes=[],
        method_all_as_kwargs_np={
            "indices_or_sections": indices_or_sections,
            "dim": dim,
        },
        frontend_method_data=frontend_method_data,
        init_flags=init_flags,
        method_flags=method_flags,
        frontend=frontend,
        on_device=on_device,
    )


# vsplit
@handle_frontend_method(
    class_tree=CLASS_TREE,
    init_tree="torch.tensor",
    method_name="vsplit",
    dtype_value=helpers.dtype_and_values(
        available_dtypes=helpers.get_dtypes("valid"),
        shape=st.shared(helpers.get_shape(min_num_dims=2), key="value_shape"),
    ),
    indices_or_sections=_get_splits(
        min_num_dims=2,
        axis=0,
        allow_none=False,
        allow_array_indices=False,
        is_mod_split=True,
    ),
)
def test_torch_instance_vsplit(
    dtype_value,
    indices_or_sections,
    frontend_method_data,
    init_flags,
    method_flags,
    frontend,
    on_device,
):
    input_dtype, x = dtype_value
    helpers.test_frontend_method(
        init_input_dtypes=input_dtype,
        init_all_as_kwargs_np={
            "data": x[0],
        },
        method_input_dtypes=[],
        method_all_as_kwargs_np={"indices_or_sections": indices_or_sections},
        frontend_method_data=frontend_method_data,
        init_flags=init_flags,
        method_flags=method_flags,
        frontend=frontend,
        on_device=on_device,
    )


# hsplit
@handle_frontend_method(
    class_tree=CLASS_TREE,
    init_tree="torch.tensor",
    method_name="hsplit",
    dtype_value=helpers.dtype_and_values(
        available_dtypes=helpers.get_dtypes("valid"),
        shape=st.shared(helpers.get_shape(min_num_dims=2), key="value_shape"),
    ),
    indices_or_sections=_get_splits(
        min_num_dims=1,
        axis=1,
        allow_none=False,
        allow_array_indices=False,
        is_mod_split=True,
    ),
)
def test_torch_instance_hsplit(
    dtype_value,
    indices_or_sections,
    frontend_method_data,
    init_flags,
    method_flags,
    frontend,
    on_device,
):
    input_dtype, x = dtype_value
    helpers.test_frontend_method(
        init_input_dtypes=input_dtype,
        init_all_as_kwargs_np={
            "data": x[0],
        },
        method_input_dtypes=[],
        method_all_as_kwargs_np={"indices_or_sections": indices_or_sections},
        frontend_method_data=frontend_method_data,
        init_flags=init_flags,
        method_flags=method_flags,
        frontend=frontend,
        on_device=on_device,
    )


# dsplit
@handle_frontend_method(
    class_tree=CLASS_TREE,
    init_tree="torch.tensor",
    method_name="dsplit",
    dtype_value=helpers.dtype_and_values(
        available_dtypes=helpers.get_dtypes("valid"),
        shape=st.shared(helpers.get_shape(min_num_dims=3), key="value_shape"),
    ),
    indices_or_sections=_get_splits(
        min_num_dims=3,
        axis=2,
        allow_none=False,
        allow_array_indices=False,
        is_mod_split=True,
    ),
)
def test_torch_instance_dsplit(
    dtype_value,
    indices_or_sections,
    frontend_method_data,
    init_flags,
    method_flags,
    frontend,
    on_device,
):
    input_dtype, x = dtype_value
    helpers.test_frontend_method(
        init_input_dtypes=input_dtype,
        init_all_as_kwargs_np={
            "data": x[0],
        },
        method_input_dtypes=[],
        method_all_as_kwargs_np={"indices_or_sections": indices_or_sections},
        frontend_method_data=frontend_method_data,
        init_flags=init_flags,
        method_flags=method_flags,
        frontend=frontend,
        on_device=on_device,
    )


# detach
@handle_frontend_method(
    class_tree=CLASS_TREE,
    init_tree="torch.tensor",
    method_name="detach",
    dtype_and_x=helpers.dtype_and_values(
        available_dtypes=helpers.get_dtypes("valid"),
    ),
)
def test_torch_instance_detach(
    dtype_and_x,
    frontend_method_data,
    init_flags,
    method_flags,
    frontend,
    on_device,
):
    input_dtype, x = dtype_and_x
    helpers.test_frontend_method(
        init_input_dtypes=input_dtype,
        init_all_as_kwargs_np={
            "data": x[0],
        },
        method_input_dtypes=input_dtype,
        method_all_as_kwargs_np={},
        frontend_method_data=frontend_method_data,
        init_flags=init_flags,
        method_flags=method_flags,
        frontend=frontend,
        on_device=on_device,
    )


# detach_
@handle_frontend_method(
    class_tree=CLASS_TREE,
    init_tree="torch.tensor",
    method_name="detach_",
    dtype_and_x=helpers.dtype_and_values(
        available_dtypes=helpers.get_dtypes("valid"),
    ),
)
def test_torch_instance_detach_(
    dtype_and_x,
    frontend_method_data,
    init_flags,
    method_flags,
    frontend,
    on_device,
):
    input_dtype, x = dtype_and_x
    helpers.test_frontend_method(
        init_input_dtypes=input_dtype,
        init_all_as_kwargs_np={
            "data": x[0],
        },
        method_input_dtypes=input_dtype,
        method_all_as_kwargs_np={},
        frontend_method_data=frontend_method_data,
        init_flags=init_flags,
        method_flags=method_flags,
        frontend=frontend,
        on_device=on_device,
    )


# dim
@handle_frontend_method(
    class_tree=CLASS_TREE,
    init_tree="torch.tensor",
    method_name="dim",
    dtype_and_x=helpers.dtype_and_values(
        available_dtypes=helpers.get_dtypes("numeric"),
    ),
)
def test_torch_instance_dim(
    dtype_and_x,
    frontend_method_data,
    init_flags,
    method_flags,
    frontend,
    on_device,
):
    input_dtype, x = dtype_and_x
    helpers.test_frontend_method(
        init_input_dtypes=input_dtype,
        init_all_as_kwargs_np={
            "data": x[0],
        },
        method_input_dtypes=[],
        method_all_as_kwargs_np={},
        frontend_method_data=frontend_method_data,
        init_flags=init_flags,
        method_flags=method_flags,
        frontend=frontend,
        on_device=on_device,
    )


# ndimension
@handle_frontend_method(
    class_tree=CLASS_TREE,
    init_tree="torch.tensor",
    method_name="ndimension",
    dtype_and_x=helpers.dtype_and_values(
        available_dtypes=helpers.get_dtypes("numeric"),
    ),
)
def test_torch_instance_ndimension(
    dtype_and_x,
    frontend_method_data,
    init_flags,
    method_flags,
    frontend,
    on_device,
):
    input_dtype, x = dtype_and_x
    helpers.test_frontend_method(
        init_input_dtypes=input_dtype,
        init_all_as_kwargs_np={
            "data": x[0],
        },
        method_input_dtypes=[],
        method_all_as_kwargs_np={},
        frontend_method_data=frontend_method_data,
        init_flags=init_flags,
        method_flags=method_flags,
        frontend=frontend,
        on_device=on_device,
    )


@st.composite
def _fill_value_and_size(
    draw,
    *,
    min_num_dims=1,
    max_num_dims=5,
    min_dim_size=1,
    max_dim_size=10,
):
    if isinstance(min_dim_size, st._internal.SearchStrategy):
        min_dim_size = draw(min_dim_size)
    if isinstance(max_dim_size, st._internal.SearchStrategy):
        max_dim_size = draw(max_dim_size)

    available_dtypes = draw(helpers.get_dtypes("numeric"))
    dtype = draw(
        helpers.array_dtypes(
            num_arrays=1,
            available_dtypes=available_dtypes,
        )
    )
    array = draw(
        helpers.array_values(
            dtype=dtype[0],
            shape=(1,),
        )
    )
    dtype.append("int32")
    size = draw(
        st.shared(
            helpers.get_shape(
                min_num_dims=min_num_dims,
                max_num_dims=max_num_dims,
                min_dim_size=min_dim_size,
                max_dim_size=max_dim_size,
            ),
            key="shape",
        )
    )
    fill_value = draw(helpers.ints()) if "int" in dtype[0] else draw(helpers.floats())

    return dtype, [array, size, fill_value]


# new_full
@handle_frontend_method(
    class_tree=CLASS_TREE,
    init_tree="torch.tensor",
    method_name="new_full",
    dtype_and_x=_fill_value_and_size(max_num_dims=3),
)
def test_torch_instance_new_full(
    dtype_and_x,
    frontend_method_data,
    init_flags,
    method_flags,
    frontend,
    on_device,
):
    input_dtype, x = dtype_and_x
    helpers.test_frontend_method(
        init_input_dtypes=[input_dtype[0]],
        init_all_as_kwargs_np={
            "data": x[0],
        },
        method_input_dtypes=[input_dtype[1]],
        method_all_as_kwargs_np={
            "size": x[1],
            "fill_value": x[2],
        },
        frontend_method_data=frontend_method_data,
        init_flags=init_flags,
        method_flags=method_flags,
        frontend=frontend,
        on_device=on_device,
    )


# new_empty (not actually intuitive for testing)
@handle_frontend_method(
    class_tree=CLASS_TREE,
    init_tree="torch.tensor",
    method_name="new_empty",
    dtype_and_x=helpers.dtype_and_values(
        available_dtypes=helpers.get_dtypes("numeric"),
    ),
    size=helpers.get_shape(
        min_num_dims=1,
        max_num_dims=3,
    ),
)
def test_torch_instance_new_empty(
    dtype_and_x,
    size,
    frontend_method_data,
    init_flags,
    method_flags,
    frontend,
    on_device,
):
    input_dtype, x = dtype_and_x
    helpers.test_frontend_method(
        init_input_dtypes=[input_dtype[0]],
        init_all_as_kwargs_np={
            "data": x,
        },
        method_input_dtypes=[ivy.int32],
        method_all_as_kwargs_np={
            "size": size,
        },
        frontend_method_data=frontend_method_data,
        init_flags=init_flags,
        method_flags=method_flags,
        frontend=frontend,
        on_device=on_device,
    )


@st.composite
def _expand_helper(draw):
    num_dims = draw(st.integers(min_value=1, max_value=10))
    shape = draw(
        helpers.get_shape(min_num_dims=num_dims, max_num_dims=num_dims).filter(
            lambda x: any(i == 1 for i in x)
        )
    )
    new_shape = draw(
        helpers.get_shape(min_num_dims=num_dims, max_num_dims=num_dims).filter(
            lambda x: all(x[i] == v if v != 1 else True for i, v in enumerate(shape))
        )
    )
    dtype, x = draw(
        helpers.dtype_and_values(
            available_dtypes=helpers.get_dtypes("valid"),
            shape=shape,
        )
    )
    return dtype, x, new_shape


@handle_frontend_method(
    class_tree=CLASS_TREE,
    init_tree="torch.tensor",
    method_name="expand",
    dtype_x_shape=_expand_helper(),
    unpack_shape=st.booleans(),
)
def test_torch_instance_expand(
    dtype_x_shape,
    unpack_shape,
    frontend_method_data,
    init_flags,
    method_flags,
    frontend,
    on_device,
):
    input_dtype, x, shape = dtype_x_shape
    if unpack_shape:
        method_flags.num_positional_args = len(shape) + 1
        size = {}
        i = 0
        for x_ in shape:
            size["x{}".format(i)] = x_
            i += 1
    else:
        size = {
            "size": shape,
        }
    helpers.test_frontend_method(
        init_input_dtypes=input_dtype,
        init_all_as_kwargs_np={
            "data": x[0],
        },
        method_input_dtypes=input_dtype,
        method_all_as_kwargs_np=size,
        frontend_method_data=frontend_method_data,
        init_flags=init_flags,
        method_flags=method_flags,
        frontend=frontend,
        on_device=on_device,
    )


# expand_as
@handle_frontend_method(
    class_tree=CLASS_TREE,
    init_tree="torch.tensor",
    method_name="expand_as",
    dtype_x=helpers.dtype_and_values(
        available_dtypes=helpers.get_dtypes("valid"), num_arrays=2
    ),
)
def test_torch_instance_expand_as(
    dtype_x,
    frontend_method_data,
    init_flags,
    method_flags,
    frontend,
    on_device,
):
    input_dtype, x = dtype_x
    helpers.test_frontend_method(
        init_input_dtypes=input_dtype,
        init_all_as_kwargs_np={
            "data": x[0],
        },
        method_input_dtypes=input_dtype,
        method_all_as_kwargs_np={
            "other": x[1],
        },
        frontend_method_data=frontend_method_data,
        init_flags=init_flags,
        method_flags=method_flags,
        frontend=frontend,
        on_device=on_device,
    )


@st.composite
def _unfold_args(draw):
    values_dtype, values, axis, shape = draw(
        helpers.dtype_values_axis(
            available_dtypes=helpers.get_dtypes("float"),
            force_int_axis=True,
            shape=draw(
                helpers.get_shape(
                    allow_none=False,
                    min_num_dims=1,
                    min_dim_size=1,
                )
            ),
            ret_shape=True,
        )
    )
    size = draw(
        st.integers(
            min_value=1,
            max_value=max(shape[axis] - 1, 1),
        )
    )
    step = draw(
        st.integers(
            min_value=1,
            max_value=size,
        )
    )
    return values_dtype, values, axis, size, step


# unfold
@handle_frontend_method(
    class_tree=CLASS_TREE,
    init_tree="torch.tensor",
    method_name="unfold",
    dtype_values_args=_unfold_args(),
)
def test_torch_instance_unfold(
    dtype_values_args,
    frontend_method_data,
    init_flags,
    method_flags,
    frontend,
    on_device,
):
    input_dtype, x, axis, size, step = dtype_values_args
    print(axis, size, step)
    helpers.test_frontend_method(
        init_input_dtypes=input_dtype,
        init_all_as_kwargs_np={
            "data": x,
        },
        method_input_dtypes=input_dtype,
        method_all_as_kwargs_np={
            "dimension": axis,
            "size": size,
            "step": step,
        },
        frontend_method_data=frontend_method_data,
        init_flags=init_flags,
        method_flags=method_flags,
        frontend=frontend,
        on_device=on_device,
    )


# __mod__
@handle_frontend_method(
    class_tree=CLASS_TREE,
    init_tree="torch.tensor",
    method_name="__mod__",
    dtype_and_x=helpers.dtype_and_values(
        available_dtypes=helpers.get_dtypes("float"),
        num_arrays=2,
    ),
)
def test_torch_special_mod(
    dtype_and_x,
    frontend_method_data,
    init_flags,
    method_flags,
    frontend,
    on_device,
):
    input_dtype, x = dtype_and_x
    helpers.test_frontend_method(
        init_input_dtypes=input_dtype,
        init_all_as_kwargs_np={
            "data": x[0],
        },
        method_input_dtypes=input_dtype,
        method_all_as_kwargs_np={
            "other": x[1],
        },
        frontend_method_data=frontend_method_data,
        init_flags=init_flags,
        method_flags=method_flags,
        frontend=frontend,
        on_device=on_device,
    )


# long
@handle_frontend_method(
    class_tree=CLASS_TREE,
    init_tree="torch.tensor",
    method_name="long",
    dtype_and_x=helpers.dtype_and_values(
        available_dtypes=helpers.get_dtypes("integer"),
    ),
)
def test_torch_instance_long(
    dtype_and_x,
    frontend_method_data,
    init_flags,
    method_flags,
    frontend,
    on_device,
):
    input_dtype, x = dtype_and_x
    helpers.test_frontend_method(
        init_input_dtypes=input_dtype,
        init_all_as_kwargs_np={
            "data": x[0],
        },
        method_input_dtypes=input_dtype,
        method_all_as_kwargs_np={},
        frontend_method_data=frontend_method_data,
        init_flags=init_flags,
        method_flags=method_flags,
        frontend=frontend,
        on_device=on_device,
    )


# max
@handle_frontend_method(
    class_tree=CLASS_TREE,
    init_tree="torch.tensor",
    method_name="max",
    dtype_x=helpers.dtype_and_values(
        available_dtypes=helpers.get_dtypes("float"),
    ),
)
def test_torch_instance_max(
    dtype_x,
    frontend_method_data,
    init_flags,
    method_flags,
    frontend,
    on_device,
):
    input_dtype, x = dtype_x
    helpers.test_frontend_method(
        init_input_dtypes=input_dtype,
        init_all_as_kwargs_np={
            "data": x[0],
        },
        method_input_dtypes=input_dtype,
        method_all_as_kwargs_np={},
        frontend_method_data=frontend_method_data,
        init_flags=init_flags,
        method_flags=method_flags,
        frontend=frontend,
        on_device=on_device,
    )


# is_cuda
@handle_frontend_method(
    class_tree=CLASS_TREE,
    init_tree="torch.tensor",
    method_name="is_cuda",
    dtype_and_x=helpers.dtype_and_values(
        available_dtypes=helpers.get_dtypes("numeric"),
        min_num_dims=2,
    ),
    size=helpers.get_shape(
        allow_none=False,
        min_num_dims=1,
        max_num_dims=5,
        min_dim_size=1,
        max_dim_size=10,
    ),
    dtypes=_dtypes(),
    requires_grad=_requires_grad(),
    device=st.booleans(),
)
def test_torch_instance_is_cuda(
    dtype_and_x,
    size,
    dtypes,
    requires_grad,
    device,
    frontend,
    frontend_method_data,
    init_flags,
    method_flags,
    on_device,
):
    input_dtype, x = dtype_and_x
    device = "cpu" if device is False else "gpu:0"
    x = Tensor(x[0]).new_ones(
        size=size, dtype=dtypes[0], device=device, requires_grad=requires_grad
    )

    helpers.test_frontend_method(
        init_input_dtypes=input_dtype,
        init_all_as_kwargs_np={
            "data": x,
        },
        method_input_dtypes=[],
        method_all_as_kwargs_np={},
        frontend_method_data=frontend_method_data,
        init_flags=init_flags,
        method_flags=method_flags,
        frontend=frontend,
        on_device=on_device,
    )


# logical_and
@handle_frontend_method(
    class_tree=CLASS_TREE,
    init_tree="torch.tensor",
    method_name="logical_and",
    dtype_and_x=helpers.dtype_and_values(
        available_dtypes=helpers.get_dtypes("valid"),
        num_arrays=2,
    ),
)
def test_torch_instance_logical_and(
    dtype_and_x,
    frontend_method_data,
    init_flags,
    method_flags,
    frontend,
    on_device,
):
    input_dtype, x = dtype_and_x
    helpers.test_frontend_method(
        init_input_dtypes=input_dtype,
        init_all_as_kwargs_np={
            "data": x[0],
        },
        method_input_dtypes=input_dtype,
        method_all_as_kwargs_np={
            "other": x[1],
        },
        frontend_method_data=frontend_method_data,
        init_flags=init_flags,
        method_flags=method_flags,
        frontend=frontend,
        on_device=on_device,
    )


# logical_not
@handle_frontend_method(
    class_tree=CLASS_TREE,
    init_tree="torch.tensor",
    method_name="logical_not",
    dtype_and_x=helpers.dtype_and_values(
        available_dtypes=helpers.get_dtypes("valid"), num_arrays=1
    ),
)
def test_torch_instance_logical_not(
    dtype_and_x,
    frontend_method_data,
    init_flags,
    method_flags,
    frontend,
    on_device,
):
    input_dtype, x = dtype_and_x
    helpers.test_frontend_method(
        init_input_dtypes=input_dtype,
        init_all_as_kwargs_np={
            "data": x[0],
        },
        method_input_dtypes=input_dtype,
        method_all_as_kwargs_np={},
        frontend_method_data=frontend_method_data,
        init_flags=init_flags,
        method_flags=method_flags,
        frontend=frontend,
        on_device=on_device,
    )


# logical_or
@handle_frontend_method(
    class_tree=CLASS_TREE,
    init_tree="torch.tensor",
    method_name="logical_or",
    dtype_and_x=helpers.dtype_and_values(
        available_dtypes=helpers.get_dtypes("valid"),
        num_arrays=2,
    ),
)
def test_torch_instance_logical_or(
    dtype_and_x,
    frontend_method_data,
    init_flags,
    method_flags,
    frontend,
    on_device,
):
    input_dtype, x = dtype_and_x
    helpers.test_frontend_method(
        init_input_dtypes=input_dtype,
        init_all_as_kwargs_np={
            "data": x[0],
        },
        method_input_dtypes=input_dtype,
        method_all_as_kwargs_np={
            "other": x[1],
        },
        frontend_method_data=frontend_method_data,
        init_flags=init_flags,
        method_flags=method_flags,
        frontend=frontend,
        on_device=on_device,
    )


# bitwise_not
@handle_frontend_method(
    class_tree=CLASS_TREE,
    init_tree="torch.tensor",
    method_name="bitwise_not",
    dtype_and_x=helpers.dtype_and_values(
        available_dtypes=helpers.get_dtypes("integer"),
        num_arrays=2,
    ),
)
def test_torch_instance_bitwise_not(
    dtype_and_x,
    frontend_method_data,
    init_flags,
    method_flags,
    frontend,
    on_device,
):
    input_dtype, x = dtype_and_x
    helpers.test_frontend_method(
        init_input_dtypes=input_dtype,
        init_all_as_kwargs_np={
            "data": x[0],
        },
        method_input_dtypes=input_dtype,
        frontend_method_data=frontend_method_data,
        init_flags=init_flags,
        method_flags=method_flags,
        method_all_as_kwargs_np={},
        frontend=frontend,
        on_device=on_device,
    )


# bitwise_and
@handle_frontend_method(
    class_tree=CLASS_TREE,
    init_tree="torch.tensor",
    method_name="bitwise_and",
    dtype_and_x=helpers.dtype_and_values(
        available_dtypes=helpers.get_dtypes("integer"),
        num_arrays=2,
    ),
)
def test_torch_instance_bitwise_and(
    dtype_and_x,
    frontend_method_data,
    init_flags,
    method_flags,
    frontend,
    on_device,
):
    input_dtype, x = dtype_and_x
    helpers.test_frontend_method(
        init_input_dtypes=input_dtype,
        init_all_as_kwargs_np={
            "data": x[0],
        },
        method_input_dtypes=input_dtype,
        method_all_as_kwargs_np={
            "other": x[1],
        },
        frontend_method_data=frontend_method_data,
        init_flags=init_flags,
        method_flags=method_flags,
        frontend=frontend,
        on_device=on_device,
    )


# bitwise_or
@handle_frontend_method(
    class_tree=CLASS_TREE,
    init_tree="torch.tensor",
    method_name="bitwise_or",
    dtype_and_x=helpers.dtype_and_values(
        available_dtypes=helpers.get_dtypes("valid"),
        num_arrays=2,
    ),
)
def test_torch_instance_bitwise_or(
    dtype_and_x,
    frontend_method_data,
    init_flags,
    method_flags,
    frontend,
    on_device,
):
    input_dtype, x = dtype_and_x
    helpers.test_frontend_method(
        init_input_dtypes=input_dtype,
        init_all_as_kwargs_np={
            "data": x[0],
        },
        method_input_dtypes=input_dtype,
        method_all_as_kwargs_np={
            "other": x[1],
        },
        frontend_method_data=frontend_method_data,
        init_flags=init_flags,
        method_flags=method_flags,
        frontend=frontend,
        on_device=on_device,
    )


# bitwise_or_
@handle_frontend_method(
    class_tree=CLASS_TREE,
    init_tree="torch.tensor",
    method_name="bitwise_or_",
    dtype_and_x=helpers.dtype_and_values(
        available_dtypes=helpers.get_dtypes("valid"),
        num_arrays=2,
    ),
)
def test_torch_instance_bitwise_or_(
    dtype_and_x,
    frontend_method_data,
    init_flags,
    method_flags,
    frontend,
    on_device,
):
    input_dtype, x = dtype_and_x
    helpers.test_frontend_method(
        init_input_dtypes=input_dtype,
        init_all_as_kwargs_np={
            "data": x[0],
        },
        method_input_dtypes=input_dtype,
        method_all_as_kwargs_np={
            "other": x[1],
        },
        frontend_method_data=frontend_method_data,
        init_flags=init_flags,
        method_flags=method_flags,
        frontend=frontend,
        on_device=on_device,
    )


# bitwise_left_shift
@handle_frontend_method(
    class_tree=CLASS_TREE,
    init_tree="torch.tensor",
    method_name="bitwise_left_shift",
    dtype_and_x=helpers.dtype_and_values(
        available_dtypes=helpers.get_dtypes("integer"),
        num_arrays=2,
    ),
)
def test_torch_instance_bitwise_left_shift(
    dtype_and_x,
    frontend_method_data,
    init_flags,
    method_flags,
    frontend,
    on_device,
):
    input_dtype, x = dtype_and_x
    helpers.test_frontend_method(
        init_input_dtypes=input_dtype,
        init_all_as_kwargs_np={
            "data": x[0],
        },
        method_input_dtypes=input_dtype,
        method_all_as_kwargs_np={
            "other": x[1],
        },
        frontend_method_data=frontend_method_data,
        init_flags=init_flags,
        method_flags=method_flags,
        frontend=frontend,
        on_device=on_device,
    )


# add_
@handle_frontend_method(
    class_tree=CLASS_TREE,
    init_tree="torch.tensor",
    method_name="add_",
    dtype_and_x=helpers.dtype_and_values(
        available_dtypes=helpers.get_dtypes("numeric"),
        num_arrays=2,
    ),
)
def test_torch_instance_add_(
    dtype_and_x,
    frontend_method_data,
    init_flags,
    method_flags,
    frontend,
    on_device,
):
    input_dtype, x = dtype_and_x
    helpers.test_frontend_method(
        init_input_dtypes=[input_dtype[0]],
        init_all_as_kwargs_np={
            "data": x[0],
        },
        method_input_dtypes=input_dtype,
        method_all_as_kwargs_np={
            "other": x[1],
        },
        frontend_method_data=frontend_method_data,
        init_flags=init_flags,
        method_flags=method_flags,
        frontend=frontend,
        on_device=on_device,
    )


# subtract_
@handle_frontend_method(
    class_tree=CLASS_TREE,
    init_tree="torch.tensor",
    method_name="subtract_",
    dtype_and_x=helpers.dtype_and_values(
        available_dtypes=helpers.get_dtypes("numeric"),
        num_arrays=2,
    ),
)
def test_torch_instance_subtract_(
    dtype_and_x,
    frontend_method_data,
    init_flags,
    method_flags,
    frontend,
    on_device,
):
    input_dtype, x = dtype_and_x
    helpers.test_frontend_method(
        init_input_dtypes=[input_dtype[0]],
        init_all_as_kwargs_np={
            "data": x[0],
        },
        method_input_dtypes=input_dtype,
        method_all_as_kwargs_np={
            "other": x[1],
        },
        frontend_method_data=frontend_method_data,
        init_flags=init_flags,
        method_flags=method_flags,
        frontend=frontend,
        on_device=on_device,
    )


# arccos_
@handle_frontend_method(
    class_tree=CLASS_TREE,
    init_tree="torch.tensor",
    method_name="arccos_",
    dtype_and_x=helpers.dtype_and_values(
        min_value=-1.0,
        max_value=1.0,
        available_dtypes=helpers.get_dtypes("float"),
    ),
)
def test_torch_instance_arccos_(
    dtype_and_x,
    frontend_method_data,
    init_flags,
    method_flags,
    frontend,
    on_device,
):
    input_dtype, x = dtype_and_x
    helpers.test_frontend_method(
        init_input_dtypes=input_dtype,
        init_all_as_kwargs_np={
            "data": x[0],
        },
        method_input_dtypes=[],
        method_all_as_kwargs_np={},
        frontend_method_data=frontend_method_data,
        init_flags=init_flags,
        method_flags=method_flags,
        frontend=frontend,
        on_device=on_device,
    )


# arccos
@handle_frontend_method(
    class_tree=CLASS_TREE,
    init_tree="torch.tensor",
    method_name="arccos",
    dtype_and_x=helpers.dtype_and_values(
        min_value=-1.0,
        max_value=1.0,
        available_dtypes=helpers.get_dtypes("float"),
    ),
)
def test_torch_instance_arccos(
    dtype_and_x,
    frontend_method_data,
    init_flags,
    method_flags,
    frontend,
    on_device,
):
    input_dtype, x = dtype_and_x
    helpers.test_frontend_method(
        init_input_dtypes=input_dtype,
        init_all_as_kwargs_np={
            "data": x[0],
        },
        method_input_dtypes=[],
        method_all_as_kwargs_np={},
        frontend_method_data=frontend_method_data,
        init_flags=init_flags,
        method_flags=method_flags,
        frontend=frontend,
        on_device=on_device,
    )


# acos_
@handle_frontend_method(
    class_tree=CLASS_TREE,
    init_tree="torch.tensor",
    method_name="acos_",
    dtype_and_x=helpers.dtype_and_values(
        min_value=-1.0,
        max_value=1.0,
        available_dtypes=helpers.get_dtypes("float"),
    ),
)
def test_torch_instance_acos_(
    dtype_and_x,
    frontend_method_data,
    init_flags,
    method_flags,
    frontend,
    on_device,
):
    input_dtype, x = dtype_and_x
    helpers.test_frontend_method(
        init_input_dtypes=input_dtype,
        init_all_as_kwargs_np={
            "data": x[0],
        },
        method_input_dtypes=[],
        method_all_as_kwargs_np={},
        frontend_method_data=frontend_method_data,
        init_flags=init_flags,
        method_flags=method_flags,
        frontend=frontend,
        on_device=on_device,
    )


# asin_
@handle_frontend_method(
    class_tree=CLASS_TREE,
    init_tree="torch.tensor",
    method_name="asin_",
    dtype_and_x=helpers.dtype_and_values(
        min_value=-1.0,
        max_value=1.0,
        available_dtypes=helpers.get_dtypes("float"),
    ),
)
def test_torch_instance_asin_(
    dtype_and_x,
    frontend_method_data,
    init_flags,
    method_flags,
    frontend,
    on_device,
):
    input_dtype, x = dtype_and_x
    helpers.test_frontend_method(
        init_input_dtypes=input_dtype,
        init_all_as_kwargs_np={
            "data": x[0],
        },
        method_input_dtypes=[],
        method_all_as_kwargs_np={},
        frontend_method_data=frontend_method_data,
        init_flags=init_flags,
        method_flags=method_flags,
        frontend=frontend,
        on_device=on_device,
    )


# arcsin_
@handle_frontend_method(
    class_tree=CLASS_TREE,
    init_tree="torch.tensor",
    method_name="arcsin_",
    dtype_and_x=helpers.dtype_and_values(
        min_value=-1.0,
        max_value=1.0,
        available_dtypes=helpers.get_dtypes("float"),
    ),
)
def test_torch_instance_arcsin_(
    dtype_and_x,
    frontend_method_data,
    init_flags,
    method_flags,
    frontend,
    on_device,
):
    input_dtype, x = dtype_and_x
    helpers.test_frontend_method(
        init_input_dtypes=input_dtype,
        init_all_as_kwargs_np={
            "data": x[0],
        },
        method_input_dtypes=[],
        method_all_as_kwargs_np={},
        frontend_method_data=frontend_method_data,
        init_flags=init_flags,
        method_flags=method_flags,
        frontend=frontend,
        on_device=on_device,
    )


# atan_
@handle_frontend_method(
    class_tree=CLASS_TREE,
    init_tree="torch.tensor",
    method_name="atan_",
    dtype_and_x=helpers.dtype_and_values(
        available_dtypes=helpers.get_dtypes("float"),
        allow_inf=False,
    ),
)
def test_torch_instance_atan_(
    dtype_and_x,
    frontend_method_data,
    init_flags,
    method_flags,
    frontend,
    on_device,
):
    input_dtype, x = dtype_and_x
    helpers.test_frontend_method(
        init_input_dtypes=input_dtype,
        init_all_as_kwargs_np={
            "data": x[0],
        },
        method_input_dtypes=[],
        method_all_as_kwargs_np={},
        frontend_method_data=frontend_method_data,
        init_flags=init_flags,
        method_flags=method_flags,
        frontend=frontend,
        on_device=on_device,
    )


# tan_
@handle_frontend_method(
    class_tree=CLASS_TREE,
    init_tree="torch.tensor",
    method_name="tan_",
    dtype_and_x=helpers.dtype_and_values(
        available_dtypes=helpers.get_dtypes("float"),
        allow_inf=False,
    ),
)
def test_torch_instance_tan_(
    dtype_and_x,
    frontend_method_data,
    init_flags,
    method_flags,
    frontend,
    on_device,
):
    input_dtype, x = dtype_and_x
    helpers.test_frontend_method(
        init_input_dtypes=input_dtype,
        init_all_as_kwargs_np={
            "data": x[0],
        },
        method_input_dtypes=[],
        method_all_as_kwargs_np={},
        frontend_method_data=frontend_method_data,
        init_flags=init_flags,
        method_flags=method_flags,
        frontend=frontend,
        on_device=on_device,
    )


# atanh
@handle_frontend_method(
    class_tree=CLASS_TREE,
    init_tree="torch.tensor",
    method_name="atanh",
    dtype_and_x=helpers.dtype_and_values(
        min_value=-1.0,
        max_value=1.0,
        available_dtypes=helpers.get_dtypes("float"),
    ),
)
def test_torch_instance_atanh(
    dtype_and_x,
    frontend_method_data,
    init_flags,
    method_flags,
    frontend,
    on_device,
):
    input_dtype, x = dtype_and_x
    helpers.test_frontend_method(
        init_input_dtypes=input_dtype,
        init_all_as_kwargs_np={
            "data": x[0],
        },
        method_input_dtypes=[],
        method_all_as_kwargs_np={},
        frontend_method_data=frontend_method_data,
        init_flags=init_flags,
        method_flags=method_flags,
        frontend=frontend,
        on_device=on_device,
    )


# atanh_
@handle_frontend_method(
    class_tree=CLASS_TREE,
    init_tree="torch.tensor",
    method_name="atanh_",
    dtype_and_x=helpers.dtype_and_values(
        min_value=-1.0,
        max_value=1.0,
        available_dtypes=helpers.get_dtypes("float"),
    ),
)
def test_torch_instance_atanh_(
    dtype_and_x,
    frontend_method_data,
    init_flags,
    method_flags,
    frontend,
    on_device,
):
    input_dtype, x = dtype_and_x
    helpers.test_frontend_method(
        init_input_dtypes=input_dtype,
        init_all_as_kwargs_np={
            "data": x[0],
        },
        method_input_dtypes=[],
        method_all_as_kwargs_np={},
        frontend_method_data=frontend_method_data,
        init_flags=init_flags,
        method_flags=method_flags,
        frontend=frontend,
        on_device=on_device,
    )


# arctanh
@handle_frontend_method(
    class_tree=CLASS_TREE,
    init_tree="torch.tensor",
    method_name="arctanh",
    dtype_and_x=helpers.dtype_and_values(
        min_value=-1.0,
        max_value=1.0,
        available_dtypes=helpers.get_dtypes("float"),
    ),
)
def test_torch_instance_arctanh(
    dtype_and_x,
    frontend_method_data,
    init_flags,
    method_flags,
    frontend,
    on_device,
):
    input_dtype, x = dtype_and_x
    helpers.test_frontend_method(
        init_input_dtypes=input_dtype,
        init_all_as_kwargs_np={
            "data": x[0],
        },
        method_input_dtypes=[],
        method_all_as_kwargs_np={},
        frontend_method_data=frontend_method_data,
        init_flags=init_flags,
        method_flags=method_flags,
        frontend=frontend,
        on_device=on_device,
    )


# arctanh_
@handle_frontend_method(
    class_tree=CLASS_TREE,
    init_tree="torch.tensor",
    method_name="arctanh_",
    dtype_and_x=helpers.dtype_and_values(
        min_value=-1.0,
        max_value=1.0,
        available_dtypes=helpers.get_dtypes("float"),
    ),
)
def test_torch_instance_arctanh_(
    dtype_and_x,
    frontend_method_data,
    init_flags,
    method_flags,
    frontend,
    on_device,
):
    input_dtype, x = dtype_and_x
    helpers.test_frontend_method(
        init_input_dtypes=input_dtype,
        init_all_as_kwargs_np={
            "data": x[0],
        },
        method_input_dtypes=[],
        method_all_as_kwargs_np={},
        frontend_method_data=frontend_method_data,
        init_flags=init_flags,
        method_flags=method_flags,
        frontend=frontend,
        on_device=on_device,
    )


# pow
@handle_frontend_method(
    class_tree=CLASS_TREE,
    init_tree="torch.tensor",
    method_name="pow",
    dtype_and_x=helpers.dtype_and_values(
        available_dtypes=helpers.get_dtypes("numeric"),
        num_arrays=2,
        min_value=-1e04,
        max_value=1e04,
        allow_inf=False,
    ),
)
def test_torch_instance_pow(
    dtype_and_x,
    frontend_method_data,
    init_flags,
    method_flags,
    frontend,
    on_device,
):
    input_dtype, x = dtype_and_x
    dtype = input_dtype[0]
    if "int" in dtype:
        x[1] = ivy.abs(x[1])
    helpers.test_frontend_method(
        init_input_dtypes=input_dtype,
        init_all_as_kwargs_np={
            "data": x[0],
        },
        method_input_dtypes=input_dtype,
        method_all_as_kwargs_np={
            "exponent": x[1],
        },
        frontend_method_data=frontend_method_data,
        init_flags=init_flags,
        method_flags=method_flags,
        frontend=frontend,
        on_device=on_device,
    )


# pow_
@handle_frontend_method(
    class_tree=CLASS_TREE,
    init_tree="torch.tensor",
    method_name="pow_",
    dtype_and_x=helpers.dtype_and_values(
        available_dtypes=helpers.get_dtypes("numeric"),
        num_arrays=2,
    ),
)
def test_torch_instance_pow_(
    dtype_and_x,
    frontend_method_data,
    init_flags,
    method_flags,
    frontend,
    on_device,
):
    input_dtype, x = dtype_and_x
    dtype = input_dtype[0]
    if "int" in dtype:
        x[1] = ivy.abs(x[1])
    helpers.test_frontend_method(
        init_input_dtypes=input_dtype,
        init_all_as_kwargs_np={
            "data": x[0],
        },
        method_input_dtypes=input_dtype,
        method_all_as_kwargs_np={
            "exponent": x[1],
        },
        frontend_method_data=frontend_method_data,
        init_flags=init_flags,
        method_flags=method_flags,
        frontend=frontend,
        on_device=on_device,
    )


# __pow__
@handle_frontend_method(
    class_tree=CLASS_TREE,
    init_tree="torch.tensor",
    method_name="__pow__",
    dtype_and_x=helpers.dtype_and_values(
        available_dtypes=helpers.get_dtypes("numeric"),
        num_arrays=2,
    ),
)
def test_torch_special_pow(
    dtype_and_x,
    frontend_method_data,
    init_flags,
    method_flags,
    frontend,
    on_device,
):
    input_dtype, x = dtype_and_x
    dtype = input_dtype[0]
    if "int" in dtype:
        x[1] = ivy.abs(x[1])
    helpers.test_frontend_method(
        init_input_dtypes=input_dtype,
        init_all_as_kwargs_np={
            "data": x[0],
        },
        method_input_dtypes=input_dtype,
        method_all_as_kwargs_np={
            "exponent": x[1],
        },
        frontend_method_data=frontend_method_data,
        init_flags=init_flags,
        method_flags=method_flags,
        frontend=frontend,
        on_device=on_device,
    )


# __rpow__
@handle_frontend_method(
    class_tree=CLASS_TREE,
    init_tree="torch.tensor",
    method_name="__rpow__",
    dtype_and_x=helpers.dtype_and_values(
        available_dtypes=helpers.get_dtypes("numeric"),
        num_arrays=2,
        min_value=1,
    ),
)
def test_torch_special_rpow(
    dtype_and_x,
    frontend_method_data,
    init_flags,
    method_flags,
    frontend,
    on_device,
):
    input_dtype, x = dtype_and_x
    dtype = input_dtype[0]
    if "int" in dtype:
        x[0] = ivy.abs(x[0])
    helpers.test_frontend_method(
        init_input_dtypes=input_dtype,
        init_all_as_kwargs_np={
            "data": x[0],
        },
        method_input_dtypes=input_dtype,
        method_all_as_kwargs_np={
            "other": x[1],
        },
        frontend_method_data=frontend_method_data,
        init_flags=init_flags,
        method_flags=method_flags,
        frontend=frontend,
        on_device=on_device,
    )


# arccosh_
@handle_frontend_method(
    class_tree=CLASS_TREE,
    init_tree="torch.tensor",
    method_name="arccosh_",
    dtype_and_x=helpers.dtype_and_values(
        min_value=-1.0,
        max_value=1.0,
        available_dtypes=helpers.get_dtypes("float"),
    ),
)
def test_torch_instance_arccosh_(
    dtype_and_x,
    frontend_method_data,
    init_flags,
    method_flags,
    frontend,
    on_device,
):
    input_dtype, x = dtype_and_x
    helpers.test_frontend_method(
        init_input_dtypes=input_dtype,
        init_all_as_kwargs_np={
            "data": x[0],
        },
        method_input_dtypes=[],
        method_all_as_kwargs_np={},
        frontend_method_data=frontend_method_data,
        init_flags=init_flags,
        method_flags=method_flags,
        frontend=frontend,
        on_device=on_device,
    )


# argmax
@handle_frontend_method(
    class_tree=CLASS_TREE,
    init_tree="torch.tensor",
    method_name="argmax",
    dtype_input_axis=helpers.dtype_values_axis(
        available_dtypes=helpers.get_dtypes("numeric"),
        force_int_axis=True,
        min_num_dims=1,
        max_num_dims=3,
        min_dim_size=1,
        max_dim_size=3,
        min_value=1,
        max_value=5,
        valid_axis=True,
        allow_neg_axes=True,
    ),
    keepdim=st.booleans(),
)
def test_torch_instance_argmax(
    dtype_input_axis,
    keepdim,
    frontend_method_data,
    init_flags,
    method_flags,
    frontend,
    on_device,
):
    input_dtype, x, axis = dtype_input_axis
    helpers.test_frontend_method(
        init_input_dtypes=input_dtype,
        init_all_as_kwargs_np={
            "data": x[0],
        },
        method_input_dtypes=input_dtype,
        method_all_as_kwargs_np={
            "dim": axis,
            "keepdim": keepdim,
        },
        frontend_method_data=frontend_method_data,
        init_flags=init_flags,
        method_flags=method_flags,
        frontend=frontend,
        on_device=on_device,
    )


# argmin
@handle_frontend_method(
    class_tree=CLASS_TREE,
    init_tree="torch.tensor",
    method_name="argmin",
    dtype_input_axis=helpers.dtype_values_axis(
        available_dtypes=helpers.get_dtypes("numeric"),
        force_int_axis=True,
        min_num_dims=1,
        max_num_dims=3,
        min_dim_size=1,
        max_dim_size=3,
        min_value=1,
        max_value=5,
        valid_axis=True,
        allow_neg_axes=True,
    ),
    keepdim=st.booleans(),
)
def test_torch_instance_argmin(
    dtype_input_axis,
    keepdim,
    frontend_method_data,
    init_flags,
    method_flags,
    frontend,
    on_device,
):
    input_dtype, x, axis = dtype_input_axis
    helpers.test_frontend_method(
        init_input_dtypes=input_dtype,
        init_all_as_kwargs_np={
            "data": x[0],
        },
        method_input_dtypes=input_dtype,
        method_all_as_kwargs_np={
            "dim": axis,
            "keepdim": keepdim,
        },
        frontend_method_data=frontend_method_data,
        init_flags=init_flags,
        method_flags=method_flags,
        frontend=frontend,
        on_device=on_device,
    )


# argsort
@handle_frontend_method(
    class_tree=CLASS_TREE,
    init_tree="torch.tensor",
    method_name="argsort",
    dtype_input_axis=helpers.dtype_values_axis(
        available_dtypes=helpers.get_dtypes("numeric"),
        force_int_axis=True,
        min_num_dims=1,
        max_num_dims=3,
        min_dim_size=1,
        max_dim_size=3,
        min_value=1,
        max_value=5,
        valid_axis=True,
        allow_neg_axes=True,
    ),
    descending=st.booleans(),
)
def test_torch_instance_argsort(
    dtype_input_axis,
    descending,
    frontend_method_data,
    init_flags,
    method_flags,
    frontend,
    on_device,
):
    input_dtype, x, axis = dtype_input_axis
    helpers.test_frontend_method(
        init_input_dtypes=input_dtype,
        init_all_as_kwargs_np={
            "data": x[0],
        },
        method_input_dtypes=input_dtype,
        method_all_as_kwargs_np={
            "dim": axis,
            "descending": descending,
        },
        frontend_method_data=frontend_method_data,
        init_flags=init_flags,
        method_flags=method_flags,
        frontend=frontend,
        on_device=on_device,
    )


# arccosh
@handle_frontend_method(
    class_tree=CLASS_TREE,
    init_tree="torch.tensor",
    method_name="arccosh",
    dtype_and_x=helpers.dtype_and_values(
        min_value=-1.0,
        max_value=1.0,
        available_dtypes=helpers.get_dtypes("float"),
    ),
)
def test_torch_instance_arccosh(
    dtype_and_x,
    frontend_method_data,
    init_flags,
    method_flags,
    frontend,
    on_device,
):
    input_dtype, x = dtype_and_x
    helpers.test_frontend_method(
        init_input_dtypes=input_dtype,
        init_all_as_kwargs_np={
            "data": x[0],
        },
        method_input_dtypes=[],
        method_all_as_kwargs_np={},
        frontend_method_data=frontend_method_data,
        init_flags=init_flags,
        method_flags=method_flags,
        frontend=frontend,
        on_device=on_device,
    )


# ceil
@handle_frontend_method(
    class_tree=CLASS_TREE,
    init_tree="torch.tensor",
    method_name="ceil",
    dtype_and_x=helpers.dtype_and_values(
        available_dtypes=helpers.get_dtypes("float"),
    ),
)
def test_torch_instance_ceil(
    dtype_and_x,
    frontend_method_data,
    init_flags,
    method_flags,
    frontend,
    on_device,
):
    input_dtype, x = dtype_and_x
    helpers.test_frontend_method(
        init_input_dtypes=input_dtype,
        init_all_as_kwargs_np={
            "data": x[0],
        },
        method_input_dtypes=input_dtype,
        method_all_as_kwargs_np={},
        frontend_method_data=frontend_method_data,
        init_flags=init_flags,
        method_flags=method_flags,
        frontend=frontend,
        on_device=on_device,
    )


# argwhere
@handle_frontend_method(
    class_tree=CLASS_TREE,
    init_tree="torch.tensor",
    method_name="argwhere",
    dtype_and_x=helpers.dtype_and_values(
        available_dtypes=helpers.get_dtypes("valid"),
    ),
)
def test_torch_instance_argwhere(
    dtype_and_x,
    frontend_method_data,
    init_flags,
    method_flags,
    frontend,
    on_device,
):
    input_dtype, x = dtype_and_x
    helpers.test_frontend_method(
        init_input_dtypes=input_dtype,
        init_all_as_kwargs_np={
            "data": x[0],
        },
        method_input_dtypes=input_dtype,
        method_all_as_kwargs_np={},
        frontend_method_data=frontend_method_data,
        init_flags=init_flags,
        method_flags=method_flags,
        frontend=frontend,
        on_device=on_device,
    )


# size
@handle_frontend_method(
    class_tree=CLASS_TREE,
    init_tree="torch.tensor",
    method_name="size",
    dtype_and_x=helpers.dtype_and_values(
        available_dtypes=helpers.get_dtypes("valid"),
        shape=st.shared(helpers.get_shape(min_num_dims=1), key="shape"),
    ),
    dim=helpers.get_axis(
        shape=st.shared(helpers.get_shape(min_num_dims=1), key="shape"),
        force_int=True,
    ),
)
def test_torch_instance_size(
    dtype_and_x,
    dim,
    frontend_method_data,
    init_flags,
    method_flags,
    frontend,
    on_device,
):
    input_dtype, x = dtype_and_x
    helpers.test_frontend_method(
        init_input_dtypes=input_dtype,
        init_all_as_kwargs_np={
            "data": x[0],
        },
        method_input_dtypes=input_dtype,
        method_all_as_kwargs_np={
            "dim": dim,
        },
        frontend_method_data=frontend_method_data,
        init_flags=init_flags,
        method_flags=method_flags,
        frontend=frontend,
        on_device=on_device,
    )


# min
@handle_frontend_method(
    class_tree=CLASS_TREE,
    init_tree="torch.tensor",
    method_name="min",
    dtype_x=helpers.dtype_and_values(
        available_dtypes=helpers.get_dtypes("float"),
    ),
)
def test_torch_instance_min(
    dtype_x,
    frontend,
    frontend_method_data,
    init_flags,
    method_flags,
    on_device,
):
    input_dtype, x = dtype_x
    helpers.test_frontend_method(
        init_input_dtypes=input_dtype,
        init_all_as_kwargs_np={
            "data": x[0],
        },
        method_input_dtypes=input_dtype,
        method_all_as_kwargs_np={},
        frontend_method_data=frontend_method_data,
        init_flags=init_flags,
        method_flags=method_flags,
        frontend=frontend,
        on_device=on_device,
    )


@st.composite
def _get_dtype_and_multiplicative_matrices(draw):
    return draw(
        st.one_of(
            _get_dtype_input_and_matrices(),
            _get_dtype_and_3dbatch_matrices(),
        )
    )


# matmul
@handle_frontend_method(
    class_tree=CLASS_TREE,
    init_tree="torch.tensor",
    method_name="matmul",
    dtype_tensor1_tensor2=_get_dtype_and_multiplicative_matrices(),
)
def test_torch_instance_matmul(
    dtype_tensor1_tensor2,
    frontend_method_data,
    init_flags,
    method_flags,
    frontend,
    on_device,
):
    dtype, tensor1, tensor2 = dtype_tensor1_tensor2
    helpers.test_frontend_method(
        init_input_dtypes=dtype,
        init_all_as_kwargs_np={
            "data": tensor1,
        },
        method_input_dtypes=dtype,
        method_all_as_kwargs_np={"other": tensor2},
        frontend_method_data=frontend_method_data,
        init_flags=init_flags,
        method_flags=method_flags,
        frontend=frontend,
        on_device=on_device,
    )


@st.composite
def _array_idxes_n_dtype(draw, **kwargs):
    num_dims = draw(helpers.ints(min_value=1, max_value=4))
    dtype, x = draw(
        helpers.dtype_and_values(
            **kwargs, min_num_dims=num_dims, max_num_dims=num_dims, shared_dtype=True
        )
    )
    idxes = draw(
        st.lists(
            helpers.ints(min_value=0, max_value=num_dims - 1),
            min_size=num_dims,
            max_size=num_dims,
            unique=True,
        )
    )
    return x, idxes, dtype


# permute
@handle_frontend_method(
    class_tree=CLASS_TREE,
    init_tree="torch.tensor",
    method_name="permute",
    dtype_values_axis=_array_idxes_n_dtype(
        available_dtypes=helpers.get_dtypes("float"),
    ),
    unpack_dims=st.booleans(),
)
def test_torch_instance_permute(
    dtype_values_axis,
    frontend_method_data,
    init_flags,
    method_flags,
    frontend,
    on_device,
):
    x, idxes, dtype = dtype_values_axis
    unpack_dims = True
    if unpack_dims:
        method_flags.num_positional_args = len(idxes) + 1
        dims = {}
        i = 0
        for x_ in idxes:
            dims["x{}".format(i)] = x_
            i += 1
    else:
        dims = {
            "dims": tuple(idxes),
        }
    helpers.test_frontend_method(
        init_input_dtypes=dtype,
        init_all_as_kwargs_np={
            "data": x[0],
        },
        method_input_dtypes=dtype,
        method_all_as_kwargs_np=dims,
        frontend_method_data=frontend_method_data,
        init_flags=init_flags,
        method_flags=method_flags,
        frontend=frontend,
        on_device=on_device,
    )


# mean
@handle_frontend_method(
    class_tree=CLASS_TREE,
    init_tree="torch.tensor",
    method_name="mean",
    dtype_x=helpers.dtype_and_values(
        available_dtypes=helpers.get_dtypes("float"),
        min_value=-1e04,
        max_value=1e04,
    ),
)
def test_torch_instance_mean(
    dtype_x,
    frontend,
    frontend_method_data,
    init_flags,
    method_flags,
    on_device,
):
    input_dtype, x = dtype_x
    helpers.test_frontend_method(
        init_input_dtypes=input_dtype,
        init_all_as_kwargs_np={
            "data": x[0],
        },
        method_input_dtypes=input_dtype,
        method_all_as_kwargs_np={},
        frontend_method_data=frontend_method_data,
        init_flags=init_flags,
        method_flags=method_flags,
        frontend=frontend,
        on_device=on_device,
    )


# nanmean
@handle_frontend_method(
    class_tree=CLASS_TREE,
    init_tree="torch.tensor",
    method_name="nanmean",
    dtype_x=helpers.dtype_and_values(
        available_dtypes=helpers.get_dtypes("float"),
        min_value=-1e04,
        max_value=1e04,
    ),
)
def test_torch_instance_nanmean(
    dtype_x,
    frontend,
    frontend_method_data,
    init_flags,
    method_flags,
    on_device,
):
    input_dtype, x = dtype_x
    helpers.test_frontend_method(
        init_input_dtypes=input_dtype,
        init_all_as_kwargs_np={
            "data": x[0],
        },
        method_input_dtypes=input_dtype,
        method_all_as_kwargs_np={},
        frontend_method_data=frontend_method_data,
        init_flags=init_flags,
        method_flags=method_flags,
        frontend=frontend,
        on_device=on_device,
    )


# median
@handle_frontend_method(
    class_tree=CLASS_TREE,
    init_tree="torch.tensor",
    method_name="median",
    dtype_input_axis=helpers.dtype_values_axis(
        available_dtypes=helpers.get_dtypes("float"),
        min_num_dims=1,
        valid_axis=True,
        force_int_axis=True,
    ),
    keepdim=st.booleans(),
)
def test_torch_instance_median(
    dtype_input_axis,
    keepdim,
    frontend,
    frontend_method_data,
    init_flags,
    method_flags,
    on_device,
):
    input_dtype, x, axis = dtype_input_axis
    helpers.test_frontend_method(
        init_input_dtypes=input_dtype,
        init_all_as_kwargs_np={
            "data": x[0],
        },
        method_input_dtypes=input_dtype,
        method_all_as_kwargs_np={
            "dim": axis,
            "keepdim": keepdim,
        },
        frontend_method_data=frontend_method_data,
        init_flags=init_flags,
        method_flags=method_flags,
        frontend=frontend,
        on_device=on_device,
    )


# transpose
@handle_frontend_method(
    class_tree=CLASS_TREE,
    init_tree="torch.tensor",
    method_name="transpose",
    dtype_value=helpers.dtype_and_values(
        available_dtypes=helpers.get_dtypes("valid"),
        shape=st.shared(helpers.get_shape(min_num_dims=1), key="shape"),
    ),
    dim0=helpers.get_axis(
        shape=st.shared(helpers.get_shape(), key="shape"),
        allow_neg=True,
        force_int=True,
    ),
    dim1=helpers.get_axis(
        shape=st.shared(helpers.get_shape(), key="shape"),
        allow_neg=True,
        force_int=True,
    ),
)
def test_torch_instance_transpose(
    dtype_value,
    dim0,
    dim1,
    frontend_method_data,
    init_flags,
    method_flags,
    frontend,
    on_device,
):
    input_dtype, x = dtype_value
    helpers.test_frontend_method(
        init_input_dtypes=input_dtype,
        init_all_as_kwargs_np={
            "data": x[0],
        },
        method_input_dtypes=input_dtype,
        method_all_as_kwargs_np={"dim0": dim0, "dim1": dim1},
        frontend_method_data=frontend_method_data,
        init_flags=init_flags,
        method_flags=method_flags,
        frontend=frontend,
        on_device=on_device,
    )


# transpose_
@handle_frontend_method(
    class_tree=CLASS_TREE,
    init_tree="torch.tensor",
    method_name="transpose_",
    dtype_value=helpers.dtype_and_values(
        available_dtypes=helpers.get_dtypes("valid"),
        shape=st.shared(helpers.get_shape(min_num_dims=1), key="shape"),
    ),
    dim0=helpers.get_axis(
        shape=st.shared(helpers.get_shape(), key="shape"),
        allow_neg=True,
        force_int=True,
    ),
    dim1=helpers.get_axis(
        shape=st.shared(helpers.get_shape(), key="shape"),
        allow_neg=True,
        force_int=True,
    ),
)
def test_torch_instance_transpose_(
    dtype_value,
    dim0,
    dim1,
    frontend_method_data,
    init_flags,
    method_flags,
    frontend,
    on_device,
):
    input_dtype, x = dtype_value
    helpers.test_frontend_method(
        init_input_dtypes=input_dtype,
        init_all_as_kwargs_np={
            "data": x[0],
        },
        method_input_dtypes=input_dtype,
        method_all_as_kwargs_np={
            "dim0": dim0,
            "dim1": dim1,
        },
        frontend_method_data=frontend_method_data,
        init_flags=init_flags,
        method_flags=method_flags,
        frontend=frontend,
        on_device=on_device,
    )


# t
@handle_frontend_method(
    class_tree=CLASS_TREE,
    init_tree="torch.tensor",
    method_name="t",
    dtype_and_x=helpers.dtype_and_values(
        available_dtypes=helpers.get_dtypes("valid"),
        shape=helpers.get_shape(min_num_dims=2, max_num_dims=2),
    ),
)
def test_torch_instance_t(
    dtype_and_x,
    frontend_method_data,
    init_flags,
    method_flags,
    frontend,
    on_device,
):
    input_dtype, x = dtype_and_x
    helpers.test_frontend_method(
        init_input_dtypes=input_dtype,
        init_all_as_kwargs_np={
            "data": x[0],
        },
        method_input_dtypes=input_dtype,
        method_all_as_kwargs_np={},
        frontend_method_data=frontend_method_data,
        init_flags=init_flags,
        method_flags=method_flags,
        frontend=frontend,
        on_device=on_device,
    )


# flatten
@handle_frontend_method(
    class_tree=CLASS_TREE,
    init_tree="torch.tensor",
    method_name="flatten",
    dtype_value=helpers.dtype_and_values(
        available_dtypes=helpers.get_dtypes("valid"),
        shape=st.shared(helpers.get_shape(), key="shape"),
    ),
    axes=helpers.get_axis(
        shape=st.shared(helpers.get_shape(), key="shape"),
        min_size=2,
        max_size=2,
        unique=False,
        force_tuple=True,
    ),
)
def test_torch_instance_flatten(
    dtype_value,
    axes,
    frontend_method_data,
    init_flags,
    method_flags,
    frontend,
    on_device,
):
    input_dtype, x = dtype_value
    helpers.test_frontend_method(
        init_input_dtypes=input_dtype,
        init_all_as_kwargs_np={
            "data": x[0],
        },
        method_input_dtypes=input_dtype,
        method_all_as_kwargs_np={
            "start_dim": axes[0],
            "end_dim": axes[1],
        },
        frontend_method_data=frontend_method_data,
        init_flags=init_flags,
        method_flags=method_flags,
        frontend=frontend,
        on_device=on_device,
    )


# cumsum
@handle_frontend_method(
    class_tree=CLASS_TREE,
    init_tree="torch.tensor",
    method_name="cumsum",
    dtype_value=helpers.dtype_and_values(
        available_dtypes=helpers.get_dtypes("valid"),
        shape=st.shared(helpers.get_shape(min_num_dims=1), key="shape"),
    ),
    dim=helpers.get_axis(
        shape=st.shared(helpers.get_shape(), key="shape"),
        allow_neg=True,
        force_int=True,
    ),
    dtypes=_dtypes(),
)
def test_torch_instance_cumsum(
    dtype_value,
    dim,
    dtypes,
    frontend_method_data,
    init_flags,
    method_flags,
    frontend,
    on_device,
):
    input_dtype, x = dtype_value
    helpers.test_frontend_method(
        init_input_dtypes=input_dtype,
        init_all_as_kwargs_np={
            "data": x[0],
        },
        method_input_dtypes=dtypes,
        method_all_as_kwargs_np={
            "dim": dim,
            "dtype": dtypes[0],
        },
        frontend_method_data=frontend_method_data,
        init_flags=init_flags,
        method_flags=method_flags,
        frontend=frontend,
        on_device=on_device,
    )


# cumsum_
@handle_frontend_method(
    class_tree=CLASS_TREE,
    init_tree="torch.tensor",
    method_name="cumsum_",
    dtype_value=helpers.dtype_and_values(
        available_dtypes=helpers.get_dtypes("numeric"),
        shape=st.shared(helpers.get_shape(min_num_dims=1), key="shape"),
    ),
    dim=helpers.get_axis(
        shape=st.shared(helpers.get_shape(), key="shape"),
        allow_neg=True,
        force_int=True,
    ),
)
def test_torch_instance_cumsum_(
    dtype_value,
    dim,
    frontend_method_data,
    init_flags,
    method_flags,
    frontend,
    on_device,
):
    input_dtype, x = dtype_value
    helpers.test_frontend_method(
        init_input_dtypes=input_dtype,
        init_all_as_kwargs_np={
            "data": x[0],
        },
        method_input_dtypes=input_dtype,
        method_all_as_kwargs_np={
            "dim": dim,
            "dtype": input_dtype[0],
        },
        frontend_method_data=frontend_method_data,
        init_flags=init_flags,
        method_flags=method_flags,
        frontend=frontend,
        on_device=on_device,
    )


# sort
@handle_frontend_method(
    class_tree=CLASS_TREE,
    init_tree="torch.tensor",
    method_name="sort",
    dtype_value=helpers.dtype_and_values(
        available_dtypes=helpers.get_dtypes("valid"),
        shape=st.shared(helpers.get_shape(min_num_dims=1), key="shape"),
    ),
    dim=helpers.get_axis(
        shape=st.shared(helpers.get_shape(), key="shape"),
        allow_neg=True,
        force_int=True,
    ),
    descending=st.booleans(),
)
def test_torch_instance_sort(
    dtype_value,
    dim,
    descending,
    frontend_method_data,
    init_flags,
    method_flags,
    frontend,
    on_device,
):
    input_dtype, x = dtype_value
    helpers.test_frontend_method(
        init_input_dtypes=input_dtype,
        init_all_as_kwargs_np={
            "data": x[0],
        },
        method_input_dtypes=input_dtype,
        method_all_as_kwargs_np={
            "dim": dim,
            "descending": descending,
        },
        frontend_method_data=frontend_method_data,
        init_flags=init_flags,
        method_flags=method_flags,
        frontend=frontend,
        on_device=on_device,
    )


# sigmoid
@handle_frontend_method(
    class_tree=CLASS_TREE,
    init_tree="torch.tensor",
    method_name="sigmoid",
    dtype_x=helpers.dtype_and_values(
        available_dtypes=helpers.get_dtypes("float"),
    ),
)
def test_torch_instance_sigmoid(
    dtype_x,
    frontend_method_data,
    init_flags,
    method_flags,
    frontend,
    on_device,
):
    input_dtype, x = dtype_x
    helpers.test_frontend_method(
        init_input_dtypes=input_dtype,
        init_all_as_kwargs_np={
            "data": x[0],
        },
        method_input_dtypes=input_dtype,
        method_all_as_kwargs_np={},
        frontend_method_data=frontend_method_data,
        init_flags=init_flags,
        method_flags=method_flags,
        frontend=frontend,
        on_device=on_device,
    )


# sigmoid
@handle_frontend_method(
    class_tree=CLASS_TREE,
    init_tree="torch.tensor",
    method_name="sigmoid_",
    dtype_x=helpers.dtype_and_values(
        available_dtypes=helpers.get_dtypes("float"),
    ),
)
def test_torch_instance_sigmoid_(
    dtype_x,
    frontend_method_data,
    init_flags,
    method_flags,
    frontend,
    on_device,
):
    input_dtype, x = dtype_x
    helpers.test_frontend_method(
        init_input_dtypes=input_dtype,
        init_all_as_kwargs_np={
            "data": x[0],
        },
        method_input_dtypes=input_dtype,
        method_all_as_kwargs_np={},
        frontend_method_data=frontend_method_data,
        init_flags=init_flags,
        method_flags=method_flags,
        frontend=frontend,
        on_device=on_device,
    )


# softmax
@handle_frontend_method(
    class_tree=CLASS_TREE,
    init_tree="torch.tensor",
    method_name="softmax",
    dtype_x_and_axis=helpers.dtype_values_axis(
        available_dtypes=helpers.get_dtypes("float"),
        min_num_dims=1,
        max_axes_size=1,
        force_int_axis=True,
        valid_axis=True,
    ),
    dtype=helpers.get_dtypes("float", full=False),
)
def test_torch_instance_softmax(
    dtype_x_and_axis,
    dtype,
    frontend_method_data,
    init_flags,
    method_flags,
    frontend,
    on_device,
):
    input_dtype, x, axis = dtype_x_and_axis
    helpers.test_frontend_method(
        init_input_dtypes=input_dtype,
        init_all_as_kwargs_np={
            "data": x[0],
        },
        method_input_dtypes=input_dtype,
        method_all_as_kwargs_np={
            "dim": axis,
            "dtype": dtype[0],
        },
        frontend_method_data=frontend_method_data,
        init_flags=init_flags,
        method_flags=method_flags,
        frontend=frontend,
        on_device=on_device,
    )


@st.composite
def _repeat_helper(draw):
    shape = draw(
        helpers.get_shape(
            min_num_dims=1, max_num_dims=5, min_dim_size=2, max_dim_size=10
        )
    )

    input_dtype, x = draw(
        helpers.dtype_and_values(
            available_dtypes=helpers.get_dtypes("valid"),
            shape=shape,
        )
    )

    repeats = draw(st.lists(st.integers(min_value=1, max_value=5), min_size=len(shape)))
    return input_dtype, x, repeats


# repeat
@handle_frontend_method(
    class_tree=CLASS_TREE,
    init_tree="torch.tensor",
    method_name="repeat",
    dtype_x_repeats=_repeat_helper(),
    unpack_repeat=st.booleans(),
)
def test_torch_instance_repeat(
    dtype_x_repeats,
    unpack_repeat,
    frontend_method_data,
    init_flags,
    method_flags,
    frontend,
    on_device,
):
    input_dtype, x, repeats = dtype_x_repeats
    repeat = {
        "repeats": repeats,
    }
    if unpack_repeat:
        method_flags.num_positional_args = len(repeat["repeats"]) + 1
        for i, x_ in enumerate(repeat["repeats"]):
            repeat["x{}".format(i)] = x_
    helpers.test_frontend_method(
        init_input_dtypes=input_dtype,
        init_all_as_kwargs_np={
            "data": x[0],
        },
        method_input_dtypes=input_dtype,
        method_all_as_kwargs_np=repeat,
        frontend_method_data=frontend_method_data,
        init_flags=init_flags,
        method_flags=method_flags,
        frontend=frontend,
        on_device=on_device,
    )


# unbind
@handle_frontend_method(
    class_tree=CLASS_TREE,
    init_tree="torch.tensor",
    method_name="unbind",
    dtype_value_axis=helpers.dtype_values_axis(
        available_dtypes=helpers.get_dtypes("numeric"),
        min_num_dims=1,
        valid_axis=True,
        force_int_axis=True,
    ),
)
def test_torch_instance_unbind(
    dtype_value_axis,
    frontend_method_data,
    init_flags,
    method_flags,
    frontend,
    on_device,
):
    input_dtypes, x, axis = dtype_value_axis
    helpers.test_frontend_method(
        init_input_dtypes=input_dtypes,
        init_all_as_kwargs_np={
            "data": x[0],
        },
        method_input_dtypes=input_dtypes,
        method_all_as_kwargs_np={
            "dim": axis,
        },
        frontend_method_data=frontend_method_data,
        init_flags=init_flags,
        method_flags=method_flags,
        frontend=frontend,
        on_device=on_device,
    )


# __eq__
@handle_frontend_method(
    class_tree=CLASS_TREE,
    init_tree="torch.tensor",
    method_name="__eq__",
    dtype_and_x=helpers.dtype_and_values(
        available_dtypes=helpers.get_dtypes("float"),
        num_arrays=2,
        min_value=-1e04,
        max_value=1e04,
        allow_inf=False,
    ),
)
def test_torch_special_eq(
    dtype_and_x,
    frontend_method_data,
    init_flags,
    method_flags,
    frontend,
    on_device,
):
    input_dtype, x = dtype_and_x
    helpers.test_frontend_method(
        init_input_dtypes=input_dtype,
        init_all_as_kwargs_np={
            "data": x[0],
        },
        method_input_dtypes=input_dtype,
        method_all_as_kwargs_np={
            "other": x[1],
        },
        frontend_method_data=frontend_method_data,
        init_flags=init_flags,
        method_flags=method_flags,
        frontend=frontend,
        on_device=on_device,
    )


# inverse
@handle_frontend_method(
    class_tree=CLASS_TREE,
    init_tree="torch.tensor",
    method_name="inverse",
    dtype_and_x=helpers.dtype_and_values(
        available_dtypes=helpers.get_dtypes("float"),
        min_num_dims=2,
    ).filter(lambda s: s[1][0].shape[-1] == s[1][0].shape[-2]),
)
def test_torch_instance_inverse(
    dtype_and_x,
    frontend_method_data,
    init_flags,
    method_flags,
    frontend,
    on_device,
):
    input_dtype, x = dtype_and_x
    helpers.test_frontend_method(
        init_input_dtypes=input_dtype,
        init_all_as_kwargs_np={
            "data": x[0],
        },
        method_input_dtypes=input_dtype,
        method_all_as_kwargs_np={},
        frontend_method_data=frontend_method_data,
        init_flags=init_flags,
        method_flags=method_flags,
        frontend=frontend,
        on_device=on_device,
    )


# neg
@handle_frontend_method(
    class_tree=CLASS_TREE,
    init_tree="torch.tensor",
    method_name="neg",
    dtype_and_x=helpers.dtype_and_values(
        available_dtypes=helpers.get_dtypes("float"),
        min_value=-1e04,
        max_value=1e04,
        allow_inf=False,
    ),
)
def test_torch_instance_neg(
    dtype_and_x,
    frontend,
    frontend_method_data,
    init_flags,
    method_flags,
    on_device,
):
    input_dtype, x = dtype_and_x
    helpers.test_frontend_method(
        init_input_dtypes=input_dtype,
        init_all_as_kwargs_np={
            "data": x[0],
        },
        method_input_dtypes=input_dtype,
        method_all_as_kwargs_np={},
        frontend_method_data=frontend_method_data,
        init_flags=init_flags,
        method_flags=method_flags,
        frontend=frontend,
        on_device=on_device,
    )


# __neg__
@handle_frontend_method(
    class_tree=CLASS_TREE,
    init_tree="torch.tensor",
    method_name="__neg__",
    dtype_and_x=helpers.dtype_and_values(
        available_dtypes=helpers.get_dtypes("float"),
        min_value=-1e04,
        max_value=1e04,
        allow_inf=False,
    ),
)
def test_torch_special_neg(
    dtype_and_x,
    frontend_method_data,
    init_flags,
    method_flags,
    frontend,
    on_device,
):
    input_dtype, x = dtype_and_x
    helpers.test_frontend_method(
        init_input_dtypes=input_dtype,
        init_all_as_kwargs_np={
            "data": x[0],
        },
        method_input_dtypes=input_dtype,
        method_all_as_kwargs_np={},
        frontend_method_data=frontend_method_data,
        init_flags=init_flags,
        method_flags=method_flags,
        frontend=frontend,
        on_device=on_device,
    )


# int
@handle_frontend_method(
    class_tree=CLASS_TREE,
    init_tree="torch.tensor",
    method_name="int",
    dtype_and_x=helpers.dtype_and_values(
        available_dtypes=helpers.get_dtypes("integer"),
    ),
)
def test_torch_instance_int(
    dtype_and_x,
    frontend_method_data,
    init_flags,
    method_flags,
    frontend,
    on_device,
):
    input_dtype, x = dtype_and_x
    helpers.test_frontend_method(
        init_input_dtypes=input_dtype,
        init_all_as_kwargs_np={
            "data": x[0],
        },
        method_input_dtypes=input_dtype,
        method_all_as_kwargs_np={},
        frontend_method_data=frontend_method_data,
        init_flags=init_flags,
        method_flags=method_flags,
        frontend=frontend,
        on_device=on_device,
    )


# half
@handle_frontend_method(
    class_tree=CLASS_TREE,
    init_tree="torch.tensor",
    method_name="half",
    dtype_and_x=helpers.dtype_and_values(
        available_dtypes=helpers.get_dtypes("valid"),
    ),
)
def test_torch_instance_half(
    dtype_and_x,
    frontend_method_data,
    init_flags,
    method_flags,
    frontend,
    on_device,
):
    input_dtype, x = dtype_and_x
    helpers.test_frontend_method(
        init_input_dtypes=input_dtype,
        init_all_as_kwargs_np={
            "data": x[0],
        },
        method_input_dtypes=input_dtype,
        method_all_as_kwargs_np={},
        frontend_method_data=frontend_method_data,
        init_flags=init_flags,
        method_flags=method_flags,
        frontend=frontend,
        on_device=on_device,
    )


# bool
@handle_frontend_method(
    class_tree=CLASS_TREE,
    init_tree="torch.tensor",
    method_name="bool",
    dtype_and_x=helpers.dtype_and_values(
        available_dtypes=helpers.get_dtypes("integer"),
    ),
)
def test_torch_instance_bool(
    dtype_and_x,
    frontend_method_data,
    init_flags,
    method_flags,
    frontend,
    on_device,
):
    input_dtype, x = dtype_and_x
    helpers.test_frontend_method(
        init_input_dtypes=input_dtype,
        init_all_as_kwargs_np={
            "data": x[0],
        },
        method_input_dtypes=input_dtype,
        method_all_as_kwargs_np={},
        frontend_method_data=frontend_method_data,
        init_flags=init_flags,
        method_flags=method_flags,
        frontend=frontend,
        on_device=on_device,
    )


# type
@handle_frontend_method(
    class_tree=CLASS_TREE,
    init_tree="torch.tensor",
    method_name="type",
    dtype_and_x=helpers.dtype_and_values(
        available_dtypes=helpers.get_dtypes("valid"),
    ),
    dtype=helpers.get_dtypes("valid", full=False),
)
def test_torch_instance_type(
    dtype_and_x,
    dtype,
    frontend_method_data,
    init_flags,
    method_flags,
    frontend,
    on_device,
):
    input_dtype, x = dtype_and_x
    helpers.test_frontend_method(
        init_input_dtypes=input_dtype,
        init_all_as_kwargs_np={
            "data": x[0],
        },
        method_input_dtypes=input_dtype,
        method_all_as_kwargs_np={
            "dtype": dtype[0],
        },
        frontend_method_data=frontend_method_data,
        init_flags=init_flags,
        method_flags=method_flags,
        frontend=frontend,
        on_device=on_device,
    )


# type_as
@handle_frontend_method(
    class_tree=CLASS_TREE,
    init_tree="torch.tensor",
    method_name="type_as",
    dtype_and_x=helpers.dtype_and_values(
        available_dtypes=helpers.get_dtypes("valid"),
        num_arrays=2,
    ),
)
def test_torch_instance_type_as(
    dtype_and_x,
    frontend_method_data,
    init_flags,
    method_flags,
    frontend,
    on_device,
):
    input_dtype, x = dtype_and_x
    helpers.test_frontend_method(
        init_input_dtypes=input_dtype,
        init_all_as_kwargs_np={
            "data": x[0],
        },
        method_input_dtypes=input_dtype,
        method_all_as_kwargs_np={
            "other": x[1],
        },
        frontend_method_data=frontend_method_data,
        init_flags=init_flags,
        method_flags=method_flags,
        frontend=frontend,
        on_device=on_device,
    )


# byte
@handle_frontend_method(
    class_tree=CLASS_TREE,
    init_tree="torch.tensor",
    method_name="byte",
    dtype_and_x=helpers.dtype_and_values(
        available_dtypes=helpers.get_dtypes("valid"),
    ),
)
def test_torch_instance_byte(
    dtype_and_x,
    frontend_method_data,
    init_flags,
    method_flags,
    frontend,
    on_device,
):
    input_dtype, x = dtype_and_x
    helpers.test_frontend_method(
        init_input_dtypes=input_dtype,
        init_all_as_kwargs_np={
            "data": x[0],
        },
        method_input_dtypes=input_dtype,
        method_all_as_kwargs_np={},
        frontend_method_data=frontend_method_data,
        init_flags=init_flags,
        method_flags=method_flags,
        frontend=frontend,
        on_device=on_device,
    )


# ne
@handle_frontend_method(
    class_tree=CLASS_TREE,
    init_tree="torch.tensor",
    method_name="ne",
    dtype_and_x=helpers.dtype_and_values(
        available_dtypes=helpers.get_dtypes("float"),
        num_arrays=2,
        min_value=-1e04,
        max_value=1e04,
        allow_inf=False,
    ),
)
def test_torch_instance_ne(
    dtype_and_x,
    frontend_method_data,
    init_flags,
    method_flags,
    frontend,
    on_device,
):
    input_dtype, x = dtype_and_x
    helpers.test_frontend_method(
        init_input_dtypes=input_dtype,
        init_all_as_kwargs_np={
            "data": x[0],
        },
        method_input_dtypes=input_dtype,
        method_all_as_kwargs_np={
            "other": x[1],
        },
        frontend_method_data=frontend_method_data,
        init_flags=init_flags,
        method_flags=method_flags,
        frontend=frontend,
        on_device=on_device,
    )


# squeeze
@handle_frontend_method(
    class_tree=CLASS_TREE,
    init_tree="torch.tensor",
    method_name="squeeze",
    dtype_value=helpers.dtype_and_values(
        available_dtypes=helpers.get_dtypes("valid"),
        shape=st.shared(helpers.get_shape(min_num_dims=1), key="shape"),
    ),
    dim=helpers.get_shape(min_num_dims=1),
)
def test_torch_instance_squeeze(
    dtype_value,
    dim,
    frontend_method_data,
    init_flags,
    method_flags,
    frontend,
    on_device,
):
    input_dtype, x = dtype_value
    helpers.test_frontend_method(
        init_input_dtypes=input_dtype,
        init_all_as_kwargs_np={
            "data": x[0],
        },
        method_input_dtypes=input_dtype,
        method_all_as_kwargs_np={
            "dim": dim,
        },
        frontend_method_data=frontend_method_data,
        init_flags=init_flags,
        method_flags=method_flags,
        frontend=frontend,
        on_device=on_device,
    )


# flip
@handle_frontend_method(
    class_tree=CLASS_TREE,
    init_tree="torch.tensor",
    method_name="flip",
    dtype_values_axis=_array_idxes_n_dtype(
        available_dtypes=helpers.get_dtypes("float"),
    ),
)
def test_torch_instance_flip(
    dtype_values_axis,
    frontend_method_data,
    init_flags,
    method_flags,
    frontend,
    on_device,
):
    x, idxes, dtype = dtype_values_axis
    helpers.test_frontend_method(
        init_input_dtypes=dtype,
        init_all_as_kwargs_np={
            "data": x[0],
        },
        method_input_dtypes=dtype,
        method_all_as_kwargs_np={
            "dims": idxes,
        },
        frontend_method_data=frontend_method_data,
        init_flags=init_flags,
        method_flags=method_flags,
        frontend=frontend,
        on_device=on_device,
    )


# fliplr
@handle_frontend_method(
    class_tree=CLASS_TREE,
    init_tree="torch.tensor",
    method_name="fliplr",
    dtype_and_x=helpers.dtype_and_values(
        available_dtypes=helpers.get_dtypes("float"),
        min_num_dims=2,
    ),
)
def test_torch_instance_fliplr(
    dtype_and_x,
    frontend_method_data,
    init_flags,
    method_flags,
    frontend,
    on_device,
):
    dtype, x = dtype_and_x
    helpers.test_frontend_method(
        init_input_dtypes=dtype,
        init_all_as_kwargs_np={
            "data": x[0],
        },
        method_input_dtypes=dtype,
        method_all_as_kwargs_np={},
        frontend_method_data=frontend_method_data,
        init_flags=init_flags,
        method_flags=method_flags,
        frontend=frontend,
        on_device=on_device,
    )


# tril
@handle_frontend_method(
    class_tree=CLASS_TREE,
    init_tree="torch.tensor",
    method_name="tril",
    dtype_and_values=helpers.dtype_and_values(
        available_dtypes=helpers.get_dtypes("numeric"),
        min_num_dims=2,  # Torch requires this.
    ),
    diagonal=st.integers(min_value=-100, max_value=100),
)
def test_torch_instance_tril(
    dtype_and_values,
    diagonal,
    frontend_method_data,
    init_flags,
    method_flags,
    frontend,
    on_device,
):
    input_dtype, x = dtype_and_values
    helpers.test_frontend_method(
        init_input_dtypes=input_dtype,
        init_all_as_kwargs_np={
            "data": x[0],
        },
        method_input_dtypes=input_dtype,
        method_all_as_kwargs_np={
            "diagonal": diagonal,
        },
        frontend_method_data=frontend_method_data,
        init_flags=init_flags,
        method_flags=method_flags,
        frontend=frontend,
        on_device=on_device,
    )


# sqrt
@handle_frontend_method(
    class_tree=CLASS_TREE,
    init_tree="torch.tensor",
    method_name="sqrt",
    dtype_x=helpers.dtype_and_values(
        available_dtypes=helpers.get_dtypes("numeric"),
    ),
)
def test_torch_instance_sqrt(
    dtype_x,
    frontend,
    frontend_method_data,
    init_flags,
    method_flags,
    on_device,
):
    input_dtype, x = dtype_x
    helpers.test_frontend_method(
        init_input_dtypes=input_dtype,
        init_all_as_kwargs_np={"data": x[0]},
        method_input_dtypes=input_dtype,
        method_all_as_kwargs_np={},
        frontend_method_data=frontend_method_data,
        init_flags=init_flags,
        method_flags=method_flags,
        frontend=frontend,
        on_device=on_device,
    )


# sqrt_
@handle_frontend_method(
    class_tree=CLASS_TREE,
    init_tree="torch.tensor",
    method_name="sqrt_",
    dtype_x=helpers.dtype_and_values(
        available_dtypes=helpers.get_dtypes("float"),
    ),
)
def test_torch_instance_sqrt_(
    dtype_x,
    frontend,
    frontend_method_data,
    init_flags,
    method_flags,
    on_device,
):
    input_dtype, x = dtype_x
    helpers.test_frontend_method(
        init_input_dtypes=input_dtype,
        init_all_as_kwargs_np={"data": x[0]},
        method_input_dtypes=input_dtype,
        method_all_as_kwargs_np={},
        frontend_method_data=frontend_method_data,
        init_flags=init_flags,
        method_flags=method_flags,
        frontend=frontend,
        on_device=on_device,
    )


# index_select
@handle_frontend_method(
    class_tree=CLASS_TREE,
    init_tree="torch.tensor",
    method_name="index_select",
    params_indices_others=helpers.array_indices_axis(
        array_dtypes=helpers.get_dtypes("valid"),
        indices_dtypes=["int64"],
        max_num_dims=1,
        indices_same_dims=True,
    ),
)
def test_torch_instance_index_select(
    params_indices_others,
    frontend_method_data,
    init_flags,
    method_flags,
    frontend,
    on_device,
):
    input_dtypes, input, indices, axis, batch_dims = params_indices_others
    helpers.test_frontend_method(
        init_input_dtypes=[input_dtypes[0]],
        init_all_as_kwargs_np={
            "data": input,
        },
        method_input_dtypes=[input_dtypes[1]],
        method_all_as_kwargs_np={
            "dim": axis,
            "index": indices,
        },
        frontend_method_data=frontend_method_data,
        init_flags=init_flags,
        method_flags=method_flags,
        frontend=frontend,
        on_device=on_device,
    )


@st.composite
def _arrays_dim_idx_n_dtypes(draw):
    num_dims = draw(st.shared(helpers.ints(min_value=1, max_value=4), key="num_dims"))
    num_arrays = 2
    common_shape = draw(
        helpers.lists(
            x=helpers.ints(min_value=2, max_value=3),
            min_size=num_dims - 1,
            max_size=num_dims - 1,
        )
    )
    _dim = draw(helpers.ints(min_value=0, max_value=num_dims - 1))
    unique_dims = draw(
        helpers.lists(
            x=helpers.ints(min_value=2, max_value=3),
            min_size=num_arrays,
            max_size=num_arrays,
        )
    )

    min_dim = min(unique_dims)
    max_dim = max(unique_dims)
    _idx = draw(
        helpers.array_values(
            shape=min_dim,
            dtype="int64",
            min_value=0,
            max_value=max_dim,
            exclude_min=False,
        )
    )

    xs = list()
    available_input_types = draw(helpers.get_dtypes("numeric"))
    input_dtypes = draw(
        helpers.array_dtypes(
            available_dtypes=available_input_types,
            num_arrays=num_arrays,
            shared_dtype=True,
        )
    )
    for ud, dt in zip(unique_dims, input_dtypes):
        x = draw(
            helpers.array_values(
                shape=common_shape[:_dim] + [ud] + common_shape[_dim:],
                dtype=dt,
                large_abs_safety_factor=2.5,
                small_abs_safety_factor=2.5,
                safety_factor_scale="log",
            )
        )
        xs.append(x)
    return xs, input_dtypes, _dim, _idx


# index_add
@handle_frontend_method(
    class_tree=CLASS_TREE,
    init_tree="torch.tensor",
    method_name="index_add_",
    xs_dtypes_dim_idx=_arrays_dim_idx_n_dtypes(),
    alpha=st.integers(min_value=1, max_value=2),
)
def test_torch_instance_index_add_(
    *,
    xs_dtypes_dim_idx,
    alpha,
    frontend_method_data,
    init_flags,
    method_flags,
    on_device,
    frontend,
):
    xs, input_dtypes, axis, indices = xs_dtypes_dim_idx
    if xs[0].shape[axis] < xs[1].shape[axis]:
        source, input = xs
    else:
        input, source = xs
    helpers.test_frontend_method(
        init_input_dtypes=[input_dtypes[0]],
        init_all_as_kwargs_np={
            "data": input,
        },
        method_input_dtypes=["int64", input_dtypes[1]],
        method_all_as_kwargs_np={
            "dim": axis,
            "index": indices,
            "source": source,
            "alpha": alpha,
        },
        frontend=frontend,
        frontend_method_data=frontend_method_data,
        init_flags=init_flags,
        method_flags=method_flags,
        on_device=on_device,
        rtol_=1e-03,
    )


@handle_frontend_method(
    class_tree=CLASS_TREE,
    init_tree="torch.tensor",
    method_name="index_add",
    xs_dtypes_dim_idx=_arrays_dim_idx_n_dtypes(),
    alpha=st.integers(min_value=1, max_value=2),
)
def test_torch_instance_index_add(
    *,
    xs_dtypes_dim_idx,
    alpha,
    frontend_method_data,
    init_flags,
    method_flags,
    on_device,
    frontend,
):
    xs, input_dtypes, axis, indices = xs_dtypes_dim_idx
    if xs[0].shape[axis] < xs[1].shape[axis]:
        source, input = xs
    else:
        input, source = xs
    helpers.test_frontend_method(
        init_input_dtypes=[input_dtypes[0]],
        init_all_as_kwargs_np={
            "data": input,
        },
        method_input_dtypes=["int64", input_dtypes[1]],
        method_all_as_kwargs_np={
            "dim": axis,
            "index": indices,
            "source": source,
            "alpha": alpha,
        },
        frontend=frontend,
        frontend_method_data=frontend_method_data,
        init_flags=init_flags,
        method_flags=method_flags,
        on_device=on_device,
        rtol_=1e-03,
    )


@st.composite
def _get_clamp_inputs(draw):
    shape = draw(
        helpers.get_shape(
            min_num_dims=1, max_num_dims=5, min_dim_size=2, max_dim_size=10
        )
    )
    x_dtype, x = draw(
        helpers.dtype_and_values(
            available_dtypes=helpers.get_dtypes("numeric"),
            shape=shape,
        )
    )
    min = draw(st.booleans())
    if min:
        max = draw(st.booleans())
        min = draw(
            helpers.array_values(
                dtype=x_dtype[0], shape=shape, min_value=0, max_value=25
            )
        )
        max = (
            draw(
                helpers.array_values(
                    dtype=x_dtype[0], shape=shape, min_value=26, max_value=50
                )
            )
            if max
            else None
        )
    else:
        min = None
        max = draw(
            helpers.array_values(
                dtype=x_dtype[0], shape=shape, min_value=26, max_value=50
            )
        )
    return x_dtype, x, min, max


# clamp
@handle_frontend_method(
    class_tree=CLASS_TREE,
    init_tree="torch.tensor",
    method_name="clamp",
    dtype_and_x_min_max=_get_clamp_inputs(),
)
def test_torch_instance_clamp(
    dtype_and_x_min_max,
    frontend,
    frontend_method_data,
    init_flags,
    method_flags,
    on_device,
):
    input_dtype, x, min, max = dtype_and_x_min_max
    helpers.test_frontend_method(
        init_input_dtypes=input_dtype,
        init_all_as_kwargs_np={
            "data": x[0],
        },
        method_input_dtypes=input_dtype,
        method_all_as_kwargs_np={"min": min, "max": max},
        frontend_method_data=frontend_method_data,
        init_flags=init_flags,
        method_flags=method_flags,
        frontend=frontend,
        on_device=on_device,
    )


# clamp_
@handle_frontend_method(
    class_tree=CLASS_TREE,
    init_tree="torch.tensor",
    method_name="clamp_",
    dtype_and_x_min_max=_get_clamp_inputs(),
)
def test_torch_instance_clamp_(
    dtype_and_x_min_max,
    frontend,
    frontend_method_data,
    init_flags,
    method_flags,
    on_device,
):
    input_dtype, x, min, max = dtype_and_x_min_max
    helpers.test_frontend_method(
        init_input_dtypes=input_dtype,
        init_all_as_kwargs_np={
            "data": x[0],
        },
        method_input_dtypes=input_dtype,
        method_all_as_kwargs_np={"min": min, "max": max},
        frontend_method_data=frontend_method_data,
        init_flags=init_flags,
        method_flags=method_flags,
        frontend=frontend,
        on_device=on_device,
    )


# clip
@handle_frontend_method(
    class_tree=CLASS_TREE,
    init_tree="torch.tensor",
    method_name="clip",
    input_and_ranges=_get_clamp_inputs(),
)
def test_torch_instance_clip(
    input_and_ranges,
    frontend,
    frontend_method_data,
    init_flags,
    method_flags,
    on_device,
):
    input_dtype, x, min, max = input_and_ranges
    helpers.test_frontend_method(
        init_input_dtypes=input_dtype,
        init_all_as_kwargs_np={
            "data": x[0],
        },
        method_input_dtypes=input_dtype,
        method_all_as_kwargs_np={"min": min, "max": max},
        frontend_method_data=frontend_method_data,
        init_flags=init_flags,
        method_flags=method_flags,
        frontend=frontend,
        on_device=on_device,
    )


# clip_
@handle_frontend_method(
    class_tree=CLASS_TREE,
    init_tree="torch.tensor",
    method_name="clip_",
    input_and_ranges=_get_clamp_inputs(),
)
def test_torch_instance_clip_(
    input_and_ranges,
    frontend,
    frontend_method_data,
    init_flags,
    method_flags,
    on_device,
):
    input_dtype, x, min, max = input_and_ranges
    helpers.test_frontend_method(
        init_input_dtypes=input_dtype,
        init_all_as_kwargs_np={
            "data": x[0],
        },
        method_input_dtypes=input_dtype,
        method_all_as_kwargs_np={"min": min, "max": max},
        frontend_method_data=frontend_method_data,
        init_flags=init_flags,
        method_flags=method_flags,
        frontend=frontend,
        on_device=on_device,
    )


# __gt__
@handle_frontend_method(
    class_tree=CLASS_TREE,
    init_tree="torch.tensor",
    method_name="__gt__",
    dtype_and_x=helpers.dtype_and_values(
        available_dtypes=helpers.get_dtypes("float"),
        num_arrays=2,
        min_value=-1e04,
        max_value=1e04,
        allow_inf=False,
    ),
)
def test_torch_special_gt(
    dtype_and_x,
    frontend_method_data,
    init_flags,
    method_flags,
    frontend,
    on_device,
):
    input_dtype, x = dtype_and_x
    helpers.test_frontend_method(
        init_input_dtypes=input_dtype,
        init_all_as_kwargs_np={
            "data": x[0],
        },
        method_input_dtypes=input_dtype,
        method_all_as_kwargs_np={
            "other": x[1],
        },
        frontend_method_data=frontend_method_data,
        init_flags=init_flags,
        method_flags=method_flags,
        frontend=frontend,
        on_device=on_device,
    )


# __ne__
@handle_frontend_method(
    class_tree=CLASS_TREE,
    init_tree="torch.tensor",
    method_name="__ne__",
    dtype_and_x=helpers.dtype_and_values(
        available_dtypes=helpers.get_dtypes("float"),
        num_arrays=2,
        min_value=-1e04,
        max_value=1e04,
        allow_inf=False,
    ),
)
def test_torch_special_ne(
    dtype_and_x,
    frontend_method_data,
    init_flags,
    method_flags,
    frontend,
    on_device,
):
    input_dtype, x = dtype_and_x
    helpers.test_frontend_method(
        init_input_dtypes=input_dtype,
        init_all_as_kwargs_np={
            "data": x[0],
        },
        method_input_dtypes=input_dtype,
        method_all_as_kwargs_np={
            "other": x[1],
        },
        frontend_method_data=frontend_method_data,
        init_flags=init_flags,
        method_flags=method_flags,
        frontend=frontend,
        on_device=on_device,
    )


# __lt__
@handle_frontend_method(
    class_tree=CLASS_TREE,
    init_tree="torch.tensor",
    method_name="__lt__",
    dtype_and_x=helpers.dtype_and_values(
        available_dtypes=helpers.get_dtypes("float"),
        num_arrays=2,
        min_value=-1e04,
        max_value=1e04,
        allow_inf=False,
    ),
)
def test_torch_special_lt(
    dtype_and_x,
    frontend_method_data,
    init_flags,
    method_flags,
    frontend,
    on_device,
):
    input_dtype, x = dtype_and_x
    helpers.test_frontend_method(
        init_input_dtypes=input_dtype,
        init_all_as_kwargs_np={
            "data": x[0],
        },
        method_input_dtypes=input_dtype,
        method_all_as_kwargs_np={
            "other": x[1],
        },
        frontend_method_data=frontend_method_data,
        init_flags=init_flags,
        method_flags=method_flags,
        frontend=frontend,
        on_device=on_device,
    )


# __or__
@handle_frontend_method(
    class_tree=CLASS_TREE,
    init_tree="torch.tensor",
    method_name="__or__",
    dtype_and_x=helpers.dtype_and_values(
        available_dtypes=helpers.get_dtypes("valid"),
        num_arrays=2,
        min_value=-1e04,
        max_value=1e04,
        allow_inf=False,
    ),
)
def test_torch_special_or(
    dtype_and_x,
    frontend_method_data,
    init_flags,
    method_flags,
    frontend,
    on_device,
):
    input_dtype, x = dtype_and_x
    helpers.test_frontend_method(
        init_input_dtypes=input_dtype,
        init_all_as_kwargs_np={
            "data": x[0],
        },
        method_input_dtypes=input_dtype,
        method_all_as_kwargs_np={
            "other": x[1],
        },
        frontend_method_data=frontend_method_data,
        init_flags=init_flags,
        method_flags=method_flags,
        frontend=frontend,
        on_device=on_device,
    )


# where
@handle_frontend_method(
    class_tree=CLASS_TREE,
    init_tree="torch.tensor",
    method_name="where",
    broadcastables=_broadcastable_trio(),
)
def test_torch_instance_where(
    broadcastables,
    frontend_method_data,
    init_flags,
    method_flags,
    frontend,
    on_device,
):
    cond, xs, dtypes = broadcastables
    helpers.test_frontend_method(
        init_input_dtypes=dtypes,
        init_all_as_kwargs_np={
            "data": xs[0],
        },
        method_input_dtypes=["bool", dtypes[1]],
        method_all_as_kwargs_np={
            "condition": cond,
            "other": xs[1],
        },
        frontend_method_data=frontend_method_data,
        init_flags=init_flags,
        method_flags=method_flags,
        frontend=frontend,
        on_device=on_device,
    )


# clone
@handle_frontend_method(
    class_tree=CLASS_TREE,
    init_tree="torch.tensor",
    method_name="clone",
    dtype_and_x=helpers.dtype_and_values(
        available_dtypes=helpers.get_dtypes("valid"),
        num_arrays=1,
    ),
)
def test_torch_instance_clone(
    dtype_and_x,
    frontend_method_data,
    init_flags,
    method_flags,
    frontend,
    on_device,
):
    input_dtype, x = dtype_and_x
    helpers.test_frontend_method(
        init_input_dtypes=input_dtype,
        init_all_as_kwargs_np={
            "data": x[0],
        },
        method_input_dtypes=input_dtype,
        method_all_as_kwargs_np={},
        frontend_method_data=frontend_method_data,
        init_flags=init_flags,
        method_flags=method_flags,
        frontend=frontend,
        on_device=on_device,
    )


# __invert__
@handle_frontend_method(
    class_tree=CLASS_TREE,
    init_tree="torch.tensor",
    method_name="__invert__",
    dtype_and_x=helpers.dtype_and_values(
        available_dtypes=helpers.get_dtypes("integer"),
        num_arrays=1,
    ),
)
def test_torch_special_invert(
    dtype_and_x,
    frontend_method_data,
    init_flags,
    method_flags,
    frontend,
    on_device,
):
    input_dtype, x = dtype_and_x
    helpers.test_frontend_method(
        init_input_dtypes=input_dtype,
        init_all_as_kwargs_np={
            "data": x[0],
        },
        method_input_dtypes=input_dtype,
        method_all_as_kwargs_np={},
        frontend_method_data=frontend_method_data,
        init_flags=init_flags,
        method_flags=method_flags,
        frontend=frontend,
        on_device=on_device,
    )


# acosh
@handle_frontend_method(
    class_tree=CLASS_TREE,
    init_tree="torch.tensor",
    method_name="acosh",
    dtype_and_x=helpers.dtype_and_values(
        min_value=1.0,
        available_dtypes=helpers.get_dtypes("float"),
    ),
)
def test_torch_instance_acosh(
    dtype_and_x,
    frontend_method_data,
    init_flags,
    method_flags,
    frontend,
    on_device,
):
    input_dtype, x = dtype_and_x
    helpers.test_frontend_method(
        init_input_dtypes=input_dtype,
        init_all_as_kwargs_np={
            "data": x[0],
        },
        method_input_dtypes=[],
        method_all_as_kwargs_np={},
        frontend_method_data=frontend_method_data,
        init_flags=init_flags,
        method_flags=method_flags,
        frontend=frontend,
        on_device=on_device,
    )


@st.composite
def _masked_fill_helper(draw):
    cond, xs, dtypes = draw(_broadcastable_trio())
    if ivy.is_uint_dtype(dtypes[0]):
        fill_value = draw(helpers.ints(min_value=0, max_value=5))
    elif ivy.is_int_dtype(dtypes[0]):
        fill_value = draw(helpers.ints(min_value=-5, max_value=5))
    else:
        fill_value = draw(helpers.floats(min_value=-5, max_value=5))
    return dtypes[0], xs[0], cond, fill_value


# masked_fill
@handle_frontend_method(
    class_tree=CLASS_TREE,
    init_tree="torch.tensor",
    method_name="masked_fill",
    x_mask_val=_masked_fill_helper(),
)
def test_torch_instance_masked_fill(
    x_mask_val,
    frontend_method_data,
    init_flags,
    method_flags,
    frontend,
    on_device,
):
    dtype, x, mask, val = x_mask_val
    helpers.test_frontend_method(
        init_input_dtypes=[dtype],
        init_all_as_kwargs_np={
            "data": x,
        },
        method_input_dtypes=["bool", dtype],
        method_all_as_kwargs_np={
            "mask": mask,
            "value": val,
        },
        frontend_method_data=frontend_method_data,
        init_flags=init_flags,
        method_flags=method_flags,
        frontend=frontend,
        on_device=on_device,
    )


# acosh_
@handle_frontend_method(
    class_tree=CLASS_TREE,
    init_tree="torch.tensor",
    method_name="acosh_",
    dtype_and_x=helpers.dtype_and_values(
        min_value=1.0,
        available_dtypes=helpers.get_dtypes("float"),
    ),
)
def test_torch_instance_acosh_(
    dtype_and_x,
    frontend_method_data,
    init_flags,
    method_flags,
    frontend,
    on_device,
):
    input_dtype, x = dtype_and_x
    helpers.test_frontend_method(
        init_input_dtypes=input_dtype,
        init_all_as_kwargs_np={
            "data": x[0],
        },
        method_input_dtypes=[],
        method_all_as_kwargs_np={},
        frontend_method_data=frontend_method_data,
        init_flags=init_flags,
        method_flags=method_flags,
        frontend=frontend,
        on_device=on_device,
    )


# numpy
@handle_frontend_method(
    class_tree=CLASS_TREE,
    init_tree="torch.tensor",
    method_name="numpy",
    dtype_and_x=helpers.dtype_and_values(
        available_dtypes=helpers.get_dtypes("valid"),
    ),
)
def test_torch_instance_numpy(
    dtype_and_x,
    frontend_method_data,
    init_flags,
    method_flags,
    frontend,
    on_device,
):
    input_dtype, x = dtype_and_x
    ret, frontend_ret = helpers.test_frontend_method(
        init_input_dtypes=input_dtype,
        init_all_as_kwargs_np={
            "data": x[0],
        },
        method_input_dtypes=[],
        method_all_as_kwargs_np={},
        frontend_method_data=frontend_method_data,
        init_flags=init_flags,
        method_flags=method_flags,
        frontend=frontend,
        on_device=on_device,
        test_values=False,
    )
    # manual testing required as function return is numpy frontend
    helpers.value_test(
        ret_np_flat=helpers.flatten_and_to_np(ret=ret),
        ret_np_from_gt_flat=frontend_ret[0],
        ground_truth_backend="torch",
    )


# atan2_
@handle_frontend_method(
    class_tree=CLASS_TREE,
    init_tree="torch.tensor",
    method_name="atan2_",
    dtype_and_x=helpers.dtype_and_values(
        available_dtypes=helpers.get_dtypes("float"),
        num_arrays=2,
    ),
)
def test_torch_instance_atan2_(
    dtype_and_x, frontend_method_data, init_flags, method_flags, frontend, on_device
):
    input_dtype, x = dtype_and_x
    helpers.test_frontend_method(
        init_input_dtypes=input_dtype,
        init_all_as_kwargs_np={
            "data": x[0],
        },
        method_input_dtypes=input_dtype,
        method_all_as_kwargs_np={
            "other": x[1],
        },
        frontend_method_data=frontend_method_data,
        init_flags=init_flags,
        method_flags=method_flags,
        frontend=frontend,
        on_device=on_device,
    )


# bitwise_and_
@handle_frontend_method(
    class_tree=CLASS_TREE,
    init_tree="torch.tensor",
    method_name="bitwise_and_",
    dtype_and_x=helpers.dtype_and_values(
        available_dtypes=helpers.get_dtypes("integer"),
        num_arrays=2,
    ),
)
def test_torch_instance_bitwise_and_(
    dtype_and_x,
    frontend_method_data,
    init_flags,
    method_flags,
    frontend,
    on_device,
):
    input_dtype, x = dtype_and_x
    helpers.test_frontend_method(
        init_input_dtypes=input_dtype,
        init_all_as_kwargs_np={
            "data": x[0],
        },
        method_input_dtypes=input_dtype,
        method_all_as_kwargs_np={
            "other": x[1],
        },
        frontend_method_data=frontend_method_data,
        init_flags=init_flags,
        method_flags=method_flags,
        frontend=frontend,
        on_device=on_device,
    )


# __and__
@handle_frontend_method(
    class_tree=CLASS_TREE,
    init_tree="torch.tensor",
    method_name="__and__",
    dtype_and_x=helpers.dtype_and_values(
        available_dtypes=st.one_of(st.just(("bool",)), helpers.get_dtypes("integer")),
        num_arrays=2,
        min_value=-1e04,
        max_value=1e04,
        allow_inf=False,
    ),
)
def test_torch_special_and(
    dtype_and_x,
    frontend_method_data,
    init_flags,
    method_flags,
    frontend,
    on_device,
):
    input_dtype, x = dtype_and_x
    helpers.test_frontend_method(
        init_input_dtypes=input_dtype,
        init_all_as_kwargs_np={
            "data": x[0],
        },
        method_input_dtypes=input_dtype,
        method_all_as_kwargs_np={
            "other": x[1],
        },
        frontend_method_data=frontend_method_data,
        init_flags=init_flags,
        method_flags=method_flags,
        frontend=frontend,
        on_device=on_device,
    )


# bitwise_xor
@handle_frontend_method(
    class_tree=CLASS_TREE,
    init_tree="torch.tensor",
    method_name="bitwise_xor",
    dtype_and_x=helpers.dtype_and_values(
        available_dtypes=st.one_of(st.just(("bool",)), helpers.get_dtypes("integer")),
        num_arrays=2,
    ),
)
def test_torch_instance_bitwise_xor(
    dtype_and_x,
    frontend_method_data,
    init_flags,
    method_flags,
    frontend,
    on_device,
):
    input_dtype, x = dtype_and_x
    helpers.test_frontend_method(
        init_input_dtypes=input_dtype,
        init_all_as_kwargs_np={
            "data": x[0],
        },
        method_input_dtypes=input_dtype,
        method_all_as_kwargs_np={
            "other": x[1],
        },
        frontend_method_data=frontend_method_data,
        init_flags=init_flags,
        method_flags=method_flags,
        frontend=frontend,
        on_device=on_device,
    )


# cumprod
@handle_frontend_method(
    class_tree=CLASS_TREE,
    init_tree="torch.tensor",
    method_name="cumprod",
    dtype_value=helpers.dtype_and_values(
        available_dtypes=helpers.get_dtypes("valid"),
        shape=st.shared(helpers.get_shape(min_num_dims=1), key="shape"),
    ),
    dim=helpers.get_axis(
        shape=st.shared(helpers.get_shape(), key="shape"),
        allow_neg=True,
        force_int=True,
    ),
    dtypes=_dtypes(),
)
def test_torch_instance_cumprod(
    dtype_value,
    dim,
    dtypes,
    frontend_method_data,
    init_flags,
    method_flags,
    frontend,
    on_device,
):
    input_dtype, x = dtype_value
    helpers.test_frontend_method(
        init_input_dtypes=input_dtype,
        init_all_as_kwargs_np={
            "data": x[0],
        },
        method_input_dtypes=dtypes,
        method_all_as_kwargs_np={
            "dim": dim,
            "dtype": dtypes[0],
        },
        frontend_method_data=frontend_method_data,
        init_flags=init_flags,
        method_flags=method_flags,
        frontend=frontend,
        on_device=on_device,
    )


# relu
@handle_frontend_method(
    class_tree=CLASS_TREE,
    init_tree="torch.tensor",
    method_name="relu",
    dtype_and_x=helpers.dtype_and_values(
        available_dtypes=helpers.get_dtypes("float"),
        allow_inf=False,
    ),
)
def test_torch_instance_relu(
    dtype_and_x,
    frontend_method_data,
    init_flags,
    method_flags,
    frontend,
    on_device,
):
    input_dtype, x = dtype_and_x
    helpers.test_frontend_method(
        init_input_dtypes=input_dtype,
        init_all_as_kwargs_np={
            "data": x[0],
        },
        method_input_dtypes=input_dtype,
        method_all_as_kwargs_np={},
        frontend_method_data=frontend_method_data,
        init_flags=init_flags,
        method_flags=method_flags,
        frontend=frontend,
        on_device=on_device,
    )


# fmin
@handle_frontend_method(
    class_tree=CLASS_TREE,
    init_tree="torch.tensor",
    method_name="fmin",
    dtype_and_x=helpers.dtype_and_values(
        available_dtypes=helpers.get_dtypes("float"),
        num_arrays=2,
    ),
)
def test_torch_instance_fmin(
    dtype_and_x,
    frontend_method_data,
    init_flags,
    method_flags,
    frontend,
    on_device,
):
    input_dtype, x = dtype_and_x
    helpers.test_frontend_method(
        init_input_dtypes=input_dtype,
        init_all_as_kwargs_np={
            "data": x[0],
        },
        method_input_dtypes=input_dtype,
        method_all_as_kwargs_np={
            "other": x[1],
        },
        frontend_method_data=frontend_method_data,
        init_flags=init_flags,
        method_flags=method_flags,
        frontend=frontend,
        on_device=on_device,
    )


# count_nonzero
@handle_frontend_method(
    class_tree=CLASS_TREE,
    init_tree="torch.tensor",
    method_name="count_nonzero",
    dtype_value=helpers.dtype_and_values(
        available_dtypes=helpers.get_dtypes("valid"),
        shape=st.shared(helpers.get_shape(min_num_dims=1), key="shape"),
    ),
    dim=helpers.get_axis(
        shape=st.shared(helpers.get_shape(), key="shape"),
        allow_neg=True,
        force_int=True,
    ),
)
def test_torch_instance_count_nonzero(
    dtype_value,
    dim,
    frontend_method_data,
    init_flags,
    method_flags,
    frontend,
    on_device,
):
    input_dtype, x = dtype_value
    helpers.test_frontend_method(
        init_input_dtypes=input_dtype,
        init_all_as_kwargs_np={
            "data": x[0],
        },
        method_input_dtypes=input_dtype,
        method_all_as_kwargs_np={"dim": dim},
        frontend_method_data=frontend_method_data,
        init_flags=init_flags,
        method_flags=method_flags,
        frontend=frontend,
        on_device=on_device,
    )


# exp
@handle_frontend_method(
    class_tree=CLASS_TREE,
    init_tree="torch.tensor",
    method_name="exp",
    dtype_and_x=helpers.dtype_and_values(
        available_dtypes=helpers.get_dtypes("numeric"),
    ),
)
def test_torch_instance_exp(
    dtype_and_x,
    frontend_method_data,
    init_flags,
    method_flags,
    frontend,
    on_device,
):
    input_dtype, x = dtype_and_x
    helpers.test_frontend_method(
        init_input_dtypes=input_dtype,
        init_all_as_kwargs_np={
            "data": x[0],
        },
        method_input_dtypes=input_dtype,
        method_all_as_kwargs_np={},
        frontend_method_data=frontend_method_data,
        init_flags=init_flags,
        method_flags=method_flags,
        frontend=frontend,
        on_device=on_device,
    )


# exp_
@handle_frontend_method(
    class_tree=CLASS_TREE,
    init_tree="torch.tensor",
    method_name="exp_",
    dtype_and_x=helpers.dtype_and_values(
        available_dtypes=helpers.get_dtypes("numeric"),
    ),
)
def test_torch_instance_exp_(
    dtype_and_x,
    frontend_method_data,
    init_flags,
    method_flags,
    frontend,
    on_device,
):
    input_dtype, x = dtype_and_x
    helpers.test_frontend_method(
        init_input_dtypes=input_dtype,
        init_all_as_kwargs_np={
            "data": x[0],
        },
        method_input_dtypes=input_dtype,
        method_all_as_kwargs_np={},
        frontend_method_data=frontend_method_data,
        init_flags=init_flags,
        method_flags=method_flags,
        frontend=frontend,
        on_device=on_device,
    )


# expm1
@handle_frontend_method(
    class_tree=CLASS_TREE,
    init_tree="torch.tensor",
    method_name="expm1",
    dtype_and_x=helpers.dtype_and_values(
        available_dtypes=helpers.get_dtypes("numeric"),
    ),
)
def test_torch_instance_expm1(
    dtype_and_x,
    frontend_method_data,
    init_flags,
    method_flags,
    frontend,
    on_device,
):
    input_dtype, x = dtype_and_x
    helpers.test_frontend_method(
        init_input_dtypes=input_dtype,
        init_all_as_kwargs_np={
            "data": x[0],
        },
        method_input_dtypes=input_dtype,
        method_all_as_kwargs_np={},
        frontend_method_data=frontend_method_data,
        init_flags=init_flags,
        method_flags=method_flags,
        frontend=frontend,
        on_device=on_device,
    )


# mul
@handle_frontend_method(
    class_tree=CLASS_TREE,
    init_tree="torch.tensor",
    method_name="mul",
    dtype_and_x=helpers.dtype_and_values(
        available_dtypes=helpers.get_dtypes("numeric"),
        num_arrays=2,
    ),
)
def test_torch_instance_mul(
    dtype_and_x,
    frontend_method_data,
    init_flags,
    method_flags,
    frontend,
    on_device,
):
    input_dtype, x = dtype_and_x
    helpers.test_frontend_method(
        init_input_dtypes=input_dtype,
        init_all_as_kwargs_np={
            "data": x[0],
        },
        method_input_dtypes=input_dtype,
        method_all_as_kwargs_np={
            "other": x[1],
        },
        frontend_method_data=frontend_method_data,
        init_flags=init_flags,
        method_flags=method_flags,
        frontend=frontend,
        on_device=on_device,
    )


# ceil_
@handle_frontend_method(
    class_tree=CLASS_TREE,
    init_tree="torch.tensor",
    method_name="ceil_",
    dtype_and_x=helpers.dtype_and_values(
        available_dtypes=helpers.get_dtypes("float"),
    ),
)
def test_torch_instance_ceil_(
    dtype_and_x,
    frontend_method_data,
    init_flags,
    method_flags,
    frontend,
    on_device,
):
    input_dtype, x = dtype_and_x
    helpers.test_frontend_method(
        init_input_dtypes=input_dtype,
        init_all_as_kwargs_np={
            "data": x[0],
        },
        method_input_dtypes=input_dtype,
        method_all_as_kwargs_np={},
        frontend_method_data=frontend_method_data,
        init_flags=init_flags,
        method_flags=method_flags,
        frontend=frontend,
        on_device=on_device,
    )


# mul_
@handle_frontend_method(
    class_tree=CLASS_TREE,
    init_tree="torch.tensor",
    method_name="mul_",
    dtype_and_x=helpers.dtype_and_values(
        available_dtypes=helpers.get_dtypes("numeric"),
        num_arrays=2,
        shared_dtype=True,
    ),
)
def test_torch_instance_mul_(
    dtype_and_x,
    frontend_method_data,
    init_flags,
    method_flags,
    frontend,
    on_device,
):
    input_dtype, x = dtype_and_x
    helpers.test_frontend_method(
        init_input_dtypes=input_dtype,
        init_all_as_kwargs_np={
            "data": x[0],
        },
        method_input_dtypes=input_dtype,
        method_all_as_kwargs_np={
            "other": x[1],
        },
        frontend_method_data=frontend_method_data,
        init_flags=init_flags,
        method_flags=method_flags,
        frontend=frontend,
        on_device=on_device,
    )


# trunc
@handle_frontend_method(
    class_tree=CLASS_TREE,
    init_tree="torch.tensor",
    method_name="trunc",
    dtype_value=helpers.dtype_and_values(
        available_dtypes=helpers.get_dtypes("numeric"),
        shape=st.shared(helpers.get_shape(min_num_dims=1), key="shape"),
    ),
)
def test_torch_instance_trunc(
    dtype_value,
    frontend_method_data,
    init_flags,
    method_flags,
    frontend,
    on_device,
):
    input_dtype, x = dtype_value
    helpers.test_frontend_method(
        init_input_dtypes=input_dtype,
        init_all_as_kwargs_np={
            "data": x[0],
        },
        method_input_dtypes=input_dtype,
        method_all_as_kwargs_np={},
        frontend_method_data=frontend_method_data,
        init_flags=init_flags,
        method_flags=method_flags,
        frontend=frontend,
        on_device=on_device,
    )


# trunc_
@handle_frontend_method(
    class_tree=CLASS_TREE,
    init_tree="torch.tensor",
    method_name="trunc_",
    dtype_value=helpers.dtype_and_values(
        available_dtypes=helpers.get_dtypes("numeric"),
        shape=st.shared(helpers.get_shape(min_num_dims=1), key="shape"),
    ),
)
def test_torch_instance_trunc_(
    dtype_value,
    frontend_method_data,
    init_flags,
    method_flags,
    frontend,
    on_device,
):
    input_dtype, x = dtype_value
    helpers.test_frontend_method(
        init_input_dtypes=input_dtype,
        init_all_as_kwargs_np={
            "data": x[0],
        },
        method_input_dtypes=input_dtype,
        method_all_as_kwargs_np={},
        frontend_method_data=frontend_method_data,
        init_flags=init_flags,
        method_flags=method_flags,
        frontend=frontend,
        on_device=on_device,
    )


# fix
@handle_frontend_method(
    class_tree=CLASS_TREE,
    init_tree="torch.tensor",
    method_name="fix",
    dtype_value=helpers.dtype_and_values(
        available_dtypes=helpers.get_dtypes("numeric"),
        shape=st.shared(helpers.get_shape(min_num_dims=1), key="shape"),
    ),
)
def test_torch_instance_fix(
    dtype_value,
    frontend_method_data,
    init_flags,
    method_flags,
    frontend,
    on_device,
):
    input_dtype, x = dtype_value
    helpers.test_frontend_method(
        init_input_dtypes=input_dtype,
        init_all_as_kwargs_np={
            "data": x[0],
        },
        method_input_dtypes=input_dtype,
        method_all_as_kwargs_np={},
        frontend_method_data=frontend_method_data,
        init_flags=init_flags,
        method_flags=method_flags,
        frontend=frontend,
        on_device=on_device,
    )


# fix_
@handle_frontend_method(
    class_tree=CLASS_TREE,
    init_tree="torch.tensor",
    method_name="fix_",
    dtype_value=helpers.dtype_and_values(
        available_dtypes=helpers.get_dtypes("numeric"),
        shape=st.shared(helpers.get_shape(min_num_dims=1), key="shape"),
    ),
)
def test_torch_instance_fix_(
    dtype_value,
    frontend_method_data,
    init_flags,
    method_flags,
    frontend,
    on_device,
):
    input_dtype, x = dtype_value
    helpers.test_frontend_method(
        init_input_dtypes=input_dtype,
        init_all_as_kwargs_np={
            "data": x[0],
        },
        method_input_dtypes=input_dtype,
        method_all_as_kwargs_np={},
        frontend_method_data=frontend_method_data,
        init_flags=init_flags,
        method_flags=method_flags,
        frontend=frontend,
        on_device=on_device,
    )


# round
@handle_frontend_method(
    class_tree=CLASS_TREE,
    init_tree="torch.tensor",
    method_name="round",
    dtype_and_x=helpers.dtype_and_values(
        available_dtypes=helpers.get_dtypes("float"),
    ),
    decimals=st.integers(min_value=0, max_value=5),
)
def test_torch_instance_round(
    dtype_and_x,
    decimals,
    frontend_method_data,
    init_flags,
    method_flags,
    frontend,
    on_device,
):
    input_dtype, x = dtype_and_x
    helpers.test_frontend_method(
        init_input_dtypes=input_dtype,
        init_all_as_kwargs_np={
            "data": x[0],
        },
        method_input_dtypes=input_dtype,
        method_all_as_kwargs_np={
            "decimals": decimals,
        },
        frontend_method_data=frontend_method_data,
        init_flags=init_flags,
        method_flags=method_flags,
        frontend=frontend,
        on_device=on_device,
    )


# cross
@handle_frontend_method(
    class_tree=CLASS_TREE,
    init_tree="torch.tensor",
    method_name="cross",
    dtype_input_other_dim=dtype_value1_value2_axis(
        available_dtypes=helpers.get_dtypes("numeric"),
        min_num_dims=1,
        max_num_dims=10,
        min_dim_size=3,
        max_dim_size=3,
        min_value=-1e10,
        max_value=1e10,
        abs_smallest_val=0.01,
        large_abs_safety_factor=2,
        safety_factor_scale="log",
    ),
)
def test_torch_instance_cross(
    dtype_input_other_dim,
    frontend_method_data,
    init_flags,
    method_flags,
    frontend,
    on_device,
):
    dtype, input, other, dim = dtype_input_other_dim
    helpers.test_frontend_method(
        init_input_dtypes=dtype,
        init_all_as_kwargs_np={
            "data": input,
        },
        method_input_dtypes=dtype,
        method_all_as_kwargs_np={
            "other": other,
            "dim": dim,
        },
        frontend_method_data=frontend_method_data,
        init_flags=init_flags,
        method_flags=method_flags,
        frontend=frontend,
        on_device=on_device,
        rtol_=1e-2,
        atol_=1e-2,
    )


# det
@handle_frontend_method(
    class_tree=CLASS_TREE,
    init_tree="torch.tensor",
    method_name="det",
    dtype_and_x=_get_dtype_and_square_matrix(),
)
def test_torch_instance_det(
    dtype_and_x,
    frontend_method_data,
    init_flags,
    method_flags,
    frontend,
    on_device,
):
    input_dtype, x = dtype_and_x
    helpers.test_frontend_method(
        init_input_dtypes=input_dtype,
        init_all_as_kwargs_np={
            "data": x,
        },
        method_input_dtypes=input_dtype,
        method_all_as_kwargs_np={},
        frontend_method_data=frontend_method_data,
        init_flags=init_flags,
        method_flags=method_flags,
        frontend=frontend,
        on_device=on_device,
    )


# reciprocal
@handle_frontend_method(
    class_tree=CLASS_TREE,
    init_tree="torch.tensor",
    method_name="reciprocal",
    dtype_and_x=helpers.dtype_and_values(
        available_dtypes=helpers.get_dtypes("float"),
        min_value=1,
    ),
)
def test_torch_instance_reciprocal(
    dtype_and_x,
    frontend_method_data,
    init_flags,
    method_flags,
    frontend,
    on_device,
):
    input_dtype, x = dtype_and_x
    helpers.test_frontend_method(
        init_input_dtypes=input_dtype,
        init_all_as_kwargs_np={
            "data": x[0],
        },
        method_input_dtypes=input_dtype,
        method_all_as_kwargs_np={},
        frontend_method_data=frontend_method_data,
        init_flags=init_flags,
        method_flags=method_flags,
        frontend=frontend,
        on_device=on_device,
    )


# fill_
@handle_frontend_method(
    class_tree=CLASS_TREE,
    init_tree="torch.tensor",
    method_name="fill_",
    dtype_and_x=helpers.dtype_and_values(
        available_dtypes=helpers.get_dtypes("float"),
    ),
    value=helpers.floats(min_value=1, max_value=10),
)
def test_torch_instance_fill_(
    dtype_and_x,
    value,
    frontend_method_data,
    init_flags,
    method_flags,
    frontend,
    on_device,
):
    input_dtype, x = dtype_and_x
    helpers.test_frontend_method(
        init_input_dtypes=input_dtype,
        init_all_as_kwargs_np={
            "data": x[0],
        },
        method_input_dtypes=input_dtype,
        method_all_as_kwargs_np={
            "value": value,
        },
        frontend_method_data=frontend_method_data,
        init_flags=init_flags,
        method_flags=method_flags,
        frontend=frontend,
        on_device=on_device,
    )


# nonzero
@handle_frontend_method(
    class_tree=CLASS_TREE,
    init_tree="torch.tensor",
    method_name="nonzero",
    dtype_and_values=helpers.dtype_and_values(
        available_dtypes=helpers.get_dtypes("numeric"),
    ),
)
def test_torch_instance_nonzero(
    dtype_and_values,
    frontend_method_data,
    init_flags,
    method_flags,
    frontend,
    on_device,
):
    input_dtype, x = dtype_and_values
    helpers.test_frontend_method(
        init_input_dtypes=input_dtype,
        init_all_as_kwargs_np={
            "data": x[0],
        },
        method_input_dtypes=input_dtype,
        method_all_as_kwargs_np={},
        frontend_method_data=frontend_method_data,
        init_flags=init_flags,
        method_flags=method_flags,
        frontend=frontend,
        on_device=on_device,
    )


# mm
@handle_frontend_method(
    class_tree=CLASS_TREE,
    init_tree="torch.tensor",
    method_name="mm",
    dtype_xy=_get_dtype_input_and_matrices(),
)
def test_torch_instance_mm(
    dtype_xy,
    frontend_method_data,
    init_flags,
    method_flags,
    frontend,
    on_device,
):
    dtype, x, y = dtype_xy
    helpers.test_frontend_method(
        init_input_dtypes=dtype,
        init_all_as_kwargs_np={
            "data": x,
        },
        method_input_dtypes=dtype,
        method_all_as_kwargs_np={
            "mat2": y,
        },
        frontend_method_data=frontend_method_data,
        init_flags=init_flags,
        method_flags=method_flags,
        frontend=frontend,
        on_device=on_device,
    )


# square
@handle_frontend_method(
    class_tree=CLASS_TREE,
    init_tree="torch.tensor",
    method_name="square",
    dtype_x=helpers.dtype_and_values(
        available_dtypes=helpers.get_dtypes("float"),
    ),
)
def test_torch_instance_square(
    dtype_x,
    frontend,
    frontend_method_data,
    init_flags,
    method_flags,
    on_device,
):
    input_dtype, x = dtype_x
    helpers.test_frontend_method(
        init_input_dtypes=input_dtype,
        init_all_as_kwargs_np={"data": x[0]},
        method_input_dtypes=input_dtype,
        method_all_as_kwargs_np={},
        frontend_method_data=frontend_method_data,
        init_flags=init_flags,
        method_flags=method_flags,
        frontend=frontend,
        on_device=on_device,
    )


# log10
@handle_frontend_method(
    class_tree=CLASS_TREE,
    init_tree="torch.tensor",
    method_name="log10",
    dtype_and_x=helpers.dtype_and_values(
        available_dtypes=helpers.get_dtypes("float"),
        allow_inf=False,
    ),
)
def test_torch_instance_log10(
    dtype_and_x,
    frontend_method_data,
    init_flags,
    method_flags,
    frontend,
    on_device,
):
    input_dtype, x = dtype_and_x
    helpers.test_frontend_method(
        init_input_dtypes=input_dtype,
        init_all_as_kwargs_np={
            "data": x[0],
        },
        method_input_dtypes=input_dtype,
        method_all_as_kwargs_np={},
        frontend_method_data=frontend_method_data,
        init_flags=init_flags,
        method_flags=method_flags,
        frontend=frontend,
        on_device=on_device,
    )


# short
@handle_frontend_method(
    class_tree=CLASS_TREE,
    init_tree="torch.tensor",
    method_name="short",
    dtype_and_x=helpers.dtype_and_values(
        available_dtypes=helpers.get_dtypes("numeric"),
        min_value=-1e04,
        max_value=1e04,
        allow_inf=False,
    ),
)
def test_torch_instance_short(
    dtype_and_x,
    frontend_method_data,
    init_flags,
    method_flags,
    frontend,
    on_device,
):
    input_dtype, x = dtype_and_x
    helpers.test_frontend_method(
        init_input_dtypes=input_dtype,
        init_all_as_kwargs_np={
            "data": x[0],
        },
        method_input_dtypes=input_dtype,
        method_all_as_kwargs_np={},
        frontend_method_data=frontend_method_data,
        init_flags=init_flags,
        method_flags=method_flags,
        frontend=frontend,
        on_device=on_device,
    )


# prod
@handle_frontend_method(
    class_tree=CLASS_TREE,
    init_tree="torch.tensor",
    method_name="prod",
    dtype_x_axis=helpers.dtype_values_axis(
        available_dtypes=helpers.get_dtypes("numeric"),
        min_num_dims=1,
        max_num_dims=5,
        valid_axis=True,
        allow_neg_axes=False,
        max_axes_size=1,
        force_int_axis=True,
        large_abs_safety_factor=10,
        small_abs_safety_factor=10,
        safety_factor_scale="log",
    ),
    dtype=helpers.get_dtypes("float", none=True, full=False),
    keepdims=st.booleans(),
)
def test_torch_instance_prod(
    dtype_x_axis,
    dtype,
    keepdims,
    frontend,
    frontend_method_data,
    init_flags,
    method_flags,
    on_device,
):
    input_dtype, x, axis = dtype_x_axis
    if ivy.current_backend_str() == "torch":
        init_flags.as_variable = [False]
        method_flags.as_variable = [False]
    helpers.test_frontend_method(
        init_input_dtypes=input_dtype,
        init_all_as_kwargs_np={"data": x[0]},
        method_input_dtypes=input_dtype,
        method_all_as_kwargs_np={
            "dim": axis,
            "keepdim": keepdims,
            "dtype": dtype[0],
        },
        frontend_method_data=frontend_method_data,
        init_flags=init_flags,
        method_flags=method_flags,
        frontend=frontend,
        on_device=on_device,
    )


# div
@handle_frontend_method(
    class_tree=CLASS_TREE,
    init_tree="torch.tensor",
    method_name="div",
    dtype_and_x=helpers.dtype_and_values(
        available_dtypes=helpers.get_dtypes("numeric"),
        num_arrays=2,
        large_abs_safety_factor=2.5,
        small_abs_safety_factor=2.5,
        safety_factor_scale="log",
    ),
    rounding_mode=st.sampled_from(["floor", "trunc"]) | st.none(),
)
def test_torch_instance_div(
    dtype_and_x,
    rounding_mode,
    frontend,
    frontend_method_data,
    init_flags,
    method_flags,
    on_device,
):
    input_dtype, x = dtype_and_x
    assume(not np.any(np.isclose(x[1], 0)))

    helpers.test_frontend_method(
        init_input_dtypes=input_dtype,
        init_all_as_kwargs_np={"data": x[0]},
        method_input_dtypes=input_dtype,
        method_all_as_kwargs_np={
            "other": x[1],
            "rounding_mode": rounding_mode,
        },
        frontend_method_data=frontend_method_data,
        init_flags=init_flags,
        method_flags=method_flags,
        frontend=frontend,
        on_device=on_device,
    )


# div_
@handle_frontend_method(
    class_tree=CLASS_TREE,
    init_tree="torch.tensor",
    method_name="div_",
    dtype_and_x=helpers.dtype_and_values(
        available_dtypes=helpers.get_dtypes("numeric"),
        num_arrays=2,
        large_abs_safety_factor=2.5,
        small_abs_safety_factor=2.5,
        safety_factor_scale="log",
    ),
    rounding_mode=st.sampled_from(["floor", "trunc"]) | st.none(),
)
def test_torch_instance_div_(
    dtype_and_x,
    rounding_mode,
    frontend,
    frontend_method_data,
    init_flags,
    method_flags,
    on_device,
):
    input_dtype, x = dtype_and_x
    assume(not np.any(np.isclose(x[1], 0)))

    helpers.test_frontend_method(
        init_input_dtypes=input_dtype,
        init_all_as_kwargs_np={"data": x[0]},
        method_input_dtypes=input_dtype,
        method_all_as_kwargs_np={
            "other": x[1],
            "rounding_mode": rounding_mode,
        },
        frontend_method_data=frontend_method_data,
        init_flags=init_flags,
        method_flags=method_flags,
        frontend=frontend,
        on_device=on_device,
    )


# normal_
@handle_frontend_method(
    class_tree=CLASS_TREE,
    init_tree="torch.tensor",
    method_name="normal_",
    dtype_and_x=helpers.dtype_and_values(
        available_dtypes=helpers.get_dtypes("float"),
    ),
    mean=helpers.floats(min_value=-1, max_value=1),
    std=helpers.floats(min_value=0, max_value=1),
)
def test_torch_instance_normal_(
    dtype_and_x,
    mean,
    std,
    frontend,
    frontend_method_data,
    init_flags,
    method_flags,
    on_device,
):
    dtype, x = dtype_and_x

    def call():
        return helpers.test_frontend_method(
            init_input_dtypes=dtype,
            init_all_as_kwargs_np={"data": x[0]},
            method_input_dtypes=dtype,
            method_all_as_kwargs_np={
                "mean": mean,
                "std": std,
            },
            frontend_method_data=frontend_method_data,
            init_flags=init_flags,
            method_flags=method_flags,
            frontend=frontend,
            on_device=on_device,
            test_values=False,
        )

    ret = call()

    if not ivy.exists(ret):
        return

    ret_np, ret_from_np = ret
    ret_np = helpers.flatten_and_to_np(ret=ret_np)
    ret_from_np = helpers.flatten_and_to_np(ret=ret_from_np)
    for u, v in zip(ret_np, ret_from_np):
        assert u.dtype == v.dtype
        assert u.shape == v.shape


# addcdiv
@handle_frontend_method(
    class_tree=CLASS_TREE,
    init_tree="torch.tensor",
    method_name="addcdiv",
    dtype_and_x=helpers.dtype_and_values(
        available_dtypes=helpers.get_dtypes("float"),
        num_arrays=3,
        large_abs_safety_factor=2.5,
        small_abs_safety_factor=2.5,
        safety_factor_scale="log",
        shared_dtype=True,
    ),
    value=st.floats(min_value=-100, max_value=100),
)
def test_torch_instance_addcdiv(
    dtype_and_x,
    value,
    frontend,
    frontend_method_data,
    init_flags,
    method_flags,
    on_device,
):
    input_dtype, x = dtype_and_x
    assume(not np.any(np.isclose(x[2], 0)))

    helpers.test_frontend_method(
        init_input_dtypes=input_dtype,
        init_all_as_kwargs_np={"data": x[0]},
        method_input_dtypes=input_dtype,
        method_all_as_kwargs_np={
            "tensor1": x[1],
            "tensor2": x[2],
            "value": value,
        },
        frontend_method_data=frontend_method_data,
        init_flags=init_flags,
        method_flags=method_flags,
        frontend=frontend,
        on_device=on_device,
        atol_=1e-03,
    )


# addcmul
@handle_frontend_method(
    class_tree=CLASS_TREE,
    init_tree="torch.tensor",
    method_name="addcmul",
    dtype_and_x=helpers.dtype_and_values(
        available_dtypes=helpers.get_dtypes("float"),
        num_arrays=3,
        large_abs_safety_factor=2.5,
        small_abs_safety_factor=2.5,
        safety_factor_scale="log",
        shared_dtype=True,
    ),
    value=st.floats(min_value=-100, max_value=100),
)
def test_torch_instance_addcmul(
    dtype_and_x,
    value,
    frontend,
    frontend_method_data,
    init_flags,
    method_flags,
    on_device,
):
    input_dtype, x = dtype_and_x

    helpers.test_frontend_method(
        init_input_dtypes=input_dtype,
        init_all_as_kwargs_np={"data": x[0]},
        method_input_dtypes=input_dtype,
        method_all_as_kwargs_np={
            "tensor1": x[1],
            "tensor2": x[2],
            "value": value,
        },
        frontend_method_data=frontend_method_data,
        init_flags=init_flags,
        method_flags=method_flags,
        frontend=frontend,
        on_device=on_device,
        atol_=1e-02,
    )


# addcmul_
@handle_frontend_method(
    class_tree=CLASS_TREE,
    init_tree="torch.tensor",
    method_name="addcmul_",
    dtype_and_x=helpers.dtype_and_values(
        available_dtypes=helpers.get_dtypes("float"),
        num_arrays=3,
        large_abs_safety_factor=2.5,
        small_abs_safety_factor=2.5,
        safety_factor_scale="log",
        shared_dtype=True,
    ),
    value=st.floats(min_value=-100, max_value=100),
)
def test_torch_instance_addcmul_(
    dtype_and_x,
    value,
    frontend,
    frontend_method_data,
    init_flags,
    method_flags,
    on_device,
):
    input_dtype, x = dtype_and_x

    helpers.test_frontend_method(
        init_input_dtypes=input_dtype,
        init_all_as_kwargs_np={"data": x[0]},
        method_input_dtypes=input_dtype,
        method_all_as_kwargs_np={
            "tensor1": x[1],
            "tensor2": x[2],
            "value": value,
        },
        frontend_method_data=frontend_method_data,
        init_flags=init_flags,
        method_flags=method_flags,
        frontend=frontend,
        on_device=on_device,
        atol_=1e-02,
    )


# sign
@handle_frontend_method(
    class_tree=CLASS_TREE,
    init_tree="torch.tensor",
    method_name="sign",
    dtype_x=helpers.dtype_and_values(
        available_dtypes=helpers.get_dtypes("valid"),
    ),
)
def test_torch_instance_sign(
    dtype_x,
    frontend,
    frontend_method_data,
    init_flags,
    method_flags,
    on_device,
):
    input_dtype, x = dtype_x
    helpers.test_frontend_method(
        init_input_dtypes=input_dtype,
        init_all_as_kwargs_np={"data": x[0]},
        method_input_dtypes=input_dtype,
        method_all_as_kwargs_np={},
        frontend_method_data=frontend_method_data,
        init_flags=init_flags,
        method_flags=method_flags,
        frontend=frontend,
        on_device=on_device,
    )


# std
@handle_frontend_method(
    class_tree=CLASS_TREE,
    init_tree="torch.tensor",
    method_name="std",
    dtype_and_x=_statistical_dtype_values(function="std"),
)
def test_torch_instance_std(
    dtype_and_x,
    frontend,
    frontend_method_data,
    init_flags,
    method_flags,
    on_device,
):
    input_dtype, x, _, _ = dtype_and_x
    helpers.test_frontend_method(
        init_input_dtypes=input_dtype,
        init_all_as_kwargs_np={
            "data": x[0],
        },
        method_input_dtypes=input_dtype,
        method_all_as_kwargs_np={},
        frontend_method_data=frontend_method_data,
        init_flags=init_flags,
        method_flags=method_flags,
        frontend=frontend,
        on_device=on_device,
    )


# fmod
@handle_frontend_method(
    class_tree=CLASS_TREE,
    init_tree="torch.tensor",
    method_name="fmod",
    dtype_and_x=helpers.dtype_and_values(
        available_dtypes=helpers.get_dtypes("float"),
        num_arrays=2,
        shared_dtype=True,
        min_num_dims=1,
        min_value=-100,
        max_value=100,
    ),
)
def test_torch_instance_fmod(
    dtype_and_x,
    frontend,
    frontend_method_data,
    init_flags,
    method_flags,
    on_device,
):
    input_dtype, x = dtype_and_x
    helpers.test_frontend_method(
        init_input_dtypes=input_dtype,
        init_all_as_kwargs_np={"data": x[0]},
        method_input_dtypes=input_dtype,
        method_all_as_kwargs_np={"other": x[1]},
        frontend=frontend,
        frontend_method_data=frontend_method_data,
        init_flags=init_flags,
        method_flags=method_flags,
        on_device=on_device,
    )


# fmod_
@handle_frontend_method(
    class_tree=CLASS_TREE,
    init_tree="torch.tensor",
    method_name="fmod_",
    dtype_and_x=helpers.dtype_and_values(
        available_dtypes=helpers.get_dtypes("float"),
        num_arrays=2,
        shared_dtype=True,
        min_num_dims=1,
        min_value=-100,
        max_value=100,
    ),
)
def test_torch_instance_fmod_(
    dtype_and_x,
    frontend,
    frontend_method_data,
    init_flags,
    method_flags,
    on_device,
):
    input_dtype, x = dtype_and_x
    helpers.test_frontend_method(
        init_input_dtypes=input_dtype,
        init_all_as_kwargs_np={"data": x[0]},
        method_input_dtypes=input_dtype,
        method_all_as_kwargs_np={"other": x[1]},
        frontend=frontend,
        frontend_method_data=frontend_method_data,
        init_flags=init_flags,
        method_flags=method_flags,
        on_device=on_device,
    )


# topk
# TODO: add value test after the stable sorting is added to torch
# https://github.com/pytorch/pytorch/issues/88184
@handle_frontend_method(
    class_tree=CLASS_TREE,
    init_tree="torch.tensor",
    method_name="topk",
    dtype_x_axis_k=_topk_helper(),
    largest=st.booleans(),
    sorted=st.booleans(),
)
def test_torch_instance_topk(
    dtype_x_axis_k,
    largest,
    sorted,
    frontend,
    frontend_method_data,
    init_flags,
    method_flags,
    on_device,
):
    input_dtype, input, axis, k = dtype_x_axis_k
    helpers.test_frontend_method(
        init_input_dtypes=input_dtype,
        init_all_as_kwargs_np={"data": input[0]},
        method_input_dtypes=input_dtype,
        method_all_as_kwargs_np={
            "k": k,
            "dim": axis,
            "largest": largest,
            "sorted": sorted,
        },
        frontend=frontend,
        frontend_method_data=frontend_method_data,
        init_flags=init_flags,
        method_flags=method_flags,
        on_device=on_device,
        test_values=False,
    )


# bitwise right shift
@handle_frontend_method(
    class_tree=CLASS_TREE,
    init_tree="torch.tensor",
    method_name="bitwise_right_shift",
    dtype_and_x=helpers.dtype_and_values(
        available_dtypes=helpers.get_dtypes("valid"),
        num_arrays=2,
        shared_dtype=True,
    ),
)
def test_torch_instance_bitwise_right_shift(
    dtype_and_x,
    frontend_method_data,
    init_flags,
    method_flags,
    frontend,
    on_device,
):
    input_dtype, x = dtype_and_x
    # negative shifts will throw an exception
    # shifts >= dtype witdth produce backend-defined behavior
    x[1] = np.asarray(
        np.clip(x[1], 0, np.iinfo(input_dtype[1]).bits - 1), dtype=input_dtype[1]
    )
    helpers.test_frontend_method(
        init_input_dtypes=input_dtype,
        init_all_as_kwargs_np={
            "data": x[0],
        },
        method_input_dtypes=input_dtype,
        method_all_as_kwargs_np={
            "other": x[1],
        },
        frontend_method_data=frontend_method_data,
        init_flags=init_flags,
        method_flags=method_flags,
        frontend=frontend,
        on_device=on_device,
    )


# logdet
@handle_frontend_method(
    class_tree=CLASS_TREE,
    init_tree="torch.tensor",
    method_name="logdet",
    dtype_and_x=_get_dtype_and_square_matrix(),
)
def test_torch_instance_logdet(
    dtype_and_x,
    frontend_method_data,
    init_flags,
    method_flags,
    frontend,
    on_device,
):
    input_dtype, x = dtype_and_x
    dtype, x = dtype_and_x
    x = np.matmul(x.T, x) + np.identity(x.shape[0])
    helpers.test_frontend_method(
        init_input_dtypes=input_dtype,
        init_all_as_kwargs_np={
            "data": x,
        },
        method_input_dtypes=input_dtype,
        method_all_as_kwargs_np={},
        frontend_method_data=frontend_method_data,
        init_flags=init_flags,
        method_flags=method_flags,
        frontend=frontend,
        on_device=on_device,
    )


# multiply
@handle_frontend_method(
    class_tree=CLASS_TREE,
    init_tree="torch.tensor",
    method_name="multiply",
    dtype_and_x=helpers.dtype_and_values(
        available_dtypes=helpers.get_dtypes("numeric"),
        num_arrays=2,
    ),
)
def test_torch_instance_multiply(
    dtype_and_x,
    frontend_method_data,
    init_flags,
    method_flags,
    frontend,
    on_device,
):
    input_dtype, x = dtype_and_x
    helpers.test_frontend_method(
        init_input_dtypes=input_dtype,
        init_all_as_kwargs_np={
            "data": x[0],
        },
        method_input_dtypes=input_dtype,
        method_all_as_kwargs_np={
            "other": x[1],
        },
        frontend_method_data=frontend_method_data,
        init_flags=init_flags,
        method_flags=method_flags,
        frontend=frontend,
        on_device=on_device,
    )


# norm
@handle_frontend_method(
    class_tree=CLASS_TREE,
    init_tree="torch.tensor",
    method_name="norm",
    p_dtype_x_axis=_get_axis_and_p(),
    keepdim=st.booleans(),
    dtype=helpers.get_dtypes("valid", full=False),
)
def test_torch_instance_norm(
    p_dtype_x_axis,
    keepdim,
    dtype,
    frontend,
    frontend_method_data,
    init_flags,
    method_flags,
    on_device,
):
    p, values = p_dtype_x_axis
    input_dtype, x, axis = values
    helpers.test_frontend_method(
        init_input_dtypes=input_dtype,
        init_all_as_kwargs_np={"data": x[0]},
        method_input_dtypes=input_dtype,
        method_all_as_kwargs_np={
            "p": p,
            "dim": axis,
            "keepdim": keepdim,
            "dtype": dtype[0],
        },
        frontend=frontend,
        frontend_method_data=frontend_method_data,
        init_flags=init_flags,
        method_flags=method_flags,
        on_device=on_device,
    )


# is_complex
@handle_frontend_method(
    class_tree=CLASS_TREE,
    init_tree="torch.tensor",
    method_name="is_complex",
    dtype_and_x=helpers.dtype_and_values(
        available_dtypes=helpers.get_dtypes("valid"),
    ),
)
def test_torch_instance_is_complex(
    dtype_and_x,
    frontend_method_data,
    init_flags,
    method_flags,
    frontend,
    on_device,
):
    input_dtype, x = dtype_and_x
    helpers.test_frontend_method(
        init_input_dtypes=input_dtype,
        init_all_as_kwargs_np={"data": x[0]},
        method_input_dtypes=input_dtype,
        method_all_as_kwargs_np={},
        frontend_method_data=frontend_method_data,
        init_flags=init_flags,
        method_flags=method_flags,
        frontend=frontend,
        on_device=on_device,
    )


# copysign
@handle_frontend_method(
    class_tree=CLASS_TREE,
    init_tree="torch.tensor",
    method_name="copysign",
    dtype_and_x=helpers.dtype_and_values(
        available_dtypes=helpers.get_dtypes("float"),
        min_num_dims=1,
        num_arrays=2,
    ),
)
def test_torch_instance_copysign(
    dtype_and_x,
    frontend_method_data,
    init_flags,
    method_flags,
    frontend,
    on_device,
):
    input_dtype, x = dtype_and_x
    helpers.test_frontend_method(
        init_input_dtypes=input_dtype,
        init_all_as_kwargs_np={
            "data": x[0],
        },
        method_input_dtypes=input_dtype,
        method_all_as_kwargs_np={
            "other": x[1],
        },
        frontend_method_data=frontend_method_data,
        init_flags=init_flags,
        method_flags=method_flags,
        frontend=frontend,
        on_device=on_device,
    )


# not_equal
@handle_frontend_method(
    class_tree=CLASS_TREE,
    init_tree="torch.tensor",
    method_name="not_equal",
    dtype_and_x=helpers.dtype_and_values(
        available_dtypes=helpers.get_dtypes("valid"),
        num_arrays=2,
    ),
)
def test_torch_instance_not_equal(
    dtype_and_x,
    frontend,
    frontend_method_data,
    init_flags,
    method_flags,
    on_device,
):
    input_dtype, x = dtype_and_x
    helpers.test_frontend_method(
        init_input_dtypes=input_dtype,
        init_all_as_kwargs_np={
            "data": x[0],
        },
        method_input_dtypes=input_dtype,
        method_all_as_kwargs_np={
            "other": x[1],
        },
        frontend_method_data=frontend_method_data,
        init_flags=init_flags,
        method_flags=method_flags,
        frontend=frontend,
        atol_=1e-02,
        on_device=on_device,
    )


@st.composite
def _get_dtype_input_and_vectors(draw, with_input=False, same_size=False):
    dim_size1 = draw(helpers.ints(min_value=2, max_value=5))
    dim_size2 = dim_size1 if same_size else draw(helpers.ints(min_value=2, max_value=5))
    dtype = draw(helpers.get_dtypes("float", full=True))
    dtype = [
        draw(st.sampled_from(tuple(set(dtype).difference({"bfloat16", "float16"}))))
    ]
    vec1 = draw(
        helpers.array_values(
            dtype=dtype[0], shape=(dim_size1,), min_value=2, max_value=5
        )
    )
    vec2 = draw(
        helpers.array_values(
            dtype=dtype[0], shape=(dim_size2,), min_value=2, max_value=5
        )
    )
    if with_input:
        input = draw(
            helpers.array_values(
                dtype=dtype[0], shape=(dim_size1, dim_size2), min_value=2, max_value=5
            )
        )
        return dtype, input, vec1, vec2
    return dtype, vec1, vec2


# addr
@handle_frontend_method(
    class_tree=CLASS_TREE,
    init_tree="torch.tensor",
    method_name="addr",
    dtype_and_vecs=_get_dtype_input_and_vectors(with_input=True),
    beta=st.floats(
        min_value=-5,
        max_value=5,
        allow_nan=False,
        allow_subnormal=False,
        allow_infinity=False,
    ),
    alpha=st.floats(
        min_value=-5,
        max_value=5,
        allow_nan=False,
        allow_subnormal=False,
        allow_infinity=False,
    ),
)
def test_torch_instance_addr(
    dtype_and_vecs,
    beta,
    alpha,
    frontend,
    frontend_method_data,
    init_flags,
    method_flags,
    on_device,
):
    dtype, input, vec1, vec2 = dtype_and_vecs
    helpers.test_frontend_method(
        init_input_dtypes=dtype,
        init_all_as_kwargs_np={
            "data": input,
        },
        method_input_dtypes=dtype,
        method_all_as_kwargs_np={
            "vec1": vec1,
            "vec2": vec2,
            "beta": beta,
            "alpha": alpha,
        },
        frontend_method_data=frontend_method_data,
        init_flags=init_flags,
        method_flags=method_flags,
        frontend=frontend,
        atol_=1e-02,
        on_device=on_device,
    )


# logical_not_
@handle_frontend_method(
    class_tree=CLASS_TREE,
    init_tree="torch.tensor",
    method_name="logical_not_",
    dtype_and_x=helpers.dtype_and_values(
        available_dtypes=helpers.get_dtypes("valid"),
        num_arrays=1,
        large_abs_safety_factor=12,
    ),
)
def test_torch_instance_logical_not_(
    dtype_and_x,
    frontend_method_data,
    init_flags,
    method_flags,
    frontend,
    on_device,
):
    input_dtype, x = dtype_and_x
    helpers.test_frontend_method(
        init_input_dtypes=input_dtype,
        init_all_as_kwargs_np={
            "data": x[0],
        },
        method_input_dtypes=input_dtype,
        method_all_as_kwargs_np={},
        frontend_method_data=frontend_method_data,
        init_flags=init_flags,
        method_flags=method_flags,
        frontend=frontend,
        on_device=on_device,
    )


# rsqrt
@handle_frontend_method(
    class_tree=CLASS_TREE,
    init_tree="torch.tensor",
    method_name="rsqrt",
    dtype_and_x=helpers.dtype_and_values(
        available_dtypes=helpers.get_dtypes("float"),
    ),
)
def test_torch_instance_rsqrt(
    dtype_and_x,
    frontend_method_data,
    init_flags,
    method_flags,
    frontend,
    on_device,
):
    input_dtype, x = dtype_and_x
    helpers.test_frontend_method(
        init_input_dtypes=input_dtype,
        init_all_as_kwargs_np={
            "data": x[0],
        },
        method_input_dtypes=input_dtype,
        method_all_as_kwargs_np={},
        frontend_method_data=frontend_method_data,
        init_flags=init_flags,
        method_flags=method_flags,
        frontend=frontend,
        on_device=on_device,
    )


# equal
@handle_frontend_method(
    class_tree=CLASS_TREE,
    init_tree="torch.tensor",
    method_name="equal",
    dtype_and_x=helpers.dtype_and_values(
        available_dtypes=helpers.get_dtypes("numeric"),
        num_arrays=2,
        shared_dtype=True,
        min_num_dims=1,
        min_value=-1e04,
        max_value=1e04,
    ),
)
def test_torch_instance_equal(
    dtype_and_x,
    frontend,
    frontend_method_data,
    init_flags,
    method_flags,
    on_device,
):
    input_dtype, x = dtype_and_x
    helpers.test_frontend_method(
        init_input_dtypes=input_dtype,
        init_all_as_kwargs_np={
            "data": x[0],
        },
        method_input_dtypes=input_dtype,
        method_all_as_kwargs_np={
            "other": x[1],
        },
        frontend_method_data=frontend_method_data,
        init_flags=init_flags,
        method_flags=method_flags,
        frontend=frontend,
        atol_=1e-04,
        rtol_=1e-04,
        on_device=on_device,
    )


@handle_frontend_method(
    class_tree=CLASS_TREE,
    init_tree="torch.tensor",
    method_name="greater",
    dtype_and_x=helpers.dtype_and_values(
        available_dtypes=helpers.get_dtypes("numeric"),
        num_arrays=2,
        min_value=-1e04,
        max_value=1e04,
        allow_inf=False,
    ),
)
def test_torch_greater(
    dtype_and_x,
    frontend_method_data,
    init_flags,
    method_flags,
    frontend,
    on_device,
):
    input_dtype, x = dtype_and_x
    helpers.test_frontend_method(
        init_input_dtypes=input_dtype,
        init_all_as_kwargs_np={
            "data": x[0],
        },
        method_input_dtypes=input_dtype,
        method_all_as_kwargs_np={
            "other": x[1],
        },
        frontend_method_data=frontend_method_data,
        init_flags=init_flags,
        method_flags=method_flags,
        frontend=frontend,
        on_device=on_device,
    )


# greater_
@handle_frontend_method(
    class_tree=CLASS_TREE,
    init_tree="torch.tensor",
    method_name="greater_",
    dtype_and_x=helpers.dtype_and_values(
        available_dtypes=helpers.get_dtypes("numeric"),
        num_arrays=2,
        min_value=-1e04,
        max_value=1e04,
        allow_inf=False,
    ),
)
def test_torch_greater_(
    dtype_and_x,
    frontend_method_data,
    init_flags,
    method_flags,
    frontend,
    on_device,
):
    input_dtype, x = dtype_and_x
    helpers.test_frontend_method(
        init_input_dtypes=input_dtype,
        init_all_as_kwargs_np={
            "data": x[0],
        },
        method_input_dtypes=input_dtype,
        method_all_as_kwargs_np={
            "other": x[1],
        },
        frontend_method_data=frontend_method_data,
        init_flags=init_flags,
        method_flags=method_flags,
        frontend=frontend,
        on_device=on_device,
    )


# addr_
@handle_frontend_method(
    class_tree=CLASS_TREE,
    init_tree="torch.tensor",
    method_name="addr_",
    dtype_and_vecs=_get_dtype_input_and_vectors(with_input=True),
    beta=st.floats(
        min_value=-5,
        max_value=5,
        allow_nan=False,
        allow_subnormal=False,
        allow_infinity=False,
    ),
    alpha=st.floats(
        min_value=-5,
        max_value=5,
        allow_nan=False,
        allow_subnormal=False,
        allow_infinity=False,
    ),
)
def test_torch_instance_addr_(
    dtype_and_vecs,
    beta,
    alpha,
    frontend,
    frontend_method_data,
    init_flags,
    method_flags,
    on_device,
):
    dtype, input, vec1, vec2 = dtype_and_vecs
    helpers.test_frontend_method(
        init_input_dtypes=dtype,
        init_all_as_kwargs_np={
            "data": input,
        },
        method_input_dtypes=dtype,
        method_all_as_kwargs_np={
            "vec1": vec1,
            "vec2": vec2,
            "beta": beta,
            "alpha": alpha,
        },
        frontend_method_data=frontend_method_data,
        init_flags=init_flags,
        method_flags=method_flags,
        frontend=frontend,
        atol_=1e-02,
        on_device=on_device,
    )


@handle_frontend_method(
    class_tree=CLASS_TREE,
    init_tree="torch.tensor",
    method_name="eq_",
    dtype_and_x=helpers.dtype_and_values(
        available_dtypes=helpers.get_dtypes("float"),
        num_arrays=2,
        min_value=-1e04,
        max_value=1e04,
        allow_inf=False,
    ),
)
def test_torch_special_eq_(
    dtype_and_x,
    frontend_method_data,
    init_flags,
    method_flags,
    frontend,
    on_device,
):
    input_dtype, x = dtype_and_x
    helpers.test_frontend_method(
        init_input_dtypes=input_dtype,
        init_all_as_kwargs_np={
            "data": x[0],
        },
        method_input_dtypes=input_dtype,
        method_all_as_kwargs_np={
            "other": x[1],
        },
        frontend_method_data=frontend_method_data,
        init_flags=init_flags,
        method_flags=method_flags,
        frontend=frontend,
        on_device=on_device,
    )


@handle_frontend_method(
    class_tree=CLASS_TREE,
    init_tree="torch.tensor",
    method_name="var",
    dtype_and_x=_statistical_dtype_values(
        function="var",
        min_value=-1e04,
        max_value=1e04,
    ),
    keepdim=st.booleans(),
)
def test_torch_instance_var(
    dtype_and_x,
    keepdim,
    frontend,
    frontend_method_data,
    init_flags,
    method_flags,
    on_device,
):
    input_dtype, x, axis, correction = dtype_and_x
    helpers.test_frontend_method(
        init_input_dtypes=input_dtype,
        init_all_as_kwargs_np={"data": x[0]},
        method_input_dtypes=input_dtype,
        method_all_as_kwargs_np={
            "dim": axis,
            "correction": int(correction),
            "keepdim": keepdim,
        },
        frontend=frontend,
        frontend_method_data=frontend_method_data,
        init_flags=init_flags,
        method_flags=method_flags,
        on_device=on_device,
    )


@handle_frontend_method(
    class_tree=CLASS_TREE,
    init_tree="torch.tensor",
    method_name="narrow",
    dtype_input_dim_start_length=_dtype_input_dim_start_length(),
)
def test_torch_instance_narrow(
    dtype_input_dim_start_length,
    frontend,
    frontend_method_data,
    init_flags,
    method_flags,
    on_device,
):
    (input_dtype, x, dim, start, length) = dtype_input_dim_start_length
    helpers.test_frontend_method(
        init_input_dtypes=input_dtype,
        init_all_as_kwargs_np={"data": x[0]},
        method_input_dtypes=input_dtype,
        method_all_as_kwargs_np={
            "dim": dim,
            "start": start,
            "length": length,
        },
        frontend=frontend,
        frontend_method_data=frontend_method_data,
        init_flags=init_flags,
        method_flags=method_flags,
        on_device=on_device,
    )


@handle_frontend_method(
    class_tree=CLASS_TREE,
    init_tree="torch.tensor",
    method_name="as_strided",
    dtype_x_and_other=_as_strided_helper(),
)
def test_torch_instance_as_strided(
    dtype_x_and_other,
    frontend,
    frontend_method_data,
    init_flags,
    method_flags,
    on_device,
):
    input_dtype, x, size, stride, offset = dtype_x_and_other
    helpers.test_frontend_method(
        init_input_dtypes=input_dtype,
        init_all_as_kwargs_np={"data": x[0]},
        method_input_dtypes=input_dtype,
        method_all_as_kwargs_np={
            "size": size,
            "stride": stride,
            "storage_offset": offset,
        },
        frontend=frontend,
        frontend_method_data=frontend_method_data,
        init_flags=init_flags,
        method_flags=method_flags,
        on_device=on_device,
    )


@handle_frontend_method(
    class_tree=CLASS_TREE,
    init_tree="torch.tensor",
    method_name="log1p",
    dtype_x=helpers.dtype_and_values(
        available_dtypes=helpers.get_dtypes("numeric"),
    ),
)
def test_torch_instance_log1p(
    dtype_x,
    frontend,
    frontend_method_data,
    init_flags,
    method_flags,
    on_device,
):
    input_dtype, x = dtype_x
    helpers.test_frontend_method(
        init_input_dtypes=input_dtype,
        init_all_as_kwargs_np={"data": x[0]},
        method_input_dtypes=input_dtype,
        method_all_as_kwargs_np={},
        frontend=frontend,
        frontend_method_data=frontend_method_data,
        init_flags=init_flags,
        method_flags=method_flags,
        on_device=on_device,
    )


@handle_frontend_method(
    class_tree=CLASS_TREE,
    init_tree="torch.tensor",
    method_name="baddbmm",
    dtype_and_matrices=_get_dtype_and_3dbatch_matrices(with_input=True, input_3d=True),
    beta=st.floats(
        min_value=-5,
        max_value=5,
        allow_nan=False,
        allow_subnormal=False,
        allow_infinity=False,
    ),
    alpha=st.floats(
        min_value=-5,
        max_value=5,
        allow_nan=False,
        allow_subnormal=False,
        allow_infinity=False,
    ),
)
def test_torch_instance_baddbmm(
    dtype_and_matrices,
    beta,
    alpha,
    frontend,
    frontend_method_data,
    init_flags,
    method_flags,
    on_device,
):
    input_dtype, x, batch1, batch2 = dtype_and_matrices
    helpers.test_frontend_method(
        init_input_dtypes=input_dtype,
        init_all_as_kwargs_np={"data": x[0]},
        method_input_dtypes=input_dtype,
        method_all_as_kwargs_np={
            "batch1": batch1,
            "batch2": batch2,
            "beta": beta,
            "alpha": alpha,
        },
        frontend=frontend,
        frontend_method_data=frontend_method_data,
        init_flags=init_flags,
        method_flags=method_flags,
        on_device=on_device,
    )


@handle_frontend_method(
    class_tree=CLASS_TREE,
    init_tree="torch.tensor",
    method_name="floor_",
    dtype_and_x=helpers.dtype_and_values(
        available_dtypes=helpers.get_dtypes("float"),
    ),
)
def test_torch_instance_floor_(
    dtype_and_x,
    frontend_method_data,
    init_flags,
    method_flags,
    frontend,
    on_device,
):
    input_dtype, x = dtype_and_x
    helpers.test_frontend_method(
        init_input_dtypes=input_dtype,
        init_all_as_kwargs_np={
            "data": x[0],
        },
        method_input_dtypes=input_dtype,
        method_all_as_kwargs_np={},
        frontend_method_data=frontend_method_data,
        init_flags=init_flags,
        method_flags=method_flags,
        frontend=frontend,
        on_device=on_device,
    )


@handle_frontend_method(
    class_tree=CLASS_TREE,
    init_tree="torch.tensor",
    method_name="diag",
    dtype_and_values=helpers.dtype_and_values(
        available_dtypes=helpers.get_dtypes("float"),
        shape=st.shared(helpers.get_shape(min_num_dims=1, max_num_dims=2), key="shape"),
    ),
    diagonal=st.integers(min_value=-100, max_value=100),
)
def test_torch_instance_diag(
    dtype_and_values,
    diagonal,
    frontend_method_data,
    init_flags,
    method_flags,
    frontend,
    on_device,
):
    input_dtype, values = dtype_and_values
    helpers.test_frontend_method(
        init_input_dtypes=input_dtype,
        init_all_as_kwargs_np={
            "data": values[0],
        },
        method_input_dtypes=input_dtype,
        method_all_as_kwargs_np={
            "diagonal": diagonal,
        },
        frontend_method_data=frontend_method_data,
        init_flags=init_flags,
        method_flags=method_flags,
        frontend=frontend,
        on_device=on_device,
    )


@handle_frontend_method(
    class_tree=CLASS_TREE,
    init_tree="torch.tensor",
<<<<<<< HEAD
    method_name="take_along_dim",
    dtype_indices_axis=helpers.array_indices_axis(
        array_dtypes=helpers.get_dtypes("numeric"),
        indices_dtypes=["int64"],
        min_num_dims=1,
        max_num_dims=5,
        min_dim_size=1,
        max_dim_size=10,
        indices_same_dims=True,
    ),
)
def test_torch_instance_take_along_dim(
    dtype_indices_axis,
    frontend_method_data,
    init_flags,
    method_flags,
    frontend,
    on_device,
):
    input_dtypes, value, indices, axis, _ = dtype_indices_axis
    helpers.test_frontend_method(
        init_input_dtypes=[input_dtypes[0]],
        init_all_as_kwargs_np={
            "data": value,
        },
        method_input_dtypes=[input_dtypes[1]],
        method_all_as_kwargs_np={
            "indices": indices,
            "dim": axis,
        },
        frontend_method_data=frontend_method_data,
        init_flags=init_flags,
        method_flags=method_flags,
        frontend=frontend,
=======
    method_name="gather",
    params_indices_others=helpers.array_indices_axis(
        array_dtypes=helpers.get_dtypes("valid"),
        indices_dtypes=["int64"],
        indices_same_dims=True,
    ),
)
def test_torch_instance_gather(
    params_indices_others,
    frontend,
    frontend_method_data,
    init_flags,
    method_flags,
    on_device,
):
    input_dtypes, x, indices, axis, batch_dims = params_indices_others
    helpers.test_frontend_method(
        init_input_dtypes=[input_dtypes[0]],
        init_all_as_kwargs_np={"data": x},
        method_input_dtypes=[input_dtypes[1]],
        method_all_as_kwargs_np={
            "dim": axis,
            "index": indices,
        },
        frontend=frontend,
        frontend_method_data=frontend_method_data,
        init_flags=init_flags,
        method_flags=method_flags,
>>>>>>> cd72ad0b
        on_device=on_device,
    )<|MERGE_RESOLUTION|>--- conflicted
+++ resolved
@@ -9283,7 +9283,41 @@
 @handle_frontend_method(
     class_tree=CLASS_TREE,
     init_tree="torch.tensor",
-<<<<<<< HEAD
+    method_name="gather",
+    params_indices_others=helpers.array_indices_axis(
+        array_dtypes=helpers.get_dtypes("valid"),
+        indices_dtypes=["int64"],
+        indices_same_dims=True,
+    ),
+)
+def test_torch_instance_gather(
+    params_indices_others,
+    frontend,
+    frontend_method_data,
+    init_flags,
+    method_flags,
+    on_device,
+):
+    input_dtypes, x, indices, axis, batch_dims = params_indices_others
+    helpers.test_frontend_method(
+        init_input_dtypes=[input_dtypes[0]],
+        init_all_as_kwargs_np={"data": x},
+        method_input_dtypes=[input_dtypes[1]],
+        method_all_as_kwargs_np={
+            "dim": axis,
+            "index": indices,
+        },
+        frontend=frontend,
+        frontend_method_data=frontend_method_data,
+        init_flags=init_flags,
+        method_flags=method_flags,
+        on_device=on_device,
+    )
+
+
+@handle_frontend_method(
+    class_tree=CLASS_TREE,
+    init_tree="torch.tensor",
     method_name="take_along_dim",
     dtype_indices_axis=helpers.array_indices_axis(
         array_dtypes=helpers.get_dtypes("numeric"),
@@ -9318,35 +9352,5 @@
         init_flags=init_flags,
         method_flags=method_flags,
         frontend=frontend,
-=======
-    method_name="gather",
-    params_indices_others=helpers.array_indices_axis(
-        array_dtypes=helpers.get_dtypes("valid"),
-        indices_dtypes=["int64"],
-        indices_same_dims=True,
-    ),
-)
-def test_torch_instance_gather(
-    params_indices_others,
-    frontend,
-    frontend_method_data,
-    init_flags,
-    method_flags,
-    on_device,
-):
-    input_dtypes, x, indices, axis, batch_dims = params_indices_others
-    helpers.test_frontend_method(
-        init_input_dtypes=[input_dtypes[0]],
-        init_all_as_kwargs_np={"data": x},
-        method_input_dtypes=[input_dtypes[1]],
-        method_all_as_kwargs_np={
-            "dim": axis,
-            "index": indices,
-        },
-        frontend=frontend,
-        frontend_method_data=frontend_method_data,
-        init_flags=init_flags,
-        method_flags=method_flags,
->>>>>>> cd72ad0b
         on_device=on_device,
     )