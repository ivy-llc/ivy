# global
import pytest
from types import SimpleNamespace
import numpy as np

from ivy_tests.test_ivy.test_frontends.test_torch.test_comparison_ops import (
    _topk_helper,
)
from ivy_tests.test_ivy.test_frontends.test_torch.test_creation_ops import (
    _as_strided_helper,
)
from ivy_tests.test_ivy.test_frontends.test_torch.test_indexing_slicing_joining_mutating_ops import (  # noqa: E501
    _dtype_input_dim_start_length,
)
from ivy_tests.test_ivy.test_frontends.test_torch.test_reduction_ops import (
    _get_axis_and_p,
)

try:
    import torch
except ImportError:
    torch = SimpleNamespace()

import ivy
from hypothesis import strategies as st, given, assume
import hypothesis.extra.numpy as nph

# local
import ivy_tests.test_ivy.helpers as helpers
from ivy_tests.test_ivy.test_frontends.test_torch.test_blas_and_lapack_ops import (
    _get_dtype_and_3dbatch_matrices,
    _get_dtype_input_and_matrices,
    _get_dtype_input_and_mat_vec,
)
from ivy.functional.frontends.torch import Tensor
from ivy_tests.test_ivy.helpers import handle_frontend_method
from ivy_tests.test_ivy.test_functional.test_core.test_searching import (
    _broadcastable_trio,
)
from ivy_tests.test_ivy.test_functional.test_core.test_manipulation import (  # noqa
    _get_splits,
)
from ivy_tests.test_ivy.test_frontends.test_torch.test_miscellaneous_ops import (  # noqa
    dtype_value1_value2_axis,
)
from ivy_tests.test_ivy.test_frontends.test_torch.test_linalg import (  # noqa
    _get_dtype_and_matrix,
)
from ivy_tests.test_ivy.test_functional.test_core.test_statistical import (
    _get_castable_dtype,
    _statistical_dtype_values,
)

from ivy_tests.test_ivy.test_functional.test_experimental.test_core.test_statistical import (  # noqa
    _quantile_helper,
)

CLASS_TREE = "ivy.functional.frontends.torch.Tensor"


# Helper functions
@st.composite
def _dtypes(draw):
    return draw(
        st.shared(
            helpers.list_of_size(
                x=st.sampled_from(
                    draw(helpers.get_dtypes("numeric", prune_function=False))
                ),
                size=1,
            ),
            key="dtype",
        )
    )


@st.composite
def _requires_grad(draw):
    dtype = draw(_dtypes())[0]
    if ivy.is_int_dtype(dtype) or ivy.is_uint_dtype(dtype):
        return draw(st.just(False))
    return draw(st.booleans())


@given(
    dtype_x=helpers.dtype_and_values(
        available_dtypes=helpers.get_dtypes("valid", prune_function=False)
    ).filter(lambda x: "bfloat16" not in x[0]),
)
def test_torch_tensor_ivy_array(
    dtype_x,
    backend_fw,
):
    _, data = dtype_x
    ivy.set_backend(backend_fw)
    x = Tensor(data[0])
    x.ivy_array = data[0]
    ret = helpers.flatten_and_to_np(ret=x.ivy_array.data, backend=backend_fw)
    ret_gt = helpers.flatten_and_to_np(ret=data[0], backend=backend_fw)
    helpers.value_test(
        ret_np_flat=ret,
        ret_np_from_gt_flat=ret_gt,
        backend="torch",
    )


@given(
    dtype_x=helpers.dtype_and_values(
        available_dtypes=helpers.get_dtypes("valid", prune_function=False)
    ).filter(lambda x: "bfloat16" not in x[0]),
)
def test_torch_tensor_device(
    dtype_x,
    backend_fw,
):
    ivy.set_backend(backend_fw)
    _, data = dtype_x
    x = Tensor(data[0])
    x.ivy_array = data[0]
    ivy.utils.assertions.check_equal(
        x.device, ivy.dev(ivy.array(data[0])), as_array=False
    )
    ivy.previous_backend()


@given(
    dtype_x=helpers.dtype_and_values(
        available_dtypes=helpers.get_dtypes("valid", prune_function=False)
    ).filter(lambda x: "bfloat16" not in x[0]),
)
def test_torch_tensor_dtype(dtype_x, backend_fw):
    ivy.set_backend(backend_fw)
    dtype, data = dtype_x
    x = Tensor(data[0])
    x.ivy_array = data[0]
    ivy.utils.assertions.check_equal(x.dtype, dtype[0], as_array=False)
    ivy.previous_backend()


@given(
    dtype_x=helpers.dtype_and_values(
        available_dtypes=helpers.get_dtypes("valid", prune_function=False),
        ret_shape=True,
    ).filter(lambda x: "bfloat16" not in x[0]),
)
def test_torch_tensor_shape(dtype_x, backend_fw):
    ivy.set_backend(backend_fw)
    dtype, data, shape = dtype_x
    x = Tensor(data[0])
    ivy.utils.assertions.check_equal(
        x.ivy_array.shape, ivy.Shape(shape), as_array=False
    )
    ivy.previous_backend()


@given(
    dtype_x=helpers.dtype_and_values(
        available_dtypes=helpers.get_dtypes("complex", prune_function=False)
    ).filter(lambda x: "bfloat16" not in x[0]),
)
def test_torch_tensor_real(dtype_x, backend_fw):
    ivy.set_backend(backend_fw)
    _, data = dtype_x
    x = Tensor(data[0])
    x.ivy_array = data[0]
    ivy.utils.assertions.check_equal(x.real, ivy.real(data[0]))
    ivy.previous_backend()


@given(
    dtype_x=helpers.dtype_and_values(
        available_dtypes=helpers.get_dtypes("complex", prune_function=False)
    ),
)
def test_torch_tensor_imag(dtype_x, backend_fw):
    ivy.set_backend(backend_fw)
    _, data = dtype_x
    x = Tensor(data[0])
    x.ivy_array = data[0]
    ivy.utils.assertions.check_equal(x.imag, ivy.imag(data[0]))
    ivy.previous_backend()


@given(
    dtype_x=helpers.dtype_and_values(
        available_dtypes=helpers.get_dtypes("valid", prune_function=False),
        ret_shape=True,
    ).filter(lambda x: "bfloat16" not in x[0]),
)
def test_torch_tensor_ndim(dtype_x, backend_fw):
    ivy.set_backend(backend_fw)
    dtype, data, shape = dtype_x
    x = Tensor(data[0])
    ivy.utils.assertions.check_equal(x.ndim, data[0].ndim, as_array=False)
    ivy.previous_backend()


def test_torch_tensor_grad(backend_fw):
    ivy.set_backend(backend_fw)
    x = Tensor(ivy.array([1.0, 2.0, 3.0]))
    grads = ivy.array([1.0, 2.0, 3.0])
    x._grads = grads
    assert ivy.array_equal(x.grad, grads)
    ivy.previous_backend()


@given(
    dtype_x=helpers.dtype_and_values(
        available_dtypes=helpers.get_dtypes("valid", prune_function=False),
    ),
    requires_grad=st.booleans(),
)
def test_torch_tensor_requires_grad(dtype_x, requires_grad, backend_fw):
    ivy.set_backend(backend_fw)
    _, data = dtype_x
    x = Tensor(data[0], requires_grad=requires_grad)
    ivy.utils.assertions.check_equal(x.requires_grad, requires_grad, as_array=False)
    x.requires_grad = not requires_grad
    ivy.utils.assertions.check_equal(x.requires_grad, not requires_grad, as_array=False)
    ivy.previous_backend()


@given(
    requires_grad=st.booleans(),
)
def test_torch_tensor_is_leaf(requires_grad, backend_fw):
    ivy.set_backend(backend_fw)
    x = Tensor(ivy.array([3.0]), requires_grad=requires_grad)
    ivy.utils.assertions.check_equal(x.is_leaf, True, as_array=False)
    y = x.pow(2)
    ivy.utils.assertions.check_equal(y.is_leaf, not requires_grad, as_array=False)
    z = y.detach()
    ivy.utils.assertions.check_equal(z.is_leaf, True, as_array=False)
    ivy.previous_backend()


def test_torch_tensor_grad_fn(backend_fw):
    ivy.set_backend(backend_fw)
    x = Tensor(ivy.array([3.0]), requires_grad=True)
    ivy.utils.assertions.check_equal(x.grad_fn, None, as_array=False)
    y = x.pow(2)
    ivy.utils.assertions.check_equal(y.grad_fn, "PowBackward", as_array=False)
    ivy.utils.assertions.check_equal(
        y.grad_fn.next_functions[0], "AccumulateGrad", as_array=False
    )
    z = y.detach()
    ivy.utils.assertions.check_equal(z.grad_fn, None, as_array=False)
    ivy.previous_backend()


@given(
    dtype_x=helpers.dtype_and_values(
        available_dtypes=helpers.get_dtypes("valid", prune_function=False),
    ),
    requires_grad=st.booleans(),
)
def test_torch_tensor__requires_grad(
    dtype_x,
    requires_grad,
    backend_fw,
):
    ivy.set_backend(backend_fw)
    _, data = dtype_x
    x = Tensor(data[0])
    assert not x._requires_grad
    x.requires_grad_()
    assert x._requires_grad
    x.requires_grad_(requires_grad)
    assert x._requires_grad == requires_grad
    ivy.previous_backend()


# chunk
@pytest.mark.skip("Testing takes a lot of time")
@handle_frontend_method(
    class_tree=CLASS_TREE,
    init_tree="torch.tensor",
    method_name="chunk",
    dtype_x_dim=helpers.dtype_values_axis(
        available_dtypes=helpers.get_dtypes("float"),
        min_num_dims=1,
        min_value=-1e04,
        max_value=1e04,
        force_int_axis=True,
        valid_axis=True,
    ),
    chunks=st.integers(
        min_value=1,
        max_value=5,
    ),
)
def test_torch_tensor_chunk(
    dtype_x_dim,
    chunks,
    frontend,
    frontend_method_data,
    init_flags,
    method_flags,
    on_device,
    backend_fw,
):
    input_dtype, x, dim = dtype_x_dim
    helpers.test_frontend_method(
        init_input_dtypes=input_dtype,
        backend_to_test=backend_fw,
        init_all_as_kwargs_np={
            "data": x[0],
        },
        method_input_dtypes=input_dtype,
        method_all_as_kwargs_np={
            "chunks": chunks,
            "dim": dim,
        },
        frontend_method_data=frontend_method_data,
        init_flags=init_flags,
        method_flags=method_flags,
        frontend=frontend,
        on_device=on_device,
    )


# any
@handle_frontend_method(
    class_tree=CLASS_TREE,
    init_tree="torch.tensor",
    method_name="any",
    dtype_input_axis=helpers.dtype_values_axis(
        available_dtypes=helpers.get_dtypes("numeric"),
        min_num_dims=1,
        min_value=-1e04,
        max_value=1e04,
        valid_axis=True,
        force_int_axis=True,
    ),
    keepdim=st.booleans(),
)
def test_torch_tensor_any(
    dtype_input_axis,
    keepdim,
    frontend_method_data,
    init_flags,
    method_flags,
    frontend,
    on_device,
    backend_fw,
):
    input_dtype, x, axis = dtype_input_axis
    helpers.test_frontend_method(
        init_input_dtypes=input_dtype,
        backend_to_test=backend_fw,
        init_all_as_kwargs_np={
            "data": x[0],
        },
        method_input_dtypes=input_dtype,
        method_all_as_kwargs_np={
            "dim": axis,
            "keepdim": keepdim,
        },
        frontend_method_data=frontend_method_data,
        init_flags=init_flags,
        method_flags=method_flags,
        frontend=frontend,
        on_device=on_device,
    )


# all
@handle_frontend_method(
    class_tree=CLASS_TREE,
    init_tree="torch.tensor",
    method_name="all",
    dtype_input_axis=helpers.dtype_values_axis(
        available_dtypes=helpers.get_dtypes("numeric"),
        min_num_dims=1,
        min_value=-1e04,
        max_value=1e04,
        valid_axis=True,
        force_int_axis=True,
    ),
    keepdim=st.booleans(),
)
def test_torch_tensor_all(
    dtype_input_axis,
    keepdim,
    frontend_method_data,
    init_flags,
    method_flags,
    frontend,
    on_device,
    backend_fw,
):
    input_dtype, x, axis = dtype_input_axis
    helpers.test_frontend_method(
        init_input_dtypes=input_dtype,
        backend_to_test=backend_fw,
        init_all_as_kwargs_np={
            "data": x[0],
        },
        method_input_dtypes=input_dtype,
        method_all_as_kwargs_np={
            "dim": axis,
            "keepdim": keepdim,
        },
        frontend_method_data=frontend_method_data,
        init_flags=init_flags,
        method_flags=method_flags,
        frontend=frontend,
        on_device=on_device,
    )


# add
@handle_frontend_method(
    class_tree=CLASS_TREE,
    init_tree="torch.tensor",
    method_name="add",
    dtype_and_x=helpers.dtype_and_values(
        available_dtypes=helpers.get_dtypes("float"),
        num_arrays=2,
        min_value=-1e04,
        max_value=1e04,
        allow_inf=False,
    ),
    alpha=st.floats(min_value=-1e04, max_value=1e04, allow_infinity=False),
)
def test_torch_tensor_add(
    dtype_and_x,
    alpha,
    frontend,
    frontend_method_data,
    init_flags,
    method_flags,
    on_device,
    backend_fw,
):
    input_dtype, x = dtype_and_x
    helpers.test_frontend_method(
        init_input_dtypes=input_dtype,
        backend_to_test=backend_fw,
        init_all_as_kwargs_np={
            "data": x[0],
        },
        method_input_dtypes=input_dtype,
        method_all_as_kwargs_np={
            "other": x[1],
            "alpha": alpha,
        },
        frontend_method_data=frontend_method_data,
        init_flags=init_flags,
        method_flags=method_flags,
        frontend=frontend,
        atol_=1e-02,
        on_device=on_device,
    )


# divide
@handle_frontend_method(
    class_tree=CLASS_TREE,
    init_tree="torch.tensor",
    method_name="divide",
    dtype_and_x=helpers.dtype_and_values(
        available_dtypes=helpers.get_dtypes("valid"),
        num_arrays=2,
        min_value=-1e04,
        max_value=1e04,
        allow_inf=False,
    ),
)
def test_torch_tensor_divide(
    dtype_and_x,
    frontend,
    frontend_method_data,
    init_flags,
    method_flags,
    on_device,
    backend_fw,
):
    input_dtype, x = dtype_and_x
    helpers.test_frontend_method(
        init_input_dtypes=input_dtype,
        backend_to_test=backend_fw,
        init_all_as_kwargs_np={
            "data": x[0],
        },
        method_input_dtypes=input_dtype,
        method_all_as_kwargs_np={
            "other": x[1],
        },
        frontend_method_data=frontend_method_data,
        init_flags=init_flags,
        method_flags=method_flags,
        frontend=frontend,
        atol_=1e-02,
        on_device=on_device,
    )


# addmm
@handle_frontend_method(
    class_tree=CLASS_TREE,
    init_tree="torch.tensor",
    method_name="addmm",
    dtype_and_matrices=_get_dtype_input_and_matrices(with_input=True),
    beta=st.floats(
        min_value=-5,
        max_value=5,
        allow_nan=False,
        allow_subnormal=False,
        allow_infinity=False,
    ),
    alpha=st.floats(
        min_value=-5,
        max_value=5,
        allow_nan=False,
        allow_subnormal=False,
        allow_infinity=False,
    ),
)
def test_torch_tensor_addmm(
    dtype_and_matrices,
    beta,
    alpha,
    frontend,
    frontend_method_data,
    init_flags,
    method_flags,
    on_device,
    backend_fw,
):
    input_dtype, x, mat1, mat2 = dtype_and_matrices
    helpers.test_frontend_method(
        init_input_dtypes=input_dtype,
        backend_to_test=backend_fw,
        init_all_as_kwargs_np={
            "data": x,
        },
        method_input_dtypes=input_dtype,
        method_all_as_kwargs_np={
            "mat1": mat1,
            "mat2": mat2,
            "beta": beta,
            "alpha": alpha,
        },
        frontend_method_data=frontend_method_data,
        init_flags=init_flags,
        method_flags=method_flags,
        frontend=frontend,
        atol_=1e-02,
        on_device=on_device,
    )


# addmm_
@handle_frontend_method(
    class_tree=CLASS_TREE,
    init_tree="torch.tensor",
    method_name="addmm_",
    dtype_and_matrices=_get_dtype_input_and_matrices(with_input=True),
    beta=st.floats(
        min_value=-5,
        max_value=5,
        allow_nan=False,
        allow_subnormal=False,
        allow_infinity=False,
    ),
    alpha=st.floats(
        min_value=-5,
        max_value=5,
        allow_nan=False,
        allow_subnormal=False,
        allow_infinity=False,
    ),
)
def test_torch_tensor_addmm_(
    dtype_and_matrices,
    beta,
    alpha,
    frontend,
    frontend_method_data,
    init_flags,
    method_flags,
    on_device,
    backend_fw,
):
    input_dtype, x, mat1, mat2 = dtype_and_matrices
    helpers.test_frontend_method(
        init_input_dtypes=input_dtype,
        backend_to_test=backend_fw,
        init_all_as_kwargs_np={
            "data": x,
        },
        method_input_dtypes=input_dtype,
        method_all_as_kwargs_np={
            "mat1": mat1,
            "mat2": mat2,
            "beta": beta,
            "alpha": alpha,
        },
        frontend_method_data=frontend_method_data,
        init_flags=init_flags,
        method_flags=method_flags,
        frontend=frontend,
        atol_=1e-02,
        on_device=on_device,
    )


# addmv
@handle_frontend_method(
    class_tree=CLASS_TREE,
    init_tree="torch.tensor",
    method_name="addmv",
    dtype_and_matrices=_get_dtype_input_and_mat_vec(with_input=True),
    beta=st.floats(
        min_value=-5,
        max_value=5,
        allow_nan=False,
        allow_subnormal=False,
        allow_infinity=False,
    ),
    alpha=st.floats(
        min_value=-5,
        max_value=5,
        allow_nan=False,
        allow_subnormal=False,
        allow_infinity=False,
    ),
)
def test_torch_tensor_addmv(
    dtype_and_matrices,
    beta,
    alpha,
    frontend,
    frontend_method_data,
    init_flags,
    method_flags,
    on_device,
    backend_fw,
):
    input_dtype, x, mat, vec = dtype_and_matrices
    helpers.test_frontend_method(
        init_input_dtypes=input_dtype,
        backend_to_test=backend_fw,
        init_all_as_kwargs_np={
            "data": x,
        },
        method_input_dtypes=input_dtype,
        method_all_as_kwargs_np={
            "mat": mat,
            "vec": vec,
            "beta": beta,
            "alpha": alpha,
        },
        frontend_method_data=frontend_method_data,
        init_flags=init_flags,
        method_flags=method_flags,
        frontend=frontend,
        atol_=1e-02,
        on_device=on_device,
    )


# addmv_
@handle_frontend_method(
    class_tree=CLASS_TREE,
    init_tree="torch.tensor",
    method_name="addmv_",
    dtype_and_matrices=_get_dtype_input_and_mat_vec(with_input=True),
    beta=st.floats(
        min_value=-5,
        max_value=5,
        allow_nan=False,
        allow_subnormal=False,
        allow_infinity=False,
    ),
    alpha=st.floats(
        min_value=-5,
        max_value=5,
        allow_nan=False,
        allow_subnormal=False,
        allow_infinity=False,
    ),
)
def test_torch_tensor_addmv_(
    dtype_and_matrices,
    beta,
    alpha,
    frontend,
    frontend_method_data,
    init_flags,
    method_flags,
    on_device,
    backend_fw,
):
    input_dtype, x, mat, vec = dtype_and_matrices
    helpers.test_frontend_method(
        init_input_dtypes=input_dtype,
        init_all_as_kwargs_np={
            "data": x,
        },
        method_input_dtypes=input_dtype,
        backend_to_test=backend_fw,
        method_all_as_kwargs_np={
            "mat": mat,
            "vec": vec,
            "beta": beta,
            "alpha": alpha,
        },
        frontend_method_data=frontend_method_data,
        init_flags=init_flags,
        method_flags=method_flags,
        frontend=frontend,
        atol_=1e-02,
        on_device=on_device,
    )


# addbmm
@handle_frontend_method(
    class_tree=CLASS_TREE,
    init_tree="torch.tensor",
    method_name="addbmm",
    dtype_and_matrices=_get_dtype_and_3dbatch_matrices(with_input=True),
    beta=st.floats(
        min_value=-5,
        max_value=5,
        allow_nan=False,
        allow_subnormal=False,
        allow_infinity=False,
    ),
    alpha=st.floats(
        min_value=-5,
        max_value=5,
        allow_nan=False,
        allow_subnormal=False,
        allow_infinity=False,
    ),
)
def test_torch_tensor_addbmm(
    dtype_and_matrices,
    beta,
    alpha,
    frontend,
    frontend_method_data,
    init_flags,
    method_flags,
    on_device,
    backend_fw,
):
    input_dtype, x, batch1, batch2 = dtype_and_matrices
    helpers.test_frontend_method(
        init_input_dtypes=input_dtype,
        backend_to_test=backend_fw,
        init_all_as_kwargs_np={
            "data": x,
        },
        method_input_dtypes=input_dtype,
        method_all_as_kwargs_np={
            "batch1": batch1,
            "batch2": batch2,
            "beta": beta,
            "alpha": alpha,
        },
        frontend_method_data=frontend_method_data,
        init_flags=init_flags,
        method_flags=method_flags,
        frontend=frontend,
        atol_=1e-02,
        on_device=on_device,
    )


# addbmm_
@handle_frontend_method(
    class_tree=CLASS_TREE,
    init_tree="torch.tensor",
    method_name="addbmm_",
    dtype_and_matrices=_get_dtype_and_3dbatch_matrices(with_input=True),
    beta=st.floats(
        min_value=-5,
        max_value=5,
        allow_nan=False,
        allow_subnormal=False,
        allow_infinity=False,
    ),
    alpha=st.floats(
        min_value=-5,
        max_value=5,
        allow_nan=False,
        allow_subnormal=False,
        allow_infinity=False,
    ),
)
def test_torch_tensor_addbmm_(
    dtype_and_matrices,
    beta,
    alpha,
    frontend,
    frontend_method_data,
    init_flags,
    method_flags,
    on_device,
    backend_fw,
):
    input_dtype, x, batch1, batch2 = dtype_and_matrices
    helpers.test_frontend_method(
        init_input_dtypes=input_dtype,
        backend_to_test=backend_fw,
        init_all_as_kwargs_np={
            "data": x,
        },
        method_input_dtypes=input_dtype,
        method_all_as_kwargs_np={
            "batch1": batch1,
            "batch2": batch2,
            "beta": beta,
            "alpha": alpha,
        },
        frontend_method_data=frontend_method_data,
        init_flags=init_flags,
        method_flags=method_flags,
        frontend=frontend,
        atol_=1e-02,
        on_device=on_device,
    )


# sub
@handle_frontend_method(
    class_tree=CLASS_TREE,
    init_tree="torch.tensor",
    method_name="sub",
    dtype_and_x=helpers.dtype_and_values(
        available_dtypes=helpers.get_dtypes("float"),
        num_arrays=2,
        min_value=-1e04,
        max_value=1e04,
        allow_inf=False,
    ),
    alpha=st.floats(min_value=-1e04, max_value=1e04, allow_infinity=False),
)
def test_torch_tensor_sub(
    dtype_and_x,
    alpha,
    frontend,
    frontend_method_data,
    init_flags,
    method_flags,
    on_device,
    backend_fw,
):
    input_dtype, x = dtype_and_x
    helpers.test_frontend_method(
        init_input_dtypes=input_dtype,
        backend_to_test=backend_fw,
        init_all_as_kwargs_np={
            "data": x[0],
        },
        method_input_dtypes=input_dtype,
        method_all_as_kwargs_np={
            "other": x[1],
            "alpha": alpha,
        },
        frontend_method_data=frontend_method_data,
        init_flags=init_flags,
        method_flags=method_flags,
        frontend=frontend,
        atol_=1e-02,
        on_device=on_device,
    )


# new_ones
@handle_frontend_method(
    class_tree=CLASS_TREE,
    init_tree="torch.tensor",
    method_name="new_ones",
    dtype_and_x=helpers.dtype_and_values(available_dtypes=helpers.get_dtypes("float")),
    size=helpers.get_shape(
        allow_none=False,
        min_num_dims=1,
        max_num_dims=5,
        min_dim_size=1,
        max_dim_size=10,
    ),
    dtypes=_dtypes(),
    requires_grad=_requires_grad(),
)
def test_torch_tensor_new_ones(
    dtype_and_x,
    size,
    dtypes,
    requires_grad,
    on_device,
    frontend_method_data,
    init_flags,
    method_flags,
    frontend,
    backend_fw,
):
    input_dtype, x = dtype_and_x
    helpers.test_frontend_method(
        init_input_dtypes=input_dtype,
        backend_to_test=backend_fw,
        init_all_as_kwargs_np={
            "data": x[0],
        },
        method_input_dtypes=dtypes,
        method_all_as_kwargs_np={
            "size": size,
            "dtype": dtypes[0],
            "requires_grad": requires_grad,
            "device": on_device,
        },
        frontend_method_data=frontend_method_data,
        init_flags=init_flags,
        method_flags=method_flags,
        frontend=frontend,
        on_device=on_device,
    )


# new_zeros
@handle_frontend_method(
    class_tree=CLASS_TREE,
    init_tree="torch.tensor",
    method_name="new_zeros",
    dtype_and_x=helpers.dtype_and_values(available_dtypes=helpers.get_dtypes("valid")),
    size=helpers.get_shape(
        allow_none=False,
        min_num_dims=1,
        max_num_dims=5,
        min_dim_size=1,
        max_dim_size=10,
    ),
    dtypes=_dtypes(),
    requires_grad=_requires_grad(),
)
def test_torch_tensor_new_zeros(
    dtype_and_x,
    size,
    dtypes,
    requires_grad,
    on_device,
    frontend_method_data,
    init_flags,
    method_flags,
    frontend,
    backend_fw,
):
    input_dtype, x = dtype_and_x
    helpers.test_frontend_method(
        init_input_dtypes=input_dtype,
        backend_to_test=backend_fw,
        init_all_as_kwargs_np={
            "data": x[0],
        },
        method_input_dtypes=dtypes,
        method_all_as_kwargs_np={
            "size": size,
            "dtype": dtypes[0],
            "requires_grad": requires_grad,
            "device": on_device,
        },
        frontend_method_data=frontend_method_data,
        init_flags=init_flags,
        method_flags=method_flags,
        frontend=frontend,
        on_device=on_device,
    )


@handle_frontend_method(
    class_tree=CLASS_TREE,
    init_tree="torch.tensor",
    method_name="reshape",
    dtype_x=helpers.dtype_and_values(
        available_dtypes=helpers.get_dtypes("valid"),
        shape=st.shared(helpers.get_shape(), key="value_shape"),
    ),
    shape=helpers.reshape_shapes(
        shape=st.shared(helpers.get_shape(), key="value_shape")
    ),
    unpack_shape=st.booleans(),
)
def test_torch_tensor_reshape(
    dtype_x,
    shape,
    unpack_shape,
    frontend_method_data,
    init_flags,
    method_flags,
    frontend,
    on_device,
    backend_fw,
):
    input_dtype, x = dtype_x
    shape = {
        "shape": shape,
    }
    if unpack_shape:
        method_flags.num_positional_args = len(shape["shape"]) + 1
        i = 0
        for x_ in shape["shape"]:
            shape["x{}".format(i)] = x_
            i += 1
    helpers.test_frontend_method(
        init_input_dtypes=input_dtype,
        backend_to_test=backend_fw,
        init_all_as_kwargs_np={
            "data": x[0],
        },
        method_input_dtypes=input_dtype,
        method_all_as_kwargs_np=shape,
        frontend_method_data=frontend_method_data,
        init_flags=init_flags,
        method_flags=method_flags,
        frontend=frontend,
        on_device=on_device,
    )


# reshape_as
@handle_frontend_method(
    class_tree=CLASS_TREE,
    init_tree="torch.tensor",
    method_name="reshape_as",
    dtype_x=helpers.dtype_and_values(
        available_dtypes=helpers.get_dtypes("valid"), num_arrays=2
    ),
)
def test_torch_tensor_reshape_as(
    dtype_x,
    frontend_method_data,
    init_flags,
    method_flags,
    frontend,
    on_device,
    backend_fw,
):
    input_dtype, x = dtype_x
    helpers.test_frontend_method(
        init_input_dtypes=input_dtype,
        backend_to_test=backend_fw,
        init_all_as_kwargs_np={
            "data": x[0],
        },
        method_input_dtypes=input_dtype,
        method_all_as_kwargs_np={
            "other": x[1],
        },
        frontend_method_data=frontend_method_data,
        init_flags=init_flags,
        method_flags=method_flags,
        frontend=frontend,
        on_device=on_device,
    )


# sin
@handle_frontend_method(
    class_tree=CLASS_TREE,
    init_tree="torch.tensor",
    method_name="sin",
    dtype_and_x=helpers.dtype_and_values(
        available_dtypes=helpers.get_dtypes("float"),
        allow_inf=False,
    ),
)
def test_torch_tensor_sin(
    dtype_and_x,
    frontend_method_data,
    init_flags,
    method_flags,
    frontend,
    on_device,
    backend_fw,
):
    input_dtype, x = dtype_and_x
    helpers.test_frontend_method(
        init_input_dtypes=input_dtype,
        backend_to_test=backend_fw,
        init_all_as_kwargs_np={
            "data": x[0],
        },
        method_input_dtypes=input_dtype,
        method_all_as_kwargs_np={},
        frontend_method_data=frontend_method_data,
        init_flags=init_flags,
        method_flags=method_flags,
        frontend=frontend,
        on_device=on_device,
    )


# arcsin
@handle_frontend_method(
    class_tree=CLASS_TREE,
    init_tree="torch.tensor",
    method_name="arcsin",
    dtype_and_x=helpers.dtype_and_values(
        available_dtypes=helpers.get_dtypes("float"),
        allow_inf=False,
    ),
)
def test_torch_tensor_arcsin(
    dtype_and_x,
    frontend_method_data,
    init_flags,
    method_flags,
    frontend,
    on_device,
    backend_fw,
):
    input_dtype, x = dtype_and_x
    helpers.test_frontend_method(
        init_input_dtypes=input_dtype,
        backend_to_test=backend_fw,
        init_all_as_kwargs_np={
            "data": x[0],
        },
        method_input_dtypes=input_dtype,
        method_all_as_kwargs_np={},
        frontend_method_data=frontend_method_data,
        init_flags=init_flags,
        method_flags=method_flags,
        frontend=frontend,
        on_device=on_device,
    )


# sum
@handle_frontend_method(
    class_tree=CLASS_TREE,
    init_tree="torch.tensor",
    method_name="sum",
    dtype_x_dim=_get_castable_dtype(
        min_value=-1e04,
        max_value=1e04,
    ),
    keepdim=st.booleans(),
)
def test_torch_tensor_sum(
    dtype_x_dim,
    keepdim,
    frontend_method_data,
    init_flags,
    method_flags,
    frontend,
    on_device,
    backend_fw,
):
    input_dtype, x, dim, castable_dtype = dtype_x_dim
    if method_flags.as_variable:
        castable_dtype = input_dtype
    input_dtype = [input_dtype]
    helpers.test_frontend_method(
        init_input_dtypes=input_dtype,
        backend_to_test=backend_fw,
        init_all_as_kwargs_np={
            "data": x[0],
        },
        method_input_dtypes=input_dtype,
        method_all_as_kwargs_np={
            "dim": dim,
            "keepdim": keepdim,
            "dtype": castable_dtype,
        },
        frontend_method_data=frontend_method_data,
        init_flags=init_flags,
        method_flags=method_flags,
        frontend=frontend,
        on_device=on_device,
    )


# atan
@handle_frontend_method(
    class_tree=CLASS_TREE,
    init_tree="torch.tensor",
    method_name="atan",
    dtype_and_x=helpers.dtype_and_values(
        available_dtypes=helpers.get_dtypes("float"),
        allow_inf=False,
    ),
)
def test_torch_tensor_atan(
    dtype_and_x,
    frontend_method_data,
    init_flags,
    method_flags,
    frontend,
    on_device,
    backend_fw,
):
    input_dtype, x = dtype_and_x
    helpers.test_frontend_method(
        init_input_dtypes=input_dtype,
        backend_to_test=backend_fw,
        init_all_as_kwargs_np={
            "data": x[0],
        },
        method_input_dtypes=input_dtype,
        method_all_as_kwargs_np={},
        frontend_method_data=frontend_method_data,
        init_flags=init_flags,
        method_flags=method_flags,
        frontend=frontend,
        on_device=on_device,
    )


# atan2
@handle_frontend_method(
    class_tree=CLASS_TREE,
    init_tree="torch.tensor",
    method_name="atan2",
    dtype_and_x=helpers.dtype_and_values(
        available_dtypes=helpers.get_dtypes("float"),
        num_arrays=2,
    ),
)
def test_torch_tensor_atan2(
    dtype_and_x,
    frontend_method_data,
    init_flags,
    method_flags,
    frontend,
    on_device,
    backend_fw,
):
    input_dtype, x = dtype_and_x
    helpers.test_frontend_method(
        init_input_dtypes=input_dtype,
        backend_to_test=backend_fw,
        init_all_as_kwargs_np={
            "data": x[0],
        },
        method_input_dtypes=input_dtype,
        method_all_as_kwargs_np={
            "other": x[1],
        },
        frontend_method_data=frontend_method_data,
        init_flags=init_flags,
        method_flags=method_flags,
        frontend=frontend,
        on_device=on_device,
    )


# sin_
@handle_frontend_method(
    class_tree=CLASS_TREE,
    init_tree="torch.tensor",
    method_name="sin_",
    dtype_and_x=helpers.dtype_and_values(
        available_dtypes=helpers.get_dtypes("float"),
        allow_inf=False,
    ),
)
def test_torch_tensor_sin_(
    dtype_and_x,
    frontend_method_data,
    init_flags,
    method_flags,
    frontend,
    on_device,
    backend_fw,
):
    input_dtype, x = dtype_and_x
    helpers.test_frontend_method(
        init_input_dtypes=input_dtype,
        backend_to_test=backend_fw,
        init_all_as_kwargs_np={
            "data": x[0],
        },
        method_input_dtypes=input_dtype,
        method_all_as_kwargs_np={},
        frontend_method_data=frontend_method_data,
        init_flags=init_flags,
        method_flags=method_flags,
        frontend=frontend,
        on_device=on_device,
    )


# cos
@handle_frontend_method(
    class_tree=CLASS_TREE,
    init_tree="torch.tensor",
    method_name="cos",
    dtype_and_x=helpers.dtype_and_values(
        available_dtypes=helpers.get_dtypes("float"),
        allow_inf=False,
    ),
)
def test_torch_tensor_cos(
    dtype_and_x,
    frontend_method_data,
    init_flags,
    method_flags,
    frontend,
    on_device,
    backend_fw,
):
    input_dtype, x = dtype_and_x
    helpers.test_frontend_method(
        init_input_dtypes=input_dtype,
        backend_to_test=backend_fw,
        init_all_as_kwargs_np={
            "data": x[0],
        },
        method_input_dtypes=input_dtype,
        method_all_as_kwargs_np={},
        frontend_method_data=frontend_method_data,
        init_flags=init_flags,
        method_flags=method_flags,
        frontend=frontend,
        on_device=on_device,
    )


# cos_
@handle_frontend_method(
    class_tree=CLASS_TREE,
    init_tree="torch.tensor",
    method_name="cos_",
    dtype_and_x=helpers.dtype_and_values(
        available_dtypes=helpers.get_dtypes("float"),
        allow_inf=False,
    ),
)
def test_torch_tensor_cos_(
    dtype_and_x,
    frontend_method_data,
    init_flags,
    method_flags,
    frontend,
    on_device,
    backend_fw,
):
    input_dtype, x = dtype_and_x
    helpers.test_frontend_method(
        init_input_dtypes=input_dtype,
        backend_to_test=backend_fw,
        init_all_as_kwargs_np={
            "data": list(x[0]) if type(x[0]) == int else x[0],
        },
        method_input_dtypes=input_dtype,
        method_all_as_kwargs_np={},
        frontend_method_data=frontend_method_data,
        init_flags=init_flags,
        method_flags=method_flags,
        frontend=frontend,
        on_device=on_device,
    )


# sinh
@handle_frontend_method(
    class_tree=CLASS_TREE,
    init_tree="torch.tensor",
    method_name="sinh",
    dtype_and_x=helpers.dtype_and_values(
        available_dtypes=helpers.get_dtypes("float"),
        allow_inf=False,
    ),
)
def test_torch_tensor_sinh(
    dtype_and_x,
    frontend_method_data,
    init_flags,
    method_flags,
    frontend,
    on_device,
    backend_fw,
):
    input_dtype, x = dtype_and_x
    helpers.test_frontend_method(
        init_input_dtypes=input_dtype,
        backend_to_test=backend_fw,
        init_all_as_kwargs_np={
            "data": x[0],
        },
        method_input_dtypes=input_dtype,
        method_all_as_kwargs_np={},
        frontend_method_data=frontend_method_data,
        init_flags=init_flags,
        method_flags=method_flags,
        frontend=frontend,
        on_device=on_device,
    )


# sinh_
@handle_frontend_method(
    class_tree=CLASS_TREE,
    init_tree="torch.tensor",
    method_name="sinh_",
    dtype_and_x=helpers.dtype_and_values(
        available_dtypes=helpers.get_dtypes("float"),
        allow_inf=False,
    ),
)
def test_torch_tensor_sinh_(
    dtype_and_x,
    frontend_method_data,
    init_flags,
    method_flags,
    frontend,
    on_device,
    backend_fw,
):
    input_dtype, x = dtype_and_x
    helpers.test_frontend_method(
        init_input_dtypes=input_dtype,
        backend_to_test=backend_fw,
        init_all_as_kwargs_np={
            "data": x[0],
        },
        method_input_dtypes=input_dtype,
        method_all_as_kwargs_np={},
        frontend_method_data=frontend_method_data,
        init_flags=init_flags,
        method_flags=method_flags,
        frontend=frontend,
        on_device=on_device,
    )


# cosh
@handle_frontend_method(
    class_tree=CLASS_TREE,
    init_tree="torch.tensor",
    method_name="cosh",
    dtype_and_x=helpers.dtype_and_values(
        available_dtypes=helpers.get_dtypes("float"),
        allow_inf=False,
    ),
)
def test_torch_tensor_cosh(
    dtype_and_x,
    frontend_method_data,
    init_flags,
    method_flags,
    frontend,
    on_device,
    backend_fw,
):
    input_dtype, x = dtype_and_x
    helpers.test_frontend_method(
        init_input_dtypes=input_dtype,
        backend_to_test=backend_fw,
        init_all_as_kwargs_np={
            "data": x[0],
        },
        method_input_dtypes=input_dtype,
        method_all_as_kwargs_np={},
        frontend_method_data=frontend_method_data,
        init_flags=init_flags,
        method_flags=method_flags,
        frontend=frontend,
        on_device=on_device,
    )


# cosh_
@handle_frontend_method(
    class_tree=CLASS_TREE,
    init_tree="torch.tensor",
    method_name="cosh_",
    dtype_and_x=helpers.dtype_and_values(
        available_dtypes=helpers.get_dtypes("float"),
        allow_inf=False,
    ),
)
def test_torch_tensor_cosh_(
    dtype_and_x,
    frontend_method_data,
    init_flags,
    method_flags,
    frontend,
    on_device,
    backend_fw,
):
    input_dtype, x = dtype_and_x
    helpers.test_frontend_method(
        init_input_dtypes=input_dtype,
        backend_to_test=backend_fw,
        init_all_as_kwargs_np={
            "data": x[0],
        },
        method_input_dtypes=input_dtype,
        method_all_as_kwargs_np={},
        frontend_method_data=frontend_method_data,
        init_flags=init_flags,
        method_flags=method_flags,
        frontend=frontend,
        on_device=on_device,
        rtol_=1e-2,
        atol_=1e-2,
    )


# view
@handle_frontend_method(
    class_tree=CLASS_TREE,
    init_tree="torch.tensor",
    method_name="view",
    dtype_x=helpers.dtype_and_values(
        available_dtypes=helpers.get_dtypes("valid"),
        shape=st.shared(helpers.get_shape(), key="value_shape"),
    ),
    shape=helpers.reshape_shapes(
        shape=st.shared(helpers.get_shape(min_num_dims=1), key="value_shape")
    ),
)
def test_torch_tensor_view(
    dtype_x,
    shape,
    frontend_method_data,
    init_flags,
    method_flags,
    frontend,
    on_device,
    backend_fw,
):
    input_dtype, x = dtype_x
    helpers.test_frontend_method(
        init_input_dtypes=input_dtype,
        backend_to_test=backend_fw,
        init_all_as_kwargs_np={
            "data": x[0],
        },
        method_input_dtypes=input_dtype,
        method_all_as_kwargs_np={
            "size": shape,
        },
        frontend_method_data=frontend_method_data,
        init_flags=init_flags,
        method_flags=method_flags,
        frontend=frontend,
        on_device=on_device,
    )


@handle_frontend_method(
    class_tree=CLASS_TREE,
    init_tree="torch.tensor",
    method_name="float",
    dtype_x=helpers.dtype_and_values(
        available_dtypes=helpers.get_dtypes("valid"),
    ),
)
def test_torch_tensor_float(
    dtype_x,
    frontend_method_data,
    init_flags,
    method_flags,
    frontend,
    on_device,
    backend_fw,
):
    input_dtype, x = dtype_x
    helpers.test_frontend_method(
        init_input_dtypes=input_dtype,
        backend_to_test=backend_fw,
        init_all_as_kwargs_np={
            "data": x[0],
        },
        method_input_dtypes=input_dtype,
        method_all_as_kwargs_np={},
        frontend_method_data=frontend_method_data,
        init_flags=init_flags,
        method_flags=method_flags,
        frontend=frontend,
        on_device=on_device,
    )


@handle_frontend_method(
    class_tree=CLASS_TREE,
    init_tree="torch.tensor",
    method_name="double",
    dtype_and_x=helpers.dtype_and_values(
        available_dtypes=helpers.get_dtypes("valid"),
    ),
)
def test_torch_tensor_double(
    dtype_and_x,
    frontend_method_data,
    init_flags,
    method_flags,
    frontend,
    backend_fw,
    on_device,
):
    input_dtype, x = dtype_and_x
    helpers.test_frontend_method(
        init_input_dtypes=input_dtype,
        init_all_as_kwargs_np={
            "data": x[0],
        },
        method_input_dtypes=input_dtype,
        method_all_as_kwargs_np={},
        frontend_method_data=frontend_method_data,
        init_flags=init_flags,
        method_flags=method_flags,
        frontend=frontend,
        backend_to_test=backend_fw,
        on_device=on_device,
    )


# asinh
@handle_frontend_method(
    class_tree=CLASS_TREE,
    init_tree="torch.tensor",
    method_name="asinh",
    dtype_and_x=helpers.dtype_and_values(
        available_dtypes=helpers.get_dtypes("float"),
        allow_inf=False,
    ),
)
def test_torch_tensor_asinh(
    dtype_and_x,
    frontend_method_data,
    init_flags,
    method_flags,
    frontend,
    on_device,
    backend_fw,
):
    input_dtype, x = dtype_and_x
    helpers.test_frontend_method(
        init_input_dtypes=input_dtype,
        backend_to_test=backend_fw,
        init_all_as_kwargs_np={
            "data": x[0],
        },
        method_input_dtypes=input_dtype,
        method_all_as_kwargs_np={},
        frontend_method_data=frontend_method_data,
        init_flags=init_flags,
        method_flags=method_flags,
        frontend=frontend,
        rtol_=1e-2,
        atol_=1e-2,
        on_device=on_device,
    )


# asinh_
@handle_frontend_method(
    class_tree=CLASS_TREE,
    init_tree="torch.tensor",
    method_name="asinh_",
    dtype_and_x=helpers.dtype_and_values(
        available_dtypes=helpers.get_dtypes("float"),
        allow_inf=False,
    ),
)
def test_torch_tensor_asinh_(
    dtype_and_x,
    frontend_method_data,
    init_flags,
    method_flags,
    frontend,
    on_device,
    backend_fw,
):
    input_dtype, x = dtype_and_x
    helpers.test_frontend_method(
        init_input_dtypes=input_dtype,
        backend_to_test=backend_fw,
        init_all_as_kwargs_np={
            "data": x[0],
        },
        method_input_dtypes=input_dtype,
        method_all_as_kwargs_np={},
        frontend_method_data=frontend_method_data,
        init_flags=init_flags,
        method_flags=method_flags,
        frontend=frontend,
        rtol_=1e-2,
        atol_=1e-2,
        on_device=on_device,
    )


# tan
@handle_frontend_method(
    class_tree=CLASS_TREE,
    init_tree="torch.tensor",
    method_name="tan",
    dtype_and_x=helpers.dtype_and_values(
        available_dtypes=helpers.get_dtypes("float"),
        allow_inf=False,
    ),
)
def test_torch_tensor_tan(
    dtype_and_x,
    frontend_method_data,
    init_flags,
    method_flags,
    frontend,
    on_device,
    backend_fw,
):
    input_dtype, x = dtype_and_x
    helpers.test_frontend_method(
        init_input_dtypes=input_dtype,
        backend_to_test=backend_fw,
        init_all_as_kwargs_np={
            "data": x[0],
        },
        method_input_dtypes=input_dtype,
        method_all_as_kwargs_np={},
        frontend_method_data=frontend_method_data,
        init_flags=init_flags,
        method_flags=method_flags,
        frontend=frontend,
        on_device=on_device,
    )


# tanh
@handle_frontend_method(
    class_tree=CLASS_TREE,
    init_tree="torch.tensor",
    method_name="tanh",
    dtype_and_x=helpers.dtype_and_values(
        available_dtypes=helpers.get_dtypes("float"),
        allow_inf=False,
    ),
)
def test_torch_tensor_tanh(
    dtype_and_x,
    frontend_method_data,
    init_flags,
    method_flags,
    frontend,
    on_device,
    backend_fw,
):
    input_dtype, x = dtype_and_x
    helpers.test_frontend_method(
        init_input_dtypes=input_dtype,
        backend_to_test=backend_fw,
        init_all_as_kwargs_np={
            "data": x[0],
        },
        method_input_dtypes=input_dtype,
        method_all_as_kwargs_np={},
        frontend_method_data=frontend_method_data,
        init_flags=init_flags,
        method_flags=method_flags,
        frontend=frontend,
        on_device=on_device,
    )


# tanh_
@handle_frontend_method(
    class_tree=CLASS_TREE,
    init_tree="torch.tensor",
    method_name="tanh_",
    dtype_and_x=helpers.dtype_and_values(
        available_dtypes=helpers.get_dtypes("float"),
        allow_inf=False,
    ),
)
def test_torch_tensor_tanh_(
    dtype_and_x,
    frontend_method_data,
    init_flags,
    method_flags,
    frontend,
    on_device,
    backend_fw,
):
    input_dtype, x = dtype_and_x
    helpers.test_frontend_method(
        init_input_dtypes=input_dtype,
        backend_to_test=backend_fw,
        init_all_as_kwargs_np={
            "data": x[0],
        },
        method_input_dtypes=input_dtype,
        method_all_as_kwargs_np={},
        frontend_method_data=frontend_method_data,
        init_flags=init_flags,
        method_flags=method_flags,
        frontend=frontend,
        on_device=on_device,
    )


# asin
@handle_frontend_method(
    class_tree=CLASS_TREE,
    init_tree="torch.tensor",
    method_name="asin",
    dtype_and_x=helpers.dtype_and_values(
        available_dtypes=helpers.get_dtypes("float"),
        allow_inf=False,
    ),
)
def test_torch_tensor_asin(
    dtype_and_x,
    frontend_method_data,
    init_flags,
    method_flags,
    frontend,
    on_device,
    backend_fw,
):
    input_dtype, x = dtype_and_x
    helpers.test_frontend_method(
        init_input_dtypes=input_dtype,
        backend_to_test=backend_fw,
        init_all_as_kwargs_np={
            "data": x[0],
        },
        method_input_dtypes=input_dtype,
        method_all_as_kwargs_np={},
        frontend_method_data=frontend_method_data,
        init_flags=init_flags,
        method_flags=method_flags,
        frontend=frontend,
        on_device=on_device,
    )


# amax
@handle_frontend_method(
    class_tree=CLASS_TREE,
    init_tree="torch.tensor",
    method_name="amax",
    dtype_x_axis=helpers.dtype_values_axis(
        available_dtypes=helpers.get_dtypes("numeric"),
        valid_axis=True,
        force_int_axis=True,
    ),
    keepdim=st.booleans(),
)
def test_torch_tensor_amax(
    dtype_x_axis,
    keepdim,
    frontend_method_data,
    init_flags,
    method_flags,
    frontend,
    on_device,
    backend_fw,
):
    input_dtype, x, axis = dtype_x_axis
    helpers.test_frontend_method(
        init_input_dtypes=input_dtype,
        backend_to_test=backend_fw,
        init_all_as_kwargs_np={
            "data": x[0],
        },
        method_input_dtypes=input_dtype,
        method_all_as_kwargs_np={
            "dim": axis,
            "keepdim": keepdim,
        },
        frontend_method_data=frontend_method_data,
        init_flags=init_flags,
        method_flags=method_flags,
        frontend=frontend,
        on_device=on_device,
    )


# abs
@handle_frontend_method(
    class_tree=CLASS_TREE,
    init_tree="torch.tensor",
    method_name="abs",
    dtype_and_x=helpers.dtype_and_values(
        available_dtypes=helpers.get_dtypes("float"),
    ),
)
def test_torch_tensor_abs(
    dtype_and_x,
    frontend_method_data,
    init_flags,
    method_flags,
    frontend,
    on_device,
    backend_fw,
):
    input_dtype, x = dtype_and_x
    helpers.test_frontend_method(
        init_input_dtypes=input_dtype,
        backend_to_test=backend_fw,
        init_all_as_kwargs_np={
            "data": x[0],
        },
        method_input_dtypes=input_dtype,
        method_all_as_kwargs_np={},
        frontend_method_data=frontend_method_data,
        init_flags=init_flags,
        method_flags=method_flags,
        frontend=frontend,
        on_device=on_device,
    )


# abs_
@handle_frontend_method(
    class_tree=CLASS_TREE,
    init_tree="torch.tensor",
    method_name="abs_",
    dtype_and_x=helpers.dtype_and_values(
        available_dtypes=helpers.get_dtypes("float"),
    ),
)
def test_torch_tensor_abs_(
    dtype_and_x,
    frontend_method_data,
    init_flags,
    method_flags,
    frontend,
    on_device,
    backend_fw,
):
    input_dtype, x = dtype_and_x
    helpers.test_frontend_method(
        init_input_dtypes=input_dtype,
        backend_to_test=backend_fw,
        init_all_as_kwargs_np={
            "data": x[0],
        },
        method_input_dtypes=input_dtype,
        method_all_as_kwargs_np={},
        frontend_method_data=frontend_method_data,
        init_flags=init_flags,
        method_flags=method_flags,
        frontend=frontend,
        on_device=on_device,
    )


# amin
@handle_frontend_method(
    class_tree=CLASS_TREE,
    init_tree="torch.tensor",
    method_name="amin",
    dtype_x_axis=helpers.dtype_values_axis(
        available_dtypes=helpers.get_dtypes("numeric"),
        valid_axis=True,
        force_int_axis=True,
    ),
    keepdim=st.booleans(),
)
def test_torch_tensor_amin(
    dtype_x_axis,
    keepdim,
    frontend_method_data,
    init_flags,
    method_flags,
    frontend,
    on_device,
    backend_fw,
):
    input_dtype, x, axis = dtype_x_axis
    helpers.test_frontend_method(
        init_input_dtypes=input_dtype,
        backend_to_test=backend_fw,
        init_all_as_kwargs_np={
            "data": x[0],
        },
        method_input_dtypes=input_dtype,
        method_all_as_kwargs_np={
            "dim": axis,
            "keepdim": keepdim,
        },
        frontend_method_data=frontend_method_data,
        init_flags=init_flags,
        method_flags=method_flags,
        frontend=frontend,
        on_device=on_device,
    )


# aminmax
@handle_frontend_method(
    class_tree=CLASS_TREE,
    init_tree="torch.tensor",
    method_name="aminmax",
    dtype_input_axis=helpers.dtype_and_values(
        available_dtypes=helpers.get_dtypes("numeric"),
    ),
)
def test_torch_tensor_aminmax(
    dtype_input_axis,
    frontend_method_data,
    init_flags,
    method_flags,
    frontend,
    on_device,
    backend_fw,
):
    input_dtype, x = dtype_input_axis
    helpers.test_frontend_method(
        init_input_dtypes=input_dtype,
        backend_to_test=backend_fw,
        init_all_as_kwargs_np={
            "data": x[0],
        },
        method_input_dtypes=input_dtype,
        method_all_as_kwargs_np={},
        frontend_method_data=frontend_method_data,
        init_flags=init_flags,
        method_flags=method_flags,
        frontend=frontend,
        on_device=on_device,
    )


# bernoulli
@handle_frontend_method(
    class_tree=CLASS_TREE,
    init_tree="torch.tensor",
    method_name="bernoulli",
    dtype_and_x=helpers.dtype_and_values(
        available_dtypes=helpers.get_dtypes("valid"),
    ),
    test_with_out=st.just(True),
)
def test_torch_tensor_bernoulli(
    dtype_and_x,
    frontend,
    frontend_method_data,
    init_flags,
    method_flags,
    backend_fw,
):
    input_dtype, x = dtype_and_x
    helpers.test_frontend_method(
        init_input_dtypes=input_dtype,
        backend_to_test=backend_fw,
        init_all_as_kwargs_np={
            "input": x[0],
        },
        method_input_dtypes=input_dtype,
        method_all_as_kwargs_np={"generator": x[1], "out": x[2]},
        frontend_method_data=frontend_method_data,
        init_flags=init_flags,
        method_flags=method_flags,
        frontend=frontend,
    )


# contiguous
@handle_frontend_method(
    class_tree=CLASS_TREE,
    init_tree="torch.tensor",
    method_name="contiguous",
    dtype_and_x=helpers.dtype_and_values(
        available_dtypes=helpers.get_dtypes("float"),
        allow_inf=False,
    ),
)
def test_torch_tensor_contiguous(
    dtype_and_x,
    frontend_method_data,
    init_flags,
    method_flags,
    frontend,
    on_device,
    backend_fw,
):
    input_dtype, x = dtype_and_x
    helpers.test_frontend_method(
        init_input_dtypes=input_dtype,
        backend_to_test=backend_fw,
        init_all_as_kwargs_np={
            "data": x[0],
        },
        method_input_dtypes=input_dtype,
        method_all_as_kwargs_np={},
        frontend_method_data=frontend_method_data,
        init_flags=init_flags,
        method_flags=method_flags,
        frontend=frontend,
        on_device=on_device,
    )


# log
@handle_frontend_method(
    class_tree=CLASS_TREE,
    init_tree="torch.tensor",
    method_name="log",
    dtype_and_x=helpers.dtype_and_values(
        available_dtypes=helpers.get_dtypes("float"),
        allow_inf=False,
    ),
)
def test_torch_tensor_log(
    dtype_and_x,
    frontend_method_data,
    init_flags,
    method_flags,
    frontend,
    on_device,
    backend_fw,
):
    input_dtype, x = dtype_and_x
    helpers.test_frontend_method(
        init_input_dtypes=input_dtype,
        backend_to_test=backend_fw,
        init_all_as_kwargs_np={
            "data": x[0],
        },
        method_input_dtypes=input_dtype,
        method_all_as_kwargs_np={},
        frontend_method_data=frontend_method_data,
        init_flags=init_flags,
        method_flags=method_flags,
        frontend=frontend,
        on_device=on_device,
    )


# log2_
@handle_frontend_method(
    class_tree=CLASS_TREE,
    init_tree="torch.tensor",
    method_name="log2_",
    dtype_and_x=helpers.dtype_and_values(
        available_dtypes=helpers.get_dtypes("valid"),
        allow_inf=False,
    ),
)
def test_torch_tensor_log2_(
    dtype_and_x,
    frontend_method_data,
    init_flags,
    method_flags,
    frontend,
    on_device,
    backend_fw,
):
    input_dtype, x = dtype_and_x
    helpers.test_frontend_method(
        init_input_dtypes=input_dtype,
        backend_to_test=backend_fw,
        init_all_as_kwargs_np={
            "data": x[0],
        },
        method_input_dtypes=input_dtype,
        method_all_as_kwargs_np={},
        frontend_method_data=frontend_method_data,
        init_flags=init_flags,
        method_flags=method_flags,
        frontend=frontend,
        on_device=on_device,
    )


# log_
@handle_frontend_method(
    class_tree=CLASS_TREE,
    init_tree="torch.tensor",
    method_name="log_",
    dtype_and_x=helpers.dtype_and_values(
        available_dtypes=helpers.get_dtypes("float"),
        allow_inf=False,
    ),
)
def test_torch_tensor_log_(
    dtype_and_x,
    frontend_method_data,
    init_flags,
    method_flags,
    frontend,
    on_device,
    backend_fw,
):
    input_dtype, x = dtype_and_x
    helpers.test_frontend_method(
        init_input_dtypes=input_dtype,
        backend_to_test=backend_fw,
        init_all_as_kwargs_np={
            "data": x[0],
        },
        method_input_dtypes=input_dtype,
        method_all_as_kwargs_np={},
        frontend_method_data=frontend_method_data,
        init_flags=init_flags,
        method_flags=method_flags,
        frontend=frontend,
        on_device=on_device,
    )


# log2
@handle_frontend_method(
    class_tree=CLASS_TREE,
    init_tree="torch.tensor",
    method_name="log2",
    dtype_and_x=helpers.dtype_and_values(
        available_dtypes=helpers.get_dtypes("float"),
        allow_inf=False,
    ),
)
def test_torch_tensor_log2(
    dtype_and_x,
    frontend_method_data,
    init_flags,
    method_flags,
    frontend,
    on_device,
    backend_fw,
):
    input_dtype, x = dtype_and_x
    helpers.test_frontend_method(
        init_input_dtypes=input_dtype,
        backend_to_test=backend_fw,
        init_all_as_kwargs_np={
            "data": x[0],
        },
        method_input_dtypes=input_dtype,
        method_all_as_kwargs_np={},
        frontend_method_data=frontend_method_data,
        init_flags=init_flags,
        method_flags=method_flags,
        frontend=frontend,
        on_device=on_device,
    )


# __bool__
@handle_frontend_method(
    class_tree=CLASS_TREE,
    init_tree="torch.tensor",
    method_name="__bool__",
    dtype_and_x=helpers.dtype_and_values(
        max_dim_size=1,
        min_value=-1e04,
        max_value=1e04,
    ),
)
def test_torch___bool__(
    dtype_and_x,
    frontend_method_data,
    init_flags,
    method_flags,
    frontend,
    on_device,
    backend_fw,
):
    input_dtype, x = dtype_and_x
    helpers.test_frontend_method(
        init_input_dtypes=input_dtype,
        backend_to_test=backend_fw,
        init_all_as_kwargs_np={
            "data": x[0],
        },
        method_input_dtypes=[],
        method_all_as_kwargs_np={},
        frontend_method_data=frontend_method_data,
        init_flags=init_flags,
        method_flags=method_flags,
        frontend=frontend,
        on_device=on_device,
    )


# __add__
@handle_frontend_method(
    class_tree=CLASS_TREE,
    init_tree="torch.tensor",
    method_name="__add__",
    dtype_and_x=helpers.dtype_and_values(
        available_dtypes=helpers.get_dtypes("float"),
        num_arrays=2,
        min_value=-1e04,
        max_value=1e04,
        allow_inf=False,
    ),
)
def test_torch___add__(
    dtype_and_x,
    frontend_method_data,
    init_flags,
    method_flags,
    frontend,
    on_device,
    backend_fw,
):
    input_dtype, x = dtype_and_x
    helpers.test_frontend_method(
        init_input_dtypes=input_dtype,
        backend_to_test=backend_fw,
        init_all_as_kwargs_np={
            "data": x[0],
        },
        method_input_dtypes=input_dtype,
        method_all_as_kwargs_np={
            "other": x[1],
        },
        frontend_method_data=frontend_method_data,
        init_flags=init_flags,
        method_flags=method_flags,
        frontend=frontend,
        on_device=on_device,
    )


# arcsinh
@handle_frontend_method(
    class_tree=CLASS_TREE,
    init_tree="torch.tensor",
    method_name="arcsinh",
    dtype_and_x=helpers.dtype_and_values(
        min_value=-1.0,
        max_value=1.0,
        available_dtypes=helpers.get_dtypes("float"),
    ),
)
def test_torch_tensor_arcsinh(
    dtype_and_x,
    frontend_method_data,
    init_flags,
    method_flags,
    frontend,
    on_device,
    backend_fw,
):
    input_dtype, x = dtype_and_x
    helpers.test_frontend_method(
        init_input_dtypes=input_dtype,
        backend_to_test=backend_fw,
        init_all_as_kwargs_np={
            "data": x[0],
        },
        method_input_dtypes=[],
        method_all_as_kwargs_np={},
        frontend_method_data=frontend_method_data,
        init_flags=init_flags,
        method_flags=method_flags,
        frontend=frontend,
        on_device=on_device,
    )


# arcsinh_
@handle_frontend_method(
    class_tree=CLASS_TREE,
    init_tree="torch.tensor",
    method_name="arcsinh_",
    dtype_and_x=helpers.dtype_and_values(
        min_value=-1.0,
        max_value=1.0,
        available_dtypes=helpers.get_dtypes("float"),
    ),
)
def test_torch_tensor_arcsinh_(
    dtype_and_x,
    frontend_method_data,
    init_flags,
    method_flags,
    frontend,
    on_device,
    backend_fw,
):
    input_dtype, x = dtype_and_x
    helpers.test_frontend_method(
        init_input_dtypes=input_dtype,
        backend_to_test=backend_fw,
        init_all_as_kwargs_np={
            "data": x[0],
        },
        method_input_dtypes=[],
        method_all_as_kwargs_np={},
        frontend_method_data=frontend_method_data,
        init_flags=init_flags,
        method_flags=method_flags,
        frontend=frontend,
        on_device=on_device,
    )


# __long__
@handle_frontend_method(
    class_tree=CLASS_TREE,
    init_tree="torch.tensor",
    method_name="__long__",
    dtype_and_x=helpers.dtype_and_values(
        available_dtypes=helpers.get_dtypes("integer"),
        min_value=-1e04,
        max_value=1e04,
        allow_inf=False,
    ),
)
def test_torch___long__(
    dtype_and_x,
    frontend_method_data,
    init_flags,
    method_flags,
    frontend,
    on_device,
    backend_fw,
):
    input_dtype, x = dtype_and_x
    helpers.test_frontend_method(
        init_input_dtypes=input_dtype,
        backend_to_test=backend_fw,
        init_all_as_kwargs_np={
            "data": x[0],
        },
        method_input_dtypes=input_dtype,
        method_all_as_kwargs_np={},
        frontend_method_data=frontend_method_data,
        init_flags=init_flags,
        method_flags=method_flags,
        frontend=frontend,
        on_device=on_device,
    )


# __radd__
@handle_frontend_method(
    class_tree=CLASS_TREE,
    init_tree="torch.tensor",
    method_name="__radd__",
    dtype_and_x=helpers.dtype_and_values(
        available_dtypes=helpers.get_dtypes("float"),
        num_arrays=2,
        min_value=-1e04,
        max_value=1e04,
        allow_inf=False,
    ),
)
def test_torch___radd__(
    dtype_and_x,
    frontend_method_data,
    init_flags,
    method_flags,
    frontend,
    on_device,
    backend_fw,
):
    input_dtype, x = dtype_and_x
    helpers.test_frontend_method(
        init_input_dtypes=input_dtype,
        backend_to_test=backend_fw,
        init_all_as_kwargs_np={
            "data": x[0],
        },
        method_input_dtypes=input_dtype,
        method_all_as_kwargs_np={
            "other": x[1],
        },
        frontend_method_data=frontend_method_data,
        init_flags=init_flags,
        method_flags=method_flags,
        frontend=frontend,
        on_device=on_device,
    )


# __sub__
@handle_frontend_method(
    class_tree=CLASS_TREE,
    init_tree="torch.tensor",
    method_name="__sub__",
    dtype_and_x=helpers.dtype_and_values(
        available_dtypes=helpers.get_dtypes("float"),
        num_arrays=2,
        min_value=-1e04,
        max_value=1e04,
        allow_inf=False,
    ),
)
def test_torch___sub__(
    dtype_and_x,
    frontend_method_data,
    init_flags,
    method_flags,
    frontend,
    on_device,
    backend_fw,
):
    input_dtype, x = dtype_and_x
    helpers.test_frontend_method(
        init_input_dtypes=input_dtype,
        backend_to_test=backend_fw,
        init_all_as_kwargs_np={
            "data": x[0],
        },
        method_input_dtypes=input_dtype,
        method_all_as_kwargs_np={
            "other": x[1],
        },
        frontend_method_data=frontend_method_data,
        init_flags=init_flags,
        method_flags=method_flags,
        frontend=frontend,
        on_device=on_device,
    )


# __mul__
@handle_frontend_method(
    class_tree=CLASS_TREE,
    init_tree="torch.tensor",
    method_name="__mul__",
    dtype_and_x=helpers.dtype_and_values(
        available_dtypes=helpers.get_dtypes("float"),
        num_arrays=2,
        min_value=-1e04,
        max_value=1e04,
        allow_inf=False,
    ),
)
def test_torch___mul__(
    dtype_and_x,
    frontend_method_data,
    init_flags,
    method_flags,
    frontend,
    on_device,
    backend_fw,
):
    input_dtype, x = dtype_and_x
    helpers.test_frontend_method(
        init_input_dtypes=input_dtype,
        backend_to_test=backend_fw,
        init_all_as_kwargs_np={
            "data": x[0],
        },
        method_input_dtypes=input_dtype,
        method_all_as_kwargs_np={
            "other": x[1],
        },
        frontend_method_data=frontend_method_data,
        init_flags=init_flags,
        method_flags=method_flags,
        frontend=frontend,
        on_device=on_device,
    )


@st.composite
def _get_dtype_and_multiplicative_matrices(draw):
    return draw(
        st.one_of(
            _get_dtype_input_and_matrices(),
            _get_dtype_and_3dbatch_matrices(),
        )
    )


# __matmul__
@handle_frontend_method(
    class_tree=CLASS_TREE,
    init_tree="torch.tensor",
    method_name="__matmul__",
    dtype_tensor1_tensor2=_get_dtype_and_multiplicative_matrices(),
)
def test_torch___matmul__(
    dtype_tensor1_tensor2,
    frontend_method_data,
    init_flags,
    method_flags,
    frontend,
    on_device,
    backend_fw,
):
    dtype, tensor1, tensor2 = dtype_tensor1_tensor2
    helpers.test_frontend_method(
        init_input_dtypes=dtype,
        backend_to_test=backend_fw,
        init_all_as_kwargs_np={
            "data": tensor1,
        },
        method_input_dtypes=dtype,
        method_all_as_kwargs_np={"other": tensor2},
        frontend_method_data=frontend_method_data,
        init_flags=init_flags,
        method_flags=method_flags,
        frontend=frontend,
        on_device=on_device,
    )


# __rsub__
@handle_frontend_method(
    class_tree=CLASS_TREE,
    init_tree="torch.tensor",
    method_name="__rsub__",
    dtype_and_x=helpers.dtype_and_values(
        available_dtypes=helpers.get_dtypes("numeric"),
        num_arrays=2,
    ),
)
def test_torch___rsub__(
    dtype_and_x,
    frontend_method_data,
    init_flags,
    method_flags,
    frontend,
    on_device,
    backend_fw,
):
    input_dtype, x = dtype_and_x
    helpers.test_frontend_method(
        init_input_dtypes=input_dtype,
        backend_to_test=backend_fw,
        init_all_as_kwargs_np={
            "data": x[0],
        },
        method_input_dtypes=input_dtype,
        method_all_as_kwargs_np={
            "other": x[1],
        },
        frontend_method_data=frontend_method_data,
        init_flags=init_flags,
        method_flags=method_flags,
        frontend=frontend,
        on_device=on_device,
    )


# __rmul__
@handle_frontend_method(
    class_tree=CLASS_TREE,
    init_tree="torch.tensor",
    method_name="__rmul__",
    dtype_and_x=helpers.dtype_and_values(
        available_dtypes=helpers.get_dtypes("float"),
        num_arrays=2,
        min_value=-1e04,
        max_value=1e04,
        allow_inf=False,
    ),
)
def test_torch___rmul__(
    dtype_and_x,
    frontend_method_data,
    init_flags,
    method_flags,
    frontend,
    on_device,
    backend_fw,
):
    input_dtype, x = dtype_and_x
    helpers.test_frontend_method(
        init_input_dtypes=input_dtype,
        backend_to_test=backend_fw,
        init_all_as_kwargs_np={
            "data": x[0],
        },
        method_input_dtypes=input_dtype,
        method_all_as_kwargs_np={
            "other": x[1],
        },
        frontend_method_data=frontend_method_data,
        init_flags=init_flags,
        method_flags=method_flags,
        frontend=frontend,
        on_device=on_device,
    )


# __truediv__
@handle_frontend_method(
    class_tree=CLASS_TREE,
    init_tree="torch.tensor",
    method_name="__truediv__",
    dtype_and_x=helpers.dtype_and_values(
        available_dtypes=helpers.get_dtypes("float"),
        shared_dtype=True,
        num_arrays=2,
        min_value=-1e04,
        max_value=1e04,
        allow_inf=False,
    ),
)
def test_torch___truediv__(
    dtype_and_x,
    frontend_method_data,
    init_flags,
    method_flags,
    frontend,
    on_device,
    backend_fw,
):
    input_dtype, x = dtype_and_x
    helpers.test_frontend_method(
        init_input_dtypes=input_dtype,
        backend_to_test=backend_fw,
        init_all_as_kwargs_np={
            "data": x[0],
        },
        method_input_dtypes=input_dtype,
        method_all_as_kwargs_np={
            "other": x[1],
        },
        frontend_method_data=frontend_method_data,
        init_flags=init_flags,
        method_flags=method_flags,
        frontend=frontend,
        on_device=on_device,
    )


@handle_frontend_method(
    class_tree=CLASS_TREE,
    init_tree="torch.tensor",
    method_name="__floordiv__",
    dtype_and_x=helpers.dtype_and_values(
        available_dtypes=helpers.get_dtypes("float"),
        num_arrays=2,
        large_abs_safety_factor=2.5,
        small_abs_safety_factor=2.5,
        safety_factor_scale="log",
    ),
)
def test_torch___floordiv__(
    dtype_and_x,
    frontend_method_data,
    init_flags,
    method_flags,
    frontend,
    on_device,
    backend_fw,
):
    input_dtype, x = dtype_and_x
    assume(not np.any(np.isclose(x[1], 0)))
    helpers.test_frontend_method(
        init_input_dtypes=input_dtype,
        backend_to_test=backend_fw,
        init_all_as_kwargs_np={
            "data": x[0],
        },
        method_input_dtypes=input_dtype,
        method_all_as_kwargs_np={
            "other": x[1],
        },
        frontend_method_data=frontend_method_data,
        init_flags=init_flags,
        method_flags=method_flags,
        frontend=frontend,
        on_device=on_device,
        atol_=1,
    )


# remainder
@handle_frontend_method(
    class_tree=CLASS_TREE,
    init_tree="torch.tensor",
    method_name="remainder",
    dtype_and_x=helpers.dtype_and_values(
        available_dtypes=helpers.get_dtypes("float"),
        large_abs_safety_factor=2.5,
        small_abs_safety_factor=2.5,
        shared_dtype=True,
        num_arrays=2,
    ),
)
def test_torch_tensor_remainder(
    dtype_and_x,
    frontend_method_data,
    init_flags,
    method_flags,
    frontend,
    on_device,
    backend_fw,
):
    input_dtype, x = dtype_and_x
    helpers.test_frontend_method(
        init_input_dtypes=input_dtype,
        backend_to_test=backend_fw,
        init_all_as_kwargs_np={
            "data": x[0],
        },
        method_input_dtypes=input_dtype,
        method_all_as_kwargs_np={
            "other": x[1],
        },
        frontend_method_data=frontend_method_data,
        init_flags=init_flags,
        method_flags=method_flags,
        frontend=frontend,
        on_device=on_device,
    )


# remainder_
@handle_frontend_method(
    class_tree=CLASS_TREE,
    init_tree="torch.tensor",
    method_name="remainder_",
    dtype_and_x=helpers.dtype_and_values(
        available_dtypes=helpers.get_dtypes("valid"),
        min_value=-1e04,
        max_value=1e04,
        large_abs_safety_factor=2.5,
        small_abs_safety_factor=2.5,
        shared_dtype=True,
        num_arrays=2,
    ),
)
def test_torch_tensor_remainder_(
    dtype_and_x,
    frontend_method_data,
    init_flags,
    method_flags,
    frontend,
    on_device,
    backend_fw,
):
    input_dtype, x = dtype_and_x
    helpers.test_frontend_method(
        init_input_dtypes=input_dtype,
        backend_to_test=backend_fw,
        init_all_as_kwargs_np={
            "data": x[0],
        },
        method_input_dtypes=input_dtype,
        method_all_as_kwargs_np={
            "other": x[1],
        },
        frontend_method_data=frontend_method_data,
        init_flags=init_flags,
        method_flags=method_flags,
        frontend=frontend,
        on_device=on_device,
    )


@st.composite
def _to_helper(draw):
    dtype_x = draw(
        helpers.dtype_and_values(
            available_dtypes=helpers.get_dtypes("valid"),
            num_arrays=2,
            large_abs_safety_factor=3,
        )
    )
    input_dtype, x = dtype_x
    arg = draw(st.sampled_from(["tensor", "dtype", "device"]))
    if arg == "tensor":
        method_num_positional_args = 1
        method_all_as_kwargs_np = {"other": x[1]}
    elif arg == "dtype":
        method_num_positional_args = 1
        dtype = draw(helpers.get_dtypes("valid", full=False))[0]
        method_all_as_kwargs_np = {"dtype": dtype}
    else:
        method_num_positional_args = 0
        device = draw(st.just("cpu"))
        dtype = draw(helpers.get_dtypes("valid", full=False, none=True))[0]
        method_all_as_kwargs_np = {"dtype": dtype, "device": device}
    return input_dtype, x, method_num_positional_args, method_all_as_kwargs_np


# to
@handle_frontend_method(
    class_tree=CLASS_TREE,
    init_tree="torch.tensor",
    method_name="to",
    args_kwargs=_to_helper(),
)
def test_torch_tensor_to(
    args_kwargs,
    frontend_method_data,
    init_flags,
    method_flags,
    frontend,
    on_device,
    backend_fw,
):
    input_dtype, x, method_num_positional_args, method_all_as_kwargs_np = args_kwargs
    method_flags.num_positional_args = method_num_positional_args
    helpers.test_frontend_method(
        init_input_dtypes=input_dtype,
        backend_to_test=backend_fw,
        init_all_as_kwargs_np={
            "data": x[0],
        },
        method_input_dtypes=input_dtype,
        method_all_as_kwargs_np=method_all_as_kwargs_np,
        frontend_method_data=frontend_method_data,
        init_flags=init_flags,
        method_flags=method_flags,
        frontend=frontend,
        on_device=on_device,
    )


# arctan
@handle_frontend_method(
    class_tree=CLASS_TREE,
    init_tree="torch.tensor",
    method_name="arctan",
    dtype_and_x=helpers.dtype_and_values(
        available_dtypes=helpers.get_dtypes("float"),
        allow_inf=False,
    ),
)
def test_torch_tensor_arctan(
    dtype_and_x,
    frontend_method_data,
    init_flags,
    method_flags,
    frontend,
    on_device,
    backend_fw,
):
    input_dtype, x = dtype_and_x
    helpers.test_frontend_method(
        init_input_dtypes=input_dtype,
        backend_to_test=backend_fw,
        init_all_as_kwargs_np={
            "data": x[0],
        },
        method_input_dtypes=input_dtype,
        method_all_as_kwargs_np={},
        frontend_method_data=frontend_method_data,
        init_flags=init_flags,
        method_flags=method_flags,
        frontend=frontend,
        on_device=on_device,
    )


# arctan_
@handle_frontend_method(
    class_tree=CLASS_TREE,
    init_tree="torch.tensor",
    method_name="arctan_",
    dtype_and_x=helpers.dtype_and_values(
        available_dtypes=helpers.get_dtypes("float"),
        allow_inf=False,
    ),
)
def test_torch_tensor_arctan_(
    dtype_and_x,
    frontend_method_data,
    init_flags,
    method_flags,
    frontend,
    on_device,
    backend_fw,
):
    input_dtype, x = dtype_and_x
    helpers.test_frontend_method(
        init_input_dtypes=input_dtype,
        backend_to_test=backend_fw,
        init_all_as_kwargs_np={
            "data": x[0],
        },
        method_input_dtypes=input_dtype,
        method_all_as_kwargs_np={},
        frontend_method_data=frontend_method_data,
        init_flags=init_flags,
        method_flags=method_flags,
        frontend=frontend,
        on_device=on_device,
    )


# arctan2
@handle_frontend_method(
    class_tree=CLASS_TREE,
    init_tree="torch.tensor",
    method_name="arctan2",
    dtype_and_x=helpers.dtype_and_values(
        available_dtypes=helpers.get_dtypes("float"),
        num_arrays=2,
    ),
)
def test_torch_tensor_arctan2(
    dtype_and_x,
    frontend_method_data,
    init_flags,
    method_flags,
    frontend,
    on_device,
    backend_fw,
):
    input_dtype, x = dtype_and_x
    helpers.test_frontend_method(
        init_input_dtypes=input_dtype,
        backend_to_test=backend_fw,
        init_all_as_kwargs_np={
            "data": x[0],
        },
        method_input_dtypes=input_dtype,
        method_all_as_kwargs_np={
            "other": x[1],
        },
        frontend_method_data=frontend_method_data,
        init_flags=init_flags,
        method_flags=method_flags,
        frontend=frontend,
        on_device=on_device,
    )


# arctan2_
@handle_frontend_method(
    class_tree=CLASS_TREE,
    init_tree="torch.tensor",
    method_name="arctan2_",
    dtype_and_x=helpers.dtype_and_values(
        available_dtypes=helpers.get_dtypes("float"),
        num_arrays=2,
    ),
)
def test_torch_tensor_arctan2_(
    dtype_and_x,
    frontend_method_data,
    init_flags,
    method_flags,
    frontend,
    on_device,
    backend_fw,
):
    input_dtype, x = dtype_and_x
    helpers.test_frontend_method(
        init_input_dtypes=input_dtype,
        backend_to_test=backend_fw,
        init_all_as_kwargs_np={
            "data": x[0],
        },
        method_input_dtypes=input_dtype,
        method_all_as_kwargs_np={
            "other": x[1],
        },
        frontend_method_data=frontend_method_data,
        init_flags=init_flags,
        method_flags=method_flags,
        frontend=frontend,
        on_device=on_device,
    )


# acos
@handle_frontend_method(
    class_tree=CLASS_TREE,
    init_tree="torch.tensor",
    method_name="acos",
    dtype_and_x=helpers.dtype_and_values(
        available_dtypes=helpers.get_dtypes("float"),
        allow_inf=False,
    ),
)
def test_torch_tensor_acos(
    dtype_and_x,
    frontend_method_data,
    init_flags,
    method_flags,
    frontend,
    on_device,
    backend_fw,
):
    input_dtype, x = dtype_and_x
    helpers.test_frontend_method(
        init_input_dtypes=input_dtype,
        backend_to_test=backend_fw,
        init_all_as_kwargs_np={
            "data": x[0],
        },
        method_input_dtypes=input_dtype,
        method_all_as_kwargs_np={},
        frontend_method_data=frontend_method_data,
        init_flags=init_flags,
        method_flags=method_flags,
        frontend=frontend,
        on_device=on_device,
    )


# floor
@handle_frontend_method(
    class_tree=CLASS_TREE,
    init_tree="torch.tensor",
    method_name="floor",
    dtype_and_x=helpers.dtype_and_values(
        available_dtypes=helpers.get_dtypes("float"),
    ),
)
def test_torch_tensor_floor(
    dtype_and_x,
    frontend_method_data,
    init_flags,
    method_flags,
    frontend,
    on_device,
    backend_fw,
):
    input_dtype, x = dtype_and_x
    helpers.test_frontend_method(
        init_input_dtypes=input_dtype,
        backend_to_test=backend_fw,
        init_all_as_kwargs_np={
            "data": x[0],
        },
        method_input_dtypes=input_dtype,
        method_all_as_kwargs_np={},
        frontend_method_data=frontend_method_data,
        init_flags=init_flags,
        method_flags=method_flags,
        frontend=frontend,
        on_device=on_device,
    )


# new_tensor
@handle_frontend_method(
    class_tree=CLASS_TREE,
    init_tree="torch.tensor",
    method_name="new_tensor",
    dtype_and_x=helpers.dtype_and_values(
        available_dtypes=helpers.get_dtypes("numeric"),
        num_arrays=2,
    ),
)
def test_torch_tensor_new_tensor(
    dtype_and_x,
    frontend_method_data,
    init_flags,
    method_flags,
    frontend,
    on_device,
    backend_fw,
):
    input_dtype, x = dtype_and_x
    helpers.test_frontend_method(
        init_input_dtypes=[input_dtype[0]],
        backend_to_test=backend_fw,
        init_all_as_kwargs_np={
            "data": x[0],
        },
        method_input_dtypes=[input_dtype[1]],
        method_all_as_kwargs_np={
            "data": x[1],
            "dtype": input_dtype[1],
        },
        frontend_method_data=frontend_method_data,
        init_flags=init_flags,
        method_flags=method_flags,
        frontend=frontend,
        on_device=on_device,
    )


# __getitem__
@handle_frontend_method(
    class_tree=CLASS_TREE,
    init_tree="torch.tensor",
    method_name="__getitem__",
    dtype_x_index=helpers.dtype_array_query(
        available_dtypes=helpers.get_dtypes("valid"),
        allow_neg_step=False,
    ),
)
def test_torch___getitem__(
    dtype_x_index,
    frontend_method_data,
    init_flags,
    method_flags,
    frontend,
    on_device,
    backend_fw,
):
    input_dtype, x, index = dtype_x_index
    helpers.test_frontend_method(
        init_input_dtypes=[input_dtype[0]],
        backend_to_test=backend_fw,
        init_all_as_kwargs_np={"data": x},
        method_input_dtypes=[*input_dtype[1:]],
        method_all_as_kwargs_np={"query": index},
        frontend_method_data=frontend_method_data,
        init_flags=init_flags,
        method_flags=method_flags,
        frontend=frontend,
        on_device=on_device,
    )


# __setitem__
@handle_frontend_method(
    class_tree=CLASS_TREE,
    init_tree="torch.tensor",
    method_name="__setitem__",
    dtypes_x_index_val=helpers.dtype_array_query_val(
        available_dtypes=helpers.get_dtypes("valid"),
        allow_neg_step=False,
    ).filter(lambda x: x[0][0] == x[0][-1]),
)
def test_torch___setitem__(
    dtypes_x_index_val,
    frontend_method_data,
    init_flags,
    method_flags,
    frontend,
    on_device,
    backend_fw,
):
    input_dtype, x, index, val = dtypes_x_index_val
    helpers.test_frontend_method(
        init_input_dtypes=[input_dtype[0]],
        backend_to_test=backend_fw,
        init_all_as_kwargs_np={"data": x},
        method_input_dtypes=[*input_dtype[1:]],
        method_all_as_kwargs_np={"key": index, "value": val},
        frontend_method_data=frontend_method_data,
        init_flags=init_flags,
        method_flags=method_flags,
        frontend=frontend,
        on_device=on_device,
    )


# view_as
@handle_frontend_method(
    class_tree=CLASS_TREE,
    init_tree="torch.tensor",
    method_name="view_as",
    dtype_x=helpers.dtype_and_values(
        available_dtypes=helpers.get_dtypes("numeric"),
        shape=st.shared(helpers.get_shape(), key="value_shape"),
        num_arrays=2,
    ),
)
def test_torch_tensor_view_as(
    dtype_x,
    frontend_method_data,
    init_flags,
    method_flags,
    frontend,
    on_device,
    backend_fw,
):
    input_dtype, x = dtype_x
    helpers.test_frontend_method(
        init_input_dtypes=input_dtype,
        backend_to_test=backend_fw,
        init_all_as_kwargs_np={
            "data": x[0],
        },
        method_input_dtypes=input_dtype,
        method_all_as_kwargs_np={
            "other": x[1],
        },
        frontend_method_data=frontend_method_data,
        init_flags=init_flags,
        method_flags=method_flags,
        frontend=frontend,
        on_device=on_device,
    )


# unsqueeze
@handle_frontend_method(
    class_tree=CLASS_TREE,
    init_tree="torch.tensor",
    method_name="unsqueeze",
    dtype_value=helpers.dtype_and_values(
        available_dtypes=helpers.get_dtypes("valid"),
        shape=st.shared(helpers.get_shape(), key="shape"),
    ),
    dim=helpers.get_axis(
        shape=st.shared(helpers.get_shape(), key="shape"),
        allow_neg=True,
        force_int=True,
    ),
)
def test_torch_tensor_unsqueeze(
    dtype_value,
    dim,
    frontend_method_data,
    init_flags,
    method_flags,
    frontend,
    on_device,
    backend_fw,
):
    input_dtype, x = dtype_value
    helpers.test_frontend_method(
        init_input_dtypes=input_dtype,
        backend_to_test=backend_fw,
        init_all_as_kwargs_np={
            "data": x[0],
        },
        method_input_dtypes=input_dtype,
        method_all_as_kwargs_np={
            "dim": dim,
        },
        frontend_method_data=frontend_method_data,
        init_flags=init_flags,
        method_flags=method_flags,
        frontend=frontend,
        on_device=on_device,
    )


# unsqueeze_
@handle_frontend_method(
    class_tree=CLASS_TREE,
    init_tree="torch.tensor",
    method_name="unsqueeze_",
    dtype_value=helpers.dtype_and_values(
        available_dtypes=helpers.get_dtypes("valid"),
        shape=st.shared(helpers.get_shape(), key="shape"),
    ),
    dim=helpers.get_axis(
        shape=st.shared(helpers.get_shape(), key="shape"),
        allow_neg=True,
        force_int=True,
    ),
)
def test_torch_tensor_unsqueeze_(
    dtype_value,
    dim,
    frontend_method_data,
    init_flags,
    method_flags,
    frontend,
    on_device,
    backend_fw,
):
    input_dtype, x = dtype_value
    helpers.test_frontend_method(
        init_input_dtypes=input_dtype,
        backend_to_test=backend_fw,
        init_all_as_kwargs_np={
            "data": x[0],
        },
        method_input_dtypes=input_dtype,
        method_all_as_kwargs_np={
            "dim": dim,
        },
        frontend_method_data=frontend_method_data,
        init_flags=init_flags,
        method_flags=method_flags,
        frontend=frontend,
        on_device=on_device,
    )


# ravel
@handle_frontend_method(
    class_tree=CLASS_TREE,
    init_tree="torch.tensor",
    method_name="ravel",
    dtype_value=helpers.dtype_and_values(
        available_dtypes=helpers.get_dtypes("valid"),
        shape=st.shared(helpers.get_shape(min_num_dims=1), key="shape"),
    ),
)
def test_torch_tensor_ravel(
    dtype_value,
    frontend_method_data,
    init_flags,
    method_flags,
    frontend,
    on_device,
    backend_fw,
):
    input_dtype, x = dtype_value
    helpers.test_frontend_method(
        init_input_dtypes=input_dtype,
        backend_to_test=backend_fw,
        init_all_as_kwargs_np={
            "data": x[0],
        },
        method_input_dtypes=input_dtype,
        method_all_as_kwargs_np={},
        frontend_method_data=frontend_method_data,
        init_flags=init_flags,
        method_flags=method_flags,
        frontend=frontend,
        on_device=on_device,
    )


# split
@handle_frontend_method(
    class_tree=CLASS_TREE,
    init_tree="torch.tensor",
    method_name="split",
    dtype_value=helpers.dtype_and_values(
        available_dtypes=helpers.get_dtypes("valid"),
        shape=st.shared(helpers.get_shape(min_num_dims=1), key="value_shape"),
    ),
    split_size=_get_splits(allow_none=False, min_num_dims=1, allow_array_indices=False),
    dim=st.shared(
        helpers.get_axis(
            shape=st.shared(helpers.get_shape(min_num_dims=1), key="value_shape"),
            force_int=True,
        ),
        key="target_axis",
    ),
)
def test_torch_tensor_split(
    dtype_value,
    split_size,
    dim,
    frontend_method_data,
    init_flags,
    method_flags,
    frontend,
    on_device,
    backend_fw,
):
    input_dtype, x = dtype_value
    helpers.test_frontend_method(
        init_input_dtypes=input_dtype,
        backend_to_test=backend_fw,
        init_all_as_kwargs_np={
            "data": x[0],
        },
        method_input_dtypes=input_dtype,
        method_all_as_kwargs_np={
            "split_size": split_size,
            "dim": dim,
        },
        frontend_method_data=frontend_method_data,
        init_flags=init_flags,
        method_flags=method_flags,
        frontend=frontend,
        on_device=on_device,
    )


# tensor_split
@handle_frontend_method(
    class_tree=CLASS_TREE,
    init_tree="torch.tensor",
    method_name="tensor_split",
    dtype_value=helpers.dtype_and_values(
        available_dtypes=helpers.get_dtypes("integer"),
        shape=st.shared(helpers.get_shape(min_num_dims=1), key="value_shape"),
    ),
    indices_or_sections=_get_splits(
        min_num_dims=1, allow_none=False, allow_array_indices=False
    ),
    dim=st.shared(
        helpers.get_axis(
            shape=st.shared(helpers.get_shape(min_num_dims=1), key="value_shape"),
            force_int=True,
        ),
        key="target_axis",
    ),
    method_num_positional_args=st.just(1),
)
def test_torch_tensor_tensor_split(
    dtype_value,
    indices_or_sections,
    dim,
    frontend_method_data,
    init_flags,
    method_flags,
    frontend,
    on_device,
    backend_fw,
):
    input_dtype, x = dtype_value
    helpers.test_frontend_method(
        init_input_dtypes=input_dtype,
        backend_to_test=backend_fw,
        init_all_as_kwargs_np={
            "data": x[0],
        },
        method_input_dtypes=[],
        method_all_as_kwargs_np={
            "indices_or_sections": indices_or_sections,
            "dim": dim,
        },
        frontend_method_data=frontend_method_data,
        init_flags=init_flags,
        method_flags=method_flags,
        frontend=frontend,
        on_device=on_device,
    )


# vsplit
@handle_frontend_method(
    class_tree=CLASS_TREE,
    init_tree="torch.tensor",
    method_name="vsplit",
    dtype_value=helpers.dtype_and_values(
        available_dtypes=helpers.get_dtypes("valid"),
        shape=st.shared(helpers.get_shape(min_num_dims=2), key="value_shape"),
    ),
    indices_or_sections=_get_splits(
        min_num_dims=2,
        axis=0,
        allow_none=False,
        allow_array_indices=False,
        is_mod_split=True,
    ),
)
def test_torch_tensor_vsplit(
    dtype_value,
    indices_or_sections,
    frontend_method_data,
    init_flags,
    method_flags,
    frontend,
    on_device,
    backend_fw,
):
    input_dtype, x = dtype_value
    helpers.test_frontend_method(
        init_input_dtypes=input_dtype,
        backend_to_test=backend_fw,
        init_all_as_kwargs_np={
            "data": x[0],
        },
        method_input_dtypes=[],
        method_all_as_kwargs_np={"indices_or_sections": indices_or_sections},
        frontend_method_data=frontend_method_data,
        init_flags=init_flags,
        method_flags=method_flags,
        frontend=frontend,
        on_device=on_device,
    )


# hsplit
@handle_frontend_method(
    class_tree=CLASS_TREE,
    init_tree="torch.tensor",
    method_name="hsplit",
    dtype_value=helpers.dtype_and_values(
        available_dtypes=helpers.get_dtypes("valid"),
        shape=st.shared(helpers.get_shape(min_num_dims=2), key="value_shape"),
    ),
    indices_or_sections=_get_splits(
        min_num_dims=1,
        axis=1,
        allow_none=False,
        allow_array_indices=False,
        is_mod_split=True,
    ),
)
def test_torch_tensor_hsplit(
    dtype_value,
    indices_or_sections,
    frontend_method_data,
    init_flags,
    method_flags,
    frontend,
    on_device,
    backend_fw,
):
    input_dtype, x = dtype_value
    helpers.test_frontend_method(
        init_input_dtypes=input_dtype,
        backend_to_test=backend_fw,
        init_all_as_kwargs_np={
            "data": x[0],
        },
        method_input_dtypes=[],
        method_all_as_kwargs_np={"indices_or_sections": indices_or_sections},
        frontend_method_data=frontend_method_data,
        init_flags=init_flags,
        method_flags=method_flags,
        frontend=frontend,
        on_device=on_device,
    )


# dsplit
@handle_frontend_method(
    class_tree=CLASS_TREE,
    init_tree="torch.tensor",
    method_name="dsplit",
    dtype_value=helpers.dtype_and_values(
        available_dtypes=helpers.get_dtypes("valid"),
        shape=st.shared(helpers.get_shape(min_num_dims=3), key="value_shape"),
    ),
    indices_or_sections=_get_splits(
        min_num_dims=3,
        axis=2,
        allow_none=False,
        allow_array_indices=False,
        is_mod_split=True,
    ),
)
def test_torch_tensor_dsplit(
    dtype_value,
    indices_or_sections,
    frontend_method_data,
    init_flags,
    method_flags,
    frontend,
    on_device,
    backend_fw,
):
    input_dtype, x = dtype_value
    helpers.test_frontend_method(
        init_input_dtypes=input_dtype,
        backend_to_test=backend_fw,
        init_all_as_kwargs_np={
            "data": x[0],
        },
        method_input_dtypes=[],
        method_all_as_kwargs_np={"indices_or_sections": indices_or_sections},
        frontend_method_data=frontend_method_data,
        init_flags=init_flags,
        method_flags=method_flags,
        frontend=frontend,
        on_device=on_device,
    )


# detach
@handle_frontend_method(
    class_tree=CLASS_TREE,
    init_tree="torch.tensor",
    method_name="detach",
    dtype_and_x=helpers.dtype_and_values(
        available_dtypes=helpers.get_dtypes("valid"),
    ),
)
def test_torch_tensor_detach(
    dtype_and_x,
    frontend_method_data,
    init_flags,
    method_flags,
    frontend,
    on_device,
    backend_fw,
):
    input_dtype, x = dtype_and_x
    helpers.test_frontend_method(
        init_input_dtypes=input_dtype,
        backend_to_test=backend_fw,
        init_all_as_kwargs_np={
            "data": x[0],
        },
        method_input_dtypes=input_dtype,
        method_all_as_kwargs_np={},
        frontend_method_data=frontend_method_data,
        init_flags=init_flags,
        method_flags=method_flags,
        frontend=frontend,
        on_device=on_device,
    )


# detach_
@handle_frontend_method(
    class_tree=CLASS_TREE,
    init_tree="torch.tensor",
    method_name="detach_",
    dtype_and_x=helpers.dtype_and_values(
        available_dtypes=helpers.get_dtypes("valid"),
    ),
)
def test_torch_tensor_detach_(
    dtype_and_x,
    frontend_method_data,
    init_flags,
    method_flags,
    frontend,
    on_device,
    backend_fw,
):
    input_dtype, x = dtype_and_x
    helpers.test_frontend_method(
        init_input_dtypes=input_dtype,
        backend_to_test=backend_fw,
        init_all_as_kwargs_np={
            "data": x[0],
        },
        method_input_dtypes=input_dtype,
        method_all_as_kwargs_np={},
        frontend_method_data=frontend_method_data,
        init_flags=init_flags,
        method_flags=method_flags,
        frontend=frontend,
        on_device=on_device,
    )


# dim
@handle_frontend_method(
    class_tree=CLASS_TREE,
    init_tree="torch.tensor",
    method_name="dim",
    dtype_and_x=helpers.dtype_and_values(
        available_dtypes=helpers.get_dtypes("numeric"),
    ),
)
def test_torch_tensor_dim(
    dtype_and_x,
    frontend_method_data,
    init_flags,
    method_flags,
    frontend,
    on_device,
    backend_fw,
):
    input_dtype, x = dtype_and_x
    helpers.test_frontend_method(
        init_input_dtypes=input_dtype,
        backend_to_test=backend_fw,
        init_all_as_kwargs_np={
            "data": x[0],
        },
        method_input_dtypes=[],
        method_all_as_kwargs_np={},
        frontend_method_data=frontend_method_data,
        init_flags=init_flags,
        method_flags=method_flags,
        frontend=frontend,
        on_device=on_device,
    )


# ndimension
@handle_frontend_method(
    class_tree=CLASS_TREE,
    init_tree="torch.tensor",
    method_name="ndimension",
    dtype_and_x=helpers.dtype_and_values(
        available_dtypes=helpers.get_dtypes("numeric"),
    ),
)
def test_torch_tensor_ndimension(
    dtype_and_x,
    frontend_method_data,
    init_flags,
    method_flags,
    frontend,
    on_device,
    backend_fw,
):
    input_dtype, x = dtype_and_x
    helpers.test_frontend_method(
        init_input_dtypes=input_dtype,
        backend_to_test=backend_fw,
        init_all_as_kwargs_np={
            "data": x[0],
        },
        method_input_dtypes=[],
        method_all_as_kwargs_np={},
        frontend_method_data=frontend_method_data,
        init_flags=init_flags,
        method_flags=method_flags,
        frontend=frontend,
        on_device=on_device,
    )


@st.composite
def _fill_value_and_size(
    draw,
    *,
    min_num_dims=1,
    max_num_dims=5,
    min_dim_size=1,
    max_dim_size=10,
):
    if isinstance(min_dim_size, st._internal.SearchStrategy):
        min_dim_size = draw(min_dim_size)
    if isinstance(max_dim_size, st._internal.SearchStrategy):
        max_dim_size = draw(max_dim_size)

    available_dtypes = draw(helpers.get_dtypes("numeric"))
    dtype = draw(
        helpers.array_dtypes(
            num_arrays=1,
            available_dtypes=available_dtypes,
        )
    )
    array = draw(
        helpers.array_values(
            dtype=dtype[0],
            shape=(1,),
        )
    )
    dtype.append("int32")
    size = draw(
        st.shared(
            helpers.get_shape(
                min_num_dims=min_num_dims,
                max_num_dims=max_num_dims,
                min_dim_size=min_dim_size,
                max_dim_size=max_dim_size,
            ),
            key="shape",
        )
    )
    fill_value = draw(helpers.ints()) if "int" in dtype[0] else draw(helpers.floats())

    return dtype, [array, size, fill_value]


# new_full
@handle_frontend_method(
    class_tree=CLASS_TREE,
    init_tree="torch.tensor",
    method_name="new_full",
    dtype_and_x=_fill_value_and_size(max_num_dims=3),
)
def test_torch_tensor_new_full(
    dtype_and_x,
    frontend_method_data,
    init_flags,
    method_flags,
    frontend,
    on_device,
    backend_fw,
):
    input_dtype, x = dtype_and_x
    helpers.test_frontend_method(
        init_input_dtypes=[input_dtype[0]],
        backend_to_test=backend_fw,
        init_all_as_kwargs_np={
            "data": x[0],
        },
        method_input_dtypes=[input_dtype[1]],
        method_all_as_kwargs_np={
            "size": x[1],
            "fill_value": x[2],
        },
        frontend_method_data=frontend_method_data,
        init_flags=init_flags,
        method_flags=method_flags,
        frontend=frontend,
        on_device=on_device,
    )


# new_empty (not actually intuitive for testing)
@handle_frontend_method(
    class_tree=CLASS_TREE,
    init_tree="torch.tensor",
    method_name="new_empty",
    dtype_and_x=helpers.dtype_and_values(
        available_dtypes=helpers.get_dtypes("numeric"),
    ),
    size=helpers.get_shape(
        min_num_dims=1,
        max_num_dims=3,
    ),
)
def test_torch_tensor_new_empty(
    dtype_and_x,
    size,
    frontend_method_data,
    init_flags,
    method_flags,
    frontend,
    on_device,
    backend_fw,
):
    input_dtype, x = dtype_and_x
    helpers.test_frontend_method(
        init_input_dtypes=[input_dtype[0]],
        backend_to_test=backend_fw,
        init_all_as_kwargs_np={
            "data": x,
        },
        method_input_dtypes=[ivy.int32],
        method_all_as_kwargs_np={
            "size": size,
        },
        frontend_method_data=frontend_method_data,
        init_flags=init_flags,
        method_flags=method_flags,
        frontend=frontend,
        on_device=on_device,
    )


@st.composite
def _expand_helper(draw):
    num_dims = draw(st.integers(min_value=1, max_value=10))
    shape = draw(
        helpers.get_shape(min_num_dims=num_dims, max_num_dims=num_dims).filter(
            lambda x: any(i == 1 for i in x)
        )
    )
    new_shape = draw(
        helpers.get_shape(min_num_dims=num_dims, max_num_dims=num_dims).filter(
            lambda x: all(x[i] == v if v != 1 else True for i, v in enumerate(shape))
        )
    )
    dtype, x = draw(
        helpers.dtype_and_values(
            available_dtypes=helpers.get_dtypes("valid"),
            shape=shape,
        )
    )
    return dtype, x, new_shape


@handle_frontend_method(
    class_tree=CLASS_TREE,
    init_tree="torch.tensor",
    method_name="expand",
    dtype_x_shape=_expand_helper(),
    unpack_shape=st.booleans(),
)
def test_torch_tensor_expand(
    dtype_x_shape,
    unpack_shape,
    frontend_method_data,
    init_flags,
    method_flags,
    frontend,
    on_device,
    backend_fw,
):
    input_dtype, x, shape = dtype_x_shape
    if unpack_shape:
        method_flags.num_positional_args = len(shape) + 1
        size = {}
        i = 0
        for x_ in shape:
            size["x{}".format(i)] = x_
            i += 1
    else:
        size = {
            "size": shape,
        }
    helpers.test_frontend_method(
        init_input_dtypes=input_dtype,
        backend_to_test=backend_fw,
        init_all_as_kwargs_np={
            "data": x[0],
        },
        method_input_dtypes=input_dtype,
        method_all_as_kwargs_np=size,
        frontend_method_data=frontend_method_data,
        init_flags=init_flags,
        method_flags=method_flags,
        frontend=frontend,
        on_device=on_device,
    )


# expand_as
@handle_frontend_method(
    class_tree=CLASS_TREE,
    init_tree="torch.tensor",
    method_name="expand_as",
    dtype_x=helpers.dtype_and_values(
        available_dtypes=helpers.get_dtypes("valid"), num_arrays=2
    ),
)
def test_torch_tensor_expand_as(
    dtype_x,
    frontend_method_data,
    init_flags,
    method_flags,
    frontend,
    on_device,
    backend_fw,
):
    input_dtype, x = dtype_x
    helpers.test_frontend_method(
        init_input_dtypes=input_dtype,
        backend_to_test=backend_fw,
        init_all_as_kwargs_np={
            "data": x[0],
        },
        method_input_dtypes=input_dtype,
        method_all_as_kwargs_np={
            "other": x[1],
        },
        frontend_method_data=frontend_method_data,
        init_flags=init_flags,
        method_flags=method_flags,
        frontend=frontend,
        on_device=on_device,
    )


@st.composite
def _unfold_args(draw):
    values_dtype, values, axis, shape = draw(
        helpers.dtype_values_axis(
            available_dtypes=helpers.get_dtypes("float"),
            force_int_axis=True,
            shape=draw(
                helpers.get_shape(
                    allow_none=False,
                    min_num_dims=1,
                    min_dim_size=1,
                )
            ),
            ret_shape=True,
        )
    )
    size = draw(
        st.integers(
            min_value=1,
            max_value=max(shape[axis] - 1, 1),
        )
    )
    step = draw(
        st.integers(
            min_value=1,
            max_value=size,
        )
    )
    return values_dtype, values, axis, size, step


# unfold
@handle_frontend_method(
    class_tree=CLASS_TREE,
    init_tree="torch.tensor",
    method_name="unfold",
    dtype_values_args=_unfold_args(),
)
def test_torch_tensor_unfold(
    dtype_values_args,
    frontend_method_data,
    init_flags,
    method_flags,
    frontend,
    on_device,
    backend_fw,
):
    input_dtype, x, axis, size, step = dtype_values_args
    print(axis, size, step)
    helpers.test_frontend_method(
        init_input_dtypes=input_dtype,
        backend_to_test=backend_fw,
        init_all_as_kwargs_np={
            "data": x,
        },
        method_input_dtypes=input_dtype,
        method_all_as_kwargs_np={
            "dimension": axis,
            "size": size,
            "step": step,
        },
        frontend_method_data=frontend_method_data,
        init_flags=init_flags,
        method_flags=method_flags,
        frontend=frontend,
        on_device=on_device,
    )


# __mod__
@handle_frontend_method(
    class_tree=CLASS_TREE,
    init_tree="torch.tensor",
    method_name="__mod__",
    dtype_and_x=helpers.dtype_and_values(
        available_dtypes=helpers.get_dtypes("float"),
        num_arrays=2,
    ),
)
def test_torch___mod__(
    dtype_and_x,
    frontend_method_data,
    init_flags,
    method_flags,
    frontend,
    on_device,
    backend_fw,
):
    input_dtype, x = dtype_and_x
    helpers.test_frontend_method(
        init_input_dtypes=input_dtype,
        backend_to_test=backend_fw,
        init_all_as_kwargs_np={
            "data": x[0],
        },
        method_input_dtypes=input_dtype,
        method_all_as_kwargs_np={
            "other": x[1],
        },
        frontend_method_data=frontend_method_data,
        init_flags=init_flags,
        method_flags=method_flags,
        frontend=frontend,
        on_device=on_device,
    )


# long
@handle_frontend_method(
    class_tree=CLASS_TREE,
    init_tree="torch.tensor",
    method_name="long",
    dtype_and_x=helpers.dtype_and_values(
        available_dtypes=helpers.get_dtypes("integer"),
    ),
)
def test_torch_tensor_long(
    dtype_and_x,
    frontend_method_data,
    init_flags,
    method_flags,
    frontend,
    on_device,
    backend_fw,
):
    input_dtype, x = dtype_and_x
    helpers.test_frontend_method(
        init_input_dtypes=input_dtype,
        backend_to_test=backend_fw,
        init_all_as_kwargs_np={
            "data": x[0],
        },
        method_input_dtypes=input_dtype,
        method_all_as_kwargs_np={},
        frontend_method_data=frontend_method_data,
        init_flags=init_flags,
        method_flags=method_flags,
        frontend=frontend,
        on_device=on_device,
    )


# max
@handle_frontend_method(
    class_tree=CLASS_TREE,
    init_tree="torch.tensor",
    method_name="max",
    dtype_x=helpers.dtype_and_values(
        available_dtypes=helpers.get_dtypes("float"),
    ),
)
def test_torch_tensor_max(
    dtype_x,
    frontend_method_data,
    init_flags,
    method_flags,
    frontend,
    on_device,
    backend_fw,
):
    input_dtype, x = dtype_x
    helpers.test_frontend_method(
        init_input_dtypes=input_dtype,
        backend_to_test=backend_fw,
        init_all_as_kwargs_np={
            "data": x[0],
        },
        method_input_dtypes=input_dtype,
        method_all_as_kwargs_np={},
        frontend_method_data=frontend_method_data,
        init_flags=init_flags,
        method_flags=method_flags,
        frontend=frontend,
        on_device=on_device,
    )


@given(
    dtype_x=helpers.dtype_and_values(
        available_dtypes=helpers.get_dtypes("valid", prune_function=False)
    ).filter(lambda x: "bfloat16" not in x[0]),
)
def test_torch_tensor_is_quantized(
    dtype_x,
    backend_fw,
):
    ivy.set_backend(backend_fw)
    _, data = dtype_x
    x = Tensor(data[0])
    x.ivy_array = data[0]
    ivy.utils.assertions.check_equal(
        x.is_quantized, "q" in ivy.dtype(ivy.array(data[0])), as_array=False
    )
    ivy.previous_backend()


@given(
    dtype_x=helpers.dtype_and_values(
        available_dtypes=helpers.get_dtypes("valid", prune_function=False)
    ).filter(lambda x: "bfloat16" not in x[0]),
)
def test_torch_tensor_is_cuda(
    dtype_x,
    backend_fw,
):
    ivy.set_backend(backend_fw)
    _, data = dtype_x
    x = Tensor(data[0])
    x.ivy_array = data[0]
    ivy.utils.assertions.check_equal(
        x.is_cuda, "gpu" in ivy.dev(ivy.array(data[0])), as_array=False
    )
    ivy.previous_backend()


@given(
    dtype_x=helpers.dtype_and_values(
        available_dtypes=helpers.get_dtypes("valid", prune_function=False)
    ).filter(lambda x: "bfloat16" not in x[0]),
)
def test_torch_tensor_is_meta(
    dtype_x,
    backend_fw,
):
    ivy.set_backend(backend_fw)
    _, data = dtype_x
    x = Tensor(data[0])
    x.ivy_array = data[0]
    ivy.utils.assertions.check_equal(
        x.is_meta, "meta" in ivy.dev(ivy.array(data[0])), as_array=False
    )
    ivy.previous_backend()


# logical_and
@handle_frontend_method(
    class_tree=CLASS_TREE,
    init_tree="torch.tensor",
    method_name="logical_and",
    dtype_and_x=helpers.dtype_and_values(
        available_dtypes=helpers.get_dtypes("valid"),
        num_arrays=2,
    ),
)
def test_torch_tensor_logical_and(
    dtype_and_x,
    frontend_method_data,
    init_flags,
    method_flags,
    frontend,
    on_device,
    backend_fw,
):
    input_dtype, x = dtype_and_x
    helpers.test_frontend_method(
        init_input_dtypes=input_dtype,
        backend_to_test=backend_fw,
        init_all_as_kwargs_np={
            "data": x[0],
        },
        method_input_dtypes=input_dtype,
        method_all_as_kwargs_np={
            "other": x[1],
        },
        frontend_method_data=frontend_method_data,
        init_flags=init_flags,
        method_flags=method_flags,
        frontend=frontend,
        on_device=on_device,
    )


# logical_not
@handle_frontend_method(
    class_tree=CLASS_TREE,
    init_tree="torch.tensor",
    method_name="logical_not",
    dtype_and_x=helpers.dtype_and_values(
        available_dtypes=helpers.get_dtypes("valid"), num_arrays=1
    ),
)
def test_torch_tensor_logical_not(
    dtype_and_x,
    frontend_method_data,
    init_flags,
    method_flags,
    frontend,
    on_device,
    backend_fw,
):
    input_dtype, x = dtype_and_x
    helpers.test_frontend_method(
        init_input_dtypes=input_dtype,
        backend_to_test=backend_fw,
        init_all_as_kwargs_np={
            "data": x[0],
        },
        method_input_dtypes=input_dtype,
        method_all_as_kwargs_np={},
        frontend_method_data=frontend_method_data,
        init_flags=init_flags,
        method_flags=method_flags,
        frontend=frontend,
        on_device=on_device,
    )


# logical_or
@handle_frontend_method(
    class_tree=CLASS_TREE,
    init_tree="torch.tensor",
    method_name="logical_or",
    dtype_and_x=helpers.dtype_and_values(
        available_dtypes=helpers.get_dtypes("valid"),
        num_arrays=2,
    ),
)
def test_torch_tensor_logical_or(
    dtype_and_x,
    frontend_method_data,
    init_flags,
    method_flags,
    frontend,
    on_device,
    backend_fw,
):
    input_dtype, x = dtype_and_x
    helpers.test_frontend_method(
        init_input_dtypes=input_dtype,
        backend_to_test=backend_fw,
        init_all_as_kwargs_np={
            "data": x[0],
        },
        method_input_dtypes=input_dtype,
        method_all_as_kwargs_np={
            "other": x[1],
        },
        frontend_method_data=frontend_method_data,
        init_flags=init_flags,
        method_flags=method_flags,
        frontend=frontend,
        on_device=on_device,
    )


# bitwise_not
@handle_frontend_method(
    class_tree=CLASS_TREE,
    init_tree="torch.tensor",
    method_name="bitwise_not",
    dtype_and_x=helpers.dtype_and_values(
        available_dtypes=helpers.get_dtypes("integer"),
        num_arrays=2,
    ),
)
def test_torch_tensor_bitwise_not(
    dtype_and_x,
    frontend_method_data,
    init_flags,
    method_flags,
    frontend,
    on_device,
    backend_fw,
):
    input_dtype, x = dtype_and_x
    helpers.test_frontend_method(
        init_input_dtypes=input_dtype,
        backend_to_test=backend_fw,
        init_all_as_kwargs_np={
            "data": x[0],
        },
        method_input_dtypes=input_dtype,
        frontend_method_data=frontend_method_data,
        init_flags=init_flags,
        method_flags=method_flags,
        method_all_as_kwargs_np={},
        frontend=frontend,
        on_device=on_device,
    )


# bitwise_and
@handle_frontend_method(
    class_tree=CLASS_TREE,
    init_tree="torch.tensor",
    method_name="bitwise_and",
    dtype_and_x=helpers.dtype_and_values(
        available_dtypes=helpers.get_dtypes("integer"),
        num_arrays=2,
    ),
)
def test_torch_tensor_bitwise_and(
    dtype_and_x,
    frontend_method_data,
    init_flags,
    method_flags,
    frontend,
    on_device,
    backend_fw,
):
    input_dtype, x = dtype_and_x
    helpers.test_frontend_method(
        init_input_dtypes=input_dtype,
        backend_to_test=backend_fw,
        init_all_as_kwargs_np={
            "data": x[0],
        },
        method_input_dtypes=input_dtype,
        method_all_as_kwargs_np={
            "other": x[1],
        },
        frontend_method_data=frontend_method_data,
        init_flags=init_flags,
        method_flags=method_flags,
        frontend=frontend,
        on_device=on_device,
    )


# bitwise_or
@handle_frontend_method(
    class_tree=CLASS_TREE,
    init_tree="torch.tensor",
    method_name="bitwise_or",
    dtype_and_x=helpers.dtype_and_values(
        available_dtypes=helpers.get_dtypes("valid"),
        num_arrays=2,
    ),
)
def test_torch_tensor_bitwise_or(
    dtype_and_x,
    frontend_method_data,
    init_flags,
    method_flags,
    frontend,
    on_device,
    backend_fw,
):
    input_dtype, x = dtype_and_x
    helpers.test_frontend_method(
        init_input_dtypes=input_dtype,
        backend_to_test=backend_fw,
        init_all_as_kwargs_np={
            "data": x[0],
        },
        method_input_dtypes=input_dtype,
        method_all_as_kwargs_np={
            "other": x[1],
        },
        frontend_method_data=frontend_method_data,
        init_flags=init_flags,
        method_flags=method_flags,
        frontend=frontend,
        on_device=on_device,
    )


# bitwise_or_
@handle_frontend_method(
    class_tree=CLASS_TREE,
    init_tree="torch.tensor",
    method_name="bitwise_or_",
    dtype_and_x=helpers.dtype_and_values(
        available_dtypes=helpers.get_dtypes("valid"),
        num_arrays=2,
    ),
)
def test_torch_tensor_bitwise_or_(
    dtype_and_x,
    frontend_method_data,
    init_flags,
    method_flags,
    frontend,
    on_device,
    backend_fw,
):
    input_dtype, x = dtype_and_x
    helpers.test_frontend_method(
        init_input_dtypes=input_dtype,
        backend_to_test=backend_fw,
        init_all_as_kwargs_np={
            "data": x[0],
        },
        method_input_dtypes=input_dtype,
        method_all_as_kwargs_np={
            "other": x[1],
        },
        frontend_method_data=frontend_method_data,
        init_flags=init_flags,
        method_flags=method_flags,
        frontend=frontend,
        on_device=on_device,
    )


# bitwise_left_shift
@handle_frontend_method(
    class_tree=CLASS_TREE,
    init_tree="torch.tensor",
    method_name="bitwise_left_shift",
    dtype_and_x=helpers.dtype_and_values(
        available_dtypes=helpers.get_dtypes("integer"),
        num_arrays=2,
    ),
)
def test_torch_tensor_bitwise_left_shift(
    dtype_and_x,
    frontend_method_data,
    init_flags,
    method_flags,
    frontend,
    on_device,
    backend_fw,
):
    input_dtype, x = dtype_and_x
    helpers.test_frontend_method(
        init_input_dtypes=input_dtype,
        backend_to_test=backend_fw,
        init_all_as_kwargs_np={
            "data": x[0],
        },
        method_input_dtypes=input_dtype,
        method_all_as_kwargs_np={
            "other": x[1],
        },
        frontend_method_data=frontend_method_data,
        init_flags=init_flags,
        method_flags=method_flags,
        frontend=frontend,
        on_device=on_device,
    )


# add_
@handle_frontend_method(
    class_tree=CLASS_TREE,
    init_tree="torch.tensor",
    method_name="add_",
    dtype_and_x=helpers.dtype_and_values(
        available_dtypes=helpers.get_dtypes("numeric"),
        num_arrays=2,
    ),
)
def test_torch_tensor_add_(
    dtype_and_x,
    frontend_method_data,
    init_flags,
    method_flags,
    frontend,
    on_device,
    backend_fw,
):
    input_dtype, x = dtype_and_x
    helpers.test_frontend_method(
        init_input_dtypes=[input_dtype[0]],
        backend_to_test=backend_fw,
        init_all_as_kwargs_np={
            "data": x[0],
        },
        method_input_dtypes=input_dtype,
        method_all_as_kwargs_np={
            "other": x[1],
        },
        frontend_method_data=frontend_method_data,
        init_flags=init_flags,
        method_flags=method_flags,
        frontend=frontend,
        on_device=on_device,
    )


# subtract_
@handle_frontend_method(
    class_tree=CLASS_TREE,
    init_tree="torch.tensor",
    method_name="subtract_",
    dtype_and_x=helpers.dtype_and_values(
        available_dtypes=helpers.get_dtypes("numeric"),
        num_arrays=2,
    ),
)
def test_torch_tensor_subtract_(
    dtype_and_x,
    frontend_method_data,
    init_flags,
    method_flags,
    frontend,
    on_device,
    backend_fw,
):
    input_dtype, x = dtype_and_x
    helpers.test_frontend_method(
        init_input_dtypes=[input_dtype[0]],
        backend_to_test=backend_fw,
        init_all_as_kwargs_np={
            "data": x[0],
        },
        method_input_dtypes=input_dtype,
        method_all_as_kwargs_np={
            "other": x[1],
        },
        frontend_method_data=frontend_method_data,
        init_flags=init_flags,
        method_flags=method_flags,
        frontend=frontend,
        on_device=on_device,
    )


# arccos_
@handle_frontend_method(
    class_tree=CLASS_TREE,
    init_tree="torch.tensor",
    method_name="arccos_",
    dtype_and_x=helpers.dtype_and_values(
        min_value=-1.0,
        max_value=1.0,
        available_dtypes=helpers.get_dtypes("float"),
    ),
)
def test_torch_tensor_arccos_(
    dtype_and_x,
    frontend_method_data,
    init_flags,
    method_flags,
    frontend,
    on_device,
    backend_fw,
):
    input_dtype, x = dtype_and_x
    helpers.test_frontend_method(
        init_input_dtypes=input_dtype,
        backend_to_test=backend_fw,
        init_all_as_kwargs_np={
            "data": x[0],
        },
        method_input_dtypes=[],
        method_all_as_kwargs_np={},
        frontend_method_data=frontend_method_data,
        init_flags=init_flags,
        method_flags=method_flags,
        frontend=frontend,
        on_device=on_device,
    )


# arccos
@handle_frontend_method(
    class_tree=CLASS_TREE,
    init_tree="torch.tensor",
    method_name="arccos",
    dtype_and_x=helpers.dtype_and_values(
        min_value=-1.0,
        max_value=1.0,
        available_dtypes=helpers.get_dtypes("float"),
    ),
)
def test_torch_tensor_arccos(
    dtype_and_x,
    frontend_method_data,
    init_flags,
    method_flags,
    frontend,
    on_device,
    backend_fw,
):
    input_dtype, x = dtype_and_x
    helpers.test_frontend_method(
        init_input_dtypes=input_dtype,
        backend_to_test=backend_fw,
        init_all_as_kwargs_np={
            "data": x[0],
        },
        method_input_dtypes=[],
        method_all_as_kwargs_np={},
        frontend_method_data=frontend_method_data,
        init_flags=init_flags,
        method_flags=method_flags,
        frontend=frontend,
        on_device=on_device,
    )


# acos_
@handle_frontend_method(
    class_tree=CLASS_TREE,
    init_tree="torch.tensor",
    method_name="acos_",
    dtype_and_x=helpers.dtype_and_values(
        min_value=-1.0,
        max_value=1.0,
        available_dtypes=helpers.get_dtypes("float"),
    ),
)
def test_torch_tensor_acos_(
    dtype_and_x,
    frontend_method_data,
    init_flags,
    method_flags,
    frontend,
    on_device,
    backend_fw,
):
    input_dtype, x = dtype_and_x
    helpers.test_frontend_method(
        init_input_dtypes=input_dtype,
        backend_to_test=backend_fw,
        init_all_as_kwargs_np={
            "data": x[0],
        },
        method_input_dtypes=[],
        method_all_as_kwargs_np={},
        frontend_method_data=frontend_method_data,
        init_flags=init_flags,
        method_flags=method_flags,
        frontend=frontend,
        on_device=on_device,
    )


# asin_
@handle_frontend_method(
    class_tree=CLASS_TREE,
    init_tree="torch.tensor",
    method_name="asin_",
    dtype_and_x=helpers.dtype_and_values(
        min_value=-1.0,
        max_value=1.0,
        available_dtypes=helpers.get_dtypes("float"),
    ),
)
def test_torch_tensor_asin_(
    dtype_and_x,
    frontend_method_data,
    init_flags,
    method_flags,
    frontend,
    on_device,
    backend_fw,
):
    input_dtype, x = dtype_and_x
    helpers.test_frontend_method(
        init_input_dtypes=input_dtype,
        backend_to_test=backend_fw,
        init_all_as_kwargs_np={
            "data": x[0],
        },
        method_input_dtypes=[],
        method_all_as_kwargs_np={},
        frontend_method_data=frontend_method_data,
        init_flags=init_flags,
        method_flags=method_flags,
        frontend=frontend,
        on_device=on_device,
    )


# arcsin_
@handle_frontend_method(
    class_tree=CLASS_TREE,
    init_tree="torch.tensor",
    method_name="arcsin_",
    dtype_and_x=helpers.dtype_and_values(
        min_value=-1.0,
        max_value=1.0,
        available_dtypes=helpers.get_dtypes("float"),
    ),
)
def test_torch_tensor_arcsin_(
    dtype_and_x,
    frontend_method_data,
    init_flags,
    method_flags,
    frontend,
    on_device,
    backend_fw,
):
    input_dtype, x = dtype_and_x
    helpers.test_frontend_method(
        init_input_dtypes=input_dtype,
        backend_to_test=backend_fw,
        init_all_as_kwargs_np={
            "data": x[0],
        },
        method_input_dtypes=[],
        method_all_as_kwargs_np={},
        frontend_method_data=frontend_method_data,
        init_flags=init_flags,
        method_flags=method_flags,
        frontend=frontend,
        on_device=on_device,
    )


# atan_
@handle_frontend_method(
    class_tree=CLASS_TREE,
    init_tree="torch.tensor",
    method_name="atan_",
    dtype_and_x=helpers.dtype_and_values(
        available_dtypes=helpers.get_dtypes("float"),
        allow_inf=False,
    ),
)
def test_torch_tensor_atan_(
    dtype_and_x,
    frontend_method_data,
    init_flags,
    method_flags,
    frontend,
    on_device,
    backend_fw,
):
    input_dtype, x = dtype_and_x
    helpers.test_frontend_method(
        init_input_dtypes=input_dtype,
        backend_to_test=backend_fw,
        init_all_as_kwargs_np={
            "data": x[0],
        },
        method_input_dtypes=[],
        method_all_as_kwargs_np={},
        frontend_method_data=frontend_method_data,
        init_flags=init_flags,
        method_flags=method_flags,
        frontend=frontend,
        on_device=on_device,
    )


# tan_
@handle_frontend_method(
    class_tree=CLASS_TREE,
    init_tree="torch.tensor",
    method_name="tan_",
    dtype_and_x=helpers.dtype_and_values(
        available_dtypes=helpers.get_dtypes("float"),
        allow_inf=False,
    ),
)
def test_torch_tensor_tan_(
    dtype_and_x,
    frontend_method_data,
    init_flags,
    method_flags,
    frontend,
    on_device,
    backend_fw,
):
    input_dtype, x = dtype_and_x
    helpers.test_frontend_method(
        init_input_dtypes=input_dtype,
        backend_to_test=backend_fw,
        init_all_as_kwargs_np={
            "data": x[0],
        },
        method_input_dtypes=[],
        method_all_as_kwargs_np={},
        frontend_method_data=frontend_method_data,
        init_flags=init_flags,
        method_flags=method_flags,
        frontend=frontend,
        on_device=on_device,
    )


# atanh
@handle_frontend_method(
    class_tree=CLASS_TREE,
    init_tree="torch.tensor",
    method_name="atanh",
    dtype_and_x=helpers.dtype_and_values(
        min_value=-1.0,
        max_value=1.0,
        available_dtypes=helpers.get_dtypes("float"),
    ),
)
def test_torch_tensor_atanh(
    dtype_and_x,
    frontend_method_data,
    init_flags,
    method_flags,
    frontend,
    on_device,
    backend_fw,
):
    input_dtype, x = dtype_and_x
    helpers.test_frontend_method(
        init_input_dtypes=input_dtype,
        backend_to_test=backend_fw,
        init_all_as_kwargs_np={
            "data": x[0],
        },
        method_input_dtypes=[],
        method_all_as_kwargs_np={},
        frontend_method_data=frontend_method_data,
        init_flags=init_flags,
        method_flags=method_flags,
        frontend=frontend,
        on_device=on_device,
    )


# atanh_
@handle_frontend_method(
    class_tree=CLASS_TREE,
    init_tree="torch.tensor",
    method_name="atanh_",
    dtype_and_x=helpers.dtype_and_values(
        min_value=-1.0,
        max_value=1.0,
        available_dtypes=helpers.get_dtypes("float"),
    ),
)
def test_torch_tensor_atanh_(
    dtype_and_x,
    frontend_method_data,
    init_flags,
    method_flags,
    frontend,
    on_device,
    backend_fw,
):
    input_dtype, x = dtype_and_x
    helpers.test_frontend_method(
        init_input_dtypes=input_dtype,
        backend_to_test=backend_fw,
        init_all_as_kwargs_np={
            "data": x[0],
        },
        method_input_dtypes=[],
        method_all_as_kwargs_np={},
        frontend_method_data=frontend_method_data,
        init_flags=init_flags,
        method_flags=method_flags,
        frontend=frontend,
        on_device=on_device,
    )


# arctanh
@handle_frontend_method(
    class_tree=CLASS_TREE,
    init_tree="torch.tensor",
    method_name="arctanh",
    dtype_and_x=helpers.dtype_and_values(
        min_value=-1.0,
        max_value=1.0,
        available_dtypes=helpers.get_dtypes("float"),
    ),
)
def test_torch_tensor_arctanh(
    dtype_and_x,
    frontend_method_data,
    init_flags,
    method_flags,
    frontend,
    on_device,
    backend_fw,
):
    input_dtype, x = dtype_and_x
    helpers.test_frontend_method(
        init_input_dtypes=input_dtype,
        backend_to_test=backend_fw,
        init_all_as_kwargs_np={
            "data": x[0],
        },
        method_input_dtypes=[],
        method_all_as_kwargs_np={},
        frontend_method_data=frontend_method_data,
        init_flags=init_flags,
        method_flags=method_flags,
        frontend=frontend,
        on_device=on_device,
    )


# arctanh_
@handle_frontend_method(
    class_tree=CLASS_TREE,
    init_tree="torch.tensor",
    method_name="arctanh_",
    dtype_and_x=helpers.dtype_and_values(
        min_value=-1.0,
        max_value=1.0,
        available_dtypes=helpers.get_dtypes("float"),
    ),
)
def test_torch_tensor_arctanh_(
    dtype_and_x,
    frontend_method_data,
    init_flags,
    method_flags,
    frontend,
    on_device,
    backend_fw,
):
    input_dtype, x = dtype_and_x
    helpers.test_frontend_method(
        init_input_dtypes=input_dtype,
        backend_to_test=backend_fw,
        init_all_as_kwargs_np={
            "data": x[0],
        },
        method_input_dtypes=[],
        method_all_as_kwargs_np={},
        frontend_method_data=frontend_method_data,
        init_flags=init_flags,
        method_flags=method_flags,
        frontend=frontend,
        on_device=on_device,
    )


# pow
@handle_frontend_method(
    class_tree=CLASS_TREE,
    init_tree="torch.tensor",
    method_name="pow",
    dtype_and_x=helpers.dtype_and_values(
        available_dtypes=helpers.get_dtypes("numeric"),
        num_arrays=2,
        min_value=-1e04,
        max_value=1e04,
        allow_inf=False,
    ),
)
def test_torch_tensor_pow(
    dtype_and_x,
    frontend_method_data,
    init_flags,
    method_flags,
    frontend,
    on_device,
    backend_fw,
):
    input_dtype, x = dtype_and_x
    dtype = input_dtype[0]
    if "int" in dtype:
        x[1] = ivy.abs(x[1])
    helpers.test_frontend_method(
        init_input_dtypes=input_dtype,
        backend_to_test=backend_fw,
        init_all_as_kwargs_np={
            "data": x[0],
        },
        method_input_dtypes=input_dtype,
        method_all_as_kwargs_np={
            "exponent": x[1],
        },
        frontend_method_data=frontend_method_data,
        init_flags=init_flags,
        method_flags=method_flags,
        frontend=frontend,
        on_device=on_device,
    )


# pow_
@handle_frontend_method(
    class_tree=CLASS_TREE,
    init_tree="torch.tensor",
    method_name="pow_",
    dtype_and_x=helpers.dtype_and_values(
        available_dtypes=helpers.get_dtypes("numeric"),
        num_arrays=2,
    ),
)
def test_torch_tensor_pow_(
    dtype_and_x,
    frontend_method_data,
    init_flags,
    method_flags,
    frontend,
    on_device,
    backend_fw,
):
    input_dtype, x = dtype_and_x
    dtype = input_dtype[0]
    if "int" in dtype:
        x[1] = ivy.abs(x[1])
    helpers.test_frontend_method(
        init_input_dtypes=input_dtype,
        backend_to_test=backend_fw,
        init_all_as_kwargs_np={
            "data": x[0],
        },
        method_input_dtypes=input_dtype,
        method_all_as_kwargs_np={
            "exponent": x[1],
        },
        frontend_method_data=frontend_method_data,
        init_flags=init_flags,
        method_flags=method_flags,
        frontend=frontend,
        on_device=on_device,
    )


# __pow__
@handle_frontend_method(
    class_tree=CLASS_TREE,
    init_tree="torch.tensor",
    method_name="__pow__",
    dtype_and_x=helpers.dtype_and_values(
        available_dtypes=helpers.get_dtypes("numeric"),
        num_arrays=2,
    ),
)
def test_torch___pow__(
    dtype_and_x,
    frontend_method_data,
    init_flags,
    method_flags,
    frontend,
    on_device,
    backend_fw,
):
    input_dtype, x = dtype_and_x
    dtype = input_dtype[0]
    if "int" in dtype:
        x[1] = ivy.abs(x[1])
    helpers.test_frontend_method(
        init_input_dtypes=input_dtype,
        backend_to_test=backend_fw,
        init_all_as_kwargs_np={
            "data": x[0],
        },
        method_input_dtypes=input_dtype,
        method_all_as_kwargs_np={
            "exponent": x[1],
        },
        frontend_method_data=frontend_method_data,
        init_flags=init_flags,
        method_flags=method_flags,
        frontend=frontend,
        on_device=on_device,
    )


# __rpow__
@handle_frontend_method(
    class_tree=CLASS_TREE,
    init_tree="torch.tensor",
    method_name="__rpow__",
    dtype_and_x=helpers.dtype_and_values(
        available_dtypes=helpers.get_dtypes("numeric"),
        num_arrays=2,
        min_value=1,
    ),
)
def test_torch___rpow__(
    dtype_and_x,
    frontend_method_data,
    init_flags,
    method_flags,
    frontend,
    on_device,
    backend_fw,
):
    input_dtype, x = dtype_and_x
    dtype = input_dtype[0]
    if "int" in dtype:
        x[0] = ivy.abs(x[0])
    helpers.test_frontend_method(
        init_input_dtypes=input_dtype,
        backend_to_test=backend_fw,
        init_all_as_kwargs_np={
            "data": x[0],
        },
        method_input_dtypes=input_dtype,
        method_all_as_kwargs_np={
            "other": x[1],
        },
        frontend_method_data=frontend_method_data,
        init_flags=init_flags,
        method_flags=method_flags,
        frontend=frontend,
        on_device=on_device,
    )


# arccosh_
@handle_frontend_method(
    class_tree=CLASS_TREE,
    init_tree="torch.tensor",
    method_name="arccosh_",
    dtype_and_x=helpers.dtype_and_values(
        min_value=-1.0,
        max_value=1.0,
        available_dtypes=helpers.get_dtypes("float"),
    ),
)
def test_torch_tensor_arccosh_(
    dtype_and_x,
    frontend_method_data,
    init_flags,
    method_flags,
    frontend,
    on_device,
    backend_fw,
):
    input_dtype, x = dtype_and_x
    helpers.test_frontend_method(
        init_input_dtypes=input_dtype,
        backend_to_test=backend_fw,
        init_all_as_kwargs_np={
            "data": x[0],
        },
        method_input_dtypes=[],
        method_all_as_kwargs_np={},
        frontend_method_data=frontend_method_data,
        init_flags=init_flags,
        method_flags=method_flags,
        frontend=frontend,
        on_device=on_device,
    )


# argmax
@handle_frontend_method(
    class_tree=CLASS_TREE,
    init_tree="torch.tensor",
    method_name="argmax",
    dtype_input_axis=helpers.dtype_values_axis(
        available_dtypes=helpers.get_dtypes("numeric"),
        force_int_axis=True,
        min_num_dims=1,
        max_num_dims=3,
        min_dim_size=1,
        max_dim_size=3,
        min_value=1,
        max_value=5,
        valid_axis=True,
        allow_neg_axes=True,
    ),
    keepdim=st.booleans(),
)
def test_torch_tensor_argmax(
    dtype_input_axis,
    keepdim,
    frontend_method_data,
    init_flags,
    method_flags,
    frontend,
    on_device,
    backend_fw,
):
    input_dtype, x, axis = dtype_input_axis
    helpers.test_frontend_method(
        init_input_dtypes=input_dtype,
        backend_to_test=backend_fw,
        init_all_as_kwargs_np={
            "data": x[0],
        },
        method_input_dtypes=input_dtype,
        method_all_as_kwargs_np={
            "dim": axis,
            "keepdim": keepdim,
        },
        frontend_method_data=frontend_method_data,
        init_flags=init_flags,
        method_flags=method_flags,
        frontend=frontend,
        on_device=on_device,
    )


# argmin
@handle_frontend_method(
    class_tree=CLASS_TREE,
    init_tree="torch.tensor",
    method_name="argmin",
    dtype_input_axis=helpers.dtype_values_axis(
        available_dtypes=helpers.get_dtypes("numeric"),
        force_int_axis=True,
        min_num_dims=1,
        max_num_dims=3,
        min_dim_size=1,
        max_dim_size=3,
        min_value=1,
        max_value=5,
        valid_axis=True,
        allow_neg_axes=True,
    ),
    keepdim=st.booleans(),
)
def test_torch_tensor_argmin(
    dtype_input_axis,
    keepdim,
    frontend_method_data,
    init_flags,
    method_flags,
    frontend,
    on_device,
    backend_fw,
):
    input_dtype, x, axis = dtype_input_axis
    helpers.test_frontend_method(
        init_input_dtypes=input_dtype,
        backend_to_test=backend_fw,
        init_all_as_kwargs_np={
            "data": x[0],
        },
        method_input_dtypes=input_dtype,
        method_all_as_kwargs_np={
            "dim": axis,
            "keepdim": keepdim,
        },
        frontend_method_data=frontend_method_data,
        init_flags=init_flags,
        method_flags=method_flags,
        frontend=frontend,
        on_device=on_device,
    )


# argsort
@handle_frontend_method(
    class_tree=CLASS_TREE,
    init_tree="torch.tensor",
    method_name="argsort",
    dtype_input_axis=helpers.dtype_values_axis(
        available_dtypes=helpers.get_dtypes("numeric"),
        force_int_axis=True,
        min_num_dims=1,
        max_num_dims=3,
        min_dim_size=1,
        max_dim_size=3,
        min_value=1,
        max_value=5,
        valid_axis=True,
        allow_neg_axes=True,
    ),
    descending=st.booleans(),
)
def test_torch_tensor_argsort(
    dtype_input_axis,
    descending,
    frontend_method_data,
    init_flags,
    method_flags,
    frontend,
    on_device,
    backend_fw,
):
    input_dtype, x, axis = dtype_input_axis
    helpers.test_frontend_method(
        init_input_dtypes=input_dtype,
        backend_to_test=backend_fw,
        init_all_as_kwargs_np={
            "data": x[0],
        },
        method_input_dtypes=input_dtype,
        method_all_as_kwargs_np={
            "dim": axis,
            "descending": descending,
        },
        frontend_method_data=frontend_method_data,
        init_flags=init_flags,
        method_flags=method_flags,
        frontend=frontend,
        on_device=on_device,
    )


# arccosh
@handle_frontend_method(
    class_tree=CLASS_TREE,
    init_tree="torch.tensor",
    method_name="arccosh",
    dtype_and_x=helpers.dtype_and_values(
        min_value=-1.0,
        max_value=1.0,
        available_dtypes=helpers.get_dtypes("float"),
    ),
)
def test_torch_tensor_arccosh(
    dtype_and_x,
    frontend_method_data,
    init_flags,
    method_flags,
    frontend,
    on_device,
    backend_fw,
):
    input_dtype, x = dtype_and_x
    helpers.test_frontend_method(
        init_input_dtypes=input_dtype,
        backend_to_test=backend_fw,
        init_all_as_kwargs_np={
            "data": x[0],
        },
        method_input_dtypes=[],
        method_all_as_kwargs_np={},
        frontend_method_data=frontend_method_data,
        init_flags=init_flags,
        method_flags=method_flags,
        frontend=frontend,
        on_device=on_device,
    )


# ceil
@handle_frontend_method(
    class_tree=CLASS_TREE,
    init_tree="torch.tensor",
    method_name="ceil",
    dtype_and_x=helpers.dtype_and_values(
        available_dtypes=helpers.get_dtypes("float"),
    ),
)
def test_torch_tensor_ceil(
    dtype_and_x,
    frontend_method_data,
    init_flags,
    method_flags,
    frontend,
    on_device,
    backend_fw,
):
    input_dtype, x = dtype_and_x
    helpers.test_frontend_method(
        init_input_dtypes=input_dtype,
        backend_to_test=backend_fw,
        init_all_as_kwargs_np={
            "data": x[0],
        },
        method_input_dtypes=input_dtype,
        method_all_as_kwargs_np={},
        frontend_method_data=frontend_method_data,
        init_flags=init_flags,
        method_flags=method_flags,
        frontend=frontend,
        on_device=on_device,
    )


# argwhere
@handle_frontend_method(
    class_tree=CLASS_TREE,
    init_tree="torch.tensor",
    method_name="argwhere",
    dtype_and_x=helpers.dtype_and_values(
        available_dtypes=helpers.get_dtypes("valid"),
    ),
)
def test_torch_tensor_argwhere(
    dtype_and_x,
    frontend_method_data,
    init_flags,
    method_flags,
    frontend,
    on_device,
    backend_fw,
):
    input_dtype, x = dtype_and_x
    helpers.test_frontend_method(
        init_input_dtypes=input_dtype,
        backend_to_test=backend_fw,
        init_all_as_kwargs_np={
            "data": x[0],
        },
        method_input_dtypes=input_dtype,
        method_all_as_kwargs_np={},
        frontend_method_data=frontend_method_data,
        init_flags=init_flags,
        method_flags=method_flags,
        frontend=frontend,
        on_device=on_device,
    )


# size
@handle_frontend_method(
    class_tree=CLASS_TREE,
    init_tree="torch.tensor",
    method_name="size",
    dtype_and_x=helpers.dtype_and_values(
        available_dtypes=helpers.get_dtypes("valid"),
        shape=st.shared(helpers.get_shape(min_num_dims=1), key="shape"),
    ),
    dim=helpers.get_axis(
        shape=st.shared(helpers.get_shape(min_num_dims=1), key="shape"),
        force_int=True,
    ),
)
def test_torch_tensor_size(
    dtype_and_x,
    dim,
    frontend_method_data,
    init_flags,
    method_flags,
    frontend,
    on_device,
    backend_fw,
):
    input_dtype, x = dtype_and_x
    helpers.test_frontend_method(
        init_input_dtypes=input_dtype,
        backend_to_test=backend_fw,
        init_all_as_kwargs_np={
            "data": x[0],
        },
        method_input_dtypes=input_dtype,
        method_all_as_kwargs_np={
            "dim": dim,
        },
        frontend_method_data=frontend_method_data,
        init_flags=init_flags,
        method_flags=method_flags,
        frontend=frontend,
        on_device=on_device,
    )


# min
@handle_frontend_method(
    class_tree=CLASS_TREE,
    init_tree="torch.tensor",
    method_name="min",
    dtype_x=helpers.dtype_and_values(
        available_dtypes=helpers.get_dtypes("float"),
    ),
)
def test_torch_tensor_min(
    dtype_x,
    frontend,
    frontend_method_data,
    init_flags,
    method_flags,
    on_device,
    backend_fw,
):
    input_dtype, x = dtype_x
    helpers.test_frontend_method(
        init_input_dtypes=input_dtype,
        backend_to_test=backend_fw,
        init_all_as_kwargs_np={
            "data": x[0],
        },
        method_input_dtypes=input_dtype,
        method_all_as_kwargs_np={},
        frontend_method_data=frontend_method_data,
        init_flags=init_flags,
        method_flags=method_flags,
        frontend=frontend,
        on_device=on_device,
    )


@st.composite
def _get_dtype_and_multiplicative_matrices(draw):
    return draw(
        st.one_of(
            _get_dtype_input_and_matrices(),
            _get_dtype_and_3dbatch_matrices(),
        )
    )


# matmul
@handle_frontend_method(
    class_tree=CLASS_TREE,
    init_tree="torch.tensor",
    method_name="matmul",
    dtype_tensor1_tensor2=_get_dtype_and_multiplicative_matrices(),
)
def test_torch_tensor_matmul(
    dtype_tensor1_tensor2,
    frontend_method_data,
    init_flags,
    method_flags,
    frontend,
    on_device,
    backend_fw,
):
    dtype, tensor1, tensor2 = dtype_tensor1_tensor2
    helpers.test_frontend_method(
        init_input_dtypes=dtype,
        backend_to_test=backend_fw,
        init_all_as_kwargs_np={
            "data": tensor1,
        },
        method_input_dtypes=dtype,
        method_all_as_kwargs_np={"other": tensor2},
        frontend_method_data=frontend_method_data,
        init_flags=init_flags,
        method_flags=method_flags,
        frontend=frontend,
        on_device=on_device,
    )


@st.composite
def _array_idxes_n_dtype(draw, **kwargs):
    num_dims = draw(helpers.ints(min_value=1, max_value=4))
    dtype, x = draw(
        helpers.dtype_and_values(
            **kwargs, min_num_dims=num_dims, max_num_dims=num_dims, shared_dtype=True
        )
    )
    idxes = draw(
        st.lists(
            helpers.ints(min_value=0, max_value=num_dims - 1),
            min_size=num_dims,
            max_size=num_dims,
            unique=True,
        )
    )
    return x, idxes, dtype


# permute
@handle_frontend_method(
    class_tree=CLASS_TREE,
    init_tree="torch.tensor",
    method_name="permute",
    dtype_values_axis=_array_idxes_n_dtype(
        available_dtypes=helpers.get_dtypes("float"),
    ),
)
def test_torch_tensor_permute(
    dtype_values_axis,
    frontend_method_data,
    init_flags,
    method_flags,
    frontend,
    on_device,
    backend_fw,
):
    x, idxes, dtype = dtype_values_axis
    unpack_dims = True
    if unpack_dims:
        method_flags.num_positional_args = len(idxes) + 1
        dims = {}
        i = 0
        for x_ in idxes:
            dims["x{}".format(i)] = x_
            i += 1
    else:
        dims = {
            "dims": tuple(idxes),
        }
    helpers.test_frontend_method(
        init_input_dtypes=dtype,
        backend_to_test=backend_fw,
        init_all_as_kwargs_np={
            "data": x[0],
        },
        method_input_dtypes=dtype,
        method_all_as_kwargs_np=dims,
        frontend_method_data=frontend_method_data,
        init_flags=init_flags,
        method_flags=method_flags,
        frontend=frontend,
        on_device=on_device,
    )


# mean
@handle_frontend_method(
    class_tree=CLASS_TREE,
    init_tree="torch.tensor",
    method_name="mean",
    dtype_and_x=_statistical_dtype_values(
        function="mean",
        min_value=-1e04,
        max_value=1e04,
    ),
    keepdims=st.booleans(),
)
def test_torch_tensor_mean(
    dtype_and_x,
    keepdims,
    frontend,
    frontend_method_data,
    init_flags,
    method_flags,
    on_device,
    backend_fw,
):
    input_dtype, x, axis = dtype_and_x
    helpers.test_frontend_method(
        init_input_dtypes=input_dtype,
        backend_to_test=backend_fw,
        init_all_as_kwargs_np={
            "data": x[0],
        },
        method_input_dtypes=input_dtype,
        method_all_as_kwargs_np={
            "dim": axis,
            "keepdim": keepdims,
        },
        frontend_method_data=frontend_method_data,
        init_flags=init_flags,
        method_flags=method_flags,
        frontend=frontend,
        on_device=on_device,
    )


# nanmean
@handle_frontend_method(
    class_tree=CLASS_TREE,
    init_tree="torch.tensor",
    method_name="nanmean",
    dtype_x=helpers.dtype_and_values(
        available_dtypes=helpers.get_dtypes("float"),
        min_value=-1e04,
        max_value=1e04,
    ),
)
def test_torch_tensor_nanmean(
    dtype_x,
    frontend,
    frontend_method_data,
    init_flags,
    method_flags,
    on_device,
    backend_fw,
):
    input_dtype, x = dtype_x
    helpers.test_frontend_method(
        init_input_dtypes=input_dtype,
        backend_to_test=backend_fw,
        init_all_as_kwargs_np={
            "data": x[0],
        },
        method_input_dtypes=input_dtype,
        method_all_as_kwargs_np={},
        frontend_method_data=frontend_method_data,
        init_flags=init_flags,
        method_flags=method_flags,
        frontend=frontend,
        on_device=on_device,
    )


# median
@handle_frontend_method(
    class_tree=CLASS_TREE,
    init_tree="torch.tensor",
    method_name="median",
    dtype_input_axis=helpers.dtype_values_axis(
        available_dtypes=helpers.get_dtypes("float"),
        min_num_dims=1,
        valid_axis=True,
        force_int_axis=True,
    ),
    keepdim=st.booleans(),
)
def test_torch_tensor_median(
    dtype_input_axis,
    keepdim,
    frontend,
    frontend_method_data,
    init_flags,
    method_flags,
    on_device,
    backend_fw,
):
    input_dtype, x, axis = dtype_input_axis
    helpers.test_frontend_method(
        init_input_dtypes=input_dtype,
        backend_to_test=backend_fw,
        init_all_as_kwargs_np={
            "data": x[0],
        },
        method_input_dtypes=input_dtype,
        method_all_as_kwargs_np={
            "dim": axis,
            "keepdim": keepdim,
        },
        frontend_method_data=frontend_method_data,
        init_flags=init_flags,
        method_flags=method_flags,
        frontend=frontend,
        on_device=on_device,
    )


# transpose
@handle_frontend_method(
    class_tree=CLASS_TREE,
    init_tree="torch.tensor",
    method_name="transpose",
    dtype_value=helpers.dtype_and_values(
        available_dtypes=helpers.get_dtypes("valid"),
        shape=st.shared(helpers.get_shape(min_num_dims=1), key="shape"),
    ),
    dim0=helpers.get_axis(
        shape=st.shared(helpers.get_shape(), key="shape"),
        allow_neg=True,
        force_int=True,
    ),
    dim1=helpers.get_axis(
        shape=st.shared(helpers.get_shape(), key="shape"),
        allow_neg=True,
        force_int=True,
    ),
)
def test_torch_tensor_transpose(
    dtype_value,
    dim0,
    dim1,
    frontend_method_data,
    init_flags,
    method_flags,
    frontend,
    on_device,
    backend_fw,
):
    input_dtype, x = dtype_value
    helpers.test_frontend_method(
        init_input_dtypes=input_dtype,
        backend_to_test=backend_fw,
        init_all_as_kwargs_np={
            "data": x[0],
        },
        method_input_dtypes=input_dtype,
        method_all_as_kwargs_np={"dim0": dim0, "dim1": dim1},
        frontend_method_data=frontend_method_data,
        init_flags=init_flags,
        method_flags=method_flags,
        frontend=frontend,
        on_device=on_device,
    )


# transpose_
@handle_frontend_method(
    class_tree=CLASS_TREE,
    init_tree="torch.tensor",
    method_name="transpose_",
    dtype_value=helpers.dtype_and_values(
        available_dtypes=helpers.get_dtypes("valid"),
        shape=st.shared(helpers.get_shape(min_num_dims=1), key="shape"),
    ),
    dim0=helpers.get_axis(
        shape=st.shared(helpers.get_shape(), key="shape"),
        allow_neg=True,
        force_int=True,
    ),
    dim1=helpers.get_axis(
        shape=st.shared(helpers.get_shape(), key="shape"),
        allow_neg=True,
        force_int=True,
    ),
)
def test_torch_tensor_transpose_(
    dtype_value,
    dim0,
    dim1,
    frontend_method_data,
    init_flags,
    method_flags,
    frontend,
    on_device,
    backend_fw,
):
    input_dtype, x = dtype_value
    helpers.test_frontend_method(
        init_input_dtypes=input_dtype,
        backend_to_test=backend_fw,
        init_all_as_kwargs_np={
            "data": x[0],
        },
        method_input_dtypes=input_dtype,
        method_all_as_kwargs_np={
            "dim0": dim0,
            "dim1": dim1,
        },
        frontend_method_data=frontend_method_data,
        init_flags=init_flags,
        method_flags=method_flags,
        frontend=frontend,
        on_device=on_device,
    )


# t
@handle_frontend_method(
    class_tree=CLASS_TREE,
    init_tree="torch.tensor",
    method_name="t",
    dtype_and_x=helpers.dtype_and_values(
        available_dtypes=helpers.get_dtypes("valid"),
        shape=helpers.get_shape(min_num_dims=2, max_num_dims=2),
    ),
)
def test_torch_tensor_t(
    dtype_and_x,
    frontend_method_data,
    init_flags,
    method_flags,
    frontend,
    on_device,
    backend_fw,
):
    input_dtype, x = dtype_and_x
    helpers.test_frontend_method(
        init_input_dtypes=input_dtype,
        backend_to_test=backend_fw,
        init_all_as_kwargs_np={
            "data": x[0],
        },
        method_input_dtypes=input_dtype,
        method_all_as_kwargs_np={},
        frontend_method_data=frontend_method_data,
        init_flags=init_flags,
        method_flags=method_flags,
        frontend=frontend,
        on_device=on_device,
    )


# flatten
@handle_frontend_method(
    class_tree=CLASS_TREE,
    init_tree="torch.tensor",
    method_name="flatten",
    dtype_value=helpers.dtype_and_values(
        available_dtypes=helpers.get_dtypes("valid"),
        shape=st.shared(helpers.get_shape(), key="shape"),
    ),
    axes=helpers.get_axis(
        shape=st.shared(helpers.get_shape(), key="shape"),
        min_size=2,
        max_size=2,
        unique=False,
        force_tuple=True,
    ),
)
def test_torch_tensor_flatten(
    dtype_value,
    axes,
    frontend_method_data,
    init_flags,
    method_flags,
    frontend,
    on_device,
    backend_fw,
):
    input_dtype, x = dtype_value
    helpers.test_frontend_method(
        init_input_dtypes=input_dtype,
        backend_to_test=backend_fw,
        init_all_as_kwargs_np={
            "data": x[0],
        },
        method_input_dtypes=input_dtype,
        method_all_as_kwargs_np={
            "start_dim": axes[0],
            "end_dim": axes[1],
        },
        frontend_method_data=frontend_method_data,
        init_flags=init_flags,
        method_flags=method_flags,
        frontend=frontend,
        on_device=on_device,
    )


# cumsum
@handle_frontend_method(
    class_tree=CLASS_TREE,
    init_tree="torch.tensor",
    method_name="cumsum",
    dtype_value=helpers.dtype_and_values(
        available_dtypes=helpers.get_dtypes("valid"),
        shape=st.shared(helpers.get_shape(min_num_dims=1), key="shape"),
    ),
    dim=helpers.get_axis(
        shape=st.shared(helpers.get_shape(), key="shape"),
        allow_neg=True,
        force_int=True,
    ),
    dtypes=_dtypes(),
)
def test_torch_tensor_cumsum(
    dtype_value,
    dim,
    dtypes,
    frontend_method_data,
    init_flags,
    method_flags,
    frontend,
    on_device,
    backend_fw,
):
    input_dtype, x = dtype_value
    helpers.test_frontend_method(
        init_input_dtypes=input_dtype,
        backend_to_test=backend_fw,
        init_all_as_kwargs_np={
            "data": x[0],
        },
        method_input_dtypes=dtypes,
        method_all_as_kwargs_np={
            "dim": dim,
            "dtype": dtypes[0],
        },
        frontend_method_data=frontend_method_data,
        init_flags=init_flags,
        method_flags=method_flags,
        frontend=frontend,
        on_device=on_device,
    )


# cumsum_
@handle_frontend_method(
    class_tree=CLASS_TREE,
    init_tree="torch.tensor",
    method_name="cumsum_",
    dtype_value=helpers.dtype_and_values(
        available_dtypes=helpers.get_dtypes("numeric"),
        shape=st.shared(helpers.get_shape(min_num_dims=1), key="shape"),
    ),
    dim=helpers.get_axis(
        shape=st.shared(helpers.get_shape(), key="shape"),
        allow_neg=True,
        force_int=True,
    ),
)
def test_torch_tensor_cumsum_(
    dtype_value,
    dim,
    frontend_method_data,
    init_flags,
    method_flags,
    frontend,
    on_device,
    backend_fw,
):
    input_dtype, x = dtype_value
    helpers.test_frontend_method(
        init_input_dtypes=input_dtype,
        backend_to_test=backend_fw,
        init_all_as_kwargs_np={
            "data": x[0],
        },
        method_input_dtypes=input_dtype,
        method_all_as_kwargs_np={
            "dim": dim,
            "dtype": input_dtype[0],
        },
        frontend_method_data=frontend_method_data,
        init_flags=init_flags,
        method_flags=method_flags,
        frontend=frontend,
        on_device=on_device,
    )


# sort
@handle_frontend_method(
    class_tree=CLASS_TREE,
    init_tree="torch.tensor",
    method_name="sort",
    dtype_value=helpers.dtype_and_values(
        available_dtypes=helpers.get_dtypes("valid"),
        shape=st.shared(helpers.get_shape(min_num_dims=1), key="shape"),
    ),
    dim=helpers.get_axis(
        shape=st.shared(helpers.get_shape(), key="shape"),
        allow_neg=True,
        force_int=True,
    ),
    descending=st.booleans(),
)
def test_torch_tensor_sort(
    dtype_value,
    dim,
    descending,
    frontend_method_data,
    init_flags,
    method_flags,
    frontend,
    on_device,
    backend_fw,
):
    input_dtype, x = dtype_value
    helpers.test_frontend_method(
        init_input_dtypes=input_dtype,
        backend_to_test=backend_fw,
        init_all_as_kwargs_np={
            "data": x[0],
        },
        method_input_dtypes=input_dtype,
        method_all_as_kwargs_np={
            "dim": dim,
            "descending": descending,
        },
        frontend_method_data=frontend_method_data,
        init_flags=init_flags,
        method_flags=method_flags,
        frontend=frontend,
        on_device=on_device,
    )


# sigmoid
@handle_frontend_method(
    class_tree=CLASS_TREE,
    init_tree="torch.tensor",
    method_name="sigmoid",
    dtype_x=helpers.dtype_and_values(
        available_dtypes=helpers.get_dtypes("float"),
    ),
)
def test_torch_tensor_sigmoid(
    dtype_x,
    frontend_method_data,
    init_flags,
    method_flags,
    frontend,
    on_device,
    backend_fw,
):
    input_dtype, x = dtype_x
    helpers.test_frontend_method(
        init_input_dtypes=input_dtype,
        backend_to_test=backend_fw,
        init_all_as_kwargs_np={
            "data": x[0],
        },
        method_input_dtypes=input_dtype,
        method_all_as_kwargs_np={},
        frontend_method_data=frontend_method_data,
        init_flags=init_flags,
        method_flags=method_flags,
        frontend=frontend,
        on_device=on_device,
    )


# sigmoid
@handle_frontend_method(
    class_tree=CLASS_TREE,
    init_tree="torch.tensor",
    method_name="sigmoid_",
    dtype_x=helpers.dtype_and_values(
        available_dtypes=helpers.get_dtypes("float"),
    ),
)
def test_torch_tensor_sigmoid_(
    dtype_x,
    frontend_method_data,
    init_flags,
    method_flags,
    frontend,
    on_device,
    backend_fw,
):
    input_dtype, x = dtype_x
    helpers.test_frontend_method(
        init_input_dtypes=input_dtype,
        backend_to_test=backend_fw,
        init_all_as_kwargs_np={
            "data": x[0],
        },
        method_input_dtypes=input_dtype,
        method_all_as_kwargs_np={},
        frontend_method_data=frontend_method_data,
        init_flags=init_flags,
        method_flags=method_flags,
        frontend=frontend,
        on_device=on_device,
    )


# softmax
@handle_frontend_method(
    class_tree=CLASS_TREE,
    init_tree="torch.tensor",
    method_name="softmax",
    dtype_x_and_axis=helpers.dtype_values_axis(
        available_dtypes=helpers.get_dtypes("float"),
        min_num_dims=1,
        max_axes_size=1,
        force_int_axis=True,
        valid_axis=True,
    ),
    dtype=helpers.get_dtypes("float", full=False),
)
def test_torch_tensor_softmax(
    dtype_x_and_axis,
    dtype,
    frontend_method_data,
    init_flags,
    method_flags,
    frontend,
    on_device,
    backend_fw,
):
    input_dtype, x, axis = dtype_x_and_axis
    helpers.test_frontend_method(
        init_input_dtypes=input_dtype,
        backend_to_test=backend_fw,
        init_all_as_kwargs_np={
            "data": x[0],
        },
        method_input_dtypes=input_dtype,
        method_all_as_kwargs_np={
            "dim": axis,
            "dtype": dtype[0],
        },
        frontend_method_data=frontend_method_data,
        init_flags=init_flags,
        method_flags=method_flags,
        frontend=frontend,
        on_device=on_device,
    )


@st.composite
def _repeat_helper(draw):
    shape = draw(
        helpers.get_shape(
            min_num_dims=1, max_num_dims=5, min_dim_size=2, max_dim_size=10
        )
    )

    input_dtype, x = draw(
        helpers.dtype_and_values(
            available_dtypes=helpers.get_dtypes("valid"),
            shape=shape,
        )
    )

    repeats = draw(st.lists(st.integers(min_value=1, max_value=5), min_size=len(shape)))
    return input_dtype, x, repeats


# repeat
@handle_frontend_method(
    class_tree=CLASS_TREE,
    init_tree="torch.tensor",
    method_name="repeat",
    dtype_x_repeats=_repeat_helper(),
    unpack_repeat=st.booleans(),
)
def test_torch_tensor_repeat(
    dtype_x_repeats,
    unpack_repeat,
    frontend_method_data,
    init_flags,
    method_flags,
    frontend,
    on_device,
    backend_fw,
):
    input_dtype, x, repeats = dtype_x_repeats
    repeat = {
        "repeats": repeats,
    }
    if unpack_repeat:
        method_flags.num_positional_args = len(repeat["repeats"]) + 1
        for i, x_ in enumerate(repeat["repeats"]):
            repeat["x{}".format(i)] = x_
    helpers.test_frontend_method(
        init_input_dtypes=input_dtype,
        backend_to_test=backend_fw,
        init_all_as_kwargs_np={
            "data": x[0],
        },
        method_input_dtypes=input_dtype,
        method_all_as_kwargs_np=repeat,
        frontend_method_data=frontend_method_data,
        init_flags=init_flags,
        method_flags=method_flags,
        frontend=frontend,
        on_device=on_device,
    )


# unbind
@handle_frontend_method(
    class_tree=CLASS_TREE,
    init_tree="torch.tensor",
    method_name="unbind",
    dtype_value_axis=helpers.dtype_values_axis(
        available_dtypes=helpers.get_dtypes("numeric"),
        min_num_dims=1,
        valid_axis=True,
        force_int_axis=True,
    ),
)
def test_torch_tensor_unbind(
    dtype_value_axis,
    frontend_method_data,
    init_flags,
    method_flags,
    frontend,
    on_device,
    backend_fw,
):
    input_dtypes, x, axis = dtype_value_axis
    helpers.test_frontend_method(
        init_input_dtypes=input_dtypes,
        backend_to_test=backend_fw,
        init_all_as_kwargs_np={
            "data": x[0],
        },
        method_input_dtypes=input_dtypes,
        method_all_as_kwargs_np={
            "dim": axis,
        },
        frontend_method_data=frontend_method_data,
        init_flags=init_flags,
        method_flags=method_flags,
        frontend=frontend,
        on_device=on_device,
    )


# __eq__
@handle_frontend_method(
    class_tree=CLASS_TREE,
    init_tree="torch.tensor",
    method_name="__eq__",
    dtype_and_x=helpers.dtype_and_values(
        available_dtypes=helpers.get_dtypes("float"),
        num_arrays=2,
        min_value=-1e04,
        max_value=1e04,
        allow_inf=False,
    ),
)
def test_torch___eq__(
    dtype_and_x,
    frontend_method_data,
    init_flags,
    method_flags,
    frontend,
    on_device,
    backend_fw,
):
    input_dtype, x = dtype_and_x
    helpers.test_frontend_method(
        init_input_dtypes=input_dtype,
        backend_to_test=backend_fw,
        init_all_as_kwargs_np={
            "data": x[0],
        },
        method_input_dtypes=input_dtype,
        method_all_as_kwargs_np={
            "other": x[1],
        },
        frontend_method_data=frontend_method_data,
        init_flags=init_flags,
        method_flags=method_flags,
        frontend=frontend,
        on_device=on_device,
    )


# inverse
@handle_frontend_method(
    class_tree=CLASS_TREE,
    init_tree="torch.tensor",
    method_name="inverse",
    dtype_and_x=helpers.dtype_and_values(
        available_dtypes=helpers.get_dtypes("float"),
        min_num_dims=2,
    ).filter(lambda s: s[1][0].shape[-1] == s[1][0].shape[-2]),
)
def test_torch_tensor_inverse(
    dtype_and_x,
    frontend_method_data,
    init_flags,
    method_flags,
    frontend,
    on_device,
    backend_fw,
):
    input_dtype, x = dtype_and_x
    helpers.test_frontend_method(
        init_input_dtypes=input_dtype,
        backend_to_test=backend_fw,
        init_all_as_kwargs_np={
            "data": x[0],
        },
        method_input_dtypes=input_dtype,
        method_all_as_kwargs_np={},
        frontend_method_data=frontend_method_data,
        init_flags=init_flags,
        method_flags=method_flags,
        frontend=frontend,
        on_device=on_device,
    )


# neg
@handle_frontend_method(
    class_tree=CLASS_TREE,
    init_tree="torch.tensor",
    method_name="neg",
    dtype_and_x=helpers.dtype_and_values(
        available_dtypes=helpers.get_dtypes("float"),
        min_value=-1e04,
        max_value=1e04,
        allow_inf=False,
    ),
)
def test_torch_tensor_neg(
    dtype_and_x,
    frontend,
    frontend_method_data,
    init_flags,
    method_flags,
    on_device,
    backend_fw,
):
    input_dtype, x = dtype_and_x
    helpers.test_frontend_method(
        init_input_dtypes=input_dtype,
        backend_to_test=backend_fw,
        init_all_as_kwargs_np={
            "data": x[0],
        },
        method_input_dtypes=input_dtype,
        method_all_as_kwargs_np={},
        frontend_method_data=frontend_method_data,
        init_flags=init_flags,
        method_flags=method_flags,
        frontend=frontend,
        on_device=on_device,
    )


# __neg__
@handle_frontend_method(
    class_tree=CLASS_TREE,
    init_tree="torch.tensor",
    method_name="__neg__",
    dtype_and_x=helpers.dtype_and_values(
        available_dtypes=helpers.get_dtypes("float"),
        min_value=-1e04,
        max_value=1e04,
        allow_inf=False,
    ),
)
def test_torch___neg__(
    dtype_and_x,
    frontend_method_data,
    init_flags,
    method_flags,
    frontend,
    on_device,
    backend_fw,
):
    input_dtype, x = dtype_and_x
    helpers.test_frontend_method(
        init_input_dtypes=input_dtype,
        backend_to_test=backend_fw,
        init_all_as_kwargs_np={
            "data": x[0],
        },
        method_input_dtypes=input_dtype,
        method_all_as_kwargs_np={},
        frontend_method_data=frontend_method_data,
        init_flags=init_flags,
        method_flags=method_flags,
        frontend=frontend,
        on_device=on_device,
    )


# int
@handle_frontend_method(
    class_tree=CLASS_TREE,
    init_tree="torch.tensor",
    method_name="int",
    dtype_and_x=helpers.dtype_and_values(
        available_dtypes=helpers.get_dtypes("integer"),
    ),
)
def test_torch_tensor_int(
    dtype_and_x,
    frontend_method_data,
    init_flags,
    method_flags,
    frontend,
    on_device,
    backend_fw,
):
    input_dtype, x = dtype_and_x
    helpers.test_frontend_method(
        init_input_dtypes=input_dtype,
        backend_to_test=backend_fw,
        init_all_as_kwargs_np={
            "data": x[0],
        },
        method_input_dtypes=input_dtype,
        method_all_as_kwargs_np={},
        frontend_method_data=frontend_method_data,
        init_flags=init_flags,
        method_flags=method_flags,
        frontend=frontend,
        on_device=on_device,
    )


# half
@handle_frontend_method(
    class_tree=CLASS_TREE,
    init_tree="torch.tensor",
    method_name="half",
    dtype_and_x=helpers.dtype_and_values(
        available_dtypes=helpers.get_dtypes("valid"),
    ),
)
def test_torch_tensor_half(
    dtype_and_x,
    frontend_method_data,
    init_flags,
    method_flags,
    frontend,
    on_device,
    backend_fw,
):
    input_dtype, x = dtype_and_x
    helpers.test_frontend_method(
        init_input_dtypes=input_dtype,
        backend_to_test=backend_fw,
        init_all_as_kwargs_np={
            "data": x[0],
        },
        method_input_dtypes=input_dtype,
        method_all_as_kwargs_np={},
        frontend_method_data=frontend_method_data,
        init_flags=init_flags,
        method_flags=method_flags,
        frontend=frontend,
        on_device=on_device,
    )


# bool
@handle_frontend_method(
    class_tree=CLASS_TREE,
    init_tree="torch.tensor",
    method_name="bool",
    dtype_and_x=helpers.dtype_and_values(
        available_dtypes=helpers.get_dtypes("integer"),
    ),
)
def test_torch_tensor_bool(
    dtype_and_x,
    frontend_method_data,
    init_flags,
    method_flags,
    frontend,
    on_device,
    backend_fw,
):
    input_dtype, x = dtype_and_x
    helpers.test_frontend_method(
        init_input_dtypes=input_dtype,
        backend_to_test=backend_fw,
        init_all_as_kwargs_np={
            "data": x[0],
        },
        method_input_dtypes=input_dtype,
        method_all_as_kwargs_np={},
        frontend_method_data=frontend_method_data,
        init_flags=init_flags,
        method_flags=method_flags,
        frontend=frontend,
        on_device=on_device,
    )


# type
@handle_frontend_method(
    class_tree=CLASS_TREE,
    init_tree="torch.tensor",
    method_name="type",
    dtype_and_x=helpers.dtype_and_values(
        available_dtypes=helpers.get_dtypes("valid"),
    ),
    dtype=helpers.get_dtypes("valid", full=False),
)
def test_torch_tensor_type(
    dtype_and_x,
    dtype,
    frontend_method_data,
    init_flags,
    method_flags,
    frontend,
    on_device,
    backend_fw,
):
    input_dtype, x = dtype_and_x
    helpers.test_frontend_method(
        init_input_dtypes=input_dtype,
        backend_to_test=backend_fw,
        init_all_as_kwargs_np={
            "data": x[0],
        },
        method_input_dtypes=input_dtype,
        method_all_as_kwargs_np={
            "dtype": dtype[0],
        },
        frontend_method_data=frontend_method_data,
        init_flags=init_flags,
        method_flags=method_flags,
        frontend=frontend,
        on_device=on_device,
    )


# type_as
@handle_frontend_method(
    class_tree=CLASS_TREE,
    init_tree="torch.tensor",
    method_name="type_as",
    dtype_and_x=helpers.dtype_and_values(
        available_dtypes=helpers.get_dtypes("valid"),
        num_arrays=2,
    ),
)
def test_torch_tensor_type_as(
    dtype_and_x,
    frontend_method_data,
    init_flags,
    method_flags,
    frontend,
    on_device,
    backend_fw,
):
    input_dtype, x = dtype_and_x
    helpers.test_frontend_method(
        init_input_dtypes=input_dtype,
        backend_to_test=backend_fw,
        init_all_as_kwargs_np={
            "data": x[0],
        },
        method_input_dtypes=input_dtype,
        method_all_as_kwargs_np={
            "other": x[1],
        },
        frontend_method_data=frontend_method_data,
        init_flags=init_flags,
        method_flags=method_flags,
        frontend=frontend,
        on_device=on_device,
    )


# byte
@handle_frontend_method(
    class_tree=CLASS_TREE,
    init_tree="torch.tensor",
    method_name="byte",
    dtype_and_x=helpers.dtype_and_values(
        available_dtypes=helpers.get_dtypes("valid"),
    ),
)
def test_torch_tensor_byte(
    dtype_and_x,
    frontend_method_data,
    init_flags,
    method_flags,
    frontend,
    on_device,
    backend_fw,
):
    input_dtype, x = dtype_and_x
    helpers.test_frontend_method(
        init_input_dtypes=input_dtype,
        backend_to_test=backend_fw,
        init_all_as_kwargs_np={
            "data": x[0],
        },
        method_input_dtypes=input_dtype,
        method_all_as_kwargs_np={},
        frontend_method_data=frontend_method_data,
        init_flags=init_flags,
        method_flags=method_flags,
        frontend=frontend,
        on_device=on_device,
    )


# ne
@handle_frontend_method(
    class_tree=CLASS_TREE,
    init_tree="torch.tensor",
    method_name="ne",
    dtype_and_x=helpers.dtype_and_values(
        available_dtypes=helpers.get_dtypes("float"),
        num_arrays=2,
        min_value=-1e04,
        max_value=1e04,
        allow_inf=False,
    ),
)
def test_torch_tensor_ne(
    dtype_and_x,
    frontend_method_data,
    init_flags,
    method_flags,
    frontend,
    on_device,
    backend_fw,
):
    input_dtype, x = dtype_and_x
    helpers.test_frontend_method(
        init_input_dtypes=input_dtype,
        backend_to_test=backend_fw,
        init_all_as_kwargs_np={
            "data": x[0],
        },
        method_input_dtypes=input_dtype,
        method_all_as_kwargs_np={
            "other": x[1],
        },
        frontend_method_data=frontend_method_data,
        init_flags=init_flags,
        method_flags=method_flags,
        frontend=frontend,
        on_device=on_device,
    )


# squeeze
@handle_frontend_method(
    class_tree=CLASS_TREE,
    init_tree="torch.tensor",
    method_name="squeeze",
    dtype_value_axis=helpers.dtype_values_axis(
        available_dtypes=helpers.get_dtypes("valid"),
        min_num_dims=1,
        valid_axis=True,
        force_int_axis=True,
        shape=st.shared(helpers.get_shape(min_num_dims=1), key="shape"),
    ),
)
def test_torch_tensor_squeeze(
    dtype_value_axis,
    frontend_method_data,
    init_flags,
    method_flags,
    frontend,
    on_device,
    backend_fw,
):
    input_dtype, x, axis = dtype_value_axis
    helpers.test_frontend_method(
        init_input_dtypes=input_dtype,
        backend_to_test=backend_fw,
        init_all_as_kwargs_np={
            "data": x[0],
        },
        method_input_dtypes=input_dtype,
        method_all_as_kwargs_np={
            "dim": axis,
        },
        frontend_method_data=frontend_method_data,
        init_flags=init_flags,
        method_flags=method_flags,
        frontend=frontend,
        on_device=on_device,
    )


# squeeze_
@handle_frontend_method(
    class_tree=CLASS_TREE,
    init_tree="torch.tensor",
    method_name="squeeze_",
    dtype_value_axis=helpers.dtype_values_axis(
        available_dtypes=helpers.get_dtypes("valid"),
        min_num_dims=1,
        valid_axis=True,
        force_int_axis=True,
        shape=st.shared(helpers.get_shape(min_num_dims=1), key="shape"),
    ),
)
def test_torch_tensor_squeeze_(
    dtype_value_axis,
    frontend_method_data,
    init_flags,
    method_flags,
    frontend,
    on_device,
    backend_fw,
):
    input_dtype, x, axis = dtype_value_axis
    helpers.test_frontend_method(
        init_input_dtypes=input_dtype,
        backend_to_test=backend_fw,
        init_all_as_kwargs_np={
            "data": x[0],
        },
        method_input_dtypes=input_dtype,
        method_all_as_kwargs_np={
            "dim": axis,
        },
        frontend_method_data=frontend_method_data,
        init_flags=init_flags,
        method_flags=method_flags,
        frontend=frontend,
        on_device=on_device,
    )


# flip
@handle_frontend_method(
    class_tree=CLASS_TREE,
    init_tree="torch.tensor",
    method_name="flip",
    dtype_values_axis=_array_idxes_n_dtype(
        available_dtypes=helpers.get_dtypes("float"),
    ),
)
def test_torch_tensor_flip(
    dtype_values_axis,
    frontend_method_data,
    init_flags,
    method_flags,
    frontend,
    on_device,
    backend_fw,
):
    x, idxes, dtype = dtype_values_axis
    helpers.test_frontend_method(
        init_input_dtypes=dtype,
        backend_to_test=backend_fw,
        init_all_as_kwargs_np={
            "data": x[0],
        },
        method_input_dtypes=dtype,
        method_all_as_kwargs_np={
            "dims": idxes,
        },
        frontend_method_data=frontend_method_data,
        init_flags=init_flags,
        method_flags=method_flags,
        frontend=frontend,
        on_device=on_device,
    )


# fliplr
@handle_frontend_method(
    class_tree=CLASS_TREE,
    init_tree="torch.tensor",
    method_name="fliplr",
    dtype_and_x=helpers.dtype_and_values(
        available_dtypes=helpers.get_dtypes("float"),
        min_num_dims=2,
    ),
)
def test_torch_tensor_fliplr(
    dtype_and_x,
    frontend_method_data,
    init_flags,
    method_flags,
    frontend,
    on_device,
    backend_fw,
):
    dtype, x = dtype_and_x
    helpers.test_frontend_method(
        init_input_dtypes=dtype,
        backend_to_test=backend_fw,
        init_all_as_kwargs_np={
            "data": x[0],
        },
        method_input_dtypes=dtype,
        method_all_as_kwargs_np={},
        frontend_method_data=frontend_method_data,
        init_flags=init_flags,
        method_flags=method_flags,
        frontend=frontend,
        on_device=on_device,
    )


# tril
@handle_frontend_method(
    class_tree=CLASS_TREE,
    init_tree="torch.tensor",
    method_name="tril",
    dtype_and_values=helpers.dtype_and_values(
        available_dtypes=helpers.get_dtypes("numeric"),
        min_num_dims=2,  # Torch requires this.
    ),
    diagonal=st.integers(min_value=-100, max_value=100),
)
def test_torch_tensor_tril(
    dtype_and_values,
    diagonal,
    frontend_method_data,
    init_flags,
    method_flags,
    frontend,
    on_device,
    backend_fw,
):
    input_dtype, x = dtype_and_values
    helpers.test_frontend_method(
        init_input_dtypes=input_dtype,
        backend_to_test=backend_fw,
        init_all_as_kwargs_np={
            "data": x[0],
        },
        method_input_dtypes=input_dtype,
        method_all_as_kwargs_np={
            "diagonal": diagonal,
        },
        frontend_method_data=frontend_method_data,
        init_flags=init_flags,
        method_flags=method_flags,
        frontend=frontend,
        on_device=on_device,
    )


# tril_
@handle_frontend_method(
    class_tree=CLASS_TREE,
    init_tree="torch.tensor",
    method_name="tril_",
    dtype_and_values=helpers.dtype_and_values(
        available_dtypes=helpers.get_dtypes("numeric"),
        min_num_dims=2,  # Torch requires this.
    ),
    diagonal=st.integers(min_value=-100, max_value=100),
)
def test_torch_tensor_tril_(
    dtype_and_values,
    diagonal,
    frontend_method_data,
    init_flags,
    method_flags,
    frontend,
    on_device,
    backend_fw,
):
    input_dtype, x = dtype_and_values
    helpers.test_frontend_method(
        init_input_dtypes=input_dtype,
        backend_to_test=backend_fw,
        init_all_as_kwargs_np={
            "data": x[0],
        },
        method_input_dtypes=input_dtype,
        method_all_as_kwargs_np={
            "diagonal": diagonal,
        },
        frontend_method_data=frontend_method_data,
        init_flags=init_flags,
        method_flags=method_flags,
        frontend=frontend,
        on_device=on_device,
    )


# sqrt
@handle_frontend_method(
    class_tree=CLASS_TREE,
    init_tree="torch.tensor",
    method_name="sqrt",
    dtype_x=helpers.dtype_and_values(
        available_dtypes=helpers.get_dtypes("numeric"),
    ),
)
def test_torch_tensor_sqrt(
    dtype_x,
    frontend,
    frontend_method_data,
    init_flags,
    method_flags,
    on_device,
    backend_fw,
):
    input_dtype, x = dtype_x
    helpers.test_frontend_method(
        init_input_dtypes=input_dtype,
        backend_to_test=backend_fw,
        init_all_as_kwargs_np={"data": x[0]},
        method_input_dtypes=input_dtype,
        method_all_as_kwargs_np={},
        frontend_method_data=frontend_method_data,
        init_flags=init_flags,
        method_flags=method_flags,
        frontend=frontend,
        on_device=on_device,
    )


# sqrt_
@handle_frontend_method(
    class_tree=CLASS_TREE,
    init_tree="torch.tensor",
    method_name="sqrt_",
    dtype_x=helpers.dtype_and_values(
        available_dtypes=helpers.get_dtypes("float"),
    ),
)
def test_torch_tensor_sqrt_(
    dtype_x,
    frontend,
    frontend_method_data,
    init_flags,
    method_flags,
    on_device,
    backend_fw,
):
    input_dtype, x = dtype_x
    helpers.test_frontend_method(
        init_input_dtypes=input_dtype,
        backend_to_test=backend_fw,
        init_all_as_kwargs_np={"data": x[0]},
        method_input_dtypes=input_dtype,
        method_all_as_kwargs_np={},
        frontend_method_data=frontend_method_data,
        init_flags=init_flags,
        method_flags=method_flags,
        frontend=frontend,
        on_device=on_device,
    )


# index_select
@handle_frontend_method(
    class_tree=CLASS_TREE,
    init_tree="torch.tensor",
    method_name="index_select",
    params_indices_others=helpers.array_indices_axis(
        array_dtypes=helpers.get_dtypes("valid"),
        indices_dtypes=["int64"],
        max_num_dims=1,
        indices_same_dims=True,
    ),
)
def test_torch_tensor_index_select(
    params_indices_others,
    frontend_method_data,
    init_flags,
    method_flags,
    frontend,
    on_device,
    backend_fw,
):
    input_dtypes, input, indices, axis, batch_dims = params_indices_others
    helpers.test_frontend_method(
        init_input_dtypes=[input_dtypes[0]],
        backend_to_test=backend_fw,
        init_all_as_kwargs_np={
            "data": input,
        },
        method_input_dtypes=[input_dtypes[1]],
        method_all_as_kwargs_np={
            "dim": axis,
            "index": indices,
        },
        frontend_method_data=frontend_method_data,
        init_flags=init_flags,
        method_flags=method_flags,
        frontend=frontend,
        on_device=on_device,
    )


@st.composite
def _arrays_dim_idx_n_dtypes(draw):
    num_dims = draw(st.shared(helpers.ints(min_value=1, max_value=4), key="num_dims"))
    num_arrays = 2
    common_shape = draw(
        helpers.lists(
            x=helpers.ints(min_value=2, max_value=3),
            min_size=num_dims - 1,
            max_size=num_dims - 1,
        )
    )
    _dim = draw(helpers.ints(min_value=0, max_value=num_dims - 1))
    unique_dims = draw(
        helpers.lists(
            x=helpers.ints(min_value=2, max_value=3),
            min_size=num_arrays,
            max_size=num_arrays,
        )
    )

    min_dim = min(unique_dims)
    max_dim = max(unique_dims)
    _idx = draw(
        helpers.array_values(
            shape=min_dim,
            dtype="int64",
            min_value=0,
            max_value=max_dim,
            exclude_min=False,
        )
    )

    xs = list()
    available_input_types = draw(helpers.get_dtypes("numeric"))
    input_dtypes = draw(
        helpers.array_dtypes(
            available_dtypes=available_input_types,
            num_arrays=num_arrays,
            shared_dtype=True,
        )
    )
    for ud, dt in zip(unique_dims, input_dtypes):
        x = draw(
            helpers.array_values(
                shape=common_shape[:_dim] + [ud] + common_shape[_dim:],
                dtype=dt,
                large_abs_safety_factor=2.5,
                small_abs_safety_factor=2.5,
                safety_factor_scale="log",
            )
        )
        xs.append(x)
    return xs, input_dtypes, _dim, _idx


# index_add
@handle_frontend_method(
    class_tree=CLASS_TREE,
    init_tree="torch.tensor",
    method_name="index_add_",
    xs_dtypes_dim_idx=_arrays_dim_idx_n_dtypes(),
    alpha=st.integers(min_value=1, max_value=2),
)
def test_torch_tensor_index_add_(
    *,
    xs_dtypes_dim_idx,
    alpha,
    frontend_method_data,
    init_flags,
    method_flags,
    on_device,
    frontend,
    backend_fw,
):
    xs, input_dtypes, axis, indices = xs_dtypes_dim_idx
    if xs[0].shape[axis] < xs[1].shape[axis]:
        source, input = xs
    else:
        input, source = xs
    helpers.test_frontend_method(
        init_input_dtypes=[input_dtypes[0]],
        backend_to_test=backend_fw,
        init_all_as_kwargs_np={
            "data": input,
        },
        method_input_dtypes=["int64", input_dtypes[1]],
        method_all_as_kwargs_np={
            "dim": axis,
            "index": indices,
            "source": source,
            "alpha": alpha,
        },
        frontend=frontend,
        frontend_method_data=frontend_method_data,
        init_flags=init_flags,
        method_flags=method_flags,
        on_device=on_device,
        rtol_=1e-03,
    )


@handle_frontend_method(
    class_tree=CLASS_TREE,
    init_tree="torch.tensor",
    method_name="index_add",
    xs_dtypes_dim_idx=_arrays_dim_idx_n_dtypes(),
    alpha=st.integers(min_value=1, max_value=2),
)
def test_torch_tensor_index_add(
    *,
    xs_dtypes_dim_idx,
    alpha,
    frontend_method_data,
    init_flags,
    method_flags,
    on_device,
    frontend,
    backend_fw,
):
    xs, input_dtypes, axis, indices = xs_dtypes_dim_idx
    if xs[0].shape[axis] < xs[1].shape[axis]:
        source, input = xs
    else:
        input, source = xs
    helpers.test_frontend_method(
        init_input_dtypes=[input_dtypes[0]],
        backend_to_test=backend_fw,
        init_all_as_kwargs_np={
            "data": input,
        },
        method_input_dtypes=["int64", input_dtypes[1]],
        method_all_as_kwargs_np={
            "dim": axis,
            "index": indices,
            "source": source,
            "alpha": alpha,
        },
        frontend=frontend,
        frontend_method_data=frontend_method_data,
        init_flags=init_flags,
        method_flags=method_flags,
        on_device=on_device,
        rtol_=1e-03,
    )


@st.composite
def _get_clamp_inputs(draw):
    shape = draw(
        helpers.get_shape(
            min_num_dims=1, max_num_dims=5, min_dim_size=2, max_dim_size=10
        )
    )
    x_dtype, x = draw(
        helpers.dtype_and_values(
            available_dtypes=helpers.get_dtypes("numeric"),
            shape=shape,
        )
    )
    min = draw(st.booleans())
    if min:
        max = draw(st.booleans())
        min = draw(
            helpers.array_values(
                dtype=x_dtype[0], shape=shape, min_value=0, max_value=25
            )
        )
        max = (
            draw(
                helpers.array_values(
                    dtype=x_dtype[0], shape=shape, min_value=26, max_value=50
                )
            )
            if max
            else None
        )
    else:
        min = None
        max = draw(
            helpers.array_values(
                dtype=x_dtype[0], shape=shape, min_value=26, max_value=50
            )
        )
    return x_dtype, x, min, max


# clamp
@handle_frontend_method(
    class_tree=CLASS_TREE,
    init_tree="torch.tensor",
    method_name="clamp",
    dtype_and_x_min_max=_get_clamp_inputs(),
)
def test_torch_tensor_clamp(
    dtype_and_x_min_max,
    frontend,
    frontend_method_data,
    init_flags,
    method_flags,
    on_device,
    backend_fw,
):
    input_dtype, x, min, max = dtype_and_x_min_max
    helpers.test_frontend_method(
        init_input_dtypes=input_dtype,
        backend_to_test=backend_fw,
        init_all_as_kwargs_np={
            "data": x[0],
        },
        method_input_dtypes=input_dtype,
        method_all_as_kwargs_np={"min": min, "max": max},
        frontend_method_data=frontend_method_data,
        init_flags=init_flags,
        method_flags=method_flags,
        frontend=frontend,
        on_device=on_device,
    )


# clamp_
@handle_frontend_method(
    class_tree=CLASS_TREE,
    init_tree="torch.tensor",
    method_name="clamp_",
    dtype_and_x_min_max=_get_clamp_inputs(),
)
def test_torch_tensor_clamp_(
    dtype_and_x_min_max,
    frontend,
    frontend_method_data,
    init_flags,
    method_flags,
    on_device,
    backend_fw,
):
    input_dtype, x, min, max = dtype_and_x_min_max
    helpers.test_frontend_method(
        init_input_dtypes=input_dtype,
        backend_to_test=backend_fw,
        init_all_as_kwargs_np={
            "data": x[0],
        },
        method_input_dtypes=input_dtype,
        method_all_as_kwargs_np={"min": min, "max": max},
        frontend_method_data=frontend_method_data,
        init_flags=init_flags,
        method_flags=method_flags,
        frontend=frontend,
        on_device=on_device,
    )


# clip
@handle_frontend_method(
    class_tree=CLASS_TREE,
    init_tree="torch.tensor",
    method_name="clip",
    input_and_ranges=_get_clamp_inputs(),
)
def test_torch_tensor_clip(
    input_and_ranges,
    frontend,
    frontend_method_data,
    init_flags,
    method_flags,
    on_device,
    backend_fw,
):
    input_dtype, x, min, max = input_and_ranges
    helpers.test_frontend_method(
        init_input_dtypes=input_dtype,
        backend_to_test=backend_fw,
        init_all_as_kwargs_np={
            "data": x[0],
        },
        method_input_dtypes=input_dtype,
        method_all_as_kwargs_np={"min": min, "max": max},
        frontend_method_data=frontend_method_data,
        init_flags=init_flags,
        method_flags=method_flags,
        frontend=frontend,
        on_device=on_device,
    )


# clip_
@handle_frontend_method(
    class_tree=CLASS_TREE,
    init_tree="torch.tensor",
    method_name="clip_",
    input_and_ranges=_get_clamp_inputs(),
)
def test_torch_tensor_clip_(
    input_and_ranges,
    frontend,
    frontend_method_data,
    init_flags,
    method_flags,
    on_device,
    backend_fw,
):
    input_dtype, x, min, max = input_and_ranges
    helpers.test_frontend_method(
        init_input_dtypes=input_dtype,
        backend_to_test=backend_fw,
        init_all_as_kwargs_np={
            "data": x[0],
        },
        method_input_dtypes=input_dtype,
        method_all_as_kwargs_np={"min": min, "max": max},
        frontend_method_data=frontend_method_data,
        init_flags=init_flags,
        method_flags=method_flags,
        frontend=frontend,
        on_device=on_device,
    )


# __gt__
@handle_frontend_method(
    class_tree=CLASS_TREE,
    init_tree="torch.tensor",
    method_name="__gt__",
    dtype_and_x=helpers.dtype_and_values(
        available_dtypes=helpers.get_dtypes("float"),
        num_arrays=2,
        min_value=-1e04,
        max_value=1e04,
        allow_inf=False,
    ),
)
def test_torch___gt__(
    dtype_and_x,
    frontend_method_data,
    init_flags,
    method_flags,
    frontend,
    on_device,
    backend_fw,
):
    input_dtype, x = dtype_and_x
    helpers.test_frontend_method(
        init_input_dtypes=input_dtype,
        backend_to_test=backend_fw,
        init_all_as_kwargs_np={
            "data": x[0],
        },
        method_input_dtypes=input_dtype,
        method_all_as_kwargs_np={
            "other": x[1],
        },
        frontend_method_data=frontend_method_data,
        init_flags=init_flags,
        method_flags=method_flags,
        frontend=frontend,
        on_device=on_device,
    )


# __ne__
@handle_frontend_method(
    class_tree=CLASS_TREE,
    init_tree="torch.tensor",
    method_name="__ne__",
    dtype_and_x=helpers.dtype_and_values(
        available_dtypes=helpers.get_dtypes("float"),
        num_arrays=2,
        min_value=-1e04,
        max_value=1e04,
        allow_inf=False,
    ),
)
def test_torch___ne__(
    dtype_and_x,
    frontend_method_data,
    init_flags,
    method_flags,
    frontend,
    on_device,
    backend_fw,
):
    input_dtype, x = dtype_and_x
    helpers.test_frontend_method(
        init_input_dtypes=input_dtype,
        backend_to_test=backend_fw,
        init_all_as_kwargs_np={
            "data": x[0],
        },
        method_input_dtypes=input_dtype,
        method_all_as_kwargs_np={
            "other": x[1],
        },
        frontend_method_data=frontend_method_data,
        init_flags=init_flags,
        method_flags=method_flags,
        frontend=frontend,
        on_device=on_device,
    )


# __lt__
@handle_frontend_method(
    class_tree=CLASS_TREE,
    init_tree="torch.tensor",
    method_name="__lt__",
    dtype_and_x=helpers.dtype_and_values(
        available_dtypes=helpers.get_dtypes("float"),
        num_arrays=2,
        min_value=-1e04,
        max_value=1e04,
        allow_inf=False,
    ),
)
def test_torch___lt__(
    dtype_and_x,
    frontend_method_data,
    init_flags,
    method_flags,
    frontend,
    on_device,
    backend_fw,
):
    input_dtype, x = dtype_and_x
    helpers.test_frontend_method(
        init_input_dtypes=input_dtype,
        backend_to_test=backend_fw,
        init_all_as_kwargs_np={
            "data": x[0],
        },
        method_input_dtypes=input_dtype,
        method_all_as_kwargs_np={
            "other": x[1],
        },
        frontend_method_data=frontend_method_data,
        init_flags=init_flags,
        method_flags=method_flags,
        frontend=frontend,
        on_device=on_device,
    )


# __or__
@handle_frontend_method(
    class_tree=CLASS_TREE,
    init_tree="torch.tensor",
    method_name="__or__",
    dtype_and_x=helpers.dtype_and_values(
        available_dtypes=helpers.get_dtypes("valid"),
        num_arrays=2,
        min_value=-1e04,
        max_value=1e04,
        allow_inf=False,
    ),
)
def test_torch___or__(
    dtype_and_x,
    frontend_method_data,
    init_flags,
    method_flags,
    frontend,
    on_device,
    backend_fw,
):
    input_dtype, x = dtype_and_x
    helpers.test_frontend_method(
        init_input_dtypes=input_dtype,
        backend_to_test=backend_fw,
        init_all_as_kwargs_np={
            "data": x[0],
        },
        method_input_dtypes=input_dtype,
        method_all_as_kwargs_np={
            "other": x[1],
        },
        frontend_method_data=frontend_method_data,
        init_flags=init_flags,
        method_flags=method_flags,
        frontend=frontend,
        on_device=on_device,
    )


# where
@handle_frontend_method(
    class_tree=CLASS_TREE,
    init_tree="torch.tensor",
    method_name="where",
    broadcastables=_broadcastable_trio(),
)
def test_torch_tensor_where(
    broadcastables,
    frontend_method_data,
    init_flags,
    method_flags,
    frontend,
    on_device,
    backend_fw,
):
    cond, xs, dtypes = broadcastables
    helpers.test_frontend_method(
        init_input_dtypes=dtypes,
        backend_to_test=backend_fw,
        init_all_as_kwargs_np={
            "data": xs[0],
        },
        method_input_dtypes=["bool", dtypes[1]],
        method_all_as_kwargs_np={
            "condition": cond,
            "other": xs[1],
        },
        frontend_method_data=frontend_method_data,
        init_flags=init_flags,
        method_flags=method_flags,
        frontend=frontend,
        on_device=on_device,
    )


# clone
@handle_frontend_method(
    class_tree=CLASS_TREE,
    init_tree="torch.tensor",
    method_name="clone",
    dtype_and_x=helpers.dtype_and_values(
        available_dtypes=helpers.get_dtypes("valid"),
        num_arrays=1,
    ),
)
def test_torch_tensor_clone(
    dtype_and_x,
    frontend_method_data,
    init_flags,
    method_flags,
    frontend,
    on_device,
    backend_fw,
):
    input_dtype, x = dtype_and_x
    helpers.test_frontend_method(
        init_input_dtypes=input_dtype,
        backend_to_test=backend_fw,
        init_all_as_kwargs_np={
            "data": x[0],
        },
        method_input_dtypes=input_dtype,
        method_all_as_kwargs_np={},
        frontend_method_data=frontend_method_data,
        init_flags=init_flags,
        method_flags=method_flags,
        frontend=frontend,
        on_device=on_device,
    )


# __invert__
@handle_frontend_method(
    class_tree=CLASS_TREE,
    init_tree="torch.tensor",
    method_name="__invert__",
    dtype_and_x=helpers.dtype_and_values(
        available_dtypes=helpers.get_dtypes("integer"),
        num_arrays=1,
    ),
)
def test_torch___invert__(
    dtype_and_x,
    frontend_method_data,
    init_flags,
    method_flags,
    frontend,
    on_device,
    backend_fw,
):
    input_dtype, x = dtype_and_x
    helpers.test_frontend_method(
        init_input_dtypes=input_dtype,
        backend_to_test=backend_fw,
        init_all_as_kwargs_np={
            "data": x[0],
        },
        method_input_dtypes=input_dtype,
        method_all_as_kwargs_np={},
        frontend_method_data=frontend_method_data,
        init_flags=init_flags,
        method_flags=method_flags,
        frontend=frontend,
        on_device=on_device,
    )


# acosh
@handle_frontend_method(
    class_tree=CLASS_TREE,
    init_tree="torch.tensor",
    method_name="acosh",
    dtype_and_x=helpers.dtype_and_values(
        min_value=1.0,
        available_dtypes=helpers.get_dtypes("float"),
    ),
)
def test_torch_tensor_acosh(
    dtype_and_x,
    frontend_method_data,
    init_flags,
    method_flags,
    frontend,
    on_device,
    backend_fw,
):
    input_dtype, x = dtype_and_x
    helpers.test_frontend_method(
        init_input_dtypes=input_dtype,
        backend_to_test=backend_fw,
        init_all_as_kwargs_np={
            "data": x[0],
        },
        method_input_dtypes=[],
        method_all_as_kwargs_np={},
        frontend_method_data=frontend_method_data,
        init_flags=init_flags,
        method_flags=method_flags,
        frontend=frontend,
        on_device=on_device,
    )


@st.composite
def _masked_fill_helper(draw):
    cond, xs, dtypes = draw(_broadcastable_trio())
    if ivy.is_uint_dtype(dtypes[0]):
        fill_value = draw(helpers.ints(min_value=0, max_value=5))
    elif ivy.is_int_dtype(dtypes[0]):
        fill_value = draw(helpers.ints(min_value=-5, max_value=5))
    else:
        fill_value = draw(helpers.floats(min_value=-5, max_value=5))
    return dtypes[0], xs[0], cond, fill_value


# masked_fill
@handle_frontend_method(
    class_tree=CLASS_TREE,
    init_tree="torch.tensor",
    method_name="masked_fill",
    x_mask_val=_masked_fill_helper(),
)
def test_torch_tensor_masked_fill(
    x_mask_val,
    frontend_method_data,
    init_flags,
    method_flags,
    frontend,
    on_device,
    backend_fw,
):
    dtype, x, mask, val = x_mask_val
    helpers.test_frontend_method(
        init_input_dtypes=[dtype],
        backend_to_test=backend_fw,
        init_all_as_kwargs_np={
            "data": x,
        },
        method_input_dtypes=["bool", dtype],
        method_all_as_kwargs_np={
            "mask": mask,
            "value": val,
        },
        frontend_method_data=frontend_method_data,
        init_flags=init_flags,
        method_flags=method_flags,
        frontend=frontend,
        on_device=on_device,
    )


# acosh_
@handle_frontend_method(
    class_tree=CLASS_TREE,
    init_tree="torch.tensor",
    method_name="acosh_",
    dtype_and_x=helpers.dtype_and_values(
        min_value=1.0,
        available_dtypes=helpers.get_dtypes("float"),
    ),
)
def test_torch_tensor_acosh_(
    dtype_and_x,
    frontend_method_data,
    init_flags,
    method_flags,
    frontend,
    on_device,
    backend_fw,
):
    input_dtype, x = dtype_and_x
    helpers.test_frontend_method(
        init_input_dtypes=input_dtype,
        backend_to_test=backend_fw,
        init_all_as_kwargs_np={
            "data": x[0],
        },
        method_input_dtypes=[],
        method_all_as_kwargs_np={},
        frontend_method_data=frontend_method_data,
        init_flags=init_flags,
        method_flags=method_flags,
        frontend=frontend,
        on_device=on_device,
    )


# numpy
@handle_frontend_method(
    class_tree=CLASS_TREE,
    init_tree="torch.tensor",
    method_name="numpy",
    dtype_and_x=helpers.dtype_and_values(
        available_dtypes=helpers.get_dtypes("valid"),
    ),
)
def test_torch_tensor_numpy(
    dtype_and_x,
    frontend_method_data,
    init_flags,
    method_flags,
    frontend,
    on_device,
    backend_fw,
):
    input_dtype, x = dtype_and_x
    ret, frontend_ret = helpers.test_frontend_method(
        init_input_dtypes=input_dtype,
        backend_to_test=backend_fw,
        init_all_as_kwargs_np={
            "data": x[0],
        },
        method_input_dtypes=[],
        method_all_as_kwargs_np={},
        frontend_method_data=frontend_method_data,
        init_flags=init_flags,
        method_flags=method_flags,
        frontend=frontend,
        on_device=on_device,
        test_values=False,
    )
    # manual testing required as function return is numpy frontend
    helpers.value_test(
        ret_np_flat=helpers.flatten_and_to_np(ret=ret),
        ret_np_from_gt_flat=frontend_ret[0],
        ground_truth_backend="torch",
    )


# atan2_
@handle_frontend_method(
    class_tree=CLASS_TREE,
    init_tree="torch.tensor",
    method_name="atan2_",
    dtype_and_x=helpers.dtype_and_values(
        available_dtypes=helpers.get_dtypes("float"),
        num_arrays=2,
    ),
)
def test_torch_tensor_atan2_(
    dtype_and_x,
    frontend_method_data,
    init_flags,
    method_flags,
    frontend,
    on_device,
    backend_fw,
):
    input_dtype, x = dtype_and_x
    helpers.test_frontend_method(
        init_input_dtypes=input_dtype,
        backend_to_test=backend_fw,
        init_all_as_kwargs_np={
            "data": x[0],
        },
        method_input_dtypes=input_dtype,
        method_all_as_kwargs_np={
            "other": x[1],
        },
        frontend_method_data=frontend_method_data,
        init_flags=init_flags,
        method_flags=method_flags,
        frontend=frontend,
        on_device=on_device,
    )


# bitwise_not_
@handle_frontend_method(
    class_tree=CLASS_TREE,
    init_tree="torch.tensor",
    method_name="bitwise_not_",
    dtype_and_x=helpers.dtype_and_values(
        available_dtypes=helpers.get_dtypes("integer"),
        num_arrays=2,
    ),
)
def test_torch_tensor_bitwise_not_(
    dtype_and_x,
    frontend_method_data,
    init_flags,
    method_flags,
    frontend,
    on_device,
    backend_fw,
):
    input_dtype, x = dtype_and_x
    helpers.test_frontend_method(
        init_input_dtypes=input_dtype,
        backend_to_test=backend_fw,
        init_all_as_kwargs_np={
            "data": x[0],
        },
        method_input_dtypes=input_dtype,
        frontend_method_data=frontend_method_data,
        init_flags=init_flags,
        method_flags=method_flags,
        method_all_as_kwargs_np={},
        frontend=frontend,
        on_device=on_device,
    )


# bitwise_and_
@handle_frontend_method(
    class_tree=CLASS_TREE,
    init_tree="torch.tensor",
    method_name="bitwise_and_",
    dtype_and_x=helpers.dtype_and_values(
        available_dtypes=helpers.get_dtypes("integer"),
        num_arrays=2,
    ),
)
def test_torch_tensor_bitwise_and_(
    dtype_and_x,
    frontend_method_data,
    init_flags,
    method_flags,
    frontend,
    on_device,
    backend_fw,
):
    input_dtype, x = dtype_and_x
    helpers.test_frontend_method(
        init_input_dtypes=input_dtype,
        backend_to_test=backend_fw,
        init_all_as_kwargs_np={
            "data": x[0],
        },
        method_input_dtypes=input_dtype,
        method_all_as_kwargs_np={
            "other": x[1],
        },
        frontend_method_data=frontend_method_data,
        init_flags=init_flags,
        method_flags=method_flags,
        frontend=frontend,
        on_device=on_device,
    )


# __and__
@handle_frontend_method(
    class_tree=CLASS_TREE,
    init_tree="torch.tensor",
    method_name="__and__",
    dtype_and_x=helpers.dtype_and_values(
        available_dtypes=st.one_of(st.just(("bool",)), helpers.get_dtypes("integer")),
        num_arrays=2,
        min_value=-1e04,
        max_value=1e04,
        allow_inf=False,
    ),
)
def test_torch___and__(
    dtype_and_x,
    frontend_method_data,
    init_flags,
    method_flags,
    frontend,
    on_device,
    backend_fw,
):
    input_dtype, x = dtype_and_x
    helpers.test_frontend_method(
        init_input_dtypes=input_dtype,
        backend_to_test=backend_fw,
        init_all_as_kwargs_np={
            "data": x[0],
        },
        method_input_dtypes=input_dtype,
        method_all_as_kwargs_np={
            "other": x[1],
        },
        frontend_method_data=frontend_method_data,
        init_flags=init_flags,
        method_flags=method_flags,
        frontend=frontend,
        on_device=on_device,
    )


# bitwise_xor
@handle_frontend_method(
    class_tree=CLASS_TREE,
    init_tree="torch.tensor",
    method_name="bitwise_xor",
    dtype_and_x=helpers.dtype_and_values(
        available_dtypes=st.one_of(st.just(("bool",)), helpers.get_dtypes("integer")),
        num_arrays=2,
    ),
)
def test_torch_tensor_bitwise_xor(
    dtype_and_x,
    frontend_method_data,
    init_flags,
    method_flags,
    frontend,
    on_device,
    backend_fw,
):
    input_dtype, x = dtype_and_x
    helpers.test_frontend_method(
        init_input_dtypes=input_dtype,
        backend_to_test=backend_fw,
        init_all_as_kwargs_np={
            "data": x[0],
        },
        method_input_dtypes=input_dtype,
        method_all_as_kwargs_np={
            "other": x[1],
        },
        frontend_method_data=frontend_method_data,
        init_flags=init_flags,
        method_flags=method_flags,
        frontend=frontend,
        on_device=on_device,
    )


# bitwise_xor_
@handle_frontend_method(
    class_tree=CLASS_TREE,
    init_tree="torch.tensor",
    method_name="bitwise_xor_",
    dtype_and_x=helpers.dtype_and_values(
        available_dtypes=st.one_of(st.just(("bool",)), helpers.get_dtypes("integer")),
        num_arrays=2,
    ),
)
def test_torch_tensor_bitwise_xor_(
    dtype_and_x,
    frontend_method_data,
    init_flags,
    method_flags,
    frontend,
    on_device,
    backend_fw,
):
    input_dtype, x = dtype_and_x
    helpers.test_frontend_method(
        init_input_dtypes=input_dtype,
        backend_to_test=backend_fw,
        init_all_as_kwargs_np={
            "data": x[0],
        },
        method_input_dtypes=input_dtype,
        method_all_as_kwargs_np={
            "other": x[1],
        },
        frontend_method_data=frontend_method_data,
        init_flags=init_flags,
        method_flags=method_flags,
        frontend=frontend,
        on_device=on_device,
    )


# cumprod
@handle_frontend_method(
    class_tree=CLASS_TREE,
    init_tree="torch.tensor",
    method_name="cumprod",
    dtype_value=helpers.dtype_and_values(
        available_dtypes=helpers.get_dtypes("valid"),
        shape=st.shared(helpers.get_shape(min_num_dims=1), key="shape"),
    ),
    dim=helpers.get_axis(
        shape=st.shared(helpers.get_shape(), key="shape"),
        allow_neg=True,
        force_int=True,
    ),
    dtypes=_dtypes(),
)
def test_torch_tensor_cumprod(
    dtype_value,
    dim,
    dtypes,
    frontend_method_data,
    init_flags,
    method_flags,
    frontend,
    on_device,
    backend_fw,
):
    input_dtype, x = dtype_value
    helpers.test_frontend_method(
        init_input_dtypes=input_dtype,
        backend_to_test=backend_fw,
        init_all_as_kwargs_np={
            "data": x[0],
        },
        method_input_dtypes=dtypes,
        method_all_as_kwargs_np={
            "dim": dim,
            "dtype": dtypes[0],
        },
        frontend_method_data=frontend_method_data,
        init_flags=init_flags,
        method_flags=method_flags,
        frontend=frontend,
        on_device=on_device,
    )


# relu
@handle_frontend_method(
    class_tree=CLASS_TREE,
    init_tree="torch.tensor",
    method_name="relu",
    dtype_and_x=helpers.dtype_and_values(
        available_dtypes=helpers.get_dtypes("float"),
        allow_inf=False,
    ),
)
def test_torch_tensor_relu(
    dtype_and_x,
    frontend_method_data,
    init_flags,
    method_flags,
    frontend,
    on_device,
    backend_fw,
):
    input_dtype, x = dtype_and_x
    helpers.test_frontend_method(
        init_input_dtypes=input_dtype,
        backend_to_test=backend_fw,
        init_all_as_kwargs_np={
            "data": x[0],
        },
        method_input_dtypes=input_dtype,
        method_all_as_kwargs_np={},
        frontend_method_data=frontend_method_data,
        init_flags=init_flags,
        method_flags=method_flags,
        frontend=frontend,
        on_device=on_device,
    )


# fmin
@handle_frontend_method(
    class_tree=CLASS_TREE,
    init_tree="torch.tensor",
    method_name="fmin",
    dtype_and_x=helpers.dtype_and_values(
        available_dtypes=helpers.get_dtypes("float"),
        num_arrays=2,
    ),
)
def test_torch_tensor_fmin(
    dtype_and_x,
    frontend_method_data,
    init_flags,
    method_flags,
    frontend,
    on_device,
    backend_fw,
):
    input_dtype, x = dtype_and_x
    helpers.test_frontend_method(
        init_input_dtypes=input_dtype,
        backend_to_test=backend_fw,
        init_all_as_kwargs_np={
            "data": x[0],
        },
        method_input_dtypes=input_dtype,
        method_all_as_kwargs_np={
            "other": x[1],
        },
        frontend_method_data=frontend_method_data,
        init_flags=init_flags,
        method_flags=method_flags,
        frontend=frontend,
        on_device=on_device,
    )


# count_nonzero
@handle_frontend_method(
    class_tree=CLASS_TREE,
    init_tree="torch.tensor",
    method_name="count_nonzero",
    dtype_value=helpers.dtype_and_values(
        available_dtypes=helpers.get_dtypes("valid"),
        shape=st.shared(helpers.get_shape(min_num_dims=1), key="shape"),
    ),
    dim=helpers.get_axis(
        shape=st.shared(helpers.get_shape(), key="shape"),
        allow_neg=True,
        force_int=True,
    ),
)
def test_torch_tensor_count_nonzero(
    dtype_value,
    dim,
    frontend_method_data,
    init_flags,
    method_flags,
    frontend,
    on_device,
    backend_fw,
):
    input_dtype, x = dtype_value
    helpers.test_frontend_method(
        init_input_dtypes=input_dtype,
        backend_to_test=backend_fw,
        init_all_as_kwargs_np={
            "data": x[0],
        },
        method_input_dtypes=input_dtype,
        method_all_as_kwargs_np={"dim": dim},
        frontend_method_data=frontend_method_data,
        init_flags=init_flags,
        method_flags=method_flags,
        frontend=frontend,
        on_device=on_device,
    )


# exp
@handle_frontend_method(
    class_tree=CLASS_TREE,
    init_tree="torch.tensor",
    method_name="exp",
    dtype_and_x=helpers.dtype_and_values(
        available_dtypes=helpers.get_dtypes("numeric"),
    ),
)
def test_torch_tensor_exp(
    dtype_and_x,
    frontend_method_data,
    init_flags,
    method_flags,
    frontend,
    on_device,
    backend_fw,
):
    input_dtype, x = dtype_and_x
    helpers.test_frontend_method(
        init_input_dtypes=input_dtype,
        backend_to_test=backend_fw,
        init_all_as_kwargs_np={
            "data": x[0],
        },
        method_input_dtypes=input_dtype,
        method_all_as_kwargs_np={},
        frontend_method_data=frontend_method_data,
        init_flags=init_flags,
        method_flags=method_flags,
        frontend=frontend,
        on_device=on_device,
    )


# exp_
@handle_frontend_method(
    class_tree=CLASS_TREE,
    init_tree="torch.tensor",
    method_name="exp_",
    dtype_and_x=helpers.dtype_and_values(
        available_dtypes=helpers.get_dtypes("numeric"),
    ),
)
def test_torch_tensor_exp_(
    dtype_and_x,
    frontend_method_data,
    init_flags,
    method_flags,
    frontend,
    on_device,
    backend_fw,
):
    input_dtype, x = dtype_and_x
    helpers.test_frontend_method(
        init_input_dtypes=input_dtype,
        backend_to_test=backend_fw,
        init_all_as_kwargs_np={
            "data": x[0],
        },
        method_input_dtypes=input_dtype,
        method_all_as_kwargs_np={},
        frontend_method_data=frontend_method_data,
        init_flags=init_flags,
        method_flags=method_flags,
        frontend=frontend,
        on_device=on_device,
    )


# expm1
@handle_frontend_method(
    class_tree=CLASS_TREE,
    init_tree="torch.tensor",
    method_name="expm1",
    dtype_and_x=helpers.dtype_and_values(
        available_dtypes=helpers.get_dtypes("numeric"),
    ),
)
def test_torch_tensor_expm1(
    dtype_and_x,
    frontend_method_data,
    init_flags,
    method_flags,
    frontend,
    on_device,
    backend_fw,
):
    input_dtype, x = dtype_and_x
    helpers.test_frontend_method(
        init_input_dtypes=input_dtype,
        backend_to_test=backend_fw,
        init_all_as_kwargs_np={
            "data": x[0],
        },
        method_input_dtypes=input_dtype,
        method_all_as_kwargs_np={},
        frontend_method_data=frontend_method_data,
        init_flags=init_flags,
        method_flags=method_flags,
        frontend=frontend,
        on_device=on_device,
    )


# expm1_
@handle_frontend_method(
    class_tree=CLASS_TREE,
    init_tree="torch.tensor",
    method_name="expm1_",
    dtype_and_x=helpers.dtype_and_values(
        available_dtypes=helpers.get_dtypes("float"),
    ),
)
def test_torch_tensor_expm1_(
    dtype_and_x,
    frontend_method_data,
    init_flags,
    method_flags,
    frontend,
    on_device,
    backend_fw,
):
    input_dtype, x = dtype_and_x
    helpers.test_frontend_method(
        init_input_dtypes=input_dtype,
        backend_to_test=backend_fw,
        init_all_as_kwargs_np={
            "data": x[0],
        },
        method_input_dtypes=input_dtype,
        method_all_as_kwargs_np={},
        frontend_method_data=frontend_method_data,
        init_flags=init_flags,
        method_flags=method_flags,
        frontend=frontend,
        on_device=on_device,
    )


# mul
@handle_frontend_method(
    class_tree=CLASS_TREE,
    init_tree="torch.tensor",
    method_name="mul",
    dtype_and_x=helpers.dtype_and_values(
        available_dtypes=helpers.get_dtypes("numeric"),
        num_arrays=2,
    ),
)
def test_torch_tensor_mul(
    dtype_and_x,
    frontend_method_data,
    init_flags,
    method_flags,
    frontend,
    on_device,
    backend_fw,
):
    input_dtype, x = dtype_and_x
    helpers.test_frontend_method(
        init_input_dtypes=input_dtype,
        backend_to_test=backend_fw,
        init_all_as_kwargs_np={
            "data": x[0],
        },
        method_input_dtypes=input_dtype,
        method_all_as_kwargs_np={
            "other": x[1],
        },
        frontend_method_data=frontend_method_data,
        init_flags=init_flags,
        method_flags=method_flags,
        frontend=frontend,
        on_device=on_device,
    )


# ceil_
@handle_frontend_method(
    class_tree=CLASS_TREE,
    init_tree="torch.tensor",
    method_name="ceil_",
    dtype_and_x=helpers.dtype_and_values(
        available_dtypes=helpers.get_dtypes("float"),
    ),
)
def test_torch_tensor_ceil_(
    dtype_and_x,
    frontend_method_data,
    init_flags,
    method_flags,
    frontend,
    on_device,
    backend_fw,
):
    input_dtype, x = dtype_and_x
    helpers.test_frontend_method(
        init_input_dtypes=input_dtype,
        backend_to_test=backend_fw,
        init_all_as_kwargs_np={
            "data": x[0],
        },
        method_input_dtypes=input_dtype,
        method_all_as_kwargs_np={},
        frontend_method_data=frontend_method_data,
        init_flags=init_flags,
        method_flags=method_flags,
        frontend=frontend,
        on_device=on_device,
    )


# mul_
@handle_frontend_method(
    class_tree=CLASS_TREE,
    init_tree="torch.tensor",
    method_name="mul_",
    dtype_and_x=helpers.dtype_and_values(
        available_dtypes=helpers.get_dtypes("numeric"),
        num_arrays=2,
        shared_dtype=True,
    ),
)
def test_torch_tensor_mul_(
    dtype_and_x,
    frontend_method_data,
    init_flags,
    method_flags,
    frontend,
    on_device,
    backend_fw,
):
    input_dtype, x = dtype_and_x
    helpers.test_frontend_method(
        init_input_dtypes=input_dtype,
        backend_to_test=backend_fw,
        init_all_as_kwargs_np={
            "data": x[0],
        },
        method_input_dtypes=input_dtype,
        method_all_as_kwargs_np={
            "other": x[1],
        },
        frontend_method_data=frontend_method_data,
        init_flags=init_flags,
        method_flags=method_flags,
        frontend=frontend,
        on_device=on_device,
    )


# trunc
@handle_frontend_method(
    class_tree=CLASS_TREE,
    init_tree="torch.tensor",
    method_name="trunc",
    dtype_value=helpers.dtype_and_values(
        available_dtypes=helpers.get_dtypes("numeric"),
        shape=st.shared(helpers.get_shape(min_num_dims=1), key="shape"),
    ),
)
def test_torch_tensor_trunc(
    dtype_value,
    frontend_method_data,
    init_flags,
    method_flags,
    frontend,
    on_device,
    backend_fw,
):
    input_dtype, x = dtype_value
    helpers.test_frontend_method(
        init_input_dtypes=input_dtype,
        backend_to_test=backend_fw,
        init_all_as_kwargs_np={
            "data": x[0],
        },
        method_input_dtypes=input_dtype,
        method_all_as_kwargs_np={},
        frontend_method_data=frontend_method_data,
        init_flags=init_flags,
        method_flags=method_flags,
        frontend=frontend,
        on_device=on_device,
    )


# trunc_
@handle_frontend_method(
    class_tree=CLASS_TREE,
    init_tree="torch.tensor",
    method_name="trunc_",
    dtype_value=helpers.dtype_and_values(
        available_dtypes=helpers.get_dtypes("numeric"),
        shape=st.shared(helpers.get_shape(min_num_dims=1), key="shape"),
    ),
)
def test_torch_tensor_trunc_(
    dtype_value,
    frontend_method_data,
    init_flags,
    method_flags,
    frontend,
    on_device,
    backend_fw,
):
    input_dtype, x = dtype_value
    helpers.test_frontend_method(
        init_input_dtypes=input_dtype,
        backend_to_test=backend_fw,
        init_all_as_kwargs_np={
            "data": x[0],
        },
        method_input_dtypes=input_dtype,
        method_all_as_kwargs_np={},
        frontend_method_data=frontend_method_data,
        init_flags=init_flags,
        method_flags=method_flags,
        frontend=frontend,
        on_device=on_device,
    )


# fix
@handle_frontend_method(
    class_tree=CLASS_TREE,
    init_tree="torch.tensor",
    method_name="fix",
    dtype_value=helpers.dtype_and_values(
        available_dtypes=helpers.get_dtypes("numeric"),
        shape=st.shared(helpers.get_shape(min_num_dims=1), key="shape"),
    ),
)
def test_torch_tensor_fix(
    dtype_value,
    frontend_method_data,
    init_flags,
    method_flags,
    frontend,
    on_device,
    backend_fw,
):
    input_dtype, x = dtype_value
    helpers.test_frontend_method(
        init_input_dtypes=input_dtype,
        backend_to_test=backend_fw,
        init_all_as_kwargs_np={
            "data": x[0],
        },
        method_input_dtypes=input_dtype,
        method_all_as_kwargs_np={},
        frontend_method_data=frontend_method_data,
        init_flags=init_flags,
        method_flags=method_flags,
        frontend=frontend,
        on_device=on_device,
    )


# fix_
@handle_frontend_method(
    class_tree=CLASS_TREE,
    init_tree="torch.tensor",
    method_name="fix_",
    dtype_value=helpers.dtype_and_values(
        available_dtypes=helpers.get_dtypes("numeric"),
        shape=st.shared(helpers.get_shape(min_num_dims=1), key="shape"),
    ),
)
def test_torch_tensor_fix_(
    dtype_value,
    frontend_method_data,
    init_flags,
    method_flags,
    frontend,
    on_device,
    backend_fw,
):
    input_dtype, x = dtype_value
    helpers.test_frontend_method(
        init_input_dtypes=input_dtype,
        backend_to_test=backend_fw,
        init_all_as_kwargs_np={
            "data": x[0],
        },
        method_input_dtypes=input_dtype,
        method_all_as_kwargs_np={},
        frontend_method_data=frontend_method_data,
        init_flags=init_flags,
        method_flags=method_flags,
        frontend=frontend,
        on_device=on_device,
    )


# round
@handle_frontend_method(
    class_tree=CLASS_TREE,
    init_tree="torch.tensor",
    method_name="round",
    dtype_and_x=helpers.dtype_and_values(
        available_dtypes=helpers.get_dtypes("float"),
    ),
    decimals=st.integers(min_value=0, max_value=5),
)
def test_torch_tensor_round(
    dtype_and_x,
    decimals,
    frontend_method_data,
    init_flags,
    method_flags,
    frontend,
    on_device,
    backend_fw,
):
    input_dtype, x = dtype_and_x
    helpers.test_frontend_method(
        init_input_dtypes=input_dtype,
        backend_to_test=backend_fw,
        init_all_as_kwargs_np={
            "data": x[0],
        },
        method_input_dtypes=input_dtype,
        method_all_as_kwargs_np={
            "decimals": decimals,
        },
        frontend_method_data=frontend_method_data,
        init_flags=init_flags,
        method_flags=method_flags,
        frontend=frontend,
        on_device=on_device,
    )


# cross
@handle_frontend_method(
    class_tree=CLASS_TREE,
    init_tree="torch.tensor",
    method_name="cross",
    dtype_input_other_dim=dtype_value1_value2_axis(
        available_dtypes=helpers.get_dtypes("numeric"),
        min_num_dims=1,
        max_num_dims=10,
        min_dim_size=3,
        max_dim_size=3,
        min_value=-1e10,
        max_value=1e10,
        abs_smallest_val=0.01,
        large_abs_safety_factor=2,
        safety_factor_scale="log",
    ),
)
def test_torch_tensor_cross(
    dtype_input_other_dim,
    frontend_method_data,
    init_flags,
    method_flags,
    frontend,
    on_device,
    backend_fw,
):
    dtype, input, other, dim = dtype_input_other_dim
    helpers.test_frontend_method(
        init_input_dtypes=dtype,
        backend_to_test=backend_fw,
        init_all_as_kwargs_np={
            "data": input,
        },
        method_input_dtypes=dtype,
        method_all_as_kwargs_np={
            "other": other,
            "dim": dim,
        },
        frontend_method_data=frontend_method_data,
        init_flags=init_flags,
        method_flags=method_flags,
        frontend=frontend,
        on_device=on_device,
        rtol_=1e-2,
        atol_=1e-2,
    )


# det
@handle_frontend_method(
    class_tree=CLASS_TREE,
    init_tree="torch.tensor",
    method_name="det",
    dtype_and_x=_get_dtype_and_matrix(square=True, batch=True),
)
def test_torch_tensor_det(
    dtype_and_x,
    frontend_method_data,
    init_flags,
    method_flags,
    frontend,
    on_device,
    backend_fw,
):
    input_dtype, x = dtype_and_x
    helpers.test_frontend_method(
        init_input_dtypes=input_dtype,
        backend_to_test=backend_fw,
        init_all_as_kwargs_np={
            "data": x,
        },
        method_input_dtypes=input_dtype,
        method_all_as_kwargs_np={},
        frontend_method_data=frontend_method_data,
        init_flags=init_flags,
        method_flags=method_flags,
        frontend=frontend,
        on_device=on_device,
    )


# reciprocal
@handle_frontend_method(
    class_tree=CLASS_TREE,
    init_tree="torch.tensor",
    method_name="reciprocal",
    dtype_and_x=helpers.dtype_and_values(
        available_dtypes=helpers.get_dtypes("float"),
        min_value=1,
    ),
)
def test_torch_tensor_reciprocal(
    dtype_and_x,
    frontend_method_data,
    init_flags,
    method_flags,
    frontend,
    on_device,
    backend_fw,
):
    input_dtype, x = dtype_and_x
    helpers.test_frontend_method(
        init_input_dtypes=input_dtype,
        backend_to_test=backend_fw,
        init_all_as_kwargs_np={
            "data": x[0],
        },
        method_input_dtypes=input_dtype,
        method_all_as_kwargs_np={},
        frontend_method_data=frontend_method_data,
        init_flags=init_flags,
        method_flags=method_flags,
        frontend=frontend,
        on_device=on_device,
    )


# reciprocal_
@handle_frontend_method(
    class_tree=CLASS_TREE,
    init_tree="torch.tensor",
    method_name="reciprocal_",
    dtype_and_x=helpers.dtype_and_values(
        available_dtypes=helpers.get_dtypes("valid"),
        min_value=1,
    ),
)
def test_torch_tensor_reciprocal_(
    dtype_and_x,
    frontend_method_data,
    init_flags,
    method_flags,
    frontend,
    on_device,
    backend_fw,
):
    input_dtype, x = dtype_and_x
    helpers.test_frontend_method(
        init_input_dtypes=input_dtype,
        backend_to_test=backend_fw,
        init_all_as_kwargs_np={
            "data": x[0],
        },
        method_input_dtypes=input_dtype,
        method_all_as_kwargs_np={},
        frontend_method_data=frontend_method_data,
        init_flags=init_flags,
        method_flags=method_flags,
        frontend=frontend,
        on_device=on_device,
    )


# fill_
@handle_frontend_method(
    class_tree=CLASS_TREE,
    init_tree="torch.tensor",
    method_name="fill_",
    dtype_and_x=helpers.dtype_and_values(
        available_dtypes=helpers.get_dtypes("float"),
    ),
    value=helpers.floats(min_value=1, max_value=10),
)
def test_torch_tensor_fill_(
    dtype_and_x,
    value,
    frontend_method_data,
    init_flags,
    method_flags,
    frontend,
    on_device,
    backend_fw,
):
    input_dtype, x = dtype_and_x
    helpers.test_frontend_method(
        init_input_dtypes=input_dtype,
        backend_to_test=backend_fw,
        init_all_as_kwargs_np={
            "data": x[0],
        },
        method_input_dtypes=input_dtype,
        method_all_as_kwargs_np={
            "value": value,
        },
        frontend_method_data=frontend_method_data,
        init_flags=init_flags,
        method_flags=method_flags,
        frontend=frontend,
        on_device=on_device,
    )


# nonzero
@handle_frontend_method(
    class_tree=CLASS_TREE,
    init_tree="torch.tensor",
    method_name="nonzero",
    dtype_and_values=helpers.dtype_and_values(
        available_dtypes=helpers.get_dtypes("numeric"),
    ),
)
def test_torch_tensor_nonzero(
    dtype_and_values,
    frontend_method_data,
    init_flags,
    method_flags,
    frontend,
    on_device,
    backend_fw,
):
    input_dtype, x = dtype_and_values
    helpers.test_frontend_method(
        init_input_dtypes=input_dtype,
        backend_to_test=backend_fw,
        init_all_as_kwargs_np={
            "data": x[0],
        },
        method_input_dtypes=input_dtype,
        method_all_as_kwargs_np={},
        frontend_method_data=frontend_method_data,
        init_flags=init_flags,
        method_flags=method_flags,
        frontend=frontend,
        on_device=on_device,
    )


# mm
@handle_frontend_method(
    class_tree=CLASS_TREE,
    init_tree="torch.tensor",
    method_name="mm",
    dtype_xy=_get_dtype_input_and_matrices(),
)
def test_torch_tensor_mm(
    dtype_xy,
    frontend_method_data,
    init_flags,
    method_flags,
    frontend,
    on_device,
    backend_fw,
):
    dtype, x, y = dtype_xy
    helpers.test_frontend_method(
        init_input_dtypes=dtype,
        backend_to_test=backend_fw,
        init_all_as_kwargs_np={
            "data": x,
        },
        method_input_dtypes=dtype,
        method_all_as_kwargs_np={
            "mat2": y,
        },
        frontend_method_data=frontend_method_data,
        init_flags=init_flags,
        method_flags=method_flags,
        frontend=frontend,
        on_device=on_device,
    )


# square
@handle_frontend_method(
    class_tree=CLASS_TREE,
    init_tree="torch.tensor",
    method_name="square",
    dtype_x=helpers.dtype_and_values(
        available_dtypes=helpers.get_dtypes("float"),
    ),
)
def test_torch_tensor_square(
    dtype_x,
    frontend,
    frontend_method_data,
    init_flags,
    method_flags,
    on_device,
    backend_fw,
):
    input_dtype, x = dtype_x
    helpers.test_frontend_method(
        init_input_dtypes=input_dtype,
        backend_to_test=backend_fw,
        init_all_as_kwargs_np={"data": x[0]},
        method_input_dtypes=input_dtype,
        method_all_as_kwargs_np={},
        frontend_method_data=frontend_method_data,
        init_flags=init_flags,
        method_flags=method_flags,
        frontend=frontend,
        on_device=on_device,
    )


# log10
@handle_frontend_method(
    class_tree=CLASS_TREE,
    init_tree="torch.tensor",
    method_name="log10",
    dtype_and_x=helpers.dtype_and_values(
        available_dtypes=helpers.get_dtypes("float"),
        allow_inf=False,
    ),
)
def test_torch_tensor_log10(
    dtype_and_x,
    frontend_method_data,
    init_flags,
    method_flags,
    frontend,
    on_device,
    backend_fw,
):
    input_dtype, x = dtype_and_x
    helpers.test_frontend_method(
        init_input_dtypes=input_dtype,
        backend_to_test=backend_fw,
        init_all_as_kwargs_np={
            "data": x[0],
        },
        method_input_dtypes=input_dtype,
        method_all_as_kwargs_np={},
        frontend_method_data=frontend_method_data,
        init_flags=init_flags,
        method_flags=method_flags,
        frontend=frontend,
        on_device=on_device,
    )


# log10_ tests
@handle_frontend_method(
    class_tree=CLASS_TREE,
    init_tree="torch.tensor",
    method_name="log10_",
    dtype_and_x=helpers.dtype_and_values(
        available_dtypes=helpers.get_dtypes("float"),
        allow_inf=False,
    ),
)
def test_torch_tensor_log10_(
    dtype_and_x,
    frontend_method_data,
    init_flags,
    method_flags,
    frontend,
    on_device,
    backend_fw,
):
    input_dtype, x = dtype_and_x
    helpers.test_frontend_method(
        init_input_dtypes=input_dtype,
        backend_to_test=backend_fw,
        init_all_as_kwargs_np={
            "data": x[0],
        },
        method_input_dtypes=input_dtype,
        method_all_as_kwargs_np={},
        frontend_method_data=frontend_method_data,
        init_flags=init_flags,
        method_flags=method_flags,
        frontend=frontend,
        on_device=on_device,
    )


# zero_ tests
@handle_frontend_method(
    class_tree=CLASS_TREE,
    init_tree="torch.tensor",
    method_name="zero_",
    dtype_and_x=helpers.dtype_and_values(
        available_dtypes=helpers.get_dtypes("float"),
        allow_inf=False,
    ),
)
def test_torch_tensor_zero_(
    dtype_and_x,
    frontend_method_data,
    init_flags,
    method_flags,
    frontend,
    on_device,
    backend_fw,
):
    input_dtype, x = dtype_and_x
    helpers.test_frontend_method(
        init_input_dtypes=input_dtype,
        backend_to_test=backend_fw,
        init_all_as_kwargs_np={
            "data": x[0],
        },
        method_input_dtypes=input_dtype,
        method_all_as_kwargs_np={},
        frontend_method_data=frontend_method_data,
        init_flags=init_flags,
        method_flags=method_flags,
        frontend=frontend,
        on_device=on_device,
    )


# short
@handle_frontend_method(
    class_tree=CLASS_TREE,
    init_tree="torch.tensor",
    method_name="short",
    dtype_and_x=helpers.dtype_and_values(
        available_dtypes=helpers.get_dtypes("numeric"),
        min_value=-1e04,
        max_value=1e04,
        allow_inf=False,
    ),
)
def test_torch_tensor_short(
    dtype_and_x,
    frontend_method_data,
    init_flags,
    method_flags,
    frontend,
    on_device,
    backend_fw,
):
    input_dtype, x = dtype_and_x
    helpers.test_frontend_method(
        init_input_dtypes=input_dtype,
        backend_to_test=backend_fw,
        init_all_as_kwargs_np={
            "data": x[0],
        },
        method_input_dtypes=input_dtype,
        method_all_as_kwargs_np={},
        frontend_method_data=frontend_method_data,
        init_flags=init_flags,
        method_flags=method_flags,
        frontend=frontend,
        on_device=on_device,
    )


# prod
@handle_frontend_method(
    class_tree=CLASS_TREE,
    init_tree="torch.tensor",
    method_name="prod",
    dtype_x_axis=helpers.dtype_values_axis(
        available_dtypes=helpers.get_dtypes("numeric"),
        min_num_dims=1,
        max_num_dims=5,
        valid_axis=True,
        allow_neg_axes=False,
        max_axes_size=1,
        force_int_axis=True,
        large_abs_safety_factor=10,
        small_abs_safety_factor=10,
        safety_factor_scale="log",
    ),
    dtype=helpers.get_dtypes("float", none=True, full=False),
    keepdims=st.booleans(),
)
def test_torch_tensor_prod(
    dtype_x_axis,
    dtype,
    keepdims,
    frontend,
    frontend_method_data,
    init_flags,
    method_flags,
    on_device,
    backend_fw,
):
    input_dtype, x, axis = dtype_x_axis
    if ivy.current_backend_str() == "torch":
        init_flags.as_variable = [False]
        method_flags.as_variable = [False]
    helpers.test_frontend_method(
        init_input_dtypes=input_dtype,
        backend_to_test=backend_fw,
        init_all_as_kwargs_np={"data": x[0]},
        method_input_dtypes=input_dtype,
        method_all_as_kwargs_np={
            "dim": axis,
            "keepdim": keepdims,
            "dtype": dtype[0],
        },
        frontend_method_data=frontend_method_data,
        init_flags=init_flags,
        method_flags=method_flags,
        frontend=frontend,
        on_device=on_device,
    )


# div
@handle_frontend_method(
    class_tree=CLASS_TREE,
    init_tree="torch.tensor",
    method_name="div",
    dtype_and_x=helpers.dtype_and_values(
        available_dtypes=helpers.get_dtypes("numeric"),
        num_arrays=2,
        large_abs_safety_factor=2.5,
        small_abs_safety_factor=2.5,
        safety_factor_scale="log",
    ),
    rounding_mode=st.sampled_from(["floor", "trunc"]) | st.none(),
)
def test_torch_tensor_div(
    dtype_and_x,
    rounding_mode,
    frontend,
    frontend_method_data,
    init_flags,
    method_flags,
    on_device,
    backend_fw,
):
    input_dtype, x = dtype_and_x
    assume(not np.any(np.isclose(x[1], 0)))

    helpers.test_frontend_method(
        init_input_dtypes=input_dtype,
        backend_to_test=backend_fw,
        init_all_as_kwargs_np={"data": x[0]},
        method_input_dtypes=input_dtype,
        method_all_as_kwargs_np={
            "other": x[1],
            "rounding_mode": rounding_mode,
        },
        frontend_method_data=frontend_method_data,
        init_flags=init_flags,
        method_flags=method_flags,
        frontend=frontend,
        on_device=on_device,
    )


# div_
@handle_frontend_method(
    class_tree=CLASS_TREE,
    init_tree="torch.tensor",
    method_name="div_",
    dtype_and_x=helpers.dtype_and_values(
        available_dtypes=helpers.get_dtypes("numeric"),
        num_arrays=2,
        large_abs_safety_factor=2.5,
        small_abs_safety_factor=2.5,
        safety_factor_scale="log",
    ),
    rounding_mode=st.sampled_from(["floor", "trunc"]) | st.none(),
)
def test_torch_tensor_div_(
    dtype_and_x,
    rounding_mode,
    frontend,
    frontend_method_data,
    init_flags,
    method_flags,
    on_device,
    backend_fw,
):
    input_dtype, x = dtype_and_x
    assume(not np.any(np.isclose(x[1], 0)))

    helpers.test_frontend_method(
        init_input_dtypes=input_dtype,
        backend_to_test=backend_fw,
        init_all_as_kwargs_np={"data": x[0]},
        method_input_dtypes=input_dtype,
        method_all_as_kwargs_np={
            "other": x[1],
            "rounding_mode": rounding_mode,
        },
        frontend_method_data=frontend_method_data,
        init_flags=init_flags,
        method_flags=method_flags,
        frontend=frontend,
        on_device=on_device,
    )


# true_divide_
@handle_frontend_method(
    class_tree=CLASS_TREE,
    init_tree="torch.tensor",
    method_name="true_divide_",
    dtype_and_x=helpers.dtype_and_values(
        available_dtypes=helpers.get_dtypes("valid"),
        num_arrays=2,
        large_abs_safety_factor=2.5,
        small_abs_safety_factor=2.5,
        safety_factor_scale="log",
    ),
)
def test_torch_tensor_true_divide_(
    dtype_and_x,
    frontend,
    frontend_method_data,
    init_flags,
    method_flags,
    on_device,
    backend_fw,
):
    input_dtype, x = dtype_and_x
    assume(not np.any(np.isclose(x[1], 0)))

    helpers.test_frontend_method(
        init_input_dtypes=input_dtype,
        backend_to_test=backend_fw,
        init_all_as_kwargs_np={"data": x[0]},
        method_input_dtypes=input_dtype,
        method_all_as_kwargs_np={
            "other": x[1],
        },
        frontend_method_data=frontend_method_data,
        init_flags=init_flags,
        method_flags=method_flags,
        frontend=frontend,
        on_device=on_device,
    )


# normal_
@handle_frontend_method(
    class_tree=CLASS_TREE,
    init_tree="torch.tensor",
    method_name="normal_",
    dtype_and_x=helpers.dtype_and_values(
        available_dtypes=helpers.get_dtypes("float"),
    ),
    mean=helpers.floats(min_value=-1, max_value=1),
    std=helpers.floats(min_value=0, max_value=1),
)
def test_torch_tensor_normal_(
    dtype_and_x,
    mean,
    std,
    frontend,
    frontend_method_data,
    init_flags,
    method_flags,
    on_device,
    backend_fw,
):
    dtype, x = dtype_and_x

    def call():
        return helpers.test_frontend_method(
            init_input_dtypes=dtype,
            backend_to_test=backend_fw,
            init_all_as_kwargs_np={"data": x[0]},
            method_input_dtypes=dtype,
            method_all_as_kwargs_np={
                "mean": mean,
                "std": std,
            },
            frontend_method_data=frontend_method_data,
            init_flags=init_flags,
            method_flags=method_flags,
            frontend=frontend,
            on_device=on_device,
            test_values=False,
        )

    ret = call()

    if not ivy.exists(ret):
        return

    ret_np, ret_from_np = ret
    ret_np = helpers.flatten_and_to_np(ret=ret_np)
    ret_from_np = helpers.flatten_and_to_np(ret=ret_from_np)
    for u, v in zip(ret_np, ret_from_np):
        assert u.dtype == v.dtype
        assert u.shape == v.shape


# addcdiv
@handle_frontend_method(
    class_tree=CLASS_TREE,
    init_tree="torch.tensor",
    method_name="addcdiv",
    dtype_and_x=helpers.dtype_and_values(
        available_dtypes=helpers.get_dtypes("float"),
        num_arrays=3,
        large_abs_safety_factor=2.5,
        small_abs_safety_factor=2.5,
        safety_factor_scale="log",
        shared_dtype=True,
    ),
    value=st.floats(min_value=-100, max_value=100),
)
def test_torch_tensor_addcdiv(
    dtype_and_x,
    value,
    frontend,
    frontend_method_data,
    init_flags,
    method_flags,
    on_device,
    backend_fw,
):
    input_dtype, x = dtype_and_x
    assume(not np.any(np.isclose(x[2], 0)))

    helpers.test_frontend_method(
        init_input_dtypes=input_dtype,
        backend_to_test=backend_fw,
        init_all_as_kwargs_np={"data": x[0]},
        method_input_dtypes=input_dtype,
        method_all_as_kwargs_np={
            "tensor1": x[1],
            "tensor2": x[2],
            "value": value,
        },
        frontend_method_data=frontend_method_data,
        init_flags=init_flags,
        method_flags=method_flags,
        frontend=frontend,
        on_device=on_device,
        atol_=1e-03,
    )


# addcmul
@handle_frontend_method(
    class_tree=CLASS_TREE,
    init_tree="torch.tensor",
    method_name="addcmul",
    dtype_and_x=helpers.dtype_and_values(
        available_dtypes=helpers.get_dtypes("float"),
        num_arrays=3,
        large_abs_safety_factor=2.5,
        small_abs_safety_factor=2.5,
        safety_factor_scale="log",
        shared_dtype=True,
    ),
    value=st.floats(min_value=-100, max_value=100),
)
def test_torch_tensor_addcmul(
    dtype_and_x,
    value,
    frontend,
    frontend_method_data,
    init_flags,
    method_flags,
    on_device,
    backend_fw,
):
    input_dtype, x = dtype_and_x

    helpers.test_frontend_method(
        init_input_dtypes=input_dtype,
        backend_to_test=backend_fw,
        init_all_as_kwargs_np={"data": x[0]},
        method_input_dtypes=input_dtype,
        method_all_as_kwargs_np={
            "tensor1": x[1],
            "tensor2": x[2],
            "value": value,
        },
        frontend_method_data=frontend_method_data,
        init_flags=init_flags,
        method_flags=method_flags,
        frontend=frontend,
        on_device=on_device,
        atol_=1e-02,
    )


# addcmul_
@handle_frontend_method(
    class_tree=CLASS_TREE,
    init_tree="torch.tensor",
    method_name="addcmul_",
    dtype_and_x=helpers.dtype_and_values(
        available_dtypes=helpers.get_dtypes("float"),
        num_arrays=3,
        large_abs_safety_factor=2.5,
        small_abs_safety_factor=2.5,
        safety_factor_scale="log",
        shared_dtype=True,
    ),
    value=st.floats(min_value=-100, max_value=100),
)
def test_torch_tensor_addcmul_(
    dtype_and_x,
    value,
    frontend,
    frontend_method_data,
    init_flags,
    method_flags,
    on_device,
    backend_fw,
):
    input_dtype, x = dtype_and_x

    helpers.test_frontend_method(
        init_input_dtypes=input_dtype,
        backend_to_test=backend_fw,
        init_all_as_kwargs_np={"data": x[0]},
        method_input_dtypes=input_dtype,
        method_all_as_kwargs_np={
            "tensor1": x[1],
            "tensor2": x[2],
            "value": value,
        },
        frontend_method_data=frontend_method_data,
        init_flags=init_flags,
        method_flags=method_flags,
        frontend=frontend,
        on_device=on_device,
        atol_=1e-02,
    )


# sign
@handle_frontend_method(
    class_tree=CLASS_TREE,
    init_tree="torch.tensor",
    method_name="sign",
    dtype_x=helpers.dtype_and_values(
        available_dtypes=helpers.get_dtypes("valid"),
    ),
)
def test_torch_tensor_sign(
    dtype_x,
    frontend,
    frontend_method_data,
    init_flags,
    method_flags,
    on_device,
    backend_fw,
):
    input_dtype, x = dtype_x
    helpers.test_frontend_method(
        init_input_dtypes=input_dtype,
        backend_to_test=backend_fw,
        init_all_as_kwargs_np={"data": x[0]},
        method_input_dtypes=input_dtype,
        method_all_as_kwargs_np={},
        frontend_method_data=frontend_method_data,
        init_flags=init_flags,
        method_flags=method_flags,
        frontend=frontend,
        on_device=on_device,
    )


# sign_
@handle_frontend_method(
    class_tree=CLASS_TREE,
    init_tree="torch.tensor",
    method_name="sign_",
    dtype_x=helpers.dtype_and_values(
        available_dtypes=helpers.get_dtypes("valid"),
    ),
)
def test_torch_tensor_sign_(
    dtype_x,
    frontend,
    frontend_method_data,
    init_flags,
    method_flags,
    on_device,
    backend_fw,
):
    input_dtype, x = dtype_x
    helpers.test_frontend_method(
        init_input_dtypes=input_dtype,
        backend_to_test=backend_fw,
        init_all_as_kwargs_np={"data": x[0]},
        method_input_dtypes=[input_dtype],
        method_all_as_kwargs_np={},
        frontend_method_data=frontend_method_data,
        init_flags=init_flags,
        method_flags=method_flags,
        on_device=on_device,
        frontend=frontend,
    )


# std
@handle_frontend_method(
    class_tree=CLASS_TREE,
    init_tree="torch.tensor",
    method_name="std",
    dtype_and_x=_statistical_dtype_values(function="std"),
)
def test_torch_tensor_std(
    dtype_and_x,
    frontend,
    frontend_method_data,
    init_flags,
    method_flags,
    on_device,
    backend_fw,
):
    input_dtype, x, _, _ = dtype_and_x
    helpers.test_frontend_method(
        init_input_dtypes=input_dtype,
        backend_to_test=backend_fw,
        init_all_as_kwargs_np={
            "data": x[0],
        },
        method_input_dtypes=input_dtype,
        method_all_as_kwargs_np={},
        frontend_method_data=frontend_method_data,
        init_flags=init_flags,
        method_flags=method_flags,
        frontend=frontend,
        on_device=on_device,
    )


# fmod
@handle_frontend_method(
    class_tree=CLASS_TREE,
    init_tree="torch.tensor",
    method_name="fmod",
    dtype_and_x=helpers.dtype_and_values(
        available_dtypes=helpers.get_dtypes("float"),
        num_arrays=2,
        shared_dtype=True,
        min_num_dims=1,
        min_value=-100,
        max_value=100,
    ),
)
def test_torch_tensor_fmod(
    dtype_and_x,
    frontend,
    frontend_method_data,
    init_flags,
    method_flags,
    on_device,
    backend_fw,
):
    input_dtype, x = dtype_and_x
    helpers.test_frontend_method(
        init_input_dtypes=input_dtype,
        backend_to_test=backend_fw,
        init_all_as_kwargs_np={"data": x[0]},
        method_input_dtypes=input_dtype,
        method_all_as_kwargs_np={"other": x[1]},
        frontend=frontend,
        frontend_method_data=frontend_method_data,
        init_flags=init_flags,
        method_flags=method_flags,
        on_device=on_device,
    )


# fmod_
@handle_frontend_method(
    class_tree=CLASS_TREE,
    init_tree="torch.tensor",
    method_name="fmod_",
    dtype_and_x=helpers.dtype_and_values(
        available_dtypes=helpers.get_dtypes("float"),
        num_arrays=2,
        shared_dtype=True,
        min_num_dims=1,
        min_value=-100,
        max_value=100,
    ),
)
def test_torch_tensor_fmod_(
    dtype_and_x,
    frontend,
    frontend_method_data,
    init_flags,
    method_flags,
    on_device,
    backend_fw,
):
    input_dtype, x = dtype_and_x
    helpers.test_frontend_method(
        init_input_dtypes=input_dtype,
        backend_to_test=backend_fw,
        init_all_as_kwargs_np={"data": x[0]},
        method_input_dtypes=input_dtype,
        method_all_as_kwargs_np={"other": x[1]},
        frontend=frontend,
        frontend_method_data=frontend_method_data,
        init_flags=init_flags,
        method_flags=method_flags,
        on_device=on_device,
    )


# topk
# TODO: add value test after the stable sorting is added to torch
# https://github.com/pytorch/pytorch/issues/88184
@handle_frontend_method(
    class_tree=CLASS_TREE,
    init_tree="torch.tensor",
    method_name="topk",
    dtype_x_axis_k=_topk_helper(),
    largest=st.booleans(),
    sorted=st.booleans(),
)
def test_torch_tensor_topk(
    dtype_x_axis_k,
    largest,
    sorted,
    frontend,
    frontend_method_data,
    init_flags,
    method_flags,
    on_device,
    backend_fw,
):
    input_dtype, input, axis, k = dtype_x_axis_k
    helpers.test_frontend_method(
        init_input_dtypes=input_dtype,
        backend_to_test=backend_fw,
        init_all_as_kwargs_np={"data": input[0]},
        method_input_dtypes=input_dtype,
        method_all_as_kwargs_np={
            "k": k,
            "dim": axis,
            "largest": largest,
            "sorted": sorted,
        },
        frontend=frontend,
        frontend_method_data=frontend_method_data,
        init_flags=init_flags,
        method_flags=method_flags,
        on_device=on_device,
        test_values=False,
    )


# bitwise right shift
@handle_frontend_method(
    class_tree=CLASS_TREE,
    init_tree="torch.tensor",
    method_name="bitwise_right_shift",
    dtype_and_x=helpers.dtype_and_values(
        available_dtypes=helpers.get_dtypes("valid"),
        num_arrays=2,
        shared_dtype=True,
    ),
)
def test_torch_tensor_bitwise_right_shift(
    dtype_and_x,
    frontend_method_data,
    init_flags,
    method_flags,
    frontend,
    on_device,
    backend_fw,
):
    input_dtype, x = dtype_and_x
    # negative shifts will throw an exception
    # shifts >= dtype witdth produce backend-defined behavior
    x[1] = np.asarray(
        np.clip(x[1], 0, np.iinfo(input_dtype[1]).bits - 1), dtype=input_dtype[1]
    )
    helpers.test_frontend_method(
        init_input_dtypes=input_dtype,
        backend_to_test=backend_fw,
        init_all_as_kwargs_np={
            "data": x[0],
        },
        method_input_dtypes=input_dtype,
        method_all_as_kwargs_np={
            "other": x[1],
        },
        frontend_method_data=frontend_method_data,
        init_flags=init_flags,
        method_flags=method_flags,
        frontend=frontend,
        on_device=on_device,
    )


# logdet
@handle_frontend_method(
    class_tree=CLASS_TREE,
    init_tree="torch.tensor",
    method_name="logdet",
    dtype_and_x=_get_dtype_and_matrix(square=True, batch=True),
)
def test_torch_tensor_logdet(
    dtype_and_x,
    frontend_method_data,
    init_flags,
    method_flags,
    frontend,
    on_device,
    backend_fw,
):
    input_dtype, x = dtype_and_x
    dtype, x = dtype_and_x
    x = np.matmul(x.T, x) + np.identity(x.shape[0])
    helpers.test_frontend_method(
        init_input_dtypes=input_dtype,
        backend_to_test=backend_fw,
        init_all_as_kwargs_np={
            "data": x,
        },
        method_input_dtypes=input_dtype,
        method_all_as_kwargs_np={},
        frontend_method_data=frontend_method_data,
        init_flags=init_flags,
        method_flags=method_flags,
        frontend=frontend,
        on_device=on_device,
    )


# multiply
@handle_frontend_method(
    class_tree=CLASS_TREE,
    init_tree="torch.tensor",
    method_name="multiply",
    dtype_and_x=helpers.dtype_and_values(
        available_dtypes=helpers.get_dtypes("numeric"),
        num_arrays=2,
    ),
)
def test_torch_tensor_multiply(
    dtype_and_x,
    frontend_method_data,
    init_flags,
    method_flags,
    frontend,
    on_device,
    backend_fw,
):
    input_dtype, x = dtype_and_x
    helpers.test_frontend_method(
        init_input_dtypes=input_dtype,
        backend_to_test=backend_fw,
        init_all_as_kwargs_np={
            "data": x[0],
        },
        method_input_dtypes=input_dtype,
        method_all_as_kwargs_np={
            "other": x[1],
        },
        frontend_method_data=frontend_method_data,
        init_flags=init_flags,
        method_flags=method_flags,
        frontend=frontend,
        on_device=on_device,
    )


# multiply_
@handle_frontend_method(
    class_tree=CLASS_TREE,
    init_tree="torch.tensor",
    method_name="multiply_",
    dtype_and_x=helpers.dtype_and_values(
        available_dtypes=helpers.get_dtypes("numeric"),
        num_arrays=2,
    ),
)
def test_torch_tensor_multiply_(
    dtype_and_x,
    frontend_method_data,
    init_flags,
    method_flags,
    frontend,
    on_device,
    backend_fw,
):
    input_dtype, x = dtype_and_x
    helpers.test_frontend_method(
        init_input_dtypes=input_dtype,
        backend_to_test=backend_fw,
        init_all_as_kwargs_np={
            "data": x[0],
        },
        method_input_dtypes=input_dtype,
        method_all_as_kwargs_np={
            "other": x[1],
        },
        frontend_method_data=frontend_method_data,
        init_flags=init_flags,
        method_flags=method_flags,
        frontend=frontend,
        on_device=on_device,
    )


# norm
@handle_frontend_method(
    class_tree=CLASS_TREE,
    init_tree="torch.tensor",
    method_name="norm",
    p_dtype_x_axis=_get_axis_and_p(),
    keepdim=st.booleans(),
    dtype=helpers.get_dtypes("valid", full=False),
)
def test_torch_tensor_norm(
    p_dtype_x_axis,
    keepdim,
    dtype,
    frontend,
    frontend_method_data,
    init_flags,
    method_flags,
    on_device,
    backend_fw,
):
    p, values = p_dtype_x_axis
    input_dtype, x, axis = values
    helpers.test_frontend_method(
        init_input_dtypes=input_dtype,
        backend_to_test=backend_fw,
        init_all_as_kwargs_np={"data": x[0]},
        method_input_dtypes=input_dtype,
        method_all_as_kwargs_np={
            "p": p,
            "dim": axis,
            "keepdim": keepdim,
            "dtype": dtype[0],
        },
        frontend=frontend,
        frontend_method_data=frontend_method_data,
        init_flags=init_flags,
        method_flags=method_flags,
        on_device=on_device,
    )


# isinf
@handle_frontend_method(
    class_tree=CLASS_TREE,
    init_tree="torch.tensor",
    method_name="isinf",
    dtype_and_x=helpers.dtype_and_values(
        available_dtypes=helpers.get_dtypes("valid"),
    ),
)
def test_torch_tensor_isinf(
    dtype_and_x,
    frontend_method_data,
    init_flags,
    method_flags,
    frontend,
    on_device,
    backend_fw,
):
    input_dtype, x = dtype_and_x
    helpers.test_frontend_method(
        init_input_dtypes=input_dtype,
        backend_to_test=backend_fw,
        init_all_as_kwargs_np={"data": x[0]},
        method_input_dtypes=input_dtype,
        method_all_as_kwargs_np={},
        frontend_method_data=frontend_method_data,
        init_flags=init_flags,
        method_flags=method_flags,
        frontend=frontend,
        on_device=on_device,
    )


# is_complex
@handle_frontend_method(
    class_tree=CLASS_TREE,
    init_tree="torch.tensor",
    method_name="is_complex",
    dtype_and_x=helpers.dtype_and_values(
        available_dtypes=helpers.get_dtypes("valid"),
    ),
)
def test_torch_tensor_is_complex(
    dtype_and_x,
    frontend_method_data,
    init_flags,
    method_flags,
    frontend,
    on_device,
    backend_fw,
):
    input_dtype, x = dtype_and_x
    helpers.test_frontend_method(
        init_input_dtypes=input_dtype,
        backend_to_test=backend_fw,
        init_all_as_kwargs_np={"data": x[0]},
        method_input_dtypes=input_dtype,
        method_all_as_kwargs_np={},
        frontend_method_data=frontend_method_data,
        init_flags=init_flags,
        method_flags=method_flags,
        frontend=frontend,
        on_device=on_device,
    )


# isreal
@handle_frontend_method(
    class_tree=CLASS_TREE,
    init_tree="torch.tensor",
    method_name="isreal",
    dtype_and_x=helpers.dtype_and_values(
        available_dtypes=helpers.get_dtypes("numeric"),
    ),
)
def test_torch_tensor_isreal(
    dtype_and_x,
    frontend_method_data,
    init_flags,
    method_flags,
    frontend,
    on_device,
    backend_fw,
):
    input_dtype, x = dtype_and_x
    helpers.test_frontend_method(
        init_input_dtypes=input_dtype,
        backend_to_test=backend_fw,
        init_all_as_kwargs_np={"data": x[0]},
        method_input_dtypes=input_dtype,
        method_all_as_kwargs_np={},
        frontend_method_data=frontend_method_data,
        init_flags=init_flags,
        method_flags=method_flags,
        frontend=frontend,
        on_device=on_device,
    )


# copysign
@handle_frontend_method(
    class_tree=CLASS_TREE,
    init_tree="torch.tensor",
    method_name="copysign",
    dtype_and_x=helpers.dtype_and_values(
        available_dtypes=helpers.get_dtypes("float"),
        min_num_dims=1,
        num_arrays=2,
    ),
)
def test_torch_tensor_copysign(
    dtype_and_x,
    frontend_method_data,
    init_flags,
    method_flags,
    frontend,
    on_device,
    backend_fw,
):
    input_dtype, x = dtype_and_x
    helpers.test_frontend_method(
        init_input_dtypes=input_dtype,
        backend_to_test=backend_fw,
        init_all_as_kwargs_np={
            "data": x[0],
        },
        method_input_dtypes=input_dtype,
        method_all_as_kwargs_np={
            "other": x[1],
        },
        frontend_method_data=frontend_method_data,
        init_flags=init_flags,
        method_flags=method_flags,
        frontend=frontend,
        on_device=on_device,
    )


# not_equal
@handle_frontend_method(
    class_tree=CLASS_TREE,
    init_tree="torch.tensor",
    method_name="not_equal",
    dtype_and_x=helpers.dtype_and_values(
        available_dtypes=helpers.get_dtypes("valid"),
        num_arrays=2,
    ),
)
def test_torch_tensor_not_equal(
    dtype_and_x,
    frontend,
    frontend_method_data,
    init_flags,
    method_flags,
    on_device,
    backend_fw,
):
    input_dtype, x = dtype_and_x
    helpers.test_frontend_method(
        init_input_dtypes=input_dtype,
        backend_to_test=backend_fw,
        init_all_as_kwargs_np={
            "data": x[0],
        },
        method_input_dtypes=input_dtype,
        method_all_as_kwargs_np={
            "other": x[1],
        },
        frontend_method_data=frontend_method_data,
        init_flags=init_flags,
        method_flags=method_flags,
        frontend=frontend,
        atol_=1e-02,
        on_device=on_device,
    )


@st.composite
def _get_dtype_input_and_vectors(draw, with_input=False, same_size=False):
    dim_size1 = draw(helpers.ints(min_value=2, max_value=5))
    dim_size2 = dim_size1 if same_size else draw(helpers.ints(min_value=2, max_value=5))
    dtype = draw(helpers.get_dtypes("float", full=True))
    dtype = [
        draw(st.sampled_from(tuple(set(dtype).difference({"bfloat16", "float16"}))))
    ]
    vec1 = draw(
        helpers.array_values(
            dtype=dtype[0], shape=(dim_size1,), min_value=2, max_value=5
        )
    )
    vec2 = draw(
        helpers.array_values(
            dtype=dtype[0], shape=(dim_size2,), min_value=2, max_value=5
        )
    )
    if with_input:
        input = draw(
            helpers.array_values(
                dtype=dtype[0], shape=(dim_size1, dim_size2), min_value=2, max_value=5
            )
        )
        return dtype, input, vec1, vec2
    return dtype, vec1, vec2


# addr
@handle_frontend_method(
    class_tree=CLASS_TREE,
    init_tree="torch.tensor",
    method_name="addr",
    dtype_and_vecs=_get_dtype_input_and_vectors(with_input=True),
    beta=st.floats(
        min_value=-5,
        max_value=5,
        allow_nan=False,
        allow_subnormal=False,
        allow_infinity=False,
    ),
    alpha=st.floats(
        min_value=-5,
        max_value=5,
        allow_nan=False,
        allow_subnormal=False,
        allow_infinity=False,
    ),
)
def test_torch_tensor_addr(
    dtype_and_vecs,
    beta,
    alpha,
    frontend,
    frontend_method_data,
    init_flags,
    method_flags,
    on_device,
    backend_fw,
):
    dtype, input, vec1, vec2 = dtype_and_vecs
    helpers.test_frontend_method(
        init_input_dtypes=dtype,
        backend_to_test=backend_fw,
        init_all_as_kwargs_np={
            "data": input,
        },
        method_input_dtypes=dtype,
        method_all_as_kwargs_np={
            "vec1": vec1,
            "vec2": vec2,
            "beta": beta,
            "alpha": alpha,
        },
        frontend_method_data=frontend_method_data,
        init_flags=init_flags,
        method_flags=method_flags,
        frontend=frontend,
        atol_=1e-02,
        on_device=on_device,
    )


# logical_not_
@handle_frontend_method(
    class_tree=CLASS_TREE,
    init_tree="torch.tensor",
    method_name="logical_not_",
    dtype_and_x=helpers.dtype_and_values(
        available_dtypes=helpers.get_dtypes("valid"),
        num_arrays=1,
        large_abs_safety_factor=12,
    ),
)
def test_torch_tensor_logical_not_(
    dtype_and_x,
    frontend_method_data,
    init_flags,
    method_flags,
    frontend,
    on_device,
    backend_fw,
):
    input_dtype, x = dtype_and_x
    helpers.test_frontend_method(
        init_input_dtypes=input_dtype,
        backend_to_test=backend_fw,
        init_all_as_kwargs_np={
            "data": x[0],
        },
        method_input_dtypes=input_dtype,
        method_all_as_kwargs_np={},
        frontend_method_data=frontend_method_data,
        init_flags=init_flags,
        method_flags=method_flags,
        frontend=frontend,
        on_device=on_device,
    )


# rsqrt
@handle_frontend_method(
    class_tree=CLASS_TREE,
    init_tree="torch.tensor",
    method_name="rsqrt",
    dtype_and_x=helpers.dtype_and_values(
        available_dtypes=helpers.get_dtypes("float"),
    ),
)
def test_torch_tensor_rsqrt(
    dtype_and_x,
    frontend_method_data,
    init_flags,
    method_flags,
    frontend,
    on_device,
    backend_fw,
):
    input_dtype, x = dtype_and_x
    helpers.test_frontend_method(
        init_input_dtypes=input_dtype,
        backend_to_test=backend_fw,
        init_all_as_kwargs_np={
            "data": x[0],
        },
        method_input_dtypes=input_dtype,
        method_all_as_kwargs_np={},
        frontend_method_data=frontend_method_data,
        init_flags=init_flags,
        method_flags=method_flags,
        frontend=frontend,
        on_device=on_device,
    )


# rsqrt_
@handle_frontend_method(
    class_tree=CLASS_TREE,
    init_tree="torch.tensor",
    method_name="rsqrt_",
    dtype_and_x=helpers.dtype_and_values(
        available_dtypes=helpers.get_dtypes("float"),
    ),
)
def test_torch_rsqrt_(
    dtype_and_x,
    frontend_method_data,
    init_flags,
    method_flags,
    frontend,
    on_device,
    backend_fw,
):
    input_dtype, x = dtype_and_x
    helpers.test_frontend_method(
        init_input_dtypes=input_dtype,
        backend_to_test=backend_fw,
        init_all_as_kwargs_np={
            "data": x[0],
        },
        method_input_dtypes=input_dtype,
        method_all_as_kwargs_np={},
        frontend_method_data=frontend_method_data,
        init_flags=init_flags,
        method_flags=method_flags,
        frontend=frontend,
        on_device=on_device,
    )


# equal
@handle_frontend_method(
    class_tree=CLASS_TREE,
    init_tree="torch.tensor",
    method_name="equal",
    dtype_and_x=helpers.dtype_and_values(
        available_dtypes=helpers.get_dtypes("numeric"),
        num_arrays=2,
        shared_dtype=True,
        min_num_dims=1,
        min_value=-1e04,
        max_value=1e04,
    ),
)
def test_torch_tensor_equal(
    dtype_and_x,
    frontend,
    frontend_method_data,
    init_flags,
    method_flags,
    on_device,
    backend_fw,
):
    input_dtype, x = dtype_and_x
    helpers.test_frontend_method(
        init_input_dtypes=input_dtype,
        backend_to_test=backend_fw,
        init_all_as_kwargs_np={
            "data": x[0],
        },
        method_input_dtypes=input_dtype,
        method_all_as_kwargs_np={
            "other": x[1],
        },
        frontend_method_data=frontend_method_data,
        init_flags=init_flags,
        method_flags=method_flags,
        frontend=frontend,
        atol_=1e-04,
        rtol_=1e-04,
        on_device=on_device,
    )


# erf
@handle_frontend_method(
    class_tree=CLASS_TREE,
    init_tree="torch.tensor",
    method_name="erf",
    dtype_and_x=helpers.dtype_and_values(
        available_dtypes=helpers.get_dtypes("float"),
    ),
)
def test_torch_tensor_erf(
    dtype_and_x,
    frontend_method_data,
    init_flags,
    method_flags,
    frontend,
    on_device,
    backend_fw,
):
    input_dtype, x = dtype_and_x
    helpers.test_frontend_method(
        init_input_dtypes=input_dtype,
        backend_to_test=backend_fw,
        init_all_as_kwargs_np={
            "data": x[0],
        },
        method_input_dtypes=input_dtype,
        method_all_as_kwargs_np={},
        frontend_method_data=frontend_method_data,
        init_flags=init_flags,
        method_flags=method_flags,
        frontend=frontend,
        on_device=on_device,
    )


# erf_
@handle_frontend_method(
    class_tree=CLASS_TREE,
    init_tree="torch.tensor",
    method_name="erf_",
    dtype_and_x=helpers.dtype_and_values(
        available_dtypes=helpers.get_dtypes("float"),
    ),
)
def test_torch_tensor_erf_(
    dtype_and_x,
    frontend_method_data,
    init_flags,
    method_flags,
    frontend,
    on_device,
    backend_fw,
):
    input_dtype, x = dtype_and_x
    helpers.test_frontend_method(
        init_input_dtypes=input_dtype,
        backend_to_test=backend_fw,
        init_all_as_kwargs_np={
            "data": x[0],
        },
        method_input_dtypes=input_dtype,
        method_all_as_kwargs_np={},
        frontend_method_data=frontend_method_data,
        init_flags=init_flags,
        method_flags=method_flags,
        frontend=frontend,
        on_device=on_device,
    )


# greater
@handle_frontend_method(
    class_tree=CLASS_TREE,
    init_tree="torch.tensor",
    method_name="greater",
    dtype_and_x=helpers.dtype_and_values(
        available_dtypes=helpers.get_dtypes("valid"),
        num_arrays=2,
        min_value=-1e04,
        max_value=1e04,
        allow_inf=False,
    ),
)
def test_torch_tensor_greater(
    dtype_and_x,
    frontend_method_data,
    init_flags,
    method_flags,
    frontend,
    on_device,
    backend_fw,
):
    input_dtype, x = dtype_and_x
    helpers.test_frontend_method(
        init_input_dtypes=input_dtype,
        backend_to_test=backend_fw,
        init_all_as_kwargs_np={
            "data": x[0],
        },
        method_input_dtypes=input_dtype,
        method_all_as_kwargs_np={
            "other": x[1],
        },
        frontend_method_data=frontend_method_data,
        init_flags=init_flags,
        method_flags=method_flags,
        frontend=frontend,
        on_device=on_device,
    )


# greater_
@handle_frontend_method(
    class_tree=CLASS_TREE,
    init_tree="torch.tensor",
    method_name="greater_",
    dtype_and_x=helpers.dtype_and_values(
        available_dtypes=helpers.get_dtypes("valid"),
        num_arrays=2,
        min_value=-1e04,
        max_value=1e04,
        allow_inf=False,
    ),
)
def test_torch_tensor_greater_(
    dtype_and_x,
    frontend_method_data,
    init_flags,
    method_flags,
    frontend,
    on_device,
    backend_fw,
):
    input_dtype, x = dtype_and_x
    helpers.test_frontend_method(
        init_input_dtypes=input_dtype,
        backend_to_test=backend_fw,
        init_all_as_kwargs_np={
            "data": x[0],
        },
        method_input_dtypes=input_dtype,
        method_all_as_kwargs_np={
            "other": x[1],
        },
        frontend_method_data=frontend_method_data,
        init_flags=init_flags,
        method_flags=method_flags,
        frontend=frontend,
        on_device=on_device,
    )


# greater_equal
@handle_frontend_method(
    class_tree=CLASS_TREE,
    init_tree="torch.tensor",
    method_name="greater_equal",
    dtype_and_x=helpers.dtype_and_values(
        available_dtypes=helpers.get_dtypes("valid"),
        num_arrays=2,
        min_value=-1e04,
        max_value=1e04,
        allow_inf=False,
    ),
)
def test_torch_tensor_greater_equal(
    dtype_and_x,
    frontend_method_data,
    init_flags,
    method_flags,
    frontend,
    on_device,
    backend_fw,
):
    input_dtype, x = dtype_and_x
    helpers.test_frontend_method(
        init_input_dtypes=input_dtype,
        backend_to_test=backend_fw,
        init_all_as_kwargs_np={
            "data": x[0],
        },
        method_input_dtypes=input_dtype,
        method_all_as_kwargs_np={
            "other": x[1],
        },
        frontend_method_data=frontend_method_data,
        init_flags=init_flags,
        method_flags=method_flags,
        frontend=frontend,
        on_device=on_device,
    )


# greater_equal_
@handle_frontend_method(
    class_tree=CLASS_TREE,
    init_tree="torch.tensor",
    method_name="greater_equal_",
    dtype_and_x=helpers.dtype_and_values(
        available_dtypes=helpers.get_dtypes("valid"),
        num_arrays=2,
        min_value=-1e04,
        max_value=1e04,
        allow_inf=False,
    ),
)
def test_torch_tensor_greater_equal_(
    dtype_and_x,
    frontend_method_data,
    init_flags,
    method_flags,
    frontend,
    on_device,
    backend_fw,
):
    input_dtype, x = dtype_and_x
    helpers.test_frontend_method(
        init_input_dtypes=input_dtype,
        backend_to_test=backend_fw,
        init_all_as_kwargs_np={
            "data": x[0],
        },
        method_input_dtypes=input_dtype,
        method_all_as_kwargs_np={
            "other": x[1],
        },
        frontend_method_data=frontend_method_data,
        init_flags=init_flags,
        method_flags=method_flags,
        frontend=frontend,
        on_device=on_device,
    )


# less
@handle_frontend_method(
    class_tree=CLASS_TREE,
    init_tree="torch.tensor",
    method_name="less",
    dtype_and_x=helpers.dtype_and_values(
        available_dtypes=helpers.get_dtypes("valid"),
        num_arrays=2,
        min_value=-1e04,
        max_value=1e04,
        allow_inf=False,
    ),
)
def test_torch_tensor_less(
    dtype_and_x,
    frontend_method_data,
    init_flags,
    method_flags,
    frontend,
    on_device,
    backend_fw,
):
    input_dtype, x = dtype_and_x
    helpers.test_frontend_method(
        init_input_dtypes=input_dtype,
        backend_to_test=backend_fw,
        init_all_as_kwargs_np={
            "data": x[0],
        },
        method_input_dtypes=input_dtype,
        method_all_as_kwargs_np={
            "other": x[1],
        },
        frontend_method_data=frontend_method_data,
        init_flags=init_flags,
        method_flags=method_flags,
        frontend=frontend,
        on_device=on_device,
    )


# less_
@handle_frontend_method(
    class_tree=CLASS_TREE,
    init_tree="torch.tensor",
    method_name="less_",
    dtype_and_x=helpers.dtype_and_values(
        available_dtypes=helpers.get_dtypes("valid"),
        num_arrays=2,
        min_value=-1e04,
        max_value=1e04,
        allow_inf=False,
    ),
)
def test_torch_tensor_less_(
    dtype_and_x,
    frontend_method_data,
    init_flags,
    method_flags,
    frontend,
    on_device,
    backend_fw,
):
    input_dtype, x = dtype_and_x
    helpers.test_frontend_method(
        init_input_dtypes=input_dtype,
        backend_to_test=backend_fw,
        init_all_as_kwargs_np={
            "data": x[0],
        },
        method_input_dtypes=input_dtype,
        method_all_as_kwargs_np={
            "other": x[1],
        },
        frontend_method_data=frontend_method_data,
        init_flags=init_flags,
        method_flags=method_flags,
        frontend=frontend,
        on_device=on_device,
    )


# less_equal
@handle_frontend_method(
    class_tree=CLASS_TREE,
    init_tree="torch.tensor",
    method_name="less_equal",
    dtype_and_x=helpers.dtype_and_values(
        available_dtypes=helpers.get_dtypes("valid"),
        num_arrays=2,
        min_value=-1e04,
        max_value=1e04,
        allow_inf=False,
    ),
)
def test_torch_tensor_less_equal(
    dtype_and_x,
    frontend_method_data,
    init_flags,
    method_flags,
    frontend,
    on_device,
    backend_fw,
):
    input_dtype, x = dtype_and_x
    helpers.test_frontend_method(
        init_input_dtypes=input_dtype,
        backend_to_test=backend_fw,
        init_all_as_kwargs_np={
            "data": x[0],
        },
        method_input_dtypes=input_dtype,
        method_all_as_kwargs_np={
            "other": x[1],
        },
        frontend_method_data=frontend_method_data,
        init_flags=init_flags,
        method_flags=method_flags,
        frontend=frontend,
        on_device=on_device,
    )


# less_equal_
@handle_frontend_method(
    class_tree=CLASS_TREE,
    init_tree="torch.tensor",
    method_name="less_equal_",
    dtype_and_x=helpers.dtype_and_values(
        available_dtypes=helpers.get_dtypes("valid"),
        num_arrays=2,
        min_value=-1e04,
        max_value=1e04,
        allow_inf=False,
    ),
)
def test_torch_tensor_less_equal_(
    dtype_and_x,
    frontend_method_data,
    init_flags,
    method_flags,
    frontend,
    on_device,
    backend_fw,
):
    input_dtype, x = dtype_and_x
    helpers.test_frontend_method(
        init_input_dtypes=input_dtype,
        backend_to_test=backend_fw,
        init_all_as_kwargs_np={
            "data": x[0],
        },
        method_input_dtypes=input_dtype,
        method_all_as_kwargs_np={
            "other": x[1],
        },
        frontend_method_data=frontend_method_data,
        init_flags=init_flags,
        method_flags=method_flags,
        frontend=frontend,
        on_device=on_device,
    )


# addr_
@handle_frontend_method(
    class_tree=CLASS_TREE,
    init_tree="torch.tensor",
    method_name="addr_",
    dtype_and_vecs=_get_dtype_input_and_vectors(with_input=True),
    beta=st.floats(
        min_value=-5,
        max_value=5,
        allow_nan=False,
        allow_subnormal=False,
        allow_infinity=False,
    ),
    alpha=st.floats(
        min_value=-5,
        max_value=5,
        allow_nan=False,
        allow_subnormal=False,
        allow_infinity=False,
    ),
)
def test_torch_tensor_addr_(
    dtype_and_vecs,
    beta,
    alpha,
    frontend,
    frontend_method_data,
    init_flags,
    method_flags,
    on_device,
    backend_fw,
):
    dtype, input, vec1, vec2 = dtype_and_vecs
    helpers.test_frontend_method(
        init_input_dtypes=dtype,
        backend_to_test=backend_fw,
        init_all_as_kwargs_np={
            "data": input,
        },
        method_input_dtypes=dtype,
        method_all_as_kwargs_np={
            "vec1": vec1,
            "vec2": vec2,
            "beta": beta,
            "alpha": alpha,
        },
        frontend_method_data=frontend_method_data,
        init_flags=init_flags,
        method_flags=method_flags,
        frontend=frontend,
        atol_=1e-02,
        on_device=on_device,
    )


@handle_frontend_method(
    class_tree=CLASS_TREE,
    init_tree="torch.tensor",
    method_name="eq_",
    dtype_and_x=helpers.dtype_and_values(
        available_dtypes=helpers.get_dtypes("float"),
        num_arrays=2,
        min_value=-1e04,
        max_value=1e04,
        allow_inf=False,
    ),
)
def test_torch_tensor_eq_(
    dtype_and_x,
    frontend_method_data,
    init_flags,
    method_flags,
    frontend,
    on_device,
    backend_fw,
):
    input_dtype, x = dtype_and_x
    helpers.test_frontend_method(
        init_input_dtypes=input_dtype,
        backend_to_test=backend_fw,
        init_all_as_kwargs_np={
            "data": x[0],
        },
        method_input_dtypes=input_dtype,
        method_all_as_kwargs_np={
            "other": x[1],
        },
        frontend_method_data=frontend_method_data,
        init_flags=init_flags,
        method_flags=method_flags,
        frontend=frontend,
        on_device=on_device,
    )


@handle_frontend_method(
    class_tree=CLASS_TREE,
    init_tree="torch.tensor",
    method_name="var",
    dtype_and_x=_statistical_dtype_values(
        function="var",
        min_value=-1e04,
        max_value=1e04,
    ),
    keepdim=st.booleans(),
)
def test_torch_tensor_var(
    dtype_and_x,
    keepdim,
    frontend,
    frontend_method_data,
    init_flags,
    method_flags,
    on_device,
    backend_fw,
):
    input_dtype, x, axis, correction = dtype_and_x
    helpers.test_frontend_method(
        init_input_dtypes=input_dtype,
        backend_to_test=backend_fw,
        init_all_as_kwargs_np={"data": x[0]},
        method_input_dtypes=input_dtype,
        method_all_as_kwargs_np={
            "dim": axis,
            "correction": int(correction),
            "keepdim": keepdim,
        },
        frontend=frontend,
        frontend_method_data=frontend_method_data,
        init_flags=init_flags,
        method_flags=method_flags,
        on_device=on_device,
    )


@handle_frontend_method(
    class_tree=CLASS_TREE,
    init_tree="torch.tensor",
    method_name="narrow",
    dtype_input_dim_start_length=_dtype_input_dim_start_length(),
)
def test_torch_tensor_narrow(
    dtype_input_dim_start_length,
    frontend,
    frontend_method_data,
    init_flags,
    method_flags,
    on_device,
    backend_fw,
):
    (input_dtype, x, dim, start, length) = dtype_input_dim_start_length
    helpers.test_frontend_method(
        init_input_dtypes=input_dtype,
        backend_to_test=backend_fw,
        init_all_as_kwargs_np={"data": x[0]},
        method_input_dtypes=input_dtype,
        method_all_as_kwargs_np={
            "dim": dim,
            "start": start,
            "length": length,
        },
        frontend=frontend,
        frontend_method_data=frontend_method_data,
        init_flags=init_flags,
        method_flags=method_flags,
        on_device=on_device,
    )


@handle_frontend_method(
    class_tree=CLASS_TREE,
    init_tree="torch.tensor",
    method_name="as_strided",
    dtype_x_and_other=_as_strided_helper(),
)
def test_torch_tensor_as_strided(
    dtype_x_and_other,
    frontend,
    frontend_method_data,
    init_flags,
    method_flags,
    on_device,
    backend_fw,
):
    input_dtype, x, size, stride, offset = dtype_x_and_other
    helpers.test_frontend_method(
        init_input_dtypes=input_dtype,
        backend_to_test=backend_fw,
        init_all_as_kwargs_np={"data": x[0]},
        method_input_dtypes=input_dtype,
        method_all_as_kwargs_np={
            "size": size,
            "stride": stride,
            "storage_offset": offset,
        },
        frontend=frontend,
        frontend_method_data=frontend_method_data,
        init_flags=init_flags,
        method_flags=method_flags,
        on_device=on_device,
    )


@handle_frontend_method(
    class_tree=CLASS_TREE,
    init_tree="torch.tensor",
    method_name="stride",
    dtype_value_axis=helpers.dtype_values_axis(
        available_dtypes=helpers.get_dtypes("valid"),
        min_num_dims=1,
        valid_axis=True,
        force_int_axis=True,
    ),
)
def test_torch_tensor_stride(
    dtype_value_axis,
    frontend,
    frontend_method_data,
    init_flags,
    method_flags,
    on_device,
    backend_fw,
):
    input_dtype, x, axis = dtype_value_axis
    helpers.test_frontend_method(
        init_input_dtypes=input_dtype,
        backend_to_test=backend_fw,
        init_all_as_kwargs_np={"data": x[0]},
        method_input_dtypes=input_dtype,
        method_all_as_kwargs_np={"dim": axis},
        frontend=frontend,
        frontend_method_data=frontend_method_data,
        init_flags=init_flags,
        method_flags=method_flags,
        on_device=on_device,
    )


@handle_frontend_method(
    class_tree=CLASS_TREE,
    init_tree="torch.tensor",
    method_name="log1p",
    dtype_x=helpers.dtype_and_values(
        available_dtypes=helpers.get_dtypes("numeric"),
    ),
)
def test_torch_tensor_log1p(
    dtype_x,
    frontend,
    frontend_method_data,
    init_flags,
    method_flags,
    on_device,
    backend_fw,
):
    input_dtype, x = dtype_x
    helpers.test_frontend_method(
        init_input_dtypes=input_dtype,
        backend_to_test=backend_fw,
        init_all_as_kwargs_np={"data": x[0]},
        method_input_dtypes=input_dtype,
        method_all_as_kwargs_np={},
        frontend=frontend,
        frontend_method_data=frontend_method_data,
        init_flags=init_flags,
        method_flags=method_flags,
        on_device=on_device,
    )


# log1p_
@handle_frontend_method(
    class_tree=CLASS_TREE,
    init_tree="torch.tensor",
    method_name="log1p_",
    dtype_x=helpers.dtype_and_values(
        available_dtypes=helpers.get_dtypes("valid"),
        max_value=1e37,
    ),
)
def test_torch_tensor_log1p_(
    dtype_x,
    frontend,
    frontend_method_data,
    init_flags,
    method_flags,
    on_device,
    backend_fw,
):
    input_dtype, x = dtype_x
    helpers.test_frontend_method(
        init_input_dtypes=input_dtype,
        backend_to_test=backend_fw,
        init_all_as_kwargs_np={"data": x[0]},
        method_input_dtypes=input_dtype,
        method_all_as_kwargs_np={},
        frontend=frontend,
        frontend_method_data=frontend_method_data,
        init_flags=init_flags,
        method_flags=method_flags,
        on_device=on_device,
    )


@handle_frontend_method(
    class_tree=CLASS_TREE,
    init_tree="torch.tensor",
    method_name="baddbmm",
    dtype_and_matrices=_get_dtype_and_3dbatch_matrices(with_input=True, input_3d=True),
    beta=st.floats(
        min_value=-5,
        max_value=5,
        allow_nan=False,
        allow_subnormal=False,
        allow_infinity=False,
    ),
    alpha=st.floats(
        min_value=-5,
        max_value=5,
        allow_nan=False,
        allow_subnormal=False,
        allow_infinity=False,
    ),
)
def test_torch_tensor_baddbmm(
    dtype_and_matrices,
    beta,
    alpha,
    frontend,
    frontend_method_data,
    init_flags,
    method_flags,
    on_device,
    backend_fw,
):
    input_dtype, x, batch1, batch2 = dtype_and_matrices
    helpers.test_frontend_method(
        init_input_dtypes=input_dtype,
        backend_to_test=backend_fw,
        init_all_as_kwargs_np={"data": x[0]},
        method_input_dtypes=input_dtype,
        method_all_as_kwargs_np={
            "batch1": batch1,
            "batch2": batch2,
            "beta": beta,
            "alpha": alpha,
        },
        frontend=frontend,
        frontend_method_data=frontend_method_data,
        init_flags=init_flags,
        method_flags=method_flags,
        on_device=on_device,
    )


@handle_frontend_method(
    class_tree=CLASS_TREE,
    init_tree="torch.tensor",
    method_name="baddbmm_",
    dtype_and_matrices=_get_dtype_and_3dbatch_matrices(with_input=True, input_3d=True),
    beta=st.floats(
        min_value=-5,
        max_value=5,
        allow_nan=False,
        allow_subnormal=False,
        allow_infinity=False,
    ),
    alpha=st.floats(
        min_value=-5,
        max_value=5,
        allow_nan=False,
        allow_subnormal=False,
        allow_infinity=False,
    ),
)
def test_torch_baddbmm_(
    dtype_and_matrices,
    beta,
    alpha,
    frontend,
    frontend_method_data,
    init_flags,
    method_flags,
    on_device,
):
    input_dtype, x, batch1, batch2 = dtype_and_matrices
    helpers.test_frontend_method(
        init_input_dtypes=input_dtype,
        init_all_as_kwargs_np={"data": x[0]},
        method_input_dtypes=input_dtype,
        method_all_as_kwargs_np={
            "batch1": batch1,
            "batch2": batch2,
            "beta": beta,
            "alpha": alpha,
        },
        frontend=frontend,
        frontend_method_data=frontend_method_data,
        init_flags=init_flags,
        method_flags=method_flags,
        on_device=on_device,
    )


@handle_frontend_method(
    class_tree=CLASS_TREE,
    init_tree="torch.tensor",
    method_name="bmm",
    dtype_and_matrices=_get_dtype_and_3dbatch_matrices(with_input=True, input_3d=True),
)
def test_torch_tensor_instance_bmm(
    dtype_and_matrices,
    backend_fw,
    frontend,
    frontend_method_data,
    init_flags,
    method_flags,
    on_device,
):
    input_dtype, _, x, mat2 = dtype_and_matrices
    helpers.test_frontend_method(
        init_input_dtypes=input_dtype,
        init_all_as_kwargs_np={"data": x},
        method_input_dtypes=input_dtype,
        method_all_as_kwargs_np={"mat2": mat2},
        frontend=frontend,
        frontend_method_data=frontend_method_data,
        init_flags=init_flags,
        method_flags=method_flags,
        on_device=on_device,
        backend_to_test=backend_fw,
    )


@handle_frontend_method(
    class_tree=CLASS_TREE,
    init_tree="torch.tensor",
    method_name="floor_",
    dtype_and_x=helpers.dtype_and_values(
        available_dtypes=helpers.get_dtypes("float"),
    ),
)
def test_torch_tensor_floor_(
    dtype_and_x,
    frontend_method_data,
    init_flags,
    method_flags,
    frontend,
    on_device,
    backend_fw,
):
    input_dtype, x = dtype_and_x
    helpers.test_frontend_method(
        init_input_dtypes=input_dtype,
        backend_to_test=backend_fw,
        init_all_as_kwargs_np={
            "data": x[0],
        },
        method_input_dtypes=input_dtype,
        method_all_as_kwargs_np={},
        frontend_method_data=frontend_method_data,
        init_flags=init_flags,
        method_flags=method_flags,
        frontend=frontend,
        on_device=on_device,
    )


@handle_frontend_method(
    class_tree=CLASS_TREE,
    init_tree="torch.tensor",
    method_name="diag",
    dtype_and_values=helpers.dtype_and_values(
        available_dtypes=helpers.get_dtypes("float"),
        shape=st.shared(helpers.get_shape(min_num_dims=1, max_num_dims=2), key="shape"),
    ),
    diagonal=st.integers(min_value=-100, max_value=100),
)
def test_torch_tensor_diag(
    dtype_and_values,
    diagonal,
    frontend_method_data,
    init_flags,
    method_flags,
    frontend,
    on_device,
    backend_fw,
):
    input_dtype, values = dtype_and_values
    helpers.test_frontend_method(
        init_input_dtypes=input_dtype,
        backend_to_test=backend_fw,
        init_all_as_kwargs_np={
            "data": values[0],
        },
        method_input_dtypes=input_dtype,
        method_all_as_kwargs_np={
            "diagonal": diagonal,
        },
        frontend_method_data=frontend_method_data,
        init_flags=init_flags,
        method_flags=method_flags,
        frontend=frontend,
        on_device=on_device,
    )


# diagonal
@st.composite
def dims_and_offset(draw, shape):
    shape_actual = draw(shape)
    dim1 = draw(helpers.get_axis(shape=shape, force_int=True))
    dim2 = draw(helpers.get_axis(shape=shape, force_int=True))
    offset = draw(
        st.integers(min_value=-shape_actual[dim1], max_value=shape_actual[dim1])
    )
    return dim1, dim2, offset


@handle_frontend_method(
    class_tree=CLASS_TREE,
    init_tree="torch.tensor",
    method_name="diagonal",
    dtype_and_values=helpers.dtype_and_values(
        available_dtypes=helpers.get_dtypes("valid"),
        shape=st.shared(helpers.get_shape(min_num_dims=2), key="shape"),
    ),
    dims_and_offset=dims_and_offset(
        shape=st.shared(helpers.get_shape(min_num_dims=2), key="shape")
    ),
)
def test_torch_tensor_diagonal(
    dtype_and_values,
    dims_and_offset,
    frontend,
    frontend_method_data,
    backend_fw,
    init_flags,
    method_flags,
    on_device,
):
    input_dtype, value = dtype_and_values
    dim1, dim2, offset = dims_and_offset
    input = value[0]
    num_dims = len(np.shape(input))
    assume(dim1 != dim2)
    if dim1 < 0:
        assume(dim1 + num_dims != dim2)
    if dim2 < 0:
        assume(dim1 != dim2 + num_dims)
    helpers.test_frontend_method(
        init_input_dtypes=[input_dtype[0]],
        init_all_as_kwargs_np={"data": input},
        method_input_dtypes=[input_dtype[0]],
        method_all_as_kwargs_np={
            "offset": offset,
            "dim1": dim1,
            "dim2": dim2,
        },
        frontend=frontend,
        frontend_method_data=frontend_method_data,
        backend_to_test=backend_fw,
        init_flags=init_flags,
        method_flags=method_flags,
        on_device=on_device,
    )


@handle_frontend_method(
    class_tree=CLASS_TREE,
    init_tree="torch.tensor",
    method_name="gather",
    params_indices_others=helpers.array_indices_axis(
        array_dtypes=helpers.get_dtypes("valid"),
        indices_dtypes=["int64"],
        indices_same_dims=True,
    ),
)
def test_torch_tensor_gather(
    params_indices_others,
    frontend,
    frontend_method_data,
    init_flags,
    method_flags,
    on_device,
    backend_fw,
):
    input_dtypes, x, indices, axis, batch_dims = params_indices_others
    helpers.test_frontend_method(
        init_input_dtypes=[input_dtypes[0]],
        backend_to_test=backend_fw,
        init_all_as_kwargs_np={"data": x},
        method_input_dtypes=[input_dtypes[1]],
        method_all_as_kwargs_np={
            "dim": axis,
            "index": indices,
        },
        frontend=frontend,
        frontend_method_data=frontend_method_data,
        init_flags=init_flags,
        method_flags=method_flags,
        on_device=on_device,
    )


@handle_frontend_method(
    class_tree=CLASS_TREE,
    init_tree="torch.tensor",
    method_name="take_along_dim",
    dtype_indices_axis=helpers.array_indices_axis(
        array_dtypes=helpers.get_dtypes("numeric"),
        indices_dtypes=["int64"],
        min_num_dims=1,
        max_num_dims=5,
        min_dim_size=1,
        max_dim_size=10,
        indices_same_dims=True,
    ),
)
def test_torch_tensor_take_along_dim(
    dtype_indices_axis,
    frontend_method_data,
    init_flags,
    method_flags,
    frontend,
    on_device,
    backend_fw,
):
    input_dtypes, value, indices, axis, _ = dtype_indices_axis
    helpers.test_frontend_method(
        init_input_dtypes=[input_dtypes[0]],
        backend_to_test=backend_fw,
        init_all_as_kwargs_np={
            "data": value,
        },
        method_input_dtypes=[input_dtypes[1]],
        method_all_as_kwargs_np={
            "indices": indices,
            "dim": axis,
        },
        frontend_method_data=frontend_method_data,
        init_flags=init_flags,
        method_flags=method_flags,
        frontend=frontend,
        on_device=on_device,
    )


@handle_frontend_method(
    class_tree=CLASS_TREE,
    init_tree="torch.tensor",
    method_name="movedim",
    dtype_and_input=helpers.dtype_and_values(
        available_dtypes=helpers.get_dtypes("float"),
        min_value=-100,
        max_value=100,
        shape=st.shared(
            helpers.get_shape(
                min_num_dims=1,
                max_num_dims=3,
                min_dim_size=1,
                max_dim_size=3,
            ),
            key="a_s_d",
        ),
    ),
    source=helpers.get_axis(
        allow_none=False,
        unique=True,
        shape=st.shared(
            helpers.get_shape(
                min_num_dims=1,
                max_num_dims=3,
                min_dim_size=1,
                max_dim_size=3,
            ),
            key="a_s_d",
        ),
        min_size=1,
        force_int=True,
    ),
    destination=helpers.get_axis(
        allow_none=False,
        unique=True,
        shape=st.shared(
            helpers.get_shape(
                min_num_dims=1,
                max_num_dims=3,
                min_dim_size=1,
                max_dim_size=3,
            ),
            key="a_s_d",
        ),
        min_size=1,
        force_int=True,
    ),
)
def test_torch_tensor_movedim(
    dtype_and_input,
    source,
    destination,
    frontend,
    frontend_method_data,
    init_flags,
    method_flags,
    on_device,
    backend_fw,
):
    input_dtype, value = dtype_and_input
    helpers.test_frontend_method(
        init_input_dtypes=input_dtype,
        backend_to_test=backend_fw,
        init_all_as_kwargs_np={"data": value[0]},
        method_input_dtypes=input_dtype,
        method_all_as_kwargs_np={
            "source": source,
            "destination": destination,
        },
        frontend=frontend,
        frontend_method_data=frontend_method_data,
        init_flags=init_flags,
        method_flags=method_flags,
        on_device=on_device,
    )


@handle_frontend_method(
    class_tree=CLASS_TREE,
    init_tree="torch.tensor",
    method_name="addcdiv_",
    dtype_and_x=helpers.dtype_and_values(
        available_dtypes=helpers.get_dtypes("float"),
        num_arrays=3,
        large_abs_safety_factor=2.5,
        small_abs_safety_factor=2.5,
        safety_factor_scale="log",
        shared_dtype=True,
    ),
    value=st.floats(min_value=-100, max_value=100),
)
def test_torch_tensor_addcdiv_(
    dtype_and_x,
    value,
    frontend,
    frontend_method_data,
    init_flags,
    method_flags,
    on_device,
    backend_fw,
):
    input_dtype, x = dtype_and_x
    assume(not np.any(np.isclose(x[2], 0)))

    helpers.test_frontend_method(
        init_input_dtypes=input_dtype,
        backend_to_test=backend_fw,
        init_all_as_kwargs_np={"data": x[0]},
        method_input_dtypes=input_dtype,
        method_all_as_kwargs_np={
            "tensor1": x[1],
            "tensor2": x[2],
            "value": value,
        },
        frontend_method_data=frontend_method_data,
        init_flags=init_flags,
        method_flags=method_flags,
        frontend=frontend,
        on_device=on_device,
        atol_=1e-03,
    )


@handle_frontend_method(
    class_tree=CLASS_TREE,
    init_tree="torch.tensor",
    method_name="cholesky",
    dtype_and_x=_get_dtype_and_matrix(square=True),
    upper=st.booleans(),
)
def test_torch_tensor_cholesky(
    dtype_and_x,
    upper,
    frontend,
    frontend_method_data,
    init_flags,
    method_flags,
    on_device,
    backend_fw,
):
    input_dtype, x = dtype_and_x
    x = x[0]
    # make symmetric positive-definite
    x = np.matmul(x.swapaxes(-1, -2), x) + np.identity(x.shape[-1]) * 1e-3

    helpers.test_frontend_method(
        init_input_dtypes=input_dtype,
        backend_to_test=backend_fw,
        init_all_as_kwargs_np={
            "data": x,
        },
        method_input_dtypes=input_dtype,
        method_all_as_kwargs_np={
            "upper": upper,
        },
        frontend_method_data=frontend_method_data,
        init_flags=init_flags,
        method_flags=method_flags,
        frontend=frontend,
        on_device=on_device,
        rtol_=1e-2,
    )


@handle_frontend_method(
    class_tree=CLASS_TREE,
    init_tree="torch.tensor",
    method_name="heaviside",
    dtype_and_values=helpers.dtype_and_values(
        available_dtypes=helpers.get_dtypes("float"),
        num_arrays=2,
    ),
)
def test_torch_tensor_heaviside(
    dtype_and_values,
    frontend,
    frontend_method_data,
    init_flags,
    method_flags,
    on_device,
    backend_fw,
):
    input_dtype, values = dtype_and_values
    helpers.test_frontend_method(
        init_input_dtypes=input_dtype,
        backend_to_test=backend_fw,
        init_all_as_kwargs_np={
            "data": values[0],
        },
        method_input_dtypes=input_dtype,
        method_all_as_kwargs_np={
            "values": values[1],
        },
        init_flags=init_flags,
        method_flags=method_flags,
        frontend_method_data=frontend_method_data,
        frontend=frontend,
        on_device=on_device,
    )


@handle_frontend_method(
    class_tree=CLASS_TREE,
    init_tree="torch.tensor",
    method_name="dot",
    dtype_and_x=helpers.dtype_and_values(
        available_dtypes=helpers.get_dtypes("float"),
        num_arrays=2,
        shape=(1,),
    ),
)
def test_torch_tensor_dot(
    dtype_and_x,
    frontend_method_data,
    init_flags,
    method_flags,
    frontend,
    on_device,
    backend_fw,
):
    input_dtype, x = dtype_and_x
    helpers.test_frontend_method(
        init_input_dtypes=input_dtype,
        backend_to_test=backend_fw,
        init_all_as_kwargs_np={
            "data": x[0],
        },
        method_input_dtypes=input_dtype,
        method_all_as_kwargs_np={
            "tensor": x[1],
        },
        frontend_method_data=frontend_method_data,
        init_flags=init_flags,
        method_flags=method_flags,
        frontend=frontend,
        on_device=on_device,
    )


@handle_frontend_method(
    class_tree=CLASS_TREE,
    init_tree="torch.tensor",
    method_name="tile",
    dtype_and_values=helpers.dtype_and_values(
        available_dtypes=helpers.get_dtypes("valid"),
        shape=st.shared(helpers.get_shape(), key="shape"),
    ),
    reps=helpers.get_axis(
        shape=st.shared(helpers.get_shape(), key="shape"),
        allow_neg=False,
    ),
)
def test_torch_tensor_tile(
    dtype_and_values,
    reps,
    frontend,
    frontend_method_data,
    init_flags,
    method_flags,
    on_device,
    backend_fw,
):
    input_dtype, values = dtype_and_values
    if isinstance(reps, tuple):
        method_flags.num_positional_args = len(reps)
    else:
        method_flags.num_positional_args = 1
    helpers.test_frontend_method(
        init_input_dtypes=input_dtype,
        backend_to_test=backend_fw,
        init_all_as_kwargs_np={
            "data": values[0],
        },
        method_input_dtypes=input_dtype,
        method_all_as_kwargs_np={
            "reps": reps,
        },
        init_flags=init_flags,
        method_flags=method_flags,
        frontend_method_data=frontend_method_data,
        frontend=frontend,
        on_device=on_device,
    )


# write test for torch instance apply_


@handle_frontend_method(
    class_tree=CLASS_TREE,
    init_tree="torch.tensor",
    method_name="apply_",
    dtype_and_values=helpers.dtype_and_values(
        available_dtypes=helpers.get_dtypes("float"),
        num_arrays=1,
    ),
)
def test_torch_tensor_apply_(
    dtype_and_values,
    frontend,
    frontend_method_data,
    init_flags,
    method_flags,
    on_device,
    backend_fw,
):
    def func(x):
        return x + 1

    input_dtype, values = dtype_and_values

    helpers.test_frontend_method(
        init_input_dtypes=input_dtype,
        backend_to_test=backend_fw,
        init_all_as_kwargs_np={
            "data": values[0],
        },
        method_input_dtypes=input_dtype,
        method_all_as_kwargs_np={
            "callable": func,
        },
        init_flags=init_flags,
        method_flags=method_flags,
        frontend_method_data=frontend_method_data,
        frontend=frontend,
        on_device=on_device,
    )


@given(
    dtype_x=helpers.dtype_and_values(
        available_dtypes=helpers.get_dtypes("float", prune_function=False),
        num_arrays=3,
        min_value=-1e3,
        max_value=1e3,
    ).filter(lambda x: all(dt == "float32" for dt in x[0])),
)
def test_torch_tensor_backward(
    dtype_x,
    backend_fw,
):
    ivy.set_backend(backend_fw)
    if ivy.current_backend_str() == "numpy":
        ivy.warnings.warn("Gradient calculation unavailable for numpy backend")
        return
    if ivy.current_backend_str() == "paddle":
        ivy.warnings.warn("torch.Tensor.backward() unavailable for paddle backend")
        return
    _, values = dtype_x
    x = Tensor(values[0], requires_grad=True)
    y = Tensor(values[1], requires_grad=True)
    z = Tensor(values[2], requires_grad=True)
    a = x + y.pow(2)
    b = z * a
    c = b.sum()
    c.backward()
    x_torch = torch.tensor(values[0], requires_grad=True, dtype=torch.float32)
    y_torch = torch.tensor(values[1], requires_grad=True, dtype=torch.float32)
    z_torch = torch.tensor(values[2], requires_grad=True, dtype=torch.float32)
    a_torch = x_torch + y_torch.pow(2)
    b_torch = z_torch * a_torch
    c_torch = b_torch.sum()
    c_torch.backward()
    helpers.assertions.value_test(
        ret_np_flat=helpers.flatten_and_to_np(
            ret=x._grads.ivy_array, backend=backend_fw
        ),
        ret_np_from_gt_flat=helpers.flatten_and_to_np(
            ret=ivy.to_ivy(x_torch.grad.numpy()), backend=backend_fw
        ),
        rtol=1e-3,
        atol=1e-3,
        backend="torch",
    )
    helpers.assertions.value_test(
        ret_np_flat=helpers.flatten_and_to_np(
            ret=y._grads.ivy_array, backend=backend_fw
        ),
        ret_np_from_gt_flat=helpers.flatten_and_to_np(
            ret=ivy.to_ivy(y_torch.grad.numpy()), backend=backend_fw
        ),
        rtol=1e-3,
        atol=1e-3,
        backend="torch",
    )
    helpers.assertions.value_test(
        ret_np_flat=helpers.flatten_and_to_np(
            ret=z._grads.ivy_array, backend=backend_fw
        ),
        ret_np_from_gt_flat=helpers.flatten_and_to_np(
            ret=ivy.to_ivy(z_torch.grad.numpy()), backend=backend_fw
        ),
        rtol=1e-3,
        atol=1e-3,
        backend="torch",
    )


# angle
@handle_frontend_method(
    class_tree=CLASS_TREE,
    init_tree="torch.tensor",
    method_name="angle",
    dtype_and_values=helpers.dtype_and_values(
        available_dtypes=["float64", "complex64", "complex128"],
    ),
)
def test_torch_tensor_angle(
    dtype_and_values,
    frontend,
    frontend_method_data,
    init_flags,
    method_flags,
    on_device,
):
    input_dtype, values = dtype_and_values

    helpers.test_frontend_method(
        init_input_dtypes=input_dtype,
        init_all_as_kwargs_np={
            "data": values[0],
        },
        method_input_dtypes=input_dtype,
        method_all_as_kwargs_np={},
        init_flags=init_flags,
        method_flags=method_flags,
        frontend_method_data=frontend_method_data,
        frontend=frontend,
        on_device=on_device,
    )


# logaddexp
@handle_frontend_method(
    class_tree=CLASS_TREE,
    init_tree="torch.tensor",
    method_name="logaddexp",
    dtype_and_x=helpers.dtype_and_values(
        available_dtypes=helpers.get_dtypes("float"),
        num_arrays=2,
        min_num_dims=1,
        min_value=-100,
        max_value=100,
        shared_dtype=True,
    ),
)
def test_torch_tensor_logaddexp(
    dtype_and_x,
    frontend_method_data,
    init_flags,
    method_flags,
    frontend,
    on_device,
    backend_fw,
):
    input_dtype, x = dtype_and_x
    helpers.test_frontend_method(
        init_input_dtypes=input_dtype,
        backend_to_test=backend_fw,
        init_all_as_kwargs_np={
            "data": x[0],
        },
        method_input_dtypes=input_dtype,
        method_all_as_kwargs_np={
            "other": x[1],
        },
        frontend_method_data=frontend_method_data,
        init_flags=init_flags,
        method_flags=method_flags,
        frontend=frontend,
        on_device=on_device,
    )


@handle_frontend_method(
    class_tree=CLASS_TREE,
    init_tree="torch.tensor",
    method_name="adjoint",
    dtype_and_values=helpers.dtype_and_values(
        available_dtypes=helpers.get_dtypes("real_and_complex"),
        min_num_dims=2,
        min_dim_size=2,
    ),
)
def test_torch_tensor_adjoint(
    dtype_and_values,
    frontend,
    frontend_method_data,
    init_flags,
    method_flags,
    on_device,
    backend_fw,
):
    input_dtype, values = dtype_and_values

    helpers.test_frontend_method(
        init_input_dtypes=input_dtype,
        backend_to_test=backend_fw,
        init_all_as_kwargs_np={
            "data": values[0],
        },
        method_input_dtypes=input_dtype,
        method_all_as_kwargs_np={},
        init_flags=init_flags,
        method_flags=method_flags,
        frontend_method_data=frontend_method_data,
        frontend=frontend,
        on_device=on_device,
    )


@handle_frontend_method(
    class_tree=CLASS_TREE,
    init_tree="torch.tensor",
    method_name="conj",
    dtype_and_x=helpers.dtype_and_values(
        available_dtypes=helpers.get_dtypes("float_and_complex")
    ),
)
def test_torch_tensor_conj(
    dtype_and_x,
    frontend_method_data,
    init_flags,
    method_flags,
    frontend,
    on_device,
    backend_fw,
):
    input_dtype, x = dtype_and_x
    helpers.test_frontend_method(
        init_input_dtypes=input_dtype,
        backend_to_test=backend_fw,
        init_all_as_kwargs_np={
            "data": x[0],
        },
        method_input_dtypes=input_dtype,
        method_all_as_kwargs_np={},
        frontend_method_data=frontend_method_data,
        init_flags=init_flags,
        method_flags=method_flags,
        frontend=frontend,
        on_device=on_device,
    )


@handle_frontend_method(
    class_tree=CLASS_TREE,
    init_tree="torch.tensor",
    method_name="svd",
    dtype_and_x=helpers.dtype_and_values(
        available_dtypes=helpers.get_dtypes("float"),
        min_value=0,
        max_value=10,
        shape=helpers.ints(min_value=2, max_value=5).map(lambda x: tuple([x, x])),
    ),
    some=st.booleans(),
    compute_uv=st.booleans(),
)
def test_torch_tensor_svd(
    dtype_and_x,
    some,
    compute_uv,
    frontend,
    backend_fw,
    frontend_method_data,
    init_flags,
    method_flags,
    on_device,
):
    input_dtype, x = dtype_and_x
    x = np.asarray(x[0], dtype=input_dtype[0])

    ret, frontend_ret = helpers.test_frontend_method(
        init_input_dtypes=input_dtype,
        init_all_as_kwargs_np={
            "data": x,
        },
        method_input_dtypes=input_dtype,
        method_all_as_kwargs_np={
            "some": some,
            "compute_uv": compute_uv,
        },
        frontend_method_data=frontend_method_data,
        init_flags=init_flags,
        method_flags=method_flags,
        frontend=frontend,
        backend_to_test=backend_fw,
        on_device=on_device,
        test_values=False,
    )
    with helpers.update_backend(backend_fw) as ivy_backend:
        ret = [ivy_backend.to_numpy(x) for x in ret]
    frontend_ret = [np.asarray(x) for x in frontend_ret]

    u, s, vh = ret
    frontend_u, frontend_s, frontend_vh = frontend_ret

    if compute_uv:
        helpers.assert_all_close(
            ret_np=frontend_u @ np.diag(frontend_s) @ frontend_vh.T,
            ret_from_gt_np=u @ np.diag(s) @ vh,
            rtol=1e-2,
            atol=1e-2,
            backend=backend_fw,
            ground_truth_backend=frontend,
        )
    else:
        helpers.assert_all_close(
            ret_np=frontend_s,
            ret_from_gt_np=s,
            rtol=1e-2,
            atol=1e-2,
            backend=backend_fw,
            ground_truth_backend=frontend,
        )


@st.composite
def _get_clip_min_inputs(draw):
    shape = draw(
        helpers.get_shape(
            min_num_dims=1, max_num_dims=5, min_dim_size=2, max_dim_size=10
        )
    )
    x_dtype, x = draw(
        helpers.dtype_and_values(
            available_dtypes=helpers.get_dtypes("valid"),
            shape=shape,
        )
    )

    min = draw(
        helpers.array_values(dtype=x_dtype[0], shape=shape, min_value=0, max_value=25)
    )

    return x_dtype, x, min


@handle_frontend_method(
    class_tree=CLASS_TREE,
    init_tree="torch.tensor",
    method_name="clamp_min",
    input_and_ranges=_get_clip_min_inputs(),
)
def test_torch_tensor_clamp_min(
    input_and_ranges,
    frontend_method_data,
    init_flags,
    backend_fw,
    frontend,
    on_device,
    method_flags,
):
    x_dtype, x, min = input_and_ranges
    helpers.test_frontend_method(
        init_input_dtypes=x_dtype,
        backend_to_test=backend_fw,
        init_all_as_kwargs_np={
            "data": x[0],
        },
        method_input_dtypes=x_dtype,
        method_all_as_kwargs_np={
            "min": min,
        },
        frontend_method_data=frontend_method_data,
        init_flags=init_flags,
        method_flags=method_flags,
        frontend=frontend,
        on_device=on_device,
    )


# gcd
@handle_frontend_method(
    class_tree=CLASS_TREE,
    init_tree="torch.tensor",
    method_name="gcd",
    dtype_and_x=helpers.dtype_and_values(
        available_dtypes=helpers.get_dtypes("integer"),
        min_value=-100,
        max_value=100,
        min_num_dims=1,
        max_num_dims=3,
        min_dim_size=1,
        max_dim_size=3,
        num_arrays=2,
        shared_dtype=True,
    ),
)
def test_torch_tensor_gcd(
    dtype_and_x,
    frontend,
    frontend_method_data,
    init_flags,
    method_flags,
    on_device,
    backend_fw,
):
    input_dtype, x = dtype_and_x
    helpers.test_frontend_method(
        init_input_dtypes=input_dtype,
        backend_to_test=backend_fw,
        init_all_as_kwargs_np={
            "data": x[0],
        },
        method_input_dtypes=input_dtype,
        method_all_as_kwargs_np={
            "other": x[1],
        },
        frontend=frontend,
        frontend_method_data=frontend_method_data,
        init_flags=init_flags,
        method_flags=method_flags,
        on_device=on_device,
    )


# isnan
@handle_frontend_method(
    class_tree=CLASS_TREE,
    init_tree="torch.tensor",
    method_name="isnan",
    dtype_x=helpers.dtype_and_values(
        available_dtypes=helpers.get_dtypes("valid"),
    ),
)
def test_torch_isnan(
    dtype_x,
    frontend,
    frontend_method_data,
    init_flags,
    method_flags,
    on_device,
    backend_fw,
):
    input_dtype, x = dtype_x
    helpers.test_frontend_method(
        init_input_dtypes=input_dtype,
        backend_to_test=backend_fw,
        init_all_as_kwargs_np={"data": x[0]},
        method_input_dtypes=input_dtype,
        method_all_as_kwargs_np={},
        frontend_method_data=frontend_method_data,
        init_flags=init_flags,
        method_flags=method_flags,
        frontend=frontend,
        on_device=on_device,
    )


# lcm
@handle_frontend_method(
    class_tree=CLASS_TREE,
    init_tree="torch.tensor",
    method_name="lcm",
    dtype_and_x=helpers.dtype_and_values(
        available_dtypes=helpers.get_dtypes("integer"),
        num_arrays=2,
        min_value=-100,
        max_value=100,
        min_num_dims=1,
        max_num_dims=3,
        min_dim_size=1,
        max_dim_size=3,
        shared_dtype=True,
    ),
)
def test_torch_tensor_lcm(
    dtype_and_x,
    frontend,
    frontend_method_data,
    init_flags,
    method_flags,
    on_device,
    backend_fw,
):
    input_dtype, x = dtype_and_x
    helpers.test_frontend_method(
        init_input_dtypes=input_dtype,
        backend_to_test=backend_fw,
        init_all_as_kwargs_np={
            "data": x[0],
        },
        method_input_dtypes=input_dtype,
        method_all_as_kwargs_np={
            "other": x[1],
        },
        frontend=frontend,
        frontend_method_data=frontend_method_data,
        init_flags=init_flags,
        method_flags=method_flags,
        on_device=on_device,
    )


@handle_frontend_method(
    class_tree=CLASS_TREE,
    init_tree="torch.tensor",
    method_name="quantile",
    dtype_and_x=_quantile_helper().filter(lambda x: "bfloat16" not in x[0]),
    keepdims=st.booleans(),
)
def test_torch_tensor_quantile(
    dtype_and_x,
    keepdims,
    frontend,
    frontend_method_data,
    init_flags,
    method_flags,
    on_device,
    backend_fw,
):
    input_dtype, x, axis, interpolation, q = dtype_and_x
    if type(axis) is tuple:
        axis = axis[0]
    helpers.test_frontend_method(
        init_input_dtypes=input_dtype,
        backend_to_test=backend_fw,
        init_all_as_kwargs_np={
            "data": x[0],
        },
        method_input_dtypes=input_dtype,
        method_all_as_kwargs_np={
            "q": q,
            "dim": axis,
            "keepdim": keepdims,
            "interpolation": interpolation[0],
        },
        frontend=frontend,
        frontend_method_data=frontend_method_data,
        init_flags=init_flags,
        method_flags=method_flags,
        on_device=on_device,
    )


<<<<<<< HEAD
@st.composite
def put_along_axis_helper(draw):
    input_dtype, x, axis, shape = draw(
        helpers.dtype_values_axis(
            available_dtypes=["int64"],
            min_num_dims=2,
            min_dim_size=2,
            valid_axis=True,
            force_int_axis=True,
            ret_shape=True,
            min_axis=0,
        )
    )

    if axis < 0:
        axis = 0
    idx_shape = list(shape)
    idx_shape[axis] = 1
    idx_shape = tuple(idx_shape)

    idx_strategy = nph.arrays(
        dtype=np.int64, shape=idx_shape, elements=st.integers(0, len(idx_shape) - 2)
    )
    indices = draw(idx_strategy)

    values_strategy = nph.arrays(
        dtype=input_dtype[0], shape=idx_shape, elements=st.integers(0, 1e3)
    )
    values = draw(values_strategy)

    return input_dtype, x[0], indices, values, axis


# scatter_add_
@handle_frontend_method(
    class_tree=CLASS_TREE,
    init_tree="torch.tensor",
    method_name="scatter_add_",
    args=put_along_axis_helper(),
)
def test_torch_instance_scatter_add_(
    args,
    frontend,
    frontend_method_data,
    init_flags,
    method_flags,
    on_device,
    backend_fw,
):
    input_dtype, x, indices, values, axis = args
    helpers.test_frontend_method(
        init_input_dtypes=input_dtype,
        backend_to_test=backend_fw,
        init_all_as_kwargs_np={
            "data": x,
        },
        method_input_dtypes=input_dtype,
        method_all_as_kwargs_np={
            "dim": axis,
            "index": indices,
            "src": values,
        },
        frontend=frontend,
        frontend_method_data=frontend_method_data,
        init_flags=init_flags,
        method_flags=method_flags,
        on_device=on_device,
    )


# scatter_
@handle_frontend_method(
    class_tree=CLASS_TREE,
    init_tree="torch.tensor",
    method_name="scatter_",
    args=put_along_axis_helper(),
    mode=st.sampled_from(["add", "multiply"]),
)
def test_torch_instance_scatter_(
    args,
    mode,
    frontend,
=======
@handle_frontend_method(
    class_tree=CLASS_TREE,
    init_tree="torch.tensor",
    method_name="sinc",
    dtype_and_x=helpers.dtype_and_values(
        available_dtypes=helpers.get_dtypes("float"),
    ),
)
def test_torch_instance_sinc(
    *,
    dtype_and_x,
    frontend,
    backend_fw,
>>>>>>> c9b26c8a
    frontend_method_data,
    init_flags,
    method_flags,
    on_device,
<<<<<<< HEAD
    backend_fw,
):
    input_dtype, x, indices, values, axis = args
    helpers.test_frontend_method(
        init_input_dtypes=input_dtype,
        backend_to_test=backend_fw,
        init_all_as_kwargs_np={
            "data": x,
        },
        method_input_dtypes=input_dtype,
        method_all_as_kwargs_np={
            "dim": axis,
            "index": indices,
            "src": values,
            "reduce": mode,
        },
        frontend=frontend,
        frontend_method_data=frontend_method_data,
        init_flags=init_flags,
        method_flags=method_flags,
        on_device=on_device,
    )


# scatter_reduce_
@handle_frontend_method(
    class_tree=CLASS_TREE,
    init_tree="torch.tensor",
    method_name="scatter_reduce_",
    args=put_along_axis_helper(),
    mode=st.sampled_from(["sum", "prod", "mean", "amax", "amin"]),
)
def test_torch_instance_scatter_reduce_(
    args,
    mode,
    frontend,
    frontend_method_data,
    init_flags,
    method_flags,
    on_device,
    backend_fw,
):
    input_dtype, x, indices, values, axis = args
    helpers.test_frontend_method(
        init_input_dtypes=input_dtype,
        backend_to_test=backend_fw,
        init_all_as_kwargs_np={
            "data": x,
        },
        method_input_dtypes=input_dtype,
        method_all_as_kwargs_np={
            "dim": axis,
            "index": indices,
            "src": values,
            "reduce": mode,
        },
        frontend=frontend,
        frontend_method_data=frontend_method_data,
        init_flags=init_flags,
        method_flags=method_flags,
        on_device=on_device,
    )


# scatter_add
@handle_frontend_method(
    class_tree=CLASS_TREE,
    init_tree="torch.tensor",
    method_name="scatter_add",
    args=put_along_axis_helper(),
)
def test_torch_instance_scatter_add(
    args,
    frontend,
    frontend_method_data,
    init_flags,
    method_flags,
    on_device,
    backend_fw,
):
    input_dtype, x, indices, values, axis = args
    helpers.test_frontend_method(
        init_input_dtypes=input_dtype,
        backend_to_test=backend_fw,
        init_all_as_kwargs_np={
            "data": x,
        },
        method_input_dtypes=input_dtype,
        method_all_as_kwargs_np={
            "dim": axis,
            "index": indices,
            "src": values,
        },
        frontend=frontend,
        frontend_method_data=frontend_method_data,
        init_flags=init_flags,
        method_flags=method_flags,
        on_device=on_device,
    )


# scatter
@handle_frontend_method(
    class_tree=CLASS_TREE,
    init_tree="torch.tensor",
    method_name="scatter",
    args=put_along_axis_helper(),
    mode=st.sampled_from(["add", "multiply"]),
)
def test_torch_instance_scatter(
    args,
    mode,
    frontend,
    frontend_method_data,
    init_flags,
    method_flags,
    on_device,
    backend_fw,
):
    input_dtype, x, indices, values, axis = args
    helpers.test_frontend_method(
        init_input_dtypes=input_dtype,
        backend_to_test=backend_fw,
        init_all_as_kwargs_np={
            "data": x,
        },
        method_input_dtypes=input_dtype,
        method_all_as_kwargs_np={
            "dim": axis,
            "index": indices,
            "src": values,
            "reduce": mode,
        },
        frontend=frontend,
        frontend_method_data=frontend_method_data,
        init_flags=init_flags,
        method_flags=method_flags,
=======
):
    input_dtype, x = dtype_and_x
    helpers.test_frontend_method(
        init_input_dtypes=input_dtype,
        init_all_as_kwargs_np={
            "data": x[0],
        },
        method_input_dtypes=input_dtype,
        method_all_as_kwargs_np={},
        frontend_method_data=frontend_method_data,
        init_flags=init_flags,
        method_flags=method_flags,
        frontend=frontend,
        backend_to_test=backend_fw,
>>>>>>> c9b26c8a
        on_device=on_device,
    )


<<<<<<< HEAD
# scatter_reduce
@handle_frontend_method(
    class_tree=CLASS_TREE,
    init_tree="torch.tensor",
    method_name="scatter_reduce",
    args=put_along_axis_helper(),
    mode=st.sampled_from(["sum", "prod", "mean", "amax", "amin"]),
)
def test_torch_instance_scatter_reduce(
    args,
    mode,
=======
# index_fill
@handle_frontend_method(
    class_tree=CLASS_TREE,
    init_tree="torch.tensor",
    method_name="index_fill",
    dtype_indices_axis=helpers.array_indices_axis(
        array_dtypes=helpers.get_dtypes("numeric"),
        indices_dtypes=["int64"],
        min_num_dims=1,
        max_num_dims=5,
        min_dim_size=1,
        max_dim_size=10,
        first_dimension_only=True,
        indices_same_dims=False,
    ),
    value=st.floats(min_value=-100, max_value=100),
)
def test_torch_index_fill(
    dtype_indices_axis,
    value,
>>>>>>> c9b26c8a
    frontend,
    frontend_method_data,
    init_flags,
    method_flags,
    on_device,
    backend_fw,
):
<<<<<<< HEAD
    input_dtype, x, indices, values, axis = args
    helpers.test_frontend_method(
        init_input_dtypes=input_dtype,
        backend_to_test=backend_fw,
        init_all_as_kwargs_np={
            "data": x,
        },
        method_input_dtypes=input_dtype,
        method_all_as_kwargs_np={
            "dim": axis,
            "index": indices,
            "src": values,
            "reduce": mode,
=======
    input_dtypes, x, indices, axis, _ = dtype_indices_axis
    if indices.ndim != 1:
        indices = ivy.flatten(indices)
    helpers.test_frontend_method(
        init_input_dtypes=[input_dtypes[0]],
        backend_to_test=backend_fw,
        init_all_as_kwargs_np={"data": x},
        method_input_dtypes=[input_dtypes[1]],
        method_all_as_kwargs_np={
            "dim": axis,
            "index": indices,
            "value": value,
>>>>>>> c9b26c8a
        },
        frontend=frontend,
        frontend_method_data=frontend_method_data,
        init_flags=init_flags,
        method_flags=method_flags,
        on_device=on_device,
    )<|MERGE_RESOLUTION|>--- conflicted
+++ resolved
@@ -12163,7 +12163,89 @@
     )
 
 
-<<<<<<< HEAD
+@handle_frontend_method(
+    class_tree=CLASS_TREE,
+    init_tree="torch.tensor",
+    method_name="sinc",
+    dtype_and_x=helpers.dtype_and_values(
+        available_dtypes=helpers.get_dtypes("float"),
+    ),
+)
+def test_torch_instance_sinc(
+    *,
+    dtype_and_x,
+    frontend,
+    backend_fw,
+    frontend_method_data,
+    init_flags,
+    method_flags,
+    on_device,
+):
+    input_dtype, x = dtype_and_x
+    helpers.test_frontend_method(
+        init_input_dtypes=input_dtype,
+        init_all_as_kwargs_np={
+            "data": x[0],
+        },
+        method_input_dtypes=input_dtype,
+        method_all_as_kwargs_np={},
+        frontend_method_data=frontend_method_data,
+        init_flags=init_flags,
+        method_flags=method_flags,
+        frontend=frontend,
+        backend_to_test=backend_fw,
+        on_device=on_device,
+    )
+
+
+# index_fill
+@handle_frontend_method(
+    class_tree=CLASS_TREE,
+    init_tree="torch.tensor",
+    method_name="index_fill",
+    dtype_indices_axis=helpers.array_indices_axis(
+        array_dtypes=helpers.get_dtypes("numeric"),
+        indices_dtypes=["int64"],
+        min_num_dims=1,
+        max_num_dims=5,
+        min_dim_size=1,
+        max_dim_size=10,
+        first_dimension_only=True,
+        indices_same_dims=False,
+    ),
+    value=st.floats(min_value=-100, max_value=100),
+)
+def test_torch_index_fill(
+    dtype_indices_axis,
+    value,
+    frontend,
+    frontend_method_data,
+    init_flags,
+    method_flags,
+    on_device,
+    backend_fw,
+):
+    input_dtypes, x, indices, axis, _ = dtype_indices_axis
+    if indices.ndim != 1:
+        indices = ivy.flatten(indices)
+    helpers.test_frontend_method(
+        init_input_dtypes=[input_dtypes[0]],
+        backend_to_test=backend_fw,
+        init_all_as_kwargs_np={"data": x},
+        method_input_dtypes=[input_dtypes[1]],
+        method_all_as_kwargs_np={
+            "dim": axis,
+            "index": indices,
+            "value": value,
+        },
+        frontend=frontend,
+        frontend_method_data=frontend_method_data,
+        init_flags=init_flags,
+        method_flags=method_flags,
+        on_device=on_device,
+    )
+
+
 @st.composite
 def put_along_axis_helper(draw):
     input_dtype, x, axis, shape = draw(
@@ -12246,26 +12328,10 @@
     args,
     mode,
     frontend,
-=======
-@handle_frontend_method(
-    class_tree=CLASS_TREE,
-    init_tree="torch.tensor",
-    method_name="sinc",
-    dtype_and_x=helpers.dtype_and_values(
-        available_dtypes=helpers.get_dtypes("float"),
-    ),
-)
-def test_torch_instance_sinc(
-    *,
-    dtype_and_x,
-    frontend,
-    backend_fw,
->>>>>>> c9b26c8a
-    frontend_method_data,
-    init_flags,
-    method_flags,
-    on_device,
-<<<<<<< HEAD
+    frontend_method_data,
+    init_flags,
+    method_flags,
+    on_device,
     backend_fw,
 ):
     input_dtype, x, indices, values, axis = args
@@ -12403,27 +12469,10 @@
         frontend_method_data=frontend_method_data,
         init_flags=init_flags,
         method_flags=method_flags,
-=======
-):
-    input_dtype, x = dtype_and_x
-    helpers.test_frontend_method(
-        init_input_dtypes=input_dtype,
-        init_all_as_kwargs_np={
-            "data": x[0],
-        },
-        method_input_dtypes=input_dtype,
-        method_all_as_kwargs_np={},
-        frontend_method_data=frontend_method_data,
-        init_flags=init_flags,
-        method_flags=method_flags,
-        frontend=frontend,
-        backend_to_test=backend_fw,
->>>>>>> c9b26c8a
-        on_device=on_device,
-    )
-
-
-<<<<<<< HEAD
+        on_device=on_device,
+    )
+
+
 # scatter_reduce
 @handle_frontend_method(
     class_tree=CLASS_TREE,
@@ -12435,36 +12484,13 @@
 def test_torch_instance_scatter_reduce(
     args,
     mode,
-=======
-# index_fill
-@handle_frontend_method(
-    class_tree=CLASS_TREE,
-    init_tree="torch.tensor",
-    method_name="index_fill",
-    dtype_indices_axis=helpers.array_indices_axis(
-        array_dtypes=helpers.get_dtypes("numeric"),
-        indices_dtypes=["int64"],
-        min_num_dims=1,
-        max_num_dims=5,
-        min_dim_size=1,
-        max_dim_size=10,
-        first_dimension_only=True,
-        indices_same_dims=False,
-    ),
-    value=st.floats(min_value=-100, max_value=100),
-)
-def test_torch_index_fill(
-    dtype_indices_axis,
-    value,
->>>>>>> c9b26c8a
-    frontend,
-    frontend_method_data,
-    init_flags,
-    method_flags,
-    on_device,
-    backend_fw,
-):
-<<<<<<< HEAD
+    frontend,
+    frontend_method_data,
+    init_flags,
+    method_flags,
+    on_device,
+    backend_fw,
+):
     input_dtype, x, indices, values, axis = args
     helpers.test_frontend_method(
         init_input_dtypes=input_dtype,
@@ -12478,20 +12504,6 @@
             "index": indices,
             "src": values,
             "reduce": mode,
-=======
-    input_dtypes, x, indices, axis, _ = dtype_indices_axis
-    if indices.ndim != 1:
-        indices = ivy.flatten(indices)
-    helpers.test_frontend_method(
-        init_input_dtypes=[input_dtypes[0]],
-        backend_to_test=backend_fw,
-        init_all_as_kwargs_np={"data": x},
-        method_input_dtypes=[input_dtypes[1]],
-        method_all_as_kwargs_np={
-            "dim": axis,
-            "index": indices,
-            "value": value,
->>>>>>> c9b26c8a
         },
         frontend=frontend,
         frontend_method_data=frontend_method_data,
