--- conflicted
+++ resolved
@@ -9165,17 +9165,6 @@
 @handle_frontend_method(
     class_tree=CLASS_TREE,
     init_tree="torch.tensor",
-<<<<<<< HEAD
-    method_name="gather",
-    params_indices_others=helpers.array_indices_axis(
-        array_dtypes=helpers.get_dtypes("valid"),
-        indices_dtypes=["int64"],
-        indices_same_dims=True,
-    ),
-)
-def test_torch_instance_gather(
-    params_indices_others,
-=======
     method_name="baddbmm",
     dtype_and_matrices=_get_dtype_and_3dbatch_matrices(with_input=True, input_3d=True),
     beta=st.floats(
@@ -9197,23 +9186,12 @@
     dtype_and_matrices,
     beta,
     alpha,
->>>>>>> 2ecbed9a
-    frontend,
-    frontend_method_data,
-    init_flags,
-    method_flags,
-    on_device,
-):
-<<<<<<< HEAD
-    input_dtypes, x, indices, axis, batch_dims = params_indices_others
-    helpers.test_frontend_method(
-        init_input_dtypes=input_dtypes,
-        init_all_as_kwargs_np={"data": x},
-        method_input_dtypes=input_dtypes,
-        method_all_as_kwargs_np={
-            "dim": axis,
-            "index": indices,
-=======
+    frontend,
+    frontend_method_data,
+    init_flags,
+    method_flags,
+    on_device,
+):
     input_dtype, x, batch1, batch2 = dtype_and_matrices
     helpers.test_frontend_method(
         init_input_dtypes=input_dtype,
@@ -9224,15 +9202,12 @@
             "batch2": batch2,
             "beta": beta,
             "alpha": alpha,
->>>>>>> 2ecbed9a
-        },
-        frontend=frontend,
-        frontend_method_data=frontend_method_data,
-        init_flags=init_flags,
-        method_flags=method_flags,
-        on_device=on_device,
-<<<<<<< HEAD
-=======
+        },
+        frontend=frontend,
+        frontend_method_data=frontend_method_data,
+        init_flags=init_flags,
+        method_flags=method_flags,
+        on_device=on_device,
     )
 
 
@@ -9265,5 +9240,39 @@
         method_flags=method_flags,
         frontend=frontend,
         on_device=on_device,
->>>>>>> 2ecbed9a
+    )
+
+
+@handle_frontend_method(
+    class_tree=CLASS_TREE,
+    init_tree="torch.tensor",
+    method_name="gather",
+    params_indices_others=helpers.array_indices_axis(
+        array_dtypes=helpers.get_dtypes("valid"),
+        indices_dtypes=["int64"],
+        indices_same_dims=True,
+    ),
+)
+def test_torch_instance_gather(
+    params_indices_others,
+    frontend,
+    frontend_method_data,
+    init_flags,
+    method_flags,
+    on_device,
+):
+    input_dtypes, x, indices, axis, batch_dims = params_indices_others
+    helpers.test_frontend_method(
+        init_input_dtypes=input_dtypes,
+        init_all_as_kwargs_np={"data": x},
+        method_input_dtypes=input_dtypes,
+        method_all_as_kwargs_np={
+            "dim": axis,
+            "index": indices,
+        },
+        frontend=frontend,
+        frontend_method_data=frontend_method_data,
+        init_flags=init_flags,
+        method_flags=method_flags,
+        on_device=on_device,
     )