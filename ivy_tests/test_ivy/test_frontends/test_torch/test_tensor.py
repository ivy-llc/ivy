--- conflicted
+++ resolved
@@ -2282,15 +2282,6 @@
     test_inplace=st.just(True),
 )
 def test_torch_tensor_add_(
-<<<<<<< HEAD
-        dtype_and_x,
-        frontend_method_data,
-        init_flags,
-        method_flags,
-        frontend,
-        on_device,
-        backend_fw,
-=======
     dtype_and_x,
     alpha,
     frontend_method_data,
@@ -2299,7 +2290,6 @@
     frontend,
     on_device,
     backend_fw,
->>>>>>> c4d06935
 ):
     input_dtype, x = dtype_and_x
     helpers.test_frontend_method(
