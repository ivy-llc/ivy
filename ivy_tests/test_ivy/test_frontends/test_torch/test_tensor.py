--- conflicted
+++ resolved
@@ -9314,7 +9314,6 @@
         on_device=on_device,
     )
 
-<<<<<<< HEAD
 # is_meta
 @handle_frontend_method(
     class_tree=CLASS_TREE,
@@ -9356,7 +9355,7 @@
         frontend=frontend,
         on_device=on_device,
         test_values=False
-=======
+    )
 
 @handle_frontend_method(
     class_tree=CLASS_TREE,
@@ -9516,5 +9515,4 @@
         frontend=frontend,
         on_device=on_device,
         atol_=1e-03,
->>>>>>> fe18f80f
     )