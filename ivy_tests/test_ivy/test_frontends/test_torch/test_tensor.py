--- conflicted
+++ resolved
@@ -8,12 +8,8 @@
     torch = SimpleNamespace()
 
 import ivy
-<<<<<<< HEAD
 import torch
 from hypothesis import strategies as st, given, assume
-=======
-from hypothesis import strategies as st, given
->>>>>>> 9e947c51
 
 # local
 import ivy_tests.test_ivy.helpers as helpers
