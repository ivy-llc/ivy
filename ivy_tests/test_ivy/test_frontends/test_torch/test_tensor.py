# global
import pytest
from types import SimpleNamespace
import numpy as np

from ivy_tests.test_ivy.test_frontends.test_torch.test_comparison_ops import (
    _topk_helper,
)
from ivy_tests.test_ivy.test_frontends.test_torch.test_creation_ops import (
    _as_strided_helper,
)
from ivy_tests.test_ivy.test_frontends.test_torch.test_indexing_slicing_joining_mutating_ops import (  # noqa: E501
    _dtype_input_dim_start_length,
)
from ivy_tests.test_ivy.test_frontends.test_torch.test_reduction_ops import (
    _get_axis_and_p,
)

try:
    import torch
except ImportError:
    torch = SimpleNamespace()

import ivy
from hypothesis import strategies as st, given, assume

# local
import ivy_tests.test_ivy.helpers as helpers
from ivy_tests.test_ivy.test_frontends.test_torch.test_blas_and_lapack_ops import (
    _get_dtype_and_3dbatch_matrices,
    _get_dtype_input_and_matrices,
    _get_dtype_input_and_mat_vec,
)
from ivy.functional.frontends.torch import Tensor
from ivy_tests.test_ivy.helpers import handle_frontend_method
from ivy_tests.test_ivy.test_functional.test_core.test_searching import (
    _broadcastable_trio,
)
from ivy_tests.test_ivy.test_functional.test_core.test_manipulation import (  # noqa
    _get_splits,
)
from ivy_tests.test_ivy.test_frontends.test_torch.test_miscellaneous_ops import (  # noqa
    dtype_value1_value2_axis,
)
from ivy_tests.test_ivy.test_frontends.test_torch.test_linalg import (  # noqa
    _get_dtype_and_matrix,
)
from ivy_tests.test_ivy.test_functional.test_core.test_statistical import (
    _get_castable_dtype,
    _statistical_dtype_values,
)

CLASS_TREE = "ivy.functional.frontends.torch.Tensor"


# Helper functions
@st.composite
def _dtypes(draw):
    return draw(
        st.shared(
            helpers.list_of_size(
                x=st.sampled_from(
                    draw(helpers.get_dtypes("numeric", prune_function=False))
                ),
                size=1,
            ),
            key="dtype",
        )
    )


@st.composite
def _requires_grad(draw):
    dtype = draw(_dtypes())[0]
    if ivy.is_int_dtype(dtype) or ivy.is_uint_dtype(dtype):
        return draw(st.just(False))
    return draw(st.booleans())


@given(
    dtype_x=helpers.dtype_and_values(
        available_dtypes=helpers.get_dtypes("valid", prune_function=False)
    ).filter(lambda x: "bfloat16" not in x[0]),
)
def test_torch_tensor_ivy_array(
    dtype_x,
    backend_fw,
):
    _, data = dtype_x
    ivy.set_backend(backend_fw)
    x = Tensor(data[0])
    x.ivy_array = data[0]
    ret = helpers.flatten_and_to_np(ret=x.ivy_array.data, backend=backend_fw)
    ret_gt = helpers.flatten_and_to_np(ret=data[0], backend=backend_fw)
    helpers.value_test(
        ret_np_flat=ret,
        ret_np_from_gt_flat=ret_gt,
        backend="torch",
    )


@given(
    dtype_x=helpers.dtype_and_values(
        available_dtypes=helpers.get_dtypes("valid", prune_function=False)
    ).filter(lambda x: "bfloat16" not in x[0]),
)
def test_torch_tensor_device(
    dtype_x,
    backend_fw,
):
    ivy.set_backend(backend_fw)
    _, data = dtype_x
    x = Tensor(data[0])
    x.ivy_array = data[0]
    ivy.utils.assertions.check_equal(
        x.device, ivy.dev(ivy.array(data[0])), as_array=False
    )
    ivy.previous_backend()


@given(
    dtype_x=helpers.dtype_and_values(
        available_dtypes=helpers.get_dtypes("valid", prune_function=False)
    ).filter(lambda x: "bfloat16" not in x[0]),
)
<<<<<<< HEAD
def test_torch_tensor_property_dtype(dtype_x, backend_fw):
=======
def test_torch_tensor_dtype(dtype_x, backend_fw):
>>>>>>> 6aad1631
    ivy.set_backend(backend_fw)
    dtype, data = dtype_x
    x = Tensor(data[0])
    x.ivy_array = data[0]
    ivy.utils.assertions.check_equal(x.dtype, dtype[0], as_array=False)
    ivy.previous_backend()


@given(
    dtype_x=helpers.dtype_and_values(
        available_dtypes=helpers.get_dtypes("valid", prune_function=False),
        ret_shape=True,
    ).filter(lambda x: "bfloat16" not in x[0]),
)
<<<<<<< HEAD
def test_torch_tensor_property_shape(dtype_x, backend_fw):
=======
def test_torch_tensor_shape(dtype_x, backend_fw):
>>>>>>> 6aad1631
    ivy.set_backend(backend_fw)
    dtype, data, shape = dtype_x
    x = Tensor(data[0])
    ivy.utils.assertions.check_equal(
        x.ivy_array.shape, ivy.Shape(shape), as_array=False
    )
    ivy.previous_backend()


@given(
    dtype_x=helpers.dtype_and_values(
        available_dtypes=helpers.get_dtypes("complex", prune_function=False)
    ).filter(lambda x: "bfloat16" not in x[0]),
)
<<<<<<< HEAD
def test_torch_tensor_property_real(dtype_x, backend_fw):
=======
def test_torch_tensor_real(dtype_x, backend_fw):
>>>>>>> 6aad1631
    ivy.set_backend(backend_fw)
    _, data = dtype_x
    x = Tensor(data[0])
    x.ivy_array = data[0]
    ivy.utils.assertions.check_equal(x.real, ivy.real(data[0]))
    ivy.previous_backend()


@given(
    dtype_x=helpers.dtype_and_values(
        available_dtypes=helpers.get_dtypes("complex", prune_function=False)
    ),
)
<<<<<<< HEAD
def test_torch_tensor_property_imag(dtype_x, backend_fw):
=======
def test_torch_tensor_imag(dtype_x, backend_fw):
>>>>>>> 6aad1631
    ivy.set_backend(backend_fw)
    _, data = dtype_x
    x = Tensor(data[0])
    x.ivy_array = data[0]
    ivy.utils.assertions.check_equal(x.imag, ivy.imag(data[0]))
    ivy.previous_backend()


@given(
    dtype_x=helpers.dtype_and_values(
        available_dtypes=helpers.get_dtypes("valid", prune_function=False),
        ret_shape=True,
    ).filter(lambda x: "bfloat16" not in x[0]),
)
<<<<<<< HEAD
def test_torch_tensor_property_ndim(dtype_x, backend_fw):
=======
def test_torch_tensor_ndim(dtype_x, backend_fw):
>>>>>>> 6aad1631
    ivy.set_backend(backend_fw)
    dtype, data, shape = dtype_x
    x = Tensor(data[0])
    ivy.utils.assertions.check_equal(x.ndim, data[0].ndim, as_array=False)
    ivy.previous_backend()


<<<<<<< HEAD
def test_torch_tensor_property_grad(backend_fw):
=======
def test_torch_tensor_grad(backend_fw):
>>>>>>> 6aad1631
    ivy.set_backend(backend_fw)
    x = Tensor(ivy.array([1.0, 2.0, 3.0]))
    grads = ivy.array([1.0, 2.0, 3.0])
    x._grads = grads
    assert ivy.array_equal(x.grad, grads)
    ivy.previous_backend()


@given(
    dtype_x=helpers.dtype_and_values(
        available_dtypes=helpers.get_dtypes("valid", prune_function=False),
    ),
    requires_grad=st.booleans(),
)
<<<<<<< HEAD
def test_torch_tensor_property_requires_grad(dtype_x, requires_grad, backend_fw):
=======
def test_torch_tensor_requires_grad(dtype_x, requires_grad, backend_fw):
>>>>>>> 6aad1631
    ivy.set_backend(backend_fw)
    _, data = dtype_x
    x = Tensor(data[0], requires_grad=requires_grad)
    ivy.utils.assertions.check_equal(x.requires_grad, requires_grad, as_array=False)
    x.requires_grad = not requires_grad
    ivy.utils.assertions.check_equal(x.requires_grad, not requires_grad, as_array=False)
    ivy.previous_backend()


@given(
    requires_grad=st.booleans(),
)
<<<<<<< HEAD
def test_torch_tensor_property_is_leaf(requires_grad, backend_fw):
=======
def test_torch_tensor_is_leaf(requires_grad, backend_fw):
>>>>>>> 6aad1631
    ivy.set_backend(backend_fw)
    x = Tensor(ivy.array([3.0]), requires_grad=requires_grad)
    ivy.utils.assertions.check_equal(x.is_leaf, True, as_array=False)
    y = x.pow(2)
    ivy.utils.assertions.check_equal(y.is_leaf, not requires_grad, as_array=False)
    z = y.detach()
    ivy.utils.assertions.check_equal(z.is_leaf, True, as_array=False)
    ivy.previous_backend()


<<<<<<< HEAD
def test_torch_tensor_property_grad_fn(backend_fw):
=======
def test_torch_tensor_grad_fn(backend_fw):
>>>>>>> 6aad1631
    ivy.set_backend(backend_fw)
    x = Tensor(ivy.array([3.0]), requires_grad=True)
    ivy.utils.assertions.check_equal(x.grad_fn, None, as_array=False)
    y = x.pow(2)
    ivy.utils.assertions.check_equal(y.grad_fn, "PowBackward", as_array=False)
    ivy.utils.assertions.check_equal(
        y.grad_fn.next_functions[0], "AccumulateGrad", as_array=False
    )
    z = y.detach()
    ivy.utils.assertions.check_equal(z.grad_fn, None, as_array=False)
    ivy.previous_backend()


@given(
    dtype_x=helpers.dtype_and_values(
        available_dtypes=helpers.get_dtypes("valid", prune_function=False),
    ),
    requires_grad=st.booleans(),
)
def test_torch_tensor__requires_grad(
    dtype_x,
    requires_grad,
    backend_fw,
):
    ivy.set_backend(backend_fw)
    _, data = dtype_x
    x = Tensor(data[0])
    assert not x._requires_grad
    x.requires_grad_()
    assert x._requires_grad
    x.requires_grad_(requires_grad)
    assert x._requires_grad == requires_grad
    ivy.previous_backend()


# chunk
@pytest.mark.skip("Testing takes a lot of time")
@handle_frontend_method(
    class_tree=CLASS_TREE,
    init_tree="torch.tensor",
    method_name="chunk",
    dtype_x_dim=helpers.dtype_values_axis(
        available_dtypes=helpers.get_dtypes("float"),
        min_num_dims=1,
        min_value=-1e04,
        max_value=1e04,
        force_int_axis=True,
        valid_axis=True,
    ),
    chunks=st.integers(
        min_value=1,
        max_value=5,
    ),
)
def test_torch_tensor_chunk(
    dtype_x_dim,
    chunks,
    frontend,
    frontend_method_data,
    init_flags,
    method_flags,
    on_device,
    backend_fw,
):
    input_dtype, x, dim = dtype_x_dim
    helpers.test_frontend_method(
        init_input_dtypes=input_dtype,
        backend_to_test=backend_fw,
        init_all_as_kwargs_np={
            "data": x[0],
        },
        method_input_dtypes=input_dtype,
        method_all_as_kwargs_np={
            "chunks": chunks,
            "dim": dim,
        },
        frontend_method_data=frontend_method_data,
        init_flags=init_flags,
        method_flags=method_flags,
        frontend=frontend,
        on_device=on_device,
    )


# any
@handle_frontend_method(
    class_tree=CLASS_TREE,
    init_tree="torch.tensor",
    method_name="any",
    dtype_input_axis=helpers.dtype_values_axis(
        available_dtypes=helpers.get_dtypes("numeric"),
        min_num_dims=1,
        min_value=-1e04,
        max_value=1e04,
        valid_axis=True,
        force_int_axis=True,
    ),
    keepdim=st.booleans(),
)
def test_torch_tensor_any(
    dtype_input_axis,
    keepdim,
    frontend_method_data,
    init_flags,
    method_flags,
    frontend,
    on_device,
    backend_fw,
):
    input_dtype, x, axis = dtype_input_axis
    helpers.test_frontend_method(
        init_input_dtypes=input_dtype,
        backend_to_test=backend_fw,
        init_all_as_kwargs_np={
            "data": x[0],
        },
        method_input_dtypes=input_dtype,
        method_all_as_kwargs_np={
            "dim": axis,
            "keepdim": keepdim,
        },
        frontend_method_data=frontend_method_data,
        init_flags=init_flags,
        method_flags=method_flags,
        frontend=frontend,
        on_device=on_device,
    )


# all
@handle_frontend_method(
    class_tree=CLASS_TREE,
    init_tree="torch.tensor",
    method_name="all",
    dtype_input_axis=helpers.dtype_values_axis(
        available_dtypes=helpers.get_dtypes("numeric"),
        min_num_dims=1,
        min_value=-1e04,
        max_value=1e04,
        valid_axis=True,
        force_int_axis=True,
    ),
    keepdim=st.booleans(),
)
def test_torch_tensor_all(
    dtype_input_axis,
    keepdim,
    frontend_method_data,
    init_flags,
    method_flags,
    frontend,
    on_device,
    backend_fw,
):
    input_dtype, x, axis = dtype_input_axis
    helpers.test_frontend_method(
        init_input_dtypes=input_dtype,
        backend_to_test=backend_fw,
        init_all_as_kwargs_np={
            "data": x[0],
        },
        method_input_dtypes=input_dtype,
        method_all_as_kwargs_np={
            "dim": axis,
            "keepdim": keepdim,
        },
        frontend_method_data=frontend_method_data,
        init_flags=init_flags,
        method_flags=method_flags,
        frontend=frontend,
        on_device=on_device,
    )


# add
@handle_frontend_method(
    class_tree=CLASS_TREE,
    init_tree="torch.tensor",
    method_name="add",
    dtype_and_x=helpers.dtype_and_values(
        available_dtypes=helpers.get_dtypes("float"),
        num_arrays=2,
        min_value=-1e04,
        max_value=1e04,
        allow_inf=False,
    ),
    alpha=st.floats(min_value=-1e04, max_value=1e04, allow_infinity=False),
)
def test_torch_tensor_add(
    dtype_and_x,
    alpha,
    frontend,
    frontend_method_data,
    init_flags,
    method_flags,
    on_device,
    backend_fw,
):
    input_dtype, x = dtype_and_x
    helpers.test_frontend_method(
        init_input_dtypes=input_dtype,
        backend_to_test=backend_fw,
        init_all_as_kwargs_np={
            "data": x[0],
        },
        method_input_dtypes=input_dtype,
        method_all_as_kwargs_np={
            "other": x[1],
            "alpha": alpha,
        },
        frontend_method_data=frontend_method_data,
        init_flags=init_flags,
        method_flags=method_flags,
        frontend=frontend,
        atol_=1e-02,
        on_device=on_device,
    )


# addmm
@handle_frontend_method(
    class_tree=CLASS_TREE,
    init_tree="torch.tensor",
    method_name="addmm",
    dtype_and_matrices=_get_dtype_input_and_matrices(with_input=True),
    beta=st.floats(
        min_value=-5,
        max_value=5,
        allow_nan=False,
        allow_subnormal=False,
        allow_infinity=False,
    ),
    alpha=st.floats(
        min_value=-5,
        max_value=5,
        allow_nan=False,
        allow_subnormal=False,
        allow_infinity=False,
    ),
)
def test_torch_tensor_addmm(
    dtype_and_matrices,
    beta,
    alpha,
    frontend,
    frontend_method_data,
    init_flags,
    method_flags,
    on_device,
    backend_fw,
):
    input_dtype, x, mat1, mat2 = dtype_and_matrices
    helpers.test_frontend_method(
        init_input_dtypes=input_dtype,
        backend_to_test=backend_fw,
        init_all_as_kwargs_np={
            "data": x,
        },
        method_input_dtypes=input_dtype,
        method_all_as_kwargs_np={
            "mat1": mat1,
            "mat2": mat2,
            "beta": beta,
            "alpha": alpha,
        },
        frontend_method_data=frontend_method_data,
        init_flags=init_flags,
        method_flags=method_flags,
        frontend=frontend,
        atol_=1e-02,
        on_device=on_device,
    )


# addmm_
@handle_frontend_method(
    class_tree=CLASS_TREE,
    init_tree="torch.tensor",
    method_name="addmm_",
    dtype_and_matrices=_get_dtype_input_and_matrices(with_input=True),
    beta=st.floats(
        min_value=-5,
        max_value=5,
        allow_nan=False,
        allow_subnormal=False,
        allow_infinity=False,
    ),
    alpha=st.floats(
        min_value=-5,
        max_value=5,
        allow_nan=False,
        allow_subnormal=False,
        allow_infinity=False,
    ),
)
def test_torch_tensor_addmm_(
    dtype_and_matrices,
    beta,
    alpha,
    frontend,
    frontend_method_data,
    init_flags,
    method_flags,
    on_device,
    backend_fw,
):
    input_dtype, x, mat1, mat2 = dtype_and_matrices
    helpers.test_frontend_method(
        init_input_dtypes=input_dtype,
        backend_to_test=backend_fw,
        init_all_as_kwargs_np={
            "data": x,
        },
        method_input_dtypes=input_dtype,
        method_all_as_kwargs_np={
            "mat1": mat1,
            "mat2": mat2,
            "beta": beta,
            "alpha": alpha,
        },
        frontend_method_data=frontend_method_data,
        init_flags=init_flags,
        method_flags=method_flags,
        frontend=frontend,
        atol_=1e-02,
        on_device=on_device,
    )


# addmv
@handle_frontend_method(
    class_tree=CLASS_TREE,
    init_tree="torch.tensor",
    method_name="addmv",
    dtype_and_matrices=_get_dtype_input_and_mat_vec(with_input=True),
    beta=st.floats(
        min_value=-5,
        max_value=5,
        allow_nan=False,
        allow_subnormal=False,
        allow_infinity=False,
    ),
    alpha=st.floats(
        min_value=-5,
        max_value=5,
        allow_nan=False,
        allow_subnormal=False,
        allow_infinity=False,
    ),
)
def test_torch_tensor_addmv(
    dtype_and_matrices,
    beta,
    alpha,
    frontend,
    frontend_method_data,
    init_flags,
    method_flags,
    on_device,
    backend_fw,
):
    input_dtype, x, mat, vec = dtype_and_matrices
    helpers.test_frontend_method(
        init_input_dtypes=input_dtype,
        backend_to_test=backend_fw,
        init_all_as_kwargs_np={
            "data": x,
        },
        method_input_dtypes=input_dtype,
        method_all_as_kwargs_np={
            "mat": mat,
            "vec": vec,
            "beta": beta,
            "alpha": alpha,
        },
        frontend_method_data=frontend_method_data,
        init_flags=init_flags,
        method_flags=method_flags,
        frontend=frontend,
        atol_=1e-02,
        on_device=on_device,
    )


# addmv_
@handle_frontend_method(
    class_tree=CLASS_TREE,
    init_tree="torch.tensor",
    method_name="addmv_",
    dtype_and_matrices=_get_dtype_input_and_mat_vec(with_input=True),
    beta=st.floats(
        min_value=-5,
        max_value=5,
        allow_nan=False,
        allow_subnormal=False,
        allow_infinity=False,
    ),
    alpha=st.floats(
        min_value=-5,
        max_value=5,
        allow_nan=False,
        allow_subnormal=False,
        allow_infinity=False,
    ),
)
def test_torch_tensor_addmv_(
    dtype_and_matrices,
    beta,
    alpha,
    frontend,
    frontend_method_data,
    init_flags,
    method_flags,
    on_device,
    backend_fw,
):
    input_dtype, x, mat, vec = dtype_and_matrices
    helpers.test_frontend_method(
        init_input_dtypes=input_dtype,
        init_all_as_kwargs_np={
            "data": x,
        },
        method_input_dtypes=input_dtype,
        backend_to_test=backend_fw,
        method_all_as_kwargs_np={
            "mat": mat,
            "vec": vec,
            "beta": beta,
            "alpha": alpha,
        },
        frontend_method_data=frontend_method_data,
        init_flags=init_flags,
        method_flags=method_flags,
        frontend=frontend,
        atol_=1e-02,
        on_device=on_device,
    )


# addbmm
@handle_frontend_method(
    class_tree=CLASS_TREE,
    init_tree="torch.tensor",
    method_name="addbmm",
    dtype_and_matrices=_get_dtype_and_3dbatch_matrices(with_input=True),
    beta=st.floats(
        min_value=-5,
        max_value=5,
        allow_nan=False,
        allow_subnormal=False,
        allow_infinity=False,
    ),
    alpha=st.floats(
        min_value=-5,
        max_value=5,
        allow_nan=False,
        allow_subnormal=False,
        allow_infinity=False,
    ),
)
def test_torch_tensor_addbmm(
    dtype_and_matrices,
    beta,
    alpha,
    frontend,
    frontend_method_data,
    init_flags,
    method_flags,
    on_device,
    backend_fw,
):
    input_dtype, x, batch1, batch2 = dtype_and_matrices
    helpers.test_frontend_method(
        init_input_dtypes=input_dtype,
        backend_to_test=backend_fw,
        init_all_as_kwargs_np={
            "data": x,
        },
        method_input_dtypes=input_dtype,
        method_all_as_kwargs_np={
            "batch1": batch1,
            "batch2": batch2,
            "beta": beta,
            "alpha": alpha,
        },
        frontend_method_data=frontend_method_data,
        init_flags=init_flags,
        method_flags=method_flags,
        frontend=frontend,
        atol_=1e-02,
        on_device=on_device,
    )


# addbmm_
@handle_frontend_method(
    class_tree=CLASS_TREE,
    init_tree="torch.tensor",
    method_name="addbmm_",
    dtype_and_matrices=_get_dtype_and_3dbatch_matrices(with_input=True),
    beta=st.floats(
        min_value=-5,
        max_value=5,
        allow_nan=False,
        allow_subnormal=False,
        allow_infinity=False,
    ),
    alpha=st.floats(
        min_value=-5,
        max_value=5,
        allow_nan=False,
        allow_subnormal=False,
        allow_infinity=False,
    ),
)
def test_torch_tensor_addbmm_(
    dtype_and_matrices,
    beta,
    alpha,
    frontend,
    frontend_method_data,
    init_flags,
    method_flags,
    on_device,
    backend_fw,
):
    input_dtype, x, batch1, batch2 = dtype_and_matrices
    helpers.test_frontend_method(
        init_input_dtypes=input_dtype,
        backend_to_test=backend_fw,
        init_all_as_kwargs_np={
            "data": x,
        },
        method_input_dtypes=input_dtype,
        method_all_as_kwargs_np={
            "batch1": batch1,
            "batch2": batch2,
            "beta": beta,
            "alpha": alpha,
        },
        frontend_method_data=frontend_method_data,
        init_flags=init_flags,
        method_flags=method_flags,
        frontend=frontend,
        atol_=1e-02,
        on_device=on_device,
    )


# sub
@handle_frontend_method(
    class_tree=CLASS_TREE,
    init_tree="torch.tensor",
    method_name="sub",
    dtype_and_x=helpers.dtype_and_values(
        available_dtypes=helpers.get_dtypes("float"),
        num_arrays=2,
        min_value=-1e04,
        max_value=1e04,
        allow_inf=False,
    ),
    alpha=st.floats(min_value=-1e04, max_value=1e04, allow_infinity=False),
)
def test_torch_tensor_sub(
    dtype_and_x,
    alpha,
    frontend,
    frontend_method_data,
    init_flags,
    method_flags,
    on_device,
    backend_fw,
):
    input_dtype, x = dtype_and_x
    helpers.test_frontend_method(
        init_input_dtypes=input_dtype,
        backend_to_test=backend_fw,
        init_all_as_kwargs_np={
            "data": x[0],
        },
        method_input_dtypes=input_dtype,
        method_all_as_kwargs_np={
            "other": x[1],
            "alpha": alpha,
        },
        frontend_method_data=frontend_method_data,
        init_flags=init_flags,
        method_flags=method_flags,
        frontend=frontend,
        atol_=1e-02,
        on_device=on_device,
    )


# new_ones
@handle_frontend_method(
    class_tree=CLASS_TREE,
    init_tree="torch.tensor",
    method_name="new_ones",
    dtype_and_x=helpers.dtype_and_values(available_dtypes=helpers.get_dtypes("float")),
    size=helpers.get_shape(
        allow_none=False,
        min_num_dims=1,
        max_num_dims=5,
        min_dim_size=1,
        max_dim_size=10,
    ),
    dtypes=_dtypes(),
    requires_grad=_requires_grad(),
)
def test_torch_tensor_new_ones(
    dtype_and_x,
    size,
    dtypes,
    requires_grad,
    on_device,
    frontend_method_data,
    init_flags,
    method_flags,
    frontend,
    backend_fw,
):
    input_dtype, x = dtype_and_x
    helpers.test_frontend_method(
        init_input_dtypes=input_dtype,
        backend_to_test=backend_fw,
        init_all_as_kwargs_np={
            "data": x[0],
        },
        method_input_dtypes=dtypes,
        method_all_as_kwargs_np={
            "size": size,
            "dtype": dtypes[0],
            "requires_grad": requires_grad,
            "device": on_device,
        },
        frontend_method_data=frontend_method_data,
        init_flags=init_flags,
        method_flags=method_flags,
        frontend=frontend,
        on_device=on_device,
    )


# new_zeros
@handle_frontend_method(
    class_tree=CLASS_TREE,
    init_tree="torch.tensor",
    method_name="new_zeros",
    dtype_and_x=helpers.dtype_and_values(available_dtypes=helpers.get_dtypes("valid")),
    size=helpers.get_shape(
        allow_none=False,
        min_num_dims=1,
        max_num_dims=5,
        min_dim_size=1,
        max_dim_size=10,
    ),
    dtypes=_dtypes(),
    requires_grad=_requires_grad(),
)
def test_torch_tensor_new_zeros(
    dtype_and_x,
    size,
    dtypes,
    requires_grad,
    on_device,
    frontend_method_data,
    init_flags,
    method_flags,
    frontend,
    backend_fw,
):
    input_dtype, x = dtype_and_x
    helpers.test_frontend_method(
        init_input_dtypes=input_dtype,
        backend_to_test=backend_fw,
        init_all_as_kwargs_np={
            "data": x[0],
        },
        method_input_dtypes=dtypes,
        method_all_as_kwargs_np={
            "size": size,
            "dtype": dtypes[0],
            "requires_grad": requires_grad,
            "device": on_device,
        },
        frontend_method_data=frontend_method_data,
        init_flags=init_flags,
        method_flags=method_flags,
        frontend=frontend,
        on_device=on_device,
    )


@handle_frontend_method(
    class_tree=CLASS_TREE,
    init_tree="torch.tensor",
    method_name="reshape",
    dtype_x=helpers.dtype_and_values(
        available_dtypes=helpers.get_dtypes("valid"),
        shape=st.shared(helpers.get_shape(), key="value_shape"),
    ),
    shape=helpers.reshape_shapes(
        shape=st.shared(helpers.get_shape(), key="value_shape")
    ),
    unpack_shape=st.booleans(),
)
def test_torch_tensor_reshape(
    dtype_x,
    shape,
    unpack_shape,
    frontend_method_data,
    init_flags,
    method_flags,
    frontend,
    on_device,
    backend_fw,
):
    input_dtype, x = dtype_x
    shape = {
        "shape": shape,
    }
    if unpack_shape:
        method_flags.num_positional_args = len(shape["shape"]) + 1
        i = 0
        for x_ in shape["shape"]:
            shape["x{}".format(i)] = x_
            i += 1
    helpers.test_frontend_method(
        init_input_dtypes=input_dtype,
        backend_to_test=backend_fw,
        init_all_as_kwargs_np={
            "data": x[0],
        },
        method_input_dtypes=input_dtype,
        method_all_as_kwargs_np=shape,
        frontend_method_data=frontend_method_data,
        init_flags=init_flags,
        method_flags=method_flags,
        frontend=frontend,
        on_device=on_device,
    )


# reshape_as
@handle_frontend_method(
    class_tree=CLASS_TREE,
    init_tree="torch.tensor",
    method_name="reshape_as",
    dtype_x=helpers.dtype_and_values(
        available_dtypes=helpers.get_dtypes("valid"), num_arrays=2
    ),
)
def test_torch_tensor_reshape_as(
    dtype_x,
    frontend_method_data,
    init_flags,
    method_flags,
    frontend,
    on_device,
    backend_fw,
):
    input_dtype, x = dtype_x
    helpers.test_frontend_method(
        init_input_dtypes=input_dtype,
        backend_to_test=backend_fw,
        init_all_as_kwargs_np={
            "data": x[0],
        },
        method_input_dtypes=input_dtype,
        method_all_as_kwargs_np={
            "other": x[1],
        },
        frontend_method_data=frontend_method_data,
        init_flags=init_flags,
        method_flags=method_flags,
        frontend=frontend,
        on_device=on_device,
    )


# sin
@handle_frontend_method(
    class_tree=CLASS_TREE,
    init_tree="torch.tensor",
    method_name="sin",
    dtype_and_x=helpers.dtype_and_values(
        available_dtypes=helpers.get_dtypes("float"),
        allow_inf=False,
    ),
)
def test_torch_tensor_sin(
    dtype_and_x,
    frontend_method_data,
    init_flags,
    method_flags,
    frontend,
    on_device,
    backend_fw,
):
    input_dtype, x = dtype_and_x
    helpers.test_frontend_method(
        init_input_dtypes=input_dtype,
        backend_to_test=backend_fw,
        init_all_as_kwargs_np={
            "data": x[0],
        },
        method_input_dtypes=input_dtype,
        method_all_as_kwargs_np={},
        frontend_method_data=frontend_method_data,
        init_flags=init_flags,
        method_flags=method_flags,
        frontend=frontend,
        on_device=on_device,
    )


# arcsin
@handle_frontend_method(
    class_tree=CLASS_TREE,
    init_tree="torch.tensor",
    method_name="arcsin",
    dtype_and_x=helpers.dtype_and_values(
        available_dtypes=helpers.get_dtypes("float"),
        allow_inf=False,
    ),
)
def test_torch_tensor_arcsin(
    dtype_and_x,
    frontend_method_data,
    init_flags,
    method_flags,
    frontend,
    on_device,
    backend_fw,
):
    input_dtype, x = dtype_and_x
    helpers.test_frontend_method(
        init_input_dtypes=input_dtype,
        backend_to_test=backend_fw,
        init_all_as_kwargs_np={
            "data": x[0],
        },
        method_input_dtypes=input_dtype,
        method_all_as_kwargs_np={},
        frontend_method_data=frontend_method_data,
        init_flags=init_flags,
        method_flags=method_flags,
        frontend=frontend,
        on_device=on_device,
    )


# sum
@handle_frontend_method(
    class_tree=CLASS_TREE,
    init_tree="torch.tensor",
    method_name="sum",
    dtype_x_dim=_get_castable_dtype(
        min_value=-1e04,
        max_value=1e04,
    ),
    keepdim=st.booleans(),
)
def test_torch_tensor_sum(
    dtype_x_dim,
    keepdim,
    frontend_method_data,
    init_flags,
    method_flags,
    frontend,
    on_device,
    backend_fw,
):
    input_dtype, x, dim, castable_dtype = dtype_x_dim
    if method_flags.as_variable:
        castable_dtype = input_dtype
    input_dtype = [input_dtype]
    helpers.test_frontend_method(
        init_input_dtypes=input_dtype,
        backend_to_test=backend_fw,
        init_all_as_kwargs_np={
            "data": x[0],
        },
        method_input_dtypes=input_dtype,
        method_all_as_kwargs_np={
            "dim": dim,
            "keepdim": keepdim,
            "dtype": castable_dtype,
        },
        frontend_method_data=frontend_method_data,
        init_flags=init_flags,
        method_flags=method_flags,
        frontend=frontend,
        on_device=on_device,
    )


# atan
@handle_frontend_method(
    class_tree=CLASS_TREE,
    init_tree="torch.tensor",
    method_name="atan",
    dtype_and_x=helpers.dtype_and_values(
        available_dtypes=helpers.get_dtypes("float"),
        allow_inf=False,
    ),
)
def test_torch_tensor_atan(
    dtype_and_x,
    frontend_method_data,
    init_flags,
    method_flags,
    frontend,
    on_device,
    backend_fw,
):
    input_dtype, x = dtype_and_x
    helpers.test_frontend_method(
        init_input_dtypes=input_dtype,
        backend_to_test=backend_fw,
        init_all_as_kwargs_np={
            "data": x[0],
        },
        method_input_dtypes=input_dtype,
        method_all_as_kwargs_np={},
        frontend_method_data=frontend_method_data,
        init_flags=init_flags,
        method_flags=method_flags,
        frontend=frontend,
        on_device=on_device,
    )


# atan2
@handle_frontend_method(
    class_tree=CLASS_TREE,
    init_tree="torch.tensor",
    method_name="atan2",
    dtype_and_x=helpers.dtype_and_values(
        available_dtypes=helpers.get_dtypes("float"),
        num_arrays=2,
    ),
)
def test_torch_tensor_atan2(
    dtype_and_x,
    frontend_method_data,
    init_flags,
    method_flags,
    frontend,
    on_device,
    backend_fw,
):
    input_dtype, x = dtype_and_x
    helpers.test_frontend_method(
        init_input_dtypes=input_dtype,
        backend_to_test=backend_fw,
        init_all_as_kwargs_np={
            "data": x[0],
        },
        method_input_dtypes=input_dtype,
        method_all_as_kwargs_np={
            "other": x[1],
        },
        frontend_method_data=frontend_method_data,
        init_flags=init_flags,
        method_flags=method_flags,
        frontend=frontend,
        on_device=on_device,
    )


# sin_
@handle_frontend_method(
    class_tree=CLASS_TREE,
    init_tree="torch.tensor",
    method_name="sin_",
    dtype_and_x=helpers.dtype_and_values(
        available_dtypes=helpers.get_dtypes("float"),
        allow_inf=False,
    ),
)
def test_torch_tensor_sin_(
    dtype_and_x,
    frontend_method_data,
    init_flags,
    method_flags,
    frontend,
    on_device,
    backend_fw,
):
    input_dtype, x = dtype_and_x
    helpers.test_frontend_method(
        init_input_dtypes=input_dtype,
        backend_to_test=backend_fw,
        init_all_as_kwargs_np={
            "data": x[0],
        },
        method_input_dtypes=input_dtype,
        method_all_as_kwargs_np={},
        frontend_method_data=frontend_method_data,
        init_flags=init_flags,
        method_flags=method_flags,
        frontend=frontend,
        on_device=on_device,
    )


# cos
@handle_frontend_method(
    class_tree=CLASS_TREE,
    init_tree="torch.tensor",
    method_name="cos",
    dtype_and_x=helpers.dtype_and_values(
        available_dtypes=helpers.get_dtypes("float"),
        allow_inf=False,
    ),
)
def test_torch_tensor_cos(
    dtype_and_x,
    frontend_method_data,
    init_flags,
    method_flags,
    frontend,
    on_device,
    backend_fw,
):
    input_dtype, x = dtype_and_x
    helpers.test_frontend_method(
        init_input_dtypes=input_dtype,
        backend_to_test=backend_fw,
        init_all_as_kwargs_np={
            "data": x[0],
        },
        method_input_dtypes=input_dtype,
        method_all_as_kwargs_np={},
        frontend_method_data=frontend_method_data,
        init_flags=init_flags,
        method_flags=method_flags,
        frontend=frontend,
        on_device=on_device,
    )


# cos_
@handle_frontend_method(
    class_tree=CLASS_TREE,
    init_tree="torch.tensor",
    method_name="cos_",
    dtype_and_x=helpers.dtype_and_values(
        available_dtypes=helpers.get_dtypes("float"),
        allow_inf=False,
    ),
)
def test_torch_tensor_cos_(
    dtype_and_x,
    frontend_method_data,
    init_flags,
    method_flags,
    frontend,
    on_device,
    backend_fw,
):
    input_dtype, x = dtype_and_x
    helpers.test_frontend_method(
        init_input_dtypes=input_dtype,
        backend_to_test=backend_fw,
        init_all_as_kwargs_np={
            "data": list(x[0]) if type(x[0]) == int else x[0],
        },
        method_input_dtypes=input_dtype,
        method_all_as_kwargs_np={},
        frontend_method_data=frontend_method_data,
        init_flags=init_flags,
        method_flags=method_flags,
        frontend=frontend,
        on_device=on_device,
    )


# sinh
@handle_frontend_method(
    class_tree=CLASS_TREE,
    init_tree="torch.tensor",
    method_name="sinh",
    dtype_and_x=helpers.dtype_and_values(
        available_dtypes=helpers.get_dtypes("float"),
        allow_inf=False,
    ),
)
def test_torch_tensor_sinh(
    dtype_and_x,
    frontend_method_data,
    init_flags,
    method_flags,
    frontend,
    on_device,
    backend_fw,
):
    input_dtype, x = dtype_and_x
    helpers.test_frontend_method(
        init_input_dtypes=input_dtype,
        backend_to_test=backend_fw,
        init_all_as_kwargs_np={
            "data": x[0],
        },
        method_input_dtypes=input_dtype,
        method_all_as_kwargs_np={},
        frontend_method_data=frontend_method_data,
        init_flags=init_flags,
        method_flags=method_flags,
        frontend=frontend,
        on_device=on_device,
    )


# sinh_
@handle_frontend_method(
    class_tree=CLASS_TREE,
    init_tree="torch.tensor",
    method_name="sinh_",
    dtype_and_x=helpers.dtype_and_values(
        available_dtypes=helpers.get_dtypes("float"),
        allow_inf=False,
    ),
)
def test_torch_tensor_sinh_(
    dtype_and_x,
    frontend_method_data,
    init_flags,
    method_flags,
    frontend,
    on_device,
    backend_fw,
):
    input_dtype, x = dtype_and_x
    helpers.test_frontend_method(
        init_input_dtypes=input_dtype,
        backend_to_test=backend_fw,
        init_all_as_kwargs_np={
            "data": x[0],
        },
        method_input_dtypes=input_dtype,
        method_all_as_kwargs_np={},
        frontend_method_data=frontend_method_data,
        init_flags=init_flags,
        method_flags=method_flags,
        frontend=frontend,
        on_device=on_device,
    )


# cosh
@handle_frontend_method(
    class_tree=CLASS_TREE,
    init_tree="torch.tensor",
    method_name="cosh",
    dtype_and_x=helpers.dtype_and_values(
        available_dtypes=helpers.get_dtypes("float"),
        allow_inf=False,
    ),
)
def test_torch_tensor_cosh(
    dtype_and_x,
    frontend_method_data,
    init_flags,
    method_flags,
    frontend,
    on_device,
    backend_fw,
):
    input_dtype, x = dtype_and_x
    helpers.test_frontend_method(
        init_input_dtypes=input_dtype,
        backend_to_test=backend_fw,
        init_all_as_kwargs_np={
            "data": x[0],
        },
        method_input_dtypes=input_dtype,
        method_all_as_kwargs_np={},
        frontend_method_data=frontend_method_data,
        init_flags=init_flags,
        method_flags=method_flags,
        frontend=frontend,
        on_device=on_device,
    )


# cosh_
@handle_frontend_method(
    class_tree=CLASS_TREE,
    init_tree="torch.tensor",
    method_name="cosh_",
    dtype_and_x=helpers.dtype_and_values(
        available_dtypes=helpers.get_dtypes("float"),
        allow_inf=False,
    ),
)
def test_torch_tensor_cosh_(
    dtype_and_x,
    frontend_method_data,
    init_flags,
    method_flags,
    frontend,
    on_device,
    backend_fw,
):
    input_dtype, x = dtype_and_x
    helpers.test_frontend_method(
        init_input_dtypes=input_dtype,
        backend_to_test=backend_fw,
        init_all_as_kwargs_np={
            "data": x[0],
        },
        method_input_dtypes=input_dtype,
        method_all_as_kwargs_np={},
        frontend_method_data=frontend_method_data,
        init_flags=init_flags,
        method_flags=method_flags,
        frontend=frontend,
        on_device=on_device,
        rtol_=1e-2,
        atol_=1e-2,
    )


# view
@handle_frontend_method(
    class_tree=CLASS_TREE,
    init_tree="torch.tensor",
    method_name="view",
    dtype_x=helpers.dtype_and_values(
        available_dtypes=helpers.get_dtypes("valid"),
        shape=st.shared(helpers.get_shape(), key="value_shape"),
    ),
    shape=helpers.reshape_shapes(
        shape=st.shared(helpers.get_shape(min_num_dims=1), key="value_shape")
    ),
)
def test_torch_tensor_view(
    dtype_x,
    shape,
    frontend_method_data,
    init_flags,
    method_flags,
    frontend,
    on_device,
    backend_fw,
):
    input_dtype, x = dtype_x
    helpers.test_frontend_method(
        init_input_dtypes=input_dtype,
        backend_to_test=backend_fw,
        init_all_as_kwargs_np={
            "data": x[0],
        },
        method_input_dtypes=input_dtype,
        method_all_as_kwargs_np={
            "size": shape,
        },
        frontend_method_data=frontend_method_data,
        init_flags=init_flags,
        method_flags=method_flags,
        frontend=frontend,
        on_device=on_device,
    )


@handle_frontend_method(
    class_tree=CLASS_TREE,
    init_tree="torch.tensor",
    method_name="float",
    dtype_x=helpers.dtype_and_values(
        available_dtypes=helpers.get_dtypes("valid"),
    ),
)
def test_torch_tensor_float(
    dtype_x,
    frontend_method_data,
    init_flags,
    method_flags,
    frontend,
    on_device,
    backend_fw,
):
    input_dtype, x = dtype_x
    helpers.test_frontend_method(
        init_input_dtypes=input_dtype,
        backend_to_test=backend_fw,
        init_all_as_kwargs_np={
            "data": x[0],
        },
        method_input_dtypes=input_dtype,
        method_all_as_kwargs_np={},
        frontend_method_data=frontend_method_data,
        init_flags=init_flags,
        method_flags=method_flags,
        frontend=frontend,
        on_device=on_device,
    )


@handle_frontend_method(
    class_tree=CLASS_TREE,
    init_tree="torch.tensor",
    method_name="double",
    dtype_and_x=helpers.dtype_and_values(
        available_dtypes=helpers.get_dtypes("valid"),
    ),
)
def test_torch_tensor_double(
    dtype_and_x,
    frontend_method_data,
    init_flags,
    method_flags,
    frontend,
    backend_fw,
    on_device,
):
    input_dtype, x = dtype_and_x
    helpers.test_frontend_method(
        init_input_dtypes=input_dtype,
        init_all_as_kwargs_np={
            "data": x[0],
        },
        method_input_dtypes=input_dtype,
        method_all_as_kwargs_np={},
        frontend_method_data=frontend_method_data,
        init_flags=init_flags,
        method_flags=method_flags,
        frontend=frontend,
        backend_to_test=backend_fw,
        on_device=on_device,
    )


# asinh
@handle_frontend_method(
    class_tree=CLASS_TREE,
    init_tree="torch.tensor",
    method_name="asinh",
    dtype_and_x=helpers.dtype_and_values(
        available_dtypes=helpers.get_dtypes("float"),
        allow_inf=False,
    ),
)
def test_torch_tensor_asinh(
    dtype_and_x,
    frontend_method_data,
    init_flags,
    method_flags,
    frontend,
    on_device,
    backend_fw,
):
    input_dtype, x = dtype_and_x
    helpers.test_frontend_method(
        init_input_dtypes=input_dtype,
        backend_to_test=backend_fw,
        init_all_as_kwargs_np={
            "data": x[0],
        },
        method_input_dtypes=input_dtype,
        method_all_as_kwargs_np={},
        frontend_method_data=frontend_method_data,
        init_flags=init_flags,
        method_flags=method_flags,
        frontend=frontend,
        rtol_=1e-2,
        atol_=1e-2,
        on_device=on_device,
    )


# asinh_
@handle_frontend_method(
    class_tree=CLASS_TREE,
    init_tree="torch.tensor",
    method_name="asinh_",
    dtype_and_x=helpers.dtype_and_values(
        available_dtypes=helpers.get_dtypes("float"),
        allow_inf=False,
    ),
)
def test_torch_tensor_asinh_(
    dtype_and_x,
    frontend_method_data,
    init_flags,
    method_flags,
    frontend,
    on_device,
    backend_fw,
):
    input_dtype, x = dtype_and_x
    helpers.test_frontend_method(
        init_input_dtypes=input_dtype,
        backend_to_test=backend_fw,
        init_all_as_kwargs_np={
            "data": x[0],
        },
        method_input_dtypes=input_dtype,
        method_all_as_kwargs_np={},
        frontend_method_data=frontend_method_data,
        init_flags=init_flags,
        method_flags=method_flags,
        frontend=frontend,
        rtol_=1e-2,
        atol_=1e-2,
        on_device=on_device,
    )


# tan
@handle_frontend_method(
    class_tree=CLASS_TREE,
    init_tree="torch.tensor",
    method_name="tan",
    dtype_and_x=helpers.dtype_and_values(
        available_dtypes=helpers.get_dtypes("float"),
        allow_inf=False,
    ),
)
def test_torch_tensor_tan(
    dtype_and_x,
    frontend_method_data,
    init_flags,
    method_flags,
    frontend,
    on_device,
    backend_fw,
):
    input_dtype, x = dtype_and_x
    helpers.test_frontend_method(
        init_input_dtypes=input_dtype,
        backend_to_test=backend_fw,
        init_all_as_kwargs_np={
            "data": x[0],
        },
        method_input_dtypes=input_dtype,
        method_all_as_kwargs_np={},
        frontend_method_data=frontend_method_data,
        init_flags=init_flags,
        method_flags=method_flags,
        frontend=frontend,
        on_device=on_device,
    )


# tanh
@handle_frontend_method(
    class_tree=CLASS_TREE,
    init_tree="torch.tensor",
    method_name="tanh",
    dtype_and_x=helpers.dtype_and_values(
        available_dtypes=helpers.get_dtypes("float"),
        allow_inf=False,
    ),
)
def test_torch_tensor_tanh(
    dtype_and_x,
    frontend_method_data,
    init_flags,
    method_flags,
    frontend,
    on_device,
    backend_fw,
):
    input_dtype, x = dtype_and_x
    helpers.test_frontend_method(
        init_input_dtypes=input_dtype,
        backend_to_test=backend_fw,
        init_all_as_kwargs_np={
            "data": x[0],
        },
        method_input_dtypes=input_dtype,
        method_all_as_kwargs_np={},
        frontend_method_data=frontend_method_data,
        init_flags=init_flags,
        method_flags=method_flags,
        frontend=frontend,
        on_device=on_device,
    )


# tanh_
@handle_frontend_method(
    class_tree=CLASS_TREE,
    init_tree="torch.tensor",
    method_name="tanh_",
    dtype_and_x=helpers.dtype_and_values(
        available_dtypes=helpers.get_dtypes("float"),
        allow_inf=False,
    ),
)
def test_torch_tensor_tanh_(
    dtype_and_x,
    frontend_method_data,
    init_flags,
    method_flags,
    frontend,
    on_device,
    backend_fw,
):
    input_dtype, x = dtype_and_x
    helpers.test_frontend_method(
        init_input_dtypes=input_dtype,
        backend_to_test=backend_fw,
        init_all_as_kwargs_np={
            "data": x[0],
        },
        method_input_dtypes=input_dtype,
        method_all_as_kwargs_np={},
        frontend_method_data=frontend_method_data,
        init_flags=init_flags,
        method_flags=method_flags,
        frontend=frontend,
        on_device=on_device,
    )


# asin
@handle_frontend_method(
    class_tree=CLASS_TREE,
    init_tree="torch.tensor",
    method_name="asin",
    dtype_and_x=helpers.dtype_and_values(
        available_dtypes=helpers.get_dtypes("float"),
        allow_inf=False,
    ),
)
def test_torch_tensor_asin(
    dtype_and_x,
    frontend_method_data,
    init_flags,
    method_flags,
    frontend,
    on_device,
    backend_fw,
):
    input_dtype, x = dtype_and_x
    helpers.test_frontend_method(
        init_input_dtypes=input_dtype,
        backend_to_test=backend_fw,
        init_all_as_kwargs_np={
            "data": x[0],
        },
        method_input_dtypes=input_dtype,
        method_all_as_kwargs_np={},
        frontend_method_data=frontend_method_data,
        init_flags=init_flags,
        method_flags=method_flags,
        frontend=frontend,
        on_device=on_device,
    )


# amax
@handle_frontend_method(
    class_tree=CLASS_TREE,
    init_tree="torch.tensor",
    method_name="amax",
    dtype_x_axis=helpers.dtype_values_axis(
        available_dtypes=helpers.get_dtypes("numeric"),
        valid_axis=True,
        force_int_axis=True,
    ),
    keepdim=st.booleans(),
)
def test_torch_tensor_amax(
    dtype_x_axis,
    keepdim,
    frontend_method_data,
    init_flags,
    method_flags,
    frontend,
    on_device,
    backend_fw,
):
    input_dtype, x, axis = dtype_x_axis
    helpers.test_frontend_method(
        init_input_dtypes=input_dtype,
        backend_to_test=backend_fw,
        init_all_as_kwargs_np={
            "data": x[0],
        },
        method_input_dtypes=input_dtype,
        method_all_as_kwargs_np={
            "dim": axis,
            "keepdim": keepdim,
        },
        frontend_method_data=frontend_method_data,
        init_flags=init_flags,
        method_flags=method_flags,
        frontend=frontend,
        on_device=on_device,
    )


# abs
@handle_frontend_method(
    class_tree=CLASS_TREE,
    init_tree="torch.tensor",
    method_name="abs",
    dtype_and_x=helpers.dtype_and_values(
        available_dtypes=helpers.get_dtypes("float"),
    ),
)
def test_torch_tensor_abs(
    dtype_and_x,
    frontend_method_data,
    init_flags,
    method_flags,
    frontend,
    on_device,
    backend_fw,
):
    input_dtype, x = dtype_and_x
    helpers.test_frontend_method(
        init_input_dtypes=input_dtype,
        backend_to_test=backend_fw,
        init_all_as_kwargs_np={
            "data": x[0],
        },
        method_input_dtypes=input_dtype,
        method_all_as_kwargs_np={},
        frontend_method_data=frontend_method_data,
        init_flags=init_flags,
        method_flags=method_flags,
        frontend=frontend,
        on_device=on_device,
    )


# abs_
@handle_frontend_method(
    class_tree=CLASS_TREE,
    init_tree="torch.tensor",
    method_name="abs_",
    dtype_and_x=helpers.dtype_and_values(
        available_dtypes=helpers.get_dtypes("float"),
    ),
)
def test_torch_tensor_abs_(
    dtype_and_x,
    frontend_method_data,
    init_flags,
    method_flags,
    frontend,
    on_device,
    backend_fw,
):
    input_dtype, x = dtype_and_x
    helpers.test_frontend_method(
        init_input_dtypes=input_dtype,
        backend_to_test=backend_fw,
        init_all_as_kwargs_np={
            "data": x[0],
        },
        method_input_dtypes=input_dtype,
        method_all_as_kwargs_np={},
        frontend_method_data=frontend_method_data,
        init_flags=init_flags,
        method_flags=method_flags,
        frontend=frontend,
        on_device=on_device,
    )


# amin
@handle_frontend_method(
    class_tree=CLASS_TREE,
    init_tree="torch.tensor",
    method_name="amin",
    dtype_x_axis=helpers.dtype_values_axis(
        available_dtypes=helpers.get_dtypes("numeric"),
        valid_axis=True,
        force_int_axis=True,
    ),
    keepdim=st.booleans(),
)
def test_torch_tensor_amin(
    dtype_x_axis,
    keepdim,
    frontend_method_data,
    init_flags,
    method_flags,
    frontend,
    on_device,
    backend_fw,
):
    input_dtype, x, axis = dtype_x_axis
    helpers.test_frontend_method(
        init_input_dtypes=input_dtype,
        backend_to_test=backend_fw,
        init_all_as_kwargs_np={
            "data": x[0],
        },
        method_input_dtypes=input_dtype,
        method_all_as_kwargs_np={
            "dim": axis,
            "keepdim": keepdim,
        },
        frontend_method_data=frontend_method_data,
        init_flags=init_flags,
        method_flags=method_flags,
        frontend=frontend,
        on_device=on_device,
    )


# aminmax
@handle_frontend_method(
    class_tree=CLASS_TREE,
    init_tree="torch.tensor",
    method_name="aminmax",
    dtype_input_axis=helpers.dtype_and_values(
        available_dtypes=helpers.get_dtypes("numeric"),
    ),
)
def test_torch_tensor_aminmax(
    dtype_input_axis,
    frontend_method_data,
    init_flags,
    method_flags,
    frontend,
    on_device,
    backend_fw,
):
    input_dtype, x = dtype_input_axis
    helpers.test_frontend_method(
        init_input_dtypes=input_dtype,
        backend_to_test=backend_fw,
        init_all_as_kwargs_np={
            "data": x[0],
        },
        method_input_dtypes=input_dtype,
        method_all_as_kwargs_np={},
        frontend_method_data=frontend_method_data,
        init_flags=init_flags,
        method_flags=method_flags,
        frontend=frontend,
        on_device=on_device,
    )


# bernoulli
@handle_frontend_method(
    class_tree=CLASS_TREE,
    init_tree="torch.tensor",
    method_name="bernoulli",
    dtype_and_x=helpers.dtype_and_values(
        available_dtypes=helpers.get_dtypes("valid"),
    ),
    test_with_out=st.just(True),
)
def test_torch_tensor_bernoulli(
    dtype_and_x,
    frontend,
    frontend_method_data,
    init_flags,
    method_flags,
    backend_fw,
):
    input_dtype, x = dtype_and_x
    helpers.test_frontend_method(
        init_input_dtypes=input_dtype,
        backend_to_test=backend_fw,
        init_all_as_kwargs_np={
            "input": x[0],
        },
        method_input_dtypes=input_dtype,
        method_all_as_kwargs_np={"generator": x[1], "out": x[2]},
        frontend_method_data=frontend_method_data,
        init_flags=init_flags,
        method_flags=method_flags,
        frontend=frontend,
    )


# contiguous
@handle_frontend_method(
    class_tree=CLASS_TREE,
    init_tree="torch.tensor",
    method_name="contiguous",
    dtype_and_x=helpers.dtype_and_values(
        available_dtypes=helpers.get_dtypes("float"),
        allow_inf=False,
    ),
)
def test_torch_tensor_contiguous(
    dtype_and_x,
    frontend_method_data,
    init_flags,
    method_flags,
    frontend,
    on_device,
    backend_fw,
):
    input_dtype, x = dtype_and_x
    helpers.test_frontend_method(
        init_input_dtypes=input_dtype,
        backend_to_test=backend_fw,
        init_all_as_kwargs_np={
            "data": x[0],
        },
        method_input_dtypes=input_dtype,
        method_all_as_kwargs_np={},
        frontend_method_data=frontend_method_data,
        init_flags=init_flags,
        method_flags=method_flags,
        frontend=frontend,
        on_device=on_device,
    )


# log
@handle_frontend_method(
    class_tree=CLASS_TREE,
    init_tree="torch.tensor",
    method_name="log",
    dtype_and_x=helpers.dtype_and_values(
        available_dtypes=helpers.get_dtypes("float"),
        allow_inf=False,
    ),
)
def test_torch_tensor_log(
    dtype_and_x,
    frontend_method_data,
    init_flags,
    method_flags,
    frontend,
    on_device,
    backend_fw,
):
    input_dtype, x = dtype_and_x
    helpers.test_frontend_method(
        init_input_dtypes=input_dtype,
        backend_to_test=backend_fw,
        init_all_as_kwargs_np={
            "data": x[0],
        },
        method_input_dtypes=input_dtype,
        method_all_as_kwargs_np={},
        frontend_method_data=frontend_method_data,
        init_flags=init_flags,
        method_flags=method_flags,
        frontend=frontend,
        on_device=on_device,
    )


# log_
@handle_frontend_method(
    class_tree=CLASS_TREE,
    init_tree="torch.tensor",
    method_name="log_",
    dtype_and_x=helpers.dtype_and_values(
        available_dtypes=helpers.get_dtypes("float"),
        allow_inf=False,
    ),
)
def test_torch_tensor_log_(
    dtype_and_x,
    frontend_method_data,
    init_flags,
    method_flags,
    frontend,
    on_device,
    backend_fw,
):
    input_dtype, x = dtype_and_x
    helpers.test_frontend_method(
        init_input_dtypes=input_dtype,
        backend_to_test=backend_fw,
        init_all_as_kwargs_np={
            "data": x[0],
        },
        method_input_dtypes=input_dtype,
        method_all_as_kwargs_np={},
        frontend_method_data=frontend_method_data,
        init_flags=init_flags,
        method_flags=method_flags,
        frontend=frontend,
        on_device=on_device,
    )


# log2
@handle_frontend_method(
    class_tree=CLASS_TREE,
    init_tree="torch.tensor",
    method_name="log2",
    dtype_and_x=helpers.dtype_and_values(
        available_dtypes=helpers.get_dtypes("float"),
        allow_inf=False,
    ),
)
def test_torch_tensor_log2(
    dtype_and_x,
    frontend_method_data,
    init_flags,
    method_flags,
    frontend,
    on_device,
    backend_fw,
):
    input_dtype, x = dtype_and_x
    helpers.test_frontend_method(
        init_input_dtypes=input_dtype,
        backend_to_test=backend_fw,
        init_all_as_kwargs_np={
            "data": x[0],
        },
        method_input_dtypes=input_dtype,
        method_all_as_kwargs_np={},
        frontend_method_data=frontend_method_data,
        init_flags=init_flags,
        method_flags=method_flags,
        frontend=frontend,
        on_device=on_device,
    )


# __bool__
@handle_frontend_method(
    class_tree=CLASS_TREE,
    init_tree="torch.tensor",
    method_name="__bool__",
    dtype_and_x=helpers.dtype_and_values(
        max_dim_size=1,
        min_value=-1e04,
        max_value=1e04,
    ),
)
def test_torch__bool__(
    dtype_and_x,
    frontend_method_data,
    init_flags,
    method_flags,
    frontend,
    on_device,
    backend_fw,
):
    input_dtype, x = dtype_and_x
    helpers.test_frontend_method(
        init_input_dtypes=input_dtype,
        backend_to_test=backend_fw,
        init_all_as_kwargs_np={
            "data": x[0],
        },
        method_input_dtypes=[],
        method_all_as_kwargs_np={},
        frontend_method_data=frontend_method_data,
        init_flags=init_flags,
        method_flags=method_flags,
        frontend=frontend,
        on_device=on_device,
    )


# __add__
@handle_frontend_method(
    class_tree=CLASS_TREE,
    init_tree="torch.tensor",
    method_name="__add__",
    dtype_and_x=helpers.dtype_and_values(
        available_dtypes=helpers.get_dtypes("float"),
        num_arrays=2,
        min_value=-1e04,
        max_value=1e04,
        allow_inf=False,
    ),
)
def test_torch___add__(
    dtype_and_x,
    frontend_method_data,
    init_flags,
    method_flags,
    frontend,
    on_device,
    backend_fw,
):
    input_dtype, x = dtype_and_x
    helpers.test_frontend_method(
        init_input_dtypes=input_dtype,
        backend_to_test=backend_fw,
        init_all_as_kwargs_np={
            "data": x[0],
        },
        method_input_dtypes=input_dtype,
        method_all_as_kwargs_np={
            "other": x[1],
        },
        frontend_method_data=frontend_method_data,
        init_flags=init_flags,
        method_flags=method_flags,
        frontend=frontend,
        on_device=on_device,
    )


# arcsinh
@handle_frontend_method(
    class_tree=CLASS_TREE,
    init_tree="torch.tensor",
    method_name="arcsinh",
    dtype_and_x=helpers.dtype_and_values(
        min_value=-1.0,
        max_value=1.0,
        available_dtypes=helpers.get_dtypes("float"),
    ),
)
def test_torch_tensor_arcsinh(
    dtype_and_x,
    frontend_method_data,
    init_flags,
    method_flags,
    frontend,
    on_device,
    backend_fw,
):
    input_dtype, x = dtype_and_x
    helpers.test_frontend_method(
        init_input_dtypes=input_dtype,
        backend_to_test=backend_fw,
        init_all_as_kwargs_np={
            "data": x[0],
        },
        method_input_dtypes=[],
        method_all_as_kwargs_np={},
        frontend_method_data=frontend_method_data,
        init_flags=init_flags,
        method_flags=method_flags,
        frontend=frontend,
        on_device=on_device,
    )


# __long__
@handle_frontend_method(
    class_tree=CLASS_TREE,
    init_tree="torch.tensor",
    method_name="__long__",
    dtype_and_x=helpers.dtype_and_values(
        available_dtypes=helpers.get_dtypes("integer"),
        min_value=-1e04,
        max_value=1e04,
        allow_inf=False,
    ),
)
def test_torch___long__(
    dtype_and_x,
    frontend_method_data,
    init_flags,
    method_flags,
    frontend,
    on_device,
    backend_fw,
):
    input_dtype, x = dtype_and_x
    helpers.test_frontend_method(
        init_input_dtypes=input_dtype,
        backend_to_test=backend_fw,
        init_all_as_kwargs_np={
            "data": x[0],
        },
        method_input_dtypes=input_dtype,
        method_all_as_kwargs_np={},
        frontend_method_data=frontend_method_data,
        init_flags=init_flags,
        method_flags=method_flags,
        frontend=frontend,
        on_device=on_device,
    )


# __radd__
@handle_frontend_method(
    class_tree=CLASS_TREE,
    init_tree="torch.tensor",
    method_name="__radd__",
    dtype_and_x=helpers.dtype_and_values(
        available_dtypes=helpers.get_dtypes("float"),
        num_arrays=2,
        min_value=-1e04,
        max_value=1e04,
        allow_inf=False,
    ),
)
def test_torch___radd__(
    dtype_and_x,
    frontend_method_data,
    init_flags,
    method_flags,
    frontend,
    on_device,
    backend_fw,
):
    input_dtype, x = dtype_and_x
    helpers.test_frontend_method(
        init_input_dtypes=input_dtype,
        backend_to_test=backend_fw,
        init_all_as_kwargs_np={
            "data": x[0],
        },
        method_input_dtypes=input_dtype,
        method_all_as_kwargs_np={
            "other": x[1],
        },
        frontend_method_data=frontend_method_data,
        init_flags=init_flags,
        method_flags=method_flags,
        frontend=frontend,
        on_device=on_device,
    )


# __sub__
@handle_frontend_method(
    class_tree=CLASS_TREE,
    init_tree="torch.tensor",
    method_name="__sub__",
    dtype_and_x=helpers.dtype_and_values(
        available_dtypes=helpers.get_dtypes("float"),
        num_arrays=2,
        min_value=-1e04,
        max_value=1e04,
        allow_inf=False,
    ),
)
def test_torch___sub__(
    dtype_and_x,
    frontend_method_data,
    init_flags,
    method_flags,
    frontend,
    on_device,
    backend_fw,
):
    input_dtype, x = dtype_and_x
    helpers.test_frontend_method(
        init_input_dtypes=input_dtype,
        backend_to_test=backend_fw,
        init_all_as_kwargs_np={
            "data": x[0],
        },
        method_input_dtypes=input_dtype,
        method_all_as_kwargs_np={
            "other": x[1],
        },
        frontend_method_data=frontend_method_data,
        init_flags=init_flags,
        method_flags=method_flags,
        frontend=frontend,
        on_device=on_device,
    )


# __mul__
@handle_frontend_method(
    class_tree=CLASS_TREE,
    init_tree="torch.tensor",
    method_name="__mul__",
    dtype_and_x=helpers.dtype_and_values(
        available_dtypes=helpers.get_dtypes("float"),
        num_arrays=2,
        min_value=-1e04,
        max_value=1e04,
        allow_inf=False,
    ),
)
def test_torch___mul__(
    dtype_and_x,
    frontend_method_data,
    init_flags,
    method_flags,
    frontend,
    on_device,
    backend_fw,
):
    input_dtype, x = dtype_and_x
    helpers.test_frontend_method(
        init_input_dtypes=input_dtype,
        backend_to_test=backend_fw,
        init_all_as_kwargs_np={
            "data": x[0],
        },
        method_input_dtypes=input_dtype,
        method_all_as_kwargs_np={
            "other": x[1],
        },
        frontend_method_data=frontend_method_data,
        init_flags=init_flags,
        method_flags=method_flags,
        frontend=frontend,
        on_device=on_device,
    )


@st.composite
def _get_dtype_and_multiplicative_matrices(draw):
    return draw(
        st.one_of(
            _get_dtype_input_and_matrices(),
            _get_dtype_and_3dbatch_matrices(),
        )
    )


# __matmul__
@handle_frontend_method(
    class_tree=CLASS_TREE,
    init_tree="torch.tensor",
    method_name="__matmul__",
    dtype_tensor1_tensor2=_get_dtype_and_multiplicative_matrices(),
)
def test_torch___matmul__(
    dtype_tensor1_tensor2,
    frontend_method_data,
    init_flags,
    method_flags,
    frontend,
    on_device,
    backend_fw,
):
    dtype, tensor1, tensor2 = dtype_tensor1_tensor2
    helpers.test_frontend_method(
        init_input_dtypes=dtype,
        backend_to_test=backend_fw,
        init_all_as_kwargs_np={
            "data": tensor1,
        },
        method_input_dtypes=dtype,
        method_all_as_kwargs_np={"other": tensor2},
        frontend_method_data=frontend_method_data,
        init_flags=init_flags,
        method_flags=method_flags,
        frontend=frontend,
        on_device=on_device,
    )


# __rsub__
@handle_frontend_method(
    class_tree=CLASS_TREE,
    init_tree="torch.tensor",
    method_name="__rsub__",
    dtype_and_x=helpers.dtype_and_values(
        available_dtypes=helpers.get_dtypes("numeric"),
        num_arrays=2,
    ),
)
def test_torch___rsub__(
    dtype_and_x,
    frontend_method_data,
    init_flags,
    method_flags,
    frontend,
    on_device,
    backend_fw,
):
    input_dtype, x = dtype_and_x
    helpers.test_frontend_method(
        init_input_dtypes=input_dtype,
        backend_to_test=backend_fw,
        init_all_as_kwargs_np={
            "data": x[0],
        },
        method_input_dtypes=input_dtype,
        method_all_as_kwargs_np={
            "other": x[1],
        },
        frontend_method_data=frontend_method_data,
        init_flags=init_flags,
        method_flags=method_flags,
        frontend=frontend,
        on_device=on_device,
    )


# __rmul__
@handle_frontend_method(
    class_tree=CLASS_TREE,
    init_tree="torch.tensor",
    method_name="__rmul__",
    dtype_and_x=helpers.dtype_and_values(
        available_dtypes=helpers.get_dtypes("float"),
        num_arrays=2,
        min_value=-1e04,
        max_value=1e04,
        allow_inf=False,
    ),
)
def test_torch___rmul__(
    dtype_and_x,
    frontend_method_data,
    init_flags,
    method_flags,
    frontend,
    on_device,
    backend_fw,
):
    input_dtype, x = dtype_and_x
    helpers.test_frontend_method(
        init_input_dtypes=input_dtype,
        backend_to_test=backend_fw,
        init_all_as_kwargs_np={
            "data": x[0],
        },
        method_input_dtypes=input_dtype,
        method_all_as_kwargs_np={
            "other": x[1],
        },
        frontend_method_data=frontend_method_data,
        init_flags=init_flags,
        method_flags=method_flags,
        frontend=frontend,
        on_device=on_device,
    )


# __truediv__
@handle_frontend_method(
    class_tree=CLASS_TREE,
    init_tree="torch.tensor",
    method_name="__truediv__",
    dtype_and_x=helpers.dtype_and_values(
        available_dtypes=helpers.get_dtypes("float"),
        shared_dtype=True,
        num_arrays=2,
        min_value=-1e04,
        max_value=1e04,
        allow_inf=False,
    ),
)
def test_torch___truediv__(
    dtype_and_x,
    frontend_method_data,
    init_flags,
    method_flags,
    frontend,
    on_device,
    backend_fw,
):
    input_dtype, x = dtype_and_x
    helpers.test_frontend_method(
        init_input_dtypes=input_dtype,
        backend_to_test=backend_fw,
        init_all_as_kwargs_np={
            "data": x[0],
        },
        method_input_dtypes=input_dtype,
        method_all_as_kwargs_np={
            "other": x[1],
        },
        frontend_method_data=frontend_method_data,
        init_flags=init_flags,
        method_flags=method_flags,
        frontend=frontend,
        on_device=on_device,
    )


@handle_frontend_method(
    class_tree=CLASS_TREE,
    init_tree="torch.tensor",
    method_name="__floordiv__",
    dtype_and_x=helpers.dtype_and_values(
        available_dtypes=helpers.get_dtypes("float"),
        num_arrays=2,
        large_abs_safety_factor=2.5,
        small_abs_safety_factor=2.5,
        safety_factor_scale="log",
    ),
)
def test_torch__floordiv__(
    dtype_and_x,
    frontend_method_data,
    init_flags,
    method_flags,
    frontend,
    on_device,
    backend_fw,
):
    input_dtype, x = dtype_and_x
    assume(not np.any(np.isclose(x[1], 0)))
    helpers.test_frontend_method(
        init_input_dtypes=input_dtype,
        backend_to_test=backend_fw,
        init_all_as_kwargs_np={
            "data": x[0],
        },
        method_input_dtypes=input_dtype,
        method_all_as_kwargs_np={
            "other": x[1],
        },
        frontend_method_data=frontend_method_data,
        init_flags=init_flags,
        method_flags=method_flags,
        frontend=frontend,
        on_device=on_device,
        atol_=1,
    )


# remainder
@handle_frontend_method(
    class_tree=CLASS_TREE,
    init_tree="torch.tensor",
    method_name="remainder",
    dtype_and_x=helpers.dtype_and_values(
        available_dtypes=helpers.get_dtypes("float"),
        large_abs_safety_factor=2.5,
        small_abs_safety_factor=2.5,
        shared_dtype=True,
        num_arrays=2,
    ),
)
def test_torch_tensor_remainder(
    dtype_and_x,
    frontend_method_data,
    init_flags,
    method_flags,
    frontend,
    on_device,
    backend_fw,
):
    input_dtype, x = dtype_and_x
    helpers.test_frontend_method(
        init_input_dtypes=input_dtype,
        backend_to_test=backend_fw,
        init_all_as_kwargs_np={
            "data": x[0],
        },
        method_input_dtypes=input_dtype,
        method_all_as_kwargs_np={
            "other": x[1],
        },
        frontend_method_data=frontend_method_data,
        init_flags=init_flags,
        method_flags=method_flags,
        frontend=frontend,
        on_device=on_device,
    )


@st.composite
def _to_helper(draw):
    dtype_x = draw(
        helpers.dtype_and_values(
            available_dtypes=helpers.get_dtypes("valid"),
            num_arrays=2,
            large_abs_safety_factor=3,
        )
    )
    input_dtype, x = dtype_x
    arg = draw(st.sampled_from(["tensor", "dtype", "device"]))
    if arg == "tensor":
        method_num_positional_args = 1
        method_all_as_kwargs_np = {"other": x[1]}
    elif arg == "dtype":
        method_num_positional_args = 1
        dtype = draw(helpers.get_dtypes("valid", full=False))[0]
        method_all_as_kwargs_np = {"dtype": dtype}
    else:
        method_num_positional_args = 0
        device = draw(st.just("cpu"))
        dtype = draw(helpers.get_dtypes("valid", full=False, none=True))[0]
        method_all_as_kwargs_np = {"dtype": dtype, "device": device}
    return input_dtype, x, method_num_positional_args, method_all_as_kwargs_np


# to
@handle_frontend_method(
    class_tree=CLASS_TREE,
    init_tree="torch.tensor",
    method_name="to",
    args_kwargs=_to_helper(),
)
def test_torch_tensor_to(
    args_kwargs,
    frontend_method_data,
    init_flags,
    method_flags,
    frontend,
    on_device,
    backend_fw,
):
    input_dtype, x, method_num_positional_args, method_all_as_kwargs_np = args_kwargs
    method_flags.num_positional_args = method_num_positional_args
    helpers.test_frontend_method(
        init_input_dtypes=input_dtype,
        backend_to_test=backend_fw,
        init_all_as_kwargs_np={
            "data": x[0],
        },
        method_input_dtypes=input_dtype,
        method_all_as_kwargs_np=method_all_as_kwargs_np,
        frontend_method_data=frontend_method_data,
        init_flags=init_flags,
        method_flags=method_flags,
        frontend=frontend,
        on_device=on_device,
    )


# arctan
@handle_frontend_method(
    class_tree=CLASS_TREE,
    init_tree="torch.tensor",
    method_name="arctan",
    dtype_and_x=helpers.dtype_and_values(
        available_dtypes=helpers.get_dtypes("float"),
        allow_inf=False,
    ),
)
def test_torch_tensor_arctan(
    dtype_and_x,
    frontend_method_data,
    init_flags,
    method_flags,
    frontend,
    on_device,
    backend_fw,
):
    input_dtype, x = dtype_and_x
    helpers.test_frontend_method(
        init_input_dtypes=input_dtype,
        backend_to_test=backend_fw,
        init_all_as_kwargs_np={
            "data": x[0],
        },
        method_input_dtypes=input_dtype,
        method_all_as_kwargs_np={},
        frontend_method_data=frontend_method_data,
        init_flags=init_flags,
        method_flags=method_flags,
        frontend=frontend,
        on_device=on_device,
    )


# arctan_
@handle_frontend_method(
    class_tree=CLASS_TREE,
    init_tree="torch.tensor",
    method_name="arctan_",
    dtype_and_x=helpers.dtype_and_values(
        available_dtypes=helpers.get_dtypes("float"),
        allow_inf=False,
    ),
)
def test_torch_tensor_arctan_(
    dtype_and_x,
    frontend_method_data,
    init_flags,
    method_flags,
    frontend,
    on_device,
    backend_fw,
):
    input_dtype, x = dtype_and_x
    helpers.test_frontend_method(
        init_input_dtypes=input_dtype,
        backend_to_test=backend_fw,
        init_all_as_kwargs_np={
            "data": x[0],
        },
        method_input_dtypes=input_dtype,
        method_all_as_kwargs_np={},
        frontend_method_data=frontend_method_data,
        init_flags=init_flags,
        method_flags=method_flags,
        frontend=frontend,
        on_device=on_device,
    )


# arctan2
@handle_frontend_method(
    class_tree=CLASS_TREE,
    init_tree="torch.tensor",
    method_name="arctan2",
    dtype_and_x=helpers.dtype_and_values(
        available_dtypes=helpers.get_dtypes("float"),
        num_arrays=2,
    ),
)
def test_torch_tensor_arctan2(
    dtype_and_x,
    frontend_method_data,
    init_flags,
    method_flags,
    frontend,
    on_device,
    backend_fw,
):
    input_dtype, x = dtype_and_x
    helpers.test_frontend_method(
        init_input_dtypes=input_dtype,
        backend_to_test=backend_fw,
        init_all_as_kwargs_np={
            "data": x[0],
        },
        method_input_dtypes=input_dtype,
        method_all_as_kwargs_np={
            "other": x[1],
        },
        frontend_method_data=frontend_method_data,
        init_flags=init_flags,
        method_flags=method_flags,
        frontend=frontend,
        on_device=on_device,
    )


# arctan2_
@handle_frontend_method(
    class_tree=CLASS_TREE,
    init_tree="torch.tensor",
    method_name="arctan2_",
    dtype_and_x=helpers.dtype_and_values(
        available_dtypes=helpers.get_dtypes("float"),
        num_arrays=2,
    ),
)
def test_torch_tensor_arctan2_(
    dtype_and_x,
    frontend_method_data,
    init_flags,
    method_flags,
    frontend,
    on_device,
    backend_fw,
):
    input_dtype, x = dtype_and_x
    helpers.test_frontend_method(
        init_input_dtypes=input_dtype,
        backend_to_test=backend_fw,
        init_all_as_kwargs_np={
            "data": x[0],
        },
        method_input_dtypes=input_dtype,
        method_all_as_kwargs_np={
            "other": x[1],
        },
        frontend_method_data=frontend_method_data,
        init_flags=init_flags,
        method_flags=method_flags,
        frontend=frontend,
        on_device=on_device,
    )


# acos
@handle_frontend_method(
    class_tree=CLASS_TREE,
    init_tree="torch.tensor",
    method_name="acos",
    dtype_and_x=helpers.dtype_and_values(
        available_dtypes=helpers.get_dtypes("float"),
        allow_inf=False,
    ),
)
def test_torch_tensor_acos(
    dtype_and_x,
    frontend_method_data,
    init_flags,
    method_flags,
    frontend,
    on_device,
    backend_fw,
):
    input_dtype, x = dtype_and_x
    helpers.test_frontend_method(
        init_input_dtypes=input_dtype,
        backend_to_test=backend_fw,
        init_all_as_kwargs_np={
            "data": x[0],
        },
        method_input_dtypes=input_dtype,
        method_all_as_kwargs_np={},
        frontend_method_data=frontend_method_data,
        init_flags=init_flags,
        method_flags=method_flags,
        frontend=frontend,
        on_device=on_device,
    )


# floor
@handle_frontend_method(
    class_tree=CLASS_TREE,
    init_tree="torch.tensor",
    method_name="floor",
    dtype_and_x=helpers.dtype_and_values(
        available_dtypes=helpers.get_dtypes("float"),
    ),
)
def test_torch_tensor_floor(
    dtype_and_x,
    frontend_method_data,
    init_flags,
    method_flags,
    frontend,
    on_device,
    backend_fw,
):
    input_dtype, x = dtype_and_x
    helpers.test_frontend_method(
        init_input_dtypes=input_dtype,
        backend_to_test=backend_fw,
        init_all_as_kwargs_np={
            "data": x[0],
        },
        method_input_dtypes=input_dtype,
        method_all_as_kwargs_np={},
        frontend_method_data=frontend_method_data,
        init_flags=init_flags,
        method_flags=method_flags,
        frontend=frontend,
        on_device=on_device,
    )


# new_tensor
@handle_frontend_method(
    class_tree=CLASS_TREE,
    init_tree="torch.tensor",
    method_name="new_tensor",
    dtype_and_x=helpers.dtype_and_values(
        available_dtypes=helpers.get_dtypes("numeric"),
        num_arrays=2,
    ),
)
def test_torch_tensor_new_tensor(
    dtype_and_x,
    frontend_method_data,
    init_flags,
    method_flags,
    frontend,
    on_device,
    backend_fw,
):
    input_dtype, x = dtype_and_x
    helpers.test_frontend_method(
        init_input_dtypes=[input_dtype[0]],
        backend_to_test=backend_fw,
        init_all_as_kwargs_np={
            "data": x[0],
        },
        method_input_dtypes=[input_dtype[1]],
        method_all_as_kwargs_np={
            "data": x[1],
            "dtype": input_dtype[1],
        },
        frontend_method_data=frontend_method_data,
        init_flags=init_flags,
        method_flags=method_flags,
        frontend=frontend,
        on_device=on_device,
    )


# __getitem__
@handle_frontend_method(
    class_tree=CLASS_TREE,
    init_tree="torch.tensor",
    method_name="__getitem__",
    dtype_x_index=helpers.dtype_array_query(
        available_dtypes=helpers.get_dtypes("valid"),
        allow_neg_step=False,
    ),
)
def test_torch__getitem__(
    dtype_x_index,
    frontend_method_data,
    init_flags,
    method_flags,
    frontend,
    on_device,
    backend_fw,
):
    input_dtype, x, index = dtype_x_index
    helpers.test_frontend_method(
        init_input_dtypes=[input_dtype[0]],
        backend_to_test=backend_fw,
        init_all_as_kwargs_np={"data": x},
        method_input_dtypes=[*input_dtype[1:]],
        method_all_as_kwargs_np={"query": index},
        frontend_method_data=frontend_method_data,
        init_flags=init_flags,
        method_flags=method_flags,
        frontend=frontend,
        on_device=on_device,
    )


# __setitem__
@handle_frontend_method(
    class_tree=CLASS_TREE,
    init_tree="torch.tensor",
    method_name="__setitem__",
    dtypes_x_index_val=helpers.dtype_array_query_val(
        available_dtypes=helpers.get_dtypes("valid"),
        allow_neg_step=False,
    ).filter(lambda x: x[0][0] == x[0][-1]),
)
def test_torch__setitem__(
    dtypes_x_index_val,
    frontend_method_data,
    init_flags,
    method_flags,
    frontend,
    on_device,
    backend_fw,
):
    input_dtype, x, index, val = dtypes_x_index_val
    helpers.test_frontend_method(
        init_input_dtypes=[input_dtype[0]],
        backend_to_test=backend_fw,
        init_all_as_kwargs_np={"data": x},
        method_input_dtypes=[*input_dtype[1:]],
        method_all_as_kwargs_np={"key": index, "value": val},
        frontend_method_data=frontend_method_data,
        init_flags=init_flags,
        method_flags=method_flags,
        frontend=frontend,
        on_device=on_device,
    )


# view_as
@handle_frontend_method(
    class_tree=CLASS_TREE,
    init_tree="torch.tensor",
    method_name="view_as",
    dtype_x=helpers.dtype_and_values(
        available_dtypes=helpers.get_dtypes("numeric"),
        shape=st.shared(helpers.get_shape(), key="value_shape"),
        num_arrays=2,
    ),
)
def test_torch_tensor_view_as(
    dtype_x,
    frontend_method_data,
    init_flags,
    method_flags,
    frontend,
    on_device,
    backend_fw,
):
    input_dtype, x = dtype_x
    helpers.test_frontend_method(
        init_input_dtypes=input_dtype,
        backend_to_test=backend_fw,
        init_all_as_kwargs_np={
            "data": x[0],
        },
        method_input_dtypes=input_dtype,
        method_all_as_kwargs_np={
            "other": x[1],
        },
        frontend_method_data=frontend_method_data,
        init_flags=init_flags,
        method_flags=method_flags,
        frontend=frontend,
        on_device=on_device,
    )


# unsqueeze
@handle_frontend_method(
    class_tree=CLASS_TREE,
    init_tree="torch.tensor",
    method_name="unsqueeze",
    dtype_value=helpers.dtype_and_values(
        available_dtypes=helpers.get_dtypes("valid"),
        shape=st.shared(helpers.get_shape(), key="shape"),
    ),
    dim=helpers.get_axis(
        shape=st.shared(helpers.get_shape(), key="shape"),
        allow_neg=True,
        force_int=True,
    ),
)
def test_torch_tensor_unsqueeze(
    dtype_value,
    dim,
    frontend_method_data,
    init_flags,
    method_flags,
    frontend,
    on_device,
    backend_fw,
):
    input_dtype, x = dtype_value
    helpers.test_frontend_method(
        init_input_dtypes=input_dtype,
        backend_to_test=backend_fw,
        init_all_as_kwargs_np={
            "data": x[0],
        },
        method_input_dtypes=input_dtype,
        method_all_as_kwargs_np={
            "dim": dim,
        },
        frontend_method_data=frontend_method_data,
        init_flags=init_flags,
        method_flags=method_flags,
        frontend=frontend,
        on_device=on_device,
    )


# unsqueeze_
@handle_frontend_method(
    class_tree=CLASS_TREE,
    init_tree="torch.tensor",
    method_name="unsqueeze_",
    dtype_value=helpers.dtype_and_values(
        available_dtypes=helpers.get_dtypes("valid"),
        shape=st.shared(helpers.get_shape(), key="shape"),
    ),
    dim=helpers.get_axis(
        shape=st.shared(helpers.get_shape(), key="shape"),
        allow_neg=True,
        force_int=True,
    ),
)
def test_torch_tensor_unsqueeze_(
    dtype_value,
    dim,
    frontend_method_data,
    init_flags,
    method_flags,
    frontend,
    on_device,
    backend_fw,
):
    input_dtype, x = dtype_value
    helpers.test_frontend_method(
        init_input_dtypes=input_dtype,
        backend_to_test=backend_fw,
        init_all_as_kwargs_np={
            "data": x[0],
        },
        method_input_dtypes=input_dtype,
        method_all_as_kwargs_np={
            "dim": dim,
        },
        frontend_method_data=frontend_method_data,
        init_flags=init_flags,
        method_flags=method_flags,
        frontend=frontend,
        on_device=on_device,
    )


# ravel
@handle_frontend_method(
    class_tree=CLASS_TREE,
    init_tree="torch.tensor",
    method_name="ravel",
    dtype_value=helpers.dtype_and_values(
        available_dtypes=helpers.get_dtypes("valid"),
        shape=st.shared(helpers.get_shape(min_num_dims=1), key="shape"),
    ),
)
def test_torch_tensor_ravel(
    dtype_value,
    frontend_method_data,
    init_flags,
    method_flags,
    frontend,
    on_device,
    backend_fw,
):
    input_dtype, x = dtype_value
    helpers.test_frontend_method(
        init_input_dtypes=input_dtype,
        backend_to_test=backend_fw,
        init_all_as_kwargs_np={
            "data": x[0],
        },
        method_input_dtypes=input_dtype,
        method_all_as_kwargs_np={},
        frontend_method_data=frontend_method_data,
        init_flags=init_flags,
        method_flags=method_flags,
        frontend=frontend,
        on_device=on_device,
    )


# split
@handle_frontend_method(
    class_tree=CLASS_TREE,
    init_tree="torch.tensor",
    method_name="split",
    dtype_value=helpers.dtype_and_values(
        available_dtypes=helpers.get_dtypes("valid"),
        shape=st.shared(helpers.get_shape(min_num_dims=1), key="value_shape"),
    ),
    split_size=_get_splits(allow_none=False, min_num_dims=1, allow_array_indices=False),
    dim=st.shared(
        helpers.get_axis(
            shape=st.shared(helpers.get_shape(min_num_dims=1), key="value_shape"),
            force_int=True,
        ),
        key="target_axis",
    ),
)
def test_torch_tensor_split(
    dtype_value,
    split_size,
    dim,
    frontend_method_data,
    init_flags,
    method_flags,
    frontend,
    on_device,
    backend_fw,
):
    input_dtype, x = dtype_value
    helpers.test_frontend_method(
        init_input_dtypes=input_dtype,
        backend_to_test=backend_fw,
        init_all_as_kwargs_np={
            "data": x[0],
        },
        method_input_dtypes=input_dtype,
        method_all_as_kwargs_np={
            "split_size": split_size,
            "dim": dim,
        },
        frontend_method_data=frontend_method_data,
        init_flags=init_flags,
        method_flags=method_flags,
        frontend=frontend,
        on_device=on_device,
    )


# tensor_split
@handle_frontend_method(
    class_tree=CLASS_TREE,
    init_tree="torch.tensor",
    method_name="tensor_split",
    dtype_value=helpers.dtype_and_values(
        available_dtypes=helpers.get_dtypes("integer"),
        shape=st.shared(helpers.get_shape(min_num_dims=1), key="value_shape"),
    ),
    indices_or_sections=_get_splits(
        min_num_dims=1, allow_none=False, allow_array_indices=False
    ),
    dim=st.shared(
        helpers.get_axis(
            shape=st.shared(helpers.get_shape(min_num_dims=1), key="value_shape"),
            force_int=True,
        ),
        key="target_axis",
    ),
    method_num_positional_args=st.just(1),
)
def test_torch_tensor_tensor_split(
    dtype_value,
    indices_or_sections,
    dim,
    frontend_method_data,
    init_flags,
    method_flags,
    frontend,
    on_device,
    backend_fw,
):
    input_dtype, x = dtype_value
    helpers.test_frontend_method(
        init_input_dtypes=input_dtype,
        backend_to_test=backend_fw,
        init_all_as_kwargs_np={
            "data": x[0],
        },
        method_input_dtypes=[],
        method_all_as_kwargs_np={
            "indices_or_sections": indices_or_sections,
            "dim": dim,
        },
        frontend_method_data=frontend_method_data,
        init_flags=init_flags,
        method_flags=method_flags,
        frontend=frontend,
        on_device=on_device,
    )


# vsplit
@handle_frontend_method(
    class_tree=CLASS_TREE,
    init_tree="torch.tensor",
    method_name="vsplit",
    dtype_value=helpers.dtype_and_values(
        available_dtypes=helpers.get_dtypes("valid"),
        shape=st.shared(helpers.get_shape(min_num_dims=2), key="value_shape"),
    ),
    indices_or_sections=_get_splits(
        min_num_dims=2,
        axis=0,
        allow_none=False,
        allow_array_indices=False,
        is_mod_split=True,
    ),
)
def test_torch_tensor_vsplit(
    dtype_value,
    indices_or_sections,
    frontend_method_data,
    init_flags,
    method_flags,
    frontend,
    on_device,
    backend_fw,
):
    input_dtype, x = dtype_value
    helpers.test_frontend_method(
        init_input_dtypes=input_dtype,
        backend_to_test=backend_fw,
        init_all_as_kwargs_np={
            "data": x[0],
        },
        method_input_dtypes=[],
        method_all_as_kwargs_np={"indices_or_sections": indices_or_sections},
        frontend_method_data=frontend_method_data,
        init_flags=init_flags,
        method_flags=method_flags,
        frontend=frontend,
        on_device=on_device,
    )


# hsplit
@handle_frontend_method(
    class_tree=CLASS_TREE,
    init_tree="torch.tensor",
    method_name="hsplit",
    dtype_value=helpers.dtype_and_values(
        available_dtypes=helpers.get_dtypes("valid"),
        shape=st.shared(helpers.get_shape(min_num_dims=2), key="value_shape"),
    ),
    indices_or_sections=_get_splits(
        min_num_dims=1,
        axis=1,
        allow_none=False,
        allow_array_indices=False,
        is_mod_split=True,
    ),
)
def test_torch_tensor_hsplit(
    dtype_value,
    indices_or_sections,
    frontend_method_data,
    init_flags,
    method_flags,
    frontend,
    on_device,
    backend_fw,
):
    input_dtype, x = dtype_value
    helpers.test_frontend_method(
        init_input_dtypes=input_dtype,
        backend_to_test=backend_fw,
        init_all_as_kwargs_np={
            "data": x[0],
        },
        method_input_dtypes=[],
        method_all_as_kwargs_np={"indices_or_sections": indices_or_sections},
        frontend_method_data=frontend_method_data,
        init_flags=init_flags,
        method_flags=method_flags,
        frontend=frontend,
        on_device=on_device,
    )


# dsplit
@handle_frontend_method(
    class_tree=CLASS_TREE,
    init_tree="torch.tensor",
    method_name="dsplit",
    dtype_value=helpers.dtype_and_values(
        available_dtypes=helpers.get_dtypes("valid"),
        shape=st.shared(helpers.get_shape(min_num_dims=3), key="value_shape"),
    ),
    indices_or_sections=_get_splits(
        min_num_dims=3,
        axis=2,
        allow_none=False,
        allow_array_indices=False,
        is_mod_split=True,
    ),
)
def test_torch_tensor_dsplit(
    dtype_value,
    indices_or_sections,
    frontend_method_data,
    init_flags,
    method_flags,
    frontend,
    on_device,
    backend_fw,
):
    input_dtype, x = dtype_value
    helpers.test_frontend_method(
        init_input_dtypes=input_dtype,
        backend_to_test=backend_fw,
        init_all_as_kwargs_np={
            "data": x[0],
        },
        method_input_dtypes=[],
        method_all_as_kwargs_np={"indices_or_sections": indices_or_sections},
        frontend_method_data=frontend_method_data,
        init_flags=init_flags,
        method_flags=method_flags,
        frontend=frontend,
        on_device=on_device,
    )


# detach
@handle_frontend_method(
    class_tree=CLASS_TREE,
    init_tree="torch.tensor",
    method_name="detach",
    dtype_and_x=helpers.dtype_and_values(
        available_dtypes=helpers.get_dtypes("valid"),
    ),
)
def test_torch_tensor_detach(
    dtype_and_x,
    frontend_method_data,
    init_flags,
    method_flags,
    frontend,
    on_device,
    backend_fw,
):
    input_dtype, x = dtype_and_x
    helpers.test_frontend_method(
        init_input_dtypes=input_dtype,
        backend_to_test=backend_fw,
        init_all_as_kwargs_np={
            "data": x[0],
        },
        method_input_dtypes=input_dtype,
        method_all_as_kwargs_np={},
        frontend_method_data=frontend_method_data,
        init_flags=init_flags,
        method_flags=method_flags,
        frontend=frontend,
        on_device=on_device,
    )


# detach_
@handle_frontend_method(
    class_tree=CLASS_TREE,
    init_tree="torch.tensor",
    method_name="detach_",
    dtype_and_x=helpers.dtype_and_values(
        available_dtypes=helpers.get_dtypes("valid"),
    ),
)
def test_torch_tensor_detach_(
    dtype_and_x,
    frontend_method_data,
    init_flags,
    method_flags,
    frontend,
    on_device,
    backend_fw,
):
    input_dtype, x = dtype_and_x
    helpers.test_frontend_method(
        init_input_dtypes=input_dtype,
        backend_to_test=backend_fw,
        init_all_as_kwargs_np={
            "data": x[0],
        },
        method_input_dtypes=input_dtype,
        method_all_as_kwargs_np={},
        frontend_method_data=frontend_method_data,
        init_flags=init_flags,
        method_flags=method_flags,
        frontend=frontend,
        on_device=on_device,
    )


# dim
@handle_frontend_method(
    class_tree=CLASS_TREE,
    init_tree="torch.tensor",
    method_name="dim",
    dtype_and_x=helpers.dtype_and_values(
        available_dtypes=helpers.get_dtypes("numeric"),
    ),
)
def test_torch_tensor_dim(
    dtype_and_x,
    frontend_method_data,
    init_flags,
    method_flags,
    frontend,
    on_device,
    backend_fw,
):
    input_dtype, x = dtype_and_x
    helpers.test_frontend_method(
        init_input_dtypes=input_dtype,
        backend_to_test=backend_fw,
        init_all_as_kwargs_np={
            "data": x[0],
        },
        method_input_dtypes=[],
        method_all_as_kwargs_np={},
        frontend_method_data=frontend_method_data,
        init_flags=init_flags,
        method_flags=method_flags,
        frontend=frontend,
        on_device=on_device,
    )


# ndimension
@handle_frontend_method(
    class_tree=CLASS_TREE,
    init_tree="torch.tensor",
    method_name="ndimension",
    dtype_and_x=helpers.dtype_and_values(
        available_dtypes=helpers.get_dtypes("numeric"),
    ),
)
def test_torch_tensor_ndimension(
    dtype_and_x,
    frontend_method_data,
    init_flags,
    method_flags,
    frontend,
    on_device,
    backend_fw,
):
    input_dtype, x = dtype_and_x
    helpers.test_frontend_method(
        init_input_dtypes=input_dtype,
        backend_to_test=backend_fw,
        init_all_as_kwargs_np={
            "data": x[0],
        },
        method_input_dtypes=[],
        method_all_as_kwargs_np={},
        frontend_method_data=frontend_method_data,
        init_flags=init_flags,
        method_flags=method_flags,
        frontend=frontend,
        on_device=on_device,
    )


@st.composite
def _fill_value_and_size(
    draw,
    *,
    min_num_dims=1,
    max_num_dims=5,
    min_dim_size=1,
    max_dim_size=10,
):
    if isinstance(min_dim_size, st._internal.SearchStrategy):
        min_dim_size = draw(min_dim_size)
    if isinstance(max_dim_size, st._internal.SearchStrategy):
        max_dim_size = draw(max_dim_size)

    available_dtypes = draw(helpers.get_dtypes("numeric"))
    dtype = draw(
        helpers.array_dtypes(
            num_arrays=1,
            available_dtypes=available_dtypes,
        )
    )
    array = draw(
        helpers.array_values(
            dtype=dtype[0],
            shape=(1,),
        )
    )
    dtype.append("int32")
    size = draw(
        st.shared(
            helpers.get_shape(
                min_num_dims=min_num_dims,
                max_num_dims=max_num_dims,
                min_dim_size=min_dim_size,
                max_dim_size=max_dim_size,
            ),
            key="shape",
        )
    )
    fill_value = draw(helpers.ints()) if "int" in dtype[0] else draw(helpers.floats())

    return dtype, [array, size, fill_value]


# new_full
@handle_frontend_method(
    class_tree=CLASS_TREE,
    init_tree="torch.tensor",
    method_name="new_full",
    dtype_and_x=_fill_value_and_size(max_num_dims=3),
)
def test_torch_tensor_new_full(
    dtype_and_x,
    frontend_method_data,
    init_flags,
    method_flags,
    frontend,
    on_device,
    backend_fw,
):
    input_dtype, x = dtype_and_x
    helpers.test_frontend_method(
        init_input_dtypes=[input_dtype[0]],
        backend_to_test=backend_fw,
        init_all_as_kwargs_np={
            "data": x[0],
        },
        method_input_dtypes=[input_dtype[1]],
        method_all_as_kwargs_np={
            "size": x[1],
            "fill_value": x[2],
        },
        frontend_method_data=frontend_method_data,
        init_flags=init_flags,
        method_flags=method_flags,
        frontend=frontend,
        on_device=on_device,
    )


# new_empty (not actually intuitive for testing)
@handle_frontend_method(
    class_tree=CLASS_TREE,
    init_tree="torch.tensor",
    method_name="new_empty",
    dtype_and_x=helpers.dtype_and_values(
        available_dtypes=helpers.get_dtypes("numeric"),
    ),
    size=helpers.get_shape(
        min_num_dims=1,
        max_num_dims=3,
    ),
)
def test_torch_tensor_new_empty(
    dtype_and_x,
    size,
    frontend_method_data,
    init_flags,
    method_flags,
    frontend,
    on_device,
    backend_fw,
):
    input_dtype, x = dtype_and_x
    helpers.test_frontend_method(
        init_input_dtypes=[input_dtype[0]],
        backend_to_test=backend_fw,
        init_all_as_kwargs_np={
            "data": x,
        },
        method_input_dtypes=[ivy.int32],
        method_all_as_kwargs_np={
            "size": size,
        },
        frontend_method_data=frontend_method_data,
        init_flags=init_flags,
        method_flags=method_flags,
        frontend=frontend,
        on_device=on_device,
    )


@st.composite
def _expand_helper(draw):
    num_dims = draw(st.integers(min_value=1, max_value=10))
    shape = draw(
        helpers.get_shape(min_num_dims=num_dims, max_num_dims=num_dims).filter(
            lambda x: any(i == 1 for i in x)
        )
    )
    new_shape = draw(
        helpers.get_shape(min_num_dims=num_dims, max_num_dims=num_dims).filter(
            lambda x: all(x[i] == v if v != 1 else True for i, v in enumerate(shape))
        )
    )
    dtype, x = draw(
        helpers.dtype_and_values(
            available_dtypes=helpers.get_dtypes("valid"),
            shape=shape,
        )
    )
    return dtype, x, new_shape


@handle_frontend_method(
    class_tree=CLASS_TREE,
    init_tree="torch.tensor",
    method_name="expand",
    dtype_x_shape=_expand_helper(),
    unpack_shape=st.booleans(),
)
def test_torch_tensor_expand(
    dtype_x_shape,
    unpack_shape,
    frontend_method_data,
    init_flags,
    method_flags,
    frontend,
    on_device,
    backend_fw,
):
    input_dtype, x, shape = dtype_x_shape
    if unpack_shape:
        method_flags.num_positional_args = len(shape) + 1
        size = {}
        i = 0
        for x_ in shape:
            size["x{}".format(i)] = x_
            i += 1
    else:
        size = {
            "size": shape,
        }
    helpers.test_frontend_method(
        init_input_dtypes=input_dtype,
        backend_to_test=backend_fw,
        init_all_as_kwargs_np={
            "data": x[0],
        },
        method_input_dtypes=input_dtype,
        method_all_as_kwargs_np=size,
        frontend_method_data=frontend_method_data,
        init_flags=init_flags,
        method_flags=method_flags,
        frontend=frontend,
        on_device=on_device,
    )


# expand_as
@handle_frontend_method(
    class_tree=CLASS_TREE,
    init_tree="torch.tensor",
    method_name="expand_as",
    dtype_x=helpers.dtype_and_values(
        available_dtypes=helpers.get_dtypes("valid"), num_arrays=2
    ),
)
def test_torch_tensor_expand_as(
    dtype_x,
    frontend_method_data,
    init_flags,
    method_flags,
    frontend,
    on_device,
    backend_fw,
):
    input_dtype, x = dtype_x
    helpers.test_frontend_method(
        init_input_dtypes=input_dtype,
        backend_to_test=backend_fw,
        init_all_as_kwargs_np={
            "data": x[0],
        },
        method_input_dtypes=input_dtype,
        method_all_as_kwargs_np={
            "other": x[1],
        },
        frontend_method_data=frontend_method_data,
        init_flags=init_flags,
        method_flags=method_flags,
        frontend=frontend,
        on_device=on_device,
    )


@st.composite
def _unfold_args(draw):
    values_dtype, values, axis, shape = draw(
        helpers.dtype_values_axis(
            available_dtypes=helpers.get_dtypes("float"),
            force_int_axis=True,
            shape=draw(
                helpers.get_shape(
                    allow_none=False,
                    min_num_dims=1,
                    min_dim_size=1,
                )
            ),
            ret_shape=True,
        )
    )
    size = draw(
        st.integers(
            min_value=1,
            max_value=max(shape[axis] - 1, 1),
        )
    )
    step = draw(
        st.integers(
            min_value=1,
            max_value=size,
        )
    )
    return values_dtype, values, axis, size, step


# unfold
@handle_frontend_method(
    class_tree=CLASS_TREE,
    init_tree="torch.tensor",
    method_name="unfold",
    dtype_values_args=_unfold_args(),
)
def test_torch_tensor_unfold(
    dtype_values_args,
    frontend_method_data,
    init_flags,
    method_flags,
    frontend,
    on_device,
    backend_fw,
):
    input_dtype, x, axis, size, step = dtype_values_args
    print(axis, size, step)
    helpers.test_frontend_method(
        init_input_dtypes=input_dtype,
        backend_to_test=backend_fw,
        init_all_as_kwargs_np={
            "data": x,
        },
        method_input_dtypes=input_dtype,
        method_all_as_kwargs_np={
            "dimension": axis,
            "size": size,
            "step": step,
        },
        frontend_method_data=frontend_method_data,
        init_flags=init_flags,
        method_flags=method_flags,
        frontend=frontend,
        on_device=on_device,
    )


# __mod__
@handle_frontend_method(
    class_tree=CLASS_TREE,
    init_tree="torch.tensor",
    method_name="__mod__",
    dtype_and_x=helpers.dtype_and_values(
        available_dtypes=helpers.get_dtypes("float"),
        num_arrays=2,
    ),
)
def test_torch___mod__(
    dtype_and_x,
    frontend_method_data,
    init_flags,
    method_flags,
    frontend,
    on_device,
    backend_fw,
):
    input_dtype, x = dtype_and_x
    helpers.test_frontend_method(
        init_input_dtypes=input_dtype,
        backend_to_test=backend_fw,
        init_all_as_kwargs_np={
            "data": x[0],
        },
        method_input_dtypes=input_dtype,
        method_all_as_kwargs_np={
            "other": x[1],
        },
        frontend_method_data=frontend_method_data,
        init_flags=init_flags,
        method_flags=method_flags,
        frontend=frontend,
        on_device=on_device,
    )


# long
@handle_frontend_method(
    class_tree=CLASS_TREE,
    init_tree="torch.tensor",
    method_name="long",
    dtype_and_x=helpers.dtype_and_values(
        available_dtypes=helpers.get_dtypes("integer"),
    ),
)
def test_torch_tensor_long(
    dtype_and_x,
    frontend_method_data,
    init_flags,
    method_flags,
    frontend,
    on_device,
    backend_fw,
):
    input_dtype, x = dtype_and_x
    helpers.test_frontend_method(
        init_input_dtypes=input_dtype,
        backend_to_test=backend_fw,
        init_all_as_kwargs_np={
            "data": x[0],
        },
        method_input_dtypes=input_dtype,
        method_all_as_kwargs_np={},
        frontend_method_data=frontend_method_data,
        init_flags=init_flags,
        method_flags=method_flags,
        frontend=frontend,
        on_device=on_device,
    )


# max
@handle_frontend_method(
    class_tree=CLASS_TREE,
    init_tree="torch.tensor",
    method_name="max",
    dtype_x=helpers.dtype_and_values(
        available_dtypes=helpers.get_dtypes("float"),
    ),
)
def test_torch_tensor_max(
    dtype_x,
    frontend_method_data,
    init_flags,
    method_flags,
    frontend,
    on_device,
    backend_fw,
):
    input_dtype, x = dtype_x
    helpers.test_frontend_method(
        init_input_dtypes=input_dtype,
        backend_to_test=backend_fw,
        init_all_as_kwargs_np={
            "data": x[0],
        },
        method_input_dtypes=input_dtype,
        method_all_as_kwargs_np={},
        frontend_method_data=frontend_method_data,
        init_flags=init_flags,
        method_flags=method_flags,
        frontend=frontend,
        on_device=on_device,
    )


@given(
    dtype_x=helpers.dtype_and_values(
        available_dtypes=helpers.get_dtypes("valid", prune_function=False)
    ).filter(lambda x: "bfloat16" not in x[0]),
)
def test_torch_tensor_is_quantized(
    dtype_x,
    backend_fw,
):
    ivy.set_backend(backend_fw)
    _, data = dtype_x
    x = Tensor(data[0])
    x.ivy_array = data[0]
    ivy.utils.assertions.check_equal(
        x.is_quantized, "q" in ivy.dtype(ivy.array(data[0])), as_array=False
    )
    ivy.previous_backend()


@given(
    dtype_x=helpers.dtype_and_values(
        available_dtypes=helpers.get_dtypes("valid", prune_function=False)
    ).filter(lambda x: "bfloat16" not in x[0]),
)
def test_torch_tensor_is_cuda(
    dtype_x,
    backend_fw,
):
    ivy.set_backend(backend_fw)
    _, data = dtype_x
    x = Tensor(data[0])
    x.ivy_array = data[0]
    ivy.utils.assertions.check_equal(
        x.is_cuda, "gpu" in ivy.dev(ivy.array(data[0])), as_array=False
    )
    ivy.previous_backend()


@given(
    dtype_x=helpers.dtype_and_values(
        available_dtypes=helpers.get_dtypes("valid", prune_function=False)
    ).filter(lambda x: "bfloat16" not in x[0]),
)
def test_torch_tensor_is_meta(
    dtype_x,
    backend_fw,
):
    ivy.set_backend(backend_fw)
    _, data = dtype_x
    x = Tensor(data[0])
    x.ivy_array = data[0]
    ivy.utils.assertions.check_equal(
        x.is_meta, "meta" in ivy.dev(ivy.array(data[0])), as_array=False
    )
    ivy.previous_backend()


# logical_and
@handle_frontend_method(
    class_tree=CLASS_TREE,
    init_tree="torch.tensor",
    method_name="logical_and",
    dtype_and_x=helpers.dtype_and_values(
        available_dtypes=helpers.get_dtypes("valid"),
        num_arrays=2,
    ),
)
def test_torch_tensor_logical_and(
    dtype_and_x,
    frontend_method_data,
    init_flags,
    method_flags,
    frontend,
    on_device,
    backend_fw,
):
    input_dtype, x = dtype_and_x
    helpers.test_frontend_method(
        init_input_dtypes=input_dtype,
        backend_to_test=backend_fw,
        init_all_as_kwargs_np={
            "data": x[0],
        },
        method_input_dtypes=input_dtype,
        method_all_as_kwargs_np={
            "other": x[1],
        },
        frontend_method_data=frontend_method_data,
        init_flags=init_flags,
        method_flags=method_flags,
        frontend=frontend,
        on_device=on_device,
    )


# logical_not
@handle_frontend_method(
    class_tree=CLASS_TREE,
    init_tree="torch.tensor",
    method_name="logical_not",
    dtype_and_x=helpers.dtype_and_values(
        available_dtypes=helpers.get_dtypes("valid"), num_arrays=1
    ),
)
def test_torch_tensor_logical_not(
    dtype_and_x,
    frontend_method_data,
    init_flags,
    method_flags,
    frontend,
    on_device,
    backend_fw,
):
    input_dtype, x = dtype_and_x
    helpers.test_frontend_method(
        init_input_dtypes=input_dtype,
        backend_to_test=backend_fw,
        init_all_as_kwargs_np={
            "data": x[0],
        },
        method_input_dtypes=input_dtype,
        method_all_as_kwargs_np={},
        frontend_method_data=frontend_method_data,
        init_flags=init_flags,
        method_flags=method_flags,
        frontend=frontend,
        on_device=on_device,
    )


# logical_or
@handle_frontend_method(
    class_tree=CLASS_TREE,
    init_tree="torch.tensor",
    method_name="logical_or",
    dtype_and_x=helpers.dtype_and_values(
        available_dtypes=helpers.get_dtypes("valid"),
        num_arrays=2,
    ),
)
def test_torch_tensor_logical_or(
    dtype_and_x,
    frontend_method_data,
    init_flags,
    method_flags,
    frontend,
    on_device,
    backend_fw,
):
    input_dtype, x = dtype_and_x
    helpers.test_frontend_method(
        init_input_dtypes=input_dtype,
        backend_to_test=backend_fw,
        init_all_as_kwargs_np={
            "data": x[0],
        },
        method_input_dtypes=input_dtype,
        method_all_as_kwargs_np={
            "other": x[1],
        },
        frontend_method_data=frontend_method_data,
        init_flags=init_flags,
        method_flags=method_flags,
        frontend=frontend,
        on_device=on_device,
    )


# bitwise_not
@handle_frontend_method(
    class_tree=CLASS_TREE,
    init_tree="torch.tensor",
    method_name="bitwise_not",
    dtype_and_x=helpers.dtype_and_values(
        available_dtypes=helpers.get_dtypes("integer"),
        num_arrays=2,
    ),
)
def test_torch_tensor_bitwise_not(
    dtype_and_x,
    frontend_method_data,
    init_flags,
    method_flags,
    frontend,
    on_device,
    backend_fw,
):
    input_dtype, x = dtype_and_x
    helpers.test_frontend_method(
        init_input_dtypes=input_dtype,
        backend_to_test=backend_fw,
        init_all_as_kwargs_np={
            "data": x[0],
        },
        method_input_dtypes=input_dtype,
        frontend_method_data=frontend_method_data,
        init_flags=init_flags,
        method_flags=method_flags,
        method_all_as_kwargs_np={},
        frontend=frontend,
        on_device=on_device,
    )


# bitwise_and
@handle_frontend_method(
    class_tree=CLASS_TREE,
    init_tree="torch.tensor",
    method_name="bitwise_and",
    dtype_and_x=helpers.dtype_and_values(
        available_dtypes=helpers.get_dtypes("integer"),
        num_arrays=2,
    ),
)
def test_torch_tensor_bitwise_and(
    dtype_and_x,
    frontend_method_data,
    init_flags,
    method_flags,
    frontend,
    on_device,
    backend_fw,
):
    input_dtype, x = dtype_and_x
    helpers.test_frontend_method(
        init_input_dtypes=input_dtype,
        backend_to_test=backend_fw,
        init_all_as_kwargs_np={
            "data": x[0],
        },
        method_input_dtypes=input_dtype,
        method_all_as_kwargs_np={
            "other": x[1],
        },
        frontend_method_data=frontend_method_data,
        init_flags=init_flags,
        method_flags=method_flags,
        frontend=frontend,
        on_device=on_device,
    )


# bitwise_or
@handle_frontend_method(
    class_tree=CLASS_TREE,
    init_tree="torch.tensor",
    method_name="bitwise_or",
    dtype_and_x=helpers.dtype_and_values(
        available_dtypes=helpers.get_dtypes("valid"),
        num_arrays=2,
    ),
)
def test_torch_tensor_bitwise_or(
    dtype_and_x,
    frontend_method_data,
    init_flags,
    method_flags,
    frontend,
    on_device,
    backend_fw,
):
    input_dtype, x = dtype_and_x
    helpers.test_frontend_method(
        init_input_dtypes=input_dtype,
        backend_to_test=backend_fw,
        init_all_as_kwargs_np={
            "data": x[0],
        },
        method_input_dtypes=input_dtype,
        method_all_as_kwargs_np={
            "other": x[1],
        },
        frontend_method_data=frontend_method_data,
        init_flags=init_flags,
        method_flags=method_flags,
        frontend=frontend,
        on_device=on_device,
    )


# bitwise_or_
@handle_frontend_method(
    class_tree=CLASS_TREE,
    init_tree="torch.tensor",
    method_name="bitwise_or_",
    dtype_and_x=helpers.dtype_and_values(
        available_dtypes=helpers.get_dtypes("valid"),
        num_arrays=2,
    ),
)
def test_torch_tensor_bitwise_or_(
    dtype_and_x,
    frontend_method_data,
    init_flags,
    method_flags,
    frontend,
    on_device,
    backend_fw,
):
    input_dtype, x = dtype_and_x
    helpers.test_frontend_method(
        init_input_dtypes=input_dtype,
        backend_to_test=backend_fw,
        init_all_as_kwargs_np={
            "data": x[0],
        },
        method_input_dtypes=input_dtype,
        method_all_as_kwargs_np={
            "other": x[1],
        },
        frontend_method_data=frontend_method_data,
        init_flags=init_flags,
        method_flags=method_flags,
        frontend=frontend,
        on_device=on_device,
    )


# bitwise_left_shift
@handle_frontend_method(
    class_tree=CLASS_TREE,
    init_tree="torch.tensor",
    method_name="bitwise_left_shift",
    dtype_and_x=helpers.dtype_and_values(
        available_dtypes=helpers.get_dtypes("integer"),
        num_arrays=2,
    ),
)
def test_torch_tensor_bitwise_left_shift(
    dtype_and_x,
    frontend_method_data,
    init_flags,
    method_flags,
    frontend,
    on_device,
    backend_fw,
):
    input_dtype, x = dtype_and_x
    helpers.test_frontend_method(
        init_input_dtypes=input_dtype,
        backend_to_test=backend_fw,
        init_all_as_kwargs_np={
            "data": x[0],
        },
        method_input_dtypes=input_dtype,
        method_all_as_kwargs_np={
            "other": x[1],
        },
        frontend_method_data=frontend_method_data,
        init_flags=init_flags,
        method_flags=method_flags,
        frontend=frontend,
        on_device=on_device,
    )


# add_
@handle_frontend_method(
    class_tree=CLASS_TREE,
    init_tree="torch.tensor",
    method_name="add_",
    dtype_and_x=helpers.dtype_and_values(
        available_dtypes=helpers.get_dtypes("numeric"),
        num_arrays=2,
    ),
)
def test_torch_tensor_add_(
    dtype_and_x,
    frontend_method_data,
    init_flags,
    method_flags,
    frontend,
    on_device,
    backend_fw,
):
    input_dtype, x = dtype_and_x
    helpers.test_frontend_method(
        init_input_dtypes=[input_dtype[0]],
        backend_to_test=backend_fw,
        init_all_as_kwargs_np={
            "data": x[0],
        },
        method_input_dtypes=input_dtype,
        method_all_as_kwargs_np={
            "other": x[1],
        },
        frontend_method_data=frontend_method_data,
        init_flags=init_flags,
        method_flags=method_flags,
        frontend=frontend,
        on_device=on_device,
    )


# subtract_
@handle_frontend_method(
    class_tree=CLASS_TREE,
    init_tree="torch.tensor",
    method_name="subtract_",
    dtype_and_x=helpers.dtype_and_values(
        available_dtypes=helpers.get_dtypes("numeric"),
        num_arrays=2,
    ),
)
def test_torch_tensor_subtract_(
    dtype_and_x,
    frontend_method_data,
    init_flags,
    method_flags,
    frontend,
    on_device,
    backend_fw,
):
    input_dtype, x = dtype_and_x
    helpers.test_frontend_method(
        init_input_dtypes=[input_dtype[0]],
        backend_to_test=backend_fw,
        init_all_as_kwargs_np={
            "data": x[0],
        },
        method_input_dtypes=input_dtype,
        method_all_as_kwargs_np={
            "other": x[1],
        },
        frontend_method_data=frontend_method_data,
        init_flags=init_flags,
        method_flags=method_flags,
        frontend=frontend,
        on_device=on_device,
    )


# arccos_
@handle_frontend_method(
    class_tree=CLASS_TREE,
    init_tree="torch.tensor",
    method_name="arccos_",
    dtype_and_x=helpers.dtype_and_values(
        min_value=-1.0,
        max_value=1.0,
        available_dtypes=helpers.get_dtypes("float"),
    ),
)
def test_torch_tensor_arccos_(
    dtype_and_x,
    frontend_method_data,
    init_flags,
    method_flags,
    frontend,
    on_device,
    backend_fw,
):
    input_dtype, x = dtype_and_x
    helpers.test_frontend_method(
        init_input_dtypes=input_dtype,
        backend_to_test=backend_fw,
        init_all_as_kwargs_np={
            "data": x[0],
        },
        method_input_dtypes=[],
        method_all_as_kwargs_np={},
        frontend_method_data=frontend_method_data,
        init_flags=init_flags,
        method_flags=method_flags,
        frontend=frontend,
        on_device=on_device,
    )


# arccos
@handle_frontend_method(
    class_tree=CLASS_TREE,
    init_tree="torch.tensor",
    method_name="arccos",
    dtype_and_x=helpers.dtype_and_values(
        min_value=-1.0,
        max_value=1.0,
        available_dtypes=helpers.get_dtypes("float"),
    ),
)
def test_torch_tensor_arccos(
    dtype_and_x,
    frontend_method_data,
    init_flags,
    method_flags,
    frontend,
    on_device,
    backend_fw,
):
    input_dtype, x = dtype_and_x
    helpers.test_frontend_method(
        init_input_dtypes=input_dtype,
        backend_to_test=backend_fw,
        init_all_as_kwargs_np={
            "data": x[0],
        },
        method_input_dtypes=[],
        method_all_as_kwargs_np={},
        frontend_method_data=frontend_method_data,
        init_flags=init_flags,
        method_flags=method_flags,
        frontend=frontend,
        on_device=on_device,
    )


# acos_
@handle_frontend_method(
    class_tree=CLASS_TREE,
    init_tree="torch.tensor",
    method_name="acos_",
    dtype_and_x=helpers.dtype_and_values(
        min_value=-1.0,
        max_value=1.0,
        available_dtypes=helpers.get_dtypes("float"),
    ),
)
def test_torch_tensor_acos_(
    dtype_and_x,
    frontend_method_data,
    init_flags,
    method_flags,
    frontend,
    on_device,
    backend_fw,
):
    input_dtype, x = dtype_and_x
    helpers.test_frontend_method(
        init_input_dtypes=input_dtype,
        backend_to_test=backend_fw,
        init_all_as_kwargs_np={
            "data": x[0],
        },
        method_input_dtypes=[],
        method_all_as_kwargs_np={},
        frontend_method_data=frontend_method_data,
        init_flags=init_flags,
        method_flags=method_flags,
        frontend=frontend,
        on_device=on_device,
    )


# asin_
@handle_frontend_method(
    class_tree=CLASS_TREE,
    init_tree="torch.tensor",
    method_name="asin_",
    dtype_and_x=helpers.dtype_and_values(
        min_value=-1.0,
        max_value=1.0,
        available_dtypes=helpers.get_dtypes("float"),
    ),
)
def test_torch_tensor_asin_(
    dtype_and_x,
    frontend_method_data,
    init_flags,
    method_flags,
    frontend,
    on_device,
    backend_fw,
):
    input_dtype, x = dtype_and_x
    helpers.test_frontend_method(
        init_input_dtypes=input_dtype,
        backend_to_test=backend_fw,
        init_all_as_kwargs_np={
            "data": x[0],
        },
        method_input_dtypes=[],
        method_all_as_kwargs_np={},
        frontend_method_data=frontend_method_data,
        init_flags=init_flags,
        method_flags=method_flags,
        frontend=frontend,
        on_device=on_device,
    )


# arcsin_
@handle_frontend_method(
    class_tree=CLASS_TREE,
    init_tree="torch.tensor",
    method_name="arcsin_",
    dtype_and_x=helpers.dtype_and_values(
        min_value=-1.0,
        max_value=1.0,
        available_dtypes=helpers.get_dtypes("float"),
    ),
)
def test_torch_tensor_arcsin_(
    dtype_and_x,
    frontend_method_data,
    init_flags,
    method_flags,
    frontend,
    on_device,
    backend_fw,
):
    input_dtype, x = dtype_and_x
    helpers.test_frontend_method(
        init_input_dtypes=input_dtype,
        backend_to_test=backend_fw,
        init_all_as_kwargs_np={
            "data": x[0],
        },
        method_input_dtypes=[],
        method_all_as_kwargs_np={},
        frontend_method_data=frontend_method_data,
        init_flags=init_flags,
        method_flags=method_flags,
        frontend=frontend,
        on_device=on_device,
    )


# atan_
@handle_frontend_method(
    class_tree=CLASS_TREE,
    init_tree="torch.tensor",
    method_name="atan_",
    dtype_and_x=helpers.dtype_and_values(
        available_dtypes=helpers.get_dtypes("float"),
        allow_inf=False,
    ),
)
def test_torch_tensor_atan_(
    dtype_and_x,
    frontend_method_data,
    init_flags,
    method_flags,
    frontend,
    on_device,
    backend_fw,
):
    input_dtype, x = dtype_and_x
    helpers.test_frontend_method(
        init_input_dtypes=input_dtype,
        backend_to_test=backend_fw,
        init_all_as_kwargs_np={
            "data": x[0],
        },
        method_input_dtypes=[],
        method_all_as_kwargs_np={},
        frontend_method_data=frontend_method_data,
        init_flags=init_flags,
        method_flags=method_flags,
        frontend=frontend,
        on_device=on_device,
    )


# tan_
@handle_frontend_method(
    class_tree=CLASS_TREE,
    init_tree="torch.tensor",
    method_name="tan_",
    dtype_and_x=helpers.dtype_and_values(
        available_dtypes=helpers.get_dtypes("float"),
        allow_inf=False,
    ),
)
def test_torch_tensor_tan_(
    dtype_and_x,
    frontend_method_data,
    init_flags,
    method_flags,
    frontend,
    on_device,
    backend_fw,
):
    input_dtype, x = dtype_and_x
    helpers.test_frontend_method(
        init_input_dtypes=input_dtype,
        backend_to_test=backend_fw,
        init_all_as_kwargs_np={
            "data": x[0],
        },
        method_input_dtypes=[],
        method_all_as_kwargs_np={},
        frontend_method_data=frontend_method_data,
        init_flags=init_flags,
        method_flags=method_flags,
        frontend=frontend,
        on_device=on_device,
    )


# atanh
@handle_frontend_method(
    class_tree=CLASS_TREE,
    init_tree="torch.tensor",
    method_name="atanh",
    dtype_and_x=helpers.dtype_and_values(
        min_value=-1.0,
        max_value=1.0,
        available_dtypes=helpers.get_dtypes("float"),
    ),
)
def test_torch_tensor_atanh(
    dtype_and_x,
    frontend_method_data,
    init_flags,
    method_flags,
    frontend,
    on_device,
    backend_fw,
):
    input_dtype, x = dtype_and_x
    helpers.test_frontend_method(
        init_input_dtypes=input_dtype,
        backend_to_test=backend_fw,
        init_all_as_kwargs_np={
            "data": x[0],
        },
        method_input_dtypes=[],
        method_all_as_kwargs_np={},
        frontend_method_data=frontend_method_data,
        init_flags=init_flags,
        method_flags=method_flags,
        frontend=frontend,
        on_device=on_device,
    )


# atanh_
@handle_frontend_method(
    class_tree=CLASS_TREE,
    init_tree="torch.tensor",
    method_name="atanh_",
    dtype_and_x=helpers.dtype_and_values(
        min_value=-1.0,
        max_value=1.0,
        available_dtypes=helpers.get_dtypes("float"),
    ),
)
def test_torch_tensor_atanh_(
    dtype_and_x,
    frontend_method_data,
    init_flags,
    method_flags,
    frontend,
    on_device,
    backend_fw,
):
    input_dtype, x = dtype_and_x
    helpers.test_frontend_method(
        init_input_dtypes=input_dtype,
        backend_to_test=backend_fw,
        init_all_as_kwargs_np={
            "data": x[0],
        },
        method_input_dtypes=[],
        method_all_as_kwargs_np={},
        frontend_method_data=frontend_method_data,
        init_flags=init_flags,
        method_flags=method_flags,
        frontend=frontend,
        on_device=on_device,
    )


# arctanh
@handle_frontend_method(
    class_tree=CLASS_TREE,
    init_tree="torch.tensor",
    method_name="arctanh",
    dtype_and_x=helpers.dtype_and_values(
        min_value=-1.0,
        max_value=1.0,
        available_dtypes=helpers.get_dtypes("float"),
    ),
)
def test_torch_tensor_arctanh(
    dtype_and_x,
    frontend_method_data,
    init_flags,
    method_flags,
    frontend,
    on_device,
    backend_fw,
):
    input_dtype, x = dtype_and_x
    helpers.test_frontend_method(
        init_input_dtypes=input_dtype,
        backend_to_test=backend_fw,
        init_all_as_kwargs_np={
            "data": x[0],
        },
        method_input_dtypes=[],
        method_all_as_kwargs_np={},
        frontend_method_data=frontend_method_data,
        init_flags=init_flags,
        method_flags=method_flags,
        frontend=frontend,
        on_device=on_device,
    )


# arctanh_
@handle_frontend_method(
    class_tree=CLASS_TREE,
    init_tree="torch.tensor",
    method_name="arctanh_",
    dtype_and_x=helpers.dtype_and_values(
        min_value=-1.0,
        max_value=1.0,
        available_dtypes=helpers.get_dtypes("float"),
    ),
)
def test_torch_tensor_arctanh_(
    dtype_and_x,
    frontend_method_data,
    init_flags,
    method_flags,
    frontend,
    on_device,
    backend_fw,
):
    input_dtype, x = dtype_and_x
    helpers.test_frontend_method(
        init_input_dtypes=input_dtype,
        backend_to_test=backend_fw,
        init_all_as_kwargs_np={
            "data": x[0],
        },
        method_input_dtypes=[],
        method_all_as_kwargs_np={},
        frontend_method_data=frontend_method_data,
        init_flags=init_flags,
        method_flags=method_flags,
        frontend=frontend,
        on_device=on_device,
    )


# pow
@handle_frontend_method(
    class_tree=CLASS_TREE,
    init_tree="torch.tensor",
    method_name="pow",
    dtype_and_x=helpers.dtype_and_values(
        available_dtypes=helpers.get_dtypes("numeric"),
        num_arrays=2,
        min_value=-1e04,
        max_value=1e04,
        allow_inf=False,
    ),
)
def test_torch_tensor_pow(
    dtype_and_x,
    frontend_method_data,
    init_flags,
    method_flags,
    frontend,
    on_device,
    backend_fw,
):
    input_dtype, x = dtype_and_x
    dtype = input_dtype[0]
    if "int" in dtype:
        x[1] = ivy.abs(x[1])
    helpers.test_frontend_method(
        init_input_dtypes=input_dtype,
        backend_to_test=backend_fw,
        init_all_as_kwargs_np={
            "data": x[0],
        },
        method_input_dtypes=input_dtype,
        method_all_as_kwargs_np={
            "exponent": x[1],
        },
        frontend_method_data=frontend_method_data,
        init_flags=init_flags,
        method_flags=method_flags,
        frontend=frontend,
        on_device=on_device,
    )


# pow_
@handle_frontend_method(
    class_tree=CLASS_TREE,
    init_tree="torch.tensor",
    method_name="pow_",
    dtype_and_x=helpers.dtype_and_values(
        available_dtypes=helpers.get_dtypes("numeric"),
        num_arrays=2,
    ),
)
def test_torch_tensor_pow_(
    dtype_and_x,
    frontend_method_data,
    init_flags,
    method_flags,
    frontend,
    on_device,
    backend_fw,
):
    input_dtype, x = dtype_and_x
    dtype = input_dtype[0]
    if "int" in dtype:
        x[1] = ivy.abs(x[1])
    helpers.test_frontend_method(
        init_input_dtypes=input_dtype,
        backend_to_test=backend_fw,
        init_all_as_kwargs_np={
            "data": x[0],
        },
        method_input_dtypes=input_dtype,
        method_all_as_kwargs_np={
            "exponent": x[1],
        },
        frontend_method_data=frontend_method_data,
        init_flags=init_flags,
        method_flags=method_flags,
        frontend=frontend,
        on_device=on_device,
    )


# __pow__
@handle_frontend_method(
    class_tree=CLASS_TREE,
    init_tree="torch.tensor",
    method_name="__pow__",
    dtype_and_x=helpers.dtype_and_values(
        available_dtypes=helpers.get_dtypes("numeric"),
        num_arrays=2,
    ),
)
def test_torch___pow__(
    dtype_and_x,
    frontend_method_data,
    init_flags,
    method_flags,
    frontend,
    on_device,
    backend_fw,
):
    input_dtype, x = dtype_and_x
    dtype = input_dtype[0]
    if "int" in dtype:
        x[1] = ivy.abs(x[1])
    helpers.test_frontend_method(
        init_input_dtypes=input_dtype,
        backend_to_test=backend_fw,
        init_all_as_kwargs_np={
            "data": x[0],
        },
        method_input_dtypes=input_dtype,
        method_all_as_kwargs_np={
            "exponent": x[1],
        },
        frontend_method_data=frontend_method_data,
        init_flags=init_flags,
        method_flags=method_flags,
        frontend=frontend,
        on_device=on_device,
    )


# __rpow__
@handle_frontend_method(
    class_tree=CLASS_TREE,
    init_tree="torch.tensor",
    method_name="__rpow__",
    dtype_and_x=helpers.dtype_and_values(
        available_dtypes=helpers.get_dtypes("numeric"),
        num_arrays=2,
        min_value=1,
    ),
)
def test_torch___rpow__(
    dtype_and_x,
    frontend_method_data,
    init_flags,
    method_flags,
    frontend,
    on_device,
    backend_fw,
):
    input_dtype, x = dtype_and_x
    dtype = input_dtype[0]
    if "int" in dtype:
        x[0] = ivy.abs(x[0])
    helpers.test_frontend_method(
        init_input_dtypes=input_dtype,
        backend_to_test=backend_fw,
        init_all_as_kwargs_np={
            "data": x[0],
        },
        method_input_dtypes=input_dtype,
        method_all_as_kwargs_np={
            "other": x[1],
        },
        frontend_method_data=frontend_method_data,
        init_flags=init_flags,
        method_flags=method_flags,
        frontend=frontend,
        on_device=on_device,
    )


# arccosh_
@handle_frontend_method(
    class_tree=CLASS_TREE,
    init_tree="torch.tensor",
    method_name="arccosh_",
    dtype_and_x=helpers.dtype_and_values(
        min_value=-1.0,
        max_value=1.0,
        available_dtypes=helpers.get_dtypes("float"),
    ),
)
def test_torch_tensor_arccosh_(
    dtype_and_x,
    frontend_method_data,
    init_flags,
    method_flags,
    frontend,
    on_device,
    backend_fw,
):
    input_dtype, x = dtype_and_x
    helpers.test_frontend_method(
        init_input_dtypes=input_dtype,
        backend_to_test=backend_fw,
        init_all_as_kwargs_np={
            "data": x[0],
        },
        method_input_dtypes=[],
        method_all_as_kwargs_np={},
        frontend_method_data=frontend_method_data,
        init_flags=init_flags,
        method_flags=method_flags,
        frontend=frontend,
        on_device=on_device,
    )


# argmax
@handle_frontend_method(
    class_tree=CLASS_TREE,
    init_tree="torch.tensor",
    method_name="argmax",
    dtype_input_axis=helpers.dtype_values_axis(
        available_dtypes=helpers.get_dtypes("numeric"),
        force_int_axis=True,
        min_num_dims=1,
        max_num_dims=3,
        min_dim_size=1,
        max_dim_size=3,
        min_value=1,
        max_value=5,
        valid_axis=True,
        allow_neg_axes=True,
    ),
    keepdim=st.booleans(),
)
def test_torch_tensor_argmax(
    dtype_input_axis,
    keepdim,
    frontend_method_data,
    init_flags,
    method_flags,
    frontend,
    on_device,
    backend_fw,
):
    input_dtype, x, axis = dtype_input_axis
    helpers.test_frontend_method(
        init_input_dtypes=input_dtype,
        backend_to_test=backend_fw,
        init_all_as_kwargs_np={
            "data": x[0],
        },
        method_input_dtypes=input_dtype,
        method_all_as_kwargs_np={
            "dim": axis,
            "keepdim": keepdim,
        },
        frontend_method_data=frontend_method_data,
        init_flags=init_flags,
        method_flags=method_flags,
        frontend=frontend,
        on_device=on_device,
    )


# argmin
@handle_frontend_method(
    class_tree=CLASS_TREE,
    init_tree="torch.tensor",
    method_name="argmin",
    dtype_input_axis=helpers.dtype_values_axis(
        available_dtypes=helpers.get_dtypes("numeric"),
        force_int_axis=True,
        min_num_dims=1,
        max_num_dims=3,
        min_dim_size=1,
        max_dim_size=3,
        min_value=1,
        max_value=5,
        valid_axis=True,
        allow_neg_axes=True,
    ),
    keepdim=st.booleans(),
)
def test_torch_tensor_argmin(
    dtype_input_axis,
    keepdim,
    frontend_method_data,
    init_flags,
    method_flags,
    frontend,
    on_device,
    backend_fw,
):
    input_dtype, x, axis = dtype_input_axis
    helpers.test_frontend_method(
        init_input_dtypes=input_dtype,
        backend_to_test=backend_fw,
        init_all_as_kwargs_np={
            "data": x[0],
        },
        method_input_dtypes=input_dtype,
        method_all_as_kwargs_np={
            "dim": axis,
            "keepdim": keepdim,
        },
        frontend_method_data=frontend_method_data,
        init_flags=init_flags,
        method_flags=method_flags,
        frontend=frontend,
        on_device=on_device,
    )


# argsort
@handle_frontend_method(
    class_tree=CLASS_TREE,
    init_tree="torch.tensor",
    method_name="argsort",
    dtype_input_axis=helpers.dtype_values_axis(
        available_dtypes=helpers.get_dtypes("numeric"),
        force_int_axis=True,
        min_num_dims=1,
        max_num_dims=3,
        min_dim_size=1,
        max_dim_size=3,
        min_value=1,
        max_value=5,
        valid_axis=True,
        allow_neg_axes=True,
    ),
    descending=st.booleans(),
)
def test_torch_tensor_argsort(
    dtype_input_axis,
    descending,
    frontend_method_data,
    init_flags,
    method_flags,
    frontend,
    on_device,
    backend_fw,
):
    input_dtype, x, axis = dtype_input_axis
    helpers.test_frontend_method(
        init_input_dtypes=input_dtype,
        backend_to_test=backend_fw,
        init_all_as_kwargs_np={
            "data": x[0],
        },
        method_input_dtypes=input_dtype,
        method_all_as_kwargs_np={
            "dim": axis,
            "descending": descending,
        },
        frontend_method_data=frontend_method_data,
        init_flags=init_flags,
        method_flags=method_flags,
        frontend=frontend,
        on_device=on_device,
    )


# arccosh
@handle_frontend_method(
    class_tree=CLASS_TREE,
    init_tree="torch.tensor",
    method_name="arccosh",
    dtype_and_x=helpers.dtype_and_values(
        min_value=-1.0,
        max_value=1.0,
        available_dtypes=helpers.get_dtypes("float"),
    ),
)
def test_torch_tensor_arccosh(
    dtype_and_x,
    frontend_method_data,
    init_flags,
    method_flags,
    frontend,
    on_device,
    backend_fw,
):
    input_dtype, x = dtype_and_x
    helpers.test_frontend_method(
        init_input_dtypes=input_dtype,
        backend_to_test=backend_fw,
        init_all_as_kwargs_np={
            "data": x[0],
        },
        method_input_dtypes=[],
        method_all_as_kwargs_np={},
        frontend_method_data=frontend_method_data,
        init_flags=init_flags,
        method_flags=method_flags,
        frontend=frontend,
        on_device=on_device,
    )


# ceil
@handle_frontend_method(
    class_tree=CLASS_TREE,
    init_tree="torch.tensor",
    method_name="ceil",
    dtype_and_x=helpers.dtype_and_values(
        available_dtypes=helpers.get_dtypes("float"),
    ),
)
def test_torch_tensor_ceil(
    dtype_and_x,
    frontend_method_data,
    init_flags,
    method_flags,
    frontend,
    on_device,
    backend_fw,
):
    input_dtype, x = dtype_and_x
    helpers.test_frontend_method(
        init_input_dtypes=input_dtype,
        backend_to_test=backend_fw,
        init_all_as_kwargs_np={
            "data": x[0],
        },
        method_input_dtypes=input_dtype,
        method_all_as_kwargs_np={},
        frontend_method_data=frontend_method_data,
        init_flags=init_flags,
        method_flags=method_flags,
        frontend=frontend,
        on_device=on_device,
    )


# argwhere
@handle_frontend_method(
    class_tree=CLASS_TREE,
    init_tree="torch.tensor",
    method_name="argwhere",
    dtype_and_x=helpers.dtype_and_values(
        available_dtypes=helpers.get_dtypes("valid"),
    ),
)
def test_torch_tensor_argwhere(
    dtype_and_x,
    frontend_method_data,
    init_flags,
    method_flags,
    frontend,
    on_device,
    backend_fw,
):
    input_dtype, x = dtype_and_x
    helpers.test_frontend_method(
        init_input_dtypes=input_dtype,
        backend_to_test=backend_fw,
        init_all_as_kwargs_np={
            "data": x[0],
        },
        method_input_dtypes=input_dtype,
        method_all_as_kwargs_np={},
        frontend_method_data=frontend_method_data,
        init_flags=init_flags,
        method_flags=method_flags,
        frontend=frontend,
        on_device=on_device,
    )


# size
@handle_frontend_method(
    class_tree=CLASS_TREE,
    init_tree="torch.tensor",
    method_name="size",
    dtype_and_x=helpers.dtype_and_values(
        available_dtypes=helpers.get_dtypes("valid"),
        shape=st.shared(helpers.get_shape(min_num_dims=1), key="shape"),
    ),
    dim=helpers.get_axis(
        shape=st.shared(helpers.get_shape(min_num_dims=1), key="shape"),
        force_int=True,
    ),
)
def test_torch_tensor_size(
    dtype_and_x,
    dim,
    frontend_method_data,
    init_flags,
    method_flags,
    frontend,
    on_device,
    backend_fw,
):
    input_dtype, x = dtype_and_x
    helpers.test_frontend_method(
        init_input_dtypes=input_dtype,
        backend_to_test=backend_fw,
        init_all_as_kwargs_np={
            "data": x[0],
        },
        method_input_dtypes=input_dtype,
        method_all_as_kwargs_np={
            "dim": dim,
        },
        frontend_method_data=frontend_method_data,
        init_flags=init_flags,
        method_flags=method_flags,
        frontend=frontend,
        on_device=on_device,
    )


# min
@handle_frontend_method(
    class_tree=CLASS_TREE,
    init_tree="torch.tensor",
    method_name="min",
    dtype_x=helpers.dtype_and_values(
        available_dtypes=helpers.get_dtypes("float"),
    ),
)
def test_torch_tensor_min(
    dtype_x,
    frontend,
    frontend_method_data,
    init_flags,
    method_flags,
    on_device,
    backend_fw,
):
    input_dtype, x = dtype_x
    helpers.test_frontend_method(
        init_input_dtypes=input_dtype,
        backend_to_test=backend_fw,
        init_all_as_kwargs_np={
            "data": x[0],
        },
        method_input_dtypes=input_dtype,
        method_all_as_kwargs_np={},
        frontend_method_data=frontend_method_data,
        init_flags=init_flags,
        method_flags=method_flags,
        frontend=frontend,
        on_device=on_device,
    )


@st.composite
def _get_dtype_and_multiplicative_matrices(draw):
    return draw(
        st.one_of(
            _get_dtype_input_and_matrices(),
            _get_dtype_and_3dbatch_matrices(),
        )
    )


# matmul
@handle_frontend_method(
    class_tree=CLASS_TREE,
    init_tree="torch.tensor",
    method_name="matmul",
    dtype_tensor1_tensor2=_get_dtype_and_multiplicative_matrices(),
)
def test_torch_tensor_matmul(
    dtype_tensor1_tensor2,
    frontend_method_data,
    init_flags,
    method_flags,
    frontend,
    on_device,
    backend_fw,
):
    dtype, tensor1, tensor2 = dtype_tensor1_tensor2
    helpers.test_frontend_method(
        init_input_dtypes=dtype,
        backend_to_test=backend_fw,
        init_all_as_kwargs_np={
            "data": tensor1,
        },
        method_input_dtypes=dtype,
        method_all_as_kwargs_np={"other": tensor2},
        frontend_method_data=frontend_method_data,
        init_flags=init_flags,
        method_flags=method_flags,
        frontend=frontend,
        on_device=on_device,
    )


@st.composite
def _array_idxes_n_dtype(draw, **kwargs):
    num_dims = draw(helpers.ints(min_value=1, max_value=4))
    dtype, x = draw(
        helpers.dtype_and_values(
            **kwargs, min_num_dims=num_dims, max_num_dims=num_dims, shared_dtype=True
        )
    )
    idxes = draw(
        st.lists(
            helpers.ints(min_value=0, max_value=num_dims - 1),
            min_size=num_dims,
            max_size=num_dims,
            unique=True,
        )
    )
    return x, idxes, dtype


# permute
@handle_frontend_method(
    class_tree=CLASS_TREE,
    init_tree="torch.tensor",
    method_name="permute",
    dtype_values_axis=_array_idxes_n_dtype(
        available_dtypes=helpers.get_dtypes("float"),
    ),
)
def test_torch_tensor_permute(
    dtype_values_axis,
    frontend_method_data,
    init_flags,
    method_flags,
    frontend,
    on_device,
    backend_fw,
):
    x, idxes, dtype = dtype_values_axis
    unpack_dims = True
    if unpack_dims:
        method_flags.num_positional_args = len(idxes) + 1
        dims = {}
        i = 0
        for x_ in idxes:
            dims["x{}".format(i)] = x_
            i += 1
    else:
        dims = {
            "dims": tuple(idxes),
        }
    helpers.test_frontend_method(
        init_input_dtypes=dtype,
        backend_to_test=backend_fw,
        init_all_as_kwargs_np={
            "data": x[0],
        },
        method_input_dtypes=dtype,
        method_all_as_kwargs_np=dims,
        frontend_method_data=frontend_method_data,
        init_flags=init_flags,
        method_flags=method_flags,
        frontend=frontend,
        on_device=on_device,
    )


# mean
@handle_frontend_method(
    class_tree=CLASS_TREE,
    init_tree="torch.tensor",
    method_name="mean",
    dtype_and_x=_statistical_dtype_values(
        function="mean",
        min_value=-1e04,
        max_value=1e04,
    ),
    keepdims=st.booleans(),
)
def test_torch_tensor_mean(
    dtype_and_x,
    keepdims,
    frontend,
    frontend_method_data,
    init_flags,
    method_flags,
    on_device,
    backend_fw,
):
    input_dtype, x, axis = dtype_and_x
    helpers.test_frontend_method(
        init_input_dtypes=input_dtype,
        backend_to_test=backend_fw,
        init_all_as_kwargs_np={
            "data": x[0],
        },
        method_input_dtypes=input_dtype,
        method_all_as_kwargs_np={
            "dim": axis,
            "keepdim": keepdims,
        },
        frontend_method_data=frontend_method_data,
        init_flags=init_flags,
        method_flags=method_flags,
        frontend=frontend,
        on_device=on_device,
    )


# nanmean
@handle_frontend_method(
    class_tree=CLASS_TREE,
    init_tree="torch.tensor",
    method_name="nanmean",
    dtype_x=helpers.dtype_and_values(
        available_dtypes=helpers.get_dtypes("float"),
        min_value=-1e04,
        max_value=1e04,
    ),
)
def test_torch_tensor_nanmean(
    dtype_x,
    frontend,
    frontend_method_data,
    init_flags,
    method_flags,
    on_device,
    backend_fw,
):
    input_dtype, x = dtype_x
    helpers.test_frontend_method(
        init_input_dtypes=input_dtype,
        backend_to_test=backend_fw,
        init_all_as_kwargs_np={
            "data": x[0],
        },
        method_input_dtypes=input_dtype,
        method_all_as_kwargs_np={},
        frontend_method_data=frontend_method_data,
        init_flags=init_flags,
        method_flags=method_flags,
        frontend=frontend,
        on_device=on_device,
    )


# median
@handle_frontend_method(
    class_tree=CLASS_TREE,
    init_tree="torch.tensor",
    method_name="median",
    dtype_input_axis=helpers.dtype_values_axis(
        available_dtypes=helpers.get_dtypes("float"),
        min_num_dims=1,
        valid_axis=True,
        force_int_axis=True,
    ),
    keepdim=st.booleans(),
)
def test_torch_tensor_median(
    dtype_input_axis,
    keepdim,
    frontend,
    frontend_method_data,
    init_flags,
    method_flags,
    on_device,
    backend_fw,
):
    input_dtype, x, axis = dtype_input_axis
    helpers.test_frontend_method(
        init_input_dtypes=input_dtype,
        backend_to_test=backend_fw,
        init_all_as_kwargs_np={
            "data": x[0],
        },
        method_input_dtypes=input_dtype,
        method_all_as_kwargs_np={
            "dim": axis,
            "keepdim": keepdim,
        },
        frontend_method_data=frontend_method_data,
        init_flags=init_flags,
        method_flags=method_flags,
        frontend=frontend,
        on_device=on_device,
    )


# transpose
@handle_frontend_method(
    class_tree=CLASS_TREE,
    init_tree="torch.tensor",
    method_name="transpose",
    dtype_value=helpers.dtype_and_values(
        available_dtypes=helpers.get_dtypes("valid"),
        shape=st.shared(helpers.get_shape(min_num_dims=1), key="shape"),
    ),
    dim0=helpers.get_axis(
        shape=st.shared(helpers.get_shape(), key="shape"),
        allow_neg=True,
        force_int=True,
    ),
    dim1=helpers.get_axis(
        shape=st.shared(helpers.get_shape(), key="shape"),
        allow_neg=True,
        force_int=True,
    ),
)
def test_torch_tensor_transpose(
    dtype_value,
    dim0,
    dim1,
    frontend_method_data,
    init_flags,
    method_flags,
    frontend,
    on_device,
    backend_fw,
):
    input_dtype, x = dtype_value
    helpers.test_frontend_method(
        init_input_dtypes=input_dtype,
        backend_to_test=backend_fw,
        init_all_as_kwargs_np={
            "data": x[0],
        },
        method_input_dtypes=input_dtype,
        method_all_as_kwargs_np={"dim0": dim0, "dim1": dim1},
        frontend_method_data=frontend_method_data,
        init_flags=init_flags,
        method_flags=method_flags,
        frontend=frontend,
        on_device=on_device,
    )


# transpose_
@handle_frontend_method(
    class_tree=CLASS_TREE,
    init_tree="torch.tensor",
    method_name="transpose_",
    dtype_value=helpers.dtype_and_values(
        available_dtypes=helpers.get_dtypes("valid"),
        shape=st.shared(helpers.get_shape(min_num_dims=1), key="shape"),
    ),
    dim0=helpers.get_axis(
        shape=st.shared(helpers.get_shape(), key="shape"),
        allow_neg=True,
        force_int=True,
    ),
    dim1=helpers.get_axis(
        shape=st.shared(helpers.get_shape(), key="shape"),
        allow_neg=True,
        force_int=True,
    ),
)
def test_torch_tensor_transpose_(
    dtype_value,
    dim0,
    dim1,
    frontend_method_data,
    init_flags,
    method_flags,
    frontend,
    on_device,
    backend_fw,
):
    input_dtype, x = dtype_value
    helpers.test_frontend_method(
        init_input_dtypes=input_dtype,
        backend_to_test=backend_fw,
        init_all_as_kwargs_np={
            "data": x[0],
        },
        method_input_dtypes=input_dtype,
        method_all_as_kwargs_np={
            "dim0": dim0,
            "dim1": dim1,
        },
        frontend_method_data=frontend_method_data,
        init_flags=init_flags,
        method_flags=method_flags,
        frontend=frontend,
        on_device=on_device,
    )


# t
@handle_frontend_method(
    class_tree=CLASS_TREE,
    init_tree="torch.tensor",
    method_name="t",
    dtype_and_x=helpers.dtype_and_values(
        available_dtypes=helpers.get_dtypes("valid"),
        shape=helpers.get_shape(min_num_dims=2, max_num_dims=2),
    ),
)
def test_torch_tensor_t(
    dtype_and_x,
    frontend_method_data,
    init_flags,
    method_flags,
    frontend,
    on_device,
    backend_fw,
):
    input_dtype, x = dtype_and_x
    helpers.test_frontend_method(
        init_input_dtypes=input_dtype,
        backend_to_test=backend_fw,
        init_all_as_kwargs_np={
            "data": x[0],
        },
        method_input_dtypes=input_dtype,
        method_all_as_kwargs_np={},
        frontend_method_data=frontend_method_data,
        init_flags=init_flags,
        method_flags=method_flags,
        frontend=frontend,
        on_device=on_device,
    )


# flatten
@handle_frontend_method(
    class_tree=CLASS_TREE,
    init_tree="torch.tensor",
    method_name="flatten",
    dtype_value=helpers.dtype_and_values(
        available_dtypes=helpers.get_dtypes("valid"),
        shape=st.shared(helpers.get_shape(), key="shape"),
    ),
    axes=helpers.get_axis(
        shape=st.shared(helpers.get_shape(), key="shape"),
        min_size=2,
        max_size=2,
        unique=False,
        force_tuple=True,
    ),
)
def test_torch_tensor_flatten(
    dtype_value,
    axes,
    frontend_method_data,
    init_flags,
    method_flags,
    frontend,
    on_device,
    backend_fw,
):
    input_dtype, x = dtype_value
    helpers.test_frontend_method(
        init_input_dtypes=input_dtype,
        backend_to_test=backend_fw,
        init_all_as_kwargs_np={
            "data": x[0],
        },
        method_input_dtypes=input_dtype,
        method_all_as_kwargs_np={
            "start_dim": axes[0],
            "end_dim": axes[1],
        },
        frontend_method_data=frontend_method_data,
        init_flags=init_flags,
        method_flags=method_flags,
        frontend=frontend,
        on_device=on_device,
    )


# cumsum
@handle_frontend_method(
    class_tree=CLASS_TREE,
    init_tree="torch.tensor",
    method_name="cumsum",
    dtype_value=helpers.dtype_and_values(
        available_dtypes=helpers.get_dtypes("valid"),
        shape=st.shared(helpers.get_shape(min_num_dims=1), key="shape"),
    ),
    dim=helpers.get_axis(
        shape=st.shared(helpers.get_shape(), key="shape"),
        allow_neg=True,
        force_int=True,
    ),
    dtypes=_dtypes(),
)
def test_torch_tensor_cumsum(
    dtype_value,
    dim,
    dtypes,
    frontend_method_data,
    init_flags,
    method_flags,
    frontend,
    on_device,
    backend_fw,
):
    input_dtype, x = dtype_value
    helpers.test_frontend_method(
        init_input_dtypes=input_dtype,
        backend_to_test=backend_fw,
        init_all_as_kwargs_np={
            "data": x[0],
        },
        method_input_dtypes=dtypes,
        method_all_as_kwargs_np={
            "dim": dim,
            "dtype": dtypes[0],
        },
        frontend_method_data=frontend_method_data,
        init_flags=init_flags,
        method_flags=method_flags,
        frontend=frontend,
        on_device=on_device,
    )


# cumsum_
@handle_frontend_method(
    class_tree=CLASS_TREE,
    init_tree="torch.tensor",
    method_name="cumsum_",
    dtype_value=helpers.dtype_and_values(
        available_dtypes=helpers.get_dtypes("numeric"),
        shape=st.shared(helpers.get_shape(min_num_dims=1), key="shape"),
    ),
    dim=helpers.get_axis(
        shape=st.shared(helpers.get_shape(), key="shape"),
        allow_neg=True,
        force_int=True,
    ),
)
def test_torch_tensor_cumsum_(
    dtype_value,
    dim,
    frontend_method_data,
    init_flags,
    method_flags,
    frontend,
    on_device,
    backend_fw,
):
    input_dtype, x = dtype_value
    helpers.test_frontend_method(
        init_input_dtypes=input_dtype,
        backend_to_test=backend_fw,
        init_all_as_kwargs_np={
            "data": x[0],
        },
        method_input_dtypes=input_dtype,
        method_all_as_kwargs_np={
            "dim": dim,
            "dtype": input_dtype[0],
        },
        frontend_method_data=frontend_method_data,
        init_flags=init_flags,
        method_flags=method_flags,
        frontend=frontend,
        on_device=on_device,
    )


# sort
@handle_frontend_method(
    class_tree=CLASS_TREE,
    init_tree="torch.tensor",
    method_name="sort",
    dtype_value=helpers.dtype_and_values(
        available_dtypes=helpers.get_dtypes("valid"),
        shape=st.shared(helpers.get_shape(min_num_dims=1), key="shape"),
    ),
    dim=helpers.get_axis(
        shape=st.shared(helpers.get_shape(), key="shape"),
        allow_neg=True,
        force_int=True,
    ),
    descending=st.booleans(),
)
def test_torch_tensor_sort(
    dtype_value,
    dim,
    descending,
    frontend_method_data,
    init_flags,
    method_flags,
    frontend,
    on_device,
    backend_fw,
):
    input_dtype, x = dtype_value
    helpers.test_frontend_method(
        init_input_dtypes=input_dtype,
        backend_to_test=backend_fw,
        init_all_as_kwargs_np={
            "data": x[0],
        },
        method_input_dtypes=input_dtype,
        method_all_as_kwargs_np={
            "dim": dim,
            "descending": descending,
        },
        frontend_method_data=frontend_method_data,
        init_flags=init_flags,
        method_flags=method_flags,
        frontend=frontend,
        on_device=on_device,
    )


# sigmoid
@handle_frontend_method(
    class_tree=CLASS_TREE,
    init_tree="torch.tensor",
    method_name="sigmoid",
    dtype_x=helpers.dtype_and_values(
        available_dtypes=helpers.get_dtypes("float"),
    ),
)
def test_torch_tensor_sigmoid(
    dtype_x,
    frontend_method_data,
    init_flags,
    method_flags,
    frontend,
    on_device,
    backend_fw,
):
    input_dtype, x = dtype_x
    helpers.test_frontend_method(
        init_input_dtypes=input_dtype,
        backend_to_test=backend_fw,
        init_all_as_kwargs_np={
            "data": x[0],
        },
        method_input_dtypes=input_dtype,
        method_all_as_kwargs_np={},
        frontend_method_data=frontend_method_data,
        init_flags=init_flags,
        method_flags=method_flags,
        frontend=frontend,
        on_device=on_device,
    )


# sigmoid
@handle_frontend_method(
    class_tree=CLASS_TREE,
    init_tree="torch.tensor",
    method_name="sigmoid_",
    dtype_x=helpers.dtype_and_values(
        available_dtypes=helpers.get_dtypes("float"),
    ),
)
def test_torch_tensor_sigmoid_(
    dtype_x,
    frontend_method_data,
    init_flags,
    method_flags,
    frontend,
    on_device,
    backend_fw,
):
    input_dtype, x = dtype_x
    helpers.test_frontend_method(
        init_input_dtypes=input_dtype,
        backend_to_test=backend_fw,
        init_all_as_kwargs_np={
            "data": x[0],
        },
        method_input_dtypes=input_dtype,
        method_all_as_kwargs_np={},
        frontend_method_data=frontend_method_data,
        init_flags=init_flags,
        method_flags=method_flags,
        frontend=frontend,
        on_device=on_device,
    )


# softmax
@handle_frontend_method(
    class_tree=CLASS_TREE,
    init_tree="torch.tensor",
    method_name="softmax",
    dtype_x_and_axis=helpers.dtype_values_axis(
        available_dtypes=helpers.get_dtypes("float"),
        min_num_dims=1,
        max_axes_size=1,
        force_int_axis=True,
        valid_axis=True,
    ),
    dtype=helpers.get_dtypes("float", full=False),
)
def test_torch_tensor_softmax(
    dtype_x_and_axis,
    dtype,
    frontend_method_data,
    init_flags,
    method_flags,
    frontend,
    on_device,
    backend_fw,
):
    input_dtype, x, axis = dtype_x_and_axis
    helpers.test_frontend_method(
        init_input_dtypes=input_dtype,
        backend_to_test=backend_fw,
        init_all_as_kwargs_np={
            "data": x[0],
        },
        method_input_dtypes=input_dtype,
        method_all_as_kwargs_np={
            "dim": axis,
            "dtype": dtype[0],
        },
        frontend_method_data=frontend_method_data,
        init_flags=init_flags,
        method_flags=method_flags,
        frontend=frontend,
        on_device=on_device,
    )


@st.composite
def _repeat_helper(draw):
    shape = draw(
        helpers.get_shape(
            min_num_dims=1, max_num_dims=5, min_dim_size=2, max_dim_size=10
        )
    )

    input_dtype, x = draw(
        helpers.dtype_and_values(
            available_dtypes=helpers.get_dtypes("valid"),
            shape=shape,
        )
    )

    repeats = draw(st.lists(st.integers(min_value=1, max_value=5), min_size=len(shape)))
    return input_dtype, x, repeats


# repeat
@handle_frontend_method(
    class_tree=CLASS_TREE,
    init_tree="torch.tensor",
    method_name="repeat",
    dtype_x_repeats=_repeat_helper(),
    unpack_repeat=st.booleans(),
)
def test_torch_tensor_repeat(
    dtype_x_repeats,
    unpack_repeat,
    frontend_method_data,
    init_flags,
    method_flags,
    frontend,
    on_device,
    backend_fw,
):
    input_dtype, x, repeats = dtype_x_repeats
    repeat = {
        "repeats": repeats,
    }
    if unpack_repeat:
        method_flags.num_positional_args = len(repeat["repeats"]) + 1
        for i, x_ in enumerate(repeat["repeats"]):
            repeat["x{}".format(i)] = x_
    helpers.test_frontend_method(
        init_input_dtypes=input_dtype,
        backend_to_test=backend_fw,
        init_all_as_kwargs_np={
            "data": x[0],
        },
        method_input_dtypes=input_dtype,
        method_all_as_kwargs_np=repeat,
        frontend_method_data=frontend_method_data,
        init_flags=init_flags,
        method_flags=method_flags,
        frontend=frontend,
        on_device=on_device,
    )


# unbind
@handle_frontend_method(
    class_tree=CLASS_TREE,
    init_tree="torch.tensor",
    method_name="unbind",
    dtype_value_axis=helpers.dtype_values_axis(
        available_dtypes=helpers.get_dtypes("numeric"),
        min_num_dims=1,
        valid_axis=True,
        force_int_axis=True,
    ),
)
def test_torch_tensor_unbind(
    dtype_value_axis,
    frontend_method_data,
    init_flags,
    method_flags,
    frontend,
    on_device,
    backend_fw,
):
    input_dtypes, x, axis = dtype_value_axis
    helpers.test_frontend_method(
        init_input_dtypes=input_dtypes,
        backend_to_test=backend_fw,
        init_all_as_kwargs_np={
            "data": x[0],
        },
        method_input_dtypes=input_dtypes,
        method_all_as_kwargs_np={
            "dim": axis,
        },
        frontend_method_data=frontend_method_data,
        init_flags=init_flags,
        method_flags=method_flags,
        frontend=frontend,
        on_device=on_device,
    )


# __eq__
@handle_frontend_method(
    class_tree=CLASS_TREE,
    init_tree="torch.tensor",
    method_name="__eq__",
    dtype_and_x=helpers.dtype_and_values(
        available_dtypes=helpers.get_dtypes("float"),
        num_arrays=2,
        min_value=-1e04,
        max_value=1e04,
        allow_inf=False,
    ),
)
def test_torch___eq__(
    dtype_and_x,
    frontend_method_data,
    init_flags,
    method_flags,
    frontend,
    on_device,
    backend_fw,
):
    input_dtype, x = dtype_and_x
    helpers.test_frontend_method(
        init_input_dtypes=input_dtype,
        backend_to_test=backend_fw,
        init_all_as_kwargs_np={
            "data": x[0],
        },
        method_input_dtypes=input_dtype,
        method_all_as_kwargs_np={
            "other": x[1],
        },
        frontend_method_data=frontend_method_data,
        init_flags=init_flags,
        method_flags=method_flags,
        frontend=frontend,
        on_device=on_device,
    )


# inverse
@handle_frontend_method(
    class_tree=CLASS_TREE,
    init_tree="torch.tensor",
    method_name="inverse",
    dtype_and_x=helpers.dtype_and_values(
        available_dtypes=helpers.get_dtypes("float"),
        min_num_dims=2,
    ).filter(lambda s: s[1][0].shape[-1] == s[1][0].shape[-2]),
)
def test_torch_tensor_inverse(
    dtype_and_x,
    frontend_method_data,
    init_flags,
    method_flags,
    frontend,
    on_device,
    backend_fw,
):
    input_dtype, x = dtype_and_x
    helpers.test_frontend_method(
        init_input_dtypes=input_dtype,
        backend_to_test=backend_fw,
        init_all_as_kwargs_np={
            "data": x[0],
        },
        method_input_dtypes=input_dtype,
        method_all_as_kwargs_np={},
        frontend_method_data=frontend_method_data,
        init_flags=init_flags,
        method_flags=method_flags,
        frontend=frontend,
        on_device=on_device,
    )


# neg
@handle_frontend_method(
    class_tree=CLASS_TREE,
    init_tree="torch.tensor",
    method_name="neg",
    dtype_and_x=helpers.dtype_and_values(
        available_dtypes=helpers.get_dtypes("float"),
        min_value=-1e04,
        max_value=1e04,
        allow_inf=False,
    ),
)
def test_torch_tensor_neg(
    dtype_and_x,
    frontend,
    frontend_method_data,
    init_flags,
    method_flags,
    on_device,
    backend_fw,
):
    input_dtype, x = dtype_and_x
    helpers.test_frontend_method(
        init_input_dtypes=input_dtype,
        backend_to_test=backend_fw,
        init_all_as_kwargs_np={
            "data": x[0],
        },
        method_input_dtypes=input_dtype,
        method_all_as_kwargs_np={},
        frontend_method_data=frontend_method_data,
        init_flags=init_flags,
        method_flags=method_flags,
        frontend=frontend,
        on_device=on_device,
    )


# __neg__
@handle_frontend_method(
    class_tree=CLASS_TREE,
    init_tree="torch.tensor",
    method_name="__neg__",
    dtype_and_x=helpers.dtype_and_values(
        available_dtypes=helpers.get_dtypes("float"),
        min_value=-1e04,
        max_value=1e04,
        allow_inf=False,
    ),
)
def test_torch___neg__(
    dtype_and_x,
    frontend_method_data,
    init_flags,
    method_flags,
    frontend,
    on_device,
    backend_fw,
):
    input_dtype, x = dtype_and_x
    helpers.test_frontend_method(
        init_input_dtypes=input_dtype,
        backend_to_test=backend_fw,
        init_all_as_kwargs_np={
            "data": x[0],
        },
        method_input_dtypes=input_dtype,
        method_all_as_kwargs_np={},
        frontend_method_data=frontend_method_data,
        init_flags=init_flags,
        method_flags=method_flags,
        frontend=frontend,
        on_device=on_device,
    )


# int
@handle_frontend_method(
    class_tree=CLASS_TREE,
    init_tree="torch.tensor",
    method_name="int",
    dtype_and_x=helpers.dtype_and_values(
        available_dtypes=helpers.get_dtypes("integer"),
    ),
)
def test_torch_tensor_int(
    dtype_and_x,
    frontend_method_data,
    init_flags,
    method_flags,
    frontend,
    on_device,
    backend_fw,
):
    input_dtype, x = dtype_and_x
    helpers.test_frontend_method(
        init_input_dtypes=input_dtype,
        backend_to_test=backend_fw,
        init_all_as_kwargs_np={
            "data": x[0],
        },
        method_input_dtypes=input_dtype,
        method_all_as_kwargs_np={},
        frontend_method_data=frontend_method_data,
        init_flags=init_flags,
        method_flags=method_flags,
        frontend=frontend,
        on_device=on_device,
    )


# half
@handle_frontend_method(
    class_tree=CLASS_TREE,
    init_tree="torch.tensor",
    method_name="half",
    dtype_and_x=helpers.dtype_and_values(
        available_dtypes=helpers.get_dtypes("valid"),
    ),
)
def test_torch_tensor_half(
    dtype_and_x,
    frontend_method_data,
    init_flags,
    method_flags,
    frontend,
    on_device,
    backend_fw,
):
    input_dtype, x = dtype_and_x
    helpers.test_frontend_method(
        init_input_dtypes=input_dtype,
        backend_to_test=backend_fw,
        init_all_as_kwargs_np={
            "data": x[0],
        },
        method_input_dtypes=input_dtype,
        method_all_as_kwargs_np={},
        frontend_method_data=frontend_method_data,
        init_flags=init_flags,
        method_flags=method_flags,
        frontend=frontend,
        on_device=on_device,
    )


# bool
@handle_frontend_method(
    class_tree=CLASS_TREE,
    init_tree="torch.tensor",
    method_name="bool",
    dtype_and_x=helpers.dtype_and_values(
        available_dtypes=helpers.get_dtypes("integer"),
    ),
)
def test_torch_tensor_bool(
    dtype_and_x,
    frontend_method_data,
    init_flags,
    method_flags,
    frontend,
    on_device,
    backend_fw,
):
    input_dtype, x = dtype_and_x
    helpers.test_frontend_method(
        init_input_dtypes=input_dtype,
        backend_to_test=backend_fw,
        init_all_as_kwargs_np={
            "data": x[0],
        },
        method_input_dtypes=input_dtype,
        method_all_as_kwargs_np={},
        frontend_method_data=frontend_method_data,
        init_flags=init_flags,
        method_flags=method_flags,
        frontend=frontend,
        on_device=on_device,
    )


# type
@handle_frontend_method(
    class_tree=CLASS_TREE,
    init_tree="torch.tensor",
    method_name="type",
    dtype_and_x=helpers.dtype_and_values(
        available_dtypes=helpers.get_dtypes("valid"),
    ),
    dtype=helpers.get_dtypes("valid", full=False),
)
def test_torch_tensor_type(
    dtype_and_x,
    dtype,
    frontend_method_data,
    init_flags,
    method_flags,
    frontend,
    on_device,
    backend_fw,
):
    input_dtype, x = dtype_and_x
    helpers.test_frontend_method(
        init_input_dtypes=input_dtype,
        backend_to_test=backend_fw,
        init_all_as_kwargs_np={
            "data": x[0],
        },
        method_input_dtypes=input_dtype,
        method_all_as_kwargs_np={
            "dtype": dtype[0],
        },
        frontend_method_data=frontend_method_data,
        init_flags=init_flags,
        method_flags=method_flags,
        frontend=frontend,
        on_device=on_device,
    )


# type_as
@handle_frontend_method(
    class_tree=CLASS_TREE,
    init_tree="torch.tensor",
    method_name="type_as",
    dtype_and_x=helpers.dtype_and_values(
        available_dtypes=helpers.get_dtypes("valid"),
        num_arrays=2,
    ),
)
def test_torch_tensor_type_as(
    dtype_and_x,
    frontend_method_data,
    init_flags,
    method_flags,
    frontend,
    on_device,
    backend_fw,
):
    input_dtype, x = dtype_and_x
    helpers.test_frontend_method(
        init_input_dtypes=input_dtype,
        backend_to_test=backend_fw,
        init_all_as_kwargs_np={
            "data": x[0],
        },
        method_input_dtypes=input_dtype,
        method_all_as_kwargs_np={
            "other": x[1],
        },
        frontend_method_data=frontend_method_data,
        init_flags=init_flags,
        method_flags=method_flags,
        frontend=frontend,
        on_device=on_device,
    )


# byte
@handle_frontend_method(
    class_tree=CLASS_TREE,
    init_tree="torch.tensor",
    method_name="byte",
    dtype_and_x=helpers.dtype_and_values(
        available_dtypes=helpers.get_dtypes("valid"),
    ),
)
def test_torch_tensor_byte(
    dtype_and_x,
    frontend_method_data,
    init_flags,
    method_flags,
    frontend,
    on_device,
    backend_fw,
):
    input_dtype, x = dtype_and_x
    helpers.test_frontend_method(
        init_input_dtypes=input_dtype,
        backend_to_test=backend_fw,
        init_all_as_kwargs_np={
            "data": x[0],
        },
        method_input_dtypes=input_dtype,
        method_all_as_kwargs_np={},
        frontend_method_data=frontend_method_data,
        init_flags=init_flags,
        method_flags=method_flags,
        frontend=frontend,
        on_device=on_device,
    )


# ne
@handle_frontend_method(
    class_tree=CLASS_TREE,
    init_tree="torch.tensor",
    method_name="ne",
    dtype_and_x=helpers.dtype_and_values(
        available_dtypes=helpers.get_dtypes("float"),
        num_arrays=2,
        min_value=-1e04,
        max_value=1e04,
        allow_inf=False,
    ),
)
def test_torch_tensor_ne(
    dtype_and_x,
    frontend_method_data,
    init_flags,
    method_flags,
    frontend,
    on_device,
    backend_fw,
):
    input_dtype, x = dtype_and_x
    helpers.test_frontend_method(
        init_input_dtypes=input_dtype,
        backend_to_test=backend_fw,
        init_all_as_kwargs_np={
            "data": x[0],
        },
        method_input_dtypes=input_dtype,
        method_all_as_kwargs_np={
            "other": x[1],
        },
        frontend_method_data=frontend_method_data,
        init_flags=init_flags,
        method_flags=method_flags,
        frontend=frontend,
        on_device=on_device,
    )


# squeeze
@handle_frontend_method(
    class_tree=CLASS_TREE,
    init_tree="torch.tensor",
    method_name="squeeze",
    dtype_value_axis=helpers.dtype_values_axis(
        available_dtypes=helpers.get_dtypes("valid"),
        min_num_dims=1,
        valid_axis=True,
        force_int_axis=True,
        shape=st.shared(helpers.get_shape(min_num_dims=1), key="shape"),
    ),
)
def test_torch_tensor_squeeze(
    dtype_value_axis,
    frontend_method_data,
    init_flags,
    method_flags,
    frontend,
    on_device,
    backend_fw,
):
    input_dtype, x, axis = dtype_value_axis
    helpers.test_frontend_method(
        init_input_dtypes=input_dtype,
        backend_to_test=backend_fw,
        init_all_as_kwargs_np={
            "data": x[0],
        },
        method_input_dtypes=input_dtype,
        method_all_as_kwargs_np={
            "dim": axis,
        },
        frontend_method_data=frontend_method_data,
        init_flags=init_flags,
        method_flags=method_flags,
        frontend=frontend,
        on_device=on_device,
    )


# squeeze_
@handle_frontend_method(
    class_tree=CLASS_TREE,
    init_tree="torch.tensor",
    method_name="squeeze_",
    dtype_value_axis=helpers.dtype_values_axis(
        available_dtypes=helpers.get_dtypes("valid"),
        min_num_dims=1,
        valid_axis=True,
        force_int_axis=True,
        shape=st.shared(helpers.get_shape(min_num_dims=1), key="shape"),
    ),
)
def test_torch_tensor_squeeze_(
    dtype_value_axis,
    frontend_method_data,
    init_flags,
    method_flags,
    frontend,
    on_device,
    backend_fw,
):
    input_dtype, x, axis = dtype_value_axis
    helpers.test_frontend_method(
        init_input_dtypes=input_dtype,
        backend_to_test=backend_fw,
        init_all_as_kwargs_np={
            "data": x[0],
        },
        method_input_dtypes=input_dtype,
        method_all_as_kwargs_np={
            "dim": axis,
        },
        frontend_method_data=frontend_method_data,
        init_flags=init_flags,
        method_flags=method_flags,
        frontend=frontend,
        on_device=on_device,
    )


# flip
@handle_frontend_method(
    class_tree=CLASS_TREE,
    init_tree="torch.tensor",
    method_name="flip",
    dtype_values_axis=_array_idxes_n_dtype(
        available_dtypes=helpers.get_dtypes("float"),
    ),
)
def test_torch_tensor_flip(
    dtype_values_axis,
    frontend_method_data,
    init_flags,
    method_flags,
    frontend,
    on_device,
    backend_fw,
):
    x, idxes, dtype = dtype_values_axis
    helpers.test_frontend_method(
        init_input_dtypes=dtype,
        backend_to_test=backend_fw,
        init_all_as_kwargs_np={
            "data": x[0],
        },
        method_input_dtypes=dtype,
        method_all_as_kwargs_np={
            "dims": idxes,
        },
        frontend_method_data=frontend_method_data,
        init_flags=init_flags,
        method_flags=method_flags,
        frontend=frontend,
        on_device=on_device,
    )


# fliplr
@handle_frontend_method(
    class_tree=CLASS_TREE,
    init_tree="torch.tensor",
    method_name="fliplr",
    dtype_and_x=helpers.dtype_and_values(
        available_dtypes=helpers.get_dtypes("float"),
        min_num_dims=2,
    ),
)
def test_torch_tensor_fliplr(
    dtype_and_x,
    frontend_method_data,
    init_flags,
    method_flags,
    frontend,
    on_device,
    backend_fw,
):
    dtype, x = dtype_and_x
    helpers.test_frontend_method(
        init_input_dtypes=dtype,
        backend_to_test=backend_fw,
        init_all_as_kwargs_np={
            "data": x[0],
        },
        method_input_dtypes=dtype,
        method_all_as_kwargs_np={},
        frontend_method_data=frontend_method_data,
        init_flags=init_flags,
        method_flags=method_flags,
        frontend=frontend,
        on_device=on_device,
    )


# tril
@handle_frontend_method(
    class_tree=CLASS_TREE,
    init_tree="torch.tensor",
    method_name="tril",
    dtype_and_values=helpers.dtype_and_values(
        available_dtypes=helpers.get_dtypes("numeric"),
        min_num_dims=2,  # Torch requires this.
    ),
    diagonal=st.integers(min_value=-100, max_value=100),
)
def test_torch_tensor_tril(
    dtype_and_values,
    diagonal,
    frontend_method_data,
    init_flags,
    method_flags,
    frontend,
    on_device,
    backend_fw,
):
    input_dtype, x = dtype_and_values
    helpers.test_frontend_method(
        init_input_dtypes=input_dtype,
        backend_to_test=backend_fw,
        init_all_as_kwargs_np={
            "data": x[0],
        },
        method_input_dtypes=input_dtype,
        method_all_as_kwargs_np={
            "diagonal": diagonal,
        },
        frontend_method_data=frontend_method_data,
        init_flags=init_flags,
        method_flags=method_flags,
        frontend=frontend,
        on_device=on_device,
    )


# tril_
@handle_frontend_method(
    class_tree=CLASS_TREE,
    init_tree="torch.tensor",
    method_name="tril_",
    dtype_and_values=helpers.dtype_and_values(
        available_dtypes=helpers.get_dtypes("numeric"),
        min_num_dims=2,  # Torch requires this.
    ),
    diagonal=st.integers(min_value=-100, max_value=100),
)
def test_torch_tensor_tril_(
    dtype_and_values,
    diagonal,
    frontend_method_data,
    init_flags,
    method_flags,
    frontend,
    on_device,
    backend_fw,
):
    input_dtype, x = dtype_and_values
    helpers.test_frontend_method(
        init_input_dtypes=input_dtype,
        backend_to_test=backend_fw,
        init_all_as_kwargs_np={
            "data": x[0],
        },
        method_input_dtypes=input_dtype,
        method_all_as_kwargs_np={
            "diagonal": diagonal,
        },
        frontend_method_data=frontend_method_data,
        init_flags=init_flags,
        method_flags=method_flags,
        frontend=frontend,
        on_device=on_device,
    )


# sqrt
@handle_frontend_method(
    class_tree=CLASS_TREE,
    init_tree="torch.tensor",
    method_name="sqrt",
    dtype_x=helpers.dtype_and_values(
        available_dtypes=helpers.get_dtypes("numeric"),
    ),
)
def test_torch_tensor_sqrt(
    dtype_x,
    frontend,
    frontend_method_data,
    init_flags,
    method_flags,
    on_device,
    backend_fw,
):
    input_dtype, x = dtype_x
    helpers.test_frontend_method(
        init_input_dtypes=input_dtype,
        backend_to_test=backend_fw,
        init_all_as_kwargs_np={"data": x[0]},
        method_input_dtypes=input_dtype,
        method_all_as_kwargs_np={},
        frontend_method_data=frontend_method_data,
        init_flags=init_flags,
        method_flags=method_flags,
        frontend=frontend,
        on_device=on_device,
    )


# sqrt_
@handle_frontend_method(
    class_tree=CLASS_TREE,
    init_tree="torch.tensor",
    method_name="sqrt_",
    dtype_x=helpers.dtype_and_values(
        available_dtypes=helpers.get_dtypes("float"),
    ),
)
def test_torch_tensor_sqrt_(
    dtype_x,
    frontend,
    frontend_method_data,
    init_flags,
    method_flags,
    on_device,
    backend_fw,
):
    input_dtype, x = dtype_x
    helpers.test_frontend_method(
        init_input_dtypes=input_dtype,
        backend_to_test=backend_fw,
        init_all_as_kwargs_np={"data": x[0]},
        method_input_dtypes=input_dtype,
        method_all_as_kwargs_np={},
        frontend_method_data=frontend_method_data,
        init_flags=init_flags,
        method_flags=method_flags,
        frontend=frontend,
        on_device=on_device,
    )


# index_select
@handle_frontend_method(
    class_tree=CLASS_TREE,
    init_tree="torch.tensor",
    method_name="index_select",
    params_indices_others=helpers.array_indices_axis(
        array_dtypes=helpers.get_dtypes("valid"),
        indices_dtypes=["int64"],
        max_num_dims=1,
        indices_same_dims=True,
    ),
)
def test_torch_tensor_index_select(
    params_indices_others,
    frontend_method_data,
    init_flags,
    method_flags,
    frontend,
    on_device,
    backend_fw,
):
    input_dtypes, input, indices, axis, batch_dims = params_indices_others
    helpers.test_frontend_method(
        init_input_dtypes=[input_dtypes[0]],
        backend_to_test=backend_fw,
        init_all_as_kwargs_np={
            "data": input,
        },
        method_input_dtypes=[input_dtypes[1]],
        method_all_as_kwargs_np={
            "dim": axis,
            "index": indices,
        },
        frontend_method_data=frontend_method_data,
        init_flags=init_flags,
        method_flags=method_flags,
        frontend=frontend,
        on_device=on_device,
    )


@st.composite
def _arrays_dim_idx_n_dtypes(draw):
    num_dims = draw(st.shared(helpers.ints(min_value=1, max_value=4), key="num_dims"))
    num_arrays = 2
    common_shape = draw(
        helpers.lists(
            x=helpers.ints(min_value=2, max_value=3),
            min_size=num_dims - 1,
            max_size=num_dims - 1,
        )
    )
    _dim = draw(helpers.ints(min_value=0, max_value=num_dims - 1))
    unique_dims = draw(
        helpers.lists(
            x=helpers.ints(min_value=2, max_value=3),
            min_size=num_arrays,
            max_size=num_arrays,
        )
    )

    min_dim = min(unique_dims)
    max_dim = max(unique_dims)
    _idx = draw(
        helpers.array_values(
            shape=min_dim,
            dtype="int64",
            min_value=0,
            max_value=max_dim,
            exclude_min=False,
        )
    )

    xs = list()
    available_input_types = draw(helpers.get_dtypes("numeric"))
    input_dtypes = draw(
        helpers.array_dtypes(
            available_dtypes=available_input_types,
            num_arrays=num_arrays,
            shared_dtype=True,
        )
    )
    for ud, dt in zip(unique_dims, input_dtypes):
        x = draw(
            helpers.array_values(
                shape=common_shape[:_dim] + [ud] + common_shape[_dim:],
                dtype=dt,
                large_abs_safety_factor=2.5,
                small_abs_safety_factor=2.5,
                safety_factor_scale="log",
            )
        )
        xs.append(x)
    return xs, input_dtypes, _dim, _idx


# index_add
@handle_frontend_method(
    class_tree=CLASS_TREE,
    init_tree="torch.tensor",
    method_name="index_add_",
    xs_dtypes_dim_idx=_arrays_dim_idx_n_dtypes(),
    alpha=st.integers(min_value=1, max_value=2),
)
def test_torch_tensor_index_add_(
    *,
    xs_dtypes_dim_idx,
    alpha,
    frontend_method_data,
    init_flags,
    method_flags,
    on_device,
    frontend,
    backend_fw,
):
    xs, input_dtypes, axis, indices = xs_dtypes_dim_idx
    if xs[0].shape[axis] < xs[1].shape[axis]:
        source, input = xs
    else:
        input, source = xs
    helpers.test_frontend_method(
        init_input_dtypes=[input_dtypes[0]],
        backend_to_test=backend_fw,
        init_all_as_kwargs_np={
            "data": input,
        },
        method_input_dtypes=["int64", input_dtypes[1]],
        method_all_as_kwargs_np={
            "dim": axis,
            "index": indices,
            "source": source,
            "alpha": alpha,
        },
        frontend=frontend,
        frontend_method_data=frontend_method_data,
        init_flags=init_flags,
        method_flags=method_flags,
        on_device=on_device,
        rtol_=1e-03,
    )


@handle_frontend_method(
    class_tree=CLASS_TREE,
    init_tree="torch.tensor",
    method_name="index_add",
    xs_dtypes_dim_idx=_arrays_dim_idx_n_dtypes(),
    alpha=st.integers(min_value=1, max_value=2),
)
def test_torch_tensor_index_add(
    *,
    xs_dtypes_dim_idx,
    alpha,
    frontend_method_data,
    init_flags,
    method_flags,
    on_device,
    frontend,
    backend_fw,
):
    xs, input_dtypes, axis, indices = xs_dtypes_dim_idx
    if xs[0].shape[axis] < xs[1].shape[axis]:
        source, input = xs
    else:
        input, source = xs
    helpers.test_frontend_method(
        init_input_dtypes=[input_dtypes[0]],
        backend_to_test=backend_fw,
        init_all_as_kwargs_np={
            "data": input,
        },
        method_input_dtypes=["int64", input_dtypes[1]],
        method_all_as_kwargs_np={
            "dim": axis,
            "index": indices,
            "source": source,
            "alpha": alpha,
        },
        frontend=frontend,
        frontend_method_data=frontend_method_data,
        init_flags=init_flags,
        method_flags=method_flags,
        on_device=on_device,
        rtol_=1e-03,
    )


@st.composite
def _get_clamp_inputs(draw):
    shape = draw(
        helpers.get_shape(
            min_num_dims=1, max_num_dims=5, min_dim_size=2, max_dim_size=10
        )
    )
    x_dtype, x = draw(
        helpers.dtype_and_values(
            available_dtypes=helpers.get_dtypes("numeric"),
            shape=shape,
        )
    )
    min = draw(st.booleans())
    if min:
        max = draw(st.booleans())
        min = draw(
            helpers.array_values(
                dtype=x_dtype[0], shape=shape, min_value=0, max_value=25
            )
        )
        max = (
            draw(
                helpers.array_values(
                    dtype=x_dtype[0], shape=shape, min_value=26, max_value=50
                )
            )
            if max
            else None
        )
    else:
        min = None
        max = draw(
            helpers.array_values(
                dtype=x_dtype[0], shape=shape, min_value=26, max_value=50
            )
        )
    return x_dtype, x, min, max


# clamp
@handle_frontend_method(
    class_tree=CLASS_TREE,
    init_tree="torch.tensor",
    method_name="clamp",
    dtype_and_x_min_max=_get_clamp_inputs(),
)
def test_torch_tensor_clamp(
    dtype_and_x_min_max,
    frontend,
    frontend_method_data,
    init_flags,
    method_flags,
    on_device,
    backend_fw,
):
    input_dtype, x, min, max = dtype_and_x_min_max
    helpers.test_frontend_method(
        init_input_dtypes=input_dtype,
        backend_to_test=backend_fw,
        init_all_as_kwargs_np={
            "data": x[0],
        },
        method_input_dtypes=input_dtype,
        method_all_as_kwargs_np={"min": min, "max": max},
        frontend_method_data=frontend_method_data,
        init_flags=init_flags,
        method_flags=method_flags,
        frontend=frontend,
        on_device=on_device,
    )


# clamp_
@handle_frontend_method(
    class_tree=CLASS_TREE,
    init_tree="torch.tensor",
    method_name="clamp_",
    dtype_and_x_min_max=_get_clamp_inputs(),
)
def test_torch_tensor_clamp_(
    dtype_and_x_min_max,
    frontend,
    frontend_method_data,
    init_flags,
    method_flags,
    on_device,
    backend_fw,
):
    input_dtype, x, min, max = dtype_and_x_min_max
    helpers.test_frontend_method(
        init_input_dtypes=input_dtype,
        backend_to_test=backend_fw,
        init_all_as_kwargs_np={
            "data": x[0],
        },
        method_input_dtypes=input_dtype,
        method_all_as_kwargs_np={"min": min, "max": max},
        frontend_method_data=frontend_method_data,
        init_flags=init_flags,
        method_flags=method_flags,
        frontend=frontend,
        on_device=on_device,
    )


# clip
@handle_frontend_method(
    class_tree=CLASS_TREE,
    init_tree="torch.tensor",
    method_name="clip",
    input_and_ranges=_get_clamp_inputs(),
)
def test_torch_tensor_clip(
    input_and_ranges,
    frontend,
    frontend_method_data,
    init_flags,
    method_flags,
    on_device,
    backend_fw,
):
    input_dtype, x, min, max = input_and_ranges
    helpers.test_frontend_method(
        init_input_dtypes=input_dtype,
        backend_to_test=backend_fw,
        init_all_as_kwargs_np={
            "data": x[0],
        },
        method_input_dtypes=input_dtype,
        method_all_as_kwargs_np={"min": min, "max": max},
        frontend_method_data=frontend_method_data,
        init_flags=init_flags,
        method_flags=method_flags,
        frontend=frontend,
        on_device=on_device,
    )


# clip_
@handle_frontend_method(
    class_tree=CLASS_TREE,
    init_tree="torch.tensor",
    method_name="clip_",
    input_and_ranges=_get_clamp_inputs(),
)
def test_torch_tensor_clip_(
    input_and_ranges,
    frontend,
    frontend_method_data,
    init_flags,
    method_flags,
    on_device,
    backend_fw,
):
    input_dtype, x, min, max = input_and_ranges
    helpers.test_frontend_method(
        init_input_dtypes=input_dtype,
        backend_to_test=backend_fw,
        init_all_as_kwargs_np={
            "data": x[0],
        },
        method_input_dtypes=input_dtype,
        method_all_as_kwargs_np={"min": min, "max": max},
        frontend_method_data=frontend_method_data,
        init_flags=init_flags,
        method_flags=method_flags,
        frontend=frontend,
        on_device=on_device,
    )


# __gt__
@handle_frontend_method(
    class_tree=CLASS_TREE,
    init_tree="torch.tensor",
    method_name="__gt__",
    dtype_and_x=helpers.dtype_and_values(
        available_dtypes=helpers.get_dtypes("float"),
        num_arrays=2,
        min_value=-1e04,
        max_value=1e04,
        allow_inf=False,
    ),
)
def test_torch__gt__(
    dtype_and_x,
    frontend_method_data,
    init_flags,
    method_flags,
    frontend,
    on_device,
    backend_fw,
):
    input_dtype, x = dtype_and_x
    helpers.test_frontend_method(
        init_input_dtypes=input_dtype,
        backend_to_test=backend_fw,
        init_all_as_kwargs_np={
            "data": x[0],
        },
        method_input_dtypes=input_dtype,
        method_all_as_kwargs_np={
            "other": x[1],
        },
        frontend_method_data=frontend_method_data,
        init_flags=init_flags,
        method_flags=method_flags,
        frontend=frontend,
        on_device=on_device,
    )


# __ne__
@handle_frontend_method(
    class_tree=CLASS_TREE,
    init_tree="torch.tensor",
    method_name="__ne__",
    dtype_and_x=helpers.dtype_and_values(
        available_dtypes=helpers.get_dtypes("float"),
        num_arrays=2,
        min_value=-1e04,
        max_value=1e04,
        allow_inf=False,
    ),
)
def test_torch__ne__(
    dtype_and_x,
    frontend_method_data,
    init_flags,
    method_flags,
    frontend,
    on_device,
    backend_fw,
):
    input_dtype, x = dtype_and_x
    helpers.test_frontend_method(
        init_input_dtypes=input_dtype,
        backend_to_test=backend_fw,
        init_all_as_kwargs_np={
            "data": x[0],
        },
        method_input_dtypes=input_dtype,
        method_all_as_kwargs_np={
            "other": x[1],
        },
        frontend_method_data=frontend_method_data,
        init_flags=init_flags,
        method_flags=method_flags,
        frontend=frontend,
        on_device=on_device,
    )


# __lt__
@handle_frontend_method(
    class_tree=CLASS_TREE,
    init_tree="torch.tensor",
    method_name="__lt__",
    dtype_and_x=helpers.dtype_and_values(
        available_dtypes=helpers.get_dtypes("float"),
        num_arrays=2,
        min_value=-1e04,
        max_value=1e04,
        allow_inf=False,
    ),
)
def test_torch__lt__(
    dtype_and_x,
    frontend_method_data,
    init_flags,
    method_flags,
    frontend,
    on_device,
    backend_fw,
):
    input_dtype, x = dtype_and_x
    helpers.test_frontend_method(
        init_input_dtypes=input_dtype,
        backend_to_test=backend_fw,
        init_all_as_kwargs_np={
            "data": x[0],
        },
        method_input_dtypes=input_dtype,
        method_all_as_kwargs_np={
            "other": x[1],
        },
        frontend_method_data=frontend_method_data,
        init_flags=init_flags,
        method_flags=method_flags,
        frontend=frontend,
        on_device=on_device,
    )


# __or__
@handle_frontend_method(
    class_tree=CLASS_TREE,
    init_tree="torch.tensor",
    method_name="__or__",
    dtype_and_x=helpers.dtype_and_values(
        available_dtypes=helpers.get_dtypes("valid"),
        num_arrays=2,
        min_value=-1e04,
        max_value=1e04,
        allow_inf=False,
    ),
)
def test_torch__or__(
    dtype_and_x,
    frontend_method_data,
    init_flags,
    method_flags,
    frontend,
    on_device,
    backend_fw,
):
    input_dtype, x = dtype_and_x
    helpers.test_frontend_method(
        init_input_dtypes=input_dtype,
        backend_to_test=backend_fw,
        init_all_as_kwargs_np={
            "data": x[0],
        },
        method_input_dtypes=input_dtype,
        method_all_as_kwargs_np={
            "other": x[1],
        },
        frontend_method_data=frontend_method_data,
        init_flags=init_flags,
        method_flags=method_flags,
        frontend=frontend,
        on_device=on_device,
    )


# where
@handle_frontend_method(
    class_tree=CLASS_TREE,
    init_tree="torch.tensor",
    method_name="where",
    broadcastables=_broadcastable_trio(),
)
def test_torch_tensor_where(
    broadcastables,
    frontend_method_data,
    init_flags,
    method_flags,
    frontend,
    on_device,
    backend_fw,
):
    cond, xs, dtypes = broadcastables
    helpers.test_frontend_method(
        init_input_dtypes=dtypes,
        backend_to_test=backend_fw,
        init_all_as_kwargs_np={
            "data": xs[0],
        },
        method_input_dtypes=["bool", dtypes[1]],
        method_all_as_kwargs_np={
            "condition": cond,
            "other": xs[1],
        },
        frontend_method_data=frontend_method_data,
        init_flags=init_flags,
        method_flags=method_flags,
        frontend=frontend,
        on_device=on_device,
    )


# clone
@handle_frontend_method(
    class_tree=CLASS_TREE,
    init_tree="torch.tensor",
    method_name="clone",
    dtype_and_x=helpers.dtype_and_values(
        available_dtypes=helpers.get_dtypes("valid"),
        num_arrays=1,
    ),
)
def test_torch_tensor_clone(
    dtype_and_x,
    frontend_method_data,
    init_flags,
    method_flags,
    frontend,
    on_device,
    backend_fw,
):
    input_dtype, x = dtype_and_x
    helpers.test_frontend_method(
        init_input_dtypes=input_dtype,
        backend_to_test=backend_fw,
        init_all_as_kwargs_np={
            "data": x[0],
        },
        method_input_dtypes=input_dtype,
        method_all_as_kwargs_np={},
        frontend_method_data=frontend_method_data,
        init_flags=init_flags,
        method_flags=method_flags,
        frontend=frontend,
        on_device=on_device,
    )


# __invert__
@handle_frontend_method(
    class_tree=CLASS_TREE,
    init_tree="torch.tensor",
    method_name="__invert__",
    dtype_and_x=helpers.dtype_and_values(
        available_dtypes=helpers.get_dtypes("integer"),
        num_arrays=1,
    ),
)
def test_torch__invert__(
    dtype_and_x,
    frontend_method_data,
    init_flags,
    method_flags,
    frontend,
    on_device,
    backend_fw,
):
    input_dtype, x = dtype_and_x
    helpers.test_frontend_method(
        init_input_dtypes=input_dtype,
        backend_to_test=backend_fw,
        init_all_as_kwargs_np={
            "data": x[0],
        },
        method_input_dtypes=input_dtype,
        method_all_as_kwargs_np={},
        frontend_method_data=frontend_method_data,
        init_flags=init_flags,
        method_flags=method_flags,
        frontend=frontend,
        on_device=on_device,
    )


# acosh
@handle_frontend_method(
    class_tree=CLASS_TREE,
    init_tree="torch.tensor",
    method_name="acosh",
    dtype_and_x=helpers.dtype_and_values(
        min_value=1.0,
        available_dtypes=helpers.get_dtypes("float"),
    ),
)
def test_torch_tensor_acosh(
    dtype_and_x,
    frontend_method_data,
    init_flags,
    method_flags,
    frontend,
    on_device,
    backend_fw,
):
    input_dtype, x = dtype_and_x
    helpers.test_frontend_method(
        init_input_dtypes=input_dtype,
        backend_to_test=backend_fw,
        init_all_as_kwargs_np={
            "data": x[0],
        },
        method_input_dtypes=[],
        method_all_as_kwargs_np={},
        frontend_method_data=frontend_method_data,
        init_flags=init_flags,
        method_flags=method_flags,
        frontend=frontend,
        on_device=on_device,
    )


@st.composite
def _masked_fill_helper(draw):
    cond, xs, dtypes = draw(_broadcastable_trio())
    if ivy.is_uint_dtype(dtypes[0]):
        fill_value = draw(helpers.ints(min_value=0, max_value=5))
    elif ivy.is_int_dtype(dtypes[0]):
        fill_value = draw(helpers.ints(min_value=-5, max_value=5))
    else:
        fill_value = draw(helpers.floats(min_value=-5, max_value=5))
    return dtypes[0], xs[0], cond, fill_value


# masked_fill
@handle_frontend_method(
    class_tree=CLASS_TREE,
    init_tree="torch.tensor",
    method_name="masked_fill",
    x_mask_val=_masked_fill_helper(),
)
def test_torch_tensor_masked_fill(
    x_mask_val,
    frontend_method_data,
    init_flags,
    method_flags,
    frontend,
    on_device,
    backend_fw,
):
    dtype, x, mask, val = x_mask_val
    helpers.test_frontend_method(
        init_input_dtypes=[dtype],
        backend_to_test=backend_fw,
        init_all_as_kwargs_np={
            "data": x,
        },
        method_input_dtypes=["bool", dtype],
        method_all_as_kwargs_np={
            "mask": mask,
            "value": val,
        },
        frontend_method_data=frontend_method_data,
        init_flags=init_flags,
        method_flags=method_flags,
        frontend=frontend,
        on_device=on_device,
    )


# acosh_
@handle_frontend_method(
    class_tree=CLASS_TREE,
    init_tree="torch.tensor",
    method_name="acosh_",
    dtype_and_x=helpers.dtype_and_values(
        min_value=1.0,
        available_dtypes=helpers.get_dtypes("float"),
    ),
)
def test_torch_tensor_acosh_(
    dtype_and_x,
    frontend_method_data,
    init_flags,
    method_flags,
    frontend,
    on_device,
    backend_fw,
):
    input_dtype, x = dtype_and_x
    helpers.test_frontend_method(
        init_input_dtypes=input_dtype,
        backend_to_test=backend_fw,
        init_all_as_kwargs_np={
            "data": x[0],
        },
        method_input_dtypes=[],
        method_all_as_kwargs_np={},
        frontend_method_data=frontend_method_data,
        init_flags=init_flags,
        method_flags=method_flags,
        frontend=frontend,
        on_device=on_device,
    )


# numpy
@handle_frontend_method(
    class_tree=CLASS_TREE,
    init_tree="torch.tensor",
    method_name="numpy",
    dtype_and_x=helpers.dtype_and_values(
        available_dtypes=helpers.get_dtypes("valid"),
    ),
)
def test_torch_tensor_numpy(
    dtype_and_x,
    frontend_method_data,
    init_flags,
    method_flags,
    frontend,
    on_device,
    backend_fw,
):
    input_dtype, x = dtype_and_x
    ret, frontend_ret = helpers.test_frontend_method(
        init_input_dtypes=input_dtype,
        backend_to_test=backend_fw,
        init_all_as_kwargs_np={
            "data": x[0],
        },
        method_input_dtypes=[],
        method_all_as_kwargs_np={},
        frontend_method_data=frontend_method_data,
        init_flags=init_flags,
        method_flags=method_flags,
        frontend=frontend,
        on_device=on_device,
        test_values=False,
    )
    # manual testing required as function return is numpy frontend
    helpers.value_test(
        ret_np_flat=helpers.flatten_and_to_np(ret=ret),
        ret_np_from_gt_flat=frontend_ret[0],
        ground_truth_backend="torch",
    )


# atan2_
@handle_frontend_method(
    class_tree=CLASS_TREE,
    init_tree="torch.tensor",
    method_name="atan2_",
    dtype_and_x=helpers.dtype_and_values(
        available_dtypes=helpers.get_dtypes("float"),
        num_arrays=2,
    ),
)
def test_torch_tensor_atan2_(
    dtype_and_x,
    frontend_method_data,
    init_flags,
    method_flags,
    frontend,
    on_device,
    backend_fw,
):
    input_dtype, x = dtype_and_x
    helpers.test_frontend_method(
        init_input_dtypes=input_dtype,
        backend_to_test=backend_fw,
        init_all_as_kwargs_np={
            "data": x[0],
        },
        method_input_dtypes=input_dtype,
        method_all_as_kwargs_np={
            "other": x[1],
        },
        frontend_method_data=frontend_method_data,
        init_flags=init_flags,
        method_flags=method_flags,
        frontend=frontend,
        on_device=on_device,
    )


# bitwise_not_
@handle_frontend_method(
    class_tree=CLASS_TREE,
    init_tree="torch.tensor",
    method_name="bitwise_not_",
    dtype_and_x=helpers.dtype_and_values(
        available_dtypes=helpers.get_dtypes("integer"),
        num_arrays=2,
    ),
)
def test_torch_tensor_bitwise_not_(
    dtype_and_x,
    frontend_method_data,
    init_flags,
    method_flags,
    frontend,
    on_device,
    backend_fw,
):
    input_dtype, x = dtype_and_x
    helpers.test_frontend_method(
        init_input_dtypes=input_dtype,
        backend_to_test=backend_fw,
        init_all_as_kwargs_np={
            "data": x[0],
        },
        method_input_dtypes=input_dtype,
        frontend_method_data=frontend_method_data,
        init_flags=init_flags,
        method_flags=method_flags,
        method_all_as_kwargs_np={},
        frontend=frontend,
        on_device=on_device,
    )


# bitwise_and_
@handle_frontend_method(
    class_tree=CLASS_TREE,
    init_tree="torch.tensor",
    method_name="bitwise_and_",
    dtype_and_x=helpers.dtype_and_values(
        available_dtypes=helpers.get_dtypes("integer"),
        num_arrays=2,
    ),
)
def test_torch_tensor_bitwise_and_(
    dtype_and_x,
    frontend_method_data,
    init_flags,
    method_flags,
    frontend,
    on_device,
    backend_fw,
):
    input_dtype, x = dtype_and_x
    helpers.test_frontend_method(
        init_input_dtypes=input_dtype,
        backend_to_test=backend_fw,
        init_all_as_kwargs_np={
            "data": x[0],
        },
        method_input_dtypes=input_dtype,
        method_all_as_kwargs_np={
            "other": x[1],
        },
        frontend_method_data=frontend_method_data,
        init_flags=init_flags,
        method_flags=method_flags,
        frontend=frontend,
        on_device=on_device,
    )


# __and__
@handle_frontend_method(
    class_tree=CLASS_TREE,
    init_tree="torch.tensor",
    method_name="__and__",
    dtype_and_x=helpers.dtype_and_values(
        available_dtypes=st.one_of(st.just(("bool",)), helpers.get_dtypes("integer")),
        num_arrays=2,
        min_value=-1e04,
        max_value=1e04,
        allow_inf=False,
    ),
)
def test_torch__and__(
    dtype_and_x,
    frontend_method_data,
    init_flags,
    method_flags,
    frontend,
    on_device,
    backend_fw,
):
    input_dtype, x = dtype_and_x
    helpers.test_frontend_method(
        init_input_dtypes=input_dtype,
        backend_to_test=backend_fw,
        init_all_as_kwargs_np={
            "data": x[0],
        },
        method_input_dtypes=input_dtype,
        method_all_as_kwargs_np={
            "other": x[1],
        },
        frontend_method_data=frontend_method_data,
        init_flags=init_flags,
        method_flags=method_flags,
        frontend=frontend,
        on_device=on_device,
    )


# bitwise_xor
@handle_frontend_method(
    class_tree=CLASS_TREE,
    init_tree="torch.tensor",
    method_name="bitwise_xor",
    dtype_and_x=helpers.dtype_and_values(
        available_dtypes=st.one_of(st.just(("bool",)), helpers.get_dtypes("integer")),
        num_arrays=2,
    ),
)
def test_torch_tensor_bitwise_xor(
    dtype_and_x,
    frontend_method_data,
    init_flags,
    method_flags,
    frontend,
    on_device,
    backend_fw,
):
    input_dtype, x = dtype_and_x
    helpers.test_frontend_method(
        init_input_dtypes=input_dtype,
        backend_to_test=backend_fw,
        init_all_as_kwargs_np={
            "data": x[0],
        },
        method_input_dtypes=input_dtype,
        method_all_as_kwargs_np={
            "other": x[1],
        },
        frontend_method_data=frontend_method_data,
        init_flags=init_flags,
        method_flags=method_flags,
        frontend=frontend,
        on_device=on_device,
    )


# cumprod
@handle_frontend_method(
    class_tree=CLASS_TREE,
    init_tree="torch.tensor",
    method_name="cumprod",
    dtype_value=helpers.dtype_and_values(
        available_dtypes=helpers.get_dtypes("valid"),
        shape=st.shared(helpers.get_shape(min_num_dims=1), key="shape"),
    ),
    dim=helpers.get_axis(
        shape=st.shared(helpers.get_shape(), key="shape"),
        allow_neg=True,
        force_int=True,
    ),
    dtypes=_dtypes(),
)
def test_torch_tensor_cumprod(
    dtype_value,
    dim,
    dtypes,
    frontend_method_data,
    init_flags,
    method_flags,
    frontend,
    on_device,
    backend_fw,
):
    input_dtype, x = dtype_value
    helpers.test_frontend_method(
        init_input_dtypes=input_dtype,
        backend_to_test=backend_fw,
        init_all_as_kwargs_np={
            "data": x[0],
        },
        method_input_dtypes=dtypes,
        method_all_as_kwargs_np={
            "dim": dim,
            "dtype": dtypes[0],
        },
        frontend_method_data=frontend_method_data,
        init_flags=init_flags,
        method_flags=method_flags,
        frontend=frontend,
        on_device=on_device,
    )


# relu
@handle_frontend_method(
    class_tree=CLASS_TREE,
    init_tree="torch.tensor",
    method_name="relu",
    dtype_and_x=helpers.dtype_and_values(
        available_dtypes=helpers.get_dtypes("float"),
        allow_inf=False,
    ),
)
def test_torch_tensor_relu(
    dtype_and_x,
    frontend_method_data,
    init_flags,
    method_flags,
    frontend,
    on_device,
    backend_fw,
):
    input_dtype, x = dtype_and_x
    helpers.test_frontend_method(
        init_input_dtypes=input_dtype,
        backend_to_test=backend_fw,
        init_all_as_kwargs_np={
            "data": x[0],
        },
        method_input_dtypes=input_dtype,
        method_all_as_kwargs_np={},
        frontend_method_data=frontend_method_data,
        init_flags=init_flags,
        method_flags=method_flags,
        frontend=frontend,
        on_device=on_device,
    )


# fmin
@handle_frontend_method(
    class_tree=CLASS_TREE,
    init_tree="torch.tensor",
    method_name="fmin",
    dtype_and_x=helpers.dtype_and_values(
        available_dtypes=helpers.get_dtypes("float"),
        num_arrays=2,
    ),
)
def test_torch_tensor_fmin(
    dtype_and_x,
    frontend_method_data,
    init_flags,
    method_flags,
    frontend,
    on_device,
    backend_fw,
):
    input_dtype, x = dtype_and_x
    helpers.test_frontend_method(
        init_input_dtypes=input_dtype,
        backend_to_test=backend_fw,
        init_all_as_kwargs_np={
            "data": x[0],
        },
        method_input_dtypes=input_dtype,
        method_all_as_kwargs_np={
            "other": x[1],
        },
        frontend_method_data=frontend_method_data,
        init_flags=init_flags,
        method_flags=method_flags,
        frontend=frontend,
        on_device=on_device,
    )


# count_nonzero
@handle_frontend_method(
    class_tree=CLASS_TREE,
    init_tree="torch.tensor",
    method_name="count_nonzero",
    dtype_value=helpers.dtype_and_values(
        available_dtypes=helpers.get_dtypes("valid"),
        shape=st.shared(helpers.get_shape(min_num_dims=1), key="shape"),
    ),
    dim=helpers.get_axis(
        shape=st.shared(helpers.get_shape(), key="shape"),
        allow_neg=True,
        force_int=True,
    ),
)
def test_torch_tensor_count_nonzero(
    dtype_value,
    dim,
    frontend_method_data,
    init_flags,
    method_flags,
    frontend,
    on_device,
    backend_fw,
):
    input_dtype, x = dtype_value
    helpers.test_frontend_method(
        init_input_dtypes=input_dtype,
        backend_to_test=backend_fw,
        init_all_as_kwargs_np={
            "data": x[0],
        },
        method_input_dtypes=input_dtype,
        method_all_as_kwargs_np={"dim": dim},
        frontend_method_data=frontend_method_data,
        init_flags=init_flags,
        method_flags=method_flags,
        frontend=frontend,
        on_device=on_device,
    )


# exp
@handle_frontend_method(
    class_tree=CLASS_TREE,
    init_tree="torch.tensor",
    method_name="exp",
    dtype_and_x=helpers.dtype_and_values(
        available_dtypes=helpers.get_dtypes("numeric"),
    ),
)
def test_torch_tensor_exp(
    dtype_and_x,
    frontend_method_data,
    init_flags,
    method_flags,
    frontend,
    on_device,
    backend_fw,
):
    input_dtype, x = dtype_and_x
    helpers.test_frontend_method(
        init_input_dtypes=input_dtype,
        backend_to_test=backend_fw,
        init_all_as_kwargs_np={
            "data": x[0],
        },
        method_input_dtypes=input_dtype,
        method_all_as_kwargs_np={},
        frontend_method_data=frontend_method_data,
        init_flags=init_flags,
        method_flags=method_flags,
        frontend=frontend,
        on_device=on_device,
    )


# exp_
@handle_frontend_method(
    class_tree=CLASS_TREE,
    init_tree="torch.tensor",
    method_name="exp_",
    dtype_and_x=helpers.dtype_and_values(
        available_dtypes=helpers.get_dtypes("numeric"),
    ),
)
def test_torch_tensor_exp_(
    dtype_and_x,
    frontend_method_data,
    init_flags,
    method_flags,
    frontend,
    on_device,
    backend_fw,
):
    input_dtype, x = dtype_and_x
    helpers.test_frontend_method(
        init_input_dtypes=input_dtype,
        backend_to_test=backend_fw,
        init_all_as_kwargs_np={
            "data": x[0],
        },
        method_input_dtypes=input_dtype,
        method_all_as_kwargs_np={},
        frontend_method_data=frontend_method_data,
        init_flags=init_flags,
        method_flags=method_flags,
        frontend=frontend,
        on_device=on_device,
    )


# expm1
@handle_frontend_method(
    class_tree=CLASS_TREE,
    init_tree="torch.tensor",
    method_name="expm1",
    dtype_and_x=helpers.dtype_and_values(
        available_dtypes=helpers.get_dtypes("numeric"),
    ),
)
def test_torch_tensor_expm1(
    dtype_and_x,
    frontend_method_data,
    init_flags,
    method_flags,
    frontend,
    on_device,
    backend_fw,
):
    input_dtype, x = dtype_and_x
    helpers.test_frontend_method(
        init_input_dtypes=input_dtype,
        backend_to_test=backend_fw,
        init_all_as_kwargs_np={
            "data": x[0],
        },
        method_input_dtypes=input_dtype,
        method_all_as_kwargs_np={},
        frontend_method_data=frontend_method_data,
        init_flags=init_flags,
        method_flags=method_flags,
        frontend=frontend,
        on_device=on_device,
    )


# mul
@handle_frontend_method(
    class_tree=CLASS_TREE,
    init_tree="torch.tensor",
    method_name="mul",
    dtype_and_x=helpers.dtype_and_values(
        available_dtypes=helpers.get_dtypes("numeric"),
        num_arrays=2,
    ),
)
def test_torch_tensor_mul(
    dtype_and_x,
    frontend_method_data,
    init_flags,
    method_flags,
    frontend,
    on_device,
    backend_fw,
):
    input_dtype, x = dtype_and_x
    helpers.test_frontend_method(
        init_input_dtypes=input_dtype,
        backend_to_test=backend_fw,
        init_all_as_kwargs_np={
            "data": x[0],
        },
        method_input_dtypes=input_dtype,
        method_all_as_kwargs_np={
            "other": x[1],
        },
        frontend_method_data=frontend_method_data,
        init_flags=init_flags,
        method_flags=method_flags,
        frontend=frontend,
        on_device=on_device,
    )


# ceil_
@handle_frontend_method(
    class_tree=CLASS_TREE,
    init_tree="torch.tensor",
    method_name="ceil_",
    dtype_and_x=helpers.dtype_and_values(
        available_dtypes=helpers.get_dtypes("float"),
    ),
)
def test_torch_tensor_ceil_(
    dtype_and_x,
    frontend_method_data,
    init_flags,
    method_flags,
    frontend,
    on_device,
    backend_fw,
):
    input_dtype, x = dtype_and_x
    helpers.test_frontend_method(
        init_input_dtypes=input_dtype,
        backend_to_test=backend_fw,
        init_all_as_kwargs_np={
            "data": x[0],
        },
        method_input_dtypes=input_dtype,
        method_all_as_kwargs_np={},
        frontend_method_data=frontend_method_data,
        init_flags=init_flags,
        method_flags=method_flags,
        frontend=frontend,
        on_device=on_device,
    )


# mul_
@handle_frontend_method(
    class_tree=CLASS_TREE,
    init_tree="torch.tensor",
    method_name="mul_",
    dtype_and_x=helpers.dtype_and_values(
        available_dtypes=helpers.get_dtypes("numeric"),
        num_arrays=2,
        shared_dtype=True,
    ),
)
def test_torch_tensor_mul_(
    dtype_and_x,
    frontend_method_data,
    init_flags,
    method_flags,
    frontend,
    on_device,
    backend_fw,
):
    input_dtype, x = dtype_and_x
    helpers.test_frontend_method(
        init_input_dtypes=input_dtype,
        backend_to_test=backend_fw,
        init_all_as_kwargs_np={
            "data": x[0],
        },
        method_input_dtypes=input_dtype,
        method_all_as_kwargs_np={
            "other": x[1],
        },
        frontend_method_data=frontend_method_data,
        init_flags=init_flags,
        method_flags=method_flags,
        frontend=frontend,
        on_device=on_device,
    )


# trunc
@handle_frontend_method(
    class_tree=CLASS_TREE,
    init_tree="torch.tensor",
    method_name="trunc",
    dtype_value=helpers.dtype_and_values(
        available_dtypes=helpers.get_dtypes("numeric"),
        shape=st.shared(helpers.get_shape(min_num_dims=1), key="shape"),
    ),
)
def test_torch_tensor_trunc(
    dtype_value,
    frontend_method_data,
    init_flags,
    method_flags,
    frontend,
    on_device,
    backend_fw,
):
    input_dtype, x = dtype_value
    helpers.test_frontend_method(
        init_input_dtypes=input_dtype,
        backend_to_test=backend_fw,
        init_all_as_kwargs_np={
            "data": x[0],
        },
        method_input_dtypes=input_dtype,
        method_all_as_kwargs_np={},
        frontend_method_data=frontend_method_data,
        init_flags=init_flags,
        method_flags=method_flags,
        frontend=frontend,
        on_device=on_device,
    )


# trunc_
@handle_frontend_method(
    class_tree=CLASS_TREE,
    init_tree="torch.tensor",
    method_name="trunc_",
    dtype_value=helpers.dtype_and_values(
        available_dtypes=helpers.get_dtypes("numeric"),
        shape=st.shared(helpers.get_shape(min_num_dims=1), key="shape"),
    ),
)
def test_torch_tensor_trunc_(
    dtype_value,
    frontend_method_data,
    init_flags,
    method_flags,
    frontend,
    on_device,
    backend_fw,
):
    input_dtype, x = dtype_value
    helpers.test_frontend_method(
        init_input_dtypes=input_dtype,
        backend_to_test=backend_fw,
        init_all_as_kwargs_np={
            "data": x[0],
        },
        method_input_dtypes=input_dtype,
        method_all_as_kwargs_np={},
        frontend_method_data=frontend_method_data,
        init_flags=init_flags,
        method_flags=method_flags,
        frontend=frontend,
        on_device=on_device,
    )


# fix
@handle_frontend_method(
    class_tree=CLASS_TREE,
    init_tree="torch.tensor",
    method_name="fix",
    dtype_value=helpers.dtype_and_values(
        available_dtypes=helpers.get_dtypes("numeric"),
        shape=st.shared(helpers.get_shape(min_num_dims=1), key="shape"),
    ),
)
def test_torch_tensor_fix(
    dtype_value,
    frontend_method_data,
    init_flags,
    method_flags,
    frontend,
    on_device,
    backend_fw,
):
    input_dtype, x = dtype_value
    helpers.test_frontend_method(
        init_input_dtypes=input_dtype,
        backend_to_test=backend_fw,
        init_all_as_kwargs_np={
            "data": x[0],
        },
        method_input_dtypes=input_dtype,
        method_all_as_kwargs_np={},
        frontend_method_data=frontend_method_data,
        init_flags=init_flags,
        method_flags=method_flags,
        frontend=frontend,
        on_device=on_device,
    )


# fix_
@handle_frontend_method(
    class_tree=CLASS_TREE,
    init_tree="torch.tensor",
    method_name="fix_",
    dtype_value=helpers.dtype_and_values(
        available_dtypes=helpers.get_dtypes("numeric"),
        shape=st.shared(helpers.get_shape(min_num_dims=1), key="shape"),
    ),
)
def test_torch_tensor_fix_(
    dtype_value,
    frontend_method_data,
    init_flags,
    method_flags,
    frontend,
    on_device,
    backend_fw,
):
    input_dtype, x = dtype_value
    helpers.test_frontend_method(
        init_input_dtypes=input_dtype,
        backend_to_test=backend_fw,
        init_all_as_kwargs_np={
            "data": x[0],
        },
        method_input_dtypes=input_dtype,
        method_all_as_kwargs_np={},
        frontend_method_data=frontend_method_data,
        init_flags=init_flags,
        method_flags=method_flags,
        frontend=frontend,
        on_device=on_device,
    )


# round
@handle_frontend_method(
    class_tree=CLASS_TREE,
    init_tree="torch.tensor",
    method_name="round",
    dtype_and_x=helpers.dtype_and_values(
        available_dtypes=helpers.get_dtypes("float"),
    ),
    decimals=st.integers(min_value=0, max_value=5),
)
def test_torch_tensor_round(
    dtype_and_x,
    decimals,
    frontend_method_data,
    init_flags,
    method_flags,
    frontend,
    on_device,
    backend_fw,
):
    input_dtype, x = dtype_and_x
    helpers.test_frontend_method(
        init_input_dtypes=input_dtype,
        backend_to_test=backend_fw,
        init_all_as_kwargs_np={
            "data": x[0],
        },
        method_input_dtypes=input_dtype,
        method_all_as_kwargs_np={
            "decimals": decimals,
        },
        frontend_method_data=frontend_method_data,
        init_flags=init_flags,
        method_flags=method_flags,
        frontend=frontend,
        on_device=on_device,
    )


# cross
@handle_frontend_method(
    class_tree=CLASS_TREE,
    init_tree="torch.tensor",
    method_name="cross",
    dtype_input_other_dim=dtype_value1_value2_axis(
        available_dtypes=helpers.get_dtypes("numeric"),
        min_num_dims=1,
        max_num_dims=10,
        min_dim_size=3,
        max_dim_size=3,
        min_value=-1e10,
        max_value=1e10,
        abs_smallest_val=0.01,
        large_abs_safety_factor=2,
        safety_factor_scale="log",
    ),
)
def test_torch_tensor_cross(
    dtype_input_other_dim,
    frontend_method_data,
    init_flags,
    method_flags,
    frontend,
    on_device,
    backend_fw,
):
    dtype, input, other, dim = dtype_input_other_dim
    helpers.test_frontend_method(
        init_input_dtypes=dtype,
        backend_to_test=backend_fw,
        init_all_as_kwargs_np={
            "data": input,
        },
        method_input_dtypes=dtype,
        method_all_as_kwargs_np={
            "other": other,
            "dim": dim,
        },
        frontend_method_data=frontend_method_data,
        init_flags=init_flags,
        method_flags=method_flags,
        frontend=frontend,
        on_device=on_device,
        rtol_=1e-2,
        atol_=1e-2,
    )


# det
@handle_frontend_method(
    class_tree=CLASS_TREE,
    init_tree="torch.tensor",
    method_name="det",
    dtype_and_x=_get_dtype_and_matrix(square=True, batch=True),
)
def test_torch_tensor_det(
    dtype_and_x,
    frontend_method_data,
    init_flags,
    method_flags,
    frontend,
    on_device,
    backend_fw,
):
    input_dtype, x = dtype_and_x
    helpers.test_frontend_method(
        init_input_dtypes=input_dtype,
        backend_to_test=backend_fw,
        init_all_as_kwargs_np={
            "data": x,
        },
        method_input_dtypes=input_dtype,
        method_all_as_kwargs_np={},
        frontend_method_data=frontend_method_data,
        init_flags=init_flags,
        method_flags=method_flags,
        frontend=frontend,
        on_device=on_device,
    )


# reciprocal
@handle_frontend_method(
    class_tree=CLASS_TREE,
    init_tree="torch.tensor",
    method_name="reciprocal",
    dtype_and_x=helpers.dtype_and_values(
        available_dtypes=helpers.get_dtypes("float"),
        min_value=1,
    ),
)
def test_torch_tensor_reciprocal(
    dtype_and_x,
    frontend_method_data,
    init_flags,
    method_flags,
    frontend,
    on_device,
    backend_fw,
):
    input_dtype, x = dtype_and_x
    helpers.test_frontend_method(
        init_input_dtypes=input_dtype,
        backend_to_test=backend_fw,
        init_all_as_kwargs_np={
            "data": x[0],
        },
        method_input_dtypes=input_dtype,
        method_all_as_kwargs_np={},
        frontend_method_data=frontend_method_data,
        init_flags=init_flags,
        method_flags=method_flags,
        frontend=frontend,
        on_device=on_device,
    )


# fill_
@handle_frontend_method(
    class_tree=CLASS_TREE,
    init_tree="torch.tensor",
    method_name="fill_",
    dtype_and_x=helpers.dtype_and_values(
        available_dtypes=helpers.get_dtypes("float"),
    ),
    value=helpers.floats(min_value=1, max_value=10),
)
def test_torch_tensor_fill_(
    dtype_and_x,
    value,
    frontend_method_data,
    init_flags,
    method_flags,
    frontend,
    on_device,
    backend_fw,
):
    input_dtype, x = dtype_and_x
    helpers.test_frontend_method(
        init_input_dtypes=input_dtype,
        backend_to_test=backend_fw,
        init_all_as_kwargs_np={
            "data": x[0],
        },
        method_input_dtypes=input_dtype,
        method_all_as_kwargs_np={
            "value": value,
        },
        frontend_method_data=frontend_method_data,
        init_flags=init_flags,
        method_flags=method_flags,
        frontend=frontend,
        on_device=on_device,
    )


# nonzero
@handle_frontend_method(
    class_tree=CLASS_TREE,
    init_tree="torch.tensor",
    method_name="nonzero",
    dtype_and_values=helpers.dtype_and_values(
        available_dtypes=helpers.get_dtypes("numeric"),
    ),
)
def test_torch_tensor_nonzero(
    dtype_and_values,
    frontend_method_data,
    init_flags,
    method_flags,
    frontend,
    on_device,
    backend_fw,
):
    input_dtype, x = dtype_and_values
    helpers.test_frontend_method(
        init_input_dtypes=input_dtype,
        backend_to_test=backend_fw,
        init_all_as_kwargs_np={
            "data": x[0],
        },
        method_input_dtypes=input_dtype,
        method_all_as_kwargs_np={},
        frontend_method_data=frontend_method_data,
        init_flags=init_flags,
        method_flags=method_flags,
        frontend=frontend,
        on_device=on_device,
    )


# mm
@handle_frontend_method(
    class_tree=CLASS_TREE,
    init_tree="torch.tensor",
    method_name="mm",
    dtype_xy=_get_dtype_input_and_matrices(),
)
def test_torch_tensor_mm(
    dtype_xy,
    frontend_method_data,
    init_flags,
    method_flags,
    frontend,
    on_device,
    backend_fw,
):
    dtype, x, y = dtype_xy
    helpers.test_frontend_method(
        init_input_dtypes=dtype,
        backend_to_test=backend_fw,
        init_all_as_kwargs_np={
            "data": x,
        },
        method_input_dtypes=dtype,
        method_all_as_kwargs_np={
            "mat2": y,
        },
        frontend_method_data=frontend_method_data,
        init_flags=init_flags,
        method_flags=method_flags,
        frontend=frontend,
        on_device=on_device,
    )


# square
@handle_frontend_method(
    class_tree=CLASS_TREE,
    init_tree="torch.tensor",
    method_name="square",
    dtype_x=helpers.dtype_and_values(
        available_dtypes=helpers.get_dtypes("float"),
    ),
)
def test_torch_tensor_square(
    dtype_x,
    frontend,
    frontend_method_data,
    init_flags,
    method_flags,
    on_device,
    backend_fw,
):
    input_dtype, x = dtype_x
    helpers.test_frontend_method(
        init_input_dtypes=input_dtype,
        backend_to_test=backend_fw,
        init_all_as_kwargs_np={"data": x[0]},
        method_input_dtypes=input_dtype,
        method_all_as_kwargs_np={},
        frontend_method_data=frontend_method_data,
        init_flags=init_flags,
        method_flags=method_flags,
        frontend=frontend,
        on_device=on_device,
    )


# log10
@handle_frontend_method(
    class_tree=CLASS_TREE,
    init_tree="torch.tensor",
    method_name="log10",
    dtype_and_x=helpers.dtype_and_values(
        available_dtypes=helpers.get_dtypes("float"),
        allow_inf=False,
    ),
)
def test_torch_tensor_log10(
    dtype_and_x,
    frontend_method_data,
    init_flags,
    method_flags,
    frontend,
    on_device,
    backend_fw,
):
    input_dtype, x = dtype_and_x
    helpers.test_frontend_method(
        init_input_dtypes=input_dtype,
        backend_to_test=backend_fw,
        init_all_as_kwargs_np={
            "data": x[0],
        },
        method_input_dtypes=input_dtype,
        method_all_as_kwargs_np={},
        frontend_method_data=frontend_method_data,
        init_flags=init_flags,
        method_flags=method_flags,
        frontend=frontend,
        on_device=on_device,
    )


# log10_ tests
@handle_frontend_method(
    class_tree=CLASS_TREE,
    init_tree="torch.tensor",
    method_name="log10_",
    dtype_and_x=helpers.dtype_and_values(
        available_dtypes=helpers.get_dtypes("float"),
        allow_inf=False,
    ),
)
def test_torch_tensor_log10_(
    dtype_and_x,
    frontend_method_data,
    init_flags,
    method_flags,
    frontend,
    on_device,
    backend_fw,
):
    input_dtype, x = dtype_and_x
    helpers.test_frontend_method(
        init_input_dtypes=input_dtype,
        backend_to_test=backend_fw,
        init_all_as_kwargs_np={
            "data": x[0],
        },
        method_input_dtypes=input_dtype,
        method_all_as_kwargs_np={},
        frontend_method_data=frontend_method_data,
        init_flags=init_flags,
        method_flags=method_flags,
        frontend=frontend,
        on_device=on_device,
    )


# zero_ tests
@handle_frontend_method(
    class_tree=CLASS_TREE,
    init_tree="torch.tensor",
    method_name="zero_",
    dtype_and_x=helpers.dtype_and_values(
        available_dtypes=helpers.get_dtypes("float"),
        allow_inf=False,
    ),
)
def test_torch_tensor_zero_(
    dtype_and_x,
    frontend_method_data,
    init_flags,
    method_flags,
    frontend,
    on_device,
    backend_fw,
):
    input_dtype, x = dtype_and_x
    helpers.test_frontend_method(
        init_input_dtypes=input_dtype,
        backend_to_test=backend_fw,
        init_all_as_kwargs_np={
            "data": x[0],
        },
        method_input_dtypes=input_dtype,
        method_all_as_kwargs_np={},
        frontend_method_data=frontend_method_data,
        init_flags=init_flags,
        method_flags=method_flags,
        frontend=frontend,
        on_device=on_device,
    )


# short
@handle_frontend_method(
    class_tree=CLASS_TREE,
    init_tree="torch.tensor",
    method_name="short",
    dtype_and_x=helpers.dtype_and_values(
        available_dtypes=helpers.get_dtypes("numeric"),
        min_value=-1e04,
        max_value=1e04,
        allow_inf=False,
    ),
)
def test_torch_tensor_short(
    dtype_and_x,
    frontend_method_data,
    init_flags,
    method_flags,
    frontend,
    on_device,
    backend_fw,
):
    input_dtype, x = dtype_and_x
    helpers.test_frontend_method(
        init_input_dtypes=input_dtype,
        backend_to_test=backend_fw,
        init_all_as_kwargs_np={
            "data": x[0],
        },
        method_input_dtypes=input_dtype,
        method_all_as_kwargs_np={},
        frontend_method_data=frontend_method_data,
        init_flags=init_flags,
        method_flags=method_flags,
        frontend=frontend,
        on_device=on_device,
    )


# prod
@handle_frontend_method(
    class_tree=CLASS_TREE,
    init_tree="torch.tensor",
    method_name="prod",
    dtype_x_axis=helpers.dtype_values_axis(
        available_dtypes=helpers.get_dtypes("numeric"),
        min_num_dims=1,
        max_num_dims=5,
        valid_axis=True,
        allow_neg_axes=False,
        max_axes_size=1,
        force_int_axis=True,
        large_abs_safety_factor=10,
        small_abs_safety_factor=10,
        safety_factor_scale="log",
    ),
    dtype=helpers.get_dtypes("float", none=True, full=False),
    keepdims=st.booleans(),
)
def test_torch_tensor_prod(
    dtype_x_axis,
    dtype,
    keepdims,
    frontend,
    frontend_method_data,
    init_flags,
    method_flags,
    on_device,
    backend_fw,
):
    input_dtype, x, axis = dtype_x_axis
    if ivy.current_backend_str() == "torch":
        init_flags.as_variable = [False]
        method_flags.as_variable = [False]
    helpers.test_frontend_method(
        init_input_dtypes=input_dtype,
        backend_to_test=backend_fw,
        init_all_as_kwargs_np={"data": x[0]},
        method_input_dtypes=input_dtype,
        method_all_as_kwargs_np={
            "dim": axis,
            "keepdim": keepdims,
            "dtype": dtype[0],
        },
        frontend_method_data=frontend_method_data,
        init_flags=init_flags,
        method_flags=method_flags,
        frontend=frontend,
        on_device=on_device,
    )


# div
@handle_frontend_method(
    class_tree=CLASS_TREE,
    init_tree="torch.tensor",
    method_name="div",
    dtype_and_x=helpers.dtype_and_values(
        available_dtypes=helpers.get_dtypes("numeric"),
        num_arrays=2,
        large_abs_safety_factor=2.5,
        small_abs_safety_factor=2.5,
        safety_factor_scale="log",
    ),
    rounding_mode=st.sampled_from(["floor", "trunc"]) | st.none(),
)
def test_torch_tensor_div(
    dtype_and_x,
    rounding_mode,
    frontend,
    frontend_method_data,
    init_flags,
    method_flags,
    on_device,
    backend_fw,
):
    input_dtype, x = dtype_and_x
    assume(not np.any(np.isclose(x[1], 0)))

    helpers.test_frontend_method(
        init_input_dtypes=input_dtype,
        backend_to_test=backend_fw,
        init_all_as_kwargs_np={"data": x[0]},
        method_input_dtypes=input_dtype,
        method_all_as_kwargs_np={
            "other": x[1],
            "rounding_mode": rounding_mode,
        },
        frontend_method_data=frontend_method_data,
        init_flags=init_flags,
        method_flags=method_flags,
        frontend=frontend,
        on_device=on_device,
    )


# div_
@handle_frontend_method(
    class_tree=CLASS_TREE,
    init_tree="torch.tensor",
    method_name="div_",
    dtype_and_x=helpers.dtype_and_values(
        available_dtypes=helpers.get_dtypes("numeric"),
        num_arrays=2,
        large_abs_safety_factor=2.5,
        small_abs_safety_factor=2.5,
        safety_factor_scale="log",
    ),
    rounding_mode=st.sampled_from(["floor", "trunc"]) | st.none(),
)
def test_torch_tensor_div_(
    dtype_and_x,
    rounding_mode,
    frontend,
    frontend_method_data,
    init_flags,
    method_flags,
    on_device,
    backend_fw,
):
    input_dtype, x = dtype_and_x
    assume(not np.any(np.isclose(x[1], 0)))

    helpers.test_frontend_method(
        init_input_dtypes=input_dtype,
        backend_to_test=backend_fw,
        init_all_as_kwargs_np={"data": x[0]},
        method_input_dtypes=input_dtype,
        method_all_as_kwargs_np={
            "other": x[1],
            "rounding_mode": rounding_mode,
        },
        frontend_method_data=frontend_method_data,
        init_flags=init_flags,
        method_flags=method_flags,
        frontend=frontend,
        on_device=on_device,
    )


# normal_
@handle_frontend_method(
    class_tree=CLASS_TREE,
    init_tree="torch.tensor",
    method_name="normal_",
    dtype_and_x=helpers.dtype_and_values(
        available_dtypes=helpers.get_dtypes("float"),
    ),
    mean=helpers.floats(min_value=-1, max_value=1),
    std=helpers.floats(min_value=0, max_value=1),
)
def test_torch_tensor_normal_(
    dtype_and_x,
    mean,
    std,
    frontend,
    frontend_method_data,
    init_flags,
    method_flags,
    on_device,
    backend_fw,
):
    dtype, x = dtype_and_x

    def call():
        return helpers.test_frontend_method(
            init_input_dtypes=dtype,
            backend_to_test=backend_fw,
            init_all_as_kwargs_np={"data": x[0]},
            method_input_dtypes=dtype,
            method_all_as_kwargs_np={
                "mean": mean,
                "std": std,
            },
            frontend_method_data=frontend_method_data,
            init_flags=init_flags,
            method_flags=method_flags,
            frontend=frontend,
            on_device=on_device,
            test_values=False,
        )

    ret = call()

    if not ivy.exists(ret):
        return

    ret_np, ret_from_np = ret
    ret_np = helpers.flatten_and_to_np(ret=ret_np)
    ret_from_np = helpers.flatten_and_to_np(ret=ret_from_np)
    for u, v in zip(ret_np, ret_from_np):
        assert u.dtype == v.dtype
        assert u.shape == v.shape


# addcdiv
@handle_frontend_method(
    class_tree=CLASS_TREE,
    init_tree="torch.tensor",
    method_name="addcdiv",
    dtype_and_x=helpers.dtype_and_values(
        available_dtypes=helpers.get_dtypes("float"),
        num_arrays=3,
        large_abs_safety_factor=2.5,
        small_abs_safety_factor=2.5,
        safety_factor_scale="log",
        shared_dtype=True,
    ),
    value=st.floats(min_value=-100, max_value=100),
)
def test_torch_tensor_addcdiv(
    dtype_and_x,
    value,
    frontend,
    frontend_method_data,
    init_flags,
    method_flags,
    on_device,
    backend_fw,
):
    input_dtype, x = dtype_and_x
    assume(not np.any(np.isclose(x[2], 0)))

    helpers.test_frontend_method(
        init_input_dtypes=input_dtype,
        backend_to_test=backend_fw,
        init_all_as_kwargs_np={"data": x[0]},
        method_input_dtypes=input_dtype,
        method_all_as_kwargs_np={
            "tensor1": x[1],
            "tensor2": x[2],
            "value": value,
        },
        frontend_method_data=frontend_method_data,
        init_flags=init_flags,
        method_flags=method_flags,
        frontend=frontend,
        on_device=on_device,
        atol_=1e-03,
    )


# addcmul
@handle_frontend_method(
    class_tree=CLASS_TREE,
    init_tree="torch.tensor",
    method_name="addcmul",
    dtype_and_x=helpers.dtype_and_values(
        available_dtypes=helpers.get_dtypes("float"),
        num_arrays=3,
        large_abs_safety_factor=2.5,
        small_abs_safety_factor=2.5,
        safety_factor_scale="log",
        shared_dtype=True,
    ),
    value=st.floats(min_value=-100, max_value=100),
)
def test_torch_tensor_addcmul(
    dtype_and_x,
    value,
    frontend,
    frontend_method_data,
    init_flags,
    method_flags,
    on_device,
    backend_fw,
):
    input_dtype, x = dtype_and_x

    helpers.test_frontend_method(
        init_input_dtypes=input_dtype,
        backend_to_test=backend_fw,
        init_all_as_kwargs_np={"data": x[0]},
        method_input_dtypes=input_dtype,
        method_all_as_kwargs_np={
            "tensor1": x[1],
            "tensor2": x[2],
            "value": value,
        },
        frontend_method_data=frontend_method_data,
        init_flags=init_flags,
        method_flags=method_flags,
        frontend=frontend,
        on_device=on_device,
        atol_=1e-02,
    )


# addcmul_
@handle_frontend_method(
    class_tree=CLASS_TREE,
    init_tree="torch.tensor",
    method_name="addcmul_",
    dtype_and_x=helpers.dtype_and_values(
        available_dtypes=helpers.get_dtypes("float"),
        num_arrays=3,
        large_abs_safety_factor=2.5,
        small_abs_safety_factor=2.5,
        safety_factor_scale="log",
        shared_dtype=True,
    ),
    value=st.floats(min_value=-100, max_value=100),
)
def test_torch_tensor_addcmul_(
    dtype_and_x,
    value,
    frontend,
    frontend_method_data,
    init_flags,
    method_flags,
    on_device,
    backend_fw,
):
    input_dtype, x = dtype_and_x

    helpers.test_frontend_method(
        init_input_dtypes=input_dtype,
        backend_to_test=backend_fw,
        init_all_as_kwargs_np={"data": x[0]},
        method_input_dtypes=input_dtype,
        method_all_as_kwargs_np={
            "tensor1": x[1],
            "tensor2": x[2],
            "value": value,
        },
        frontend_method_data=frontend_method_data,
        init_flags=init_flags,
        method_flags=method_flags,
        frontend=frontend,
        on_device=on_device,
        atol_=1e-02,
    )


# sign
@handle_frontend_method(
    class_tree=CLASS_TREE,
    init_tree="torch.tensor",
    method_name="sign",
    dtype_x=helpers.dtype_and_values(
        available_dtypes=helpers.get_dtypes("valid"),
    ),
)
def test_torch_tensor_sign(
    dtype_x,
    frontend,
    frontend_method_data,
    init_flags,
    method_flags,
    on_device,
    backend_fw,
):
    input_dtype, x = dtype_x
    helpers.test_frontend_method(
        init_input_dtypes=input_dtype,
        backend_to_test=backend_fw,
        init_all_as_kwargs_np={"data": x[0]},
        method_input_dtypes=input_dtype,
        method_all_as_kwargs_np={},
        frontend_method_data=frontend_method_data,
        init_flags=init_flags,
        method_flags=method_flags,
        frontend=frontend,
        on_device=on_device,
    )


# sign_
@handle_frontend_method(
    class_tree=CLASS_TREE,
    init_tree="torch.tensor",
    method_name="sign_",
    dtype_x=helpers.dtype_and_values(
        available_dtypes=helpers.get_dtypes("valid"),
    ),
)
def test_torch_tensor_sign_(
    dtype_x,
    frontend,
    frontend_method_data,
    init_flags,
    method_flags,
    on_device,
    backend_fw,
):
    input_dtype, x = dtype_x
    helpers.test_frontend_method(
        init_input_dtypes=input_dtype,
        backend_to_test=backend_fw,
        init_all_as_kwargs_np={"data": x[0]},
        method_input_dtypes=[input_dtype],
        method_all_as_kwargs_np={},
        frontend_method_data=frontend_method_data,
        init_flags=init_flags,
        method_flags=method_flags,
        on_device=on_device,
        frontend=frontend,
    )


# std
@handle_frontend_method(
    class_tree=CLASS_TREE,
    init_tree="torch.tensor",
    method_name="std",
    dtype_and_x=_statistical_dtype_values(function="std"),
)
def test_torch_tensor_std(
    dtype_and_x,
    frontend,
    frontend_method_data,
    init_flags,
    method_flags,
    on_device,
    backend_fw,
):
    input_dtype, x, _, _ = dtype_and_x
    helpers.test_frontend_method(
        init_input_dtypes=input_dtype,
        backend_to_test=backend_fw,
        init_all_as_kwargs_np={
            "data": x[0],
        },
        method_input_dtypes=input_dtype,
        method_all_as_kwargs_np={},
        frontend_method_data=frontend_method_data,
        init_flags=init_flags,
        method_flags=method_flags,
        frontend=frontend,
        on_device=on_device,
    )


# fmod
@handle_frontend_method(
    class_tree=CLASS_TREE,
    init_tree="torch.tensor",
    method_name="fmod",
    dtype_and_x=helpers.dtype_and_values(
        available_dtypes=helpers.get_dtypes("float"),
        num_arrays=2,
        shared_dtype=True,
        min_num_dims=1,
        min_value=-100,
        max_value=100,
    ),
)
def test_torch_tensor_fmod(
    dtype_and_x,
    frontend,
    frontend_method_data,
    init_flags,
    method_flags,
    on_device,
    backend_fw,
):
    input_dtype, x = dtype_and_x
    helpers.test_frontend_method(
        init_input_dtypes=input_dtype,
        backend_to_test=backend_fw,
        init_all_as_kwargs_np={"data": x[0]},
        method_input_dtypes=input_dtype,
        method_all_as_kwargs_np={"other": x[1]},
        frontend=frontend,
        frontend_method_data=frontend_method_data,
        init_flags=init_flags,
        method_flags=method_flags,
        on_device=on_device,
    )


# fmod_
@handle_frontend_method(
    class_tree=CLASS_TREE,
    init_tree="torch.tensor",
    method_name="fmod_",
    dtype_and_x=helpers.dtype_and_values(
        available_dtypes=helpers.get_dtypes("float"),
        num_arrays=2,
        shared_dtype=True,
        min_num_dims=1,
        min_value=-100,
        max_value=100,
    ),
)
def test_torch_tensor_fmod_(
    dtype_and_x,
    frontend,
    frontend_method_data,
    init_flags,
    method_flags,
    on_device,
    backend_fw,
):
    input_dtype, x = dtype_and_x
    helpers.test_frontend_method(
        init_input_dtypes=input_dtype,
        backend_to_test=backend_fw,
        init_all_as_kwargs_np={"data": x[0]},
        method_input_dtypes=input_dtype,
        method_all_as_kwargs_np={"other": x[1]},
        frontend=frontend,
        frontend_method_data=frontend_method_data,
        init_flags=init_flags,
        method_flags=method_flags,
        on_device=on_device,
    )


# topk
# TODO: add value test after the stable sorting is added to torch
# https://github.com/pytorch/pytorch/issues/88184
@handle_frontend_method(
    class_tree=CLASS_TREE,
    init_tree="torch.tensor",
    method_name="topk",
    dtype_x_axis_k=_topk_helper(),
    largest=st.booleans(),
    sorted=st.booleans(),
)
def test_torch_tensor_topk(
    dtype_x_axis_k,
    largest,
    sorted,
    frontend,
    frontend_method_data,
    init_flags,
    method_flags,
    on_device,
    backend_fw,
):
    input_dtype, input, axis, k = dtype_x_axis_k
    helpers.test_frontend_method(
        init_input_dtypes=input_dtype,
        backend_to_test=backend_fw,
        init_all_as_kwargs_np={"data": input[0]},
        method_input_dtypes=input_dtype,
        method_all_as_kwargs_np={
            "k": k,
            "dim": axis,
            "largest": largest,
            "sorted": sorted,
        },
        frontend=frontend,
        frontend_method_data=frontend_method_data,
        init_flags=init_flags,
        method_flags=method_flags,
        on_device=on_device,
        test_values=False,
    )


# bitwise right shift
@handle_frontend_method(
    class_tree=CLASS_TREE,
    init_tree="torch.tensor",
    method_name="bitwise_right_shift",
    dtype_and_x=helpers.dtype_and_values(
        available_dtypes=helpers.get_dtypes("valid"),
        num_arrays=2,
        shared_dtype=True,
    ),
)
def test_torch_tensor_bitwise_right_shift(
    dtype_and_x,
    frontend_method_data,
    init_flags,
    method_flags,
    frontend,
    on_device,
    backend_fw,
):
    input_dtype, x = dtype_and_x
    # negative shifts will throw an exception
    # shifts >= dtype witdth produce backend-defined behavior
    x[1] = np.asarray(
        np.clip(x[1], 0, np.iinfo(input_dtype[1]).bits - 1), dtype=input_dtype[1]
    )
    helpers.test_frontend_method(
        init_input_dtypes=input_dtype,
        backend_to_test=backend_fw,
        init_all_as_kwargs_np={
            "data": x[0],
        },
        method_input_dtypes=input_dtype,
        method_all_as_kwargs_np={
            "other": x[1],
        },
        frontend_method_data=frontend_method_data,
        init_flags=init_flags,
        method_flags=method_flags,
        frontend=frontend,
        on_device=on_device,
    )


# logdet
@handle_frontend_method(
    class_tree=CLASS_TREE,
    init_tree="torch.tensor",
    method_name="logdet",
    dtype_and_x=_get_dtype_and_matrix(square=True, batch=True),
)
def test_torch_tensor_logdet(
    dtype_and_x,
    frontend_method_data,
    init_flags,
    method_flags,
    frontend,
    on_device,
    backend_fw,
):
    input_dtype, x = dtype_and_x
    dtype, x = dtype_and_x
    x = np.matmul(x.T, x) + np.identity(x.shape[0])
    helpers.test_frontend_method(
        init_input_dtypes=input_dtype,
        backend_to_test=backend_fw,
        init_all_as_kwargs_np={
            "data": x,
        },
        method_input_dtypes=input_dtype,
        method_all_as_kwargs_np={},
        frontend_method_data=frontend_method_data,
        init_flags=init_flags,
        method_flags=method_flags,
        frontend=frontend,
        on_device=on_device,
    )


# multiply
@handle_frontend_method(
    class_tree=CLASS_TREE,
    init_tree="torch.tensor",
    method_name="multiply",
    dtype_and_x=helpers.dtype_and_values(
        available_dtypes=helpers.get_dtypes("numeric"),
        num_arrays=2,
    ),
)
def test_torch_tensor_multiply(
    dtype_and_x,
    frontend_method_data,
    init_flags,
    method_flags,
    frontend,
    on_device,
    backend_fw,
):
    input_dtype, x = dtype_and_x
    helpers.test_frontend_method(
        init_input_dtypes=input_dtype,
        backend_to_test=backend_fw,
        init_all_as_kwargs_np={
            "data": x[0],
        },
        method_input_dtypes=input_dtype,
        method_all_as_kwargs_np={
            "other": x[1],
        },
        frontend_method_data=frontend_method_data,
        init_flags=init_flags,
        method_flags=method_flags,
        frontend=frontend,
        on_device=on_device,
    )


# norm
@handle_frontend_method(
    class_tree=CLASS_TREE,
    init_tree="torch.tensor",
    method_name="norm",
    p_dtype_x_axis=_get_axis_and_p(),
    keepdim=st.booleans(),
    dtype=helpers.get_dtypes("valid", full=False),
)
def test_torch_tensor_norm(
    p_dtype_x_axis,
    keepdim,
    dtype,
    frontend,
    frontend_method_data,
    init_flags,
    method_flags,
    on_device,
    backend_fw,
):
    p, values = p_dtype_x_axis
    input_dtype, x, axis = values
    helpers.test_frontend_method(
        init_input_dtypes=input_dtype,
        backend_to_test=backend_fw,
        init_all_as_kwargs_np={"data": x[0]},
        method_input_dtypes=input_dtype,
        method_all_as_kwargs_np={
            "p": p,
            "dim": axis,
            "keepdim": keepdim,
            "dtype": dtype[0],
        },
        frontend=frontend,
        frontend_method_data=frontend_method_data,
        init_flags=init_flags,
        method_flags=method_flags,
        on_device=on_device,
    )


# isinf
@handle_frontend_method(
    class_tree=CLASS_TREE,
    init_tree="torch.tensor",
    method_name="isinf",
    dtype_and_x=helpers.dtype_and_values(
        available_dtypes=helpers.get_dtypes("valid"),
    ),
)
def test_torch_tensor_isinf(
    dtype_and_x,
    frontend_method_data,
    init_flags,
    method_flags,
    frontend,
    on_device,
    backend_fw,
):
    input_dtype, x = dtype_and_x
    helpers.test_frontend_method(
        init_input_dtypes=input_dtype,
        backend_to_test=backend_fw,
        init_all_as_kwargs_np={"data": x[0]},
        method_input_dtypes=input_dtype,
        method_all_as_kwargs_np={},
        frontend_method_data=frontend_method_data,
        init_flags=init_flags,
        method_flags=method_flags,
        frontend=frontend,
        on_device=on_device,
    )


# is_complex
@handle_frontend_method(
    class_tree=CLASS_TREE,
    init_tree="torch.tensor",
    method_name="is_complex",
    dtype_and_x=helpers.dtype_and_values(
        available_dtypes=helpers.get_dtypes("valid"),
    ),
)
def test_torch_tensor_is_complex(
    dtype_and_x,
    frontend_method_data,
    init_flags,
    method_flags,
    frontend,
    on_device,
    backend_fw,
):
    input_dtype, x = dtype_and_x
    helpers.test_frontend_method(
        init_input_dtypes=input_dtype,
        backend_to_test=backend_fw,
        init_all_as_kwargs_np={"data": x[0]},
        method_input_dtypes=input_dtype,
        method_all_as_kwargs_np={},
        frontend_method_data=frontend_method_data,
        init_flags=init_flags,
        method_flags=method_flags,
        frontend=frontend,
        on_device=on_device,
    )


# isreal
@handle_frontend_method(
    class_tree=CLASS_TREE,
    init_tree="torch.tensor",
    method_name="isreal",
    dtype_and_x=helpers.dtype_and_values(
        available_dtypes=helpers.get_dtypes("numeric"),
    ),
)
def test_torch_tensor_isreal(
    dtype_and_x,
    frontend_method_data,
    init_flags,
    method_flags,
    frontend,
    on_device,
    backend_fw,
):
    input_dtype, x = dtype_and_x
    helpers.test_frontend_method(
        init_input_dtypes=input_dtype,
        backend_to_test=backend_fw,
        init_all_as_kwargs_np={"data": x[0]},
        method_input_dtypes=input_dtype,
        method_all_as_kwargs_np={},
        frontend_method_data=frontend_method_data,
        init_flags=init_flags,
        method_flags=method_flags,
        frontend=frontend,
        on_device=on_device,
    )


# copysign
@handle_frontend_method(
    class_tree=CLASS_TREE,
    init_tree="torch.tensor",
    method_name="copysign",
    dtype_and_x=helpers.dtype_and_values(
        available_dtypes=helpers.get_dtypes("float"),
        min_num_dims=1,
        num_arrays=2,
    ),
)
def test_torch_tensor_copysign(
    dtype_and_x,
    frontend_method_data,
    init_flags,
    method_flags,
    frontend,
    on_device,
    backend_fw,
):
    input_dtype, x = dtype_and_x
    helpers.test_frontend_method(
        init_input_dtypes=input_dtype,
        backend_to_test=backend_fw,
        init_all_as_kwargs_np={
            "data": x[0],
        },
        method_input_dtypes=input_dtype,
        method_all_as_kwargs_np={
            "other": x[1],
        },
        frontend_method_data=frontend_method_data,
        init_flags=init_flags,
        method_flags=method_flags,
        frontend=frontend,
        on_device=on_device,
    )


# not_equal
@handle_frontend_method(
    class_tree=CLASS_TREE,
    init_tree="torch.tensor",
    method_name="not_equal",
    dtype_and_x=helpers.dtype_and_values(
        available_dtypes=helpers.get_dtypes("valid"),
        num_arrays=2,
    ),
)
def test_torch_tensor_not_equal(
    dtype_and_x,
    frontend,
    frontend_method_data,
    init_flags,
    method_flags,
    on_device,
    backend_fw,
):
    input_dtype, x = dtype_and_x
    helpers.test_frontend_method(
        init_input_dtypes=input_dtype,
        backend_to_test=backend_fw,
        init_all_as_kwargs_np={
            "data": x[0],
        },
        method_input_dtypes=input_dtype,
        method_all_as_kwargs_np={
            "other": x[1],
        },
        frontend_method_data=frontend_method_data,
        init_flags=init_flags,
        method_flags=method_flags,
        frontend=frontend,
        atol_=1e-02,
        on_device=on_device,
    )


@st.composite
def _get_dtype_input_and_vectors(draw, with_input=False, same_size=False):
    dim_size1 = draw(helpers.ints(min_value=2, max_value=5))
    dim_size2 = dim_size1 if same_size else draw(helpers.ints(min_value=2, max_value=5))
    dtype = draw(helpers.get_dtypes("float", full=True))
    dtype = [
        draw(st.sampled_from(tuple(set(dtype).difference({"bfloat16", "float16"}))))
    ]
    vec1 = draw(
        helpers.array_values(
            dtype=dtype[0], shape=(dim_size1,), min_value=2, max_value=5
        )
    )
    vec2 = draw(
        helpers.array_values(
            dtype=dtype[0], shape=(dim_size2,), min_value=2, max_value=5
        )
    )
    if with_input:
        input = draw(
            helpers.array_values(
                dtype=dtype[0], shape=(dim_size1, dim_size2), min_value=2, max_value=5
            )
        )
        return dtype, input, vec1, vec2
    return dtype, vec1, vec2


# addr
@handle_frontend_method(
    class_tree=CLASS_TREE,
    init_tree="torch.tensor",
    method_name="addr",
    dtype_and_vecs=_get_dtype_input_and_vectors(with_input=True),
    beta=st.floats(
        min_value=-5,
        max_value=5,
        allow_nan=False,
        allow_subnormal=False,
        allow_infinity=False,
    ),
    alpha=st.floats(
        min_value=-5,
        max_value=5,
        allow_nan=False,
        allow_subnormal=False,
        allow_infinity=False,
    ),
)
def test_torch_tensor_addr(
    dtype_and_vecs,
    beta,
    alpha,
    frontend,
    frontend_method_data,
    init_flags,
    method_flags,
    on_device,
    backend_fw,
):
    dtype, input, vec1, vec2 = dtype_and_vecs
    helpers.test_frontend_method(
        init_input_dtypes=dtype,
        backend_to_test=backend_fw,
        init_all_as_kwargs_np={
            "data": input,
        },
        method_input_dtypes=dtype,
        method_all_as_kwargs_np={
            "vec1": vec1,
            "vec2": vec2,
            "beta": beta,
            "alpha": alpha,
        },
        frontend_method_data=frontend_method_data,
        init_flags=init_flags,
        method_flags=method_flags,
        frontend=frontend,
        atol_=1e-02,
        on_device=on_device,
    )


# logical_not_
@handle_frontend_method(
    class_tree=CLASS_TREE,
    init_tree="torch.tensor",
    method_name="logical_not_",
    dtype_and_x=helpers.dtype_and_values(
        available_dtypes=helpers.get_dtypes("valid"),
        num_arrays=1,
        large_abs_safety_factor=12,
    ),
)
def test_torch_tensor_logical_not_(
    dtype_and_x,
    frontend_method_data,
    init_flags,
    method_flags,
    frontend,
    on_device,
    backend_fw,
):
    input_dtype, x = dtype_and_x
    helpers.test_frontend_method(
        init_input_dtypes=input_dtype,
        backend_to_test=backend_fw,
        init_all_as_kwargs_np={
            "data": x[0],
        },
        method_input_dtypes=input_dtype,
        method_all_as_kwargs_np={},
        frontend_method_data=frontend_method_data,
        init_flags=init_flags,
        method_flags=method_flags,
        frontend=frontend,
        on_device=on_device,
    )


# rsqrt
@handle_frontend_method(
    class_tree=CLASS_TREE,
    init_tree="torch.tensor",
    method_name="rsqrt",
    dtype_and_x=helpers.dtype_and_values(
        available_dtypes=helpers.get_dtypes("float"),
    ),
)
def test_torch_tensor_rsqrt(
    dtype_and_x,
    frontend_method_data,
    init_flags,
    method_flags,
    frontend,
    on_device,
    backend_fw,
):
    input_dtype, x = dtype_and_x
    helpers.test_frontend_method(
        init_input_dtypes=input_dtype,
        backend_to_test=backend_fw,
        init_all_as_kwargs_np={
            "data": x[0],
        },
        method_input_dtypes=input_dtype,
        method_all_as_kwargs_np={},
        frontend_method_data=frontend_method_data,
        init_flags=init_flags,
        method_flags=method_flags,
        frontend=frontend,
        on_device=on_device,
    )


# equal
@handle_frontend_method(
    class_tree=CLASS_TREE,
    init_tree="torch.tensor",
    method_name="equal",
    dtype_and_x=helpers.dtype_and_values(
        available_dtypes=helpers.get_dtypes("numeric"),
        num_arrays=2,
        shared_dtype=True,
        min_num_dims=1,
        min_value=-1e04,
        max_value=1e04,
    ),
)
def test_torch_tensor_equal(
    dtype_and_x,
    frontend,
    frontend_method_data,
    init_flags,
    method_flags,
    on_device,
    backend_fw,
):
    input_dtype, x = dtype_and_x
    helpers.test_frontend_method(
        init_input_dtypes=input_dtype,
        backend_to_test=backend_fw,
        init_all_as_kwargs_np={
            "data": x[0],
        },
        method_input_dtypes=input_dtype,
        method_all_as_kwargs_np={
            "other": x[1],
        },
        frontend_method_data=frontend_method_data,
        init_flags=init_flags,
        method_flags=method_flags,
        frontend=frontend,
        atol_=1e-04,
        rtol_=1e-04,
        on_device=on_device,
    )


# erf
@handle_frontend_method(
    class_tree=CLASS_TREE,
    init_tree="torch.tensor",
    method_name="erf",
    dtype_and_x=helpers.dtype_and_values(
        available_dtypes=helpers.get_dtypes("float"),
    ),
)
def test_torch_tensor_erf(
    dtype_and_x,
    frontend_method_data,
    init_flags,
    method_flags,
    frontend,
    on_device,
    backend_fw,
):
    input_dtype, x = dtype_and_x
    helpers.test_frontend_method(
        init_input_dtypes=input_dtype,
        backend_to_test=backend_fw,
        init_all_as_kwargs_np={
            "data": x[0],
        },
        method_input_dtypes=input_dtype,
        method_all_as_kwargs_np={},
        frontend_method_data=frontend_method_data,
        init_flags=init_flags,
        method_flags=method_flags,
        frontend=frontend,
        on_device=on_device,
    )


# greater
@handle_frontend_method(
    class_tree=CLASS_TREE,
    init_tree="torch.tensor",
    method_name="greater",
    dtype_and_x=helpers.dtype_and_values(
        available_dtypes=helpers.get_dtypes("valid"),
        num_arrays=2,
        min_value=-1e04,
        max_value=1e04,
        allow_inf=False,
    ),
)
def test_torch_tensor_greater(
    dtype_and_x,
    frontend_method_data,
    init_flags,
    method_flags,
    frontend,
    on_device,
    backend_fw,
):
    input_dtype, x = dtype_and_x
    helpers.test_frontend_method(
        init_input_dtypes=input_dtype,
        backend_to_test=backend_fw,
        init_all_as_kwargs_np={
            "data": x[0],
        },
        method_input_dtypes=input_dtype,
        method_all_as_kwargs_np={
            "other": x[1],
        },
        frontend_method_data=frontend_method_data,
        init_flags=init_flags,
        method_flags=method_flags,
        frontend=frontend,
        on_device=on_device,
    )


# greater_
@handle_frontend_method(
    class_tree=CLASS_TREE,
    init_tree="torch.tensor",
    method_name="greater_",
    dtype_and_x=helpers.dtype_and_values(
        available_dtypes=helpers.get_dtypes("valid"),
        num_arrays=2,
        min_value=-1e04,
        max_value=1e04,
        allow_inf=False,
    ),
)
def test_torch_tensor_greater_(
    dtype_and_x,
    frontend_method_data,
    init_flags,
    method_flags,
    frontend,
    on_device,
    backend_fw,
):
    input_dtype, x = dtype_and_x
    helpers.test_frontend_method(
        init_input_dtypes=input_dtype,
        backend_to_test=backend_fw,
        init_all_as_kwargs_np={
            "data": x[0],
        },
        method_input_dtypes=input_dtype,
        method_all_as_kwargs_np={
            "other": x[1],
        },
        frontend_method_data=frontend_method_data,
        init_flags=init_flags,
        method_flags=method_flags,
        frontend=frontend,
        on_device=on_device,
    )


# greater_equal
@handle_frontend_method(
    class_tree=CLASS_TREE,
    init_tree="torch.tensor",
    method_name="greater_equal",
    dtype_and_x=helpers.dtype_and_values(
        available_dtypes=helpers.get_dtypes("valid"),
        num_arrays=2,
        min_value=-1e04,
        max_value=1e04,
        allow_inf=False,
    ),
)
def test_torch_tensor_greater_equal(
    dtype_and_x,
    frontend_method_data,
    init_flags,
    method_flags,
    frontend,
    on_device,
    backend_fw,
):
    input_dtype, x = dtype_and_x
    helpers.test_frontend_method(
        init_input_dtypes=input_dtype,
        backend_to_test=backend_fw,
        init_all_as_kwargs_np={
            "data": x[0],
        },
        method_input_dtypes=input_dtype,
        method_all_as_kwargs_np={
            "other": x[1],
        },
        frontend_method_data=frontend_method_data,
        init_flags=init_flags,
        method_flags=method_flags,
        frontend=frontend,
        on_device=on_device,
    )


# greater_equal_
@handle_frontend_method(
    class_tree=CLASS_TREE,
    init_tree="torch.tensor",
    method_name="greater_equal_",
    dtype_and_x=helpers.dtype_and_values(
        available_dtypes=helpers.get_dtypes("valid"),
        num_arrays=2,
        min_value=-1e04,
        max_value=1e04,
        allow_inf=False,
    ),
)
def test_torch_tensor_greater_equal_(
    dtype_and_x,
    frontend_method_data,
    init_flags,
    method_flags,
    frontend,
    on_device,
    backend_fw,
):
    input_dtype, x = dtype_and_x
    helpers.test_frontend_method(
        init_input_dtypes=input_dtype,
        backend_to_test=backend_fw,
        init_all_as_kwargs_np={
            "data": x[0],
        },
        method_input_dtypes=input_dtype,
        method_all_as_kwargs_np={
            "other": x[1],
        },
        frontend_method_data=frontend_method_data,
        init_flags=init_flags,
        method_flags=method_flags,
        frontend=frontend,
        on_device=on_device,
    )


# less
@handle_frontend_method(
    class_tree=CLASS_TREE,
    init_tree="torch.tensor",
    method_name="less",
    dtype_and_x=helpers.dtype_and_values(
        available_dtypes=helpers.get_dtypes("valid"),
        num_arrays=2,
        min_value=-1e04,
        max_value=1e04,
        allow_inf=False,
    ),
)
def test_torch_tensor_less(
    dtype_and_x,
    frontend_method_data,
    init_flags,
    method_flags,
    frontend,
    on_device,
    backend_fw,
):
    input_dtype, x = dtype_and_x
    helpers.test_frontend_method(
        init_input_dtypes=input_dtype,
        backend_to_test=backend_fw,
        init_all_as_kwargs_np={
            "data": x[0],
        },
        method_input_dtypes=input_dtype,
        method_all_as_kwargs_np={
            "other": x[1],
        },
        frontend_method_data=frontend_method_data,
        init_flags=init_flags,
        method_flags=method_flags,
        frontend=frontend,
        on_device=on_device,
    )


# less_
@handle_frontend_method(
    class_tree=CLASS_TREE,
    init_tree="torch.tensor",
    method_name="less_",
    dtype_and_x=helpers.dtype_and_values(
        available_dtypes=helpers.get_dtypes("valid"),
        num_arrays=2,
        min_value=-1e04,
        max_value=1e04,
        allow_inf=False,
    ),
)
def test_torch_tensor_less_(
    dtype_and_x,
    frontend_method_data,
    init_flags,
    method_flags,
    frontend,
    on_device,
    backend_fw,
):
    input_dtype, x = dtype_and_x
    helpers.test_frontend_method(
        init_input_dtypes=input_dtype,
        backend_to_test=backend_fw,
        init_all_as_kwargs_np={
            "data": x[0],
        },
        method_input_dtypes=input_dtype,
        method_all_as_kwargs_np={
            "other": x[1],
        },
        frontend_method_data=frontend_method_data,
        init_flags=init_flags,
        method_flags=method_flags,
        frontend=frontend,
        on_device=on_device,
    )


# less_equal
@handle_frontend_method(
    class_tree=CLASS_TREE,
    init_tree="torch.tensor",
    method_name="less_equal",
    dtype_and_x=helpers.dtype_and_values(
        available_dtypes=helpers.get_dtypes("valid"),
        num_arrays=2,
        min_value=-1e04,
        max_value=1e04,
        allow_inf=False,
    ),
)
def test_torch_tensor_less_equal(
    dtype_and_x,
    frontend_method_data,
    init_flags,
    method_flags,
    frontend,
    on_device,
    backend_fw,
):
    input_dtype, x = dtype_and_x
    helpers.test_frontend_method(
        init_input_dtypes=input_dtype,
        backend_to_test=backend_fw,
        init_all_as_kwargs_np={
            "data": x[0],
        },
        method_input_dtypes=input_dtype,
        method_all_as_kwargs_np={
            "other": x[1],
        },
        frontend_method_data=frontend_method_data,
        init_flags=init_flags,
        method_flags=method_flags,
        frontend=frontend,
        on_device=on_device,
    )


# less_equal_
@handle_frontend_method(
    class_tree=CLASS_TREE,
    init_tree="torch.tensor",
    method_name="less_equal_",
    dtype_and_x=helpers.dtype_and_values(
        available_dtypes=helpers.get_dtypes("valid"),
        num_arrays=2,
        min_value=-1e04,
        max_value=1e04,
        allow_inf=False,
    ),
)
def test_torch_tensor_less_equal_(
    dtype_and_x,
    frontend_method_data,
    init_flags,
    method_flags,
    frontend,
    on_device,
    backend_fw,
):
    input_dtype, x = dtype_and_x
    helpers.test_frontend_method(
        init_input_dtypes=input_dtype,
        backend_to_test=backend_fw,
        init_all_as_kwargs_np={
            "data": x[0],
        },
        method_input_dtypes=input_dtype,
        method_all_as_kwargs_np={
            "other": x[1],
        },
        frontend_method_data=frontend_method_data,
        init_flags=init_flags,
        method_flags=method_flags,
        frontend=frontend,
        on_device=on_device,
    )


# addr_
@handle_frontend_method(
    class_tree=CLASS_TREE,
    init_tree="torch.tensor",
    method_name="addr_",
    dtype_and_vecs=_get_dtype_input_and_vectors(with_input=True),
    beta=st.floats(
        min_value=-5,
        max_value=5,
        allow_nan=False,
        allow_subnormal=False,
        allow_infinity=False,
    ),
    alpha=st.floats(
        min_value=-5,
        max_value=5,
        allow_nan=False,
        allow_subnormal=False,
        allow_infinity=False,
    ),
)
def test_torch_tensor_addr_(
    dtype_and_vecs,
    beta,
    alpha,
    frontend,
    frontend_method_data,
    init_flags,
    method_flags,
    on_device,
    backend_fw,
):
    dtype, input, vec1, vec2 = dtype_and_vecs
    helpers.test_frontend_method(
        init_input_dtypes=dtype,
        backend_to_test=backend_fw,
        init_all_as_kwargs_np={
            "data": input,
        },
        method_input_dtypes=dtype,
        method_all_as_kwargs_np={
            "vec1": vec1,
            "vec2": vec2,
            "beta": beta,
            "alpha": alpha,
        },
        frontend_method_data=frontend_method_data,
        init_flags=init_flags,
        method_flags=method_flags,
        frontend=frontend,
        atol_=1e-02,
        on_device=on_device,
    )


@handle_frontend_method(
    class_tree=CLASS_TREE,
    init_tree="torch.tensor",
    method_name="eq_",
    dtype_and_x=helpers.dtype_and_values(
        available_dtypes=helpers.get_dtypes("float"),
        num_arrays=2,
        min_value=-1e04,
        max_value=1e04,
        allow_inf=False,
    ),
)
def test_torch_tensor_eq_(
    dtype_and_x,
    frontend_method_data,
    init_flags,
    method_flags,
    frontend,
    on_device,
    backend_fw,
):
    input_dtype, x = dtype_and_x
    helpers.test_frontend_method(
        init_input_dtypes=input_dtype,
        backend_to_test=backend_fw,
        init_all_as_kwargs_np={
            "data": x[0],
        },
        method_input_dtypes=input_dtype,
        method_all_as_kwargs_np={
            "other": x[1],
        },
        frontend_method_data=frontend_method_data,
        init_flags=init_flags,
        method_flags=method_flags,
        frontend=frontend,
        on_device=on_device,
    )


@handle_frontend_method(
    class_tree=CLASS_TREE,
    init_tree="torch.tensor",
    method_name="var",
    dtype_and_x=_statistical_dtype_values(
        function="var",
        min_value=-1e04,
        max_value=1e04,
    ),
    keepdim=st.booleans(),
)
def test_torch_tensor_var(
    dtype_and_x,
    keepdim,
    frontend,
    frontend_method_data,
    init_flags,
    method_flags,
    on_device,
    backend_fw,
):
    input_dtype, x, axis, correction = dtype_and_x
    helpers.test_frontend_method(
        init_input_dtypes=input_dtype,
        backend_to_test=backend_fw,
        init_all_as_kwargs_np={"data": x[0]},
        method_input_dtypes=input_dtype,
        method_all_as_kwargs_np={
            "dim": axis,
            "correction": int(correction),
            "keepdim": keepdim,
        },
        frontend=frontend,
        frontend_method_data=frontend_method_data,
        init_flags=init_flags,
        method_flags=method_flags,
        on_device=on_device,
    )


@handle_frontend_method(
    class_tree=CLASS_TREE,
    init_tree="torch.tensor",
    method_name="narrow",
    dtype_input_dim_start_length=_dtype_input_dim_start_length(),
)
def test_torch_tensor_narrow(
    dtype_input_dim_start_length,
    frontend,
    frontend_method_data,
    init_flags,
    method_flags,
    on_device,
    backend_fw,
):
    (input_dtype, x, dim, start, length) = dtype_input_dim_start_length
    helpers.test_frontend_method(
        init_input_dtypes=input_dtype,
        backend_to_test=backend_fw,
        init_all_as_kwargs_np={"data": x[0]},
        method_input_dtypes=input_dtype,
        method_all_as_kwargs_np={
            "dim": dim,
            "start": start,
            "length": length,
        },
        frontend=frontend,
        frontend_method_data=frontend_method_data,
        init_flags=init_flags,
        method_flags=method_flags,
        on_device=on_device,
    )


@handle_frontend_method(
    class_tree=CLASS_TREE,
    init_tree="torch.tensor",
    method_name="as_strided",
    dtype_x_and_other=_as_strided_helper(),
)
def test_torch_tensor_as_strided(
    dtype_x_and_other,
    frontend,
    frontend_method_data,
    init_flags,
    method_flags,
    on_device,
    backend_fw,
):
    input_dtype, x, size, stride, offset = dtype_x_and_other
    helpers.test_frontend_method(
        init_input_dtypes=input_dtype,
        backend_to_test=backend_fw,
        init_all_as_kwargs_np={"data": x[0]},
        method_input_dtypes=input_dtype,
        method_all_as_kwargs_np={
            "size": size,
            "stride": stride,
            "storage_offset": offset,
        },
        frontend=frontend,
        frontend_method_data=frontend_method_data,
        init_flags=init_flags,
        method_flags=method_flags,
        on_device=on_device,
    )


@handle_frontend_method(
    class_tree=CLASS_TREE,
    init_tree="torch.tensor",
    method_name="stride",
    dtype_value_axis=helpers.dtype_values_axis(
        available_dtypes=helpers.get_dtypes("valid"),
        min_num_dims=1,
        valid_axis=True,
        force_int_axis=True,
    ),
)
def test_torch_tensor_stride(
    dtype_value_axis,
    frontend,
    frontend_method_data,
    init_flags,
    method_flags,
    on_device,
    backend_fw,
):
    input_dtype, x, axis = dtype_value_axis
    helpers.test_frontend_method(
        init_input_dtypes=input_dtype,
        backend_to_test=backend_fw,
        init_all_as_kwargs_np={"data": x[0]},
        method_input_dtypes=input_dtype,
        method_all_as_kwargs_np={"dim": axis},
        frontend=frontend,
        frontend_method_data=frontend_method_data,
        init_flags=init_flags,
        method_flags=method_flags,
        on_device=on_device,
    )


@handle_frontend_method(
    class_tree=CLASS_TREE,
    init_tree="torch.tensor",
    method_name="log1p",
    dtype_x=helpers.dtype_and_values(
        available_dtypes=helpers.get_dtypes("numeric"),
    ),
)
def test_torch_tensor_log1p(
    dtype_x,
    frontend,
    frontend_method_data,
    init_flags,
    method_flags,
    on_device,
    backend_fw,
):
    input_dtype, x = dtype_x
    helpers.test_frontend_method(
        init_input_dtypes=input_dtype,
        backend_to_test=backend_fw,
        init_all_as_kwargs_np={"data": x[0]},
        method_input_dtypes=input_dtype,
        method_all_as_kwargs_np={},
        frontend=frontend,
        frontend_method_data=frontend_method_data,
        init_flags=init_flags,
        method_flags=method_flags,
        on_device=on_device,
    )


@handle_frontend_method(
    class_tree=CLASS_TREE,
    init_tree="torch.tensor",
    method_name="baddbmm",
    dtype_and_matrices=_get_dtype_and_3dbatch_matrices(with_input=True, input_3d=True),
    beta=st.floats(
        min_value=-5,
        max_value=5,
        allow_nan=False,
        allow_subnormal=False,
        allow_infinity=False,
    ),
    alpha=st.floats(
        min_value=-5,
        max_value=5,
        allow_nan=False,
        allow_subnormal=False,
        allow_infinity=False,
    ),
)
def test_torch_tensor_baddbmm(
    dtype_and_matrices,
    beta,
    alpha,
    frontend,
    frontend_method_data,
    init_flags,
    method_flags,
    on_device,
    backend_fw,
):
    input_dtype, x, batch1, batch2 = dtype_and_matrices
    helpers.test_frontend_method(
        init_input_dtypes=input_dtype,
        backend_to_test=backend_fw,
        init_all_as_kwargs_np={"data": x[0]},
        method_input_dtypes=input_dtype,
        method_all_as_kwargs_np={
            "batch1": batch1,
            "batch2": batch2,
            "beta": beta,
            "alpha": alpha,
        },
        frontend=frontend,
        frontend_method_data=frontend_method_data,
        init_flags=init_flags,
        method_flags=method_flags,
        on_device=on_device,
    )


@handle_frontend_method(
    class_tree=CLASS_TREE,
    init_tree="torch.tensor",
    method_name="baddbmm_",
    dtype_and_matrices=_get_dtype_and_3dbatch_matrices(with_input=True, input_3d=True),
    beta=st.floats(
        min_value=-5,
        max_value=5,
        allow_nan=False,
        allow_subnormal=False,
        allow_infinity=False,
    ),
    alpha=st.floats(
        min_value=-5,
        max_value=5,
        allow_nan=False,
        allow_subnormal=False,
        allow_infinity=False,
    ),
)
def test_torch_baddbmm_(
    dtype_and_matrices,
    beta,
    alpha,
    frontend,
    frontend_method_data,
    init_flags,
    method_flags,
    on_device,
):
    input_dtype, x, batch1, batch2 = dtype_and_matrices
    helpers.test_frontend_method(
        init_input_dtypes=input_dtype,
        init_all_as_kwargs_np={"data": x[0]},
        method_input_dtypes=input_dtype,
        method_all_as_kwargs_np={
            "batch1": batch1,
            "batch2": batch2,
            "beta": beta,
            "alpha": alpha,
        },
        frontend=frontend,
        frontend_method_data=frontend_method_data,
        init_flags=init_flags,
        method_flags=method_flags,
        on_device=on_device,
    )


@handle_frontend_method(
    class_tree=CLASS_TREE,
    init_tree="torch.tensor",
    method_name="bmm",
    dtype_and_matrices=_get_dtype_and_3dbatch_matrices(with_input=True, input_3d=True),
)
def test_torch_tensor_instance_bmm(
    dtype_and_matrices,
    backend_fw,
    frontend,
    frontend_method_data,
    init_flags,
    method_flags,
    on_device,
):
    input_dtype, _, x, mat2 = dtype_and_matrices
    helpers.test_frontend_method(
        init_input_dtypes=input_dtype,
        init_all_as_kwargs_np={"data": x},
        method_input_dtypes=input_dtype,
        method_all_as_kwargs_np={"mat2": mat2},
        frontend=frontend,
        frontend_method_data=frontend_method_data,
        init_flags=init_flags,
        method_flags=method_flags,
        on_device=on_device,
        backend_to_test=backend_fw,
    )


@handle_frontend_method(
    class_tree=CLASS_TREE,
    init_tree="torch.tensor",
    method_name="floor_",
    dtype_and_x=helpers.dtype_and_values(
        available_dtypes=helpers.get_dtypes("float"),
    ),
)
def test_torch_tensor_floor_(
    dtype_and_x,
    frontend_method_data,
    init_flags,
    method_flags,
    frontend,
    on_device,
    backend_fw,
):
    input_dtype, x = dtype_and_x
    helpers.test_frontend_method(
        init_input_dtypes=input_dtype,
        backend_to_test=backend_fw,
        init_all_as_kwargs_np={
            "data": x[0],
        },
        method_input_dtypes=input_dtype,
        method_all_as_kwargs_np={},
        frontend_method_data=frontend_method_data,
        init_flags=init_flags,
        method_flags=method_flags,
        frontend=frontend,
        on_device=on_device,
    )


@handle_frontend_method(
    class_tree=CLASS_TREE,
    init_tree="torch.tensor",
    method_name="diag",
    dtype_and_values=helpers.dtype_and_values(
        available_dtypes=helpers.get_dtypes("float"),
        shape=st.shared(helpers.get_shape(min_num_dims=1, max_num_dims=2), key="shape"),
    ),
    diagonal=st.integers(min_value=-100, max_value=100),
)
def test_torch_tensor_diag(
    dtype_and_values,
    diagonal,
    frontend_method_data,
    init_flags,
    method_flags,
    frontend,
    on_device,
    backend_fw,
):
    input_dtype, values = dtype_and_values
    helpers.test_frontend_method(
        init_input_dtypes=input_dtype,
        backend_to_test=backend_fw,
        init_all_as_kwargs_np={
            "data": values[0],
        },
        method_input_dtypes=input_dtype,
        method_all_as_kwargs_np={
            "diagonal": diagonal,
        },
        frontend_method_data=frontend_method_data,
        init_flags=init_flags,
        method_flags=method_flags,
        frontend=frontend,
        on_device=on_device,
    )


# diagonal
@st.composite
def dims_and_offset(draw, shape):
    shape_actual = draw(shape)
    dim1 = draw(helpers.get_axis(shape=shape, force_int=True))
    dim2 = draw(helpers.get_axis(shape=shape, force_int=True))
    offset = draw(
        st.integers(min_value=-shape_actual[dim1], max_value=shape_actual[dim1])
    )
    return dim1, dim2, offset


@handle_frontend_method(
    class_tree=CLASS_TREE,
    init_tree="torch.tensor",
    method_name="diagonal",
    dtype_and_values=helpers.dtype_and_values(
        available_dtypes=helpers.get_dtypes("valid"),
        shape=st.shared(helpers.get_shape(min_num_dims=2), key="shape"),
    ),
    dims_and_offset=dims_and_offset(
        shape=st.shared(helpers.get_shape(min_num_dims=2), key="shape")
    ),
)
def test_torch_tensor_diagonal(
    dtype_and_values,
    dims_and_offset,
    frontend,
    frontend_method_data,
    backend_fw,
    init_flags,
    method_flags,
    on_device,
):
    input_dtype, value = dtype_and_values
    dim1, dim2, offset = dims_and_offset
    input = value[0]
    num_dims = len(np.shape(input))
    assume(dim1 != dim2)
    if dim1 < 0:
        assume(dim1 + num_dims != dim2)
    if dim2 < 0:
        assume(dim1 != dim2 + num_dims)
    helpers.test_frontend_method(
        init_input_dtypes=[input_dtype[0]],
        init_all_as_kwargs_np={"data": input},
        method_input_dtypes=[input_dtype[0]],
        method_all_as_kwargs_np={
            "offset": offset,
            "dim1": dim1,
            "dim2": dim2,
        },
        frontend=frontend,
        frontend_method_data=frontend_method_data,
        backend_to_test=backend_fw,
        init_flags=init_flags,
        method_flags=method_flags,
        on_device=on_device,
    )


@handle_frontend_method(
    class_tree=CLASS_TREE,
    init_tree="torch.tensor",
    method_name="gather",
    params_indices_others=helpers.array_indices_axis(
        array_dtypes=helpers.get_dtypes("valid"),
        indices_dtypes=["int64"],
        indices_same_dims=True,
    ),
)
def test_torch_tensor_gather(
    params_indices_others,
    frontend,
    frontend_method_data,
    init_flags,
    method_flags,
    on_device,
    backend_fw,
):
    input_dtypes, x, indices, axis, batch_dims = params_indices_others
    helpers.test_frontend_method(
        init_input_dtypes=[input_dtypes[0]],
        backend_to_test=backend_fw,
        init_all_as_kwargs_np={"data": x},
        method_input_dtypes=[input_dtypes[1]],
        method_all_as_kwargs_np={
            "dim": axis,
            "index": indices,
        },
        frontend=frontend,
        frontend_method_data=frontend_method_data,
        init_flags=init_flags,
        method_flags=method_flags,
        on_device=on_device,
    )


@handle_frontend_method(
    class_tree=CLASS_TREE,
    init_tree="torch.tensor",
    method_name="take_along_dim",
    dtype_indices_axis=helpers.array_indices_axis(
        array_dtypes=helpers.get_dtypes("numeric"),
        indices_dtypes=["int64"],
        min_num_dims=1,
        max_num_dims=5,
        min_dim_size=1,
        max_dim_size=10,
        indices_same_dims=True,
    ),
)
def test_torch_tensor_take_along_dim(
    dtype_indices_axis,
    frontend_method_data,
    init_flags,
    method_flags,
    frontend,
    on_device,
    backend_fw,
):
    input_dtypes, value, indices, axis, _ = dtype_indices_axis
    helpers.test_frontend_method(
        init_input_dtypes=[input_dtypes[0]],
        backend_to_test=backend_fw,
        init_all_as_kwargs_np={
            "data": value,
        },
        method_input_dtypes=[input_dtypes[1]],
        method_all_as_kwargs_np={
            "indices": indices,
            "dim": axis,
        },
        frontend_method_data=frontend_method_data,
        init_flags=init_flags,
        method_flags=method_flags,
        frontend=frontend,
        on_device=on_device,
    )


@handle_frontend_method(
    class_tree=CLASS_TREE,
    init_tree="torch.tensor",
    method_name="movedim",
    dtype_and_input=helpers.dtype_and_values(
        available_dtypes=helpers.get_dtypes("float"),
        min_value=-100,
        max_value=100,
        shape=st.shared(
            helpers.get_shape(
                min_num_dims=1,
                max_num_dims=3,
                min_dim_size=1,
                max_dim_size=3,
            ),
            key="a_s_d",
        ),
    ),
    source=helpers.get_axis(
        allow_none=False,
        unique=True,
        shape=st.shared(
            helpers.get_shape(
                min_num_dims=1,
                max_num_dims=3,
                min_dim_size=1,
                max_dim_size=3,
            ),
            key="a_s_d",
        ),
        min_size=1,
        force_int=True,
    ),
    destination=helpers.get_axis(
        allow_none=False,
        unique=True,
        shape=st.shared(
            helpers.get_shape(
                min_num_dims=1,
                max_num_dims=3,
                min_dim_size=1,
                max_dim_size=3,
            ),
            key="a_s_d",
        ),
        min_size=1,
        force_int=True,
    ),
)
def test_torch_tensor_movedim(
    dtype_and_input,
    source,
    destination,
    frontend,
    frontend_method_data,
    init_flags,
    method_flags,
    on_device,
    backend_fw,
):
    input_dtype, value = dtype_and_input
    helpers.test_frontend_method(
        init_input_dtypes=input_dtype,
        backend_to_test=backend_fw,
        init_all_as_kwargs_np={"data": value[0]},
        method_input_dtypes=input_dtype,
        method_all_as_kwargs_np={
            "source": source,
            "destination": destination,
        },
        frontend=frontend,
        frontend_method_data=frontend_method_data,
        init_flags=init_flags,
        method_flags=method_flags,
        on_device=on_device,
    )


@handle_frontend_method(
    class_tree=CLASS_TREE,
    init_tree="torch.tensor",
    method_name="addcdiv_",
    dtype_and_x=helpers.dtype_and_values(
        available_dtypes=helpers.get_dtypes("float"),
        num_arrays=3,
        large_abs_safety_factor=2.5,
        small_abs_safety_factor=2.5,
        safety_factor_scale="log",
        shared_dtype=True,
    ),
    value=st.floats(min_value=-100, max_value=100),
)
def test_torch_tensor_addcdiv_(
    dtype_and_x,
    value,
    frontend,
    frontend_method_data,
    init_flags,
    method_flags,
    on_device,
    backend_fw,
):
    input_dtype, x = dtype_and_x
    assume(not np.any(np.isclose(x[2], 0)))

    helpers.test_frontend_method(
        init_input_dtypes=input_dtype,
        backend_to_test=backend_fw,
        init_all_as_kwargs_np={"data": x[0]},
        method_input_dtypes=input_dtype,
        method_all_as_kwargs_np={
            "tensor1": x[1],
            "tensor2": x[2],
            "value": value,
        },
        frontend_method_data=frontend_method_data,
        init_flags=init_flags,
        method_flags=method_flags,
        frontend=frontend,
        on_device=on_device,
        atol_=1e-03,
    )


@handle_frontend_method(
    class_tree=CLASS_TREE,
    init_tree="torch.tensor",
    method_name="cholesky",
    dtype_and_x=_get_dtype_and_matrix(square=True),
    upper=st.booleans(),
)
def test_torch_tensor_cholesky(
    dtype_and_x,
    upper,
    frontend,
    frontend_method_data,
    init_flags,
    method_flags,
    on_device,
    backend_fw,
):
    input_dtype, x = dtype_and_x
    x = x[0]
    # make symmetric positive-definite
    x = np.matmul(x.swapaxes(-1, -2), x) + np.identity(x.shape[-1]) * 1e-3

    helpers.test_frontend_method(
        init_input_dtypes=input_dtype,
        backend_to_test=backend_fw,
        init_all_as_kwargs_np={
            "data": x,
        },
        method_input_dtypes=input_dtype,
        method_all_as_kwargs_np={
            "upper": upper,
        },
        frontend_method_data=frontend_method_data,
        init_flags=init_flags,
        method_flags=method_flags,
        frontend=frontend,
        on_device=on_device,
        rtol_=1e-2,
    )


@handle_frontend_method(
    class_tree=CLASS_TREE,
    init_tree="torch.tensor",
    method_name="heaviside",
    dtype_and_values=helpers.dtype_and_values(
        available_dtypes=helpers.get_dtypes("float"),
        num_arrays=2,
    ),
)
def test_torch_tensor_heaviside(
    dtype_and_values,
    frontend,
    frontend_method_data,
    init_flags,
    method_flags,
    on_device,
    backend_fw,
):
    input_dtype, values = dtype_and_values
    helpers.test_frontend_method(
        init_input_dtypes=input_dtype,
        backend_to_test=backend_fw,
        init_all_as_kwargs_np={
            "data": values[0],
        },
        method_input_dtypes=input_dtype,
        method_all_as_kwargs_np={
            "values": values[1],
        },
        init_flags=init_flags,
        method_flags=method_flags,
        frontend_method_data=frontend_method_data,
        frontend=frontend,
        on_device=on_device,
    )


@handle_frontend_method(
    class_tree=CLASS_TREE,
    init_tree="torch.tensor",
    method_name="dot",
    dtype_and_x=helpers.dtype_and_values(
        available_dtypes=helpers.get_dtypes("float"),
        num_arrays=2,
        shape=(1,),
    ),
)
def test_torch_tensor_dot(
    dtype_and_x,
    frontend_method_data,
    init_flags,
    method_flags,
    frontend,
    on_device,
    backend_fw,
):
    input_dtype, x = dtype_and_x
    helpers.test_frontend_method(
        init_input_dtypes=input_dtype,
        backend_to_test=backend_fw,
        init_all_as_kwargs_np={
            "data": x[0],
        },
        method_input_dtypes=input_dtype,
        method_all_as_kwargs_np={
            "tensor": x[1],
        },
        frontend_method_data=frontend_method_data,
        init_flags=init_flags,
        method_flags=method_flags,
        frontend=frontend,
        on_device=on_device,
    )


@handle_frontend_method(
    class_tree=CLASS_TREE,
    init_tree="torch.tensor",
    method_name="tile",
    dtype_and_values=helpers.dtype_and_values(
        available_dtypes=helpers.get_dtypes("valid"),
        shape=st.shared(helpers.get_shape(), key="shape"),
    ),
    reps=helpers.get_axis(
        shape=st.shared(helpers.get_shape(), key="shape"),
        allow_neg=False,
    ),
)
def test_torch_tensor_tile(
    dtype_and_values,
    reps,
    frontend,
    frontend_method_data,
    init_flags,
    method_flags,
    on_device,
    backend_fw,
):
    input_dtype, values = dtype_and_values
    if isinstance(reps, tuple):
        method_flags.num_positional_args = len(reps)
    else:
        method_flags.num_positional_args = 1
    helpers.test_frontend_method(
        init_input_dtypes=input_dtype,
        backend_to_test=backend_fw,
        init_all_as_kwargs_np={
            "data": values[0],
        },
        method_input_dtypes=input_dtype,
        method_all_as_kwargs_np={
            "reps": reps,
        },
        init_flags=init_flags,
        method_flags=method_flags,
        frontend_method_data=frontend_method_data,
        frontend=frontend,
        on_device=on_device,
    )


# write test for torch instance apply_


@handle_frontend_method(
    class_tree=CLASS_TREE,
    init_tree="torch.tensor",
    method_name="apply_",
    dtype_and_values=helpers.dtype_and_values(
        available_dtypes=helpers.get_dtypes("float"),
        num_arrays=1,
    ),
)
def test_torch_tensor_apply_(
    dtype_and_values,
    frontend,
    frontend_method_data,
    init_flags,
    method_flags,
    on_device,
    backend_fw,
):
    def func(x):
        return x + 1

    input_dtype, values = dtype_and_values

    helpers.test_frontend_method(
        init_input_dtypes=input_dtype,
        backend_to_test=backend_fw,
        init_all_as_kwargs_np={
            "data": values[0],
        },
        method_input_dtypes=input_dtype,
        method_all_as_kwargs_np={
            "callable": func,
        },
        init_flags=init_flags,
        method_flags=method_flags,
        frontend_method_data=frontend_method_data,
        frontend=frontend,
        on_device=on_device,
    )


@given(
    dtype_x=helpers.dtype_and_values(
        available_dtypes=helpers.get_dtypes("float", prune_function=False),
        num_arrays=3,
        min_value=-1e3,
        max_value=1e3,
    ).filter(lambda x: all(dt == "float32" for dt in x[0])),
)
def test_torch_tensor_backward(
    dtype_x,
    backend_fw,
):
    ivy.set_backend(backend_fw)
    if ivy.current_backend_str() == "numpy":
        ivy.warnings.warn("Gradient calculation unavailable for numpy backend")
        return
    if ivy.current_backend_str() == "paddle":
        ivy.warnings.warn("torch.Tensor.backward() unavailable for paddle backend")
        return
    _, values = dtype_x
    x = Tensor(values[0], requires_grad=True)
    y = Tensor(values[1], requires_grad=True)
    z = Tensor(values[2], requires_grad=True)
    a = x + y.pow(2)
    b = z * a
    c = b.sum()
    c.backward()
    x_torch = torch.tensor(values[0], requires_grad=True, dtype=torch.float32)
    y_torch = torch.tensor(values[1], requires_grad=True, dtype=torch.float32)
    z_torch = torch.tensor(values[2], requires_grad=True, dtype=torch.float32)
    a_torch = x_torch + y_torch.pow(2)
    b_torch = z_torch * a_torch
    c_torch = b_torch.sum()
    c_torch.backward()
    helpers.assertions.value_test(
        ret_np_flat=helpers.flatten_and_to_np(
            ret=x._grads.ivy_array, backend=backend_fw
        ),
        ret_np_from_gt_flat=helpers.flatten_and_to_np(
            ret=ivy.to_ivy(x_torch.grad.numpy()), backend=backend_fw
        ),
        rtol=1e-3,
        atol=1e-3,
        backend="torch",
    )
    helpers.assertions.value_test(
        ret_np_flat=helpers.flatten_and_to_np(
            ret=y._grads.ivy_array, backend=backend_fw
        ),
        ret_np_from_gt_flat=helpers.flatten_and_to_np(
            ret=ivy.to_ivy(y_torch.grad.numpy()), backend=backend_fw
        ),
        rtol=1e-3,
        atol=1e-3,
        backend="torch",
    )
    helpers.assertions.value_test(
        ret_np_flat=helpers.flatten_and_to_np(
            ret=z._grads.ivy_array, backend=backend_fw
        ),
        ret_np_from_gt_flat=helpers.flatten_and_to_np(
            ret=ivy.to_ivy(z_torch.grad.numpy()), backend=backend_fw
        ),
        rtol=1e-3,
        atol=1e-3,
        backend="torch",
    )


# angle
@handle_frontend_method(
    class_tree=CLASS_TREE,
    init_tree="torch.tensor",
    method_name="angle",
    dtype_and_values=helpers.dtype_and_values(
        available_dtypes=["float64", "complex64", "complex128"],
    ),
)
def test_torch_tensor_angle(
    dtype_and_values,
    frontend,
    frontend_method_data,
    init_flags,
    method_flags,
    on_device,
):
    input_dtype, values = dtype_and_values

    helpers.test_frontend_method(
        init_input_dtypes=input_dtype,
        init_all_as_kwargs_np={
            "data": values[0],
        },
        method_input_dtypes=input_dtype,
        method_all_as_kwargs_np={},
        init_flags=init_flags,
        method_flags=method_flags,
        frontend_method_data=frontend_method_data,
        frontend=frontend,
        on_device=on_device,
    )


# logaddexp
@handle_frontend_method(
    class_tree=CLASS_TREE,
    init_tree="torch.tensor",
    method_name="logaddexp",
    dtype_and_x=helpers.dtype_and_values(
        available_dtypes=helpers.get_dtypes("float"),
        num_arrays=2,
        min_num_dims=1,
        min_value=-100,
        max_value=100,
        shared_dtype=True,
    ),
)
def test_torch_tensor_logaddexp(
    dtype_and_x,
    frontend_method_data,
    init_flags,
    method_flags,
    frontend,
    on_device,
    backend_fw,
):
    input_dtype, x = dtype_and_x
    helpers.test_frontend_method(
        init_input_dtypes=input_dtype,
        backend_to_test=backend_fw,
        init_all_as_kwargs_np={
            "data": x[0],
        },
        method_input_dtypes=input_dtype,
        method_all_as_kwargs_np={
            "other": x[1],
        },
        frontend_method_data=frontend_method_data,
        init_flags=init_flags,
        method_flags=method_flags,
        frontend=frontend,
        on_device=on_device,
    )


@handle_frontend_method(
    class_tree=CLASS_TREE,
    init_tree="torch.tensor",
    method_name="adjoint",
    dtype_and_values=helpers.dtype_and_values(
        available_dtypes=helpers.get_dtypes("real_and_complex"),
        min_num_dims=2,
        min_dim_size=2,
    ),
)
def test_torch_tensor_adjoint(
    dtype_and_values,
    frontend,
    frontend_method_data,
    init_flags,
    method_flags,
    on_device,
    backend_fw,
):
    input_dtype, values = dtype_and_values

    helpers.test_frontend_method(
        init_input_dtypes=input_dtype,
        backend_to_test=backend_fw,
        init_all_as_kwargs_np={
            "data": values[0],
        },
        method_input_dtypes=input_dtype,
        method_all_as_kwargs_np={},
        init_flags=init_flags,
        method_flags=method_flags,
        frontend_method_data=frontend_method_data,
        frontend=frontend,
        on_device=on_device,
    )


@handle_frontend_method(
    class_tree=CLASS_TREE,
    init_tree="torch.tensor",
    method_name="conj",
    dtype_and_x=helpers.dtype_and_values(
        available_dtypes=helpers.get_dtypes("float_and_complex")
    ),
)
def test_torch_tensor_conj(
    dtype_and_x,
    frontend_method_data,
    init_flags,
    method_flags,
    frontend,
    on_device,
    backend_fw,
):
    input_dtype, x = dtype_and_x
    helpers.test_frontend_method(
        init_input_dtypes=input_dtype,
        backend_to_test=backend_fw,
        init_all_as_kwargs_np={
            "data": x[0],
        },
        method_input_dtypes=input_dtype,
        method_all_as_kwargs_np={},
        frontend_method_data=frontend_method_data,
        init_flags=init_flags,
        method_flags=method_flags,
        frontend=frontend,
        on_device=on_device,
    )


@handle_frontend_method(
    class_tree=CLASS_TREE,
    init_tree="torch.tensor",
    method_name="svd",
    dtype_and_x=helpers.dtype_and_values(
        available_dtypes=helpers.get_dtypes("float"),
        min_value=0,
        max_value=10,
        shape=helpers.ints(min_value=2, max_value=5).map(lambda x: tuple([x, x])),
    ),
    some=st.booleans(),
    compute_uv=st.booleans(),
)
def test_torch_tensor_svd(
    dtype_and_x,
    some,
    compute_uv,
    frontend,
    backend_fw,
    frontend_method_data,
    init_flags,
    method_flags,
    on_device,
):
    input_dtype, x = dtype_and_x
    x = np.asarray(x[0], dtype=input_dtype[0])

    ret, frontend_ret = helpers.test_frontend_method(
        init_input_dtypes=input_dtype,
        init_all_as_kwargs_np={
            "data": x,
        },
        method_input_dtypes=input_dtype,
        method_all_as_kwargs_np={
            "some": some,
            "compute_uv": compute_uv,
        },
        frontend_method_data=frontend_method_data,
        init_flags=init_flags,
        method_flags=method_flags,
        frontend=frontend,
        backend_to_test=backend_fw,
        on_device=on_device,
        test_values=False,
    )
    with helpers.update_backend(backend_fw) as ivy_backend:
        ret = [ivy_backend.to_numpy(x) for x in ret]
    frontend_ret = [np.asarray(x) for x in frontend_ret]

    u, s, vh = ret
    frontend_u, frontend_s, frontend_vh = frontend_ret

    if compute_uv:
        helpers.assert_all_close(
            ret_np=frontend_u @ np.diag(frontend_s) @ frontend_vh.T,
            ret_from_gt_np=u @ np.diag(s) @ vh,
            rtol=1e-2,
            atol=1e-2,
            backend=backend_fw,
            ground_truth_backend=frontend,
        )
    else:
        helpers.assert_all_close(
            ret_np=frontend_s,
            ret_from_gt_np=s,
            rtol=1e-2,
            atol=1e-2,
            backend=backend_fw,
            ground_truth_backend=frontend,
        )


@st.composite
def _get_clip_min_inputs(draw):
    shape = draw(
        helpers.get_shape(
            min_num_dims=1, max_num_dims=5, min_dim_size=2, max_dim_size=10
        )
    )
    x_dtype, x = draw(
        helpers.dtype_and_values(
            available_dtypes=helpers.get_dtypes("valid"),
            shape=shape,
        )
    )

    min = draw(
        helpers.array_values(dtype=x_dtype[0], shape=shape, min_value=0, max_value=25)
    )

    return x_dtype, x, min


@handle_frontend_method(
    class_tree=CLASS_TREE,
    init_tree="torch.tensor",
    method_name="clamp_min",
    input_and_ranges=_get_clip_min_inputs(),
)
def test_torch_tensor_clamp_min(
    input_and_ranges,
    frontend_method_data,
    init_flags,
    backend_fw,
    frontend,
    on_device,
    method_flags,
):
    x_dtype, x, min = input_and_ranges
    helpers.test_frontend_method(
        init_input_dtypes=x_dtype,
        backend_to_test=backend_fw,
        init_all_as_kwargs_np={
            "data": x[0],
        },
        method_input_dtypes=x_dtype,
        method_all_as_kwargs_np={
            "min": min,
        },
        frontend_method_data=frontend_method_data,
        init_flags=init_flags,
        method_flags=method_flags,
        frontend=frontend,
        on_device=on_device,
    )


# gcd
@handle_frontend_method(
    class_tree=CLASS_TREE,
    init_tree="torch.tensor",
    method_name="gcd",
    dtype_and_x=helpers.dtype_and_values(
        available_dtypes=helpers.get_dtypes("integer"),
        min_value=-100,
        max_value=100,
        min_num_dims=1,
        max_num_dims=3,
        min_dim_size=1,
        max_dim_size=3,
        num_arrays=2,
        shared_dtype=True,
    ),
)
def test_torch_tensor_gcd(
    dtype_and_x,
    frontend,
    frontend_method_data,
    init_flags,
    method_flags,
    on_device,
    backend_fw,
):
    input_dtype, x = dtype_and_x
    helpers.test_frontend_method(
        init_input_dtypes=input_dtype,
        backend_to_test=backend_fw,
        init_all_as_kwargs_np={
            "data": x[0],
        },
        method_input_dtypes=input_dtype,
        method_all_as_kwargs_np={
            "other": x[1],
        },
        frontend=frontend,
        frontend_method_data=frontend_method_data,
        init_flags=init_flags,
        method_flags=method_flags,
        on_device=on_device,
    )


# isnan
@handle_frontend_method(
    class_tree=CLASS_TREE,
    init_tree="torch.tensor",
    method_name="isnan",
    dtype_x=helpers.dtype_and_values(
        available_dtypes=helpers.get_dtypes("valid"),
    ),
)
def test_torch_isnan(
    dtype_x,
    frontend,
    frontend_method_data,
    init_flags,
    method_flags,
    on_device,
    backend_fw,
):
    input_dtype, x = dtype_x
    helpers.test_frontend_method(
        init_input_dtypes=input_dtype,
        backend_to_test=backend_fw,
        init_all_as_kwargs_np={"data": x[0]},
        method_input_dtypes=input_dtype,
        method_all_as_kwargs_np={},
        frontend_method_data=frontend_method_data,
        init_flags=init_flags,
        method_flags=method_flags,
        frontend=frontend,
        on_device=on_device,
    )<|MERGE_RESOLUTION|>--- conflicted
+++ resolved
@@ -123,11 +123,7 @@
         available_dtypes=helpers.get_dtypes("valid", prune_function=False)
     ).filter(lambda x: "bfloat16" not in x[0]),
 )
-<<<<<<< HEAD
-def test_torch_tensor_property_dtype(dtype_x, backend_fw):
-=======
 def test_torch_tensor_dtype(dtype_x, backend_fw):
->>>>>>> 6aad1631
     ivy.set_backend(backend_fw)
     dtype, data = dtype_x
     x = Tensor(data[0])
@@ -142,11 +138,7 @@
         ret_shape=True,
     ).filter(lambda x: "bfloat16" not in x[0]),
 )
-<<<<<<< HEAD
-def test_torch_tensor_property_shape(dtype_x, backend_fw):
-=======
 def test_torch_tensor_shape(dtype_x, backend_fw):
->>>>>>> 6aad1631
     ivy.set_backend(backend_fw)
     dtype, data, shape = dtype_x
     x = Tensor(data[0])
@@ -161,11 +153,7 @@
         available_dtypes=helpers.get_dtypes("complex", prune_function=False)
     ).filter(lambda x: "bfloat16" not in x[0]),
 )
-<<<<<<< HEAD
-def test_torch_tensor_property_real(dtype_x, backend_fw):
-=======
 def test_torch_tensor_real(dtype_x, backend_fw):
->>>>>>> 6aad1631
     ivy.set_backend(backend_fw)
     _, data = dtype_x
     x = Tensor(data[0])
@@ -179,11 +167,7 @@
         available_dtypes=helpers.get_dtypes("complex", prune_function=False)
     ),
 )
-<<<<<<< HEAD
-def test_torch_tensor_property_imag(dtype_x, backend_fw):
-=======
 def test_torch_tensor_imag(dtype_x, backend_fw):
->>>>>>> 6aad1631
     ivy.set_backend(backend_fw)
     _, data = dtype_x
     x = Tensor(data[0])
@@ -198,11 +182,7 @@
         ret_shape=True,
     ).filter(lambda x: "bfloat16" not in x[0]),
 )
-<<<<<<< HEAD
-def test_torch_tensor_property_ndim(dtype_x, backend_fw):
-=======
 def test_torch_tensor_ndim(dtype_x, backend_fw):
->>>>>>> 6aad1631
     ivy.set_backend(backend_fw)
     dtype, data, shape = dtype_x
     x = Tensor(data[0])
@@ -210,11 +190,7 @@
     ivy.previous_backend()
 
 
-<<<<<<< HEAD
-def test_torch_tensor_property_grad(backend_fw):
-=======
 def test_torch_tensor_grad(backend_fw):
->>>>>>> 6aad1631
     ivy.set_backend(backend_fw)
     x = Tensor(ivy.array([1.0, 2.0, 3.0]))
     grads = ivy.array([1.0, 2.0, 3.0])
@@ -229,11 +205,7 @@
     ),
     requires_grad=st.booleans(),
 )
-<<<<<<< HEAD
-def test_torch_tensor_property_requires_grad(dtype_x, requires_grad, backend_fw):
-=======
 def test_torch_tensor_requires_grad(dtype_x, requires_grad, backend_fw):
->>>>>>> 6aad1631
     ivy.set_backend(backend_fw)
     _, data = dtype_x
     x = Tensor(data[0], requires_grad=requires_grad)
@@ -246,11 +218,7 @@
 @given(
     requires_grad=st.booleans(),
 )
-<<<<<<< HEAD
-def test_torch_tensor_property_is_leaf(requires_grad, backend_fw):
-=======
 def test_torch_tensor_is_leaf(requires_grad, backend_fw):
->>>>>>> 6aad1631
     ivy.set_backend(backend_fw)
     x = Tensor(ivy.array([3.0]), requires_grad=requires_grad)
     ivy.utils.assertions.check_equal(x.is_leaf, True, as_array=False)
@@ -261,11 +229,7 @@
     ivy.previous_backend()
 
 
-<<<<<<< HEAD
-def test_torch_tensor_property_grad_fn(backend_fw):
-=======
 def test_torch_tensor_grad_fn(backend_fw):
->>>>>>> 6aad1631
     ivy.set_backend(backend_fw)
     x = Tensor(ivy.array([3.0]), requires_grad=True)
     ivy.utils.assertions.check_equal(x.grad_fn, None, as_array=False)
