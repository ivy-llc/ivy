--- conflicted
+++ resolved
@@ -195,25 +195,6 @@
     )
 
 
-<<<<<<< HEAD
-# tan
-@handle_cmd_line_args
-@given(
-    dtype_and_x=helpers.dtype_and_values(
-        available_dtypes=helpers.get_dtypes("float"),
-        allow_inf=False,
-    ),
-)
-def test_torch_instance_tan(
-        dtype_and_x,
-        as_variable,
-        native_array,
-):
-    input_dtype, x = dtype_and_x
-    assume("bfloat16" not in input_dtype)
-    helpers.test_frontend_method(
-        input_dtypes_init=["float64"] + input_dtype,
-=======
 @handle_cmd_line_args
 @given(
     dtype_x=helpers.dtype_and_values(
@@ -228,14 +209,48 @@
     input_dtype, x = dtype_x
     helpers.test_frontend_method(
         input_dtypes_init=input_dtype,
->>>>>>> 9f8d8bb3
-        as_variable_flags_init=as_variable,
-        num_positional_args_init=1,
-        native_array_flags_init=native_array,
-        all_as_kwargs_np_init={
-            "data": x[0],
-        },
-<<<<<<< HEAD
+        as_variable_flags_init=as_variable,
+        num_positional_args_init=1,
+        native_array_flags_init=native_array,
+        all_as_kwargs_np_init={
+            "data": x[0],
+        },
+        input_dtypes_method=input_dtype,
+        as_variable_flags_method=as_variable,
+        num_positional_args_method=0,
+        native_array_flags_method=native_array,
+        all_as_kwargs_np_method={
+            "memory_format": torch.preserve_format,
+        },
+        frontend="torch",
+        class_name="tensor",
+        method_name="float",
+    )
+
+
+# tan
+@handle_cmd_line_args
+@given(
+    dtype_and_x=helpers.dtype_and_values(
+        available_dtypes=helpers.get_dtypes("float"),
+        allow_inf=False,
+    ),
+)
+def test_torch_instance_tan(
+    dtype_and_x,
+    as_variable,
+    native_array,
+):
+    input_dtype, x = dtype_and_x
+    assume("bfloat16" not in input_dtype)
+    helpers.test_frontend_method(
+        input_dtypes_init=["float64"] + input_dtype,
+        as_variable_flags_init=as_variable,
+        num_positional_args_init=1,
+        native_array_flags_init=native_array,
+        all_as_kwargs_np_init={
+            "data": x[0],
+        },
         input_dtypes_method=["float64"] + input_dtype,
         as_variable_flags_method=as_variable,
         num_positional_args_method=0,
@@ -244,18 +259,4 @@
         frontend="torch",
         class_name="tensor",
         method_name="tan",
-    )
-    
-=======
-        input_dtypes_method=input_dtype,
-        as_variable_flags_method=as_variable,
-        num_positional_args_method=0,
-        native_array_flags_method=native_array,
-        all_as_kwargs_np_method={
-            "memory_format": torch.preserve_format,
-        },
-        frontend="torch",
-        class_name="tensor",
-        method_name="float",
-    )
->>>>>>> 9f8d8bb3
+    )