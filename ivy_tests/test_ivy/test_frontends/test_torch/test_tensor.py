--- conflicted
+++ resolved
@@ -8173,7 +8173,75 @@
     )
 
 
-<<<<<<< HEAD
+# logdet
+@handle_frontend_method(
+    class_tree=CLASS_TREE,
+    init_tree="torch.tensor",
+    method_name="logdet",
+    dtype_and_x=_get_dtype_and_square_matrix(),
+)
+def test_torch_instance_logdet(
+    dtype_and_x,
+    frontend_method_data,
+    init_flags,
+    method_flags,
+    frontend,
+    on_device,
+):
+    input_dtype, x = dtype_and_x
+    dtype, x = dtype_and_x
+    x = np.matmul(x.T, x) + np.identity(x.shape[0])
+    helpers.test_frontend_method(
+        init_input_dtypes=input_dtype,
+        init_all_as_kwargs_np={
+            "data": x,
+        },
+        method_input_dtypes=input_dtype,
+        method_all_as_kwargs_np={},
+        frontend_method_data=frontend_method_data,
+        init_flags=init_flags,
+        method_flags=method_flags,
+        frontend=frontend,
+        on_device=on_device,
+    )
+
+
+# multiply
+@handle_frontend_method(
+    class_tree=CLASS_TREE,
+    init_tree="torch.tensor",
+    method_name="multiply",
+    dtype_and_x=helpers.dtype_and_values(
+        available_dtypes=helpers.get_dtypes("numeric"),
+        num_arrays=2,
+    ),
+)
+def test_torch_instance_multiply(
+    dtype_and_x,
+    frontend_method_data,
+    init_flags,
+    method_flags,
+    frontend,
+    on_device,
+):
+    input_dtype, x = dtype_and_x
+    helpers.test_frontend_method(
+        init_input_dtypes=input_dtype,
+        init_all_as_kwargs_np={
+            "data": x[0],
+        },
+        method_input_dtypes=input_dtype,
+        method_all_as_kwargs_np={
+            "other": x[1],
+        },
+        frontend_method_data=frontend_method_data,
+        init_flags=init_flags,
+        method_flags=method_flags,
+        frontend=frontend,
+        on_device=on_device,
+    )
+
+
 # norm
 @handle_frontend_method(
     class_tree=CLASS_TREE,
@@ -8205,72 +8273,5 @@
         frontend_method_data=frontend_method_data,
         init_flags=init_flags,
         method_flags=method_flags,
-=======
-# logdet
-@handle_frontend_method(
-    class_tree=CLASS_TREE,
-    init_tree="torch.tensor",
-    method_name="logdet",
-    dtype_and_x=_get_dtype_and_square_matrix(),
-)
-def test_torch_instance_logdet(
-    dtype_and_x,
-    frontend_method_data,
-    init_flags,
-    method_flags,
-    frontend,
-    on_device,
-):
-    input_dtype, x = dtype_and_x
-    dtype, x = dtype_and_x
-    x = np.matmul(x.T, x) + np.identity(x.shape[0])
-    helpers.test_frontend_method(
-        init_input_dtypes=input_dtype,
-        init_all_as_kwargs_np={
-            "data": x,
-        },
-        method_input_dtypes=input_dtype,
-        method_all_as_kwargs_np={},
-        frontend_method_data=frontend_method_data,
-        init_flags=init_flags,
-        method_flags=method_flags,
-        frontend=frontend,
-        on_device=on_device,
-    )
-
-
-# multiply
-@handle_frontend_method(
-    class_tree=CLASS_TREE,
-    init_tree="torch.tensor",
-    method_name="multiply",
-    dtype_and_x=helpers.dtype_and_values(
-        available_dtypes=helpers.get_dtypes("numeric"),
-        num_arrays=2,
-    ),
-)
-def test_torch_instance_multiply(
-    dtype_and_x,
-    frontend_method_data,
-    init_flags,
-    method_flags,
-    frontend,
-    on_device,
-):
-    input_dtype, x = dtype_and_x
-    helpers.test_frontend_method(
-        init_input_dtypes=input_dtype,
-        init_all_as_kwargs_np={
-            "data": x[0],
-        },
-        method_input_dtypes=input_dtype,
-        method_all_as_kwargs_np={
-            "other": x[1],
-        },
-        frontend_method_data=frontend_method_data,
-        init_flags=init_flags,
-        method_flags=method_flags,
-        frontend=frontend,
->>>>>>> b9135ece
         on_device=on_device,
     )