--- conflicted
+++ resolved
@@ -183,7 +183,13 @@
     ivy.utils.assertions.check_equal(x.ndim, data[0].ndim, as_array=False)
 
 
-<<<<<<< HEAD
+def test_torch_tensor_property_grad():
+    x = Tensor(ivy.array([1.0, 2.0, 3.0]))
+    grads = ivy.array([1.0, 2.0, 3.0])
+    x._grads = grads
+    assert ivy.array_equal(x.grad, grads)
+
+
 @given(
     dtype_x=helpers.dtype_and_values(
         available_dtypes=helpers.get_dtypes("valid", prune_function=False),
@@ -199,13 +205,6 @@
     ivy.utils.assertions.check_equal(x.requires_grad, requires_grad, as_array=False)
     x.requires_grad = not requires_grad
     ivy.utils.assertions.check_equal(x.requires_grad, not requires_grad, as_array=False)
-=======
-def test_torch_tensor_property_grad():
-    x = Tensor(ivy.array([1.0, 2.0, 3.0]))
-    grads = ivy.array([1.0, 2.0, 3.0])
-    x._grads = grads
-    assert ivy.array_equal(x.grad, grads)
->>>>>>> 528954ef
 
 
 # chunk
