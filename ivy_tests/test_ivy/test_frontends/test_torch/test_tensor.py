# global
import pytest
from types import SimpleNamespace
import numpy as np


try:
    import torch
except ImportError:
    torch = SimpleNamespace()

import ivy
from hypothesis import strategies as st, given, assume

# local
import ivy_tests.test_ivy.helpers as helpers
from ivy_tests.test_ivy.test_frontends.test_torch.test_blas_and_lapack_ops import (
    _get_dtype_and_3dbatch_matrices,
    _get_dtype_input_and_matrices,
)
from ivy.functional.frontends.torch import Tensor
from ivy_tests.test_ivy.helpers import handle_frontend_method
from ivy_tests.test_ivy.test_functional.test_core.test_manipulation import _get_splits
from ivy_tests.test_ivy.test_functional.test_core.test_searching import (
    _broadcastable_trio,
)
from ivy_tests.test_ivy.test_functional.test_core.test_manipulation import (  # noqa
    _get_splits,
)
from ivy_tests.test_ivy.test_frontends.test_torch.test_miscellaneous_ops import (  # noqa
    dtype_value1_value2_axis,
)
from ivy_tests.test_ivy.test_frontends.test_torch.test_linalg import (  # noqa
    _get_dtype_and_square_matrix,
)

CLASS_TREE = "ivy.functional.frontends.torch.Tensor"


# Helper functions
@st.composite
def _dtypes(draw):
    return draw(
        st.shared(
            helpers.list_of_size(
                x=st.sampled_from(
                    draw(helpers.get_dtypes("numeric", prune_function=False))
                ),
                size=1,
            ),
            key="dtype",
        )
    )


@st.composite
def _requires_grad(draw):
    dtype = draw(_dtypes())[0]
    if ivy.is_int_dtype(dtype) or ivy.is_uint_dtype(dtype):
        return draw(st.just(False))
    return draw(st.booleans())


@given(
    dtype_x=helpers.dtype_and_values(
        available_dtypes=helpers.get_dtypes("valid", prune_function=False)
    ).filter(lambda x: "bfloat16" not in x[0]),
)
def test_torch_tensor_property_ivy_array(
    dtype_x,
):
    _, data = dtype_x
    x = Tensor(data[0])
    x.ivy_array = data[0]
    ret = helpers.flatten_and_to_np(ret=x.ivy_array.data)
    ret_gt = helpers.flatten_and_to_np(ret=data[0])
    helpers.value_test(
        ret_np_flat=ret,
        ret_np_from_gt_flat=ret_gt,
        ground_truth_backend="torch",
    )


@given(
    dtype_x=helpers.dtype_and_values(
        available_dtypes=helpers.get_dtypes("valid", prune_function=False)
    ).filter(lambda x: "bfloat16" not in x[0]),
)
def test_torch_tensor_property_device(
    dtype_x,
):
    _, data = dtype_x
    x = Tensor(data[0])
    x.ivy_array = data[0]
    ivy.utils.assertions.check_equal(x.device, ivy.dev(ivy.array(data[0])))


@given(
    dtype_x=helpers.dtype_and_values(
        available_dtypes=helpers.get_dtypes("valid", prune_function=False)
    ).filter(lambda x: "bfloat16" not in x[0]),
)
def test_torch_tensor_property_dtype(
    dtype_x,
):
    dtype, data = dtype_x
    x = Tensor(data[0])
    x.ivy_array = data[0]
    ivy.utils.assertions.check_equal(x.dtype, dtype[0])


@given(
    dtype_x=helpers.dtype_and_values(
        available_dtypes=helpers.get_dtypes("valid", prune_function=False),
        ret_shape=True,
    ).filter(lambda x: "bfloat16" not in x[0]),
)
def test_torch_tensor_property_shape(dtype_x):
    dtype, data, shape = dtype_x
    x = Tensor(data[0])
    ivy.utils.assertions.check_equal(x.ivy_array.shape, ivy.Shape(shape))


@given(
    dtype_x=helpers.dtype_and_values(
        available_dtypes=helpers.get_dtypes("complex", prune_function=False)
    ),
)
def test_torch_tensor_property_imag(
    dtype_x,
):
    _, data = dtype_x
    x = Tensor(data[0])
    x.ivy_array = data[0]
    ivy.utils.assertions.check_equal(x.imag, ivy.imag(data[0]))


@given(
    dtype_x=helpers.dtype_and_values(
        available_dtypes=helpers.get_dtypes("valid", prune_function=False),
        ret_shape=True,
    ).filter(lambda x: "bfloat16" not in x[0]),
)
def test_torch_tensor_property_ndim(
    dtype_x,
):
    dtype, data, shape = dtype_x
    x = Tensor(data[0])
    ivy.utils.assertions.check_equal(x.ndim, data[0].ndim)


# chunk
@pytest.mark.skip("Testing takes a lot of time")
@handle_frontend_method(
    class_tree=CLASS_TREE,
    init_tree="torch.tensor",
    method_name="chunk",
    dtype_x_dim=helpers.dtype_values_axis(
        available_dtypes=helpers.get_dtypes("float"),
        min_num_dims=1,
        min_value=-1e04,
        max_value=1e04,
        force_int_axis=True,
        valid_axis=True,
    ),
    chunks=st.integers(
        min_value=1,
        max_value=5,
    ),
)
def test_torch_instance_chunk(
    dtype_x_dim,
    chunks,
    frontend,
    frontend_method_data,
    init_flags,
    method_flags,
    on_device,
):
    input_dtype, x, dim = dtype_x_dim
    helpers.test_frontend_method(
        init_input_dtypes=input_dtype,
        init_all_as_kwargs_np={
            "data": x[0],
        },
        method_input_dtypes=input_dtype,
        method_all_as_kwargs_np={
            "chunks": chunks,
            "dim": dim,
        },
        frontend_method_data=frontend_method_data,
        init_flags=init_flags,
        method_flags=method_flags,
        frontend=frontend,
        on_device=on_device,
    )


# any
@handle_frontend_method(
    class_tree=CLASS_TREE,
    init_tree="torch.tensor",
    method_name="any",
    dtype_input_axis=helpers.dtype_values_axis(
        available_dtypes=helpers.get_dtypes("numeric"),
        min_num_dims=1,
        min_value=-1e04,
        max_value=1e04,
        valid_axis=True,
        force_int_axis=True,
    ),
    keepdim=st.booleans(),
)
def test_torch_instance_any(
    dtype_input_axis,
    keepdim,
    frontend_method_data,
    init_flags,
    method_flags,
    frontend,
    on_device,
):
    input_dtype, x, axis = dtype_input_axis
    helpers.test_frontend_method(
        init_input_dtypes=input_dtype,
        init_all_as_kwargs_np={
            "data": x[0],
        },
        method_input_dtypes=input_dtype,
        method_all_as_kwargs_np={
            "dim": axis,
            "keepdim": keepdim,
        },
        frontend_method_data=frontend_method_data,
        init_flags=init_flags,
        method_flags=method_flags,
        frontend=frontend,
        on_device=on_device,
    )


# all
@handle_frontend_method(
    class_tree=CLASS_TREE,
    init_tree="torch.tensor",
    method_name="all",
    dtype_input_axis=helpers.dtype_values_axis(
        available_dtypes=helpers.get_dtypes("numeric"),
        min_num_dims=1,
        min_value=-1e04,
        max_value=1e04,
        valid_axis=True,
        force_int_axis=True,
    ),
    keepdim=st.booleans(),
)
def test_torch_instance_all(
    dtype_input_axis,
    keepdim,
    frontend_method_data,
    init_flags,
    method_flags,
    frontend,
    on_device,
):
    input_dtype, x, axis = dtype_input_axis
    helpers.test_frontend_method(
        init_input_dtypes=input_dtype,
        init_all_as_kwargs_np={
            "data": x[0],
        },
        method_input_dtypes=input_dtype,
        method_all_as_kwargs_np={
            "dim": axis,
            "keepdim": keepdim,
        },
        frontend_method_data=frontend_method_data,
        init_flags=init_flags,
        method_flags=method_flags,
        frontend=frontend,
        on_device=on_device,
    )


# add
@handle_frontend_method(
    class_tree=CLASS_TREE,
    init_tree="torch.tensor",
    method_name="add",
    dtype_and_x=helpers.dtype_and_values(
        available_dtypes=helpers.get_dtypes("float"),
        num_arrays=2,
        min_value=-1e04,
        max_value=1e04,
        allow_inf=False,
    ),
    alpha=st.floats(min_value=-1e04, max_value=1e04, allow_infinity=False),
)
def test_torch_instance_add(
    dtype_and_x,
    alpha,
    frontend,
    frontend_method_data,
    init_flags,
    method_flags,
    on_device,
):
    input_dtype, x = dtype_and_x
    helpers.test_frontend_method(
        init_input_dtypes=input_dtype,
        init_all_as_kwargs_np={
            "data": x[0],
        },
        method_input_dtypes=input_dtype,
        method_all_as_kwargs_np={
            "other": x[1],
            "alpha": alpha,
        },
        frontend_method_data=frontend_method_data,
        init_flags=init_flags,
        method_flags=method_flags,
        frontend=frontend,
        atol_=1e-02,
        on_device=on_device,
    )


# addbmm
@handle_frontend_method(
    class_tree=CLASS_TREE,
    init_tree="torch.tensor",
    method_name="addbmm",
    dtype_and_matrices=_get_dtype_and_3dbatch_matrices(with_input=True),
    beta=st.floats(
        min_value=-5,
        max_value=5,
        allow_nan=False,
        allow_subnormal=False,
        allow_infinity=False,
    ),
    alpha=st.floats(
        min_value=-5,
        max_value=5,
        allow_nan=False,
        allow_subnormal=False,
        allow_infinity=False,
    ),
)
def test_torch_instance_addbmm(
    dtype_and_matrices,
    beta,
    alpha,
    frontend,
    frontend_method_data,
    init_flags,
    method_flags,
    on_device,
):
    input_dtype, x, batch1, batch2 = dtype_and_matrices
    helpers.test_frontend_method(
        init_input_dtypes=input_dtype,
        init_all_as_kwargs_np={
            "data": x,
        },
        method_input_dtypes=input_dtype,
        method_all_as_kwargs_np={
            "batch1": batch1,
            "batch2": batch2,
            "beta": beta,
            "alpha": alpha,
        },
        frontend_method_data=frontend_method_data,
        init_flags=init_flags,
        method_flags=method_flags,
        frontend=frontend,
        atol_=1e-02,
        on_device=on_device,
    )


# addbmm_
@handle_frontend_method(
    class_tree=CLASS_TREE,
    init_tree="torch.tensor",
    method_name="addbmm_",
    dtype_and_matrices=_get_dtype_and_3dbatch_matrices(with_input=True),
    beta=st.floats(
        min_value=-5,
        max_value=5,
        allow_nan=False,
        allow_subnormal=False,
        allow_infinity=False,
    ),
    alpha=st.floats(
        min_value=-5,
        max_value=5,
        allow_nan=False,
        allow_subnormal=False,
        allow_infinity=False,
    ),
)
def test_torch_instance_addbmm_(
    dtype_and_matrices,
    beta,
    alpha,
    frontend,
    frontend_method_data,
    init_flags,
    method_flags,
    on_device,
):
    input_dtype, x, batch1, batch2 = dtype_and_matrices
    helpers.test_frontend_method(
        init_input_dtypes=input_dtype,
        init_all_as_kwargs_np={
            "data": x,
        },
        method_input_dtypes=input_dtype,
        method_all_as_kwargs_np={
            "batch1": batch1,
            "batch2": batch2,
            "beta": beta,
            "alpha": alpha,
        },
        frontend_method_data=frontend_method_data,
        init_flags=init_flags,
        method_flags=method_flags,
        frontend=frontend,
        atol_=1e-02,
        on_device=on_device,
    )


# sub
@handle_frontend_method(
    class_tree=CLASS_TREE,
    init_tree="torch.tensor",
    method_name="sub",
    dtype_and_x=helpers.dtype_and_values(
        available_dtypes=helpers.get_dtypes("float"),
        num_arrays=2,
        min_value=-1e04,
        max_value=1e04,
        allow_inf=False,
    ),
    alpha=st.floats(min_value=-1e04, max_value=1e04, allow_infinity=False),
)
def test_torch_instance_sub(
    dtype_and_x,
    alpha,
    frontend,
    frontend_method_data,
    init_flags,
    method_flags,
    on_device,
):
    input_dtype, x = dtype_and_x
    helpers.test_frontend_method(
        init_input_dtypes=input_dtype,
        init_all_as_kwargs_np={
            "data": x[0],
        },
        method_input_dtypes=input_dtype,
        method_all_as_kwargs_np={
            "other": x[1],
            "alpha": alpha,
        },
        frontend_method_data=frontend_method_data,
        init_flags=init_flags,
        method_flags=method_flags,
        frontend=frontend,
        atol_=1e-02,
        on_device=on_device,
    )


# new_ones
@handle_frontend_method(
    class_tree=CLASS_TREE,
    init_tree="torch.tensor",
    method_name="new_ones",
    dtype_and_x=helpers.dtype_and_values(available_dtypes=helpers.get_dtypes("float")),
    size=helpers.get_shape(
        allow_none=False,
        min_num_dims=1,
        max_num_dims=5,
        min_dim_size=1,
        max_dim_size=10,
    ),
    dtypes=_dtypes(),
    requires_grad=_requires_grad(),
)
def test_torch_instance_new_ones(
    dtype_and_x,
    size,
    dtypes,
    requires_grad,
    on_device,
    frontend_method_data,
    init_flags,
    method_flags,
    frontend,
):
    input_dtype, x = dtype_and_x
    helpers.test_frontend_method(
        init_input_dtypes=input_dtype,
        init_all_as_kwargs_np={
            "data": x[0],
        },
        method_input_dtypes=dtypes,
        method_all_as_kwargs_np={
            "size": size,
            "dtype": dtypes[0],
            "requires_grad": requires_grad,
            "device": on_device,
        },
        frontend_method_data=frontend_method_data,
        init_flags=init_flags,
        method_flags=method_flags,
        frontend=frontend,
        on_device=on_device,
    )


# new_zeros
@handle_frontend_method(
    class_tree=CLASS_TREE,
    init_tree="torch.tensor",
    method_name="new_zeros",
    dtype_and_x=helpers.dtype_and_values(available_dtypes=helpers.get_dtypes("valid")),
    size=helpers.get_shape(
        allow_none=False,
        min_num_dims=1,
        max_num_dims=5,
        min_dim_size=1,
        max_dim_size=10,
    ),
    dtypes=_dtypes(),
    requires_grad=_requires_grad(),
)
def test_torch_instance_new_zeros(
    dtype_and_x,
    size,
    dtypes,
    requires_grad,
    on_device,
    frontend_method_data,
    init_flags,
    method_flags,
    frontend,
):
    input_dtype, x = dtype_and_x
    helpers.test_frontend_method(
        init_input_dtypes=input_dtype,
        init_all_as_kwargs_np={
            "data": x[0],
        },
        method_input_dtypes=dtypes,
        method_all_as_kwargs_np={
            "size": size,
            "dtype": dtypes[0],
            "requires_grad": requires_grad,
            "device": on_device,
        },
        frontend_method_data=frontend_method_data,
        init_flags=init_flags,
        method_flags=method_flags,
        frontend=frontend,
        on_device=on_device,
    )


@handle_frontend_method(
    class_tree=CLASS_TREE,
    init_tree="torch.tensor",
    method_name="reshape",
    dtype_x=helpers.dtype_and_values(
        available_dtypes=helpers.get_dtypes("valid", full=True),
        shape=st.shared(helpers.get_shape(), key="value_shape"),
    ),
    shape=helpers.reshape_shapes(
        shape=st.shared(helpers.get_shape(), key="value_shape")
    ),
    unpack_shape=st.booleans(),
)
def test_torch_instance_reshape(
    dtype_x,
    shape,
    unpack_shape,
    frontend_method_data,
    init_flags,
    method_flags,
    frontend,
    on_device,
):
    input_dtype, x = dtype_x
    shape = {
        "shape": shape,
    }
    if unpack_shape:
        method_flags.num_positional_args = len(shape["shape"]) + 1
        i = 0
        for x_ in shape["shape"]:
            shape["x{}".format(i)] = x_
            i += 1
    helpers.test_frontend_method(
        init_input_dtypes=input_dtype,
        init_all_as_kwargs_np={
            "data": x[0],
        },
        method_input_dtypes=input_dtype,
        method_all_as_kwargs_np=shape,
        frontend_method_data=frontend_method_data,
        init_flags=init_flags,
        method_flags=method_flags,
        frontend=frontend,
        on_device=on_device,
    )


# reshape_as
@handle_frontend_method(
    class_tree=CLASS_TREE,
    init_tree="torch.tensor",
    method_name="reshape_as",
    dtype_x=helpers.dtype_and_values(
        available_dtypes=helpers.get_dtypes("valid", full=True), num_arrays=2
    ),
)
def test_torch_instance_reshape_as(
    dtype_x,
    frontend_method_data,
    init_flags,
    method_flags,
    frontend,
    on_device,
):
    input_dtype, x = dtype_x
    helpers.test_frontend_method(
        init_input_dtypes=input_dtype,
        init_all_as_kwargs_np={
            "data": x[0],
        },
        method_input_dtypes=input_dtype,
        method_all_as_kwargs_np={
            "other": x[1],
        },
        frontend_method_data=frontend_method_data,
        init_flags=init_flags,
        method_flags=method_flags,
        frontend=frontend,
        on_device=on_device,
    )


# sin
@handle_frontend_method(
    class_tree=CLASS_TREE,
    init_tree="torch.tensor",
    method_name="sin",
    dtype_and_x=helpers.dtype_and_values(
        available_dtypes=helpers.get_dtypes("float"),
        allow_inf=False,
    ),
)
def test_torch_instance_sin(
    dtype_and_x,
    frontend_method_data,
    init_flags,
    method_flags,
    frontend,
    on_device,
):
    input_dtype, x = dtype_and_x
    helpers.test_frontend_method(
        init_input_dtypes=input_dtype,
        init_all_as_kwargs_np={
            "data": x[0],
        },
        method_input_dtypes=input_dtype,
        method_all_as_kwargs_np={},
        frontend_method_data=frontend_method_data,
        init_flags=init_flags,
        method_flags=method_flags,
        frontend=frontend,
        on_device=on_device,
    )


# arcsin
@handle_frontend_method(
    class_tree=CLASS_TREE,
    init_tree="torch.tensor",
    method_name="arcsin",
    dtype_and_x=helpers.dtype_and_values(
        available_dtypes=helpers.get_dtypes("float"),
        allow_inf=False,
    ),
)
def test_torch_instance_arcsin(
    dtype_and_x,
    frontend_method_data,
    init_flags,
    method_flags,
    frontend,
    on_device,
):
    input_dtype, x = dtype_and_x
    helpers.test_frontend_method(
        init_input_dtypes=input_dtype,
        init_all_as_kwargs_np={
            "data": x[0],
        },
        method_input_dtypes=input_dtype,
        method_all_as_kwargs_np={},
        frontend_method_data=frontend_method_data,
        init_flags=init_flags,
        method_flags=method_flags,
        frontend=frontend,
        on_device=on_device,
    )


# sum
@handle_frontend_method(
    class_tree=CLASS_TREE,
    init_tree="torch.tensor",
    method_name="sum",
    dtype_and_x=helpers.dtype_and_values(
        available_dtypes=helpers.get_dtypes("float"),
        min_value=-1e04,
        max_value=1e04,
    ),
)
def test_torch_instance_sum(
    dtype_and_x,
    frontend_method_data,
    init_flags,
    method_flags,
    frontend,
    on_device,
):
    input_dtype, x = dtype_and_x
    helpers.test_frontend_method(
        init_input_dtypes=["float64"] + input_dtype,
        init_all_as_kwargs_np={
            "data": x[0],
        },
        method_input_dtypes=["float64"] + input_dtype,
        method_all_as_kwargs_np={},
        frontend_method_data=frontend_method_data,
        init_flags=init_flags,
        method_flags=method_flags,
        frontend=frontend,
        on_device=on_device,
    )


# atan
@handle_frontend_method(
    class_tree=CLASS_TREE,
    init_tree="torch.tensor",
    method_name="atan",
    dtype_and_x=helpers.dtype_and_values(
        available_dtypes=helpers.get_dtypes("float"),
        allow_inf=False,
    ),
)
def test_torch_instance_atan(
    dtype_and_x,
    frontend_method_data,
    init_flags,
    method_flags,
    frontend,
    on_device,
):
    input_dtype, x = dtype_and_x
    helpers.test_frontend_method(
        init_input_dtypes=input_dtype,
        init_all_as_kwargs_np={
            "data": x[0],
        },
        method_input_dtypes=input_dtype,
        method_all_as_kwargs_np={},
        frontend_method_data=frontend_method_data,
        init_flags=init_flags,
        method_flags=method_flags,
        frontend=frontend,
        on_device=on_device,
    )


# atan2
@handle_frontend_method(
    class_tree=CLASS_TREE,
    init_tree="torch.tensor",
    method_name="atan2",
    dtype_and_x=helpers.dtype_and_values(
        available_dtypes=helpers.get_dtypes("float"),
        num_arrays=2,
    ),
)
def test_torch_instance_atan2(
    dtype_and_x,
    frontend_method_data,
    init_flags,
    method_flags,
    frontend,
    on_device,
):
    input_dtype, x = dtype_and_x
    helpers.test_frontend_method(
        init_input_dtypes=input_dtype,
        init_all_as_kwargs_np={
            "data": x[0],
        },
        method_input_dtypes=input_dtype,
        method_all_as_kwargs_np={
            "other": x[1],
        },
        frontend_method_data=frontend_method_data,
        init_flags=init_flags,
        method_flags=method_flags,
        frontend=frontend,
        on_device=on_device,
    )


# sin_
@handle_frontend_method(
    class_tree=CLASS_TREE,
    init_tree="torch.tensor",
    method_name="sin_",
    dtype_and_x=helpers.dtype_and_values(
        available_dtypes=helpers.get_dtypes("float"),
        allow_inf=False,
    ),
)
def test_torch_instance_sin_(
    dtype_and_x,
    frontend_method_data,
    init_flags,
    method_flags,
    frontend,
    on_device,
):
    input_dtype, x = dtype_and_x
    helpers.test_frontend_method(
        init_input_dtypes=input_dtype,
        init_all_as_kwargs_np={
            "data": x[0],
        },
        method_input_dtypes=input_dtype,
        method_all_as_kwargs_np={},
        frontend_method_data=frontend_method_data,
        init_flags=init_flags,
        method_flags=method_flags,
        frontend=frontend,
        on_device=on_device,
    )


# cos
@handle_frontend_method(
    class_tree=CLASS_TREE,
    init_tree="torch.tensor",
    method_name="cos",
    dtype_and_x=helpers.dtype_and_values(
        available_dtypes=helpers.get_dtypes("float"),
        allow_inf=False,
    ),
)
def test_torch_instance_cos(
    dtype_and_x,
    frontend_method_data,
    init_flags,
    method_flags,
    frontend,
    on_device,
):
    input_dtype, x = dtype_and_x
    helpers.test_frontend_method(
        init_input_dtypes=input_dtype,
        init_all_as_kwargs_np={
            "data": x[0],
        },
        method_input_dtypes=input_dtype,
        method_all_as_kwargs_np={},
        frontend_method_data=frontend_method_data,
        init_flags=init_flags,
        method_flags=method_flags,
        frontend=frontend,
        on_device=on_device,
    )


# cos_
@handle_frontend_method(
    class_tree=CLASS_TREE,
    init_tree="torch.tensor",
    method_name="cos_",
    dtype_and_x=helpers.dtype_and_values(
        available_dtypes=helpers.get_dtypes("float"),
        allow_inf=False,
    ),
)
def test_torch_instance_cos_(
    dtype_and_x,
    frontend_method_data,
    init_flags,
    method_flags,
    frontend,
    on_device,
):
    input_dtype, x = dtype_and_x
    helpers.test_frontend_method(
        init_input_dtypes=input_dtype,
        init_all_as_kwargs_np={
            "data": list(x[0]) if type(x[0]) == int else x[0],
        },
        method_input_dtypes=input_dtype,
        method_all_as_kwargs_np={},
        frontend_method_data=frontend_method_data,
        init_flags=init_flags,
        method_flags=method_flags,
        frontend=frontend,
        on_device=on_device,
    )


# sinh
@handle_frontend_method(
    class_tree=CLASS_TREE,
    init_tree="torch.tensor",
    method_name="sinh",
    dtype_and_x=helpers.dtype_and_values(
        available_dtypes=helpers.get_dtypes("float"),
        allow_inf=False,
    ),
)
def test_torch_instance_sinh(
    dtype_and_x,
    frontend_method_data,
    init_flags,
    method_flags,
    frontend,
    on_device,
):
    input_dtype, x = dtype_and_x
    helpers.test_frontend_method(
        init_input_dtypes=input_dtype,
        init_all_as_kwargs_np={
            "data": x[0],
        },
        method_input_dtypes=input_dtype,
        method_all_as_kwargs_np={},
        frontend_method_data=frontend_method_data,
        init_flags=init_flags,
        method_flags=method_flags,
        frontend=frontend,
        on_device=on_device,
    )


# sinh_
@handle_frontend_method(
    class_tree=CLASS_TREE,
    init_tree="torch.tensor",
    method_name="sinh_",
    dtype_and_x=helpers.dtype_and_values(
        available_dtypes=helpers.get_dtypes("float"),
        allow_inf=False,
    ),
)
def test_torch_instance_sinh_(
    dtype_and_x,
    frontend_method_data,
    init_flags,
    method_flags,
    frontend,
    on_device,
):
    input_dtype, x = dtype_and_x
    helpers.test_frontend_method(
        init_input_dtypes=input_dtype,
        init_all_as_kwargs_np={
            "data": x[0],
        },
        method_input_dtypes=input_dtype,
        method_all_as_kwargs_np={},
        frontend_method_data=frontend_method_data,
        init_flags=init_flags,
        method_flags=method_flags,
        frontend=frontend,
        on_device=on_device,
    )


# cosh
@handle_frontend_method(
    class_tree=CLASS_TREE,
    init_tree="torch.tensor",
    method_name="cosh",
    dtype_and_x=helpers.dtype_and_values(
        available_dtypes=helpers.get_dtypes("float"),
        allow_inf=False,
    ),
)
def test_torch_instance_cosh(
    dtype_and_x,
    frontend_method_data,
    init_flags,
    method_flags,
    frontend,
    on_device,
):
    input_dtype, x = dtype_and_x
    helpers.test_frontend_method(
        init_input_dtypes=input_dtype,
        init_all_as_kwargs_np={
            "data": x[0],
        },
        method_input_dtypes=input_dtype,
        method_all_as_kwargs_np={},
        frontend_method_data=frontend_method_data,
        init_flags=init_flags,
        method_flags=method_flags,
        frontend=frontend,
        on_device=on_device,
    )


# cosh_
@handle_frontend_method(
    class_tree=CLASS_TREE,
    init_tree="torch.tensor",
    method_name="cosh_",
    dtype_and_x=helpers.dtype_and_values(
        available_dtypes=helpers.get_dtypes("float"),
        allow_inf=False,
    ),
)
def test_torch_instance_cosh_(
    dtype_and_x,
    frontend_method_data,
    init_flags,
    method_flags,
    frontend,
    on_device,
):
    input_dtype, x = dtype_and_x
    helpers.test_frontend_method(
        init_input_dtypes=input_dtype,
        init_all_as_kwargs_np={
            "data": x[0],
        },
        method_input_dtypes=input_dtype,
        method_all_as_kwargs_np={},
        frontend_method_data=frontend_method_data,
        init_flags=init_flags,
        method_flags=method_flags,
        frontend=frontend,
        on_device=on_device,
        rtol_=1e-2,
        atol_=1e-2,
    )


# view
@handle_frontend_method(
    class_tree=CLASS_TREE,
    init_tree="torch.tensor",
    method_name="view",
    dtype_x=helpers.dtype_and_values(
        available_dtypes=helpers.get_dtypes("valid", full=True),
        shape=st.shared(helpers.get_shape(), key="value_shape"),
    ),
    shape=helpers.reshape_shapes(
        shape=st.shared(helpers.get_shape(), key="value_shape")
    ),
)
def test_torch_instance_view(
    dtype_x,
    shape,
    frontend_method_data,
    init_flags,
    method_flags,
    frontend,
    on_device,
):
    input_dtype, x = dtype_x
    helpers.test_frontend_method(
        init_input_dtypes=input_dtype,
        init_all_as_kwargs_np={
            "data": x[0],
        },
        method_input_dtypes=input_dtype,
        method_all_as_kwargs_np={
            "shape": shape,
        },
        frontend_method_data=frontend_method_data,
        init_flags=init_flags,
        method_flags=method_flags,
        frontend=frontend,
        on_device=on_device,
    )


@handle_frontend_method(
    class_tree=CLASS_TREE,
    init_tree="torch.tensor",
    method_name="float",
    dtype_x=helpers.dtype_and_values(
        available_dtypes=helpers.get_dtypes("valid", full=True),
    ),
)
def test_torch_instance_float(
    dtype_x,
    frontend_method_data,
    init_flags,
    method_flags,
    frontend,
    on_device,
):
    input_dtype, x = dtype_x
    helpers.test_frontend_method(
        init_input_dtypes=input_dtype,
        init_all_as_kwargs_np={
            "data": x[0],
        },
        method_input_dtypes=input_dtype,
        method_all_as_kwargs_np={},
        frontend_method_data=frontend_method_data,
        init_flags=init_flags,
        method_flags=method_flags,
        frontend=frontend,
        on_device=on_device,
    )


# asinh
@handle_frontend_method(
    class_tree=CLASS_TREE,
    init_tree="torch.tensor",
    method_name="asinh",
    dtype_and_x=helpers.dtype_and_values(
        available_dtypes=helpers.get_dtypes("float"),
        allow_inf=False,
    ),
)
def test_torch_instance_asinh(
    dtype_and_x,
    frontend_method_data,
    init_flags,
    method_flags,
    frontend,
    on_device,
):
    input_dtype, x = dtype_and_x
    helpers.test_frontend_method(
        init_input_dtypes=input_dtype,
        init_all_as_kwargs_np={
            "data": x[0],
        },
        method_input_dtypes=input_dtype,
        method_all_as_kwargs_np={},
        frontend_method_data=frontend_method_data,
        init_flags=init_flags,
        method_flags=method_flags,
        frontend=frontend,
        rtol_=1e-2,
        atol_=1e-2,
        on_device=on_device,
    )


# asinh_
@handle_frontend_method(
    class_tree=CLASS_TREE,
    init_tree="torch.tensor",
    method_name="asinh_",
    dtype_and_x=helpers.dtype_and_values(
        available_dtypes=helpers.get_dtypes("float"),
        allow_inf=False,
    ),
)
def test_torch_instance_asinh_(
    dtype_and_x,
    frontend_method_data,
    init_flags,
    method_flags,
    frontend,
    on_device,
):
    input_dtype, x = dtype_and_x
    helpers.test_frontend_method(
        init_input_dtypes=input_dtype,
        init_all_as_kwargs_np={
            "data": x[0],
        },
        method_input_dtypes=input_dtype,
        method_all_as_kwargs_np={},
        frontend_method_data=frontend_method_data,
        init_flags=init_flags,
        method_flags=method_flags,
        frontend=frontend,
        rtol_=1e-2,
        atol_=1e-2,
        on_device=on_device,
    )


# tan
@handle_frontend_method(
    class_tree=CLASS_TREE,
    init_tree="torch.tensor",
    method_name="tan",
    dtype_and_x=helpers.dtype_and_values(
        available_dtypes=helpers.get_dtypes("float"),
        allow_inf=False,
    ),
)
def test_torch_instance_tan(
    dtype_and_x,
    frontend_method_data,
    init_flags,
    method_flags,
    frontend,
    on_device,
):
    input_dtype, x = dtype_and_x
    helpers.test_frontend_method(
        init_input_dtypes=input_dtype,
        init_all_as_kwargs_np={
            "data": x[0],
        },
        method_input_dtypes=input_dtype,
        method_all_as_kwargs_np={},
        frontend_method_data=frontend_method_data,
        init_flags=init_flags,
        method_flags=method_flags,
        frontend=frontend,
        on_device=on_device,
    )


# tanh
@handle_frontend_method(
    class_tree=CLASS_TREE,
    init_tree="torch.tensor",
    method_name="tanh",
    dtype_and_x=helpers.dtype_and_values(
        available_dtypes=helpers.get_dtypes("float"),
        allow_inf=False,
    ),
)
def test_torch_instance_tanh(
    dtype_and_x,
    frontend_method_data,
    init_flags,
    method_flags,
    frontend,
    on_device,
):
    input_dtype, x = dtype_and_x
    helpers.test_frontend_method(
        init_input_dtypes=input_dtype,
        init_all_as_kwargs_np={
            "data": x[0],
        },
        method_input_dtypes=input_dtype,
        method_all_as_kwargs_np={},
        frontend_method_data=frontend_method_data,
        init_flags=init_flags,
        method_flags=method_flags,
        frontend=frontend,
        on_device=on_device,
    )


# tanh_
@handle_frontend_method(
    class_tree=CLASS_TREE,
    init_tree="torch.tensor",
    method_name="tanh_",
    dtype_and_x=helpers.dtype_and_values(
        available_dtypes=helpers.get_dtypes("float"),
        allow_inf=False,
    ),
)
def test_torch_instance_tanh_(
    dtype_and_x,
    frontend_method_data,
    init_flags,
    method_flags,
    frontend,
    on_device,
):
    input_dtype, x = dtype_and_x
    helpers.test_frontend_method(
        init_input_dtypes=input_dtype,
        init_all_as_kwargs_np={
            "data": x[0],
        },
        method_input_dtypes=input_dtype,
        method_all_as_kwargs_np={},
        frontend_method_data=frontend_method_data,
        init_flags=init_flags,
        method_flags=method_flags,
        frontend=frontend,
        on_device=on_device,
    )


# asin
@handle_frontend_method(
    class_tree=CLASS_TREE,
    init_tree="torch.tensor",
    method_name="asin",
    dtype_and_x=helpers.dtype_and_values(
        available_dtypes=helpers.get_dtypes("float"),
        allow_inf=False,
    ),
)
def test_torch_instance_asin(
    dtype_and_x,
    frontend_method_data,
    init_flags,
    method_flags,
    frontend,
    on_device,
):
    input_dtype, x = dtype_and_x
    helpers.test_frontend_method(
        init_input_dtypes=input_dtype,
        init_all_as_kwargs_np={
            "data": x[0],
        },
        method_input_dtypes=input_dtype,
        method_all_as_kwargs_np={},
        frontend_method_data=frontend_method_data,
        init_flags=init_flags,
        method_flags=method_flags,
        frontend=frontend,
        on_device=on_device,
    )


# amax
@handle_frontend_method(
    class_tree=CLASS_TREE,
    init_tree="torch.tensor",
    method_name="amax",
    dtype_x=helpers.dtype_and_values(
        available_dtypes=helpers.get_dtypes("numeric", full=True),
    ),
)
def test_torch_instance_amax(
    dtype_x,
    frontend_method_data,
    init_flags,
    method_flags,
    frontend,
    on_device,
):
    input_dtype, x = dtype_x
    helpers.test_frontend_method(
        init_input_dtypes=input_dtype,
        init_all_as_kwargs_np={
            "data": x[0],
        },
        method_input_dtypes=input_dtype,
        method_all_as_kwargs_np={},
        frontend_method_data=frontend_method_data,
        init_flags=init_flags,
        method_flags=method_flags,
        frontend=frontend,
        on_device=on_device,
    )


# abs
@handle_frontend_method(
    class_tree=CLASS_TREE,
    init_tree="torch.tensor",
    method_name="abs",
    dtype_and_x=helpers.dtype_and_values(
        available_dtypes=helpers.get_dtypes("float"),
    ),
)
def test_torch_instance_abs(
    dtype_and_x,
    frontend_method_data,
    init_flags,
    method_flags,
    frontend,
    on_device,
):
    input_dtype, x = dtype_and_x
    helpers.test_frontend_method(
        init_input_dtypes=input_dtype,
        init_all_as_kwargs_np={
            "data": x[0],
        },
        method_input_dtypes=input_dtype,
        method_all_as_kwargs_np={},
        frontend_method_data=frontend_method_data,
        init_flags=init_flags,
        method_flags=method_flags,
        frontend=frontend,
        on_device=on_device,
    )


# abs_
@handle_frontend_method(
    class_tree=CLASS_TREE,
    init_tree="torch.tensor",
    method_name="abs_",
    dtype_and_x=helpers.dtype_and_values(
        available_dtypes=helpers.get_dtypes("float"),
    ),
)
def test_torch_instance_abs_(
    dtype_and_x,
    frontend_method_data,
    init_flags,
    method_flags,
    frontend,
    on_device,
):
    input_dtype, x = dtype_and_x
    helpers.test_frontend_method(
        init_input_dtypes=input_dtype,
        init_all_as_kwargs_np={
            "data": x[0],
        },
        method_input_dtypes=input_dtype,
        method_all_as_kwargs_np={},
        frontend_method_data=frontend_method_data,
        init_flags=init_flags,
        method_flags=method_flags,
        frontend=frontend,
        on_device=on_device,
    )


# amin
@handle_frontend_method(
    class_tree=CLASS_TREE,
    init_tree="torch.tensor",
    method_name="amin",
    dtype_x=helpers.dtype_and_values(
        available_dtypes=helpers.get_dtypes("numeric", full=True),
    ),
)
def test_torch_instance_amin(
    dtype_x,
    frontend_method_data,
    init_flags,
    method_flags,
    frontend,
    on_device,
):
    input_dtype, x = dtype_x
    helpers.test_frontend_method(
        init_input_dtypes=input_dtype,
        init_all_as_kwargs_np={
            "data": x[0],
        },
        method_input_dtypes=input_dtype,
        method_all_as_kwargs_np={},
        frontend_method_data=frontend_method_data,
        init_flags=init_flags,
        method_flags=method_flags,
        frontend=frontend,
        on_device=on_device,
    )


# aminmax
@handle_frontend_method(
    class_tree=CLASS_TREE,
    init_tree="torch.tensor",
    method_name="aminmax",
    dtype_x=helpers.dtype_and_values(
        available_dtypes=helpers.get_dtypes("numeric", full=True),
    ),
    keepdim=st.booleans(),
)
def test_torch_instance_aminmax(
    dtype_x,
    keepdim,
    frontend_method_data,
    init_flags,
    method_flags,
    frontend,
    on_device,
):
    input_dtype, x = dtype_x
    helpers.test_frontend_method(
        init_input_dtypes=input_dtype,
        init_all_as_kwargs_np={
            "data": x[0],
        },
        method_input_dtypes=input_dtype,
        method_all_as_kwargs_np={
            "keepdim": keepdim,
        },
        frontend_method_data=frontend_method_data,
        init_flags=init_flags,
        method_flags=method_flags,
        frontend=frontend,
        on_device=on_device,
    )


# contiguous
@handle_frontend_method(
    class_tree=CLASS_TREE,
    init_tree="torch.tensor",
    method_name="contiguous",
    dtype_and_x=helpers.dtype_and_values(
        available_dtypes=helpers.get_dtypes("float"),
        allow_inf=False,
    ),
)
def test_torch_instance_contiguous(
    dtype_and_x,
    frontend_method_data,
    init_flags,
    method_flags,
    frontend,
    on_device,
):
    input_dtype, x = dtype_and_x
    helpers.test_frontend_method(
        init_input_dtypes=input_dtype,
        init_all_as_kwargs_np={
            "data": x[0],
        },
        method_input_dtypes=input_dtype,
        method_all_as_kwargs_np={},
        frontend_method_data=frontend_method_data,
        init_flags=init_flags,
        method_flags=method_flags,
        frontend=frontend,
        on_device=on_device,
    )


# log
@handle_frontend_method(
    class_tree=CLASS_TREE,
    init_tree="torch.tensor",
    method_name="log",
    dtype_and_x=helpers.dtype_and_values(
        available_dtypes=helpers.get_dtypes("float"),
        allow_inf=False,
    ),
)
def test_torch_instance_log(
    dtype_and_x,
    frontend_method_data,
    init_flags,
    method_flags,
    frontend,
    on_device,
):
    input_dtype, x = dtype_and_x
    helpers.test_frontend_method(
        init_input_dtypes=input_dtype,
        init_all_as_kwargs_np={
            "data": x[0],
        },
        method_input_dtypes=input_dtype,
        method_all_as_kwargs_np={},
        frontend_method_data=frontend_method_data,
        init_flags=init_flags,
        method_flags=method_flags,
        frontend=frontend,
        on_device=on_device,
    )


# log_
@handle_frontend_method(
    class_tree=CLASS_TREE,
    init_tree="torch.tensor",
    method_name="log_",
    dtype_and_x=helpers.dtype_and_values(
        available_dtypes=helpers.get_dtypes("float"),
        allow_inf=False,
    ),
)
def test_torch_instance_log_(
    dtype_and_x,
    frontend_method_data,
    init_flags,
    method_flags,
    frontend,
    on_device,
):
    input_dtype, x = dtype_and_x
    helpers.test_frontend_method(
        init_input_dtypes=input_dtype,
        init_all_as_kwargs_np={
            "data": x[0],
        },
        method_input_dtypes=input_dtype,
        method_all_as_kwargs_np={},
        frontend_method_data=frontend_method_data,
        init_flags=init_flags,
        method_flags=method_flags,
        frontend=frontend,
        on_device=on_device,
    )


# log2
@handle_frontend_method(
    class_tree=CLASS_TREE,
    init_tree="torch.tensor",
    method_name="log2",
    dtype_and_x=helpers.dtype_and_values(
        available_dtypes=helpers.get_dtypes("float"),
        allow_inf=False,
    ),
)
def test_torch_instance_log2(
    dtype_and_x,
    frontend_method_data,
    init_flags,
    method_flags,
    frontend,
    on_device,
):
    input_dtype, x = dtype_and_x
    helpers.test_frontend_method(
        init_input_dtypes=input_dtype,
        init_all_as_kwargs_np={
            "data": x[0],
        },
        method_input_dtypes=input_dtype,
        method_all_as_kwargs_np={},
        frontend_method_data=frontend_method_data,
        init_flags=init_flags,
        method_flags=method_flags,
        frontend=frontend,
        on_device=on_device,
    )


# __add__
@handle_frontend_method(
    class_tree=CLASS_TREE,
    init_tree="torch.tensor",
    method_name="__add__",
    dtype_and_x=helpers.dtype_and_values(
        available_dtypes=helpers.get_dtypes("float"),
        num_arrays=2,
        min_value=-1e04,
        max_value=1e04,
        allow_inf=False,
    ),
)
def test_torch_special_add(
    dtype_and_x,
    frontend_method_data,
    init_flags,
    method_flags,
    frontend,
    on_device,
):
    input_dtype, x = dtype_and_x
    helpers.test_frontend_method(
        init_input_dtypes=input_dtype,
        init_all_as_kwargs_np={
            "data": x[0],
        },
        method_input_dtypes=input_dtype,
        method_all_as_kwargs_np={
            "other": x[1],
        },
        frontend_method_data=frontend_method_data,
        init_flags=init_flags,
        method_flags=method_flags,
        frontend=frontend,
        on_device=on_device,
    )


# arcsinh
@handle_frontend_method(
    class_tree=CLASS_TREE,
    init_tree="torch.tensor",
    method_name="arcsinh",
    dtype_and_x=helpers.dtype_and_values(
        min_value=-1.0,
        max_value=1.0,
        available_dtypes=helpers.get_dtypes("float"),
    ),
)
def test_torch_instance_arcsinh(
    dtype_and_x,
    frontend_method_data,
    init_flags,
    method_flags,
    frontend,
    on_device,
):
    input_dtype, x = dtype_and_x
    helpers.test_frontend_method(
        init_input_dtypes=input_dtype,
        init_all_as_kwargs_np={
            "data": x[0],
        },
        method_input_dtypes=[],
        method_all_as_kwargs_np={},
        frontend_method_data=frontend_method_data,
        init_flags=init_flags,
        method_flags=method_flags,
        frontend=frontend,
        on_device=on_device,
    )


# __long__
@handle_frontend_method(
    class_tree=CLASS_TREE,
    init_tree="torch.tensor",
    method_name="__long__",
    dtype_and_x=helpers.dtype_and_values(
        available_dtypes=helpers.get_dtypes("integer"),
        min_value=-1e04,
        max_value=1e04,
        allow_inf=False,
    ),
)
def test_torch_special_long(
    dtype_and_x,
    frontend_method_data,
    init_flags,
    method_flags,
    frontend,
    on_device,
):
    input_dtype, x = dtype_and_x
    helpers.test_frontend_method(
        init_input_dtypes=input_dtype,
        init_all_as_kwargs_np={
            "data": x[0],
        },
        method_input_dtypes=input_dtype,
        method_all_as_kwargs_np={},
        frontend_method_data=frontend_method_data,
        init_flags=init_flags,
        method_flags=method_flags,
        frontend=frontend,
        on_device=on_device,
    )


# __radd__
@handle_frontend_method(
    class_tree=CLASS_TREE,
    init_tree="torch.tensor",
    method_name="__radd__",
    dtype_and_x=helpers.dtype_and_values(
        available_dtypes=helpers.get_dtypes("float"),
        num_arrays=2,
        min_value=-1e04,
        max_value=1e04,
        allow_inf=False,
    ),
)
def test_torch_special_radd(
    dtype_and_x,
    frontend_method_data,
    init_flags,
    method_flags,
    frontend,
    on_device,
):
    input_dtype, x = dtype_and_x
    helpers.test_frontend_method(
        init_input_dtypes=input_dtype,
        init_all_as_kwargs_np={
            "data": x[0],
        },
        method_input_dtypes=input_dtype,
        method_all_as_kwargs_np={
            "other": x[1],
        },
        frontend_method_data=frontend_method_data,
        init_flags=init_flags,
        method_flags=method_flags,
        frontend=frontend,
        on_device=on_device,
    )


# __sub__
@handle_frontend_method(
    class_tree=CLASS_TREE,
    init_tree="torch.tensor",
    method_name="__sub__",
    dtype_and_x=helpers.dtype_and_values(
        available_dtypes=helpers.get_dtypes("float"),
        num_arrays=2,
        min_value=-1e04,
        max_value=1e04,
        allow_inf=False,
    ),
)
def test_torch_special_sub(
    dtype_and_x,
    frontend_method_data,
    init_flags,
    method_flags,
    frontend,
    on_device,
):
    input_dtype, x = dtype_and_x
    helpers.test_frontend_method(
        init_input_dtypes=input_dtype,
        init_all_as_kwargs_np={
            "data": x[0],
        },
        method_input_dtypes=input_dtype,
        method_all_as_kwargs_np={
            "other": x[1],
        },
        frontend_method_data=frontend_method_data,
        init_flags=init_flags,
        method_flags=method_flags,
        frontend=frontend,
        on_device=on_device,
    )


# __mul__
@handle_frontend_method(
    class_tree=CLASS_TREE,
    init_tree="torch.tensor",
    method_name="__mul__",
    dtype_and_x=helpers.dtype_and_values(
        available_dtypes=helpers.get_dtypes("float"),
        num_arrays=2,
        min_value=-1e04,
        max_value=1e04,
        allow_inf=False,
    ),
)
def test_torch_special_mul(
    dtype_and_x,
    frontend_method_data,
    init_flags,
    method_flags,
    frontend,
    on_device,
):
    input_dtype, x = dtype_and_x
    helpers.test_frontend_method(
        init_input_dtypes=input_dtype,
        init_all_as_kwargs_np={
            "data": x[0],
        },
        method_input_dtypes=input_dtype,
        method_all_as_kwargs_np={
            "other": x[1],
        },
        frontend_method_data=frontend_method_data,
        init_flags=init_flags,
        method_flags=method_flags,
        frontend=frontend,
        on_device=on_device,
    )


# __rsub__
@handle_frontend_method(
    class_tree=CLASS_TREE,
    init_tree="torch.tensor",
    method_name="__rsub__",
    dtype_and_x=helpers.dtype_and_values(
        available_dtypes=helpers.get_dtypes("numeric"),
        num_arrays=2,
    ),
)
def test_torch_special_rsub(
    dtype_and_x,
    frontend_method_data,
    init_flags,
    method_flags,
    frontend,
    on_device,
):
    input_dtype, x = dtype_and_x
    helpers.test_frontend_method(
        init_input_dtypes=input_dtype,
        init_all_as_kwargs_np={
            "data": x[0],
        },
        method_input_dtypes=input_dtype,
        method_all_as_kwargs_np={
            "other": x[1],
        },
        frontend_method_data=frontend_method_data,
        init_flags=init_flags,
        method_flags=method_flags,
        frontend=frontend,
        on_device=on_device,
    )


# __rmul__
@handle_frontend_method(
    class_tree=CLASS_TREE,
    init_tree="torch.tensor",
    method_name="__rmul__",
    dtype_and_x=helpers.dtype_and_values(
        available_dtypes=helpers.get_dtypes("float"),
        num_arrays=2,
        min_value=-1e04,
        max_value=1e04,
        allow_inf=False,
    ),
)
def test_torch_special_rmul(
    dtype_and_x,
    frontend_method_data,
    init_flags,
    method_flags,
    frontend,
    on_device,
):
    input_dtype, x = dtype_and_x
    helpers.test_frontend_method(
        init_input_dtypes=input_dtype,
        init_all_as_kwargs_np={
            "data": x[0],
        },
        method_input_dtypes=input_dtype,
        method_all_as_kwargs_np={
            "other": x[1],
        },
        frontend_method_data=frontend_method_data,
        init_flags=init_flags,
        method_flags=method_flags,
        frontend=frontend,
        on_device=on_device,
    )


# __truediv__
@handle_frontend_method(
    class_tree=CLASS_TREE,
    init_tree="torch.tensor",
    method_name="__truediv__",
    dtype_and_x=helpers.dtype_and_values(
        available_dtypes=helpers.get_dtypes("float"),
        shared_dtype=True,
        num_arrays=2,
        min_value=-1e04,
        max_value=1e04,
        allow_inf=False,
    ),
)
def test_torch_special_truediv(
    dtype_and_x,
    frontend_method_data,
    init_flags,
    method_flags,
    frontend,
    on_device,
):
    input_dtype, x = dtype_and_x
    helpers.test_frontend_method(
        init_input_dtypes=input_dtype,
        init_all_as_kwargs_np={
            "data": x[0],
        },
        method_input_dtypes=input_dtype,
        method_all_as_kwargs_np={
            "other": x[1],
        },
        frontend_method_data=frontend_method_data,
        init_flags=init_flags,
        method_flags=method_flags,
        frontend=frontend,
        on_device=on_device,
    )


# remainder
@handle_frontend_method(
    class_tree=CLASS_TREE,
    init_tree="torch.tensor",
    method_name="remainder",
    dtype_and_x=helpers.dtype_and_values(
        available_dtypes=helpers.get_dtypes("float"),
        large_abs_safety_factor=2.5,
        small_abs_safety_factor=2.5,
        shared_dtype=True,
        num_arrays=2,
    ),
)
def test_torch_remainder(
    dtype_and_x,
    frontend_method_data,
    init_flags,
    method_flags,
    frontend,
    on_device,
):
    input_dtype, x = dtype_and_x
    helpers.test_frontend_method(
        init_input_dtypes=input_dtype,
        init_all_as_kwargs_np={
            "data": x[0],
        },
        method_input_dtypes=input_dtype,
        method_all_as_kwargs_np={
            "other": x[1],
        },
        frontend_method_data=frontend_method_data,
        init_flags=init_flags,
        method_flags=method_flags,
        frontend=frontend,
        on_device=on_device,
    )


@st.composite
def _to_helper(draw):
    dtype_x = draw(
        helpers.dtype_and_values(
            available_dtypes=helpers.get_dtypes("valid"),
            num_arrays=2,
            large_abs_safety_factor=3,
        )
    )
    input_dtype, x = dtype_x
    arg = draw(st.sampled_from(["tensor", "dtype", "device"]))
    if arg == "tensor":
        method_num_positional_args = 1
        method_all_as_kwargs_np = {"other": x[1]}
    elif arg == "dtype":
        method_num_positional_args = 1
        dtype = draw(helpers.get_dtypes("valid", full=False))[0]
        method_all_as_kwargs_np = {"dtype": dtype}
    else:
        method_num_positional_args = 0
        device = draw(st.just("cpu"))
        dtype = draw(helpers.get_dtypes("valid", full=False, none=True))[0]
        method_all_as_kwargs_np = {"dtype": dtype, "device": device}
    return input_dtype, x, method_num_positional_args, method_all_as_kwargs_np


# to
@handle_frontend_method(
    class_tree=CLASS_TREE,
    init_tree="torch.tensor",
    method_name="to",
    args_kwargs=_to_helper(),
)
def test_torch_instance_to(
    args_kwargs,
    frontend_method_data,
    init_flags,
    method_flags,
    frontend,
    on_device,
):
    input_dtype, x, method_num_positional_args, method_all_as_kwargs_np = args_kwargs
    method_flags.num_positional_args = method_num_positional_args
    helpers.test_frontend_method(
        init_input_dtypes=input_dtype,
        init_all_as_kwargs_np={
            "data": x[0],
        },
        method_input_dtypes=input_dtype,
        method_all_as_kwargs_np=method_all_as_kwargs_np,
        frontend_method_data=frontend_method_data,
        init_flags=init_flags,
        method_flags=method_flags,
        frontend=frontend,
        on_device=on_device,
    )


# arctan
@handle_frontend_method(
    class_tree=CLASS_TREE,
    init_tree="torch.tensor",
    method_name="arctan",
    dtype_and_x=helpers.dtype_and_values(
        available_dtypes=helpers.get_dtypes("float"),
        allow_inf=False,
    ),
)
def test_torch_instance_arctan(
    dtype_and_x,
    frontend_method_data,
    init_flags,
    method_flags,
    frontend,
    on_device,
):
    input_dtype, x = dtype_and_x
    helpers.test_frontend_method(
        init_input_dtypes=input_dtype,
        init_all_as_kwargs_np={
            "data": x[0],
        },
        method_input_dtypes=input_dtype,
        method_all_as_kwargs_np={},
        frontend_method_data=frontend_method_data,
        init_flags=init_flags,
        method_flags=method_flags,
        frontend=frontend,
        on_device=on_device,
    )


# arctan_
@handle_frontend_method(
    class_tree=CLASS_TREE,
    init_tree="torch.tensor",
    method_name="arctan_",
    dtype_and_x=helpers.dtype_and_values(
        available_dtypes=helpers.get_dtypes("float"),
        allow_inf=False,
    ),
)
def test_torch_instance_arctan_(
    dtype_and_x,
    frontend_method_data,
    init_flags,
    method_flags,
    frontend,
    on_device,
):
    input_dtype, x = dtype_and_x
    helpers.test_frontend_method(
        init_input_dtypes=input_dtype,
        init_all_as_kwargs_np={
            "data": x[0],
        },
        method_input_dtypes=input_dtype,
        method_all_as_kwargs_np={},
        frontend_method_data=frontend_method_data,
        init_flags=init_flags,
        method_flags=method_flags,
        frontend=frontend,
        on_device=on_device,
    )


# arctan2
@handle_frontend_method(
    class_tree=CLASS_TREE,
    init_tree="torch.tensor",
    method_name="arctan2",
    dtype_and_x=helpers.dtype_and_values(
        available_dtypes=helpers.get_dtypes("float"),
        num_arrays=2,
    ),
)
def test_torch_instance_arctan2(
    dtype_and_x,
    frontend_method_data,
    init_flags,
    method_flags,
    frontend,
    on_device,
):
    input_dtype, x = dtype_and_x
    helpers.test_frontend_method(
        init_input_dtypes=input_dtype,
        init_all_as_kwargs_np={
            "data": x[0],
        },
        method_input_dtypes=input_dtype,
        method_all_as_kwargs_np={
            "other": x[1],
        },
        frontend_method_data=frontend_method_data,
        init_flags=init_flags,
        method_flags=method_flags,
        frontend=frontend,
        on_device=on_device,
    )


# arctan2_
@handle_frontend_method(
    class_tree=CLASS_TREE,
    init_tree="torch.tensor",
    method_name="arctan2_",
    dtype_and_x=helpers.dtype_and_values(
        available_dtypes=helpers.get_dtypes("float"),
        num_arrays=2,
    ),
)
def test_torch_instance_arctan2_(
    dtype_and_x,
    frontend_method_data,
    init_flags,
    method_flags,
    frontend,
    on_device,
):
    input_dtype, x = dtype_and_x
    helpers.test_frontend_method(
        init_input_dtypes=input_dtype,
        init_all_as_kwargs_np={
            "data": x[0],
        },
        method_input_dtypes=input_dtype,
        method_all_as_kwargs_np={
            "other": x[1],
        },
        frontend_method_data=frontend_method_data,
        init_flags=init_flags,
        method_flags=method_flags,
        frontend=frontend,
        on_device=on_device,
    )


# acos
@handle_frontend_method(
    class_tree=CLASS_TREE,
    init_tree="torch.tensor",
    method_name="acos",
    dtype_and_x=helpers.dtype_and_values(
        available_dtypes=helpers.get_dtypes("float"),
        allow_inf=False,
    ),
)
def test_torch_instance_acos(
    dtype_and_x,
    frontend_method_data,
    init_flags,
    method_flags,
    frontend,
    on_device,
):
    input_dtype, x = dtype_and_x
    helpers.test_frontend_method(
        init_input_dtypes=input_dtype,
        init_all_as_kwargs_np={
            "data": x[0],
        },
        method_input_dtypes=input_dtype,
        method_all_as_kwargs_np={},
        frontend_method_data=frontend_method_data,
        init_flags=init_flags,
        method_flags=method_flags,
        frontend=frontend,
        on_device=on_device,
    )


# floor
@handle_frontend_method(
    class_tree=CLASS_TREE,
    init_tree="torch.tensor",
    method_name="floor",
    dtype_and_x=helpers.dtype_and_values(
        available_dtypes=helpers.get_dtypes("float"),
    ),
)
def test_torch_instance_floor(
    dtype_and_x,
    frontend_method_data,
    init_flags,
    method_flags,
    frontend,
    on_device,
):
    input_dtype, x = dtype_and_x
    helpers.test_frontend_method(
        init_input_dtypes=input_dtype,
        init_all_as_kwargs_np={
            "data": x[0],
        },
        method_input_dtypes=input_dtype,
        method_all_as_kwargs_np={},
        frontend_method_data=frontend_method_data,
        init_flags=init_flags,
        method_flags=method_flags,
        frontend=frontend,
        on_device=on_device,
    )


# new_tensor
@handle_frontend_method(
    class_tree=CLASS_TREE,
    init_tree="torch.tensor",
    method_name="new_tensor",
    dtype_and_x=helpers.dtype_and_values(
        available_dtypes=helpers.get_dtypes("numeric"),
        num_arrays=2,
    ),
)
def test_torch_instance_new_tensor(
    dtype_and_x,
    frontend_method_data,
    init_flags,
    method_flags,
    frontend,
    on_device,
):
    input_dtype, x = dtype_and_x
    helpers.test_frontend_method(
        init_input_dtypes=[input_dtype[0]],
        init_all_as_kwargs_np={
            "data": x[0],
        },
        method_input_dtypes=[input_dtype[1]],
        method_all_as_kwargs_np={
            "data": x[1],
            "dtype": input_dtype[1],
        },
        frontend_method_data=frontend_method_data,
        init_flags=init_flags,
        method_flags=method_flags,
        frontend=frontend,
        on_device=on_device,
    )


# __getitem__
@handle_frontend_method(
    class_tree=CLASS_TREE,
    init_tree="torch.tensor",
    method_name="__getitem__",
    dtype_x_index=helpers.dtype_array_index(
        available_dtypes=helpers.get_dtypes("valid"),
        allow_neg_step=False,
    ),
)
def test_torch_instance_getitem(
    dtype_x_index,
    frontend_method_data,
    init_flags,
    method_flags,
    frontend,
    on_device,
):
    input_dtype, x, index = dtype_x_index
    helpers.test_frontend_method(
        init_input_dtypes=[input_dtype[0]],
        init_all_as_kwargs_np={"data": x},
        method_input_dtypes=[input_dtype[1]],
        method_all_as_kwargs_np={"query": index},
        frontend_method_data=frontend_method_data,
        init_flags=init_flags,
        method_flags=method_flags,
        frontend=frontend,
        on_device=on_device,
    )


@st.composite
def _setitem_helper(draw, available_dtypes, allow_neg_step=True):
    input_dtype, x, index = draw(
        helpers.dtype_array_index(
            available_dtypes=available_dtypes,
            allow_neg_step=allow_neg_step,
        )
    )
    val_dtype, val = draw(
        helpers.dtype_and_values(
            available_dtypes=available_dtypes,
            shape=x[index].shape,
        )
    )
    return input_dtype + val_dtype, x, index, val[0]


# __setitem__
@handle_frontend_method(
    class_tree=CLASS_TREE,
    init_tree="torch.tensor",
    method_name="__setitem__",
    dtypes_x_index_val=_setitem_helper(
        available_dtypes=helpers.get_dtypes("valid"),
        allow_neg_step=False,
    ),
)
def test_torch_instance_setitem(
    dtypes_x_index_val,
    frontend_method_data,
    init_flags,
    method_flags,
    frontend,
    on_device,
):
    input_dtype, x, index, val = dtypes_x_index_val
    helpers.test_frontend_method(
        init_input_dtypes=[input_dtype[0]],
        init_all_as_kwargs_np={"data": x},
        method_input_dtypes=[*input_dtype[1:]],
        method_all_as_kwargs_np={"key": index, "value": val},
        frontend_method_data=frontend_method_data,
        init_flags=init_flags,
        method_flags=method_flags,
        frontend=frontend,
        on_device=on_device,
    )


# view_as
@handle_frontend_method(
    class_tree=CLASS_TREE,
    init_tree="torch.tensor",
    method_name="view_as",
    dtype_x=helpers.dtype_and_values(
        available_dtypes=helpers.get_dtypes("numeric"),
        shape=st.shared(helpers.get_shape(), key="value_shape"),
        num_arrays=2,
    ),
)
def test_torch_instance_view_as(
    dtype_x,
    frontend_method_data,
    init_flags,
    method_flags,
    frontend,
    on_device,
):
    input_dtype, x = dtype_x
    helpers.test_frontend_method(
        init_input_dtypes=input_dtype,
        init_all_as_kwargs_np={
            "data": x[0],
        },
        method_input_dtypes=input_dtype,
        method_all_as_kwargs_np={
            "other": x[1],
        },
        frontend_method_data=frontend_method_data,
        init_flags=init_flags,
        method_flags=method_flags,
        frontend=frontend,
        on_device=on_device,
    )


# unsqueeze
@handle_frontend_method(
    class_tree=CLASS_TREE,
    init_tree="torch.tensor",
    method_name="unsqueeze",
    dtype_value=helpers.dtype_and_values(
        available_dtypes=helpers.get_dtypes("valid"),
        shape=st.shared(helpers.get_shape(), key="shape"),
    ),
    dim=helpers.get_axis(
        shape=st.shared(helpers.get_shape(), key="shape"),
        allow_neg=True,
        force_int=True,
    ),
)
def test_torch_instance_unsqueeze(
    dtype_value,
    dim,
    frontend_method_data,
    init_flags,
    method_flags,
    frontend,
    on_device,
):
    input_dtype, x = dtype_value
    helpers.test_frontend_method(
        init_input_dtypes=input_dtype,
        init_all_as_kwargs_np={
            "data": x[0],
        },
        method_input_dtypes=input_dtype,
        method_all_as_kwargs_np={
            "dim": dim,
        },
        frontend_method_data=frontend_method_data,
        init_flags=init_flags,
        method_flags=method_flags,
        frontend=frontend,
        on_device=on_device,
    )


# unsqueeze_
@handle_frontend_method(
    class_tree=CLASS_TREE,
    init_tree="torch.tensor",
    method_name="unsqueeze_",
    dtype_value=helpers.dtype_and_values(
        available_dtypes=helpers.get_dtypes("valid"),
        shape=st.shared(helpers.get_shape(), key="shape"),
    ),
    dim=helpers.get_axis(
        shape=st.shared(helpers.get_shape(), key="shape"),
        allow_neg=True,
        force_int=True,
    ),
)
def test_torch_instance_unsqueeze_(
    dtype_value,
    dim,
    frontend_method_data,
    init_flags,
    method_flags,
    frontend,
    on_device,
):
    input_dtype, x = dtype_value
    helpers.test_frontend_method(
        init_input_dtypes=input_dtype,
        init_all_as_kwargs_np={
            "data": x[0],
        },
        method_input_dtypes=input_dtype,
        method_all_as_kwargs_np={
            "dim": dim,
        },
        frontend_method_data=frontend_method_data,
        init_flags=init_flags,
        method_flags=method_flags,
        frontend=frontend,
        on_device=on_device,
    )


# ravel
@handle_frontend_method(
    class_tree=CLASS_TREE,
    init_tree="torch.tensor",
    method_name="ravel",
    dtype_value=helpers.dtype_and_values(
        available_dtypes=helpers.get_dtypes("valid"),
        shape=st.shared(helpers.get_shape(min_num_dims=1), key="shape"),
    ),
)
def test_torch_instance_ravel(
    dtype_value,
    frontend_method_data,
    init_flags,
    method_flags,
    frontend,
    on_device,
):
    input_dtype, x = dtype_value
    helpers.test_frontend_method(
        init_input_dtypes=input_dtype,
        init_all_as_kwargs_np={
            "data": x[0],
        },
        method_input_dtypes=input_dtype,
        method_all_as_kwargs_np={},
        frontend_method_data=frontend_method_data,
        init_flags=init_flags,
        method_flags=method_flags,
        frontend=frontend,
        on_device=on_device,
    )


# split
@handle_frontend_method(
    class_tree=CLASS_TREE,
    init_tree="torch.tensor",
    method_name="split",
    dtype_value=helpers.dtype_and_values(
        available_dtypes=helpers.get_dtypes("valid"),
        shape=st.shared(helpers.get_shape(min_num_dims=1), key="value_shape"),
    ),
    split_size=_get_splits().filter(lambda s: s is not None),
    dim=st.shared(
        helpers.get_axis(
            shape=st.shared(helpers.get_shape(min_num_dims=1), key="value_shape"),
            force_int=True,
        ),
        key="target_axis",
    ),
)
def test_torch_instance_split(
    dtype_value,
    split_size,
    dim,
    frontend_method_data,
    init_flags,
    method_flags,
    frontend,
    on_device,
):
    input_dtype, x = dtype_value
    helpers.test_frontend_method(
        init_input_dtypes=input_dtype,
        init_all_as_kwargs_np={
            "data": x[0],
        },
        method_input_dtypes=input_dtype,
        method_all_as_kwargs_np={
            "split_size": split_size,
            "dim": dim,
        },
        frontend_method_data=frontend_method_data,
        init_flags=init_flags,
        method_flags=method_flags,
        frontend=frontend,
        on_device=on_device,
    )


# tensor_split
@handle_frontend_method(
    class_tree=CLASS_TREE,
    init_tree="torch.tensor",
    method_name="tensor_split",
    dtype_value=helpers.dtype_and_values(
        available_dtypes=helpers.get_dtypes("integer"),
        shape=st.shared(helpers.get_shape(min_num_dims=1), key="value_shape"),
    ),
    indices_or_sections=_get_splits(min_num_dims=1),
    dim=st.shared(
        helpers.get_axis(
            shape=st.shared(helpers.get_shape(min_num_dims=1), key="value_shape"),
            force_int=True,
        ),
        key="target_axis",
    ),
    method_num_positional_args=st.just(1),
)
def test_torch_instance_tensor_split(
    dtype_value,
    indices_or_sections,
    dim,
    frontend_method_data,
    init_flags,
    method_flags,
    frontend,
):
    input_dtype, x = dtype_value
    helpers.test_frontend_method(
        init_input_dtypes=input_dtype,
        init_all_as_kwargs_np={
            "data": x[0],
        },
        method_input_dtypes=[],
        method_all_as_kwargs_np={
            "indices_or_sections": indices_or_sections,
            "dim": dim,
        },
        frontend_method_data=frontend_method_data,
        init_flags=init_flags,
        method_flags=method_flags,
        frontend=frontend,
    )


# vsplit
@handle_frontend_method(
    class_tree=CLASS_TREE,
    init_tree="torch.tensor",
    method_name="vsplit",
    dtype_value=helpers.dtype_and_values(
        available_dtypes=helpers.get_dtypes("valid"),
        shape=st.shared(helpers.get_shape(min_num_dims=2), key="value_shape"),
    ),
    indices_or_sections=_get_splits(min_num_dims=2, axis=0),
)
def test_torch_instance_vsplit(
    dtype_value,
    indices_or_sections,
    frontend_method_data,
    init_flags,
    method_flags,
    frontend,
    on_device,
):
    input_dtype, x = dtype_value
    helpers.test_frontend_method(
        init_input_dtypes=input_dtype,
        init_all_as_kwargs_np={
            "data": x[0],
        },
        method_input_dtypes=[],
        method_all_as_kwargs_np={"indices_or_sections": indices_or_sections},
        frontend_method_data=frontend_method_data,
        init_flags=init_flags,
        method_flags=method_flags,
        frontend=frontend,
        on_device=on_device,
    )


# hsplit
@handle_frontend_method(
    class_tree=CLASS_TREE,
    init_tree="torch.tensor",
    method_name="hsplit",
    dtype_value=helpers.dtype_and_values(
        available_dtypes=helpers.get_dtypes("valid"),
        shape=st.shared(helpers.get_shape(min_num_dims=1), key="value_shape"),
    ),
    indices_or_sections=_get_splits(min_num_dims=1, axis=1),
)
def test_torch_instance_hsplit(
    dtype_value,
    indices_or_sections,
    frontend_method_data,
    init_flags,
    method_flags,
    frontend,
    on_device,
):
    input_dtype, x = dtype_value
    # TODO: remove the assumption when these bugfixes are merged and version-pinned
    # https://github.com/tensorflow/tensorflow/pull/59523
    # https://github.com/google/jax/pull/14275
    assume(
        not (
            len(x[0].shape) == 1 and ivy.current_backend_str() in ("tensorflow", "jax")
        )
    )
    helpers.test_frontend_method(
        init_input_dtypes=input_dtype,
        init_all_as_kwargs_np={
            "data": x[0],
        },
        method_input_dtypes=[],
        method_all_as_kwargs_np={"indices_or_sections": indices_or_sections},
        frontend_method_data=frontend_method_data,
        init_flags=init_flags,
        method_flags=method_flags,
        frontend=frontend,
        on_device=on_device,
    )


# dsplit
@handle_frontend_method(
    class_tree=CLASS_TREE,
    init_tree="torch.tensor",
    method_name="dsplit",
    dtype_value=helpers.dtype_and_values(
        available_dtypes=helpers.get_dtypes("valid"),
        shape=st.shared(helpers.get_shape(min_num_dims=3), key="value_shape"),
    ),
    indices_or_sections=_get_splits(min_num_dims=3, axis=2),
)
def test_torch_instance_dsplit(
    dtype_value,
    indices_or_sections,
    frontend_method_data,
    init_flags,
    method_flags,
    frontend,
    on_device,
):
    input_dtype, x = dtype_value
    helpers.test_frontend_method(
        init_input_dtypes=input_dtype,
        init_all_as_kwargs_np={
            "data": x[0],
        },
        method_input_dtypes=[],
        method_all_as_kwargs_np={"indices_or_sections": indices_or_sections},
        frontend_method_data=frontend_method_data,
        init_flags=init_flags,
        method_flags=method_flags,
        frontend=frontend,
        on_device=on_device,
    )


# detach
@handle_frontend_method(
    class_tree=CLASS_TREE,
    init_tree="torch.tensor",
    method_name="detach",
    dtype_and_x=helpers.dtype_and_values(
        available_dtypes=helpers.get_dtypes("valid"),
    ),
)
def test_torch_instance_detach(
    dtype_and_x,
    frontend_method_data,
    init_flags,
    method_flags,
    frontend,
    on_device,
):
    input_dtype, x = dtype_and_x
    helpers.test_frontend_method(
        init_input_dtypes=input_dtype,
        init_all_as_kwargs_np={
            "data": x[0],
        },
        method_input_dtypes=input_dtype,
        method_all_as_kwargs_np={},
        frontend_method_data=frontend_method_data,
        init_flags=init_flags,
        method_flags=method_flags,
        frontend=frontend,
        on_device=on_device,
    )


# dim
@handle_frontend_method(
    class_tree=CLASS_TREE,
    init_tree="torch.tensor",
    method_name="dim",
    dtype_and_x=helpers.dtype_and_values(
        available_dtypes=helpers.get_dtypes("numeric"),
    ),
)
def test_torch_instance_dim(
    dtype_and_x,
    frontend_method_data,
    init_flags,
    method_flags,
    frontend,
    on_device,
):
    input_dtype, x = dtype_and_x
    helpers.test_frontend_method(
        init_input_dtypes=input_dtype,
        init_all_as_kwargs_np={
            "data": x[0],
        },
        method_input_dtypes=[],
        method_all_as_kwargs_np={},
        frontend_method_data=frontend_method_data,
        init_flags=init_flags,
        method_flags=method_flags,
        frontend=frontend,
        on_device=on_device,
    )


# ndimension
@handle_frontend_method(
    class_tree=CLASS_TREE,
    init_tree="torch.tensor",
    method_name="ndimension",
    dtype_and_x=helpers.dtype_and_values(
        available_dtypes=helpers.get_dtypes("numeric"),
    ),
)
def test_torch_instance_ndimension(
    dtype_and_x,
    frontend_method_data,
    init_flags,
    method_flags,
    frontend,
    on_device,
):
    input_dtype, x = dtype_and_x
    helpers.test_frontend_method(
        init_input_dtypes=input_dtype,
        init_all_as_kwargs_np={
            "data": x[0],
        },
        method_input_dtypes=[],
        method_all_as_kwargs_np={},
        frontend_method_data=frontend_method_data,
        init_flags=init_flags,
        method_flags=method_flags,
        frontend=frontend,
        on_device=on_device,
    )


@st.composite
def _fill_value_and_size(
    draw,
    *,
    min_num_dims=1,
    max_num_dims=5,
    min_dim_size=1,
    max_dim_size=10,
):
    if isinstance(min_dim_size, st._internal.SearchStrategy):
        min_dim_size = draw(min_dim_size)
    if isinstance(max_dim_size, st._internal.SearchStrategy):
        max_dim_size = draw(max_dim_size)

    available_dtypes = draw(helpers.get_dtypes("numeric"))
    dtype = draw(
        helpers.array_dtypes(
            num_arrays=1,
            available_dtypes=available_dtypes,
        )
    )
    array = draw(
        helpers.array_values(
            dtype=dtype[0],
            shape=(1,),
        )
    )
    dtype.append("int32")
    size = draw(
        st.shared(
            helpers.get_shape(
                min_num_dims=min_num_dims,
                max_num_dims=max_num_dims,
                min_dim_size=min_dim_size,
                max_dim_size=max_dim_size,
            ),
            key="shape",
        )
    )
    fill_value = draw(helpers.ints()) if "int" in dtype[0] else draw(helpers.floats())

    return dtype, [array, size, fill_value]


# new_full
@handle_frontend_method(
    class_tree=CLASS_TREE,
    init_tree="torch.tensor",
    method_name="new_full",
    dtype_and_x=_fill_value_and_size(max_num_dims=3),
)
def test_torch_instance_new_full(
    dtype_and_x,
    frontend_method_data,
    init_flags,
    method_flags,
    frontend,
    on_device,
):
    input_dtype, x = dtype_and_x
    helpers.test_frontend_method(
        init_input_dtypes=[input_dtype[0]],
        init_all_as_kwargs_np={
            "data": x[0],
        },
        method_input_dtypes=[input_dtype[1]],
        method_all_as_kwargs_np={
            "size": x[1],
            "fill_value": x[2],
        },
        frontend_method_data=frontend_method_data,
        init_flags=init_flags,
        method_flags=method_flags,
        frontend=frontend,
        on_device=on_device,
    )


# new_empty (not actually intuitive for testing)
@handle_frontend_method(
    class_tree=CLASS_TREE,
    init_tree="torch.tensor",
    method_name="new_empty",
    dtype_and_x=helpers.dtype_and_values(
        available_dtypes=helpers.get_dtypes("numeric"),
    ),
    size=helpers.get_shape(
        min_num_dims=1,
        max_num_dims=3,
    ),
)
def test_torch_instance_new_empty(
    dtype_and_x,
    size,
    frontend_method_data,
    init_flags,
    method_flags,
    frontend,
    on_device,
):
    input_dtype, x = dtype_and_x
    helpers.test_frontend_method(
        init_input_dtypes=[input_dtype[0]],
        init_all_as_kwargs_np={
            "data": x,
        },
        method_input_dtypes=[ivy.int32],
        method_all_as_kwargs_np={
            "size": size,
        },
        frontend_method_data=frontend_method_data,
        init_flags=init_flags,
        method_flags=method_flags,
        frontend=frontend,
        on_device=on_device,
    )


@st.composite
def _expand_helper(draw):
    num_dims = draw(st.integers(min_value=1, max_value=10))
    shape = draw(
        helpers.get_shape(min_num_dims=num_dims, max_num_dims=num_dims).filter(
            lambda x: any(i == 1 for i in x)
        )
    )
    new_shape = draw(
        helpers.get_shape(min_num_dims=num_dims, max_num_dims=num_dims).filter(
            lambda x: all(x[i] == v if v != 1 else True for i, v in enumerate(shape))
        )
    )
    dtype, x = draw(
        helpers.dtype_and_values(
            available_dtypes=helpers.get_dtypes("valid"),
            shape=shape,
        )
    )
    return dtype, x, new_shape


@handle_frontend_method(
    class_tree=CLASS_TREE,
    init_tree="torch.tensor",
    method_name="expand",
    dtype_x_shape=_expand_helper(),
    unpack_shape=st.booleans(),
)
def test_torch_instance_expand(
    dtype_x_shape,
    unpack_shape,
    frontend_method_data,
    init_flags,
    method_flags,
    frontend,
    on_device,
):
    input_dtype, x, shape = dtype_x_shape
    if unpack_shape:
        method_flags.num_positional_args = len(shape) + 1
        size = {}
        i = 0
        for x_ in shape:
            size["x{}".format(i)] = x_
            i += 1
    else:
        size = {
            "size": shape,
        }
    helpers.test_frontend_method(
        init_input_dtypes=input_dtype,
        init_all_as_kwargs_np={
            "data": x[0],
        },
        method_input_dtypes=input_dtype,
        method_all_as_kwargs_np=size,
        frontend_method_data=frontend_method_data,
        init_flags=init_flags,
        method_flags=method_flags,
        frontend=frontend,
        on_device=on_device,
    )


# expand_as
@handle_frontend_method(
    class_tree=CLASS_TREE,
    init_tree="torch.tensor",
    method_name="expand_as",
    dtype_x=helpers.dtype_and_values(
        available_dtypes=helpers.get_dtypes("valid", full=True), num_arrays=2
    ),
)
def test_torch_instance_expand_as(
    dtype_x,
    frontend_method_data,
    init_flags,
    method_flags,
    frontend,
    on_device,
):
    input_dtype, x = dtype_x
    helpers.test_frontend_method(
        init_input_dtypes=input_dtype,
        init_all_as_kwargs_np={
            "data": x[0],
        },
        method_input_dtypes=input_dtype,
        method_all_as_kwargs_np={
            "other": x[1],
        },
        frontend_method_data=frontend_method_data,
        init_flags=init_flags,
        method_flags=method_flags,
        frontend=frontend,
        on_device=on_device,
    )


@st.composite
def _unfold_args(draw):
    values_dtype, values, axis, shape = draw(
        helpers.dtype_values_axis(
            available_dtypes=helpers.get_dtypes("float"),
            force_int_axis=True,
            shape=draw(
                helpers.get_shape(
                    allow_none=False,
                    min_num_dims=1,
                    min_dim_size=1,
                )
            ),
            ret_shape=True,
        )
    )
    size = draw(
        st.integers(
            min_value=1,
            max_value=max(shape[axis] - 1, 1),
        )
    )
    step = draw(
        st.integers(
            min_value=1,
            max_value=size,
        )
    )
    return values_dtype, values, axis, size, step


# unfold
@handle_frontend_method(
    class_tree=CLASS_TREE,
    init_tree="torch.tensor",
    method_name="unfold",
    dtype_values_args=_unfold_args(),
)
def test_torch_instance_unfold(
    dtype_values_args,
    frontend_method_data,
    init_flags,
    method_flags,
    frontend,
    on_device,
):
    input_dtype, x, axis, size, step = dtype_values_args
    print(axis, size, step)
    helpers.test_frontend_method(
        init_input_dtypes=input_dtype,
        init_all_as_kwargs_np={
            "data": x,
        },
        method_input_dtypes=input_dtype,
        method_all_as_kwargs_np={
            "dimension": axis,
            "size": size,
            "step": step,
        },
        frontend_method_data=frontend_method_data,
        init_flags=init_flags,
        method_flags=method_flags,
        frontend=frontend,
        on_device=on_device,
    )


# __mod__
@handle_frontend_method(
    class_tree=CLASS_TREE,
    init_tree="torch.tensor",
    method_name="__mod__",
    dtype_and_x=helpers.dtype_and_values(
        available_dtypes=helpers.get_dtypes("float"),
        num_arrays=2,
    ),
)
def test_torch_special_mod(
    dtype_and_x,
    frontend_method_data,
    init_flags,
    method_flags,
    frontend,
    on_device,
):
    input_dtype, x = dtype_and_x
    helpers.test_frontend_method(
        init_input_dtypes=input_dtype,
        init_all_as_kwargs_np={
            "data": x[0],
        },
        method_input_dtypes=input_dtype,
        method_all_as_kwargs_np={
            "other": x[1],
        },
        frontend_method_data=frontend_method_data,
        init_flags=init_flags,
        method_flags=method_flags,
        frontend=frontend,
        on_device=on_device,
    )


# long
@handle_frontend_method(
    class_tree=CLASS_TREE,
    init_tree="torch.tensor",
    method_name="long",
    dtype_and_x=helpers.dtype_and_values(
        available_dtypes=helpers.get_dtypes("integer"),
    ),
)
def test_torch_instance_long(
    dtype_and_x,
    frontend_method_data,
    init_flags,
    method_flags,
    frontend,
    on_device,
):
    input_dtype, x = dtype_and_x
    helpers.test_frontend_method(
        init_input_dtypes=input_dtype,
        init_all_as_kwargs_np={
            "data": x[0],
        },
        method_input_dtypes=input_dtype,
        method_all_as_kwargs_np={},
        frontend_method_data=frontend_method_data,
        init_flags=init_flags,
        method_flags=method_flags,
        frontend=frontend,
        on_device=on_device,
    )


# max
@handle_frontend_method(
    class_tree=CLASS_TREE,
    init_tree="torch.tensor",
    method_name="max",
    dtype_x=helpers.dtype_and_values(
        available_dtypes=helpers.get_dtypes("numeric", full=True),
    ),
)
def test_torch_instance_max(
    dtype_x,
    frontend_method_data,
    init_flags,
    method_flags,
    frontend,
    on_device,
):
    input_dtype, x = dtype_x
    helpers.test_frontend_method(
        init_input_dtypes=input_dtype,
        init_all_as_kwargs_np={
            "data": x[0],
        },
        method_input_dtypes=input_dtype,
        method_all_as_kwargs_np={},
        frontend_method_data=frontend_method_data,
        init_flags=init_flags,
        method_flags=method_flags,
        frontend=frontend,
        on_device=on_device,
    )


# is_cuda
@handle_frontend_method(
    class_tree=CLASS_TREE,
    init_tree="torch.tensor",
    method_name="is_cuda",
    dtype_and_x=helpers.dtype_and_values(
        available_dtypes=helpers.get_dtypes("numeric"),
    ),
    size=helpers.get_shape(
        allow_none=False,
        min_num_dims=1,
        max_num_dims=5,
        min_dim_size=1,
        max_dim_size=10,
    ),
    dtypes=_dtypes(),
    requires_grad=_requires_grad(),
    device=st.booleans(),
)
def test_torch_instance_is_cuda(
    dtype_and_x,
    size,
    dtypes,
    requires_grad,
    device,
    frontend,
    frontend_method_data,
    init_flags,
    method_flags,
    on_device,
):
    input_dtype, x = dtype_and_x
    device = "cpu" if device is False else "gpu:0"
    x = Tensor(x[0]).new_ones(
        size=size, dtype=dtypes[0], device=device, requires_grad=requires_grad
    )

    helpers.test_frontend_method(
        init_input_dtypes=input_dtype,
        init_all_as_kwargs_np={
            "data": x,
        },
        method_input_dtypes=[],
        method_all_as_kwargs_np={},
        frontend_method_data=frontend_method_data,
        init_flags=init_flags,
        method_flags=method_flags,
        frontend=frontend,
        on_device=on_device,
    )


# logical_and
@handle_frontend_method(
    class_tree=CLASS_TREE,
    init_tree="torch.tensor",
    method_name="logical_and",
    dtype_and_x=helpers.dtype_and_values(
        available_dtypes=helpers.get_dtypes("bool", "integer"),
        num_arrays=2,
    ),
)
def test_torch_instance_logical_and(
    dtype_and_x,
    frontend_method_data,
    init_flags,
    method_flags,
    frontend,
    on_device,
):
    input_dtype, x = dtype_and_x
    helpers.test_frontend_method(
        init_input_dtypes=input_dtype,
        init_all_as_kwargs_np={
            "data": x[0],
        },
        method_input_dtypes=input_dtype,
        method_all_as_kwargs_np={
            "other": x[1],
        },
        frontend_method_data=frontend_method_data,
        init_flags=init_flags,
        method_flags=method_flags,
        frontend=frontend,
        on_device=on_device,
    )


# logical_not
@handle_frontend_method(
    class_tree=CLASS_TREE,
    init_tree="torch.tensor",
    method_name="logical_not",
    dtype_and_x=helpers.dtype_and_values(
        available_dtypes=helpers.get_dtypes("valid"), num_arrays=1
    ),
)
def test_torch_instance_logical_not(
    dtype_and_x,
    frontend_method_data,
    init_flags,
    method_flags,
    frontend,
    on_device,
):
    input_dtype, x = dtype_and_x
    helpers.test_frontend_method(
        init_input_dtypes=input_dtype,
        init_all_as_kwargs_np={
            "data": x[0],
        },
        method_input_dtypes=input_dtype,
        method_all_as_kwargs_np={},
        frontend_method_data=frontend_method_data,
        init_flags=init_flags,
        method_flags=method_flags,
        frontend=frontend,
        on_device=on_device,
    )


# logical_or
@handle_frontend_method(
    class_tree=CLASS_TREE,
    init_tree="torch.tensor",
    method_name="logical_or",
    dtype_and_x=helpers.dtype_and_values(
        available_dtypes=helpers.get_dtypes("bool", "integer"),
        num_arrays=2,
    ),
)
def test_torch_instance_logical_or(
    dtype_and_x,
    frontend_method_data,
    init_flags,
    method_flags,
    frontend,
    on_device,
):
    input_dtype, x = dtype_and_x
    helpers.test_frontend_method(
        init_input_dtypes=input_dtype,
        init_all_as_kwargs_np={
            "data": x[0],
        },
        method_input_dtypes=input_dtype,
        method_all_as_kwargs_np={
            "other": x[1],
        },
        frontend_method_data=frontend_method_data,
        init_flags=init_flags,
        method_flags=method_flags,
        frontend=frontend,
        on_device=on_device,
    )


# bitwise_not
@handle_frontend_method(
    class_tree=CLASS_TREE,
    init_tree="torch.tensor",
    method_name="bitwise_not",
    dtype_and_x=helpers.dtype_and_values(
        available_dtypes=helpers.get_dtypes("integer"),
        num_arrays=2,
    ),
)
def test_torch_instance_bitwise_not(
    dtype_and_x,
    frontend_method_data,
    init_flags,
    method_flags,
    frontend,
    on_device,
):
    input_dtype, x = dtype_and_x
    helpers.test_frontend_method(
        init_input_dtypes=input_dtype,
        init_all_as_kwargs_np={
            "data": x[0],
        },
        method_input_dtypes=input_dtype,
        frontend_method_data=frontend_method_data,
        init_flags=init_flags,
        method_flags=method_flags,
        method_all_as_kwargs_np={},
        frontend=frontend,
        on_device=on_device,
    )


# bitwise_and
@handle_frontend_method(
    class_tree=CLASS_TREE,
    init_tree="torch.tensor",
    method_name="bitwise_and",
    dtype_and_x=helpers.dtype_and_values(
        available_dtypes=helpers.get_dtypes("integer"),
        num_arrays=2,
    ),
)
def test_torch_instance_bitwise_and(
    dtype_and_x,
    frontend_method_data,
    init_flags,
    method_flags,
    frontend,
    on_device,
):
    input_dtype, x = dtype_and_x
    helpers.test_frontend_method(
        init_input_dtypes=input_dtype,
        init_all_as_kwargs_np={
            "data": x[0],
        },
        method_input_dtypes=input_dtype,
        method_all_as_kwargs_np={
            "other": x[1],
        },
        frontend_method_data=frontend_method_data,
        init_flags=init_flags,
        method_flags=method_flags,
        frontend=frontend,
        on_device=on_device,
    )


# bitwise_or
@handle_frontend_method(
    class_tree=CLASS_TREE,
    init_tree="torch.tensor",
    method_name="bitwise_or",
    dtype_and_x=helpers.dtype_and_values(
        available_dtypes=helpers.get_dtypes("integer"),
        num_arrays=2,
    ),
)
def test_torch_instance_bitwise_or(
    dtype_and_x,
    frontend_method_data,
    init_flags,
    method_flags,
    frontend,
    on_device,
):
    input_dtype, x = dtype_and_x
    helpers.test_frontend_method(
        init_input_dtypes=input_dtype,
        init_all_as_kwargs_np={
            "data": x[0],
        },
        method_input_dtypes=input_dtype,
        method_all_as_kwargs_np={
            "other": x[1],
        },
        frontend_method_data=frontend_method_data,
        init_flags=init_flags,
        method_flags=method_flags,
        frontend=frontend,
        on_device=on_device,
    )


# bitwise_or_
@handle_frontend_method(
    class_tree=CLASS_TREE,
    init_tree="torch.tensor",
    method_name="bitwise_or_",
    dtype_and_x=helpers.dtype_and_values(
        available_dtypes=helpers.get_dtypes("valid"),
        num_arrays=2,
    ),
)
def test_torch_instance_bitwise_or_(
    dtype_and_x,
    frontend_method_data,
    init_flags,
    method_flags,
    frontend,
    on_device,
):
    input_dtype, x = dtype_and_x
    helpers.test_frontend_method(
        init_input_dtypes=input_dtype,
        init_all_as_kwargs_np={
            "data": x[0],
        },
        method_input_dtypes=input_dtype,
        method_all_as_kwargs_np={
            "other": x[1],
        },
        frontend_method_data=frontend_method_data,
        init_flags=init_flags,
        method_flags=method_flags,
        frontend=frontend,
        on_device=on_device,
    )


# bitwise_left_shift
@handle_frontend_method(
    class_tree=CLASS_TREE,
    init_tree="torch.tensor",
    method_name="bitwise_left_shift",
    dtype_and_x=helpers.dtype_and_values(
        available_dtypes=helpers.get_dtypes("integer"),
        num_arrays=2,
    ),
)
def test_torch_instance_bitwise_left_shift(
    dtype_and_x,
    frontend_method_data,
    init_flags,
    method_flags,
    frontend,
    on_device,
):
    input_dtype, x = dtype_and_x
    helpers.test_frontend_method(
        init_input_dtypes=input_dtype,
        init_all_as_kwargs_np={
            "data": x[0],
        },
        method_input_dtypes=input_dtype,
        method_all_as_kwargs_np={
            "other": x[1],
        },
        frontend_method_data=frontend_method_data,
        init_flags=init_flags,
        method_flags=method_flags,
        frontend=frontend,
        on_device=on_device,
    )


# add_
@handle_frontend_method(
    class_tree=CLASS_TREE,
    init_tree="torch.tensor",
    method_name="add_",
    dtype_and_x=helpers.dtype_and_values(
        available_dtypes=helpers.get_dtypes("numeric"),
        num_arrays=2,
    ),
)
def test_torch_instance_add_(
    dtype_and_x,
    frontend_method_data,
    init_flags,
    method_flags,
    frontend,
    on_device,
):
    input_dtype, x = dtype_and_x
    helpers.test_frontend_method(
        init_input_dtypes=[input_dtype[0]],
        init_all_as_kwargs_np={
            "data": x[0],
        },
        method_input_dtypes=input_dtype,
        method_all_as_kwargs_np={
            "other": x[1],
        },
        frontend_method_data=frontend_method_data,
        init_flags=init_flags,
        method_flags=method_flags,
        frontend=frontend,
        on_device=on_device,
    )


# subtract_
@handle_frontend_method(
    class_tree=CLASS_TREE,
    init_tree="torch.tensor",
    method_name="subtract_",
    dtype_and_x=helpers.dtype_and_values(
        available_dtypes=helpers.get_dtypes("numeric"),
        num_arrays=2,
    ),
)
def test_torch_instance_subtract_(
    dtype_and_x,
    frontend_method_data,
    init_flags,
    method_flags,
    frontend,
    on_device,
):
    input_dtype, x = dtype_and_x
    helpers.test_frontend_method(
        init_input_dtypes=[input_dtype[0]],
        init_all_as_kwargs_np={
            "data": x[0],
        },
        method_input_dtypes=input_dtype,
        method_all_as_kwargs_np={
            "other": x[1],
        },
        frontend_method_data=frontend_method_data,
        init_flags=init_flags,
        method_flags=method_flags,
        frontend=frontend,
        on_device=on_device,
    )


# arccos_
@handle_frontend_method(
    class_tree=CLASS_TREE,
    init_tree="torch.tensor",
    method_name="arccos_",
    dtype_and_x=helpers.dtype_and_values(
        min_value=-1.0,
        max_value=1.0,
        available_dtypes=helpers.get_dtypes("float"),
    ),
)
def test_torch_instance_arccos_(
    dtype_and_x,
    frontend_method_data,
    init_flags,
    method_flags,
    frontend,
    on_device,
):
    input_dtype, x = dtype_and_x
    helpers.test_frontend_method(
        init_input_dtypes=input_dtype,
        init_all_as_kwargs_np={
            "data": x[0],
        },
        method_input_dtypes=[],
        method_all_as_kwargs_np={},
        frontend_method_data=frontend_method_data,
        init_flags=init_flags,
        method_flags=method_flags,
        frontend=frontend,
        on_device=on_device,
    )


# arccos
@handle_frontend_method(
    class_tree=CLASS_TREE,
    init_tree="torch.tensor",
    method_name="arccos",
    dtype_and_x=helpers.dtype_and_values(
        min_value=-1.0,
        max_value=1.0,
        available_dtypes=helpers.get_dtypes("float"),
    ),
)
def test_torch_instance_arccos(
    dtype_and_x,
    frontend_method_data,
    init_flags,
    method_flags,
    frontend,
    on_device,
):
    input_dtype, x = dtype_and_x
    helpers.test_frontend_method(
        init_input_dtypes=input_dtype,
        init_all_as_kwargs_np={
            "data": x[0],
        },
        method_input_dtypes=[],
        method_all_as_kwargs_np={},
        frontend_method_data=frontend_method_data,
        init_flags=init_flags,
        method_flags=method_flags,
        frontend=frontend,
        on_device=on_device,
    )


# acos_
@handle_frontend_method(
    class_tree=CLASS_TREE,
    init_tree="torch.tensor",
    method_name="acos_",
    dtype_and_x=helpers.dtype_and_values(
        min_value=-1.0,
        max_value=1.0,
        available_dtypes=helpers.get_dtypes("float"),
    ),
)
def test_torch_instance_acos_(
    dtype_and_x,
    frontend_method_data,
    init_flags,
    method_flags,
    frontend,
    on_device,
):
    input_dtype, x = dtype_and_x
    helpers.test_frontend_method(
        init_input_dtypes=input_dtype,
        init_all_as_kwargs_np={
            "data": x[0],
        },
        method_input_dtypes=[],
        method_all_as_kwargs_np={},
        frontend_method_data=frontend_method_data,
        init_flags=init_flags,
        method_flags=method_flags,
        frontend=frontend,
        on_device=on_device,
    )


# asin_
@handle_frontend_method(
    class_tree=CLASS_TREE,
    init_tree="torch.tensor",
    method_name="asin_",
    dtype_and_x=helpers.dtype_and_values(
        min_value=-1.0,
        max_value=1.0,
        available_dtypes=helpers.get_dtypes("float"),
    ),
)
def test_torch_instance_asin_(
    dtype_and_x,
    frontend_method_data,
    init_flags,
    method_flags,
    frontend,
    on_device,
):
    input_dtype, x = dtype_and_x
    helpers.test_frontend_method(
        init_input_dtypes=input_dtype,
        init_all_as_kwargs_np={
            "data": x[0],
        },
        method_input_dtypes=[],
        method_all_as_kwargs_np={},
        frontend_method_data=frontend_method_data,
        init_flags=init_flags,
        method_flags=method_flags,
        frontend=frontend,
        on_device=on_device,
    )


# arcsin_
@handle_frontend_method(
    class_tree=CLASS_TREE,
    init_tree="torch.tensor",
    method_name="arcsin_",
    dtype_and_x=helpers.dtype_and_values(
        min_value=-1.0,
        max_value=1.0,
        available_dtypes=helpers.get_dtypes("float"),
    ),
)
def test_torch_instance_arcsin_(
    dtype_and_x,
    frontend_method_data,
    init_flags,
    method_flags,
    frontend,
    on_device,
):
    input_dtype, x = dtype_and_x
    helpers.test_frontend_method(
        init_input_dtypes=input_dtype,
        init_all_as_kwargs_np={
            "data": x[0],
        },
        method_input_dtypes=[],
        method_all_as_kwargs_np={},
        frontend_method_data=frontend_method_data,
        init_flags=init_flags,
        method_flags=method_flags,
        frontend=frontend,
        on_device=on_device,
    )


# atan_
@handle_frontend_method(
    class_tree=CLASS_TREE,
    init_tree="torch.tensor",
    method_name="atan_",
    dtype_and_x=helpers.dtype_and_values(
        available_dtypes=helpers.get_dtypes("float"),
        allow_inf=False,
    ),
)
def test_torch_instance_atan_(
    dtype_and_x,
    frontend_method_data,
    init_flags,
    method_flags,
    frontend,
    on_device,
):
    input_dtype, x = dtype_and_x
    helpers.test_frontend_method(
        init_input_dtypes=input_dtype,
        init_all_as_kwargs_np={
            "data": x[0],
        },
        method_input_dtypes=[],
        method_all_as_kwargs_np={},
        frontend_method_data=frontend_method_data,
        init_flags=init_flags,
        method_flags=method_flags,
        frontend=frontend,
        on_device=on_device,
    )


# tan_
@handle_frontend_method(
    class_tree=CLASS_TREE,
    init_tree="torch.tensor",
    method_name="tan_",
    dtype_and_x=helpers.dtype_and_values(
        available_dtypes=helpers.get_dtypes("float"),
        allow_inf=False,
    ),
)
def test_torch_instance_tan_(
    dtype_and_x,
    frontend_method_data,
    init_flags,
    method_flags,
    frontend,
    on_device,
):
    input_dtype, x = dtype_and_x
    helpers.test_frontend_method(
        init_input_dtypes=input_dtype,
        init_all_as_kwargs_np={
            "data": x[0],
        },
        method_input_dtypes=[],
        method_all_as_kwargs_np={},
        frontend_method_data=frontend_method_data,
        init_flags=init_flags,
        method_flags=method_flags,
        frontend=frontend,
        on_device=on_device,
    )


# atanh
@handle_frontend_method(
    class_tree=CLASS_TREE,
    init_tree="torch.tensor",
    method_name="atanh",
    dtype_and_x=helpers.dtype_and_values(
        min_value=-1.0,
        max_value=1.0,
        available_dtypes=helpers.get_dtypes("float"),
    ),
)
def test_torch_instance_atanh(
    dtype_and_x,
    frontend_method_data,
    init_flags,
    method_flags,
    frontend,
    on_device,
):
    input_dtype, x = dtype_and_x
    helpers.test_frontend_method(
        init_input_dtypes=input_dtype,
        init_all_as_kwargs_np={
            "data": x[0],
        },
        method_input_dtypes=[],
        method_all_as_kwargs_np={},
        frontend_method_data=frontend_method_data,
        init_flags=init_flags,
        method_flags=method_flags,
        frontend=frontend,
        on_device=on_device,
    )


# atanh_
@handle_frontend_method(
    class_tree=CLASS_TREE,
    init_tree="torch.tensor",
    method_name="atanh_",
    dtype_and_x=helpers.dtype_and_values(
        min_value=-1.0,
        max_value=1.0,
        available_dtypes=helpers.get_dtypes("float"),
    ),
)
def test_torch_instance_atanh_(
    dtype_and_x,
    frontend_method_data,
    init_flags,
    method_flags,
    frontend,
    on_device,
):
    input_dtype, x = dtype_and_x
    helpers.test_frontend_method(
        init_input_dtypes=input_dtype,
        init_all_as_kwargs_np={
            "data": x[0],
        },
        method_input_dtypes=[],
        method_all_as_kwargs_np={},
        frontend_method_data=frontend_method_data,
        init_flags=init_flags,
        method_flags=method_flags,
        frontend=frontend,
        on_device=on_device,
    )


# arctanh
@handle_frontend_method(
    class_tree=CLASS_TREE,
    init_tree="torch.tensor",
    method_name="arctanh",
    dtype_and_x=helpers.dtype_and_values(
        min_value=-1.0,
        max_value=1.0,
        available_dtypes=helpers.get_dtypes("float"),
    ),
)
def test_torch_instance_arctanh(
    dtype_and_x,
    frontend_method_data,
    init_flags,
    method_flags,
    frontend,
    on_device,
):
    input_dtype, x = dtype_and_x
    helpers.test_frontend_method(
        init_input_dtypes=input_dtype,
        init_all_as_kwargs_np={
            "data": x[0],
        },
        method_input_dtypes=[],
        method_all_as_kwargs_np={},
        frontend_method_data=frontend_method_data,
        init_flags=init_flags,
        method_flags=method_flags,
        frontend=frontend,
    )


# arctanh_
@handle_frontend_method(
    class_tree=CLASS_TREE,
    init_tree="torch.tensor",
    method_name="arctanh_",
    dtype_and_x=helpers.dtype_and_values(
        min_value=-1.0,
        max_value=1.0,
        available_dtypes=helpers.get_dtypes("float"),
    ),
)
def test_torch_instance_arctanh_(
    dtype_and_x,
    frontend_method_data,
    init_flags,
    method_flags,
    frontend,
    on_device,
):
    input_dtype, x = dtype_and_x
    helpers.test_frontend_method(
        init_input_dtypes=input_dtype,
        init_all_as_kwargs_np={
            "data": x[0],
        },
        method_input_dtypes=[],
        method_all_as_kwargs_np={},
        frontend_method_data=frontend_method_data,
        init_flags=init_flags,
        method_flags=method_flags,
        frontend=frontend,
        on_device=on_device,
    )


# pow
@handle_frontend_method(
    class_tree=CLASS_TREE,
    init_tree="torch.tensor",
    method_name="pow",
    dtype_and_x=helpers.dtype_and_values(
        available_dtypes=helpers.get_dtypes("numeric"),
        num_arrays=2,
        min_value=-1e04,
        max_value=1e04,
        allow_inf=False,
    ),
)
def test_torch_instance_pow(
    dtype_and_x,
    frontend_method_data,
    init_flags,
    method_flags,
    frontend,
    on_device,
):
    input_dtype, x = dtype_and_x
    dtype = input_dtype[0]
    if "int" in dtype:
        x[1] = ivy.abs(x[1])
    helpers.test_frontend_method(
        init_input_dtypes=input_dtype,
        init_all_as_kwargs_np={
            "data": x[0],
        },
        method_input_dtypes=input_dtype,
        method_all_as_kwargs_np={
            "exponent": x[1],
        },
        frontend_method_data=frontend_method_data,
        init_flags=init_flags,
        method_flags=method_flags,
        frontend=frontend,
        on_device=on_device,
    )


# pow_
@handle_frontend_method(
    class_tree=CLASS_TREE,
    init_tree="torch.tensor",
    method_name="pow_",
    dtype_and_x=helpers.dtype_and_values(
        available_dtypes=helpers.get_dtypes("numeric"),
        num_arrays=2,
    ),
)
def test_torch_instance_pow_(
    dtype_and_x,
    frontend_method_data,
    init_flags,
    method_flags,
    frontend,
    on_device,
):
    input_dtype, x = dtype_and_x
    dtype = input_dtype[0]
    if "int" in dtype:
        x[1] = ivy.abs(x[1])
    helpers.test_frontend_method(
        init_input_dtypes=input_dtype,
        init_all_as_kwargs_np={
            "data": x[0],
        },
        method_input_dtypes=input_dtype,
        method_all_as_kwargs_np={
            "exponent": x[1],
        },
        frontend_method_data=frontend_method_data,
        init_flags=init_flags,
        method_flags=method_flags,
        frontend=frontend,
        on_device=on_device,
    )


# __pow__
@handle_frontend_method(
    class_tree=CLASS_TREE,
    init_tree="torch.tensor",
    method_name="__pow__",
    dtype_and_x=helpers.dtype_and_values(
        available_dtypes=helpers.get_dtypes("numeric"),
        num_arrays=2,
    ),
)
def test_torch_special_pow(
    dtype_and_x,
    frontend_method_data,
    init_flags,
    method_flags,
    frontend,
    on_device,
):
    input_dtype, x = dtype_and_x
    dtype = input_dtype[0]
    if "int" in dtype:
        x[1] = ivy.abs(x[1])
    helpers.test_frontend_method(
        init_input_dtypes=input_dtype,
        init_all_as_kwargs_np={
            "data": x[0],
        },
        method_input_dtypes=input_dtype,
        method_all_as_kwargs_np={
            "exponent": x[1],
        },
        frontend_method_data=frontend_method_data,
        init_flags=init_flags,
        method_flags=method_flags,
        frontend=frontend,
        on_device=on_device,
    )


# __rpow__
@handle_frontend_method(
    class_tree=CLASS_TREE,
    init_tree="torch.tensor",
    method_name="__rpow__",
    dtype_and_x=helpers.dtype_and_values(
        available_dtypes=helpers.get_dtypes("numeric"),
        num_arrays=2,
        min_value=1,
    ),
)
def test_torch_special_rpow(
    dtype_and_x,
    frontend_method_data,
    init_flags,
    method_flags,
    frontend,
    on_device,
):
    input_dtype, x = dtype_and_x
    dtype = input_dtype[0]
    if "int" in dtype:
        x[0] = ivy.abs(x[0])
    helpers.test_frontend_method(
        init_input_dtypes=input_dtype,
        init_all_as_kwargs_np={
            "data": x[0],
        },
        method_input_dtypes=input_dtype,
        method_all_as_kwargs_np={
            "other": x[1],
        },
        frontend_method_data=frontend_method_data,
        init_flags=init_flags,
        method_flags=method_flags,
        frontend=frontend,
        on_device=on_device,
    )


# arccosh_
@handle_frontend_method(
    class_tree=CLASS_TREE,
    init_tree="torch.tensor",
    method_name="arccosh_",
    dtype_and_x=helpers.dtype_and_values(
        min_value=-1.0,
        max_value=1.0,
        available_dtypes=helpers.get_dtypes("float"),
    ),
)
def test_torch_instance_arccosh_(
    dtype_and_x,
    frontend_method_data,
    init_flags,
    method_flags,
    frontend,
    on_device,
):
    input_dtype, x = dtype_and_x
    helpers.test_frontend_method(
        init_input_dtypes=input_dtype,
        init_all_as_kwargs_np={
            "data": x[0],
        },
        method_input_dtypes=[],
        method_all_as_kwargs_np={},
        frontend_method_data=frontend_method_data,
        init_flags=init_flags,
        method_flags=method_flags,
        frontend=frontend,
        on_device=on_device,
    )


# argmax
@handle_frontend_method(
    class_tree=CLASS_TREE,
    init_tree="torch.tensor",
    method_name="argmax",
    dtype_input_axis=helpers.dtype_values_axis(
        available_dtypes=helpers.get_dtypes("numeric"),
        force_int_axis=True,
        min_num_dims=1,
        max_num_dims=3,
        min_dim_size=1,
        max_dim_size=3,
        min_value=1,
        max_value=5,
        valid_axis=True,
        allow_neg_axes=True,
    ),
    keepdim=st.booleans(),
)
def test_torch_instance_argmax(
    dtype_input_axis,
    keepdim,
    frontend_method_data,
    init_flags,
    method_flags,
    frontend,
    on_device,
):
    input_dtype, x, axis = dtype_input_axis
    helpers.test_frontend_method(
        init_input_dtypes=input_dtype,
        init_all_as_kwargs_np={
            "data": x[0],
        },
        method_input_dtypes=input_dtype,
        method_all_as_kwargs_np={
            "dim": axis,
            "keepdim": keepdim,
        },
        frontend_method_data=frontend_method_data,
        init_flags=init_flags,
        method_flags=method_flags,
        frontend=frontend,
        on_device=on_device,
    )


# argmin
@handle_frontend_method(
    class_tree=CLASS_TREE,
    init_tree="torch.tensor",
    method_name="argmin",
    dtype_input_axis=helpers.dtype_values_axis(
        available_dtypes=helpers.get_dtypes("numeric"),
        force_int_axis=True,
        min_num_dims=1,
        max_num_dims=3,
        min_dim_size=1,
        max_dim_size=3,
        min_value=1,
        max_value=5,
        valid_axis=True,
        allow_neg_axes=True,
    ),
    keepdim=st.booleans(),
)
def test_torch_instance_argmin(
    dtype_input_axis,
    keepdim,
    frontend_method_data,
    init_flags,
    method_flags,
    frontend,
    on_device,
):
    input_dtype, x, axis = dtype_input_axis
    helpers.test_frontend_method(
        init_input_dtypes=input_dtype,
        init_all_as_kwargs_np={
            "data": x[0],
        },
        method_input_dtypes=input_dtype,
        method_all_as_kwargs_np={
            "dim": axis,
            "keepdim": keepdim,
        },
        frontend_method_data=frontend_method_data,
        init_flags=init_flags,
        method_flags=method_flags,
        frontend=frontend,
        on_device=on_device,
    )


# argsort
@handle_frontend_method(
    class_tree=CLASS_TREE,
    init_tree="torch.tensor",
    method_name="argsort",
    dtype_input_axis=helpers.dtype_values_axis(
        available_dtypes=helpers.get_dtypes("numeric"),
        min_num_dims=1,
        max_num_dims=5,
        min_dim_size=1,
        max_dim_size=3,
        min_axis=-1,
        max_axis=0,
    ),
    descending=st.booleans(),
)
def test_torch_instance_argsort(
    dtype_input_axis,
    descending,
    frontend_method_data,
    init_flags,
    method_flags,
    frontend,
    on_device,
):
    input_dtype, x, axis = dtype_input_axis
    helpers.test_frontend_method(
        init_input_dtypes=input_dtype,
        init_all_as_kwargs_np={
            "data": x[0],
        },
        method_input_dtypes=input_dtype,
        method_all_as_kwargs_np={
            "dim": axis,
            "descending": descending,
        },
        frontend_method_data=frontend_method_data,
        init_flags=init_flags,
        method_flags=method_flags,
        frontend=frontend,
        on_device=on_device,
    )


# arccosh
@handle_frontend_method(
    class_tree=CLASS_TREE,
    init_tree="torch.tensor",
    method_name="arccosh",
    dtype_and_x=helpers.dtype_and_values(
        min_value=-1.0,
        max_value=1.0,
        available_dtypes=helpers.get_dtypes("float"),
    ),
)
def test_torch_instance_arccosh(
    dtype_and_x,
    frontend_method_data,
    init_flags,
    method_flags,
    frontend,
    on_device,
):
    input_dtype, x = dtype_and_x
    helpers.test_frontend_method(
        init_input_dtypes=input_dtype,
        init_all_as_kwargs_np={
            "data": x[0],
        },
        method_input_dtypes=[],
        method_all_as_kwargs_np={},
        frontend_method_data=frontend_method_data,
        init_flags=init_flags,
        method_flags=method_flags,
        frontend=frontend,
        on_device=on_device,
    )


# ceil
@handle_frontend_method(
    class_tree=CLASS_TREE,
    init_tree="torch.tensor",
    method_name="ceil",
    dtype_and_x=helpers.dtype_and_values(
        available_dtypes=helpers.get_dtypes("float"),
    ),
)
def test_torch_instance_ceil(
    dtype_and_x,
    frontend_method_data,
    init_flags,
    method_flags,
    frontend,
    on_device,
):
    input_dtype, x = dtype_and_x
    helpers.test_frontend_method(
        init_input_dtypes=input_dtype,
        init_all_as_kwargs_np={
            "data": x[0],
        },
        method_input_dtypes=input_dtype,
        method_all_as_kwargs_np={},
        frontend_method_data=frontend_method_data,
        init_flags=init_flags,
        method_flags=method_flags,
        frontend=frontend,
        on_device=on_device,
    )


# argwhere
@handle_frontend_method(
    class_tree=CLASS_TREE,
    init_tree="torch.tensor",
    method_name="argwhere",
    dtype_and_x=helpers.dtype_and_values(
        available_dtypes=helpers.get_dtypes("valid"),
    ),
)
def test_torch_instance_argwhere(
    dtype_and_x,
    frontend_method_data,
    init_flags,
    method_flags,
    frontend,
    on_device,
):
    input_dtype, x = dtype_and_x
    helpers.test_frontend_method(
        init_input_dtypes=input_dtype,
        init_all_as_kwargs_np={
            "data": x[0],
        },
        method_input_dtypes=input_dtype,
        method_all_as_kwargs_np={},
        frontend_method_data=frontend_method_data,
        init_flags=init_flags,
        method_flags=method_flags,
        frontend=frontend,
        on_device=on_device,
    )


# size
@handle_frontend_method(
    class_tree=CLASS_TREE,
    init_tree="torch.tensor",
    method_name="size",
    dtype_and_x=helpers.dtype_and_values(
        available_dtypes=helpers.get_dtypes("valid"),
        shape=st.shared(helpers.get_shape(min_num_dims=1), key="shape"),
    ),
    dim=helpers.get_axis(
        shape=st.shared(helpers.get_shape(min_num_dims=1), key="shape"),
        force_int=True,
    ),
)
def test_torch_instance_size(
    dtype_and_x,
    dim,
    frontend_method_data,
    init_flags,
    method_flags,
    frontend,
    on_device,
):
    input_dtype, x = dtype_and_x
    helpers.test_frontend_method(
        init_input_dtypes=input_dtype,
        init_all_as_kwargs_np={
            "data": x[0],
        },
        method_input_dtypes=input_dtype,
        method_all_as_kwargs_np={
            "dim": dim,
        },
        frontend_method_data=frontend_method_data,
        init_flags=init_flags,
        method_flags=method_flags,
        frontend=frontend,
        on_device=on_device,
    )


# min
@handle_frontend_method(
    class_tree=CLASS_TREE,
    init_tree="torch.tensor",
    method_name="min",
    dtype_x=helpers.dtype_and_values(
        available_dtypes=helpers.get_dtypes("numeric", full=True),
    ),
)
def test_torch_instance_min(
    dtype_x,
    frontend,
    frontend_method_data,
    init_flags,
    method_flags,
    on_device,
):
    input_dtype, x = dtype_x
    helpers.test_frontend_method(
        init_input_dtypes=input_dtype,
        init_all_as_kwargs_np={
            "data": x[0],
        },
        method_input_dtypes=input_dtype,
        method_all_as_kwargs_np={},
        frontend_method_data=frontend_method_data,
        init_flags=init_flags,
        method_flags=method_flags,
        frontend=frontend,
        on_device=on_device,
    )


@st.composite
def _get_dtype_and_multiplicative_matrices(draw):
    return draw(
        st.one_of(
            _get_dtype_input_and_matrices(),
            _get_dtype_and_3dbatch_matrices(),
        )
    )


# matmul
@handle_frontend_method(
    class_tree=CLASS_TREE,
    init_tree="torch.tensor",
    method_name="matmul",
    dtype_tensor1_tensor2=_get_dtype_and_multiplicative_matrices(),
)
def test_torch_instance_matmul(
    dtype_tensor1_tensor2,
    frontend_method_data,
    init_flags,
    method_flags,
    frontend,
    on_device,
):
    dtype, tensor1, tensor2 = dtype_tensor1_tensor2
    helpers.test_frontend_method(
        init_input_dtypes=dtype,
        init_all_as_kwargs_np={
            "data": tensor1,
        },
        method_input_dtypes=dtype,
        method_all_as_kwargs_np={"other": tensor2},
        frontend_method_data=frontend_method_data,
        init_flags=init_flags,
        method_flags=method_flags,
        frontend=frontend,
        on_device=on_device,
    )


@st.composite
def _array_idxes_n_dtype(draw, **kwargs):
    num_dims = draw(helpers.ints(min_value=1, max_value=4))
    dtype, x = draw(
        helpers.dtype_and_values(
            **kwargs, min_num_dims=num_dims, max_num_dims=num_dims, shared_dtype=True
        )
    )
    idxes = draw(
        st.lists(
            helpers.ints(min_value=0, max_value=num_dims - 1),
            min_size=num_dims,
            max_size=num_dims,
            unique=True,
        )
    )
    return x, idxes, dtype


# permute
@handle_frontend_method(
    class_tree=CLASS_TREE,
    init_tree="torch.tensor",
    method_name="permute",
    dtype_values_axis=_array_idxes_n_dtype(
        available_dtypes=helpers.get_dtypes("float"),
    ),
    unpack_dims=st.booleans(),
)
def test_torch_instance_permute(
    dtype_values_axis,
    frontend_method_data,
    init_flags,
    method_flags,
    frontend,
    on_device,
):
    x, idxes, dtype = dtype_values_axis
    unpack_dims = True
    if unpack_dims:
        method_flags.num_positional_args = len(idxes) + 1
        dims = {}
        i = 0
        for x_ in idxes:
            dims["x{}".format(i)] = x_
            i += 1
    else:
        dims = {
            "dims": tuple(idxes),
        }
    helpers.test_frontend_method(
        init_input_dtypes=dtype,
        init_all_as_kwargs_np={
            "data": x[0],
        },
        method_input_dtypes=dtype,
        method_all_as_kwargs_np=dims,
        frontend_method_data=frontend_method_data,
        init_flags=init_flags,
        method_flags=method_flags,
        frontend=frontend,
        on_device=on_device,
    )


# mean
@handle_frontend_method(
    class_tree=CLASS_TREE,
    init_tree="torch.tensor",
    method_name="mean",
    dtype_x=helpers.dtype_and_values(
        available_dtypes=helpers.get_dtypes("float"),
        min_value=-1e04,
        max_value=1e04,
    ),
)
def test_torch_instance_mean(
    dtype_x,
    frontend,
    frontend_method_data,
    init_flags,
    method_flags,
    on_device,
):
    input_dtype, x = dtype_x
    helpers.test_frontend_method(
        init_input_dtypes=input_dtype,
        init_all_as_kwargs_np={
            "data": x[0],
        },
        method_input_dtypes=input_dtype,
        method_all_as_kwargs_np={},
        frontend_method_data=frontend_method_data,
        init_flags=init_flags,
        method_flags=method_flags,
        frontend=frontend,
        on_device=on_device,
    )


# median
@handle_frontend_method(
    class_tree=CLASS_TREE,
    init_tree="torch.tensor",
    method_name="median",
    dtype_input_axis=helpers.dtype_values_axis(
        available_dtypes=helpers.get_dtypes("float"),
        min_num_dims=1,
        valid_axis=True,
        force_int_axis=True,
    ),
    keepdim=st.booleans(),
)
def test_torch_instance_median(
    dtype_input_axis,
    keepdim,
    frontend,
    frontend_method_data,
    init_flags,
    method_flags,
    on_device,
):
    input_dtype, x, axis = dtype_input_axis
    helpers.test_frontend_method(
        init_input_dtypes=input_dtype,
        init_all_as_kwargs_np={
            "data": x[0],
        },
        method_input_dtypes=input_dtype,
        method_all_as_kwargs_np={
            "dim": axis,
            "keepdim": keepdim,
        },
        frontend_method_data=frontend_method_data,
        init_flags=init_flags,
        method_flags=method_flags,
        frontend=frontend,
        on_device=on_device,
    )


# transpose
@handle_frontend_method(
    class_tree=CLASS_TREE,
    init_tree="torch.tensor",
    method_name="transpose",
    dtype_value=helpers.dtype_and_values(
        available_dtypes=helpers.get_dtypes("valid"),
        shape=st.shared(helpers.get_shape(min_num_dims=1), key="shape"),
    ),
    dim0=helpers.get_axis(
        shape=st.shared(helpers.get_shape(), key="shape"),
        allow_neg=True,
        force_int=True,
    ),
    dim1=helpers.get_axis(
        shape=st.shared(helpers.get_shape(), key="shape"),
        allow_neg=True,
        force_int=True,
    ),
)
def test_torch_instance_transpose(
    dtype_value,
    dim0,
    dim1,
    frontend_method_data,
    init_flags,
    method_flags,
    frontend,
    on_device,
):
    input_dtype, x = dtype_value
    helpers.test_frontend_method(
        init_input_dtypes=input_dtype,
        init_all_as_kwargs_np={
            "data": x[0],
        },
        method_input_dtypes=input_dtype,
        method_all_as_kwargs_np={"dim0": dim0, "dim1": dim1},
        frontend_method_data=frontend_method_data,
        init_flags=init_flags,
        method_flags=method_flags,
        frontend=frontend,
        on_device=on_device,
    )


# transpose_
@handle_frontend_method(
    class_tree=CLASS_TREE,
    init_tree="torch.tensor",
    method_name="transpose_",
    dtype_value=helpers.dtype_and_values(
        available_dtypes=helpers.get_dtypes("valid"),
        shape=st.shared(helpers.get_shape(min_num_dims=1), key="shape"),
    ),
    dim0=helpers.get_axis(
        shape=st.shared(helpers.get_shape(), key="shape"),
        allow_neg=True,
        force_int=True,
    ),
    dim1=helpers.get_axis(
        shape=st.shared(helpers.get_shape(), key="shape"),
        allow_neg=True,
        force_int=True,
    ),
)
def test_torch_instance_transpose_(
    dtype_value,
    dim0,
    dim1,
    frontend_method_data,
    init_flags,
    method_flags,
    frontend,
    on_device,
):
    input_dtype, x = dtype_value
    helpers.test_frontend_method(
        init_input_dtypes=input_dtype,
        init_all_as_kwargs_np={
            "data": x[0],
        },
        method_input_dtypes=input_dtype,
        method_all_as_kwargs_np={
            "dim0": dim0,
            "dim1": dim1,
        },
        frontend_method_data=frontend_method_data,
        init_flags=init_flags,
        method_flags=method_flags,
        frontend=frontend,
        on_device=on_device,
    )


# t
@handle_frontend_method(
    class_tree=CLASS_TREE,
    init_tree="torch.tensor",
    method_name="t",
    dtype_and_x=helpers.dtype_and_values(
        available_dtypes=helpers.get_dtypes("valid"),
        shape=helpers.get_shape(min_num_dims=2, max_num_dims=2),
    ),
)
def test_torch_instance_t(
    dtype_and_x,
    frontend_method_data,
    init_flags,
    method_flags,
    frontend,
    on_device,
):
    input_dtype, x = dtype_and_x
    helpers.test_frontend_method(
        init_input_dtypes=input_dtype,
        init_all_as_kwargs_np={
            "data": x[0],
        },
        method_input_dtypes=input_dtype,
        method_all_as_kwargs_np={},
        frontend_method_data=frontend_method_data,
        init_flags=init_flags,
        method_flags=method_flags,
        frontend=frontend,
        on_device=on_device,
    )


# flatten
@handle_frontend_method(
    class_tree=CLASS_TREE,
    init_tree="torch.tensor",
    method_name="flatten",
    dtype_value=helpers.dtype_and_values(
        available_dtypes=helpers.get_dtypes("valid"),
        shape=st.shared(helpers.get_shape(), key="shape"),
    ),
    start_dim=helpers.get_axis(
        shape=st.shared(helpers.get_shape(), key="shape"),
        allow_neg=True,
        force_int=True,
    ),
    end_dim=helpers.get_axis(
        shape=st.shared(helpers.get_shape(), key="shape"),
        allow_neg=True,
        force_int=True,
    ),
)
def test_torch_instance_flatten(
    dtype_value,
    start_dim,
    end_dim,
    frontend_method_data,
    init_flags,
    method_flags,
    frontend,
    on_device,
):
    if start_dim > end_dim:
        temp = start_dim
        start_dim = end_dim
        end_dim = temp
    input_dtype, x = dtype_value
    helpers.test_frontend_method(
        init_input_dtypes=input_dtype,
        init_all_as_kwargs_np={
            "data": x[0],
        },
        method_input_dtypes=input_dtype,
        method_all_as_kwargs_np={
            "start_dim": start_dim,
            "end_dim": end_dim,
        },
        frontend_method_data=frontend_method_data,
        init_flags=init_flags,
        method_flags=method_flags,
        frontend=frontend,
        on_device=on_device,
    )


# cumsum
@handle_frontend_method(
    class_tree=CLASS_TREE,
    init_tree="torch.tensor",
    method_name="cumsum",
    dtype_value=helpers.dtype_and_values(
        available_dtypes=helpers.get_dtypes("valid"),
        shape=st.shared(helpers.get_shape(min_num_dims=1), key="shape"),
    ),
    dim=helpers.get_axis(
        shape=st.shared(helpers.get_shape(), key="shape"),
        allow_neg=True,
        force_int=True,
    ),
    dtypes=_dtypes(),
)
def test_torch_instance_cumsum(
    dtype_value,
    dim,
    dtypes,
    frontend_method_data,
    init_flags,
    method_flags,
    frontend,
    on_device,
):
    input_dtype, x = dtype_value
    helpers.test_frontend_method(
        init_input_dtypes=input_dtype,
        init_all_as_kwargs_np={
            "data": x[0],
        },
        method_input_dtypes=dtypes,
        method_all_as_kwargs_np={
            "dim": dim,
            "dtype": dtypes[0],
        },
        frontend_method_data=frontend_method_data,
        init_flags=init_flags,
        method_flags=method_flags,
        frontend=frontend,
        on_device=on_device,
    )


# cumsum_
@handle_frontend_method(
    class_tree=CLASS_TREE,
    init_tree="torch.tensor",
    method_name="cumsum_",
    dtype_value=helpers.dtype_and_values(
        available_dtypes=helpers.get_dtypes("numeric"),
        shape=st.shared(helpers.get_shape(min_num_dims=1), key="shape"),
    ),
    dim=helpers.get_axis(
        shape=st.shared(helpers.get_shape(), key="shape"),
        allow_neg=True,
        force_int=True,
    ),
)
def test_torch_instance_cumsum_(
    dtype_value,
    dim,
    frontend_method_data,
    init_flags,
    method_flags,
    frontend,
    on_device,
):
    input_dtype, x = dtype_value
    helpers.test_frontend_method(
        init_input_dtypes=input_dtype,
        init_all_as_kwargs_np={
            "data": x[0],
        },
        method_input_dtypes=input_dtype,
        method_all_as_kwargs_np={
            "dim": dim,
            "dtype": input_dtype[0],
        },
        frontend_method_data=frontend_method_data,
        init_flags=init_flags,
        method_flags=method_flags,
        frontend=frontend,
        on_device=on_device,
    )


# sort
@handle_frontend_method(
    class_tree=CLASS_TREE,
    init_tree="torch.tensor",
    method_name="sort",
    dtype_value=helpers.dtype_and_values(
        available_dtypes=helpers.get_dtypes("valid"),
        shape=st.shared(helpers.get_shape(min_num_dims=1), key="shape"),
    ),
    dim=helpers.get_axis(
        shape=st.shared(helpers.get_shape(), key="shape"),
        allow_neg=True,
        force_int=True,
    ),
    descending=st.booleans(),
)
def test_torch_instance_sort(
    dtype_value,
    dim,
    descending,
    frontend_method_data,
    init_flags,
    method_flags,
    frontend,
    on_device,
):
    input_dtype, x = dtype_value
    helpers.test_frontend_method(
        init_input_dtypes=input_dtype,
        init_all_as_kwargs_np={
            "data": x[0],
        },
        method_input_dtypes=input_dtype,
        method_all_as_kwargs_np={
            "dim": dim,
            "descending": descending,
        },
        frontend_method_data=frontend_method_data,
        init_flags=init_flags,
        method_flags=method_flags,
        frontend=frontend,
        on_device=on_device,
    )


# sigmoid
@handle_frontend_method(
    class_tree=CLASS_TREE,
    init_tree="torch.tensor",
    method_name="sigmoid",
    dtype_x=helpers.dtype_and_values(
        available_dtypes=helpers.get_dtypes("float"),
    ),
)
def test_torch_instance_sigmoid(
    dtype_x,
    frontend_method_data,
    init_flags,
    method_flags,
    frontend,
    on_device,
):
    input_dtype, x = dtype_x
    helpers.test_frontend_method(
        init_input_dtypes=input_dtype,
        init_all_as_kwargs_np={
            "data": x[0],
        },
        method_input_dtypes=input_dtype,
        method_all_as_kwargs_np={},
        frontend_method_data=frontend_method_data,
        init_flags=init_flags,
        method_flags=method_flags,
        frontend=frontend,
        on_device=on_device,
    )


# sigmoid
@handle_frontend_method(
    class_tree=CLASS_TREE,
    init_tree="torch.tensor",
    method_name="sigmoid_",
    dtype_x=helpers.dtype_and_values(
        available_dtypes=helpers.get_dtypes("float"),
    ),
)
def test_torch_instance_sigmoid_(
    dtype_x,
    frontend_method_data,
    init_flags,
    method_flags,
    frontend,
    on_device,
):
    input_dtype, x = dtype_x
    helpers.test_frontend_method(
        init_input_dtypes=input_dtype,
        init_all_as_kwargs_np={
            "data": x[0],
        },
        method_input_dtypes=input_dtype,
        method_all_as_kwargs_np={},
        frontend_method_data=frontend_method_data,
        init_flags=init_flags,
        method_flags=method_flags,
        frontend=frontend,
        on_device=on_device,
    )


# softmax
@handle_frontend_method(
    class_tree=CLASS_TREE,
    init_tree="torch.tensor",
    method_name="softmax",
    dtype_x_and_axis=helpers.dtype_values_axis(
        available_dtypes=helpers.get_dtypes("float"),
        min_num_dims=1,
        max_axes_size=1,
        force_int_axis=True,
        valid_axis=True,
    ),
    dtype=helpers.get_dtypes("float", full=False),
)
def test_torch_instance_softmax(
    dtype_x_and_axis,
    dtype,
    frontend_method_data,
    init_flags,
    method_flags,
    frontend,
    on_device,
):
    input_dtype, x, axis = dtype_x_and_axis
    helpers.test_frontend_method(
        init_input_dtypes=input_dtype,
        init_all_as_kwargs_np={
            "data": x[0],
        },
        method_input_dtypes=input_dtype,
        method_all_as_kwargs_np={
            "dim": axis,
            "dtype": dtype[0],
        },
        frontend_method_data=frontend_method_data,
        init_flags=init_flags,
        method_flags=method_flags,
        frontend=frontend,
        on_device=on_device,
    )


@st.composite
def _repeat_helper(draw):
    shape = draw(
        helpers.get_shape(
            min_num_dims=1, max_num_dims=5, min_dim_size=2, max_dim_size=10
        )
    )

    input_dtype, x = draw(
        helpers.dtype_and_values(
            available_dtypes=helpers.get_dtypes("valid"),
            shape=shape,
        )
    )

    repeats = draw(st.lists(st.integers(min_value=1, max_value=5), min_size=len(shape)))
    return input_dtype, x, repeats


# repeat
@handle_frontend_method(
    class_tree=CLASS_TREE,
    init_tree="torch.tensor",
    method_name="repeat",
    dtype_x_repeats=_repeat_helper(),
    unpack_repeat=st.booleans(),
)
def test_torch_instance_repeat(
    dtype_x_repeats,
    unpack_repeat,
    frontend_method_data,
    init_flags,
    method_flags,
    frontend,
    on_device,
):
    input_dtype, x, repeats = dtype_x_repeats
    repeat = {
        "repeats": repeats,
    }
    if unpack_repeat:
        method_flags.num_positional_args = len(repeat["repeats"]) + 1
        for i, x_ in enumerate(repeat["repeats"]):
            repeat["x{}".format(i)] = x_
    helpers.test_frontend_method(
        init_input_dtypes=input_dtype,
        init_all_as_kwargs_np={
            "data": x[0],
        },
        method_input_dtypes=input_dtype,
        method_all_as_kwargs_np=repeat,
        frontend_method_data=frontend_method_data,
        init_flags=init_flags,
        method_flags=method_flags,
        frontend=frontend,
        on_device=on_device,
    )


# unbind
@handle_frontend_method(
    class_tree=CLASS_TREE,
    init_tree="torch.tensor",
    method_name="unbind",
    dtype_value_axis=helpers.dtype_values_axis(
        available_dtypes=helpers.get_dtypes("numeric"),
        min_num_dims=1,
        valid_axis=True,
        force_int_axis=True,
    ),
)
def test_torch_instance_unbind(
    dtype_value_axis,
    frontend_method_data,
    init_flags,
    method_flags,
    frontend,
    on_device,
):
    input_dtypes, x, axis = dtype_value_axis
    helpers.test_frontend_method(
        init_input_dtypes=input_dtypes,
        init_all_as_kwargs_np={
            "data": x[0],
        },
        method_input_dtypes=input_dtypes,
        method_all_as_kwargs_np={
            "dim": axis,
        },
        frontend_method_data=frontend_method_data,
        init_flags=init_flags,
        method_flags=method_flags,
        frontend=frontend,
        on_device=on_device,
    )


# __eq__
@handle_frontend_method(
    class_tree=CLASS_TREE,
    init_tree="torch.tensor",
    method_name="__eq__",
    dtype_and_x=helpers.dtype_and_values(
        available_dtypes=helpers.get_dtypes("float"),
        num_arrays=2,
        min_value=-1e04,
        max_value=1e04,
        allow_inf=False,
    ),
)
def test_torch_special_eq(
    dtype_and_x,
    frontend_method_data,
    init_flags,
    method_flags,
    frontend,
    on_device,
):
    input_dtype, x = dtype_and_x
    helpers.test_frontend_method(
        init_input_dtypes=input_dtype,
        init_all_as_kwargs_np={
            "data": x[0],
        },
        method_input_dtypes=input_dtype,
        method_all_as_kwargs_np={
            "other": x[1],
        },
        frontend_method_data=frontend_method_data,
        init_flags=init_flags,
        method_flags=method_flags,
        frontend=frontend,
        on_device=on_device,
    )


# inverse
@handle_frontend_method(
    class_tree=CLASS_TREE,
    init_tree="torch.tensor",
    method_name="inverse",
    dtype_and_x=helpers.dtype_and_values(
        available_dtypes=helpers.get_dtypes("float"),
        min_num_dims=2,
    ).filter(lambda s: s[1][0].shape[-1] == s[1][0].shape[-2]),
)
def test_torch_instance_inverse(
    dtype_and_x,
    frontend_method_data,
    init_flags,
    method_flags,
    frontend,
    on_device,
):
    input_dtype, x = dtype_and_x
    helpers.test_frontend_method(
        init_input_dtypes=input_dtype,
        init_all_as_kwargs_np={
            "data": x[0],
        },
        method_input_dtypes=input_dtype,
        method_all_as_kwargs_np={},
        frontend_method_data=frontend_method_data,
        init_flags=init_flags,
        method_flags=method_flags,
        frontend=frontend,
        on_device=on_device,
    )


# neg
@handle_frontend_method(
    class_tree=CLASS_TREE,
    init_tree="torch.tensor",
    method_name="neg",
    dtype_and_x=helpers.dtype_and_values(
        available_dtypes=helpers.get_dtypes("float"),
        min_value=-1e04,
        max_value=1e04,
        allow_inf=False,
    ),
)
def test_torch_instance_neg(
    dtype_and_x,
    frontend,
    frontend_method_data,
    init_flags,
    method_flags,
    on_device,
):
    input_dtype, x = dtype_and_x
    helpers.test_frontend_method(
        init_input_dtypes=input_dtype,
        init_all_as_kwargs_np={
            "data": x[0],
        },
        method_input_dtypes=input_dtype,
        method_all_as_kwargs_np={},
        frontend_method_data=frontend_method_data,
        init_flags=init_flags,
        method_flags=method_flags,
        frontend=frontend,
        on_device=on_device,
    )


# int
@handle_frontend_method(
    class_tree=CLASS_TREE,
    init_tree="torch.tensor",
    method_name="int",
    dtype_and_x=helpers.dtype_and_values(
        available_dtypes=helpers.get_dtypes("integer"),
    ),
)
def test_torch_instance_int(
    dtype_and_x,
    frontend_method_data,
    init_flags,
    method_flags,
    frontend,
    on_device,
):
    input_dtype, x = dtype_and_x
    helpers.test_frontend_method(
        init_input_dtypes=input_dtype,
        init_all_as_kwargs_np={
            "data": x,
        },
        method_input_dtypes=input_dtype,
        method_all_as_kwargs_np={},
        frontend_method_data=frontend_method_data,
        init_flags=init_flags,
        method_flags=method_flags,
        frontend=frontend,
        on_device=on_device,
    )


# bool
@handle_frontend_method(
    class_tree=CLASS_TREE,
    init_tree="torch.tensor",
    method_name="bool",
    dtype_and_x=helpers.dtype_and_values(
        available_dtypes=helpers.get_dtypes("integer"),
    ),
)
def test_torch_instance_bool(
    dtype_and_x,
    frontend_method_data,
    init_flags,
    method_flags,
    frontend,
    on_device,
):
    input_dtype, x = dtype_and_x
    helpers.test_frontend_method(
        init_input_dtypes=input_dtype,
        init_all_as_kwargs_np={
            "data": x[0],
        },
        method_input_dtypes=input_dtype,
        method_all_as_kwargs_np={},
        frontend_method_data=frontend_method_data,
        init_flags=init_flags,
        method_flags=method_flags,
        frontend=frontend,
        on_device=on_device,
    )


# type
@handle_frontend_method(
    class_tree=CLASS_TREE,
    init_tree="torch.tensor",
    method_name="type",
    dtype_and_x=helpers.dtype_and_values(
        available_dtypes=helpers.get_dtypes("valid"),
    ),
    dtype=helpers.get_dtypes("valid", full=False),
)
def test_torch_instance_type(
    dtype_and_x,
    dtype,
    frontend_method_data,
    init_flags,
    method_flags,
    frontend,
    on_device,
):
    input_dtype, x = dtype_and_x
    helpers.test_frontend_method(
        init_input_dtypes=input_dtype,
        init_all_as_kwargs_np={
            "data": x[0],
        },
        method_input_dtypes=input_dtype,
        method_all_as_kwargs_np={
            "dtype": dtype[0],
        },
        frontend_method_data=frontend_method_data,
        init_flags=init_flags,
        method_flags=method_flags,
        frontend=frontend,
        on_device=on_device,
    )


# type_as
@handle_frontend_method(
    class_tree=CLASS_TREE,
    init_tree="torch.tensor",
    method_name="type_as",
    dtype_and_x=helpers.dtype_and_values(
        available_dtypes=helpers.get_dtypes("valid"),
        num_arrays=2,
    ),
)
def test_torch_instance_type_as(
    dtype_and_x,
    frontend_method_data,
    init_flags,
    method_flags,
    frontend,
    on_device,
):
    input_dtype, x = dtype_and_x
    helpers.test_frontend_method(
        init_input_dtypes=input_dtype,
        init_all_as_kwargs_np={
            "data": x[0],
        },
        method_input_dtypes=input_dtype,
        method_all_as_kwargs_np={
            "other": x[1],
        },
        frontend_method_data=frontend_method_data,
        init_flags=init_flags,
        method_flags=method_flags,
        frontend=frontend,
        on_device=on_device,
    )


# byte
@handle_frontend_method(
    class_tree=CLASS_TREE,
    init_tree="torch.tensor",
    method_name="byte",
    dtype_and_x=helpers.dtype_and_values(
        available_dtypes=helpers.get_dtypes("valid"),
    ),
)
def test_torch_instance_byte(
    dtype_and_x,
    frontend_method_data,
    init_flags,
    method_flags,
    frontend,
    on_device,
):
    input_dtype, x = dtype_and_x
    helpers.test_frontend_method(
        init_input_dtypes=input_dtype,
        init_all_as_kwargs_np={
            "data": x[0],
        },
        method_input_dtypes=input_dtype,
        method_all_as_kwargs_np={},
        frontend_method_data=frontend_method_data,
        init_flags=init_flags,
        method_flags=method_flags,
        frontend=frontend,
        on_device=on_device,
    )


# ne
@handle_frontend_method(
    class_tree=CLASS_TREE,
    init_tree="torch.tensor",
    method_name="ne",
    dtype_and_x=helpers.dtype_and_values(
        available_dtypes=helpers.get_dtypes("float"),
        num_arrays=2,
        min_value=-1e04,
        max_value=1e04,
        allow_inf=False,
    ),
)
def test_torch_instance_ne(
    dtype_and_x,
    frontend_method_data,
    init_flags,
    method_flags,
    frontend,
    on_device,
):
    input_dtype, x = dtype_and_x
    helpers.test_frontend_method(
        init_input_dtypes=input_dtype,
        init_all_as_kwargs_np={
            "data": x[0],
        },
        method_input_dtypes=input_dtype,
        method_all_as_kwargs_np={
            "other": x[1],
        },
        frontend_method_data=frontend_method_data,
        init_flags=init_flags,
        method_flags=method_flags,
        frontend=frontend,
        on_device=on_device,
    )


# squeeze
@handle_frontend_method(
    class_tree=CLASS_TREE,
    init_tree="torch.tensor",
    method_name="squeeze",
    dtype_value=helpers.dtype_and_values(
        available_dtypes=helpers.get_dtypes("valid"),
        shape=st.shared(helpers.get_shape(min_num_dims=1), key="shape"),
    ),
    dim=helpers.get_shape(min_num_dims=1),
)
def test_torch_instance_squeeze(
    dtype_value,
    dim,
    frontend_method_data,
    init_flags,
    method_flags,
    frontend,
    on_device,
):
    input_dtype, x = dtype_value
    helpers.test_frontend_method(
        init_input_dtypes=input_dtype,
        init_all_as_kwargs_np={
            "data": x[0],
        },
        method_input_dtypes=input_dtype,
        method_all_as_kwargs_np={
            "dim": dim,
        },
        frontend_method_data=frontend_method_data,
        init_flags=init_flags,
        method_flags=method_flags,
        frontend=frontend,
        on_device=on_device,
    )


# flip
@handle_frontend_method(
    class_tree=CLASS_TREE,
    init_tree="torch.tensor",
    method_name="flip",
    dtype_values_axis=_array_idxes_n_dtype(
        available_dtypes=helpers.get_dtypes("float"),
    ),
)
def test_torch_instance_flip(
    dtype_values_axis,
    frontend_method_data,
    init_flags,
    method_flags,
    frontend,
    on_device,
):
    x, idxes, dtype = dtype_values_axis
    helpers.test_frontend_method(
        init_input_dtypes=dtype,
        init_all_as_kwargs_np={
            "data": x[0],
        },
        method_input_dtypes=dtype,
        method_all_as_kwargs_np={
            "dims": idxes,
        },
        frontend_method_data=frontend_method_data,
        init_flags=init_flags,
        method_flags=method_flags,
        frontend=frontend,
        on_device=on_device,
    )


# fliplr
@handle_frontend_method(
    class_tree=CLASS_TREE,
    init_tree="torch.tensor",
    method_name="fliplr",
    dtype_and_x=helpers.dtype_and_values(
        available_dtypes=helpers.get_dtypes("float"),
        min_num_dims=2,
    ),
)
def test_torch_instance_fliplr(
    dtype_and_x,
    frontend_method_data,
    init_flags,
    method_flags,
    frontend,
    on_device,
):
    dtype, x = dtype_and_x
    helpers.test_frontend_method(
        init_input_dtypes=dtype,
        init_all_as_kwargs_np={
            "data": x[0],
        },
        method_input_dtypes=dtype,
        method_all_as_kwargs_np={},
        frontend_method_data=frontend_method_data,
        init_flags=init_flags,
        method_flags=method_flags,
        frontend=frontend,
        on_device=on_device,
    )


# tril
@handle_frontend_method(
    class_tree=CLASS_TREE,
    init_tree="torch.tensor",
    method_name="tril",
    dtype_and_values=helpers.dtype_and_values(
        available_dtypes=helpers.get_dtypes("numeric"),
        min_num_dims=2,  # Torch requires this.
    ),
    diagonal=st.integers(min_value=-100, max_value=100),
)
def test_torch_instance_tril(
    dtype_and_values,
    diagonal,
    frontend_method_data,
    init_flags,
    method_flags,
    frontend,
    on_device,
):
    input_dtype, x = dtype_and_values
    helpers.test_frontend_method(
        init_input_dtypes=input_dtype,
        init_all_as_kwargs_np={
            "data": x[0],
        },
        method_input_dtypes=input_dtype,
        method_all_as_kwargs_np={
            "diagonal": diagonal,
        },
        frontend_method_data=frontend_method_data,
        init_flags=init_flags,
        method_flags=method_flags,
        frontend=frontend,
        on_device=on_device,
    )


# sqrt
@handle_frontend_method(
    class_tree=CLASS_TREE,
    init_tree="torch.tensor",
    method_name="sqrt",
    dtype_x=helpers.dtype_and_values(
        available_dtypes=helpers.get_dtypes("numeric"),
    ),
)
def test_torch_instance_sqrt(
    dtype_x,
    frontend,
    frontend_method_data,
    init_flags,
    method_flags,
    on_device,
):
    input_dtype, x = dtype_x
    helpers.test_frontend_method(
        init_input_dtypes=input_dtype,
        init_all_as_kwargs_np={"data": x[0]},
        method_input_dtypes=input_dtype,
        method_all_as_kwargs_np={},
        frontend_method_data=frontend_method_data,
        init_flags=init_flags,
        method_flags=method_flags,
        frontend=frontend,
        on_device=on_device,
    )


# sqrt_
@handle_frontend_method(
    class_tree=CLASS_TREE,
    init_tree="torch.tensor",
    method_name="sqrt_",
    dtype_x=helpers.dtype_and_values(
        available_dtypes=helpers.get_dtypes("float"),
    ),
)
def test_torch_instance_sqrt_(
    dtype_x,
    frontend,
    frontend_method_data,
    init_flags,
    method_flags,
    on_device,
):
    input_dtype, x = dtype_x
    helpers.test_frontend_method(
        init_input_dtypes=input_dtype,
        init_all_as_kwargs_np={"data": x[0]},
        method_input_dtypes=input_dtype,
        method_all_as_kwargs_np={},
        frontend_method_data=frontend_method_data,
        init_flags=init_flags,
        method_flags=method_flags,
        frontend=frontend,
        on_device=on_device,
    )


# index_select
@handle_frontend_method(
    class_tree=CLASS_TREE,
    init_tree="torch.tensor",
    method_name="index_select",
    params_indices_others=helpers.array_indices_axis(
        array_dtypes=helpers.get_dtypes("valid"),
        indices_dtypes=["int64"],
        max_num_dims=1,
        indices_same_dims=True,
    ),
)
def test_torch_instance_index_select(
    params_indices_others,
    frontend_method_data,
    init_flags,
    method_flags,
    frontend,
    on_device,
):
    input_dtypes, input, indices, axis, batch_dims = params_indices_others
    helpers.test_frontend_method(
        init_input_dtypes=[input_dtypes[0]],
        init_all_as_kwargs_np={
            "data": input,
        },
        method_input_dtypes=[input_dtypes[1]],
        method_all_as_kwargs_np={
            "dim": axis,
            "index": indices,
        },
        frontend_method_data=frontend_method_data,
        init_flags=init_flags,
        method_flags=method_flags,
        frontend=frontend,
        on_device=on_device,
    )


@st.composite
def _arrays_dim_idx_n_dtypes(draw):
    num_dims = draw(st.shared(helpers.ints(min_value=1, max_value=4), key="num_dims"))
    num_arrays = 2
    common_shape = draw(
        helpers.lists(
            x=helpers.ints(min_value=2, max_value=3),
            min_size=num_dims - 1,
            max_size=num_dims - 1,
        )
    )
    _dim = draw(helpers.ints(min_value=0, max_value=num_dims - 1))
    unique_dims = draw(
        helpers.lists(
            x=helpers.ints(min_value=2, max_value=3),
            min_size=num_arrays,
            max_size=num_arrays,
        )
    )

    min_dim = min(unique_dims)
    max_dim = max(unique_dims)
    _idx = draw(
        helpers.array_values(
            shape=min_dim,
            dtype="int64",
            min_value=0,
            max_value=max_dim,
            exclude_min=False,
        )
    )

    xs = list()
    available_input_types = draw(helpers.get_dtypes("numeric"))
    input_dtypes = draw(
        helpers.array_dtypes(
            available_dtypes=available_input_types,
            num_arrays=num_arrays,
            shared_dtype=True,
        )
    )
    for ud, dt in zip(unique_dims, input_dtypes):
        x = draw(
            helpers.array_values(
                shape=common_shape[:_dim] + [ud] + common_shape[_dim:],
                dtype=dt,
                large_abs_safety_factor=2.5,
                small_abs_safety_factor=2.5,
                safety_factor_scale="log",
            )
        )
        xs.append(x)
    return xs, input_dtypes, _dim, _idx


# index_add
@handle_frontend_method(
    class_tree=CLASS_TREE,
    init_tree="torch.tensor",
    method_name="index_add_",
    xs_dtypes_dim_idx=_arrays_dim_idx_n_dtypes(),
    alpha=st.integers(min_value=1, max_value=2),
)
def test_torch_instance_index_add_(
    *,
    xs_dtypes_dim_idx,
    alpha,
    frontend_method_data,
    init_flags,
    method_flags,
    on_device,
    frontend,
):
    xs, input_dtypes, axis, indices = xs_dtypes_dim_idx
    if xs[0].shape[axis] < xs[1].shape[axis]:
        source, input = xs
    else:
        input, source = xs
    helpers.test_frontend_method(
        init_input_dtypes=[input_dtypes[0]],
        init_all_as_kwargs_np={
            "data": input,
        },
        method_input_dtypes=["int64", input_dtypes[1]],
        method_all_as_kwargs_np={
            "dim": axis,
            "index": indices,
            "source": source,
            "alpha": alpha,
        },
        frontend=frontend,
        frontend_method_data=frontend_method_data,
        init_flags=init_flags,
        method_flags=method_flags,
        on_device=on_device,
        rtol_=1e-03,
    )


@handle_frontend_method(
    class_tree=CLASS_TREE,
    init_tree="torch.tensor",
    method_name="index_add",
    xs_dtypes_dim_idx=_arrays_dim_idx_n_dtypes(),
    alpha=st.integers(min_value=1, max_value=2),
)
def test_torch_instance_index_add(
    *,
    xs_dtypes_dim_idx,
    alpha,
    frontend_method_data,
    init_flags,
    method_flags,
    on_device,
    frontend,
):
    xs, input_dtypes, axis, indices = xs_dtypes_dim_idx
    if xs[0].shape[axis] < xs[1].shape[axis]:
        source, input = xs
    else:
        input, source = xs
    helpers.test_frontend_method(
        init_input_dtypes=[input_dtypes[0]],
        init_all_as_kwargs_np={
            "data": input,
        },
        method_input_dtypes=["int64", input_dtypes[1]],
        method_all_as_kwargs_np={
            "dim": axis,
            "index": indices,
            "source": source,
            "alpha": alpha,
        },
        frontend=frontend,
        frontend_method_data=frontend_method_data,
        init_flags=init_flags,
        method_flags=method_flags,
        on_device=on_device,
        rtol_=1e-03,
    )


@st.composite
def _get_clamp_inputs(draw):
    shape = draw(
        helpers.get_shape(
            min_num_dims=1, max_num_dims=5, min_dim_size=2, max_dim_size=10
        )
    )
    x_dtype, x = draw(
        helpers.dtype_and_values(
            available_dtypes=helpers.get_dtypes("numeric"),
            shape=shape,
        )
    )
    min = draw(st.booleans())
    if min:
        max = draw(st.booleans())
        min = draw(
            helpers.array_values(
                dtype=x_dtype[0], shape=shape, min_value=0, max_value=25
            )
        )
        max = (
            draw(
                helpers.array_values(
                    dtype=x_dtype[0], shape=shape, min_value=26, max_value=50
                )
            )
            if max
            else None
        )
    else:
        min = None
        max = draw(
            helpers.array_values(
                dtype=x_dtype[0], shape=shape, min_value=26, max_value=50
            )
        )
    return x_dtype, x, min, max


# clamp
@handle_frontend_method(
    class_tree=CLASS_TREE,
    init_tree="torch.tensor",
    method_name="clamp",
    dtype_and_x_min_max=_get_clamp_inputs(),
)
def test_torch_instance_clamp(
    dtype_and_x_min_max,
    frontend,
    frontend_method_data,
    init_flags,
    method_flags,
    on_device,
):
    input_dtype, x, min, max = dtype_and_x_min_max
    helpers.test_frontend_method(
        init_input_dtypes=input_dtype,
        init_all_as_kwargs_np={
            "data": x[0],
        },
        method_input_dtypes=input_dtype,
        method_all_as_kwargs_np={"min": min, "max": max},
        frontend_method_data=frontend_method_data,
        init_flags=init_flags,
        method_flags=method_flags,
        frontend=frontend,
        on_device=on_device,
    )


# clamp_
@handle_frontend_method(
    class_tree=CLASS_TREE,
    init_tree="torch.tensor",
    method_name="clamp_",
    dtype_and_x_min_max=_get_clamp_inputs(),
)
def test_torch_instance_clamp_(
    dtype_and_x_min_max,
    frontend,
    frontend_method_data,
    init_flags,
    method_flags,
    on_device,
):
    input_dtype, x, min, max = dtype_and_x_min_max
    helpers.test_frontend_method(
        init_input_dtypes=input_dtype,
        init_all_as_kwargs_np={
            "data": x[0],
        },
        method_input_dtypes=input_dtype,
        method_all_as_kwargs_np={"min": min, "max": max},
        frontend_method_data=frontend_method_data,
        init_flags=init_flags,
        method_flags=method_flags,
        frontend=frontend,
        on_device=on_device,
    )


# clip
@handle_frontend_method(
    class_tree=CLASS_TREE,
    init_tree="torch.tensor",
    method_name="clip",
    input_and_ranges=_get_clamp_inputs(),
)
def test_torch_instance_clip(
    input_and_ranges,
    frontend,
    frontend_method_data,
    init_flags,
    method_flags,
    on_device,
):
    input_dtype, x, min, max = input_and_ranges
    helpers.test_frontend_method(
        init_input_dtypes=input_dtype,
        init_all_as_kwargs_np={
            "data": x[0],
        },
        method_input_dtypes=input_dtype,
        method_all_as_kwargs_np={"min": min, "max": max},
        frontend_method_data=frontend_method_data,
        init_flags=init_flags,
        method_flags=method_flags,
        frontend=frontend,
        on_device=on_device,
    )


# clip_
@handle_frontend_method(
    class_tree=CLASS_TREE,
    init_tree="torch.tensor",
    method_name="clip_",
    input_and_ranges=_get_clamp_inputs(),
)
def test_torch_instance_clip_(
    input_and_ranges,
    frontend,
    frontend_method_data,
    init_flags,
    method_flags,
    on_device,
):
    input_dtype, x, min, max = input_and_ranges
    helpers.test_frontend_method(
        init_input_dtypes=input_dtype,
        init_all_as_kwargs_np={
            "data": x[0],
        },
        method_input_dtypes=input_dtype,
        method_all_as_kwargs_np={"min": min, "max": max},
        frontend_method_data=frontend_method_data,
        init_flags=init_flags,
        method_flags=method_flags,
        frontend=frontend,
        on_device=on_device,
    )


# __gt__
@handle_frontend_method(
    class_tree=CLASS_TREE,
    init_tree="torch.tensor",
    method_name="__gt__",
    dtype_and_x=helpers.dtype_and_values(
        available_dtypes=helpers.get_dtypes("float"),
        num_arrays=2,
        min_value=-1e04,
        max_value=1e04,
        allow_inf=False,
    ),
)
def test_torch_special_gt(
    dtype_and_x,
    frontend_method_data,
    init_flags,
    method_flags,
    frontend,
    on_device,
):
    input_dtype, x = dtype_and_x
    helpers.test_frontend_method(
        init_input_dtypes=input_dtype,
        init_all_as_kwargs_np={
            "data": x[0],
        },
        method_input_dtypes=input_dtype,
        method_all_as_kwargs_np={
            "other": x[1],
        },
        frontend_method_data=frontend_method_data,
        init_flags=init_flags,
        method_flags=method_flags,
        frontend=frontend,
        on_device=on_device,
    )


# __ne__
@handle_frontend_method(
    class_tree=CLASS_TREE,
    init_tree="torch.tensor",
    method_name="__ne__",
    dtype_and_x=helpers.dtype_and_values(
        available_dtypes=helpers.get_dtypes("float"),
        num_arrays=2,
        min_value=-1e04,
        max_value=1e04,
        allow_inf=False,
    ),
)
def test_torch_special_ne(
    dtype_and_x,
    frontend_method_data,
    init_flags,
    method_flags,
    frontend,
    on_device,
):
    input_dtype, x = dtype_and_x
    helpers.test_frontend_method(
        init_input_dtypes=input_dtype,
        init_all_as_kwargs_np={
            "data": x[0],
        },
        method_input_dtypes=input_dtype,
        method_all_as_kwargs_np={
            "other": x[1],
        },
        frontend_method_data=frontend_method_data,
        init_flags=init_flags,
        method_flags=method_flags,
        frontend=frontend,
        on_device=on_device,
    )


# __lt__
@handle_frontend_method(
    class_tree=CLASS_TREE,
    init_tree="torch.tensor",
    method_name="__lt__",
    dtype_and_x=helpers.dtype_and_values(
        available_dtypes=helpers.get_dtypes("float"),
        num_arrays=2,
        min_value=-1e04,
        max_value=1e04,
        allow_inf=False,
    ),
)
def test_torch_special_lt(
    dtype_and_x,
    frontend_method_data,
    init_flags,
    method_flags,
    frontend,
    on_device,
):
    input_dtype, x = dtype_and_x
    helpers.test_frontend_method(
        init_input_dtypes=input_dtype,
        init_all_as_kwargs_np={
            "data": x[0],
        },
        method_input_dtypes=input_dtype,
        method_all_as_kwargs_np={
            "other": x[1],
        },
        frontend_method_data=frontend_method_data,
        init_flags=init_flags,
        method_flags=method_flags,
        frontend=frontend,
        on_device=on_device,
    )


# __or__
@handle_frontend_method(
    class_tree=CLASS_TREE,
    init_tree="torch.tensor",
    method_name="__or__",
    dtype_and_x=helpers.dtype_and_values(
        available_dtypes=helpers.get_dtypes("valid"),
        num_arrays=2,
        min_value=-1e04,
        max_value=1e04,
        allow_inf=False,
    ),
)
def test_torch_special_or(
    dtype_and_x,
    frontend_method_data,
    init_flags,
    method_flags,
    frontend,
    on_device,
):
    input_dtype, x = dtype_and_x
    helpers.test_frontend_method(
        init_input_dtypes=input_dtype,
        init_all_as_kwargs_np={
            "data": x[0],
        },
        method_input_dtypes=input_dtype,
        method_all_as_kwargs_np={
            "other": x[1],
        },
        frontend_method_data=frontend_method_data,
        init_flags=init_flags,
        method_flags=method_flags,
        frontend=frontend,
        on_device=on_device,
    )


# where
@handle_frontend_method(
    class_tree=CLASS_TREE,
    init_tree="torch.tensor",
    method_name="where",
    broadcastables=_broadcastable_trio(),
)
def test_torch_instance_where(
    broadcastables,
    frontend_method_data,
    init_flags,
    method_flags,
    frontend,
    on_device,
):
    cond, xs, dtypes = broadcastables
    helpers.test_frontend_method(
        init_input_dtypes=dtypes,
        init_all_as_kwargs_np={
            "data": xs[0],
        },
        method_input_dtypes=["bool", dtypes[1]],
        method_all_as_kwargs_np={
            "condition": cond,
            "other": xs[1],
        },
        frontend_method_data=frontend_method_data,
        init_flags=init_flags,
        method_flags=method_flags,
        frontend=frontend,
        on_device=on_device,
    )


# clone
@handle_frontend_method(
    class_tree=CLASS_TREE,
    init_tree="torch.tensor",
    method_name="clone",
    dtype_and_x=helpers.dtype_and_values(
        available_dtypes=helpers.get_dtypes("valid"),
        num_arrays=1,
    ),
)
def test_torch_instance_clone(
    dtype_and_x,
    frontend_method_data,
    init_flags,
    method_flags,
    frontend,
    on_device,
):
    input_dtype, x = dtype_and_x
    helpers.test_frontend_method(
        init_input_dtypes=input_dtype,
        init_all_as_kwargs_np={
            "data": x[0],
        },
        method_input_dtypes=input_dtype,
        method_all_as_kwargs_np={},
        frontend_method_data=frontend_method_data,
        init_flags=init_flags,
        method_flags=method_flags,
        frontend=frontend,
        on_device=on_device,
    )


# __invert__
@handle_frontend_method(
    class_tree=CLASS_TREE,
    init_tree="torch.tensor",
    method_name="__invert__",
    dtype_and_x=helpers.dtype_and_values(
        available_dtypes=helpers.get_dtypes("integer"),
        num_arrays=1,
    ),
)
def test_torch_special_invert(
    dtype_and_x,
    frontend_method_data,
    init_flags,
    method_flags,
    frontend,
    on_device,
):
    input_dtype, x = dtype_and_x
    helpers.test_frontend_method(
        init_input_dtypes=input_dtype,
        init_all_as_kwargs_np={
            "data": x[0],
        },
        method_input_dtypes=input_dtype,
        method_all_as_kwargs_np={},
        frontend_method_data=frontend_method_data,
        init_flags=init_flags,
        method_flags=method_flags,
        frontend=frontend,
        on_device=on_device,
    )


# acosh
@handle_frontend_method(
    class_tree=CLASS_TREE,
    init_tree="torch.tensor",
    method_name="acosh",
    dtype_and_x=helpers.dtype_and_values(
        min_value=1.0,
        available_dtypes=helpers.get_dtypes("float"),
    ),
)
def test_torch_instance_acosh(
    dtype_and_x,
    frontend_method_data,
    init_flags,
    method_flags,
    frontend,
    on_device,
):
    input_dtype, x = dtype_and_x
    helpers.test_frontend_method(
        init_input_dtypes=input_dtype,
        init_all_as_kwargs_np={
            "data": x[0],
        },
        method_input_dtypes=[],
        method_all_as_kwargs_np={},
        frontend_method_data=frontend_method_data,
        init_flags=init_flags,
        method_flags=method_flags,
        frontend=frontend,
        on_device=on_device,
    )


# real
@handle_frontend_method(
    class_tree=CLASS_TREE,
    init_tree="torch.tensor",
    method_name="real",
    dtype_and_x=helpers.dtype_and_values(
        available_dtypes=helpers.get_dtypes("float"),
        allow_inf=False,
    ),
)
def test_torch_instance_real(
    dtype_and_x,
    frontend_method_data,
    init_flags,
    method_flags,
    frontend,
    on_device,
):
    input_dtype, x = dtype_and_x
    helpers.test_frontend_method(
        init_input_dtypes=input_dtype,
        init_all_as_kwargs_np={
            "data": x[0],
        },
        method_input_dtypes=input_dtype,
        method_all_as_kwargs_np={},
        frontend_method_data=frontend_method_data,
        init_flags=init_flags,
        method_flags=method_flags,
        frontend=frontend,
        on_device=on_device,
    )


@st.composite
def _masked_fill_helper(draw):
    cond, xs, dtypes = draw(_broadcastable_trio())
    if ivy.is_uint_dtype(dtypes[0]):
        fill_value = draw(helpers.ints(min_value=0, max_value=5))
    elif ivy.is_int_dtype(dtypes[0]):
        fill_value = draw(helpers.ints(min_value=-5, max_value=5))
    else:
        fill_value = draw(helpers.floats(min_value=-5, max_value=5))
    return dtypes[0], xs[0], cond, fill_value


# masked_fill
@handle_frontend_method(
    class_tree=CLASS_TREE,
    init_tree="torch.tensor",
    method_name="masked_fill",
    x_mask_val=_masked_fill_helper(),
)
def test_torch_instance_masked_fill(
    x_mask_val,
    frontend_method_data,
    init_flags,
    method_flags,
    frontend,
    on_device,
):
    dtype, x, mask, val = x_mask_val
    helpers.test_frontend_method(
        init_input_dtypes=[dtype],
        init_all_as_kwargs_np={
            "data": x,
        },
        method_input_dtypes=["bool", dtype],
        method_all_as_kwargs_np={
            "mask": mask,
            "value": val,
        },
        frontend_method_data=frontend_method_data,
        init_flags=init_flags,
        method_flags=method_flags,
        frontend=frontend,
        on_device=on_device,
    )


# acosh_
@handle_frontend_method(
    class_tree=CLASS_TREE,
    init_tree="torch.tensor",
    method_name="acosh_",
    dtype_and_x=helpers.dtype_and_values(
        min_value=1.0,
        available_dtypes=helpers.get_dtypes("float"),
    ),
)
def test_torch_instance_acosh_(
    dtype_and_x,
    frontend_method_data,
    init_flags,
    method_flags,
    frontend,
    on_device,
):
    input_dtype, x = dtype_and_x
    helpers.test_frontend_method(
        init_input_dtypes=input_dtype,
        init_all_as_kwargs_np={
            "data": x[0],
        },
        method_input_dtypes=[],
        method_all_as_kwargs_np={},
        frontend_method_data=frontend_method_data,
        init_flags=init_flags,
        method_flags=method_flags,
        frontend=frontend,
        on_device=on_device,
    )


# numpy
@handle_frontend_method(
    class_tree=CLASS_TREE,
    init_tree="torch.tensor",
    method_name="numpy",
    dtype_and_x=helpers.dtype_and_values(
        available_dtypes=helpers.get_dtypes("valid"),
    ),
)
def test_torch_instance_numpy(
    dtype_and_x,
    frontend_method_data,
    init_flags,
    method_flags,
    frontend,
    on_device,
):
    input_dtype, x = dtype_and_x
    ret, frontend_ret = helpers.test_frontend_method(
        init_input_dtypes=input_dtype,
        init_all_as_kwargs_np={
            "data": x[0],
        },
        method_input_dtypes=[],
        method_all_as_kwargs_np={},
        frontend_method_data=frontend_method_data,
        init_flags=init_flags,
        method_flags=method_flags,
        frontend=frontend,
        on_device=on_device,
        test_values=False,
    )
    # manual testing required as function return is numpy frontend
    helpers.value_test(
        ret_np_flat=helpers.flatten_and_to_np(ret=ret),
        ret_np_from_gt_flat=frontend_ret[0],
        ground_truth_backend="torch",
    )


# atan2_
@handle_frontend_method(
    class_tree=CLASS_TREE,
    init_tree="torch.tensor",
    method_name="atan2_",
    dtype_and_x=helpers.dtype_and_values(
        available_dtypes=helpers.get_dtypes("float"),
        num_arrays=2,
    ),
)
def test_torch_instance_atan2_(
    dtype_and_x,
    frontend_method_data,
    init_flags,
    method_flags,
    frontend,
):
    input_dtype, x = dtype_and_x
    helpers.test_frontend_method(
        init_input_dtypes=input_dtype,
        init_all_as_kwargs_np={
            "data": x[0],
        },
        method_input_dtypes=input_dtype,
        method_all_as_kwargs_np={
            "other": x[1],
        },
        frontend_method_data=frontend_method_data,
        init_flags=init_flags,
        method_flags=method_flags,
        frontend=frontend,
    )


# bitwise_and_
@handle_frontend_method(
    class_tree=CLASS_TREE,
    init_tree="torch.tensor",
    method_name="bitwise_and_",
    dtype_and_x=helpers.dtype_and_values(
        available_dtypes=helpers.get_dtypes("integer"),
        num_arrays=2,
    ),
)
def test_torch_instance_bitwise_and_(
    dtype_and_x,
    frontend_method_data,
    init_flags,
    method_flags,
    frontend,
    on_device,
):
    input_dtype, x = dtype_and_x
    helpers.test_frontend_method(
        init_input_dtypes=input_dtype,
        init_all_as_kwargs_np={
            "data": x[0],
        },
        method_input_dtypes=input_dtype,
        method_all_as_kwargs_np={
            "other": x[1],
        },
        frontend_method_data=frontend_method_data,
        init_flags=init_flags,
        method_flags=method_flags,
        frontend=frontend,
        on_device=on_device,
    )


# __and__
@handle_frontend_method(
    class_tree=CLASS_TREE,
    init_tree="torch.tensor",
    method_name="__and__",
    dtype_and_x=helpers.dtype_and_values(
        available_dtypes=st.one_of(st.just(("bool",)), helpers.get_dtypes("integer")),
        num_arrays=2,
        min_value=-1e04,
        max_value=1e04,
        allow_inf=False,
    ),
)
def test_torch_special_and(
    dtype_and_x,
    frontend_method_data,
    init_flags,
    method_flags,
    frontend,
    on_device,
):
    input_dtype, x = dtype_and_x
    helpers.test_frontend_method(
        init_input_dtypes=input_dtype,
        init_all_as_kwargs_np={
            "data": x[0],
        },
        method_input_dtypes=input_dtype,
        method_all_as_kwargs_np={
            "other": x[1],
        },
        frontend_method_data=frontend_method_data,
        init_flags=init_flags,
        method_flags=method_flags,
        frontend=frontend,
        on_device=on_device,
    )


# bitwise_xor
@handle_frontend_method(
    class_tree=CLASS_TREE,
    init_tree="torch.tensor",
    method_name="bitwise_xor",
    dtype_and_x=helpers.dtype_and_values(
        available_dtypes=st.one_of(st.just(("bool",)), helpers.get_dtypes("integer")),
        num_arrays=2,
    ),
)
def test_torch_instance_bitwise_xor(
    dtype_and_x,
    frontend_method_data,
    init_flags,
    method_flags,
    frontend,
    on_device,
):
    input_dtype, x = dtype_and_x
    helpers.test_frontend_method(
        init_input_dtypes=input_dtype,
        init_all_as_kwargs_np={
            "data": x[0],
        },
        method_input_dtypes=input_dtype,
        method_all_as_kwargs_np={
            "other": x[1],
        },
        frontend_method_data=frontend_method_data,
        init_flags=init_flags,
        method_flags=method_flags,
        frontend=frontend,
        on_device=on_device,
    )


# cumprod
@handle_frontend_method(
    class_tree=CLASS_TREE,
    init_tree="torch.tensor",
    method_name="cumprod",
    dtype_value=helpers.dtype_and_values(
        available_dtypes=helpers.get_dtypes("valid"),
        shape=st.shared(helpers.get_shape(min_num_dims=1), key="shape"),
    ),
    dim=helpers.get_axis(
        shape=st.shared(helpers.get_shape(), key="shape"),
        allow_neg=True,
        force_int=True,
    ),
    dtypes=_dtypes(),
)
def test_torch_instance_cumprod(
    dtype_value,
    dim,
    dtypes,
    frontend_method_data,
    init_flags,
    method_flags,
    frontend,
    on_device,
):
    input_dtype, x = dtype_value
    helpers.test_frontend_method(
        init_input_dtypes=input_dtype,
        init_all_as_kwargs_np={
            "data": x[0],
        },
        method_input_dtypes=dtypes,
        method_all_as_kwargs_np={
            "dim": dim,
            "dtype": dtypes[0],
        },
        frontend_method_data=frontend_method_data,
        init_flags=init_flags,
        method_flags=method_flags,
        frontend=frontend,
        on_device=on_device,
    )


# relu
@handle_frontend_method(
    class_tree=CLASS_TREE,
    init_tree="torch.tensor",
    method_name="relu",
    dtype_and_x=helpers.dtype_and_values(
        available_dtypes=helpers.get_dtypes("float"),
        allow_inf=False,
    ),
)
def test_torch_instance_relu(
    dtype_and_x,
    frontend_method_data,
    init_flags,
    method_flags,
    frontend,
    on_device,
):
    input_dtype, x = dtype_and_x
    helpers.test_frontend_method(
        init_input_dtypes=input_dtype,
        init_all_as_kwargs_np={
            "data": x[0],
        },
        method_input_dtypes=input_dtype,
        method_all_as_kwargs_np={},
        frontend_method_data=frontend_method_data,
        init_flags=init_flags,
        method_flags=method_flags,
        frontend=frontend,
        on_device=on_device,
    )


# fmin
@handle_frontend_method(
    class_tree=CLASS_TREE,
    init_tree="torch.tensor",
    method_name="fmin",
    dtype_and_x=helpers.dtype_and_values(
        available_dtypes=helpers.get_dtypes("float"),
        num_arrays=2,
    ),
)
def test_torch_instance_fmin(
    dtype_and_x,
    frontend_method_data,
    init_flags,
    method_flags,
    frontend,
    on_device,
):
    input_dtype, x = dtype_and_x
    helpers.test_frontend_method(
        init_input_dtypes=input_dtype,
        init_all_as_kwargs_np={
            "data": x[0],
        },
        method_input_dtypes=input_dtype,
        method_all_as_kwargs_np={
            "other": x[1],
        },
        frontend_method_data=frontend_method_data,
        init_flags=init_flags,
        method_flags=method_flags,
        frontend=frontend,
        on_device=on_device,
    )


# count_nonzero
@handle_frontend_method(
    class_tree=CLASS_TREE,
    init_tree="torch.tensor",
    method_name="count_nonzero",
    dtype_value=helpers.dtype_and_values(
        available_dtypes=helpers.get_dtypes("valid"),
        shape=st.shared(helpers.get_shape(min_num_dims=1), key="shape"),
    ),
    dim=helpers.get_axis(
        shape=st.shared(helpers.get_shape(), key="shape"),
        allow_neg=True,
        force_int=True,
    ),
)
def test_torch_instance_count_nonzero(
    dtype_value,
    dim,
    frontend_method_data,
    init_flags,
    method_flags,
    frontend,
    on_device,
):
    input_dtype, x = dtype_value
    helpers.test_frontend_method(
        init_input_dtypes=input_dtype,
        init_all_as_kwargs_np={
            "data": x[0],
        },
        method_input_dtypes=input_dtype,
        method_all_as_kwargs_np={"dim": dim},
        frontend_method_data=frontend_method_data,
        init_flags=init_flags,
        method_flags=method_flags,
        frontend=frontend,
        on_device=on_device,
    )


# exp
@handle_frontend_method(
    class_tree=CLASS_TREE,
    init_tree="torch.tensor",
    method_name="exp",
    dtype_and_x=helpers.dtype_and_values(
        available_dtypes=helpers.get_dtypes("numeric"),
    ),
)
def test_torch_instance_exp(
    dtype_and_x,
    frontend_method_data,
    init_flags,
    method_flags,
    frontend,
    on_device,
):
    input_dtype, x = dtype_and_x
    helpers.test_frontend_method(
        init_input_dtypes=input_dtype,
        init_all_as_kwargs_np={
            "data": x[0],
        },
        method_input_dtypes=input_dtype,
        method_all_as_kwargs_np={},
        frontend_method_data=frontend_method_data,
        init_flags=init_flags,
        method_flags=method_flags,
        frontend=frontend,
        on_device=on_device,
    )


# mul
@handle_frontend_method(
    class_tree=CLASS_TREE,
    init_tree="torch.tensor",
    method_name="mul",
    dtype_and_x=helpers.dtype_and_values(
        available_dtypes=helpers.get_dtypes("numeric"),
        num_arrays=2,
    ),
)
def test_torch_instance_mul(
    dtype_and_x,
    frontend_method_data,
    init_flags,
    method_flags,
    frontend,
    on_device,
):
    input_dtype, x = dtype_and_x
    helpers.test_frontend_method(
        init_input_dtypes=input_dtype,
        init_all_as_kwargs_np={
            "data": x[0],
        },
        method_input_dtypes=input_dtype,
        method_all_as_kwargs_np={
            "other": x[1],
        },
        frontend_method_data=frontend_method_data,
        init_flags=init_flags,
        method_flags=method_flags,
        frontend=frontend,
        on_device=on_device,
    )


# ceil_
@handle_frontend_method(
    class_tree=CLASS_TREE,
    init_tree="torch.tensor",
    method_name="ceil_",
    dtype_and_x=helpers.dtype_and_values(
        available_dtypes=helpers.get_dtypes("float"),
    ),
)
def test_torch_instance_ceil_(
    dtype_and_x,
    frontend_method_data,
    init_flags,
    method_flags,
    frontend,
    on_device,
):
    input_dtype, x = dtype_and_x
    helpers.test_frontend_method(
        init_input_dtypes=input_dtype,
        init_all_as_kwargs_np={
            "data": x[0],
        },
        method_input_dtypes=input_dtype,
        method_all_as_kwargs_np={},
        frontend_method_data=frontend_method_data,
        init_flags=init_flags,
        method_flags=method_flags,
        frontend=frontend,
        on_device=on_device,
    )


# mul_
@handle_frontend_method(
    class_tree=CLASS_TREE,
    init_tree="torch.tensor",
    method_name="mul_",
    dtype_and_x=helpers.dtype_and_values(
        available_dtypes=helpers.get_dtypes("numeric"),
        num_arrays=2,
        shared_dtype=True,
    ),
)
def test_torch_instance_mul_(
    dtype_and_x,
    frontend_method_data,
    init_flags,
    method_flags,
    frontend,
    on_device,
):
    input_dtype, x = dtype_and_x
    helpers.test_frontend_method(
        init_input_dtypes=input_dtype,
        init_all_as_kwargs_np={
            "data": x[0],
        },
        method_input_dtypes=input_dtype,
        method_all_as_kwargs_np={
            "other": x[1],
        },
        frontend_method_data=frontend_method_data,
        init_flags=init_flags,
        method_flags=method_flags,
        frontend=frontend,
        on_device=on_device,
    )


# round
@handle_frontend_method(
    class_tree=CLASS_TREE,
    init_tree="torch.tensor",
    method_name="round",
    dtype_and_x=helpers.dtype_and_values(
        available_dtypes=helpers.get_dtypes("float"),
    ),
    decimals=st.integers(min_value=0, max_value=5),
)
def test_torch_instance_round(
    dtype_and_x,
    decimals,
    frontend_method_data,
    init_flags,
    method_flags,
    frontend,
    on_device,
):
    input_dtype, x = dtype_and_x
    helpers.test_frontend_method(
        init_input_dtypes=input_dtype,
        init_all_as_kwargs_np={
            "data": x[0],
        },
        method_input_dtypes=input_dtype,
        method_all_as_kwargs_np={
            "decimals": decimals,
        },
        frontend_method_data=frontend_method_data,
        init_flags=init_flags,
        method_flags=method_flags,
        frontend=frontend,
        on_device=on_device,
    )


# cross
@handle_frontend_method(
    class_tree=CLASS_TREE,
    init_tree="torch.tensor",
    method_name="cross",
    dtype_input_other_dim=dtype_value1_value2_axis(
        available_dtypes=helpers.get_dtypes("numeric"),
        min_num_dims=1,
        max_num_dims=10,
        min_dim_size=3,
        max_dim_size=3,
        min_value=-1e10,
        max_value=1e10,
        abs_smallest_val=0.01,
        large_abs_safety_factor=2,
        safety_factor_scale="log",
    ),
)
def test_torch_instance_cross(
    dtype_input_other_dim,
    frontend_method_data,
    init_flags,
    method_flags,
    frontend,
    on_device,
):
    dtype, input, other, dim = dtype_input_other_dim
    helpers.test_frontend_method(
        init_input_dtypes=dtype,
        init_all_as_kwargs_np={
            "data": input,
        },
        method_input_dtypes=dtype,
        method_all_as_kwargs_np={
            "other": other,
            "dim": dim,
        },
        frontend_method_data=frontend_method_data,
        init_flags=init_flags,
        method_flags=method_flags,
        frontend=frontend,
        on_device=on_device,
        rtol_=1e-2,
        atol_=1e-2,
    )


# det
@handle_frontend_method(
    class_tree=CLASS_TREE,
    init_tree="torch.tensor",
    method_name="det",
    dtype_and_x=_get_dtype_and_square_matrix(),
)
def test_torch_instance_det(
    dtype_and_x,
    frontend_method_data,
    init_flags,
    method_flags,
    frontend,
    on_device,
):
    input_dtype, x = dtype_and_x
    helpers.test_frontend_method(
        init_input_dtypes=input_dtype,
        init_all_as_kwargs_np={
            "data": x,
        },
        method_input_dtypes=input_dtype,
        method_all_as_kwargs_np={},
        frontend_method_data=frontend_method_data,
        init_flags=init_flags,
        method_flags=method_flags,
        frontend=frontend,
        on_device=on_device,
    )


# reciprocal
@handle_frontend_method(
    class_tree=CLASS_TREE,
    init_tree="torch.tensor",
    method_name="reciprocal",
    dtype_and_x=helpers.dtype_and_values(
        available_dtypes=helpers.get_dtypes("float"),
        min_value=1,
    ),
)
def test_torch_instance_reciprocal(
    dtype_and_x,
    frontend_method_data,
    init_flags,
    method_flags,
    frontend,
    on_device,
):
    input_dtype, x = dtype_and_x
    helpers.test_frontend_method(
        init_input_dtypes=input_dtype,
        init_all_as_kwargs_np={
            "data": x[0],
        },
        method_input_dtypes=input_dtype,
        method_all_as_kwargs_np={},
        frontend_method_data=frontend_method_data,
        init_flags=init_flags,
        method_flags=method_flags,
        frontend=frontend,
        on_device=on_device,
    )


# fill_
@handle_frontend_method(
    class_tree=CLASS_TREE,
    init_tree="torch.tensor",
    method_name="fill_",
    dtype_and_x=helpers.dtype_and_values(
        available_dtypes=helpers.get_dtypes("float"),
    ),
    value=helpers.floats(min_value=1, max_value=10),
)
def test_torch_instance_fill_(
    dtype_and_x,
    value,
    frontend_method_data,
    init_flags,
    method_flags,
    frontend,
    on_device,
):
    input_dtype, x = dtype_and_x
    helpers.test_frontend_method(
        init_input_dtypes=input_dtype,
        init_all_as_kwargs_np={
            "data": x[0],
        },
        method_input_dtypes=input_dtype,
        method_all_as_kwargs_np={
            "value": value,
        },
        frontend_method_data=frontend_method_data,
        init_flags=init_flags,
        method_flags=method_flags,
        frontend=frontend,
        on_device=on_device,
    )


# nonzero
@handle_frontend_method(
    class_tree=CLASS_TREE,
    init_tree="torch.tensor",
    method_name="nonzero",
    dtype_and_values=helpers.dtype_and_values(
        available_dtypes=helpers.get_dtypes("numeric"),
    ),
)
def test_torch_instance_nonzero(
    dtype_and_values,
    frontend_method_data,
    init_flags,
    method_flags,
    frontend,
    on_device,
):
    input_dtype, x = dtype_and_values
    helpers.test_frontend_method(
        init_input_dtypes=input_dtype,
        init_all_as_kwargs_np={
            "data": x[0],
        },
        method_input_dtypes=input_dtype,
        method_all_as_kwargs_np={},
        frontend_method_data=frontend_method_data,
        init_flags=init_flags,
        method_flags=method_flags,
        frontend=frontend,
        on_device=on_device,
    )


# mm
@handle_frontend_method(
    class_tree=CLASS_TREE,
    init_tree="torch.tensor",
    method_name="mm",
    dtype_xy=_get_dtype_input_and_matrices(),
)
def test_torch_instance_mm(
    dtype_xy,
    frontend_method_data,
    init_flags,
    method_flags,
    frontend,
    on_device,
):
    dtype, x, y = dtype_xy
    helpers.test_frontend_method(
        init_input_dtypes=dtype,
        init_all_as_kwargs_np={
            "data": x,
        },
        method_input_dtypes=dtype,
        method_all_as_kwargs_np={
            "mat2": y,
        },
        frontend_method_data=frontend_method_data,
        init_flags=init_flags,
        method_flags=method_flags,
        frontend=frontend,
        on_device=on_device,
    )


# square
@handle_frontend_method(
    class_tree=CLASS_TREE,
    init_tree="torch.tensor",
    method_name="square",
    dtype_x=helpers.dtype_and_values(
        available_dtypes=helpers.get_dtypes("float"),
    ),
)
def test_torch_instance_square(
    dtype_x,
    frontend,
    frontend_method_data,
    init_flags,
    method_flags,
    on_device,
):
    input_dtype, x = dtype_x
    helpers.test_frontend_method(
        init_input_dtypes=input_dtype,
        init_all_as_kwargs_np={"data": x[0]},
        method_input_dtypes=input_dtype,
        method_all_as_kwargs_np={},
        frontend_method_data=frontend_method_data,
        init_flags=init_flags,
        method_flags=method_flags,
        frontend=frontend,
        on_device=on_device,
    )


# log10
@handle_frontend_method(
    class_tree=CLASS_TREE,
    init_tree="torch.tensor",
    method_name="log10",
    dtype_and_x=helpers.dtype_and_values(
        available_dtypes=helpers.get_dtypes("float"),
        allow_inf=False,
    ),
)
def test_torch_instance_log10(
    dtype_and_x,
    frontend_method_data,
    init_flags,
    method_flags,
    frontend,
    on_device,
):
    input_dtype, x = dtype_and_x
    helpers.test_frontend_method(
        init_input_dtypes=input_dtype,
        init_all_as_kwargs_np={
            "data": x[0],
        },
        method_input_dtypes=input_dtype,
        method_all_as_kwargs_np={},
        frontend_method_data=frontend_method_data,
        init_flags=init_flags,
        method_flags=method_flags,
        frontend=frontend,
        on_device=on_device,
    )


<<<<<<< HEAD
# short
@handle_frontend_method(
    class_tree=CLASS_TREE,
    init_tree="torch.tensor",
    method_name="short",
    dtype_and_x=helpers.dtype_and_values(
        available_dtypes=helpers.get_dtypes("numeric"),
        min_value=-1e04,
        max_value=1e04,
        allow_inf=False,
    ),
)
def test_torch_instance_short(
    dtype_and_x,
    frontend_method_data,
    init_flags,
    method_flags,
    frontend,
    on_device,
):
    input_dtype, x = dtype_and_x
    helpers.test_frontend_method(
        init_input_dtypes=input_dtype,
        init_all_as_kwargs_np={
            "data": x[0],
        },
        method_input_dtypes=input_dtype,
        method_all_as_kwargs_np={},
=======
# prod
@handle_frontend_method(
    class_tree=CLASS_TREE,
    init_tree="torch.tensor",
    method_name="prod",
    dtype_x_axis=helpers.dtype_values_axis(
        available_dtypes=helpers.get_dtypes("numeric"),
        min_num_dims=1,
        max_num_dims=5,
        valid_axis=True,
        allow_neg_axes=False,
        max_axes_size=1,
        force_int_axis=True,
        large_abs_safety_factor=10,
        small_abs_safety_factor=10,
        safety_factor_scale="log",
    ),
    dtype=helpers.get_dtypes("float", none=True, full=False),
    keepdims=st.booleans(),
)
def test_torch_instance_prod(
    dtype_x_axis,
    dtype,
    keepdims,
    frontend,
    frontend_method_data,
    init_flags,
    method_flags,
    on_device,
):
    input_dtype, x, axis = dtype_x_axis
    if ivy.current_backend_str() == "torch":
        init_flags.as_variable = [False]
        method_flags.as_variable = [False]
    helpers.test_frontend_method(
        init_input_dtypes=input_dtype,
        init_all_as_kwargs_np={"data": x[0]},
        method_input_dtypes=input_dtype,
        method_all_as_kwargs_np={
            "dim": axis,
            "keepdim": keepdims,
            "dtype": dtype[0],
        },
        frontend_method_data=frontend_method_data,
        init_flags=init_flags,
        method_flags=method_flags,
        frontend=frontend,
        on_device=on_device,
    )


# div
@handle_frontend_method(
    class_tree=CLASS_TREE,
    init_tree="torch.tensor",
    method_name="div",
    dtype_and_x=helpers.dtype_and_values(
        available_dtypes=helpers.get_dtypes("numeric"),
        num_arrays=2,
        large_abs_safety_factor=2.5,
        small_abs_safety_factor=2.5,
        safety_factor_scale="log",
    ),
    rounding_mode=st.sampled_from(["floor", "trunc"]) | st.none(),
)
def test_torch_instance_div(
    dtype_and_x,
    rounding_mode,
    frontend,
    frontend_method_data,
    init_flags,
    method_flags,
    on_device,
):
    input_dtype, x = dtype_and_x
    assume(not np.any(np.isclose(x[1], 0)))

    helpers.test_frontend_method(
        init_input_dtypes=input_dtype,
        init_all_as_kwargs_np={"data": x[0]},
        method_input_dtypes=input_dtype,
        method_all_as_kwargs_np={
            "other": x[1],
            "rounding_mode": rounding_mode,
        },
        frontend_method_data=frontend_method_data,
        init_flags=init_flags,
        method_flags=method_flags,
        frontend=frontend,
        on_device=on_device,
    )


# div_
@handle_frontend_method(
    class_tree=CLASS_TREE,
    init_tree="torch.tensor",
    method_name="div_",
    dtype_and_x=helpers.dtype_and_values(
        available_dtypes=helpers.get_dtypes("numeric"),
        num_arrays=2,
        large_abs_safety_factor=2.5,
        small_abs_safety_factor=2.5,
        safety_factor_scale="log",
    ),
    rounding_mode=st.sampled_from(["floor", "trunc"]) | st.none(),
)
def test_torch_instance_div_(
    dtype_and_x,
    rounding_mode,
    frontend,
    frontend_method_data,
    init_flags,
    method_flags,
    on_device,
):
    input_dtype, x = dtype_and_x
    assume(not np.any(np.isclose(x[1], 0)))

    helpers.test_frontend_method(
        init_input_dtypes=input_dtype,
        init_all_as_kwargs_np={"data": x[0]},
        method_input_dtypes=input_dtype,
        method_all_as_kwargs_np={
            "other": x[1],
            "rounding_mode": rounding_mode,
        },
        frontend_method_data=frontend_method_data,
        init_flags=init_flags,
        method_flags=method_flags,
        frontend=frontend,
        on_device=on_device,
    )


# normal_
@handle_frontend_method(
    class_tree=CLASS_TREE,
    init_tree="torch.tensor",
    method_name="normal_",
    dtype_and_x=helpers.dtype_and_values(
        available_dtypes=helpers.get_dtypes("float"),
    ),
    mean=helpers.floats(min_value=-1, max_value=1),
    std=helpers.floats(min_value=0, max_value=1),
)
def test_torch_instance_normal_(
    dtype_and_x,
    mean,
    std,
    frontend,
    frontend_method_data,
    init_flags,
    method_flags,
    on_device,
):
    dtype, x = dtype_and_x

    def call():
        return helpers.test_frontend_method(
            init_input_dtypes=dtype,
            init_all_as_kwargs_np={"data": x[0]},
            method_input_dtypes=dtype,
            method_all_as_kwargs_np={
                "mean": mean,
                "std": std,
            },
            frontend_method_data=frontend_method_data,
            init_flags=init_flags,
            method_flags=method_flags,
            frontend=frontend,
            on_device=on_device,
            test_values=False,
        )

    ret = call()

    if not ivy.exists(ret):
        return

    ret_np, ret_from_np = ret
    ret_np = helpers.flatten_and_to_np(ret=ret_np)
    ret_from_np = helpers.flatten_and_to_np(ret=ret_from_np)
    for u, v in zip(ret_np, ret_from_np):
        assert u.dtype == v.dtype
        assert u.shape == v.shape


# addcdiv
@handle_frontend_method(
    class_tree=CLASS_TREE,
    init_tree="torch.tensor",
    method_name="addcdiv",
    dtype_and_x=helpers.dtype_and_values(
        available_dtypes=helpers.get_dtypes("float"),
        num_arrays=3,
        large_abs_safety_factor=2.5,
        small_abs_safety_factor=2.5,
        safety_factor_scale="log",
        shared_dtype=True,
    ),
    value=st.floats(min_value=-100, max_value=100),
)
def test_torch_instance_addcdiv(
    dtype_and_x,
    value,
    frontend,
    frontend_method_data,
    init_flags,
    method_flags,
    on_device,
):
    input_dtype, x = dtype_and_x
    assume(not np.any(np.isclose(x[2], 0)))

    helpers.test_frontend_method(
        init_input_dtypes=input_dtype,
        init_all_as_kwargs_np={"data": x[0]},
        method_input_dtypes=input_dtype,
        method_all_as_kwargs_np={
            "tensor1": x[1],
            "tensor2": x[2],
            "value": value,
        },
>>>>>>> 5acce232
        frontend_method_data=frontend_method_data,
        init_flags=init_flags,
        method_flags=method_flags,
        frontend=frontend,
        on_device=on_device,
<<<<<<< HEAD
=======
        atol_=1e-03,
>>>>>>> 5acce232
    )<|MERGE_RESOLUTION|>--- conflicted
+++ resolved
@@ -7338,7 +7338,6 @@
     )
 
 
-<<<<<<< HEAD
 # short
 @handle_frontend_method(
     class_tree=CLASS_TREE,
@@ -7367,7 +7366,14 @@
         },
         method_input_dtypes=input_dtype,
         method_all_as_kwargs_np={},
-=======
+        frontend_method_data=frontend_method_data,
+        init_flags=init_flags,
+        method_flags=method_flags,
+        frontend=frontend,
+        on_device=on_device,
+    )
+
+
 # prod
 @handle_frontend_method(
     class_tree=CLASS_TREE,
@@ -7592,14 +7598,10 @@
             "tensor2": x[2],
             "value": value,
         },
->>>>>>> 5acce232
-        frontend_method_data=frontend_method_data,
-        init_flags=init_flags,
-        method_flags=method_flags,
-        frontend=frontend,
-        on_device=on_device,
-<<<<<<< HEAD
-=======
+        frontend_method_data=frontend_method_data,
+        init_flags=init_flags,
+        method_flags=method_flags,
+        frontend=frontend,
+        on_device=on_device,
         atol_=1e-03,
->>>>>>> 5acce232
     )