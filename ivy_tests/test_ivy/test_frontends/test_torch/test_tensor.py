--- conflicted
+++ resolved
@@ -1555,7 +1555,7 @@
     backend_fw,
 ):
     input_dtype, x = dtype_and_x
-    helpers.test_frontend_method(
+    FrontendPipeline.test_method(
         init_input_dtypes=input_dtype,
         backend_to_test=backend_fw,
         init_all_as_kwargs_np={
@@ -1593,7 +1593,7 @@
     backend_fw,
 ):
     input_dtype, x = dtype_and_x
-    helpers.test_frontend_method(
+    FrontendPipeline.test_method(
         init_input_dtypes=input_dtype,
         backend_to_test=backend_fw,
         init_all_as_kwargs_np={
@@ -1708,552 +1708,6 @@
 ):
     input_dtype, x = dtype_and_x
     helpers.test_frontend_method(
-<<<<<<< HEAD
-        init_input_dtypes=[input_dtypes[0]],
-        backend_to_test=backend_fw,
-        init_all_as_kwargs_np={
-            "data": x,
-        },
-        method_input_dtypes=["int64", input_dtypes[0]],
-        method_all_as_kwargs_np={
-            "dim": axis,
-            "index": indices,
-            "src": values,
-        },
-        frontend=frontend,
-        frontend_method_data=frontend_method_data,
-        init_flags=init_flags,
-        method_flags=method_flags,
-        on_device=on_device,
-    )
-
-
-# scatter_add_
-@handle_frontend_method(
-    class_tree=CLASS_TREE,
-    init_tree="torch.tensor",
-    method_name="scatter_add_",
-    args=put_along_axis_helper(),
-)
-def test_torch_instance_scatter_add_(
-    args,
-    frontend,
-    frontend_method_data,
-    init_flags,
-    method_flags,
-    on_device,
-    backend_fw,
-):
-    input_dtypes, x, indices, values, axis = args
-    helpers.test_frontend_method(
-        init_input_dtypes=[input_dtypes[0]],
-        backend_to_test=backend_fw,
-        init_all_as_kwargs_np={
-            "data": x,
-        },
-        method_input_dtypes=["int64", input_dtypes[0]],
-        method_all_as_kwargs_np={
-            "dim": axis,
-            "index": indices,
-            "src": values,
-        },
-        frontend=frontend,
-        frontend_method_data=frontend_method_data,
-        init_flags=init_flags,
-        method_flags=method_flags,
-        on_device=on_device,
-    )
-
-
-# scatter_reduce
-@handle_frontend_method(
-    class_tree=CLASS_TREE,
-    init_tree="torch.tensor",
-    method_name="scatter_reduce",
-    args=put_along_axis_helper(),
-    mode=st.sampled_from(["sum", "prod", "amin", "amax"]),
-)
-def test_torch_instance_scatter_reduce(
-    args,
-    mode,
-    frontend,
-    frontend_method_data,
-    init_flags,
-    method_flags,
-    on_device,
-    backend_fw,
-):
-    input_dtypes, x, indices, values, axis = args
-    helpers.test_frontend_method(
-        init_input_dtypes=[input_dtypes[0]],
-        backend_to_test=backend_fw,
-        init_all_as_kwargs_np={
-            "data": x,
-        },
-        method_input_dtypes=["int64", input_dtypes[0]],
-        method_all_as_kwargs_np={
-            "dim": axis,
-            "index": indices,
-            "src": values,
-            "reduce": mode,
-        },
-        frontend=frontend,
-        frontend_method_data=frontend_method_data,
-        init_flags=init_flags,
-        method_flags=method_flags,
-        on_device=on_device,
-    )
-
-
-# scatter_reduce_
-@handle_frontend_method(
-    class_tree=CLASS_TREE,
-    init_tree="torch.tensor",
-    method_name="scatter_reduce_",
-    args=put_along_axis_helper(),
-    mode=st.sampled_from(["sum", "prod", "amin", "amax"]),
-)
-def test_torch_instance_scatter_reduce_(
-    args,
-    mode,
-    frontend,
-    frontend_method_data,
-    init_flags,
-    method_flags,
-    on_device,
-    backend_fw,
-):
-    input_dtypes, x, indices, values, axis = args
-    helpers.test_frontend_method(
-        init_input_dtypes=[input_dtypes[0]],
-        backend_to_test=backend_fw,
-        init_all_as_kwargs_np={
-            "data": x,
-        },
-        method_input_dtypes=["int64", input_dtypes[0]],
-        method_all_as_kwargs_np={
-            "dim": axis,
-            "index": indices,
-            "src": values,
-            "reduce": mode,
-        },
-        frontend=frontend,
-        frontend_method_data=frontend_method_data,
-        init_flags=init_flags,
-        method_flags=method_flags,
-        on_device=on_device,
-    )
-
-
-@handle_frontend_method(
-    class_tree=CLASS_TREE,
-    init_tree="torch.tensor",
-    method_name="sinc",
-    dtype_and_x=helpers.dtype_and_values(
-        available_dtypes=helpers.get_dtypes("float"),
-    ),
-)
-def test_torch_instance_sinc(
-    *,
-    dtype_and_x,
-    frontend,
-    backend_fw,
-    frontend_method_data,
-    init_flags,
-    method_flags,
-    on_device,
-):
-    input_dtype, x = dtype_and_x
-    helpers.test_frontend_method(
-        init_input_dtypes=input_dtype,
-        init_all_as_kwargs_np={
-            "data": x[0],
-        },
-        method_input_dtypes=input_dtype,
-        method_all_as_kwargs_np={},
-        frontend_method_data=frontend_method_data,
-        init_flags=init_flags,
-        method_flags=method_flags,
-        frontend=frontend,
-        backend_to_test=backend_fw,
-        on_device=on_device,
-    )
-
-
-# sinc_
-@handle_frontend_method(
-    class_tree=CLASS_TREE,
-    init_tree="torch.tensor",
-    method_name="sinc_",
-    dtype_and_x=helpers.dtype_and_values(
-        available_dtypes=helpers.get_dtypes("valid"),
-    ),
-    test_inplace=st.just(True),
-)
-def test_torch_instance_sinc_(
-    *,
-    dtype_and_x,
-    frontend,
-    backend_fw,
-    frontend_method_data,
-    init_flags,
-    method_flags,
-    on_device,
-):
-    input_dtype, x = dtype_and_x
-    helpers.test_frontend_method(
-        init_input_dtypes=input_dtype,
-        init_all_as_kwargs_np={
-            "data": x[0],
-        },
-        method_input_dtypes=input_dtype,
-        method_all_as_kwargs_np={},
-        frontend_method_data=frontend_method_data,
-        init_flags=init_flags,
-        method_flags=method_flags,
-        frontend=frontend,
-        backend_to_test=backend_fw,
-        on_device=on_device,
-    )
-
-
-# isnan
-@handle_frontend_method(
-    class_tree=CLASS_TREE,
-    init_tree="torch.tensor",
-    method_name="isnan",
-    dtype_x=helpers.dtype_and_values(
-        available_dtypes=helpers.get_dtypes("valid"),
-    ),
-)
-def test_torch_isnan(
-    dtype_x,
-    frontend,
-    frontend_method_data,
-    init_flags,
-    method_flags,
-    on_device,
-    backend_fw,
-):
-    input_dtype, x = dtype_x
-    helpers.test_frontend_method(
-        init_input_dtypes=input_dtype,
-        backend_to_test=backend_fw,
-        init_all_as_kwargs_np={"data": x[0]},
-        method_input_dtypes=input_dtype,
-        method_all_as_kwargs_np={},
-        frontend_method_data=frontend_method_data,
-        init_flags=init_flags,
-        method_flags=method_flags,
-        frontend=frontend,
-        on_device=on_device,
-    )
-
-
-# rsqrt_
-@handle_frontend_method(
-    class_tree=CLASS_TREE,
-    init_tree="torch.tensor",
-    method_name="rsqrt_",
-    dtype_and_x=helpers.dtype_and_values(
-        available_dtypes=helpers.get_dtypes("float"),
-    ),
-    test_inplace=st.just(True),
-)
-def test_torch_rsqrt_(
-    dtype_and_x,
-    frontend_method_data,
-    init_flags,
-    method_flags,
-    frontend,
-    on_device,
-    backend_fw,
-):
-    input_dtype, x = dtype_and_x
-    helpers.test_frontend_method(
-        init_input_dtypes=input_dtype,
-        backend_to_test=backend_fw,
-        init_all_as_kwargs_np={
-            "data": x[0],
-        },
-        method_input_dtypes=input_dtype,
-        method_all_as_kwargs_np={},
-        frontend_method_data=frontend_method_data,
-        init_flags=init_flags,
-        method_flags=method_flags,
-        frontend=frontend,
-        on_device=on_device,
-    )
-
-
-@given(
-    dtype_x=helpers.dtype_and_values(
-        available_dtypes=helpers.get_dtypes("valid", prune_function=False),
-    ),
-    requires_grad=st.booleans(),
-)
-def test_torch_tensor__requires_grad(
-    dtype_x,
-    requires_grad,
-    backend_fw,
-):
-    ivy.set_backend(backend_fw)
-    _, data = dtype_x
-    x = Tensor(data[0])
-    assert not x._requires_grad
-    x.requires_grad_()
-    assert x._requires_grad
-    x.requires_grad_(requires_grad)
-    assert x._requires_grad == requires_grad
-    ivy.previous_backend()
-
-
-# abs
-@handle_frontend_method(
-    class_tree=CLASS_TREE,
-    init_tree="torch.tensor",
-    method_name="abs",
-    dtype_and_x=helpers.dtype_and_values(
-        available_dtypes=helpers.get_dtypes("float"),
-    ),
-)
-def test_torch_tensor_abs(
-    dtype_and_x,
-    frontend_method_data,
-    init_flags,
-    method_flags,
-    frontend,
-    on_device,
-    backend_fw,
-):
-    input_dtype, x = dtype_and_x
-    helpers.test_frontend_method(
-        init_input_dtypes=input_dtype,
-        backend_to_test=backend_fw,
-        init_all_as_kwargs_np={
-            "data": x[0],
-        },
-        method_input_dtypes=input_dtype,
-        method_all_as_kwargs_np={},
-        frontend_method_data=frontend_method_data,
-        init_flags=init_flags,
-        method_flags=method_flags,
-        frontend=frontend,
-        on_device=on_device,
-    )
-
-
-# abs_
-@handle_frontend_method(
-    class_tree=CLASS_TREE,
-    init_tree="torch.tensor",
-    method_name="abs_",
-    dtype_and_x=helpers.dtype_and_values(
-        available_dtypes=helpers.get_dtypes("float"),
-    ),
-    test_inplace=st.just(True),
-)
-def test_torch_tensor_abs_(
-    dtype_and_x,
-    frontend_method_data,
-    init_flags,
-    method_flags,
-    frontend,
-    on_device,
-    backend_fw,
-):
-    input_dtype, x = dtype_and_x
-    helpers.test_frontend_method(
-        init_input_dtypes=input_dtype,
-        backend_to_test=backend_fw,
-        init_all_as_kwargs_np={
-            "data": x[0],
-        },
-        method_input_dtypes=input_dtype,
-        method_all_as_kwargs_np={},
-        frontend_method_data=frontend_method_data,
-        init_flags=init_flags,
-        method_flags=method_flags,
-        frontend=frontend,
-        on_device=on_device,
-    )
-
-
-# acos
-@handle_frontend_method(
-    class_tree=CLASS_TREE,
-    init_tree="torch.tensor",
-    method_name="acos",
-    dtype_and_x=helpers.dtype_and_values(
-        available_dtypes=helpers.get_dtypes("float"),
-        allow_inf=False,
-    ),
-)
-def test_torch_tensor_acos(
-    dtype_and_x,
-    frontend_method_data,
-    init_flags,
-    method_flags,
-    frontend,
-    on_device,
-    backend_fw,
-):
-    input_dtype, x = dtype_and_x
-    FrontendPipeline.test_method(
-        init_input_dtypes=input_dtype,
-        backend_to_test=backend_fw,
-        init_all_as_kwargs_np={
-            "data": x[0],
-        },
-        method_input_dtypes=input_dtype,
-        method_all_as_kwargs_np={},
-        frontend_method_data=frontend_method_data,
-        init_flags=init_flags,
-        method_flags=method_flags,
-        frontend=frontend,
-        on_device=on_device,
-    )
-
-
-# acos_
-@handle_frontend_method(
-    class_tree=CLASS_TREE,
-    init_tree="torch.tensor",
-    method_name="acos_",
-    dtype_and_x=helpers.dtype_and_values(
-        min_value=-1.0,
-        max_value=1.0,
-        available_dtypes=helpers.get_dtypes("float"),
-    ),
-    test_inplace=st.just(True),
-)
-def test_torch_tensor_acos_(
-    dtype_and_x,
-    frontend_method_data,
-    init_flags,
-    method_flags,
-    frontend,
-    on_device,
-    backend_fw,
-):
-    input_dtype, x = dtype_and_x
-    FrontendPipeline.test_method(
-        init_input_dtypes=input_dtype,
-        backend_to_test=backend_fw,
-        init_all_as_kwargs_np={
-            "data": x[0],
-        },
-        method_input_dtypes=[],
-        method_all_as_kwargs_np={},
-        frontend_method_data=frontend_method_data,
-        init_flags=init_flags,
-        method_flags=method_flags,
-        frontend=frontend,
-        on_device=on_device,
-    )
-
-
-# acosh
-@handle_frontend_method(
-    class_tree=CLASS_TREE,
-    init_tree="torch.tensor",
-    method_name="acosh",
-    dtype_and_x=helpers.dtype_and_values(
-        min_value=1.0,
-        available_dtypes=helpers.get_dtypes("float"),
-    ),
-)
-def test_torch_tensor_acosh(
-    dtype_and_x,
-    frontend_method_data,
-    init_flags,
-    method_flags,
-    frontend,
-    on_device,
-    backend_fw,
-):
-    input_dtype, x = dtype_and_x
-    helpers.test_frontend_method(
-        init_input_dtypes=input_dtype,
-        backend_to_test=backend_fw,
-        init_all_as_kwargs_np={
-            "data": x[0],
-        },
-        method_input_dtypes=[],
-        method_all_as_kwargs_np={},
-        frontend_method_data=frontend_method_data,
-        init_flags=init_flags,
-        method_flags=method_flags,
-        frontend=frontend,
-        on_device=on_device,
-    )
-
-
-# acosh_
-@handle_frontend_method(
-    class_tree=CLASS_TREE,
-    init_tree="torch.tensor",
-    method_name="acosh_",
-    dtype_and_x=helpers.dtype_and_values(
-        min_value=1.0,
-        available_dtypes=helpers.get_dtypes("float"),
-    ),
-    test_inplace=st.just(True),
-)
-def test_torch_tensor_acosh_(
-    dtype_and_x,
-    frontend_method_data,
-    init_flags,
-    method_flags,
-    frontend,
-    on_device,
-    backend_fw,
-):
-    input_dtype, x = dtype_and_x
-    helpers.test_frontend_method(
-        init_input_dtypes=input_dtype,
-        backend_to_test=backend_fw,
-        init_all_as_kwargs_np={
-            "data": x[0],
-        },
-        method_input_dtypes=[],
-        method_all_as_kwargs_np={},
-        frontend_method_data=frontend_method_data,
-        init_flags=init_flags,
-        method_flags=method_flags,
-        frontend=frontend,
-        on_device=on_device,
-    )
-
-
-# add
-@handle_frontend_method(
-    class_tree=CLASS_TREE,
-    init_tree="torch.tensor",
-    method_name="add",
-    dtype_and_x=helpers.dtype_and_values(
-        available_dtypes=helpers.get_dtypes("float"),
-        num_arrays=2,
-        min_value=-1e04,
-        max_value=1e04,
-        allow_inf=False,
-    ),
-    alpha=st.floats(min_value=-1e04, max_value=1e04, allow_infinity=False),
-)
-def test_torch_tensor_add(
-    dtype_and_x,
-    alpha,
-    frontend,
-    frontend_method_data,
-    init_flags,
-    method_flags,
-    on_device,
-    backend_fw,
-):
-    input_dtype, x = dtype_and_x
-    helpers.test_frontend_method(
-=======
->>>>>>> 4d01cde2
         init_input_dtypes=input_dtype,
         backend_to_test=backend_fw,
         init_all_as_kwargs_np={
