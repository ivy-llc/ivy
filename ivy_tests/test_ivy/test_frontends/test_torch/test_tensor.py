# global
import ivy
import torch
from hypothesis import strategies as st, given
import hypothesis.extra.numpy as hnp

# local
import ivy_tests.test_ivy.helpers as helpers
from ivy_tests.test_ivy.test_frontends.test_torch.test_blas_and_lapack_ops import (
    _get_dtype_and_3dbatch_matrices,
    _get_dtype_input_and_matrices,
)
from ivy.functional.frontends.torch import Tensor
import ivy_tests.test_ivy.helpers.test_parameter_flags as pf
from ivy_tests.test_ivy.helpers import handle_frontend_method
from ivy_tests.test_ivy.test_functional.test_core.test_searching import (
    _broadcastable_trio,
)


CLASS_TREE = "ivy.functional.frontends.torch.Tensor"


# Helper functions
@st.composite
def _dtypes(draw):
    return draw(
        st.shared(
            helpers.list_of_length(
                x=st.sampled_from(draw(helpers.get_dtypes("numeric"))), length=1
            ),
            key="dtype",
        )
    )


@st.composite
def _requires_grad(draw):
    dtype = draw(_dtypes())[0]
    if ivy.is_int_dtype(dtype) or ivy.is_uint_dtype(dtype):
        return draw(st.just(False))
    return draw(st.booleans())


@given(
    dtype_x=helpers.dtype_and_values(
        available_dtypes=helpers.get_dtypes("valid")
    ).filter(lambda x: "bfloat16" not in x[0]),
)
def test_torch_tensor_property_ivy_array(
    dtype_x,
):
    _, data = dtype_x
    x = Tensor(data[0])
    x.ivy_array = data[0]
    ret = helpers.flatten_and_to_np(ret=x.ivy_array.data)
    ret_gt = helpers.flatten_and_to_np(ret=data[0])
    helpers.value_test(
        ret_np_flat=ret,
        ret_np_from_gt_flat=ret_gt,
        ground_truth_backend="torch",
    )


@given(
    dtype_x=helpers.dtype_and_values(available_dtypes=helpers.get_dtypes("valid")),
)
def test_torch_tensor_property_device(
    dtype_x,
):
    _, data = dtype_x
    x = Tensor(data[0])
    x.ivy_array = data[0]
    ivy.assertions.check_equal(x.device, ivy.dev(ivy.array(data[0])))


@given(
    dtype_x=helpers.dtype_and_values(available_dtypes=helpers.get_dtypes("valid")),
)
def test_torch_tensor_property_dtype(
    dtype_x,
):
    dtype, data = dtype_x
    x = Tensor(data[0])
    x.ivy_array = data[0]
    ivy.assertions.check_equal(x.dtype, dtype[0])


# chunk
@handle_frontend_method(
    class_tree=CLASS_TREE,
    init_tree="torch.tensor",
    method_name="chunk",
    dtype_x_dim=helpers.dtype_values_axis(
        available_dtypes=helpers.get_dtypes("float"),
        min_num_dims=1,
        min_value=-1e04,
        max_value=1e04,
        force_int_axis=True,
        valid_axis=True,
    ),
    chunks=st.integers(
        min_value=1,
        max_value=50,
    ),
)
def test_torch_instance_chunk(
    dtype_x_dim,
    chunks,
    init_num_positional_args: pf.NumPositionalArgFn,
    method_num_positional_args: pf.NumPositionalArgMethod,
    as_variable: pf.AsVariableFlags,
    native_array: pf.NativeArrayFlags,
    frontend,
    frontend_method_data,
):
    input_dtype, x, dim = dtype_x_dim
    helpers.test_frontend_method(
        init_input_dtypes=input_dtype,
        init_as_variable_flags=as_variable,
        init_num_positional_args=init_num_positional_args,
        init_native_array_flags=native_array,
        init_all_as_kwargs_np={
            "data": x[0],
        },
        method_input_dtypes=input_dtype,
        method_as_variable_flags=as_variable,
        method_num_positional_args=method_num_positional_args,
        method_native_array_flags=native_array,
        method_all_as_kwargs_np={
            "chunks": chunks,
            "dim": dim,
        },
        frontend_method_data=frontend_method_data,
        frontend=frontend,
    )


# add
@handle_frontend_method(
    class_tree=CLASS_TREE,
    init_tree="torch.tensor",
    method_name="add",
    dtype_and_x=helpers.dtype_and_values(
        available_dtypes=helpers.get_dtypes("float"),
        num_arrays=2,
        min_value=-1e04,
        max_value=1e04,
        allow_inf=False,
    ).filter(lambda x: "bfloat16" not in x[0]),
    alpha=st.floats(min_value=-1e04, max_value=1e04, allow_infinity=False),
)
def test_torch_instance_add(
    dtype_and_x,
    alpha,
    init_num_positional_args: pf.NumPositionalArgFn,
    method_num_positional_args: pf.NumPositionalArgMethod,
    as_variable: pf.AsVariableFlags,
    native_array: pf.NativeArrayFlags,
    frontend,
    frontend_method_data,
):
    input_dtype, x = dtype_and_x
    helpers.test_frontend_method(
        init_input_dtypes=input_dtype,
        init_as_variable_flags=as_variable,
        init_num_positional_args=init_num_positional_args,
        init_native_array_flags=native_array,
        init_all_as_kwargs_np={
            "data": x[0],
        },
        method_input_dtypes=input_dtype,
        method_as_variable_flags=as_variable,
        method_num_positional_args=method_num_positional_args,
        method_native_array_flags=native_array,
        method_all_as_kwargs_np={
            "other": x[1],
            "alpha": alpha,
        },
        frontend_method_data=frontend_method_data,
        frontend=frontend,
    )


# new_ones
@handle_frontend_method(
    class_tree=CLASS_TREE,
    init_tree="torch.tensor",
    method_name="new_ones",
    dtype_and_x=helpers.dtype_and_values(available_dtypes=helpers.get_dtypes("float")),
    size=helpers.get_shape(
        allow_none=False,
        min_num_dims=1,
        max_num_dims=5,
        min_dim_size=1,
        max_dim_size=10,
    ),
    dtypes=_dtypes(),
    requires_grad=_requires_grad(),
)
def test_torch_instance_new_ones(
    dtype_and_x,
    size,
    dtypes,
    requires_grad,
    on_device,
    init_num_positional_args: pf.NumPositionalArgFn,
    method_num_positional_args: pf.NumPositionalArgMethod,
    as_variable: pf.AsVariableFlags,
    native_array: pf.NativeArrayFlags,
    frontend_method_data,
    frontend,
):
    input_dtype, x = dtype_and_x
    helpers.test_frontend_method(
        init_input_dtypes=input_dtype,
        init_as_variable_flags=as_variable,
        init_num_positional_args=init_num_positional_args,
        init_native_array_flags=native_array,
        init_all_as_kwargs_np={
            "data": x[0],
        },
        method_input_dtypes=dtypes,
        method_as_variable_flags=as_variable,
        method_num_positional_args=method_num_positional_args,
        method_native_array_flags=native_array,
        method_all_as_kwargs_np={
            "size": size,
            "dtype": dtypes[0],
            "requires_grad": requires_grad,
            "device": on_device,
        },
        frontend_method_data=frontend_method_data,
        frontend=frontend,
    )


# new_zeros
@handle_frontend_method(
    class_tree=CLASS_TREE,
    init_tree="torch.tensor",
    method_name="new_zeros",
    dtype_and_x=helpers.dtype_and_values(available_dtypes=helpers.get_dtypes("valid")),
    size=helpers.get_shape(
        allow_none=False,
        min_num_dims=1,
        max_num_dims=5,
        min_dim_size=1,
        max_dim_size=10,
    ),
    dtypes=_dtypes(),
    requires_grad=_requires_grad(),
)
def test_torch_instance_new_zeros(
    dtype_and_x,
    size,
    dtypes,
    requires_grad,
    on_device,
    init_num_positional_args: pf.NumPositionalArgFn,
    method_num_positional_args: pf.NumPositionalArgMethod,
    as_variable: pf.AsVariableFlags,
    native_array: pf.NativeArrayFlags,
    frontend_method_data,
    frontend,
):
    input_dtype, x = dtype_and_x
    helpers.test_frontend_method(
        init_input_dtypes=input_dtype,
        init_as_variable_flags=as_variable,
        init_num_positional_args=init_num_positional_args,
        init_native_array_flags=native_array,
        init_all_as_kwargs_np={
            "data": x[0],
        },
        method_input_dtypes=dtypes,
        method_as_variable_flags=as_variable,
        method_num_positional_args=method_num_positional_args,
        method_native_array_flags=native_array,
        method_all_as_kwargs_np={
            "size": size,
            "dtype": dtypes[0],
            "requires_grad": requires_grad,
            "device": on_device,
        },
        frontend_method_data=frontend_method_data,
        frontend=frontend,
    )


@handle_frontend_method(
    class_tree=CLASS_TREE,
    init_tree="torch.tensor",
    method_name="reshape",
    dtype_x=helpers.dtype_and_values(
        available_dtypes=helpers.get_dtypes("valid", full=True),
        shape=st.shared(helpers.get_shape(), key="value_shape"),
    ),
    shape=helpers.reshape_shapes(
        shape=st.shared(helpers.get_shape(), key="value_shape")
    ),
)
def test_torch_instance_reshape(
    dtype_x,
    shape,
    init_num_positional_args: pf.NumPositionalArgFn,
    method_num_positional_args: pf.NumPositionalArgMethod,
    as_variable: pf.AsVariableFlags,
    native_array: pf.NativeArrayFlags,
    frontend_method_data,
    frontend,
):
    input_dtype, x = dtype_x
    helpers.test_frontend_method(
        init_input_dtypes=input_dtype,
        init_as_variable_flags=as_variable,
        init_num_positional_args=init_num_positional_args,
        init_native_array_flags=native_array,
        init_all_as_kwargs_np={
            "data": x[0],
        },
        method_input_dtypes=input_dtype,
        method_as_variable_flags=as_variable,
        method_num_positional_args=method_num_positional_args,
        method_native_array_flags=native_array,
        method_all_as_kwargs_np={
            "shape": shape,
        },
        frontend_method_data=frontend_method_data,
        frontend=frontend,
    )


# sin
@handle_frontend_method(
    class_tree=CLASS_TREE,
    init_tree="torch.tensor",
    method_name="sin",
    dtype_and_x=helpers.dtype_and_values(
        available_dtypes=helpers.get_dtypes("float"),
        allow_inf=False,
    ),
)
def test_torch_instance_sin(
    dtype_and_x,
    init_num_positional_args: pf.NumPositionalArgFn,
    method_num_positional_args: pf.NumPositionalArgMethod,
    as_variable: pf.AsVariableFlags,
    native_array: pf.NativeArrayFlags,
    frontend_method_data,
    frontend,
):
    input_dtype, x = dtype_and_x
    helpers.test_frontend_method(
        init_input_dtypes=input_dtype,
        init_as_variable_flags=as_variable,
        init_num_positional_args=init_num_positional_args,
        init_native_array_flags=native_array,
        init_all_as_kwargs_np={
            "data": x[0],
        },
        method_input_dtypes=input_dtype,
        method_as_variable_flags=as_variable,
        method_num_positional_args=method_num_positional_args,
        method_native_array_flags=native_array,
        method_all_as_kwargs_np={},
        frontend_method_data=frontend_method_data,
        frontend=frontend,
    )


# arcsin
@handle_frontend_method(
    class_tree=CLASS_TREE,
    init_tree="torch.tensor",
    method_name="arcsin",
    dtype_and_x=helpers.dtype_and_values(
        available_dtypes=helpers.get_dtypes("float"),
        allow_inf=False,
    ),
)
def test_torch_instance_arcsin(
    dtype_and_x,
    init_num_positional_args: pf.NumPositionalArgFn,
    method_num_positional_args: pf.NumPositionalArgMethod,
    as_variable: pf.AsVariableFlags,
    native_array: pf.NativeArrayFlags,
    frontend_method_data,
    frontend,
):
    input_dtype, x = dtype_and_x
    helpers.test_frontend_method(
        init_input_dtypes=input_dtype,
        init_as_variable_flags=as_variable,
        init_num_positional_args=init_num_positional_args,
        init_native_array_flags=native_array,
        init_all_as_kwargs_np={
            "data": x[0],
        },
        method_input_dtypes=input_dtype,
        method_as_variable_flags=as_variable,
        method_num_positional_args=method_num_positional_args,
        method_native_array_flags=native_array,
        method_all_as_kwargs_np={},
        frontend_method_data=frontend_method_data,
        frontend=frontend,
    )


# sum
@handle_frontend_method(
    class_tree=CLASS_TREE,
    init_tree="torch.tensor",
    method_name="sum",
    dtype_and_x=helpers.dtype_and_values(
        available_dtypes=helpers.get_dtypes("float"),
        allow_inf=False,
    ),
)
def test_torch_instance_sum(
    dtype_and_x,
    init_num_positional_args: pf.NumPositionalArgFn,
    method_num_positional_args: pf.NumPositionalArgMethod,
    as_variable: pf.AsVariableFlags,
    native_array: pf.NativeArrayFlags,
    frontend_method_data,
    frontend,
):
    input_dtype, x = dtype_and_x
    helpers.test_frontend_method(
        init_input_dtypes=["float64"] + input_dtype,
        init_as_variable_flags=as_variable,
        init_num_positional_args=init_num_positional_args,
        init_native_array_flags=native_array,
        init_all_as_kwargs_np={
            "data": x[0],
        },
        method_input_dtypes=["float64"] + input_dtype,
        method_as_variable_flags=as_variable,
        method_num_positional_args=method_num_positional_args,
        method_native_array_flags=native_array,
        method_all_as_kwargs_np={},
        frontend_method_data=frontend_method_data,
        frontend=frontend,
    )


# atan
@handle_frontend_method(
    class_tree=CLASS_TREE,
    init_tree="torch.tensor",
    method_name="atan",
    dtype_and_x=helpers.dtype_and_values(
        available_dtypes=helpers.get_dtypes("float"),
        allow_inf=False,
    ),
)
def test_torch_instance_atan(
    dtype_and_x,
    init_num_positional_args: pf.NumPositionalArgFn,
    method_num_positional_args: pf.NumPositionalArgMethod,
    as_variable: pf.AsVariableFlags,
    native_array: pf.NativeArrayFlags,
    frontend_method_data,
    frontend,
):
    input_dtype, x = dtype_and_x
    helpers.test_frontend_method(
        init_input_dtypes=input_dtype,
        init_as_variable_flags=as_variable,
        init_num_positional_args=init_num_positional_args,
        init_native_array_flags=native_array,
        init_all_as_kwargs_np={
            "data": x[0],
        },
        method_input_dtypes=input_dtype,
        method_as_variable_flags=as_variable,
        method_num_positional_args=method_num_positional_args,
        method_native_array_flags=native_array,
        method_all_as_kwargs_np={},
        frontend_method_data=frontend_method_data,
        frontend=frontend,
    )


# sin_
@handle_frontend_method(
    class_tree=CLASS_TREE,
    init_tree="torch.tensor",
    method_name="sin_",
    dtype_and_x=helpers.dtype_and_values(
        available_dtypes=helpers.get_dtypes("float"),
        allow_inf=False,
    ),
)
def test_torch_instance_sin_(
    dtype_and_x,
    init_num_positional_args: pf.NumPositionalArgFn,
    method_num_positional_args: pf.NumPositionalArgMethod,
    as_variable: pf.AsVariableFlags,
    native_array: pf.NativeArrayFlags,
    frontend_method_data,
    frontend,
):
    input_dtype, x = dtype_and_x
    helpers.test_frontend_method(
        init_input_dtypes=input_dtype,
        init_as_variable_flags=as_variable,
        init_num_positional_args=init_num_positional_args,
        init_native_array_flags=native_array,
        init_all_as_kwargs_np={
            "data": x[0],
        },
        method_input_dtypes=input_dtype,
        method_as_variable_flags=as_variable,
        method_num_positional_args=method_num_positional_args,
        method_native_array_flags=native_array,
        method_all_as_kwargs_np={},
        frontend_method_data=frontend_method_data,
        frontend=frontend,
    )


# cos
@handle_frontend_method(
    class_tree=CLASS_TREE,
    init_tree="torch.tensor",
    method_name="cos",
    dtype_and_x=helpers.dtype_and_values(
        available_dtypes=helpers.get_dtypes("float"),
        allow_inf=False,
    ),
)
def test_torch_instance_cos(
    dtype_and_x,
    init_num_positional_args: pf.NumPositionalArgFn,
    method_num_positional_args: pf.NumPositionalArgMethod,
    as_variable: pf.AsVariableFlags,
    native_array: pf.NativeArrayFlags,
    frontend_method_data,
    frontend,
):
    input_dtype, x = dtype_and_x
    helpers.test_frontend_method(
        init_input_dtypes=input_dtype,
        init_as_variable_flags=as_variable,
        init_num_positional_args=init_num_positional_args,
        init_native_array_flags=native_array,
        init_all_as_kwargs_np={
            "data": x[0],
        },
        method_input_dtypes=input_dtype,
        method_as_variable_flags=as_variable,
        method_num_positional_args=method_num_positional_args,
        method_native_array_flags=native_array,
        method_all_as_kwargs_np={},
        frontend_method_data=frontend_method_data,
        frontend=frontend,
    )


# cos_
@handle_frontend_method(
    class_tree=CLASS_TREE,
    init_tree="torch.tensor",
    method_name="cos_",
    dtype_and_x=helpers.dtype_and_values(
        available_dtypes=helpers.get_dtypes("float"),
        allow_inf=False,
    ).filter(lambda x: "bfloat16" not in x[0]),
)
def test_torch_instance_cos_(
    dtype_and_x,
    init_num_positional_args: pf.NumPositionalArgFn,
    method_num_positional_args: pf.NumPositionalArgMethod,
    as_variable: pf.AsVariableFlags,
    native_array: pf.NativeArrayFlags,
    frontend_method_data,
    frontend,
):
    input_dtype, x = dtype_and_x
    helpers.test_frontend_method(
        init_input_dtypes=input_dtype,
        init_as_variable_flags=as_variable,
        init_num_positional_args=init_num_positional_args,
        init_native_array_flags=native_array,
        init_all_as_kwargs_np={
            "data": list(x[0]) if type(x[0]) == int else x[0],
        },
        method_input_dtypes=input_dtype,
        method_as_variable_flags=as_variable,
        method_num_positional_args=method_num_positional_args,
        method_native_array_flags=native_array,
        method_all_as_kwargs_np={},
        frontend_method_data=frontend_method_data,
        frontend=frontend,
    )


# sinh
@handle_frontend_method(
    class_tree=CLASS_TREE,
    init_tree="torch.tensor",
    method_name="sinh",
    dtype_and_x=helpers.dtype_and_values(
        available_dtypes=helpers.get_dtypes("float"),
        allow_inf=False,
    ),
)
def test_torch_instance_sinh(
    dtype_and_x,
    init_num_positional_args: pf.NumPositionalArgFn,
    method_num_positional_args: pf.NumPositionalArgMethod,
    as_variable: pf.AsVariableFlags,
    native_array: pf.NativeArrayFlags,
    frontend_method_data,
    frontend,
):
    input_dtype, x = dtype_and_x
    helpers.test_frontend_method(
        init_input_dtypes=input_dtype,
        init_as_variable_flags=as_variable,
        init_num_positional_args=init_num_positional_args,
        init_native_array_flags=native_array,
        init_all_as_kwargs_np={
            "data": x[0],
        },
        method_input_dtypes=input_dtype,
        method_as_variable_flags=as_variable,
        method_num_positional_args=method_num_positional_args,
        method_native_array_flags=native_array,
        method_all_as_kwargs_np={},
        frontend_method_data=frontend_method_data,
        frontend=frontend,
    )


# sinh_
@handle_frontend_method(
    class_tree=CLASS_TREE,
    init_tree="torch.tensor",
    method_name="sinh_",
    dtype_and_x=helpers.dtype_and_values(
        available_dtypes=helpers.get_dtypes("float"),
        allow_inf=False,
    ),
)
def test_torch_instance_sinh_(
    dtype_and_x,
    init_num_positional_args: pf.NumPositionalArgFn,
    method_num_positional_args: pf.NumPositionalArgMethod,
    as_variable: pf.AsVariableFlags,
    native_array: pf.NativeArrayFlags,
    frontend_method_data,
    frontend,
):
    input_dtype, x = dtype_and_x
    helpers.test_frontend_method(
        init_input_dtypes=input_dtype,
        init_as_variable_flags=as_variable,
        init_num_positional_args=init_num_positional_args,
        init_native_array_flags=native_array,
        init_all_as_kwargs_np={
            "data": x[0],
        },
        method_input_dtypes=input_dtype,
        method_as_variable_flags=as_variable,
        method_num_positional_args=method_num_positional_args,
        method_native_array_flags=native_array,
        method_all_as_kwargs_np={},
        frontend_method_data=frontend_method_data,
        frontend=frontend,
    )


# cosh
@handle_frontend_method(
    class_tree=CLASS_TREE,
    init_tree="torch.tensor",
    method_name="cosh",
    dtype_and_x=helpers.dtype_and_values(
        available_dtypes=helpers.get_dtypes("float"),
        allow_inf=False,
    ),
)
def test_torch_instance_cosh(
    dtype_and_x,
    init_num_positional_args: pf.NumPositionalArgFn,
    method_num_positional_args: pf.NumPositionalArgMethod,
    as_variable: pf.AsVariableFlags,
    native_array: pf.NativeArrayFlags,
    frontend_method_data,
    frontend,
):
    input_dtype, x = dtype_and_x
    helpers.test_frontend_method(
        init_input_dtypes=input_dtype,
        init_as_variable_flags=as_variable,
        init_num_positional_args=init_num_positional_args,
        init_native_array_flags=native_array,
        init_all_as_kwargs_np={
            "data": x[0],
        },
        method_input_dtypes=input_dtype,
        method_as_variable_flags=as_variable,
        method_num_positional_args=method_num_positional_args,
        method_native_array_flags=native_array,
        method_all_as_kwargs_np={},
        frontend_method_data=frontend_method_data,
        frontend=frontend,
    )


# cosh_
@handle_frontend_method(
    class_tree=CLASS_TREE,
    init_tree="torch.tensor",
    method_name="cosh_",
    dtype_and_x=helpers.dtype_and_values(
        available_dtypes=helpers.get_dtypes("float"),
        allow_inf=False,
    ),
)
def test_torch_instance_cosh_(
    dtype_and_x,
    init_num_positional_args: pf.NumPositionalArgFn,
    method_num_positional_args: pf.NumPositionalArgMethod,
    as_variable: pf.AsVariableFlags,
    native_array: pf.NativeArrayFlags,
    frontend_method_data,
    frontend,
):
    input_dtype, x = dtype_and_x
    helpers.test_frontend_method(
        init_input_dtypes=input_dtype,
        init_as_variable_flags=as_variable,
        init_num_positional_args=init_num_positional_args,
        init_native_array_flags=native_array,
        init_all_as_kwargs_np={
            "data": x[0],
        },
        method_input_dtypes=input_dtype,
        method_as_variable_flags=as_variable,
        method_num_positional_args=method_num_positional_args,
        method_native_array_flags=native_array,
        method_all_as_kwargs_np={},
        frontend_method_data=frontend_method_data,
        frontend=frontend,
    )


# view
@handle_frontend_method(
    class_tree=CLASS_TREE,
    init_tree="torch.tensor",
    method_name="view",
    dtype_x=helpers.dtype_and_values(
        available_dtypes=helpers.get_dtypes("valid", full=True),
        shape=st.shared(helpers.get_shape(), key="value_shape"),
    ),
    shape=helpers.reshape_shapes(
        shape=st.shared(helpers.get_shape(), key="value_shape")
    ),
)
def test_torch_instance_view(
    dtype_x,
    shape,
    init_num_positional_args: pf.NumPositionalArgFn,
    method_num_positional_args: pf.NumPositionalArgMethod,
    as_variable: pf.AsVariableFlags,
    native_array: pf.NativeArrayFlags,
    frontend_method_data,
    frontend,
):
    input_dtype, x = dtype_x
    helpers.test_frontend_method(
        init_input_dtypes=input_dtype,
        init_as_variable_flags=as_variable,
        init_num_positional_args=init_num_positional_args,
        init_native_array_flags=native_array,
        init_all_as_kwargs_np={
            "data": x[0],
        },
        method_input_dtypes=input_dtype,
        method_as_variable_flags=as_variable,
        method_num_positional_args=method_num_positional_args,
        method_native_array_flags=native_array,
        method_all_as_kwargs_np={
            "shape": shape,
        },
        frontend_method_data=frontend_method_data,
        frontend=frontend,
    )


@handle_frontend_method(
    class_tree=CLASS_TREE,
    init_tree="torch.tensor",
    method_name="float",
    dtype_x=helpers.dtype_and_values(
        available_dtypes=helpers.get_dtypes("valid", full=True),
    ),
)
def test_torch_instance_float(
    dtype_x,
    init_num_positional_args: pf.NumPositionalArgFn,
    method_num_positional_args: pf.NumPositionalArgMethod,
    as_variable: pf.AsVariableFlags,
    native_array: pf.NativeArrayFlags,
    frontend_method_data,
    frontend,
):
    input_dtype, x = dtype_x
    helpers.test_frontend_method(
        init_input_dtypes=input_dtype,
        init_as_variable_flags=as_variable,
        init_num_positional_args=init_num_positional_args,
        init_native_array_flags=native_array,
        init_all_as_kwargs_np={
            "data": x[0],
        },
        method_input_dtypes=input_dtype,
        method_as_variable_flags=as_variable,
        method_num_positional_args=method_num_positional_args,
        method_native_array_flags=native_array,
        method_all_as_kwargs_np={},
        frontend_method_data=frontend_method_data,
        frontend=frontend,
    )


# asinh
@handle_frontend_method(
    class_tree=CLASS_TREE,
    init_tree="torch.tensor",
    method_name="asinh",
    dtype_and_x=helpers.dtype_and_values(
        available_dtypes=helpers.get_dtypes("float"),
        allow_inf=False,
    ),
)
def test_torch_instance_asinh(
    dtype_and_x,
    init_num_positional_args: pf.NumPositionalArgFn,
    method_num_positional_args: pf.NumPositionalArgMethod,
    as_variable: pf.AsVariableFlags,
    native_array: pf.NativeArrayFlags,
    frontend_method_data,
    frontend,
):
    input_dtype, x = dtype_and_x
    helpers.test_frontend_method(
        init_input_dtypes=input_dtype,
        init_as_variable_flags=as_variable,
        init_num_positional_args=init_num_positional_args,
        init_native_array_flags=native_array,
        init_all_as_kwargs_np={
            "data": x[0],
        },
        method_input_dtypes=input_dtype,
        method_as_variable_flags=as_variable,
        method_num_positional_args=method_num_positional_args,
        method_native_array_flags=native_array,
        method_all_as_kwargs_np={},
        frontend_method_data=frontend_method_data,
        frontend=frontend,
        rtol_=1e-2,
        atol_=1e-2,
    )


# asinh_
@handle_frontend_method(
    class_tree=CLASS_TREE,
    init_tree="torch.tensor",
    method_name="asinh_",
    dtype_and_x=helpers.dtype_and_values(
        available_dtypes=helpers.get_dtypes("float"),
        allow_inf=False,
    ),
)
def test_torch_instance_asinh_(
    dtype_and_x,
    init_num_positional_args: pf.NumPositionalArgFn,
    method_num_positional_args: pf.NumPositionalArgMethod,
    as_variable: pf.AsVariableFlags,
    native_array: pf.NativeArrayFlags,
    frontend_method_data,
    frontend,
):
    input_dtype, x = dtype_and_x
    helpers.test_frontend_method(
        init_input_dtypes=input_dtype,
        init_as_variable_flags=as_variable,
        init_num_positional_args=init_num_positional_args,
        init_native_array_flags=native_array,
        init_all_as_kwargs_np={
            "data": x[0],
        },
        method_input_dtypes=input_dtype,
        method_as_variable_flags=as_variable,
        method_num_positional_args=method_num_positional_args,
        method_native_array_flags=native_array,
        method_all_as_kwargs_np={},
        frontend_method_data=frontend_method_data,
        frontend=frontend,
        rtol_=1e-2,
        atol_=1e-2,
    )


# tan
@handle_frontend_method(
    class_tree=CLASS_TREE,
    init_tree="torch.tensor",
    method_name="tan",
    dtype_and_x=helpers.dtype_and_values(
        available_dtypes=helpers.get_dtypes("float"),
        allow_inf=False,
    ),
)
def test_torch_instance_tan(
    dtype_and_x,
    init_num_positional_args: pf.NumPositionalArgFn,
    method_num_positional_args: pf.NumPositionalArgMethod,
    as_variable: pf.AsVariableFlags,
    native_array: pf.NativeArrayFlags,
    frontend_method_data,
    frontend,
):
    input_dtype, x = dtype_and_x
    helpers.test_frontend_method(
        init_input_dtypes=input_dtype,
        init_as_variable_flags=as_variable,
        init_num_positional_args=init_num_positional_args,
        init_native_array_flags=native_array,
        init_all_as_kwargs_np={
            "data": x[0],
        },
        method_input_dtypes=input_dtype,
        method_as_variable_flags=as_variable,
        method_num_positional_args=method_num_positional_args,
        method_native_array_flags=native_array,
        method_all_as_kwargs_np={},
        frontend_method_data=frontend_method_data,
        frontend=frontend,
    )


# tanh
@handle_frontend_method(
    class_tree=CLASS_TREE,
    init_tree="torch.tensor",
    method_name="tanh",
    dtype_and_x=helpers.dtype_and_values(
        available_dtypes=helpers.get_dtypes("float"),
        allow_inf=False,
    ),
)
def test_torch_instance_tanh(
    dtype_and_x,
    init_num_positional_args: pf.NumPositionalArgFn,
    method_num_positional_args: pf.NumPositionalArgMethod,
    as_variable: pf.AsVariableFlags,
    native_array: pf.NativeArrayFlags,
    frontend_method_data,
    frontend,
):
    input_dtype, x = dtype_and_x
    helpers.test_frontend_method(
        init_input_dtypes=input_dtype,
        init_as_variable_flags=as_variable,
        init_num_positional_args=init_num_positional_args,
        init_native_array_flags=native_array,
        init_all_as_kwargs_np={
            "data": x[0],
        },
        method_input_dtypes=input_dtype,
        method_as_variable_flags=as_variable,
        method_num_positional_args=method_num_positional_args,
        method_native_array_flags=native_array,
        method_all_as_kwargs_np={},
        frontend_method_data=frontend_method_data,
        frontend=frontend,
    )


# tanh_
@handle_frontend_method(
    class_tree=CLASS_TREE,
    init_tree="torch.tensor",
    method_name="tanh_",
    dtype_and_x=helpers.dtype_and_values(
        available_dtypes=helpers.get_dtypes("float"),
        allow_inf=False,
    ),
)
def test_torch_instance_tanh_(
    dtype_and_x,
    init_num_positional_args: pf.NumPositionalArgFn,
    method_num_positional_args: pf.NumPositionalArgMethod,
    as_variable: pf.AsVariableFlags,
    native_array: pf.NativeArrayFlags,
    frontend_method_data,
    frontend,
):
    input_dtype, x = dtype_and_x
    helpers.test_frontend_method(
        init_input_dtypes=input_dtype,
        init_as_variable_flags=as_variable,
        init_num_positional_args=init_num_positional_args,
        init_native_array_flags=native_array,
        init_all_as_kwargs_np={
            "data": x[0],
        },
        method_input_dtypes=input_dtype,
        method_as_variable_flags=as_variable,
        method_num_positional_args=method_num_positional_args,
        method_native_array_flags=native_array,
        method_all_as_kwargs_np={},
        frontend_method_data=frontend_method_data,
        frontend=frontend,
    )


# asin
@handle_frontend_method(
    class_tree=CLASS_TREE,
    init_tree="torch.tensor",
    method_name="asin",
    dtype_and_x=helpers.dtype_and_values(
        available_dtypes=helpers.get_dtypes("float"),
        allow_inf=False,
    ),
)
def test_torch_instance_asin(
    dtype_and_x,
    init_num_positional_args: pf.NumPositionalArgFn,
    method_num_positional_args: pf.NumPositionalArgMethod,
    as_variable: pf.AsVariableFlags,
    native_array: pf.NativeArrayFlags,
    frontend_method_data,
    frontend,
):
    input_dtype, x = dtype_and_x
    helpers.test_frontend_method(
        init_input_dtypes=input_dtype,
        init_as_variable_flags=as_variable,
        init_num_positional_args=init_num_positional_args,
        init_native_array_flags=native_array,
        init_all_as_kwargs_np={
            "data": x[0],
        },
        method_input_dtypes=input_dtype,
        method_as_variable_flags=as_variable,
        method_num_positional_args=method_num_positional_args,
        method_native_array_flags=native_array,
        method_all_as_kwargs_np={},
        frontend_method_data=frontend_method_data,
        frontend=frontend,
    )


# amax
@handle_frontend_method(
    class_tree=CLASS_TREE,
    init_tree="torch.tensor",
    method_name="amax",
    dtype_x=helpers.dtype_and_values(
        available_dtypes=helpers.get_dtypes("numeric", full=True),
    ),
)
def test_torch_instance_amax(
    dtype_x,
    init_num_positional_args: pf.NumPositionalArgFn,
    method_num_positional_args: pf.NumPositionalArgMethod,
    as_variable: pf.AsVariableFlags,
    native_array: pf.NativeArrayFlags,
    frontend_method_data,
    frontend,
):
    input_dtype, x = dtype_x
    helpers.test_frontend_method(
        init_input_dtypes=input_dtype,
        init_as_variable_flags=as_variable,
        init_num_positional_args=init_num_positional_args,
        init_native_array_flags=native_array,
        init_all_as_kwargs_np={
            "data": x[0],
        },
        method_input_dtypes=input_dtype,
        method_as_variable_flags=as_variable,
        method_num_positional_args=method_num_positional_args,
        method_native_array_flags=native_array,
        method_all_as_kwargs_np={},
        frontend_method_data=frontend_method_data,
        frontend=frontend,
    )


# abs
@handle_frontend_method(
    class_tree=CLASS_TREE,
    init_tree="torch.tensor",
    method_name="abs",
    dtype_and_x=helpers.dtype_and_values(
        available_dtypes=helpers.get_dtypes("float"),
    ),
)
def test_torch_instance_abs(
    dtype_and_x,
    init_num_positional_args: pf.NumPositionalArgFn,
    method_num_positional_args: pf.NumPositionalArgMethod,
    as_variable: pf.AsVariableFlags,
    native_array: pf.NativeArrayFlags,
    frontend_method_data,
    frontend,
):
    input_dtype, x = dtype_and_x
    helpers.test_frontend_method(
        init_input_dtypes=input_dtype,
        init_as_variable_flags=as_variable,
        init_num_positional_args=init_num_positional_args,
        init_native_array_flags=native_array,
        init_all_as_kwargs_np={
            "data": x[0],
        },
        method_input_dtypes=input_dtype,
        method_as_variable_flags=as_variable,
        method_num_positional_args=method_num_positional_args,
        method_native_array_flags=native_array,
        method_all_as_kwargs_np={},
        frontend_method_data=frontend_method_data,
        frontend=frontend,
    )


# abs_
@handle_frontend_method(
    class_tree=CLASS_TREE,
    init_tree="torch.tensor",
    method_name="abs_",
    dtype_and_x=helpers.dtype_and_values(
        available_dtypes=helpers.get_dtypes("float"),
    ),
)
def test_torch_instance_abs_(
    dtype_and_x,
    init_num_positional_args: pf.NumPositionalArgFn,
    method_num_positional_args: pf.NumPositionalArgMethod,
    as_variable: pf.AsVariableFlags,
    native_array: pf.NativeArrayFlags,
    frontend_method_data,
    frontend,
):
    input_dtype, x = dtype_and_x
    helpers.test_frontend_method(
        init_input_dtypes=input_dtype,
        init_as_variable_flags=as_variable,
        init_num_positional_args=init_num_positional_args,
        init_native_array_flags=native_array,
        init_all_as_kwargs_np={
            "data": x[0],
        },
        method_input_dtypes=input_dtype,
        method_as_variable_flags=as_variable,
        method_num_positional_args=method_num_positional_args,
        method_native_array_flags=native_array,
        method_all_as_kwargs_np={},
        frontend_method_data=frontend_method_data,
        frontend=frontend,
    )


# amin
@handle_frontend_method(
    class_tree=CLASS_TREE,
    init_tree="torch.tensor",
    method_name="amin",
    dtype_x=helpers.dtype_and_values(
        available_dtypes=helpers.get_dtypes("valid", full=True),
    ),
)
def test_torch_instance_amin(
    dtype_x,
    init_num_positional_args: pf.NumPositionalArgFn,
    method_num_positional_args: pf.NumPositionalArgMethod,
    as_variable: pf.AsVariableFlags,
    native_array: pf.NativeArrayFlags,
    frontend_method_data,
    frontend,
):
    input_dtype, x = dtype_x
    helpers.test_frontend_method(
        init_input_dtypes=input_dtype,
        init_as_variable_flags=as_variable,
        init_num_positional_args=init_num_positional_args,
        init_native_array_flags=native_array,
        init_all_as_kwargs_np={
            "data": x[0],
        },
        method_input_dtypes=input_dtype,
        method_as_variable_flags=as_variable,
        method_num_positional_args=method_num_positional_args,
        method_native_array_flags=native_array,
        method_all_as_kwargs_np={},
        frontend_method_data=frontend_method_data,
        frontend=frontend,
    )


# contiguous
@handle_frontend_method(
    class_tree=CLASS_TREE,
    init_tree="torch.tensor",
    method_name="contiguous",
    dtype_and_x=helpers.dtype_and_values(
        available_dtypes=helpers.get_dtypes("float"),
        allow_inf=False,
    ),
)
def test_torch_instance_contiguous(
    dtype_and_x,
    init_num_positional_args: pf.NumPositionalArgFn,
    method_num_positional_args: pf.NumPositionalArgMethod,
    as_variable: pf.AsVariableFlags,
    native_array: pf.NativeArrayFlags,
    frontend_method_data,
    frontend,
):
    input_dtype, x = dtype_and_x
    helpers.test_frontend_method(
        init_input_dtypes=input_dtype,
        init_as_variable_flags=as_variable,
        init_num_positional_args=init_num_positional_args,
        init_native_array_flags=native_array,
        init_all_as_kwargs_np={
            "data": x[0],
        },
        method_input_dtypes=input_dtype,
        method_as_variable_flags=as_variable,
        method_num_positional_args=method_num_positional_args,
        method_native_array_flags=native_array,
        method_all_as_kwargs_np={},
        frontend_method_data=frontend_method_data,
        frontend=frontend,
    )


# log
@handle_frontend_method(
    class_tree=CLASS_TREE,
    init_tree="torch.tensor",
    method_name="log",
    dtype_and_x=helpers.dtype_and_values(
        available_dtypes=helpers.get_dtypes("float"),
        allow_inf=False,
    ),
)
def test_torch_instance_log(
    dtype_and_x,
    init_num_positional_args: pf.NumPositionalArgFn,
    method_num_positional_args: pf.NumPositionalArgMethod,
    as_variable: pf.AsVariableFlags,
    native_array: pf.NativeArrayFlags,
    frontend_method_data,
    frontend,
):
    input_dtype, x = dtype_and_x
    helpers.test_frontend_method(
        init_input_dtypes=input_dtype,
        init_as_variable_flags=as_variable,
        init_num_positional_args=init_num_positional_args,
        init_native_array_flags=native_array,
        init_all_as_kwargs_np={
            "data": x[0],
        },
        method_input_dtypes=input_dtype,
        method_as_variable_flags=as_variable,
        method_num_positional_args=method_num_positional_args,
        method_native_array_flags=native_array,
        method_all_as_kwargs_np={},
        frontend_method_data=frontend_method_data,
        frontend=frontend,
    )


# __add__
@handle_frontend_method(
    class_tree=CLASS_TREE,
    init_tree="torch.tensor",
    method_name="__add__",
    dtype_and_x=helpers.dtype_and_values(
        available_dtypes=helpers.get_dtypes("float"),
        num_arrays=2,
        min_value=-1e04,
        max_value=1e04,
        allow_inf=False,
    ).filter(lambda x: "bfloat16" not in x[0]),
    alpha=st.floats(
        min_value=-1e04,
        max_value=1e04,
    ),
)
def test_torch_special_add(
    dtype_and_x,
    alpha,
    init_num_positional_args: pf.NumPositionalArgFn,
    method_num_positional_args: pf.NumPositionalArgMethod,
    as_variable: pf.AsVariableFlags,
    native_array: pf.NativeArrayFlags,
    frontend_method_data,
    frontend,
):
    input_dtype, x = dtype_and_x
    helpers.test_frontend_method(
        init_input_dtypes=input_dtype,
        init_as_variable_flags=as_variable,
        init_num_positional_args=init_num_positional_args,
        init_native_array_flags=native_array,
        init_all_as_kwargs_np={
            "data": x[0],
        },
        method_input_dtypes=input_dtype,
        method_as_variable_flags=as_variable,
        method_num_positional_args=method_num_positional_args,
        method_native_array_flags=native_array,
        method_all_as_kwargs_np={
            "other": x[1],
            "alpha": alpha,
        },
        frontend_method_data=frontend_method_data,
        frontend=frontend,
    )


# __long__
@handle_frontend_method(
    class_tree=CLASS_TREE,
    init_tree="torch.tensor",
    method_name="__long__",
    dtype_and_x=helpers.dtype_and_values(
        available_dtypes=helpers.get_dtypes("integer"),
        min_value=-1e04,
        max_value=1e04,
        allow_inf=False,
    ),
)
def test_torch_special_long(
    dtype_and_x,
    init_num_positional_args: pf.NumPositionalArgFn,
    method_num_positional_args: pf.NumPositionalArgMethod,
    as_variable: pf.AsVariableFlags,
    native_array: pf.NativeArrayFlags,
    frontend_method_data,
    frontend,
):
    input_dtype, x = dtype_and_x
    helpers.test_frontend_method(
        init_input_dtypes=input_dtype,
        init_as_variable_flags=as_variable,
        init_num_positional_args=init_num_positional_args,
        init_native_array_flags=native_array,
        init_all_as_kwargs_np={
            "data": x,
        },
        method_input_dtypes=input_dtype,
        method_as_variable_flags=as_variable,
        method_num_positional_args=method_num_positional_args,
        method_native_array_flags=native_array,
        method_all_as_kwargs_np={},
        frontend_method_data=frontend_method_data,
        frontend=frontend,
    )


# __radd__
@handle_frontend_method(
    class_tree=CLASS_TREE,
    init_tree="torch.tensor",
    method_name="__radd__",
    dtype_and_x=helpers.dtype_and_values(
        available_dtypes=helpers.get_dtypes("float"),
        num_arrays=2,
        min_value=-1e04,
        max_value=1e04,
        allow_inf=False,
    ),
    alpha=st.floats(
        min_value=-1e04,
        max_value=1e04,
    ),
)
def test_torch_special_radd(
    dtype_and_x,
    alpha,
    init_num_positional_args: pf.NumPositionalArgFn,
    method_num_positional_args: pf.NumPositionalArgMethod,
    as_variable: pf.AsVariableFlags,
    native_array: pf.NativeArrayFlags,
    frontend_method_data,
    frontend,
):
    input_dtype, x = dtype_and_x
    helpers.test_frontend_method(
        init_input_dtypes=input_dtype,
        init_as_variable_flags=as_variable,
        init_num_positional_args=init_num_positional_args,
        init_native_array_flags=native_array,
        init_all_as_kwargs_np={
            "data": x[0],
        },
        method_input_dtypes=input_dtype,
        method_as_variable_flags=as_variable,
        method_num_positional_args=method_num_positional_args,
        method_native_array_flags=native_array,
        method_all_as_kwargs_np={
            "other": x[1],
            "alpha": alpha,
        },
        frontend_method_data=frontend_method_data,
        frontend=frontend,
    )


# __sub__
@handle_frontend_method(
    class_tree=CLASS_TREE,
    init_tree="torch.tensor",
    method_name="__sub__",
    dtype_and_x=helpers.dtype_and_values(
        available_dtypes=helpers.get_dtypes("float"),
        num_arrays=2,
        min_value=-1e04,
        max_value=1e04,
        allow_inf=False,
    ).filter(lambda x: "bfloat16" not in x[0]),
    alpha=st.floats(
        min_value=-1e04,
        max_value=1e04,
    ),
)
def test_torch_special_sub(
    dtype_and_x,
    alpha,
    init_num_positional_args: pf.NumPositionalArgFn,
    method_num_positional_args: pf.NumPositionalArgMethod,
    as_variable: pf.AsVariableFlags,
    native_array: pf.NativeArrayFlags,
    frontend_method_data,
    frontend,
):
    input_dtype, x = dtype_and_x
    helpers.test_frontend_method(
        init_input_dtypes=input_dtype,
        init_as_variable_flags=as_variable,
        init_num_positional_args=init_num_positional_args,
        init_native_array_flags=native_array,
        init_all_as_kwargs_np={
            "data": x[0],
        },
        method_input_dtypes=input_dtype,
        method_as_variable_flags=as_variable,
        method_num_positional_args=method_num_positional_args,
        method_native_array_flags=native_array,
        method_all_as_kwargs_np={
            "other": x[1],
            "alpha": alpha,
        },
        frontend_method_data=frontend_method_data,
        frontend=frontend,
    )


# __mul__
@handle_frontend_method(
    class_tree=CLASS_TREE,
    init_tree="torch.tensor",
    method_name="__mul__",
    dtype_and_x=helpers.dtype_and_values(
        available_dtypes=helpers.get_dtypes("float"),
        num_arrays=2,
        min_value=-1e04,
        max_value=1e04,
        allow_inf=False,
    ).filter(lambda x: "bfloat16" not in x[0]),
)
def test_torch_special_mul(
    dtype_and_x,
    init_num_positional_args: pf.NumPositionalArgFn,
    method_num_positional_args: pf.NumPositionalArgMethod,
    as_variable: pf.AsVariableFlags,
    native_array: pf.NativeArrayFlags,
    frontend_method_data,
    frontend,
):
    input_dtype, x = dtype_and_x
    helpers.test_frontend_method(
        init_input_dtypes=input_dtype,
        init_as_variable_flags=as_variable,
        init_num_positional_args=init_num_positional_args,
        init_native_array_flags=native_array,
        init_all_as_kwargs_np={
            "data": x[0],
        },
        method_input_dtypes=input_dtype,
        method_as_variable_flags=as_variable,
        method_num_positional_args=method_num_positional_args,
        method_native_array_flags=native_array,
        method_all_as_kwargs_np={
            "other": x[1],
        },
        frontend_method_data=frontend_method_data,
        frontend=frontend,
    )


# __rmul__
@handle_frontend_method(
    class_tree=CLASS_TREE,
    init_tree="torch.tensor",
    method_name="__rmul__",
    dtype_and_x=helpers.dtype_and_values(
        available_dtypes=helpers.get_dtypes("float"),
        num_arrays=2,
        min_value=-1e04,
        max_value=1e04,
        allow_inf=False,
    ).filter(lambda x: "bfloat16" not in x[0]),
)
def test_torch_special_rmul(
    dtype_and_x,
    init_num_positional_args: pf.NumPositionalArgFn,
    method_num_positional_args: pf.NumPositionalArgMethod,
    as_variable: pf.AsVariableFlags,
    native_array: pf.NativeArrayFlags,
    frontend_method_data,
    frontend,
):
    input_dtype, x = dtype_and_x
    helpers.test_frontend_method(
        init_input_dtypes=input_dtype,
        init_as_variable_flags=as_variable,
        init_num_positional_args=init_num_positional_args,
        init_native_array_flags=native_array,
        init_all_as_kwargs_np={
            "data": x[0],
        },
        method_input_dtypes=input_dtype,
        method_as_variable_flags=as_variable,
        method_num_positional_args=method_num_positional_args,
        method_native_array_flags=native_array,
        method_all_as_kwargs_np={
            "other": x[1],
        },
        frontend_method_data=frontend_method_data,
        frontend=frontend,
    )


# __truediv__
@handle_frontend_method(
    class_tree=CLASS_TREE,
    init_tree="torch.tensor",
    method_name="__truediv__",
    dtype_and_x=helpers.dtype_and_values(
        available_dtypes=helpers.get_dtypes("float"),
        shared_dtype=True,
        num_arrays=2,
        min_value=-1e04,
        max_value=1e04,
        allow_inf=False,
    ),
    rounding_mode=st.sampled_from([None, "trunc", "floor"]),
)
def test_torch_special_truediv(
    dtype_and_x,
    rounding_mode,
    init_num_positional_args: pf.NumPositionalArgFn,
    method_num_positional_args: pf.NumPositionalArgMethod,
    as_variable: pf.AsVariableFlags,
    native_array: pf.NativeArrayFlags,
    frontend_method_data,
    frontend,
):
    input_dtype, x = dtype_and_x
    helpers.test_frontend_method(
        init_input_dtypes=input_dtype,
        init_as_variable_flags=as_variable,
        init_num_positional_args=init_num_positional_args,
        init_native_array_flags=native_array,
        init_all_as_kwargs_np={
            "data": x[0],
        },
        method_input_dtypes=input_dtype,
        method_as_variable_flags=as_variable,
        method_num_positional_args=method_num_positional_args,
        method_native_array_flags=native_array,
        method_all_as_kwargs_np={
            "other": x[1],
            "rounding_mode": rounding_mode,
        },
        frontend_method_data=frontend_method_data,
        frontend=frontend,
    )


# _to_with_device
@handle_frontend_method(
    class_tree=CLASS_TREE,
    init_tree="torch.tensor",
    method_name="to",
    dtype_x=helpers.dtype_and_values(
        available_dtypes=helpers.get_dtypes("valid", full=True),
    ),
    copy=st.booleans(),
)
def test_torch_instance_to_with_device(
    dtype_x,
    copy,
    init_num_positional_args: pf.NumPositionalArgFn,
    method_num_positional_args: pf.NumPositionalArgMethod,
    as_variable: pf.AsVariableFlags,
    native_array: pf.NativeArrayFlags,
    frontend_method_data,
    frontend,
):
    input_dtype, x = dtype_x
    helpers.test_frontend_method(
        init_input_dtypes=input_dtype,
        init_as_variable_flags=as_variable,
        init_num_positional_args=init_num_positional_args,
        init_native_array_flags=native_array,
        init_all_as_kwargs_np={
            "data": x[0],
        },
        method_input_dtypes=input_dtype,
        method_as_variable_flags=as_variable,
        method_num_positional_args=method_num_positional_args,
        method_native_array_flags=native_array,
        method_all_as_kwargs_np={
            "device": ivy.Device("cpu"),
            "dtype": ivy.as_ivy_dtype(input_dtype[0]),
            "non_blocking": False,
            "copy": copy,
            "memory_format": torch.preserve_format,
        },
        frontend_method_data=frontend_method_data,
        frontend=frontend,
    )


@st.composite
def _to_helper(draw):
    dtype_x = draw(
        helpers.dtype_and_values(
            available_dtypes=helpers.get_dtypes("valid"),
            num_arrays=2,
        )
    )
    input_dtype, x = dtype_x
    arg = draw(st.sampled_from(["tensor", "dtype", "device"]))
    if arg == "tensor":
        method_num_positional_args = 1
        method_all_as_kwargs_np = {"other": x[1]}
    elif arg == "dtype":
        method_num_positional_args = 1
        dtype = draw(helpers.get_dtypes("valid", full=False))
        method_all_as_kwargs_np = {"dtype": dtype}
    else:
        method_num_positional_args = 0
        device = draw(st.sampled_from([torch.device("cuda"), torch.device("cpu")]))
        dtype = draw(helpers.get_dtypes("valid", full=False, none=True))
        method_all_as_kwargs_np = {"dtype": dtype, "device": device}
    return input_dtype, x, method_num_positional_args, method_all_as_kwargs_np


# to
@handle_frontend_method(
    class_tree=CLASS_TREE,
    init_tree="torch.tensor",
    method_name="to",
    args_kwargs=_to_helper(),
)
def test_torch_instance_to(
    args_kwargs,
    init_num_positional_args: pf.NumPositionalArgFn,
    method_num_positional_args: pf.NumPositionalArgMethod,
    as_variable: pf.AsVariableFlags,
    native_array: pf.NativeArrayFlags,
    frontend_method_data,
    frontend,
):
    input_dtype, x, method_num_positional_args, method_all_as_kwargs_np = args_kwargs
    helpers.test_frontend_method(
        init_input_dtypes=input_dtype,
        init_as_variable_flags=as_variable,
        init_num_positional_args=init_num_positional_args,
        init_native_array_flags=native_array,
        init_all_as_kwargs_np={
            "data": x[0],
        },
        method_input_dtypes=input_dtype,
        method_as_variable_flags=as_variable,
        method_num_positional_args=method_num_positional_args,
        method_native_array_flags=native_array,
        method_all_as_kwargs_np=method_all_as_kwargs_np,
        frontend_method_data=frontend_method_data,
        frontend=frontend,
    )


# arctan
@handle_frontend_method(
    class_tree=CLASS_TREE,
    init_tree="torch.tensor",
    method_name="arctan",
    dtype_and_x=helpers.dtype_and_values(
        available_dtypes=helpers.get_dtypes("float"),
        allow_inf=False,
    ),
)
def test_torch_instance_arctan(
    dtype_and_x,
    init_num_positional_args: pf.NumPositionalArgFn,
    method_num_positional_args: pf.NumPositionalArgMethod,
    as_variable: pf.AsVariableFlags,
    native_array: pf.NativeArrayFlags,
    frontend_method_data,
    frontend,
):
    input_dtype, x = dtype_and_x
    helpers.test_frontend_method(
        init_input_dtypes=input_dtype,
        init_as_variable_flags=as_variable,
        init_num_positional_args=init_num_positional_args,
        init_native_array_flags=native_array,
        init_all_as_kwargs_np={
            "data": x[0],
        },
        method_input_dtypes=input_dtype,
        method_as_variable_flags=as_variable,
        method_num_positional_args=method_num_positional_args,
        method_native_array_flags=native_array,
        method_all_as_kwargs_np={},
        frontend_method_data=frontend_method_data,
        frontend=frontend,
    )


# arctan_
@handle_frontend_method(
    class_tree=CLASS_TREE,
    init_tree="torch.tensor",
    method_name="arctan_",
    dtype_and_x=helpers.dtype_and_values(
        available_dtypes=helpers.get_dtypes("float"),
        allow_inf=False,
    ),
)
def test_torch_instance_arctan_(
    dtype_and_x,
    init_num_positional_args: pf.NumPositionalArgFn,
    method_num_positional_args: pf.NumPositionalArgMethod,
    as_variable: pf.AsVariableFlags,
    native_array: pf.NativeArrayFlags,
    frontend_method_data,
    frontend,
):
    input_dtype, x = dtype_and_x
    helpers.test_frontend_method(
        init_input_dtypes=input_dtype,
        init_as_variable_flags=as_variable,
        init_num_positional_args=init_num_positional_args,
        init_native_array_flags=native_array,
        init_all_as_kwargs_np={
            "data": x[0],
        },
        method_input_dtypes=input_dtype,
        method_as_variable_flags=as_variable,
        method_num_positional_args=method_num_positional_args,
        method_native_array_flags=native_array,
        method_all_as_kwargs_np={},
        frontend_method_data=frontend_method_data,
        frontend=frontend,
    )


# acos
@handle_frontend_method(
    class_tree=CLASS_TREE,
    init_tree="torch.tensor",
    method_name="acos",
    dtype_and_x=helpers.dtype_and_values(
        available_dtypes=helpers.get_dtypes("float"),
        allow_inf=False,
    ),
)
def test_torch_instance_acos(
    dtype_and_x,
    init_num_positional_args: pf.NumPositionalArgFn,
    method_num_positional_args: pf.NumPositionalArgMethod,
    as_variable: pf.AsVariableFlags,
    native_array: pf.NativeArrayFlags,
    frontend_method_data,
    frontend,
):
    input_dtype, x = dtype_and_x
    helpers.test_frontend_method(
        init_input_dtypes=input_dtype,
        init_as_variable_flags=as_variable,
        init_num_positional_args=init_num_positional_args,
        init_native_array_flags=native_array,
        init_all_as_kwargs_np={
            "data": x[0],
        },
        method_input_dtypes=input_dtype,
        method_as_variable_flags=as_variable,
        method_num_positional_args=method_num_positional_args,
        method_native_array_flags=native_array,
        method_all_as_kwargs_np={},
        frontend_method_data=frontend_method_data,
        frontend=frontend,
    )


# new_tensor
@handle_frontend_method(
    class_tree=CLASS_TREE,
    init_tree="torch.tensor",
    method_name="new_tensor",
    dtype_and_x=helpers.dtype_and_values(
        available_dtypes=helpers.get_dtypes("numeric"),
        num_arrays=2,
    ),
)
def test_torch_instance_new_tensor(
    init_num_positional_args: pf.NumPositionalArgFn,
    method_num_positional_args: pf.NumPositionalArgMethod,
    dtype_and_x,
    as_variable: pf.AsVariableFlags,
    native_array: pf.NativeArrayFlags,
    frontend_method_data,
    frontend,
):
    input_dtype, x = dtype_and_x
    helpers.test_frontend_method(
        init_input_dtypes=[input_dtype[0]],
        init_as_variable_flags=as_variable,
        init_num_positional_args=init_num_positional_args,
        init_native_array_flags=native_array,
        init_all_as_kwargs_np={
            "data": x[0],
        },
        method_input_dtypes=[input_dtype[1]],
        method_as_variable_flags=as_variable,
        method_num_positional_args=method_num_positional_args,
        method_native_array_flags=native_array,
        method_all_as_kwargs_np={
            "data": x[1],
            "dtype": input_dtype[1],
        },
        frontend_method_data=frontend_method_data,
        frontend=frontend,
    )


@st.composite
def _array_and_index(
    draw,
    *,
    available_dtypes=helpers.get_dtypes("numeric"),
    min_num_dims=1,
    max_num_dims=3,
    min_dim_size=1,
    max_dim_size=10,
    shape=None,
):
    if isinstance(min_dim_size, st._internal.SearchStrategy):
        min_dim_size = draw(min_dim_size)
    if isinstance(max_dim_size, st._internal.SearchStrategy):
        max_dim_size = draw(max_dim_size)
    if isinstance(available_dtypes, st._internal.SearchStrategy):
        available_dtypes = draw(available_dtypes)

    assert available_dtypes is not None, "Unspecified dtype or available_dtypes."
    dtype = draw(
        helpers.array_dtypes(
            num_arrays=1,
            available_dtypes=available_dtypes,
        )
    )
    dtype.append("int32")

    if shape is not None:
        if not isinstance(shape, (tuple, list)):
            shape = draw(shape)
    else:
        shape = draw(
            st.shared(
                helpers.get_shape(
                    min_num_dims=min_num_dims,
                    max_num_dims=max_num_dims,
                    min_dim_size=min_dim_size,
                    max_dim_size=max_dim_size,
                ),
                key="shape",
            )
        )

    array = draw(
        helpers.array_values(
            dtype=dtype[0],
            shape=shape,
        )
    )

    index = tuple([draw(helpers.ints(min_value=0, max_value=_ - 1)) for _ in shape])
    index = index if len(index) != 0 else index[0]
    return dtype, [array, index]


# __getitem__
@handle_frontend_method(
    class_tree=CLASS_TREE,
    init_tree="torch.tensor",
    method_name="__getitem__",
    dtype_and_x=_array_and_index(available_dtypes=helpers.get_dtypes("numeric")),
)
def test_torch_instance_getitem(
    init_num_positional_args: pf.NumPositionalArgFn,
    method_num_positional_args: pf.NumPositionalArgMethod,
    dtype_and_x,
    as_variable: pf.AsVariableFlags,
    native_array: pf.NativeArrayFlags,
    frontend_method_data,
    frontend,
):
    input_dtype, x = dtype_and_x
    data = x[0]
    index = x[1]
    helpers.test_frontend_method(
        init_input_dtypes=[input_dtype[0]],
        init_as_variable_flags=as_variable,
        init_num_positional_args=init_num_positional_args,
        init_native_array_flags=native_array,
        init_all_as_kwargs_np={"data": data},
        method_input_dtypes=[input_dtype[1]],
        method_as_variable_flags=as_variable,
        method_num_positional_args=method_num_positional_args,
        method_native_array_flags=native_array,
        method_all_as_kwargs_np={"query": index},
        frontend_method_data=frontend_method_data,
        frontend=frontend,
    )


# view_as
@handle_frontend_method(
    class_tree=CLASS_TREE,
    init_tree="torch.tensor",
    method_name="view_as",
    dtype_x=helpers.dtype_and_values(
        available_dtypes=helpers.get_dtypes("numeric"),
        shape=st.shared(helpers.get_shape(), key="value_shape"),
        num_arrays=2,
    ),
)
def test_torch_instance_view_as(
    dtype_x,
    init_num_positional_args: pf.NumPositionalArgFn,
    method_num_positional_args: pf.NumPositionalArgMethod,
    as_variable: pf.AsVariableFlags,
    native_array: pf.NativeArrayFlags,
    frontend_method_data,
    frontend,
):
    input_dtype, x = dtype_x
    helpers.test_frontend_method(
        init_input_dtypes=input_dtype,
        init_as_variable_flags=as_variable,
        init_num_positional_args=init_num_positional_args,
        init_native_array_flags=native_array,
        init_all_as_kwargs_np={
            "data": x[0],
        },
        method_input_dtypes=input_dtype,
        method_as_variable_flags=as_variable,
        method_num_positional_args=method_num_positional_args,
        method_native_array_flags=native_array,
        method_all_as_kwargs_np={
            "other": x[1],
        },
        frontend_method_data=frontend_method_data,
        frontend=frontend,
    )


# unsqueeze
@handle_frontend_method(
    class_tree=CLASS_TREE,
    init_tree="torch.tensor",
    method_name="unsqueeze",
    dtype_value=helpers.dtype_and_values(
        available_dtypes=helpers.get_dtypes("valid"),
        shape=st.shared(helpers.get_shape(), key="shape"),
    ),
    dim=helpers.get_axis(
        shape=st.shared(helpers.get_shape(), key="shape"),
        allow_neg=True,
        force_int=True,
    ),
)
def test_torch_instance_unsqueeze(
    dtype_value,
    dim,
    init_num_positional_args: pf.NumPositionalArgFn,
    method_num_positional_args: pf.NumPositionalArgMethod,
    as_variable: pf.AsVariableFlags,
    native_array: pf.NativeArrayFlags,
    frontend_method_data,
    frontend,
):
    input_dtype, x = dtype_value
    helpers.test_frontend_method(
        init_input_dtypes=input_dtype,
        init_as_variable_flags=as_variable,
        init_num_positional_args=init_num_positional_args,
        init_native_array_flags=native_array,
        init_all_as_kwargs_np={
            "data": x[0],
        },
        method_input_dtypes=input_dtype,
        method_as_variable_flags=as_variable,
        method_num_positional_args=method_num_positional_args,
        method_native_array_flags=native_array,
        method_all_as_kwargs_np={
            "dim": dim,
        },
        frontend_method_data=frontend_method_data,
        frontend=frontend,
    )


# unsqueeze_
@handle_frontend_method(
    class_tree=CLASS_TREE,
    init_tree="torch.tensor",
    method_name="unsqueeze_",
    dtype_value=helpers.dtype_and_values(
        available_dtypes=helpers.get_dtypes("valid"),
        shape=st.shared(helpers.get_shape(), key="shape"),
    ),
    dim=helpers.get_axis(
        shape=st.shared(helpers.get_shape(), key="shape"),
        allow_neg=True,
        force_int=True,
    ),
)
def test_torch_instance_unsqueeze_(
    dtype_value,
    dim,
    init_num_positional_args: pf.NumPositionalArgFn,
    method_num_positional_args: pf.NumPositionalArgMethod,
    as_variable: pf.AsVariableFlags,
    native_array: pf.NativeArrayFlags,
    frontend_method_data,
    frontend,
):
    input_dtype, x = dtype_value
    helpers.test_frontend_method(
        init_input_dtypes=input_dtype,
        init_as_variable_flags=as_variable,
        init_num_positional_args=init_num_positional_args,
        init_native_array_flags=native_array,
        init_all_as_kwargs_np={
            "data": x[0],
        },
        method_input_dtypes=input_dtype,
        method_as_variable_flags=as_variable,
        method_num_positional_args=method_num_positional_args,
        method_native_array_flags=native_array,
        method_all_as_kwargs_np={
            "dim": dim,
        },
        frontend_method_data=frontend_method_data,
        frontend=frontend,
    )


# detach
@handle_frontend_method(
    class_tree=CLASS_TREE,
    init_tree="torch.tensor",
    method_name="detach",
    dtype_and_x=helpers.dtype_and_values(
        available_dtypes=helpers.get_dtypes("valid"),
    ),
)
def test_torch_instance_detach(
    init_num_positional_args: pf.NumPositionalArgFn,
    method_num_positional_args: pf.NumPositionalArgMethod,
    dtype_and_x,
    as_variable: pf.AsVariableFlags,
    native_array: pf.NativeArrayFlags,
    frontend_method_data,
    frontend,
):
    input_dtype, x = dtype_and_x
    helpers.test_frontend_method(
        init_input_dtypes=input_dtype,
        init_as_variable_flags=as_variable,
        init_num_positional_args=init_num_positional_args,
        init_native_array_flags=native_array,
        init_all_as_kwargs_np={
            "data": x[0],
        },
        method_input_dtypes=input_dtype,
        method_as_variable_flags=as_variable,
        method_num_positional_args=method_num_positional_args,
        method_native_array_flags=native_array,
        method_all_as_kwargs_np={},
        frontend_method_data=frontend_method_data,
        frontend=frontend,
    )


# dim
@handle_frontend_method(
    class_tree=CLASS_TREE,
    init_tree="torch.tensor",
    method_name="dim",
    dtype_and_x=helpers.dtype_and_values(
        available_dtypes=helpers.get_dtypes("numeric"),
    ),
)
def test_torch_instance_dim(
    init_num_positional_args: pf.NumPositionalArgFn,
    method_num_positional_args: pf.NumPositionalArgMethod,
    dtype_and_x,
    as_variable: pf.AsVariableFlags,
    native_array: pf.NativeArrayFlags,
    frontend_method_data,
    frontend,
):
    input_dtype, x = dtype_and_x
    helpers.test_frontend_method(
        init_input_dtypes=input_dtype,
        init_as_variable_flags=as_variable,
        init_num_positional_args=init_num_positional_args,
        init_native_array_flags=native_array,
        init_all_as_kwargs_np={
            "data": x[0],
        },
        method_input_dtypes=[],
        method_as_variable_flags=as_variable,
        method_num_positional_args=method_num_positional_args,
        method_native_array_flags=native_array,
        method_all_as_kwargs_np={},
        frontend_method_data=frontend_method_data,
        frontend=frontend,
    )


# ndimension
@handle_frontend_method(
    class_tree=CLASS_TREE,
    init_tree="torch.tensor",
    method_name="ndimension",
    dtype_and_x=helpers.dtype_and_values(
        available_dtypes=helpers.get_dtypes("numeric"),
    ),
)
def test_torch_instance_ndimension(
    init_num_positional_args: pf.NumPositionalArgFn,
    method_num_positional_args: pf.NumPositionalArgMethod,
    dtype_and_x,
    as_variable: pf.AsVariableFlags,
    native_array: pf.NativeArrayFlags,
    frontend_method_data,
    frontend,
):
    input_dtype, x = dtype_and_x
    helpers.test_frontend_method(
        init_input_dtypes=input_dtype,
        init_as_variable_flags=as_variable,
        init_num_positional_args=init_num_positional_args,
        init_native_array_flags=native_array,
        init_all_as_kwargs_np={
            "data": x[0],
        },
        method_input_dtypes=[],
        method_as_variable_flags=as_variable,
        method_num_positional_args=method_num_positional_args,
        method_native_array_flags=native_array,
        method_all_as_kwargs_np={},
        frontend_method_data=frontend_method_data,
        frontend=frontend,
    )


@st.composite
def _fill_value_and_size(
    draw,
    *,
    min_num_dims=1,
    max_num_dims=5,
    min_dim_size=1,
    max_dim_size=10,
):
    if isinstance(min_dim_size, st._internal.SearchStrategy):
        min_dim_size = draw(min_dim_size)
    if isinstance(max_dim_size, st._internal.SearchStrategy):
        max_dim_size = draw(max_dim_size)

    available_dtypes = draw(helpers.get_dtypes("numeric"))
    dtype = draw(
        helpers.array_dtypes(
            num_arrays=1,
            available_dtypes=available_dtypes,
        )
    )
    array = draw(
        helpers.array_values(
            dtype=dtype[0],
            shape=(1,),
        )
    )
    dtype.append("int32")
    size = draw(
        st.shared(
            helpers.get_shape(
                min_num_dims=min_num_dims,
                max_num_dims=max_num_dims,
                min_dim_size=min_dim_size,
                max_dim_size=max_dim_size,
            ),
            key="shape",
        )
    )
    fill_value = draw(helpers.ints())

    return dtype, [array, size, fill_value]


# new_full
@handle_frontend_method(
    class_tree=CLASS_TREE,
    init_tree="torch.tensor",
    method_name="new_full",
    dtype_and_x=_fill_value_and_size(max_num_dims=3),
)
def test_torch_instance_new_full(
    init_num_positional_args: pf.NumPositionalArgFn,
    method_num_positional_args: pf.NumPositionalArgMethod,
    dtype_and_x,
    as_variable: pf.AsVariableFlags,
    native_array: pf.NativeArrayFlags,
    frontend_method_data,
    frontend,
):
    input_dtype, x = dtype_and_x
    helpers.test_frontend_method(
        init_input_dtypes=[input_dtype[0]],
        init_as_variable_flags=as_variable,
        init_num_positional_args=init_num_positional_args,
        init_native_array_flags=native_array,
        init_all_as_kwargs_np={
            "data": x[0],
        },
        method_input_dtypes=[input_dtype[1]],
        method_as_variable_flags=as_variable,
        method_num_positional_args=method_num_positional_args,
        method_native_array_flags=native_array,
        method_all_as_kwargs_np={
            "size": x[1],
            "fill_value": x[2],
        },
        frontend_method_data=frontend_method_data,
        frontend=frontend,
    )


# new_empty (not actually intuitive for testing)
@handle_frontend_method(
    class_tree=CLASS_TREE,
    init_tree="torch.tensor",
    method_name="new_empty",
    dtype_and_x=helpers.dtype_and_values(
        available_dtypes=helpers.get_dtypes("numeric"),
    ),
    size=helpers.get_shape(
        min_num_dims=1,
        max_num_dims=3,
    ),
)
def test_torch_instance_new_empty(
    init_num_positional_args: pf.NumPositionalArgFn,
    method_num_positional_args: pf.NumPositionalArgMethod,
    dtype_and_x,
    size,
    as_variable: pf.AsVariableFlags,
    native_array: pf.NativeArrayFlags,
    frontend_method_data,
    frontend,
):
    input_dtype, x = dtype_and_x
    helpers.test_frontend_method(
        init_input_dtypes=[input_dtype[0]],
        init_as_variable_flags=as_variable,
        init_num_positional_args=init_num_positional_args,
        init_native_array_flags=native_array,
        init_all_as_kwargs_np={
            "data": x,
        },
        method_input_dtypes=[ivy.int32],
        method_as_variable_flags=as_variable,
        method_num_positional_args=method_num_positional_args,
        method_native_array_flags=native_array,
        method_all_as_kwargs_np={
            "size": size,
        },
        frontend_method_data=frontend_method_data,
        frontend=frontend,
    )


@st.composite
def _expand_helper(draw):
    shape, _ = draw(hnp.mutually_broadcastable_shapes(num_shapes=2, min_dims=2))
    shape1, shape2 = shape
    dtype_x = draw(
        helpers.dtype_and_values(
            available_dtypes=helpers.get_dtypes("valid", full=True), shape=shape1
        )
    )
    dtype, x = dtype_x
    return dtype, x, shape1


@handle_frontend_method(
    class_tree=CLASS_TREE,
    init_tree="torch.tensor",
    method_name="expand",
    dtype_x_shape=_expand_helper(),
)
def test_torch_instance_expand(
    dtype_x_shape,
    init_num_positional_args: pf.NumPositionalArgFn,
    method_num_positional_args: pf.NumPositionalArgMethod,
    as_variable: pf.AsVariableFlags,
    native_array: pf.NativeArrayFlags,
    frontend_method_data,
    frontend,
):

    input_dtype, x, shape = dtype_x_shape
    helpers.test_frontend_method(
        init_input_dtypes=input_dtype,
        init_as_variable_flags=as_variable,
        init_num_positional_args=init_num_positional_args,
        init_native_array_flags=native_array,
        init_all_as_kwargs_np={
            "data": x[0],
        },
        method_input_dtypes=input_dtype,
        method_as_variable_flags=as_variable,
        method_num_positional_args=method_num_positional_args,
        method_native_array_flags=native_array,
        method_all_as_kwargs_np={str(i): s for i, s in enumerate(shape)},
        frontend_method_data=frontend_method_data,
        frontend=frontend,
    )


@st.composite
def _unfold_args(draw):
    values_dtype, values, axis, shape = draw(
        helpers.dtype_values_axis(
            available_dtypes=helpers.get_dtypes("float"),
            force_int_axis=True,
            shape=draw(
                helpers.get_shape(
                    allow_none=False,
                    min_num_dims=1,
                    min_dim_size=1,
                )
            ),
            ret_shape=True,
        )
    )
    size = draw(
        st.integers(
            min_value=1,
            max_value=len(shape[axis] - 1),
        )
    )
    step = draw(
        st.integers(
            min_value=1,
            max_value=size,
        )
    )
    return values_dtype, values, axis, size, step


# unfold
@handle_frontend_method(
    class_tree=CLASS_TREE,
    init_tree="torch.tensor",
    method_name="unfold",
    dtype_values_args=_unfold_args(),
)
def test_torch_instance_unfold(
    dtype_values_args,
    size,
    step,
    init_num_positional_args: pf.NumPositionalArgFn,
    method_num_positional_args: pf.NumPositionalArgMethod,
    as_variable: pf.AsVariableFlags,
    native_array: pf.NativeArrayFlags,
    frontend_method_data,
    frontend,
):
    input_dtype, x, axis, size, step = dtype_values_args
    print(axis, size, step)
    helpers.test_frontend_method(
        init_input_dtypes=input_dtype,
        init_as_variable_flags=as_variable,
        init_num_positional_args=init_num_positional_args,
        init_native_array_flags=native_array,
        init_all_as_kwargs_np={
            "data": x,
        },
        method_input_dtypes=input_dtype,
        method_as_variable_flags=as_variable,
        method_num_positional_args=method_num_positional_args,
        method_native_array_flags=native_array,
        method_all_as_kwargs_np={
            "dimension": axis,
            "size": size,
            "step": step,
        },
        frontend_method_data=frontend_method_data,
        frontend=frontend,
    )


# __mod__
@handle_frontend_method(
    class_tree=CLASS_TREE,
    init_tree="torch.tensor",
    method_name="__mod__",
    dtype_and_x=helpers.dtype_and_values(
        available_dtypes=helpers.get_dtypes("float"),
        num_arrays=2,
    ).filter(lambda x: "bfloat16" not in x[0]),
)
def test_torch_special_mod(
    dtype_and_x,
    init_num_positional_args: pf.NumPositionalArgFn,
    method_num_positional_args: pf.NumPositionalArgMethod,
    as_variable: pf.AsVariableFlags,
    native_array: pf.NativeArrayFlags,
    frontend_method_data,
    frontend,
):
    input_dtype, x = dtype_and_x
    helpers.test_frontend_method(
        init_input_dtypes=input_dtype,
        init_as_variable_flags=as_variable,
        init_num_positional_args=init_num_positional_args,
        init_native_array_flags=native_array,
        init_all_as_kwargs_np={
            "data": x[0],
        },
        method_input_dtypes=input_dtype,
        method_as_variable_flags=as_variable,
        method_num_positional_args=method_num_positional_args,
        method_native_array_flags=native_array,
        method_all_as_kwargs_np={
            "other": x[1],
        },
        frontend_method_data=frontend_method_data,
        frontend=frontend,
    )


# long
@handle_frontend_method(
    class_tree=CLASS_TREE,
    init_tree="torch.tensor",
    method_name="long",
    dtype_and_x=helpers.dtype_and_values(
        available_dtypes=helpers.get_dtypes("integer"),
    ),
)
def test_torch_instance_long(
    dtype_and_x,
    init_num_positional_args: pf.NumPositionalArgFn,
    method_num_positional_args: pf.NumPositionalArgMethod,
    as_variable: pf.AsVariableFlags,
    native_array: pf.NativeArrayFlags,
    frontend_method_data,
    frontend,
):
    input_dtype, x = dtype_and_x
    helpers.test_frontend_method(
        init_input_dtypes=input_dtype,
        init_as_variable_flags=as_variable,
        init_num_positional_args=init_num_positional_args,
        init_native_array_flags=native_array,
        init_all_as_kwargs_np={
            "data": x,
        },
        method_input_dtypes=input_dtype,
        method_as_variable_flags=as_variable,
        method_num_positional_args=method_num_positional_args,
        method_native_array_flags=native_array,
        method_all_as_kwargs_np={},
        frontend_method_data=frontend_method_data,
        frontend=frontend,
    )


# max
@handle_frontend_method(
    class_tree=CLASS_TREE,
    init_tree="torch.tensor",
    method_name="max",
    dtype_x=helpers.dtype_and_values(
        available_dtypes=helpers.get_dtypes("numeric", full=True),
    ),
)
def test_torch_instance_max(
    dtype_x,
    init_num_positional_args: pf.NumPositionalArgFn,
    method_num_positional_args: pf.NumPositionalArgMethod,
    as_variable: pf.AsVariableFlags,
    native_array: pf.NativeArrayFlags,
    frontend_method_data,
    frontend,
):
    input_dtype, x = dtype_x
    helpers.test_frontend_method(
        init_input_dtypes=input_dtype,
        init_as_variable_flags=as_variable,
        init_num_positional_args=init_num_positional_args,
        init_native_array_flags=native_array,
        init_all_as_kwargs_np={
            "data": x[0],
        },
        method_input_dtypes=input_dtype,
        method_as_variable_flags=as_variable,
        method_num_positional_args=method_num_positional_args,
        method_native_array_flags=native_array,
        method_all_as_kwargs_np={},
        frontend_method_data=frontend_method_data,
        frontend=frontend,
    )


# is_cuda
@handle_frontend_method(
    class_tree=CLASS_TREE,
    init_tree="torch.tensor",
    method_name="is_cuda",
    dtype_and_x=helpers.dtype_and_values(
        available_dtypes=helpers.get_dtypes("numeric"),
    ),
    size=helpers.get_shape(
        allow_none=False,
        min_num_dims=1,
        max_num_dims=5,
        min_dim_size=1,
        max_dim_size=10,
    ),
    dtypes=_dtypes(),
    requires_grad=_requires_grad(),
    device=st.booleans(),
)
def test_torch_instance_is_cuda(
    dtype_and_x,
    size,
    dtypes,
    requires_grad,
    device,
    init_num_positional_args: pf.NumPositionalArgFn,
    method_num_positional_args: pf.NumPositionalArgMethod,
    as_variable: pf.AsVariableFlags,
    native_array: pf.NativeArrayFlags,
    frontend,
    frontend_method_data,
):
    input_dtype, x = dtype_and_x
    device = "cpu" if device is False else "gpu:0"
    x = Tensor(x[0]).new_ones(
        size=size, dtype=dtypes[0], device=device, requires_grad=requires_grad
    )

    helpers.test_frontend_method(
        init_input_dtypes=input_dtype,
        init_as_variable_flags=as_variable,
        init_num_positional_args=init_num_positional_args,
        init_native_array_flags=native_array,
        init_all_as_kwargs_np={
            "data": x,
        },
        method_input_dtypes=[],
        method_as_variable_flags=as_variable,
        method_num_positional_args=method_num_positional_args,
        method_native_array_flags=native_array,
        method_all_as_kwargs_np={},
        frontend_method_data=frontend_method_data,
        frontend=frontend,
    )


# bitwise_and
@handle_frontend_method(
    class_tree=CLASS_TREE,
    init_tree="torch.tensor",
    method_name="bitwise_and",
    dtype_and_x=helpers.dtype_and_values(
        available_dtypes=helpers.get_dtypes("integer"),
        num_arrays=2,
    ),
)
def test_torch_instance_bitwise_and(
    dtype_and_x,
    init_num_positional_args: pf.NumPositionalArgFn,
    method_num_positional_args: pf.NumPositionalArgMethod,
    as_variable: pf.AsVariableFlags,
    native_array: pf.NativeArrayFlags,
    frontend_method_data,
    frontend,
):
    input_dtype, x = dtype_and_x
    helpers.test_frontend_method(
        init_input_dtypes=input_dtype,
        init_as_variable_flags=as_variable,
        init_num_positional_args=init_num_positional_args,
        init_native_array_flags=native_array,
        init_all_as_kwargs_np={
            "data": x[0],
        },
        method_input_dtypes=input_dtype,
        method_as_variable_flags=as_variable,
        method_num_positional_args=method_num_positional_args,
        method_native_array_flags=native_array,
        method_all_as_kwargs_np={
            "other": x[1],
        },
        frontend_method_data=frontend_method_data,
        frontend=frontend,
    )


# add_
@handle_frontend_method(
    class_tree=CLASS_TREE,
    init_tree="torch.tensor",
    method_name="add_",
    dtype_and_x=helpers.dtype_and_values(
        available_dtypes=helpers.get_dtypes("numeric"),
        num_arrays=2,
    ).filter(lambda x: "bfloat16" not in x[0]),
)
def test_torch_instance_add_(
    init_num_positional_args: pf.NumPositionalArgFn,
    method_num_positional_args: pf.NumPositionalArgMethod,
    dtype_and_x,
    as_variable: pf.AsVariableFlags,
    native_array: pf.NativeArrayFlags,
    frontend_method_data,
    frontend,
):
    input_dtype, x = dtype_and_x
    helpers.test_frontend_method(
        init_input_dtypes=[input_dtype[0]],
        init_as_variable_flags=as_variable,
        init_num_positional_args=init_num_positional_args,
        init_native_array_flags=native_array,
        init_all_as_kwargs_np={
            "data": x[0],
        },
        method_input_dtypes=input_dtype,
        method_as_variable_flags=as_variable,
        method_num_positional_args=method_num_positional_args,
        method_native_array_flags=native_array,
        method_all_as_kwargs_np={
            "other": x[1],
        },
        frontend_method_data=frontend_method_data,
        frontend=frontend,
    )


# arccos_
@handle_frontend_method(
    class_tree=CLASS_TREE,
    init_tree="torch.tensor",
    method_name="arccos_",
    dtype_and_x=helpers.dtype_and_values(
        min_value=-1.0,
        max_value=1.0,
        available_dtypes=helpers.get_dtypes("float"),
    ),
)
def test_torch_instance_arccos_(
    init_num_positional_args: pf.NumPositionalArgFn,
    method_num_positional_args: pf.NumPositionalArgMethod,
    dtype_and_x,
    as_variable: pf.AsVariableFlags,
    native_array: pf.NativeArrayFlags,
    frontend_method_data,
    frontend,
):
    input_dtype, x = dtype_and_x
    helpers.test_frontend_method(
        init_input_dtypes=input_dtype,
        init_as_variable_flags=as_variable,
        init_num_positional_args=init_num_positional_args,
        init_native_array_flags=native_array,
        init_all_as_kwargs_np={
            "data": x[0],
        },
        method_input_dtypes=[],
        method_as_variable_flags=as_variable,
        method_num_positional_args=method_num_positional_args,
        method_native_array_flags=native_array,
        method_all_as_kwargs_np={},
        frontend_method_data=frontend_method_data,
        frontend=frontend,
    )


# arccos
@handle_frontend_method(
    class_tree=CLASS_TREE,
    init_tree="torch.tensor",
    method_name="arccos",
    dtype_and_x=helpers.dtype_and_values(
        min_value=-1.0,
        max_value=1.0,
        available_dtypes=helpers.get_dtypes("float"),
    ),
)
def test_torch_instance_arccos(
    init_num_positional_args: pf.NumPositionalArgFn,
    method_num_positional_args: pf.NumPositionalArgMethod,
    dtype_and_x,
    as_variable: pf.AsVariableFlags,
    native_array: pf.NativeArrayFlags,
    frontend_method_data,
    frontend,
):
    input_dtype, x = dtype_and_x
    helpers.test_frontend_method(
        init_input_dtypes=input_dtype,
        init_as_variable_flags=as_variable,
        init_num_positional_args=init_num_positional_args,
        init_native_array_flags=native_array,
        init_all_as_kwargs_np={
            "data": x[0],
        },
        method_input_dtypes=[],
        method_as_variable_flags=as_variable,
        method_num_positional_args=method_num_positional_args,
        method_native_array_flags=native_array,
        method_all_as_kwargs_np={},
        frontend_method_data=frontend_method_data,
        frontend=frontend,
    )


# acos_
@handle_frontend_method(
    class_tree=CLASS_TREE,
    init_tree="torch.tensor",
    method_name="acos_",
    dtype_and_x=helpers.dtype_and_values(
        min_value=-1.0,
        max_value=1.0,
        available_dtypes=helpers.get_dtypes("float"),
    ),
)
def test_torch_instance_acos_(
    dtype_and_x,
    init_num_positional_args: pf.NumPositionalArgFn,
    method_num_positional_args: pf.NumPositionalArgMethod,
    as_variable: pf.AsVariableFlags,
    native_array: pf.NativeArrayFlags,
    frontend_method_data,
    frontend,
):
    input_dtype, x = dtype_and_x
    helpers.test_frontend_method(
        init_input_dtypes=input_dtype,
        init_as_variable_flags=as_variable,
        init_num_positional_args=init_num_positional_args,
        init_native_array_flags=native_array,
        init_all_as_kwargs_np={
            "data": x[0],
        },
        method_input_dtypes=[],
        method_as_variable_flags=as_variable,
        method_num_positional_args=method_num_positional_args,
        method_native_array_flags=native_array,
        method_all_as_kwargs_np={},
        frontend_method_data=frontend_method_data,
        frontend=frontend,
    )


# asin_
@handle_frontend_method(
    class_tree=CLASS_TREE,
    init_tree="torch.tensor",
    method_name="asin_",
    dtype_and_x=helpers.dtype_and_values(
        min_value=-1.0,
        max_value=1.0,
        available_dtypes=helpers.get_dtypes("float"),
    ),
)
def test_torch_instance_asin_(
    dtype_and_x,
    init_num_positional_args: pf.NumPositionalArgFn,
    method_num_positional_args: pf.NumPositionalArgMethod,
    as_variable: pf.AsVariableFlags,
    native_array: pf.NativeArrayFlags,
    frontend_method_data,
    frontend,
):
    input_dtype, x = dtype_and_x
    helpers.test_frontend_method(
        init_input_dtypes=input_dtype,
        init_as_variable_flags=as_variable,
        init_num_positional_args=init_num_positional_args,
        init_native_array_flags=native_array,
        init_all_as_kwargs_np={
            "data": x[0],
        },
        method_input_dtypes=[],
        method_as_variable_flags=as_variable,
        method_num_positional_args=method_num_positional_args,
        method_native_array_flags=native_array,
        method_all_as_kwargs_np={},
        frontend_method_data=frontend_method_data,
        frontend=frontend,
    )


# arcsin_
@handle_frontend_method(
    class_tree=CLASS_TREE,
    init_tree="torch.tensor",
    method_name="arcsin_",
    dtype_and_x=helpers.dtype_and_values(
        min_value=-1.0,
        max_value=1.0,
        available_dtypes=helpers.get_dtypes("float"),
    ),
)
def test_torch_instance_arcsin_(
    init_num_positional_args: pf.NumPositionalArgFn,
    method_num_positional_args: pf.NumPositionalArgMethod,
    dtype_and_x,
    as_variable: pf.AsVariableFlags,
    native_array: pf.NativeArrayFlags,
    frontend_method_data,
    frontend,
):
    input_dtype, x = dtype_and_x
    helpers.test_frontend_method(
        init_input_dtypes=input_dtype,
        init_as_variable_flags=as_variable,
        init_num_positional_args=init_num_positional_args,
        init_native_array_flags=native_array,
        init_all_as_kwargs_np={
            "data": x[0],
        },
        method_input_dtypes=[],
        method_as_variable_flags=as_variable,
        method_num_positional_args=method_num_positional_args,
        method_native_array_flags=native_array,
        method_all_as_kwargs_np={},
        frontend_method_data=frontend_method_data,
        frontend=frontend,
    )


# atan_
@handle_frontend_method(
    class_tree=CLASS_TREE,
    init_tree="torch.tensor",
    method_name="atan_",
    dtype_and_x=helpers.dtype_and_values(
        available_dtypes=helpers.get_dtypes("float"),
        allow_inf=False,
    ),
)
def test_torch_instance_atan_(
    dtype_and_x,
    init_num_positional_args: pf.NumPositionalArgFn,
    method_num_positional_args: pf.NumPositionalArgMethod,
    as_variable: pf.AsVariableFlags,
    native_array: pf.NativeArrayFlags,
    frontend_method_data,
    frontend,
):
    input_dtype, x = dtype_and_x
    helpers.test_frontend_method(
        init_input_dtypes=input_dtype,
        init_as_variable_flags=as_variable,
        init_num_positional_args=init_num_positional_args,
        init_native_array_flags=native_array,
        init_all_as_kwargs_np={
            "data": x[0],
        },
        method_input_dtypes=[],
        method_as_variable_flags=as_variable,
        method_num_positional_args=method_num_positional_args,
        method_native_array_flags=native_array,
        method_all_as_kwargs_np={},
        frontend_method_data=frontend_method_data,
        frontend=frontend,
    )


# tan_
@handle_frontend_method(
    class_tree=CLASS_TREE,
    init_tree="torch.tensor",
    method_name="tan_",
    dtype_and_x=helpers.dtype_and_values(
        available_dtypes=helpers.get_dtypes("float"),
        allow_inf=False,
    ),
)
def test_torch_instance_tan_(
    dtype_and_x,
    init_num_positional_args: pf.NumPositionalArgFn,
    method_num_positional_args: pf.NumPositionalArgMethod,
    as_variable: pf.AsVariableFlags,
    native_array: pf.NativeArrayFlags,
    frontend_method_data,
    frontend,
):
    input_dtype, x = dtype_and_x
    helpers.test_frontend_method(
        init_input_dtypes=input_dtype,
        init_as_variable_flags=as_variable,
        init_num_positional_args=init_num_positional_args,
        init_native_array_flags=native_array,
        init_all_as_kwargs_np={
            "data": x[0],
        },
        method_input_dtypes=[],
        method_as_variable_flags=as_variable,
        method_num_positional_args=method_num_positional_args,
        method_native_array_flags=native_array,
        method_all_as_kwargs_np={},
        frontend_method_data=frontend_method_data,
        frontend=frontend,
    )


# atanh
@handle_frontend_method(
    class_tree=CLASS_TREE,
    init_tree="torch.tensor",
    method_name="atanh",
    dtype_and_x=helpers.dtype_and_values(
        min_value=-1.0,
        max_value=1.0,
        available_dtypes=helpers.get_dtypes("float"),
    ),
)
def test_torch_instance_atanh(
    init_num_positional_args: pf.NumPositionalArgFn,
    method_num_positional_args: pf.NumPositionalArgMethod,
    dtype_and_x,
    as_variable: pf.AsVariableFlags,
    native_array: pf.NativeArrayFlags,
    frontend_method_data,
    frontend,
):
    input_dtype, x = dtype_and_x
    helpers.test_frontend_method(
        init_input_dtypes=input_dtype,
        init_as_variable_flags=as_variable,
        init_num_positional_args=init_num_positional_args,
        init_native_array_flags=native_array,
        init_all_as_kwargs_np={
            "data": x[0],
        },
        method_input_dtypes=[],
        method_as_variable_flags=as_variable,
        method_num_positional_args=method_num_positional_args,
        method_native_array_flags=native_array,
        method_all_as_kwargs_np={},
        frontend_method_data=frontend_method_data,
        frontend=frontend,
    )


# atanh_
@handle_frontend_method(
    class_tree=CLASS_TREE,
    init_tree="torch.tensor",
    method_name="atanh_",
    dtype_and_x=helpers.dtype_and_values(
        min_value=-1.0,
        max_value=1.0,
        available_dtypes=helpers.get_dtypes("float"),
    ),
)
def test_torch_instance_atanh_(
    init_num_positional_args: pf.NumPositionalArgFn,
    method_num_positional_args: pf.NumPositionalArgMethod,
    dtype_and_x,
    as_variable: pf.AsVariableFlags,
    native_array: pf.NativeArrayFlags,
    frontend_method_data,
    frontend,
):
    input_dtype, x = dtype_and_x
    helpers.test_frontend_method(
        init_input_dtypes=input_dtype,
        init_as_variable_flags=as_variable,
        init_num_positional_args=init_num_positional_args,
        init_native_array_flags=native_array,
        init_all_as_kwargs_np={
            "data": x[0],
        },
        method_input_dtypes=[],
        method_as_variable_flags=as_variable,
        method_num_positional_args=method_num_positional_args,
        method_native_array_flags=native_array,
        method_all_as_kwargs_np={},
        frontend_method_data=frontend_method_data,
        frontend=frontend,
    )


# arctanh
@handle_frontend_method(
    class_tree=CLASS_TREE,
    init_tree="torch.tensor",
    method_name="arctanh",
    dtype_and_x=helpers.dtype_and_values(
        min_value=-1.0,
        max_value=1.0,
        available_dtypes=helpers.get_dtypes("float"),
    ),
)
def test_torch_instance_arctanh(
    init_num_positional_args: pf.NumPositionalArgFn,
    method_num_positional_args: pf.NumPositionalArgMethod,
    dtype_and_x,
    as_variable: pf.AsVariableFlags,
    native_array: pf.NativeArrayFlags,
    frontend_method_data,
    frontend,
):
    input_dtype, x = dtype_and_x
    helpers.test_frontend_method(
        init_input_dtypes=input_dtype,
        init_as_variable_flags=as_variable,
        init_num_positional_args=init_num_positional_args,
        init_native_array_flags=native_array,
        init_all_as_kwargs_np={
            "data": x[0],
        },
        method_input_dtypes=[],
        method_as_variable_flags=as_variable,
        method_num_positional_args=method_num_positional_args,
        method_native_array_flags=native_array,
        method_all_as_kwargs_np={},
        frontend_method_data=frontend_method_data,
        frontend=frontend,
    )


# arctanh_
@handle_frontend_method(
    class_tree=CLASS_TREE,
    init_tree="torch.tensor",
    method_name="arctanh_",
    dtype_and_x=helpers.dtype_and_values(
        min_value=-1.0,
        max_value=1.0,
        available_dtypes=helpers.get_dtypes("float"),
    ),
)
def test_torch_instance_arctanh_(
    init_num_positional_args: pf.NumPositionalArgFn,
    method_num_positional_args: pf.NumPositionalArgMethod,
    dtype_and_x,
    as_variable: pf.AsVariableFlags,
    native_array: pf.NativeArrayFlags,
    frontend_method_data,
    frontend,
):
    input_dtype, x = dtype_and_x
    helpers.test_frontend_method(
        init_input_dtypes=input_dtype,
        init_as_variable_flags=as_variable,
        init_num_positional_args=init_num_positional_args,
        init_native_array_flags=native_array,
        init_all_as_kwargs_np={
            "data": x[0],
        },
        method_input_dtypes=[],
        method_as_variable_flags=as_variable,
        method_num_positional_args=method_num_positional_args,
        method_native_array_flags=native_array,
        method_all_as_kwargs_np={},
        frontend_method_data=frontend_method_data,
        frontend=frontend,
    )


# pow
@handle_frontend_method(
    class_tree=CLASS_TREE,
    init_tree="torch.tensor",
    method_name="pow",
    dtype_and_x=helpers.dtype_and_values(
        available_dtypes=helpers.get_dtypes("float"),
        num_arrays=2,
        min_value=-1e04,
        max_value=1e04,
        allow_inf=False,
    ),
)
def test_torch_instance_pow(
    dtype_and_x,
    init_num_positional_args: pf.NumPositionalArgFn,
    method_num_positional_args: pf.NumPositionalArgMethod,
    as_variable: pf.AsVariableFlags,
    native_array: pf.NativeArrayFlags,
    frontend_method_data,
    frontend,
):
    input_dtype, x = dtype_and_x
    helpers.test_frontend_method(
        init_input_dtypes=input_dtype,
        init_as_variable_flags=as_variable,
        init_num_positional_args=init_num_positional_args,
        init_native_array_flags=native_array,
        init_all_as_kwargs_np={
            "data": x[0],
        },
        method_input_dtypes=input_dtype,
        method_as_variable_flags=as_variable,
        method_num_positional_args=method_num_positional_args,
        method_native_array_flags=native_array,
        method_all_as_kwargs_np={
            "exponent": x[1],
        },
        frontend_method_data=frontend_method_data,
        frontend=frontend,
    )


# pow_
@handle_frontend_method(
    class_tree=CLASS_TREE,
    init_tree="torch.tensor",
    method_name="pow_",
    dtype_and_x=helpers.dtype_and_values(
        available_dtypes=helpers.get_dtypes("numeric"),
        num_arrays=2,
    ),
)
def test_torch_instance_pow_(
    init_num_positional_args: pf.NumPositionalArgFn,
    method_num_positional_args: pf.NumPositionalArgMethod,
    dtype_and_x,
    as_variable: pf.AsVariableFlags,
    native_array: pf.NativeArrayFlags,
    frontend_method_data,
    frontend,
):
    input_dtype, x = dtype_and_x
    helpers.test_frontend_method(
        init_input_dtypes=[input_dtype[0]],
        init_as_variable_flags=as_variable,
        init_num_positional_args=init_num_positional_args,
        init_native_array_flags=native_array,
        init_all_as_kwargs_np={
            "data": x[0],
        },
        method_input_dtypes=input_dtype,
        method_as_variable_flags=as_variable,
        method_num_positional_args=method_num_positional_args,
        method_native_array_flags=native_array,
        method_all_as_kwargs_np={
            "exponent": x[1],
        },
        frontend_method_data=frontend_method_data,
        frontend=frontend,
    )


# argmax
@handle_frontend_method(
    class_tree=CLASS_TREE,
    init_tree="torch.tensor",
    method_name="argmax",
    dtype_input_axis=helpers.dtype_values_axis(
        available_dtypes=helpers.get_dtypes("numeric"),
        force_int_axis=True,
        min_num_dims=1,
        max_num_dims=3,
        min_dim_size=1,
        max_dim_size=3,
        min_value=1,
        max_value=5,
        valid_axis=True,
        allow_neg_axes=True,
    ),
    keepdim=st.booleans(),
)
def test_torch_instance_argmax(
    init_num_positional_args: pf.NumPositionalArgFn,
    method_num_positional_args: pf.NumPositionalArgMethod,
    dtype_input_axis,
    as_variable: pf.AsVariableFlags,
    native_array: pf.NativeArrayFlags,
    keepdim,
    frontend_method_data,
    frontend,
):
    input_dtype, x, axis = dtype_input_axis
    helpers.test_frontend_method(
        init_input_dtypes=input_dtype,
        init_as_variable_flags=as_variable,
        init_num_positional_args=init_num_positional_args,
        init_native_array_flags=native_array,
        init_all_as_kwargs_np={
            "data": x[0],
        },
        method_input_dtypes=input_dtype,
        method_as_variable_flags=as_variable,
        method_num_positional_args=method_num_positional_args,
        method_native_array_flags=native_array,
        method_all_as_kwargs_np={
            "dim": axis,
            "keepdim": keepdim,
        },
        frontend_method_data=frontend_method_data,
        frontend=frontend,
    )


# argmin
@handle_frontend_method(
    class_tree=CLASS_TREE,
    init_tree="torch.tensor",
    method_name="argmin",
    dtype_input_axis=helpers.dtype_values_axis(
        available_dtypes=helpers.get_dtypes("valid"),
        force_int_axis=True,
        min_num_dims=1,
        max_num_dims=3,
        min_dim_size=1,
        max_dim_size=3,
        min_value=1,
        max_value=5,
        valid_axis=True,
        allow_neg_axes=True,
    ),
    keepdim=st.booleans(),
)
def test_torch_instance_argmin(
    init_num_positional_args: pf.NumPositionalArgFn,
    method_num_positional_args: pf.NumPositionalArgMethod,
    dtype_input_axis,
    as_variable: pf.AsVariableFlags,
    native_array: pf.NativeArrayFlags,
    keepdim,
    frontend_method_data,
    frontend,
):
    input_dtype, x, axis = dtype_input_axis
    helpers.test_frontend_method(
        init_input_dtypes=input_dtype,
        init_as_variable_flags=as_variable,
        init_num_positional_args=init_num_positional_args,
        init_native_array_flags=native_array,
        init_all_as_kwargs_np={
            "data": x[0],
        },
        method_input_dtypes=input_dtype,
        method_as_variable_flags=as_variable,
        method_num_positional_args=method_num_positional_args,
        method_native_array_flags=native_array,
        method_all_as_kwargs_np={
            "dim": axis,
            "keepdim": keepdim,
        },
        frontend_method_data=frontend_method_data,
        frontend=frontend,
    )


# ceil
@handle_frontend_method(
    class_tree=CLASS_TREE,
    init_tree="torch.tensor",
    method_name="ceil",
    dtype_and_x=helpers.dtype_and_values(
        available_dtypes=helpers.get_dtypes("float"),
    ),
)
def test_torch_instance_ceil(
    dtype_and_x,
    init_num_positional_args: pf.NumPositionalArgFn,
    method_num_positional_args: pf.NumPositionalArgMethod,
    as_variable: pf.AsVariableFlags,
    native_array: pf.NativeArrayFlags,
    frontend_method_data,
    frontend,
):
    input_dtype, x = dtype_and_x
    helpers.test_frontend_method(
        init_input_dtypes=input_dtype,
        init_as_variable_flags=as_variable,
        init_num_positional_args=init_num_positional_args,
        init_native_array_flags=native_array,
        init_all_as_kwargs_np={
            "data": x[0],
        },
        method_input_dtypes=input_dtype,
        method_as_variable_flags=as_variable,
        method_num_positional_args=method_num_positional_args,
        method_native_array_flags=native_array,
        method_all_as_kwargs_np={},
        frontend_method_data=frontend_method_data,
        frontend=frontend,
    )


# min
@handle_frontend_method(
    class_tree=CLASS_TREE,
    init_tree="torch.tensor",
    method_name="min",
    dtype_x=helpers.dtype_and_values(
        available_dtypes=helpers.get_dtypes("numeric", full=True),
    ),
)
def test_torch_instance_min(
    dtype_x,
    init_num_positional_args: pf.NumPositionalArgFn,
    method_num_positional_args: pf.NumPositionalArgMethod,
    as_variable: pf.AsVariableFlags,
    native_array: pf.NativeArrayFlags,
    frontend,
    frontend_method_data,
):
    input_dtype, x = dtype_x
    helpers.test_frontend_method(
        init_input_dtypes=input_dtype,
        init_as_variable_flags=as_variable,
        init_num_positional_args=init_num_positional_args,
        init_native_array_flags=native_array,
        init_all_as_kwargs_np={
            "data": x[0],
        },
        method_input_dtypes=input_dtype,
        method_as_variable_flags=as_variable,
        method_num_positional_args=method_num_positional_args,
        method_native_array_flags=native_array,
        method_all_as_kwargs_np={},
        frontend_method_data=frontend_method_data,
        frontend=frontend,
    )


@st.composite
def _get_dtype_and_multiplicative_matrices(draw):
    return draw(
        st.one_of(
            _get_dtype_input_and_matrices(),
            _get_dtype_and_3dbatch_matrices(),
        )
    )


# matmul
@handle_frontend_method(
    class_tree=CLASS_TREE,
    init_tree="torch.tensor",
    method_name="matmul",
    dtype_tensor1_tensor2=_get_dtype_and_multiplicative_matrices(),
)
def test_torch_instance_matmul(
    dtype_tensor1_tensor2,
    init_num_positional_args: pf.NumPositionalArgFn,
    method_num_positional_args: pf.NumPositionalArgMethod,
    as_variable: pf.AsVariableFlags,
    native_array: pf.NativeArrayFlags,
    frontend_method_data,
    frontend,
):
    dtype, tensor1, tensor2 = dtype_tensor1_tensor2
    helpers.test_frontend_method(
        init_input_dtypes=dtype,
        init_as_variable_flags=as_variable,
        init_num_positional_args=init_num_positional_args,
        init_native_array_flags=native_array,
        init_all_as_kwargs_np={
            "data": tensor1,
        },
        method_input_dtypes=dtype,
        method_as_variable_flags=as_variable,
        method_num_positional_args=method_num_positional_args,
        method_native_array_flags=native_array,
        method_all_as_kwargs_np={"other": tensor2},
        frontend_method_data=frontend_method_data,
        frontend=frontend,
    )


@st.composite
def _array_idxes_n_dtype(draw, **kwargs):
    num_dims = draw(helpers.ints(min_value=1, max_value=4))
    dtype, x = draw(
        helpers.dtype_and_values(
            **kwargs, min_num_dims=num_dims, max_num_dims=num_dims, shared_dtype=True
        )
    )
    idxes = draw(
        st.lists(
            helpers.ints(min_value=0, max_value=num_dims - 1),
            min_size=num_dims,
            max_size=num_dims,
            unique=True,
        )
    )
    return x, idxes, dtype


# permute
@handle_frontend_method(
    class_tree=CLASS_TREE,
    init_tree="torch.tensor",
    method_name="permute",
    dtype_values_axis=_array_idxes_n_dtype(
        available_dtypes=helpers.get_dtypes("float"),
    ),
)
def test_torch_instance_permute(
    dtype_values_axis,
    as_variable: pf.AsVariableFlags,
    native_array: pf.NativeArrayFlags,
    init_num_positional_args: pf.NumPositionalArgFn,
    method_num_positional_args: pf.NumPositionalArgMethod,
    frontend_method_data,
    frontend,
):
    x, idxes, dtype = dtype_values_axis
    helpers.test_frontend_method(
        init_input_dtypes=dtype,
        init_as_variable_flags=as_variable,
        init_num_positional_args=init_num_positional_args,
        init_native_array_flags=native_array,
        init_all_as_kwargs_np={
            "data": x[0],
        },
        method_input_dtypes=dtype,
        method_num_positional_args=method_num_positional_args,
        method_as_variable_flags=as_variable,
        method_native_array_flags=native_array,
        method_all_as_kwargs_np={
            "dims": idxes,
        },
        frontend_method_data=frontend_method_data,
        frontend=frontend,
    )


# mean
@handle_frontend_method(
    class_tree=CLASS_TREE,
    init_tree="torch.tensor",
    method_name="mean",
    dtype_x=helpers.dtype_and_values(
        available_dtypes=helpers.get_dtypes("float"),
    ),
)
def test_torch_instance_mean(
    dtype_x,
    init_num_positional_args: pf.NumPositionalArgFn,
    method_num_positional_args: pf.NumPositionalArgMethod,
    as_variable: pf.AsVariableFlags,
    native_array: pf.NativeArrayFlags,
    frontend,
    frontend_method_data,
):
    input_dtype, x = dtype_x
    helpers.test_frontend_method(
        init_input_dtypes=input_dtype,
        init_as_variable_flags=as_variable,
        init_num_positional_args=init_num_positional_args,
        init_native_array_flags=native_array,
        init_all_as_kwargs_np={
            "data": x[0],
        },
        method_input_dtypes=input_dtype,
        method_as_variable_flags=as_variable,
        method_num_positional_args=method_num_positional_args,
        method_native_array_flags=native_array,
        method_all_as_kwargs_np={},
        frontend_method_data=frontend_method_data,
        frontend=frontend,
    )


# transpose
@handle_frontend_method(
    class_tree=CLASS_TREE,
    init_tree="torch.tensor",
    method_name="transpose",
    dtype_value=helpers.dtype_and_values(
        available_dtypes=helpers.get_dtypes("valid"),
        shape=st.shared(helpers.get_shape(min_num_dims=1), key="shape"),
    ),
    dim0=helpers.get_axis(
        shape=st.shared(helpers.get_shape(), key="shape"),
        allow_neg=True,
        force_int=True,
    ),
    dim1=helpers.get_axis(
        shape=st.shared(helpers.get_shape(), key="shape"),
        allow_neg=True,
        force_int=True,
    ),
)
def test_torch_instance_transpose(
    dtype_value,
    dim0,
    dim1,
    init_num_positional_args: pf.NumPositionalArgFn,
    method_num_positional_args: pf.NumPositionalArgMethod,
    as_variable: pf.AsVariableFlags,
    native_array: pf.NativeArrayFlags,
    frontend_method_data,
    frontend,
):
    input_dtype, x = dtype_value
    helpers.test_frontend_method(
        init_input_dtypes=input_dtype,
        init_as_variable_flags=as_variable,
        init_num_positional_args=init_num_positional_args,
        init_native_array_flags=native_array,
        init_all_as_kwargs_np={
            "data": x[0],
        },
        method_input_dtypes=input_dtype,
        method_as_variable_flags=as_variable,
        method_num_positional_args=method_num_positional_args,
        method_native_array_flags=native_array,
        method_all_as_kwargs_np={"dim0": dim0, "dim1": dim1},
        frontend_method_data=frontend_method_data,
        frontend=frontend,
    )


# transpose_
@handle_frontend_method(
    class_tree=CLASS_TREE,
    init_tree="torch.tensor",
    method_name="transpose_",
    dtype_value=helpers.dtype_and_values(
        available_dtypes=helpers.get_dtypes("valid"),
        shape=st.shared(helpers.get_shape(min_num_dims=1), key="shape"),
    ),
    dim0=helpers.get_axis(
        shape=st.shared(helpers.get_shape(), key="shape"),
        allow_neg=True,
        force_int=True,
    ),
    dim1=helpers.get_axis(
        shape=st.shared(helpers.get_shape(), key="shape"),
        allow_neg=True,
        force_int=True,
    ),
)
def test_torch_instance_transpose_(
    dtype_value,
    dim0,
    dim1,
    init_num_positional_args: pf.NumPositionalArgFn,
    method_num_positional_args: pf.NumPositionalArgMethod,
    as_variable: pf.AsVariableFlags,
    native_array: pf.NativeArrayFlags,
    frontend_method_data,
    frontend,
):
    input_dtype, x = dtype_value
    helpers.test_frontend_method(
        init_input_dtypes=input_dtype,
        init_as_variable_flags=as_variable,
        init_num_positional_args=init_num_positional_args,
        init_native_array_flags=native_array,
        init_all_as_kwargs_np={
            "data": x[0],
        },
        method_input_dtypes=input_dtype,
        method_as_variable_flags=as_variable,
        method_num_positional_args=method_num_positional_args,
        method_native_array_flags=native_array,
        method_all_as_kwargs_np={
            "dim0": dim0,
            "dim1": dim1,
        },
        frontend_method_data=frontend_method_data,
        frontend=frontend,
    )


# flatten
@handle_frontend_method(
    class_tree=CLASS_TREE,
    init_tree="torch.tensor",
    method_name="flatten",
    dtype_value=helpers.dtype_and_values(
        available_dtypes=helpers.get_dtypes("valid"),
        shape=st.shared(helpers.get_shape(), key="shape"),
    ),
    start_dim=helpers.get_axis(
        shape=st.shared(helpers.get_shape(), key="shape"),
        allow_neg=True,
        force_int=True,
    ),
    end_dim=helpers.get_axis(
        shape=st.shared(helpers.get_shape(), key="shape"),
        allow_neg=True,
        force_int=True,
    ),
)
def test_torch_instance_flatten(
    dtype_value,
    start_dim,
    end_dim,
    init_num_positional_args: pf.NumPositionalArgFn,
    method_num_positional_args: pf.NumPositionalArgMethod,
    as_variable: pf.AsVariableFlags,
    native_array: pf.NativeArrayFlags,
    frontend_method_data,
    frontend,
):
    input_dtype, x = dtype_value
    helpers.test_frontend_method(
        init_input_dtypes=input_dtype,
        init_as_variable_flags=as_variable,
        init_num_positional_args=init_num_positional_args,
        init_native_array_flags=native_array,
        init_all_as_kwargs_np={
            "data": x[0],
        },
        method_input_dtypes=input_dtype,
        method_as_variable_flags=as_variable,
        method_num_positional_args=method_num_positional_args,
        method_native_array_flags=native_array,
        method_all_as_kwargs_np={
            "start_dim": start_dim,
            "end_dim": end_dim,
        },
        frontend_method_data=frontend_method_data,
        frontend=frontend,
    )


# cumsum
@handle_frontend_method(
    class_tree=CLASS_TREE,
    init_tree="torch.tensor",
    method_name="cumsum",
    dtype_value=helpers.dtype_and_values(
        available_dtypes=helpers.get_dtypes("valid"),
        shape=st.shared(helpers.get_shape(min_num_dims=1), key="shape"),
    ),
    dim=helpers.get_axis(
        shape=st.shared(helpers.get_shape(), key="shape"),
        allow_neg=True,
        force_int=True,
    ),
    dtypes=_dtypes(),
)
def test_torch_instance_cumsum(
    dtype_value,
    dim,
    dtypes,
    init_num_positional_args: pf.NumPositionalArgFn,
    method_num_positional_args: pf.NumPositionalArgMethod,
    as_variable: pf.AsVariableFlags,
    native_array: pf.NativeArrayFlags,
    frontend_method_data,
    frontend,
):
    input_dtype, x = dtype_value
    helpers.test_frontend_method(
        init_input_dtypes=input_dtype,
        init_as_variable_flags=as_variable,
        init_num_positional_args=init_num_positional_args,
        init_native_array_flags=native_array,
        init_all_as_kwargs_np={
            "data": x[0],
        },
        method_input_dtypes=dtypes,
        method_as_variable_flags=as_variable,
        method_num_positional_args=method_num_positional_args,
        method_native_array_flags=native_array,
        method_all_as_kwargs_np={
            "dim": dim,
            "dtype": dtypes[0],
        },
        frontend_method_data=frontend_method_data,
        frontend=frontend,
    )


# __eq__
@handle_frontend_method(
    class_tree=CLASS_TREE,
    init_tree="torch.tensor",
    method_name="__eq__",
    dtype_and_x=helpers.dtype_and_values(
        available_dtypes=helpers.get_dtypes("float"),
        num_arrays=2,
        min_value=-1e04,
        max_value=1e04,
        allow_inf=False,
    ).filter(lambda x: "bfloat16" not in x[0]),
)
def test_torch_special_eq(
    dtype_and_x,
    init_num_positional_args: pf.NumPositionalArgFn,
    method_num_positional_args: pf.NumPositionalArgMethod,
    as_variable: pf.AsVariableFlags,
    native_array: pf.NativeArrayFlags,
    frontend_method_data,
    frontend,
):
    input_dtype, x = dtype_and_x
    helpers.test_frontend_method(
        init_input_dtypes=input_dtype,
        init_as_variable_flags=as_variable,
        init_num_positional_args=init_num_positional_args,
        init_native_array_flags=native_array,
        init_all_as_kwargs_np={
            "data": x[0],
        },
        method_input_dtypes=input_dtype,
        method_as_variable_flags=as_variable,
        method_num_positional_args=method_num_positional_args,
        method_native_array_flags=native_array,
        method_all_as_kwargs_np={
            "other": x[1],
        },
        frontend_method_data=frontend_method_data,
        frontend=frontend,
    )


# inverse
@handle_frontend_method(
    class_tree=CLASS_TREE,
    init_tree="torch.tensor",
    method_name="inverse",
    dtype_and_x=helpers.dtype_and_values(
        available_dtypes=helpers.get_dtypes("float"),
        min_num_dims=2,
    ),
)
def test_torch_instance_inverse(
    dtype_and_x,
    init_num_positional_args: pf.NumPositionalArgFn,
    method_num_positional_args: pf.NumPositionalArgMethod,
    as_variable: pf.AsVariableFlags,
    native_array: pf.NativeArrayFlags,
    frontend_method_data,
    frontend,
):
    input_dtype, x = dtype_and_x
    helpers.test_frontend_method(
        init_input_dtypes=input_dtype,
        init_as_variable_flags=as_variable,
        init_num_positional_args=init_num_positional_args,
        init_native_array_flags=native_array,
        init_all_as_kwargs_np={
            "data": x[0],
        },
        method_input_dtypes=input_dtype,
        method_as_variable_flags=as_variable,
        method_num_positional_args=method_num_positional_args,
        method_native_array_flags=native_array,
        method_all_as_kwargs_np={},
        frontend_method_data=frontend_method_data,
        frontend=frontend,
    )


# neg
@handle_frontend_method(
    class_tree=CLASS_TREE,
    init_tree="torch.tensor",
    method_name="neg",
    dtype_and_x=helpers.dtype_and_values(
        available_dtypes=helpers.get_dtypes("float"),
        min_value=-1e04,
        max_value=1e04,
        allow_inf=False,
    ),
)
def test_torch_instance_neg(
    dtype_and_x,
    init_num_positional_args: pf.NumPositionalArgFn,
    method_num_positional_args: pf.NumPositionalArgMethod,
    as_variable: pf.AsVariableFlags,
    native_array: pf.NativeArrayFlags,
    frontend,
    frontend_method_data,
):
    input_dtype, x = dtype_and_x
    helpers.test_frontend_method(
        init_input_dtypes=input_dtype,
        init_as_variable_flags=as_variable,
        init_num_positional_args=init_num_positional_args,
        init_native_array_flags=native_array,
        init_all_as_kwargs_np={
            "data": x[0],
        },
        method_input_dtypes=input_dtype,
        method_as_variable_flags=as_variable,
        method_num_positional_args=method_num_positional_args,
        method_native_array_flags=native_array,
        method_all_as_kwargs_np={},
        frontend_method_data=frontend_method_data,
        frontend=frontend,
    )


# int
@handle_frontend_method(
    class_tree=CLASS_TREE,
    init_tree="torch.tensor",
    method_name="int",
    dtype_and_x=helpers.dtype_and_values(
        available_dtypes=helpers.get_dtypes("integer"),
    ),
)
def test_torch_instance_int(
    dtype_and_x,
    init_num_positional_args: pf.NumPositionalArgFn,
    method_num_positional_args: pf.NumPositionalArgMethod,
    as_variable: pf.AsVariableFlags,
    native_array: pf.NativeArrayFlags,
    frontend_method_data,
    frontend,
):
    input_dtype, x = dtype_and_x
    helpers.test_frontend_method(
        init_input_dtypes=input_dtype,
        init_as_variable_flags=as_variable,
        init_num_positional_args=init_num_positional_args,
        init_native_array_flags=native_array,
        init_all_as_kwargs_np={
            "data": x,
        },
        method_input_dtypes=input_dtype,
        method_as_variable_flags=as_variable,
        method_num_positional_args=method_num_positional_args,
        method_native_array_flags=native_array,
        method_all_as_kwargs_np={},
        frontend_method_data=frontend_method_data,
        frontend=frontend,
    )


# bool
@handle_frontend_method(
    class_tree=CLASS_TREE,
    init_tree="torch.tensor",
    method_name="bool",
    dtype_and_x=helpers.dtype_and_values(
        available_dtypes=helpers.get_dtypes("integer"),
    ),
)
def test_torch_instance_bool(
    dtype_and_x,
    init_num_positional_args: pf.NumPositionalArgFn,
    method_num_positional_args: pf.NumPositionalArgMethod,
    as_variable: pf.AsVariableFlags,
    native_array: pf.NativeArrayFlags,
    frontend_method_data,
    frontend,
):
    input_dtype, x = dtype_and_x
    helpers.test_frontend_method(
        init_input_dtypes=input_dtype,
        init_as_variable_flags=as_variable,
        init_num_positional_args=init_num_positional_args,
        init_native_array_flags=native_array,
        init_all_as_kwargs_np={
            "data": x[0],
        },
        method_input_dtypes=input_dtype,
        method_as_variable_flags=as_variable,
        method_num_positional_args=method_num_positional_args,
        method_native_array_flags=native_array,
        method_all_as_kwargs_np={},
        frontend_method_data=frontend_method_data,
        frontend=frontend,
    )


# type
@handle_frontend_method(
    class_tree=CLASS_TREE,
    init_tree="torch.tensor",
    method_name="type",
    dtype_and_x=helpers.dtype_and_values(
        available_dtypes=helpers.get_dtypes("valid"),
    ),
    dtype=helpers.get_dtypes("valid", full=False),
)
def test_torch_instance_type(
    dtype_and_x,
    dtype,
    init_num_positional_args: pf.NumPositionalArgFn,
    method_num_positional_args: pf.NumPositionalArgMethod,
    as_variable: pf.AsVariableFlags,
    native_array: pf.NativeArrayFlags,
    frontend_method_data,
    frontend,
):
    input_dtype, x = dtype_and_x
    helpers.test_frontend_method(
        init_input_dtypes=input_dtype,
        init_as_variable_flags=as_variable,
        init_num_positional_args=init_num_positional_args,
        init_native_array_flags=native_array,
        init_all_as_kwargs_np={
            "data": x[0],
        },
        method_input_dtypes=input_dtype,
        method_as_variable_flags=as_variable,
        method_num_positional_args=method_num_positional_args,
        method_native_array_flags=native_array,
        method_all_as_kwargs_np={
            "dtype": dtype[0],
        },
        frontend_method_data=frontend_method_data,
        frontend=frontend,
    )


# type_as
@handle_frontend_method(
    class_tree=CLASS_TREE,
    init_tree="torch.tensor",
    method_name="type_as",
    dtype_and_x=helpers.dtype_and_values(
        available_dtypes=helpers.get_dtypes("valid"),
        num_arrays=2,
    ),
)
def test_torch_instance_type_as(
    dtype_and_x,
    init_num_positional_args: pf.NumPositionalArgFn,
    method_num_positional_args: pf.NumPositionalArgMethod,
    as_variable: pf.AsVariableFlags,
    native_array: pf.NativeArrayFlags,
    frontend_method_data,
    frontend,
):
    input_dtype, x = dtype_and_x
    helpers.test_frontend_method(
        init_input_dtypes=input_dtype,
        init_as_variable_flags=as_variable,
        init_num_positional_args=init_num_positional_args,
        init_native_array_flags=native_array,
        init_all_as_kwargs_np={
            "data": x[0],
        },
        method_input_dtypes=input_dtype,
        method_as_variable_flags=as_variable,
        method_num_positional_args=method_num_positional_args,
        method_native_array_flags=native_array,
        method_all_as_kwargs_np={
            "other": x[1],
        },
        frontend_method_data=frontend_method_data,
        frontend=frontend,
    )


# byte
@handle_frontend_method(
    class_tree=CLASS_TREE,
    init_tree="torch.tensor",
    method_name="byte",
    dtype_and_x=helpers.dtype_and_values(
        available_dtypes=helpers.get_dtypes("valid"),
    ),
)
def test_torch_instance_byte(
    dtype_and_x,
    init_num_positional_args: pf.NumPositionalArgFn,
    method_num_positional_args: pf.NumPositionalArgMethod,
    as_variable: pf.AsVariableFlags,
    native_array: pf.NativeArrayFlags,
    frontend_method_data,
    frontend,
):
    input_dtype, x = dtype_and_x
    helpers.test_frontend_method(
        init_input_dtypes=input_dtype,
        init_as_variable_flags=as_variable,
        init_num_positional_args=init_num_positional_args,
        init_native_array_flags=native_array,
        init_all_as_kwargs_np={
            "data": x[0],
        },
        method_input_dtypes=input_dtype,
        method_as_variable_flags=as_variable,
        method_num_positional_args=method_num_positional_args,
        method_native_array_flags=native_array,
        method_all_as_kwargs_np={},
        frontend_method_data=frontend_method_data,
        frontend=frontend,
    )


# ne
@handle_frontend_method(
    class_tree=CLASS_TREE,
    init_tree="torch.tensor",
    method_name="ne",
    dtype_and_x=helpers.dtype_and_values(
        available_dtypes=helpers.get_dtypes("float"),
        num_arrays=2,
        min_value=-1e04,
        max_value=1e04,
        allow_inf=False,
    ),
)
def test_torch_instance_ne(
    dtype_and_x,
    init_num_positional_args: pf.NumPositionalArgFn,
    method_num_positional_args: pf.NumPositionalArgMethod,
    as_variable: pf.AsVariableFlags,
    native_array: pf.NativeArrayFlags,
    frontend_method_data,
    frontend,
):
    input_dtype, x = dtype_and_x
    helpers.test_frontend_method(
        init_input_dtypes=input_dtype,
        init_as_variable_flags=as_variable,
        init_num_positional_args=init_num_positional_args,
        init_native_array_flags=native_array,
        init_all_as_kwargs_np={
            "data": x[0],
        },
        method_input_dtypes=input_dtype,
        method_as_variable_flags=as_variable,
        method_num_positional_args=method_num_positional_args,
        method_native_array_flags=native_array,
        method_all_as_kwargs_np={
            "other": x[1],
        },
        frontend_method_data=frontend_method_data,
        frontend=frontend,
    )


# squeeze
@handle_frontend_method(
    class_tree=CLASS_TREE,
    init_tree="torch.tensor",
    method_name="squeeze",
    dtype_value=helpers.dtype_and_values(
        available_dtypes=helpers.get_dtypes("valid"),
        shape=st.shared(helpers.get_shape(min_num_dims=1), key="shape"),
    ),
    dim=helpers.get_shape(min_num_dims=1),
)
def test_torch_instance_squeeze(
    dtype_value,
    dim,
    init_num_positional_args: pf.NumPositionalArgFn,
    method_num_positional_args: pf.NumPositionalArgMethod,
    as_variable: pf.AsVariableFlags,
    native_array: pf.NativeArrayFlags,
    frontend_method_data,
    frontend,
):
    input_dtype, x = dtype_value
    helpers.test_frontend_method(
        init_input_dtypes=input_dtype,
        init_as_variable_flags=as_variable,
        init_num_positional_args=init_num_positional_args,
        init_native_array_flags=native_array,
        init_all_as_kwargs_np={
            "data": x[0],
        },
        method_input_dtypes=input_dtype,
        method_as_variable_flags=as_variable,
        method_num_positional_args=method_num_positional_args,
        method_native_array_flags=native_array,
        method_all_as_kwargs_np={
            "dim": dim,
        },
        frontend_method_data=frontend_method_data,
        frontend=frontend,
    )


# flip
@handle_frontend_method(
    class_tree=CLASS_TREE,
    init_tree="torch.tensor",
    method_name="flip",
    dtype_values_axis=_array_idxes_n_dtype(
        available_dtypes=helpers.get_dtypes("float"),
    ),
)
def test_torch_instance_flip(
    dtype_values_axis,
    as_variable: pf.AsVariableFlags,
    native_array: pf.NativeArrayFlags,
    init_num_positional_args: pf.NumPositionalArgFn,
    method_num_positional_args: pf.NumPositionalArgMethod,
    frontend_method_data,
    frontend,
):
    x, idxes, dtype = dtype_values_axis
    helpers.test_frontend_method(
        init_input_dtypes=dtype,
        init_as_variable_flags=as_variable,
        init_num_positional_args=init_num_positional_args,
        init_native_array_flags=native_array,
        init_all_as_kwargs_np={
            "data": x[0],
        },
        method_input_dtypes=dtype,
        method_num_positional_args=method_num_positional_args,
        method_as_variable_flags=as_variable,
        method_native_array_flags=native_array,
        method_all_as_kwargs_np={
            "dims": idxes,
        },
        frontend_method_data=frontend_method_data,
        frontend=frontend,
    )


# tril
@handle_frontend_method(
    class_tree=CLASS_TREE,
    init_tree="torch.tensor",
    method_name="tril",
    dtype_and_values=helpers.dtype_and_values(
        available_dtypes=helpers.get_dtypes("numeric"),
        min_num_dims=2,  # Torch requires this.
    ),
    diagonal=st.integers(min_value=-100, max_value=100),
)
def test_torch_instance_tril(
    dtype_and_values,
    diagonal,
    as_variable: pf.AsVariableFlags,
    native_array: pf.NativeArrayFlags,
    init_num_positional_args: pf.NumPositionalArgFn,
    method_num_positional_args: pf.NumPositionalArgMethod,
    frontend_method_data,
    frontend,
):
    input_dtype, x = dtype_and_values
    helpers.test_frontend_method(
        init_input_dtypes=input_dtype,
        init_as_variable_flags=as_variable,
        init_num_positional_args=init_num_positional_args,
        init_native_array_flags=native_array,
        init_all_as_kwargs_np={
            "data": x[0],
        },
        method_input_dtypes=input_dtype,
        method_num_positional_args=method_num_positional_args,
        method_as_variable_flags=as_variable,
        method_native_array_flags=native_array,
        method_all_as_kwargs_np={
            "diagonal": diagonal,
        },
        frontend_method_data=frontend_method_data,
        frontend=frontend,
    )


# sqrt
@handle_frontend_method(
    class_tree=CLASS_TREE,
    init_tree="torch.tensor",
    method_name="sqrt",
    dtype_x=helpers.dtype_and_values(
                available_dtypes=helpers.get_dtypes("bfloat16", full=True),
    ),
)
def test_torch_instance_sqrt(
    dtype_x,
    init_num_positional_args: pf.NumPositionalArgFn,
    method_num_positional_args: pf.NumPositionalArgMethod,
    as_variable: pf.AsVariableFlags,
    native_array: pf.NativeArrayFlags,
    frontend,
    frontend_method_data
):
    input_dtype, x = dtype_x
    helpers.test_frontend_method(
        init_input_dtypes=input_dtype,
        init_as_variable_flags=as_variable,
        init_num_positional_args=init_num_positional_args,
        init_native_array_flags=native_array,
        init_all_as_kwargs_np={"data": x[0]},
        method_input_dtypes=input_dtype,
        method_as_variable_flags=as_variable,
        method_num_positional_args=method_num_positional_args,
        method_native_array_flags=native_array,
        method_all_as_kwargs_np={},
        frontend_method_data=frontend_method_data,
        frontend=frontend,
    )


# index_select
@handle_frontend_method(
    class_tree=CLASS_TREE,
    init_tree="torch.tensor",
    method_name="index_select",
    params_indices_others=helpers.array_indices_axis(
        array_dtypes=helpers.get_dtypes("valid"),
        indices_dtypes=["int64"],
        max_num_dims=1,
        indices_same_dims=True,
    ),
)
def test_torch_instance_index_select(
    params_indices_others,
    as_variable: pf.AsVariableFlags,
    native_array: pf.NativeArrayFlags,
    init_num_positional_args: pf.NumPositionalArgFn,
    method_num_positional_args: pf.NumPositionalArgMethod,
    frontend_method_data,
    frontend,
):
    input_dtypes, input, indices, axis, batch_dims = params_indices_others
    helpers.test_frontend_method(
        init_input_dtypes=[input_dtypes[0]],
        init_as_variable_flags=as_variable,
        init_num_positional_args=init_num_positional_args,
        init_native_array_flags=native_array,
        init_all_as_kwargs_np={
            "data": input,
        },
        method_input_dtypes=[input_dtypes[1]],
        method_num_positional_args=method_num_positional_args,
        method_as_variable_flags=as_variable,
        method_native_array_flags=native_array,
        method_all_as_kwargs_np={
            "dim": axis,
            "index": indices,
        },
        frontend_method_data=frontend_method_data,
        frontend=frontend,
    )


# __gt__
@handle_frontend_method(
    class_tree=CLASS_TREE,
    init_tree="torch.tensor",
    method_name="__gt__",
    dtype_and_x=helpers.dtype_and_values(
        available_dtypes=helpers.get_dtypes("float"),
        num_arrays=2,
        min_value=-1e04,
        max_value=1e04,
        allow_inf=False,
    ).filter(lambda x: "bfloat16" not in x[0]),
)
def test_torch_special_gt(
    dtype_and_x,
    init_num_positional_args: pf.NumPositionalArgFn,
    method_num_positional_args: pf.NumPositionalArgMethod,
    as_variable: pf.AsVariableFlags,
    native_array: pf.NativeArrayFlags,
    frontend_method_data,
    frontend,
):
    input_dtype, x = dtype_and_x
    helpers.test_frontend_method(
        init_input_dtypes=input_dtype,
        init_as_variable_flags=as_variable,
        init_num_positional_args=init_num_positional_args,
        init_native_array_flags=native_array,
        init_all_as_kwargs_np={
            "data": x[0],
        },
        method_input_dtypes=input_dtype,
        method_as_variable_flags=as_variable,
        method_num_positional_args=method_num_positional_args,
        method_native_array_flags=native_array,
        method_all_as_kwargs_np={
            "other": x[1],
        },
        frontend_method_data=frontend_method_data,
        frontend=frontend,
    )


# __ne__
@handle_frontend_method(
    class_tree=CLASS_TREE,
    init_tree="torch.tensor",
    method_name="__ne__",
    dtype_and_x=helpers.dtype_and_values(
        available_dtypes=helpers.get_dtypes("float"),
        num_arrays=2,
        min_value=-1e04,
        max_value=1e04,
        allow_inf=False,
    ).filter(lambda x: "bfloat16" not in x[0]),
)
def test_torch_special_ne(
    dtype_and_x,
    init_num_positional_args: pf.NumPositionalArgFn,
    method_num_positional_args: pf.NumPositionalArgMethod,
    as_variable: pf.AsVariableFlags,
    native_array: pf.NativeArrayFlags,
    frontend_method_data,
    frontend,
):
    input_dtype, x = dtype_and_x
    helpers.test_frontend_method(
        init_input_dtypes=input_dtype,
        init_as_variable_flags=as_variable,
        init_num_positional_args=init_num_positional_args,
        init_native_array_flags=native_array,
        init_all_as_kwargs_np={
            "data": x[0],
        },
        method_input_dtypes=input_dtype,
        method_as_variable_flags=as_variable,
        method_num_positional_args=method_num_positional_args,
        method_native_array_flags=native_array,
        method_all_as_kwargs_np={
            "other": x[1],
        },
        frontend_method_data=frontend_method_data,
        frontend=frontend,
    )


# __lt__
@handle_frontend_method(
    class_tree=CLASS_TREE,
    init_tree="torch.tensor",
    method_name="__lt__",
    dtype_and_x=helpers.dtype_and_values(
        available_dtypes=helpers.get_dtypes("float"),
        num_arrays=2,
        min_value=-1e04,
        max_value=1e04,
        allow_inf=False,
    ).filter(lambda x: "bfloat16" not in x[0]),
)
def test_torch_special_lt(
    dtype_and_x,
    init_num_positional_args: pf.NumPositionalArgFn,
    method_num_positional_args: pf.NumPositionalArgMethod,
    as_variable: pf.AsVariableFlags,
    native_array: pf.NativeArrayFlags,
    frontend_method_data,
    frontend,
):
    input_dtype, x = dtype_and_x
    helpers.test_frontend_method(
        init_input_dtypes=input_dtype,
        init_as_variable_flags=as_variable,
        init_num_positional_args=init_num_positional_args,
        init_native_array_flags=native_array,
        init_all_as_kwargs_np={
            "data": x[0],
        },
        method_input_dtypes=input_dtype,
        method_as_variable_flags=as_variable,
        method_num_positional_args=method_num_positional_args,
        method_native_array_flags=native_array,
        method_all_as_kwargs_np={
            "other": x[1],
        },
        frontend_method_data=frontend_method_data,
        frontend=frontend,
    )


# __or__
@handle_frontend_method(
    class_tree=CLASS_TREE,
    init_tree="torch.tensor",
    method_name="__or__",
    dtype_and_x=helpers.dtype_and_values(
        available_dtypes=helpers.get_dtypes("valid"),
        num_arrays=2,
        min_value=-1e04,
        max_value=1e04,
        allow_inf=False,
    ).filter(lambda x: "bfloat16" not in x[0]),
)
def test_torch_special_or(
    dtype_and_x,
    init_num_positional_args: pf.NumPositionalArgFn,
    method_num_positional_args: pf.NumPositionalArgMethod,
    as_variable: pf.AsVariableFlags,
    native_array: pf.NativeArrayFlags,
    frontend_method_data,
    frontend,
):
    input_dtype, x = dtype_and_x
    helpers.test_frontend_method(
        init_input_dtypes=input_dtype,
        init_as_variable_flags=as_variable,
        init_num_positional_args=init_num_positional_args,
        init_native_array_flags=native_array,
        init_all_as_kwargs_np={
            "data": x[0],
        },
        method_input_dtypes=input_dtype,
        method_as_variable_flags=as_variable,
        method_num_positional_args=method_num_positional_args,
        method_native_array_flags=native_array,
        method_all_as_kwargs_np={
            "other": x[1],
        },
        frontend_method_data=frontend_method_data,
        frontend=frontend,
    )


<<<<<<< HEAD
=======
# where
@handle_frontend_method(
    class_tree=CLASS_TREE,
    init_tree="torch.tensor",
    method_name="where",
    broadcastables=_broadcastable_trio(),
)
def test_torch_instance_where(
    broadcastables,
    init_num_positional_args: pf.NumPositionalArgFn,
    method_num_positional_args: pf.NumPositionalArgMethod,
    as_variable: pf.AsVariableFlags,
    native_array: pf.NativeArrayFlags,
    frontend_method_data,
    frontend,
):
    cond, xs, dtypes = broadcastables
    helpers.test_frontend_method(
        init_input_dtypes=dtypes,
        init_as_variable_flags=as_variable,
        init_num_positional_args=init_num_positional_args,
        init_native_array_flags=native_array,
        init_all_as_kwargs_np={
            "data": xs[0],
        },
        method_input_dtypes=["bool", dtypes[1]],
        method_as_variable_flags=as_variable,
        method_num_positional_args=method_num_positional_args,
        method_native_array_flags=native_array,
        method_all_as_kwargs_np={
            "condition": cond,
            "other": xs[1],
        },
        frontend_method_data=frontend_method_data,
        frontend=frontend,
    )


# clone
@handle_frontend_method(
    class_tree=CLASS_TREE,
    init_tree="torch.tensor",
    method_name="clone",
    dtype_and_x=helpers.dtype_and_values(
        available_dtypes=helpers.get_dtypes("valid"),
        num_arrays=1,
    ),
)
def test_torch_instance_clone(
    dtype_and_x,
    init_num_positional_args: pf.NumPositionalArgFn,
    method_num_positional_args: pf.NumPositionalArgMethod,
    as_variable: pf.AsVariableFlags,
    native_array: pf.NativeArrayFlags,
    frontend_method_data,
    frontend,
):
    input_dtype, x = dtype_and_x
    helpers.test_frontend_method(
        init_input_dtypes=input_dtype,
        init_as_variable_flags=as_variable,
        init_num_positional_args=init_num_positional_args,
        init_native_array_flags=native_array,
        init_all_as_kwargs_np={
            "data": x[0],
        },
        method_input_dtypes=input_dtype,
        method_as_variable_flags=as_variable,
        method_num_positional_args=method_num_positional_args,
        method_native_array_flags=native_array,
        method_all_as_kwargs_np={},
        frontend_method_data=frontend_method_data,
        frontend=frontend,
    )
>>>>>>> 029dc6b9
<|MERGE_RESOLUTION|>--- conflicted
+++ resolved
@@ -4456,8 +4456,6 @@
     )
 
 
-<<<<<<< HEAD
-=======
 # where
 @handle_frontend_method(
     class_tree=CLASS_TREE,
@@ -4532,4 +4530,3 @@
         frontend_method_data=frontend_method_data,
         frontend=frontend,
     )
->>>>>>> 029dc6b9
