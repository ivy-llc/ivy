# global
import pytest
from types import SimpleNamespace
import numpy as np

from ivy_tests.test_ivy.test_frontends.test_torch.test_comparison_ops import (
    _topk_helper,
)
from ivy_tests.test_ivy.test_frontends.test_torch.test_creation_ops import (
    _as_strided_helper,
)
from ivy_tests.test_ivy.test_frontends.test_torch.test_indexing_slicing_joining_mutating_ops import (  # noqa: E501
    _dtype_input_dim_start_length,
)
from ivy_tests.test_ivy.test_frontends.test_torch.test_reduction_ops import (
    _get_axis_and_p,
)

import ivy
from hypothesis import strategies as st, given, assume

# local
import ivy_tests.test_ivy.helpers as helpers
from ivy_tests.test_ivy.test_frontends.test_torch.test_blas_and_lapack_ops import (
    _get_dtype_and_3dbatch_matrices,
    _get_dtype_input_and_matrices,
    _get_dtype_input_and_mat_vec,
)
from ivy.functional.frontends.torch import Tensor
from ivy_tests.test_ivy.helpers import handle_frontend_method, BackendHandler
from ivy_tests.test_ivy.test_functional.test_core.test_searching import (
    _broadcastable_trio,
)
from ivy_tests.test_ivy.test_functional.test_core.test_manipulation import (  # noqa
    _get_splits,
)
from ivy_tests.test_ivy.test_frontends.test_torch.test_miscellaneous_ops import (  # noqa
    dtype_value1_value2_axis,
)
from ivy_tests.test_ivy.test_frontends.test_torch.test_linalg import (  # noqa
    _get_dtype_and_matrix,
)
from ivy_tests.test_ivy.test_functional.test_core.test_statistical import (
    _get_castable_dtype,
    _statistical_dtype_values,
)

from ivy_tests.test_ivy.test_functional.test_experimental.test_core.test_statistical import (  # noqa
    _quantile_helper,
)

try:
    import torch
except ImportError:
    torch = SimpleNamespace()

CLASS_TREE = "ivy.functional.frontends.torch.Tensor"


# --- Helpers --- #
# --------------- #


@st.composite
def _array_idxes_n_dtype(draw, **kwargs):
    num_dims = draw(helpers.ints(min_value=1, max_value=4))
    dtype, x = draw(
        helpers.dtype_and_values(
            **kwargs, min_num_dims=num_dims, max_num_dims=num_dims, shared_dtype=True
        )
    )
    idxes = draw(
        st.lists(
            helpers.ints(min_value=0, max_value=num_dims - 1),
            min_size=num_dims,
            max_size=num_dims,
            unique=True,
        )
    )
    return x, idxes, dtype


@st.composite
def _arrays_dim_idx_n_dtypes(draw):
    num_dims = draw(st.shared(helpers.ints(min_value=1, max_value=4), key="num_dims"))
    num_arrays = 2
    common_shape = draw(
        helpers.lists(
            x=helpers.ints(min_value=2, max_value=3),
            min_size=num_dims - 1,
            max_size=num_dims - 1,
        )
    )
    _dim = draw(helpers.ints(min_value=0, max_value=num_dims - 1))
    unique_dims = draw(
        helpers.lists(
            x=helpers.ints(min_value=2, max_value=3),
            min_size=num_arrays,
            max_size=num_arrays,
        )
    )

    min_dim = min(unique_dims)
    max_dim = max(unique_dims)
    _idx = draw(
        helpers.array_values(
            shape=min_dim,
            dtype="int64",
            min_value=0,
            max_value=max_dim,
            exclude_min=False,
        )
    )

    xs = list()
    available_input_types = draw(helpers.get_dtypes("numeric"))
    input_dtypes = draw(
        helpers.array_dtypes(
            available_dtypes=available_input_types,
            num_arrays=num_arrays,
            shared_dtype=True,
        )
    )
    for ud, dt in zip(unique_dims, input_dtypes):
        x = draw(
            helpers.array_values(
                shape=common_shape[:_dim] + [ud] + common_shape[_dim:],
                dtype=dt,
                large_abs_safety_factor=2.5,
                small_abs_safety_factor=2.5,
                safety_factor_scale="log",
            )
        )
        xs.append(x)
    return xs, input_dtypes, _dim, _idx


# Helper functions
@st.composite
def _dtypes(draw):
    return draw(
        st.shared(
            helpers.list_of_size(
                x=st.sampled_from(
                    draw(helpers.get_dtypes("numeric", prune_function=False))
                ),
                size=1,
            ),
            key="dtype",
        )
    )


@st.composite
def _expand_helper(draw):
    num_dims = draw(st.integers(min_value=1, max_value=10))
    shape = draw(
        helpers.get_shape(min_num_dims=num_dims, max_num_dims=num_dims).filter(
            lambda x: any(i == 1 for i in x)
        )
    )
    new_shape = draw(
        helpers.get_shape(min_num_dims=num_dims, max_num_dims=num_dims).filter(
            lambda x: all(x[i] == v if v != 1 else True for i, v in enumerate(shape))
        )
    )
    dtype, x = draw(
        helpers.dtype_and_values(
            available_dtypes=helpers.get_dtypes("valid"),
            shape=shape,
        )
    )
    return dtype, x, new_shape


@st.composite
def _fill_value_and_size(
    draw,
    *,
    min_num_dims=1,
    max_num_dims=5,
    min_dim_size=1,
    max_dim_size=10,
):
    if isinstance(min_dim_size, st._internal.SearchStrategy):
        min_dim_size = draw(min_dim_size)
    if isinstance(max_dim_size, st._internal.SearchStrategy):
        max_dim_size = draw(max_dim_size)

    available_dtypes = draw(helpers.get_dtypes("numeric"))
    dtype = draw(
        helpers.array_dtypes(
            num_arrays=1,
            available_dtypes=available_dtypes,
        )
    )
    array = draw(
        helpers.array_values(
            dtype=dtype[0],
            shape=(1,),
        )
    )
    dtype.append("int32")
    size = draw(
        st.shared(
            helpers.get_shape(
                min_num_dims=min_num_dims,
                max_num_dims=max_num_dims,
                min_dim_size=min_dim_size,
                max_dim_size=max_dim_size,
            ),
            key="shape",
        )
    )
    fill_value = draw(helpers.ints()) if "int" in dtype[0] else draw(helpers.floats())

    return dtype, [array, size, fill_value]


@st.composite
def _get_clamp_inputs(draw):
    shape = draw(
        helpers.get_shape(
            min_num_dims=1, max_num_dims=5, min_dim_size=2, max_dim_size=10
        )
    )
    x_dtype, x = draw(
        helpers.dtype_and_values(
            available_dtypes=helpers.get_dtypes("numeric"),
            shape=shape,
        )
    )
    min = draw(st.booleans())
    if min:
        max = draw(st.booleans())
        min = draw(
            helpers.array_values(
                dtype=x_dtype[0], shape=shape, min_value=0, max_value=25
            )
        )
        max = (
            draw(
                helpers.array_values(
                    dtype=x_dtype[0], shape=shape, min_value=26, max_value=50
                )
            )
            if max
            else None
        )
    else:
        min = None
        max = draw(
            helpers.array_values(
                dtype=x_dtype[0], shape=shape, min_value=26, max_value=50
            )
        )
    return x_dtype, x, min, max


@st.composite
def _get_clip_min_inputs(draw):
    shape = draw(
        helpers.get_shape(
            min_num_dims=1, max_num_dims=5, min_dim_size=2, max_dim_size=10
        )
    )
    x_dtype, x = draw(
        helpers.dtype_and_values(
            available_dtypes=helpers.get_dtypes("valid"),
            shape=shape,
        )
    )

    min = draw(
        helpers.array_values(dtype=x_dtype[0], shape=shape, min_value=0, max_value=25)
    )

    return x_dtype, x, min


@st.composite
def _get_dtype_and_multiplicative_matrices(draw):
    return draw(
        st.one_of(
            _get_dtype_input_and_matrices(),
            _get_dtype_and_3dbatch_matrices(),
        )
    )


@st.composite
def _get_dtype_and_multiplicative_matrices(draw):
    return draw(
        st.one_of(
            _get_dtype_input_and_matrices(),
            _get_dtype_and_3dbatch_matrices(),
        )
    )


@st.composite
def _get_dtype_input_and_vectors(draw, with_input=False, same_size=False):
    dim_size1 = draw(helpers.ints(min_value=2, max_value=5))
    dim_size2 = dim_size1 if same_size else draw(helpers.ints(min_value=2, max_value=5))
    dtype = draw(helpers.get_dtypes("float", full=True))
    dtype = [
        draw(st.sampled_from(tuple(set(dtype).difference({"bfloat16", "float16"}))))
    ]
    vec1 = draw(
        helpers.array_values(
            dtype=dtype[0], shape=(dim_size1,), min_value=2, max_value=5
        )
    )
    vec2 = draw(
        helpers.array_values(
            dtype=dtype[0], shape=(dim_size2,), min_value=2, max_value=5
        )
    )
    if with_input:
        input = draw(
            helpers.array_values(
                dtype=dtype[0], shape=(dim_size1, dim_size2), min_value=2, max_value=5
            )
        )
        return dtype, input, vec1, vec2
    return dtype, vec1, vec2


@st.composite
def _masked_fill_helper(draw):
    cond, xs, dtypes = draw(_broadcastable_trio())
    if ivy.is_uint_dtype(dtypes[0]):
        fill_value = draw(helpers.ints(min_value=0, max_value=5))
    elif ivy.is_int_dtype(dtypes[0]):
        fill_value = draw(helpers.ints(min_value=-5, max_value=5))
    else:
        fill_value = draw(helpers.floats(min_value=-5, max_value=5))
    return dtypes[0], xs[0], cond, fill_value


@st.composite
def _repeat_helper(draw):
    shape = draw(
        helpers.get_shape(
            min_num_dims=1, max_num_dims=5, min_dim_size=2, max_dim_size=10
        )
    )

    input_dtype, x = draw(
        helpers.dtype_and_values(
            available_dtypes=helpers.get_dtypes("valid"),
            shape=shape,
        )
    )

    repeats = draw(st.lists(st.integers(min_value=1, max_value=5), min_size=len(shape)))
    return input_dtype, x, repeats


@st.composite
def _requires_grad(draw):
    dtype = draw(_dtypes())[0]
    if ivy.is_int_dtype(dtype) or ivy.is_uint_dtype(dtype):
        return draw(st.just(False))
    return draw(st.booleans())


@st.composite
def _to_helper(draw):
    dtype_x = draw(
        helpers.dtype_and_values(
            available_dtypes=helpers.get_dtypes("valid"),
            num_arrays=2,
            large_abs_safety_factor=3,
        )
    )
    input_dtype, x = dtype_x
    arg = draw(st.sampled_from(["tensor", "dtype", "device"]))
    if arg == "tensor":
        method_num_positional_args = 1
        method_all_as_kwargs_np = {"other": x[1]}
    elif arg == "dtype":
        method_num_positional_args = 1
        dtype = draw(helpers.get_dtypes("valid", full=False))[0]
        method_all_as_kwargs_np = {"dtype": dtype}
    else:
        method_num_positional_args = 0
        device = draw(st.just("cpu"))
        dtype = draw(helpers.get_dtypes("valid", full=False, none=True))[0]
        method_all_as_kwargs_np = {"dtype": dtype, "device": device}
    return input_dtype, x, method_num_positional_args, method_all_as_kwargs_np


@st.composite
def _unfold_args(draw):
    values_dtype, values, axis, shape = draw(
        helpers.dtype_values_axis(
            available_dtypes=helpers.get_dtypes("float"),
            force_int_axis=True,
            shape=draw(
                helpers.get_shape(
                    allow_none=False,
                    min_num_dims=1,
                    min_dim_size=1,
                )
            ),
            ret_shape=True,
        )
    )
    size = draw(
        st.integers(
            min_value=1,
            max_value=max(shape[axis] - 1, 1),
        )
    )
    step = draw(
        st.integers(
            min_value=1,
            max_value=size,
        )
    )
    return values_dtype, values, axis, size, step


# diagonal
@st.composite
def dims_and_offset(draw, shape):
    shape_actual = draw(shape)
    dim1 = draw(helpers.get_axis(shape=shape, force_int=True))
    dim2 = draw(helpers.get_axis(shape=shape, force_int=True))
    offset = draw(
        st.integers(min_value=-shape_actual[dim1], max_value=shape_actual[dim1])
    )
    return dim1, dim2, offset


# --- Main --- #
# ------------ #


# __add__
@handle_frontend_method(
    class_tree=CLASS_TREE,
    init_tree="torch.tensor",
    method_name="__add__",
    dtype_and_x=helpers.dtype_and_values(
        available_dtypes=helpers.get_dtypes("float"),
        num_arrays=2,
        min_value=-1e04,
        max_value=1e04,
        allow_inf=False,
    ),
)
def test_torch___add__(
    dtype_and_x,
    frontend_method_data,
    init_flags,
    method_flags,
    frontend,
    on_device,
    backend_fw,
):
    input_dtype, x = dtype_and_x
    helpers.test_frontend_method(
        init_input_dtypes=input_dtype,
        backend_to_test=backend_fw,
        init_all_as_kwargs_np={
            "data": x[0],
        },
        method_input_dtypes=input_dtype,
        method_all_as_kwargs_np={
            "other": x[1],
        },
        frontend_method_data=frontend_method_data,
        init_flags=init_flags,
        method_flags=method_flags,
        frontend=frontend,
        on_device=on_device,
    )


# __and__
@handle_frontend_method(
    class_tree=CLASS_TREE,
    init_tree="torch.tensor",
    method_name="__and__",
    dtype_and_x=helpers.dtype_and_values(
        available_dtypes=st.one_of(st.just(("bool",)), helpers.get_dtypes("integer")),
        num_arrays=2,
        min_value=-1e04,
        max_value=1e04,
        allow_inf=False,
    ),
)
def test_torch___and__(
    dtype_and_x,
    frontend_method_data,
    init_flags,
    method_flags,
    frontend,
    on_device,
    backend_fw,
):
    input_dtype, x = dtype_and_x
    helpers.test_frontend_method(
        init_input_dtypes=input_dtype,
        backend_to_test=backend_fw,
        init_all_as_kwargs_np={
            "data": x[0],
        },
        method_input_dtypes=input_dtype,
        method_all_as_kwargs_np={
            "other": x[1],
        },
        frontend_method_data=frontend_method_data,
        init_flags=init_flags,
        method_flags=method_flags,
        frontend=frontend,
        on_device=on_device,
    )


@handle_frontend_method(
    class_tree=CLASS_TREE,
    init_tree="torch.tensor",
    method_name="__array_wrap__",
    dtype_and_x=helpers.dtype_and_values(
        available_dtypes=helpers.get_dtypes("valid"),
        num_arrays=2,
    ),
)
def test_torch___array_wrap__(
    dtype_and_x,
    backend_fw,
    frontend,
):
    input_dtypes, x = dtype_and_x
    if x[1].dtype == "bfloat16":
        return
    if x[0].dtype == "bfloat16":
        ret_gt = torch.tensor(x[0].tolist(), dtype=torch.bfloat16).__array_wrap__(x[1])
    else:
        ret_gt = torch.tensor(x[0]).__array_wrap__(x[1])
    with BackendHandler.update_backend(backend_fw) as ivy_backend:
        local_importer = ivy_backend.utils.dynamic_import
        function_module = local_importer.import_module("ivy.functional.frontends.torch")
        ret = function_module.tensor(x[0]).__array_wrap__(x[1])
        assert isinstance(ret, function_module.Tensor)
    helpers.value_test(
        ret_np_flat=np.array(ret.ivy_array).ravel(),
        ret_np_from_gt_flat=ret_gt.numpy().ravel(),
        ground_truth_backend="torch",
        backend=backend_fw,
    )


# __bool__
@handle_frontend_method(
    class_tree=CLASS_TREE,
    init_tree="torch.tensor",
    method_name="__bool__",
    dtype_and_x=helpers.dtype_and_values(
        max_dim_size=1,
        min_value=-1e04,
        max_value=1e04,
    ),
)
def test_torch___bool__(
    dtype_and_x,
    frontend_method_data,
    init_flags,
    method_flags,
    frontend,
    on_device,
    backend_fw,
):
    input_dtype, x = dtype_and_x
    helpers.test_frontend_method(
        init_input_dtypes=input_dtype,
        backend_to_test=backend_fw,
        init_all_as_kwargs_np={
            "data": x[0],
        },
        method_input_dtypes=[],
        method_all_as_kwargs_np={},
        frontend_method_data=frontend_method_data,
        init_flags=init_flags,
        method_flags=method_flags,
        frontend=frontend,
        on_device=on_device,
    )


# __eq__
@handle_frontend_method(
    class_tree=CLASS_TREE,
    init_tree="torch.tensor",
    method_name="__eq__",
    dtype_and_x=helpers.dtype_and_values(
        available_dtypes=helpers.get_dtypes("float"),
        num_arrays=2,
        min_value=-1e04,
        max_value=1e04,
        allow_inf=False,
    ),
)
def test_torch___eq__(
    dtype_and_x,
    frontend_method_data,
    init_flags,
    method_flags,
    frontend,
    on_device,
    backend_fw,
):
    input_dtype, x = dtype_and_x
    helpers.test_frontend_method(
        init_input_dtypes=input_dtype,
        backend_to_test=backend_fw,
        init_all_as_kwargs_np={
            "data": x[0],
        },
        method_input_dtypes=input_dtype,
        method_all_as_kwargs_np={
            "other": x[1],
        },
        frontend_method_data=frontend_method_data,
        init_flags=init_flags,
        method_flags=method_flags,
        frontend=frontend,
        on_device=on_device,
    )


@handle_frontend_method(
    class_tree=CLASS_TREE,
    init_tree="torch.tensor",
    method_name="__floordiv__",
    dtype_and_x=helpers.dtype_and_values(
        available_dtypes=helpers.get_dtypes("float"),
        num_arrays=2,
        large_abs_safety_factor=2.5,
        small_abs_safety_factor=2.5,
        safety_factor_scale="log",
    ),
)
def test_torch___floordiv__(
    dtype_and_x,
    frontend_method_data,
    init_flags,
    method_flags,
    frontend,
    on_device,
    backend_fw,
):
    input_dtype, x = dtype_and_x
    assume(not np.any(np.isclose(x[1], 0)))
    helpers.test_frontend_method(
        init_input_dtypes=input_dtype,
        backend_to_test=backend_fw,
        init_all_as_kwargs_np={
            "data": x[0],
        },
        method_input_dtypes=input_dtype,
        method_all_as_kwargs_np={
            "other": x[1],
        },
        frontend_method_data=frontend_method_data,
        init_flags=init_flags,
        method_flags=method_flags,
        frontend=frontend,
        on_device=on_device,
        atol_=1,
    )


# __getitem__
@handle_frontend_method(
    class_tree=CLASS_TREE,
    init_tree="torch.tensor",
    method_name="__getitem__",
    dtype_x_index=helpers.dtype_array_query(
        available_dtypes=helpers.get_dtypes("valid"),
        allow_neg_step=False,
    ),
)
def test_torch___getitem__(
    dtype_x_index,
    frontend_method_data,
    init_flags,
    method_flags,
    frontend,
    on_device,
    backend_fw,
):
    input_dtype, x, index = dtype_x_index
    helpers.test_frontend_method(
        init_input_dtypes=[input_dtype[0]],
        backend_to_test=backend_fw,
        init_all_as_kwargs_np={"data": x},
        method_input_dtypes=[*input_dtype[1:]],
        method_all_as_kwargs_np={"query": index},
        frontend_method_data=frontend_method_data,
        init_flags=init_flags,
        method_flags=method_flags,
        frontend=frontend,
        on_device=on_device,
    )


# __gt__
@handle_frontend_method(
    class_tree=CLASS_TREE,
    init_tree="torch.tensor",
    method_name="__gt__",
    dtype_and_x=helpers.dtype_and_values(
        available_dtypes=helpers.get_dtypes("float"),
        num_arrays=2,
        min_value=-1e04,
        max_value=1e04,
        allow_inf=False,
    ),
)
def test_torch___gt__(
    dtype_and_x,
    frontend_method_data,
    init_flags,
    method_flags,
    frontend,
    on_device,
    backend_fw,
):
    input_dtype, x = dtype_and_x
    helpers.test_frontend_method(
        init_input_dtypes=input_dtype,
        backend_to_test=backend_fw,
        init_all_as_kwargs_np={
            "data": x[0],
        },
        method_input_dtypes=input_dtype,
        method_all_as_kwargs_np={
            "other": x[1],
        },
        frontend_method_data=frontend_method_data,
        init_flags=init_flags,
        method_flags=method_flags,
        frontend=frontend,
        on_device=on_device,
    )


# __invert__
@handle_frontend_method(
    class_tree=CLASS_TREE,
    init_tree="torch.tensor",
    method_name="__invert__",
    dtype_and_x=helpers.dtype_and_values(
        available_dtypes=helpers.get_dtypes("integer"),
        num_arrays=1,
    ),
)
def test_torch___invert__(
    dtype_and_x,
    frontend_method_data,
    init_flags,
    method_flags,
    frontend,
    on_device,
    backend_fw,
):
    input_dtype, x = dtype_and_x
    helpers.test_frontend_method(
        init_input_dtypes=input_dtype,
        backend_to_test=backend_fw,
        init_all_as_kwargs_np={
            "data": x[0],
        },
        method_input_dtypes=input_dtype,
        method_all_as_kwargs_np={},
        frontend_method_data=frontend_method_data,
        init_flags=init_flags,
        method_flags=method_flags,
        frontend=frontend,
        on_device=on_device,
    )


# __long__
@handle_frontend_method(
    class_tree=CLASS_TREE,
    init_tree="torch.tensor",
    method_name="__long__",
    dtype_and_x=helpers.dtype_and_values(
        available_dtypes=helpers.get_dtypes("integer"),
        min_value=-1e04,
        max_value=1e04,
        allow_inf=False,
    ),
)
def test_torch___long__(
    dtype_and_x,
    frontend_method_data,
    init_flags,
    method_flags,
    frontend,
    on_device,
    backend_fw,
):
    input_dtype, x = dtype_and_x
    helpers.test_frontend_method(
        init_input_dtypes=input_dtype,
        backend_to_test=backend_fw,
        init_all_as_kwargs_np={
            "data": x[0],
        },
        method_input_dtypes=input_dtype,
        method_all_as_kwargs_np={},
        frontend_method_data=frontend_method_data,
        init_flags=init_flags,
        method_flags=method_flags,
        frontend=frontend,
        on_device=on_device,
    )


# __lt__
@handle_frontend_method(
    class_tree=CLASS_TREE,
    init_tree="torch.tensor",
    method_name="__lt__",
    dtype_and_x=helpers.dtype_and_values(
        available_dtypes=helpers.get_dtypes("float"),
        num_arrays=2,
        min_value=-1e04,
        max_value=1e04,
        allow_inf=False,
    ),
)
def test_torch___lt__(
    dtype_and_x,
    frontend_method_data,
    init_flags,
    method_flags,
    frontend,
    on_device,
    backend_fw,
):
    input_dtype, x = dtype_and_x
    helpers.test_frontend_method(
        init_input_dtypes=input_dtype,
        backend_to_test=backend_fw,
        init_all_as_kwargs_np={
            "data": x[0],
        },
        method_input_dtypes=input_dtype,
        method_all_as_kwargs_np={
            "other": x[1],
        },
        frontend_method_data=frontend_method_data,
        init_flags=init_flags,
        method_flags=method_flags,
        frontend=frontend,
        on_device=on_device,
    )


# __matmul__
@handle_frontend_method(
    class_tree=CLASS_TREE,
    init_tree="torch.tensor",
    method_name="__matmul__",
    dtype_tensor1_tensor2=_get_dtype_and_multiplicative_matrices(),
)
def test_torch___matmul__(
    dtype_tensor1_tensor2,
    frontend_method_data,
    init_flags,
    method_flags,
    frontend,
    on_device,
    backend_fw,
):
    dtype, tensor1, tensor2 = dtype_tensor1_tensor2
    helpers.test_frontend_method(
        init_input_dtypes=dtype,
        backend_to_test=backend_fw,
        init_all_as_kwargs_np={
            "data": tensor1,
        },
        method_input_dtypes=dtype,
        method_all_as_kwargs_np={"other": tensor2},
        frontend_method_data=frontend_method_data,
        init_flags=init_flags,
        method_flags=method_flags,
        frontend=frontend,
        on_device=on_device,
    )


# __mod__
@handle_frontend_method(
    class_tree=CLASS_TREE,
    init_tree="torch.tensor",
    method_name="__mod__",
    dtype_and_x=helpers.dtype_and_values(
        available_dtypes=helpers.get_dtypes("float"),
        num_arrays=2,
    ),
)
def test_torch___mod__(
    dtype_and_x,
    frontend_method_data,
    init_flags,
    method_flags,
    frontend,
    on_device,
    backend_fw,
):
    input_dtype, x = dtype_and_x
    helpers.test_frontend_method(
        init_input_dtypes=input_dtype,
        backend_to_test=backend_fw,
        init_all_as_kwargs_np={
            "data": x[0],
        },
        method_input_dtypes=input_dtype,
        method_all_as_kwargs_np={
            "other": x[1],
        },
        frontend_method_data=frontend_method_data,
        init_flags=init_flags,
        method_flags=method_flags,
        frontend=frontend,
        on_device=on_device,
    )


# __mul__
@handle_frontend_method(
    class_tree=CLASS_TREE,
    init_tree="torch.tensor",
    method_name="__mul__",
    dtype_and_x=helpers.dtype_and_values(
        available_dtypes=helpers.get_dtypes("float"),
        num_arrays=2,
        min_value=-1e04,
        max_value=1e04,
        allow_inf=False,
    ),
)
def test_torch___mul__(
    dtype_and_x,
    frontend_method_data,
    init_flags,
    method_flags,
    frontend,
    on_device,
    backend_fw,
):
    input_dtype, x = dtype_and_x
    helpers.test_frontend_method(
        init_input_dtypes=input_dtype,
        backend_to_test=backend_fw,
        init_all_as_kwargs_np={
            "data": x[0],
        },
        method_input_dtypes=input_dtype,
        method_all_as_kwargs_np={
            "other": x[1],
        },
        frontend_method_data=frontend_method_data,
        init_flags=init_flags,
        method_flags=method_flags,
        frontend=frontend,
        on_device=on_device,
    )


# __ne__
@handle_frontend_method(
    class_tree=CLASS_TREE,
    init_tree="torch.tensor",
    method_name="__ne__",
    dtype_and_x=helpers.dtype_and_values(
        available_dtypes=helpers.get_dtypes("float"),
        num_arrays=2,
        min_value=-1e04,
        max_value=1e04,
        allow_inf=False,
    ),
)
def test_torch___ne__(
    dtype_and_x,
    frontend_method_data,
    init_flags,
    method_flags,
    frontend,
    on_device,
    backend_fw,
):
    input_dtype, x = dtype_and_x
    helpers.test_frontend_method(
        init_input_dtypes=input_dtype,
        backend_to_test=backend_fw,
        init_all_as_kwargs_np={
            "data": x[0],
        },
        method_input_dtypes=input_dtype,
        method_all_as_kwargs_np={
            "other": x[1],
        },
        frontend_method_data=frontend_method_data,
        init_flags=init_flags,
        method_flags=method_flags,
        frontend=frontend,
        on_device=on_device,
    )


# __neg__
@handle_frontend_method(
    class_tree=CLASS_TREE,
    init_tree="torch.tensor",
    method_name="__neg__",
    dtype_and_x=helpers.dtype_and_values(
        available_dtypes=helpers.get_dtypes("float"),
        min_value=-1e04,
        max_value=1e04,
        allow_inf=False,
    ),
)
def test_torch___neg__(
    dtype_and_x,
    frontend_method_data,
    init_flags,
    method_flags,
    frontend,
    on_device,
    backend_fw,
):
    input_dtype, x = dtype_and_x
    helpers.test_frontend_method(
        init_input_dtypes=input_dtype,
        backend_to_test=backend_fw,
        init_all_as_kwargs_np={
            "data": x[0],
        },
        method_input_dtypes=input_dtype,
        method_all_as_kwargs_np={},
        frontend_method_data=frontend_method_data,
        init_flags=init_flags,
        method_flags=method_flags,
        frontend=frontend,
        on_device=on_device,
    )


# __or__
@handle_frontend_method(
    class_tree=CLASS_TREE,
    init_tree="torch.tensor",
    method_name="__or__",
    dtype_and_x=helpers.dtype_and_values(
        available_dtypes=helpers.get_dtypes("valid"),
        num_arrays=2,
        min_value=-1e04,
        max_value=1e04,
        allow_inf=False,
    ),
)
def test_torch___or__(
    dtype_and_x,
    frontend_method_data,
    init_flags,
    method_flags,
    frontend,
    on_device,
    backend_fw,
):
    input_dtype, x = dtype_and_x
    helpers.test_frontend_method(
        init_input_dtypes=input_dtype,
        backend_to_test=backend_fw,
        init_all_as_kwargs_np={
            "data": x[0],
        },
        method_input_dtypes=input_dtype,
        method_all_as_kwargs_np={
            "other": x[1],
        },
        frontend_method_data=frontend_method_data,
        init_flags=init_flags,
        method_flags=method_flags,
        frontend=frontend,
        on_device=on_device,
    )


# __pow__
@handle_frontend_method(
    class_tree=CLASS_TREE,
    init_tree="torch.tensor",
    method_name="__pow__",
    dtype_and_x=helpers.dtype_and_values(
        available_dtypes=helpers.get_dtypes("numeric"),
        num_arrays=2,
    ),
)
def test_torch___pow__(
    dtype_and_x,
    frontend_method_data,
    init_flags,
    method_flags,
    frontend,
    on_device,
    backend_fw,
):
    input_dtype, x = dtype_and_x
    dtype = input_dtype[0]
    if "int" in dtype:
        x[1] = ivy.abs(x[1])
    helpers.test_frontend_method(
        init_input_dtypes=input_dtype,
        backend_to_test=backend_fw,
        init_all_as_kwargs_np={
            "data": x[0],
        },
        method_input_dtypes=input_dtype,
        method_all_as_kwargs_np={
            "exponent": x[1],
        },
        frontend_method_data=frontend_method_data,
        init_flags=init_flags,
        method_flags=method_flags,
        frontend=frontend,
        on_device=on_device,
    )


# __radd__
@handle_frontend_method(
    class_tree=CLASS_TREE,
    init_tree="torch.tensor",
    method_name="__radd__",
    dtype_and_x=helpers.dtype_and_values(
        available_dtypes=helpers.get_dtypes("float"),
        num_arrays=2,
        min_value=-1e04,
        max_value=1e04,
        allow_inf=False,
    ),
)
def test_torch___radd__(
    dtype_and_x,
    frontend_method_data,
    init_flags,
    method_flags,
    frontend,
    on_device,
    backend_fw,
):
    input_dtype, x = dtype_and_x
    helpers.test_frontend_method(
        init_input_dtypes=input_dtype,
        backend_to_test=backend_fw,
        init_all_as_kwargs_np={
            "data": x[0],
        },
        method_input_dtypes=input_dtype,
        method_all_as_kwargs_np={
            "other": x[1],
        },
        frontend_method_data=frontend_method_data,
        init_flags=init_flags,
        method_flags=method_flags,
        frontend=frontend,
        on_device=on_device,
    )


# __rmul__
@handle_frontend_method(
    class_tree=CLASS_TREE,
    init_tree="torch.tensor",
    method_name="__rmul__",
    dtype_and_x=helpers.dtype_and_values(
        available_dtypes=helpers.get_dtypes("float"),
        num_arrays=2,
        min_value=-1e04,
        max_value=1e04,
        allow_inf=False,
    ),
)
def test_torch___rmul__(
    dtype_and_x,
    frontend_method_data,
    init_flags,
    method_flags,
    frontend,
    on_device,
    backend_fw,
):
    input_dtype, x = dtype_and_x
    helpers.test_frontend_method(
        init_input_dtypes=input_dtype,
        backend_to_test=backend_fw,
        init_all_as_kwargs_np={
            "data": x[0],
        },
        method_input_dtypes=input_dtype,
        method_all_as_kwargs_np={
            "other": x[1],
        },
        frontend_method_data=frontend_method_data,
        init_flags=init_flags,
        method_flags=method_flags,
        frontend=frontend,
        on_device=on_device,
    )


# __rpow__
@handle_frontend_method(
    class_tree=CLASS_TREE,
    init_tree="torch.tensor",
    method_name="__rpow__",
    dtype_and_x=helpers.dtype_and_values(
        available_dtypes=helpers.get_dtypes("numeric"),
        num_arrays=2,
        min_value=1,
    ),
)
def test_torch___rpow__(
    dtype_and_x,
    frontend_method_data,
    init_flags,
    method_flags,
    frontend,
    on_device,
    backend_fw,
):
    input_dtype, x = dtype_and_x
    dtype = input_dtype[0]
    if "int" in dtype:
        x[0] = ivy.abs(x[0])
    helpers.test_frontend_method(
        init_input_dtypes=input_dtype,
        backend_to_test=backend_fw,
        init_all_as_kwargs_np={
            "data": x[0],
        },
        method_input_dtypes=input_dtype,
        method_all_as_kwargs_np={
            "other": x[1],
        },
        frontend_method_data=frontend_method_data,
        init_flags=init_flags,
        method_flags=method_flags,
        frontend=frontend,
        on_device=on_device,
    )


# __rsub__
@handle_frontend_method(
    class_tree=CLASS_TREE,
    init_tree="torch.tensor",
    method_name="__rsub__",
    dtype_and_x=helpers.dtype_and_values(
        available_dtypes=helpers.get_dtypes("numeric"),
        num_arrays=2,
    ),
)
def test_torch___rsub__(
    dtype_and_x,
    frontend_method_data,
    init_flags,
    method_flags,
    frontend,
    on_device,
    backend_fw,
):
    input_dtype, x = dtype_and_x
    helpers.test_frontend_method(
        init_input_dtypes=input_dtype,
        backend_to_test=backend_fw,
        init_all_as_kwargs_np={
            "data": x[0],
        },
        method_input_dtypes=input_dtype,
        method_all_as_kwargs_np={
            "other": x[1],
        },
        frontend_method_data=frontend_method_data,
        init_flags=init_flags,
        method_flags=method_flags,
        frontend=frontend,
        on_device=on_device,
    )


# __setitem__
@handle_frontend_method(
    class_tree=CLASS_TREE,
    init_tree="torch.tensor",
    method_name="__setitem__",
    dtypes_x_index_val=helpers.dtype_array_query_val(
        available_dtypes=helpers.get_dtypes("valid"),
        allow_neg_step=False,
    ).filter(lambda x: x[0][0] == x[0][-1]),
)
def test_torch___setitem__(
    dtypes_x_index_val,
    frontend_method_data,
    init_flags,
    method_flags,
    frontend,
    on_device,
    backend_fw,
):
    input_dtype, x, index, val = dtypes_x_index_val
    helpers.test_frontend_method(
        init_input_dtypes=[input_dtype[0]],
        backend_to_test=backend_fw,
        init_all_as_kwargs_np={"data": x},
        method_input_dtypes=[*input_dtype[1:]],
        method_all_as_kwargs_np={"key": index, "value": val},
        frontend_method_data=frontend_method_data,
        init_flags=init_flags,
        method_flags=method_flags,
        frontend=frontend,
        on_device=on_device,
    )


# __sub__
@handle_frontend_method(
    class_tree=CLASS_TREE,
    init_tree="torch.tensor",
    method_name="__sub__",
    dtype_and_x=helpers.dtype_and_values(
        available_dtypes=helpers.get_dtypes("float"),
        num_arrays=2,
        min_value=-1e04,
        max_value=1e04,
        allow_inf=False,
    ),
)
def test_torch___sub__(
    dtype_and_x,
    frontend_method_data,
    init_flags,
    method_flags,
    frontend,
    on_device,
    backend_fw,
):
    input_dtype, x = dtype_and_x
    helpers.test_frontend_method(
        init_input_dtypes=input_dtype,
        backend_to_test=backend_fw,
        init_all_as_kwargs_np={
            "data": x[0],
        },
        method_input_dtypes=input_dtype,
        method_all_as_kwargs_np={
            "other": x[1],
        },
        frontend_method_data=frontend_method_data,
        init_flags=init_flags,
        method_flags=method_flags,
        frontend=frontend,
        on_device=on_device,
    )


# __truediv__
@handle_frontend_method(
    class_tree=CLASS_TREE,
    init_tree="torch.tensor",
    method_name="__truediv__",
    dtype_and_x=helpers.dtype_and_values(
        available_dtypes=helpers.get_dtypes("float"),
        shared_dtype=True,
        num_arrays=2,
        min_value=-1e04,
        max_value=1e04,
        allow_inf=False,
    ),
)
def test_torch___truediv__(
    dtype_and_x,
    frontend_method_data,
    init_flags,
    method_flags,
    frontend,
    on_device,
    backend_fw,
):
    input_dtype, x = dtype_and_x
    helpers.test_frontend_method(
        init_input_dtypes=input_dtype,
        backend_to_test=backend_fw,
        init_all_as_kwargs_np={
            "data": x[0],
        },
        method_input_dtypes=input_dtype,
        method_all_as_kwargs_np={
            "other": x[1],
        },
        frontend_method_data=frontend_method_data,
        init_flags=init_flags,
        method_flags=method_flags,
        frontend=frontend,
        on_device=on_device,
    )


@handle_frontend_method(
    class_tree=CLASS_TREE,
    init_tree="torch.tensor",
    method_name="__array__",
    dtype_and_x=helpers.dtype_and_values(available_dtypes=helpers.get_dtypes("valid")),
    dtype=helpers.get_dtypes("valid", full=False),
)
def test_torch__array__(
    dtype_and_x,
    dtype,
    frontend,
    backend_fw,
):
    input_dtype, x = dtype_and_x
    if x[0].dtype == "bfloat16":
        return
    dtype[0] = np.dtype(dtype[0])
    ret_gt = torch.tensor(x[0]).__array__(dtype[0])
    with BackendHandler.update_backend(backend_fw) as ivy_backend:
        local_importer = ivy_backend.utils.dynamic_import
        function_module = local_importer.import_module("ivy.functional.frontends.torch")
        ret = function_module.tensor(x[0]).__array__(dtype[0])

    helpers.value_test(
        ret_np_flat=ret.ravel(),
        ret_np_from_gt_flat=ret_gt.ravel(),
        ground_truth_backend="torch",
        backend=backend_fw,
    )


@handle_frontend_method(
    class_tree=CLASS_TREE,
    init_tree="torch.tensor",
    method_name="baddbmm_",
    dtype_and_matrices=_get_dtype_and_3dbatch_matrices(with_input=True, input_3d=True),
    beta=st.floats(
        min_value=-5,
        max_value=5,
        allow_nan=False,
        allow_subnormal=False,
        allow_infinity=False,
    ),
    alpha=st.floats(
        min_value=-5,
        max_value=5,
        allow_nan=False,
        allow_subnormal=False,
        allow_infinity=False,
    ),
)
def test_torch_baddbmm_(
    dtype_and_matrices,
    beta,
    alpha,
    frontend,
    frontend_method_data,
    init_flags,
    method_flags,
    on_device,
):
    input_dtype, x, batch1, batch2 = dtype_and_matrices
    helpers.test_frontend_method(
        init_input_dtypes=input_dtype,
        init_all_as_kwargs_np={"data": x[0]},
        method_input_dtypes=input_dtype,
        method_all_as_kwargs_np={
            "batch1": batch1,
            "batch2": batch2,
            "beta": beta,
            "alpha": alpha,
        },
        frontend=frontend,
        frontend_method_data=frontend_method_data,
        init_flags=init_flags,
        method_flags=method_flags,
        on_device=on_device,
    )


# index_fill
@handle_frontend_method(
    class_tree=CLASS_TREE,
    init_tree="torch.tensor",
    method_name="index_fill",
    dtype_indices_axis=helpers.array_indices_axis(
        array_dtypes=helpers.get_dtypes("numeric"),
        indices_dtypes=["int64"],
        min_num_dims=1,
        max_num_dims=5,
        min_dim_size=1,
        max_dim_size=10,
        first_dimension_only=True,
        indices_same_dims=False,
    ),
    value=st.floats(min_value=-100, max_value=100),
)
def test_torch_index_fill(
    dtype_indices_axis,
    value,
    frontend,
    frontend_method_data,
    init_flags,
    method_flags,
    on_device,
    backend_fw,
):
    input_dtypes, x, indices, axis, _ = dtype_indices_axis
    if indices.ndim != 1:
        indices = ivy.flatten(indices)
    helpers.test_frontend_method(
        init_input_dtypes=[input_dtypes[0]],
        backend_to_test=backend_fw,
        init_all_as_kwargs_np={"data": x},
        method_input_dtypes=[input_dtypes[1]],
        method_all_as_kwargs_np={
            "dim": axis,
            "index": indices,
            "value": value,
        },
        frontend=frontend,
        frontend_method_data=frontend_method_data,
        init_flags=init_flags,
        method_flags=method_flags,
        on_device=on_device,
    )


@handle_frontend_method(
    class_tree=CLASS_TREE,
    init_tree="torch.tensor",
    method_name="sinc",
    dtype_and_x=helpers.dtype_and_values(
        available_dtypes=helpers.get_dtypes("float"),
    ),
)
def test_torch_instance_sinc(
    *,
    dtype_and_x,
    frontend,
    backend_fw,
    frontend_method_data,
    init_flags,
    method_flags,
    on_device,
):
    input_dtype, x = dtype_and_x
    helpers.test_frontend_method(
        init_input_dtypes=input_dtype,
        init_all_as_kwargs_np={
            "data": x[0],
        },
        method_input_dtypes=input_dtype,
        method_all_as_kwargs_np={},
        frontend_method_data=frontend_method_data,
        init_flags=init_flags,
        method_flags=method_flags,
        frontend=frontend,
        backend_to_test=backend_fw,
        on_device=on_device,
    )


# isnan
@handle_frontend_method(
    class_tree=CLASS_TREE,
    init_tree="torch.tensor",
    method_name="isnan",
    dtype_x=helpers.dtype_and_values(
        available_dtypes=helpers.get_dtypes("valid"),
    ),
)
def test_torch_isnan(
    dtype_x,
    frontend,
    frontend_method_data,
    init_flags,
    method_flags,
    on_device,
    backend_fw,
):
    input_dtype, x = dtype_x
    helpers.test_frontend_method(
        init_input_dtypes=input_dtype,
        backend_to_test=backend_fw,
        init_all_as_kwargs_np={"data": x[0]},
        method_input_dtypes=input_dtype,
        method_all_as_kwargs_np={},
        frontend_method_data=frontend_method_data,
        init_flags=init_flags,
        method_flags=method_flags,
        frontend=frontend,
        on_device=on_device,
    )


# rsqrt_
@handle_frontend_method(
    class_tree=CLASS_TREE,
    init_tree="torch.tensor",
    method_name="rsqrt_",
    dtype_and_x=helpers.dtype_and_values(
        available_dtypes=helpers.get_dtypes("float"),
    ),
)
def test_torch_rsqrt_(
    dtype_and_x,
    frontend_method_data,
    init_flags,
    method_flags,
    frontend,
    on_device,
    backend_fw,
):
    input_dtype, x = dtype_and_x
    helpers.test_frontend_method(
        init_input_dtypes=input_dtype,
        backend_to_test=backend_fw,
        init_all_as_kwargs_np={
            "data": x[0],
        },
        method_input_dtypes=input_dtype,
        method_all_as_kwargs_np={},
        frontend_method_data=frontend_method_data,
        init_flags=init_flags,
        method_flags=method_flags,
        frontend=frontend,
        on_device=on_device,
    )


@given(
    dtype_x=helpers.dtype_and_values(
        available_dtypes=helpers.get_dtypes("valid", prune_function=False),
    ),
    requires_grad=st.booleans(),
)
def test_torch_tensor__requires_grad(
    dtype_x,
    requires_grad,
    backend_fw,
):
    ivy.set_backend(backend_fw)
    _, data = dtype_x
    x = Tensor(data[0])
    assert not x._requires_grad
    x.requires_grad_()
    assert x._requires_grad
    x.requires_grad_(requires_grad)
    assert x._requires_grad == requires_grad
    ivy.previous_backend()


# abs
@handle_frontend_method(
    class_tree=CLASS_TREE,
    init_tree="torch.tensor",
    method_name="abs",
    dtype_and_x=helpers.dtype_and_values(
        available_dtypes=helpers.get_dtypes("float"),
    ),
)
def test_torch_tensor_abs(
    dtype_and_x,
    frontend_method_data,
    init_flags,
    method_flags,
    frontend,
    on_device,
    backend_fw,
):
    input_dtype, x = dtype_and_x
    helpers.test_frontend_method(
        init_input_dtypes=input_dtype,
        backend_to_test=backend_fw,
        init_all_as_kwargs_np={
            "data": x[0],
        },
        method_input_dtypes=input_dtype,
        method_all_as_kwargs_np={},
        frontend_method_data=frontend_method_data,
        init_flags=init_flags,
        method_flags=method_flags,
        frontend=frontend,
        on_device=on_device,
    )


# abs_
@handle_frontend_method(
    class_tree=CLASS_TREE,
    init_tree="torch.tensor",
    method_name="abs_",
    dtype_and_x=helpers.dtype_and_values(
        available_dtypes=helpers.get_dtypes("float"),
    ),
)
def test_torch_tensor_abs_(
    dtype_and_x,
    frontend_method_data,
    init_flags,
    method_flags,
    frontend,
    on_device,
    backend_fw,
):
    input_dtype, x = dtype_and_x
    helpers.test_frontend_method(
        init_input_dtypes=input_dtype,
        backend_to_test=backend_fw,
        init_all_as_kwargs_np={
            "data": x[0],
        },
        method_input_dtypes=input_dtype,
        method_all_as_kwargs_np={},
        frontend_method_data=frontend_method_data,
        init_flags=init_flags,
        method_flags=method_flags,
        frontend=frontend,
        on_device=on_device,
    )


# acos
@handle_frontend_method(
    class_tree=CLASS_TREE,
    init_tree="torch.tensor",
    method_name="acos",
    dtype_and_x=helpers.dtype_and_values(
        available_dtypes=helpers.get_dtypes("float"),
        allow_inf=False,
    ),
)
def test_torch_tensor_acos(
    dtype_and_x,
    frontend_method_data,
    init_flags,
    method_flags,
    frontend,
    on_device,
    backend_fw,
):
    input_dtype, x = dtype_and_x
    helpers.test_frontend_method(
        init_input_dtypes=input_dtype,
        backend_to_test=backend_fw,
        init_all_as_kwargs_np={
            "data": x[0],
        },
        method_input_dtypes=input_dtype,
        method_all_as_kwargs_np={},
        frontend_method_data=frontend_method_data,
        init_flags=init_flags,
        method_flags=method_flags,
        frontend=frontend,
        on_device=on_device,
    )


# acos_
@handle_frontend_method(
    class_tree=CLASS_TREE,
    init_tree="torch.tensor",
    method_name="acos_",
    dtype_and_x=helpers.dtype_and_values(
        min_value=-1.0,
        max_value=1.0,
        available_dtypes=helpers.get_dtypes("float"),
    ),
)
def test_torch_tensor_acos_(
    dtype_and_x,
    frontend_method_data,
    init_flags,
    method_flags,
    frontend,
    on_device,
    backend_fw,
):
    input_dtype, x = dtype_and_x
    helpers.test_frontend_method(
        init_input_dtypes=input_dtype,
        backend_to_test=backend_fw,
        init_all_as_kwargs_np={
            "data": x[0],
        },
        method_input_dtypes=[],
        method_all_as_kwargs_np={},
        frontend_method_data=frontend_method_data,
        init_flags=init_flags,
        method_flags=method_flags,
        frontend=frontend,
        on_device=on_device,
    )


# acosh
@handle_frontend_method(
    class_tree=CLASS_TREE,
    init_tree="torch.tensor",
    method_name="acosh",
    dtype_and_x=helpers.dtype_and_values(
        min_value=1.0,
        available_dtypes=helpers.get_dtypes("float"),
    ),
)
def test_torch_tensor_acosh(
    dtype_and_x,
    frontend_method_data,
    init_flags,
    method_flags,
    frontend,
    on_device,
    backend_fw,
):
    input_dtype, x = dtype_and_x
    helpers.test_frontend_method(
        init_input_dtypes=input_dtype,
        backend_to_test=backend_fw,
        init_all_as_kwargs_np={
            "data": x[0],
        },
        method_input_dtypes=[],
        method_all_as_kwargs_np={},
        frontend_method_data=frontend_method_data,
        init_flags=init_flags,
        method_flags=method_flags,
        frontend=frontend,
        on_device=on_device,
    )


# acosh_
@handle_frontend_method(
    class_tree=CLASS_TREE,
    init_tree="torch.tensor",
    method_name="acosh_",
    dtype_and_x=helpers.dtype_and_values(
        min_value=1.0,
        available_dtypes=helpers.get_dtypes("float"),
    ),
)
def test_torch_tensor_acosh_(
    dtype_and_x,
    frontend_method_data,
    init_flags,
    method_flags,
    frontend,
    on_device,
    backend_fw,
):
    input_dtype, x = dtype_and_x
    helpers.test_frontend_method(
        init_input_dtypes=input_dtype,
        backend_to_test=backend_fw,
        init_all_as_kwargs_np={
            "data": x[0],
        },
        method_input_dtypes=[],
        method_all_as_kwargs_np={},
        frontend_method_data=frontend_method_data,
        init_flags=init_flags,
        method_flags=method_flags,
        frontend=frontend,
        on_device=on_device,
    )


# add
@handle_frontend_method(
    class_tree=CLASS_TREE,
    init_tree="torch.tensor",
    method_name="add",
    dtype_and_x=helpers.dtype_and_values(
        available_dtypes=helpers.get_dtypes("float"),
        num_arrays=2,
        min_value=-1e04,
        max_value=1e04,
        allow_inf=False,
    ),
    alpha=st.floats(min_value=-1e04, max_value=1e04, allow_infinity=False),
)
def test_torch_tensor_add(
    dtype_and_x,
    alpha,
    frontend,
    frontend_method_data,
    init_flags,
    method_flags,
    on_device,
    backend_fw,
):
    input_dtype, x = dtype_and_x
    helpers.test_frontend_method(
        init_input_dtypes=input_dtype,
        backend_to_test=backend_fw,
        init_all_as_kwargs_np={
            "data": x[0],
        },
        method_input_dtypes=input_dtype,
        method_all_as_kwargs_np={
            "other": x[1],
            "alpha": alpha,
        },
        frontend_method_data=frontend_method_data,
        init_flags=init_flags,
        method_flags=method_flags,
        frontend=frontend,
        atol_=1e-02,
        on_device=on_device,
    )


# add_
@handle_frontend_method(
    class_tree=CLASS_TREE,
    init_tree="torch.tensor",
    method_name="add_",
    dtype_and_x=helpers.dtype_and_values(
        available_dtypes=helpers.get_dtypes("numeric"),
        num_arrays=2,
    ),
)
def test_torch_tensor_add_(
    dtype_and_x,
    frontend_method_data,
    init_flags,
    method_flags,
    frontend,
    on_device,
    backend_fw,
):
    input_dtype, x = dtype_and_x
    helpers.test_frontend_method(
        init_input_dtypes=[input_dtype[0]],
        backend_to_test=backend_fw,
        init_all_as_kwargs_np={
            "data": x[0],
        },
        method_input_dtypes=input_dtype,
        method_all_as_kwargs_np={
            "other": x[1],
        },
        frontend_method_data=frontend_method_data,
        init_flags=init_flags,
        method_flags=method_flags,
        frontend=frontend,
        on_device=on_device,
    )


# addbmm
@handle_frontend_method(
    class_tree=CLASS_TREE,
    init_tree="torch.tensor",
    method_name="addbmm",
    dtype_and_matrices=_get_dtype_and_3dbatch_matrices(with_input=True),
    beta=st.floats(
        min_value=-5,
        max_value=5,
        allow_nan=False,
        allow_subnormal=False,
        allow_infinity=False,
    ),
    alpha=st.floats(
        min_value=-5,
        max_value=5,
        allow_nan=False,
        allow_subnormal=False,
        allow_infinity=False,
    ),
)
def test_torch_tensor_addbmm(
    dtype_and_matrices,
    beta,
    alpha,
    frontend,
    frontend_method_data,
    init_flags,
    method_flags,
    on_device,
    backend_fw,
):
    input_dtype, x, batch1, batch2 = dtype_and_matrices
    helpers.test_frontend_method(
        init_input_dtypes=input_dtype,
        backend_to_test=backend_fw,
        init_all_as_kwargs_np={
            "data": x,
        },
        method_input_dtypes=input_dtype,
        method_all_as_kwargs_np={
            "batch1": batch1,
            "batch2": batch2,
            "beta": beta,
            "alpha": alpha,
        },
        frontend_method_data=frontend_method_data,
        init_flags=init_flags,
        method_flags=method_flags,
        frontend=frontend,
        atol_=1e-02,
        on_device=on_device,
    )


# addbmm_
@handle_frontend_method(
    class_tree=CLASS_TREE,
    init_tree="torch.tensor",
    method_name="addbmm_",
    dtype_and_matrices=_get_dtype_and_3dbatch_matrices(with_input=True),
    beta=st.floats(
        min_value=-5,
        max_value=5,
        allow_nan=False,
        allow_subnormal=False,
        allow_infinity=False,
    ),
    alpha=st.floats(
        min_value=-5,
        max_value=5,
        allow_nan=False,
        allow_subnormal=False,
        allow_infinity=False,
    ),
)
def test_torch_tensor_addbmm_(
    dtype_and_matrices,
    beta,
    alpha,
    frontend,
    frontend_method_data,
    init_flags,
    method_flags,
    on_device,
    backend_fw,
):
    input_dtype, x, batch1, batch2 = dtype_and_matrices
    helpers.test_frontend_method(
        init_input_dtypes=input_dtype,
        backend_to_test=backend_fw,
        init_all_as_kwargs_np={
            "data": x,
        },
        method_input_dtypes=input_dtype,
        method_all_as_kwargs_np={
            "batch1": batch1,
            "batch2": batch2,
            "beta": beta,
            "alpha": alpha,
        },
        frontend_method_data=frontend_method_data,
        init_flags=init_flags,
        method_flags=method_flags,
        frontend=frontend,
        atol_=1e-02,
        on_device=on_device,
    )


# addcdiv
@handle_frontend_method(
    class_tree=CLASS_TREE,
    init_tree="torch.tensor",
    method_name="addcdiv",
    dtype_and_x=helpers.dtype_and_values(
        available_dtypes=helpers.get_dtypes("float"),
        num_arrays=3,
        large_abs_safety_factor=2.5,
        small_abs_safety_factor=2.5,
        safety_factor_scale="log",
        shared_dtype=True,
    ),
    value=st.floats(min_value=-100, max_value=100),
)
def test_torch_tensor_addcdiv(
    dtype_and_x,
    value,
    frontend,
    frontend_method_data,
    init_flags,
    method_flags,
    on_device,
    backend_fw,
):
    input_dtype, x = dtype_and_x
    assume(not np.any(np.isclose(x[2], 0)))

    helpers.test_frontend_method(
        init_input_dtypes=input_dtype,
        backend_to_test=backend_fw,
        init_all_as_kwargs_np={"data": x[0]},
        method_input_dtypes=input_dtype,
        method_all_as_kwargs_np={
            "tensor1": x[1],
            "tensor2": x[2],
            "value": value,
        },
        frontend_method_data=frontend_method_data,
        init_flags=init_flags,
        method_flags=method_flags,
        frontend=frontend,
        on_device=on_device,
        atol_=1e-03,
    )


@handle_frontend_method(
    class_tree=CLASS_TREE,
    init_tree="torch.tensor",
    method_name="addcdiv_",
    dtype_and_x=helpers.dtype_and_values(
        available_dtypes=helpers.get_dtypes("float"),
        num_arrays=3,
        large_abs_safety_factor=2.5,
        small_abs_safety_factor=2.5,
        safety_factor_scale="log",
        shared_dtype=True,
    ),
    value=st.floats(min_value=-100, max_value=100),
)
def test_torch_tensor_addcdiv_(
    dtype_and_x,
    value,
    frontend,
    frontend_method_data,
    init_flags,
    method_flags,
    on_device,
    backend_fw,
):
    input_dtype, x = dtype_and_x
    assume(not np.any(np.isclose(x[2], 0)))

    helpers.test_frontend_method(
        init_input_dtypes=input_dtype,
        backend_to_test=backend_fw,
        init_all_as_kwargs_np={"data": x[0]},
        method_input_dtypes=input_dtype,
        method_all_as_kwargs_np={
            "tensor1": x[1],
            "tensor2": x[2],
            "value": value,
        },
        frontend_method_data=frontend_method_data,
        init_flags=init_flags,
        method_flags=method_flags,
        frontend=frontend,
        on_device=on_device,
        atol_=1e-03,
    )


# addcmul
@handle_frontend_method(
    class_tree=CLASS_TREE,
    init_tree="torch.tensor",
    method_name="addcmul",
    dtype_and_x=helpers.dtype_and_values(
        available_dtypes=helpers.get_dtypes("float"),
        num_arrays=3,
        large_abs_safety_factor=2.5,
        small_abs_safety_factor=2.5,
        safety_factor_scale="log",
        shared_dtype=True,
    ),
    value=st.floats(min_value=-100, max_value=100),
)
def test_torch_tensor_addcmul(
    dtype_and_x,
    value,
    frontend,
    frontend_method_data,
    init_flags,
    method_flags,
    on_device,
    backend_fw,
):
    input_dtype, x = dtype_and_x

    helpers.test_frontend_method(
        init_input_dtypes=input_dtype,
        backend_to_test=backend_fw,
        init_all_as_kwargs_np={"data": x[0]},
        method_input_dtypes=input_dtype,
        method_all_as_kwargs_np={
            "tensor1": x[1],
            "tensor2": x[2],
            "value": value,
        },
        frontend_method_data=frontend_method_data,
        init_flags=init_flags,
        method_flags=method_flags,
        frontend=frontend,
        on_device=on_device,
        atol_=1e-02,
    )


# addcmul_
@handle_frontend_method(
    class_tree=CLASS_TREE,
    init_tree="torch.tensor",
    method_name="addcmul_",
    dtype_and_x=helpers.dtype_and_values(
        available_dtypes=helpers.get_dtypes("float"),
        num_arrays=3,
        large_abs_safety_factor=2.5,
        small_abs_safety_factor=2.5,
        safety_factor_scale="log",
        shared_dtype=True,
    ),
    value=st.floats(min_value=-100, max_value=100),
)
def test_torch_tensor_addcmul_(
    dtype_and_x,
    value,
    frontend,
    frontend_method_data,
    init_flags,
    method_flags,
    on_device,
    backend_fw,
):
    input_dtype, x = dtype_and_x

    helpers.test_frontend_method(
        init_input_dtypes=input_dtype,
        backend_to_test=backend_fw,
        init_all_as_kwargs_np={"data": x[0]},
        method_input_dtypes=input_dtype,
        method_all_as_kwargs_np={
            "tensor1": x[1],
            "tensor2": x[2],
            "value": value,
        },
        frontend_method_data=frontend_method_data,
        init_flags=init_flags,
        method_flags=method_flags,
        frontend=frontend,
        on_device=on_device,
        atol_=1e-02,
    )


# addmm
@handle_frontend_method(
    class_tree=CLASS_TREE,
    init_tree="torch.tensor",
    method_name="addmm",
    dtype_and_matrices=_get_dtype_input_and_matrices(with_input=True),
    beta=st.floats(
        min_value=-5,
        max_value=5,
        allow_nan=False,
        allow_subnormal=False,
        allow_infinity=False,
    ),
    alpha=st.floats(
        min_value=-5,
        max_value=5,
        allow_nan=False,
        allow_subnormal=False,
        allow_infinity=False,
    ),
)
def test_torch_tensor_addmm(
    dtype_and_matrices,
    beta,
    alpha,
    frontend,
    frontend_method_data,
    init_flags,
    method_flags,
    on_device,
    backend_fw,
):
    input_dtype, x, mat1, mat2 = dtype_and_matrices
    helpers.test_frontend_method(
        init_input_dtypes=input_dtype,
        backend_to_test=backend_fw,
        init_all_as_kwargs_np={
            "data": x,
        },
        method_input_dtypes=input_dtype,
        method_all_as_kwargs_np={
            "mat1": mat1,
            "mat2": mat2,
            "beta": beta,
            "alpha": alpha,
        },
        frontend_method_data=frontend_method_data,
        init_flags=init_flags,
        method_flags=method_flags,
        frontend=frontend,
        atol_=1e-02,
        on_device=on_device,
    )


# addmm_
@handle_frontend_method(
    class_tree=CLASS_TREE,
    init_tree="torch.tensor",
    method_name="addmm_",
    dtype_and_matrices=_get_dtype_input_and_matrices(with_input=True),
    beta=st.floats(
        min_value=-5,
        max_value=5,
        allow_nan=False,
        allow_subnormal=False,
        allow_infinity=False,
    ),
    alpha=st.floats(
        min_value=-5,
        max_value=5,
        allow_nan=False,
        allow_subnormal=False,
        allow_infinity=False,
    ),
)
def test_torch_tensor_addmm_(
    dtype_and_matrices,
    beta,
    alpha,
    frontend,
    frontend_method_data,
    init_flags,
    method_flags,
    on_device,
    backend_fw,
):
    input_dtype, x, mat1, mat2 = dtype_and_matrices
    helpers.test_frontend_method(
        init_input_dtypes=input_dtype,
        backend_to_test=backend_fw,
        init_all_as_kwargs_np={
            "data": x,
        },
        method_input_dtypes=input_dtype,
        method_all_as_kwargs_np={
            "mat1": mat1,
            "mat2": mat2,
            "beta": beta,
            "alpha": alpha,
        },
        frontend_method_data=frontend_method_data,
        init_flags=init_flags,
        method_flags=method_flags,
        frontend=frontend,
        atol_=1e-02,
        on_device=on_device,
    )


<<<<<<< HEAD
# log_
@handle_frontend_method(
    class_tree=CLASS_TREE,
    init_tree="torch.tensor",
    method_name="log_",
    dtype_and_x=helpers.dtype_and_values(
        available_dtypes=helpers.get_dtypes("float"),
        allow_inf=False,
    ),
)
def test_torch_tensor_log_(
    dtype_and_x,
=======
# addmv
@handle_frontend_method(
    class_tree=CLASS_TREE,
    init_tree="torch.tensor",
    method_name="addmv",
    dtype_and_matrices=_get_dtype_input_and_mat_vec(with_input=True),
    beta=st.floats(
        min_value=-5,
        max_value=5,
        allow_nan=False,
        allow_subnormal=False,
        allow_infinity=False,
    ),
    alpha=st.floats(
        min_value=-5,
        max_value=5,
        allow_nan=False,
        allow_subnormal=False,
        allow_infinity=False,
    ),
)
def test_torch_tensor_addmv(
    dtype_and_matrices,
    beta,
    alpha,
    frontend,
>>>>>>> 2aa51ff2
    frontend_method_data,
    init_flags,
    method_flags,
    on_device,
    backend_fw,
):
    input_dtype, x, mat, vec = dtype_and_matrices
    helpers.test_frontend_method(
        init_input_dtypes=input_dtype,
        backend_to_test=backend_fw,
        init_all_as_kwargs_np={
            "data": x,
        },
        method_input_dtypes=input_dtype,
        method_all_as_kwargs_np={
            "mat": mat,
            "vec": vec,
            "beta": beta,
            "alpha": alpha,
        },
        frontend_method_data=frontend_method_data,
        init_flags=init_flags,
        method_flags=method_flags,
        frontend=frontend,
        atol_=1e-02,
        on_device=on_device,
    )


<<<<<<< HEAD
# log2_
@handle_frontend_method(
    class_tree=CLASS_TREE,
    init_tree="torch.tensor",
    method_name="log2_",
    dtype_and_x=helpers.dtype_and_values(
        available_dtypes=helpers.get_dtypes("valid"),
        allow_inf=False,
    ),
)
def test_torch_tensor_log2_(
    dtype_and_x,
=======
# addmv_
@handle_frontend_method(
    class_tree=CLASS_TREE,
    init_tree="torch.tensor",
    method_name="addmv_",
    dtype_and_matrices=_get_dtype_input_and_mat_vec(with_input=True),
    beta=st.floats(
        min_value=-5,
        max_value=5,
        allow_nan=False,
        allow_subnormal=False,
        allow_infinity=False,
    ),
    alpha=st.floats(
        min_value=-5,
        max_value=5,
        allow_nan=False,
        allow_subnormal=False,
        allow_infinity=False,
    ),
)
def test_torch_tensor_addmv_(
    dtype_and_matrices,
    beta,
    alpha,
    frontend,
>>>>>>> 2aa51ff2
    frontend_method_data,
    init_flags,
    method_flags,
    on_device,
    backend_fw,
):
    input_dtype, x, mat, vec = dtype_and_matrices
    helpers.test_frontend_method(
        init_input_dtypes=input_dtype,
        init_all_as_kwargs_np={
            "data": x,
        },
        method_input_dtypes=input_dtype,
        backend_to_test=backend_fw,
        method_all_as_kwargs_np={
            "mat": mat,
            "vec": vec,
            "beta": beta,
            "alpha": alpha,
        },
        frontend_method_data=frontend_method_data,
        init_flags=init_flags,
        method_flags=method_flags,
        frontend=frontend,
        atol_=1e-02,
        on_device=on_device,
    )


# addr
@handle_frontend_method(
    class_tree=CLASS_TREE,
    init_tree="torch.tensor",
    method_name="addr",
    dtype_and_vecs=_get_dtype_input_and_vectors(with_input=True),
    beta=st.floats(
        min_value=-5,
        max_value=5,
        allow_nan=False,
        allow_subnormal=False,
        allow_infinity=False,
    ),
    alpha=st.floats(
        min_value=-5,
        max_value=5,
        allow_nan=False,
        allow_subnormal=False,
        allow_infinity=False,
    ),
)
def test_torch_tensor_addr(
    dtype_and_vecs,
    beta,
    alpha,
    frontend,
    frontend_method_data,
    init_flags,
    method_flags,
    on_device,
    backend_fw,
):
    dtype, input, vec1, vec2 = dtype_and_vecs
    helpers.test_frontend_method(
        init_input_dtypes=dtype,
        backend_to_test=backend_fw,
        init_all_as_kwargs_np={
            "data": input,
        },
        method_input_dtypes=dtype,
        method_all_as_kwargs_np={
            "vec1": vec1,
            "vec2": vec2,
            "beta": beta,
            "alpha": alpha,
        },
        frontend_method_data=frontend_method_data,
        init_flags=init_flags,
        method_flags=method_flags,
        frontend=frontend,
        atol_=1e-02,
        on_device=on_device,
    )


# addr_
@handle_frontend_method(
    class_tree=CLASS_TREE,
    init_tree="torch.tensor",
    method_name="addr_",
    dtype_and_vecs=_get_dtype_input_and_vectors(with_input=True),
    beta=st.floats(
        min_value=-5,
        max_value=5,
        allow_nan=False,
        allow_subnormal=False,
        allow_infinity=False,
    ),
    alpha=st.floats(
        min_value=-5,
        max_value=5,
        allow_nan=False,
        allow_subnormal=False,
        allow_infinity=False,
    ),
)
def test_torch_tensor_addr_(
    dtype_and_vecs,
    beta,
    alpha,
    frontend,
    frontend_method_data,
    init_flags,
    method_flags,
    on_device,
    backend_fw,
):
    dtype, input, vec1, vec2 = dtype_and_vecs
    helpers.test_frontend_method(
        init_input_dtypes=dtype,
        backend_to_test=backend_fw,
        init_all_as_kwargs_np={
            "data": input,
        },
        method_input_dtypes=dtype,
        method_all_as_kwargs_np={
            "vec1": vec1,
            "vec2": vec2,
            "beta": beta,
            "alpha": alpha,
        },
        frontend_method_data=frontend_method_data,
        init_flags=init_flags,
        method_flags=method_flags,
        frontend=frontend,
        atol_=1e-02,
        on_device=on_device,
    )


@handle_frontend_method(
    class_tree=CLASS_TREE,
    init_tree="torch.tensor",
    method_name="adjoint",
    dtype_and_values=helpers.dtype_and_values(
        available_dtypes=helpers.get_dtypes("real_and_complex"),
        min_num_dims=2,
        min_dim_size=2,
    ),
)
def test_torch_tensor_adjoint(
    dtype_and_values,
    frontend,
    frontend_method_data,
    init_flags,
    method_flags,
    on_device,
    backend_fw,
):
    input_dtype, values = dtype_and_values

    helpers.test_frontend_method(
        init_input_dtypes=input_dtype,
        backend_to_test=backend_fw,
        init_all_as_kwargs_np={
            "data": values[0],
        },
        method_input_dtypes=input_dtype,
        method_all_as_kwargs_np={},
        init_flags=init_flags,
        method_flags=method_flags,
        frontend_method_data=frontend_method_data,
        frontend=frontend,
        on_device=on_device,
    )


# all
@handle_frontend_method(
    class_tree=CLASS_TREE,
    init_tree="torch.tensor",
    method_name="all",
    dtype_input_axis=helpers.dtype_values_axis(
        available_dtypes=helpers.get_dtypes("numeric"),
        min_num_dims=1,
        min_value=-1e04,
        max_value=1e04,
        valid_axis=True,
        force_int_axis=True,
    ),
    keepdim=st.booleans(),
)
def test_torch_tensor_all(
    dtype_input_axis,
    keepdim,
    frontend_method_data,
    init_flags,
    method_flags,
    frontend,
    on_device,
    backend_fw,
):
    input_dtype, x, axis = dtype_input_axis
    helpers.test_frontend_method(
        init_input_dtypes=input_dtype,
        backend_to_test=backend_fw,
        init_all_as_kwargs_np={
            "data": x[0],
        },
        method_input_dtypes=input_dtype,
        method_all_as_kwargs_np={
            "dim": axis,
            "keepdim": keepdim,
        },
        frontend_method_data=frontend_method_data,
        init_flags=init_flags,
        method_flags=method_flags,
        frontend=frontend,
        on_device=on_device,
    )


# amax
@handle_frontend_method(
    class_tree=CLASS_TREE,
    init_tree="torch.tensor",
    method_name="amax",
    dtype_x_axis=helpers.dtype_values_axis(
        available_dtypes=helpers.get_dtypes("numeric"),
        valid_axis=True,
        force_int_axis=True,
    ),
    keepdim=st.booleans(),
)
def test_torch_tensor_amax(
    dtype_x_axis,
    keepdim,
    frontend_method_data,
    init_flags,
    method_flags,
    frontend,
    on_device,
    backend_fw,
):
    input_dtype, x, axis = dtype_x_axis
    helpers.test_frontend_method(
        init_input_dtypes=input_dtype,
        backend_to_test=backend_fw,
        init_all_as_kwargs_np={
            "data": x[0],
        },
        method_input_dtypes=input_dtype,
        method_all_as_kwargs_np={
            "dim": axis,
            "keepdim": keepdim,
        },
        frontend_method_data=frontend_method_data,
        init_flags=init_flags,
        method_flags=method_flags,
        frontend=frontend,
        on_device=on_device,
    )


# amin
@handle_frontend_method(
    class_tree=CLASS_TREE,
    init_tree="torch.tensor",
    method_name="amin",
    dtype_x_axis=helpers.dtype_values_axis(
        available_dtypes=helpers.get_dtypes("numeric"),
        valid_axis=True,
        force_int_axis=True,
    ),
    keepdim=st.booleans(),
)
def test_torch_tensor_amin(
    dtype_x_axis,
    keepdim,
    frontend_method_data,
    init_flags,
    method_flags,
    frontend,
    on_device,
    backend_fw,
):
    input_dtype, x, axis = dtype_x_axis
    helpers.test_frontend_method(
        init_input_dtypes=input_dtype,
        backend_to_test=backend_fw,
        init_all_as_kwargs_np={
            "data": x[0],
        },
        method_input_dtypes=input_dtype,
        method_all_as_kwargs_np={
            "dim": axis,
            "keepdim": keepdim,
        },
        frontend_method_data=frontend_method_data,
        init_flags=init_flags,
        method_flags=method_flags,
        frontend=frontend,
        on_device=on_device,
    )


# aminmax
@handle_frontend_method(
    class_tree=CLASS_TREE,
    init_tree="torch.tensor",
    method_name="aminmax",
    dtype_input_axis=helpers.dtype_and_values(
        available_dtypes=helpers.get_dtypes("numeric"),
    ),
)
def test_torch_tensor_aminmax(
    dtype_input_axis,
    frontend_method_data,
    init_flags,
    method_flags,
    frontend,
    on_device,
    backend_fw,
):
    input_dtype, x = dtype_input_axis
    helpers.test_frontend_method(
        init_input_dtypes=input_dtype,
        backend_to_test=backend_fw,
        init_all_as_kwargs_np={
            "data": x[0],
        },
        method_input_dtypes=input_dtype,
        method_all_as_kwargs_np={},
        frontend_method_data=frontend_method_data,
        init_flags=init_flags,
        method_flags=method_flags,
        frontend=frontend,
        on_device=on_device,
    )


# angle
@handle_frontend_method(
    class_tree=CLASS_TREE,
    init_tree="torch.tensor",
    method_name="angle",
    dtype_and_values=helpers.dtype_and_values(
        available_dtypes=["float64", "complex64", "complex128"],
    ),
)
def test_torch_tensor_angle(
    dtype_and_values,
    frontend,
    frontend_method_data,
    init_flags,
    method_flags,
    on_device,
):
    input_dtype, values = dtype_and_values

    helpers.test_frontend_method(
        init_input_dtypes=input_dtype,
        init_all_as_kwargs_np={
            "data": values[0],
        },
        method_input_dtypes=input_dtype,
        method_all_as_kwargs_np={},
        init_flags=init_flags,
        method_flags=method_flags,
        frontend_method_data=frontend_method_data,
        frontend=frontend,
        on_device=on_device,
    )


# any
@handle_frontend_method(
    class_tree=CLASS_TREE,
    init_tree="torch.tensor",
    method_name="any",
    dtype_input_axis=helpers.dtype_values_axis(
        available_dtypes=helpers.get_dtypes("numeric"),
        min_num_dims=1,
        min_value=-1e04,
        max_value=1e04,
        valid_axis=True,
        force_int_axis=True,
    ),
    keepdim=st.booleans(),
)
def test_torch_tensor_any(
    dtype_input_axis,
    keepdim,
    frontend_method_data,
    init_flags,
    method_flags,
    frontend,
    on_device,
    backend_fw,
):
    input_dtype, x, axis = dtype_input_axis
    helpers.test_frontend_method(
        init_input_dtypes=input_dtype,
        backend_to_test=backend_fw,
        init_all_as_kwargs_np={
            "data": x[0],
        },
        method_input_dtypes=input_dtype,
        method_all_as_kwargs_np={
            "dim": axis,
            "keepdim": keepdim,
        },
        frontend_method_data=frontend_method_data,
        init_flags=init_flags,
        method_flags=method_flags,
        frontend=frontend,
        on_device=on_device,
    )


# write test for torch instance apply_


@handle_frontend_method(
    class_tree=CLASS_TREE,
    init_tree="torch.tensor",
    method_name="apply_",
    dtype_and_values=helpers.dtype_and_values(
        available_dtypes=helpers.get_dtypes("float"),
        num_arrays=1,
    ),
)
def test_torch_tensor_apply_(
    dtype_and_values,
    frontend,
    frontend_method_data,
    init_flags,
    method_flags,
    on_device,
    backend_fw,
):
    def func(x):
        return x + 1

    input_dtype, values = dtype_and_values

    helpers.test_frontend_method(
        init_input_dtypes=input_dtype,
        backend_to_test=backend_fw,
        init_all_as_kwargs_np={
            "data": values[0],
        },
        method_input_dtypes=input_dtype,
        method_all_as_kwargs_np={
            "callable": func,
        },
        init_flags=init_flags,
        method_flags=method_flags,
        frontend_method_data=frontend_method_data,
        frontend=frontend,
        on_device=on_device,
    )


# arccos
@handle_frontend_method(
    class_tree=CLASS_TREE,
    init_tree="torch.tensor",
    method_name="arccos",
    dtype_and_x=helpers.dtype_and_values(
        min_value=-1.0,
        max_value=1.0,
        available_dtypes=helpers.get_dtypes("float"),
    ),
)
def test_torch_tensor_arccos(
    dtype_and_x,
    frontend_method_data,
    init_flags,
    method_flags,
    frontend,
    on_device,
    backend_fw,
):
    input_dtype, x = dtype_and_x
    helpers.test_frontend_method(
        init_input_dtypes=input_dtype,
        backend_to_test=backend_fw,
        init_all_as_kwargs_np={
            "data": x[0],
        },
        method_input_dtypes=[],
        method_all_as_kwargs_np={},
        frontend_method_data=frontend_method_data,
        init_flags=init_flags,
        method_flags=method_flags,
        frontend=frontend,
        on_device=on_device,
    )


# arccos_
@handle_frontend_method(
    class_tree=CLASS_TREE,
    init_tree="torch.tensor",
    method_name="arccos_",
    dtype_and_x=helpers.dtype_and_values(
        min_value=-1.0,
        max_value=1.0,
        available_dtypes=helpers.get_dtypes("float"),
    ),
)
def test_torch_tensor_arccos_(
    dtype_and_x,
    frontend_method_data,
    init_flags,
    method_flags,
    frontend,
    on_device,
    backend_fw,
):
    input_dtype, x = dtype_and_x
    helpers.test_frontend_method(
        init_input_dtypes=input_dtype,
        backend_to_test=backend_fw,
        init_all_as_kwargs_np={
            "data": x[0],
        },
        method_input_dtypes=[],
        method_all_as_kwargs_np={},
        frontend_method_data=frontend_method_data,
        init_flags=init_flags,
        method_flags=method_flags,
        frontend=frontend,
        on_device=on_device,
    )


# arccosh
@handle_frontend_method(
    class_tree=CLASS_TREE,
    init_tree="torch.tensor",
    method_name="arccosh",
    dtype_and_x=helpers.dtype_and_values(
        min_value=-1.0,
        max_value=1.0,
        available_dtypes=helpers.get_dtypes("float"),
    ),
)
def test_torch_tensor_arccosh(
    dtype_and_x,
    frontend_method_data,
    init_flags,
    method_flags,
    frontend,
    on_device,
    backend_fw,
):
    input_dtype, x = dtype_and_x
    helpers.test_frontend_method(
        init_input_dtypes=input_dtype,
        backend_to_test=backend_fw,
        init_all_as_kwargs_np={
            "data": x[0],
        },
        method_input_dtypes=[],
        method_all_as_kwargs_np={},
        frontend_method_data=frontend_method_data,
        init_flags=init_flags,
        method_flags=method_flags,
        frontend=frontend,
        on_device=on_device,
    )


# arccosh_
@handle_frontend_method(
    class_tree=CLASS_TREE,
    init_tree="torch.tensor",
    method_name="arccosh_",
    dtype_and_x=helpers.dtype_and_values(
        min_value=-1.0,
        max_value=1.0,
        available_dtypes=helpers.get_dtypes("float"),
    ),
)
def test_torch_tensor_arccosh_(
    dtype_and_x,
    frontend_method_data,
    init_flags,
    method_flags,
    frontend,
    on_device,
    backend_fw,
):
    input_dtype, x = dtype_and_x
    helpers.test_frontend_method(
        init_input_dtypes=input_dtype,
        backend_to_test=backend_fw,
        init_all_as_kwargs_np={
            "data": x[0],
        },
        method_input_dtypes=[],
        method_all_as_kwargs_np={},
        frontend_method_data=frontend_method_data,
        init_flags=init_flags,
        method_flags=method_flags,
        frontend=frontend,
        on_device=on_device,
    )


# arcsin
@handle_frontend_method(
    class_tree=CLASS_TREE,
    init_tree="torch.tensor",
    method_name="arcsin",
    dtype_and_x=helpers.dtype_and_values(
        available_dtypes=helpers.get_dtypes("float"),
        allow_inf=False,
    ),
)
def test_torch_tensor_arcsin(
    dtype_and_x,
    frontend_method_data,
    init_flags,
    method_flags,
    frontend,
    on_device,
    backend_fw,
):
    input_dtype, x = dtype_and_x
    helpers.test_frontend_method(
        init_input_dtypes=input_dtype,
        backend_to_test=backend_fw,
        init_all_as_kwargs_np={
            "data": x[0],
        },
        method_input_dtypes=input_dtype,
        method_all_as_kwargs_np={},
        frontend_method_data=frontend_method_data,
        init_flags=init_flags,
        method_flags=method_flags,
        frontend=frontend,
        on_device=on_device,
    )


# arcsin_
@handle_frontend_method(
    class_tree=CLASS_TREE,
    init_tree="torch.tensor",
    method_name="arcsin_",
    dtype_and_x=helpers.dtype_and_values(
        min_value=-1.0,
        max_value=1.0,
        available_dtypes=helpers.get_dtypes("float"),
    ),
)
def test_torch_tensor_arcsin_(
    dtype_and_x,
    frontend_method_data,
    init_flags,
    method_flags,
    frontend,
    on_device,
    backend_fw,
):
    input_dtype, x = dtype_and_x
    helpers.test_frontend_method(
        init_input_dtypes=input_dtype,
        backend_to_test=backend_fw,
        init_all_as_kwargs_np={
            "data": x[0],
        },
        method_input_dtypes=[],
        method_all_as_kwargs_np={},
        frontend_method_data=frontend_method_data,
        init_flags=init_flags,
        method_flags=method_flags,
        frontend=frontend,
        on_device=on_device,
    )


# arcsinh
@handle_frontend_method(
    class_tree=CLASS_TREE,
    init_tree="torch.tensor",
    method_name="arcsinh",
    dtype_and_x=helpers.dtype_and_values(
        min_value=-1.0,
        max_value=1.0,
        available_dtypes=helpers.get_dtypes("float"),
    ),
)
def test_torch_tensor_arcsinh(
    dtype_and_x,
    frontend_method_data,
    init_flags,
    method_flags,
    frontend,
    on_device,
    backend_fw,
):
    input_dtype, x = dtype_and_x
    helpers.test_frontend_method(
        init_input_dtypes=input_dtype,
        backend_to_test=backend_fw,
        init_all_as_kwargs_np={
            "data": x[0],
        },
        method_input_dtypes=[],
        method_all_as_kwargs_np={},
        frontend_method_data=frontend_method_data,
        init_flags=init_flags,
        method_flags=method_flags,
        frontend=frontend,
        on_device=on_device,
    )


# arcsinh_
@handle_frontend_method(
    class_tree=CLASS_TREE,
    init_tree="torch.tensor",
    method_name="arcsinh_",
    dtype_and_x=helpers.dtype_and_values(
        min_value=-1.0,
        max_value=1.0,
        available_dtypes=helpers.get_dtypes("float"),
    ),
)
def test_torch_tensor_arcsinh_(
    dtype_and_x,
    frontend_method_data,
    init_flags,
    method_flags,
    frontend,
    on_device,
    backend_fw,
):
    input_dtype, x = dtype_and_x
    helpers.test_frontend_method(
        init_input_dtypes=input_dtype,
        backend_to_test=backend_fw,
        init_all_as_kwargs_np={
            "data": x[0],
        },
        method_input_dtypes=[],
        method_all_as_kwargs_np={},
        frontend_method_data=frontend_method_data,
        init_flags=init_flags,
        method_flags=method_flags,
        frontend=frontend,
        on_device=on_device,
    )


# arctan
@handle_frontend_method(
    class_tree=CLASS_TREE,
    init_tree="torch.tensor",
    method_name="arctan",
    dtype_and_x=helpers.dtype_and_values(
        available_dtypes=helpers.get_dtypes("float"),
        allow_inf=False,
    ),
)
def test_torch_tensor_arctan(
    dtype_and_x,
    frontend_method_data,
    init_flags,
    method_flags,
    frontend,
    on_device,
    backend_fw,
):
    input_dtype, x = dtype_and_x
    helpers.test_frontend_method(
        init_input_dtypes=input_dtype,
        backend_to_test=backend_fw,
        init_all_as_kwargs_np={
            "data": x[0],
        },
        method_input_dtypes=input_dtype,
        method_all_as_kwargs_np={},
        frontend_method_data=frontend_method_data,
        init_flags=init_flags,
        method_flags=method_flags,
        frontend=frontend,
        on_device=on_device,
    )


# arctan2
@handle_frontend_method(
    class_tree=CLASS_TREE,
    init_tree="torch.tensor",
    method_name="arctan2",
    dtype_and_x=helpers.dtype_and_values(
        available_dtypes=helpers.get_dtypes("float"),
        num_arrays=2,
    ),
)
def test_torch_tensor_arctan2(
    dtype_and_x,
    frontend_method_data,
    init_flags,
    method_flags,
    frontend,
    on_device,
    backend_fw,
):
    input_dtype, x = dtype_and_x
    helpers.test_frontend_method(
        init_input_dtypes=input_dtype,
        backend_to_test=backend_fw,
        init_all_as_kwargs_np={
            "data": x[0],
        },
        method_input_dtypes=input_dtype,
        method_all_as_kwargs_np={
            "other": x[1],
        },
        frontend_method_data=frontend_method_data,
        init_flags=init_flags,
        method_flags=method_flags,
        frontend=frontend,
        on_device=on_device,
    )


# arctan2_
@handle_frontend_method(
    class_tree=CLASS_TREE,
    init_tree="torch.tensor",
    method_name="arctan2_",
    dtype_and_x=helpers.dtype_and_values(
        available_dtypes=helpers.get_dtypes("float"),
        num_arrays=2,
    ),
)
def test_torch_tensor_arctan2_(
    dtype_and_x,
    frontend_method_data,
    init_flags,
    method_flags,
    frontend,
    on_device,
    backend_fw,
):
    input_dtype, x = dtype_and_x
    helpers.test_frontend_method(
        init_input_dtypes=input_dtype,
        backend_to_test=backend_fw,
        init_all_as_kwargs_np={
            "data": x[0],
        },
        method_input_dtypes=input_dtype,
        method_all_as_kwargs_np={
            "other": x[1],
        },
        frontend_method_data=frontend_method_data,
        init_flags=init_flags,
        method_flags=method_flags,
        frontend=frontend,
        on_device=on_device,
    )


# arctan_
@handle_frontend_method(
    class_tree=CLASS_TREE,
    init_tree="torch.tensor",
    method_name="arctan_",
    dtype_and_x=helpers.dtype_and_values(
        available_dtypes=helpers.get_dtypes("float"),
        allow_inf=False,
    ),
)
def test_torch_tensor_arctan_(
    dtype_and_x,
    frontend_method_data,
    init_flags,
    method_flags,
    frontend,
    on_device,
    backend_fw,
):
    input_dtype, x = dtype_and_x
    helpers.test_frontend_method(
        init_input_dtypes=input_dtype,
        backend_to_test=backend_fw,
        init_all_as_kwargs_np={
            "data": x[0],
        },
        method_input_dtypes=input_dtype,
        method_all_as_kwargs_np={},
        frontend_method_data=frontend_method_data,
        init_flags=init_flags,
        method_flags=method_flags,
        frontend=frontend,
        on_device=on_device,
    )


# arctanh
@handle_frontend_method(
    class_tree=CLASS_TREE,
    init_tree="torch.tensor",
    method_name="arctanh",
    dtype_and_x=helpers.dtype_and_values(
        min_value=-1.0,
        max_value=1.0,
        available_dtypes=helpers.get_dtypes("float"),
    ),
)
def test_torch_tensor_arctanh(
    dtype_and_x,
    frontend_method_data,
    init_flags,
    method_flags,
    frontend,
    on_device,
    backend_fw,
):
    input_dtype, x = dtype_and_x
    helpers.test_frontend_method(
        init_input_dtypes=input_dtype,
        backend_to_test=backend_fw,
        init_all_as_kwargs_np={
            "data": x[0],
        },
        method_input_dtypes=[],
        method_all_as_kwargs_np={},
        frontend_method_data=frontend_method_data,
        init_flags=init_flags,
        method_flags=method_flags,
        frontend=frontend,
        on_device=on_device,
    )


# arctanh_
@handle_frontend_method(
    class_tree=CLASS_TREE,
    init_tree="torch.tensor",
    method_name="arctanh_",
    dtype_and_x=helpers.dtype_and_values(
        min_value=-1.0,
        max_value=1.0,
        available_dtypes=helpers.get_dtypes("float"),
    ),
)
def test_torch_tensor_arctanh_(
    dtype_and_x,
    frontend_method_data,
    init_flags,
    method_flags,
    frontend,
    on_device,
    backend_fw,
):
    input_dtype, x = dtype_and_x
    helpers.test_frontend_method(
        init_input_dtypes=input_dtype,
        backend_to_test=backend_fw,
        init_all_as_kwargs_np={
            "data": x[0],
        },
        method_input_dtypes=[],
        method_all_as_kwargs_np={},
        frontend_method_data=frontend_method_data,
        init_flags=init_flags,
        method_flags=method_flags,
        frontend=frontend,
        on_device=on_device,
    )


# argmax
@handle_frontend_method(
    class_tree=CLASS_TREE,
    init_tree="torch.tensor",
    method_name="argmax",
    dtype_input_axis=helpers.dtype_values_axis(
        available_dtypes=helpers.get_dtypes("numeric"),
        force_int_axis=True,
        min_num_dims=1,
        max_num_dims=3,
        min_dim_size=1,
        max_dim_size=3,
        min_value=1,
        max_value=5,
        valid_axis=True,
        allow_neg_axes=True,
    ),
    keepdim=st.booleans(),
)
def test_torch_tensor_argmax(
    dtype_input_axis,
    keepdim,
    frontend_method_data,
    init_flags,
    method_flags,
    frontend,
    on_device,
    backend_fw,
):
    input_dtype, x, axis = dtype_input_axis
    helpers.test_frontend_method(
        init_input_dtypes=input_dtype,
        backend_to_test=backend_fw,
        init_all_as_kwargs_np={
            "data": x[0],
        },
        method_input_dtypes=input_dtype,
        method_all_as_kwargs_np={
            "dim": axis,
            "keepdim": keepdim,
        },
        frontend_method_data=frontend_method_data,
        init_flags=init_flags,
        method_flags=method_flags,
        frontend=frontend,
        on_device=on_device,
    )


# argmin
@handle_frontend_method(
    class_tree=CLASS_TREE,
    init_tree="torch.tensor",
    method_name="argmin",
    dtype_input_axis=helpers.dtype_values_axis(
        available_dtypes=helpers.get_dtypes("numeric"),
        force_int_axis=True,
        min_num_dims=1,
        max_num_dims=3,
        min_dim_size=1,
        max_dim_size=3,
        min_value=1,
        max_value=5,
        valid_axis=True,
        allow_neg_axes=True,
    ),
    keepdim=st.booleans(),
)
def test_torch_tensor_argmin(
    dtype_input_axis,
    keepdim,
    frontend_method_data,
    init_flags,
    method_flags,
    frontend,
    on_device,
    backend_fw,
):
    input_dtype, x, axis = dtype_input_axis
    helpers.test_frontend_method(
        init_input_dtypes=input_dtype,
        backend_to_test=backend_fw,
        init_all_as_kwargs_np={
            "data": x[0],
        },
        method_input_dtypes=input_dtype,
        method_all_as_kwargs_np={
            "dim": axis,
            "keepdim": keepdim,
        },
        frontend_method_data=frontend_method_data,
        init_flags=init_flags,
        method_flags=method_flags,
        frontend=frontend,
        on_device=on_device,
    )


# argsort
@handle_frontend_method(
    class_tree=CLASS_TREE,
    init_tree="torch.tensor",
    method_name="argsort",
    dtype_input_axis=helpers.dtype_values_axis(
        available_dtypes=helpers.get_dtypes("numeric"),
        force_int_axis=True,
        min_num_dims=1,
        max_num_dims=3,
        min_dim_size=1,
        max_dim_size=3,
        min_value=1,
        max_value=5,
        valid_axis=True,
        allow_neg_axes=True,
    ),
    descending=st.booleans(),
)
def test_torch_tensor_argsort(
    dtype_input_axis,
    descending,
    frontend_method_data,
    init_flags,
    method_flags,
    frontend,
    on_device,
    backend_fw,
):
    input_dtype, x, axis = dtype_input_axis
    helpers.test_frontend_method(
        init_input_dtypes=input_dtype,
        backend_to_test=backend_fw,
        init_all_as_kwargs_np={
            "data": x[0],
        },
        method_input_dtypes=input_dtype,
        method_all_as_kwargs_np={
            "dim": axis,
            "descending": descending,
        },
        frontend_method_data=frontend_method_data,
        init_flags=init_flags,
        method_flags=method_flags,
        frontend=frontend,
        on_device=on_device,
    )


# argwhere
@handle_frontend_method(
    class_tree=CLASS_TREE,
    init_tree="torch.tensor",
    method_name="argwhere",
    dtype_and_x=helpers.dtype_and_values(
        available_dtypes=helpers.get_dtypes("valid"),
    ),
)
def test_torch_tensor_argwhere(
    dtype_and_x,
    frontend_method_data,
    init_flags,
    method_flags,
    frontend,
    on_device,
    backend_fw,
):
    input_dtype, x = dtype_and_x
    helpers.test_frontend_method(
        init_input_dtypes=input_dtype,
        backend_to_test=backend_fw,
        init_all_as_kwargs_np={
            "data": x[0],
        },
        method_input_dtypes=input_dtype,
        method_all_as_kwargs_np={},
        frontend_method_data=frontend_method_data,
        init_flags=init_flags,
        method_flags=method_flags,
        frontend=frontend,
        on_device=on_device,
    )


@handle_frontend_method(
    class_tree=CLASS_TREE,
    init_tree="torch.tensor",
    method_name="as_strided",
    dtype_x_and_other=_as_strided_helper(),
)
def test_torch_tensor_as_strided(
    dtype_x_and_other,
    frontend,
    frontend_method_data,
    init_flags,
    method_flags,
    on_device,
    backend_fw,
):
    input_dtype, x, size, stride, offset = dtype_x_and_other
    helpers.test_frontend_method(
        init_input_dtypes=input_dtype,
        backend_to_test=backend_fw,
        init_all_as_kwargs_np={"data": x[0]},
        method_input_dtypes=input_dtype,
        method_all_as_kwargs_np={
            "size": size,
            "stride": stride,
            "storage_offset": offset,
        },
        frontend=frontend,
        frontend_method_data=frontend_method_data,
        init_flags=init_flags,
        method_flags=method_flags,
        on_device=on_device,
    )


# asin
@handle_frontend_method(
    class_tree=CLASS_TREE,
    init_tree="torch.tensor",
    method_name="asin",
    dtype_and_x=helpers.dtype_and_values(
        available_dtypes=helpers.get_dtypes("float"),
        allow_inf=False,
    ),
)
def test_torch_tensor_asin(
    dtype_and_x,
    frontend_method_data,
    init_flags,
    method_flags,
    frontend,
    on_device,
    backend_fw,
):
    input_dtype, x = dtype_and_x
    helpers.test_frontend_method(
        init_input_dtypes=input_dtype,
        backend_to_test=backend_fw,
        init_all_as_kwargs_np={
            "data": x[0],
        },
        method_input_dtypes=input_dtype,
        method_all_as_kwargs_np={},
        frontend_method_data=frontend_method_data,
        init_flags=init_flags,
        method_flags=method_flags,
        frontend=frontend,
        on_device=on_device,
    )


# asin_
@handle_frontend_method(
    class_tree=CLASS_TREE,
    init_tree="torch.tensor",
    method_name="asin_",
    dtype_and_x=helpers.dtype_and_values(
        min_value=-1.0,
        max_value=1.0,
        available_dtypes=helpers.get_dtypes("float"),
    ),
)
def test_torch_tensor_asin_(
    dtype_and_x,
    frontend_method_data,
    init_flags,
    method_flags,
    frontend,
    on_device,
    backend_fw,
):
    input_dtype, x = dtype_and_x
    helpers.test_frontend_method(
        init_input_dtypes=input_dtype,
        backend_to_test=backend_fw,
        init_all_as_kwargs_np={
            "data": x[0],
        },
        method_input_dtypes=[],
        method_all_as_kwargs_np={},
        frontend_method_data=frontend_method_data,
        init_flags=init_flags,
        method_flags=method_flags,
        frontend=frontend,
        on_device=on_device,
    )


# asinh
@handle_frontend_method(
    class_tree=CLASS_TREE,
    init_tree="torch.tensor",
    method_name="asinh",
    dtype_and_x=helpers.dtype_and_values(
        available_dtypes=helpers.get_dtypes("float"),
        allow_inf=False,
    ),
)
def test_torch_tensor_asinh(
    dtype_and_x,
    frontend_method_data,
    init_flags,
    method_flags,
    frontend,
    on_device,
    backend_fw,
):
    input_dtype, x = dtype_and_x
    helpers.test_frontend_method(
        init_input_dtypes=input_dtype,
        backend_to_test=backend_fw,
        init_all_as_kwargs_np={
            "data": x[0],
        },
        method_input_dtypes=input_dtype,
        method_all_as_kwargs_np={},
        frontend_method_data=frontend_method_data,
        init_flags=init_flags,
        method_flags=method_flags,
        frontend=frontend,
        rtol_=1e-2,
        atol_=1e-2,
        on_device=on_device,
    )


# asinh_
@handle_frontend_method(
    class_tree=CLASS_TREE,
    init_tree="torch.tensor",
    method_name="asinh_",
    dtype_and_x=helpers.dtype_and_values(
        available_dtypes=helpers.get_dtypes("float"),
        allow_inf=False,
    ),
)
def test_torch_tensor_asinh_(
    dtype_and_x,
    frontend_method_data,
    init_flags,
    method_flags,
    frontend,
    on_device,
    backend_fw,
):
    input_dtype, x = dtype_and_x
    helpers.test_frontend_method(
        init_input_dtypes=input_dtype,
        backend_to_test=backend_fw,
        init_all_as_kwargs_np={
            "data": x[0],
        },
        method_input_dtypes=input_dtype,
        method_all_as_kwargs_np={},
        frontend_method_data=frontend_method_data,
        init_flags=init_flags,
        method_flags=method_flags,
        frontend=frontend,
        rtol_=1e-2,
        atol_=1e-2,
        on_device=on_device,
    )


# atan
@handle_frontend_method(
    class_tree=CLASS_TREE,
    init_tree="torch.tensor",
    method_name="atan",
    dtype_and_x=helpers.dtype_and_values(
        available_dtypes=helpers.get_dtypes("float"),
        allow_inf=False,
    ),
)
def test_torch_tensor_atan(
    dtype_and_x,
    frontend_method_data,
    init_flags,
    method_flags,
    frontend,
    on_device,
    backend_fw,
):
    input_dtype, x = dtype_and_x
    helpers.test_frontend_method(
        init_input_dtypes=input_dtype,
        backend_to_test=backend_fw,
        init_all_as_kwargs_np={
            "data": x[0],
        },
        method_input_dtypes=input_dtype,
        method_all_as_kwargs_np={},
        frontend_method_data=frontend_method_data,
        init_flags=init_flags,
        method_flags=method_flags,
        frontend=frontend,
        on_device=on_device,
    )


# atan2
@handle_frontend_method(
    class_tree=CLASS_TREE,
    init_tree="torch.tensor",
    method_name="atan2",
    dtype_and_x=helpers.dtype_and_values(
        available_dtypes=helpers.get_dtypes("float"),
        num_arrays=2,
    ),
)
def test_torch_tensor_atan2(
    dtype_and_x,
    frontend_method_data,
    init_flags,
    method_flags,
    frontend,
    on_device,
    backend_fw,
):
    input_dtype, x = dtype_and_x
    helpers.test_frontend_method(
        init_input_dtypes=input_dtype,
        backend_to_test=backend_fw,
        init_all_as_kwargs_np={
            "data": x[0],
        },
        method_input_dtypes=input_dtype,
        method_all_as_kwargs_np={
            "other": x[1],
        },
        frontend_method_data=frontend_method_data,
        init_flags=init_flags,
        method_flags=method_flags,
        frontend=frontend,
        on_device=on_device,
    )


# atan2_
@handle_frontend_method(
    class_tree=CLASS_TREE,
    init_tree="torch.tensor",
    method_name="atan2_",
    dtype_and_x=helpers.dtype_and_values(
        available_dtypes=helpers.get_dtypes("float"),
        num_arrays=2,
    ),
)
def test_torch_tensor_atan2_(
    dtype_and_x,
    frontend_method_data,
    init_flags,
    method_flags,
    frontend,
    on_device,
    backend_fw,
):
    input_dtype, x = dtype_and_x
    helpers.test_frontend_method(
        init_input_dtypes=input_dtype,
        backend_to_test=backend_fw,
        init_all_as_kwargs_np={
            "data": x[0],
        },
        method_input_dtypes=input_dtype,
        method_all_as_kwargs_np={
            "other": x[1],
        },
        frontend_method_data=frontend_method_data,
        init_flags=init_flags,
        method_flags=method_flags,
        frontend=frontend,
        on_device=on_device,
    )


# atan_
@handle_frontend_method(
    class_tree=CLASS_TREE,
    init_tree="torch.tensor",
    method_name="atan_",
    dtype_and_x=helpers.dtype_and_values(
        available_dtypes=helpers.get_dtypes("float"),
        allow_inf=False,
    ),
)
def test_torch_tensor_atan_(
    dtype_and_x,
    frontend_method_data,
    init_flags,
    method_flags,
    frontend,
    on_device,
    backend_fw,
):
    input_dtype, x = dtype_and_x
    helpers.test_frontend_method(
        init_input_dtypes=input_dtype,
        backend_to_test=backend_fw,
        init_all_as_kwargs_np={
            "data": x[0],
        },
        method_input_dtypes=[],
        method_all_as_kwargs_np={},
        frontend_method_data=frontend_method_data,
        init_flags=init_flags,
        method_flags=method_flags,
        frontend=frontend,
        on_device=on_device,
    )


# atanh
@handle_frontend_method(
    class_tree=CLASS_TREE,
    init_tree="torch.tensor",
    method_name="atanh",
    dtype_and_x=helpers.dtype_and_values(
        min_value=-1.0,
        max_value=1.0,
        available_dtypes=helpers.get_dtypes("float"),
    ),
)
def test_torch_tensor_atanh(
    dtype_and_x,
    frontend_method_data,
    init_flags,
    method_flags,
    frontend,
    on_device,
    backend_fw,
):
    input_dtype, x = dtype_and_x
    helpers.test_frontend_method(
        init_input_dtypes=input_dtype,
        backend_to_test=backend_fw,
        init_all_as_kwargs_np={
            "data": x[0],
        },
        method_input_dtypes=[],
        method_all_as_kwargs_np={},
        frontend_method_data=frontend_method_data,
        init_flags=init_flags,
        method_flags=method_flags,
        frontend=frontend,
        on_device=on_device,
    )


# atanh_
@handle_frontend_method(
    class_tree=CLASS_TREE,
    init_tree="torch.tensor",
    method_name="atanh_",
    dtype_and_x=helpers.dtype_and_values(
        min_value=-1.0,
        max_value=1.0,
        available_dtypes=helpers.get_dtypes("float"),
    ),
)
def test_torch_tensor_atanh_(
    dtype_and_x,
    frontend_method_data,
    init_flags,
    method_flags,
    frontend,
    on_device,
    backend_fw,
):
    input_dtype, x = dtype_and_x
    helpers.test_frontend_method(
        init_input_dtypes=input_dtype,
        backend_to_test=backend_fw,
        init_all_as_kwargs_np={
            "data": x[0],
        },
        method_input_dtypes=[],
        method_all_as_kwargs_np={},
        frontend_method_data=frontend_method_data,
        init_flags=init_flags,
        method_flags=method_flags,
        frontend=frontend,
        on_device=on_device,
    )


@given(
    dtype_x=helpers.dtype_and_values(
        available_dtypes=helpers.get_dtypes("float", prune_function=False),
        num_arrays=3,
        min_value=-1e3,
        max_value=1e3,
    ).filter(lambda x: all(dt == "float32" for dt in x[0])),
)
def test_torch_tensor_backward(
    dtype_x,
    backend_fw,
):
    ivy.set_backend(backend_fw)
    if ivy.current_backend_str() == "numpy":
        ivy.warnings.warn("Gradient calculation unavailable for numpy backend")
        return
    if ivy.current_backend_str() == "paddle":
        ivy.warnings.warn("torch.Tensor.backward() unavailable for paddle backend")
        return
    _, values = dtype_x
    x = Tensor(values[0], requires_grad=True)
    y = Tensor(values[1], requires_grad=True)
    z = Tensor(values[2], requires_grad=True)
    a = x + y.pow(2)
    b = z * a
    c = b.sum()
    c.backward()
    x_torch = torch.tensor(values[0], requires_grad=True, dtype=torch.float32)
    y_torch = torch.tensor(values[1], requires_grad=True, dtype=torch.float32)
    z_torch = torch.tensor(values[2], requires_grad=True, dtype=torch.float32)
    a_torch = x_torch + y_torch.pow(2)
    b_torch = z_torch * a_torch
    c_torch = b_torch.sum()
    c_torch.backward()
    helpers.assertions.value_test(
        ret_np_flat=helpers.flatten_and_to_np(
            ret=x._grads.ivy_array, backend=backend_fw
        ),
        ret_np_from_gt_flat=helpers.flatten_and_to_np(
            ret=ivy.to_ivy(x_torch.grad.numpy()), backend=backend_fw
        ),
        rtol=1e-3,
        atol=1e-3,
        backend="torch",
    )
    helpers.assertions.value_test(
        ret_np_flat=helpers.flatten_and_to_np(
            ret=y._grads.ivy_array, backend=backend_fw
        ),
        ret_np_from_gt_flat=helpers.flatten_and_to_np(
            ret=ivy.to_ivy(y_torch.grad.numpy()), backend=backend_fw
        ),
        rtol=1e-3,
        atol=1e-3,
        backend="torch",
    )
    helpers.assertions.value_test(
        ret_np_flat=helpers.flatten_and_to_np(
            ret=z._grads.ivy_array, backend=backend_fw
        ),
        ret_np_from_gt_flat=helpers.flatten_and_to_np(
            ret=ivy.to_ivy(z_torch.grad.numpy()), backend=backend_fw
        ),
        rtol=1e-3,
        atol=1e-3,
        backend="torch",
    )


@handle_frontend_method(
    class_tree=CLASS_TREE,
    init_tree="torch.tensor",
    method_name="baddbmm",
    dtype_and_matrices=_get_dtype_and_3dbatch_matrices(with_input=True, input_3d=True),
    beta=st.floats(
        min_value=-5,
        max_value=5,
        allow_nan=False,
        allow_subnormal=False,
        allow_infinity=False,
    ),
    alpha=st.floats(
        min_value=-5,
        max_value=5,
        allow_nan=False,
        allow_subnormal=False,
        allow_infinity=False,
    ),
)
def test_torch_tensor_baddbmm(
    dtype_and_matrices,
    beta,
    alpha,
    frontend,
    frontend_method_data,
    init_flags,
    method_flags,
    on_device,
    backend_fw,
):
    input_dtype, x, batch1, batch2 = dtype_and_matrices
    helpers.test_frontend_method(
        init_input_dtypes=input_dtype,
        backend_to_test=backend_fw,
        init_all_as_kwargs_np={"data": x[0]},
        method_input_dtypes=input_dtype,
        method_all_as_kwargs_np={
            "batch1": batch1,
            "batch2": batch2,
            "beta": beta,
            "alpha": alpha,
        },
        frontend=frontend,
        frontend_method_data=frontend_method_data,
        init_flags=init_flags,
        method_flags=method_flags,
        on_device=on_device,
    )


# bernoulli
@handle_frontend_method(
    class_tree=CLASS_TREE,
    init_tree="torch.tensor",
    method_name="bernoulli",
    dtype_and_x=helpers.dtype_and_values(
        available_dtypes=helpers.get_dtypes("valid"),
    ),
    test_with_out=st.just(True),
)
def test_torch_tensor_bernoulli(
    dtype_and_x,
    frontend,
    frontend_method_data,
    init_flags,
    method_flags,
    backend_fw,
):
    input_dtype, x = dtype_and_x
    helpers.test_frontend_method(
        init_input_dtypes=input_dtype,
        backend_to_test=backend_fw,
        init_all_as_kwargs_np={
            "input": x[0],
        },
        method_input_dtypes=input_dtype,
        method_all_as_kwargs_np={"generator": x[1], "out": x[2]},
        frontend_method_data=frontend_method_data,
        init_flags=init_flags,
        method_flags=method_flags,
        frontend=frontend,
    )


# bitwise_and
@handle_frontend_method(
    class_tree=CLASS_TREE,
    init_tree="torch.tensor",
    method_name="bitwise_and",
    dtype_and_x=helpers.dtype_and_values(
        available_dtypes=helpers.get_dtypes("integer"),
        num_arrays=2,
    ),
)
def test_torch_tensor_bitwise_and(
    dtype_and_x,
    frontend_method_data,
    init_flags,
    method_flags,
    frontend,
    on_device,
    backend_fw,
):
    input_dtype, x = dtype_and_x
    helpers.test_frontend_method(
        init_input_dtypes=input_dtype,
        backend_to_test=backend_fw,
        init_all_as_kwargs_np={
            "data": x[0],
        },
        method_input_dtypes=input_dtype,
        method_all_as_kwargs_np={
            "other": x[1],
        },
        frontend_method_data=frontend_method_data,
        init_flags=init_flags,
        method_flags=method_flags,
        frontend=frontend,
        on_device=on_device,
    )


# bitwise_and_
@handle_frontend_method(
    class_tree=CLASS_TREE,
    init_tree="torch.tensor",
    method_name="bitwise_and_",
    dtype_and_x=helpers.dtype_and_values(
        available_dtypes=helpers.get_dtypes("integer"),
        num_arrays=2,
    ),
)
def test_torch_tensor_bitwise_and_(
    dtype_and_x,
    frontend_method_data,
    init_flags,
    method_flags,
    frontend,
    on_device,
    backend_fw,
):
    input_dtype, x = dtype_and_x
    helpers.test_frontend_method(
        init_input_dtypes=input_dtype,
        backend_to_test=backend_fw,
        init_all_as_kwargs_np={
            "data": x[0],
        },
        method_input_dtypes=input_dtype,
        method_all_as_kwargs_np={
            "other": x[1],
        },
        frontend_method_data=frontend_method_data,
        init_flags=init_flags,
        method_flags=method_flags,
        frontend=frontend,
        on_device=on_device,
    )


# bitwise_left_shift
@handle_frontend_method(
    class_tree=CLASS_TREE,
    init_tree="torch.tensor",
    method_name="bitwise_left_shift",
    dtype_and_x=helpers.dtype_and_values(
        available_dtypes=helpers.get_dtypes("integer"),
        num_arrays=2,
    ),
)
def test_torch_tensor_bitwise_left_shift(
    dtype_and_x,
    frontend_method_data,
    init_flags,
    method_flags,
    frontend,
    on_device,
    backend_fw,
):
    input_dtype, x = dtype_and_x
    helpers.test_frontend_method(
        init_input_dtypes=input_dtype,
        backend_to_test=backend_fw,
        init_all_as_kwargs_np={
            "data": x[0],
        },
        method_input_dtypes=input_dtype,
        method_all_as_kwargs_np={
            "other": x[1],
        },
        frontend_method_data=frontend_method_data,
        init_flags=init_flags,
        method_flags=method_flags,
        frontend=frontend,
        on_device=on_device,
    )


# bitwise_not
@handle_frontend_method(
    class_tree=CLASS_TREE,
    init_tree="torch.tensor",
    method_name="bitwise_not",
    dtype_and_x=helpers.dtype_and_values(
        available_dtypes=helpers.get_dtypes("integer"),
        num_arrays=2,
    ),
)
def test_torch_tensor_bitwise_not(
    dtype_and_x,
    frontend_method_data,
    init_flags,
    method_flags,
    frontend,
    on_device,
    backend_fw,
):
    input_dtype, x = dtype_and_x
    helpers.test_frontend_method(
        init_input_dtypes=input_dtype,
        backend_to_test=backend_fw,
        init_all_as_kwargs_np={
            "data": x[0],
        },
        method_input_dtypes=input_dtype,
        frontend_method_data=frontend_method_data,
        init_flags=init_flags,
        method_flags=method_flags,
        method_all_as_kwargs_np={},
        frontend=frontend,
        on_device=on_device,
    )


# bitwise_not_
@handle_frontend_method(
    class_tree=CLASS_TREE,
    init_tree="torch.tensor",
    method_name="bitwise_not_",
    dtype_and_x=helpers.dtype_and_values(
        available_dtypes=helpers.get_dtypes("integer"),
        num_arrays=2,
    ),
)
def test_torch_tensor_bitwise_not_(
    dtype_and_x,
    frontend_method_data,
    init_flags,
    method_flags,
    frontend,
    on_device,
    backend_fw,
):
    input_dtype, x = dtype_and_x
    helpers.test_frontend_method(
        init_input_dtypes=input_dtype,
        backend_to_test=backend_fw,
        init_all_as_kwargs_np={
            "data": x[0],
        },
        method_input_dtypes=input_dtype,
        frontend_method_data=frontend_method_data,
        init_flags=init_flags,
        method_flags=method_flags,
        method_all_as_kwargs_np={},
        frontend=frontend,
        on_device=on_device,
    )


# bitwise_or
@handle_frontend_method(
    class_tree=CLASS_TREE,
    init_tree="torch.tensor",
    method_name="bitwise_or",
    dtype_and_x=helpers.dtype_and_values(
        available_dtypes=helpers.get_dtypes("valid"),
        num_arrays=2,
    ),
)
def test_torch_tensor_bitwise_or(
    dtype_and_x,
    frontend_method_data,
    init_flags,
    method_flags,
    frontend,
    on_device,
    backend_fw,
):
    input_dtype, x = dtype_and_x
    helpers.test_frontend_method(
        init_input_dtypes=input_dtype,
        backend_to_test=backend_fw,
        init_all_as_kwargs_np={
            "data": x[0],
        },
        method_input_dtypes=input_dtype,
        method_all_as_kwargs_np={
            "other": x[1],
        },
        frontend_method_data=frontend_method_data,
        init_flags=init_flags,
        method_flags=method_flags,
        frontend=frontend,
        on_device=on_device,
    )


# bitwise_or_
@handle_frontend_method(
    class_tree=CLASS_TREE,
    init_tree="torch.tensor",
    method_name="bitwise_or_",
    dtype_and_x=helpers.dtype_and_values(
        available_dtypes=helpers.get_dtypes("valid"),
        num_arrays=2,
    ),
)
def test_torch_tensor_bitwise_or_(
    dtype_and_x,
    frontend_method_data,
    init_flags,
    method_flags,
    frontend,
    on_device,
    backend_fw,
):
    input_dtype, x = dtype_and_x
    helpers.test_frontend_method(
        init_input_dtypes=input_dtype,
        backend_to_test=backend_fw,
        init_all_as_kwargs_np={
            "data": x[0],
        },
        method_input_dtypes=input_dtype,
        method_all_as_kwargs_np={
            "other": x[1],
        },
        frontend_method_data=frontend_method_data,
        init_flags=init_flags,
        method_flags=method_flags,
        frontend=frontend,
        on_device=on_device,
    )


# bitwise right shift
@handle_frontend_method(
    class_tree=CLASS_TREE,
    init_tree="torch.tensor",
    method_name="bitwise_right_shift",
    dtype_and_x=helpers.dtype_and_values(
        available_dtypes=helpers.get_dtypes("valid"),
        num_arrays=2,
        shared_dtype=True,
    ),
)
def test_torch_tensor_bitwise_right_shift(
    dtype_and_x,
    frontend_method_data,
    init_flags,
    method_flags,
    frontend,
    on_device,
    backend_fw,
):
    input_dtype, x = dtype_and_x
    # negative shifts will throw an exception
    # shifts >= dtype witdth produce backend-defined behavior
    x[1] = np.asarray(
        np.clip(x[1], 0, np.iinfo(input_dtype[1]).bits - 1), dtype=input_dtype[1]
    )
    helpers.test_frontend_method(
        init_input_dtypes=input_dtype,
        backend_to_test=backend_fw,
        init_all_as_kwargs_np={
            "data": x[0],
        },
        method_input_dtypes=input_dtype,
        method_all_as_kwargs_np={
            "other": x[1],
        },
        frontend_method_data=frontend_method_data,
        init_flags=init_flags,
        method_flags=method_flags,
        frontend=frontend,
        on_device=on_device,
    )


# bitwise_xor
@handle_frontend_method(
    class_tree=CLASS_TREE,
    init_tree="torch.tensor",
    method_name="bitwise_xor",
    dtype_and_x=helpers.dtype_and_values(
        available_dtypes=st.one_of(st.just(("bool",)), helpers.get_dtypes("integer")),
        num_arrays=2,
    ),
)
def test_torch_tensor_bitwise_xor(
    dtype_and_x,
    frontend_method_data,
    init_flags,
    method_flags,
    frontend,
    on_device,
    backend_fw,
):
    input_dtype, x = dtype_and_x
    helpers.test_frontend_method(
        init_input_dtypes=input_dtype,
        backend_to_test=backend_fw,
        init_all_as_kwargs_np={
            "data": x[0],
        },
        method_input_dtypes=input_dtype,
        method_all_as_kwargs_np={
            "other": x[1],
        },
        frontend_method_data=frontend_method_data,
        init_flags=init_flags,
        method_flags=method_flags,
        frontend=frontend,
        on_device=on_device,
    )


# bitwise_xor_
@handle_frontend_method(
    class_tree=CLASS_TREE,
    init_tree="torch.tensor",
    method_name="bitwise_xor_",
    dtype_and_x=helpers.dtype_and_values(
        available_dtypes=st.one_of(st.just(("bool",)), helpers.get_dtypes("integer")),
        num_arrays=2,
    ),
)
def test_torch_tensor_bitwise_xor_(
    dtype_and_x,
    frontend_method_data,
    init_flags,
    method_flags,
    frontend,
    on_device,
    backend_fw,
):
    input_dtype, x = dtype_and_x
    helpers.test_frontend_method(
        init_input_dtypes=input_dtype,
        backend_to_test=backend_fw,
        init_all_as_kwargs_np={
            "data": x[0],
        },
        method_input_dtypes=input_dtype,
        method_all_as_kwargs_np={
            "other": x[1],
        },
        frontend_method_data=frontend_method_data,
        init_flags=init_flags,
        method_flags=method_flags,
        frontend=frontend,
        on_device=on_device,
    )


# bool
@handle_frontend_method(
    class_tree=CLASS_TREE,
    init_tree="torch.tensor",
    method_name="bool",
    dtype_and_x=helpers.dtype_and_values(
        available_dtypes=helpers.get_dtypes("integer"),
    ),
)
def test_torch_tensor_bool(
    dtype_and_x,
    frontend_method_data,
    init_flags,
    method_flags,
    frontend,
    on_device,
    backend_fw,
):
    input_dtype, x = dtype_and_x
    helpers.test_frontend_method(
        init_input_dtypes=input_dtype,
        backend_to_test=backend_fw,
        init_all_as_kwargs_np={
            "data": x[0],
        },
        method_input_dtypes=input_dtype,
        method_all_as_kwargs_np={},
        frontend_method_data=frontend_method_data,
        init_flags=init_flags,
        method_flags=method_flags,
        frontend=frontend,
        on_device=on_device,
    )


# byte
@handle_frontend_method(
    class_tree=CLASS_TREE,
    init_tree="torch.tensor",
    method_name="byte",
    dtype_and_x=helpers.dtype_and_values(
        available_dtypes=helpers.get_dtypes("valid"),
    ),
)
def test_torch_tensor_byte(
    dtype_and_x,
    frontend_method_data,
    init_flags,
    method_flags,
    frontend,
    on_device,
    backend_fw,
):
    input_dtype, x = dtype_and_x
    helpers.test_frontend_method(
        init_input_dtypes=input_dtype,
        backend_to_test=backend_fw,
        init_all_as_kwargs_np={
            "data": x[0],
        },
        method_input_dtypes=input_dtype,
        method_all_as_kwargs_np={},
        frontend_method_data=frontend_method_data,
        init_flags=init_flags,
        method_flags=method_flags,
        frontend=frontend,
        on_device=on_device,
    )


# ceil
@handle_frontend_method(
    class_tree=CLASS_TREE,
    init_tree="torch.tensor",
    method_name="ceil",
    dtype_and_x=helpers.dtype_and_values(
        available_dtypes=helpers.get_dtypes("float"),
    ),
)
def test_torch_tensor_ceil(
    dtype_and_x,
    frontend_method_data,
    init_flags,
    method_flags,
    frontend,
    on_device,
    backend_fw,
):
    input_dtype, x = dtype_and_x
    helpers.test_frontend_method(
        init_input_dtypes=input_dtype,
        backend_to_test=backend_fw,
        init_all_as_kwargs_np={
            "data": x[0],
        },
        method_input_dtypes=input_dtype,
        method_all_as_kwargs_np={},
        frontend_method_data=frontend_method_data,
        init_flags=init_flags,
        method_flags=method_flags,
        frontend=frontend,
        on_device=on_device,
    )


# ceil_
@handle_frontend_method(
    class_tree=CLASS_TREE,
    init_tree="torch.tensor",
    method_name="ceil_",
    dtype_and_x=helpers.dtype_and_values(
        available_dtypes=helpers.get_dtypes("float"),
    ),
)
def test_torch_tensor_ceil_(
    dtype_and_x,
    frontend_method_data,
    init_flags,
    method_flags,
    frontend,
    on_device,
    backend_fw,
):
    input_dtype, x = dtype_and_x
    helpers.test_frontend_method(
        init_input_dtypes=input_dtype,
        backend_to_test=backend_fw,
        init_all_as_kwargs_np={
            "data": x[0],
        },
        method_input_dtypes=input_dtype,
        method_all_as_kwargs_np={},
        frontend_method_data=frontend_method_data,
        init_flags=init_flags,
        method_flags=method_flags,
        frontend=frontend,
        on_device=on_device,
    )


@handle_frontend_method(
    class_tree=CLASS_TREE,
    init_tree="torch.tensor",
    method_name="cholesky",
    dtype_and_x=_get_dtype_and_matrix(square=True),
    upper=st.booleans(),
)
def test_torch_tensor_cholesky(
    dtype_and_x,
    upper,
    frontend,
    frontend_method_data,
    init_flags,
    method_flags,
    on_device,
    backend_fw,
):
    input_dtype, x = dtype_and_x
    x = x[0]
    # make symmetric positive-definite
    x = np.matmul(x.swapaxes(-1, -2), x) + np.identity(x.shape[-1]) * 1e-3

    helpers.test_frontend_method(
        init_input_dtypes=input_dtype,
        backend_to_test=backend_fw,
        init_all_as_kwargs_np={
            "data": x,
        },
        method_input_dtypes=input_dtype,
        method_all_as_kwargs_np={
            "upper": upper,
        },
        frontend_method_data=frontend_method_data,
        init_flags=init_flags,
        method_flags=method_flags,
        frontend=frontend,
        on_device=on_device,
        rtol_=1e-2,
    )


# chunk
@pytest.mark.skip("Testing takes a lot of time")
@handle_frontend_method(
    class_tree=CLASS_TREE,
    init_tree="torch.tensor",
    method_name="chunk",
    dtype_x_dim=helpers.dtype_values_axis(
        available_dtypes=helpers.get_dtypes("float"),
        min_num_dims=1,
        min_value=-1e04,
        max_value=1e04,
        force_int_axis=True,
        valid_axis=True,
    ),
    chunks=st.integers(
        min_value=1,
        max_value=5,
    ),
)
def test_torch_tensor_chunk(
    dtype_x_dim,
    chunks,
    frontend,
    frontend_method_data,
    init_flags,
    method_flags,
    on_device,
    backend_fw,
):
    input_dtype, x, dim = dtype_x_dim
    helpers.test_frontend_method(
        init_input_dtypes=input_dtype,
        backend_to_test=backend_fw,
        init_all_as_kwargs_np={
            "data": x[0],
        },
        method_input_dtypes=input_dtype,
        method_all_as_kwargs_np={
            "chunks": chunks,
            "dim": dim,
        },
        frontend_method_data=frontend_method_data,
        init_flags=init_flags,
        method_flags=method_flags,
        frontend=frontend,
        on_device=on_device,
    )


# clamp
@handle_frontend_method(
    class_tree=CLASS_TREE,
    init_tree="torch.tensor",
    method_name="clamp",
    dtype_and_x_min_max=_get_clamp_inputs(),
)
def test_torch_tensor_clamp(
    dtype_and_x_min_max,
    frontend,
    frontend_method_data,
    init_flags,
    method_flags,
    on_device,
    backend_fw,
):
    input_dtype, x, min, max = dtype_and_x_min_max
    helpers.test_frontend_method(
        init_input_dtypes=input_dtype,
        backend_to_test=backend_fw,
        init_all_as_kwargs_np={
            "data": x[0],
        },
        method_input_dtypes=input_dtype,
        method_all_as_kwargs_np={"min": min, "max": max},
        frontend_method_data=frontend_method_data,
        init_flags=init_flags,
        method_flags=method_flags,
        frontend=frontend,
        on_device=on_device,
    )


# clamp_
@handle_frontend_method(
    class_tree=CLASS_TREE,
    init_tree="torch.tensor",
    method_name="clamp_",
    dtype_and_x_min_max=_get_clamp_inputs(),
)
def test_torch_tensor_clamp_(
    dtype_and_x_min_max,
    frontend,
    frontend_method_data,
    init_flags,
    method_flags,
    on_device,
    backend_fw,
):
    input_dtype, x, min, max = dtype_and_x_min_max
    helpers.test_frontend_method(
        init_input_dtypes=input_dtype,
        backend_to_test=backend_fw,
        init_all_as_kwargs_np={
            "data": x[0],
        },
        method_input_dtypes=input_dtype,
        method_all_as_kwargs_np={"min": min, "max": max},
        frontend_method_data=frontend_method_data,
        init_flags=init_flags,
        method_flags=method_flags,
        frontend=frontend,
        on_device=on_device,
    )


@handle_frontend_method(
    class_tree=CLASS_TREE,
    init_tree="torch.tensor",
    method_name="clamp_min",
    input_and_ranges=_get_clip_min_inputs(),
)
def test_torch_tensor_clamp_min(
    input_and_ranges,
    frontend_method_data,
    init_flags,
    backend_fw,
    frontend,
    on_device,
    method_flags,
):
    x_dtype, x, min = input_and_ranges
    helpers.test_frontend_method(
        init_input_dtypes=x_dtype,
        backend_to_test=backend_fw,
        init_all_as_kwargs_np={
            "data": x[0],
        },
        method_input_dtypes=x_dtype,
        method_all_as_kwargs_np={
            "min": min,
        },
        frontend_method_data=frontend_method_data,
        init_flags=init_flags,
        method_flags=method_flags,
        frontend=frontend,
        on_device=on_device,
    )


# clip
@handle_frontend_method(
    class_tree=CLASS_TREE,
    init_tree="torch.tensor",
    method_name="clip",
    input_and_ranges=_get_clamp_inputs(),
)
def test_torch_tensor_clip(
    input_and_ranges,
    frontend,
    frontend_method_data,
    init_flags,
    method_flags,
    on_device,
    backend_fw,
):
    input_dtype, x, min, max = input_and_ranges
    helpers.test_frontend_method(
        init_input_dtypes=input_dtype,
        backend_to_test=backend_fw,
        init_all_as_kwargs_np={
            "data": x[0],
        },
        method_input_dtypes=input_dtype,
        method_all_as_kwargs_np={"min": min, "max": max},
        frontend_method_data=frontend_method_data,
        init_flags=init_flags,
        method_flags=method_flags,
        frontend=frontend,
        on_device=on_device,
    )


# clip_
@handle_frontend_method(
    class_tree=CLASS_TREE,
    init_tree="torch.tensor",
    method_name="clip_",
    input_and_ranges=_get_clamp_inputs(),
)
def test_torch_tensor_clip_(
    input_and_ranges,
    frontend,
    frontend_method_data,
    init_flags,
    method_flags,
    on_device,
    backend_fw,
):
    input_dtype, x, min, max = input_and_ranges
    helpers.test_frontend_method(
        init_input_dtypes=input_dtype,
        backend_to_test=backend_fw,
        init_all_as_kwargs_np={
            "data": x[0],
        },
        method_input_dtypes=input_dtype,
        method_all_as_kwargs_np={"min": min, "max": max},
        frontend_method_data=frontend_method_data,
        init_flags=init_flags,
        method_flags=method_flags,
        frontend=frontend,
        on_device=on_device,
    )


# clone
@handle_frontend_method(
    class_tree=CLASS_TREE,
    init_tree="torch.tensor",
    method_name="clone",
    dtype_and_x=helpers.dtype_and_values(
        available_dtypes=helpers.get_dtypes("valid"),
        num_arrays=1,
    ),
)
def test_torch_tensor_clone(
    dtype_and_x,
    frontend_method_data,
    init_flags,
    method_flags,
    frontend,
    on_device,
    backend_fw,
):
    input_dtype, x = dtype_and_x
    helpers.test_frontend_method(
        init_input_dtypes=input_dtype,
        backend_to_test=backend_fw,
        init_all_as_kwargs_np={
            "data": x[0],
        },
        method_input_dtypes=input_dtype,
        method_all_as_kwargs_np={},
        frontend_method_data=frontend_method_data,
        init_flags=init_flags,
        method_flags=method_flags,
        frontend=frontend,
        on_device=on_device,
    )


@handle_frontend_method(
    class_tree=CLASS_TREE,
    init_tree="torch.tensor",
    method_name="conj",
    dtype_and_x=helpers.dtype_and_values(
        available_dtypes=helpers.get_dtypes("float_and_complex")
    ),
)
def test_torch_tensor_conj(
    dtype_and_x,
    frontend_method_data,
    init_flags,
    method_flags,
    frontend,
    on_device,
    backend_fw,
):
    input_dtype, x = dtype_and_x
    helpers.test_frontend_method(
        init_input_dtypes=input_dtype,
        backend_to_test=backend_fw,
        init_all_as_kwargs_np={
            "data": x[0],
        },
        method_input_dtypes=input_dtype,
        method_all_as_kwargs_np={},
        frontend_method_data=frontend_method_data,
        init_flags=init_flags,
        method_flags=method_flags,
        frontend=frontend,
        on_device=on_device,
    )


# contiguous
@handle_frontend_method(
    class_tree=CLASS_TREE,
    init_tree="torch.tensor",
    method_name="contiguous",
    dtype_and_x=helpers.dtype_and_values(
        available_dtypes=helpers.get_dtypes("float"),
        allow_inf=False,
    ),
)
def test_torch_tensor_contiguous(
    dtype_and_x,
    frontend_method_data,
    init_flags,
    method_flags,
    frontend,
    on_device,
    backend_fw,
):
    input_dtype, x = dtype_and_x
    helpers.test_frontend_method(
        init_input_dtypes=input_dtype,
        backend_to_test=backend_fw,
        init_all_as_kwargs_np={
            "data": x[0],
        },
        method_input_dtypes=input_dtype,
        method_all_as_kwargs_np={},
        frontend_method_data=frontend_method_data,
        init_flags=init_flags,
        method_flags=method_flags,
        frontend=frontend,
        on_device=on_device,
    )


# copy_
@handle_frontend_method(
    class_tree=CLASS_TREE,
    init_tree="torch.tensor",
    method_name="copy_",
    dtype_and_x=helpers.dtype_and_values(
        available_dtypes=helpers.get_dtypes("valid"),
        num_arrays=2,
    ),
)
def test_torch_tensor_copy_(
    dtype_and_x,
    frontend_method_data,
    init_flags,
    method_flags,
    frontend,
    on_device,
    backend_fw,
):
    input_dtype, x = dtype_and_x
    helpers.test_frontend_method(
        init_input_dtypes=input_dtype,
        backend_to_test=backend_fw,
        init_all_as_kwargs_np={
            "data": x[0],
        },
        method_input_dtypes=input_dtype,
        method_all_as_kwargs_np={
            "other": x[1],
        },
        frontend_method_data=frontend_method_data,
        init_flags=init_flags,
        method_flags=method_flags,
        frontend=frontend,
        on_device=on_device,
    )


# copysign
@handle_frontend_method(
    class_tree=CLASS_TREE,
    init_tree="torch.tensor",
    method_name="copysign",
    dtype_and_x=helpers.dtype_and_values(
        available_dtypes=helpers.get_dtypes("float"),
        min_num_dims=1,
        num_arrays=2,
    ),
)
def test_torch_tensor_copysign(
    dtype_and_x,
    frontend_method_data,
    init_flags,
    method_flags,
    frontend,
    on_device,
    backend_fw,
):
    input_dtype, x = dtype_and_x
    helpers.test_frontend_method(
        init_input_dtypes=input_dtype,
        backend_to_test=backend_fw,
        init_all_as_kwargs_np={
            "data": x[0],
        },
        method_input_dtypes=input_dtype,
        method_all_as_kwargs_np={
            "other": x[1],
        },
        frontend_method_data=frontend_method_data,
        init_flags=init_flags,
        method_flags=method_flags,
        frontend=frontend,
        on_device=on_device,
    )


# cos
@handle_frontend_method(
    class_tree=CLASS_TREE,
    init_tree="torch.tensor",
    method_name="cos",
    dtype_and_x=helpers.dtype_and_values(
        available_dtypes=helpers.get_dtypes("float"),
        allow_inf=False,
    ),
)
def test_torch_tensor_cos(
    dtype_and_x,
    frontend_method_data,
    init_flags,
    method_flags,
    frontend,
    on_device,
    backend_fw,
):
    input_dtype, x = dtype_and_x
    helpers.test_frontend_method(
        init_input_dtypes=input_dtype,
        backend_to_test=backend_fw,
        init_all_as_kwargs_np={
            "data": x[0],
        },
        method_input_dtypes=input_dtype,
        method_all_as_kwargs_np={},
        frontend_method_data=frontend_method_data,
        init_flags=init_flags,
        method_flags=method_flags,
        frontend=frontend,
        on_device=on_device,
    )


# cos_
@handle_frontend_method(
    class_tree=CLASS_TREE,
    init_tree="torch.tensor",
    method_name="cos_",
    dtype_and_x=helpers.dtype_and_values(
        available_dtypes=helpers.get_dtypes("float"),
        allow_inf=False,
    ),
)
def test_torch_tensor_cos_(
    dtype_and_x,
    frontend_method_data,
    init_flags,
    method_flags,
    frontend,
    on_device,
    backend_fw,
):
    input_dtype, x = dtype_and_x
    helpers.test_frontend_method(
        init_input_dtypes=input_dtype,
        backend_to_test=backend_fw,
        init_all_as_kwargs_np={
            "data": list(x[0]) if type(x[0]) == int else x[0],
        },
        method_input_dtypes=input_dtype,
        method_all_as_kwargs_np={},
        frontend_method_data=frontend_method_data,
        init_flags=init_flags,
        method_flags=method_flags,
        frontend=frontend,
        on_device=on_device,
    )


# cosh
@handle_frontend_method(
    class_tree=CLASS_TREE,
    init_tree="torch.tensor",
    method_name="cosh",
    dtype_and_x=helpers.dtype_and_values(
        available_dtypes=helpers.get_dtypes("float"),
        allow_inf=False,
    ),
)
def test_torch_tensor_cosh(
    dtype_and_x,
    frontend_method_data,
    init_flags,
    method_flags,
    frontend,
    on_device,
    backend_fw,
):
    input_dtype, x = dtype_and_x
    helpers.test_frontend_method(
        init_input_dtypes=input_dtype,
        backend_to_test=backend_fw,
        init_all_as_kwargs_np={
            "data": x[0],
        },
        method_input_dtypes=input_dtype,
        method_all_as_kwargs_np={},
        frontend_method_data=frontend_method_data,
        init_flags=init_flags,
        method_flags=method_flags,
        frontend=frontend,
        on_device=on_device,
    )


# cosh_
@handle_frontend_method(
    class_tree=CLASS_TREE,
    init_tree="torch.tensor",
    method_name="cosh_",
    dtype_and_x=helpers.dtype_and_values(
        available_dtypes=helpers.get_dtypes("float"),
        allow_inf=False,
    ),
)
def test_torch_tensor_cosh_(
    dtype_and_x,
    frontend_method_data,
    init_flags,
    method_flags,
    frontend,
    on_device,
    backend_fw,
):
    input_dtype, x = dtype_and_x
    helpers.test_frontend_method(
        init_input_dtypes=input_dtype,
        backend_to_test=backend_fw,
        init_all_as_kwargs_np={
            "data": x[0],
        },
        method_input_dtypes=input_dtype,
        method_all_as_kwargs_np={},
        frontend_method_data=frontend_method_data,
        init_flags=init_flags,
        method_flags=method_flags,
        frontend=frontend,
        on_device=on_device,
        rtol_=1e-2,
        atol_=1e-2,
    )


# count_nonzero
@handle_frontend_method(
    class_tree=CLASS_TREE,
    init_tree="torch.tensor",
    method_name="count_nonzero",
    dtype_value=helpers.dtype_and_values(
        available_dtypes=helpers.get_dtypes("valid"),
        shape=st.shared(helpers.get_shape(min_num_dims=1), key="shape"),
    ),
    dim=helpers.get_axis(
        shape=st.shared(helpers.get_shape(), key="shape"),
        allow_neg=True,
        force_int=True,
    ),
)
def test_torch_tensor_count_nonzero(
    dtype_value,
    dim,
    frontend_method_data,
    init_flags,
    method_flags,
    frontend,
    on_device,
    backend_fw,
):
    input_dtype, x = dtype_value
    helpers.test_frontend_method(
        init_input_dtypes=input_dtype,
        backend_to_test=backend_fw,
        init_all_as_kwargs_np={
            "data": x[0],
        },
        method_input_dtypes=input_dtype,
        method_all_as_kwargs_np={"dim": dim},
        frontend_method_data=frontend_method_data,
        init_flags=init_flags,
        method_flags=method_flags,
        frontend=frontend,
        on_device=on_device,
    )


# cross
@handle_frontend_method(
    class_tree=CLASS_TREE,
    init_tree="torch.tensor",
    method_name="cross",
    dtype_input_other_dim=dtype_value1_value2_axis(
        available_dtypes=helpers.get_dtypes("numeric"),
        min_num_dims=1,
        max_num_dims=10,
        min_dim_size=3,
        max_dim_size=3,
        min_value=-1e10,
        max_value=1e10,
        abs_smallest_val=0.01,
        large_abs_safety_factor=2,
        safety_factor_scale="log",
    ),
)
def test_torch_tensor_cross(
    dtype_input_other_dim,
    frontend_method_data,
    init_flags,
    method_flags,
    frontend,
    on_device,
    backend_fw,
):
    dtype, input, other, dim = dtype_input_other_dim
    helpers.test_frontend_method(
        init_input_dtypes=dtype,
        backend_to_test=backend_fw,
        init_all_as_kwargs_np={
            "data": input,
        },
        method_input_dtypes=dtype,
        method_all_as_kwargs_np={
            "other": other,
            "dim": dim,
        },
        frontend_method_data=frontend_method_data,
        init_flags=init_flags,
        method_flags=method_flags,
        frontend=frontend,
        on_device=on_device,
        rtol_=1e-2,
        atol_=1e-2,
    )


# cumprod
@handle_frontend_method(
    class_tree=CLASS_TREE,
    init_tree="torch.tensor",
    method_name="cumprod",
    dtype_value=helpers.dtype_and_values(
        available_dtypes=helpers.get_dtypes("valid"),
        shape=st.shared(helpers.get_shape(min_num_dims=1), key="shape"),
    ),
    dim=helpers.get_axis(
        shape=st.shared(helpers.get_shape(), key="shape"),
        allow_neg=True,
        force_int=True,
    ),
    dtypes=_dtypes(),
)
def test_torch_tensor_cumprod(
    dtype_value,
    dim,
    dtypes,
    frontend_method_data,
    init_flags,
    method_flags,
    frontend,
    on_device,
    backend_fw,
):
    input_dtype, x = dtype_value
    helpers.test_frontend_method(
        init_input_dtypes=input_dtype,
        backend_to_test=backend_fw,
        init_all_as_kwargs_np={
            "data": x[0],
        },
        method_input_dtypes=dtypes,
        method_all_as_kwargs_np={
            "dim": dim,
            "dtype": dtypes[0],
        },
        frontend_method_data=frontend_method_data,
        init_flags=init_flags,
        method_flags=method_flags,
        frontend=frontend,
        on_device=on_device,
    )


# cumsum
@handle_frontend_method(
    class_tree=CLASS_TREE,
    init_tree="torch.tensor",
    method_name="cumsum",
    dtype_value=helpers.dtype_and_values(
        available_dtypes=helpers.get_dtypes("valid"),
        shape=st.shared(helpers.get_shape(min_num_dims=1), key="shape"),
    ),
    dim=helpers.get_axis(
        shape=st.shared(helpers.get_shape(), key="shape"),
        allow_neg=True,
        force_int=True,
    ),
    dtypes=_dtypes(),
)
def test_torch_tensor_cumsum(
    dtype_value,
    dim,
    dtypes,
    frontend_method_data,
    init_flags,
    method_flags,
    frontend,
    on_device,
    backend_fw,
):
    input_dtype, x = dtype_value
    helpers.test_frontend_method(
        init_input_dtypes=input_dtype,
        backend_to_test=backend_fw,
        init_all_as_kwargs_np={
            "data": x[0],
        },
        method_input_dtypes=dtypes,
        method_all_as_kwargs_np={
            "dim": dim,
            "dtype": dtypes[0],
        },
        frontend_method_data=frontend_method_data,
        init_flags=init_flags,
        method_flags=method_flags,
        frontend=frontend,
        on_device=on_device,
    )


# cumsum_
@handle_frontend_method(
    class_tree=CLASS_TREE,
    init_tree="torch.tensor",
    method_name="cumsum_",
    dtype_value=helpers.dtype_and_values(
        available_dtypes=helpers.get_dtypes("numeric"),
        shape=st.shared(helpers.get_shape(min_num_dims=1), key="shape"),
    ),
    dim=helpers.get_axis(
        shape=st.shared(helpers.get_shape(), key="shape"),
        allow_neg=True,
        force_int=True,
    ),
)
def test_torch_tensor_cumsum_(
    dtype_value,
    dim,
    frontend_method_data,
    init_flags,
    method_flags,
    frontend,
    on_device,
    backend_fw,
):
    input_dtype, x = dtype_value
    helpers.test_frontend_method(
        init_input_dtypes=input_dtype,
        backend_to_test=backend_fw,
        init_all_as_kwargs_np={
            "data": x[0],
        },
        method_input_dtypes=input_dtype,
        method_all_as_kwargs_np={
            "dim": dim,
            "dtype": input_dtype[0],
        },
        frontend_method_data=frontend_method_data,
        init_flags=init_flags,
        method_flags=method_flags,
        frontend=frontend,
        on_device=on_device,
    )


# det
@handle_frontend_method(
    class_tree=CLASS_TREE,
    init_tree="torch.tensor",
    method_name="det",
    dtype_and_x=_get_dtype_and_matrix(square=True, batch=True),
)
def test_torch_tensor_det(
    dtype_and_x,
    frontend_method_data,
    init_flags,
    method_flags,
    frontend,
    on_device,
    backend_fw,
):
    input_dtype, x = dtype_and_x
    helpers.test_frontend_method(
        init_input_dtypes=input_dtype,
        backend_to_test=backend_fw,
        init_all_as_kwargs_np={
            "data": x,
        },
        method_input_dtypes=input_dtype,
        method_all_as_kwargs_np={},
        frontend_method_data=frontend_method_data,
        init_flags=init_flags,
        method_flags=method_flags,
        frontend=frontend,
        on_device=on_device,
    )


# detach
@handle_frontend_method(
    class_tree=CLASS_TREE,
    init_tree="torch.tensor",
    method_name="detach",
    dtype_and_x=helpers.dtype_and_values(
        available_dtypes=helpers.get_dtypes("valid"),
    ),
)
def test_torch_tensor_detach(
    dtype_and_x,
    frontend_method_data,
    init_flags,
    method_flags,
    frontend,
    on_device,
    backend_fw,
):
    input_dtype, x = dtype_and_x
    helpers.test_frontend_method(
        init_input_dtypes=input_dtype,
        backend_to_test=backend_fw,
        init_all_as_kwargs_np={
            "data": x[0],
        },
        method_input_dtypes=input_dtype,
        method_all_as_kwargs_np={},
        frontend_method_data=frontend_method_data,
        init_flags=init_flags,
        method_flags=method_flags,
        frontend=frontend,
        on_device=on_device,
    )


# detach_
@handle_frontend_method(
    class_tree=CLASS_TREE,
    init_tree="torch.tensor",
    method_name="detach_",
    dtype_and_x=helpers.dtype_and_values(
        available_dtypes=helpers.get_dtypes("valid"),
    ),
)
def test_torch_tensor_detach_(
    dtype_and_x,
    frontend_method_data,
    init_flags,
    method_flags,
    frontend,
    on_device,
    backend_fw,
):
    input_dtype, x = dtype_and_x
    helpers.test_frontend_method(
        init_input_dtypes=input_dtype,
        backend_to_test=backend_fw,
        init_all_as_kwargs_np={
            "data": x[0],
        },
        method_input_dtypes=input_dtype,
        method_all_as_kwargs_np={},
        frontend_method_data=frontend_method_data,
        init_flags=init_flags,
        method_flags=method_flags,
        frontend=frontend,
        on_device=on_device,
    )


@given(
    dtype_x=helpers.dtype_and_values(
        available_dtypes=helpers.get_dtypes("valid", prune_function=False)
    ).filter(lambda x: "bfloat16" not in x[0]),
)
def test_torch_tensor_device(
    dtype_x,
    backend_fw,
):
    ivy.set_backend(backend_fw)
    _, data = dtype_x
    x = Tensor(data[0])
    x.ivy_array = data[0]
    ivy.utils.assertions.check_equal(
        x.device, ivy.dev(ivy.array(data[0])), as_array=False
    )
    ivy.previous_backend()


@handle_frontend_method(
    class_tree=CLASS_TREE,
    init_tree="torch.tensor",
    method_name="diag",
    dtype_and_values=helpers.dtype_and_values(
        available_dtypes=helpers.get_dtypes("float"),
        shape=st.shared(helpers.get_shape(min_num_dims=1, max_num_dims=2), key="shape"),
    ),
    diagonal=st.integers(min_value=-100, max_value=100),
)
def test_torch_tensor_diag(
    dtype_and_values,
    diagonal,
    frontend_method_data,
    init_flags,
    method_flags,
    frontend,
    on_device,
    backend_fw,
):
    input_dtype, values = dtype_and_values
    helpers.test_frontend_method(
        init_input_dtypes=input_dtype,
        backend_to_test=backend_fw,
        init_all_as_kwargs_np={
            "data": values[0],
        },
        method_input_dtypes=input_dtype,
        method_all_as_kwargs_np={
            "diagonal": diagonal,
        },
        frontend_method_data=frontend_method_data,
        init_flags=init_flags,
        method_flags=method_flags,
        frontend=frontend,
        on_device=on_device,
    )


@handle_frontend_method(
    class_tree=CLASS_TREE,
    init_tree="torch.tensor",
    method_name="diagonal",
    dtype_and_values=helpers.dtype_and_values(
        available_dtypes=helpers.get_dtypes("valid"),
        shape=st.shared(helpers.get_shape(min_num_dims=2), key="shape"),
    ),
    dims_and_offset=dims_and_offset(
        shape=st.shared(helpers.get_shape(min_num_dims=2), key="shape")
    ),
)
def test_torch_tensor_diagonal(
    dtype_and_values,
    dims_and_offset,
    frontend,
    frontend_method_data,
    backend_fw,
    init_flags,
    method_flags,
    on_device,
):
    input_dtype, value = dtype_and_values
    dim1, dim2, offset = dims_and_offset
    input = value[0]
    num_dims = len(np.shape(input))
    assume(dim1 != dim2)
    if dim1 < 0:
        assume(dim1 + num_dims != dim2)
    if dim2 < 0:
        assume(dim1 != dim2 + num_dims)
    helpers.test_frontend_method(
        init_input_dtypes=[input_dtype[0]],
        init_all_as_kwargs_np={"data": input},
        method_input_dtypes=[input_dtype[0]],
        method_all_as_kwargs_np={
            "offset": offset,
            "dim1": dim1,
            "dim2": dim2,
        },
        frontend=frontend,
        frontend_method_data=frontend_method_data,
        backend_to_test=backend_fw,
        init_flags=init_flags,
        method_flags=method_flags,
        on_device=on_device,
    )


# dim
@handle_frontend_method(
    class_tree=CLASS_TREE,
    init_tree="torch.tensor",
    method_name="dim",
    dtype_and_x=helpers.dtype_and_values(
        available_dtypes=helpers.get_dtypes("numeric"),
    ),
)
def test_torch_tensor_dim(
    dtype_and_x,
    frontend_method_data,
    init_flags,
    method_flags,
    frontend,
    on_device,
    backend_fw,
):
    input_dtype, x = dtype_and_x
    helpers.test_frontend_method(
        init_input_dtypes=input_dtype,
        backend_to_test=backend_fw,
        init_all_as_kwargs_np={
            "data": x[0],
        },
        method_input_dtypes=[],
        method_all_as_kwargs_np={},
        frontend_method_data=frontend_method_data,
        init_flags=init_flags,
        method_flags=method_flags,
        frontend=frontend,
        on_device=on_device,
    )


# div
@handle_frontend_method(
    class_tree=CLASS_TREE,
    init_tree="torch.tensor",
    method_name="div",
    dtype_and_x=helpers.dtype_and_values(
        available_dtypes=helpers.get_dtypes("numeric"),
        num_arrays=2,
        large_abs_safety_factor=2.5,
        small_abs_safety_factor=2.5,
        safety_factor_scale="log",
    ),
    rounding_mode=st.sampled_from(["floor", "trunc"]) | st.none(),
)
def test_torch_tensor_div(
    dtype_and_x,
    rounding_mode,
    frontend,
    frontend_method_data,
    init_flags,
    method_flags,
    on_device,
    backend_fw,
):
    input_dtype, x = dtype_and_x
    assume(not np.any(np.isclose(x[1], 0)))

    helpers.test_frontend_method(
        init_input_dtypes=input_dtype,
        backend_to_test=backend_fw,
        init_all_as_kwargs_np={"data": x[0]},
        method_input_dtypes=input_dtype,
        method_all_as_kwargs_np={
            "other": x[1],
            "rounding_mode": rounding_mode,
        },
        frontend_method_data=frontend_method_data,
        init_flags=init_flags,
        method_flags=method_flags,
        frontend=frontend,
        on_device=on_device,
    )


# div_
@handle_frontend_method(
    class_tree=CLASS_TREE,
    init_tree="torch.tensor",
    method_name="div_",
    dtype_and_x=helpers.dtype_and_values(
        available_dtypes=helpers.get_dtypes("numeric"),
        num_arrays=2,
        large_abs_safety_factor=2.5,
        small_abs_safety_factor=2.5,
        safety_factor_scale="log",
    ),
    rounding_mode=st.sampled_from(["floor", "trunc"]) | st.none(),
)
def test_torch_tensor_div_(
    dtype_and_x,
    rounding_mode,
    frontend,
    frontend_method_data,
    init_flags,
    method_flags,
    on_device,
    backend_fw,
):
    input_dtype, x = dtype_and_x
    assume(not np.any(np.isclose(x[1], 0)))

    helpers.test_frontend_method(
        init_input_dtypes=input_dtype,
        backend_to_test=backend_fw,
        init_all_as_kwargs_np={"data": x[0]},
        method_input_dtypes=input_dtype,
        method_all_as_kwargs_np={
            "other": x[1],
            "rounding_mode": rounding_mode,
        },
        frontend_method_data=frontend_method_data,
        init_flags=init_flags,
        method_flags=method_flags,
        frontend=frontend,
        on_device=on_device,
    )


# divide
@handle_frontend_method(
    class_tree=CLASS_TREE,
    init_tree="torch.tensor",
    method_name="divide",
    dtype_and_x=helpers.dtype_and_values(
        available_dtypes=helpers.get_dtypes("valid"),
        num_arrays=2,
        min_value=-1e04,
        max_value=1e04,
        allow_inf=False,
    ),
)
def test_torch_tensor_divide(
    dtype_and_x,
    frontend,
    frontend_method_data,
    init_flags,
    method_flags,
    on_device,
    backend_fw,
):
    input_dtype, x = dtype_and_x
    helpers.test_frontend_method(
        init_input_dtypes=input_dtype,
        backend_to_test=backend_fw,
        init_all_as_kwargs_np={
            "data": x[0],
        },
        method_input_dtypes=input_dtype,
        method_all_as_kwargs_np={
            "other": x[1],
        },
        frontend_method_data=frontend_method_data,
        init_flags=init_flags,
        method_flags=method_flags,
        frontend=frontend,
        atol_=1e-02,
        on_device=on_device,
    )


@handle_frontend_method(
    class_tree=CLASS_TREE,
    init_tree="torch.tensor",
    method_name="dot",
    dtype_and_x=helpers.dtype_and_values(
        available_dtypes=helpers.get_dtypes("float"),
        num_arrays=2,
        shape=(1,),
    ),
)
def test_torch_tensor_dot(
    dtype_and_x,
    frontend_method_data,
    init_flags,
    method_flags,
    frontend,
    on_device,
    backend_fw,
):
    input_dtype, x = dtype_and_x
    helpers.test_frontend_method(
        init_input_dtypes=input_dtype,
        backend_to_test=backend_fw,
        init_all_as_kwargs_np={
            "data": x[0],
        },
        method_input_dtypes=input_dtype,
        method_all_as_kwargs_np={
            "tensor": x[1],
        },
        frontend_method_data=frontend_method_data,
        init_flags=init_flags,
        method_flags=method_flags,
        frontend=frontend,
        on_device=on_device,
    )


@handle_frontend_method(
    class_tree=CLASS_TREE,
    init_tree="torch.tensor",
    method_name="double",
    dtype_and_x=helpers.dtype_and_values(
        available_dtypes=helpers.get_dtypes("valid"),
    ),
)
def test_torch_tensor_double(
    dtype_and_x,
    frontend_method_data,
    init_flags,
    method_flags,
    frontend,
    backend_fw,
    on_device,
):
    input_dtype, x = dtype_and_x
    helpers.test_frontend_method(
        init_input_dtypes=input_dtype,
        init_all_as_kwargs_np={
            "data": x[0],
        },
        method_input_dtypes=input_dtype,
        method_all_as_kwargs_np={},
        frontend_method_data=frontend_method_data,
        init_flags=init_flags,
        method_flags=method_flags,
        frontend=frontend,
        backend_to_test=backend_fw,
        on_device=on_device,
    )


# dsplit
@handle_frontend_method(
    class_tree=CLASS_TREE,
    init_tree="torch.tensor",
    method_name="dsplit",
    dtype_value=helpers.dtype_and_values(
        available_dtypes=helpers.get_dtypes("valid"),
        shape=st.shared(helpers.get_shape(min_num_dims=3), key="value_shape"),
    ),
    indices_or_sections=_get_splits(
        min_num_dims=3,
        axis=2,
        allow_none=False,
        allow_array_indices=False,
        is_mod_split=True,
    ),
)
def test_torch_tensor_dsplit(
    dtype_value,
    indices_or_sections,
    frontend_method_data,
    init_flags,
    method_flags,
    frontend,
    on_device,
    backend_fw,
):
    input_dtype, x = dtype_value
    helpers.test_frontend_method(
        init_input_dtypes=input_dtype,
        backend_to_test=backend_fw,
        init_all_as_kwargs_np={
            "data": x[0],
        },
        method_input_dtypes=[],
        method_all_as_kwargs_np={"indices_or_sections": indices_or_sections},
        frontend_method_data=frontend_method_data,
        init_flags=init_flags,
        method_flags=method_flags,
        frontend=frontend,
        on_device=on_device,
    )


@given(
    dtype_x=helpers.dtype_and_values(
        available_dtypes=helpers.get_dtypes("valid", prune_function=False)
    ).filter(lambda x: "bfloat16" not in x[0]),
)
def test_torch_tensor_dtype(dtype_x, backend_fw):
    ivy.set_backend(backend_fw)
    dtype, data = dtype_x
    x = Tensor(data[0])
    x.ivy_array = data[0]
    ivy.utils.assertions.check_equal(x.dtype, dtype[0], as_array=False)
    ivy.previous_backend()


@handle_frontend_method(
    class_tree=CLASS_TREE,
    init_tree="torch.tensor",
    method_name="eq_",
    dtype_and_x=helpers.dtype_and_values(
        available_dtypes=helpers.get_dtypes("float"),
        num_arrays=2,
        min_value=-1e04,
        max_value=1e04,
        allow_inf=False,
    ),
)
def test_torch_tensor_eq_(
    dtype_and_x,
    frontend_method_data,
    init_flags,
    method_flags,
    frontend,
    on_device,
    backend_fw,
):
    input_dtype, x = dtype_and_x
    helpers.test_frontend_method(
        init_input_dtypes=input_dtype,
        backend_to_test=backend_fw,
        init_all_as_kwargs_np={
            "data": x[0],
        },
        method_input_dtypes=input_dtype,
        method_all_as_kwargs_np={
            "other": x[1],
        },
        frontend_method_data=frontend_method_data,
        init_flags=init_flags,
        method_flags=method_flags,
        frontend=frontend,
        on_device=on_device,
    )


# equal
@handle_frontend_method(
    class_tree=CLASS_TREE,
    init_tree="torch.tensor",
    method_name="equal",
    dtype_and_x=helpers.dtype_and_values(
        available_dtypes=helpers.get_dtypes("numeric"),
        num_arrays=2,
        shared_dtype=True,
        min_num_dims=1,
        min_value=-1e04,
        max_value=1e04,
    ),
)
def test_torch_tensor_equal(
    dtype_and_x,
    frontend,
    frontend_method_data,
    init_flags,
    method_flags,
    on_device,
    backend_fw,
):
    input_dtype, x = dtype_and_x
    helpers.test_frontend_method(
        init_input_dtypes=input_dtype,
        backend_to_test=backend_fw,
        init_all_as_kwargs_np={
            "data": x[0],
        },
        method_input_dtypes=input_dtype,
        method_all_as_kwargs_np={
            "other": x[1],
        },
        frontend_method_data=frontend_method_data,
        init_flags=init_flags,
        method_flags=method_flags,
        frontend=frontend,
        atol_=1e-04,
        rtol_=1e-04,
        on_device=on_device,
    )


# erf
@handle_frontend_method(
    class_tree=CLASS_TREE,
    init_tree="torch.tensor",
    method_name="erf",
    dtype_and_x=helpers.dtype_and_values(
        available_dtypes=helpers.get_dtypes("float"),
    ),
)
def test_torch_tensor_erf(
    dtype_and_x,
    frontend_method_data,
    init_flags,
    method_flags,
    frontend,
    on_device,
    backend_fw,
):
    input_dtype, x = dtype_and_x
    helpers.test_frontend_method(
        init_input_dtypes=input_dtype,
        backend_to_test=backend_fw,
        init_all_as_kwargs_np={
            "data": x[0],
        },
        method_input_dtypes=input_dtype,
        method_all_as_kwargs_np={},
        frontend_method_data=frontend_method_data,
        init_flags=init_flags,
        method_flags=method_flags,
        frontend=frontend,
        on_device=on_device,
    )


# erf_
@handle_frontend_method(
    class_tree=CLASS_TREE,
    init_tree="torch.tensor",
    method_name="erf_",
    dtype_and_x=helpers.dtype_and_values(
        available_dtypes=helpers.get_dtypes("float"),
    ),
)
def test_torch_tensor_erf_(
    dtype_and_x,
    frontend_method_data,
    init_flags,
    method_flags,
    frontend,
    on_device,
    backend_fw,
):
    input_dtype, x = dtype_and_x
    helpers.test_frontend_method(
        init_input_dtypes=input_dtype,
        backend_to_test=backend_fw,
        init_all_as_kwargs_np={
            "data": x[0],
        },
        method_input_dtypes=input_dtype,
        method_all_as_kwargs_np={},
        frontend_method_data=frontend_method_data,
        init_flags=init_flags,
        method_flags=method_flags,
        frontend=frontend,
        on_device=on_device,
    )


# exp
@handle_frontend_method(
    class_tree=CLASS_TREE,
    init_tree="torch.tensor",
    method_name="exp",
    dtype_and_x=helpers.dtype_and_values(
        available_dtypes=helpers.get_dtypes("numeric"),
    ),
)
def test_torch_tensor_exp(
    dtype_and_x,
    frontend_method_data,
    init_flags,
    method_flags,
    frontend,
    on_device,
    backend_fw,
):
    input_dtype, x = dtype_and_x
    helpers.test_frontend_method(
        init_input_dtypes=input_dtype,
        backend_to_test=backend_fw,
        init_all_as_kwargs_np={
            "data": x[0],
        },
        method_input_dtypes=input_dtype,
        method_all_as_kwargs_np={},
        frontend_method_data=frontend_method_data,
        init_flags=init_flags,
        method_flags=method_flags,
        frontend=frontend,
        on_device=on_device,
    )


# exp_
@handle_frontend_method(
    class_tree=CLASS_TREE,
    init_tree="torch.tensor",
    method_name="exp_",
    dtype_and_x=helpers.dtype_and_values(
        available_dtypes=helpers.get_dtypes("numeric"),
    ),
)
def test_torch_tensor_exp_(
    dtype_and_x,
    frontend_method_data,
    init_flags,
    method_flags,
    frontend,
    on_device,
    backend_fw,
):
    input_dtype, x = dtype_and_x
    helpers.test_frontend_method(
        init_input_dtypes=input_dtype,
        backend_to_test=backend_fw,
        init_all_as_kwargs_np={
            "data": x[0],
        },
        method_input_dtypes=input_dtype,
        method_all_as_kwargs_np={},
        frontend_method_data=frontend_method_data,
        init_flags=init_flags,
        method_flags=method_flags,
        frontend=frontend,
        on_device=on_device,
    )


@handle_frontend_method(
    class_tree=CLASS_TREE,
    init_tree="torch.tensor",
    method_name="expand",
    dtype_x_shape=_expand_helper(),
    unpack_shape=st.booleans(),
)
def test_torch_tensor_expand(
    dtype_x_shape,
    unpack_shape,
    frontend_method_data,
    init_flags,
    method_flags,
    frontend,
    on_device,
    backend_fw,
):
    input_dtype, x, shape = dtype_x_shape
    if unpack_shape:
        method_flags.num_positional_args = len(shape) + 1
        size = {}
        i = 0
        for x_ in shape:
            size["x{}".format(i)] = x_
            i += 1
    else:
        size = {
            "size": shape,
        }
    helpers.test_frontend_method(
        init_input_dtypes=input_dtype,
        backend_to_test=backend_fw,
        init_all_as_kwargs_np={
            "data": x[0],
        },
        method_input_dtypes=input_dtype,
        method_all_as_kwargs_np=size,
        frontend_method_data=frontend_method_data,
        init_flags=init_flags,
        method_flags=method_flags,
        frontend=frontend,
        on_device=on_device,
    )


# expand_as
@handle_frontend_method(
    class_tree=CLASS_TREE,
    init_tree="torch.tensor",
    method_name="expand_as",
    dtype_x=helpers.dtype_and_values(
        available_dtypes=helpers.get_dtypes("valid"), num_arrays=2
    ),
)
def test_torch_tensor_expand_as(
    dtype_x,
    frontend_method_data,
    init_flags,
    method_flags,
    frontend,
    on_device,
    backend_fw,
):
    input_dtype, x = dtype_x
    helpers.test_frontend_method(
        init_input_dtypes=input_dtype,
        backend_to_test=backend_fw,
        init_all_as_kwargs_np={
            "data": x[0],
        },
        method_input_dtypes=input_dtype,
        method_all_as_kwargs_np={
            "other": x[1],
        },
        frontend_method_data=frontend_method_data,
        init_flags=init_flags,
        method_flags=method_flags,
        frontend=frontend,
        on_device=on_device,
    )


# expm1
@handle_frontend_method(
    class_tree=CLASS_TREE,
    init_tree="torch.tensor",
    method_name="expm1",
    dtype_and_x=helpers.dtype_and_values(
        available_dtypes=helpers.get_dtypes("numeric"),
    ),
)
def test_torch_tensor_expm1(
    dtype_and_x,
    frontend_method_data,
    init_flags,
    method_flags,
    frontend,
    on_device,
    backend_fw,
):
    input_dtype, x = dtype_and_x
    helpers.test_frontend_method(
        init_input_dtypes=input_dtype,
        backend_to_test=backend_fw,
        init_all_as_kwargs_np={
            "data": x[0],
        },
        method_input_dtypes=input_dtype,
        method_all_as_kwargs_np={},
        frontend_method_data=frontend_method_data,
        init_flags=init_flags,
        method_flags=method_flags,
        frontend=frontend,
        on_device=on_device,
    )


# expm1_
@handle_frontend_method(
    class_tree=CLASS_TREE,
    init_tree="torch.tensor",
    method_name="expm1_",
    dtype_and_x=helpers.dtype_and_values(
        available_dtypes=helpers.get_dtypes("float"),
    ),
)
def test_torch_tensor_expm1_(
    dtype_and_x,
    frontend_method_data,
    init_flags,
    method_flags,
    frontend,
    on_device,
    backend_fw,
):
    input_dtype, x = dtype_and_x
    helpers.test_frontend_method(
        init_input_dtypes=input_dtype,
        backend_to_test=backend_fw,
        init_all_as_kwargs_np={
            "data": x[0],
        },
        method_input_dtypes=input_dtype,
        method_all_as_kwargs_np={},
        frontend_method_data=frontend_method_data,
        init_flags=init_flags,
        method_flags=method_flags,
        frontend=frontend,
        on_device=on_device,
    )


# fill_
@handle_frontend_method(
    class_tree=CLASS_TREE,
    init_tree="torch.tensor",
    method_name="fill_",
    dtype_and_x=helpers.dtype_and_values(
        available_dtypes=helpers.get_dtypes("float"),
    ),
    value=helpers.floats(min_value=1, max_value=10),
)
def test_torch_tensor_fill_(
    dtype_and_x,
    value,
    frontend_method_data,
    init_flags,
    method_flags,
    frontend,
    on_device,
    backend_fw,
):
    input_dtype, x = dtype_and_x
    helpers.test_frontend_method(
        init_input_dtypes=input_dtype,
        backend_to_test=backend_fw,
        init_all_as_kwargs_np={
            "data": x[0],
        },
        method_input_dtypes=input_dtype,
        method_all_as_kwargs_np={
            "value": value,
        },
        frontend_method_data=frontend_method_data,
        init_flags=init_flags,
        method_flags=method_flags,
        frontend=frontend,
        on_device=on_device,
    )


# fix
@handle_frontend_method(
    class_tree=CLASS_TREE,
    init_tree="torch.tensor",
    method_name="fix",
    dtype_value=helpers.dtype_and_values(
        available_dtypes=helpers.get_dtypes("numeric"),
        shape=st.shared(helpers.get_shape(min_num_dims=1), key="shape"),
    ),
)
def test_torch_tensor_fix(
    dtype_value,
    frontend_method_data,
    init_flags,
    method_flags,
    frontend,
    on_device,
    backend_fw,
):
    input_dtype, x = dtype_value
    helpers.test_frontend_method(
        init_input_dtypes=input_dtype,
        backend_to_test=backend_fw,
        init_all_as_kwargs_np={
            "data": x[0],
        },
        method_input_dtypes=input_dtype,
        method_all_as_kwargs_np={},
        frontend_method_data=frontend_method_data,
        init_flags=init_flags,
        method_flags=method_flags,
        frontend=frontend,
        on_device=on_device,
    )


# fix_
@handle_frontend_method(
    class_tree=CLASS_TREE,
    init_tree="torch.tensor",
    method_name="fix_",
    dtype_value=helpers.dtype_and_values(
        available_dtypes=helpers.get_dtypes("numeric"),
        shape=st.shared(helpers.get_shape(min_num_dims=1), key="shape"),
    ),
)
def test_torch_tensor_fix_(
    dtype_value,
    frontend_method_data,
    init_flags,
    method_flags,
    frontend,
    on_device,
    backend_fw,
):
    input_dtype, x = dtype_value
    helpers.test_frontend_method(
        init_input_dtypes=input_dtype,
        backend_to_test=backend_fw,
        init_all_as_kwargs_np={
            "data": x[0],
        },
        method_input_dtypes=input_dtype,
        method_all_as_kwargs_np={},
        frontend_method_data=frontend_method_data,
        init_flags=init_flags,
        method_flags=method_flags,
        frontend=frontend,
        on_device=on_device,
    )


# flatten
@handle_frontend_method(
    class_tree=CLASS_TREE,
    init_tree="torch.tensor",
    method_name="flatten",
    dtype_value=helpers.dtype_and_values(
        available_dtypes=helpers.get_dtypes("valid"),
        shape=st.shared(helpers.get_shape(), key="shape"),
    ),
    axes=helpers.get_axis(
        shape=st.shared(helpers.get_shape(), key="shape"),
        min_size=2,
        max_size=2,
        unique=False,
        force_tuple=True,
    ),
)
def test_torch_tensor_flatten(
    dtype_value,
    axes,
    frontend_method_data,
    init_flags,
    method_flags,
    frontend,
    on_device,
    backend_fw,
):
    input_dtype, x = dtype_value
    helpers.test_frontend_method(
        init_input_dtypes=input_dtype,
        backend_to_test=backend_fw,
        init_all_as_kwargs_np={
            "data": x[0],
        },
        method_input_dtypes=input_dtype,
        method_all_as_kwargs_np={
            "start_dim": axes[0],
            "end_dim": axes[1],
        },
        frontend_method_data=frontend_method_data,
        init_flags=init_flags,
        method_flags=method_flags,
        frontend=frontend,
        on_device=on_device,
    )


# flip
@handle_frontend_method(
    class_tree=CLASS_TREE,
    init_tree="torch.tensor",
    method_name="flip",
    dtype_values_axis=_array_idxes_n_dtype(
        available_dtypes=helpers.get_dtypes("float"),
    ),
)
def test_torch_tensor_flip(
    dtype_values_axis,
    frontend_method_data,
    init_flags,
    method_flags,
    frontend,
    on_device,
    backend_fw,
):
    x, idxes, dtype = dtype_values_axis
    helpers.test_frontend_method(
        init_input_dtypes=dtype,
        backend_to_test=backend_fw,
        init_all_as_kwargs_np={
            "data": x[0],
        },
        method_input_dtypes=dtype,
        method_all_as_kwargs_np={
            "dims": idxes,
        },
        frontend_method_data=frontend_method_data,
        init_flags=init_flags,
        method_flags=method_flags,
        frontend=frontend,
        on_device=on_device,
    )


# fliplr
@handle_frontend_method(
    class_tree=CLASS_TREE,
    init_tree="torch.tensor",
    method_name="fliplr",
    dtype_and_x=helpers.dtype_and_values(
        available_dtypes=helpers.get_dtypes("float"),
        min_num_dims=2,
    ),
)
def test_torch_tensor_fliplr(
    dtype_and_x,
    frontend_method_data,
    init_flags,
    method_flags,
    frontend,
    on_device,
    backend_fw,
):
    dtype, x = dtype_and_x
    helpers.test_frontend_method(
        init_input_dtypes=dtype,
        backend_to_test=backend_fw,
        init_all_as_kwargs_np={
            "data": x[0],
        },
        method_input_dtypes=dtype,
        method_all_as_kwargs_np={},
        frontend_method_data=frontend_method_data,
        init_flags=init_flags,
        method_flags=method_flags,
        frontend=frontend,
        on_device=on_device,
    )


@handle_frontend_method(
    class_tree=CLASS_TREE,
    init_tree="torch.tensor",
    method_name="float",
    dtype_x=helpers.dtype_and_values(
        available_dtypes=helpers.get_dtypes("valid"),
    ),
)
def test_torch_tensor_float(
    dtype_x,
    frontend_method_data,
    init_flags,
    method_flags,
    frontend,
    on_device,
    backend_fw,
):
    input_dtype, x = dtype_x
    helpers.test_frontend_method(
        init_input_dtypes=input_dtype,
        backend_to_test=backend_fw,
        init_all_as_kwargs_np={
            "data": x[0],
        },
        method_input_dtypes=input_dtype,
        method_all_as_kwargs_np={},
        frontend_method_data=frontend_method_data,
        init_flags=init_flags,
        method_flags=method_flags,
        frontend=frontend,
        on_device=on_device,
    )


# floor
@handle_frontend_method(
    class_tree=CLASS_TREE,
    init_tree="torch.tensor",
    method_name="floor",
    dtype_and_x=helpers.dtype_and_values(
        available_dtypes=helpers.get_dtypes("float"),
    ),
)
def test_torch_tensor_floor(
    dtype_and_x,
    frontend_method_data,
    init_flags,
    method_flags,
    frontend,
    on_device,
    backend_fw,
):
    input_dtype, x = dtype_and_x
    helpers.test_frontend_method(
        init_input_dtypes=input_dtype,
        backend_to_test=backend_fw,
        init_all_as_kwargs_np={
            "data": x[0],
        },
        method_input_dtypes=input_dtype,
        method_all_as_kwargs_np={},
        frontend_method_data=frontend_method_data,
        init_flags=init_flags,
        method_flags=method_flags,
        frontend=frontend,
        on_device=on_device,
    )


@handle_frontend_method(
    class_tree=CLASS_TREE,
    init_tree="torch.tensor",
    method_name="floor_",
    dtype_and_x=helpers.dtype_and_values(
        available_dtypes=helpers.get_dtypes("float"),
    ),
)
def test_torch_tensor_floor_(
    dtype_and_x,
    frontend_method_data,
    init_flags,
    method_flags,
    frontend,
    on_device,
    backend_fw,
):
    input_dtype, x = dtype_and_x
    helpers.test_frontend_method(
        init_input_dtypes=input_dtype,
        backend_to_test=backend_fw,
        init_all_as_kwargs_np={
            "data": x[0],
        },
        method_input_dtypes=input_dtype,
        method_all_as_kwargs_np={},
        frontend_method_data=frontend_method_data,
        init_flags=init_flags,
        method_flags=method_flags,
        frontend=frontend,
        on_device=on_device,
    )


# fmin
@handle_frontend_method(
    class_tree=CLASS_TREE,
    init_tree="torch.tensor",
    method_name="fmin",
    dtype_and_x=helpers.dtype_and_values(
        available_dtypes=helpers.get_dtypes("float"),
        num_arrays=2,
    ),
)
def test_torch_tensor_fmin(
    dtype_and_x,
    frontend_method_data,
    init_flags,
    method_flags,
    frontend,
    on_device,
    backend_fw,
):
    input_dtype, x = dtype_and_x
    helpers.test_frontend_method(
        init_input_dtypes=input_dtype,
        backend_to_test=backend_fw,
        init_all_as_kwargs_np={
            "data": x[0],
        },
        method_input_dtypes=input_dtype,
        method_all_as_kwargs_np={
            "other": x[1],
        },
        frontend_method_data=frontend_method_data,
        init_flags=init_flags,
        method_flags=method_flags,
        frontend=frontend,
        on_device=on_device,
    )


# fmod
@handle_frontend_method(
    class_tree=CLASS_TREE,
    init_tree="torch.tensor",
    method_name="fmod",
    dtype_and_x=helpers.dtype_and_values(
        available_dtypes=helpers.get_dtypes("float"),
        num_arrays=2,
        shared_dtype=True,
        min_num_dims=1,
        min_value=-100,
        max_value=100,
    ),
)
def test_torch_tensor_fmod(
    dtype_and_x,
    frontend,
    frontend_method_data,
    init_flags,
    method_flags,
    on_device,
    backend_fw,
):
    input_dtype, x = dtype_and_x
    helpers.test_frontend_method(
        init_input_dtypes=input_dtype,
        backend_to_test=backend_fw,
        init_all_as_kwargs_np={"data": x[0]},
        method_input_dtypes=input_dtype,
        method_all_as_kwargs_np={"other": x[1]},
        frontend=frontend,
        frontend_method_data=frontend_method_data,
        init_flags=init_flags,
        method_flags=method_flags,
        on_device=on_device,
    )


# fmod_
@handle_frontend_method(
    class_tree=CLASS_TREE,
    init_tree="torch.tensor",
    method_name="fmod_",
    dtype_and_x=helpers.dtype_and_values(
        available_dtypes=helpers.get_dtypes("float"),
        num_arrays=2,
        shared_dtype=True,
        min_num_dims=1,
        min_value=-100,
        max_value=100,
    ),
)
def test_torch_tensor_fmod_(
    dtype_and_x,
    frontend,
    frontend_method_data,
    init_flags,
    method_flags,
    on_device,
    backend_fw,
):
    input_dtype, x = dtype_and_x
    helpers.test_frontend_method(
        init_input_dtypes=input_dtype,
        backend_to_test=backend_fw,
        init_all_as_kwargs_np={"data": x[0]},
        method_input_dtypes=input_dtype,
        method_all_as_kwargs_np={"other": x[1]},
        frontend=frontend,
        frontend_method_data=frontend_method_data,
        init_flags=init_flags,
        method_flags=method_flags,
        on_device=on_device,
    )


@handle_frontend_method(
    class_tree=CLASS_TREE,
    init_tree="torch.tensor",
    method_name="gather",
    params_indices_others=helpers.array_indices_axis(
        array_dtypes=helpers.get_dtypes("valid"),
        indices_dtypes=["int64"],
        indices_same_dims=True,
    ),
)
def test_torch_tensor_gather(
    params_indices_others,
    frontend,
    frontend_method_data,
    init_flags,
    method_flags,
    on_device,
    backend_fw,
):
    input_dtypes, x, indices, axis, batch_dims = params_indices_others
    helpers.test_frontend_method(
        init_input_dtypes=[input_dtypes[0]],
        backend_to_test=backend_fw,
        init_all_as_kwargs_np={"data": x},
        method_input_dtypes=[input_dtypes[1]],
        method_all_as_kwargs_np={
            "dim": axis,
            "index": indices,
        },
        frontend=frontend,
        frontend_method_data=frontend_method_data,
        init_flags=init_flags,
        method_flags=method_flags,
        on_device=on_device,
    )


# gcd
@handle_frontend_method(
    class_tree=CLASS_TREE,
    init_tree="torch.tensor",
    method_name="gcd",
    dtype_and_x=helpers.dtype_and_values(
        available_dtypes=helpers.get_dtypes("integer"),
        min_value=-100,
        max_value=100,
        min_num_dims=1,
        max_num_dims=3,
        min_dim_size=1,
        max_dim_size=3,
        num_arrays=2,
        shared_dtype=True,
    ),
)
def test_torch_tensor_gcd(
    dtype_and_x,
    frontend,
    frontend_method_data,
    init_flags,
    method_flags,
    on_device,
    backend_fw,
):
    input_dtype, x = dtype_and_x
    helpers.test_frontend_method(
        init_input_dtypes=input_dtype,
        backend_to_test=backend_fw,
        init_all_as_kwargs_np={
            "data": x[0],
        },
        method_input_dtypes=input_dtype,
        method_all_as_kwargs_np={
            "other": x[1],
        },
        frontend=frontend,
        frontend_method_data=frontend_method_data,
        init_flags=init_flags,
        method_flags=method_flags,
        on_device=on_device,
    )


def test_torch_tensor_grad(backend_fw):
    ivy.set_backend(backend_fw)
    x = Tensor(ivy.array([1.0, 2.0, 3.0]))
    grads = ivy.array([1.0, 2.0, 3.0])
    x._grads = grads
    assert ivy.array_equal(x.grad, grads)
    ivy.previous_backend()


def test_torch_tensor_grad_fn(backend_fw):
    ivy.set_backend(backend_fw)
    x = Tensor(ivy.array([3.0]), requires_grad=True)
    ivy.utils.assertions.check_equal(x.grad_fn, None, as_array=False)
    y = x.pow(2)
    ivy.utils.assertions.check_equal(y.grad_fn, "PowBackward", as_array=False)
    ivy.utils.assertions.check_equal(
        y.grad_fn.next_functions[0], "AccumulateGrad", as_array=False
    )
    z = y.detach()
    ivy.utils.assertions.check_equal(z.grad_fn, None, as_array=False)
    ivy.previous_backend()


# greater
@handle_frontend_method(
    class_tree=CLASS_TREE,
    init_tree="torch.tensor",
    method_name="greater",
    dtype_and_x=helpers.dtype_and_values(
        available_dtypes=helpers.get_dtypes("valid"),
        num_arrays=2,
        min_value=-1e04,
        max_value=1e04,
        allow_inf=False,
    ),
)
def test_torch_tensor_greater(
    dtype_and_x,
    frontend_method_data,
    init_flags,
    method_flags,
    frontend,
    on_device,
    backend_fw,
):
    input_dtype, x = dtype_and_x
    helpers.test_frontend_method(
        init_input_dtypes=input_dtype,
        backend_to_test=backend_fw,
        init_all_as_kwargs_np={
            "data": x[0],
        },
        method_input_dtypes=input_dtype,
        method_all_as_kwargs_np={
            "other": x[1],
        },
        frontend_method_data=frontend_method_data,
        init_flags=init_flags,
        method_flags=method_flags,
        frontend=frontend,
        on_device=on_device,
    )


# greater_
@handle_frontend_method(
    class_tree=CLASS_TREE,
    init_tree="torch.tensor",
    method_name="greater_",
    dtype_and_x=helpers.dtype_and_values(
        available_dtypes=helpers.get_dtypes("valid"),
        num_arrays=2,
        min_value=-1e04,
        max_value=1e04,
        allow_inf=False,
    ),
)
def test_torch_tensor_greater_(
    dtype_and_x,
    frontend_method_data,
    init_flags,
    method_flags,
    frontend,
    on_device,
    backend_fw,
):
    input_dtype, x = dtype_and_x
    helpers.test_frontend_method(
        init_input_dtypes=input_dtype,
        backend_to_test=backend_fw,
        init_all_as_kwargs_np={
            "data": x[0],
        },
        method_input_dtypes=input_dtype,
        method_all_as_kwargs_np={
            "other": x[1],
        },
        frontend_method_data=frontend_method_data,
        init_flags=init_flags,
        method_flags=method_flags,
        frontend=frontend,
        on_device=on_device,
    )


# greater_equal
@handle_frontend_method(
    class_tree=CLASS_TREE,
    init_tree="torch.tensor",
    method_name="greater_equal",
    dtype_and_x=helpers.dtype_and_values(
        available_dtypes=helpers.get_dtypes("valid"),
        num_arrays=2,
        min_value=-1e04,
        max_value=1e04,
        allow_inf=False,
    ),
)
def test_torch_tensor_greater_equal(
    dtype_and_x,
    frontend_method_data,
    init_flags,
    method_flags,
    frontend,
    on_device,
    backend_fw,
):
    input_dtype, x = dtype_and_x
    helpers.test_frontend_method(
        init_input_dtypes=input_dtype,
        backend_to_test=backend_fw,
        init_all_as_kwargs_np={
            "data": x[0],
        },
        method_input_dtypes=input_dtype,
        method_all_as_kwargs_np={
            "other": x[1],
        },
        frontend_method_data=frontend_method_data,
        init_flags=init_flags,
        method_flags=method_flags,
        frontend=frontend,
        on_device=on_device,
    )


# greater_equal_
@handle_frontend_method(
    class_tree=CLASS_TREE,
    init_tree="torch.tensor",
    method_name="greater_equal_",
    dtype_and_x=helpers.dtype_and_values(
        available_dtypes=helpers.get_dtypes("valid"),
        num_arrays=2,
        min_value=-1e04,
        max_value=1e04,
        allow_inf=False,
    ),
)
def test_torch_tensor_greater_equal_(
    dtype_and_x,
    frontend_method_data,
    init_flags,
    method_flags,
    frontend,
    on_device,
    backend_fw,
):
    input_dtype, x = dtype_and_x
    helpers.test_frontend_method(
        init_input_dtypes=input_dtype,
        backend_to_test=backend_fw,
        init_all_as_kwargs_np={
            "data": x[0],
        },
        method_input_dtypes=input_dtype,
        method_all_as_kwargs_np={
            "other": x[1],
        },
        frontend_method_data=frontend_method_data,
        init_flags=init_flags,
        method_flags=method_flags,
        frontend=frontend,
        on_device=on_device,
    )


# half
@handle_frontend_method(
    class_tree=CLASS_TREE,
    init_tree="torch.tensor",
    method_name="half",
    dtype_and_x=helpers.dtype_and_values(
        available_dtypes=helpers.get_dtypes("valid"),
    ),
)
def test_torch_tensor_half(
    dtype_and_x,
    frontend_method_data,
    init_flags,
    method_flags,
    frontend,
    on_device,
    backend_fw,
):
    input_dtype, x = dtype_and_x
    helpers.test_frontend_method(
        init_input_dtypes=input_dtype,
        backend_to_test=backend_fw,
        init_all_as_kwargs_np={
            "data": x[0],
        },
        method_input_dtypes=input_dtype,
        method_all_as_kwargs_np={},
        frontend_method_data=frontend_method_data,
        init_flags=init_flags,
        method_flags=method_flags,
        frontend=frontend,
        on_device=on_device,
    )


@handle_frontend_method(
    class_tree=CLASS_TREE,
    init_tree="torch.tensor",
    method_name="heaviside",
    dtype_and_values=helpers.dtype_and_values(
        available_dtypes=helpers.get_dtypes("float"),
        num_arrays=2,
    ),
)
def test_torch_tensor_heaviside(
    dtype_and_values,
    frontend,
    frontend_method_data,
    init_flags,
    method_flags,
    on_device,
    backend_fw,
):
    input_dtype, values = dtype_and_values
    helpers.test_frontend_method(
        init_input_dtypes=input_dtype,
        backend_to_test=backend_fw,
        init_all_as_kwargs_np={
            "data": values[0],
        },
        method_input_dtypes=input_dtype,
        method_all_as_kwargs_np={
            "values": values[1],
        },
        init_flags=init_flags,
        method_flags=method_flags,
        frontend_method_data=frontend_method_data,
        frontend=frontend,
        on_device=on_device,
    )


# hsplit
@handle_frontend_method(
    class_tree=CLASS_TREE,
    init_tree="torch.tensor",
    method_name="hsplit",
    dtype_value=helpers.dtype_and_values(
        available_dtypes=helpers.get_dtypes("valid"),
        shape=st.shared(helpers.get_shape(min_num_dims=2), key="value_shape"),
    ),
    indices_or_sections=_get_splits(
        min_num_dims=1,
        axis=1,
        allow_none=False,
        allow_array_indices=False,
        is_mod_split=True,
    ),
)
def test_torch_tensor_hsplit(
    dtype_value,
    indices_or_sections,
    frontend_method_data,
    init_flags,
    method_flags,
    frontend,
    on_device,
    backend_fw,
):
    input_dtype, x = dtype_value
    helpers.test_frontend_method(
        init_input_dtypes=input_dtype,
        backend_to_test=backend_fw,
        init_all_as_kwargs_np={
            "data": x[0],
        },
        method_input_dtypes=[],
        method_all_as_kwargs_np={"indices_or_sections": indices_or_sections},
        frontend_method_data=frontend_method_data,
        init_flags=init_flags,
        method_flags=method_flags,
        frontend=frontend,
        on_device=on_device,
    )


@given(
    dtype_x=helpers.dtype_and_values(
        available_dtypes=helpers.get_dtypes("complex", prune_function=False)
    ),
)
def test_torch_tensor_imag(dtype_x, backend_fw):
    ivy.set_backend(backend_fw)
    _, data = dtype_x
    x = Tensor(data[0])
    x.ivy_array = data[0]
    ivy.utils.assertions.check_equal(x.imag, ivy.imag(data[0]))
    ivy.previous_backend()


@handle_frontend_method(
    class_tree=CLASS_TREE,
    init_tree="torch.tensor",
    method_name="index_add",
    xs_dtypes_dim_idx=_arrays_dim_idx_n_dtypes(),
    alpha=st.integers(min_value=1, max_value=2),
)
def test_torch_tensor_index_add(
    *,
    xs_dtypes_dim_idx,
    alpha,
    frontend_method_data,
    init_flags,
    method_flags,
    on_device,
    frontend,
    backend_fw,
):
    xs, input_dtypes, axis, indices = xs_dtypes_dim_idx
    if xs[0].shape[axis] < xs[1].shape[axis]:
        source, input = xs
    else:
        input, source = xs
    helpers.test_frontend_method(
        init_input_dtypes=[input_dtypes[0]],
        backend_to_test=backend_fw,
        init_all_as_kwargs_np={
            "data": input,
        },
        method_input_dtypes=["int64", input_dtypes[1]],
        method_all_as_kwargs_np={
            "dim": axis,
            "index": indices,
            "source": source,
            "alpha": alpha,
        },
        frontend=frontend,
        frontend_method_data=frontend_method_data,
        init_flags=init_flags,
        method_flags=method_flags,
        on_device=on_device,
        rtol_=1e-03,
    )


# index_add
@handle_frontend_method(
    class_tree=CLASS_TREE,
    init_tree="torch.tensor",
    method_name="index_add_",
    xs_dtypes_dim_idx=_arrays_dim_idx_n_dtypes(),
    alpha=st.integers(min_value=1, max_value=2),
)
def test_torch_tensor_index_add_(
    *,
    xs_dtypes_dim_idx,
    alpha,
    frontend_method_data,
    init_flags,
    method_flags,
    on_device,
    frontend,
    backend_fw,
):
    xs, input_dtypes, axis, indices = xs_dtypes_dim_idx
    if xs[0].shape[axis] < xs[1].shape[axis]:
        source, input = xs
    else:
        input, source = xs
    helpers.test_frontend_method(
        init_input_dtypes=[input_dtypes[0]],
        backend_to_test=backend_fw,
        init_all_as_kwargs_np={
            "data": input,
        },
        method_input_dtypes=["int64", input_dtypes[1]],
        method_all_as_kwargs_np={
            "dim": axis,
            "index": indices,
            "source": source,
            "alpha": alpha,
        },
        frontend=frontend,
        frontend_method_data=frontend_method_data,
        init_flags=init_flags,
        method_flags=method_flags,
        on_device=on_device,
        rtol_=1e-03,
    )


# index_select
@handle_frontend_method(
    class_tree=CLASS_TREE,
    init_tree="torch.tensor",
    method_name="index_select",
    params_indices_others=helpers.array_indices_axis(
        array_dtypes=helpers.get_dtypes("valid"),
        indices_dtypes=["int64"],
        max_num_dims=1,
        indices_same_dims=True,
    ),
)
def test_torch_tensor_index_select(
    params_indices_others,
    frontend_method_data,
    init_flags,
    method_flags,
    frontend,
    on_device,
    backend_fw,
):
    input_dtypes, input, indices, axis, batch_dims = params_indices_others
    helpers.test_frontend_method(
        init_input_dtypes=[input_dtypes[0]],
        backend_to_test=backend_fw,
        init_all_as_kwargs_np={
            "data": input,
        },
        method_input_dtypes=[input_dtypes[1]],
        method_all_as_kwargs_np={
            "dim": axis,
            "index": indices,
        },
        frontend_method_data=frontend_method_data,
        init_flags=init_flags,
        method_flags=method_flags,
        frontend=frontend,
        on_device=on_device,
    )


@handle_frontend_method(
    class_tree=CLASS_TREE,
    init_tree="torch.tensor",
    method_name="bmm",
    dtype_and_matrices=_get_dtype_and_3dbatch_matrices(with_input=True, input_3d=True),
)
def test_torch_tensor_instance_bmm(
    dtype_and_matrices,
    backend_fw,
    frontend,
    frontend_method_data,
    init_flags,
    method_flags,
    on_device,
):
    input_dtype, _, x, mat2 = dtype_and_matrices
    helpers.test_frontend_method(
        init_input_dtypes=input_dtype,
        init_all_as_kwargs_np={"data": x},
        method_input_dtypes=input_dtype,
        method_all_as_kwargs_np={"mat2": mat2},
        frontend=frontend,
        frontend_method_data=frontend_method_data,
        init_flags=init_flags,
        method_flags=method_flags,
        on_device=on_device,
        backend_to_test=backend_fw,
    )


# int
@handle_frontend_method(
    class_tree=CLASS_TREE,
    init_tree="torch.tensor",
    method_name="int",
    dtype_and_x=helpers.dtype_and_values(
        available_dtypes=helpers.get_dtypes("integer"),
    ),
)
def test_torch_tensor_int(
    dtype_and_x,
    frontend_method_data,
    init_flags,
    method_flags,
    frontend,
    on_device,
    backend_fw,
):
    input_dtype, x = dtype_and_x
    helpers.test_frontend_method(
        init_input_dtypes=input_dtype,
        backend_to_test=backend_fw,
        init_all_as_kwargs_np={
            "data": x[0],
        },
        method_input_dtypes=input_dtype,
        method_all_as_kwargs_np={},
        frontend_method_data=frontend_method_data,
        init_flags=init_flags,
        method_flags=method_flags,
        frontend=frontend,
        on_device=on_device,
    )


# inverse
@handle_frontend_method(
    class_tree=CLASS_TREE,
    init_tree="torch.tensor",
    method_name="inverse",
    dtype_and_x=helpers.dtype_and_values(
        available_dtypes=helpers.get_dtypes("float"),
        min_num_dims=2,
    ).filter(lambda s: s[1][0].shape[-1] == s[1][0].shape[-2]),
)
def test_torch_tensor_inverse(
    dtype_and_x,
    frontend_method_data,
    init_flags,
    method_flags,
    frontend,
    on_device,
    backend_fw,
):
    input_dtype, x = dtype_and_x
    helpers.test_frontend_method(
        init_input_dtypes=input_dtype,
        backend_to_test=backend_fw,
        init_all_as_kwargs_np={
            "data": x[0],
        },
        method_input_dtypes=input_dtype,
        method_all_as_kwargs_np={},
        frontend_method_data=frontend_method_data,
        init_flags=init_flags,
        method_flags=method_flags,
        frontend=frontend,
        on_device=on_device,
    )


# is_complex
@handle_frontend_method(
    class_tree=CLASS_TREE,
    init_tree="torch.tensor",
    method_name="is_complex",
    dtype_and_x=helpers.dtype_and_values(
        available_dtypes=helpers.get_dtypes("valid"),
    ),
)
def test_torch_tensor_is_complex(
    dtype_and_x,
    frontend_method_data,
    init_flags,
    method_flags,
    frontend,
    on_device,
    backend_fw,
):
    input_dtype, x = dtype_and_x
    helpers.test_frontend_method(
        init_input_dtypes=input_dtype,
        backend_to_test=backend_fw,
        init_all_as_kwargs_np={"data": x[0]},
        method_input_dtypes=input_dtype,
        method_all_as_kwargs_np={},
        frontend_method_data=frontend_method_data,
        init_flags=init_flags,
        method_flags=method_flags,
        frontend=frontend,
        on_device=on_device,
    )


@given(
    dtype_x=helpers.dtype_and_values(
        available_dtypes=helpers.get_dtypes("valid", prune_function=False)
    ).filter(lambda x: "bfloat16" not in x[0]),
)
def test_torch_tensor_is_cuda(
    dtype_x,
    backend_fw,
):
    ivy.set_backend(backend_fw)
    _, data = dtype_x
    x = Tensor(data[0])
    x.ivy_array = data[0]
    ivy.utils.assertions.check_equal(
        x.is_cuda, "gpu" in ivy.dev(ivy.array(data[0])), as_array=False
    )
    ivy.previous_backend()


@given(
    requires_grad=st.booleans(),
)
def test_torch_tensor_is_leaf(requires_grad, backend_fw):
    ivy.set_backend(backend_fw)
    x = Tensor(ivy.array([3.0]), requires_grad=requires_grad)
    ivy.utils.assertions.check_equal(x.is_leaf, True, as_array=False)
    y = x.pow(2)
    ivy.utils.assertions.check_equal(y.is_leaf, not requires_grad, as_array=False)
    z = y.detach()
    ivy.utils.assertions.check_equal(z.is_leaf, True, as_array=False)
    ivy.previous_backend()


@given(
    dtype_x=helpers.dtype_and_values(
        available_dtypes=helpers.get_dtypes("valid", prune_function=False)
    ).filter(lambda x: "bfloat16" not in x[0]),
)
def test_torch_tensor_is_meta(
    dtype_x,
    backend_fw,
):
    ivy.set_backend(backend_fw)
    _, data = dtype_x
    x = Tensor(data[0])
    x.ivy_array = data[0]
    ivy.utils.assertions.check_equal(
        x.is_meta, "meta" in ivy.dev(ivy.array(data[0])), as_array=False
    )
    ivy.previous_backend()


@given(
    dtype_x=helpers.dtype_and_values(
        available_dtypes=helpers.get_dtypes("valid", prune_function=False)
    ).filter(lambda x: "bfloat16" not in x[0]),
)
def test_torch_tensor_is_quantized(
    dtype_x,
    backend_fw,
):
    ivy.set_backend(backend_fw)
    _, data = dtype_x
    x = Tensor(data[0])
    x.ivy_array = data[0]
    ivy.utils.assertions.check_equal(
        x.is_quantized, "q" in ivy.dtype(ivy.array(data[0])), as_array=False
    )
    ivy.previous_backend()


# isinf
@handle_frontend_method(
    class_tree=CLASS_TREE,
    init_tree="torch.tensor",
    method_name="isinf",
    dtype_and_x=helpers.dtype_and_values(
        available_dtypes=helpers.get_dtypes("valid"),
    ),
)
def test_torch_tensor_isinf(
    dtype_and_x,
    frontend_method_data,
    init_flags,
    method_flags,
    frontend,
    on_device,
    backend_fw,
):
    input_dtype, x = dtype_and_x
    helpers.test_frontend_method(
        init_input_dtypes=input_dtype,
        backend_to_test=backend_fw,
        init_all_as_kwargs_np={"data": x[0]},
        method_input_dtypes=input_dtype,
        method_all_as_kwargs_np={},
        frontend_method_data=frontend_method_data,
        init_flags=init_flags,
        method_flags=method_flags,
        frontend=frontend,
        on_device=on_device,
    )


# isreal
@handle_frontend_method(
    class_tree=CLASS_TREE,
    init_tree="torch.tensor",
    method_name="isreal",
    dtype_and_x=helpers.dtype_and_values(
        available_dtypes=helpers.get_dtypes("numeric"),
    ),
)
def test_torch_tensor_isreal(
    dtype_and_x,
    frontend_method_data,
    init_flags,
    method_flags,
    frontend,
    on_device,
    backend_fw,
):
    input_dtype, x = dtype_and_x
    helpers.test_frontend_method(
        init_input_dtypes=input_dtype,
        backend_to_test=backend_fw,
        init_all_as_kwargs_np={"data": x[0]},
        method_input_dtypes=input_dtype,
        method_all_as_kwargs_np={},
        frontend_method_data=frontend_method_data,
        init_flags=init_flags,
        method_flags=method_flags,
        frontend=frontend,
        on_device=on_device,
    )


@given(
    dtype_x=helpers.dtype_and_values(
        available_dtypes=helpers.get_dtypes("valid", prune_function=False)
    ).filter(lambda x: "bfloat16" not in x[0]),
)
def test_torch_tensor_ivy_array(
    dtype_x,
    backend_fw,
):
    _, data = dtype_x
    ivy.set_backend(backend_fw)
    x = Tensor(data[0])
    x.ivy_array = data[0]
    ret = helpers.flatten_and_to_np(ret=x.ivy_array.data, backend=backend_fw)
    ret_gt = helpers.flatten_and_to_np(ret=data[0], backend=backend_fw)
    helpers.value_test(
        ret_np_flat=ret,
        ret_np_from_gt_flat=ret_gt,
        backend="torch",
    )


# lcm
@handle_frontend_method(
    class_tree=CLASS_TREE,
    init_tree="torch.tensor",
    method_name="lcm",
    dtype_and_x=helpers.dtype_and_values(
        available_dtypes=helpers.get_dtypes("integer"),
        num_arrays=2,
        min_value=-100,
        max_value=100,
        min_num_dims=1,
        max_num_dims=3,
        min_dim_size=1,
        max_dim_size=3,
        shared_dtype=True,
    ),
)
def test_torch_tensor_lcm(
    dtype_and_x,
    frontend,
    frontend_method_data,
    init_flags,
    method_flags,
    on_device,
    backend_fw,
):
    input_dtype, x = dtype_and_x
    helpers.test_frontend_method(
        init_input_dtypes=input_dtype,
        backend_to_test=backend_fw,
        init_all_as_kwargs_np={
            "data": x[0],
        },
        method_input_dtypes=input_dtype,
        method_all_as_kwargs_np={
            "other": x[1],
        },
        frontend=frontend,
        frontend_method_data=frontend_method_data,
        init_flags=init_flags,
        method_flags=method_flags,
        on_device=on_device,
    )


# less
@handle_frontend_method(
    class_tree=CLASS_TREE,
    init_tree="torch.tensor",
    method_name="less",
    dtype_and_x=helpers.dtype_and_values(
        available_dtypes=helpers.get_dtypes("valid"),
        num_arrays=2,
        min_value=-1e04,
        max_value=1e04,
        allow_inf=False,
    ),
)
def test_torch_tensor_less(
    dtype_and_x,
    frontend_method_data,
    init_flags,
    method_flags,
    frontend,
    on_device,
    backend_fw,
):
    input_dtype, x = dtype_and_x
    helpers.test_frontend_method(
        init_input_dtypes=input_dtype,
        backend_to_test=backend_fw,
        init_all_as_kwargs_np={
            "data": x[0],
        },
        method_input_dtypes=input_dtype,
        method_all_as_kwargs_np={
            "other": x[1],
        },
        frontend_method_data=frontend_method_data,
        init_flags=init_flags,
        method_flags=method_flags,
        frontend=frontend,
        on_device=on_device,
    )


# less_
@handle_frontend_method(
    class_tree=CLASS_TREE,
    init_tree="torch.tensor",
    method_name="less_",
    dtype_and_x=helpers.dtype_and_values(
        available_dtypes=helpers.get_dtypes("valid"),
        num_arrays=2,
        min_value=-1e04,
        max_value=1e04,
        allow_inf=False,
    ),
)
def test_torch_tensor_less_(
    dtype_and_x,
    frontend_method_data,
    init_flags,
    method_flags,
    frontend,
    on_device,
    backend_fw,
):
    input_dtype, x = dtype_and_x
    helpers.test_frontend_method(
        init_input_dtypes=input_dtype,
        backend_to_test=backend_fw,
        init_all_as_kwargs_np={
            "data": x[0],
        },
        method_input_dtypes=input_dtype,
        method_all_as_kwargs_np={
            "other": x[1],
        },
        frontend_method_data=frontend_method_data,
        init_flags=init_flags,
        method_flags=method_flags,
        frontend=frontend,
        on_device=on_device,
    )


# less_equal
@handle_frontend_method(
    class_tree=CLASS_TREE,
    init_tree="torch.tensor",
    method_name="less_equal",
    dtype_and_x=helpers.dtype_and_values(
        available_dtypes=helpers.get_dtypes("valid"),
        num_arrays=2,
        min_value=-1e04,
        max_value=1e04,
        allow_inf=False,
    ),
)
def test_torch_tensor_less_equal(
    dtype_and_x,
    frontend_method_data,
    init_flags,
    method_flags,
    frontend,
    on_device,
    backend_fw,
):
    input_dtype, x = dtype_and_x
    helpers.test_frontend_method(
        init_input_dtypes=input_dtype,
        backend_to_test=backend_fw,
        init_all_as_kwargs_np={
            "data": x[0],
        },
        method_input_dtypes=input_dtype,
        method_all_as_kwargs_np={
            "other": x[1],
        },
        frontend_method_data=frontend_method_data,
        init_flags=init_flags,
        method_flags=method_flags,
        frontend=frontend,
        on_device=on_device,
    )


# less_equal_
@handle_frontend_method(
    class_tree=CLASS_TREE,
    init_tree="torch.tensor",
    method_name="less_equal_",
    dtype_and_x=helpers.dtype_and_values(
        available_dtypes=helpers.get_dtypes("valid"),
        num_arrays=2,
        min_value=-1e04,
        max_value=1e04,
        allow_inf=False,
    ),
)
def test_torch_tensor_less_equal_(
    dtype_and_x,
    frontend_method_data,
    init_flags,
    method_flags,
    frontend,
    on_device,
    backend_fw,
):
    input_dtype, x = dtype_and_x
    helpers.test_frontend_method(
        init_input_dtypes=input_dtype,
        backend_to_test=backend_fw,
        init_all_as_kwargs_np={
            "data": x[0],
        },
        method_input_dtypes=input_dtype,
        method_all_as_kwargs_np={
            "other": x[1],
        },
        frontend_method_data=frontend_method_data,
        init_flags=init_flags,
        method_flags=method_flags,
        frontend=frontend,
        on_device=on_device,
    )


# log
@handle_frontend_method(
    class_tree=CLASS_TREE,
    init_tree="torch.tensor",
    method_name="log",
    dtype_and_x=helpers.dtype_and_values(
        available_dtypes=helpers.get_dtypes("float"),
        allow_inf=False,
    ),
)
def test_torch_tensor_log(
    dtype_and_x,
    frontend_method_data,
    init_flags,
    method_flags,
    frontend,
    on_device,
    backend_fw,
):
    input_dtype, x = dtype_and_x
    helpers.test_frontend_method(
        init_input_dtypes=input_dtype,
        backend_to_test=backend_fw,
        init_all_as_kwargs_np={
            "data": x[0],
        },
        method_input_dtypes=input_dtype,
        method_all_as_kwargs_np={},
        frontend_method_data=frontend_method_data,
        init_flags=init_flags,
        method_flags=method_flags,
        frontend=frontend,
        on_device=on_device,
    )


# log10
@handle_frontend_method(
    class_tree=CLASS_TREE,
    init_tree="torch.tensor",
    method_name="log10",
    dtype_and_x=helpers.dtype_and_values(
        available_dtypes=helpers.get_dtypes("float"),
        allow_inf=False,
    ),
)
def test_torch_tensor_log10(
    dtype_and_x,
    frontend_method_data,
    init_flags,
    method_flags,
    frontend,
    on_device,
    backend_fw,
):
    input_dtype, x = dtype_and_x
    helpers.test_frontend_method(
        init_input_dtypes=input_dtype,
        backend_to_test=backend_fw,
        init_all_as_kwargs_np={
            "data": x[0],
        },
        method_input_dtypes=input_dtype,
        method_all_as_kwargs_np={},
        frontend_method_data=frontend_method_data,
        init_flags=init_flags,
        method_flags=method_flags,
        frontend=frontend,
        on_device=on_device,
    )


# log10_ tests
@handle_frontend_method(
    class_tree=CLASS_TREE,
    init_tree="torch.tensor",
    method_name="log10_",
    dtype_and_x=helpers.dtype_and_values(
        available_dtypes=helpers.get_dtypes("float"),
        allow_inf=False,
    ),
)
def test_torch_tensor_log10_(
    dtype_and_x,
    frontend_method_data,
    init_flags,
    method_flags,
    frontend,
    on_device,
    backend_fw,
):
    input_dtype, x = dtype_and_x
    helpers.test_frontend_method(
        init_input_dtypes=input_dtype,
        backend_to_test=backend_fw,
        init_all_as_kwargs_np={
            "data": x[0],
        },
        method_input_dtypes=input_dtype,
        method_all_as_kwargs_np={},
        frontend_method_data=frontend_method_data,
        init_flags=init_flags,
        method_flags=method_flags,
        frontend=frontend,
        on_device=on_device,
    )


@handle_frontend_method(
    class_tree=CLASS_TREE,
    init_tree="torch.tensor",
    method_name="log1p",
    dtype_x=helpers.dtype_and_values(
        available_dtypes=helpers.get_dtypes("valid"),
        max_value=1e37,
    ),
)
def test_torch_tensor_log1p(
    dtype_x,
    frontend,
    frontend_method_data,
    init_flags,
    method_flags,
    on_device,
    backend_fw,
):
    input_dtype, x = dtype_x
    helpers.test_frontend_method(
        init_input_dtypes=input_dtype,
        backend_to_test=backend_fw,
        init_all_as_kwargs_np={"data": x[0]},
        method_input_dtypes=input_dtype,
        method_all_as_kwargs_np={},
        frontend=frontend,
        frontend_method_data=frontend_method_data,
        init_flags=init_flags,
        method_flags=method_flags,
        on_device=on_device,
    )


# log1p_
@handle_frontend_method(
    class_tree=CLASS_TREE,
    init_tree="torch.tensor",
    method_name="log1p_",
    dtype_x=helpers.dtype_and_values(
        available_dtypes=helpers.get_dtypes("valid"),
        max_value=1e37,
    ),
)
def test_torch_tensor_log1p_(
    dtype_x,
    frontend,
    frontend_method_data,
    init_flags,
    method_flags,
    on_device,
    backend_fw,
):
    input_dtype, x = dtype_x
    helpers.test_frontend_method(
        init_input_dtypes=input_dtype,
        backend_to_test=backend_fw,
        init_all_as_kwargs_np={"data": x[0]},
        method_input_dtypes=input_dtype,
        method_all_as_kwargs_np={},
        frontend=frontend,
        frontend_method_data=frontend_method_data,
        init_flags=init_flags,
        method_flags=method_flags,
        on_device=on_device,
    )


# log2
@handle_frontend_method(
    class_tree=CLASS_TREE,
    init_tree="torch.tensor",
    method_name="log2",
    dtype_and_x=helpers.dtype_and_values(
        available_dtypes=helpers.get_dtypes("float"),
        allow_inf=False,
    ),
)
def test_torch_tensor_log2(
    dtype_and_x,
    frontend_method_data,
    init_flags,
    method_flags,
    frontend,
    on_device,
    backend_fw,
):
    input_dtype, x = dtype_and_x
    helpers.test_frontend_method(
        init_input_dtypes=input_dtype,
        backend_to_test=backend_fw,
        init_all_as_kwargs_np={
            "data": x[0],
        },
        method_input_dtypes=input_dtype,
        method_all_as_kwargs_np={},
        frontend_method_data=frontend_method_data,
        init_flags=init_flags,
        method_flags=method_flags,
        frontend=frontend,
        on_device=on_device,
    )


# log2_
@handle_frontend_method(
    class_tree=CLASS_TREE,
    init_tree="torch.tensor",
    method_name="log2_",
    dtype_and_x=helpers.dtype_and_values(
        available_dtypes=helpers.get_dtypes("valid"),
        allow_inf=False,
    ),
)
def test_torch_tensor_log2_(
    dtype_and_x,
    frontend_method_data,
    init_flags,
    method_flags,
    frontend,
    on_device,
    backend_fw,
):
    input_dtype, x = dtype_and_x
    helpers.test_frontend_method(
        init_input_dtypes=input_dtype,
        backend_to_test=backend_fw,
        init_all_as_kwargs_np={
            "data": x[0],
        },
        method_input_dtypes=input_dtype,
        method_all_as_kwargs_np={},
        frontend_method_data=frontend_method_data,
        init_flags=init_flags,
        method_flags=method_flags,
        frontend=frontend,
        on_device=on_device,
    )


# log_
@handle_frontend_method(
    class_tree=CLASS_TREE,
    init_tree="torch.tensor",
    method_name="log_",
    dtype_and_x=helpers.dtype_and_values(
        available_dtypes=helpers.get_dtypes("float"),
        allow_inf=False,
    ),
)
def test_torch_tensor_log_(
    dtype_and_x,
    frontend_method_data,
    init_flags,
    method_flags,
    frontend,
    on_device,
    backend_fw,
):
    input_dtype, x = dtype_and_x
    helpers.test_frontend_method(
        init_input_dtypes=input_dtype,
        backend_to_test=backend_fw,
        init_all_as_kwargs_np={
            "data": x[0],
        },
        method_input_dtypes=input_dtype,
        method_all_as_kwargs_np={},
        frontend_method_data=frontend_method_data,
        init_flags=init_flags,
        method_flags=method_flags,
        frontend=frontend,
        on_device=on_device,
    )


# logaddexp
@handle_frontend_method(
    class_tree=CLASS_TREE,
    init_tree="torch.tensor",
    method_name="logaddexp",
    dtype_and_x=helpers.dtype_and_values(
        available_dtypes=helpers.get_dtypes("float"),
        num_arrays=2,
        min_num_dims=1,
        min_value=-100,
        max_value=100,
        shared_dtype=True,
    ),
)
def test_torch_tensor_logaddexp(
    dtype_and_x,
    frontend_method_data,
    init_flags,
    method_flags,
    frontend,
    on_device,
    backend_fw,
):
    input_dtype, x = dtype_and_x
    helpers.test_frontend_method(
        init_input_dtypes=input_dtype,
        backend_to_test=backend_fw,
        init_all_as_kwargs_np={
            "data": x[0],
        },
        method_input_dtypes=input_dtype,
        method_all_as_kwargs_np={
            "other": x[1],
        },
        frontend_method_data=frontend_method_data,
        init_flags=init_flags,
        method_flags=method_flags,
        frontend=frontend,
        on_device=on_device,
    )


# logdet
@handle_frontend_method(
    class_tree=CLASS_TREE,
    init_tree="torch.tensor",
    method_name="logdet",
    dtype_and_x=_get_dtype_and_matrix(square=True, batch=True),
)
def test_torch_tensor_logdet(
    dtype_and_x,
    frontend_method_data,
    init_flags,
    method_flags,
    frontend,
    on_device,
    backend_fw,
):
    input_dtype, x = dtype_and_x
    dtype, x = dtype_and_x
    x = np.matmul(x.T, x) + np.identity(x.shape[0])
    helpers.test_frontend_method(
        init_input_dtypes=input_dtype,
        backend_to_test=backend_fw,
        init_all_as_kwargs_np={
            "data": x,
        },
        method_input_dtypes=input_dtype,
        method_all_as_kwargs_np={},
        frontend_method_data=frontend_method_data,
        init_flags=init_flags,
        method_flags=method_flags,
        frontend=frontend,
        on_device=on_device,
    )


# logical_and
@handle_frontend_method(
    class_tree=CLASS_TREE,
    init_tree="torch.tensor",
    method_name="logical_and",
    dtype_and_x=helpers.dtype_and_values(
        available_dtypes=helpers.get_dtypes("valid"),
        num_arrays=2,
    ),
)
def test_torch_tensor_logical_and(
    dtype_and_x,
    frontend_method_data,
    init_flags,
    method_flags,
    frontend,
    on_device,
    backend_fw,
):
    input_dtype, x = dtype_and_x
    helpers.test_frontend_method(
        init_input_dtypes=input_dtype,
        backend_to_test=backend_fw,
        init_all_as_kwargs_np={
            "data": x[0],
        },
        method_input_dtypes=input_dtype,
        method_all_as_kwargs_np={
            "other": x[1],
        },
        frontend_method_data=frontend_method_data,
        init_flags=init_flags,
        method_flags=method_flags,
        frontend=frontend,
        on_device=on_device,
    )


# logical_not
@handle_frontend_method(
    class_tree=CLASS_TREE,
    init_tree="torch.tensor",
    method_name="logical_not",
    dtype_and_x=helpers.dtype_and_values(
        available_dtypes=helpers.get_dtypes("valid"), num_arrays=1
    ),
)
def test_torch_tensor_logical_not(
    dtype_and_x,
    frontend_method_data,
    init_flags,
    method_flags,
    frontend,
    on_device,
    backend_fw,
):
    input_dtype, x = dtype_and_x
    helpers.test_frontend_method(
        init_input_dtypes=input_dtype,
        backend_to_test=backend_fw,
        init_all_as_kwargs_np={
            "data": x[0],
        },
        method_input_dtypes=input_dtype,
        method_all_as_kwargs_np={},
        frontend_method_data=frontend_method_data,
        init_flags=init_flags,
        method_flags=method_flags,
        frontend=frontend,
        on_device=on_device,
    )


# logical_not_
@handle_frontend_method(
    class_tree=CLASS_TREE,
    init_tree="torch.tensor",
    method_name="logical_not_",
    dtype_and_x=helpers.dtype_and_values(
        available_dtypes=helpers.get_dtypes("valid"),
        num_arrays=1,
        large_abs_safety_factor=12,
    ),
)
def test_torch_tensor_logical_not_(
    dtype_and_x,
    frontend_method_data,
    init_flags,
    method_flags,
    frontend,
    on_device,
    backend_fw,
):
    input_dtype, x = dtype_and_x
    helpers.test_frontend_method(
        init_input_dtypes=input_dtype,
        backend_to_test=backend_fw,
        init_all_as_kwargs_np={
            "data": x[0],
        },
        method_input_dtypes=input_dtype,
        method_all_as_kwargs_np={},
        frontend_method_data=frontend_method_data,
        init_flags=init_flags,
        method_flags=method_flags,
        frontend=frontend,
        on_device=on_device,
    )


# logical_or
@handle_frontend_method(
    class_tree=CLASS_TREE,
    init_tree="torch.tensor",
    method_name="logical_or",
    dtype_and_x=helpers.dtype_and_values(
        available_dtypes=helpers.get_dtypes("valid"),
        num_arrays=2,
    ),
)
def test_torch_tensor_logical_or(
    dtype_and_x,
    frontend_method_data,
    init_flags,
    method_flags,
    frontend,
    on_device,
    backend_fw,
):
    input_dtype, x = dtype_and_x
    helpers.test_frontend_method(
        init_input_dtypes=input_dtype,
        backend_to_test=backend_fw,
        init_all_as_kwargs_np={
            "data": x[0],
        },
        method_input_dtypes=input_dtype,
        method_all_as_kwargs_np={
            "other": x[1],
        },
        frontend_method_data=frontend_method_data,
        init_flags=init_flags,
        method_flags=method_flags,
        frontend=frontend,
        on_device=on_device,
    )


# long
@handle_frontend_method(
    class_tree=CLASS_TREE,
    init_tree="torch.tensor",
    method_name="long",
    dtype_and_x=helpers.dtype_and_values(
        available_dtypes=helpers.get_dtypes("integer"),
    ),
)
def test_torch_tensor_long(
    dtype_and_x,
    frontend_method_data,
    init_flags,
    method_flags,
    frontend,
    on_device,
    backend_fw,
):
    input_dtype, x = dtype_and_x
    helpers.test_frontend_method(
        init_input_dtypes=input_dtype,
        backend_to_test=backend_fw,
        init_all_as_kwargs_np={
            "data": x[0],
        },
        method_input_dtypes=input_dtype,
        method_all_as_kwargs_np={},
        frontend_method_data=frontend_method_data,
        init_flags=init_flags,
        method_flags=method_flags,
        frontend=frontend,
        on_device=on_device,
    )


# masked_fill
@handle_frontend_method(
    class_tree=CLASS_TREE,
    init_tree="torch.tensor",
    method_name="masked_fill",
    x_mask_val=_masked_fill_helper(),
)
def test_torch_tensor_masked_fill(
    x_mask_val,
    frontend_method_data,
    init_flags,
    method_flags,
    frontend,
    on_device,
    backend_fw,
):
    dtype, x, mask, val = x_mask_val
    helpers.test_frontend_method(
        init_input_dtypes=[dtype],
        backend_to_test=backend_fw,
        init_all_as_kwargs_np={
            "data": x,
        },
        method_input_dtypes=["bool", dtype],
        method_all_as_kwargs_np={
            "mask": mask,
            "value": val,
        },
        frontend_method_data=frontend_method_data,
        init_flags=init_flags,
        method_flags=method_flags,
        frontend=frontend,
        on_device=on_device,
    )


# matmul
@handle_frontend_method(
    class_tree=CLASS_TREE,
    init_tree="torch.tensor",
    method_name="matmul",
    dtype_tensor1_tensor2=_get_dtype_and_multiplicative_matrices(),
)
def test_torch_tensor_matmul(
    dtype_tensor1_tensor2,
    frontend_method_data,
    init_flags,
    method_flags,
    frontend,
    on_device,
    backend_fw,
):
    dtype, tensor1, tensor2 = dtype_tensor1_tensor2
    helpers.test_frontend_method(
        init_input_dtypes=dtype,
        backend_to_test=backend_fw,
        init_all_as_kwargs_np={
            "data": tensor1,
        },
        method_input_dtypes=dtype,
        method_all_as_kwargs_np={"other": tensor2},
        frontend_method_data=frontend_method_data,
        init_flags=init_flags,
        method_flags=method_flags,
        frontend=frontend,
        on_device=on_device,
    )


# max
@handle_frontend_method(
    class_tree=CLASS_TREE,
    init_tree="torch.tensor",
    method_name="max",
    dtype_x=helpers.dtype_and_values(
        available_dtypes=helpers.get_dtypes("float"),
    ),
)
def test_torch_tensor_max(
    dtype_x,
    frontend_method_data,
    init_flags,
    method_flags,
    frontend,
    on_device,
    backend_fw,
):
    input_dtype, x = dtype_x
    helpers.test_frontend_method(
        init_input_dtypes=input_dtype,
        backend_to_test=backend_fw,
        init_all_as_kwargs_np={
            "data": x[0],
        },
        method_input_dtypes=input_dtype,
        method_all_as_kwargs_np={},
        frontend_method_data=frontend_method_data,
        init_flags=init_flags,
        method_flags=method_flags,
        frontend=frontend,
        on_device=on_device,
    )


# mean
@handle_frontend_method(
    class_tree=CLASS_TREE,
    init_tree="torch.tensor",
    method_name="mean",
    dtype_and_x=_statistical_dtype_values(
        function="mean",
        min_value=-1e04,
        max_value=1e04,
    ),
    keepdims=st.booleans(),
)
def test_torch_tensor_mean(
    dtype_and_x,
    keepdims,
    frontend,
    frontend_method_data,
    init_flags,
    method_flags,
    on_device,
    backend_fw,
):
    input_dtype, x, axis = dtype_and_x
    helpers.test_frontend_method(
        init_input_dtypes=input_dtype,
        backend_to_test=backend_fw,
        init_all_as_kwargs_np={
            "data": x[0],
        },
        method_input_dtypes=input_dtype,
        method_all_as_kwargs_np={
            "dim": axis,
            "keepdim": keepdims,
        },
        frontend_method_data=frontend_method_data,
        init_flags=init_flags,
        method_flags=method_flags,
        frontend=frontend,
        on_device=on_device,
    )


# median
@handle_frontend_method(
    class_tree=CLASS_TREE,
    init_tree="torch.tensor",
    method_name="median",
    dtype_input_axis=helpers.dtype_values_axis(
        available_dtypes=helpers.get_dtypes("float"),
        min_num_dims=1,
        valid_axis=True,
        force_int_axis=True,
    ),
    keepdim=st.booleans(),
)
def test_torch_tensor_median(
    dtype_input_axis,
    keepdim,
    frontend,
    frontend_method_data,
    init_flags,
    method_flags,
    on_device,
    backend_fw,
):
    input_dtype, x, axis = dtype_input_axis
    helpers.test_frontend_method(
        init_input_dtypes=input_dtype,
        backend_to_test=backend_fw,
        init_all_as_kwargs_np={
            "data": x[0],
        },
        method_input_dtypes=input_dtype,
        method_all_as_kwargs_np={
            "dim": axis,
            "keepdim": keepdim,
        },
        frontend_method_data=frontend_method_data,
        init_flags=init_flags,
        method_flags=method_flags,
        frontend=frontend,
        on_device=on_device,
    )


# min
@handle_frontend_method(
    class_tree=CLASS_TREE,
    init_tree="torch.tensor",
    method_name="min",
    dtype_x=helpers.dtype_and_values(
        available_dtypes=helpers.get_dtypes("float"),
    ),
)
def test_torch_tensor_min(
    dtype_x,
    frontend,
    frontend_method_data,
    init_flags,
    method_flags,
    on_device,
    backend_fw,
):
    input_dtype, x = dtype_x
    helpers.test_frontend_method(
        init_input_dtypes=input_dtype,
        backend_to_test=backend_fw,
        init_all_as_kwargs_np={
            "data": x[0],
        },
        method_input_dtypes=input_dtype,
        method_all_as_kwargs_np={},
        frontend_method_data=frontend_method_data,
        init_flags=init_flags,
        method_flags=method_flags,
        frontend=frontend,
        on_device=on_device,
    )


# mm
@handle_frontend_method(
    class_tree=CLASS_TREE,
    init_tree="torch.tensor",
    method_name="mm",
    dtype_xy=_get_dtype_input_and_matrices(),
)
def test_torch_tensor_mm(
    dtype_xy,
    frontend_method_data,
    init_flags,
    method_flags,
    frontend,
    on_device,
    backend_fw,
):
    dtype, x, y = dtype_xy
    helpers.test_frontend_method(
        init_input_dtypes=dtype,
        backend_to_test=backend_fw,
        init_all_as_kwargs_np={
            "data": x,
        },
        method_input_dtypes=dtype,
        method_all_as_kwargs_np={
            "mat2": y,
        },
        frontend_method_data=frontend_method_data,
        init_flags=init_flags,
        method_flags=method_flags,
        frontend=frontend,
        on_device=on_device,
    )


@handle_frontend_method(
    class_tree=CLASS_TREE,
    init_tree="torch.tensor",
    method_name="movedim",
    dtype_and_input=helpers.dtype_and_values(
        available_dtypes=helpers.get_dtypes("float"),
        min_value=-100,
        max_value=100,
        shape=st.shared(
            helpers.get_shape(
                min_num_dims=1,
                max_num_dims=3,
                min_dim_size=1,
                max_dim_size=3,
            ),
            key="a_s_d",
        ),
    ),
    source=helpers.get_axis(
        allow_none=False,
        unique=True,
        shape=st.shared(
            helpers.get_shape(
                min_num_dims=1,
                max_num_dims=3,
                min_dim_size=1,
                max_dim_size=3,
            ),
            key="a_s_d",
        ),
        min_size=1,
        force_int=True,
    ),
    destination=helpers.get_axis(
        allow_none=False,
        unique=True,
        shape=st.shared(
            helpers.get_shape(
                min_num_dims=1,
                max_num_dims=3,
                min_dim_size=1,
                max_dim_size=3,
            ),
            key="a_s_d",
        ),
        min_size=1,
        force_int=True,
    ),
)
def test_torch_tensor_movedim(
    dtype_and_input,
    source,
    destination,
    frontend,
    frontend_method_data,
    init_flags,
    method_flags,
    on_device,
    backend_fw,
):
    input_dtype, value = dtype_and_input
    helpers.test_frontend_method(
        init_input_dtypes=input_dtype,
        backend_to_test=backend_fw,
        init_all_as_kwargs_np={"data": value[0]},
        method_input_dtypes=input_dtype,
        method_all_as_kwargs_np={
            "source": source,
            "destination": destination,
        },
        frontend=frontend,
        frontend_method_data=frontend_method_data,
        init_flags=init_flags,
        method_flags=method_flags,
        on_device=on_device,
    )


# msort
@handle_frontend_method(
    class_tree=CLASS_TREE,
    init_tree="torch.tensor",
    method_name="msort",
    dtype_value=helpers.dtype_and_values(
        available_dtypes=["float32", "float64", "int32", "int64"],
        shape=st.shared(helpers.get_shape(min_num_dims=1), key="shape"),
    ),
)
def test_torch_tensor_msort(
    dtype_value,
    frontend_method_data,
    init_flags,
    method_flags,
    frontend,
    on_device,
    backend_fw,
):
    input_dtype, x = dtype_value
    helpers.test_frontend_method(
        init_input_dtypes=input_dtype,
        backend_to_test=backend_fw,
        init_all_as_kwargs_np={
            "data": x[0],
        },
        method_input_dtypes=input_dtype,
        method_all_as_kwargs_np={},
        frontend_method_data=frontend_method_data,
        init_flags=init_flags,
        method_flags=method_flags,
        frontend=frontend,
        on_device=on_device,
    )


# mul
@handle_frontend_method(
    class_tree=CLASS_TREE,
    init_tree="torch.tensor",
    method_name="mul",
    dtype_and_x=helpers.dtype_and_values(
        available_dtypes=helpers.get_dtypes("numeric"),
        num_arrays=2,
    ),
)
def test_torch_tensor_mul(
    dtype_and_x,
    frontend_method_data,
    init_flags,
    method_flags,
    frontend,
    on_device,
    backend_fw,
):
    input_dtype, x = dtype_and_x
    helpers.test_frontend_method(
        init_input_dtypes=input_dtype,
        backend_to_test=backend_fw,
        init_all_as_kwargs_np={
            "data": x[0],
        },
        method_input_dtypes=input_dtype,
        method_all_as_kwargs_np={
            "other": x[1],
        },
        frontend_method_data=frontend_method_data,
        init_flags=init_flags,
        method_flags=method_flags,
        frontend=frontend,
        on_device=on_device,
    )


# mul_
@handle_frontend_method(
    class_tree=CLASS_TREE,
    init_tree="torch.tensor",
    method_name="mul_",
    dtype_and_x=helpers.dtype_and_values(
        available_dtypes=helpers.get_dtypes("numeric"),
        num_arrays=2,
        shared_dtype=True,
    ),
)
def test_torch_tensor_mul_(
    dtype_and_x,
    frontend_method_data,
    init_flags,
    method_flags,
    frontend,
    on_device,
    backend_fw,
):
    input_dtype, x = dtype_and_x
    helpers.test_frontend_method(
        init_input_dtypes=input_dtype,
        backend_to_test=backend_fw,
        init_all_as_kwargs_np={
            "data": x[0],
        },
        method_input_dtypes=input_dtype,
        method_all_as_kwargs_np={
            "other": x[1],
        },
        frontend_method_data=frontend_method_data,
        init_flags=init_flags,
        method_flags=method_flags,
        frontend=frontend,
        on_device=on_device,
    )


# multiply
@handle_frontend_method(
    class_tree=CLASS_TREE,
    init_tree="torch.tensor",
    method_name="multiply",
    dtype_and_x=helpers.dtype_and_values(
        available_dtypes=helpers.get_dtypes("numeric"),
        num_arrays=2,
    ),
)
def test_torch_tensor_multiply(
    dtype_and_x,
    frontend_method_data,
    init_flags,
    method_flags,
    frontend,
    on_device,
    backend_fw,
):
    input_dtype, x = dtype_and_x
    helpers.test_frontend_method(
        init_input_dtypes=input_dtype,
        backend_to_test=backend_fw,
        init_all_as_kwargs_np={
            "data": x[0],
        },
        method_input_dtypes=input_dtype,
        method_all_as_kwargs_np={
            "other": x[1],
        },
        frontend_method_data=frontend_method_data,
        init_flags=init_flags,
        method_flags=method_flags,
        frontend=frontend,
        on_device=on_device,
    )


# multiply_
@handle_frontend_method(
    class_tree=CLASS_TREE,
    init_tree="torch.tensor",
    method_name="multiply_",
    dtype_and_x=helpers.dtype_and_values(
        available_dtypes=helpers.get_dtypes("numeric"),
        num_arrays=2,
    ),
)
def test_torch_tensor_multiply_(
    dtype_and_x,
    frontend_method_data,
    init_flags,
    method_flags,
    frontend,
    on_device,
    backend_fw,
):
    input_dtype, x = dtype_and_x
    helpers.test_frontend_method(
        init_input_dtypes=input_dtype,
        backend_to_test=backend_fw,
        init_all_as_kwargs_np={
            "data": x[0],
        },
        method_input_dtypes=input_dtype,
        method_all_as_kwargs_np={
            "other": x[1],
        },
        frontend_method_data=frontend_method_data,
        init_flags=init_flags,
        method_flags=method_flags,
        frontend=frontend,
        on_device=on_device,
    )


# nanmean
@handle_frontend_method(
    class_tree=CLASS_TREE,
    init_tree="torch.tensor",
    method_name="nanmean",
    dtype_x=helpers.dtype_and_values(
        available_dtypes=helpers.get_dtypes("float"),
        min_value=-1e04,
        max_value=1e04,
    ),
)
def test_torch_tensor_nanmean(
    dtype_x,
    frontend,
    frontend_method_data,
    init_flags,
    method_flags,
    on_device,
    backend_fw,
):
    input_dtype, x = dtype_x
    helpers.test_frontend_method(
        init_input_dtypes=input_dtype,
        backend_to_test=backend_fw,
        init_all_as_kwargs_np={
            "data": x[0],
        },
        method_input_dtypes=input_dtype,
        method_all_as_kwargs_np={},
        frontend_method_data=frontend_method_data,
        init_flags=init_flags,
        method_flags=method_flags,
        frontend=frontend,
        on_device=on_device,
    )


@handle_frontend_method(
    class_tree=CLASS_TREE,
    init_tree="torch.tensor",
    method_name="narrow",
    dtype_input_dim_start_length=_dtype_input_dim_start_length(),
)
def test_torch_tensor_narrow(
    dtype_input_dim_start_length,
    frontend,
    frontend_method_data,
    init_flags,
    method_flags,
    on_device,
    backend_fw,
):
    (input_dtype, x, dim, start, length) = dtype_input_dim_start_length
    helpers.test_frontend_method(
        init_input_dtypes=input_dtype,
        backend_to_test=backend_fw,
        init_all_as_kwargs_np={"data": x[0]},
        method_input_dtypes=input_dtype,
        method_all_as_kwargs_np={
            "dim": dim,
            "start": start,
            "length": length,
        },
        frontend=frontend,
        frontend_method_data=frontend_method_data,
        init_flags=init_flags,
        method_flags=method_flags,
        on_device=on_device,
    )


@given(
    dtype_x=helpers.dtype_and_values(
        available_dtypes=helpers.get_dtypes("valid", prune_function=False),
        ret_shape=True,
    ).filter(lambda x: "bfloat16" not in x[0]),
)
def test_torch_tensor_ndim(dtype_x, backend_fw):
    ivy.set_backend(backend_fw)
    dtype, data, shape = dtype_x
    x = Tensor(data[0])
    ivy.utils.assertions.check_equal(x.ndim, data[0].ndim, as_array=False)
    ivy.previous_backend()


# ndimension
@handle_frontend_method(
    class_tree=CLASS_TREE,
    init_tree="torch.tensor",
    method_name="ndimension",
    dtype_and_x=helpers.dtype_and_values(
        available_dtypes=helpers.get_dtypes("numeric"),
    ),
)
def test_torch_tensor_ndimension(
    dtype_and_x,
    frontend_method_data,
    init_flags,
    method_flags,
    frontend,
    on_device,
    backend_fw,
):
    input_dtype, x = dtype_and_x
    helpers.test_frontend_method(
        init_input_dtypes=input_dtype,
        backend_to_test=backend_fw,
        init_all_as_kwargs_np={
            "data": x[0],
        },
        method_input_dtypes=[],
        method_all_as_kwargs_np={},
        frontend_method_data=frontend_method_data,
        init_flags=init_flags,
        method_flags=method_flags,
        frontend=frontend,
        on_device=on_device,
    )


# ne
@handle_frontend_method(
    class_tree=CLASS_TREE,
    init_tree="torch.tensor",
    method_name="ne",
    dtype_and_x=helpers.dtype_and_values(
        available_dtypes=helpers.get_dtypes("float"),
        num_arrays=2,
        min_value=-1e04,
        max_value=1e04,
        allow_inf=False,
    ),
)
def test_torch_tensor_ne(
    dtype_and_x,
    frontend_method_data,
    init_flags,
    method_flags,
    frontend,
    on_device,
    backend_fw,
):
    input_dtype, x = dtype_and_x
    helpers.test_frontend_method(
        init_input_dtypes=input_dtype,
        backend_to_test=backend_fw,
        init_all_as_kwargs_np={
            "data": x[0],
        },
        method_input_dtypes=input_dtype,
        method_all_as_kwargs_np={
            "other": x[1],
        },
        frontend_method_data=frontend_method_data,
        init_flags=init_flags,
        method_flags=method_flags,
        frontend=frontend,
        on_device=on_device,
    )


# neg
@handle_frontend_method(
    class_tree=CLASS_TREE,
    init_tree="torch.tensor",
    method_name="neg",
    dtype_and_x=helpers.dtype_and_values(
        available_dtypes=helpers.get_dtypes("float"),
        min_value=-1e04,
        max_value=1e04,
        allow_inf=False,
    ),
)
def test_torch_tensor_neg(
    dtype_and_x,
    frontend,
    frontend_method_data,
    init_flags,
    method_flags,
    on_device,
    backend_fw,
):
    input_dtype, x = dtype_and_x
    helpers.test_frontend_method(
        init_input_dtypes=input_dtype,
        backend_to_test=backend_fw,
        init_all_as_kwargs_np={
            "data": x[0],
        },
        method_input_dtypes=input_dtype,
        method_all_as_kwargs_np={},
        frontend_method_data=frontend_method_data,
        init_flags=init_flags,
        method_flags=method_flags,
        frontend=frontend,
        on_device=on_device,
    )


# neg_
@handle_frontend_method(
    class_tree=CLASS_TREE,
    init_tree="torch.tensor",
    method_name="neg_",
    dtype_and_x=helpers.dtype_and_values(
        available_dtypes=helpers.get_dtypes("valid"),
        min_value=-1e04,
        max_value=1e04,
        allow_inf=False,
    ),
)
def test_torch_tensor_neg_(
    dtype_and_x,
    frontend,
    frontend_method_data,
    init_flags,
    method_flags,
    on_device,
    backend_fw,
):
    input_dtype, x = dtype_and_x
    helpers.test_frontend_method(
        init_input_dtypes=input_dtype,
        backend_to_test=backend_fw,
        init_all_as_kwargs_np={
            "data": x[0],
        },
        method_input_dtypes=input_dtype,
        method_all_as_kwargs_np={},
        frontend_method_data=frontend_method_data,
        init_flags=init_flags,
        method_flags=method_flags,
        frontend=frontend,
        on_device=on_device,
    )


# new_empty (not actually intuitive for testing)
@handle_frontend_method(
    class_tree=CLASS_TREE,
    init_tree="torch.tensor",
    method_name="new_empty",
    dtype_and_x=helpers.dtype_and_values(
        available_dtypes=helpers.get_dtypes("numeric"),
    ),
    size=helpers.get_shape(
        min_num_dims=1,
        max_num_dims=3,
    ),
)
def test_torch_tensor_new_empty(
    dtype_and_x,
    size,
    frontend_method_data,
    init_flags,
    method_flags,
    frontend,
    on_device,
    backend_fw,
):
    input_dtype, x = dtype_and_x
    helpers.test_frontend_method(
        init_input_dtypes=[input_dtype[0]],
        backend_to_test=backend_fw,
        init_all_as_kwargs_np={
            "data": x,
        },
        method_input_dtypes=[ivy.int32],
        method_all_as_kwargs_np={
            "size": size,
        },
        frontend_method_data=frontend_method_data,
        init_flags=init_flags,
        method_flags=method_flags,
        frontend=frontend,
        on_device=on_device,
    )


# new_full
@handle_frontend_method(
    class_tree=CLASS_TREE,
    init_tree="torch.tensor",
    method_name="new_full",
    dtype_and_x=_fill_value_and_size(max_num_dims=3),
)
def test_torch_tensor_new_full(
    dtype_and_x,
    frontend_method_data,
    init_flags,
    method_flags,
    frontend,
    on_device,
    backend_fw,
):
    input_dtype, x = dtype_and_x
    helpers.test_frontend_method(
        init_input_dtypes=[input_dtype[0]],
        backend_to_test=backend_fw,
        init_all_as_kwargs_np={
            "data": x[0],
        },
        method_input_dtypes=[input_dtype[1]],
        method_all_as_kwargs_np={
            "size": x[1],
            "fill_value": x[2],
        },
        frontend_method_data=frontend_method_data,
        init_flags=init_flags,
        method_flags=method_flags,
        frontend=frontend,
        on_device=on_device,
    )


# new_ones
@handle_frontend_method(
    class_tree=CLASS_TREE,
    init_tree="torch.tensor",
    method_name="new_ones",
    dtype_and_x=helpers.dtype_and_values(available_dtypes=helpers.get_dtypes("float")),
    size=helpers.get_shape(
        allow_none=False,
        min_num_dims=1,
        max_num_dims=5,
        min_dim_size=1,
        max_dim_size=10,
    ),
    dtypes=_dtypes(),
    requires_grad=_requires_grad(),
)
def test_torch_tensor_new_ones(
    dtype_and_x,
    size,
    dtypes,
    requires_grad,
    on_device,
    frontend_method_data,
    init_flags,
    method_flags,
    frontend,
    backend_fw,
):
    input_dtype, x = dtype_and_x
    helpers.test_frontend_method(
        init_input_dtypes=input_dtype,
        backend_to_test=backend_fw,
        init_all_as_kwargs_np={
            "data": x[0],
        },
        method_input_dtypes=dtypes,
        method_all_as_kwargs_np={
            "size": size,
            "dtype": dtypes[0],
            "requires_grad": requires_grad,
            "device": on_device,
        },
        frontend_method_data=frontend_method_data,
        init_flags=init_flags,
        method_flags=method_flags,
        frontend=frontend,
        on_device=on_device,
    )


# new_tensor
@handle_frontend_method(
    class_tree=CLASS_TREE,
    init_tree="torch.tensor",
    method_name="new_tensor",
    dtype_and_x=helpers.dtype_and_values(
        available_dtypes=helpers.get_dtypes("numeric"),
        num_arrays=2,
    ),
)
def test_torch_tensor_new_tensor(
    dtype_and_x,
    frontend_method_data,
    init_flags,
    method_flags,
    frontend,
    on_device,
    backend_fw,
):
    input_dtype, x = dtype_and_x
    helpers.test_frontend_method(
        init_input_dtypes=[input_dtype[0]],
        backend_to_test=backend_fw,
        init_all_as_kwargs_np={
            "data": x[0],
        },
        method_input_dtypes=[input_dtype[1]],
        method_all_as_kwargs_np={
            "data": x[1],
            "dtype": input_dtype[1],
        },
        frontend_method_data=frontend_method_data,
        init_flags=init_flags,
        method_flags=method_flags,
        frontend=frontend,
        on_device=on_device,
    )


# new_zeros
@handle_frontend_method(
    class_tree=CLASS_TREE,
    init_tree="torch.tensor",
    method_name="new_zeros",
    dtype_and_x=helpers.dtype_and_values(available_dtypes=helpers.get_dtypes("valid")),
    size=helpers.get_shape(
        allow_none=False,
        min_num_dims=1,
        max_num_dims=5,
        min_dim_size=1,
        max_dim_size=10,
    ),
    dtypes=_dtypes(),
    requires_grad=_requires_grad(),
)
def test_torch_tensor_new_zeros(
    dtype_and_x,
    size,
    dtypes,
    requires_grad,
    on_device,
    frontend_method_data,
    init_flags,
    method_flags,
    frontend,
    backend_fw,
):
    input_dtype, x = dtype_and_x
    helpers.test_frontend_method(
        init_input_dtypes=input_dtype,
        backend_to_test=backend_fw,
        init_all_as_kwargs_np={
            "data": x[0],
        },
        method_input_dtypes=dtypes,
        method_all_as_kwargs_np={
            "size": size,
            "dtype": dtypes[0],
            "requires_grad": requires_grad,
            "device": on_device,
        },
        frontend_method_data=frontend_method_data,
        init_flags=init_flags,
        method_flags=method_flags,
        frontend=frontend,
        on_device=on_device,
    )


# nonzero
@handle_frontend_method(
    class_tree=CLASS_TREE,
    init_tree="torch.tensor",
    method_name="nonzero",
    dtype_and_values=helpers.dtype_and_values(
        available_dtypes=helpers.get_dtypes("numeric"),
    ),
)
def test_torch_tensor_nonzero(
    dtype_and_values,
    frontend_method_data,
    init_flags,
    method_flags,
    frontend,
    on_device,
    backend_fw,
):
    input_dtype, x = dtype_and_values
    helpers.test_frontend_method(
        init_input_dtypes=input_dtype,
        backend_to_test=backend_fw,
        init_all_as_kwargs_np={
            "data": x[0],
        },
        method_input_dtypes=input_dtype,
        method_all_as_kwargs_np={},
        frontend_method_data=frontend_method_data,
        init_flags=init_flags,
        method_flags=method_flags,
        frontend=frontend,
        on_device=on_device,
    )


# norm
@handle_frontend_method(
    class_tree=CLASS_TREE,
    init_tree="torch.tensor",
    method_name="norm",
    p_dtype_x_axis=_get_axis_and_p(),
    keepdim=st.booleans(),
    dtype=helpers.get_dtypes("valid", full=False),
)
def test_torch_tensor_norm(
    p_dtype_x_axis,
    keepdim,
    dtype,
    frontend,
    frontend_method_data,
    init_flags,
    method_flags,
    on_device,
    backend_fw,
):
    p, values = p_dtype_x_axis
    input_dtype, x, axis = values
    helpers.test_frontend_method(
        init_input_dtypes=input_dtype,
        backend_to_test=backend_fw,
        init_all_as_kwargs_np={"data": x[0]},
        method_input_dtypes=input_dtype,
        method_all_as_kwargs_np={
            "p": p,
            "dim": axis,
            "keepdim": keepdim,
            "dtype": dtype[0],
        },
        frontend=frontend,
        frontend_method_data=frontend_method_data,
        init_flags=init_flags,
        method_flags=method_flags,
        on_device=on_device,
    )


# normal_
@handle_frontend_method(
    class_tree=CLASS_TREE,
    init_tree="torch.tensor",
    method_name="normal_",
    dtype_and_x=helpers.dtype_and_values(
        available_dtypes=helpers.get_dtypes("float"),
    ),
    mean=helpers.floats(min_value=-1, max_value=1),
    std=helpers.floats(min_value=0, max_value=1),
)
def test_torch_tensor_normal_(
    dtype_and_x,
    mean,
    std,
    frontend,
    frontend_method_data,
    init_flags,
    method_flags,
    on_device,
    backend_fw,
):
    dtype, x = dtype_and_x

    def call():
        return helpers.test_frontend_method(
            init_input_dtypes=dtype,
            backend_to_test=backend_fw,
            init_all_as_kwargs_np={"data": x[0]},
            method_input_dtypes=dtype,
            method_all_as_kwargs_np={
                "mean": mean,
                "std": std,
            },
            frontend_method_data=frontend_method_data,
            init_flags=init_flags,
            method_flags=method_flags,
            frontend=frontend,
            on_device=on_device,
            test_values=False,
        )

    ret = call()

    if not ivy.exists(ret):
        return

    ret_np, ret_from_np = ret
    ret_np = helpers.flatten_and_to_np(ret=ret_np)
    ret_from_np = helpers.flatten_and_to_np(ret=ret_from_np)
    for u, v in zip(ret_np, ret_from_np):
        assert u.dtype == v.dtype
        assert u.shape == v.shape


# not_equal
@handle_frontend_method(
    class_tree=CLASS_TREE,
    init_tree="torch.tensor",
    method_name="not_equal",
    dtype_and_x=helpers.dtype_and_values(
        available_dtypes=helpers.get_dtypes("valid"),
        num_arrays=2,
    ),
)
def test_torch_tensor_not_equal(
    dtype_and_x,
    frontend,
    frontend_method_data,
    init_flags,
    method_flags,
    on_device,
    backend_fw,
):
    input_dtype, x = dtype_and_x
    helpers.test_frontend_method(
        init_input_dtypes=input_dtype,
        backend_to_test=backend_fw,
        init_all_as_kwargs_np={
            "data": x[0],
        },
        method_input_dtypes=input_dtype,
        method_all_as_kwargs_np={
            "other": x[1],
        },
        frontend_method_data=frontend_method_data,
        init_flags=init_flags,
        method_flags=method_flags,
        frontend=frontend,
        atol_=1e-02,
        on_device=on_device,
    )


# numpy
@handle_frontend_method(
    class_tree=CLASS_TREE,
    init_tree="torch.tensor",
    method_name="numpy",
    dtype_and_x=helpers.dtype_and_values(
        available_dtypes=helpers.get_dtypes("valid"),
    ),
)
def test_torch_tensor_numpy(
    dtype_and_x,
    frontend_method_data,
    init_flags,
    method_flags,
    frontend,
    on_device,
    backend_fw,
):
    input_dtype, x = dtype_and_x
    ret, frontend_ret = helpers.test_frontend_method(
        init_input_dtypes=input_dtype,
        backend_to_test=backend_fw,
        init_all_as_kwargs_np={
            "data": x[0],
        },
        method_input_dtypes=[],
        method_all_as_kwargs_np={},
        frontend_method_data=frontend_method_data,
        init_flags=init_flags,
        method_flags=method_flags,
        frontend=frontend,
        on_device=on_device,
        test_values=False,
    )
    # manual testing required as function return is numpy frontend
    helpers.value_test(
        ret_np_flat=helpers.flatten_and_to_np(ret=ret),
        ret_np_from_gt_flat=frontend_ret[0],
        ground_truth_backend="torch",
    )


# permute
@handle_frontend_method(
    class_tree=CLASS_TREE,
    init_tree="torch.tensor",
    method_name="permute",
    dtype_values_axis=_array_idxes_n_dtype(
        available_dtypes=helpers.get_dtypes("float"),
    ),
)
def test_torch_tensor_permute(
    dtype_values_axis,
    frontend_method_data,
    init_flags,
    method_flags,
    frontend,
    on_device,
    backend_fw,
):
    x, idxes, dtype = dtype_values_axis
    unpack_dims = True
    if unpack_dims:
        method_flags.num_positional_args = len(idxes) + 1
        dims = {}
        i = 0
        for x_ in idxes:
            dims["x{}".format(i)] = x_
            i += 1
    else:
        dims = {
            "dims": tuple(idxes),
        }
    helpers.test_frontend_method(
        init_input_dtypes=dtype,
        backend_to_test=backend_fw,
        init_all_as_kwargs_np={
            "data": x[0],
        },
        method_input_dtypes=dtype,
        method_all_as_kwargs_np=dims,
        frontend_method_data=frontend_method_data,
        init_flags=init_flags,
        method_flags=method_flags,
        frontend=frontend,
        on_device=on_device,
    )


# pow
@handle_frontend_method(
    class_tree=CLASS_TREE,
    init_tree="torch.tensor",
    method_name="pow",
    dtype_and_x=helpers.dtype_and_values(
        available_dtypes=helpers.get_dtypes("numeric"),
        num_arrays=2,
        min_value=-1e04,
        max_value=1e04,
        allow_inf=False,
    ),
)
def test_torch_tensor_pow(
    dtype_and_x,
    frontend_method_data,
    init_flags,
    method_flags,
    frontend,
    on_device,
    backend_fw,
):
    input_dtype, x = dtype_and_x
    dtype = input_dtype[0]
    if "int" in dtype:
        x[1] = ivy.abs(x[1])
    helpers.test_frontend_method(
        init_input_dtypes=input_dtype,
        backend_to_test=backend_fw,
        init_all_as_kwargs_np={
            "data": x[0],
        },
        method_input_dtypes=input_dtype,
        method_all_as_kwargs_np={
            "exponent": x[1],
        },
        frontend_method_data=frontend_method_data,
        init_flags=init_flags,
        method_flags=method_flags,
        frontend=frontend,
        on_device=on_device,
    )


# pow_
@handle_frontend_method(
    class_tree=CLASS_TREE,
    init_tree="torch.tensor",
    method_name="pow_",
    dtype_and_x=helpers.dtype_and_values(
        available_dtypes=helpers.get_dtypes("numeric"),
        num_arrays=2,
    ),
)
def test_torch_tensor_pow_(
    dtype_and_x,
    frontend_method_data,
    init_flags,
    method_flags,
    frontend,
    on_device,
    backend_fw,
):
    input_dtype, x = dtype_and_x
    dtype = input_dtype[0]
    if "int" in dtype:
        x[1] = ivy.abs(x[1])
    helpers.test_frontend_method(
        init_input_dtypes=input_dtype,
        backend_to_test=backend_fw,
        init_all_as_kwargs_np={
            "data": x[0],
        },
        method_input_dtypes=input_dtype,
        method_all_as_kwargs_np={
            "exponent": x[1],
        },
        frontend_method_data=frontend_method_data,
        init_flags=init_flags,
        method_flags=method_flags,
        frontend=frontend,
        on_device=on_device,
    )


# prod
@handle_frontend_method(
    class_tree=CLASS_TREE,
    init_tree="torch.tensor",
    method_name="prod",
    dtype_x_axis=helpers.dtype_values_axis(
        available_dtypes=helpers.get_dtypes("numeric"),
        min_num_dims=1,
        max_num_dims=5,
        valid_axis=True,
        allow_neg_axes=False,
        max_axes_size=1,
        force_int_axis=True,
        large_abs_safety_factor=10,
        small_abs_safety_factor=10,
        safety_factor_scale="log",
    ),
    dtype=helpers.get_dtypes("float", none=True, full=False),
    keepdims=st.booleans(),
)
def test_torch_tensor_prod(
    dtype_x_axis,
    dtype,
    keepdims,
    frontend,
    frontend_method_data,
    init_flags,
    method_flags,
    on_device,
    backend_fw,
):
    input_dtype, x, axis = dtype_x_axis
    if ivy.current_backend_str() == "torch":
        init_flags.as_variable = [False]
        method_flags.as_variable = [False]
    helpers.test_frontend_method(
        init_input_dtypes=input_dtype,
        backend_to_test=backend_fw,
        init_all_as_kwargs_np={"data": x[0]},
        method_input_dtypes=input_dtype,
        method_all_as_kwargs_np={
            "dim": axis,
            "keepdim": keepdims,
            "dtype": dtype[0],
        },
        frontend_method_data=frontend_method_data,
        init_flags=init_flags,
        method_flags=method_flags,
        frontend=frontend,
        on_device=on_device,
    )


@handle_frontend_method(
    class_tree=CLASS_TREE,
    init_tree="torch.tensor",
    method_name="quantile",
    dtype_and_x=_quantile_helper().filter(lambda x: "bfloat16" not in x[0]),
    keepdims=st.booleans(),
)
def test_torch_tensor_quantile(
    dtype_and_x,
    keepdims,
    frontend,
    frontend_method_data,
    init_flags,
    method_flags,
    on_device,
    backend_fw,
):
    input_dtype, x, axis, interpolation, q = dtype_and_x
    if type(axis) is tuple:
        axis = axis[0]
    helpers.test_frontend_method(
        init_input_dtypes=input_dtype,
        backend_to_test=backend_fw,
        init_all_as_kwargs_np={
            "data": x[0],
        },
        method_input_dtypes=input_dtype,
        method_all_as_kwargs_np={
            "q": q,
            "dim": axis,
            "keepdim": keepdims,
            "interpolation": interpolation[0],
        },
        frontend=frontend,
        frontend_method_data=frontend_method_data,
        init_flags=init_flags,
        method_flags=method_flags,
        on_device=on_device,
    )


# ravel
@handle_frontend_method(
    class_tree=CLASS_TREE,
    init_tree="torch.tensor",
    method_name="ravel",
    dtype_value=helpers.dtype_and_values(
        available_dtypes=helpers.get_dtypes("valid"),
        shape=st.shared(helpers.get_shape(min_num_dims=1), key="shape"),
    ),
)
def test_torch_tensor_ravel(
    dtype_value,
    frontend_method_data,
    init_flags,
    method_flags,
    frontend,
    on_device,
    backend_fw,
):
    input_dtype, x = dtype_value
    helpers.test_frontend_method(
        init_input_dtypes=input_dtype,
        backend_to_test=backend_fw,
        init_all_as_kwargs_np={
            "data": x[0],
        },
        method_input_dtypes=input_dtype,
        method_all_as_kwargs_np={},
        frontend_method_data=frontend_method_data,
        init_flags=init_flags,
        method_flags=method_flags,
        frontend=frontend,
        on_device=on_device,
    )


@given(
    dtype_x=helpers.dtype_and_values(
        available_dtypes=helpers.get_dtypes("complex", prune_function=False)
    ).filter(lambda x: "bfloat16" not in x[0]),
)
def test_torch_tensor_real(dtype_x, backend_fw):
    ivy.set_backend(backend_fw)
    _, data = dtype_x
    x = Tensor(data[0])
    x.ivy_array = data[0]
    ivy.utils.assertions.check_equal(x.real, ivy.real(data[0]))
    ivy.previous_backend()


# reciprocal
@handle_frontend_method(
    class_tree=CLASS_TREE,
    init_tree="torch.tensor",
    method_name="reciprocal",
    dtype_and_x=helpers.dtype_and_values(
        available_dtypes=helpers.get_dtypes("float"),
        min_value=1,
    ),
)
def test_torch_tensor_reciprocal(
    dtype_and_x,
    frontend_method_data,
    init_flags,
    method_flags,
    frontend,
    on_device,
    backend_fw,
):
    input_dtype, x = dtype_and_x
    helpers.test_frontend_method(
        init_input_dtypes=input_dtype,
        backend_to_test=backend_fw,
        init_all_as_kwargs_np={
            "data": x[0],
        },
        method_input_dtypes=input_dtype,
        method_all_as_kwargs_np={},
        frontend_method_data=frontend_method_data,
        init_flags=init_flags,
        method_flags=method_flags,
        frontend=frontend,
        on_device=on_device,
    )


# reciprocal_
@handle_frontend_method(
    class_tree=CLASS_TREE,
    init_tree="torch.tensor",
    method_name="reciprocal_",
    dtype_and_x=helpers.dtype_and_values(
        available_dtypes=helpers.get_dtypes("valid"),
        min_value=1,
    ),
)
def test_torch_tensor_reciprocal_(
    dtype_and_x,
    frontend_method_data,
    init_flags,
    method_flags,
    frontend,
    on_device,
    backend_fw,
):
    input_dtype, x = dtype_and_x
    helpers.test_frontend_method(
        init_input_dtypes=input_dtype,
        backend_to_test=backend_fw,
        init_all_as_kwargs_np={
            "data": x[0],
        },
        method_input_dtypes=input_dtype,
        method_all_as_kwargs_np={},
        frontend_method_data=frontend_method_data,
        init_flags=init_flags,
        method_flags=method_flags,
        frontend=frontend,
        on_device=on_device,
    )


# relu
@handle_frontend_method(
    class_tree=CLASS_TREE,
    init_tree="torch.tensor",
    method_name="relu",
    dtype_and_x=helpers.dtype_and_values(
        available_dtypes=helpers.get_dtypes("float"),
        allow_inf=False,
    ),
)
def test_torch_tensor_relu(
    dtype_and_x,
    frontend_method_data,
    init_flags,
    method_flags,
    frontend,
    on_device,
    backend_fw,
):
    input_dtype, x = dtype_and_x
    helpers.test_frontend_method(
        init_input_dtypes=input_dtype,
        backend_to_test=backend_fw,
        init_all_as_kwargs_np={
            "data": x[0],
        },
        method_input_dtypes=input_dtype,
        method_all_as_kwargs_np={},
        frontend_method_data=frontend_method_data,
        init_flags=init_flags,
        method_flags=method_flags,
        frontend=frontend,
        on_device=on_device,
    )


# remainder
@handle_frontend_method(
    class_tree=CLASS_TREE,
    init_tree="torch.tensor",
    method_name="remainder",
    dtype_and_x=helpers.dtype_and_values(
        available_dtypes=helpers.get_dtypes("float"),
        large_abs_safety_factor=2.5,
        small_abs_safety_factor=2.5,
        shared_dtype=True,
        num_arrays=2,
    ),
)
def test_torch_tensor_remainder(
    dtype_and_x,
    frontend_method_data,
    init_flags,
    method_flags,
    frontend,
    on_device,
    backend_fw,
):
    input_dtype, x = dtype_and_x
    helpers.test_frontend_method(
        init_input_dtypes=input_dtype,
        backend_to_test=backend_fw,
        init_all_as_kwargs_np={
            "data": x[0],
        },
        method_input_dtypes=input_dtype,
        method_all_as_kwargs_np={
            "other": x[1],
        },
        frontend_method_data=frontend_method_data,
        init_flags=init_flags,
        method_flags=method_flags,
        frontend=frontend,
        on_device=on_device,
    )


# remainder_
@handle_frontend_method(
    class_tree=CLASS_TREE,
    init_tree="torch.tensor",
    method_name="remainder_",
    dtype_and_x=helpers.dtype_and_values(
        available_dtypes=helpers.get_dtypes("valid"),
        min_value=-1e04,
        max_value=1e04,
        large_abs_safety_factor=2.5,
        small_abs_safety_factor=2.5,
        shared_dtype=True,
        num_arrays=2,
    ),
)
def test_torch_tensor_remainder_(
    dtype_and_x,
    frontend_method_data,
    init_flags,
    method_flags,
    frontend,
    on_device,
    backend_fw,
):
    input_dtype, x = dtype_and_x
    helpers.test_frontend_method(
        init_input_dtypes=input_dtype,
        backend_to_test=backend_fw,
        init_all_as_kwargs_np={
            "data": x[0],
        },
        method_input_dtypes=input_dtype,
        method_all_as_kwargs_np={
            "other": x[1],
        },
        frontend_method_data=frontend_method_data,
        init_flags=init_flags,
        method_flags=method_flags,
        frontend=frontend,
        on_device=on_device,
    )


# repeat
@handle_frontend_method(
    class_tree=CLASS_TREE,
    init_tree="torch.tensor",
    method_name="repeat",
    dtype_x_repeats=_repeat_helper(),
    unpack_repeat=st.booleans(),
)
def test_torch_tensor_repeat(
    dtype_x_repeats,
    unpack_repeat,
    frontend_method_data,
    init_flags,
    method_flags,
    frontend,
    on_device,
    backend_fw,
):
    input_dtype, x, repeats = dtype_x_repeats
    repeat = {
        "repeats": repeats,
    }
    if unpack_repeat:
        method_flags.num_positional_args = len(repeat["repeats"]) + 1
        for i, x_ in enumerate(repeat["repeats"]):
            repeat["x{}".format(i)] = x_
    helpers.test_frontend_method(
        init_input_dtypes=input_dtype,
        backend_to_test=backend_fw,
        init_all_as_kwargs_np={
            "data": x[0],
        },
        method_input_dtypes=input_dtype,
        method_all_as_kwargs_np=repeat,
        frontend_method_data=frontend_method_data,
        init_flags=init_flags,
        method_flags=method_flags,
        frontend=frontend,
        on_device=on_device,
    )


@given(
    dtype_x=helpers.dtype_and_values(
        available_dtypes=helpers.get_dtypes("valid", prune_function=False),
    ),
    requires_grad=st.booleans(),
)
def test_torch_tensor_requires_grad(dtype_x, requires_grad, backend_fw):
    ivy.set_backend(backend_fw)
    _, data = dtype_x
    x = Tensor(data[0], requires_grad=requires_grad)
    ivy.utils.assertions.check_equal(x.requires_grad, requires_grad, as_array=False)
    x.requires_grad = not requires_grad
    ivy.utils.assertions.check_equal(x.requires_grad, not requires_grad, as_array=False)
    ivy.previous_backend()


@handle_frontend_method(
    class_tree=CLASS_TREE,
    init_tree="torch.tensor",
    method_name="reshape",
    dtype_x=helpers.dtype_and_values(
        available_dtypes=helpers.get_dtypes("valid"),
        shape=st.shared(helpers.get_shape(), key="value_shape"),
    ),
    shape=helpers.reshape_shapes(
        shape=st.shared(helpers.get_shape(), key="value_shape")
    ),
    unpack_shape=st.booleans(),
)
def test_torch_tensor_reshape(
    dtype_x,
    shape,
    unpack_shape,
    frontend_method_data,
    init_flags,
    method_flags,
    frontend,
    on_device,
    backend_fw,
):
    input_dtype, x = dtype_x
    shape = {
        "shape": shape,
    }
    if unpack_shape:
        method_flags.num_positional_args = len(shape["shape"]) + 1
        i = 0
        for x_ in shape["shape"]:
            shape["x{}".format(i)] = x_
            i += 1
    helpers.test_frontend_method(
        init_input_dtypes=input_dtype,
        backend_to_test=backend_fw,
        init_all_as_kwargs_np={
            "data": x[0],
        },
        method_input_dtypes=input_dtype,
        method_all_as_kwargs_np=shape,
        frontend_method_data=frontend_method_data,
        init_flags=init_flags,
        method_flags=method_flags,
        frontend=frontend,
        on_device=on_device,
    )


# reshape_as
@handle_frontend_method(
    class_tree=CLASS_TREE,
    init_tree="torch.tensor",
    method_name="reshape_as",
    dtype_x=helpers.dtype_and_values(
        available_dtypes=helpers.get_dtypes("valid"), num_arrays=2
    ),
)
def test_torch_tensor_reshape_as(
    dtype_x,
    frontend_method_data,
    init_flags,
    method_flags,
    frontend,
    on_device,
    backend_fw,
):
    input_dtype, x = dtype_x
    helpers.test_frontend_method(
        init_input_dtypes=input_dtype,
        backend_to_test=backend_fw,
        init_all_as_kwargs_np={
            "data": x[0],
        },
        method_input_dtypes=input_dtype,
        method_all_as_kwargs_np={
            "other": x[1],
        },
        frontend_method_data=frontend_method_data,
        init_flags=init_flags,
        method_flags=method_flags,
        frontend=frontend,
        on_device=on_device,
    )


# round
@handle_frontend_method(
    class_tree=CLASS_TREE,
    init_tree="torch.tensor",
    method_name="round",
    dtype_and_x=helpers.dtype_and_values(
        available_dtypes=helpers.get_dtypes("float"),
    ),
    decimals=st.integers(min_value=0, max_value=5),
)
def test_torch_tensor_round(
    dtype_and_x,
    decimals,
    frontend_method_data,
    init_flags,
    method_flags,
    frontend,
    on_device,
    backend_fw,
):
    input_dtype, x = dtype_and_x
    helpers.test_frontend_method(
        init_input_dtypes=input_dtype,
        backend_to_test=backend_fw,
        init_all_as_kwargs_np={
            "data": x[0],
        },
        method_input_dtypes=input_dtype,
        method_all_as_kwargs_np={
            "decimals": decimals,
        },
        frontend_method_data=frontend_method_data,
        init_flags=init_flags,
        method_flags=method_flags,
        frontend=frontend,
        on_device=on_device,
    )


# round_
@handle_frontend_method(
    class_tree=CLASS_TREE,
    init_tree="torch.tensor",
    method_name="round_",
    dtype_and_x=helpers.dtype_and_values(
        available_dtypes=helpers.get_dtypes("float"),
    ),
    decimals=st.integers(min_value=0, max_value=5),
)
def test_torch_tensor_round_(
    dtype_and_x,
    decimals,
    frontend_method_data,
    init_flags,
    method_flags,
    frontend,
    on_device,
    backend_fw,
):
    input_dtype, x = dtype_and_x
    helpers.test_frontend_method(
        init_input_dtypes=input_dtype,
        backend_to_test=backend_fw,
        init_all_as_kwargs_np={
            "data": x[0],
        },
        method_input_dtypes=input_dtype,
        method_all_as_kwargs_np={
            "decimals": decimals,
        },
        frontend_method_data=frontend_method_data,
        init_flags=init_flags,
        method_flags=method_flags,
        frontend=frontend,
        on_device=on_device,
    )


# rsqrt
@handle_frontend_method(
    class_tree=CLASS_TREE,
    init_tree="torch.tensor",
    method_name="rsqrt",
    dtype_and_x=helpers.dtype_and_values(
        available_dtypes=helpers.get_dtypes("float"),
    ),
)
def test_torch_tensor_rsqrt(
    dtype_and_x,
    frontend_method_data,
    init_flags,
    method_flags,
    frontend,
    on_device,
    backend_fw,
):
    input_dtype, x = dtype_and_x
    helpers.test_frontend_method(
        init_input_dtypes=input_dtype,
        backend_to_test=backend_fw,
        init_all_as_kwargs_np={
            "data": x[0],
        },
        method_input_dtypes=input_dtype,
        method_all_as_kwargs_np={},
        frontend_method_data=frontend_method_data,
        init_flags=init_flags,
        method_flags=method_flags,
        frontend=frontend,
        on_device=on_device,
    )


@given(
    dtype_x=helpers.dtype_and_values(
        available_dtypes=helpers.get_dtypes("valid", prune_function=False),
        ret_shape=True,
    ).filter(lambda x: "bfloat16" not in x[0]),
)
def test_torch_tensor_shape(dtype_x, backend_fw):
    ivy.set_backend(backend_fw)
    dtype, data, shape = dtype_x
    x = Tensor(data[0])
    ivy.utils.assertions.check_equal(
        x.ivy_array.shape, ivy.Shape(shape), as_array=False
    )
    ivy.previous_backend()


# short
@handle_frontend_method(
    class_tree=CLASS_TREE,
    init_tree="torch.tensor",
    method_name="short",
    dtype_and_x=helpers.dtype_and_values(
        available_dtypes=helpers.get_dtypes("numeric"),
        min_value=-1e04,
        max_value=1e04,
        allow_inf=False,
    ),
)
def test_torch_tensor_short(
    dtype_and_x,
    frontend_method_data,
    init_flags,
    method_flags,
    frontend,
    on_device,
    backend_fw,
):
    input_dtype, x = dtype_and_x
    helpers.test_frontend_method(
        init_input_dtypes=input_dtype,
        backend_to_test=backend_fw,
        init_all_as_kwargs_np={
            "data": x[0],
        },
        method_input_dtypes=input_dtype,
        method_all_as_kwargs_np={},
        frontend_method_data=frontend_method_data,
        init_flags=init_flags,
        method_flags=method_flags,
        frontend=frontend,
        on_device=on_device,
    )


# sigmoid
@handle_frontend_method(
    class_tree=CLASS_TREE,
    init_tree="torch.tensor",
    method_name="sigmoid",
    dtype_x=helpers.dtype_and_values(
        available_dtypes=helpers.get_dtypes("float"),
    ),
)
def test_torch_tensor_sigmoid(
    dtype_x,
    frontend_method_data,
    init_flags,
    method_flags,
    frontend,
    on_device,
    backend_fw,
):
    input_dtype, x = dtype_x
    helpers.test_frontend_method(
        init_input_dtypes=input_dtype,
        backend_to_test=backend_fw,
        init_all_as_kwargs_np={
            "data": x[0],
        },
        method_input_dtypes=input_dtype,
        method_all_as_kwargs_np={},
        frontend_method_data=frontend_method_data,
        init_flags=init_flags,
        method_flags=method_flags,
        frontend=frontend,
        on_device=on_device,
    )


# sigmoid
@handle_frontend_method(
    class_tree=CLASS_TREE,
    init_tree="torch.tensor",
    method_name="sigmoid_",
    dtype_x=helpers.dtype_and_values(
        available_dtypes=helpers.get_dtypes("float"),
    ),
)
def test_torch_tensor_sigmoid_(
    dtype_x,
    frontend_method_data,
    init_flags,
    method_flags,
    frontend,
    on_device,
    backend_fw,
):
    input_dtype, x = dtype_x
    helpers.test_frontend_method(
        init_input_dtypes=input_dtype,
        backend_to_test=backend_fw,
        init_all_as_kwargs_np={
            "data": x[0],
        },
        method_input_dtypes=input_dtype,
        method_all_as_kwargs_np={},
        frontend_method_data=frontend_method_data,
        init_flags=init_flags,
        method_flags=method_flags,
        frontend=frontend,
        on_device=on_device,
    )


# sign
@handle_frontend_method(
    class_tree=CLASS_TREE,
    init_tree="torch.tensor",
    method_name="sign",
    dtype_x=helpers.dtype_and_values(
        available_dtypes=helpers.get_dtypes("valid"),
    ),
)
def test_torch_tensor_sign(
    dtype_x,
    frontend,
    frontend_method_data,
    init_flags,
    method_flags,
    on_device,
    backend_fw,
):
    input_dtype, x = dtype_x
    helpers.test_frontend_method(
        init_input_dtypes=input_dtype,
        backend_to_test=backend_fw,
        init_all_as_kwargs_np={"data": x[0]},
        method_input_dtypes=input_dtype,
        method_all_as_kwargs_np={},
        frontend_method_data=frontend_method_data,
        init_flags=init_flags,
        method_flags=method_flags,
        frontend=frontend,
        on_device=on_device,
    )


# sign_
@handle_frontend_method(
    class_tree=CLASS_TREE,
    init_tree="torch.tensor",
    method_name="sign_",
    dtype_x=helpers.dtype_and_values(
        available_dtypes=helpers.get_dtypes("valid"),
    ),
)
def test_torch_tensor_sign_(
    dtype_x,
    frontend,
    frontend_method_data,
    init_flags,
    method_flags,
    on_device,
    backend_fw,
):
    input_dtype, x = dtype_x
    helpers.test_frontend_method(
        init_input_dtypes=input_dtype,
        backend_to_test=backend_fw,
        init_all_as_kwargs_np={"data": x[0]},
        method_input_dtypes=[input_dtype],
        method_all_as_kwargs_np={},
        frontend_method_data=frontend_method_data,
        init_flags=init_flags,
        method_flags=method_flags,
        on_device=on_device,
        frontend=frontend,
    )


# sin
@handle_frontend_method(
    class_tree=CLASS_TREE,
    init_tree="torch.tensor",
    method_name="sin",
    dtype_and_x=helpers.dtype_and_values(
        available_dtypes=helpers.get_dtypes("float"),
        allow_inf=False,
    ),
)
def test_torch_tensor_sin(
    dtype_and_x,
    frontend_method_data,
    init_flags,
    method_flags,
    frontend,
    on_device,
    backend_fw,
):
    input_dtype, x = dtype_and_x
    helpers.test_frontend_method(
        init_input_dtypes=input_dtype,
        backend_to_test=backend_fw,
        init_all_as_kwargs_np={
            "data": x[0],
        },
        method_input_dtypes=input_dtype,
        method_all_as_kwargs_np={},
        frontend_method_data=frontend_method_data,
        init_flags=init_flags,
        method_flags=method_flags,
        frontend=frontend,
        on_device=on_device,
    )


# sin_
@handle_frontend_method(
    class_tree=CLASS_TREE,
    init_tree="torch.tensor",
    method_name="sin_",
    dtype_and_x=helpers.dtype_and_values(
        available_dtypes=helpers.get_dtypes("float"),
        allow_inf=False,
    ),
)
def test_torch_tensor_sin_(
    dtype_and_x,
    frontend_method_data,
    init_flags,
    method_flags,
    frontend,
    on_device,
    backend_fw,
):
    input_dtype, x = dtype_and_x
    helpers.test_frontend_method(
        init_input_dtypes=input_dtype,
        backend_to_test=backend_fw,
        init_all_as_kwargs_np={
            "data": x[0],
        },
        method_input_dtypes=input_dtype,
        method_all_as_kwargs_np={},
        frontend_method_data=frontend_method_data,
        init_flags=init_flags,
        method_flags=method_flags,
        frontend=frontend,
        on_device=on_device,
    )


# sinh
@handle_frontend_method(
    class_tree=CLASS_TREE,
    init_tree="torch.tensor",
    method_name="sinh",
    dtype_and_x=helpers.dtype_and_values(
        available_dtypes=helpers.get_dtypes("float"),
        allow_inf=False,
    ),
)
def test_torch_tensor_sinh(
    dtype_and_x,
    frontend_method_data,
    init_flags,
    method_flags,
    frontend,
    on_device,
    backend_fw,
):
    input_dtype, x = dtype_and_x
    helpers.test_frontend_method(
        init_input_dtypes=input_dtype,
        backend_to_test=backend_fw,
        init_all_as_kwargs_np={
            "data": x[0],
        },
        method_input_dtypes=input_dtype,
        method_all_as_kwargs_np={},
        frontend_method_data=frontend_method_data,
        init_flags=init_flags,
        method_flags=method_flags,
        frontend=frontend,
        on_device=on_device,
    )


# sinh_
@handle_frontend_method(
    class_tree=CLASS_TREE,
    init_tree="torch.tensor",
    method_name="sinh_",
    dtype_and_x=helpers.dtype_and_values(
        available_dtypes=helpers.get_dtypes("float"),
        allow_inf=False,
    ),
)
def test_torch_tensor_sinh_(
    dtype_and_x,
    frontend_method_data,
    init_flags,
    method_flags,
    frontend,
    on_device,
    backend_fw,
):
    input_dtype, x = dtype_and_x
    helpers.test_frontend_method(
        init_input_dtypes=input_dtype,
        backend_to_test=backend_fw,
        init_all_as_kwargs_np={
            "data": x[0],
        },
        method_input_dtypes=input_dtype,
        method_all_as_kwargs_np={},
        frontend_method_data=frontend_method_data,
        init_flags=init_flags,
        method_flags=method_flags,
        frontend=frontend,
        on_device=on_device,
    )


# size
@handle_frontend_method(
    class_tree=CLASS_TREE,
    init_tree="torch.tensor",
    method_name="size",
    dtype_and_x=helpers.dtype_and_values(
        available_dtypes=helpers.get_dtypes("valid"),
        shape=st.shared(helpers.get_shape(min_num_dims=1), key="shape"),
    ),
    dim=helpers.get_axis(
        shape=st.shared(helpers.get_shape(min_num_dims=1), key="shape"),
        force_int=True,
    ),
)
def test_torch_tensor_size(
    dtype_and_x,
    dim,
    frontend_method_data,
    init_flags,
    method_flags,
    frontend,
    on_device,
    backend_fw,
):
    input_dtype, x = dtype_and_x
    helpers.test_frontend_method(
        init_input_dtypes=input_dtype,
        backend_to_test=backend_fw,
        init_all_as_kwargs_np={
            "data": x[0],
        },
        method_input_dtypes=input_dtype,
        method_all_as_kwargs_np={
            "dim": dim,
        },
        frontend_method_data=frontend_method_data,
        init_flags=init_flags,
        method_flags=method_flags,
        frontend=frontend,
        on_device=on_device,
    )


# softmax
@handle_frontend_method(
    class_tree=CLASS_TREE,
    init_tree="torch.tensor",
    method_name="softmax",
    dtype_x_and_axis=helpers.dtype_values_axis(
        available_dtypes=helpers.get_dtypes("float"),
        min_num_dims=1,
        max_axes_size=1,
        force_int_axis=True,
        valid_axis=True,
    ),
    dtype=helpers.get_dtypes("float", full=False),
)
def test_torch_tensor_softmax(
    dtype_x_and_axis,
    dtype,
    frontend_method_data,
    init_flags,
    method_flags,
    frontend,
    on_device,
    backend_fw,
):
    input_dtype, x, axis = dtype_x_and_axis
    helpers.test_frontend_method(
        init_input_dtypes=input_dtype,
        backend_to_test=backend_fw,
        init_all_as_kwargs_np={
            "data": x[0],
        },
        method_input_dtypes=input_dtype,
        method_all_as_kwargs_np={
            "dim": axis,
            "dtype": dtype[0],
        },
        frontend_method_data=frontend_method_data,
        init_flags=init_flags,
        method_flags=method_flags,
        frontend=frontend,
        on_device=on_device,
    )


# sort
@handle_frontend_method(
    class_tree=CLASS_TREE,
    init_tree="torch.tensor",
    method_name="sort",
    dtype_value=helpers.dtype_and_values(
        available_dtypes=helpers.get_dtypes("valid"),
        shape=st.shared(helpers.get_shape(min_num_dims=1), key="shape"),
    ),
    dim=helpers.get_axis(
        shape=st.shared(helpers.get_shape(), key="shape"),
        allow_neg=True,
        force_int=True,
    ),
    descending=st.booleans(),
)
def test_torch_tensor_sort(
    dtype_value,
    dim,
    descending,
    frontend_method_data,
    init_flags,
    method_flags,
    frontend,
    on_device,
    backend_fw,
):
    input_dtype, x = dtype_value
    helpers.test_frontend_method(
        init_input_dtypes=input_dtype,
        backend_to_test=backend_fw,
        init_all_as_kwargs_np={
            "data": x[0],
        },
        method_input_dtypes=input_dtype,
        method_all_as_kwargs_np={
            "dim": dim,
            "descending": descending,
        },
        frontend_method_data=frontend_method_data,
        init_flags=init_flags,
        method_flags=method_flags,
        frontend=frontend,
        on_device=on_device,
    )


# split
@handle_frontend_method(
    class_tree=CLASS_TREE,
    init_tree="torch.tensor",
    method_name="split",
    dtype_value=helpers.dtype_and_values(
        available_dtypes=helpers.get_dtypes("valid"),
        shape=st.shared(helpers.get_shape(min_num_dims=1), key="value_shape"),
    ),
    split_size=_get_splits(allow_none=False, min_num_dims=1, allow_array_indices=False),
    dim=st.shared(
        helpers.get_axis(
            shape=st.shared(helpers.get_shape(min_num_dims=1), key="value_shape"),
            force_int=True,
        ),
        key="target_axis",
    ),
)
def test_torch_tensor_split(
    dtype_value,
    split_size,
    dim,
    frontend_method_data,
    init_flags,
    method_flags,
    frontend,
    on_device,
    backend_fw,
):
    input_dtype, x = dtype_value
    helpers.test_frontend_method(
        init_input_dtypes=input_dtype,
        backend_to_test=backend_fw,
        init_all_as_kwargs_np={
            "data": x[0],
        },
        method_input_dtypes=input_dtype,
        method_all_as_kwargs_np={
            "split_size": split_size,
            "dim": dim,
        },
        frontend_method_data=frontend_method_data,
        init_flags=init_flags,
        method_flags=method_flags,
        frontend=frontend,
        on_device=on_device,
    )


# sqrt
@handle_frontend_method(
    class_tree=CLASS_TREE,
    init_tree="torch.tensor",
    method_name="sqrt",
    dtype_x=helpers.dtype_and_values(
        available_dtypes=helpers.get_dtypes("numeric"),
    ),
)
def test_torch_tensor_sqrt(
    dtype_x,
    frontend,
    frontend_method_data,
    init_flags,
    method_flags,
    on_device,
    backend_fw,
):
    input_dtype, x = dtype_x
    helpers.test_frontend_method(
        init_input_dtypes=input_dtype,
        backend_to_test=backend_fw,
        init_all_as_kwargs_np={"data": x[0]},
        method_input_dtypes=input_dtype,
        method_all_as_kwargs_np={},
        frontend_method_data=frontend_method_data,
        init_flags=init_flags,
        method_flags=method_flags,
        frontend=frontend,
        on_device=on_device,
    )


# sqrt_
@handle_frontend_method(
    class_tree=CLASS_TREE,
    init_tree="torch.tensor",
    method_name="sqrt_",
    dtype_x=helpers.dtype_and_values(
        available_dtypes=helpers.get_dtypes("float"),
    ),
)
def test_torch_tensor_sqrt_(
    dtype_x,
    frontend,
    frontend_method_data,
    init_flags,
    method_flags,
    on_device,
    backend_fw,
):
    input_dtype, x = dtype_x
    helpers.test_frontend_method(
        init_input_dtypes=input_dtype,
        backend_to_test=backend_fw,
        init_all_as_kwargs_np={"data": x[0]},
        method_input_dtypes=input_dtype,
        method_all_as_kwargs_np={},
        frontend_method_data=frontend_method_data,
        init_flags=init_flags,
        method_flags=method_flags,
        frontend=frontend,
        on_device=on_device,
    )


# square
@handle_frontend_method(
    class_tree=CLASS_TREE,
    init_tree="torch.tensor",
    method_name="square",
    dtype_x=helpers.dtype_and_values(
        available_dtypes=helpers.get_dtypes("float"),
    ),
)
def test_torch_tensor_square(
    dtype_x,
    frontend,
    frontend_method_data,
    init_flags,
    method_flags,
    on_device,
    backend_fw,
):
    input_dtype, x = dtype_x
    helpers.test_frontend_method(
        init_input_dtypes=input_dtype,
        backend_to_test=backend_fw,
        init_all_as_kwargs_np={"data": x[0]},
        method_input_dtypes=input_dtype,
        method_all_as_kwargs_np={},
        frontend_method_data=frontend_method_data,
        init_flags=init_flags,
        method_flags=method_flags,
        frontend=frontend,
        on_device=on_device,
    )


# squeeze
@handle_frontend_method(
    class_tree=CLASS_TREE,
    init_tree="torch.tensor",
    method_name="squeeze",
    dtype_value_axis=helpers.dtype_values_axis(
        available_dtypes=helpers.get_dtypes("valid"),
        min_num_dims=1,
        valid_axis=True,
        force_int_axis=True,
        shape=st.shared(helpers.get_shape(min_num_dims=1), key="shape"),
    ),
)
def test_torch_tensor_squeeze(
    dtype_value_axis,
    frontend_method_data,
    init_flags,
    method_flags,
    frontend,
    on_device,
    backend_fw,
):
    input_dtype, x, axis = dtype_value_axis
    helpers.test_frontend_method(
        init_input_dtypes=input_dtype,
        backend_to_test=backend_fw,
        init_all_as_kwargs_np={
            "data": x[0],
        },
        method_input_dtypes=input_dtype,
        method_all_as_kwargs_np={
            "dim": axis,
        },
        frontend_method_data=frontend_method_data,
        init_flags=init_flags,
        method_flags=method_flags,
        frontend=frontend,
        on_device=on_device,
    )


# squeeze_
@handle_frontend_method(
    class_tree=CLASS_TREE,
    init_tree="torch.tensor",
    method_name="squeeze_",
    dtype_value_axis=helpers.dtype_values_axis(
        available_dtypes=helpers.get_dtypes("valid"),
        min_num_dims=1,
        valid_axis=True,
        force_int_axis=True,
        shape=st.shared(helpers.get_shape(min_num_dims=1), key="shape"),
    ),
)
def test_torch_tensor_squeeze_(
    dtype_value_axis,
    frontend_method_data,
    init_flags,
    method_flags,
    frontend,
    on_device,
    backend_fw,
):
    input_dtype, x, axis = dtype_value_axis
    helpers.test_frontend_method(
        init_input_dtypes=input_dtype,
        backend_to_test=backend_fw,
        init_all_as_kwargs_np={
            "data": x[0],
        },
        method_input_dtypes=input_dtype,
        method_all_as_kwargs_np={
            "dim": axis,
        },
        frontend_method_data=frontend_method_data,
        init_flags=init_flags,
        method_flags=method_flags,
        frontend=frontend,
        on_device=on_device,
    )


# std
@handle_frontend_method(
    class_tree=CLASS_TREE,
    init_tree="torch.tensor",
    method_name="std",
    dtype_and_x=_statistical_dtype_values(function="std"),
)
def test_torch_tensor_std(
    dtype_and_x,
    frontend,
    frontend_method_data,
    init_flags,
    method_flags,
    on_device,
    backend_fw,
):
    input_dtype, x, _, _ = dtype_and_x
    helpers.test_frontend_method(
        init_input_dtypes=input_dtype,
        backend_to_test=backend_fw,
        init_all_as_kwargs_np={
            "data": x[0],
        },
        method_input_dtypes=input_dtype,
        method_all_as_kwargs_np={},
        frontend_method_data=frontend_method_data,
        init_flags=init_flags,
        method_flags=method_flags,
        frontend=frontend,
        on_device=on_device,
    )


@handle_frontend_method(
    class_tree=CLASS_TREE,
    init_tree="torch.tensor",
    method_name="stride",
    dtype_value_axis=helpers.dtype_values_axis(
        available_dtypes=helpers.get_dtypes("valid"),
        min_num_dims=1,
        valid_axis=True,
        force_int_axis=True,
    ),
)
def test_torch_tensor_stride(
    dtype_value_axis,
    frontend,
    frontend_method_data,
    init_flags,
    method_flags,
    on_device,
    backend_fw,
):
    input_dtype, x, axis = dtype_value_axis
    helpers.test_frontend_method(
        init_input_dtypes=input_dtype,
        backend_to_test=backend_fw,
        init_all_as_kwargs_np={"data": x[0]},
        method_input_dtypes=input_dtype,
        method_all_as_kwargs_np={"dim": axis},
        frontend=frontend,
        frontend_method_data=frontend_method_data,
        init_flags=init_flags,
        method_flags=method_flags,
        on_device=on_device,
    )


# sub
@handle_frontend_method(
    class_tree=CLASS_TREE,
    init_tree="torch.tensor",
    method_name="sub",
    dtype_and_x=helpers.dtype_and_values(
        available_dtypes=helpers.get_dtypes("float"),
        num_arrays=2,
        min_value=-1e04,
        max_value=1e04,
        allow_inf=False,
    ),
    alpha=st.floats(min_value=-1e04, max_value=1e04, allow_infinity=False),
)
def test_torch_tensor_sub(
    dtype_and_x,
    alpha,
    frontend,
    frontend_method_data,
    init_flags,
    method_flags,
    on_device,
    backend_fw,
):
    input_dtype, x = dtype_and_x
    helpers.test_frontend_method(
        init_input_dtypes=input_dtype,
        backend_to_test=backend_fw,
        init_all_as_kwargs_np={
            "data": x[0],
        },
        method_input_dtypes=input_dtype,
        method_all_as_kwargs_np={
            "other": x[1],
            "alpha": alpha,
        },
        frontend_method_data=frontend_method_data,
        init_flags=init_flags,
        method_flags=method_flags,
        frontend=frontend,
        atol_=1e-02,
        on_device=on_device,
    )


# subtract_
@handle_frontend_method(
    class_tree=CLASS_TREE,
    init_tree="torch.tensor",
    method_name="subtract_",
    dtype_and_x=helpers.dtype_and_values(
        available_dtypes=helpers.get_dtypes("numeric"),
        num_arrays=2,
    ),
)
def test_torch_tensor_subtract_(
    dtype_and_x,
    frontend_method_data,
    init_flags,
    method_flags,
    frontend,
    on_device,
    backend_fw,
):
    input_dtype, x = dtype_and_x
    helpers.test_frontend_method(
        init_input_dtypes=[input_dtype[0]],
        backend_to_test=backend_fw,
        init_all_as_kwargs_np={
            "data": x[0],
        },
        method_input_dtypes=input_dtype,
        method_all_as_kwargs_np={
            "other": x[1],
        },
        frontend_method_data=frontend_method_data,
        init_flags=init_flags,
        method_flags=method_flags,
        frontend=frontend,
        on_device=on_device,
    )


# sum
@handle_frontend_method(
    class_tree=CLASS_TREE,
    init_tree="torch.tensor",
    method_name="sum",
    dtype_x_dim=_get_castable_dtype(
        min_value=-1e04,
        max_value=1e04,
    ),
    keepdim=st.booleans(),
)
def test_torch_tensor_sum(
    dtype_x_dim,
    keepdim,
    frontend_method_data,
    init_flags,
    method_flags,
    frontend,
    on_device,
    backend_fw,
):
    input_dtype, x, dim, castable_dtype = dtype_x_dim
    if method_flags.as_variable:
        castable_dtype = input_dtype
    input_dtype = [input_dtype]
    helpers.test_frontend_method(
        init_input_dtypes=input_dtype,
        backend_to_test=backend_fw,
        init_all_as_kwargs_np={
            "data": x[0],
        },
        method_input_dtypes=input_dtype,
        method_all_as_kwargs_np={
            "dim": dim,
            "keepdim": keepdim,
            "dtype": castable_dtype,
        },
        frontend_method_data=frontend_method_data,
        init_flags=init_flags,
        method_flags=method_flags,
        frontend=frontend,
        on_device=on_device,
    )


@handle_frontend_method(
    class_tree=CLASS_TREE,
    init_tree="torch.tensor",
    method_name="svd",
    dtype_and_x=helpers.dtype_and_values(
        available_dtypes=helpers.get_dtypes("float"),
        min_value=0,
        max_value=10,
        shape=helpers.ints(min_value=2, max_value=5).map(lambda x: tuple([x, x])),
    ),
    some=st.booleans(),
    compute_uv=st.booleans(),
)
def test_torch_tensor_svd(
    dtype_and_x,
    some,
    compute_uv,
    frontend,
    backend_fw,
    frontend_method_data,
    init_flags,
    method_flags,
    on_device,
):
    input_dtype, x = dtype_and_x
    x = np.asarray(x[0], dtype=input_dtype[0])

    ret, frontend_ret = helpers.test_frontend_method(
        init_input_dtypes=input_dtype,
        init_all_as_kwargs_np={
            "data": x,
        },
        method_input_dtypes=input_dtype,
        method_all_as_kwargs_np={
            "some": some,
            "compute_uv": compute_uv,
        },
        frontend_method_data=frontend_method_data,
        init_flags=init_flags,
        method_flags=method_flags,
        frontend=frontend,
        backend_to_test=backend_fw,
        on_device=on_device,
        test_values=False,
    )
    with helpers.update_backend(backend_fw) as ivy_backend:
        ret = [ivy_backend.to_numpy(x) for x in ret]
    frontend_ret = [np.asarray(x) for x in frontend_ret]

    u, s, vh = ret
    frontend_u, frontend_s, frontend_vh = frontend_ret

    if compute_uv:
        helpers.assert_all_close(
            ret_np=frontend_u @ np.diag(frontend_s) @ frontend_vh.T,
            ret_from_gt_np=u @ np.diag(s) @ vh,
            rtol=1e-2,
            atol=1e-2,
            backend=backend_fw,
            ground_truth_backend=frontend,
        )
    else:
        helpers.assert_all_close(
            ret_np=frontend_s,
            ret_from_gt_np=s,
            rtol=1e-2,
            atol=1e-2,
            backend=backend_fw,
            ground_truth_backend=frontend,
        )


# t
@handle_frontend_method(
    class_tree=CLASS_TREE,
    init_tree="torch.tensor",
    method_name="t",
    dtype_and_x=helpers.dtype_and_values(
        available_dtypes=helpers.get_dtypes("valid"),
        shape=helpers.get_shape(min_num_dims=2, max_num_dims=2),
    ),
)
def test_torch_tensor_t(
    dtype_and_x,
    frontend_method_data,
    init_flags,
    method_flags,
    frontend,
    on_device,
    backend_fw,
):
    input_dtype, x = dtype_and_x
    helpers.test_frontend_method(
        init_input_dtypes=input_dtype,
        backend_to_test=backend_fw,
        init_all_as_kwargs_np={
            "data": x[0],
        },
        method_input_dtypes=input_dtype,
        method_all_as_kwargs_np={},
        frontend_method_data=frontend_method_data,
        init_flags=init_flags,
        method_flags=method_flags,
        frontend=frontend,
        on_device=on_device,
    )


@handle_frontend_method(
    class_tree=CLASS_TREE,
    init_tree="torch.tensor",
    method_name="take_along_dim",
    dtype_indices_axis=helpers.array_indices_axis(
        array_dtypes=helpers.get_dtypes("numeric"),
        indices_dtypes=["int64"],
        min_num_dims=1,
        max_num_dims=5,
        min_dim_size=1,
        max_dim_size=10,
        indices_same_dims=True,
    ),
)
def test_torch_tensor_take_along_dim(
    dtype_indices_axis,
    frontend_method_data,
    init_flags,
    method_flags,
    frontend,
    on_device,
    backend_fw,
):
    input_dtypes, value, indices, axis, _ = dtype_indices_axis
    helpers.test_frontend_method(
        init_input_dtypes=[input_dtypes[0]],
        backend_to_test=backend_fw,
        init_all_as_kwargs_np={
            "data": value,
        },
        method_input_dtypes=[input_dtypes[1]],
        method_all_as_kwargs_np={
            "indices": indices,
            "dim": axis,
        },
        frontend_method_data=frontend_method_data,
        init_flags=init_flags,
        method_flags=method_flags,
        frontend=frontend,
        on_device=on_device,
    )


# tan
@handle_frontend_method(
    class_tree=CLASS_TREE,
    init_tree="torch.tensor",
    method_name="tan",
    dtype_and_x=helpers.dtype_and_values(
        available_dtypes=helpers.get_dtypes("float"),
        allow_inf=False,
    ),
)
def test_torch_tensor_tan(
    dtype_and_x,
    frontend_method_data,
    init_flags,
    method_flags,
    frontend,
    on_device,
    backend_fw,
):
    input_dtype, x = dtype_and_x
    helpers.test_frontend_method(
        init_input_dtypes=input_dtype,
        backend_to_test=backend_fw,
        init_all_as_kwargs_np={
            "data": x[0],
        },
        method_input_dtypes=input_dtype,
        method_all_as_kwargs_np={},
        frontend_method_data=frontend_method_data,
        init_flags=init_flags,
        method_flags=method_flags,
        frontend=frontend,
        on_device=on_device,
    )


# tan_
@handle_frontend_method(
    class_tree=CLASS_TREE,
    init_tree="torch.tensor",
    method_name="tan_",
    dtype_and_x=helpers.dtype_and_values(
        available_dtypes=helpers.get_dtypes("float"),
        allow_inf=False,
    ),
)
def test_torch_tensor_tan_(
    dtype_and_x,
    frontend_method_data,
    init_flags,
    method_flags,
    frontend,
    on_device,
    backend_fw,
):
    input_dtype, x = dtype_and_x
    helpers.test_frontend_method(
        init_input_dtypes=input_dtype,
        backend_to_test=backend_fw,
        init_all_as_kwargs_np={
            "data": x[0],
        },
        method_input_dtypes=[],
        method_all_as_kwargs_np={},
        frontend_method_data=frontend_method_data,
        init_flags=init_flags,
        method_flags=method_flags,
        frontend=frontend,
        on_device=on_device,
    )


# tanh
@handle_frontend_method(
    class_tree=CLASS_TREE,
    init_tree="torch.tensor",
    method_name="tanh",
    dtype_and_x=helpers.dtype_and_values(
        available_dtypes=helpers.get_dtypes("float"),
        allow_inf=False,
    ),
)
def test_torch_tensor_tanh(
    dtype_and_x,
    frontend_method_data,
    init_flags,
    method_flags,
    frontend,
    on_device,
    backend_fw,
):
    input_dtype, x = dtype_and_x
    helpers.test_frontend_method(
        init_input_dtypes=input_dtype,
        backend_to_test=backend_fw,
        init_all_as_kwargs_np={
            "data": x[0],
        },
        method_input_dtypes=input_dtype,
        method_all_as_kwargs_np={},
        frontend_method_data=frontend_method_data,
        init_flags=init_flags,
        method_flags=method_flags,
        frontend=frontend,
        on_device=on_device,
    )


# tanh_
@handle_frontend_method(
    class_tree=CLASS_TREE,
    init_tree="torch.tensor",
    method_name="tanh_",
    dtype_and_x=helpers.dtype_and_values(
        available_dtypes=helpers.get_dtypes("float"),
        allow_inf=False,
    ),
)
def test_torch_tensor_tanh_(
    dtype_and_x,
    frontend_method_data,
    init_flags,
    method_flags,
    frontend,
    on_device,
    backend_fw,
):
    input_dtype, x = dtype_and_x
    helpers.test_frontend_method(
        init_input_dtypes=input_dtype,
        backend_to_test=backend_fw,
        init_all_as_kwargs_np={
            "data": x[0],
        },
        method_input_dtypes=input_dtype,
        method_all_as_kwargs_np={},
        frontend_method_data=frontend_method_data,
        init_flags=init_flags,
        method_flags=method_flags,
        frontend=frontend,
        on_device=on_device,
    )


# tensor_split
@handle_frontend_method(
    class_tree=CLASS_TREE,
    init_tree="torch.tensor",
    method_name="tensor_split",
    dtype_value=helpers.dtype_and_values(
        available_dtypes=helpers.get_dtypes("integer"),
        shape=st.shared(helpers.get_shape(min_num_dims=1), key="value_shape"),
    ),
    indices_or_sections=_get_splits(
        min_num_dims=1, allow_none=False, allow_array_indices=False
    ),
    dim=st.shared(
        helpers.get_axis(
            shape=st.shared(helpers.get_shape(min_num_dims=1), key="value_shape"),
            force_int=True,
        ),
        key="target_axis",
    ),
    method_num_positional_args=st.just(1),
)
def test_torch_tensor_tensor_split(
    dtype_value,
    indices_or_sections,
    dim,
    frontend_method_data,
    init_flags,
    method_flags,
    frontend,
    on_device,
    backend_fw,
):
    input_dtype, x = dtype_value
    helpers.test_frontend_method(
        init_input_dtypes=input_dtype,
        backend_to_test=backend_fw,
        init_all_as_kwargs_np={
            "data": x[0],
        },
        method_input_dtypes=[],
        method_all_as_kwargs_np={
            "indices_or_sections": indices_or_sections,
            "dim": dim,
        },
        frontend_method_data=frontend_method_data,
        init_flags=init_flags,
        method_flags=method_flags,
        frontend=frontend,
        on_device=on_device,
    )


@handle_frontend_method(
    class_tree=CLASS_TREE,
    init_tree="torch.tensor",
    method_name="tile",
    dtype_and_values=helpers.dtype_and_values(
        available_dtypes=helpers.get_dtypes("valid"),
        shape=st.shared(helpers.get_shape(), key="shape"),
    ),
    reps=helpers.get_axis(
        shape=st.shared(helpers.get_shape(), key="shape"),
        allow_neg=False,
    ),
)
def test_torch_tensor_tile(
    dtype_and_values,
    reps,
    frontend,
    frontend_method_data,
    init_flags,
    method_flags,
    on_device,
    backend_fw,
):
    input_dtype, values = dtype_and_values
    if isinstance(reps, tuple):
        method_flags.num_positional_args = len(reps)
    else:
        method_flags.num_positional_args = 1
    helpers.test_frontend_method(
        init_input_dtypes=input_dtype,
        backend_to_test=backend_fw,
        init_all_as_kwargs_np={
            "data": values[0],
        },
        method_input_dtypes=input_dtype,
        method_all_as_kwargs_np={
            "reps": reps,
        },
        init_flags=init_flags,
        method_flags=method_flags,
        frontend_method_data=frontend_method_data,
        frontend=frontend,
        on_device=on_device,
    )


# to
@handle_frontend_method(
    class_tree=CLASS_TREE,
    init_tree="torch.tensor",
    method_name="to",
    args_kwargs=_to_helper(),
)
def test_torch_tensor_to(
    args_kwargs,
    frontend_method_data,
    init_flags,
    method_flags,
    frontend,
    on_device,
    backend_fw,
):
    input_dtype, x, method_num_positional_args, method_all_as_kwargs_np = args_kwargs
    method_flags.num_positional_args = method_num_positional_args
    helpers.test_frontend_method(
        init_input_dtypes=input_dtype,
        backend_to_test=backend_fw,
        init_all_as_kwargs_np={
            "data": x[0],
        },
        method_input_dtypes=input_dtype,
        method_all_as_kwargs_np=method_all_as_kwargs_np,
        frontend_method_data=frontend_method_data,
        init_flags=init_flags,
        method_flags=method_flags,
        frontend=frontend,
        on_device=on_device,
    )


# topk
# TODO: add value test after the stable sorting is added to torch
# https://github.com/pytorch/pytorch/issues/88184
@handle_frontend_method(
    class_tree=CLASS_TREE,
    init_tree="torch.tensor",
    method_name="topk",
    dtype_x_axis_k=_topk_helper(),
    largest=st.booleans(),
    sorted=st.booleans(),
)
def test_torch_tensor_topk(
    dtype_x_axis_k,
    largest,
    sorted,
    frontend,
    frontend_method_data,
    init_flags,
    method_flags,
    on_device,
    backend_fw,
):
    input_dtype, input, axis, k = dtype_x_axis_k
    helpers.test_frontend_method(
        init_input_dtypes=input_dtype,
        backend_to_test=backend_fw,
        init_all_as_kwargs_np={"data": input[0]},
        method_input_dtypes=input_dtype,
        method_all_as_kwargs_np={
            "k": k,
            "dim": axis,
            "largest": largest,
            "sorted": sorted,
        },
        frontend=frontend,
        frontend_method_data=frontend_method_data,
        init_flags=init_flags,
        method_flags=method_flags,
        on_device=on_device,
        test_values=False,
    )


# transpose
@handle_frontend_method(
    class_tree=CLASS_TREE,
    init_tree="torch.tensor",
    method_name="transpose",
    dtype_value=helpers.dtype_and_values(
        available_dtypes=helpers.get_dtypes("valid"),
        shape=st.shared(helpers.get_shape(min_num_dims=1), key="shape"),
    ),
    dim0=helpers.get_axis(
        shape=st.shared(helpers.get_shape(), key="shape"),
        allow_neg=True,
        force_int=True,
    ),
    dim1=helpers.get_axis(
        shape=st.shared(helpers.get_shape(), key="shape"),
        allow_neg=True,
        force_int=True,
    ),
)
def test_torch_tensor_transpose(
    dtype_value,
    dim0,
    dim1,
    frontend_method_data,
    init_flags,
    method_flags,
    frontend,
    on_device,
    backend_fw,
):
    input_dtype, x = dtype_value
    helpers.test_frontend_method(
        init_input_dtypes=input_dtype,
        backend_to_test=backend_fw,
        init_all_as_kwargs_np={
            "data": x[0],
        },
        method_input_dtypes=input_dtype,
        method_all_as_kwargs_np={"dim0": dim0, "dim1": dim1},
        frontend_method_data=frontend_method_data,
        init_flags=init_flags,
        method_flags=method_flags,
        frontend=frontend,
        on_device=on_device,
    )


# transpose_
@handle_frontend_method(
    class_tree=CLASS_TREE,
    init_tree="torch.tensor",
    method_name="transpose_",
    dtype_value=helpers.dtype_and_values(
        available_dtypes=helpers.get_dtypes("valid"),
        shape=st.shared(helpers.get_shape(min_num_dims=1), key="shape"),
    ),
    dim0=helpers.get_axis(
        shape=st.shared(helpers.get_shape(), key="shape"),
        allow_neg=True,
        force_int=True,
    ),
    dim1=helpers.get_axis(
        shape=st.shared(helpers.get_shape(), key="shape"),
        allow_neg=True,
        force_int=True,
    ),
)
def test_torch_tensor_transpose_(
    dtype_value,
    dim0,
    dim1,
    frontend_method_data,
    init_flags,
    method_flags,
    frontend,
    on_device,
    backend_fw,
):
    input_dtype, x = dtype_value
    helpers.test_frontend_method(
        init_input_dtypes=input_dtype,
        backend_to_test=backend_fw,
        init_all_as_kwargs_np={
            "data": x[0],
        },
        method_input_dtypes=input_dtype,
        method_all_as_kwargs_np={
            "dim0": dim0,
            "dim1": dim1,
        },
        frontend_method_data=frontend_method_data,
        init_flags=init_flags,
        method_flags=method_flags,
        frontend=frontend,
        on_device=on_device,
    )


# tril
@handle_frontend_method(
    class_tree=CLASS_TREE,
    init_tree="torch.tensor",
    method_name="tril",
    dtype_and_values=helpers.dtype_and_values(
        available_dtypes=helpers.get_dtypes("numeric"),
        min_num_dims=2,  # Torch requires this.
    ),
    diagonal=st.integers(min_value=-100, max_value=100),
)
def test_torch_tensor_tril(
    dtype_and_values,
    diagonal,
    frontend_method_data,
    init_flags,
    method_flags,
    frontend,
    on_device,
    backend_fw,
):
    input_dtype, x = dtype_and_values
    helpers.test_frontend_method(
        init_input_dtypes=input_dtype,
        backend_to_test=backend_fw,
        init_all_as_kwargs_np={
            "data": x[0],
        },
        method_input_dtypes=input_dtype,
        method_all_as_kwargs_np={
            "diagonal": diagonal,
        },
        frontend_method_data=frontend_method_data,
        init_flags=init_flags,
        method_flags=method_flags,
        frontend=frontend,
        on_device=on_device,
    )


# tril_
@handle_frontend_method(
    class_tree=CLASS_TREE,
    init_tree="torch.tensor",
    method_name="tril_",
    dtype_and_values=helpers.dtype_and_values(
        available_dtypes=helpers.get_dtypes("numeric"),
        min_num_dims=2,  # Torch requires this.
    ),
    diagonal=st.integers(min_value=-100, max_value=100),
)
def test_torch_tensor_tril_(
    dtype_and_values,
    diagonal,
    frontend_method_data,
    init_flags,
    method_flags,
    frontend,
    on_device,
    backend_fw,
):
    input_dtype, x = dtype_and_values
    helpers.test_frontend_method(
        init_input_dtypes=input_dtype,
        backend_to_test=backend_fw,
        init_all_as_kwargs_np={
            "data": x[0],
        },
        method_input_dtypes=input_dtype,
        method_all_as_kwargs_np={
            "diagonal": diagonal,
        },
        frontend_method_data=frontend_method_data,
        init_flags=init_flags,
        method_flags=method_flags,
        frontend=frontend,
        on_device=on_device,
    )


# true_divide_
@handle_frontend_method(
    class_tree=CLASS_TREE,
    init_tree="torch.tensor",
    method_name="true_divide_",
    dtype_and_x=helpers.dtype_and_values(
        available_dtypes=helpers.get_dtypes("valid"),
        num_arrays=2,
        large_abs_safety_factor=2.5,
        small_abs_safety_factor=2.5,
        safety_factor_scale="log",
    ),
)
def test_torch_tensor_true_divide_(
    dtype_and_x,
    frontend,
    frontend_method_data,
    init_flags,
    method_flags,
    on_device,
    backend_fw,
):
    input_dtype, x = dtype_and_x
    assume(not np.any(np.isclose(x[1], 0)))

    helpers.test_frontend_method(
        init_input_dtypes=input_dtype,
        backend_to_test=backend_fw,
        init_all_as_kwargs_np={"data": x[0]},
        method_input_dtypes=input_dtype,
        method_all_as_kwargs_np={
            "other": x[1],
        },
        frontend_method_data=frontend_method_data,
        init_flags=init_flags,
        method_flags=method_flags,
        frontend=frontend,
        on_device=on_device,
    )


# trunc
@handle_frontend_method(
    class_tree=CLASS_TREE,
    init_tree="torch.tensor",
    method_name="trunc",
    dtype_value=helpers.dtype_and_values(
        available_dtypes=helpers.get_dtypes("numeric"),
        shape=st.shared(helpers.get_shape(min_num_dims=1), key="shape"),
    ),
)
def test_torch_tensor_trunc(
    dtype_value,
    frontend_method_data,
    init_flags,
    method_flags,
    frontend,
    on_device,
    backend_fw,
):
    input_dtype, x = dtype_value
    helpers.test_frontend_method(
        init_input_dtypes=input_dtype,
        backend_to_test=backend_fw,
        init_all_as_kwargs_np={
            "data": x[0],
        },
        method_input_dtypes=input_dtype,
        method_all_as_kwargs_np={},
        frontend_method_data=frontend_method_data,
        init_flags=init_flags,
        method_flags=method_flags,
        frontend=frontend,
        on_device=on_device,
    )


# trunc_
@handle_frontend_method(
    class_tree=CLASS_TREE,
    init_tree="torch.tensor",
    method_name="trunc_",
    dtype_value=helpers.dtype_and_values(
        available_dtypes=helpers.get_dtypes("numeric"),
        shape=st.shared(helpers.get_shape(min_num_dims=1), key="shape"),
    ),
)
def test_torch_tensor_trunc_(
    dtype_value,
    frontend_method_data,
    init_flags,
    method_flags,
    frontend,
    on_device,
    backend_fw,
):
    input_dtype, x = dtype_value
    helpers.test_frontend_method(
        init_input_dtypes=input_dtype,
        backend_to_test=backend_fw,
        init_all_as_kwargs_np={
            "data": x[0],
        },
        method_input_dtypes=input_dtype,
        method_all_as_kwargs_np={},
        frontend_method_data=frontend_method_data,
        init_flags=init_flags,
        method_flags=method_flags,
        frontend=frontend,
        on_device=on_device,
    )


# type
@handle_frontend_method(
    class_tree=CLASS_TREE,
    init_tree="torch.tensor",
    method_name="type",
    dtype_and_x=helpers.dtype_and_values(
        available_dtypes=helpers.get_dtypes("valid"),
    ),
    dtype=helpers.get_dtypes("valid", full=False),
)
def test_torch_tensor_type(
    dtype_and_x,
    dtype,
    frontend_method_data,
    init_flags,
    method_flags,
    frontend,
    on_device,
    backend_fw,
):
    input_dtype, x = dtype_and_x
    helpers.test_frontend_method(
        init_input_dtypes=input_dtype,
        backend_to_test=backend_fw,
        init_all_as_kwargs_np={
            "data": x[0],
        },
        method_input_dtypes=input_dtype,
        method_all_as_kwargs_np={
            "dtype": dtype[0],
        },
        frontend_method_data=frontend_method_data,
        init_flags=init_flags,
        method_flags=method_flags,
        frontend=frontend,
        on_device=on_device,
    )


# type_as
@handle_frontend_method(
    class_tree=CLASS_TREE,
    init_tree="torch.tensor",
    method_name="type_as",
    dtype_and_x=helpers.dtype_and_values(
        available_dtypes=helpers.get_dtypes("valid"),
        num_arrays=2,
    ),
)
def test_torch_tensor_type_as(
    dtype_and_x,
    frontend_method_data,
    init_flags,
    method_flags,
    frontend,
    on_device,
    backend_fw,
):
    input_dtype, x = dtype_and_x
    helpers.test_frontend_method(
        init_input_dtypes=input_dtype,
        backend_to_test=backend_fw,
        init_all_as_kwargs_np={
            "data": x[0],
        },
        method_input_dtypes=input_dtype,
        method_all_as_kwargs_np={
            "other": x[1],
        },
        frontend_method_data=frontend_method_data,
        init_flags=init_flags,
        method_flags=method_flags,
        frontend=frontend,
        on_device=on_device,
    )


# unbind
@handle_frontend_method(
    class_tree=CLASS_TREE,
    init_tree="torch.tensor",
    method_name="unbind",
    dtype_value_axis=helpers.dtype_values_axis(
        available_dtypes=helpers.get_dtypes("numeric"),
        min_num_dims=1,
        valid_axis=True,
        force_int_axis=True,
    ),
)
def test_torch_tensor_unbind(
    dtype_value_axis,
    frontend_method_data,
    init_flags,
    method_flags,
    frontend,
    on_device,
    backend_fw,
):
    input_dtypes, x, axis = dtype_value_axis
    helpers.test_frontend_method(
        init_input_dtypes=input_dtypes,
        backend_to_test=backend_fw,
        init_all_as_kwargs_np={
            "data": x[0],
        },
        method_input_dtypes=input_dtypes,
        method_all_as_kwargs_np={
            "dim": axis,
        },
        frontend_method_data=frontend_method_data,
        init_flags=init_flags,
        method_flags=method_flags,
        frontend=frontend,
        on_device=on_device,
    )


# unfold
@handle_frontend_method(
    class_tree=CLASS_TREE,
    init_tree="torch.tensor",
    method_name="unfold",
    dtype_values_args=_unfold_args(),
)
def test_torch_tensor_unfold(
    dtype_values_args,
    frontend_method_data,
    init_flags,
    method_flags,
    frontend,
    on_device,
    backend_fw,
):
    input_dtype, x, axis, size, step = dtype_values_args
    print(axis, size, step)
    helpers.test_frontend_method(
        init_input_dtypes=input_dtype,
        backend_to_test=backend_fw,
        init_all_as_kwargs_np={
            "data": x,
        },
        method_input_dtypes=input_dtype,
        method_all_as_kwargs_np={
            "dimension": axis,
            "size": size,
            "step": step,
        },
        frontend_method_data=frontend_method_data,
        init_flags=init_flags,
        method_flags=method_flags,
        frontend=frontend,
        on_device=on_device,
    )


# unsqueeze
@handle_frontend_method(
    class_tree=CLASS_TREE,
    init_tree="torch.tensor",
    method_name="unsqueeze",
    dtype_value=helpers.dtype_and_values(
        available_dtypes=helpers.get_dtypes("valid"),
        shape=st.shared(helpers.get_shape(), key="shape"),
    ),
    dim=helpers.get_axis(
        shape=st.shared(helpers.get_shape(), key="shape"),
        allow_neg=True,
        force_int=True,
    ),
)
def test_torch_tensor_unsqueeze(
    dtype_value,
    dim,
    frontend_method_data,
    init_flags,
    method_flags,
    frontend,
    on_device,
    backend_fw,
):
    input_dtype, x = dtype_value
    helpers.test_frontend_method(
        init_input_dtypes=input_dtype,
        backend_to_test=backend_fw,
        init_all_as_kwargs_np={
            "data": x[0],
        },
        method_input_dtypes=input_dtype,
        method_all_as_kwargs_np={
            "dim": dim,
        },
        frontend_method_data=frontend_method_data,
        init_flags=init_flags,
        method_flags=method_flags,
        frontend=frontend,
        on_device=on_device,
    )


# unsqueeze_
@handle_frontend_method(
    class_tree=CLASS_TREE,
    init_tree="torch.tensor",
    method_name="unsqueeze_",
    dtype_value=helpers.dtype_and_values(
        available_dtypes=helpers.get_dtypes("valid"),
        shape=st.shared(helpers.get_shape(), key="shape"),
    ),
    dim=helpers.get_axis(
        shape=st.shared(helpers.get_shape(), key="shape"),
        allow_neg=True,
        force_int=True,
    ),
)
def test_torch_tensor_unsqueeze_(
    dtype_value,
    dim,
    frontend_method_data,
    init_flags,
    method_flags,
    frontend,
    on_device,
    backend_fw,
):
    input_dtype, x = dtype_value
    helpers.test_frontend_method(
        init_input_dtypes=input_dtype,
        backend_to_test=backend_fw,
        init_all_as_kwargs_np={
            "data": x[0],
        },
        method_input_dtypes=input_dtype,
        method_all_as_kwargs_np={
            "dim": dim,
        },
        frontend_method_data=frontend_method_data,
        init_flags=init_flags,
        method_flags=method_flags,
        frontend=frontend,
        on_device=on_device,
    )


@handle_frontend_method(
    class_tree=CLASS_TREE,
    init_tree="torch.tensor",
    method_name="var",
    dtype_and_x=_statistical_dtype_values(
        function="var",
        min_value=-1e04,
        max_value=1e04,
    ),
    keepdim=st.booleans(),
)
def test_torch_tensor_var(
    dtype_and_x,
    keepdim,
    frontend,
    frontend_method_data,
    init_flags,
    method_flags,
    on_device,
    backend_fw,
):
    input_dtype, x, axis, correction = dtype_and_x
    helpers.test_frontend_method(
        init_input_dtypes=input_dtype,
        backend_to_test=backend_fw,
        init_all_as_kwargs_np={"data": x[0]},
        method_input_dtypes=input_dtype,
        method_all_as_kwargs_np={
            "dim": axis,
            "correction": int(correction),
            "keepdim": keepdim,
        },
        frontend=frontend,
        frontend_method_data=frontend_method_data,
        init_flags=init_flags,
        method_flags=method_flags,
        on_device=on_device,
    )


# view
@handle_frontend_method(
    class_tree=CLASS_TREE,
    init_tree="torch.tensor",
    method_name="view",
    dtype_x=helpers.dtype_and_values(
        available_dtypes=helpers.get_dtypes("valid"),
        shape=st.shared(helpers.get_shape(), key="value_shape"),
    ),
    shape=helpers.reshape_shapes(
        shape=st.shared(helpers.get_shape(min_num_dims=1), key="value_shape")
    ),
)
def test_torch_tensor_view(
    dtype_x,
    shape,
    frontend_method_data,
    init_flags,
    method_flags,
    frontend,
    on_device,
    backend_fw,
):
    input_dtype, x = dtype_x
    helpers.test_frontend_method(
        init_input_dtypes=input_dtype,
        backend_to_test=backend_fw,
        init_all_as_kwargs_np={
            "data": x[0],
        },
        method_input_dtypes=input_dtype,
        method_all_as_kwargs_np={
            "size": shape,
        },
        frontend_method_data=frontend_method_data,
        init_flags=init_flags,
        method_flags=method_flags,
        frontend=frontend,
        on_device=on_device,
    )


# view_as
@handle_frontend_method(
    class_tree=CLASS_TREE,
    init_tree="torch.tensor",
    method_name="view_as",
    dtype_x=helpers.dtype_and_values(
        available_dtypes=helpers.get_dtypes("numeric"),
        shape=st.shared(helpers.get_shape(), key="value_shape"),
        num_arrays=2,
    ),
)
def test_torch_tensor_view_as(
    dtype_x,
    frontend_method_data,
    init_flags,
    method_flags,
    frontend,
    on_device,
    backend_fw,
):
    input_dtype, x = dtype_x
    helpers.test_frontend_method(
        init_input_dtypes=input_dtype,
        backend_to_test=backend_fw,
        init_all_as_kwargs_np={
            "data": x[0],
        },
        method_input_dtypes=input_dtype,
        method_all_as_kwargs_np={
            "other": x[1],
        },
        frontend_method_data=frontend_method_data,
        init_flags=init_flags,
        method_flags=method_flags,
        frontend=frontend,
        on_device=on_device,
    )


# vsplit
@handle_frontend_method(
    class_tree=CLASS_TREE,
    init_tree="torch.tensor",
    method_name="vsplit",
    dtype_value=helpers.dtype_and_values(
        available_dtypes=helpers.get_dtypes("valid"),
        shape=st.shared(helpers.get_shape(min_num_dims=2), key="value_shape"),
    ),
    indices_or_sections=_get_splits(
        min_num_dims=2,
        axis=0,
        allow_none=False,
        allow_array_indices=False,
        is_mod_split=True,
    ),
)
def test_torch_tensor_vsplit(
    dtype_value,
    indices_or_sections,
    frontend_method_data,
    init_flags,
    method_flags,
    frontend,
    on_device,
    backend_fw,
):
    input_dtype, x = dtype_value
    helpers.test_frontend_method(
        init_input_dtypes=input_dtype,
        backend_to_test=backend_fw,
        init_all_as_kwargs_np={
            "data": x[0],
        },
        method_input_dtypes=[],
        method_all_as_kwargs_np={"indices_or_sections": indices_or_sections},
        frontend_method_data=frontend_method_data,
        init_flags=init_flags,
        method_flags=method_flags,
        frontend=frontend,
        on_device=on_device,
    )


# where
@handle_frontend_method(
    class_tree=CLASS_TREE,
    init_tree="torch.tensor",
    method_name="where",
    broadcastables=_broadcastable_trio(),
)
def test_torch_tensor_where(
    broadcastables,
    frontend_method_data,
    init_flags,
    method_flags,
    frontend,
    on_device,
    backend_fw,
):
    cond, xs, dtypes = broadcastables
    helpers.test_frontend_method(
        init_input_dtypes=dtypes,
        backend_to_test=backend_fw,
        init_all_as_kwargs_np={
            "data": xs[0],
        },
        method_input_dtypes=["bool", dtypes[1]],
        method_all_as_kwargs_np={
            "condition": cond,
            "other": xs[1],
        },
        frontend_method_data=frontend_method_data,
        init_flags=init_flags,
        method_flags=method_flags,
        frontend=frontend,
        on_device=on_device,
    )


# zero_ tests
@handle_frontend_method(
    class_tree=CLASS_TREE,
    init_tree="torch.tensor",
    method_name="zero_",
    dtype_and_x=helpers.dtype_and_values(
        available_dtypes=helpers.get_dtypes("float"),
        allow_inf=False,
    ),
)
def test_torch_tensor_zero_(
    dtype_and_x,
    frontend_method_data,
    init_flags,
    method_flags,
    frontend,
    on_device,
    backend_fw,
):
    input_dtype, x = dtype_and_x
    helpers.test_frontend_method(
        init_input_dtypes=input_dtype,
        backend_to_test=backend_fw,
        init_all_as_kwargs_np={
            "data": x[0],
        },
        method_input_dtypes=input_dtype,
        method_all_as_kwargs_np={},
        frontend_method_data=frontend_method_data,
        init_flags=init_flags,
        method_flags=method_flags,
        frontend=frontend,
        on_device=on_device,
    )


# triu_
@handle_frontend_method(
    class_tree=CLASS_TREE,
    init_tree="torch.tensor",
    method_name="triu_",
    dtype_x=helpers.dtype_and_values(
        available_dtypes=helpers.get_dtypes("valid"),
        min_num_dims=2,
        max_num_dims=5,
        min_dim_size=1,
        max_dim_size=5,
    ),
    diagonal=st.integers(
        min_value=-4,
        max_value=4,
    ),
)
def test_torch_triu_(
    dtype_x,
    diagonal,
    frontend,
    frontend_method_data,
    init_flags,
    method_flags,
    on_device,
    backend_fw,
):
    input_dtype, x = dtype_x
    helpers.test_frontend_method(
        init_input_dtypes=input_dtype,
        backend_to_test=backend_fw,
        init_all_as_kwargs_np={"data": x[0]},
        method_input_dtypes=input_dtype,
        method_all_as_kwargs_np={"diagonal": diagonal},
        frontend_method_data=frontend_method_data,
        init_flags=init_flags,
        method_flags=method_flags,
        frontend=frontend,
        on_device=on_device,
    )<|MERGE_RESOLUTION|>--- conflicted
+++ resolved
@@ -2372,20 +2372,7 @@
     )
 
 
-<<<<<<< HEAD
-# log_
-@handle_frontend_method(
-    class_tree=CLASS_TREE,
-    init_tree="torch.tensor",
-    method_name="log_",
-    dtype_and_x=helpers.dtype_and_values(
-        available_dtypes=helpers.get_dtypes("float"),
-        allow_inf=False,
-    ),
-)
-def test_torch_tensor_log_(
-    dtype_and_x,
-=======
+
 # addmv
 @handle_frontend_method(
     class_tree=CLASS_TREE,
@@ -2412,7 +2399,6 @@
     beta,
     alpha,
     frontend,
->>>>>>> 2aa51ff2
     frontend_method_data,
     init_flags,
     method_flags,
@@ -2442,20 +2428,7 @@
     )
 
 
-<<<<<<< HEAD
-# log2_
-@handle_frontend_method(
-    class_tree=CLASS_TREE,
-    init_tree="torch.tensor",
-    method_name="log2_",
-    dtype_and_x=helpers.dtype_and_values(
-        available_dtypes=helpers.get_dtypes("valid"),
-        allow_inf=False,
-    ),
-)
-def test_torch_tensor_log2_(
-    dtype_and_x,
-=======
+
 # addmv_
 @handle_frontend_method(
     class_tree=CLASS_TREE,
@@ -2482,7 +2455,6 @@
     beta,
     alpha,
     frontend,
->>>>>>> 2aa51ff2
     frontend_method_data,
     init_flags,
     method_flags,
