# global
import ivy
import torch
from hypothesis import strategies as st, given
import hypothesis.extra.numpy as hnp

# local
import ivy_tests.test_ivy.helpers as helpers
from ivy_tests.test_ivy.test_frontends.test_torch.test_blas_and_lapack_ops import (
    _get_dtype_and_3dbatch_matrices,
    _get_dtype_input_and_matrices,
)
from ivy.functional.frontends.torch import Tensor
import ivy_tests.test_ivy.helpers.test_parameter_flags as pf
from ivy_tests.test_ivy.helpers import handle_frontend_method


CLASS_TREE = "ivy.functional.frontends.torch.Tensor"


# Helper functions
@st.composite
def _dtypes(draw):
    return draw(
        st.shared(
            helpers.list_of_length(
                x=st.sampled_from(draw(helpers.get_dtypes("numeric"))), length=1
            ),
            key="dtype",
        )
    )


@st.composite
def _requires_grad(draw):
    dtype = draw(_dtypes())[0]
    if ivy.is_int_dtype(dtype) or ivy.is_uint_dtype(dtype):
        return draw(st.just(False))
    return draw(st.booleans())


@given(
    dtype_x=helpers.dtype_and_values(
        available_dtypes=helpers.get_dtypes("valid")
    ).filter(lambda x: "bfloat16" not in x[0]),
)
def test_torch_tensor_property_ivy_array(
    dtype_x,
):
    _, data = dtype_x
    x = Tensor(data[0])
    x.ivy_array = data[0]
    ret = helpers.flatten_and_to_np(ret=x.ivy_array.data)
    ret_gt = helpers.flatten_and_to_np(ret=data[0])
    helpers.value_test(
        ret_np_flat=ret,
        ret_np_from_gt_flat=ret_gt,
        ground_truth_backend="torch",
    )


@given(
    dtype_x=helpers.dtype_and_values(available_dtypes=helpers.get_dtypes("valid")),
)
def test_torch_tensor_property_device(
    dtype_x,
):
    _, data = dtype_x
    x = Tensor(data[0])
    x.ivy_array = data[0]
    ivy.assertions.check_equal(x.device, ivy.dev(ivy.array(data[0])))


@given(
    dtype_x=helpers.dtype_and_values(available_dtypes=helpers.get_dtypes("valid")),
)
def test_torch_tensor_property_dtype(
    dtype_x,
):
    dtype, data = dtype_x
    x = Tensor(data[0])
    x.ivy_array = data[0]
    ivy.assertions.check_equal(x.dtype, dtype[0])


# chunk
@handle_frontend_method(
    class_tree=CLASS_TREE,
    init_tree="torch.tensor",
    method_name="chunk",
    dtype_x_dim=helpers.dtype_values_axis(
        available_dtypes=helpers.get_dtypes("float"),
        min_num_dims=1,
        min_value=-1e04,
        max_value=1e04,
        force_int_axis=True,
        valid_axis=True,
    ),
    chunks=st.integers(
        min_value=1,
        max_value=50,
    ),
)
def test_torch_instance_chunk(
    dtype_x_dim,
    chunks,
    init_num_positional_args: pf.NumPositionalArgFn,
    method_num_positional_args: pf.NumPositionalArgMethod,
    as_variable: pf.AsVariableFlags,
    native_array: pf.NativeArrayFlags,
    frontend,
    frontend_method_data,
):
    input_dtype, x, dim = dtype_x_dim
    helpers.test_frontend_method(
        init_input_dtypes=input_dtype,
        init_as_variable_flags=as_variable,
        init_num_positional_args=init_num_positional_args,
        init_native_array_flags=native_array,
        init_all_as_kwargs_np={
            "data": x[0],
        },
        method_input_dtypes=input_dtype,
        method_as_variable_flags=as_variable,
        method_num_positional_args=method_num_positional_args,
        method_native_array_flags=native_array,
        method_all_as_kwargs_np={
            "chunks": chunks,
            "dim": dim,
        },
        frontend_method_data=frontend_method_data,
        frontend=frontend,
    )


# add
@handle_frontend_method(
    class_tree=CLASS_TREE,
    init_tree="torch.tensor",
    method_name="add",
    dtype_and_x=helpers.dtype_and_values(
        available_dtypes=helpers.get_dtypes("float"),
        num_arrays=2,
        min_value=-1e04,
        max_value=1e04,
        allow_inf=False,
    ).filter(lambda x: "bfloat16" not in x[0]),
    alpha=st.floats(min_value=-1e04, max_value=1e04, allow_infinity=False),
)
def test_torch_instance_add(
    dtype_and_x,
    alpha,
    init_num_positional_args: pf.NumPositionalArgFn,
    method_num_positional_args: pf.NumPositionalArgMethod,
    as_variable: pf.AsVariableFlags,
    native_array: pf.NativeArrayFlags,
    frontend,
    frontend_method_data,
):
    input_dtype, x = dtype_and_x
    helpers.test_frontend_method(
        init_input_dtypes=input_dtype,
        init_as_variable_flags=as_variable,
        init_num_positional_args=init_num_positional_args,
        init_native_array_flags=native_array,
        init_all_as_kwargs_np={
            "data": x[0],
        },
        method_input_dtypes=input_dtype,
        method_as_variable_flags=as_variable,
        method_num_positional_args=method_num_positional_args,
        method_native_array_flags=native_array,
        method_all_as_kwargs_np={
            "other": x[1],
            "alpha": alpha,
        },
        frontend_method_data=frontend_method_data,
        frontend=frontend,
    )


# new_ones
@handle_frontend_method(
    class_tree=CLASS_TREE,
    init_tree="torch.tensor",
    method_name="new_ones",
    dtype_and_x=helpers.dtype_and_values(available_dtypes=helpers.get_dtypes("float")),
    size=helpers.get_shape(
        allow_none=False,
        min_num_dims=1,
        max_num_dims=5,
        min_dim_size=1,
        max_dim_size=10,
    ),
    dtypes=_dtypes(),
    requires_grad=_requires_grad(),
)
def test_torch_instance_new_ones(
    dtype_and_x,
    size,
    dtypes,
    requires_grad,
    on_device,
    init_num_positional_args: pf.NumPositionalArgFn,
    method_num_positional_args: pf.NumPositionalArgMethod,
    as_variable: pf.AsVariableFlags,
    native_array: pf.NativeArrayFlags,
    frontend_method_data,
    frontend,
):
    input_dtype, x = dtype_and_x
    helpers.test_frontend_method(
        init_input_dtypes=input_dtype,
        init_as_variable_flags=as_variable,
        init_num_positional_args=init_num_positional_args,
        init_native_array_flags=native_array,
        init_all_as_kwargs_np={
            "data": x[0],
        },
        method_input_dtypes=dtypes,
        method_as_variable_flags=as_variable,
        method_num_positional_args=method_num_positional_args,
        method_native_array_flags=native_array,
        method_all_as_kwargs_np={
            "size": size,
            "dtype": dtypes[0],
            "requires_grad": requires_grad,
            "device": on_device,
        },
        frontend_method_data=frontend_method_data,
        frontend=frontend,
    )


# new_zeros
@handle_frontend_method(
    class_tree=CLASS_TREE,
    init_tree="torch.tensor",
    method_name="new_zeros",
    dtype_and_x=helpers.dtype_and_values(available_dtypes=helpers.get_dtypes("valid")),
    size=helpers.get_shape(
        allow_none=False,
        min_num_dims=1,
        max_num_dims=5,
        min_dim_size=1,
        max_dim_size=10,
    ),
    dtypes=_dtypes(),
    requires_grad=_requires_grad(),
)
def test_torch_instance_new_zeros(
    dtype_and_x,
    size,
    dtypes,
    requires_grad,
    on_device,
    init_num_positional_args: pf.NumPositionalArgFn,
    method_num_positional_args: pf.NumPositionalArgMethod,
    as_variable: pf.AsVariableFlags,
    native_array: pf.NativeArrayFlags,
    frontend_method_data,
    frontend,
):
    input_dtype, x = dtype_and_x
    helpers.test_frontend_method(
        init_input_dtypes=input_dtype,
        init_as_variable_flags=as_variable,
        init_num_positional_args=init_num_positional_args,
        init_native_array_flags=native_array,
        init_all_as_kwargs_np={
            "data": x[0],
        },
        method_input_dtypes=dtypes,
        method_as_variable_flags=as_variable,
        method_num_positional_args=method_num_positional_args,
        method_native_array_flags=native_array,
        method_all_as_kwargs_np={
            "size": size,
            "dtype": dtypes[0],
            "requires_grad": requires_grad,
            "device": on_device,
        },
        frontend_method_data=frontend_method_data,
        frontend=frontend,
    )


@handle_frontend_method(
    class_tree=CLASS_TREE,
    init_tree="torch.tensor",
    method_name="reshape",
    dtype_x=helpers.dtype_and_values(
        available_dtypes=helpers.get_dtypes("valid", full=True),
        shape=st.shared(helpers.get_shape(), key="value_shape"),
    ),
    shape=helpers.reshape_shapes(
        shape=st.shared(helpers.get_shape(), key="value_shape")
    ),
)
def test_torch_instance_reshape(
    dtype_x,
    shape,
    init_num_positional_args: pf.NumPositionalArgFn,
    method_num_positional_args: pf.NumPositionalArgMethod,
    as_variable: pf.AsVariableFlags,
    native_array: pf.NativeArrayFlags,
    frontend_method_data,
    frontend,
):
    input_dtype, x = dtype_x
    helpers.test_frontend_method(
        init_input_dtypes=input_dtype,
        init_as_variable_flags=as_variable,
        init_num_positional_args=init_num_positional_args,
        init_native_array_flags=native_array,
        init_all_as_kwargs_np={
            "data": x[0],
        },
        method_input_dtypes=input_dtype,
        method_as_variable_flags=as_variable,
        method_num_positional_args=method_num_positional_args,
        method_native_array_flags=native_array,
        method_all_as_kwargs_np={
            "shape": shape,
        },
        frontend_method_data=frontend_method_data,
        frontend=frontend,
    )


# sin
@handle_frontend_method(
    class_tree=CLASS_TREE,
    init_tree="torch.tensor",
    method_name="sin",
    dtype_and_x=helpers.dtype_and_values(
        available_dtypes=helpers.get_dtypes("float"),
        allow_inf=False,
    ),
)
def test_torch_instance_sin(
    dtype_and_x,
    init_num_positional_args: pf.NumPositionalArgFn,
    method_num_positional_args: pf.NumPositionalArgMethod,
    as_variable: pf.AsVariableFlags,
    native_array: pf.NativeArrayFlags,
    frontend_method_data,
    frontend,
):
    input_dtype, x = dtype_and_x
    helpers.test_frontend_method(
        init_input_dtypes=input_dtype,
        init_as_variable_flags=as_variable,
        init_num_positional_args=init_num_positional_args,
        init_native_array_flags=native_array,
        init_all_as_kwargs_np={
            "data": x[0],
        },
        method_input_dtypes=input_dtype,
        method_as_variable_flags=as_variable,
        method_num_positional_args=method_num_positional_args,
        method_native_array_flags=native_array,
        method_all_as_kwargs_np={},
        frontend_method_data=frontend_method_data,
        frontend=frontend,
    )


# arcsin
@handle_frontend_method(
    class_tree=CLASS_TREE,
    init_tree="torch.tensor",
    method_name="arcsin",
    dtype_and_x=helpers.dtype_and_values(
        available_dtypes=helpers.get_dtypes("float"),
        allow_inf=False,
    ),
)
def test_torch_instance_arcsin(
    dtype_and_x,
    init_num_positional_args: pf.NumPositionalArgFn,
    method_num_positional_args: pf.NumPositionalArgMethod,
    as_variable: pf.AsVariableFlags,
    native_array: pf.NativeArrayFlags,
    frontend_method_data,
    frontend,
):
    input_dtype, x = dtype_and_x
    helpers.test_frontend_method(
        init_input_dtypes=input_dtype,
        init_as_variable_flags=as_variable,
        init_num_positional_args=init_num_positional_args,
        init_native_array_flags=native_array,
        init_all_as_kwargs_np={
            "data": x[0],
        },
        method_input_dtypes=input_dtype,
        method_as_variable_flags=as_variable,
        method_num_positional_args=method_num_positional_args,
        method_native_array_flags=native_array,
        method_all_as_kwargs_np={},
        frontend_method_data=frontend_method_data,
        frontend=frontend,
    )


# sum
@handle_frontend_method(
    class_tree=CLASS_TREE,
    init_tree="torch.tensor",
    method_name="sum",
    dtype_and_x=helpers.dtype_and_values(
        available_dtypes=helpers.get_dtypes("float"),
        allow_inf=False,
    ),
)
def test_torch_instance_sum(
    dtype_and_x,
    init_num_positional_args: pf.NumPositionalArgFn,
    method_num_positional_args: pf.NumPositionalArgMethod,
    as_variable: pf.AsVariableFlags,
    native_array: pf.NativeArrayFlags,
    frontend_method_data,
    frontend,
):
    input_dtype, x = dtype_and_x
    helpers.test_frontend_method(
        init_input_dtypes=["float64"] + input_dtype,
        init_as_variable_flags=as_variable,
        init_num_positional_args=init_num_positional_args,
        init_native_array_flags=native_array,
        init_all_as_kwargs_np={
            "data": x[0],
        },
        method_input_dtypes=["float64"] + input_dtype,
        method_as_variable_flags=as_variable,
        method_num_positional_args=method_num_positional_args,
        method_native_array_flags=native_array,
        method_all_as_kwargs_np={},
        frontend_method_data=frontend_method_data,
        frontend=frontend,
    )


# atan
@handle_frontend_method(
    class_tree=CLASS_TREE,
    init_tree="torch.tensor",
    method_name="atan",
    dtype_and_x=helpers.dtype_and_values(
        available_dtypes=helpers.get_dtypes("float"),
        allow_inf=False,
    ),
)
def test_torch_instance_atan(
    dtype_and_x,
    init_num_positional_args: pf.NumPositionalArgFn,
    method_num_positional_args: pf.NumPositionalArgMethod,
    as_variable: pf.AsVariableFlags,
    native_array: pf.NativeArrayFlags,
    frontend_method_data,
    frontend,
):
    input_dtype, x = dtype_and_x
    helpers.test_frontend_method(
        init_input_dtypes=input_dtype,
        init_as_variable_flags=as_variable,
        init_num_positional_args=init_num_positional_args,
        init_native_array_flags=native_array,
        init_all_as_kwargs_np={
            "data": x[0],
        },
        method_input_dtypes=input_dtype,
        method_as_variable_flags=as_variable,
        method_num_positional_args=method_num_positional_args,
        method_native_array_flags=native_array,
        method_all_as_kwargs_np={},
        frontend_method_data=frontend_method_data,
        frontend=frontend,
    )


# sin_
@handle_frontend_method(
    class_tree=CLASS_TREE,
    init_tree="torch.tensor",
    method_name="sin_",
    dtype_and_x=helpers.dtype_and_values(
        available_dtypes=helpers.get_dtypes("float"),
        allow_inf=False,
    ),
)
def test_torch_instance_sin_(
    dtype_and_x,
    init_num_positional_args: pf.NumPositionalArgFn,
    method_num_positional_args: pf.NumPositionalArgMethod,
    as_variable: pf.AsVariableFlags,
    native_array: pf.NativeArrayFlags,
    frontend_method_data,
    frontend,
):
    input_dtype, x = dtype_and_x
    helpers.test_frontend_method(
        init_input_dtypes=input_dtype,
        init_as_variable_flags=as_variable,
        init_num_positional_args=init_num_positional_args,
        init_native_array_flags=native_array,
        init_all_as_kwargs_np={
            "data": x[0],
        },
        method_input_dtypes=input_dtype,
        method_as_variable_flags=as_variable,
        method_num_positional_args=method_num_positional_args,
        method_native_array_flags=native_array,
        method_all_as_kwargs_np={},
        frontend_method_data=frontend_method_data,
        frontend=frontend,
    )


# cos
@handle_frontend_method(
    class_tree=CLASS_TREE,
    init_tree="torch.tensor",
    method_name="cos",
    dtype_and_x=helpers.dtype_and_values(
        available_dtypes=helpers.get_dtypes("float"),
        allow_inf=False,
    ),
)
def test_torch_instance_cos(
    dtype_and_x,
    init_num_positional_args: pf.NumPositionalArgFn,
    method_num_positional_args: pf.NumPositionalArgMethod,
    as_variable: pf.AsVariableFlags,
    native_array: pf.NativeArrayFlags,
    frontend_method_data,
    frontend,
):
    input_dtype, x = dtype_and_x
    helpers.test_frontend_method(
        init_input_dtypes=input_dtype,
        init_as_variable_flags=as_variable,
        init_num_positional_args=init_num_positional_args,
        init_native_array_flags=native_array,
        init_all_as_kwargs_np={
            "data": x[0],
        },
        method_input_dtypes=input_dtype,
        method_as_variable_flags=as_variable,
        method_num_positional_args=method_num_positional_args,
        method_native_array_flags=native_array,
        method_all_as_kwargs_np={},
        frontend_method_data=frontend_method_data,
        frontend=frontend,
    )


# cos_
@handle_frontend_method(
    class_tree=CLASS_TREE,
    init_tree="torch.tensor",
    method_name="cos_",
    dtype_and_x=helpers.dtype_and_values(
        available_dtypes=helpers.get_dtypes("float"),
        allow_inf=False,
    ).filter(lambda x: "bfloat16" not in x[0]),
)
def test_torch_instance_cos_(
    dtype_and_x,
    init_num_positional_args: pf.NumPositionalArgFn,
    method_num_positional_args: pf.NumPositionalArgMethod,
    as_variable: pf.AsVariableFlags,
    native_array: pf.NativeArrayFlags,
    frontend_method_data,
    frontend,
):
    input_dtype, x = dtype_and_x
    helpers.test_frontend_method(
        init_input_dtypes=input_dtype,
        init_as_variable_flags=as_variable,
        init_num_positional_args=init_num_positional_args,
        init_native_array_flags=native_array,
        init_all_as_kwargs_np={
            "data": list(x[0]) if type(x[0]) == int else x[0],
        },
        method_input_dtypes=input_dtype,
        method_as_variable_flags=as_variable,
        method_num_positional_args=method_num_positional_args,
        method_native_array_flags=native_array,
        method_all_as_kwargs_np={},
        frontend_method_data=frontend_method_data,
        frontend=frontend,
    )


# sinh
@handle_frontend_method(
    class_tree=CLASS_TREE,
    init_tree="torch.tensor",
    method_name="sinh",
    dtype_and_x=helpers.dtype_and_values(
        available_dtypes=helpers.get_dtypes("float"),
        allow_inf=False,
    ),
)
def test_torch_instance_sinh(
    dtype_and_x,
    init_num_positional_args: pf.NumPositionalArgFn,
    method_num_positional_args: pf.NumPositionalArgMethod,
    as_variable: pf.AsVariableFlags,
    native_array: pf.NativeArrayFlags,
    frontend_method_data,
    frontend,
):
    input_dtype, x = dtype_and_x
    helpers.test_frontend_method(
        init_input_dtypes=input_dtype,
        init_as_variable_flags=as_variable,
        init_num_positional_args=init_num_positional_args,
        init_native_array_flags=native_array,
        init_all_as_kwargs_np={
            "data": x[0],
        },
        method_input_dtypes=input_dtype,
        method_as_variable_flags=as_variable,
        method_num_positional_args=method_num_positional_args,
        method_native_array_flags=native_array,
        method_all_as_kwargs_np={},
        frontend_method_data=frontend_method_data,
        frontend=frontend,
    )


# sinh_
@handle_frontend_method(
    class_tree=CLASS_TREE,
    init_tree="torch.tensor",
    method_name="sinh_",
    dtype_and_x=helpers.dtype_and_values(
        available_dtypes=helpers.get_dtypes("float"),
        allow_inf=False,
    ),
)
def test_torch_instance_sinh_(
    dtype_and_x,
    init_num_positional_args: pf.NumPositionalArgFn,
    method_num_positional_args: pf.NumPositionalArgMethod,
    as_variable: pf.AsVariableFlags,
    native_array: pf.NativeArrayFlags,
    frontend_method_data,
    frontend,
):
    input_dtype, x = dtype_and_x
    helpers.test_frontend_method(
        init_input_dtypes=input_dtype,
        init_as_variable_flags=as_variable,
        init_num_positional_args=init_num_positional_args,
        init_native_array_flags=native_array,
        init_all_as_kwargs_np={
            "data": x[0],
        },
        method_input_dtypes=input_dtype,
        method_as_variable_flags=as_variable,
        method_num_positional_args=method_num_positional_args,
        method_native_array_flags=native_array,
        method_all_as_kwargs_np={},
        frontend_method_data=frontend_method_data,
        frontend=frontend,
    )


# cosh
@handle_frontend_method(
    class_tree=CLASS_TREE,
    init_tree="torch.tensor",
    method_name="cosh",
    dtype_and_x=helpers.dtype_and_values(
        available_dtypes=helpers.get_dtypes("float"),
        allow_inf=False,
    ),
)
def test_torch_instance_cosh(
    dtype_and_x,
    init_num_positional_args: pf.NumPositionalArgFn,
    method_num_positional_args: pf.NumPositionalArgMethod,
    as_variable: pf.AsVariableFlags,
    native_array: pf.NativeArrayFlags,
    frontend_method_data,
    frontend,
):
    input_dtype, x = dtype_and_x
    helpers.test_frontend_method(
        init_input_dtypes=input_dtype,
        init_as_variable_flags=as_variable,
        init_num_positional_args=init_num_positional_args,
        init_native_array_flags=native_array,
        init_all_as_kwargs_np={
            "data": x[0],
        },
        method_input_dtypes=input_dtype,
        method_as_variable_flags=as_variable,
        method_num_positional_args=method_num_positional_args,
        method_native_array_flags=native_array,
        method_all_as_kwargs_np={},
        frontend_method_data=frontend_method_data,
        frontend=frontend,
    )


# cosh_
@handle_frontend_method(
    class_tree=CLASS_TREE,
    init_tree="torch.tensor",
    method_name="cosh_",
    dtype_and_x=helpers.dtype_and_values(
        available_dtypes=helpers.get_dtypes("float"),
        allow_inf=False,
    ),
)
def test_torch_instance_cosh_(
    dtype_and_x,
    init_num_positional_args: pf.NumPositionalArgFn,
    method_num_positional_args: pf.NumPositionalArgMethod,
    as_variable: pf.AsVariableFlags,
    native_array: pf.NativeArrayFlags,
    frontend_method_data,
    frontend,
):
    input_dtype, x = dtype_and_x
    helpers.test_frontend_method(
        init_input_dtypes=input_dtype,
        init_as_variable_flags=as_variable,
        init_num_positional_args=init_num_positional_args,
        init_native_array_flags=native_array,
        init_all_as_kwargs_np={
            "data": x[0],
        },
        method_input_dtypes=input_dtype,
        method_as_variable_flags=as_variable,
        method_num_positional_args=method_num_positional_args,
        method_native_array_flags=native_array,
        method_all_as_kwargs_np={},
        frontend_method_data=frontend_method_data,
        frontend=frontend,
    )


# view
@handle_frontend_method(
    class_tree=CLASS_TREE,
    init_tree="torch.tensor",
    method_name="view",
    dtype_x=helpers.dtype_and_values(
        available_dtypes=helpers.get_dtypes("valid", full=True),
        shape=st.shared(helpers.get_shape(), key="value_shape"),
    ),
    shape=helpers.reshape_shapes(
        shape=st.shared(helpers.get_shape(), key="value_shape")
    ),
)
def test_torch_instance_view(
    dtype_x,
    shape,
    init_num_positional_args: pf.NumPositionalArgFn,
    method_num_positional_args: pf.NumPositionalArgMethod,
    as_variable: pf.AsVariableFlags,
    native_array: pf.NativeArrayFlags,
    frontend_method_data,
    frontend,
):
    input_dtype, x = dtype_x
    helpers.test_frontend_method(
        init_input_dtypes=input_dtype,
        init_as_variable_flags=as_variable,
        init_num_positional_args=init_num_positional_args,
        init_native_array_flags=native_array,
        init_all_as_kwargs_np={
            "data": x[0],
        },
        method_input_dtypes=input_dtype,
        method_as_variable_flags=as_variable,
        method_num_positional_args=method_num_positional_args,
        method_native_array_flags=native_array,
        method_all_as_kwargs_np={
            "shape": shape,
        },
        frontend_method_data=frontend_method_data,
        frontend=frontend,
    )


@handle_frontend_method(
    class_tree=CLASS_TREE,
    init_tree="torch.tensor",
    method_name="float",
    dtype_x=helpers.dtype_and_values(
        available_dtypes=helpers.get_dtypes("valid", full=True),
    ),
)
def test_torch_instance_float(
    dtype_x,
    init_num_positional_args: pf.NumPositionalArgFn,
    method_num_positional_args: pf.NumPositionalArgMethod,
    as_variable: pf.AsVariableFlags,
    native_array: pf.NativeArrayFlags,
    frontend_method_data,
    frontend,
):
    input_dtype, x = dtype_x
    helpers.test_frontend_method(
        init_input_dtypes=input_dtype,
        init_as_variable_flags=as_variable,
        init_num_positional_args=init_num_positional_args,
        init_native_array_flags=native_array,
        init_all_as_kwargs_np={
            "data": x[0],
        },
        method_input_dtypes=input_dtype,
        method_as_variable_flags=as_variable,
        method_num_positional_args=method_num_positional_args,
        method_native_array_flags=native_array,
        method_all_as_kwargs_np={},
        frontend_method_data=frontend_method_data,
        frontend=frontend,
    )


# asinh
@handle_frontend_method(
    class_tree=CLASS_TREE,
    init_tree="torch.tensor",
    method_name="asinh",
    dtype_and_x=helpers.dtype_and_values(
        available_dtypes=helpers.get_dtypes("float"),
        allow_inf=False,
    ),
)
def test_torch_instance_asinh(
    dtype_and_x,
    init_num_positional_args: pf.NumPositionalArgFn,
    method_num_positional_args: pf.NumPositionalArgMethod,
    as_variable: pf.AsVariableFlags,
    native_array: pf.NativeArrayFlags,
    frontend_method_data,
    frontend,
):
    input_dtype, x = dtype_and_x
    helpers.test_frontend_method(
        init_input_dtypes=input_dtype,
        init_as_variable_flags=as_variable,
        init_num_positional_args=init_num_positional_args,
        init_native_array_flags=native_array,
        init_all_as_kwargs_np={
            "data": x[0],
        },
        method_input_dtypes=input_dtype,
        method_as_variable_flags=as_variable,
        method_num_positional_args=method_num_positional_args,
        method_native_array_flags=native_array,
        method_all_as_kwargs_np={},
        frontend_method_data=frontend_method_data,
        frontend=frontend,
        rtol_=1e-2,
        atol_=1e-2,
    )


# asinh_
@handle_frontend_method(
    class_tree=CLASS_TREE,
    init_tree="torch.tensor",
    method_name="asinh_",
    dtype_and_x=helpers.dtype_and_values(
        available_dtypes=helpers.get_dtypes("float"),
        allow_inf=False,
    ),
)
def test_torch_instance_asinh_(
    dtype_and_x,
    init_num_positional_args: pf.NumPositionalArgFn,
    method_num_positional_args: pf.NumPositionalArgMethod,
    as_variable: pf.AsVariableFlags,
    native_array: pf.NativeArrayFlags,
    frontend_method_data,
    frontend,
):
    input_dtype, x = dtype_and_x
    helpers.test_frontend_method(
        init_input_dtypes=input_dtype,
        init_as_variable_flags=as_variable,
        init_num_positional_args=init_num_positional_args,
        init_native_array_flags=native_array,
        init_all_as_kwargs_np={
            "data": x[0],
        },
        method_input_dtypes=input_dtype,
        method_as_variable_flags=as_variable,
        method_num_positional_args=method_num_positional_args,
        method_native_array_flags=native_array,
        method_all_as_kwargs_np={},
        frontend_method_data=frontend_method_data,
        frontend=frontend,
        rtol_=1e-2,
        atol_=1e-2,
    )


# tan
@handle_frontend_method(
    class_tree=CLASS_TREE,
    init_tree="torch.tensor",
    method_name="tan",
    dtype_and_x=helpers.dtype_and_values(
        available_dtypes=helpers.get_dtypes("float"),
        allow_inf=False,
    ),
)
def test_torch_instance_tan(
    dtype_and_x,
    init_num_positional_args: pf.NumPositionalArgFn,
    method_num_positional_args: pf.NumPositionalArgMethod,
    as_variable: pf.AsVariableFlags,
    native_array: pf.NativeArrayFlags,
    frontend_method_data,
    frontend,
):
    input_dtype, x = dtype_and_x
    helpers.test_frontend_method(
        init_input_dtypes=input_dtype,
        init_as_variable_flags=as_variable,
        init_num_positional_args=init_num_positional_args,
        init_native_array_flags=native_array,
        init_all_as_kwargs_np={
            "data": x[0],
        },
        method_input_dtypes=input_dtype,
        method_as_variable_flags=as_variable,
        method_num_positional_args=method_num_positional_args,
        method_native_array_flags=native_array,
        method_all_as_kwargs_np={},
        frontend_method_data=frontend_method_data,
        frontend=frontend,
    )


# tanh
@handle_frontend_method(
    class_tree=CLASS_TREE,
    init_tree="torch.tensor",
    method_name="tanh",
    dtype_and_x=helpers.dtype_and_values(
        available_dtypes=helpers.get_dtypes("float"),
        allow_inf=False,
    ),
)
def test_torch_instance_tanh(
    dtype_and_x,
    init_num_positional_args: pf.NumPositionalArgFn,
    method_num_positional_args: pf.NumPositionalArgMethod,
    as_variable: pf.AsVariableFlags,
    native_array: pf.NativeArrayFlags,
    frontend_method_data,
    frontend,
):
    input_dtype, x = dtype_and_x
    helpers.test_frontend_method(
        init_input_dtypes=input_dtype,
        init_as_variable_flags=as_variable,
        init_num_positional_args=init_num_positional_args,
        init_native_array_flags=native_array,
        init_all_as_kwargs_np={
            "data": x[0],
        },
        method_input_dtypes=input_dtype,
        method_as_variable_flags=as_variable,
        method_num_positional_args=method_num_positional_args,
        method_native_array_flags=native_array,
        method_all_as_kwargs_np={},
        frontend_method_data=frontend_method_data,
        frontend=frontend,
    )


# tanh_
@handle_frontend_method(
    class_tree=CLASS_TREE,
    init_tree="torch.tensor",
    method_name="tanh_",
    dtype_and_x=helpers.dtype_and_values(
        available_dtypes=helpers.get_dtypes("float"),
        allow_inf=False,
    ),
)
def test_torch_instance_tanh_(
    dtype_and_x,
    init_num_positional_args: pf.NumPositionalArgFn,
    method_num_positional_args: pf.NumPositionalArgMethod,
    as_variable: pf.AsVariableFlags,
    native_array: pf.NativeArrayFlags,
    frontend_method_data,
    frontend,
):
    input_dtype, x = dtype_and_x
    helpers.test_frontend_method(
        init_input_dtypes=input_dtype,
        init_as_variable_flags=as_variable,
        init_num_positional_args=init_num_positional_args,
        init_native_array_flags=native_array,
        init_all_as_kwargs_np={
            "data": x[0],
        },
        method_input_dtypes=input_dtype,
        method_as_variable_flags=as_variable,
        method_num_positional_args=method_num_positional_args,
        method_native_array_flags=native_array,
        method_all_as_kwargs_np={},
        frontend_method_data=frontend_method_data,
        frontend=frontend,
    )


# asin
@handle_frontend_method(
    class_tree=CLASS_TREE,
    init_tree="torch.tensor",
    method_name="asin",
    dtype_and_x=helpers.dtype_and_values(
        available_dtypes=helpers.get_dtypes("float"),
        allow_inf=False,
    ),
)
def test_torch_instance_asin(
    dtype_and_x,
    init_num_positional_args: pf.NumPositionalArgFn,
    method_num_positional_args: pf.NumPositionalArgMethod,
    as_variable: pf.AsVariableFlags,
    native_array: pf.NativeArrayFlags,
    frontend_method_data,
    frontend,
):
    input_dtype, x = dtype_and_x
    helpers.test_frontend_method(
        init_input_dtypes=input_dtype,
        init_as_variable_flags=as_variable,
        init_num_positional_args=init_num_positional_args,
        init_native_array_flags=native_array,
        init_all_as_kwargs_np={
            "data": x[0],
        },
        method_input_dtypes=input_dtype,
        method_as_variable_flags=as_variable,
        method_num_positional_args=method_num_positional_args,
        method_native_array_flags=native_array,
        method_all_as_kwargs_np={},
        frontend_method_data=frontend_method_data,
        frontend=frontend,
    )


# amax
@handle_frontend_method(
    class_tree=CLASS_TREE,
    init_tree="torch.tensor",
    method_name="amax",
    dtype_x=helpers.dtype_and_values(
        available_dtypes=helpers.get_dtypes("valid", full=True),
    ),
)
def test_torch_instance_amax(
    dtype_x,
    init_num_positional_args: pf.NumPositionalArgFn,
    method_num_positional_args: pf.NumPositionalArgMethod,
    as_variable: pf.AsVariableFlags,
    native_array: pf.NativeArrayFlags,
    frontend_method_data,
    frontend,
):
    input_dtype, x = dtype_x
    helpers.test_frontend_method(
        init_input_dtypes=input_dtype,
        init_as_variable_flags=as_variable,
        init_num_positional_args=init_num_positional_args,
        init_native_array_flags=native_array,
        init_all_as_kwargs_np={
            "data": x[0],
        },
        method_input_dtypes=input_dtype,
        method_as_variable_flags=as_variable,
        method_num_positional_args=method_num_positional_args,
        method_native_array_flags=native_array,
        method_all_as_kwargs_np={},
        frontend_method_data=frontend_method_data,
        frontend=frontend,
    )


# abs
@handle_frontend_method(
    class_tree=CLASS_TREE,
    init_tree="torch.tensor",
    method_name="abs",
    dtype_and_x=helpers.dtype_and_values(
        available_dtypes=helpers.get_dtypes("float"),
    ),
)
def test_torch_instance_abs(
    dtype_and_x,
    init_num_positional_args: pf.NumPositionalArgFn,
    method_num_positional_args: pf.NumPositionalArgMethod,
    as_variable: pf.AsVariableFlags,
    native_array: pf.NativeArrayFlags,
    frontend_method_data,
    frontend,
):
    input_dtype, x = dtype_and_x
    helpers.test_frontend_method(
        init_input_dtypes=input_dtype,
        init_as_variable_flags=as_variable,
        init_num_positional_args=init_num_positional_args,
        init_native_array_flags=native_array,
        init_all_as_kwargs_np={
            "data": x[0],
        },
        method_input_dtypes=input_dtype,
        method_as_variable_flags=as_variable,
        method_num_positional_args=method_num_positional_args,
        method_native_array_flags=native_array,
        method_all_as_kwargs_np={},
        frontend_method_data=frontend_method_data,
        frontend=frontend,
    )


# abs_
@handle_frontend_method(
    class_tree=CLASS_TREE,
    init_tree="torch.tensor",
    method_name="abs_",
    dtype_and_x=helpers.dtype_and_values(
        available_dtypes=helpers.get_dtypes("float"),
    ),
)
def test_torch_instance_abs_(
    dtype_and_x,
    init_num_positional_args: pf.NumPositionalArgFn,
    method_num_positional_args: pf.NumPositionalArgMethod,
    as_variable: pf.AsVariableFlags,
    native_array: pf.NativeArrayFlags,
    frontend_method_data,
    frontend,
):
    input_dtype, x = dtype_and_x
    helpers.test_frontend_method(
        init_input_dtypes=input_dtype,
        init_as_variable_flags=as_variable,
        init_num_positional_args=init_num_positional_args,
        init_native_array_flags=native_array,
        init_all_as_kwargs_np={
            "data": x[0],
        },
        method_input_dtypes=input_dtype,
        method_as_variable_flags=as_variable,
        method_num_positional_args=method_num_positional_args,
        method_native_array_flags=native_array,
        method_all_as_kwargs_np={},
        frontend_method_data=frontend_method_data,
        frontend=frontend,
    )


# amin
@handle_frontend_method(
    class_tree=CLASS_TREE,
    init_tree="torch.tensor",
    method_name="amin",
    dtype_x=helpers.dtype_and_values(
        available_dtypes=helpers.get_dtypes("valid", full=True),
    ),
)
def test_torch_instance_amin(
    dtype_x,
    init_num_positional_args: pf.NumPositionalArgFn,
    method_num_positional_args: pf.NumPositionalArgMethod,
    as_variable: pf.AsVariableFlags,
    native_array: pf.NativeArrayFlags,
    frontend_method_data,
    frontend,
):
    input_dtype, x = dtype_x
    helpers.test_frontend_method(
        init_input_dtypes=input_dtype,
        init_as_variable_flags=as_variable,
        init_num_positional_args=init_num_positional_args,
        init_native_array_flags=native_array,
        init_all_as_kwargs_np={
            "data": x[0],
        },
        method_input_dtypes=input_dtype,
        method_as_variable_flags=as_variable,
        method_num_positional_args=method_num_positional_args,
        method_native_array_flags=native_array,
        method_all_as_kwargs_np={},
        frontend_method_data=frontend_method_data,
        frontend=frontend,
    )


# contiguous
@handle_frontend_method(
    class_tree=CLASS_TREE,
    init_tree="torch.tensor",
    method_name="contiguous",
    dtype_and_x=helpers.dtype_and_values(
        available_dtypes=helpers.get_dtypes("float"),
        allow_inf=False,
    ),
)
def test_torch_instance_contiguous(
    dtype_and_x,
    init_num_positional_args: pf.NumPositionalArgFn,
    method_num_positional_args: pf.NumPositionalArgMethod,
    as_variable: pf.AsVariableFlags,
    native_array: pf.NativeArrayFlags,
    frontend_method_data,
    frontend,
):
    input_dtype, x = dtype_and_x
    helpers.test_frontend_method(
        init_input_dtypes=input_dtype,
        init_as_variable_flags=as_variable,
        init_num_positional_args=init_num_positional_args,
        init_native_array_flags=native_array,
        init_all_as_kwargs_np={
            "data": x[0],
        },
        method_input_dtypes=input_dtype,
        method_as_variable_flags=as_variable,
        method_num_positional_args=method_num_positional_args,
        method_native_array_flags=native_array,
        method_all_as_kwargs_np={},
        frontend_method_data=frontend_method_data,
        frontend=frontend,
    )


# log
@handle_frontend_method(
    class_tree=CLASS_TREE,
    init_tree="torch.tensor",
    method_name="log",
    dtype_and_x=helpers.dtype_and_values(
        available_dtypes=helpers.get_dtypes("float"),
        allow_inf=False,
    ),
)
def test_torch_instance_log(
    dtype_and_x,
    init_num_positional_args: pf.NumPositionalArgFn,
    method_num_positional_args: pf.NumPositionalArgMethod,
    as_variable: pf.AsVariableFlags,
    native_array: pf.NativeArrayFlags,
    frontend_method_data,
    frontend,
):
    input_dtype, x = dtype_and_x
    helpers.test_frontend_method(
        init_input_dtypes=input_dtype,
        init_as_variable_flags=as_variable,
        init_num_positional_args=init_num_positional_args,
        init_native_array_flags=native_array,
        init_all_as_kwargs_np={
            "data": x[0],
        },
        method_input_dtypes=input_dtype,
        method_as_variable_flags=as_variable,
        method_num_positional_args=method_num_positional_args,
        method_native_array_flags=native_array,
        method_all_as_kwargs_np={},
        frontend_method_data=frontend_method_data,
        frontend=frontend,
    )


# __add__
@handle_frontend_method(
    class_tree=CLASS_TREE,
    init_tree="torch.tensor",
    method_name="__add__",
    dtype_and_x=helpers.dtype_and_values(
        available_dtypes=helpers.get_dtypes("float"),
        num_arrays=2,
        min_value=-1e04,
        max_value=1e04,
        allow_inf=False,
    ).filter(lambda x: "bfloat16" not in x[0]),
    alpha=st.floats(
        min_value=-1e04,
        max_value=1e04,
    ),
)
def test_torch_special_add(
    dtype_and_x,
    alpha,
    init_num_positional_args: pf.NumPositionalArgFn,
    method_num_positional_args: pf.NumPositionalArgMethod,
    as_variable: pf.AsVariableFlags,
    native_array: pf.NativeArrayFlags,
    frontend_method_data,
    frontend,
):
    input_dtype, x = dtype_and_x
    helpers.test_frontend_method(
        init_input_dtypes=input_dtype,
        init_as_variable_flags=as_variable,
        init_num_positional_args=init_num_positional_args,
        init_native_array_flags=native_array,
        init_all_as_kwargs_np={
            "data": x[0],
        },
        method_input_dtypes=input_dtype,
        method_as_variable_flags=as_variable,
        method_num_positional_args=method_num_positional_args,
        method_native_array_flags=native_array,
        method_all_as_kwargs_np={
            "other": x[1],
            "alpha": alpha,
        },
        frontend_method_data=frontend_method_data,
        frontend=frontend,
    )


# __long__
@handle_frontend_method(
    class_tree=CLASS_TREE,
    init_tree="torch.tensor",
    method_name="__long__",
    dtype_and_x=helpers.dtype_and_values(
        available_dtypes=helpers.get_dtypes("integer"),
        min_value=-1e04,
        max_value=1e04,
        allow_inf=False,
    ),
)
def test_torch_special_long(
    dtype_and_x,
    init_num_positional_args: pf.NumPositionalArgFn,
    method_num_positional_args: pf.NumPositionalArgMethod,
    as_variable: pf.AsVariableFlags,
    native_array: pf.NativeArrayFlags,
    frontend_method_data,
    frontend,
):
    input_dtype, x = dtype_and_x
    helpers.test_frontend_method(
        init_input_dtypes=input_dtype,
        init_as_variable_flags=as_variable,
        init_num_positional_args=init_num_positional_args,
        init_native_array_flags=native_array,
        init_all_as_kwargs_np={
            "data": x,
        },
        method_input_dtypes=input_dtype,
        method_as_variable_flags=as_variable,
        method_num_positional_args=method_num_positional_args,
        method_native_array_flags=native_array,
        method_all_as_kwargs_np={},
        frontend_method_data=frontend_method_data,
        frontend=frontend,
    )


# __radd__
@handle_frontend_method(
    class_tree=CLASS_TREE,
    init_tree="torch.tensor",
    method_name="__radd__",
    dtype_and_x=helpers.dtype_and_values(
        available_dtypes=helpers.get_dtypes("float"),
        num_arrays=2,
        min_value=-1e04,
        max_value=1e04,
        allow_inf=False,
    ),
    alpha=st.floats(
        min_value=-1e04,
        max_value=1e04,
    ),
)
def test_torch_special_radd(
    dtype_and_x,
    alpha,
    init_num_positional_args: pf.NumPositionalArgFn,
    method_num_positional_args: pf.NumPositionalArgMethod,
    as_variable: pf.AsVariableFlags,
    native_array: pf.NativeArrayFlags,
    frontend_method_data,
    frontend,
):
    input_dtype, x = dtype_and_x
    helpers.test_frontend_method(
        init_input_dtypes=input_dtype,
        init_as_variable_flags=as_variable,
        init_num_positional_args=init_num_positional_args,
        init_native_array_flags=native_array,
        init_all_as_kwargs_np={
            "data": x[0],
        },
        method_input_dtypes=input_dtype,
        method_as_variable_flags=as_variable,
        method_num_positional_args=method_num_positional_args,
        method_native_array_flags=native_array,
        method_all_as_kwargs_np={
            "other": x[1],
            "alpha": alpha,
        },
        frontend_method_data=frontend_method_data,
        frontend=frontend,
    )


# __sub__
@handle_frontend_method(
    class_tree=CLASS_TREE,
    init_tree="torch.tensor",
    method_name="__sub__",
    dtype_and_x=helpers.dtype_and_values(
        available_dtypes=helpers.get_dtypes("float"),
        num_arrays=2,
        min_value=-1e04,
        max_value=1e04,
        allow_inf=False,
    ).filter(lambda x: "bfloat16" not in x[0]),
    alpha=st.floats(
        min_value=-1e04,
        max_value=1e04,
    ),
)
def test_torch_special_sub(
    dtype_and_x,
    alpha,
    init_num_positional_args: pf.NumPositionalArgFn,
    method_num_positional_args: pf.NumPositionalArgMethod,
    as_variable: pf.AsVariableFlags,
    native_array: pf.NativeArrayFlags,
    frontend_method_data,
    frontend,
):
    input_dtype, x = dtype_and_x
    helpers.test_frontend_method(
        init_input_dtypes=input_dtype,
        init_as_variable_flags=as_variable,
        init_num_positional_args=init_num_positional_args,
        init_native_array_flags=native_array,
        init_all_as_kwargs_np={
            "data": x[0],
        },
        method_input_dtypes=input_dtype,
        method_as_variable_flags=as_variable,
        method_num_positional_args=method_num_positional_args,
        method_native_array_flags=native_array,
        method_all_as_kwargs_np={
            "other": x[1],
            "alpha": alpha,
        },
        frontend_method_data=frontend_method_data,
        frontend=frontend,
    )


# __mul__
@handle_frontend_method(
    class_tree=CLASS_TREE,
    init_tree="torch.tensor",
    method_name="__mul__",
    dtype_and_x=helpers.dtype_and_values(
        available_dtypes=helpers.get_dtypes("float"),
        num_arrays=2,
        min_value=-1e04,
        max_value=1e04,
        allow_inf=False,
    ).filter(lambda x: "bfloat16" not in x[0]),
)
def test_torch_special_mul(
    dtype_and_x,
    init_num_positional_args: pf.NumPositionalArgFn,
    method_num_positional_args: pf.NumPositionalArgMethod,
    as_variable: pf.AsVariableFlags,
    native_array: pf.NativeArrayFlags,
    frontend_method_data,
    frontend,
):
    input_dtype, x = dtype_and_x
    helpers.test_frontend_method(
        init_input_dtypes=input_dtype,
        init_as_variable_flags=as_variable,
        init_num_positional_args=init_num_positional_args,
        init_native_array_flags=native_array,
        init_all_as_kwargs_np={
            "data": x[0],
        },
        method_input_dtypes=input_dtype,
        method_as_variable_flags=as_variable,
        method_num_positional_args=method_num_positional_args,
        method_native_array_flags=native_array,
        method_all_as_kwargs_np={
            "other": x[1],
        },
        frontend_method_data=frontend_method_data,
        frontend=frontend,
    )


# __rmul__
@handle_frontend_method(
    class_tree=CLASS_TREE,
    init_tree="torch.tensor",
    method_name="__rmul__",
    dtype_and_x=helpers.dtype_and_values(
        available_dtypes=helpers.get_dtypes("float"),
        num_arrays=2,
        min_value=-1e04,
        max_value=1e04,
        allow_inf=False,
    ).filter(lambda x: "bfloat16" not in x[0]),
)
def test_torch_special_rmul(
    dtype_and_x,
    init_num_positional_args: pf.NumPositionalArgFn,
    method_num_positional_args: pf.NumPositionalArgMethod,
    as_variable: pf.AsVariableFlags,
    native_array: pf.NativeArrayFlags,
    frontend_method_data,
    frontend,
):
    input_dtype, x = dtype_and_x
    helpers.test_frontend_method(
        init_input_dtypes=input_dtype,
        init_as_variable_flags=as_variable,
        init_num_positional_args=init_num_positional_args,
        init_native_array_flags=native_array,
        init_all_as_kwargs_np={
            "data": x[0],
        },
        method_input_dtypes=input_dtype,
        method_as_variable_flags=as_variable,
        method_num_positional_args=method_num_positional_args,
        method_native_array_flags=native_array,
        method_all_as_kwargs_np={
            "other": x[1],
        },
        frontend_method_data=frontend_method_data,
        frontend=frontend,
    )


# __truediv__
@handle_frontend_method(
    class_tree=CLASS_TREE,
    init_tree="torch.tensor",
    method_name="__truediv__",
    dtype_and_x=helpers.dtype_and_values(
        available_dtypes=helpers.get_dtypes("float"),
        shared_dtype=True,
        num_arrays=2,
        min_value=-1e04,
        max_value=1e04,
        allow_inf=False,
    ),
    rounding_mode=st.sampled_from([None, "trunc", "floor"]),
)
def test_torch_special_truediv(
    dtype_and_x,
    rounding_mode,
    init_num_positional_args: pf.NumPositionalArgFn,
    method_num_positional_args: pf.NumPositionalArgMethod,
    as_variable: pf.AsVariableFlags,
    native_array: pf.NativeArrayFlags,
    frontend_method_data,
    frontend,
):
    input_dtype, x = dtype_and_x
    helpers.test_frontend_method(
        init_input_dtypes=input_dtype,
        init_as_variable_flags=as_variable,
        init_num_positional_args=init_num_positional_args,
        init_native_array_flags=native_array,
        init_all_as_kwargs_np={
            "data": x[0],
        },
        method_input_dtypes=input_dtype,
        method_as_variable_flags=as_variable,
        method_num_positional_args=method_num_positional_args,
        method_native_array_flags=native_array,
        method_all_as_kwargs_np={
            "other": x[1],
            "rounding_mode": rounding_mode,
        },
        frontend_method_data=frontend_method_data,
        frontend=frontend,
    )


# _to_with_device
@handle_frontend_method(
    class_tree=CLASS_TREE,
    init_tree="torch.tensor",
    method_name="to",
    dtype_x=helpers.dtype_and_values(
        available_dtypes=helpers.get_dtypes("valid", full=True),
    ),
    copy=st.booleans(),
)
def test_torch_instance_to_with_device(
    dtype_x,
    copy,
    init_num_positional_args: pf.NumPositionalArgFn,
    method_num_positional_args: pf.NumPositionalArgMethod,
    as_variable: pf.AsVariableFlags,
    native_array: pf.NativeArrayFlags,
    frontend_method_data,
    frontend,
):
    input_dtype, x = dtype_x
    helpers.test_frontend_method(
        init_input_dtypes=input_dtype,
        init_as_variable_flags=as_variable,
        init_num_positional_args=init_num_positional_args,
        init_native_array_flags=native_array,
        init_all_as_kwargs_np={
            "data": x[0],
        },
        method_input_dtypes=input_dtype,
        method_as_variable_flags=as_variable,
        method_num_positional_args=method_num_positional_args,
        method_native_array_flags=native_array,
        method_all_as_kwargs_np={
            "device": ivy.Device("cpu"),
            "dtype": ivy.as_ivy_dtype(input_dtype[0]),
            "non_blocking": False,
            "copy": copy,
            "memory_format": torch.preserve_format,
        },
        frontend_method_data=frontend_method_data,
        frontend=frontend,
    )


@st.composite
def _to_helper(draw):
    dtype_x = draw(
        helpers.dtype_and_values(
            available_dtypes=helpers.get_dtypes("valid"),
            num_arrays=2,
        )
    )
    input_dtype, x = dtype_x
    arg = draw(st.sampled_from(["tensor", "dtype", "device"]))
    if arg == "tensor":
        method_num_positional_args = 1
        method_all_as_kwargs_np = {"other": x[1]}
    elif arg == "dtype":
        method_num_positional_args = 1
        dtype = draw(helpers.get_dtypes("valid", full=False))
        method_all_as_kwargs_np = {"dtype": dtype}
    else:
        method_num_positional_args = 0
        device = draw(st.sampled_from([torch.device("cuda"), torch.device("cpu")]))
        dtype = draw(helpers.get_dtypes("valid", full=False, none=True))
        method_all_as_kwargs_np = {"dtype": dtype, "device": device}
    return input_dtype, x, method_num_positional_args, method_all_as_kwargs_np


# to
@handle_frontend_method(
    class_tree=CLASS_TREE,
    init_tree="torch.tensor",
    method_name="to",
    args_kwargs=_to_helper(),
)
def test_torch_instance_to(
    args_kwargs,
    init_num_positional_args: pf.NumPositionalArgFn,
    method_num_positional_args: pf.NumPositionalArgMethod,
    as_variable: pf.AsVariableFlags,
    native_array: pf.NativeArrayFlags,
    frontend_method_data,
    frontend,
):
    input_dtype, x, method_num_positional_args, method_all_as_kwargs_np = args_kwargs
    helpers.test_frontend_method(
        init_input_dtypes=input_dtype,
        init_as_variable_flags=as_variable,
        init_num_positional_args=init_num_positional_args,
        init_native_array_flags=native_array,
        init_all_as_kwargs_np={
            "data": x[0],
        },
        method_input_dtypes=input_dtype,
        method_as_variable_flags=as_variable,
        method_num_positional_args=method_num_positional_args,
        method_native_array_flags=native_array,
        method_all_as_kwargs_np=method_all_as_kwargs_np,
        frontend_method_data=frontend_method_data,
        frontend=frontend,
    )


# arctan
@handle_frontend_method(
    class_tree=CLASS_TREE,
    init_tree="torch.tensor",
    method_name="arctan",
    dtype_and_x=helpers.dtype_and_values(
        available_dtypes=helpers.get_dtypes("float"),
        allow_inf=False,
    ),
)
def test_torch_instance_arctan(
    dtype_and_x,
    init_num_positional_args: pf.NumPositionalArgFn,
    method_num_positional_args: pf.NumPositionalArgMethod,
    as_variable: pf.AsVariableFlags,
    native_array: pf.NativeArrayFlags,
    frontend_method_data,
    frontend,
):
    input_dtype, x = dtype_and_x
    helpers.test_frontend_method(
        init_input_dtypes=input_dtype,
        init_as_variable_flags=as_variable,
        init_num_positional_args=init_num_positional_args,
        init_native_array_flags=native_array,
        init_all_as_kwargs_np={
            "data": x[0],
        },
        method_input_dtypes=input_dtype,
        method_as_variable_flags=as_variable,
        method_num_positional_args=method_num_positional_args,
        method_native_array_flags=native_array,
        method_all_as_kwargs_np={},
        frontend_method_data=frontend_method_data,
        frontend=frontend,
    )


# arctan_
@handle_frontend_method(
    class_tree=CLASS_TREE,
    init_tree="torch.tensor",
    method_name="arctan_",
    dtype_and_x=helpers.dtype_and_values(
        available_dtypes=helpers.get_dtypes("float"),
        allow_inf=False,
    ),
)
def test_torch_instance_arctan_(
    dtype_and_x,
    init_num_positional_args: pf.NumPositionalArgFn,
    method_num_positional_args: pf.NumPositionalArgMethod,
    as_variable: pf.AsVariableFlags,
    native_array: pf.NativeArrayFlags,
    frontend_method_data,
    frontend,
):
    input_dtype, x = dtype_and_x
    helpers.test_frontend_method(
        init_input_dtypes=input_dtype,
        init_as_variable_flags=as_variable,
        init_num_positional_args=init_num_positional_args,
        init_native_array_flags=native_array,
        init_all_as_kwargs_np={
            "data": x[0],
        },
        method_input_dtypes=input_dtype,
        method_as_variable_flags=as_variable,
        method_num_positional_args=method_num_positional_args,
        method_native_array_flags=native_array,
        method_all_as_kwargs_np={},
        frontend_method_data=frontend_method_data,
        frontend=frontend,
    )


# acos
@handle_frontend_method(
    class_tree=CLASS_TREE,
    init_tree="torch.tensor",
    method_name="acos",
    dtype_and_x=helpers.dtype_and_values(
        available_dtypes=helpers.get_dtypes("float"),
        allow_inf=False,
    ),
)
def test_torch_instance_acos(
    dtype_and_x,
    init_num_positional_args: pf.NumPositionalArgFn,
    method_num_positional_args: pf.NumPositionalArgMethod,
    as_variable: pf.AsVariableFlags,
    native_array: pf.NativeArrayFlags,
    frontend_method_data,
    frontend,
):
    input_dtype, x = dtype_and_x
    helpers.test_frontend_method(
        init_input_dtypes=input_dtype,
        init_as_variable_flags=as_variable,
        init_num_positional_args=init_num_positional_args,
        init_native_array_flags=native_array,
        init_all_as_kwargs_np={
            "data": x[0],
        },
        method_input_dtypes=input_dtype,
        method_as_variable_flags=as_variable,
        method_num_positional_args=method_num_positional_args,
        method_native_array_flags=native_array,
        method_all_as_kwargs_np={},
        frontend_method_data=frontend_method_data,
        frontend=frontend,
    )


# new_tensor
@handle_frontend_method(
    class_tree=CLASS_TREE,
    init_tree="torch.tensor",
    method_name="new_tensor",
    dtype_and_x=helpers.dtype_and_values(
        available_dtypes=helpers.get_dtypes("numeric"),
        num_arrays=2,
    ),
)
def test_torch_instance_new_tensor(
    init_num_positional_args: pf.NumPositionalArgFn,
    method_num_positional_args: pf.NumPositionalArgMethod,
    dtype_and_x,
    as_variable: pf.AsVariableFlags,
    native_array: pf.NativeArrayFlags,
    frontend_method_data,
    frontend,
):
    input_dtype, x = dtype_and_x
    helpers.test_frontend_method(
        init_input_dtypes=[input_dtype[0]],
        init_as_variable_flags=as_variable,
        init_num_positional_args=init_num_positional_args,
        init_native_array_flags=native_array,
        init_all_as_kwargs_np={
            "data": x[0],
        },
        method_input_dtypes=[input_dtype[1]],
        method_as_variable_flags=as_variable,
        method_num_positional_args=method_num_positional_args,
        method_native_array_flags=native_array,
        method_all_as_kwargs_np={
            "data": x[1],
            "dtype": input_dtype[1],
        },
        frontend_method_data=frontend_method_data,
        frontend=frontend,
    )


@st.composite
def _array_and_index(
    draw,
    *,
    available_dtypes=helpers.get_dtypes("numeric"),
    min_num_dims=1,
    max_num_dims=3,
    min_dim_size=1,
    max_dim_size=10,
    shape=None,
):
    if isinstance(min_dim_size, st._internal.SearchStrategy):
        min_dim_size = draw(min_dim_size)
    if isinstance(max_dim_size, st._internal.SearchStrategy):
        max_dim_size = draw(max_dim_size)
    if isinstance(available_dtypes, st._internal.SearchStrategy):
        available_dtypes = draw(available_dtypes)

    assert available_dtypes is not None, "Unspecified dtype or available_dtypes."
    dtype = draw(
        helpers.array_dtypes(
            num_arrays=1,
            available_dtypes=available_dtypes,
        )
    )
    dtype.append("int32")

    if shape is not None:
        if not isinstance(shape, (tuple, list)):
            shape = draw(shape)
    else:
        shape = draw(
            st.shared(
                helpers.get_shape(
                    min_num_dims=min_num_dims,
                    max_num_dims=max_num_dims,
                    min_dim_size=min_dim_size,
                    max_dim_size=max_dim_size,
                ),
                key="shape",
            )
        )

    array = draw(
        helpers.array_values(
            dtype=dtype[0],
            shape=shape,
        )
    )

    index = tuple([draw(helpers.ints(min_value=0, max_value=_ - 1)) for _ in shape])
    index = index if len(index) != 0 else index[0]
    return dtype, [array, index]


# __getitem__
@handle_frontend_method(
    class_tree=CLASS_TREE,
    init_tree="torch.tensor",
    method_name="__getitem__",
    dtype_and_x=_array_and_index(available_dtypes=helpers.get_dtypes("numeric")),
)
def test_torch_instance_getitem(
    init_num_positional_args: pf.NumPositionalArgFn,
    method_num_positional_args: pf.NumPositionalArgMethod,
    dtype_and_x,
    as_variable: pf.AsVariableFlags,
    native_array: pf.NativeArrayFlags,
    frontend_method_data,
    frontend,
):
    input_dtype, x = dtype_and_x
    data = x[0]
    index = x[1]
    helpers.test_frontend_method(
        init_input_dtypes=[input_dtype[0]],
        init_as_variable_flags=as_variable,
        init_num_positional_args=init_num_positional_args,
        init_native_array_flags=native_array,
        init_all_as_kwargs_np={"data": data},
        method_input_dtypes=[input_dtype[1]],
        method_as_variable_flags=as_variable,
        method_num_positional_args=method_num_positional_args,
        method_native_array_flags=native_array,
        method_all_as_kwargs_np={"query": index},
        frontend_method_data=frontend_method_data,
        frontend=frontend,
    )


# view_as
@handle_frontend_method(
    class_tree=CLASS_TREE,
    init_tree="torch.tensor",
    method_name="view_as",
    dtype_x=helpers.dtype_and_values(
        available_dtypes=helpers.get_dtypes("numeric"),
        shape=st.shared(helpers.get_shape(), key="value_shape"),
        num_arrays=2,
    ),
)
def test_torch_instance_view_as(
    dtype_x,
    init_num_positional_args: pf.NumPositionalArgFn,
    method_num_positional_args: pf.NumPositionalArgMethod,
    as_variable: pf.AsVariableFlags,
    native_array: pf.NativeArrayFlags,
    frontend_method_data,
    frontend,
):
    input_dtype, x = dtype_x
    helpers.test_frontend_method(
        init_input_dtypes=input_dtype,
        init_as_variable_flags=as_variable,
        init_num_positional_args=init_num_positional_args,
        init_native_array_flags=native_array,
        init_all_as_kwargs_np={
            "data": x[0],
        },
        method_input_dtypes=input_dtype,
        method_as_variable_flags=as_variable,
        method_num_positional_args=method_num_positional_args,
        method_native_array_flags=native_array,
        method_all_as_kwargs_np={
            "other": x[1],
        },
        frontend_method_data=frontend_method_data,
        frontend=frontend,
    )


# unsqueeze
@handle_frontend_method(
    class_tree=CLASS_TREE,
    init_tree="torch.tensor",
    method_name="unsqueeze",
    dtype_value=helpers.dtype_and_values(
        available_dtypes=helpers.get_dtypes("valid"),
        shape=st.shared(helpers.get_shape(), key="shape"),
    ),
    dim=helpers.get_axis(
        shape=st.shared(helpers.get_shape(), key="shape"),
        allow_neg=True,
        force_int=True,
    ),
)
def test_torch_instance_unsqueeze(
    dtype_value,
    dim,
    init_num_positional_args: pf.NumPositionalArgFn,
    method_num_positional_args: pf.NumPositionalArgMethod,
    as_variable: pf.AsVariableFlags,
    native_array: pf.NativeArrayFlags,
    frontend_method_data,
    frontend,
):
    input_dtype, x = dtype_value
    helpers.test_frontend_method(
        init_input_dtypes=input_dtype,
        init_as_variable_flags=as_variable,
        init_num_positional_args=init_num_positional_args,
        init_native_array_flags=native_array,
        init_all_as_kwargs_np={
            "data": x[0],
        },
        method_input_dtypes=input_dtype,
        method_as_variable_flags=as_variable,
        method_num_positional_args=method_num_positional_args,
        method_native_array_flags=native_array,
        method_all_as_kwargs_np={
            "dim": dim,
        },
        frontend_method_data=frontend_method_data,
        frontend=frontend,
    )


# unsqueeze_
@handle_frontend_method(
    class_tree=CLASS_TREE,
    init_tree="torch.tensor",
    method_name="unsqueeze_",
    dtype_value=helpers.dtype_and_values(
        available_dtypes=helpers.get_dtypes("valid"),
        shape=st.shared(helpers.get_shape(), key="shape"),
    ),
    dim=helpers.get_axis(
        shape=st.shared(helpers.get_shape(), key="shape"),
        allow_neg=True,
        force_int=True,
    ),
)
def test_torch_instance_unsqueeze_(
    dtype_value,
    dim,
    init_num_positional_args: pf.NumPositionalArgFn,
    method_num_positional_args: pf.NumPositionalArgMethod,
    as_variable: pf.AsVariableFlags,
    native_array: pf.NativeArrayFlags,
    frontend_method_data,
    frontend,
):
    input_dtype, x = dtype_value
    helpers.test_frontend_method(
        init_input_dtypes=input_dtype,
        init_as_variable_flags=as_variable,
        init_num_positional_args=init_num_positional_args,
        init_native_array_flags=native_array,
        init_all_as_kwargs_np={
            "data": x[0],
        },
        method_input_dtypes=input_dtype,
        method_as_variable_flags=as_variable,
        method_num_positional_args=method_num_positional_args,
        method_native_array_flags=native_array,
        method_all_as_kwargs_np={
            "dim": dim,
        },
        frontend_method_data=frontend_method_data,
        frontend=frontend,
    )


# detach
@handle_frontend_method(
    class_tree=CLASS_TREE,
    init_tree="torch.tensor",
    method_name="detach",
    dtype_and_x=helpers.dtype_and_values(
        available_dtypes=helpers.get_dtypes("valid"),
    ),
)
def test_torch_instance_detach(
    init_num_positional_args: pf.NumPositionalArgFn,
    method_num_positional_args: pf.NumPositionalArgMethod,
    dtype_and_x,
    as_variable: pf.AsVariableFlags,
    native_array: pf.NativeArrayFlags,
    frontend_method_data,
    frontend,
):
    input_dtype, x = dtype_and_x
    helpers.test_frontend_method(
        init_input_dtypes=input_dtype,
        init_as_variable_flags=as_variable,
        init_num_positional_args=init_num_positional_args,
        init_native_array_flags=native_array,
        init_all_as_kwargs_np={
            "data": x[0],
        },
        method_input_dtypes=input_dtype,
        method_as_variable_flags=as_variable,
        method_num_positional_args=method_num_positional_args,
        method_native_array_flags=native_array,
        method_all_as_kwargs_np={},
        frontend_method_data=frontend_method_data,
        frontend=frontend,
    )


# dim
@handle_frontend_method(
    class_tree=CLASS_TREE,
    init_tree="torch.tensor",
    method_name="dim",
    dtype_and_x=helpers.dtype_and_values(
        available_dtypes=helpers.get_dtypes("numeric"),
    ),
)
def test_torch_instance_dim(
    init_num_positional_args: pf.NumPositionalArgFn,
    method_num_positional_args: pf.NumPositionalArgMethod,
    dtype_and_x,
    as_variable: pf.AsVariableFlags,
    native_array: pf.NativeArrayFlags,
    frontend_method_data,
    frontend,
):
    input_dtype, x = dtype_and_x
    helpers.test_frontend_method(
        init_input_dtypes=input_dtype,
        init_as_variable_flags=as_variable,
        init_num_positional_args=init_num_positional_args,
        init_native_array_flags=native_array,
        init_all_as_kwargs_np={
            "data": x[0],
        },
        method_input_dtypes=[],
        method_as_variable_flags=as_variable,
        method_num_positional_args=method_num_positional_args,
        method_native_array_flags=native_array,
        method_all_as_kwargs_np={},
        frontend_method_data=frontend_method_data,
        frontend=frontend,
    )


# ndimension
@handle_frontend_method(
    class_tree=CLASS_TREE,
    init_tree="torch.tensor",
    method_name="ndimension",
    dtype_and_x=helpers.dtype_and_values(
        available_dtypes=helpers.get_dtypes("numeric"),
    ),
)
def test_torch_instance_ndimension(
    init_num_positional_args: pf.NumPositionalArgFn,
    method_num_positional_args: pf.NumPositionalArgMethod,
    dtype_and_x,
    as_variable: pf.AsVariableFlags,
    native_array: pf.NativeArrayFlags,
    frontend_method_data,
    frontend,
):
    input_dtype, x = dtype_and_x
    helpers.test_frontend_method(
        init_input_dtypes=input_dtype,
        init_as_variable_flags=as_variable,
        init_num_positional_args=init_num_positional_args,
        init_native_array_flags=native_array,
        init_all_as_kwargs_np={
            "data": x[0],
        },
        method_input_dtypes=[],
        method_as_variable_flags=as_variable,
        method_num_positional_args=method_num_positional_args,
        method_native_array_flags=native_array,
        method_all_as_kwargs_np={},
        frontend_method_data=frontend_method_data,
        frontend=frontend,
    )


@st.composite
def _fill_value_and_size(
    draw,
    *,
    min_num_dims=1,
    max_num_dims=5,
    min_dim_size=1,
    max_dim_size=10,
):
    if isinstance(min_dim_size, st._internal.SearchStrategy):
        min_dim_size = draw(min_dim_size)
    if isinstance(max_dim_size, st._internal.SearchStrategy):
        max_dim_size = draw(max_dim_size)

    available_dtypes = draw(helpers.get_dtypes("numeric"))
    dtype = draw(
        helpers.array_dtypes(
            num_arrays=1,
            available_dtypes=available_dtypes,
        )
    )
    array = draw(
        helpers.array_values(
            dtype=dtype[0],
            shape=(1,),
        )
    )
    dtype.append("int32")
    size = draw(
        st.shared(
            helpers.get_shape(
                min_num_dims=min_num_dims,
                max_num_dims=max_num_dims,
                min_dim_size=min_dim_size,
                max_dim_size=max_dim_size,
            ),
            key="shape",
        )
    )
    fill_value = draw(helpers.ints())

    return dtype, [array, size, fill_value]


# new_full
@handle_frontend_method(
    class_tree=CLASS_TREE,
    init_tree="torch.tensor",
    method_name="new_full",
    dtype_and_x=_fill_value_and_size(max_num_dims=3),
)
def test_torch_instance_new_full(
    init_num_positional_args: pf.NumPositionalArgFn,
    method_num_positional_args: pf.NumPositionalArgMethod,
    dtype_and_x,
    as_variable: pf.AsVariableFlags,
    native_array: pf.NativeArrayFlags,
    frontend_method_data,
    frontend,
):
    input_dtype, x = dtype_and_x
    helpers.test_frontend_method(
        init_input_dtypes=[input_dtype[0]],
        init_as_variable_flags=as_variable,
        init_num_positional_args=init_num_positional_args,
        init_native_array_flags=native_array,
        init_all_as_kwargs_np={
            "data": x[0],
        },
        method_input_dtypes=[input_dtype[1]],
        method_as_variable_flags=as_variable,
        method_num_positional_args=method_num_positional_args,
        method_native_array_flags=native_array,
        method_all_as_kwargs_np={
            "size": x[1],
            "fill_value": x[2],
        },
        frontend_method_data=frontend_method_data,
        frontend=frontend,
    )


# new_empty (not actually intuitive for testing)
@handle_frontend_method(
    class_tree=CLASS_TREE,
    init_tree="torch.tensor",
    method_name="new_empty",
    dtype_and_x=helpers.dtype_and_values(
        available_dtypes=helpers.get_dtypes("numeric"),
    ),
    size=helpers.get_shape(
        min_num_dims=1,
        max_num_dims=3,
    ),
)
def test_torch_instance_new_empty(
    init_num_positional_args: pf.NumPositionalArgFn,
    method_num_positional_args: pf.NumPositionalArgMethod,
    dtype_and_x,
    size,
    as_variable: pf.AsVariableFlags,
    native_array: pf.NativeArrayFlags,
    frontend_method_data,
    frontend,
):
    input_dtype, x = dtype_and_x
    helpers.test_frontend_method(
        init_input_dtypes=[input_dtype[0]],
        init_as_variable_flags=as_variable,
        init_num_positional_args=init_num_positional_args,
        init_native_array_flags=native_array,
        init_all_as_kwargs_np={
            "data": x,
        },
        method_input_dtypes=[ivy.int32],
        method_as_variable_flags=as_variable,
        method_num_positional_args=method_num_positional_args,
        method_native_array_flags=native_array,
        method_all_as_kwargs_np={
            "size": size,
        },
        frontend_method_data=frontend_method_data,
        frontend=frontend,
    )


@st.composite
def _expand_helper(draw):
    shape, _ = draw(hnp.mutually_broadcastable_shapes(num_shapes=2, min_dims=2))
    shape1, shape2 = shape
    dtype_x = draw(
        helpers.dtype_and_values(
            available_dtypes=helpers.get_dtypes("valid", full=True), shape=shape1
        )
    )
    dtype, x = dtype_x
    return dtype, x, shape1


@handle_frontend_method(
    class_tree=CLASS_TREE,
    init_tree="torch.tensor",
    method_name="expand",
    dtype_x_shape=_expand_helper(),
)
def test_torch_instance_expand(
    dtype_x_shape,
    init_num_positional_args: pf.NumPositionalArgFn,
    method_num_positional_args: pf.NumPositionalArgMethod,
    as_variable: pf.AsVariableFlags,
    native_array: pf.NativeArrayFlags,
    frontend_method_data,
    frontend,
):

    input_dtype, x, shape = dtype_x_shape
    helpers.test_frontend_method(
        init_input_dtypes=input_dtype,
        init_as_variable_flags=as_variable,
        init_num_positional_args=init_num_positional_args,
        init_native_array_flags=native_array,
        init_all_as_kwargs_np={
            "data": x[0],
        },
        method_input_dtypes=input_dtype,
        method_as_variable_flags=as_variable,
        method_num_positional_args=method_num_positional_args,
        method_native_array_flags=native_array,
        method_all_as_kwargs_np={str(i): s for i, s in enumerate(shape)},
        frontend_method_data=frontend_method_data,
        frontend=frontend,
    )


@st.composite
def _unfold_args(draw):
    values_dtype, values, axis, shape = draw(
        helpers.dtype_values_axis(
            available_dtypes=helpers.get_dtypes("float"),
            force_int_axis=True,
            shape=draw(
                helpers.get_shape(
                    allow_none=False,
                    min_num_dims=1,
                    min_dim_size=1,
                )
            ),
            ret_shape=True,
        )
    )
    size = draw(
        st.integers(
            min_value=1,
            max_value=len(shape[axis] - 1),
        )
    )
    step = draw(
        st.integers(
            min_value=1,
            max_value=size,
        )
    )
    return values_dtype, values, axis, size, step


# unfold
@handle_frontend_method(
    class_tree=CLASS_TREE,
    init_tree="torch.tensor",
    method_name="unfold",
    dtype_values_args=_unfold_args(),
)
def test_torch_instance_unfold(
    dtype_values_args,
    size,
    step,
    init_num_positional_args: pf.NumPositionalArgFn,
    method_num_positional_args: pf.NumPositionalArgMethod,
    as_variable: pf.AsVariableFlags,
    native_array: pf.NativeArrayFlags,
    frontend_method_data,
    frontend,
):
    input_dtype, x, axis, size, step = dtype_values_args
    print(axis, size, step)
    helpers.test_frontend_method(
        init_input_dtypes=input_dtype,
        init_as_variable_flags=as_variable,
        init_num_positional_args=init_num_positional_args,
        init_native_array_flags=native_array,
        init_all_as_kwargs_np={
            "data": x,
        },
        method_input_dtypes=input_dtype,
        method_as_variable_flags=as_variable,
        method_num_positional_args=method_num_positional_args,
        method_native_array_flags=native_array,
        method_all_as_kwargs_np={
            "dimension": axis,
            "size": size,
            "step": step,
        },
        frontend_method_data=frontend_method_data,
        frontend=frontend,
    )


# __mod__
@handle_frontend_method(
    class_tree=CLASS_TREE,
    init_tree="torch.tensor",
    method_name="__mod__",
    dtype_and_x=helpers.dtype_and_values(
        available_dtypes=helpers.get_dtypes("float"),
        num_arrays=2,
    ).filter(lambda x: "bfloat16" not in x[0]),
)
def test_torch_special_mod(
    dtype_and_x,
    init_num_positional_args: pf.NumPositionalArgFn,
    method_num_positional_args: pf.NumPositionalArgMethod,
    as_variable: pf.AsVariableFlags,
    native_array: pf.NativeArrayFlags,
    frontend_method_data,
    frontend,
):
    input_dtype, x = dtype_and_x
    helpers.test_frontend_method(
        init_input_dtypes=input_dtype,
        init_as_variable_flags=as_variable,
        init_num_positional_args=init_num_positional_args,
        init_native_array_flags=native_array,
        init_all_as_kwargs_np={
            "data": x[0],
        },
        method_input_dtypes=input_dtype,
        method_as_variable_flags=as_variable,
        method_num_positional_args=method_num_positional_args,
        method_native_array_flags=native_array,
        method_all_as_kwargs_np={
            "other": x[1],
        },
        frontend_method_data=frontend_method_data,
        frontend=frontend,
    )


# long
@handle_frontend_method(
    class_tree=CLASS_TREE,
    init_tree="torch.tensor",
    method_name="long",
    dtype_and_x=helpers.dtype_and_values(
        available_dtypes=helpers.get_dtypes("integer"),
    ),
)
def test_torch_instance_long(
    dtype_and_x,
    init_num_positional_args: pf.NumPositionalArgFn,
    method_num_positional_args: pf.NumPositionalArgMethod,
    as_variable: pf.AsVariableFlags,
    native_array: pf.NativeArrayFlags,
    frontend_method_data,
    frontend,
):
    input_dtype, x = dtype_and_x
    helpers.test_frontend_method(
        init_input_dtypes=input_dtype,
        init_as_variable_flags=as_variable,
        init_num_positional_args=init_num_positional_args,
        init_native_array_flags=native_array,
        init_all_as_kwargs_np={
            "data": x,
        },
        method_input_dtypes=input_dtype,
        method_as_variable_flags=as_variable,
        method_num_positional_args=method_num_positional_args,
        method_native_array_flags=native_array,
        method_all_as_kwargs_np={},
        frontend_method_data=frontend_method_data,
        frontend=frontend,
    )


# max
@handle_frontend_method(
    class_tree=CLASS_TREE,
    init_tree="torch.tensor",
    method_name="max",
    dtype_x=helpers.dtype_and_values(
        available_dtypes=helpers.get_dtypes("numeric", full=True),
    ),
)
def test_torch_instance_max(
    dtype_x,
    init_num_positional_args: pf.NumPositionalArgFn,
    method_num_positional_args: pf.NumPositionalArgMethod,
    as_variable: pf.AsVariableFlags,
    native_array: pf.NativeArrayFlags,
    frontend_method_data,
    frontend,
):
    input_dtype, x = dtype_x
    helpers.test_frontend_method(
        init_input_dtypes=input_dtype,
        init_as_variable_flags=as_variable,
        init_num_positional_args=init_num_positional_args,
        init_native_array_flags=native_array,
        init_all_as_kwargs_np={
            "data": x[0],
        },
        method_input_dtypes=input_dtype,
        method_as_variable_flags=as_variable,
        method_num_positional_args=method_num_positional_args,
        method_native_array_flags=native_array,
        method_all_as_kwargs_np={},
        frontend_method_data=frontend_method_data,
        frontend=frontend,
    )


# is_cuda
@handle_frontend_method(
    class_tree=CLASS_TREE,
    init_tree="torch.tensor",
    method_name="is_cuda",
    dtype_and_x=helpers.dtype_and_values(
        available_dtypes=helpers.get_dtypes("numeric"),
    ),
    size=helpers.get_shape(
        allow_none=False,
        min_num_dims=1,
        max_num_dims=5,
        min_dim_size=1,
        max_dim_size=10,
    ),
    dtypes=_dtypes(),
    requires_grad=_requires_grad(),
    device=st.booleans(),
)
def test_torch_instance_is_cuda(
    dtype_and_x,
    size,
    dtypes,
    requires_grad,
    device,
    init_num_positional_args: pf.NumPositionalArgFn,
    method_num_positional_args: pf.NumPositionalArgMethod,
    as_variable: pf.AsVariableFlags,
    native_array: pf.NativeArrayFlags,
    frontend,
    frontend_method_data,
):
    input_dtype, x = dtype_and_x
    device = "cpu" if device is False else "gpu:0"
    x = Tensor(x[0]).new_ones(
        size=size, dtype=dtypes[0], device=device, requires_grad=requires_grad
    )

    helpers.test_frontend_method(
        init_input_dtypes=input_dtype,
        init_as_variable_flags=as_variable,
        init_num_positional_args=init_num_positional_args,
        init_native_array_flags=native_array,
        init_all_as_kwargs_np={
            "data": x,
        },
        method_input_dtypes=[],
        method_as_variable_flags=as_variable,
        method_num_positional_args=method_num_positional_args,
        method_native_array_flags=native_array,
        method_all_as_kwargs_np={},
        frontend_method_data=frontend_method_data,
        frontend=frontend,
    )


# bitwise_and
@handle_frontend_method(
    class_tree=CLASS_TREE,
    init_tree="torch.tensor",
    method_name="bitwise_and",
    dtype_and_x=helpers.dtype_and_values(
        available_dtypes=helpers.get_dtypes("integer"),
        num_arrays=2,
    ),
)
def test_torch_instance_bitwise_and(
    dtype_and_x,
    init_num_positional_args: pf.NumPositionalArgFn,
    method_num_positional_args: pf.NumPositionalArgMethod,
    as_variable: pf.AsVariableFlags,
    native_array: pf.NativeArrayFlags,
    frontend_method_data,
    frontend,
):
    input_dtype, x = dtype_and_x
    helpers.test_frontend_method(
        init_input_dtypes=input_dtype,
        init_as_variable_flags=as_variable,
        init_num_positional_args=init_num_positional_args,
        init_native_array_flags=native_array,
        init_all_as_kwargs_np={
            "data": x[0],
        },
        method_input_dtypes=input_dtype,
        method_as_variable_flags=as_variable,
        method_num_positional_args=method_num_positional_args,
        method_native_array_flags=native_array,
        method_all_as_kwargs_np={
            "other": x[1],
        },
        frontend_method_data=frontend_method_data,
        frontend=frontend,
    )


# add_
@handle_frontend_method(
    class_tree=CLASS_TREE,
    init_tree="torch.tensor",
    method_name="add_",
    dtype_and_x=helpers.dtype_and_values(
        available_dtypes=helpers.get_dtypes("numeric"),
        num_arrays=2,
    ).filter(lambda x: "bfloat16" not in x[0]),
)
def test_torch_instance_add_(
    init_num_positional_args: pf.NumPositionalArgFn,
    method_num_positional_args: pf.NumPositionalArgMethod,
    dtype_and_x,
    as_variable: pf.AsVariableFlags,
    native_array: pf.NativeArrayFlags,
    frontend_method_data,
    frontend,
):
    input_dtype, x = dtype_and_x
    helpers.test_frontend_method(
        init_input_dtypes=[input_dtype[0]],
        init_as_variable_flags=as_variable,
        init_num_positional_args=init_num_positional_args,
        init_native_array_flags=native_array,
        init_all_as_kwargs_np={
            "data": x[0],
        },
        method_input_dtypes=input_dtype,
        method_as_variable_flags=as_variable,
        method_num_positional_args=method_num_positional_args,
        method_native_array_flags=native_array,
        method_all_as_kwargs_np={
            "other": x[1],
        },
        frontend_method_data=frontend_method_data,
        frontend=frontend,
    )


# arccos_
@handle_frontend_method(
    class_tree=CLASS_TREE,
    init_tree="torch.tensor",
    method_name="arccos_",
    dtype_and_x=helpers.dtype_and_values(
        min_value=-1.0,
        max_value=1.0,
        available_dtypes=helpers.get_dtypes("float"),
    ),
)
def test_torch_instance_arccos_(
    init_num_positional_args: pf.NumPositionalArgFn,
    method_num_positional_args: pf.NumPositionalArgMethod,
    dtype_and_x,
    as_variable: pf.AsVariableFlags,
    native_array: pf.NativeArrayFlags,
    frontend_method_data,
    frontend,
):
    input_dtype, x = dtype_and_x
    helpers.test_frontend_method(
        init_input_dtypes=input_dtype,
        init_as_variable_flags=as_variable,
        init_num_positional_args=init_num_positional_args,
        init_native_array_flags=native_array,
        init_all_as_kwargs_np={
            "data": x[0],
        },
        method_input_dtypes=[],
        method_as_variable_flags=as_variable,
        method_num_positional_args=method_num_positional_args,
        method_native_array_flags=native_array,
        method_all_as_kwargs_np={},
        frontend_method_data=frontend_method_data,
        frontend=frontend,
    )


# arccos
@handle_frontend_method(
    class_tree=CLASS_TREE,
    init_tree="torch.tensor",
    method_name="arccos",
    dtype_and_x=helpers.dtype_and_values(
        min_value=-1.0,
        max_value=1.0,
        available_dtypes=helpers.get_dtypes("float"),
    ),
)
def test_torch_instance_arccos(
    init_num_positional_args: pf.NumPositionalArgFn,
    method_num_positional_args: pf.NumPositionalArgMethod,
    dtype_and_x,
    as_variable: pf.AsVariableFlags,
    native_array: pf.NativeArrayFlags,
    frontend_method_data,
    frontend,
):
    input_dtype, x = dtype_and_x
    helpers.test_frontend_method(
        init_input_dtypes=input_dtype,
        init_as_variable_flags=as_variable,
        init_num_positional_args=init_num_positional_args,
        init_native_array_flags=native_array,
        init_all_as_kwargs_np={
            "data": x[0],
        },
        method_input_dtypes=[],
        method_as_variable_flags=as_variable,
        method_num_positional_args=method_num_positional_args,
        method_native_array_flags=native_array,
        method_all_as_kwargs_np={},
        frontend_method_data=frontend_method_data,
        frontend=frontend,
    )


# acos_
@handle_frontend_method(
    class_tree=CLASS_TREE,
    init_tree="torch.tensor",
    method_name="acos_",
    dtype_and_x=helpers.dtype_and_values(
        min_value=-1.0,
        max_value=1.0,
        available_dtypes=helpers.get_dtypes("float"),
    ),
)
def test_torch_instance_acos_(
    dtype_and_x,
    init_num_positional_args: pf.NumPositionalArgFn,
    method_num_positional_args: pf.NumPositionalArgMethod,
    as_variable: pf.AsVariableFlags,
    native_array: pf.NativeArrayFlags,
    frontend_method_data,
    frontend,
):
    input_dtype, x = dtype_and_x
    helpers.test_frontend_method(
        init_input_dtypes=input_dtype,
        init_as_variable_flags=as_variable,
        init_num_positional_args=init_num_positional_args,
        init_native_array_flags=native_array,
        init_all_as_kwargs_np={
            "data": x[0],
        },
        method_input_dtypes=[],
        method_as_variable_flags=as_variable,
        method_num_positional_args=method_num_positional_args,
        method_native_array_flags=native_array,
        method_all_as_kwargs_np={},
        frontend_method_data=frontend_method_data,
        frontend=frontend,
    )


# asin_
@handle_frontend_method(
    class_tree=CLASS_TREE,
    init_tree="torch.tensor",
    method_name="asin_",
    dtype_and_x=helpers.dtype_and_values(
        min_value=-1.0,
        max_value=1.0,
        available_dtypes=helpers.get_dtypes("float"),
    ),
)
def test_torch_instance_asin_(
    dtype_and_x,
    init_num_positional_args: pf.NumPositionalArgFn,
    method_num_positional_args: pf.NumPositionalArgMethod,
    as_variable: pf.AsVariableFlags,
    native_array: pf.NativeArrayFlags,
    frontend_method_data,
    frontend,
):
    input_dtype, x = dtype_and_x
    helpers.test_frontend_method(
        init_input_dtypes=input_dtype,
        init_as_variable_flags=as_variable,
        init_num_positional_args=init_num_positional_args,
        init_native_array_flags=native_array,
        init_all_as_kwargs_np={
            "data": x[0],
        },
        method_input_dtypes=[],
        method_as_variable_flags=as_variable,
        method_num_positional_args=method_num_positional_args,
        method_native_array_flags=native_array,
        method_all_as_kwargs_np={},
        frontend_method_data=frontend_method_data,
        frontend=frontend,
    )


# arcsin_
@handle_frontend_method(
    class_tree=CLASS_TREE,
    init_tree="torch.tensor",
    method_name="arcsin_",
    dtype_and_x=helpers.dtype_and_values(
        min_value=-1.0,
        max_value=1.0,
        available_dtypes=helpers.get_dtypes("float"),
    ),
)
def test_torch_instance_arcsin_(
    init_num_positional_args: pf.NumPositionalArgFn,
    method_num_positional_args: pf.NumPositionalArgMethod,
    dtype_and_x,
    as_variable: pf.AsVariableFlags,
    native_array: pf.NativeArrayFlags,
    frontend_method_data,
    frontend,
):
    input_dtype, x = dtype_and_x
    helpers.test_frontend_method(
        init_input_dtypes=input_dtype,
        init_as_variable_flags=as_variable,
        init_num_positional_args=init_num_positional_args,
        init_native_array_flags=native_array,
        init_all_as_kwargs_np={
            "data": x[0],
        },
        method_input_dtypes=[],
        method_as_variable_flags=as_variable,
        method_num_positional_args=method_num_positional_args,
        method_native_array_flags=native_array,
        method_all_as_kwargs_np={},
        frontend_method_data=frontend_method_data,
        frontend=frontend,
    )


# atan_
@handle_frontend_method(
    class_tree=CLASS_TREE,
    init_tree="torch.tensor",
    method_name="atan_",
    dtype_and_x=helpers.dtype_and_values(
        available_dtypes=helpers.get_dtypes("float"),
        allow_inf=False,
    ),
)
def test_torch_instance_atan_(
    dtype_and_x,
    init_num_positional_args: pf.NumPositionalArgFn,
    method_num_positional_args: pf.NumPositionalArgMethod,
    as_variable: pf.AsVariableFlags,
    native_array: pf.NativeArrayFlags,
    frontend_method_data,
    frontend,
):
    input_dtype, x = dtype_and_x
    helpers.test_frontend_method(
        init_input_dtypes=input_dtype,
        init_as_variable_flags=as_variable,
        init_num_positional_args=init_num_positional_args,
        init_native_array_flags=native_array,
        init_all_as_kwargs_np={
            "data": x[0],
        },
        method_input_dtypes=[],
        method_as_variable_flags=as_variable,
        method_num_positional_args=method_num_positional_args,
        method_native_array_flags=native_array,
        method_all_as_kwargs_np={},
        frontend_method_data=frontend_method_data,
        frontend=frontend,
    )


# tan_
@handle_frontend_method(
    class_tree=CLASS_TREE,
    init_tree="torch.tensor",
    method_name="tan_",
    dtype_and_x=helpers.dtype_and_values(
        available_dtypes=helpers.get_dtypes("float"),
        allow_inf=False,
    ),
)
def test_torch_instance_tan_(
    dtype_and_x,
    init_num_positional_args: pf.NumPositionalArgFn,
    method_num_positional_args: pf.NumPositionalArgMethod,
    as_variable: pf.AsVariableFlags,
    native_array: pf.NativeArrayFlags,
    frontend_method_data,
    frontend,
):
    input_dtype, x = dtype_and_x
    helpers.test_frontend_method(
        init_input_dtypes=input_dtype,
        init_as_variable_flags=as_variable,
        init_num_positional_args=init_num_positional_args,
        init_native_array_flags=native_array,
        init_all_as_kwargs_np={
            "data": x[0],
        },
        method_input_dtypes=[],
        method_as_variable_flags=as_variable,
        method_num_positional_args=method_num_positional_args,
        method_native_array_flags=native_array,
        method_all_as_kwargs_np={},
        frontend_method_data=frontend_method_data,
        frontend=frontend,
    )


# atanh
@handle_frontend_method(
    class_tree=CLASS_TREE,
    init_tree="torch.tensor",
    method_name="atanh",
    dtype_and_x=helpers.dtype_and_values(
        min_value=-1.0,
        max_value=1.0,
        available_dtypes=helpers.get_dtypes("float"),
    ),
)
def test_torch_instance_atanh(
    init_num_positional_args: pf.NumPositionalArgFn,
    method_num_positional_args: pf.NumPositionalArgMethod,
    dtype_and_x,
    as_variable: pf.AsVariableFlags,
    native_array: pf.NativeArrayFlags,
    frontend_method_data,
    frontend,
):
    input_dtype, x = dtype_and_x
    helpers.test_frontend_method(
        init_input_dtypes=input_dtype,
        init_as_variable_flags=as_variable,
        init_num_positional_args=init_num_positional_args,
        init_native_array_flags=native_array,
        init_all_as_kwargs_np={
            "data": x[0],
        },
        method_input_dtypes=[],
        method_as_variable_flags=as_variable,
        method_num_positional_args=method_num_positional_args,
        method_native_array_flags=native_array,
        method_all_as_kwargs_np={},
        frontend_method_data=frontend_method_data,
        frontend=frontend,
    )


# atanh_
@handle_frontend_method(
    class_tree=CLASS_TREE,
    init_tree="torch.tensor",
    method_name="atanh_",
    dtype_and_x=helpers.dtype_and_values(
        min_value=-1.0,
        max_value=1.0,
        available_dtypes=helpers.get_dtypes("float"),
    ),
)
def test_torch_instance_atanh_(
    init_num_positional_args: pf.NumPositionalArgFn,
    method_num_positional_args: pf.NumPositionalArgMethod,
    dtype_and_x,
    as_variable: pf.AsVariableFlags,
    native_array: pf.NativeArrayFlags,
    frontend_method_data,
    frontend,
):
    input_dtype, x = dtype_and_x
    helpers.test_frontend_method(
        init_input_dtypes=input_dtype,
        init_as_variable_flags=as_variable,
        init_num_positional_args=init_num_positional_args,
        init_native_array_flags=native_array,
        init_all_as_kwargs_np={
            "data": x[0],
        },
        method_input_dtypes=[],
        method_as_variable_flags=as_variable,
        method_num_positional_args=method_num_positional_args,
        method_native_array_flags=native_array,
        method_all_as_kwargs_np={},
        frontend_method_data=frontend_method_data,
        frontend=frontend,
    )


# arctanh
@handle_frontend_method(
    class_tree=CLASS_TREE,
    init_tree="torch.tensor",
    method_name="arctanh",
    dtype_and_x=helpers.dtype_and_values(
        min_value=-1.0,
        max_value=1.0,
        available_dtypes=helpers.get_dtypes("float"),
    ),
)
def test_torch_instance_arctanh(
    init_num_positional_args: pf.NumPositionalArgFn,
    method_num_positional_args: pf.NumPositionalArgMethod,
    dtype_and_x,
    as_variable: pf.AsVariableFlags,
    native_array: pf.NativeArrayFlags,
    frontend_method_data,
    frontend,
):
    input_dtype, x = dtype_and_x
    helpers.test_frontend_method(
        init_input_dtypes=input_dtype,
        init_as_variable_flags=as_variable,
        init_num_positional_args=init_num_positional_args,
        init_native_array_flags=native_array,
        init_all_as_kwargs_np={
            "data": x[0],
        },
        method_input_dtypes=[],
        method_as_variable_flags=as_variable,
        method_num_positional_args=method_num_positional_args,
        method_native_array_flags=native_array,
        method_all_as_kwargs_np={},
        frontend_method_data=frontend_method_data,
        frontend=frontend,
    )


# arctanh_
@handle_frontend_method(
    class_tree=CLASS_TREE,
    init_tree="torch.tensor",
    method_name="arctanh_",
    dtype_and_x=helpers.dtype_and_values(
        min_value=-1.0,
        max_value=1.0,
        available_dtypes=helpers.get_dtypes("float"),
    ),
)
def test_torch_instance_arctanh_(
    init_num_positional_args: pf.NumPositionalArgFn,
    method_num_positional_args: pf.NumPositionalArgMethod,
    dtype_and_x,
    as_variable: pf.AsVariableFlags,
    native_array: pf.NativeArrayFlags,
    frontend_method_data,
    frontend,
):
    input_dtype, x = dtype_and_x
    helpers.test_frontend_method(
        init_input_dtypes=input_dtype,
        init_as_variable_flags=as_variable,
        init_num_positional_args=init_num_positional_args,
        init_native_array_flags=native_array,
        init_all_as_kwargs_np={
            "data": x[0],
        },
        method_input_dtypes=[],
        method_as_variable_flags=as_variable,
        method_num_positional_args=method_num_positional_args,
        method_native_array_flags=native_array,
        method_all_as_kwargs_np={},
        frontend_method_data=frontend_method_data,
        frontend=frontend,
    )


# pow
@handle_frontend_method(
    class_tree=CLASS_TREE,
    init_tree="torch.tensor",
    method_name="pow",
    dtype_and_x=helpers.dtype_and_values(
        available_dtypes=helpers.get_dtypes("float"),
        num_arrays=2,
        min_value=-1e04,
        max_value=1e04,
        allow_inf=False,
    ),
)
def test_torch_instance_pow(
    dtype_and_x,
    init_num_positional_args: pf.NumPositionalArgFn,
    method_num_positional_args: pf.NumPositionalArgMethod,
    as_variable: pf.AsVariableFlags,
    native_array: pf.NativeArrayFlags,
    frontend_method_data,
    frontend,
):
    input_dtype, x = dtype_and_x
    helpers.test_frontend_method(
        init_input_dtypes=input_dtype,
        init_as_variable_flags=as_variable,
        init_num_positional_args=init_num_positional_args,
        init_native_array_flags=native_array,
        init_all_as_kwargs_np={
            "data": x[0],
        },
        method_input_dtypes=input_dtype,
        method_as_variable_flags=as_variable,
        method_num_positional_args=method_num_positional_args,
        method_native_array_flags=native_array,
        method_all_as_kwargs_np={
            "exponent": x[1],
        },
        frontend_method_data=frontend_method_data,
        frontend=frontend,
    )


# pow_
@handle_frontend_method(
    class_tree=CLASS_TREE,
    init_tree="torch.tensor",
    method_name="pow_",
    dtype_and_x=helpers.dtype_and_values(
        available_dtypes=helpers.get_dtypes("numeric"),
        num_arrays=2,
    ),
)
def test_torch_instance_pow_(
    init_num_positional_args: pf.NumPositionalArgFn,
    method_num_positional_args: pf.NumPositionalArgMethod,
    dtype_and_x,
    as_variable: pf.AsVariableFlags,
    native_array: pf.NativeArrayFlags,
    frontend_method_data,
    frontend,
):
    input_dtype, x = dtype_and_x
    helpers.test_frontend_method(
        init_input_dtypes=[input_dtype[0]],
        init_as_variable_flags=as_variable,
        init_num_positional_args=init_num_positional_args,
        init_native_array_flags=native_array,
        init_all_as_kwargs_np={
            "data": x[0],
        },
        method_input_dtypes=input_dtype,
        method_as_variable_flags=as_variable,
        method_num_positional_args=method_num_positional_args,
        method_native_array_flags=native_array,
        method_all_as_kwargs_np={
            "exponent": x[1],
        },
        frontend_method_data=frontend_method_data,
        frontend=frontend,
    )


# argmax
@handle_frontend_method(
    class_tree=CLASS_TREE,
    init_tree="torch.tensor",
    method_name="argmax",
    dtype_input_axis=helpers.dtype_values_axis(
        available_dtypes=helpers.get_dtypes("numeric"),
        force_int_axis=True,
        min_num_dims=1,
        max_num_dims=3,
        min_dim_size=1,
        max_dim_size=3,
        min_value=1,
        max_value=5,
        valid_axis=True,
        allow_neg_axes=True,
    ),
    keepdim=st.booleans(),
)
def test_torch_instance_argmax(
    init_num_positional_args: pf.NumPositionalArgFn,
    method_num_positional_args: pf.NumPositionalArgMethod,
    dtype_input_axis,
    as_variable: pf.AsVariableFlags,
    native_array: pf.NativeArrayFlags,
    keepdim,
    frontend_method_data,
    frontend,
):
    input_dtype, x, axis = dtype_input_axis
    helpers.test_frontend_method(
        init_input_dtypes=input_dtype,
        init_as_variable_flags=as_variable,
        init_num_positional_args=init_num_positional_args,
        init_native_array_flags=native_array,
        init_all_as_kwargs_np={
            "data": x[0],
        },
        method_input_dtypes=input_dtype,
        method_as_variable_flags=as_variable,
        method_num_positional_args=method_num_positional_args,
        method_native_array_flags=native_array,
        method_all_as_kwargs_np={
            "dim": axis,
            "keepdim": keepdim,
        },
        frontend_method_data=frontend_method_data,
        frontend=frontend,
    )


# argmin
@handle_frontend_method(
    class_tree=CLASS_TREE,
    init_tree="torch.tensor",
    method_name="argmin",
    dtype_input_axis=helpers.dtype_values_axis(
        available_dtypes=helpers.get_dtypes("valid"),
        force_int_axis=True,
        min_num_dims=1,
        max_num_dims=3,
        min_dim_size=1,
        max_dim_size=3,
        min_value=1,
        max_value=5,
        valid_axis=True,
        allow_neg_axes=True,
    ),
    keepdim=st.booleans(),
)
def test_torch_instance_argmin(
    init_num_positional_args: pf.NumPositionalArgFn,
    method_num_positional_args: pf.NumPositionalArgMethod,
    dtype_input_axis,
    as_variable: pf.AsVariableFlags,
    native_array: pf.NativeArrayFlags,
    keepdim,
    frontend_method_data,
    frontend,
):
    input_dtype, x, axis = dtype_input_axis
    helpers.test_frontend_method(
        init_input_dtypes=input_dtype,
        init_as_variable_flags=as_variable,
        init_num_positional_args=init_num_positional_args,
        init_native_array_flags=native_array,
        init_all_as_kwargs_np={
            "data": x[0],
        },
        method_input_dtypes=input_dtype,
        method_as_variable_flags=as_variable,
        method_num_positional_args=method_num_positional_args,
        method_native_array_flags=native_array,
        method_all_as_kwargs_np={
            "dim": axis,
            "keepdim": keepdim,
        },
        frontend_method_data=frontend_method_data,
        frontend=frontend,
    )


# ceil
@handle_frontend_method(
    class_tree=CLASS_TREE,
    init_tree="torch.tensor",
    method_name="ceil",
    dtype_and_x=helpers.dtype_and_values(
        available_dtypes=helpers.get_dtypes("float"),
    ),
)
def test_torch_instance_ceil(
    dtype_and_x,
    init_num_positional_args: pf.NumPositionalArgFn,
    method_num_positional_args: pf.NumPositionalArgMethod,
    as_variable: pf.AsVariableFlags,
    native_array: pf.NativeArrayFlags,
    frontend_method_data,
    frontend,
):
    input_dtype, x = dtype_and_x
    helpers.test_frontend_method(
        init_input_dtypes=input_dtype,
        init_as_variable_flags=as_variable,
        init_num_positional_args=init_num_positional_args,
        init_native_array_flags=native_array,
        init_all_as_kwargs_np={
            "data": x[0],
        },
        method_input_dtypes=input_dtype,
        method_as_variable_flags=as_variable,
        method_num_positional_args=method_num_positional_args,
        method_native_array_flags=native_array,
        method_all_as_kwargs_np={},
        frontend_method_data=frontend_method_data,
        frontend=frontend,
    )


# min
@handle_frontend_method(
    class_tree=CLASS_TREE,
    init_tree="torch.tensor",
    method_name="min",
    dtype_x=helpers.dtype_and_values(
        available_dtypes=helpers.get_dtypes("numeric", full=True),
    ),
)
def test_torch_instance_min(
    dtype_x,
    init_num_positional_args: pf.NumPositionalArgFn,
    method_num_positional_args: pf.NumPositionalArgMethod,
    as_variable: pf.AsVariableFlags,
    native_array: pf.NativeArrayFlags,
    frontend,
    frontend_method_data,
):
    input_dtype, x = dtype_x
    helpers.test_frontend_method(
        init_input_dtypes=input_dtype,
        init_as_variable_flags=as_variable,
        init_num_positional_args=init_num_positional_args,
        init_native_array_flags=native_array,
        init_all_as_kwargs_np={
            "data": x[0],
        },
        method_input_dtypes=input_dtype,
        method_as_variable_flags=as_variable,
        method_num_positional_args=method_num_positional_args,
        method_native_array_flags=native_array,
        method_all_as_kwargs_np={},
<<<<<<< HEAD
        frontend="torch",
        class_="tensor",
        method_name="min",
    )


# sqrt
@handle_frontend_method(
    class_tree="ivy.functional.frontends.torch.tensor",
    init_tree="torch.tensor",
    method_name="sqrt",
    dtype_x=helpers.dtype_and_values(
                available_dtypes=helpers.get_dtypes("numeric", full=True),
                                    ),
)
def test_torch_instance_sqrt(
    dtype_x,
    as_variable,
    native_array
=======
        frontend_method_data=frontend_method_data,
        frontend=frontend,
    )


@st.composite
def _get_dtype_and_multiplicative_matrices(draw):
    return draw(
        st.one_of(
            _get_dtype_input_and_matrices(),
            _get_dtype_and_3dbatch_matrices(),
        )
    )


# matmul
@handle_frontend_method(
    class_tree=CLASS_TREE,
    init_tree="torch.tensor",
    method_name="matmul",
    dtype_tensor1_tensor2=_get_dtype_and_multiplicative_matrices(),
)
def test_torch_instance_matmul(
    dtype_tensor1_tensor2,
    init_num_positional_args: pf.NumPositionalArgFn,
    method_num_positional_args: pf.NumPositionalArgMethod,
    as_variable: pf.AsVariableFlags,
    native_array: pf.NativeArrayFlags,
    frontend_method_data,
    frontend,
):
    dtype, tensor1, tensor2 = dtype_tensor1_tensor2
    helpers.test_frontend_method(
        init_input_dtypes=dtype,
        init_as_variable_flags=as_variable,
        init_num_positional_args=init_num_positional_args,
        init_native_array_flags=native_array,
        init_all_as_kwargs_np={
            "data": tensor1,
        },
        method_input_dtypes=dtype,
        method_as_variable_flags=as_variable,
        method_num_positional_args=method_num_positional_args,
        method_native_array_flags=native_array,
        method_all_as_kwargs_np={"other": tensor2},
        frontend_method_data=frontend_method_data,
        frontend=frontend,
    )


@st.composite
def _array_idxes_n_dtype(draw, **kwargs):
    num_dims = draw(helpers.ints(min_value=1, max_value=4))
    dtype, x = draw(
        helpers.dtype_and_values(
            **kwargs, min_num_dims=num_dims, max_num_dims=num_dims, shared_dtype=True
        )
    )
    idxes = draw(
        st.lists(
            helpers.ints(min_value=0, max_value=num_dims - 1),
            min_size=num_dims,
            max_size=num_dims,
            unique=True,
        )
    )
    return x, idxes, dtype


# permute
@handle_frontend_method(
    class_tree=CLASS_TREE,
    init_tree="torch.tensor",
    method_name="permute",
    dtype_values_axis=_array_idxes_n_dtype(
        available_dtypes=helpers.get_dtypes("float"),
    ),
)
def test_torch_instance_permute(
    dtype_values_axis,
    as_variable: pf.AsVariableFlags,
    native_array: pf.NativeArrayFlags,
    init_num_positional_args: pf.NumPositionalArgFn,
    method_num_positional_args: pf.NumPositionalArgMethod,
    frontend_method_data,
    frontend,
):
    x, idxes, dtype = dtype_values_axis
    helpers.test_frontend_method(
        init_input_dtypes=dtype,
        init_as_variable_flags=as_variable,
        init_num_positional_args=init_num_positional_args,
        init_native_array_flags=native_array,
        init_all_as_kwargs_np={
            "data": x[0],
        },
        method_input_dtypes=dtype,
        method_num_positional_args=method_num_positional_args,
        method_as_variable_flags=as_variable,
        method_native_array_flags=native_array,
        method_all_as_kwargs_np={
            "dims": idxes,
        },
        frontend_method_data=frontend_method_data,
        frontend=frontend,
    )


# mean
@handle_frontend_method(
    class_tree=CLASS_TREE,
    init_tree="torch.tensor",
    method_name="mean",
    dtype_x=helpers.dtype_and_values(
        available_dtypes=helpers.get_dtypes("float"),
    ),
)
def test_torch_instance_mean(
    dtype_x,
    init_num_positional_args: pf.NumPositionalArgFn,
    method_num_positional_args: pf.NumPositionalArgMethod,
    as_variable: pf.AsVariableFlags,
    native_array: pf.NativeArrayFlags,
    frontend,
    frontend_method_data,
>>>>>>> 87a9fee5
):
    input_dtype, x = dtype_x
    helpers.test_frontend_method(
        init_input_dtypes=input_dtype,
        init_as_variable_flags=as_variable,
<<<<<<< HEAD
        init_num_positional_args=1,
        init_native_array_flags=native_array,
        init_all_as_kwargs_np={"data": x[0]},
        method_input_dtypes=input_dtype,
        method_as_variable_flags=as_variable,
        method_num_positional_args=0,
        method_native_array_flags=native_array,
        method_all_as_kwargs_np={},
        frontend="torch",
        class_="tensor",
        method_name="sqrt",
    )
=======
        init_num_positional_args=init_num_positional_args,
        init_native_array_flags=native_array,
        init_all_as_kwargs_np={
            "data": x[0],
        },
        method_input_dtypes=input_dtype,
        method_as_variable_flags=as_variable,
        method_num_positional_args=method_num_positional_args,
        method_native_array_flags=native_array,
        method_all_as_kwargs_np={},
        frontend_method_data=frontend_method_data,
        frontend=frontend,
    )


# transpose
@handle_frontend_method(
    class_tree=CLASS_TREE,
    init_tree="torch.tensor",
    method_name="transpose",
    dtype_value=helpers.dtype_and_values(
        available_dtypes=helpers.get_dtypes("valid"),
        shape=st.shared(helpers.get_shape(min_num_dims=1), key="shape"),
    ),
    dim0=helpers.get_axis(
        shape=st.shared(helpers.get_shape(), key="shape"),
        allow_neg=True,
        force_int=True,
    ),
    dim1=helpers.get_axis(
        shape=st.shared(helpers.get_shape(), key="shape"),
        allow_neg=True,
        force_int=True,
    ),
)
def test_torch_instance_transpose(
    dtype_value,
    dim0,
    dim1,
    init_num_positional_args: pf.NumPositionalArgFn,
    method_num_positional_args: pf.NumPositionalArgMethod,
    as_variable: pf.AsVariableFlags,
    native_array: pf.NativeArrayFlags,
    frontend_method_data,
    frontend,
):
    input_dtype, x = dtype_value
    helpers.test_frontend_method(
        init_input_dtypes=input_dtype,
        init_as_variable_flags=as_variable,
        init_num_positional_args=init_num_positional_args,
        init_native_array_flags=native_array,
        init_all_as_kwargs_np={
            "data": x[0],
        },
        method_input_dtypes=input_dtype,
        method_as_variable_flags=as_variable,
        method_num_positional_args=method_num_positional_args,
        method_native_array_flags=native_array,
        method_all_as_kwargs_np={"dim0": dim0, "dim1": dim1},
        frontend_method_data=frontend_method_data,
        frontend=frontend,
    )


# transpose_
@handle_frontend_method(
    class_tree=CLASS_TREE,
    init_tree="torch.tensor",
    method_name="transpose_",
    dtype_value=helpers.dtype_and_values(
        available_dtypes=helpers.get_dtypes("valid"),
        shape=st.shared(helpers.get_shape(min_num_dims=1), key="shape"),
    ),
    dim0=helpers.get_axis(
        shape=st.shared(helpers.get_shape(), key="shape"),
        allow_neg=True,
        force_int=True,
    ),
    dim1=helpers.get_axis(
        shape=st.shared(helpers.get_shape(), key="shape"),
        allow_neg=True,
        force_int=True,
    ),
)
def test_torch_instance_transpose_(
    dtype_value,
    dim0,
    dim1,
    init_num_positional_args: pf.NumPositionalArgFn,
    method_num_positional_args: pf.NumPositionalArgMethod,
    as_variable: pf.AsVariableFlags,
    native_array: pf.NativeArrayFlags,
    frontend_method_data,
    frontend,
):
    input_dtype, x = dtype_value
    helpers.test_frontend_method(
        init_input_dtypes=input_dtype,
        init_as_variable_flags=as_variable,
        init_num_positional_args=init_num_positional_args,
        init_native_array_flags=native_array,
        init_all_as_kwargs_np={
            "data": x[0],
        },
        method_input_dtypes=input_dtype,
        method_as_variable_flags=as_variable,
        method_num_positional_args=method_num_positional_args,
        method_native_array_flags=native_array,
        method_all_as_kwargs_np={
            "dim0": dim0,
            "dim1": dim1,
        },
        frontend_method_data=frontend_method_data,
        frontend=frontend,
    )


# flatten
@handle_frontend_method(
    class_tree=CLASS_TREE,
    init_tree="torch.tensor",
    method_name="flatten",
    dtype_value=helpers.dtype_and_values(
        available_dtypes=helpers.get_dtypes("valid"),
        shape=st.shared(helpers.get_shape(), key="shape"),
    ),
    start_dim=helpers.get_axis(
        shape=st.shared(helpers.get_shape(), key="shape"),
        allow_neg=True,
        force_int=True,
    ),
    end_dim=helpers.get_axis(
        shape=st.shared(helpers.get_shape(), key="shape"),
        allow_neg=True,
        force_int=True,
    ),
)
def test_torch_instance_flatten(
    dtype_value,
    start_dim,
    end_dim,
    init_num_positional_args: pf.NumPositionalArgFn,
    method_num_positional_args: pf.NumPositionalArgMethod,
    as_variable: pf.AsVariableFlags,
    native_array: pf.NativeArrayFlags,
    frontend_method_data,
    frontend,
):
    input_dtype, x = dtype_value
    helpers.test_frontend_method(
        init_input_dtypes=input_dtype,
        init_as_variable_flags=as_variable,
        init_num_positional_args=init_num_positional_args,
        init_native_array_flags=native_array,
        init_all_as_kwargs_np={
            "data": x[0],
        },
        method_input_dtypes=input_dtype,
        method_as_variable_flags=as_variable,
        method_num_positional_args=method_num_positional_args,
        method_native_array_flags=native_array,
        method_all_as_kwargs_np={
            "start_dim": start_dim,
            "end_dim": end_dim,
        },
        frontend_method_data=frontend_method_data,
        frontend=frontend,
    )


# cumsum
@handle_frontend_method(
    class_tree=CLASS_TREE,
    init_tree="torch.tensor",
    method_name="cumsum",
    dtype_value=helpers.dtype_and_values(
        available_dtypes=helpers.get_dtypes("valid"),
        shape=st.shared(helpers.get_shape(min_num_dims=1), key="shape"),
    ),
    dim=helpers.get_axis(
        shape=st.shared(helpers.get_shape(), key="shape"),
        allow_neg=True,
        force_int=True,
    ),
    dtypes=_dtypes(),
)
def test_torch_instance_cumsum(
    dtype_value,
    dim,
    dtypes,
    init_num_positional_args: pf.NumPositionalArgFn,
    method_num_positional_args: pf.NumPositionalArgMethod,
    as_variable: pf.AsVariableFlags,
    native_array: pf.NativeArrayFlags,
    frontend_method_data,
    frontend,
):
    input_dtype, x = dtype_value
    helpers.test_frontend_method(
        init_input_dtypes=input_dtype,
        init_as_variable_flags=as_variable,
        init_num_positional_args=init_num_positional_args,
        init_native_array_flags=native_array,
        init_all_as_kwargs_np={
            "data": x[0],
        },
        method_input_dtypes=dtypes,
        method_as_variable_flags=as_variable,
        method_num_positional_args=method_num_positional_args,
        method_native_array_flags=native_array,
        method_all_as_kwargs_np={
            "dim": dim,
            "dtype": dtypes[0],
        },
        frontend_method_data=frontend_method_data,
        frontend=frontend,
    )


# __eq__
@handle_frontend_method(
    class_tree=CLASS_TREE,
    init_tree="torch.tensor",
    method_name="__eq__",
    dtype_and_x=helpers.dtype_and_values(
        available_dtypes=helpers.get_dtypes("float"),
        num_arrays=2,
        min_value=-1e04,
        max_value=1e04,
        allow_inf=False,
    ).filter(lambda x: "bfloat16" not in x[0]),
)
def test_torch_special_eq(
    dtype_and_x,
    init_num_positional_args: pf.NumPositionalArgFn,
    method_num_positional_args: pf.NumPositionalArgMethod,
    as_variable: pf.AsVariableFlags,
    native_array: pf.NativeArrayFlags,
    frontend_method_data,
    frontend,
):
    input_dtype, x = dtype_and_x
    helpers.test_frontend_method(
        init_input_dtypes=input_dtype,
        init_as_variable_flags=as_variable,
        init_num_positional_args=init_num_positional_args,
        init_native_array_flags=native_array,
        init_all_as_kwargs_np={
            "data": x[0],
        },
        method_input_dtypes=input_dtype,
        method_as_variable_flags=as_variable,
        method_num_positional_args=method_num_positional_args,
        method_native_array_flags=native_array,
        method_all_as_kwargs_np={
            "other": x[1],
        },
        frontend_method_data=frontend_method_data,
        frontend=frontend,
    )


# inverse
@handle_frontend_method(
    class_tree=CLASS_TREE,
    init_tree="torch.tensor",
    method_name="inverse",
    dtype_and_x=helpers.dtype_and_values(
        available_dtypes=helpers.get_dtypes("float"),
        min_num_dims=2,
    ),
)
def test_torch_instance_inverse(
    dtype_and_x,
    init_num_positional_args: pf.NumPositionalArgFn,
    method_num_positional_args: pf.NumPositionalArgMethod,
    as_variable: pf.AsVariableFlags,
    native_array: pf.NativeArrayFlags,
    frontend_method_data,
    frontend,
):
    input_dtype, x = dtype_and_x
    helpers.test_frontend_method(
        init_input_dtypes=input_dtype,
        init_as_variable_flags=as_variable,
        init_num_positional_args=init_num_positional_args,
        init_native_array_flags=native_array,
        init_all_as_kwargs_np={
            "data": x[0],
        },
        method_input_dtypes=input_dtype,
        method_as_variable_flags=as_variable,
        method_num_positional_args=method_num_positional_args,
        method_native_array_flags=native_array,
        method_all_as_kwargs_np={},
        frontend_method_data=frontend_method_data,
        frontend=frontend,
    )


# neg
@handle_frontend_method(
    class_tree=CLASS_TREE,
    init_tree="torch.tensor",
    method_name="neg",
    dtype_and_x=helpers.dtype_and_values(
        available_dtypes=helpers.get_dtypes("float"),
        min_value=-1e04,
        max_value=1e04,
        allow_inf=False,
    ),
)
def test_torch_instance_neg(
    dtype_and_x,
    init_num_positional_args: pf.NumPositionalArgFn,
    method_num_positional_args: pf.NumPositionalArgMethod,
    as_variable: pf.AsVariableFlags,
    native_array: pf.NativeArrayFlags,
    frontend,
    frontend_method_data,
):
    input_dtype, x = dtype_and_x
    helpers.test_frontend_method(
        init_input_dtypes=input_dtype,
        init_as_variable_flags=as_variable,
        init_num_positional_args=init_num_positional_args,
        init_native_array_flags=native_array,
        init_all_as_kwargs_np={
            "data": x[0],
        },
        method_input_dtypes=input_dtype,
        method_as_variable_flags=as_variable,
        method_num_positional_args=method_num_positional_args,
        method_native_array_flags=native_array,
        method_all_as_kwargs_np={},
        frontend_method_data=frontend_method_data,
        frontend=frontend,
    )


# int
@handle_frontend_method(
    class_tree=CLASS_TREE,
    init_tree="torch.tensor",
    method_name="int",
    dtype_and_x=helpers.dtype_and_values(
        available_dtypes=helpers.get_dtypes("integer"),
    ),
)
def test_torch_instance_int(
    dtype_and_x,
    init_num_positional_args: pf.NumPositionalArgFn,
    method_num_positional_args: pf.NumPositionalArgMethod,
    as_variable: pf.AsVariableFlags,
    native_array: pf.NativeArrayFlags,
    frontend_method_data,
    frontend,
):
    input_dtype, x = dtype_and_x
    helpers.test_frontend_method(
        init_input_dtypes=input_dtype,
        init_as_variable_flags=as_variable,
        init_num_positional_args=init_num_positional_args,
        init_native_array_flags=native_array,
        init_all_as_kwargs_np={
            "data": x,
        },
        method_input_dtypes=input_dtype,
        method_as_variable_flags=as_variable,
        method_num_positional_args=method_num_positional_args,
        method_native_array_flags=native_array,
        method_all_as_kwargs_np={},
        frontend_method_data=frontend_method_data,
        frontend=frontend,
    )


# bool
@handle_frontend_method(
    class_tree=CLASS_TREE,
    init_tree="torch.tensor",
    method_name="bool",
    dtype_and_x=helpers.dtype_and_values(
        available_dtypes=helpers.get_dtypes("integer"),
    ),
)
def test_torch_instance_bool(
    dtype_and_x,
    init_num_positional_args: pf.NumPositionalArgFn,
    method_num_positional_args: pf.NumPositionalArgMethod,
    as_variable: pf.AsVariableFlags,
    native_array: pf.NativeArrayFlags,
    frontend_method_data,
    frontend,
):
    input_dtype, x = dtype_and_x
    helpers.test_frontend_method(
        init_input_dtypes=input_dtype,
        init_as_variable_flags=as_variable,
        init_num_positional_args=init_num_positional_args,
        init_native_array_flags=native_array,
        init_all_as_kwargs_np={
            "data": x[0],
        },
        method_input_dtypes=input_dtype,
        method_as_variable_flags=as_variable,
        method_num_positional_args=method_num_positional_args,
        method_native_array_flags=native_array,
        method_all_as_kwargs_np={},
        frontend_method_data=frontend_method_data,
        frontend=frontend,
    )


# type
@handle_frontend_method(
    class_tree=CLASS_TREE,
    init_tree="torch.tensor",
    method_name="type",
    dtype_and_x=helpers.dtype_and_values(
        available_dtypes=helpers.get_dtypes("valid"),
    ),
    dtype=helpers.get_dtypes("valid", full=False),
)
def test_torch_instance_type(
    dtype_and_x,
    dtype,
    init_num_positional_args: pf.NumPositionalArgFn,
    method_num_positional_args: pf.NumPositionalArgMethod,
    as_variable: pf.AsVariableFlags,
    native_array: pf.NativeArrayFlags,
    frontend_method_data,
    frontend,
):
    input_dtype, x = dtype_and_x
    helpers.test_frontend_method(
        init_input_dtypes=input_dtype,
        init_as_variable_flags=as_variable,
        init_num_positional_args=init_num_positional_args,
        init_native_array_flags=native_array,
        init_all_as_kwargs_np={
            "data": x[0],
        },
        method_input_dtypes=input_dtype,
        method_as_variable_flags=as_variable,
        method_num_positional_args=method_num_positional_args,
        method_native_array_flags=native_array,
        method_all_as_kwargs_np={
            "dtype": dtype[0],
        },
        frontend_method_data=frontend_method_data,
        frontend=frontend,
    )


# type_as
@handle_frontend_method(
    class_tree=CLASS_TREE,
    init_tree="torch.tensor",
    method_name="type_as",
    dtype_and_x=helpers.dtype_and_values(
        available_dtypes=helpers.get_dtypes("valid"),
        num_arrays=2,
    ),
)
def test_torch_instance_type_as(
    dtype_and_x,
    init_num_positional_args: pf.NumPositionalArgFn,
    method_num_positional_args: pf.NumPositionalArgMethod,
    as_variable: pf.AsVariableFlags,
    native_array: pf.NativeArrayFlags,
    frontend_method_data,
    frontend,
):
    input_dtype, x = dtype_and_x
    helpers.test_frontend_method(
        init_input_dtypes=input_dtype,
        init_as_variable_flags=as_variable,
        init_num_positional_args=init_num_positional_args,
        init_native_array_flags=native_array,
        init_all_as_kwargs_np={
            "data": x[0],
        },
        method_input_dtypes=input_dtype,
        method_as_variable_flags=as_variable,
        method_num_positional_args=method_num_positional_args,
        method_native_array_flags=native_array,
        method_all_as_kwargs_np={
            "other": x[1],
        },
        frontend_method_data=frontend_method_data,
        frontend=frontend,
    )


# byte
@handle_frontend_method(
    class_tree=CLASS_TREE,
    init_tree="torch.tensor",
    method_name="byte",
    dtype_and_x=helpers.dtype_and_values(
        available_dtypes=helpers.get_dtypes("valid"),
    ),
)
def test_torch_instance_byte(
    dtype_and_x,
    init_num_positional_args: pf.NumPositionalArgFn,
    method_num_positional_args: pf.NumPositionalArgMethod,
    as_variable: pf.AsVariableFlags,
    native_array: pf.NativeArrayFlags,
    frontend_method_data,
    frontend,
):
    input_dtype, x = dtype_and_x
    helpers.test_frontend_method(
        init_input_dtypes=input_dtype,
        init_as_variable_flags=as_variable,
        init_num_positional_args=init_num_positional_args,
        init_native_array_flags=native_array,
        init_all_as_kwargs_np={
            "data": x[0],
        },
        method_input_dtypes=input_dtype,
        method_as_variable_flags=as_variable,
        method_num_positional_args=method_num_positional_args,
        method_native_array_flags=native_array,
        method_all_as_kwargs_np={},
        frontend_method_data=frontend_method_data,
        frontend=frontend,
    )


# ne
@handle_frontend_method(
    class_tree=CLASS_TREE,
    init_tree="torch.tensor",
    method_name="ne",
    dtype_and_x=helpers.dtype_and_values(
        available_dtypes=helpers.get_dtypes("float"),
        num_arrays=2,
        min_value=-1e04,
        max_value=1e04,
        allow_inf=False,
    ),
)
def test_torch_instance_ne(
    dtype_and_x,
    init_num_positional_args: pf.NumPositionalArgFn,
    method_num_positional_args: pf.NumPositionalArgMethod,
    as_variable: pf.AsVariableFlags,
    native_array: pf.NativeArrayFlags,
    frontend_method_data,
    frontend,
):
    input_dtype, x = dtype_and_x
    helpers.test_frontend_method(
        init_input_dtypes=input_dtype,
        init_as_variable_flags=as_variable,
        init_num_positional_args=init_num_positional_args,
        init_native_array_flags=native_array,
        init_all_as_kwargs_np={
            "data": x[0],
        },
        method_input_dtypes=input_dtype,
        method_as_variable_flags=as_variable,
        method_num_positional_args=method_num_positional_args,
        method_native_array_flags=native_array,
        method_all_as_kwargs_np={
            "other": x[1],
        },
        frontend_method_data=frontend_method_data,
        frontend=frontend,
    )


# squeeze
@handle_frontend_method(
    class_tree=CLASS_TREE,
    init_tree="torch.tensor",
    method_name="squeeze",
    dtype_value=helpers.dtype_and_values(
        available_dtypes=helpers.get_dtypes("valid"),
        shape=st.shared(helpers.get_shape(min_num_dims=1), key="shape"),
    ),
    dim=helpers.get_shape(min_num_dims=1),
)
def test_torch_instance_squeeze(
    dtype_value,
    dim,
    init_num_positional_args: pf.NumPositionalArgFn,
    method_num_positional_args: pf.NumPositionalArgMethod,
    as_variable: pf.AsVariableFlags,
    native_array: pf.NativeArrayFlags,
    frontend_method_data,
    frontend,
):
    input_dtype, x = dtype_value
    helpers.test_frontend_method(
        init_input_dtypes=input_dtype,
        init_as_variable_flags=as_variable,
        init_num_positional_args=init_num_positional_args,
        init_native_array_flags=native_array,
        init_all_as_kwargs_np={
            "data": x[0],
        },
        method_input_dtypes=input_dtype,
        method_as_variable_flags=as_variable,
        method_num_positional_args=method_num_positional_args,
        method_native_array_flags=native_array,
        method_all_as_kwargs_np={
            "dim": dim,
        },
        frontend_method_data=frontend_method_data,
        frontend=frontend,
    )


# flip
@handle_frontend_method(
    class_tree=CLASS_TREE,
    init_tree="torch.tensor",
    method_name="flip",
    dtype_values_axis=_array_idxes_n_dtype(
        available_dtypes=helpers.get_dtypes("float"),
    ),
)
def test_torch_instance_flip(
    dtype_values_axis,
    as_variable: pf.AsVariableFlags,
    native_array: pf.NativeArrayFlags,
    init_num_positional_args: pf.NumPositionalArgFn,
    method_num_positional_args: pf.NumPositionalArgMethod,
    frontend_method_data,
    frontend,
):
    x, idxes, dtype = dtype_values_axis
    helpers.test_frontend_method(
        init_input_dtypes=dtype,
        init_as_variable_flags=as_variable,
        init_num_positional_args=init_num_positional_args,
        init_native_array_flags=native_array,
        init_all_as_kwargs_np={
            "data": x[0],
        },
        method_input_dtypes=dtype,
        method_num_positional_args=method_num_positional_args,
        method_as_variable_flags=as_variable,
        method_native_array_flags=native_array,
        method_all_as_kwargs_np={
            "dims": idxes,
        },
        frontend_method_data=frontend_method_data,
        frontend=frontend,
    )


# tril
@handle_frontend_method(
    class_tree=CLASS_TREE,
    init_tree="torch.tensor",
    method_name="tril",
    dtype_and_values=helpers.dtype_and_values(
        available_dtypes=helpers.get_dtypes("numeric"),
        min_num_dims=2,  # Torch requires this.
    ),
    diagonal=st.integers(min_value=-100, max_value=100),
)
def test_torch_instance_tril(
    dtype_and_values,
    diagonal,
    as_variable: pf.AsVariableFlags,
    native_array: pf.NativeArrayFlags,
    init_num_positional_args: pf.NumPositionalArgFn,
    method_num_positional_args: pf.NumPositionalArgMethod,
    frontend_method_data,
    frontend,
):
    input_dtype, x = dtype_and_values
    helpers.test_frontend_method(
        init_input_dtypes=input_dtype,
        init_as_variable_flags=as_variable,
        init_num_positional_args=init_num_positional_args,
        init_native_array_flags=native_array,
        init_all_as_kwargs_np={
            "data": x[0],
        },
        method_input_dtypes=input_dtype,
        method_num_positional_args=method_num_positional_args,
        method_as_variable_flags=as_variable,
        method_native_array_flags=native_array,
        method_all_as_kwargs_np={
            "diagonal": diagonal,
        },
        frontend_method_data=frontend_method_data,
        frontend=frontend,
    )


# index_select
@handle_frontend_method(
    class_tree=CLASS_TREE,
    init_tree="torch.tensor",
    method_name="index_select",
    params_indices_others=helpers.array_indices_axis(
        array_dtypes=helpers.get_dtypes("valid"),
        indices_dtypes=["int64"],
        max_num_dims=1,
        indices_same_dims=True,
    ),
)
def test_torch_instance_index_select(
    params_indices_others,
    as_variable: pf.AsVariableFlags,
    native_array: pf.NativeArrayFlags,
    init_num_positional_args: pf.NumPositionalArgFn,
    method_num_positional_args: pf.NumPositionalArgMethod,
    frontend_method_data,
    frontend,
):
    input_dtypes, input, indices, axis, batch_dims = params_indices_others
    helpers.test_frontend_method(
        init_input_dtypes=[input_dtypes[0]],
        init_as_variable_flags=as_variable,
        init_num_positional_args=init_num_positional_args,
        init_native_array_flags=native_array,
        init_all_as_kwargs_np={
            "data": input,
        },
        method_input_dtypes=[input_dtypes[1]],
        method_num_positional_args=method_num_positional_args,
        method_as_variable_flags=as_variable,
        method_native_array_flags=native_array,
        method_all_as_kwargs_np={
            "dim": axis,
            "index": indices,
        },
        frontend_method_data=frontend_method_data,
        frontend=frontend,
    )


# __gt__
@handle_frontend_method(
    class_tree=CLASS_TREE,
    init_tree="torch.tensor",
    method_name="__gt__",
    dtype_and_x=helpers.dtype_and_values(
        available_dtypes=helpers.get_dtypes("float"),
        num_arrays=2,
        min_value=-1e04,
        max_value=1e04,
        allow_inf=False,
    ).filter(lambda x: "bfloat16" not in x[0]),
)
def test_torch_special_gt(
    dtype_and_x,
    init_num_positional_args: pf.NumPositionalArgFn,
    method_num_positional_args: pf.NumPositionalArgMethod,
    as_variable: pf.AsVariableFlags,
    native_array: pf.NativeArrayFlags,
    frontend_method_data,
    frontend,
):
    input_dtype, x = dtype_and_x
    helpers.test_frontend_method(
        init_input_dtypes=input_dtype,
        init_as_variable_flags=as_variable,
        init_num_positional_args=init_num_positional_args,
        init_native_array_flags=native_array,
        init_all_as_kwargs_np={
            "data": x[0],
        },
        method_input_dtypes=input_dtype,
        method_as_variable_flags=as_variable,
        method_num_positional_args=method_num_positional_args,
        method_native_array_flags=native_array,
        method_all_as_kwargs_np={
            "other": x[1],
        },
        frontend_method_data=frontend_method_data,
        frontend=frontend,
    )


# __ne__
@handle_frontend_method(
    class_tree=CLASS_TREE,
    init_tree="torch.tensor",
    method_name="__ne__",
    dtype_and_x=helpers.dtype_and_values(
        available_dtypes=helpers.get_dtypes("float"),
        num_arrays=2,
        min_value=-1e04,
        max_value=1e04,
        allow_inf=False,
    ).filter(lambda x: "bfloat16" not in x[0]),
)
def test_torch_special_ne(
    dtype_and_x,
    init_num_positional_args: pf.NumPositionalArgFn,
    method_num_positional_args: pf.NumPositionalArgMethod,
    as_variable: pf.AsVariableFlags,
    native_array: pf.NativeArrayFlags,
    frontend_method_data,
    frontend,
):
    input_dtype, x = dtype_and_x
    helpers.test_frontend_method(
        init_input_dtypes=input_dtype,
        init_as_variable_flags=as_variable,
        init_num_positional_args=init_num_positional_args,
        init_native_array_flags=native_array,
        init_all_as_kwargs_np={
            "data": x[0],
        },
        method_input_dtypes=input_dtype,
        method_as_variable_flags=as_variable,
        method_num_positional_args=method_num_positional_args,
        method_native_array_flags=native_array,
        method_all_as_kwargs_np={
            "other": x[1],
        },
        frontend_method_data=frontend_method_data,
        frontend=frontend,
    )


# __lt__
@handle_frontend_method(
    class_tree=CLASS_TREE,
    init_tree="torch.tensor",
    method_name="__lt__",
    dtype_and_x=helpers.dtype_and_values(
        available_dtypes=helpers.get_dtypes("float"),
        num_arrays=2,
        min_value=-1e04,
        max_value=1e04,
        allow_inf=False,
    ).filter(lambda x: "bfloat16" not in x[0]),
)
def test_torch_special_lt(
    dtype_and_x,
    init_num_positional_args: pf.NumPositionalArgFn,
    method_num_positional_args: pf.NumPositionalArgMethod,
    as_variable: pf.AsVariableFlags,
    native_array: pf.NativeArrayFlags,
    frontend_method_data,
    frontend,
):
    input_dtype, x = dtype_and_x
    helpers.test_frontend_method(
        init_input_dtypes=input_dtype,
        init_as_variable_flags=as_variable,
        init_num_positional_args=init_num_positional_args,
        init_native_array_flags=native_array,
        init_all_as_kwargs_np={
            "data": x[0],
        },
        method_input_dtypes=input_dtype,
        method_as_variable_flags=as_variable,
        method_num_positional_args=method_num_positional_args,
        method_native_array_flags=native_array,
        method_all_as_kwargs_np={
            "other": x[1],
        },
        frontend_method_data=frontend_method_data,
        frontend=frontend,
    )


# __or__
@handle_frontend_method(
    class_tree=CLASS_TREE,
    init_tree="torch.tensor",
    method_name="__or__",
    dtype_and_x=helpers.dtype_and_values(
        available_dtypes=helpers.get_dtypes("valid"),
        num_arrays=2,
        min_value=-1e04,
        max_value=1e04,
        allow_inf=False,
    ).filter(lambda x: "bfloat16" not in x[0]),
)
def test_torch_special_or(
    dtype_and_x,
    init_num_positional_args: pf.NumPositionalArgFn,
    method_num_positional_args: pf.NumPositionalArgMethod,
    as_variable: pf.AsVariableFlags,
    native_array: pf.NativeArrayFlags,
    frontend_method_data,
    frontend,
):
    input_dtype, x = dtype_and_x
    helpers.test_frontend_method(
        init_input_dtypes=input_dtype,
        init_as_variable_flags=as_variable,
        init_num_positional_args=init_num_positional_args,
        init_native_array_flags=native_array,
        init_all_as_kwargs_np={
            "data": x[0],
        },
        method_input_dtypes=input_dtype,
        method_as_variable_flags=as_variable,
        method_num_positional_args=method_num_positional_args,
        method_native_array_flags=native_array,
        method_all_as_kwargs_np={
            "other": x[1],
        },
        frontend_method_data=frontend_method_data,
        frontend=frontend,
    )
>>>>>>> 87a9fee5
<|MERGE_RESOLUTION|>--- conflicted
+++ resolved
@@ -3374,27 +3374,6 @@
         method_num_positional_args=method_num_positional_args,
         method_native_array_flags=native_array,
         method_all_as_kwargs_np={},
-<<<<<<< HEAD
-        frontend="torch",
-        class_="tensor",
-        method_name="min",
-    )
-
-
-# sqrt
-@handle_frontend_method(
-    class_tree="ivy.functional.frontends.torch.tensor",
-    init_tree="torch.tensor",
-    method_name="sqrt",
-    dtype_x=helpers.dtype_and_values(
-                available_dtypes=helpers.get_dtypes("numeric", full=True),
-                                    ),
-)
-def test_torch_instance_sqrt(
-    dtype_x,
-    as_variable,
-    native_array
-=======
         frontend_method_data=frontend_method_data,
         frontend=frontend,
     )
@@ -3520,26 +3499,11 @@
     native_array: pf.NativeArrayFlags,
     frontend,
     frontend_method_data,
->>>>>>> 87a9fee5
 ):
     input_dtype, x = dtype_x
     helpers.test_frontend_method(
         init_input_dtypes=input_dtype,
         init_as_variable_flags=as_variable,
-<<<<<<< HEAD
-        init_num_positional_args=1,
-        init_native_array_flags=native_array,
-        init_all_as_kwargs_np={"data": x[0]},
-        method_input_dtypes=input_dtype,
-        method_as_variable_flags=as_variable,
-        method_num_positional_args=0,
-        method_native_array_flags=native_array,
-        method_all_as_kwargs_np={},
-        frontend="torch",
-        class_="tensor",
-        method_name="sqrt",
-    )
-=======
         init_num_positional_args=init_num_positional_args,
         init_native_array_flags=native_array,
         init_all_as_kwargs_np={
@@ -4452,4 +4416,35 @@
         frontend_method_data=frontend_method_data,
         frontend=frontend,
     )
->>>>>>> 87a9fee5
+
+
+# sqrt
+@handle_frontend_method(
+    class_tree="ivy.functional.frontends.torch.tensor",
+    init_tree="torch.tensor",
+    method_name="sqrt",
+    dtype_x=helpers.dtype_and_values(
+                available_dtypes=helpers.get_dtypes("numeric", full=True),
+                                    ),
+)
+def test_torch_instance_sqrt(
+    dtype_x,
+    as_variable,
+    native_array
+):
+    input_dtype, x = dtype_x
+    helpers.test_frontend_method(
+        init_input_dtypes=input_dtype,
+        init_as_variable_flags=as_variable,
+        init_num_positional_args=1,
+        init_native_array_flags=native_array,
+        init_all_as_kwargs_np={"data": x[0]},
+        method_input_dtypes=input_dtype,
+        method_as_variable_flags=as_variable,
+        method_num_positional_args=0,
+        method_native_array_flags=native_array,
+        method_all_as_kwargs_np={},
+        frontend="torch",
+        class_="tensor",
+        method_name="sqrt",
+    )
