# global
import pytest
from types import SimpleNamespace


try:
    import torch
except ImportError:
    torch = SimpleNamespace()

import ivy
from hypothesis import strategies as st, given, assume

# local
import ivy_tests.test_ivy.helpers as helpers
from ivy_tests.test_ivy.test_frontends.test_torch.test_blas_and_lapack_ops import (
    _get_dtype_and_3dbatch_matrices,
    _get_dtype_input_and_matrices,
)
from ivy.functional.frontends.torch import Tensor
from ivy_tests.test_ivy.helpers import handle_frontend_method
from ivy_tests.test_ivy.test_functional.test_core.test_manipulation import _get_splits
from ivy_tests.test_ivy.test_functional.test_core.test_searching import (
    _broadcastable_trio,
)
from ivy_tests.test_ivy.test_functional.test_core.test_manipulation import (  # noqa
    _get_splits,
)
from ivy_tests.test_ivy.test_frontends.test_torch.test_miscellaneous_ops import (  # noqa
    dtype_value1_value2_axis,
)
from ivy_tests.test_ivy.test_frontends.test_torch.test_linalg import (  # noqa
    _get_dtype_and_square_matrix,
)

CLASS_TREE = "ivy.functional.frontends.torch.Tensor"


# Helper functions
@st.composite
def _dtypes(draw):
    return draw(
        st.shared(
            helpers.list_of_size(
                x=st.sampled_from(
                    draw(helpers.get_dtypes("numeric", prune_function=False))
                ),
                size=1,
            ),
            key="dtype",
        )
    )


@st.composite
def _requires_grad(draw):
    dtype = draw(_dtypes())[0]
    if ivy.is_int_dtype(dtype) or ivy.is_uint_dtype(dtype):
        return draw(st.just(False))
    return draw(st.booleans())


@given(
    dtype_x=helpers.dtype_and_values(
        available_dtypes=helpers.get_dtypes("valid", prune_function=False)
    ).filter(lambda x: "bfloat16" not in x[0]),
)
def test_torch_tensor_property_ivy_array(
    dtype_x,
):
    _, data = dtype_x
    x = Tensor(data[0])
    x.ivy_array = data[0]
    ret = helpers.flatten_and_to_np(ret=x.ivy_array.data)
    ret_gt = helpers.flatten_and_to_np(ret=data[0])
    helpers.value_test(
        ret_np_flat=ret,
        ret_np_from_gt_flat=ret_gt,
        ground_truth_backend="torch",
    )


@given(
    dtype_x=helpers.dtype_and_values(
        available_dtypes=helpers.get_dtypes("valid", prune_function=False)
    ).filter(lambda x: "bfloat16" not in x[0]),
)
def test_torch_tensor_property_device(
    dtype_x,
):
    _, data = dtype_x
    x = Tensor(data[0])
    x.ivy_array = data[0]
    ivy.utils.assertions.check_equal(x.device, ivy.dev(ivy.array(data[0])))


@given(
    dtype_x=helpers.dtype_and_values(
        available_dtypes=helpers.get_dtypes("valid", prune_function=False)
    ).filter(lambda x: "bfloat16" not in x[0]),
)
def test_torch_tensor_property_dtype(
    dtype_x,
):
    dtype, data = dtype_x
    x = Tensor(data[0])
    x.ivy_array = data[0]
    ivy.utils.assertions.check_equal(x.dtype, dtype[0])


@given(
    dtype_x=helpers.dtype_and_values(
        available_dtypes=helpers.get_dtypes("valid", prune_function=False),
        ret_shape=True,
    ).filter(lambda x: "bfloat16" not in x[0]),
)
def test_torch_tensor_property_shape(dtype_x):
    dtype, data, shape = dtype_x
    x = Tensor(data[0])
    ivy.utils.assertions.check_equal(x.ivy_array.shape, ivy.Shape(shape))


# chunk
@pytest.mark.skip("Testing takes a lot of time")
@handle_frontend_method(
    class_tree=CLASS_TREE,
    init_tree="torch.tensor",
    method_name="chunk",
    dtype_x_dim=helpers.dtype_values_axis(
        available_dtypes=helpers.get_dtypes("float"),
        min_num_dims=1,
        min_value=-1e04,
        max_value=1e04,
        force_int_axis=True,
        valid_axis=True,
    ),
    chunks=st.integers(
        min_value=1,
        max_value=5,
    ),
)
def test_torch_instance_chunk(
    dtype_x_dim,
    chunks,
    frontend,
    frontend_method_data,
    init_flags,
    method_flags,
    on_device,
):
    input_dtype, x, dim = dtype_x_dim
    helpers.test_frontend_method(
        init_input_dtypes=input_dtype,
        init_all_as_kwargs_np={
            "data": x[0],
        },
        method_input_dtypes=input_dtype,
        method_all_as_kwargs_np={
            "chunks": chunks,
            "dim": dim,
        },
        frontend_method_data=frontend_method_data,
        init_flags=init_flags,
        method_flags=method_flags,
        frontend=frontend,
        on_device=on_device,
    )


# any
@handle_frontend_method(
    class_tree=CLASS_TREE,
    init_tree="torch.tensor",
    method_name="any",
    dtype_input_axis=helpers.dtype_values_axis(
        available_dtypes=helpers.get_dtypes("numeric"),
        min_num_dims=1,
        min_value=-1e04,
        max_value=1e04,
        valid_axis=True,
        force_int_axis=True,
    ),
    keepdim=st.booleans(),
)
def test_torch_instance_any(
    dtype_input_axis,
    keepdim,
    frontend_method_data,
    init_flags,
    method_flags,
    frontend,
    on_device,
):
    input_dtype, x, axis = dtype_input_axis
    helpers.test_frontend_method(
        init_input_dtypes=input_dtype,
        init_all_as_kwargs_np={
            "data": x[0],
        },
        method_input_dtypes=input_dtype,
        method_all_as_kwargs_np={
            "dim": axis,
            "keepdim": keepdim,
        },
        frontend_method_data=frontend_method_data,
        init_flags=init_flags,
        method_flags=method_flags,
        frontend=frontend,
        on_device=on_device,
    )


# all
@handle_frontend_method(
    class_tree=CLASS_TREE,
    init_tree="torch.tensor",
    method_name="all",
    dtype_input_axis=helpers.dtype_values_axis(
        available_dtypes=helpers.get_dtypes("numeric"),
        min_num_dims=1,
        min_value=-1e04,
        max_value=1e04,
        valid_axis=True,
        force_int_axis=True,
    ),
    keepdim=st.booleans(),
)
def test_torch_instance_all(
    dtype_input_axis,
    keepdim,
    frontend_method_data,
    init_flags,
    method_flags,
    frontend,
    on_device,
):
    input_dtype, x, axis = dtype_input_axis
    helpers.test_frontend_method(
        init_input_dtypes=input_dtype,
        init_all_as_kwargs_np={
            "data": x[0],
        },
        method_input_dtypes=input_dtype,
        method_all_as_kwargs_np={
            "dim": axis,
            "keepdim": keepdim,
        },
        frontend_method_data=frontend_method_data,
        init_flags=init_flags,
        method_flags=method_flags,
        frontend=frontend,
        on_device=on_device,
    )


# add
@handle_frontend_method(
    class_tree=CLASS_TREE,
    init_tree="torch.tensor",
    method_name="add",
    dtype_and_x=helpers.dtype_and_values(
        available_dtypes=helpers.get_dtypes("float"),
        num_arrays=2,
        min_value=-1e04,
        max_value=1e04,
        allow_inf=False,
    ),
    alpha=st.floats(min_value=-1e04, max_value=1e04, allow_infinity=False),
)
def test_torch_instance_add(
    dtype_and_x,
    alpha,
    frontend,
    frontend_method_data,
    init_flags,
    method_flags,
    on_device,
):
    input_dtype, x = dtype_and_x
    helpers.test_frontend_method(
        init_input_dtypes=input_dtype,
        init_all_as_kwargs_np={
            "data": x[0],
        },
        method_input_dtypes=input_dtype,
        method_all_as_kwargs_np={
            "other": x[1],
            "alpha": alpha,
        },
        frontend_method_data=frontend_method_data,
        init_flags=init_flags,
        method_flags=method_flags,
        frontend=frontend,
        atol_=1e-02,
        on_device=on_device,
    )


# sub
@handle_frontend_method(
    class_tree=CLASS_TREE,
    init_tree="torch.tensor",
    method_name="sub",
    dtype_and_x=helpers.dtype_and_values(
        available_dtypes=helpers.get_dtypes("float"),
        num_arrays=2,
        min_value=-1e04,
        max_value=1e04,
        allow_inf=False,
    ),
    alpha=st.floats(min_value=-1e04, max_value=1e04, allow_infinity=False),
)
def test_torch_instance_sub(
    dtype_and_x,
    alpha,
    frontend,
    frontend_method_data,
    init_flags,
    method_flags,
    on_device,
):
    input_dtype, x = dtype_and_x
    helpers.test_frontend_method(
        init_input_dtypes=input_dtype,
        init_all_as_kwargs_np={
            "data": x[0],
        },
        method_input_dtypes=input_dtype,
        method_all_as_kwargs_np={
            "other": x[1],
            "alpha": alpha,
        },
        frontend_method_data=frontend_method_data,
        init_flags=init_flags,
        method_flags=method_flags,
        frontend=frontend,
        atol_=1e-02,
        on_device=on_device,
    )


# new_ones
@handle_frontend_method(
    class_tree=CLASS_TREE,
    init_tree="torch.tensor",
    method_name="new_ones",
    dtype_and_x=helpers.dtype_and_values(available_dtypes=helpers.get_dtypes("float")),
    size=helpers.get_shape(
        allow_none=False,
        min_num_dims=1,
        max_num_dims=5,
        min_dim_size=1,
        max_dim_size=10,
    ),
    dtypes=_dtypes(),
    requires_grad=_requires_grad(),
)
def test_torch_instance_new_ones(
    dtype_and_x,
    size,
    dtypes,
    requires_grad,
    on_device,
    frontend_method_data,
    init_flags,
    method_flags,
    frontend,
):
    input_dtype, x = dtype_and_x
    helpers.test_frontend_method(
        init_input_dtypes=input_dtype,
        init_all_as_kwargs_np={
            "data": x[0],
        },
        method_input_dtypes=dtypes,
        method_all_as_kwargs_np={
            "size": size,
            "dtype": dtypes[0],
            "requires_grad": requires_grad,
            "device": on_device,
        },
        frontend_method_data=frontend_method_data,
        init_flags=init_flags,
        method_flags=method_flags,
        frontend=frontend,
        on_device=on_device,
    )


# new_zeros
@handle_frontend_method(
    class_tree=CLASS_TREE,
    init_tree="torch.tensor",
    method_name="new_zeros",
    dtype_and_x=helpers.dtype_and_values(available_dtypes=helpers.get_dtypes("valid")),
    size=helpers.get_shape(
        allow_none=False,
        min_num_dims=1,
        max_num_dims=5,
        min_dim_size=1,
        max_dim_size=10,
    ),
    dtypes=_dtypes(),
    requires_grad=_requires_grad(),
)
def test_torch_instance_new_zeros(
    dtype_and_x,
    size,
    dtypes,
    requires_grad,
    on_device,
    frontend_method_data,
    init_flags,
    method_flags,
    frontend,
):
    input_dtype, x = dtype_and_x
    helpers.test_frontend_method(
        init_input_dtypes=input_dtype,
        init_all_as_kwargs_np={
            "data": x[0],
        },
        method_input_dtypes=dtypes,
        method_all_as_kwargs_np={
            "size": size,
            "dtype": dtypes[0],
            "requires_grad": requires_grad,
            "device": on_device,
        },
        frontend_method_data=frontend_method_data,
        init_flags=init_flags,
        method_flags=method_flags,
        frontend=frontend,
        on_device=on_device,
    )


@handle_frontend_method(
    class_tree=CLASS_TREE,
    init_tree="torch.tensor",
    method_name="reshape",
    dtype_x=helpers.dtype_and_values(
        available_dtypes=helpers.get_dtypes("valid", full=True),
        shape=st.shared(helpers.get_shape(), key="value_shape"),
    ),
    shape=helpers.reshape_shapes(
        shape=st.shared(helpers.get_shape(), key="value_shape")
    ),
    unpack_shape=st.booleans(),
)
def test_torch_instance_reshape(
    dtype_x,
    shape,
    unpack_shape,
    frontend_method_data,
    init_flags,
    method_flags,
    frontend,
    on_device,
):
    input_dtype, x = dtype_x
    shape = {
        "shape": shape,
    }
    if unpack_shape:
        method_flags.num_positional_args = len(shape["shape"]) + 1
        i = 0
        for x_ in shape["shape"]:
            shape["x{}".format(i)] = x_
            i += 1
    helpers.test_frontend_method(
        init_input_dtypes=input_dtype,
        init_all_as_kwargs_np={
            "data": x[0],
        },
        method_input_dtypes=input_dtype,
        method_all_as_kwargs_np=shape,
        frontend_method_data=frontend_method_data,
        init_flags=init_flags,
        method_flags=method_flags,
        frontend=frontend,
        on_device=on_device,
    )


# reshape_as
@handle_frontend_method(
    class_tree=CLASS_TREE,
    init_tree="torch.tensor",
    method_name="reshape_as",
    dtype_x=helpers.dtype_and_values(
        available_dtypes=helpers.get_dtypes("valid", full=True), num_arrays=2
    ),
)
def test_torch_instance_reshape_as(
    dtype_x,
    frontend_method_data,
    init_flags,
    method_flags,
    frontend,
    on_device,
):
    input_dtype, x = dtype_x
    helpers.test_frontend_method(
        init_input_dtypes=input_dtype,
        init_all_as_kwargs_np={
            "data": x[0],
        },
        method_input_dtypes=input_dtype,
        method_all_as_kwargs_np={
            "other": x[1],
        },
        frontend_method_data=frontend_method_data,
        init_flags=init_flags,
        method_flags=method_flags,
        frontend=frontend,
        on_device=on_device,
    )


# sin
@handle_frontend_method(
    class_tree=CLASS_TREE,
    init_tree="torch.tensor",
    method_name="sin",
    dtype_and_x=helpers.dtype_and_values(
        available_dtypes=helpers.get_dtypes("float"),
        allow_inf=False,
    ),
)
def test_torch_instance_sin(
    dtype_and_x,
    frontend_method_data,
    init_flags,
    method_flags,
    frontend,
    on_device,
):
    input_dtype, x = dtype_and_x
    helpers.test_frontend_method(
        init_input_dtypes=input_dtype,
        init_all_as_kwargs_np={
            "data": x[0],
        },
        method_input_dtypes=input_dtype,
        method_all_as_kwargs_np={},
        frontend_method_data=frontend_method_data,
        init_flags=init_flags,
        method_flags=method_flags,
        frontend=frontend,
        on_device=on_device,
    )


# arcsin
@handle_frontend_method(
    class_tree=CLASS_TREE,
    init_tree="torch.tensor",
    method_name="arcsin",
    dtype_and_x=helpers.dtype_and_values(
        available_dtypes=helpers.get_dtypes("float"),
        allow_inf=False,
    ),
)
def test_torch_instance_arcsin(
    dtype_and_x,
    frontend_method_data,
    init_flags,
    method_flags,
    frontend,
    on_device,
):
    input_dtype, x = dtype_and_x
    helpers.test_frontend_method(
        init_input_dtypes=input_dtype,
        init_all_as_kwargs_np={
            "data": x[0],
        },
        method_input_dtypes=input_dtype,
        method_all_as_kwargs_np={},
        frontend_method_data=frontend_method_data,
        init_flags=init_flags,
        method_flags=method_flags,
        frontend=frontend,
        on_device=on_device,
    )


# sum
@handle_frontend_method(
    class_tree=CLASS_TREE,
    init_tree="torch.tensor",
    method_name="sum",
    dtype_and_x=helpers.dtype_and_values(
        available_dtypes=helpers.get_dtypes("float"),
        min_value=-1e04,
        max_value=1e04,
    ),
)
def test_torch_instance_sum(
    dtype_and_x,
    frontend_method_data,
    init_flags,
    method_flags,
    frontend,
    on_device,
):
    input_dtype, x = dtype_and_x
    helpers.test_frontend_method(
        init_input_dtypes=["float64"] + input_dtype,
        init_all_as_kwargs_np={
            "data": x[0],
        },
        method_input_dtypes=["float64"] + input_dtype,
        method_all_as_kwargs_np={},
        frontend_method_data=frontend_method_data,
        init_flags=init_flags,
        method_flags=method_flags,
        frontend=frontend,
        on_device=on_device,
    )


# atan
@handle_frontend_method(
    class_tree=CLASS_TREE,
    init_tree="torch.tensor",
    method_name="atan",
    dtype_and_x=helpers.dtype_and_values(
        available_dtypes=helpers.get_dtypes("float"),
        allow_inf=False,
    ),
)
def test_torch_instance_atan(
    dtype_and_x,
    frontend_method_data,
    init_flags,
    method_flags,
    frontend,
    on_device,
):
    input_dtype, x = dtype_and_x
    helpers.test_frontend_method(
        init_input_dtypes=input_dtype,
        init_all_as_kwargs_np={
            "data": x[0],
        },
        method_input_dtypes=input_dtype,
        method_all_as_kwargs_np={},
        frontend_method_data=frontend_method_data,
        init_flags=init_flags,
        method_flags=method_flags,
        frontend=frontend,
        on_device=on_device,
    )


# atan2
@handle_frontend_method(
    class_tree=CLASS_TREE,
    init_tree="torch.tensor",
    method_name="atan2",
    dtype_and_x=helpers.dtype_and_values(
        available_dtypes=helpers.get_dtypes("float"),
        num_arrays=2,
    ),
)
def test_torch_instance_atan2(
    dtype_and_x,
    frontend_method_data,
    init_flags,
    method_flags,
    frontend,
    on_device,
):
    input_dtype, x = dtype_and_x
    helpers.test_frontend_method(
        init_input_dtypes=input_dtype,
        init_all_as_kwargs_np={
            "data": x[0],
        },
        method_input_dtypes=input_dtype,
        method_all_as_kwargs_np={
            "other": x[1],
        },
        frontend_method_data=frontend_method_data,
        init_flags=init_flags,
        method_flags=method_flags,
        frontend=frontend,
        on_device=on_device,
    )


# sin_
@handle_frontend_method(
    class_tree=CLASS_TREE,
    init_tree="torch.tensor",
    method_name="sin_",
    dtype_and_x=helpers.dtype_and_values(
        available_dtypes=helpers.get_dtypes("float"),
        allow_inf=False,
    ),
)
def test_torch_instance_sin_(
    dtype_and_x,
    frontend_method_data,
    init_flags,
    method_flags,
    frontend,
    on_device,
):
    input_dtype, x = dtype_and_x
    helpers.test_frontend_method(
        init_input_dtypes=input_dtype,
        init_all_as_kwargs_np={
            "data": x[0],
        },
        method_input_dtypes=input_dtype,
        method_all_as_kwargs_np={},
        frontend_method_data=frontend_method_data,
        init_flags=init_flags,
        method_flags=method_flags,
        frontend=frontend,
        on_device=on_device,
    )


# cos
@handle_frontend_method(
    class_tree=CLASS_TREE,
    init_tree="torch.tensor",
    method_name="cos",
    dtype_and_x=helpers.dtype_and_values(
        available_dtypes=helpers.get_dtypes("float"),
        allow_inf=False,
    ),
)
def test_torch_instance_cos(
    dtype_and_x,
    frontend_method_data,
    init_flags,
    method_flags,
    frontend,
    on_device,
):
    input_dtype, x = dtype_and_x
    helpers.test_frontend_method(
        init_input_dtypes=input_dtype,
        init_all_as_kwargs_np={
            "data": x[0],
        },
        method_input_dtypes=input_dtype,
        method_all_as_kwargs_np={},
        frontend_method_data=frontend_method_data,
        init_flags=init_flags,
        method_flags=method_flags,
        frontend=frontend,
        on_device=on_device,
    )


# cos_
@handle_frontend_method(
    class_tree=CLASS_TREE,
    init_tree="torch.tensor",
    method_name="cos_",
    dtype_and_x=helpers.dtype_and_values(
        available_dtypes=helpers.get_dtypes("float"),
        allow_inf=False,
    ),
)
def test_torch_instance_cos_(
    dtype_and_x,
    frontend_method_data,
    init_flags,
    method_flags,
    frontend,
    on_device,
):
    input_dtype, x = dtype_and_x
    helpers.test_frontend_method(
        init_input_dtypes=input_dtype,
        init_all_as_kwargs_np={
            "data": list(x[0]) if type(x[0]) == int else x[0],
        },
        method_input_dtypes=input_dtype,
        method_all_as_kwargs_np={},
        frontend_method_data=frontend_method_data,
        init_flags=init_flags,
        method_flags=method_flags,
        frontend=frontend,
        on_device=on_device,
    )


# sinh
@handle_frontend_method(
    class_tree=CLASS_TREE,
    init_tree="torch.tensor",
    method_name="sinh",
    dtype_and_x=helpers.dtype_and_values(
        available_dtypes=helpers.get_dtypes("float"),
        allow_inf=False,
    ),
)
def test_torch_instance_sinh(
    dtype_and_x,
    frontend_method_data,
    init_flags,
    method_flags,
    frontend,
    on_device,
):
    input_dtype, x = dtype_and_x
    helpers.test_frontend_method(
        init_input_dtypes=input_dtype,
        init_all_as_kwargs_np={
            "data": x[0],
        },
        method_input_dtypes=input_dtype,
        method_all_as_kwargs_np={},
        frontend_method_data=frontend_method_data,
        init_flags=init_flags,
        method_flags=method_flags,
        frontend=frontend,
        on_device=on_device,
    )


# sinh_
@handle_frontend_method(
    class_tree=CLASS_TREE,
    init_tree="torch.tensor",
    method_name="sinh_",
    dtype_and_x=helpers.dtype_and_values(
        available_dtypes=helpers.get_dtypes("float"),
        allow_inf=False,
    ),
)
def test_torch_instance_sinh_(
    dtype_and_x,
    frontend_method_data,
    init_flags,
    method_flags,
    frontend,
    on_device,
):
    input_dtype, x = dtype_and_x
    helpers.test_frontend_method(
        init_input_dtypes=input_dtype,
        init_all_as_kwargs_np={
            "data": x[0],
        },
        method_input_dtypes=input_dtype,
        method_all_as_kwargs_np={},
        frontend_method_data=frontend_method_data,
        init_flags=init_flags,
        method_flags=method_flags,
        frontend=frontend,
        on_device=on_device,
    )


# cosh
@handle_frontend_method(
    class_tree=CLASS_TREE,
    init_tree="torch.tensor",
    method_name="cosh",
    dtype_and_x=helpers.dtype_and_values(
        available_dtypes=helpers.get_dtypes("float"),
        allow_inf=False,
    ),
)
def test_torch_instance_cosh(
    dtype_and_x,
    frontend_method_data,
    init_flags,
    method_flags,
    frontend,
    on_device,
):
    input_dtype, x = dtype_and_x
    helpers.test_frontend_method(
        init_input_dtypes=input_dtype,
        init_all_as_kwargs_np={
            "data": x[0],
        },
        method_input_dtypes=input_dtype,
        method_all_as_kwargs_np={},
        frontend_method_data=frontend_method_data,
        init_flags=init_flags,
        method_flags=method_flags,
        frontend=frontend,
        on_device=on_device,
    )


# cosh_
@handle_frontend_method(
    class_tree=CLASS_TREE,
    init_tree="torch.tensor",
    method_name="cosh_",
    dtype_and_x=helpers.dtype_and_values(
        available_dtypes=helpers.get_dtypes("float"),
        allow_inf=False,
    ),
)
def test_torch_instance_cosh_(
    dtype_and_x,
    frontend_method_data,
    init_flags,
    method_flags,
    frontend,
    on_device,
):
    input_dtype, x = dtype_and_x
    helpers.test_frontend_method(
        init_input_dtypes=input_dtype,
        init_all_as_kwargs_np={
            "data": x[0],
        },
        method_input_dtypes=input_dtype,
        method_all_as_kwargs_np={},
        frontend_method_data=frontend_method_data,
        init_flags=init_flags,
        method_flags=method_flags,
        frontend=frontend,
        on_device=on_device,
        rtol_=1e-2,
        atol_=1e-2,
    )


# view
@handle_frontend_method(
    class_tree=CLASS_TREE,
    init_tree="torch.tensor",
    method_name="view",
    dtype_x=helpers.dtype_and_values(
        available_dtypes=helpers.get_dtypes("valid", full=True),
        shape=st.shared(helpers.get_shape(), key="value_shape"),
    ),
    shape=helpers.reshape_shapes(
        shape=st.shared(helpers.get_shape(), key="value_shape")
    ),
)
def test_torch_instance_view(
    dtype_x,
    shape,
    frontend_method_data,
    init_flags,
    method_flags,
    frontend,
    on_device,
):
    input_dtype, x = dtype_x
    helpers.test_frontend_method(
        init_input_dtypes=input_dtype,
        init_all_as_kwargs_np={
            "data": x[0],
        },
        method_input_dtypes=input_dtype,
        method_all_as_kwargs_np={
            "shape": shape,
        },
        frontend_method_data=frontend_method_data,
        init_flags=init_flags,
        method_flags=method_flags,
        frontend=frontend,
        on_device=on_device,
    )


@handle_frontend_method(
    class_tree=CLASS_TREE,
    init_tree="torch.tensor",
    method_name="float",
    dtype_x=helpers.dtype_and_values(
        available_dtypes=helpers.get_dtypes("valid", full=True),
    ),
)
def test_torch_instance_float(
    dtype_x,
    frontend_method_data,
    init_flags,
    method_flags,
    frontend,
    on_device,
):
    input_dtype, x = dtype_x
    helpers.test_frontend_method(
        init_input_dtypes=input_dtype,
        init_all_as_kwargs_np={
            "data": x[0],
        },
        method_input_dtypes=input_dtype,
        method_all_as_kwargs_np={},
        frontend_method_data=frontend_method_data,
        init_flags=init_flags,
        method_flags=method_flags,
        frontend=frontend,
        on_device=on_device,
    )


# asinh
@handle_frontend_method(
    class_tree=CLASS_TREE,
    init_tree="torch.tensor",
    method_name="asinh",
    dtype_and_x=helpers.dtype_and_values(
        available_dtypes=helpers.get_dtypes("float"),
        allow_inf=False,
    ),
)
def test_torch_instance_asinh(
    dtype_and_x,
    frontend_method_data,
    init_flags,
    method_flags,
    frontend,
    on_device,
):
    input_dtype, x = dtype_and_x
    helpers.test_frontend_method(
        init_input_dtypes=input_dtype,
        init_all_as_kwargs_np={
            "data": x[0],
        },
        method_input_dtypes=input_dtype,
        method_all_as_kwargs_np={},
        frontend_method_data=frontend_method_data,
        init_flags=init_flags,
        method_flags=method_flags,
        frontend=frontend,
        rtol_=1e-2,
        atol_=1e-2,
        on_device=on_device,
    )


# asinh_
@handle_frontend_method(
    class_tree=CLASS_TREE,
    init_tree="torch.tensor",
    method_name="asinh_",
    dtype_and_x=helpers.dtype_and_values(
        available_dtypes=helpers.get_dtypes("float"),
        allow_inf=False,
    ),
)
def test_torch_instance_asinh_(
    dtype_and_x,
    frontend_method_data,
    init_flags,
    method_flags,
    frontend,
    on_device,
):
    input_dtype, x = dtype_and_x
    helpers.test_frontend_method(
        init_input_dtypes=input_dtype,
        init_all_as_kwargs_np={
            "data": x[0],
        },
        method_input_dtypes=input_dtype,
        method_all_as_kwargs_np={},
        frontend_method_data=frontend_method_data,
        init_flags=init_flags,
        method_flags=method_flags,
        frontend=frontend,
        rtol_=1e-2,
        atol_=1e-2,
        on_device=on_device,
    )


# tan
@handle_frontend_method(
    class_tree=CLASS_TREE,
    init_tree="torch.tensor",
    method_name="tan",
    dtype_and_x=helpers.dtype_and_values(
        available_dtypes=helpers.get_dtypes("float"),
        allow_inf=False,
    ),
)
def test_torch_instance_tan(
    dtype_and_x,
    frontend_method_data,
    init_flags,
    method_flags,
    frontend,
    on_device,
):
    input_dtype, x = dtype_and_x
    helpers.test_frontend_method(
        init_input_dtypes=input_dtype,
        init_all_as_kwargs_np={
            "data": x[0],
        },
        method_input_dtypes=input_dtype,
        method_all_as_kwargs_np={},
        frontend_method_data=frontend_method_data,
        init_flags=init_flags,
        method_flags=method_flags,
        frontend=frontend,
        on_device=on_device,
    )


# tanh
@handle_frontend_method(
    class_tree=CLASS_TREE,
    init_tree="torch.tensor",
    method_name="tanh",
    dtype_and_x=helpers.dtype_and_values(
        available_dtypes=helpers.get_dtypes("float"),
        allow_inf=False,
    ),
)
def test_torch_instance_tanh(
    dtype_and_x,
    frontend_method_data,
    init_flags,
    method_flags,
    frontend,
    on_device,
):
    input_dtype, x = dtype_and_x
    helpers.test_frontend_method(
        init_input_dtypes=input_dtype,
        init_all_as_kwargs_np={
            "data": x[0],
        },
        method_input_dtypes=input_dtype,
        method_all_as_kwargs_np={},
        frontend_method_data=frontend_method_data,
        init_flags=init_flags,
        method_flags=method_flags,
        frontend=frontend,
        on_device=on_device,
    )


# tanh_
@handle_frontend_method(
    class_tree=CLASS_TREE,
    init_tree="torch.tensor",
    method_name="tanh_",
    dtype_and_x=helpers.dtype_and_values(
        available_dtypes=helpers.get_dtypes("float"),
        allow_inf=False,
    ),
)
def test_torch_instance_tanh_(
    dtype_and_x,
    frontend_method_data,
    init_flags,
    method_flags,
    frontend,
    on_device,
):
    input_dtype, x = dtype_and_x
    helpers.test_frontend_method(
        init_input_dtypes=input_dtype,
        init_all_as_kwargs_np={
            "data": x[0],
        },
        method_input_dtypes=input_dtype,
        method_all_as_kwargs_np={},
        frontend_method_data=frontend_method_data,
        init_flags=init_flags,
        method_flags=method_flags,
        frontend=frontend,
        on_device=on_device,
    )


# asin
@handle_frontend_method(
    class_tree=CLASS_TREE,
    init_tree="torch.tensor",
    method_name="asin",
    dtype_and_x=helpers.dtype_and_values(
        available_dtypes=helpers.get_dtypes("float"),
        allow_inf=False,
    ),
)
def test_torch_instance_asin(
    dtype_and_x,
    frontend_method_data,
    init_flags,
    method_flags,
    frontend,
    on_device,
):
    input_dtype, x = dtype_and_x
    helpers.test_frontend_method(
        init_input_dtypes=input_dtype,
        init_all_as_kwargs_np={
            "data": x[0],
        },
        method_input_dtypes=input_dtype,
        method_all_as_kwargs_np={},
        frontend_method_data=frontend_method_data,
        init_flags=init_flags,
        method_flags=method_flags,
        frontend=frontend,
        on_device=on_device,
    )


# amax
@handle_frontend_method(
    class_tree=CLASS_TREE,
    init_tree="torch.tensor",
    method_name="amax",
    dtype_x=helpers.dtype_and_values(
        available_dtypes=helpers.get_dtypes("numeric", full=True),
    ),
)
def test_torch_instance_amax(
    dtype_x,
    frontend_method_data,
    init_flags,
    method_flags,
    frontend,
    on_device,
):
    input_dtype, x = dtype_x
    helpers.test_frontend_method(
        init_input_dtypes=input_dtype,
        init_all_as_kwargs_np={
            "data": x[0],
        },
        method_input_dtypes=input_dtype,
        method_all_as_kwargs_np={},
        frontend_method_data=frontend_method_data,
        init_flags=init_flags,
        method_flags=method_flags,
        frontend=frontend,
        on_device=on_device,
    )


# abs
@handle_frontend_method(
    class_tree=CLASS_TREE,
    init_tree="torch.tensor",
    method_name="abs",
    dtype_and_x=helpers.dtype_and_values(
        available_dtypes=helpers.get_dtypes("float"),
    ),
)
def test_torch_instance_abs(
    dtype_and_x,
    frontend_method_data,
    init_flags,
    method_flags,
    frontend,
    on_device,
):
    input_dtype, x = dtype_and_x
    helpers.test_frontend_method(
        init_input_dtypes=input_dtype,
        init_all_as_kwargs_np={
            "data": x[0],
        },
        method_input_dtypes=input_dtype,
        method_all_as_kwargs_np={},
        frontend_method_data=frontend_method_data,
        init_flags=init_flags,
        method_flags=method_flags,
        frontend=frontend,
        on_device=on_device,
    )


# abs_
@handle_frontend_method(
    class_tree=CLASS_TREE,
    init_tree="torch.tensor",
    method_name="abs_",
    dtype_and_x=helpers.dtype_and_values(
        available_dtypes=helpers.get_dtypes("float"),
    ),
)
def test_torch_instance_abs_(
    dtype_and_x,
    frontend_method_data,
    init_flags,
    method_flags,
    frontend,
    on_device,
):
    input_dtype, x = dtype_and_x
    helpers.test_frontend_method(
        init_input_dtypes=input_dtype,
        init_all_as_kwargs_np={
            "data": x[0],
        },
        method_input_dtypes=input_dtype,
        method_all_as_kwargs_np={},
        frontend_method_data=frontend_method_data,
        init_flags=init_flags,
        method_flags=method_flags,
        frontend=frontend,
        on_device=on_device,
    )


# amin
@handle_frontend_method(
    class_tree=CLASS_TREE,
    init_tree="torch.tensor",
    method_name="amin",
    dtype_x=helpers.dtype_and_values(
        available_dtypes=helpers.get_dtypes("numeric", full=True),
    ),
)
def test_torch_instance_amin(
    dtype_x,
    frontend_method_data,
    init_flags,
    method_flags,
    frontend,
    on_device,
):
    input_dtype, x = dtype_x
    helpers.test_frontend_method(
        init_input_dtypes=input_dtype,
        init_all_as_kwargs_np={
            "data": x[0],
        },
        method_input_dtypes=input_dtype,
        method_all_as_kwargs_np={},
        frontend_method_data=frontend_method_data,
        init_flags=init_flags,
        method_flags=method_flags,
        frontend=frontend,
        on_device=on_device,
    )


# aminmax
@handle_frontend_method(
    class_tree=CLASS_TREE,
    init_tree="torch.tensor",
    method_name="aminmax",
    dtype_x=helpers.dtype_and_values(
        available_dtypes=helpers.get_dtypes("numeric", full=True),
    ),
    keepdim=st.booleans(),
)
def test_torch_instance_aminmax(
    dtype_x,
    keepdim,
    frontend_method_data,
    init_flags,
    method_flags,
    frontend,
    on_device,
):
    input_dtype, x = dtype_x
    helpers.test_frontend_method(
        init_input_dtypes=input_dtype,
        init_all_as_kwargs_np={
            "data": x[0],
        },
        method_input_dtypes=input_dtype,
        method_all_as_kwargs_np={
            "keepdim": keepdim,
        },
        frontend_method_data=frontend_method_data,
        init_flags=init_flags,
        method_flags=method_flags,
        frontend=frontend,
        on_device=on_device,
    )


# contiguous
@handle_frontend_method(
    class_tree=CLASS_TREE,
    init_tree="torch.tensor",
    method_name="contiguous",
    dtype_and_x=helpers.dtype_and_values(
        available_dtypes=helpers.get_dtypes("float"),
        allow_inf=False,
    ),
)
def test_torch_instance_contiguous(
    dtype_and_x,
    frontend_method_data,
    init_flags,
    method_flags,
    frontend,
    on_device,
):
    input_dtype, x = dtype_and_x
    helpers.test_frontend_method(
        init_input_dtypes=input_dtype,
        init_all_as_kwargs_np={
            "data": x[0],
        },
        method_input_dtypes=input_dtype,
        method_all_as_kwargs_np={},
        frontend_method_data=frontend_method_data,
        init_flags=init_flags,
        method_flags=method_flags,
        frontend=frontend,
        on_device=on_device,
    )


# log
@handle_frontend_method(
    class_tree=CLASS_TREE,
    init_tree="torch.tensor",
    method_name="log",
    dtype_and_x=helpers.dtype_and_values(
        available_dtypes=helpers.get_dtypes("float"),
        allow_inf=False,
    ),
)
def test_torch_instance_log(
    dtype_and_x,
    frontend_method_data,
    init_flags,
    method_flags,
    frontend,
    on_device,
):
    input_dtype, x = dtype_and_x
    helpers.test_frontend_method(
        init_input_dtypes=input_dtype,
        init_all_as_kwargs_np={
            "data": x[0],
        },
        method_input_dtypes=input_dtype,
        method_all_as_kwargs_np={},
        frontend_method_data=frontend_method_data,
        init_flags=init_flags,
        method_flags=method_flags,
        frontend=frontend,
        on_device=on_device,
    )


# log_
@handle_frontend_method(
    class_tree=CLASS_TREE,
    init_tree="torch.tensor",
    method_name="log_",
    dtype_and_x=helpers.dtype_and_values(
        available_dtypes=helpers.get_dtypes("float"),
        allow_inf=False,
    ),
)
def test_torch_instance_log_(
    dtype_and_x,
    frontend_method_data,
    init_flags,
    method_flags,
    frontend,
    on_device,
):
    input_dtype, x = dtype_and_x
    helpers.test_frontend_method(
        init_input_dtypes=input_dtype,
        init_all_as_kwargs_np={
            "data": x[0],
        },
        method_input_dtypes=input_dtype,
        method_all_as_kwargs_np={},
        frontend_method_data=frontend_method_data,
        init_flags=init_flags,
        method_flags=method_flags,
        frontend=frontend,
        on_device=on_device,
    )


# log2
@handle_frontend_method(
    class_tree=CLASS_TREE,
    init_tree="torch.tensor",
    method_name="log2",
    dtype_and_x=helpers.dtype_and_values(
        available_dtypes=helpers.get_dtypes("float"),
        allow_inf=False,
    ),
)
def test_torch_instance_log2(
    dtype_and_x,
    frontend_method_data,
    init_flags,
    method_flags,
    frontend,
    on_device,
):
    input_dtype, x = dtype_and_x
    helpers.test_frontend_method(
        init_input_dtypes=input_dtype,
        init_all_as_kwargs_np={
            "data": x[0],
        },
        method_input_dtypes=input_dtype,
        method_all_as_kwargs_np={},
        frontend_method_data=frontend_method_data,
        init_flags=init_flags,
        method_flags=method_flags,
        frontend=frontend,
        on_device=on_device,
    )


# __add__
@handle_frontend_method(
    class_tree=CLASS_TREE,
    init_tree="torch.tensor",
    method_name="__add__",
    dtype_and_x=helpers.dtype_and_values(
        available_dtypes=helpers.get_dtypes("float"),
        num_arrays=2,
        min_value=-1e04,
        max_value=1e04,
        allow_inf=False,
    ),
)
def test_torch_special_add(
    dtype_and_x,
    frontend_method_data,
    init_flags,
    method_flags,
    frontend,
    on_device,
):
    input_dtype, x = dtype_and_x
    helpers.test_frontend_method(
        init_input_dtypes=input_dtype,
        init_all_as_kwargs_np={
            "data": x[0],
        },
        method_input_dtypes=input_dtype,
        method_all_as_kwargs_np={
            "other": x[1],
        },
        frontend_method_data=frontend_method_data,
        init_flags=init_flags,
        method_flags=method_flags,
        frontend=frontend,
        on_device=on_device,
    )


# arcsinh
@handle_frontend_method(
    class_tree=CLASS_TREE,
    init_tree="torch.tensor",
    method_name="arcsinh",
    dtype_and_x=helpers.dtype_and_values(
        min_value=-1.0,
        max_value=1.0,
        available_dtypes=helpers.get_dtypes("float"),
    ),
)
def test_torch_instance_arcsinh(
    dtype_and_x,
    frontend_method_data,
    init_flags,
    method_flags,
    frontend,
    on_device,
):
    input_dtype, x = dtype_and_x
    helpers.test_frontend_method(
        init_input_dtypes=input_dtype,
        init_all_as_kwargs_np={
            "data": x[0],
        },
        method_input_dtypes=[],
        method_all_as_kwargs_np={},
        frontend_method_data=frontend_method_data,
        init_flags=init_flags,
        method_flags=method_flags,
        frontend=frontend,
        on_device=on_device,
    )


# __long__
@handle_frontend_method(
    class_tree=CLASS_TREE,
    init_tree="torch.tensor",
    method_name="__long__",
    dtype_and_x=helpers.dtype_and_values(
        available_dtypes=helpers.get_dtypes("integer"),
        min_value=-1e04,
        max_value=1e04,
        allow_inf=False,
    ),
)
def test_torch_special_long(
    dtype_and_x,
    frontend_method_data,
    init_flags,
    method_flags,
    frontend,
    on_device,
):
    input_dtype, x = dtype_and_x
    helpers.test_frontend_method(
        init_input_dtypes=input_dtype,
        init_all_as_kwargs_np={
            "data": x[0],
        },
        method_input_dtypes=input_dtype,
        method_all_as_kwargs_np={},
        frontend_method_data=frontend_method_data,
        init_flags=init_flags,
        method_flags=method_flags,
        frontend=frontend,
        on_device=on_device,
    )


# __radd__
@handle_frontend_method(
    class_tree=CLASS_TREE,
    init_tree="torch.tensor",
    method_name="__radd__",
    dtype_and_x=helpers.dtype_and_values(
        available_dtypes=helpers.get_dtypes("float"),
        num_arrays=2,
        min_value=-1e04,
        max_value=1e04,
        allow_inf=False,
    ),
)
def test_torch_special_radd(
    dtype_and_x,
    frontend_method_data,
    init_flags,
    method_flags,
    frontend,
    on_device,
):
    input_dtype, x = dtype_and_x
    helpers.test_frontend_method(
        init_input_dtypes=input_dtype,
        init_all_as_kwargs_np={
            "data": x[0],
        },
        method_input_dtypes=input_dtype,
        method_all_as_kwargs_np={
            "other": x[1],
        },
        frontend_method_data=frontend_method_data,
        init_flags=init_flags,
        method_flags=method_flags,
        frontend=frontend,
        on_device=on_device,
    )


# __sub__
@handle_frontend_method(
    class_tree=CLASS_TREE,
    init_tree="torch.tensor",
    method_name="__sub__",
    dtype_and_x=helpers.dtype_and_values(
        available_dtypes=helpers.get_dtypes("float"),
        num_arrays=2,
        min_value=-1e04,
        max_value=1e04,
        allow_inf=False,
    ),
)
def test_torch_special_sub(
    dtype_and_x,
    frontend_method_data,
    init_flags,
    method_flags,
    frontend,
    on_device,
):
    input_dtype, x = dtype_and_x
    helpers.test_frontend_method(
        init_input_dtypes=input_dtype,
        init_all_as_kwargs_np={
            "data": x[0],
        },
        method_input_dtypes=input_dtype,
        method_all_as_kwargs_np={
            "other": x[1],
        },
        frontend_method_data=frontend_method_data,
        init_flags=init_flags,
        method_flags=method_flags,
        frontend=frontend,
        on_device=on_device,
    )


# __mul__
@handle_frontend_method(
    class_tree=CLASS_TREE,
    init_tree="torch.tensor",
    method_name="__mul__",
    dtype_and_x=helpers.dtype_and_values(
        available_dtypes=helpers.get_dtypes("float"),
        num_arrays=2,
        min_value=-1e04,
        max_value=1e04,
        allow_inf=False,
    ),
)
def test_torch_special_mul(
    dtype_and_x,
    frontend_method_data,
    init_flags,
    method_flags,
    frontend,
    on_device,
):
    input_dtype, x = dtype_and_x
    helpers.test_frontend_method(
        init_input_dtypes=input_dtype,
        init_all_as_kwargs_np={
            "data": x[0],
        },
        method_input_dtypes=input_dtype,
        method_all_as_kwargs_np={
            "other": x[1],
        },
        frontend_method_data=frontend_method_data,
        init_flags=init_flags,
        method_flags=method_flags,
        frontend=frontend,
        on_device=on_device,
    )


# __rsub__
@handle_frontend_method(
    class_tree=CLASS_TREE,
    init_tree="torch.tensor",
    method_name="__rsub__",
    dtype_and_x=helpers.dtype_and_values(
        available_dtypes=helpers.get_dtypes("numeric"),
        num_arrays=2,
    ),
)
def test_torch_special_rsub(
    dtype_and_x,
    frontend_method_data,
    init_flags,
    method_flags,
    frontend,
    on_device,
):
    input_dtype, x = dtype_and_x
    helpers.test_frontend_method(
        init_input_dtypes=input_dtype,
        init_all_as_kwargs_np={
            "data": x[0],
        },
        method_input_dtypes=input_dtype,
        method_all_as_kwargs_np={
            "other": x[1],
        },
        frontend_method_data=frontend_method_data,
        init_flags=init_flags,
        method_flags=method_flags,
        frontend=frontend,
        on_device=on_device,
    )


# __rmul__
@handle_frontend_method(
    class_tree=CLASS_TREE,
    init_tree="torch.tensor",
    method_name="__rmul__",
    dtype_and_x=helpers.dtype_and_values(
        available_dtypes=helpers.get_dtypes("float"),
        num_arrays=2,
        min_value=-1e04,
        max_value=1e04,
        allow_inf=False,
    ),
)
def test_torch_special_rmul(
    dtype_and_x,
    frontend_method_data,
    init_flags,
    method_flags,
    frontend,
    on_device,
):
    input_dtype, x = dtype_and_x
    helpers.test_frontend_method(
        init_input_dtypes=input_dtype,
        init_all_as_kwargs_np={
            "data": x[0],
        },
        method_input_dtypes=input_dtype,
        method_all_as_kwargs_np={
            "other": x[1],
        },
        frontend_method_data=frontend_method_data,
        init_flags=init_flags,
        method_flags=method_flags,
        frontend=frontend,
        on_device=on_device,
    )


# __truediv__
@handle_frontend_method(
    class_tree=CLASS_TREE,
    init_tree="torch.tensor",
    method_name="__truediv__",
    dtype_and_x=helpers.dtype_and_values(
        available_dtypes=helpers.get_dtypes("float"),
        shared_dtype=True,
        num_arrays=2,
        min_value=-1e04,
        max_value=1e04,
        allow_inf=False,
    ),
)
def test_torch_special_truediv(
    dtype_and_x,
    frontend_method_data,
    init_flags,
    method_flags,
    frontend,
    on_device,
):
    input_dtype, x = dtype_and_x
    helpers.test_frontend_method(
        init_input_dtypes=input_dtype,
        init_all_as_kwargs_np={
            "data": x[0],
        },
        method_input_dtypes=input_dtype,
        method_all_as_kwargs_np={
            "other": x[1],
        },
        frontend_method_data=frontend_method_data,
        init_flags=init_flags,
        method_flags=method_flags,
        frontend=frontend,
        on_device=on_device,
    )


# remainder
@handle_frontend_method(
    class_tree=CLASS_TREE,
    init_tree="torch.tensor",
    method_name="remainder",
    dtype_and_x=helpers.dtype_and_values(
        available_dtypes=helpers.get_dtypes("float"),
        large_abs_safety_factor=2.5,
        small_abs_safety_factor=2.5,
        shared_dtype=True,
        num_arrays=2,
    ),
)
def test_torch_remainder(
    dtype_and_x,
    frontend_method_data,
    init_flags,
    method_flags,
    frontend,
    on_device,
):
    input_dtype, x = dtype_and_x
    helpers.test_frontend_method(
        init_input_dtypes=input_dtype,
        init_all_as_kwargs_np={
            "data": x[0],
        },
        method_input_dtypes=input_dtype,
        method_all_as_kwargs_np={
            "other": x[1],
        },
        frontend_method_data=frontend_method_data,
        init_flags=init_flags,
        method_flags=method_flags,
        frontend=frontend,
        on_device=on_device,
    )


@st.composite
def _to_helper(draw):
    dtype_x = draw(
        helpers.dtype_and_values(
            available_dtypes=helpers.get_dtypes("valid"),
            num_arrays=2,
            large_abs_safety_factor=3,
        )
    )
    input_dtype, x = dtype_x
    arg = draw(st.sampled_from(["tensor", "dtype", "device"]))
    if arg == "tensor":
        method_num_positional_args = 1
        method_all_as_kwargs_np = {"other": x[1]}
    elif arg == "dtype":
        method_num_positional_args = 1
        dtype = draw(helpers.get_dtypes("valid", full=False))[0]
        method_all_as_kwargs_np = {"dtype": dtype}
    else:
        method_num_positional_args = 0
        device = draw(st.just("cpu"))
        dtype = draw(helpers.get_dtypes("valid", full=False, none=True))[0]
        method_all_as_kwargs_np = {"dtype": dtype, "device": device}
    return input_dtype, x, method_num_positional_args, method_all_as_kwargs_np


# to
@handle_frontend_method(
    class_tree=CLASS_TREE,
    init_tree="torch.tensor",
    method_name="to",
    args_kwargs=_to_helper(),
)
def test_torch_instance_to(
    args_kwargs,
    frontend_method_data,
    init_flags,
    method_flags,
    frontend,
    on_device,
):
    input_dtype, x, method_num_positional_args, method_all_as_kwargs_np = args_kwargs
    method_flags.num_positional_args = method_num_positional_args
    helpers.test_frontend_method(
        init_input_dtypes=input_dtype,
        init_all_as_kwargs_np={
            "data": x[0],
        },
        method_input_dtypes=input_dtype,
        method_all_as_kwargs_np=method_all_as_kwargs_np,
        frontend_method_data=frontend_method_data,
        init_flags=init_flags,
        method_flags=method_flags,
        frontend=frontend,
        on_device=on_device,
    )


# arctan
@handle_frontend_method(
    class_tree=CLASS_TREE,
    init_tree="torch.tensor",
    method_name="arctan",
    dtype_and_x=helpers.dtype_and_values(
        available_dtypes=helpers.get_dtypes("float"),
        allow_inf=False,
    ),
)
def test_torch_instance_arctan(
    dtype_and_x,
    frontend_method_data,
    init_flags,
    method_flags,
    frontend,
    on_device,
):
    input_dtype, x = dtype_and_x
    helpers.test_frontend_method(
        init_input_dtypes=input_dtype,
        init_all_as_kwargs_np={
            "data": x[0],
        },
        method_input_dtypes=input_dtype,
        method_all_as_kwargs_np={},
        frontend_method_data=frontend_method_data,
        init_flags=init_flags,
        method_flags=method_flags,
        frontend=frontend,
        on_device=on_device,
    )


# arctan_
@handle_frontend_method(
    class_tree=CLASS_TREE,
    init_tree="torch.tensor",
    method_name="arctan_",
    dtype_and_x=helpers.dtype_and_values(
        available_dtypes=helpers.get_dtypes("float"),
        allow_inf=False,
    ),
)
def test_torch_instance_arctan_(
    dtype_and_x,
    frontend_method_data,
    init_flags,
    method_flags,
    frontend,
    on_device,
):
    input_dtype, x = dtype_and_x
    helpers.test_frontend_method(
        init_input_dtypes=input_dtype,
        init_all_as_kwargs_np={
            "data": x[0],
        },
        method_input_dtypes=input_dtype,
        method_all_as_kwargs_np={},
        frontend_method_data=frontend_method_data,
        init_flags=init_flags,
        method_flags=method_flags,
        frontend=frontend,
        on_device=on_device,
    )


# arctan2
@handle_frontend_method(
    class_tree=CLASS_TREE,
    init_tree="torch.tensor",
    method_name="arctan2",
    dtype_and_x=helpers.dtype_and_values(
        available_dtypes=helpers.get_dtypes("float"),
        num_arrays=2,
    ),
)
def test_torch_instance_arctan2(
    dtype_and_x,
    frontend_method_data,
    init_flags,
    method_flags,
    frontend,
    on_device,
):
    input_dtype, x = dtype_and_x
    helpers.test_frontend_method(
        init_input_dtypes=input_dtype,
        init_all_as_kwargs_np={
            "data": x[0],
        },
        method_input_dtypes=input_dtype,
        method_all_as_kwargs_np={
            "other": x[1],
        },
        frontend_method_data=frontend_method_data,
        init_flags=init_flags,
        method_flags=method_flags,
        frontend=frontend,
        on_device=on_device,
    )


# arctan2_
@handle_frontend_method(
    class_tree=CLASS_TREE,
    init_tree="torch.tensor",
    method_name="arctan2_",
    dtype_and_x=helpers.dtype_and_values(
        available_dtypes=helpers.get_dtypes("float"),
        num_arrays=2,
    ),
)
def test_torch_instance_arctan2_(
    dtype_and_x,
    frontend_method_data,
    init_flags,
    method_flags,
    frontend,
    on_device,
):
    input_dtype, x = dtype_and_x
    helpers.test_frontend_method(
        init_input_dtypes=input_dtype,
        init_all_as_kwargs_np={
            "data": x[0],
        },
        method_input_dtypes=input_dtype,
        method_all_as_kwargs_np={
            "other": x[1],
        },
        frontend_method_data=frontend_method_data,
        init_flags=init_flags,
        method_flags=method_flags,
        frontend=frontend,
        on_device=on_device,
    )


# acos
@handle_frontend_method(
    class_tree=CLASS_TREE,
    init_tree="torch.tensor",
    method_name="acos",
    dtype_and_x=helpers.dtype_and_values(
        available_dtypes=helpers.get_dtypes("float"),
        allow_inf=False,
    ),
)
def test_torch_instance_acos(
    dtype_and_x,
    frontend_method_data,
    init_flags,
    method_flags,
    frontend,
    on_device,
):
    input_dtype, x = dtype_and_x
    helpers.test_frontend_method(
        init_input_dtypes=input_dtype,
        init_all_as_kwargs_np={
            "data": x[0],
        },
        method_input_dtypes=input_dtype,
        method_all_as_kwargs_np={},
        frontend_method_data=frontend_method_data,
        init_flags=init_flags,
        method_flags=method_flags,
        frontend=frontend,
        on_device=on_device,
    )


# floor
@handle_frontend_method(
    class_tree=CLASS_TREE,
    init_tree="torch.tensor",
    method_name="floor",
    dtype_and_x=helpers.dtype_and_values(
        available_dtypes=helpers.get_dtypes("float"),
    ),
)
def test_torch_instance_floor(
    dtype_and_x,
    frontend_method_data,
    init_flags,
    method_flags,
    frontend,
    on_device,
):
    input_dtype, x = dtype_and_x
    helpers.test_frontend_method(
        init_input_dtypes=input_dtype,
        init_all_as_kwargs_np={
            "data": x[0],
        },
        method_input_dtypes=input_dtype,
        method_all_as_kwargs_np={},
        frontend_method_data=frontend_method_data,
        init_flags=init_flags,
        method_flags=method_flags,
        frontend=frontend,
        on_device=on_device,
    )


# new_tensor
@handle_frontend_method(
    class_tree=CLASS_TREE,
    init_tree="torch.tensor",
    method_name="new_tensor",
    dtype_and_x=helpers.dtype_and_values(
        available_dtypes=helpers.get_dtypes("numeric"),
        num_arrays=2,
    ),
)
def test_torch_instance_new_tensor(
    dtype_and_x,
    frontend_method_data,
    init_flags,
    method_flags,
    frontend,
    on_device,
):
    input_dtype, x = dtype_and_x
    helpers.test_frontend_method(
        init_input_dtypes=[input_dtype[0]],
        init_all_as_kwargs_np={
            "data": x[0],
        },
        method_input_dtypes=[input_dtype[1]],
        method_all_as_kwargs_np={
            "data": x[1],
            "dtype": input_dtype[1],
        },
        frontend_method_data=frontend_method_data,
        init_flags=init_flags,
        method_flags=method_flags,
        frontend=frontend,
        on_device=on_device,
    )


# __getitem__
@handle_frontend_method(
    class_tree=CLASS_TREE,
    init_tree="torch.tensor",
    method_name="__getitem__",
    dtype_x_index=helpers.dtype_array_index(
        available_dtypes=helpers.get_dtypes("valid"),
        allow_neg_step=False,
    ),
)
def test_torch_instance_getitem(
    dtype_x_index,
    frontend_method_data,
    init_flags,
    method_flags,
    frontend,
    on_device,
):
    input_dtype, x, index = dtype_x_index
    helpers.test_frontend_method(
        init_input_dtypes=[input_dtype[0]],
        init_all_as_kwargs_np={"data": x},
        method_input_dtypes=[input_dtype[1]],
        method_all_as_kwargs_np={"query": index},
        frontend_method_data=frontend_method_data,
        init_flags=init_flags,
        method_flags=method_flags,
        frontend=frontend,
        on_device=on_device,
    )


@st.composite
def _setitem_helper(draw, available_dtypes, allow_neg_step=True):
    input_dtype, x, index = draw(
        helpers.dtype_array_index(
            available_dtypes=available_dtypes,
            allow_neg_step=allow_neg_step,
        )
    )
    val_dtype, val = draw(
        helpers.dtype_and_values(
            available_dtypes=available_dtypes,
            shape=x[index].shape,
        )
    )
    return input_dtype + val_dtype, x, index, val[0]


# __setitem__
@handle_frontend_method(
    class_tree=CLASS_TREE,
    init_tree="torch.tensor",
    method_name="__setitem__",
    dtypes_x_index_val=_setitem_helper(
        available_dtypes=helpers.get_dtypes("valid"),
        allow_neg_step=False,
    ),
)
def test_torch_instance_setitem(
    dtypes_x_index_val,
    frontend_method_data,
    init_flags,
    method_flags,
    frontend,
    on_device,
):
    input_dtype, x, index, val = dtypes_x_index_val
    helpers.test_frontend_method(
        init_input_dtypes=[input_dtype[0]],
        init_all_as_kwargs_np={"data": x},
        method_input_dtypes=[*input_dtype[1:]],
        method_all_as_kwargs_np={"key": index, "value": val},
        frontend_method_data=frontend_method_data,
        init_flags=init_flags,
        method_flags=method_flags,
        frontend=frontend,
        on_device=on_device,
    )


# view_as
@handle_frontend_method(
    class_tree=CLASS_TREE,
    init_tree="torch.tensor",
    method_name="view_as",
    dtype_x=helpers.dtype_and_values(
        available_dtypes=helpers.get_dtypes("numeric"),
        shape=st.shared(helpers.get_shape(), key="value_shape"),
        num_arrays=2,
    ),
)
def test_torch_instance_view_as(
    dtype_x,
    frontend_method_data,
    init_flags,
    method_flags,
    frontend,
    on_device,
):
    input_dtype, x = dtype_x
    helpers.test_frontend_method(
        init_input_dtypes=input_dtype,
        init_all_as_kwargs_np={
            "data": x[0],
        },
        method_input_dtypes=input_dtype,
        method_all_as_kwargs_np={
            "other": x[1],
        },
        frontend_method_data=frontend_method_data,
        init_flags=init_flags,
        method_flags=method_flags,
        frontend=frontend,
        on_device=on_device,
    )


# unsqueeze
@handle_frontend_method(
    class_tree=CLASS_TREE,
    init_tree="torch.tensor",
    method_name="unsqueeze",
    dtype_value=helpers.dtype_and_values(
        available_dtypes=helpers.get_dtypes("valid"),
        shape=st.shared(helpers.get_shape(), key="shape"),
    ),
    dim=helpers.get_axis(
        shape=st.shared(helpers.get_shape(), key="shape"),
        allow_neg=True,
        force_int=True,
    ),
)
def test_torch_instance_unsqueeze(
    dtype_value,
    dim,
    frontend_method_data,
    init_flags,
    method_flags,
    frontend,
    on_device,
):
    input_dtype, x = dtype_value
    helpers.test_frontend_method(
        init_input_dtypes=input_dtype,
        init_all_as_kwargs_np={
            "data": x[0],
        },
        method_input_dtypes=input_dtype,
        method_all_as_kwargs_np={
            "dim": dim,
        },
        frontend_method_data=frontend_method_data,
        init_flags=init_flags,
        method_flags=method_flags,
        frontend=frontend,
        on_device=on_device,
    )


# unsqueeze_
@handle_frontend_method(
    class_tree=CLASS_TREE,
    init_tree="torch.tensor",
    method_name="unsqueeze_",
    dtype_value=helpers.dtype_and_values(
        available_dtypes=helpers.get_dtypes("valid"),
        shape=st.shared(helpers.get_shape(), key="shape"),
    ),
    dim=helpers.get_axis(
        shape=st.shared(helpers.get_shape(), key="shape"),
        allow_neg=True,
        force_int=True,
    ),
)
def test_torch_instance_unsqueeze_(
    dtype_value,
    dim,
    frontend_method_data,
    init_flags,
    method_flags,
    frontend,
    on_device,
):
    input_dtype, x = dtype_value
    helpers.test_frontend_method(
        init_input_dtypes=input_dtype,
        init_all_as_kwargs_np={
            "data": x[0],
        },
        method_input_dtypes=input_dtype,
        method_all_as_kwargs_np={
            "dim": dim,
        },
        frontend_method_data=frontend_method_data,
        init_flags=init_flags,
        method_flags=method_flags,
        frontend=frontend,
        on_device=on_device,
    )


# ravel
@handle_frontend_method(
    class_tree=CLASS_TREE,
    init_tree="torch.tensor",
    method_name="ravel",
    dtype_value=helpers.dtype_and_values(
        available_dtypes=helpers.get_dtypes("valid"),
        shape=st.shared(helpers.get_shape(min_num_dims=1), key="shape"),
    ),
)
def test_torch_instance_ravel(
    dtype_value,
    frontend_method_data,
    init_flags,
    method_flags,
    frontend,
    on_device,
):
    input_dtype, x = dtype_value
    helpers.test_frontend_method(
        init_input_dtypes=input_dtype,
        init_all_as_kwargs_np={
            "data": x[0],
        },
        method_input_dtypes=input_dtype,
        method_all_as_kwargs_np={},
        frontend_method_data=frontend_method_data,
        init_flags=init_flags,
        method_flags=method_flags,
        frontend=frontend,
        on_device=on_device,
    )


# split
@handle_frontend_method(
    class_tree=CLASS_TREE,
    init_tree="torch.tensor",
    method_name="split",
    dtype_value=helpers.dtype_and_values(
        available_dtypes=helpers.get_dtypes("valid"),
        shape=st.shared(helpers.get_shape(min_num_dims=1), key="value_shape"),
    ),
    split_size=_get_splits().filter(lambda s: s is not None),
    dim=st.shared(
        helpers.get_axis(
            shape=st.shared(helpers.get_shape(min_num_dims=1), key="value_shape"),
            force_int=True,
        ),
        key="target_axis",
    ),
)
def test_torch_instance_split(
    dtype_value,
    split_size,
    dim,
    frontend_method_data,
    init_flags,
    method_flags,
    frontend,
    on_device,
):
    input_dtype, x = dtype_value
    helpers.test_frontend_method(
        init_input_dtypes=input_dtype,
        init_all_as_kwargs_np={
            "data": x[0],
        },
        method_input_dtypes=input_dtype,
        method_all_as_kwargs_np={
            "split_size": split_size,
            "dim": dim,
        },
        frontend_method_data=frontend_method_data,
        init_flags=init_flags,
        method_flags=method_flags,
        frontend=frontend,
        on_device=on_device,
    )


# tensor_split
@handle_frontend_method(
    class_tree=CLASS_TREE,
    init_tree="torch.tensor",
    method_name="tensor_split",
    dtype_value=helpers.dtype_and_values(
        available_dtypes=helpers.get_dtypes("integer"),
        shape=st.shared(helpers.get_shape(min_num_dims=1), key="value_shape"),
    ),
    indices_or_sections=_get_splits(min_num_dims=1),
    dim=st.shared(
        helpers.get_axis(
            shape=st.shared(helpers.get_shape(min_num_dims=1), key="value_shape"),
            force_int=True,
        ),
        key="target_axis",
    ),
    method_num_positional_args=st.just(1),
)
def test_torch_instance_tensor_split(
    dtype_value,
    indices_or_sections,
    dim,
    frontend_method_data,
    init_flags,
    method_flags,
    frontend,
):
    input_dtype, x = dtype_value
    helpers.test_frontend_method(
        init_input_dtypes=input_dtype,
        init_all_as_kwargs_np={
            "data": x[0],
        },
        method_input_dtypes=[],
        method_all_as_kwargs_np={
            "indices_or_sections": indices_or_sections,
            "dim": dim,
        },
        frontend_method_data=frontend_method_data,
        init_flags=init_flags,
        method_flags=method_flags,
        frontend=frontend,
    )


# vsplit
@handle_frontend_method(
    class_tree=CLASS_TREE,
    init_tree="torch.tensor",
    method_name="vsplit",
    dtype_value=helpers.dtype_and_values(
        available_dtypes=helpers.get_dtypes("valid"),
        shape=st.shared(helpers.get_shape(min_num_dims=2), key="value_shape"),
    ),
    indices_or_sections=_get_splits(min_num_dims=2, axis=0),
)
def test_torch_instance_vsplit(
    dtype_value,
    indices_or_sections,
    frontend_method_data,
    init_flags,
    method_flags,
    frontend,
    on_device,
):
    input_dtype, x = dtype_value
    helpers.test_frontend_method(
        init_input_dtypes=input_dtype,
        init_all_as_kwargs_np={
            "data": x[0],
        },
        method_input_dtypes=[],
        method_all_as_kwargs_np={"indices_or_sections": indices_or_sections},
        frontend_method_data=frontend_method_data,
        init_flags=init_flags,
        method_flags=method_flags,
        frontend=frontend,
        on_device=on_device,
    )


# hsplit
@handle_frontend_method(
    class_tree=CLASS_TREE,
    init_tree="torch.tensor",
    method_name="hsplit",
    dtype_value=helpers.dtype_and_values(
        available_dtypes=helpers.get_dtypes("valid"),
        shape=st.shared(helpers.get_shape(min_num_dims=1), key="value_shape"),
    ),
    indices_or_sections=_get_splits(min_num_dims=1, axis=1),
)
def test_torch_instance_hsplit(
    dtype_value,
    indices_or_sections,
    frontend_method_data,
    init_flags,
    method_flags,
    frontend,
    on_device,
):
    input_dtype, x = dtype_value
    # TODO: remove the assumption when these bugfixes are merged and version-pinned
    # https://github.com/tensorflow/tensorflow/pull/59523
    # https://github.com/google/jax/pull/14275
    assume(
        not (
            len(x[0].shape) == 1 and ivy.current_backend_str() in ("tensorflow", "jax")
        )
    )
    helpers.test_frontend_method(
        init_input_dtypes=input_dtype,
        init_all_as_kwargs_np={
            "data": x[0],
        },
        method_input_dtypes=[],
        method_all_as_kwargs_np={"indices_or_sections": indices_or_sections},
        frontend_method_data=frontend_method_data,
        init_flags=init_flags,
        method_flags=method_flags,
        frontend=frontend,
        on_device=on_device,
    )


# dsplit
@handle_frontend_method(
    class_tree=CLASS_TREE,
    init_tree="torch.tensor",
    method_name="dsplit",
    dtype_value=helpers.dtype_and_values(
        available_dtypes=helpers.get_dtypes("valid"),
        shape=st.shared(helpers.get_shape(min_num_dims=3), key="value_shape"),
    ),
    indices_or_sections=_get_splits(min_num_dims=3, axis=2),
)
def test_torch_instance_dsplit(
    dtype_value,
    indices_or_sections,
    frontend_method_data,
    init_flags,
    method_flags,
    frontend,
    on_device,
):
    input_dtype, x = dtype_value
    helpers.test_frontend_method(
        init_input_dtypes=input_dtype,
        init_all_as_kwargs_np={
            "data": x[0],
        },
        method_input_dtypes=[],
        method_all_as_kwargs_np={"indices_or_sections": indices_or_sections},
        frontend_method_data=frontend_method_data,
        init_flags=init_flags,
        method_flags=method_flags,
        frontend=frontend,
        on_device=on_device,
    )


# detach
@handle_frontend_method(
    class_tree=CLASS_TREE,
    init_tree="torch.tensor",
    method_name="detach",
    dtype_and_x=helpers.dtype_and_values(
        available_dtypes=helpers.get_dtypes("valid"),
    ),
)
def test_torch_instance_detach(
    dtype_and_x,
    frontend_method_data,
    init_flags,
    method_flags,
    frontend,
    on_device,
):
    input_dtype, x = dtype_and_x
    helpers.test_frontend_method(
        init_input_dtypes=input_dtype,
        init_all_as_kwargs_np={
            "data": x[0],
        },
        method_input_dtypes=input_dtype,
        method_all_as_kwargs_np={},
        frontend_method_data=frontend_method_data,
        init_flags=init_flags,
        method_flags=method_flags,
        frontend=frontend,
        on_device=on_device,
    )


# dim
@handle_frontend_method(
    class_tree=CLASS_TREE,
    init_tree="torch.tensor",
    method_name="dim",
    dtype_and_x=helpers.dtype_and_values(
        available_dtypes=helpers.get_dtypes("numeric"),
    ),
)
def test_torch_instance_dim(
    dtype_and_x,
    frontend_method_data,
    init_flags,
    method_flags,
    frontend,
    on_device,
):
    input_dtype, x = dtype_and_x
    helpers.test_frontend_method(
        init_input_dtypes=input_dtype,
        init_all_as_kwargs_np={
            "data": x[0],
        },
        method_input_dtypes=[],
        method_all_as_kwargs_np={},
        frontend_method_data=frontend_method_data,
        init_flags=init_flags,
        method_flags=method_flags,
        frontend=frontend,
        on_device=on_device,
    )


# ndimension
@handle_frontend_method(
    class_tree=CLASS_TREE,
    init_tree="torch.tensor",
    method_name="ndimension",
    dtype_and_x=helpers.dtype_and_values(
        available_dtypes=helpers.get_dtypes("numeric"),
    ),
)
def test_torch_instance_ndimension(
    dtype_and_x,
    frontend_method_data,
    init_flags,
    method_flags,
    frontend,
    on_device,
):
    input_dtype, x = dtype_and_x
    helpers.test_frontend_method(
        init_input_dtypes=input_dtype,
        init_all_as_kwargs_np={
            "data": x[0],
        },
        method_input_dtypes=[],
        method_all_as_kwargs_np={},
        frontend_method_data=frontend_method_data,
        init_flags=init_flags,
        method_flags=method_flags,
        frontend=frontend,
        on_device=on_device,
    )


@st.composite
def _fill_value_and_size(
    draw,
    *,
    min_num_dims=1,
    max_num_dims=5,
    min_dim_size=1,
    max_dim_size=10,
):
    if isinstance(min_dim_size, st._internal.SearchStrategy):
        min_dim_size = draw(min_dim_size)
    if isinstance(max_dim_size, st._internal.SearchStrategy):
        max_dim_size = draw(max_dim_size)

    available_dtypes = draw(helpers.get_dtypes("numeric"))
    dtype = draw(
        helpers.array_dtypes(
            num_arrays=1,
            available_dtypes=available_dtypes,
        )
    )
    array = draw(
        helpers.array_values(
            dtype=dtype[0],
            shape=(1,),
        )
    )
    dtype.append("int32")
    size = draw(
        st.shared(
            helpers.get_shape(
                min_num_dims=min_num_dims,
                max_num_dims=max_num_dims,
                min_dim_size=min_dim_size,
                max_dim_size=max_dim_size,
            ),
            key="shape",
        )
    )
    fill_value = draw(helpers.ints()) if "int" in dtype[0] else draw(helpers.floats())

    return dtype, [array, size, fill_value]


# new_full
@handle_frontend_method(
    class_tree=CLASS_TREE,
    init_tree="torch.tensor",
    method_name="new_full",
    dtype_and_x=_fill_value_and_size(max_num_dims=3),
)
def test_torch_instance_new_full(
    dtype_and_x,
    frontend_method_data,
    init_flags,
    method_flags,
    frontend,
    on_device,
):
    input_dtype, x = dtype_and_x
    helpers.test_frontend_method(
        init_input_dtypes=[input_dtype[0]],
        init_all_as_kwargs_np={
            "data": x[0],
        },
        method_input_dtypes=[input_dtype[1]],
        method_all_as_kwargs_np={
            "size": x[1],
            "fill_value": x[2],
        },
        frontend_method_data=frontend_method_data,
        init_flags=init_flags,
        method_flags=method_flags,
        frontend=frontend,
        on_device=on_device,
    )


# new_empty (not actually intuitive for testing)
@handle_frontend_method(
    class_tree=CLASS_TREE,
    init_tree="torch.tensor",
    method_name="new_empty",
    dtype_and_x=helpers.dtype_and_values(
        available_dtypes=helpers.get_dtypes("numeric"),
    ),
    size=helpers.get_shape(
        min_num_dims=1,
        max_num_dims=3,
    ),
)
def test_torch_instance_new_empty(
    dtype_and_x,
    size,
    frontend_method_data,
    init_flags,
    method_flags,
    frontend,
    on_device,
):
    input_dtype, x = dtype_and_x
    helpers.test_frontend_method(
        init_input_dtypes=[input_dtype[0]],
        init_all_as_kwargs_np={
            "data": x,
        },
        method_input_dtypes=[ivy.int32],
        method_all_as_kwargs_np={
            "size": size,
        },
        frontend_method_data=frontend_method_data,
        init_flags=init_flags,
        method_flags=method_flags,
        frontend=frontend,
        on_device=on_device,
    )


@st.composite
def _expand_helper(draw):
    num_dims = draw(st.integers(min_value=1, max_value=10))
    shape = draw(
        helpers.get_shape(min_num_dims=num_dims, max_num_dims=num_dims).filter(
            lambda x: any(i == 1 for i in x)
        )
    )
    new_shape = draw(
        helpers.get_shape(min_num_dims=num_dims, max_num_dims=num_dims).filter(
            lambda x: all(x[i] == v if v != 1 else True for i, v in enumerate(shape))
        )
    )
    dtype, x = draw(
        helpers.dtype_and_values(
            available_dtypes=helpers.get_dtypes("valid"),
            shape=shape,
        )
    )
    return dtype, x, new_shape


@handle_frontend_method(
    class_tree=CLASS_TREE,
    init_tree="torch.tensor",
    method_name="expand",
    dtype_x_shape=_expand_helper(),
    unpack_shape=st.booleans(),
)
def test_torch_instance_expand(
    dtype_x_shape,
    unpack_shape,
    frontend_method_data,
    init_flags,
    method_flags,
    frontend,
    on_device,
):
    input_dtype, x, shape = dtype_x_shape
    if unpack_shape:
        method_flags.num_positional_args = len(shape) + 1
        size = {}
        i = 0
        for x_ in shape:
            size["x{}".format(i)] = x_
            i += 1
    else:
        size = {
            "size": shape,
        }
    helpers.test_frontend_method(
        init_input_dtypes=input_dtype,
        init_all_as_kwargs_np={
            "data": x[0],
        },
        method_input_dtypes=input_dtype,
        method_all_as_kwargs_np=size,
        frontend_method_data=frontend_method_data,
        init_flags=init_flags,
        method_flags=method_flags,
        frontend=frontend,
        on_device=on_device,
    )


# expand_as
@handle_frontend_method(
    class_tree=CLASS_TREE,
    init_tree="torch.tensor",
    method_name="expand_as",
    dtype_x=helpers.dtype_and_values(
        available_dtypes=helpers.get_dtypes("valid", full=True), num_arrays=2
    ),
)
def test_torch_instance_expand_as(
    dtype_x,
    frontend_method_data,
    init_flags,
    method_flags,
    frontend,
    on_device,
):
    input_dtype, x = dtype_x
    helpers.test_frontend_method(
        init_input_dtypes=input_dtype,
        init_all_as_kwargs_np={
            "data": x[0],
        },
        method_input_dtypes=input_dtype,
        method_all_as_kwargs_np={
            "other": x[1],
        },
        frontend_method_data=frontend_method_data,
        init_flags=init_flags,
        method_flags=method_flags,
        frontend=frontend,
        on_device=on_device,
    )


@st.composite
def _unfold_args(draw):
    values_dtype, values, axis, shape = draw(
        helpers.dtype_values_axis(
            available_dtypes=helpers.get_dtypes("float"),
            force_int_axis=True,
            shape=draw(
                helpers.get_shape(
                    allow_none=False,
                    min_num_dims=1,
                    min_dim_size=1,
                )
            ),
            ret_shape=True,
        )
    )
    size = draw(
        st.integers(
            min_value=1,
            max_value=max(shape[axis] - 1, 1),
        )
    )
    step = draw(
        st.integers(
            min_value=1,
            max_value=size,
        )
    )
    return values_dtype, values, axis, size, step


# unfold
@handle_frontend_method(
    class_tree=CLASS_TREE,
    init_tree="torch.tensor",
    method_name="unfold",
    dtype_values_args=_unfold_args(),
)
def test_torch_instance_unfold(
    dtype_values_args,
    frontend_method_data,
    init_flags,
    method_flags,
    frontend,
    on_device,
):
    input_dtype, x, axis, size, step = dtype_values_args
    print(axis, size, step)
    helpers.test_frontend_method(
        init_input_dtypes=input_dtype,
        init_all_as_kwargs_np={
            "data": x,
        },
        method_input_dtypes=input_dtype,
        method_all_as_kwargs_np={
            "dimension": axis,
            "size": size,
            "step": step,
        },
        frontend_method_data=frontend_method_data,
        init_flags=init_flags,
        method_flags=method_flags,
        frontend=frontend,
        on_device=on_device,
    )


# __mod__
@handle_frontend_method(
    class_tree=CLASS_TREE,
    init_tree="torch.tensor",
    method_name="__mod__",
    dtype_and_x=helpers.dtype_and_values(
        available_dtypes=helpers.get_dtypes("float"),
        num_arrays=2,
    ),
)
def test_torch_special_mod(
    dtype_and_x,
    frontend_method_data,
    init_flags,
    method_flags,
    frontend,
    on_device,
):
    input_dtype, x = dtype_and_x
    helpers.test_frontend_method(
        init_input_dtypes=input_dtype,
        init_all_as_kwargs_np={
            "data": x[0],
        },
        method_input_dtypes=input_dtype,
        method_all_as_kwargs_np={
            "other": x[1],
        },
        frontend_method_data=frontend_method_data,
        init_flags=init_flags,
        method_flags=method_flags,
        frontend=frontend,
        on_device=on_device,
    )


# long
@handle_frontend_method(
    class_tree=CLASS_TREE,
    init_tree="torch.tensor",
    method_name="long",
    dtype_and_x=helpers.dtype_and_values(
        available_dtypes=helpers.get_dtypes("integer"),
    ),
)
def test_torch_instance_long(
    dtype_and_x,
    frontend_method_data,
    init_flags,
    method_flags,
    frontend,
    on_device,
):
    input_dtype, x = dtype_and_x
    helpers.test_frontend_method(
        init_input_dtypes=input_dtype,
        init_all_as_kwargs_np={
            "data": x[0],
        },
        method_input_dtypes=input_dtype,
        method_all_as_kwargs_np={},
        frontend_method_data=frontend_method_data,
        init_flags=init_flags,
        method_flags=method_flags,
        frontend=frontend,
        on_device=on_device,
    )


# max
@handle_frontend_method(
    class_tree=CLASS_TREE,
    init_tree="torch.tensor",
    method_name="max",
    dtype_x=helpers.dtype_and_values(
        available_dtypes=helpers.get_dtypes("numeric", full=True),
    ),
)
def test_torch_instance_max(
    dtype_x,
    frontend_method_data,
    init_flags,
    method_flags,
    frontend,
    on_device,
):
    input_dtype, x = dtype_x
    helpers.test_frontend_method(
        init_input_dtypes=input_dtype,
        init_all_as_kwargs_np={
            "data": x[0],
        },
        method_input_dtypes=input_dtype,
        method_all_as_kwargs_np={},
        frontend_method_data=frontend_method_data,
        init_flags=init_flags,
        method_flags=method_flags,
        frontend=frontend,
        on_device=on_device,
    )


# is_cuda
@handle_frontend_method(
    class_tree=CLASS_TREE,
    init_tree="torch.tensor",
    method_name="is_cuda",
    dtype_and_x=helpers.dtype_and_values(
        available_dtypes=helpers.get_dtypes("numeric"),
    ),
    size=helpers.get_shape(
        allow_none=False,
        min_num_dims=1,
        max_num_dims=5,
        min_dim_size=1,
        max_dim_size=10,
    ),
    dtypes=_dtypes(),
    requires_grad=_requires_grad(),
    device=st.booleans(),
)
def test_torch_instance_is_cuda(
    dtype_and_x,
    size,
    dtypes,
    requires_grad,
    device,
    frontend,
    frontend_method_data,
    init_flags,
    method_flags,
    on_device,
):
    input_dtype, x = dtype_and_x
    device = "cpu" if device is False else "gpu:0"
    x = Tensor(x[0]).new_ones(
        size=size, dtype=dtypes[0], device=device, requires_grad=requires_grad
    )

    helpers.test_frontend_method(
        init_input_dtypes=input_dtype,
        init_all_as_kwargs_np={
            "data": x,
        },
        method_input_dtypes=[],
        method_all_as_kwargs_np={},
        frontend_method_data=frontend_method_data,
        init_flags=init_flags,
        method_flags=method_flags,
        frontend=frontend,
        on_device=on_device,
    )


# logical_and
@handle_frontend_method(
    class_tree=CLASS_TREE,
    init_tree="torch.tensor",
    method_name="logical_and",
    dtype_and_x=helpers.dtype_and_values(
        available_dtypes=helpers.get_dtypes("bool", "integer"),
        num_arrays=2,
    ),
)
def test_torch_instance_logical_and(
    dtype_and_x,
    frontend_method_data,
    init_flags,
    method_flags,
    frontend,
    on_device,
):
    input_dtype, x = dtype_and_x
    helpers.test_frontend_method(
        init_input_dtypes=input_dtype,
        init_all_as_kwargs_np={
            "data": x[0],
        },
        method_input_dtypes=input_dtype,
        method_all_as_kwargs_np={
            "other": x[1],
        },
        frontend_method_data=frontend_method_data,
        init_flags=init_flags,
        method_flags=method_flags,
        frontend=frontend,
        on_device=on_device,
    )


# logical_not
@handle_frontend_method(
    class_tree=CLASS_TREE,
    init_tree="torch.tensor",
    method_name="logical_not",
    dtype_and_x=helpers.dtype_and_values(
        available_dtypes=helpers.get_dtypes("valid"), num_arrays=1
    ),
)
def test_torch_instance_logical_not(
    dtype_and_x,
    frontend_method_data,
    init_flags,
    method_flags,
    frontend,
    on_device,
):
    input_dtype, x = dtype_and_x
    helpers.test_frontend_method(
        init_input_dtypes=input_dtype,
        init_all_as_kwargs_np={
            "data": x[0],
        },
        method_input_dtypes=input_dtype,
        method_all_as_kwargs_np={},
        frontend_method_data=frontend_method_data,
        init_flags=init_flags,
        method_flags=method_flags,
        frontend=frontend,
        on_device=on_device,
    )


# logical_or
@handle_frontend_method(
    class_tree=CLASS_TREE,
    init_tree="torch.tensor",
    method_name="logical_or",
    dtype_and_x=helpers.dtype_and_values(
        available_dtypes=helpers.get_dtypes("bool", "integer"),
        num_arrays=2,
    ),
)
def test_torch_instance_logical_or(
    dtype_and_x,
    frontend_method_data,
    init_flags,
    method_flags,
    frontend,
    on_device,
):
    input_dtype, x = dtype_and_x
    helpers.test_frontend_method(
        init_input_dtypes=input_dtype,
        init_all_as_kwargs_np={
            "data": x[0],
        },
        method_input_dtypes=input_dtype,
        method_all_as_kwargs_np={
            "other": x[1],
        },
        frontend_method_data=frontend_method_data,
        init_flags=init_flags,
        method_flags=method_flags,
        frontend=frontend,
        on_device=on_device,
    )


# bitwise_not
@handle_frontend_method(
    class_tree=CLASS_TREE,
    init_tree="torch.tensor",
    method_name="bitwise_not",
    dtype_and_x=helpers.dtype_and_values(
        available_dtypes=helpers.get_dtypes("integer"),
        num_arrays=2,
    ),
)
def test_torch_instance_bitwise_not(
    dtype_and_x,
    frontend_method_data,
    init_flags,
    method_flags,
    frontend,
    on_device,
):
    input_dtype, x = dtype_and_x
    helpers.test_frontend_method(
        init_input_dtypes=input_dtype,
        init_all_as_kwargs_np={
            "data": x[0],
        },
        method_input_dtypes=input_dtype,
        frontend_method_data=frontend_method_data,
        init_flags=init_flags,
        method_flags=method_flags,
        method_all_as_kwargs_np={},
        frontend=frontend,
        on_device=on_device,
    )


# bitwise_and
@handle_frontend_method(
    class_tree=CLASS_TREE,
    init_tree="torch.tensor",
    method_name="bitwise_and",
    dtype_and_x=helpers.dtype_and_values(
        available_dtypes=helpers.get_dtypes("integer"),
        num_arrays=2,
    ),
)
def test_torch_instance_bitwise_and(
    dtype_and_x,
    frontend_method_data,
    init_flags,
    method_flags,
    frontend,
    on_device,
):
    input_dtype, x = dtype_and_x
    helpers.test_frontend_method(
        init_input_dtypes=input_dtype,
        init_all_as_kwargs_np={
            "data": x[0],
        },
        method_input_dtypes=input_dtype,
        method_all_as_kwargs_np={
            "other": x[1],
        },
        frontend_method_data=frontend_method_data,
        init_flags=init_flags,
        method_flags=method_flags,
        frontend=frontend,
        on_device=on_device,
    )


# bitwise_or
@handle_frontend_method(
    class_tree=CLASS_TREE,
    init_tree="torch.tensor",
    method_name="bitwise_or",
    dtype_and_x=helpers.dtype_and_values(
        available_dtypes=helpers.get_dtypes("integer"),
        num_arrays=2,
    ),
)
def test_torch_instance_bitwise_or(
    dtype_and_x,
    frontend_method_data,
    init_flags,
    method_flags,
    frontend,
    on_device,
):
    input_dtype, x = dtype_and_x
    helpers.test_frontend_method(
        init_input_dtypes=input_dtype,
        init_all_as_kwargs_np={
            "data": x[0],
        },
        method_input_dtypes=input_dtype,
        method_all_as_kwargs_np={
            "other": x[1],
        },
        frontend_method_data=frontend_method_data,
        init_flags=init_flags,
        method_flags=method_flags,
        frontend=frontend,
        on_device=on_device,
    )


# bitwise_or_
@handle_frontend_method(
    class_tree=CLASS_TREE,
    init_tree="torch.tensor",
    method_name="bitwise_or_",
    dtype_and_x=helpers.dtype_and_values(
        available_dtypes=helpers.get_dtypes("valid"),
        num_arrays=2,
    ),
)
def test_torch_instance_bitwise_or_(
    dtype_and_x,
    frontend_method_data,
    init_flags,
    method_flags,
    frontend,
    on_device,
):
    input_dtype, x = dtype_and_x
    helpers.test_frontend_method(
        init_input_dtypes=input_dtype,
        init_all_as_kwargs_np={
            "data": x[0],
        },
        method_input_dtypes=input_dtype,
        method_all_as_kwargs_np={
            "other": x[1],
        },
        frontend_method_data=frontend_method_data,
        init_flags=init_flags,
        method_flags=method_flags,
        frontend=frontend,
        on_device=on_device,
    )


# bitwise_left_shift
@handle_frontend_method(
    class_tree=CLASS_TREE,
    init_tree="torch.tensor",
    method_name="bitwise_left_shift",
    dtype_and_x=helpers.dtype_and_values(
        available_dtypes=helpers.get_dtypes("integer"),
        num_arrays=2,
    ),
)
def test_torch_instance_bitwise_left_shift(
    dtype_and_x,
    frontend_method_data,
    init_flags,
    method_flags,
    frontend,
    on_device,
):
    input_dtype, x = dtype_and_x
    helpers.test_frontend_method(
        init_input_dtypes=input_dtype,
        init_all_as_kwargs_np={
            "data": x[0],
        },
        method_input_dtypes=input_dtype,
        method_all_as_kwargs_np={
            "other": x[1],
        },
        frontend_method_data=frontend_method_data,
        init_flags=init_flags,
        method_flags=method_flags,
        frontend=frontend,
        on_device=on_device,
    )


# add_
@handle_frontend_method(
    class_tree=CLASS_TREE,
    init_tree="torch.tensor",
    method_name="add_",
    dtype_and_x=helpers.dtype_and_values(
        available_dtypes=helpers.get_dtypes("numeric"),
        num_arrays=2,
    ),
)
def test_torch_instance_add_(
    dtype_and_x,
    frontend_method_data,
    init_flags,
    method_flags,
    frontend,
    on_device,
):
    input_dtype, x = dtype_and_x
    helpers.test_frontend_method(
        init_input_dtypes=[input_dtype[0]],
        init_all_as_kwargs_np={
            "data": x[0],
        },
        method_input_dtypes=input_dtype,
        method_all_as_kwargs_np={
            "other": x[1],
        },
        frontend_method_data=frontend_method_data,
        init_flags=init_flags,
        method_flags=method_flags,
        frontend=frontend,
        on_device=on_device,
    )


# subtract_
@handle_frontend_method(
    class_tree=CLASS_TREE,
    init_tree="torch.tensor",
    method_name="subtract_",
    dtype_and_x=helpers.dtype_and_values(
        available_dtypes=helpers.get_dtypes("numeric"),
        num_arrays=2,
    ),
)
def test_torch_instance_subtract_(
    dtype_and_x,
    frontend_method_data,
    init_flags,
    method_flags,
    frontend,
    on_device,
):
    input_dtype, x = dtype_and_x
    helpers.test_frontend_method(
        init_input_dtypes=[input_dtype[0]],
        init_all_as_kwargs_np={
            "data": x[0],
        },
        method_input_dtypes=input_dtype,
        method_all_as_kwargs_np={
            "other": x[1],
        },
        frontend_method_data=frontend_method_data,
        init_flags=init_flags,
        method_flags=method_flags,
        frontend=frontend,
        on_device=on_device,
    )


# arccos_
@handle_frontend_method(
    class_tree=CLASS_TREE,
    init_tree="torch.tensor",
    method_name="arccos_",
    dtype_and_x=helpers.dtype_and_values(
        min_value=-1.0,
        max_value=1.0,
        available_dtypes=helpers.get_dtypes("float"),
    ),
)
def test_torch_instance_arccos_(
    dtype_and_x,
    frontend_method_data,
    init_flags,
    method_flags,
    frontend,
    on_device,
):
    input_dtype, x = dtype_and_x
    helpers.test_frontend_method(
        init_input_dtypes=input_dtype,
        init_all_as_kwargs_np={
            "data": x[0],
        },
        method_input_dtypes=[],
        method_all_as_kwargs_np={},
        frontend_method_data=frontend_method_data,
        init_flags=init_flags,
        method_flags=method_flags,
        frontend=frontend,
        on_device=on_device,
    )


# arccos
@handle_frontend_method(
    class_tree=CLASS_TREE,
    init_tree="torch.tensor",
    method_name="arccos",
    dtype_and_x=helpers.dtype_and_values(
        min_value=-1.0,
        max_value=1.0,
        available_dtypes=helpers.get_dtypes("float"),
    ),
)
def test_torch_instance_arccos(
    dtype_and_x,
    frontend_method_data,
    init_flags,
    method_flags,
    frontend,
    on_device,
):
    input_dtype, x = dtype_and_x
    helpers.test_frontend_method(
        init_input_dtypes=input_dtype,
        init_all_as_kwargs_np={
            "data": x[0],
        },
        method_input_dtypes=[],
        method_all_as_kwargs_np={},
        frontend_method_data=frontend_method_data,
        init_flags=init_flags,
        method_flags=method_flags,
        frontend=frontend,
        on_device=on_device,
    )


# acos_
@handle_frontend_method(
    class_tree=CLASS_TREE,
    init_tree="torch.tensor",
    method_name="acos_",
    dtype_and_x=helpers.dtype_and_values(
        min_value=-1.0,
        max_value=1.0,
        available_dtypes=helpers.get_dtypes("float"),
    ),
)
def test_torch_instance_acos_(
    dtype_and_x,
    frontend_method_data,
    init_flags,
    method_flags,
    frontend,
    on_device,
):
    input_dtype, x = dtype_and_x
    helpers.test_frontend_method(
        init_input_dtypes=input_dtype,
        init_all_as_kwargs_np={
            "data": x[0],
        },
        method_input_dtypes=[],
        method_all_as_kwargs_np={},
        frontend_method_data=frontend_method_data,
        init_flags=init_flags,
        method_flags=method_flags,
        frontend=frontend,
        on_device=on_device,
    )


# asin_
@handle_frontend_method(
    class_tree=CLASS_TREE,
    init_tree="torch.tensor",
    method_name="asin_",
    dtype_and_x=helpers.dtype_and_values(
        min_value=-1.0,
        max_value=1.0,
        available_dtypes=helpers.get_dtypes("float"),
    ),
)
def test_torch_instance_asin_(
    dtype_and_x,
    frontend_method_data,
    init_flags,
    method_flags,
    frontend,
    on_device,
):
    input_dtype, x = dtype_and_x
    helpers.test_frontend_method(
        init_input_dtypes=input_dtype,
        init_all_as_kwargs_np={
            "data": x[0],
        },
        method_input_dtypes=[],
        method_all_as_kwargs_np={},
        frontend_method_data=frontend_method_data,
        init_flags=init_flags,
        method_flags=method_flags,
        frontend=frontend,
        on_device=on_device,
    )


# arcsin_
@handle_frontend_method(
    class_tree=CLASS_TREE,
    init_tree="torch.tensor",
    method_name="arcsin_",
    dtype_and_x=helpers.dtype_and_values(
        min_value=-1.0,
        max_value=1.0,
        available_dtypes=helpers.get_dtypes("float"),
    ),
)
def test_torch_instance_arcsin_(
    dtype_and_x,
    frontend_method_data,
    init_flags,
    method_flags,
    frontend,
    on_device,
):
    input_dtype, x = dtype_and_x
    helpers.test_frontend_method(
        init_input_dtypes=input_dtype,
        init_all_as_kwargs_np={
            "data": x[0],
        },
        method_input_dtypes=[],
        method_all_as_kwargs_np={},
        frontend_method_data=frontend_method_data,
        init_flags=init_flags,
        method_flags=method_flags,
        frontend=frontend,
        on_device=on_device,
    )


# atan_
@handle_frontend_method(
    class_tree=CLASS_TREE,
    init_tree="torch.tensor",
    method_name="atan_",
    dtype_and_x=helpers.dtype_and_values(
        available_dtypes=helpers.get_dtypes("float"),
        allow_inf=False,
    ),
)
def test_torch_instance_atan_(
    dtype_and_x,
    frontend_method_data,
    init_flags,
    method_flags,
    frontend,
    on_device,
):
    input_dtype, x = dtype_and_x
    helpers.test_frontend_method(
        init_input_dtypes=input_dtype,
        init_all_as_kwargs_np={
            "data": x[0],
        },
        method_input_dtypes=[],
        method_all_as_kwargs_np={},
        frontend_method_data=frontend_method_data,
        init_flags=init_flags,
        method_flags=method_flags,
        frontend=frontend,
        on_device=on_device,
    )


# tan_
@handle_frontend_method(
    class_tree=CLASS_TREE,
    init_tree="torch.tensor",
    method_name="tan_",
    dtype_and_x=helpers.dtype_and_values(
        available_dtypes=helpers.get_dtypes("float"),
        allow_inf=False,
    ),
)
def test_torch_instance_tan_(
    dtype_and_x,
    frontend_method_data,
    init_flags,
    method_flags,
    frontend,
    on_device,
):
    input_dtype, x = dtype_and_x
    helpers.test_frontend_method(
        init_input_dtypes=input_dtype,
        init_all_as_kwargs_np={
            "data": x[0],
        },
        method_input_dtypes=[],
        method_all_as_kwargs_np={},
        frontend_method_data=frontend_method_data,
        init_flags=init_flags,
        method_flags=method_flags,
        frontend=frontend,
        on_device=on_device,
    )


# atanh
@handle_frontend_method(
    class_tree=CLASS_TREE,
    init_tree="torch.tensor",
    method_name="atanh",
    dtype_and_x=helpers.dtype_and_values(
        min_value=-1.0,
        max_value=1.0,
        available_dtypes=helpers.get_dtypes("float"),
    ),
)
def test_torch_instance_atanh(
    dtype_and_x,
    frontend_method_data,
    init_flags,
    method_flags,
    frontend,
    on_device,
):
    input_dtype, x = dtype_and_x
    helpers.test_frontend_method(
        init_input_dtypes=input_dtype,
        init_all_as_kwargs_np={
            "data": x[0],
        },
        method_input_dtypes=[],
        method_all_as_kwargs_np={},
        frontend_method_data=frontend_method_data,
        init_flags=init_flags,
        method_flags=method_flags,
        frontend=frontend,
        on_device=on_device,
    )


# atanh_
@handle_frontend_method(
    class_tree=CLASS_TREE,
    init_tree="torch.tensor",
    method_name="atanh_",
    dtype_and_x=helpers.dtype_and_values(
        min_value=-1.0,
        max_value=1.0,
        available_dtypes=helpers.get_dtypes("float"),
    ),
)
def test_torch_instance_atanh_(
    dtype_and_x,
    frontend_method_data,
    init_flags,
    method_flags,
    frontend,
    on_device,
):
    input_dtype, x = dtype_and_x
    helpers.test_frontend_method(
        init_input_dtypes=input_dtype,
        init_all_as_kwargs_np={
            "data": x[0],
        },
        method_input_dtypes=[],
        method_all_as_kwargs_np={},
        frontend_method_data=frontend_method_data,
        init_flags=init_flags,
        method_flags=method_flags,
        frontend=frontend,
        on_device=on_device,
    )


# arctanh
@handle_frontend_method(
    class_tree=CLASS_TREE,
    init_tree="torch.tensor",
    method_name="arctanh",
    dtype_and_x=helpers.dtype_and_values(
        min_value=-1.0,
        max_value=1.0,
        available_dtypes=helpers.get_dtypes("float"),
    ),
)
def test_torch_instance_arctanh(
    dtype_and_x,
    frontend_method_data,
    init_flags,
    method_flags,
    frontend,
    on_device,
):
    input_dtype, x = dtype_and_x
    helpers.test_frontend_method(
        init_input_dtypes=input_dtype,
        init_all_as_kwargs_np={
            "data": x[0],
        },
        method_input_dtypes=[],
        method_all_as_kwargs_np={},
        frontend_method_data=frontend_method_data,
        init_flags=init_flags,
        method_flags=method_flags,
        frontend=frontend,
    )


# arctanh_
@handle_frontend_method(
    class_tree=CLASS_TREE,
    init_tree="torch.tensor",
    method_name="arctanh_",
    dtype_and_x=helpers.dtype_and_values(
        min_value=-1.0,
        max_value=1.0,
        available_dtypes=helpers.get_dtypes("float"),
    ),
)
def test_torch_instance_arctanh_(
    dtype_and_x,
    frontend_method_data,
    init_flags,
    method_flags,
    frontend,
    on_device,
):
    input_dtype, x = dtype_and_x
    helpers.test_frontend_method(
        init_input_dtypes=input_dtype,
        init_all_as_kwargs_np={
            "data": x[0],
        },
        method_input_dtypes=[],
        method_all_as_kwargs_np={},
        frontend_method_data=frontend_method_data,
        init_flags=init_flags,
        method_flags=method_flags,
        frontend=frontend,
        on_device=on_device,
    )


# pow
@handle_frontend_method(
    class_tree=CLASS_TREE,
    init_tree="torch.tensor",
    method_name="pow",
    dtype_and_x=helpers.dtype_and_values(
        available_dtypes=helpers.get_dtypes("numeric"),
        num_arrays=2,
        min_value=-1e04,
        max_value=1e04,
        allow_inf=False,
    ),
)
def test_torch_instance_pow(
    dtype_and_x,
    frontend_method_data,
    init_flags,
    method_flags,
    frontend,
    on_device,
):
    input_dtype, x = dtype_and_x
    dtype = input_dtype[0]
    if "int" in dtype:
        x[1] = ivy.abs(x[1])
    helpers.test_frontend_method(
        init_input_dtypes=input_dtype,
        init_all_as_kwargs_np={
            "data": x[0],
        },
        method_input_dtypes=input_dtype,
        method_all_as_kwargs_np={
            "exponent": x[1],
        },
        frontend_method_data=frontend_method_data,
        init_flags=init_flags,
        method_flags=method_flags,
        frontend=frontend,
        on_device=on_device,
    )


# pow_
@handle_frontend_method(
    class_tree=CLASS_TREE,
    init_tree="torch.tensor",
    method_name="pow_",
    dtype_and_x=helpers.dtype_and_values(
        available_dtypes=helpers.get_dtypes("numeric"),
        num_arrays=2,
    ),
)
def test_torch_instance_pow_(
    dtype_and_x,
    frontend_method_data,
    init_flags,
    method_flags,
    frontend,
    on_device,
):
    input_dtype, x = dtype_and_x
    dtype = input_dtype[0]
    if "int" in dtype:
        x[1] = ivy.abs(x[1])
    helpers.test_frontend_method(
        init_input_dtypes=input_dtype,
        init_all_as_kwargs_np={
            "data": x[0],
        },
        method_input_dtypes=input_dtype,
        method_all_as_kwargs_np={
            "exponent": x[1],
        },
        frontend_method_data=frontend_method_data,
        init_flags=init_flags,
        method_flags=method_flags,
        frontend=frontend,
        on_device=on_device,
    )


# __pow__
@handle_frontend_method(
    class_tree=CLASS_TREE,
    init_tree="torch.tensor",
    method_name="__pow__",
    dtype_and_x=helpers.dtype_and_values(
        available_dtypes=helpers.get_dtypes("numeric"),
        num_arrays=2,
    ),
)
def test_torch_special_pow(
    dtype_and_x,
    frontend_method_data,
    init_flags,
    method_flags,
    frontend,
    on_device,
):
    input_dtype, x = dtype_and_x
    dtype = input_dtype[0]
    if "int" in dtype:
        x[1] = ivy.abs(x[1])
    helpers.test_frontend_method(
        init_input_dtypes=input_dtype,
        init_all_as_kwargs_np={
            "data": x[0],
        },
        method_input_dtypes=input_dtype,
        method_all_as_kwargs_np={
            "exponent": x[1],
        },
        frontend_method_data=frontend_method_data,
        init_flags=init_flags,
        method_flags=method_flags,
        frontend=frontend,
        on_device=on_device,
    )


# __rpow__
@handle_frontend_method(
    class_tree=CLASS_TREE,
    init_tree="torch.tensor",
    method_name="__rpow__",
    dtype_and_x=helpers.dtype_and_values(
        available_dtypes=helpers.get_dtypes("numeric"),
        num_arrays=2,
        min_value=1,
    ),
)
def test_torch_special_rpow(
    dtype_and_x,
    frontend_method_data,
    init_flags,
    method_flags,
    frontend,
    on_device,
):
    input_dtype, x = dtype_and_x
    dtype = input_dtype[0]
    if "int" in dtype:
        x[0] = ivy.abs(x[0])
    helpers.test_frontend_method(
        init_input_dtypes=input_dtype,
        init_all_as_kwargs_np={
            "data": x[0],
        },
        method_input_dtypes=input_dtype,
        method_all_as_kwargs_np={
            "other": x[1],
        },
        frontend_method_data=frontend_method_data,
        init_flags=init_flags,
        method_flags=method_flags,
        frontend=frontend,
        on_device=on_device,
    )


# argmax
@handle_frontend_method(
    class_tree=CLASS_TREE,
    init_tree="torch.tensor",
    method_name="argmax",
    dtype_input_axis=helpers.dtype_values_axis(
        available_dtypes=helpers.get_dtypes("numeric"),
        force_int_axis=True,
        min_num_dims=1,
        max_num_dims=3,
        min_dim_size=1,
        max_dim_size=3,
        min_value=1,
        max_value=5,
        valid_axis=True,
        allow_neg_axes=True,
    ),
    keepdim=st.booleans(),
)
def test_torch_instance_argmax(
    dtype_input_axis,
    keepdim,
    frontend_method_data,
    init_flags,
    method_flags,
    frontend,
    on_device,
):
    input_dtype, x, axis = dtype_input_axis
    helpers.test_frontend_method(
        init_input_dtypes=input_dtype,
        init_all_as_kwargs_np={
            "data": x[0],
        },
        method_input_dtypes=input_dtype,
        method_all_as_kwargs_np={
            "dim": axis,
            "keepdim": keepdim,
        },
        frontend_method_data=frontend_method_data,
        init_flags=init_flags,
        method_flags=method_flags,
        frontend=frontend,
        on_device=on_device,
    )


# argmin
@handle_frontend_method(
    class_tree=CLASS_TREE,
    init_tree="torch.tensor",
    method_name="argmin",
    dtype_input_axis=helpers.dtype_values_axis(
        available_dtypes=helpers.get_dtypes("numeric"),
        force_int_axis=True,
        min_num_dims=1,
        max_num_dims=3,
        min_dim_size=1,
        max_dim_size=3,
        min_value=1,
        max_value=5,
        valid_axis=True,
        allow_neg_axes=True,
    ),
    keepdim=st.booleans(),
)
def test_torch_instance_argmin(
    dtype_input_axis,
    keepdim,
    frontend_method_data,
    init_flags,
    method_flags,
    frontend,
    on_device,
):
    input_dtype, x, axis = dtype_input_axis
    helpers.test_frontend_method(
        init_input_dtypes=input_dtype,
        init_all_as_kwargs_np={
            "data": x[0],
        },
        method_input_dtypes=input_dtype,
        method_all_as_kwargs_np={
            "dim": axis,
            "keepdim": keepdim,
        },
        frontend_method_data=frontend_method_data,
        init_flags=init_flags,
        method_flags=method_flags,
        frontend=frontend,
        on_device=on_device,
    )


# argsort
@handle_frontend_method(
    class_tree=CLASS_TREE,
    init_tree="torch.tensor",
    method_name="argsort",
    dtype_input_axis=helpers.dtype_values_axis(
        available_dtypes=helpers.get_dtypes("numeric"),
        min_num_dims=1,
        max_num_dims=5,
        min_dim_size=1,
        max_dim_size=3,
        min_axis=-1,
        max_axis=0,
    ),
    descending=st.booleans(),
)
def test_torch_instance_argsort(
    dtype_input_axis,
    descending,
    frontend_method_data,
    init_flags,
    method_flags,
    frontend,
    on_device,
):
    input_dtype, x, axis = dtype_input_axis
    helpers.test_frontend_method(
        init_input_dtypes=input_dtype,
        init_all_as_kwargs_np={
            "data": x[0],
        },
        method_input_dtypes=input_dtype,
        method_all_as_kwargs_np={
            "dim": axis,
            "descending": descending,
        },
        frontend_method_data=frontend_method_data,
        init_flags=init_flags,
        method_flags=method_flags,
        frontend=frontend,
        on_device=on_device,
    )


# arccosh
@handle_frontend_method(
    class_tree=CLASS_TREE,
    init_tree="torch.tensor",
    method_name="arccosh",
    dtype_and_x=helpers.dtype_and_values(
        min_value=-1.0,
        max_value=1.0,
        available_dtypes=helpers.get_dtypes("float"),
    ),
)
def test_torch_instance_arccosh(
    dtype_and_x,
    frontend_method_data,
    init_flags,
    method_flags,
    frontend,
    on_device,
):
    input_dtype, x = dtype_and_x
    helpers.test_frontend_method(
        init_input_dtypes=input_dtype,
        init_all_as_kwargs_np={
            "data": x[0],
        },
        method_input_dtypes=[],
        method_all_as_kwargs_np={},
        frontend_method_data=frontend_method_data,
        init_flags=init_flags,
        method_flags=method_flags,
        frontend=frontend,
        on_device=on_device,
    )


# ceil
@handle_frontend_method(
    class_tree=CLASS_TREE,
    init_tree="torch.tensor",
    method_name="ceil",
    dtype_and_x=helpers.dtype_and_values(
        available_dtypes=helpers.get_dtypes("float"),
    ),
)
def test_torch_instance_ceil(
    dtype_and_x,
    frontend_method_data,
    init_flags,
    method_flags,
    frontend,
    on_device,
):
    input_dtype, x = dtype_and_x
    helpers.test_frontend_method(
        init_input_dtypes=input_dtype,
        init_all_as_kwargs_np={
            "data": x[0],
        },
        method_input_dtypes=input_dtype,
        method_all_as_kwargs_np={},
        frontend_method_data=frontend_method_data,
        init_flags=init_flags,
        method_flags=method_flags,
        frontend=frontend,
        on_device=on_device,
    )


# argwhere
@handle_frontend_method(
    class_tree=CLASS_TREE,
    init_tree="torch.tensor",
    method_name="argwhere",
    dtype_and_x=helpers.dtype_and_values(
        available_dtypes=helpers.get_dtypes("valid"),
    ),
)
def test_torch_instance_argwhere(
    dtype_and_x,
    frontend_method_data,
    init_flags,
    method_flags,
    frontend,
    on_device,
):
    input_dtype, x = dtype_and_x
    helpers.test_frontend_method(
        init_input_dtypes=input_dtype,
        init_all_as_kwargs_np={
            "data": x[0],
        },
        method_input_dtypes=input_dtype,
        method_all_as_kwargs_np={},
        frontend_method_data=frontend_method_data,
        init_flags=init_flags,
        method_flags=method_flags,
        frontend=frontend,
        on_device=on_device,
    )


# size
@handle_frontend_method(
    class_tree=CLASS_TREE,
    init_tree="torch.tensor",
    method_name="size",
    dtype_and_x=helpers.dtype_and_values(
        available_dtypes=helpers.get_dtypes("valid"),
        shape=st.shared(helpers.get_shape(min_num_dims=1), key="shape"),
    ),
    dim=helpers.get_axis(
        shape=st.shared(helpers.get_shape(min_num_dims=1), key="shape"),
        force_int=True,
    ),
)
def test_torch_instance_size(
    dtype_and_x,
    dim,
    frontend_method_data,
    init_flags,
    method_flags,
    frontend,
    on_device,
):
    input_dtype, x = dtype_and_x
    helpers.test_frontend_method(
        init_input_dtypes=input_dtype,
        init_all_as_kwargs_np={
            "data": x[0],
        },
        method_input_dtypes=input_dtype,
        method_all_as_kwargs_np={
            "dim": dim,
        },
        frontend_method_data=frontend_method_data,
        init_flags=init_flags,
        method_flags=method_flags,
        frontend=frontend,
        on_device=on_device,
    )


# min
@handle_frontend_method(
    class_tree=CLASS_TREE,
    init_tree="torch.tensor",
    method_name="min",
    dtype_x=helpers.dtype_and_values(
        available_dtypes=helpers.get_dtypes("numeric", full=True),
    ),
)
def test_torch_instance_min(
    dtype_x,
    frontend,
    frontend_method_data,
    init_flags,
    method_flags,
    on_device,
):
    input_dtype, x = dtype_x
    helpers.test_frontend_method(
        init_input_dtypes=input_dtype,
        init_all_as_kwargs_np={
            "data": x[0],
        },
        method_input_dtypes=input_dtype,
        method_all_as_kwargs_np={},
        frontend_method_data=frontend_method_data,
        init_flags=init_flags,
        method_flags=method_flags,
        frontend=frontend,
        on_device=on_device,
    )


@st.composite
def _get_dtype_and_multiplicative_matrices(draw):
    return draw(
        st.one_of(
            _get_dtype_input_and_matrices(),
            _get_dtype_and_3dbatch_matrices(),
        )
    )


# matmul
@handle_frontend_method(
    class_tree=CLASS_TREE,
    init_tree="torch.tensor",
    method_name="matmul",
    dtype_tensor1_tensor2=_get_dtype_and_multiplicative_matrices(),
)
def test_torch_instance_matmul(
    dtype_tensor1_tensor2,
    frontend_method_data,
    init_flags,
    method_flags,
    frontend,
    on_device,
):
    dtype, tensor1, tensor2 = dtype_tensor1_tensor2
    helpers.test_frontend_method(
        init_input_dtypes=dtype,
        init_all_as_kwargs_np={
            "data": tensor1,
        },
        method_input_dtypes=dtype,
        method_all_as_kwargs_np={"other": tensor2},
        frontend_method_data=frontend_method_data,
        init_flags=init_flags,
        method_flags=method_flags,
        frontend=frontend,
        on_device=on_device,
    )


@st.composite
def _array_idxes_n_dtype(draw, **kwargs):
    num_dims = draw(helpers.ints(min_value=1, max_value=4))
    dtype, x = draw(
        helpers.dtype_and_values(
            **kwargs, min_num_dims=num_dims, max_num_dims=num_dims, shared_dtype=True
        )
    )
    idxes = draw(
        st.lists(
            helpers.ints(min_value=0, max_value=num_dims - 1),
            min_size=num_dims,
            max_size=num_dims,
            unique=True,
        )
    )
    return x, idxes, dtype


# permute
@handle_frontend_method(
    class_tree=CLASS_TREE,
    init_tree="torch.tensor",
    method_name="permute",
    dtype_values_axis=_array_idxes_n_dtype(
        available_dtypes=helpers.get_dtypes("float"),
    ),
    unpack_dims=st.booleans(),
)
def test_torch_instance_permute(
    dtype_values_axis,
    frontend_method_data,
    init_flags,
    method_flags,
    frontend,
    on_device,
):
    x, idxes, dtype = dtype_values_axis
    unpack_dims = True
    if unpack_dims:
        method_flags.num_positional_args = len(idxes) + 1
        dims = {}
        i = 0
        for x_ in idxes:
            dims["x{}".format(i)] = x_
            i += 1
    else:
        dims = {
            "dims": tuple(idxes),
        }
    helpers.test_frontend_method(
        init_input_dtypes=dtype,
        init_all_as_kwargs_np={
            "data": x[0],
        },
        method_input_dtypes=dtype,
        method_all_as_kwargs_np=dims,
        frontend_method_data=frontend_method_data,
        init_flags=init_flags,
        method_flags=method_flags,
        frontend=frontend,
        on_device=on_device,
    )


# mean
@handle_frontend_method(
    class_tree=CLASS_TREE,
    init_tree="torch.tensor",
    method_name="mean",
    dtype_x=helpers.dtype_and_values(
        available_dtypes=helpers.get_dtypes("float"),
        min_value=-1e04,
        max_value=1e04,
    ),
)
def test_torch_instance_mean(
    dtype_x,
    frontend,
    frontend_method_data,
    init_flags,
    method_flags,
    on_device,
):
    input_dtype, x = dtype_x
    helpers.test_frontend_method(
        init_input_dtypes=input_dtype,
        init_all_as_kwargs_np={
            "data": x[0],
        },
        method_input_dtypes=input_dtype,
        method_all_as_kwargs_np={},
        frontend_method_data=frontend_method_data,
        init_flags=init_flags,
        method_flags=method_flags,
        frontend=frontend,
        on_device=on_device,
    )


# median
@handle_frontend_method(
    class_tree=CLASS_TREE,
    init_tree="torch.tensor",
    method_name="median",
    dtype_input_axis=helpers.dtype_values_axis(
        available_dtypes=helpers.get_dtypes("float"),
        min_num_dims=1,
        valid_axis=True,
        force_int_axis=True,
    ),
    keepdim=st.booleans(),
)
def test_torch_instance_median(
    dtype_input_axis,
    keepdim,
    frontend,
    frontend_method_data,
    init_flags,
    method_flags,
    on_device,
):
    input_dtype, x, axis = dtype_input_axis
    helpers.test_frontend_method(
        init_input_dtypes=input_dtype,
        init_all_as_kwargs_np={
            "data": x[0],
        },
        method_input_dtypes=input_dtype,
        method_all_as_kwargs_np={
            "dim": axis,
            "keepdim": keepdim,
        },
        frontend_method_data=frontend_method_data,
        init_flags=init_flags,
        method_flags=method_flags,
        frontend=frontend,
        on_device=on_device,
    )


# transpose
@handle_frontend_method(
    class_tree=CLASS_TREE,
    init_tree="torch.tensor",
    method_name="transpose",
    dtype_value=helpers.dtype_and_values(
        available_dtypes=helpers.get_dtypes("valid"),
        shape=st.shared(helpers.get_shape(min_num_dims=1), key="shape"),
    ),
    dim0=helpers.get_axis(
        shape=st.shared(helpers.get_shape(), key="shape"),
        allow_neg=True,
        force_int=True,
    ),
    dim1=helpers.get_axis(
        shape=st.shared(helpers.get_shape(), key="shape"),
        allow_neg=True,
        force_int=True,
    ),
)
def test_torch_instance_transpose(
    dtype_value,
    dim0,
    dim1,
    frontend_method_data,
    init_flags,
    method_flags,
    frontend,
    on_device,
):
    input_dtype, x = dtype_value
    helpers.test_frontend_method(
        init_input_dtypes=input_dtype,
        init_all_as_kwargs_np={
            "data": x[0],
        },
        method_input_dtypes=input_dtype,
        method_all_as_kwargs_np={"dim0": dim0, "dim1": dim1},
        frontend_method_data=frontend_method_data,
        init_flags=init_flags,
        method_flags=method_flags,
        frontend=frontend,
        on_device=on_device,
    )


# transpose_
@handle_frontend_method(
    class_tree=CLASS_TREE,
    init_tree="torch.tensor",
    method_name="transpose_",
    dtype_value=helpers.dtype_and_values(
        available_dtypes=helpers.get_dtypes("valid"),
        shape=st.shared(helpers.get_shape(min_num_dims=1), key="shape"),
    ),
    dim0=helpers.get_axis(
        shape=st.shared(helpers.get_shape(), key="shape"),
        allow_neg=True,
        force_int=True,
    ),
    dim1=helpers.get_axis(
        shape=st.shared(helpers.get_shape(), key="shape"),
        allow_neg=True,
        force_int=True,
    ),
)
def test_torch_instance_transpose_(
    dtype_value,
    dim0,
    dim1,
    frontend_method_data,
    init_flags,
    method_flags,
    frontend,
    on_device,
):
    input_dtype, x = dtype_value
    helpers.test_frontend_method(
        init_input_dtypes=input_dtype,
        init_all_as_kwargs_np={
            "data": x[0],
        },
        method_input_dtypes=input_dtype,
        method_all_as_kwargs_np={
            "dim0": dim0,
            "dim1": dim1,
        },
        frontend_method_data=frontend_method_data,
        init_flags=init_flags,
        method_flags=method_flags,
        frontend=frontend,
        on_device=on_device,
    )


# t
@handle_frontend_method(
    class_tree=CLASS_TREE,
    init_tree="torch.tensor",
    method_name="t",
    dtype_and_x=helpers.dtype_and_values(
        available_dtypes=helpers.get_dtypes("valid"),
        shape=helpers.get_shape(min_num_dims=2, max_num_dims=2),
    ),
)
def test_torch_instance_t(
    dtype_and_x,
    frontend_method_data,
    init_flags,
    method_flags,
    frontend,
    on_device,
):
    input_dtype, x = dtype_and_x
    helpers.test_frontend_method(
        init_input_dtypes=input_dtype,
        init_all_as_kwargs_np={
            "data": x[0],
        },
        method_input_dtypes=input_dtype,
        method_all_as_kwargs_np={},
        frontend_method_data=frontend_method_data,
        init_flags=init_flags,
        method_flags=method_flags,
        frontend=frontend,
        on_device=on_device,
    )


# flatten
@handle_frontend_method(
    class_tree=CLASS_TREE,
    init_tree="torch.tensor",
    method_name="flatten",
    dtype_value=helpers.dtype_and_values(
        available_dtypes=helpers.get_dtypes("valid"),
        shape=st.shared(helpers.get_shape(), key="shape"),
    ),
    start_dim=helpers.get_axis(
        shape=st.shared(helpers.get_shape(), key="shape"),
        allow_neg=True,
        force_int=True,
    ),
    end_dim=helpers.get_axis(
        shape=st.shared(helpers.get_shape(), key="shape"),
        allow_neg=True,
        force_int=True,
    ),
)
def test_torch_instance_flatten(
    dtype_value,
    start_dim,
    end_dim,
    frontend_method_data,
    init_flags,
    method_flags,
    frontend,
    on_device,
):
    if start_dim > end_dim:
        temp = start_dim
        start_dim = end_dim
        end_dim = temp
    input_dtype, x = dtype_value
    helpers.test_frontend_method(
        init_input_dtypes=input_dtype,
        init_all_as_kwargs_np={
            "data": x[0],
        },
        method_input_dtypes=input_dtype,
        method_all_as_kwargs_np={
            "start_dim": start_dim,
            "end_dim": end_dim,
        },
        frontend_method_data=frontend_method_data,
        init_flags=init_flags,
        method_flags=method_flags,
        frontend=frontend,
        on_device=on_device,
    )


# cumsum
@handle_frontend_method(
    class_tree=CLASS_TREE,
    init_tree="torch.tensor",
    method_name="cumsum",
    dtype_value=helpers.dtype_and_values(
        available_dtypes=helpers.get_dtypes("valid"),
        shape=st.shared(helpers.get_shape(min_num_dims=1), key="shape"),
    ),
    dim=helpers.get_axis(
        shape=st.shared(helpers.get_shape(), key="shape"),
        allow_neg=True,
        force_int=True,
    ),
    dtypes=_dtypes(),
)
def test_torch_instance_cumsum(
    dtype_value,
    dim,
    dtypes,
    frontend_method_data,
    init_flags,
    method_flags,
    frontend,
    on_device,
):
    input_dtype, x = dtype_value
    helpers.test_frontend_method(
        init_input_dtypes=input_dtype,
        init_all_as_kwargs_np={
            "data": x[0],
        },
        method_input_dtypes=dtypes,
        method_all_as_kwargs_np={
            "dim": dim,
            "dtype": dtypes[0],
        },
        frontend_method_data=frontend_method_data,
        init_flags=init_flags,
        method_flags=method_flags,
        frontend=frontend,
        on_device=on_device,
    )


# cumsum_
@handle_frontend_method(
    class_tree=CLASS_TREE,
    init_tree="torch.tensor",
    method_name="cumsum_",
    dtype_value=helpers.dtype_and_values(
        available_dtypes=helpers.get_dtypes("numeric"),
        shape=st.shared(helpers.get_shape(min_num_dims=1), key="shape"),
    ),
    dim=helpers.get_axis(
        shape=st.shared(helpers.get_shape(), key="shape"),
        allow_neg=True,
        force_int=True,
    ),
)
def test_torch_instance_cumsum_(
    dtype_value,
    dim,
    frontend_method_data,
    init_flags,
    method_flags,
    frontend,
    on_device,
):
    input_dtype, x = dtype_value
    helpers.test_frontend_method(
        init_input_dtypes=input_dtype,
        init_all_as_kwargs_np={
            "data": x[0],
        },
        method_input_dtypes=input_dtype,
        method_all_as_kwargs_np={
            "dim": dim,
            "dtype": input_dtype[0],
        },
        frontend_method_data=frontend_method_data,
        init_flags=init_flags,
        method_flags=method_flags,
        frontend=frontend,
        on_device=on_device,
    )


# sort
@handle_frontend_method(
    class_tree=CLASS_TREE,
    init_tree="torch.tensor",
    method_name="sort",
    dtype_value=helpers.dtype_and_values(
        available_dtypes=helpers.get_dtypes("valid"),
        shape=st.shared(helpers.get_shape(min_num_dims=1), key="shape"),
    ),
    dim=helpers.get_axis(
        shape=st.shared(helpers.get_shape(), key="shape"),
        allow_neg=True,
        force_int=True,
    ),
    descending=st.booleans(),
)
def test_torch_instance_sort(
    dtype_value,
    dim,
    descending,
    frontend_method_data,
    init_flags,
    method_flags,
    frontend,
    on_device,
):
    input_dtype, x = dtype_value
    helpers.test_frontend_method(
        init_input_dtypes=input_dtype,
        init_all_as_kwargs_np={
            "data": x[0],
        },
        method_input_dtypes=input_dtype,
        method_all_as_kwargs_np={
            "dim": dim,
            "descending": descending,
        },
        frontend_method_data=frontend_method_data,
        init_flags=init_flags,
        method_flags=method_flags,
        frontend=frontend,
        on_device=on_device,
    )


# sigmoid
@handle_frontend_method(
    class_tree=CLASS_TREE,
    init_tree="torch.tensor",
    method_name="sigmoid",
    dtype_x=helpers.dtype_and_values(
        available_dtypes=helpers.get_dtypes("float"),
    ),
)
def test_torch_instance_sigmoid(
    dtype_x,
    frontend_method_data,
    init_flags,
    method_flags,
    frontend,
    on_device,
):
    input_dtype, x = dtype_x
    helpers.test_frontend_method(
        init_input_dtypes=input_dtype,
        init_all_as_kwargs_np={
            "data": x[0],
        },
        method_input_dtypes=input_dtype,
        method_all_as_kwargs_np={},
        frontend_method_data=frontend_method_data,
        init_flags=init_flags,
        method_flags=method_flags,
        frontend=frontend,
        on_device=on_device,
    )


# sigmoid
@handle_frontend_method(
    class_tree=CLASS_TREE,
    init_tree="torch.tensor",
    method_name="sigmoid_",
    dtype_x=helpers.dtype_and_values(
        available_dtypes=helpers.get_dtypes("float"),
    ),
)
def test_torch_instance_sigmoid_(
    dtype_x,
    frontend_method_data,
    init_flags,
    method_flags,
    frontend,
    on_device,
):
    input_dtype, x = dtype_x
    helpers.test_frontend_method(
        init_input_dtypes=input_dtype,
        init_all_as_kwargs_np={
            "data": x[0],
        },
        method_input_dtypes=input_dtype,
        method_all_as_kwargs_np={},
        frontend_method_data=frontend_method_data,
        init_flags=init_flags,
        method_flags=method_flags,
        frontend=frontend,
        on_device=on_device,
    )


# softmax
@handle_frontend_method(
    class_tree=CLASS_TREE,
    init_tree="torch.tensor",
    method_name="softmax",
    dtype_x_and_axis=helpers.dtype_values_axis(
        available_dtypes=helpers.get_dtypes("float"),
        min_num_dims=1,
        max_axes_size=1,
        force_int_axis=True,
        valid_axis=True,
    ),
    dtype=helpers.get_dtypes("float", full=False),
)
def test_torch_instance_softmax(
    dtype_x_and_axis,
    dtype,
    frontend_method_data,
    init_flags,
    method_flags,
    frontend,
    on_device,
):
    input_dtype, x, axis = dtype_x_and_axis
    helpers.test_frontend_method(
        init_input_dtypes=input_dtype,
        init_all_as_kwargs_np={
            "data": x[0],
        },
        method_input_dtypes=input_dtype,
        method_all_as_kwargs_np={
            "dim": axis,
            "dtype": dtype[0],
        },
        frontend_method_data=frontend_method_data,
        init_flags=init_flags,
        method_flags=method_flags,
        frontend=frontend,
        on_device=on_device,
    )


@st.composite
def _repeat_helper(draw):
    shape = draw(
        helpers.get_shape(
            min_num_dims=1, max_num_dims=5, min_dim_size=2, max_dim_size=10
        )
    )

    input_dtype, x = draw(
        helpers.dtype_and_values(
            available_dtypes=helpers.get_dtypes("valid"),
            shape=shape,
        )
    )

    repeats = draw(st.lists(st.integers(min_value=1, max_value=5), min_size=len(shape)))
    return input_dtype, x, repeats


# repeat
@handle_frontend_method(
    class_tree=CLASS_TREE,
    init_tree="torch.tensor",
    method_name="repeat",
    dtype_x_repeats=_repeat_helper(),
    unpack_repeat=st.booleans(),
)
def test_torch_instance_repeat(
    dtype_x_repeats,
    unpack_repeat,
    frontend_method_data,
    init_flags,
    method_flags,
    frontend,
    on_device,
):
    input_dtype, x, repeats = dtype_x_repeats
    repeat = {
        "repeats": repeats,
    }
    if unpack_repeat:
        method_flags.num_positional_args = len(repeat["repeats"]) + 1
        for i, x_ in enumerate(repeat["repeats"]):
            repeat["x{}".format(i)] = x_
    helpers.test_frontend_method(
        init_input_dtypes=input_dtype,
        init_all_as_kwargs_np={
            "data": x[0],
        },
        method_input_dtypes=input_dtype,
        method_all_as_kwargs_np=repeat,
        frontend_method_data=frontend_method_data,
        init_flags=init_flags,
        method_flags=method_flags,
        frontend=frontend,
        on_device=on_device,
    )


# unbind
@handle_frontend_method(
    class_tree=CLASS_TREE,
    init_tree="torch.tensor",
    method_name="unbind",
    dtype_value_axis=helpers.dtype_values_axis(
        available_dtypes=helpers.get_dtypes("numeric"),
        min_num_dims=1,
        valid_axis=True,
        force_int_axis=True,
    ),
)
def test_torch_instance_unbind(
    dtype_value_axis,
    frontend_method_data,
    init_flags,
    method_flags,
    frontend,
    on_device,
):
    input_dtypes, x, axis = dtype_value_axis
    helpers.test_frontend_method(
        init_input_dtypes=input_dtypes,
        init_all_as_kwargs_np={
            "data": x[0],
        },
        method_input_dtypes=input_dtypes,
        method_all_as_kwargs_np={
            "dim": axis,
        },
        frontend_method_data=frontend_method_data,
        init_flags=init_flags,
        method_flags=method_flags,
        frontend=frontend,
        on_device=on_device,
    )


# __eq__
@handle_frontend_method(
    class_tree=CLASS_TREE,
    init_tree="torch.tensor",
    method_name="__eq__",
    dtype_and_x=helpers.dtype_and_values(
        available_dtypes=helpers.get_dtypes("float"),
        num_arrays=2,
        min_value=-1e04,
        max_value=1e04,
        allow_inf=False,
    ),
)
def test_torch_special_eq(
    dtype_and_x,
    frontend_method_data,
    init_flags,
    method_flags,
    frontend,
    on_device,
):
    input_dtype, x = dtype_and_x
    helpers.test_frontend_method(
        init_input_dtypes=input_dtype,
        init_all_as_kwargs_np={
            "data": x[0],
        },
        method_input_dtypes=input_dtype,
        method_all_as_kwargs_np={
            "other": x[1],
        },
        frontend_method_data=frontend_method_data,
        init_flags=init_flags,
        method_flags=method_flags,
        frontend=frontend,
        on_device=on_device,
    )


# inverse
@handle_frontend_method(
    class_tree=CLASS_TREE,
    init_tree="torch.tensor",
    method_name="inverse",
    dtype_and_x=helpers.dtype_and_values(
        available_dtypes=helpers.get_dtypes("float"),
        min_num_dims=2,
    ).filter(lambda s: s[1][0].shape[-1] == s[1][0].shape[-2]),
)
def test_torch_instance_inverse(
    dtype_and_x,
    frontend_method_data,
    init_flags,
    method_flags,
    frontend,
    on_device,
):
    input_dtype, x = dtype_and_x
    helpers.test_frontend_method(
        init_input_dtypes=input_dtype,
        init_all_as_kwargs_np={
            "data": x[0],
        },
        method_input_dtypes=input_dtype,
        method_all_as_kwargs_np={},
        frontend_method_data=frontend_method_data,
        init_flags=init_flags,
        method_flags=method_flags,
        frontend=frontend,
        on_device=on_device,
    )


# neg
@handle_frontend_method(
    class_tree=CLASS_TREE,
    init_tree="torch.tensor",
    method_name="neg",
    dtype_and_x=helpers.dtype_and_values(
        available_dtypes=helpers.get_dtypes("float"),
        min_value=-1e04,
        max_value=1e04,
        allow_inf=False,
    ),
)
def test_torch_instance_neg(
    dtype_and_x,
    frontend,
    frontend_method_data,
    init_flags,
    method_flags,
    on_device,
):
    input_dtype, x = dtype_and_x
    helpers.test_frontend_method(
        init_input_dtypes=input_dtype,
        init_all_as_kwargs_np={
            "data": x[0],
        },
        method_input_dtypes=input_dtype,
        method_all_as_kwargs_np={},
        frontend_method_data=frontend_method_data,
        init_flags=init_flags,
        method_flags=method_flags,
        frontend=frontend,
        on_device=on_device,
    )


# int
@handle_frontend_method(
    class_tree=CLASS_TREE,
    init_tree="torch.tensor",
    method_name="int",
    dtype_and_x=helpers.dtype_and_values(
        available_dtypes=helpers.get_dtypes("integer"),
    ),
)
def test_torch_instance_int(
    dtype_and_x,
    frontend_method_data,
    init_flags,
    method_flags,
    frontend,
    on_device,
):
    input_dtype, x = dtype_and_x
    helpers.test_frontend_method(
        init_input_dtypes=input_dtype,
        init_all_as_kwargs_np={
            "data": x,
        },
        method_input_dtypes=input_dtype,
        method_all_as_kwargs_np={},
        frontend_method_data=frontend_method_data,
        init_flags=init_flags,
        method_flags=method_flags,
        frontend=frontend,
        on_device=on_device,
    )


# bool
@handle_frontend_method(
    class_tree=CLASS_TREE,
    init_tree="torch.tensor",
    method_name="bool",
    dtype_and_x=helpers.dtype_and_values(
        available_dtypes=helpers.get_dtypes("integer"),
    ),
)
def test_torch_instance_bool(
    dtype_and_x,
    frontend_method_data,
    init_flags,
    method_flags,
    frontend,
    on_device,
):
    input_dtype, x = dtype_and_x
    helpers.test_frontend_method(
        init_input_dtypes=input_dtype,
        init_all_as_kwargs_np={
            "data": x[0],
        },
        method_input_dtypes=input_dtype,
        method_all_as_kwargs_np={},
        frontend_method_data=frontend_method_data,
        init_flags=init_flags,
        method_flags=method_flags,
        frontend=frontend,
        on_device=on_device,
    )


# type
@handle_frontend_method(
    class_tree=CLASS_TREE,
    init_tree="torch.tensor",
    method_name="type",
    dtype_and_x=helpers.dtype_and_values(
        available_dtypes=helpers.get_dtypes("valid"),
    ),
    dtype=helpers.get_dtypes("valid", full=False),
)
def test_torch_instance_type(
    dtype_and_x,
    dtype,
    frontend_method_data,
    init_flags,
    method_flags,
    frontend,
    on_device,
):
    input_dtype, x = dtype_and_x
    helpers.test_frontend_method(
        init_input_dtypes=input_dtype,
        init_all_as_kwargs_np={
            "data": x[0],
        },
        method_input_dtypes=input_dtype,
        method_all_as_kwargs_np={
            "dtype": dtype[0],
        },
        frontend_method_data=frontend_method_data,
        init_flags=init_flags,
        method_flags=method_flags,
        frontend=frontend,
        on_device=on_device,
    )


# type_as
@handle_frontend_method(
    class_tree=CLASS_TREE,
    init_tree="torch.tensor",
    method_name="type_as",
    dtype_and_x=helpers.dtype_and_values(
        available_dtypes=helpers.get_dtypes("valid"),
        num_arrays=2,
    ),
)
def test_torch_instance_type_as(
    dtype_and_x,
    frontend_method_data,
    init_flags,
    method_flags,
    frontend,
    on_device,
):
    input_dtype, x = dtype_and_x
    helpers.test_frontend_method(
        init_input_dtypes=input_dtype,
        init_all_as_kwargs_np={
            "data": x[0],
        },
        method_input_dtypes=input_dtype,
        method_all_as_kwargs_np={
            "other": x[1],
        },
        frontend_method_data=frontend_method_data,
        init_flags=init_flags,
        method_flags=method_flags,
        frontend=frontend,
        on_device=on_device,
    )


# byte
@handle_frontend_method(
    class_tree=CLASS_TREE,
    init_tree="torch.tensor",
    method_name="byte",
    dtype_and_x=helpers.dtype_and_values(
        available_dtypes=helpers.get_dtypes("valid"),
    ),
)
def test_torch_instance_byte(
    dtype_and_x,
    frontend_method_data,
    init_flags,
    method_flags,
    frontend,
    on_device,
):
    input_dtype, x = dtype_and_x
    helpers.test_frontend_method(
        init_input_dtypes=input_dtype,
        init_all_as_kwargs_np={
            "data": x[0],
        },
        method_input_dtypes=input_dtype,
        method_all_as_kwargs_np={},
        frontend_method_data=frontend_method_data,
        init_flags=init_flags,
        method_flags=method_flags,
        frontend=frontend,
        on_device=on_device,
    )


# ne
@handle_frontend_method(
    class_tree=CLASS_TREE,
    init_tree="torch.tensor",
    method_name="ne",
    dtype_and_x=helpers.dtype_and_values(
        available_dtypes=helpers.get_dtypes("float"),
        num_arrays=2,
        min_value=-1e04,
        max_value=1e04,
        allow_inf=False,
    ),
)
def test_torch_instance_ne(
    dtype_and_x,
    frontend_method_data,
    init_flags,
    method_flags,
    frontend,
    on_device,
):
    input_dtype, x = dtype_and_x
    helpers.test_frontend_method(
        init_input_dtypes=input_dtype,
        init_all_as_kwargs_np={
            "data": x[0],
        },
        method_input_dtypes=input_dtype,
        method_all_as_kwargs_np={
            "other": x[1],
        },
        frontend_method_data=frontend_method_data,
        init_flags=init_flags,
        method_flags=method_flags,
        frontend=frontend,
        on_device=on_device,
    )


# squeeze
@handle_frontend_method(
    class_tree=CLASS_TREE,
    init_tree="torch.tensor",
    method_name="squeeze",
    dtype_value=helpers.dtype_and_values(
        available_dtypes=helpers.get_dtypes("valid"),
        shape=st.shared(helpers.get_shape(min_num_dims=1), key="shape"),
    ),
    dim=helpers.get_shape(min_num_dims=1),
)
def test_torch_instance_squeeze(
    dtype_value,
    dim,
    frontend_method_data,
    init_flags,
    method_flags,
    frontend,
    on_device,
):
    input_dtype, x = dtype_value
    helpers.test_frontend_method(
        init_input_dtypes=input_dtype,
        init_all_as_kwargs_np={
            "data": x[0],
        },
        method_input_dtypes=input_dtype,
        method_all_as_kwargs_np={
            "dim": dim,
        },
        frontend_method_data=frontend_method_data,
        init_flags=init_flags,
        method_flags=method_flags,
        frontend=frontend,
        on_device=on_device,
    )


# flip
@handle_frontend_method(
    class_tree=CLASS_TREE,
    init_tree="torch.tensor",
    method_name="flip",
    dtype_values_axis=_array_idxes_n_dtype(
        available_dtypes=helpers.get_dtypes("float"),
    ),
)
def test_torch_instance_flip(
    dtype_values_axis,
    frontend_method_data,
    init_flags,
    method_flags,
    frontend,
    on_device,
):
    x, idxes, dtype = dtype_values_axis
    helpers.test_frontend_method(
        init_input_dtypes=dtype,
        init_all_as_kwargs_np={
            "data": x[0],
        },
        method_input_dtypes=dtype,
        method_all_as_kwargs_np={
            "dims": idxes,
        },
        frontend_method_data=frontend_method_data,
        init_flags=init_flags,
        method_flags=method_flags,
        frontend=frontend,
        on_device=on_device,
    )


# fliplr
@handle_frontend_method(
    class_tree=CLASS_TREE,
    init_tree="torch.tensor",
    method_name="fliplr",
    dtype_and_x=helpers.dtype_and_values(
        available_dtypes=helpers.get_dtypes("float"),
        min_num_dims=2,
    ),
)
def test_torch_instance_fliplr(
    dtype_and_x,
    frontend_method_data,
    init_flags,
    method_flags,
    frontend,
    on_device,
):
    dtype, x = dtype_and_x
    helpers.test_frontend_method(
        init_input_dtypes=dtype,
        init_all_as_kwargs_np={
            "data": x[0],
        },
        method_input_dtypes=dtype,
        method_all_as_kwargs_np={},
        frontend_method_data=frontend_method_data,
        init_flags=init_flags,
        method_flags=method_flags,
        frontend=frontend,
        on_device=on_device,
    )


# tril
@handle_frontend_method(
    class_tree=CLASS_TREE,
    init_tree="torch.tensor",
    method_name="tril",
    dtype_and_values=helpers.dtype_and_values(
        available_dtypes=helpers.get_dtypes("numeric"),
        min_num_dims=2,  # Torch requires this.
    ),
    diagonal=st.integers(min_value=-100, max_value=100),
)
def test_torch_instance_tril(
    dtype_and_values,
    diagonal,
    frontend_method_data,
    init_flags,
    method_flags,
    frontend,
    on_device,
):
    input_dtype, x = dtype_and_values
    helpers.test_frontend_method(
        init_input_dtypes=input_dtype,
        init_all_as_kwargs_np={
            "data": x[0],
        },
        method_input_dtypes=input_dtype,
        method_all_as_kwargs_np={
            "diagonal": diagonal,
        },
        frontend_method_data=frontend_method_data,
        init_flags=init_flags,
        method_flags=method_flags,
        frontend=frontend,
        on_device=on_device,
    )


# sqrt
@handle_frontend_method(
    class_tree=CLASS_TREE,
    init_tree="torch.tensor",
    method_name="sqrt",
    dtype_x=helpers.dtype_and_values(
        available_dtypes=helpers.get_dtypes("numeric"),
    ),
)
def test_torch_instance_sqrt(
    dtype_x,
    frontend,
    frontend_method_data,
    init_flags,
    method_flags,
    on_device,
):
    input_dtype, x = dtype_x
    helpers.test_frontend_method(
        init_input_dtypes=input_dtype,
        init_all_as_kwargs_np={"data": x[0]},
        method_input_dtypes=input_dtype,
        method_all_as_kwargs_np={},
        frontend_method_data=frontend_method_data,
        init_flags=init_flags,
        method_flags=method_flags,
        frontend=frontend,
        on_device=on_device,
    )


# sqrt_
@handle_frontend_method(
    class_tree=CLASS_TREE,
    init_tree="torch.tensor",
    method_name="sqrt_",
    dtype_x=helpers.dtype_and_values(
        available_dtypes=helpers.get_dtypes("float"),
    ),
)
def test_torch_instance_sqrt_(
    dtype_x,
    frontend,
    frontend_method_data,
    init_flags,
    method_flags,
    on_device,
):
    input_dtype, x = dtype_x
    helpers.test_frontend_method(
        init_input_dtypes=input_dtype,
        init_all_as_kwargs_np={"data": x[0]},
        method_input_dtypes=input_dtype,
        method_all_as_kwargs_np={},
        frontend_method_data=frontend_method_data,
        init_flags=init_flags,
        method_flags=method_flags,
        frontend=frontend,
        on_device=on_device,
    )


# index_select
@handle_frontend_method(
    class_tree=CLASS_TREE,
    init_tree="torch.tensor",
    method_name="index_select",
    params_indices_others=helpers.array_indices_axis(
        array_dtypes=helpers.get_dtypes("valid"),
        indices_dtypes=["int64"],
        max_num_dims=1,
        indices_same_dims=True,
    ),
)
def test_torch_instance_index_select(
    params_indices_others,
    frontend_method_data,
    init_flags,
    method_flags,
    frontend,
    on_device,
):
    input_dtypes, input, indices, axis, batch_dims = params_indices_others
    helpers.test_frontend_method(
        init_input_dtypes=[input_dtypes[0]],
        init_all_as_kwargs_np={
            "data": input,
        },
        method_input_dtypes=[input_dtypes[1]],
        method_all_as_kwargs_np={
            "dim": axis,
            "index": indices,
        },
        frontend_method_data=frontend_method_data,
        init_flags=init_flags,
        method_flags=method_flags,
        frontend=frontend,
        on_device=on_device,
    )


@st.composite
def _arrays_dim_idx_n_dtypes(draw):
    num_dims = draw(st.shared(helpers.ints(min_value=1, max_value=4), key="num_dims"))
    num_arrays = 2
    common_shape = draw(
        helpers.lists(
            x=helpers.ints(min_value=2, max_value=3),
            min_size=num_dims - 1,
            max_size=num_dims - 1,
        )
    )
    _dim = draw(helpers.ints(min_value=0, max_value=num_dims - 1))
    unique_dims = draw(
        helpers.lists(
            x=helpers.ints(min_value=2, max_value=3),
            min_size=num_arrays,
            max_size=num_arrays,
        )
    )

    min_dim = min(unique_dims)
    max_dim = max(unique_dims)
    _idx = draw(
        helpers.array_values(
            shape=min_dim,
            dtype="int64",
            min_value=0,
            max_value=max_dim,
            exclude_min=False,
        )
    )

    xs = list()
    available_input_types = draw(helpers.get_dtypes("numeric"))
    input_dtypes = draw(
        helpers.array_dtypes(
            available_dtypes=available_input_types,
            num_arrays=num_arrays,
            shared_dtype=True,
        )
    )
    for ud, dt in zip(unique_dims, input_dtypes):
        x = draw(
            helpers.array_values(
                shape=common_shape[:_dim] + [ud] + common_shape[_dim:],
                dtype=dt,
                large_abs_safety_factor=2.5,
                small_abs_safety_factor=2.5,
                safety_factor_scale="log",
            )
        )
        xs.append(x)
    return xs, input_dtypes, _dim, _idx


# index_add
@handle_frontend_method(
    class_tree=CLASS_TREE,
    init_tree="torch.tensor",
    method_name="index_add_",
    xs_dtypes_dim_idx=_arrays_dim_idx_n_dtypes(),
    alpha=st.integers(min_value=1, max_value=2),
)
def test_torch_instance_index_add_(
    *,
    xs_dtypes_dim_idx,
    alpha,
    frontend_method_data,
    init_flags,
    method_flags,
    on_device,
    frontend,
):
    xs, input_dtypes, axis, indices = xs_dtypes_dim_idx
    if xs[0].shape[axis] < xs[1].shape[axis]:
        source, input = xs
    else:
        input, source = xs
    helpers.test_frontend_method(
        init_input_dtypes=[input_dtypes[0]],
        init_all_as_kwargs_np={
            "data": input,
        },
        method_input_dtypes=["int64", input_dtypes[1]],
        method_all_as_kwargs_np={
            "dim": axis,
            "index": indices,
            "source": source,
            "alpha": alpha,
        },
        frontend=frontend,
        frontend_method_data=frontend_method_data,
        init_flags=init_flags,
        method_flags=method_flags,
        on_device=on_device,
        rtol_=1e-03,
    )


@handle_frontend_method(
    class_tree=CLASS_TREE,
    init_tree="torch.tensor",
    method_name="index_add",
    xs_dtypes_dim_idx=_arrays_dim_idx_n_dtypes(),
    alpha=st.integers(min_value=1, max_value=2),
)
def test_torch_instance_index_add(
    *,
    xs_dtypes_dim_idx,
    alpha,
    frontend_method_data,
    init_flags,
    method_flags,
    on_device,
    frontend,
):
    xs, input_dtypes, axis, indices = xs_dtypes_dim_idx
    if xs[0].shape[axis] < xs[1].shape[axis]:
        source, input = xs
    else:
        input, source = xs
    helpers.test_frontend_method(
        init_input_dtypes=[input_dtypes[0]],
        init_all_as_kwargs_np={
            "data": input,
        },
        method_input_dtypes=["int64", input_dtypes[1]],
        method_all_as_kwargs_np={
            "dim": axis,
            "index": indices,
            "source": source,
            "alpha": alpha,
        },
        frontend=frontend,
        frontend_method_data=frontend_method_data,
        init_flags=init_flags,
        method_flags=method_flags,
        on_device=on_device,
        rtol_=1e-03,
    )


@st.composite
def _get_clamp_inputs(draw):
    shape = draw(
        helpers.get_shape(
            min_num_dims=1, max_num_dims=5, min_dim_size=2, max_dim_size=10
        )
    )
    x_dtype, x = draw(
        helpers.dtype_and_values(
            available_dtypes=helpers.get_dtypes("numeric"),
            shape=shape,
        )
    )
    min = draw(st.booleans())
    if min:
        max = draw(st.booleans())
        min = draw(
            helpers.array_values(
                dtype=x_dtype[0], shape=shape, min_value=0, max_value=25
            )
        )
        max = (
            draw(
                helpers.array_values(
                    dtype=x_dtype[0], shape=shape, min_value=26, max_value=50
                )
            )
            if max
            else None
        )
    else:
        min = None
        max = draw(
            helpers.array_values(
                dtype=x_dtype[0], shape=shape, min_value=26, max_value=50
            )
        )
    return x_dtype, x, min, max


# clamp
@handle_frontend_method(
    class_tree=CLASS_TREE,
    init_tree="torch.tensor",
    method_name="clamp",
    dtype_and_x_min_max=_get_clamp_inputs(),
)
def test_torch_instance_clamp(
    dtype_and_x_min_max,
    frontend,
    frontend_method_data,
    init_flags,
    method_flags,
    on_device,
):
    input_dtype, x, min, max = dtype_and_x_min_max
    helpers.test_frontend_method(
        init_input_dtypes=input_dtype,
        init_all_as_kwargs_np={
            "data": x[0],
        },
        method_input_dtypes=input_dtype,
        method_all_as_kwargs_np={"min": min, "max": max},
        frontend_method_data=frontend_method_data,
        init_flags=init_flags,
        method_flags=method_flags,
        frontend=frontend,
        on_device=on_device,
    )


# clamp_
@handle_frontend_method(
    class_tree=CLASS_TREE,
    init_tree="torch.tensor",
    method_name="clamp_",
    dtype_and_x_min_max=_get_clamp_inputs(),
)
def test_torch_instance_clamp_(
    dtype_and_x_min_max,
    frontend,
    frontend_method_data,
    init_flags,
    method_flags,
    on_device,
):
    input_dtype, x, min, max = dtype_and_x_min_max
    helpers.test_frontend_method(
        init_input_dtypes=input_dtype,
        init_all_as_kwargs_np={
            "data": x[0],
        },
        method_input_dtypes=input_dtype,
        method_all_as_kwargs_np={"min": min, "max": max},
        frontend_method_data=frontend_method_data,
        init_flags=init_flags,
        method_flags=method_flags,
        frontend=frontend,
        on_device=on_device,
    )


# clip
@handle_frontend_method(
    class_tree=CLASS_TREE,
    init_tree="torch.tensor",
    method_name="clip",
    input_and_ranges=_get_clamp_inputs(),
)
def test_torch_instance_clip(
    input_and_ranges,
    frontend,
    frontend_method_data,
    init_flags,
    method_flags,
    on_device,
):
    input_dtype, x, min, max = input_and_ranges
    helpers.test_frontend_method(
        init_input_dtypes=input_dtype,
        init_all_as_kwargs_np={
            "data": x[0],
        },
        method_input_dtypes=input_dtype,
        method_all_as_kwargs_np={"min": min, "max": max},
        frontend_method_data=frontend_method_data,
        init_flags=init_flags,
        method_flags=method_flags,
        frontend=frontend,
        on_device=on_device,
    )


# clip_
@handle_frontend_method(
    class_tree=CLASS_TREE,
    init_tree="torch.tensor",
    method_name="clip_",
    input_and_ranges=_get_clamp_inputs(),
)
def test_torch_instance_clip_(
    input_and_ranges,
    frontend,
    frontend_method_data,
    init_flags,
    method_flags,
    on_device,
):
    input_dtype, x, min, max = input_and_ranges
    helpers.test_frontend_method(
        init_input_dtypes=input_dtype,
        init_all_as_kwargs_np={
            "data": x[0],
        },
        method_input_dtypes=input_dtype,
        method_all_as_kwargs_np={"min": min, "max": max},
        frontend_method_data=frontend_method_data,
        init_flags=init_flags,
        method_flags=method_flags,
        frontend=frontend,
        on_device=on_device,
    )


# __gt__
@handle_frontend_method(
    class_tree=CLASS_TREE,
    init_tree="torch.tensor",
    method_name="__gt__",
    dtype_and_x=helpers.dtype_and_values(
        available_dtypes=helpers.get_dtypes("float"),
        num_arrays=2,
        min_value=-1e04,
        max_value=1e04,
        allow_inf=False,
    ),
)
def test_torch_special_gt(
    dtype_and_x,
    frontend_method_data,
    init_flags,
    method_flags,
    frontend,
    on_device,
):
    input_dtype, x = dtype_and_x
    helpers.test_frontend_method(
        init_input_dtypes=input_dtype,
        init_all_as_kwargs_np={
            "data": x[0],
        },
        method_input_dtypes=input_dtype,
        method_all_as_kwargs_np={
            "other": x[1],
        },
        frontend_method_data=frontend_method_data,
        init_flags=init_flags,
        method_flags=method_flags,
        frontend=frontend,
        on_device=on_device,
    )


# __ne__
@handle_frontend_method(
    class_tree=CLASS_TREE,
    init_tree="torch.tensor",
    method_name="__ne__",
    dtype_and_x=helpers.dtype_and_values(
        available_dtypes=helpers.get_dtypes("float"),
        num_arrays=2,
        min_value=-1e04,
        max_value=1e04,
        allow_inf=False,
    ),
)
def test_torch_special_ne(
    dtype_and_x,
    frontend_method_data,
    init_flags,
    method_flags,
    frontend,
    on_device,
):
    input_dtype, x = dtype_and_x
    helpers.test_frontend_method(
        init_input_dtypes=input_dtype,
        init_all_as_kwargs_np={
            "data": x[0],
        },
        method_input_dtypes=input_dtype,
        method_all_as_kwargs_np={
            "other": x[1],
        },
        frontend_method_data=frontend_method_data,
        init_flags=init_flags,
        method_flags=method_flags,
        frontend=frontend,
        on_device=on_device,
    )


# __lt__
@handle_frontend_method(
    class_tree=CLASS_TREE,
    init_tree="torch.tensor",
    method_name="__lt__",
    dtype_and_x=helpers.dtype_and_values(
        available_dtypes=helpers.get_dtypes("float"),
        num_arrays=2,
        min_value=-1e04,
        max_value=1e04,
        allow_inf=False,
    ),
)
def test_torch_special_lt(
    dtype_and_x,
    frontend_method_data,
    init_flags,
    method_flags,
    frontend,
    on_device,
):
    input_dtype, x = dtype_and_x
    helpers.test_frontend_method(
        init_input_dtypes=input_dtype,
        init_all_as_kwargs_np={
            "data": x[0],
        },
        method_input_dtypes=input_dtype,
        method_all_as_kwargs_np={
            "other": x[1],
        },
        frontend_method_data=frontend_method_data,
        init_flags=init_flags,
        method_flags=method_flags,
        frontend=frontend,
        on_device=on_device,
    )


# __or__
@handle_frontend_method(
    class_tree=CLASS_TREE,
    init_tree="torch.tensor",
    method_name="__or__",
    dtype_and_x=helpers.dtype_and_values(
        available_dtypes=helpers.get_dtypes("valid"),
        num_arrays=2,
        min_value=-1e04,
        max_value=1e04,
        allow_inf=False,
    ),
)
def test_torch_special_or(
    dtype_and_x,
    frontend_method_data,
    init_flags,
    method_flags,
    frontend,
    on_device,
):
    input_dtype, x = dtype_and_x
    helpers.test_frontend_method(
        init_input_dtypes=input_dtype,
        init_all_as_kwargs_np={
            "data": x[0],
        },
        method_input_dtypes=input_dtype,
        method_all_as_kwargs_np={
            "other": x[1],
        },
        frontend_method_data=frontend_method_data,
        init_flags=init_flags,
        method_flags=method_flags,
        frontend=frontend,
        on_device=on_device,
    )


# where
@handle_frontend_method(
    class_tree=CLASS_TREE,
    init_tree="torch.tensor",
    method_name="where",
    broadcastables=_broadcastable_trio(),
)
def test_torch_instance_where(
    broadcastables,
    frontend_method_data,
    init_flags,
    method_flags,
    frontend,
    on_device,
):
    cond, xs, dtypes = broadcastables
    helpers.test_frontend_method(
        init_input_dtypes=dtypes,
        init_all_as_kwargs_np={
            "data": xs[0],
        },
        method_input_dtypes=["bool", dtypes[1]],
        method_all_as_kwargs_np={
            "condition": cond,
            "other": xs[1],
        },
        frontend_method_data=frontend_method_data,
        init_flags=init_flags,
        method_flags=method_flags,
        frontend=frontend,
        on_device=on_device,
    )


# clone
@handle_frontend_method(
    class_tree=CLASS_TREE,
    init_tree="torch.tensor",
    method_name="clone",
    dtype_and_x=helpers.dtype_and_values(
        available_dtypes=helpers.get_dtypes("valid"),
        num_arrays=1,
    ),
)
def test_torch_instance_clone(
    dtype_and_x,
    frontend_method_data,
    init_flags,
    method_flags,
    frontend,
    on_device,
):
    input_dtype, x = dtype_and_x
    helpers.test_frontend_method(
        init_input_dtypes=input_dtype,
        init_all_as_kwargs_np={
            "data": x[0],
        },
        method_input_dtypes=input_dtype,
        method_all_as_kwargs_np={},
        frontend_method_data=frontend_method_data,
        init_flags=init_flags,
        method_flags=method_flags,
        frontend=frontend,
        on_device=on_device,
    )


# __invert__
@handle_frontend_method(
    class_tree=CLASS_TREE,
    init_tree="torch.tensor",
    method_name="__invert__",
    dtype_and_x=helpers.dtype_and_values(
        available_dtypes=helpers.get_dtypes("integer"),
        num_arrays=1,
    ),
)
def test_torch_special_invert(
    dtype_and_x,
    frontend_method_data,
    init_flags,
    method_flags,
    frontend,
    on_device,
):
    input_dtype, x = dtype_and_x
    helpers.test_frontend_method(
        init_input_dtypes=input_dtype,
        init_all_as_kwargs_np={
            "data": x[0],
        },
        method_input_dtypes=input_dtype,
        method_all_as_kwargs_np={},
        frontend_method_data=frontend_method_data,
        init_flags=init_flags,
        method_flags=method_flags,
        frontend=frontend,
        on_device=on_device,
    )


# acosh
@handle_frontend_method(
    class_tree=CLASS_TREE,
    init_tree="torch.tensor",
    method_name="acosh",
    dtype_and_x=helpers.dtype_and_values(
        min_value=1.0,
        available_dtypes=helpers.get_dtypes("float"),
    ),
)
def test_torch_instance_acosh(
    dtype_and_x,
    frontend_method_data,
    init_flags,
    method_flags,
    frontend,
    on_device,
):
    input_dtype, x = dtype_and_x
    helpers.test_frontend_method(
        init_input_dtypes=input_dtype,
        init_all_as_kwargs_np={
            "data": x[0],
        },
        method_input_dtypes=[],
        method_all_as_kwargs_np={},
        frontend_method_data=frontend_method_data,
        init_flags=init_flags,
        method_flags=method_flags,
        frontend=frontend,
        on_device=on_device,
    )


# real
@handle_frontend_method(
    class_tree=CLASS_TREE,
    init_tree="torch.tensor",
    method_name="real",
    dtype_and_x=helpers.dtype_and_values(
        available_dtypes=helpers.get_dtypes("float"),
        allow_inf=False,
    ),
)
def test_torch_instance_real(
    dtype_and_x,
    frontend_method_data,
    init_flags,
    method_flags,
    frontend,
    on_device,
):
    input_dtype, x = dtype_and_x
    helpers.test_frontend_method(
        init_input_dtypes=input_dtype,
        init_all_as_kwargs_np={
            "data": x[0],
        },
        method_input_dtypes=input_dtype,
        method_all_as_kwargs_np={},
        frontend_method_data=frontend_method_data,
        init_flags=init_flags,
        method_flags=method_flags,
        frontend=frontend,
        on_device=on_device,
    )


@st.composite
def _masked_fill_helper(draw):
    cond, xs, dtypes = draw(_broadcastable_trio())
    if ivy.is_uint_dtype(dtypes[0]):
        fill_value = draw(helpers.ints(min_value=0, max_value=5))
    elif ivy.is_int_dtype(dtypes[0]):
        fill_value = draw(helpers.ints(min_value=-5, max_value=5))
    else:
        fill_value = draw(helpers.floats(min_value=-5, max_value=5))
    return dtypes[0], xs[0], cond, fill_value


# masked_fill
@handle_frontend_method(
    class_tree=CLASS_TREE,
    init_tree="torch.tensor",
    method_name="masked_fill",
    x_mask_val=_masked_fill_helper(),
)
def test_torch_instance_masked_fill(
    x_mask_val,
    frontend_method_data,
    init_flags,
    method_flags,
    frontend,
    on_device,
):
    dtype, x, mask, val = x_mask_val
    helpers.test_frontend_method(
        init_input_dtypes=[dtype],
        init_all_as_kwargs_np={
            "data": x,
        },
        method_input_dtypes=["bool", dtype],
        method_all_as_kwargs_np={
            "mask": mask,
            "value": val,
        },
        frontend_method_data=frontend_method_data,
        init_flags=init_flags,
        method_flags=method_flags,
        frontend=frontend,
        on_device=on_device,
    )


# acosh_
@handle_frontend_method(
    class_tree=CLASS_TREE,
    init_tree="torch.tensor",
    method_name="acosh_",
    dtype_and_x=helpers.dtype_and_values(
        min_value=1.0,
        available_dtypes=helpers.get_dtypes("float"),
    ),
)
def test_torch_instance_acosh_(
    dtype_and_x,
    frontend_method_data,
    init_flags,
    method_flags,
    frontend,
    on_device,
):
    input_dtype, x = dtype_and_x
    helpers.test_frontend_method(
        init_input_dtypes=input_dtype,
        init_all_as_kwargs_np={
            "data": x[0],
        },
        method_input_dtypes=[],
        method_all_as_kwargs_np={},
        frontend_method_data=frontend_method_data,
        init_flags=init_flags,
        method_flags=method_flags,
        frontend=frontend,
        on_device=on_device,
    )


# numpy
@handle_frontend_method(
    class_tree=CLASS_TREE,
    init_tree="torch.tensor",
    method_name="numpy",
    dtype_and_x=helpers.dtype_and_values(
        available_dtypes=helpers.get_dtypes("valid"),
    ),
)
def test_torch_instance_numpy(
    dtype_and_x,
    frontend_method_data,
    init_flags,
    method_flags,
    frontend,
    on_device,
):
    input_dtype, x = dtype_and_x
    ret, frontend_ret = helpers.test_frontend_method(
        init_input_dtypes=input_dtype,
        init_all_as_kwargs_np={
            "data": x[0],
        },
        method_input_dtypes=[],
        method_all_as_kwargs_np={},
        frontend_method_data=frontend_method_data,
        init_flags=init_flags,
        method_flags=method_flags,
        frontend=frontend,
        on_device=on_device,
        test_values=False,
    )
    # manual testing required as function return is numpy frontend
    helpers.value_test(
        ret_np_flat=helpers.flatten_and_to_np(ret=ret),
        ret_np_from_gt_flat=frontend_ret[0],
        ground_truth_backend="torch",
    )


# atan2_
@handle_frontend_method(
    class_tree=CLASS_TREE,
    init_tree="torch.tensor",
    method_name="atan2_",
    dtype_and_x=helpers.dtype_and_values(
        available_dtypes=helpers.get_dtypes("float"),
        num_arrays=2,
    ),
)
def test_torch_instance_atan2_(
    dtype_and_x,
    frontend_method_data,
    init_flags,
    method_flags,
    frontend,
):
    input_dtype, x = dtype_and_x
    helpers.test_frontend_method(
        init_input_dtypes=input_dtype,
        init_all_as_kwargs_np={
            "data": x[0],
        },
        method_input_dtypes=input_dtype,
        method_all_as_kwargs_np={
            "other": x[1],
        },
        frontend_method_data=frontend_method_data,
        init_flags=init_flags,
        method_flags=method_flags,
        frontend=frontend,
    )


# bitwise_and_
@handle_frontend_method(
    class_tree=CLASS_TREE,
    init_tree="torch.tensor",
    method_name="bitwise_and_",
    dtype_and_x=helpers.dtype_and_values(
        available_dtypes=helpers.get_dtypes("integer"),
        num_arrays=2,
    ),
)
def test_torch_instance_bitwise_and_(
    dtype_and_x,
    frontend_method_data,
    init_flags,
    method_flags,
    frontend,
    on_device,
):
    input_dtype, x = dtype_and_x
    helpers.test_frontend_method(
        init_input_dtypes=input_dtype,
        init_all_as_kwargs_np={
            "data": x[0],
        },
        method_input_dtypes=input_dtype,
        method_all_as_kwargs_np={
            "other": x[1],
        },
        frontend_method_data=frontend_method_data,
        init_flags=init_flags,
        method_flags=method_flags,
        frontend=frontend,
        on_device=on_device,
    )


# __and__
@handle_frontend_method(
    class_tree=CLASS_TREE,
    init_tree="torch.tensor",
    method_name="__and__",
    dtype_and_x=helpers.dtype_and_values(
        available_dtypes=st.one_of(st.just(("bool",)), helpers.get_dtypes("integer")),
        num_arrays=2,
        min_value=-1e04,
        max_value=1e04,
        allow_inf=False,
    ),
)
def test_torch_special_and(
    dtype_and_x,
    frontend_method_data,
    init_flags,
    method_flags,
    frontend,
    on_device,
):
    input_dtype, x = dtype_and_x
    helpers.test_frontend_method(
        init_input_dtypes=input_dtype,
        init_all_as_kwargs_np={
            "data": x[0],
        },
        method_input_dtypes=input_dtype,
        method_all_as_kwargs_np={
            "other": x[1],
        },
        frontend_method_data=frontend_method_data,
        init_flags=init_flags,
        method_flags=method_flags,
        frontend=frontend,
        on_device=on_device,
    )


# bitwise_xor
@handle_frontend_method(
    class_tree=CLASS_TREE,
    init_tree="torch.tensor",
    method_name="bitwise_xor",
    dtype_and_x=helpers.dtype_and_values(
        available_dtypes=st.one_of(st.just(("bool",)), helpers.get_dtypes("integer")),
        num_arrays=2,
    ),
)
def test_torch_instance_bitwise_xor(
    dtype_and_x,
    frontend_method_data,
    init_flags,
    method_flags,
    frontend,
    on_device,
):
    input_dtype, x = dtype_and_x
    helpers.test_frontend_method(
        init_input_dtypes=input_dtype,
        init_all_as_kwargs_np={
            "data": x[0],
        },
        method_input_dtypes=input_dtype,
        method_all_as_kwargs_np={
            "other": x[1],
        },
        frontend_method_data=frontend_method_data,
        init_flags=init_flags,
        method_flags=method_flags,
        frontend=frontend,
        on_device=on_device,
    )


# cumprod
@handle_frontend_method(
    class_tree=CLASS_TREE,
    init_tree="torch.tensor",
    method_name="cumprod",
    dtype_value=helpers.dtype_and_values(
        available_dtypes=helpers.get_dtypes("valid"),
        shape=st.shared(helpers.get_shape(min_num_dims=1), key="shape"),
    ),
    dim=helpers.get_axis(
        shape=st.shared(helpers.get_shape(), key="shape"),
        allow_neg=True,
        force_int=True,
    ),
    dtypes=_dtypes(),
)
def test_torch_instance_cumprod(
    dtype_value,
    dim,
    dtypes,
    frontend_method_data,
    init_flags,
    method_flags,
    frontend,
    on_device,
):
    input_dtype, x = dtype_value
    helpers.test_frontend_method(
        init_input_dtypes=input_dtype,
        init_all_as_kwargs_np={
            "data": x[0],
        },
        method_input_dtypes=dtypes,
        method_all_as_kwargs_np={
            "dim": dim,
            "dtype": dtypes[0],
        },
        frontend_method_data=frontend_method_data,
        init_flags=init_flags,
        method_flags=method_flags,
        frontend=frontend,
        on_device=on_device,
    )


# relu
@handle_frontend_method(
    class_tree=CLASS_TREE,
    init_tree="torch.tensor",
    method_name="relu",
    dtype_and_x=helpers.dtype_and_values(
        available_dtypes=helpers.get_dtypes("float"),
        allow_inf=False,
    ),
)
def test_torch_instance_relu(
    dtype_and_x,
    frontend_method_data,
    init_flags,
    method_flags,
    frontend,
    on_device,
):
    input_dtype, x = dtype_and_x
    helpers.test_frontend_method(
        init_input_dtypes=input_dtype,
        init_all_as_kwargs_np={
            "data": x[0],
        },
        method_input_dtypes=input_dtype,
        method_all_as_kwargs_np={},
        frontend_method_data=frontend_method_data,
        init_flags=init_flags,
        method_flags=method_flags,
        frontend=frontend,
        on_device=on_device,
    )


# fmin
@handle_frontend_method(
    class_tree=CLASS_TREE,
    init_tree="torch.tensor",
    method_name="fmin",
    dtype_and_x=helpers.dtype_and_values(
        available_dtypes=helpers.get_dtypes("float"),
        num_arrays=2,
    ),
)
def test_torch_instance_fmin(
    dtype_and_x,
    frontend_method_data,
    init_flags,
    method_flags,
    frontend,
    on_device,
):
    input_dtype, x = dtype_and_x
    helpers.test_frontend_method(
        init_input_dtypes=input_dtype,
        init_all_as_kwargs_np={
            "data": x[0],
        },
        method_input_dtypes=input_dtype,
        method_all_as_kwargs_np={
            "other": x[1],
        },
        frontend_method_data=frontend_method_data,
        init_flags=init_flags,
        method_flags=method_flags,
        frontend=frontend,
        on_device=on_device,
    )


# count_nonzero
@handle_frontend_method(
    class_tree=CLASS_TREE,
    init_tree="torch.tensor",
    method_name="count_nonzero",
    dtype_value=helpers.dtype_and_values(
        available_dtypes=helpers.get_dtypes("valid"),
        shape=st.shared(helpers.get_shape(min_num_dims=1), key="shape"),
    ),
    dim=helpers.get_axis(
        shape=st.shared(helpers.get_shape(), key="shape"),
        allow_neg=True,
        force_int=True,
    ),
)
def test_torch_instance_count_nonzero(
    dtype_value,
    dim,
    frontend_method_data,
    init_flags,
    method_flags,
    frontend,
    on_device,
):
    input_dtype, x = dtype_value
    helpers.test_frontend_method(
        init_input_dtypes=input_dtype,
        init_all_as_kwargs_np={
            "data": x[0],
        },
        method_input_dtypes=input_dtype,
        method_all_as_kwargs_np={"dim": dim},
        frontend_method_data=frontend_method_data,
        init_flags=init_flags,
        method_flags=method_flags,
        frontend=frontend,
        on_device=on_device,
    )


# exp
@handle_frontend_method(
    class_tree=CLASS_TREE,
    init_tree="torch.tensor",
    method_name="exp",
    dtype_and_x=helpers.dtype_and_values(
        available_dtypes=helpers.get_dtypes("numeric"),
    ),
)
def test_torch_instance_exp(
    dtype_and_x,
    frontend_method_data,
    init_flags,
    method_flags,
    frontend,
    on_device,
):
    input_dtype, x = dtype_and_x
    helpers.test_frontend_method(
        init_input_dtypes=input_dtype,
        init_all_as_kwargs_np={
            "data": x[0],
        },
        method_input_dtypes=input_dtype,
        method_all_as_kwargs_np={},
        frontend_method_data=frontend_method_data,
        init_flags=init_flags,
        method_flags=method_flags,
        frontend=frontend,
        on_device=on_device,
    )


# mul
@handle_frontend_method(
    class_tree=CLASS_TREE,
    init_tree="torch.tensor",
    method_name="mul",
    dtype_and_x=helpers.dtype_and_values(
        available_dtypes=helpers.get_dtypes("numeric"),
        num_arrays=2,
    ),
)
def test_torch_instance_mul(
    dtype_and_x,
    frontend_method_data,
    init_flags,
    method_flags,
    frontend,
    on_device,
):
    input_dtype, x = dtype_and_x
    helpers.test_frontend_method(
        init_input_dtypes=input_dtype,
        init_all_as_kwargs_np={
            "data": x[0],
        },
        method_input_dtypes=input_dtype,
        method_all_as_kwargs_np={
            "other": x[1],
        },
        frontend_method_data=frontend_method_data,
        init_flags=init_flags,
        method_flags=method_flags,
        frontend=frontend,
        on_device=on_device,
    )


<<<<<<< HEAD
# trunc
@handle_frontend_method(
    class_tree=CLASS_TREE,
    init_tree="torch.tensor",
    method_name="trunc",
    dtype_value=helpers.dtype_and_values(
        available_dtypes=helpers.get_dtypes("numeric"),
        shape=st.shared(helpers.get_shape(min_num_dims=1), key="shape"),
    ),
)
def test_torch_instance_trunc(
    dtype_value,
=======
# ceil_
@handle_frontend_method(
    class_tree=CLASS_TREE,
    init_tree="torch.tensor",
    method_name="ceil_",
    dtype_and_x=helpers.dtype_and_values(
        available_dtypes=helpers.get_dtypes("float"),
    ),
)
def test_torch_instance_ceil_(
    dtype_and_x,
>>>>>>> 014a87c1
    frontend_method_data,
    init_flags,
    method_flags,
    frontend,
    on_device,
):
<<<<<<< HEAD
    input_dtype, x = dtype_value
=======
    input_dtype, x = dtype_and_x
>>>>>>> 014a87c1
    helpers.test_frontend_method(
        init_input_dtypes=input_dtype,
        init_all_as_kwargs_np={
            "data": x[0],
        },
        method_input_dtypes=input_dtype,
        method_all_as_kwargs_np={},
        frontend_method_data=frontend_method_data,
        init_flags=init_flags,
        method_flags=method_flags,
        frontend=frontend,
        on_device=on_device,
    )


<<<<<<< HEAD
# trunc_
@handle_frontend_method(
    class_tree=CLASS_TREE,
    init_tree="torch.tensor",
    method_name="trunc_",
    dtype_value=helpers.dtype_and_values(
        available_dtypes=helpers.get_dtypes("numeric"),
        shape=st.shared(helpers.get_shape(min_num_dims=1), key="shape"),
    ),
)
def test_torch_instance_trunc_(
    dtype_value,
=======
# mul_
@handle_frontend_method(
    class_tree=CLASS_TREE,
    init_tree="torch.tensor",
    method_name="mul_",
    dtype_and_x=helpers.dtype_and_values(
        available_dtypes=helpers.get_dtypes("numeric"),
        num_arrays=2,
        shared_dtype=True,
    ),
)
def test_torch_instance_mul_(
    dtype_and_x,
>>>>>>> 014a87c1
    frontend_method_data,
    init_flags,
    method_flags,
    frontend,
    on_device,
):
<<<<<<< HEAD
    input_dtype, x = dtype_value
=======
    input_dtype, x = dtype_and_x
>>>>>>> 014a87c1
    helpers.test_frontend_method(
        init_input_dtypes=input_dtype,
        init_all_as_kwargs_np={
            "data": x[0],
        },
        method_input_dtypes=input_dtype,
<<<<<<< HEAD
        method_all_as_kwargs_np={},
        frontend_method_data=frontend_method_data,
        init_flags=init_flags,
        method_flags=method_flags,
        frontend=frontend,
        on_device=on_device,
    )


# fix
@handle_frontend_method(
    class_tree=CLASS_TREE,
    init_tree="torch.tensor",
    method_name="fix",
    dtype_value=helpers.dtype_and_values(
        available_dtypes=helpers.get_dtypes("numeric"),
        shape=st.shared(helpers.get_shape(min_num_dims=1), key="shape"),
    ),
)
def test_torch_instance_fix(
    dtype_value,
    frontend_method_data,
    init_flags,
    method_flags,
    frontend,
    on_device,
):
    input_dtype, x = dtype_value
    helpers.test_frontend_method(
        init_input_dtypes=input_dtype,
        init_all_as_kwargs_np={
            "data": x[0],
        },
        method_input_dtypes=input_dtype,
        method_all_as_kwargs_np={},
        frontend_method_data=frontend_method_data,
        init_flags=init_flags,
        method_flags=method_flags,
        frontend=frontend,
        on_device=on_device,
    )


# fix_
@handle_frontend_method(
    class_tree=CLASS_TREE,
    init_tree="torch.tensor",
    method_name="fix_",
    dtype_value=helpers.dtype_and_values(
        available_dtypes=helpers.get_dtypes("numeric"),
        shape=st.shared(helpers.get_shape(min_num_dims=1), key="shape"),
    ),
)
def test_torch_instance_fix_(
    dtype_value,
    frontend_method_data,
    init_flags,
    method_flags,
    frontend,
    on_device,
):
    input_dtype, x = dtype_value
    helpers.test_frontend_method(
        init_input_dtypes=input_dtype,
        init_all_as_kwargs_np={
            "data": x[0],
        },
        method_input_dtypes=input_dtype,
        method_all_as_kwargs_np={},
=======
        method_all_as_kwargs_np={
            "other": x[1],
        },
>>>>>>> 014a87c1
        frontend_method_data=frontend_method_data,
        init_flags=init_flags,
        method_flags=method_flags,
        frontend=frontend,
        on_device=on_device,
    )


# round
@handle_frontend_method(
    class_tree=CLASS_TREE,
    init_tree="torch.tensor",
    method_name="round",
    dtype_and_x=helpers.dtype_and_values(
        available_dtypes=helpers.get_dtypes("float"),
    ),
    decimals=st.integers(min_value=0, max_value=5),
)
def test_torch_instance_round(
    dtype_and_x,
    decimals,
    frontend_method_data,
    init_flags,
    method_flags,
    frontend,
    on_device,
):
    input_dtype, x = dtype_and_x
    helpers.test_frontend_method(
        init_input_dtypes=input_dtype,
        init_all_as_kwargs_np={
            "data": x[0],
        },
        method_input_dtypes=input_dtype,
        method_all_as_kwargs_np={
            "decimals": decimals,
        },
        frontend_method_data=frontend_method_data,
        init_flags=init_flags,
        method_flags=method_flags,
        frontend=frontend,
        on_device=on_device,
    )


# cross
@handle_frontend_method(
    class_tree=CLASS_TREE,
    init_tree="torch.tensor",
    method_name="cross",
    dtype_input_other_dim=dtype_value1_value2_axis(
        available_dtypes=helpers.get_dtypes("numeric"),
        min_num_dims=1,
        max_num_dims=10,
        min_dim_size=3,
        max_dim_size=3,
        min_value=-1e10,
        max_value=1e10,
        abs_smallest_val=0.01,
        large_abs_safety_factor=2,
        safety_factor_scale="log",
    ),
)
def test_torch_instance_cross(
    dtype_input_other_dim,
    frontend_method_data,
    init_flags,
    method_flags,
    frontend,
    on_device,
):
    dtype, input, other, dim = dtype_input_other_dim
    helpers.test_frontend_method(
        init_input_dtypes=dtype,
        init_all_as_kwargs_np={
            "data": input,
        },
        method_input_dtypes=dtype,
        method_all_as_kwargs_np={
            "other": other,
            "dim": dim,
        },
        frontend_method_data=frontend_method_data,
        init_flags=init_flags,
        method_flags=method_flags,
        frontend=frontend,
        on_device=on_device,
        rtol_=1e-2,
        atol_=1e-2,
    )


# det
@handle_frontend_method(
    class_tree=CLASS_TREE,
    init_tree="torch.tensor",
    method_name="det",
    dtype_and_x=_get_dtype_and_square_matrix(),
)
def test_torch_instance_det(
    dtype_and_x,
    frontend_method_data,
    init_flags,
    method_flags,
    frontend,
    on_device,
):
    input_dtype, x = dtype_and_x
    helpers.test_frontend_method(
        init_input_dtypes=input_dtype,
        init_all_as_kwargs_np={
            "data": x,
        },
        method_input_dtypes=input_dtype,
        method_all_as_kwargs_np={},
        frontend_method_data=frontend_method_data,
        init_flags=init_flags,
        method_flags=method_flags,
        frontend=frontend,
        on_device=on_device,
    )


# reciprocal
@handle_frontend_method(
    class_tree=CLASS_TREE,
    init_tree="torch.tensor",
    method_name="reciprocal",
    dtype_and_x=helpers.dtype_and_values(
        available_dtypes=helpers.get_dtypes("float"),
        min_value=1,
    ),
)
def test_torch_instance_reciprocal(
    dtype_and_x,
    frontend_method_data,
    init_flags,
    method_flags,
    frontend,
    on_device,
):
    input_dtype, x = dtype_and_x
    helpers.test_frontend_method(
        init_input_dtypes=input_dtype,
        init_all_as_kwargs_np={
            "data": x[0],
        },
        method_input_dtypes=input_dtype,
        method_all_as_kwargs_np={},
        frontend_method_data=frontend_method_data,
        init_flags=init_flags,
        method_flags=method_flags,
        frontend=frontend,
        on_device=on_device,
    )


# fill_
@handle_frontend_method(
    class_tree=CLASS_TREE,
    init_tree="torch.tensor",
    method_name="fill_",
    dtype_and_x=helpers.dtype_and_values(
        available_dtypes=helpers.get_dtypes("float"),
    ),
    value=helpers.floats(min_value=1, max_value=10),
)
def test_torch_instance_fill_(
    dtype_and_x,
    value,
    frontend_method_data,
    init_flags,
    method_flags,
    frontend,
    on_device,
):
    input_dtype, x = dtype_and_x
    helpers.test_frontend_method(
        init_input_dtypes=input_dtype,
        init_all_as_kwargs_np={
            "data": x[0],
        },
        method_input_dtypes=input_dtype,
        method_all_as_kwargs_np={
            "value": value,
        },
        frontend_method_data=frontend_method_data,
        init_flags=init_flags,
        method_flags=method_flags,
        frontend=frontend,
        on_device=on_device,
    )


# nonzero
@handle_frontend_method(
    class_tree=CLASS_TREE,
    init_tree="torch.tensor",
    method_name="nonzero",
    dtype_and_values=helpers.dtype_and_values(
        available_dtypes=helpers.get_dtypes("numeric"),
    ),
)
def test_torch_instance_nonzero(
    dtype_and_values,
    frontend_method_data,
    init_flags,
    method_flags,
    frontend,
    on_device,
):
    input_dtype, x = dtype_and_values
    helpers.test_frontend_method(
        init_input_dtypes=input_dtype,
        init_all_as_kwargs_np={
            "data": x[0],
        },
        method_input_dtypes=input_dtype,
        method_all_as_kwargs_np={},
        frontend_method_data=frontend_method_data,
        init_flags=init_flags,
        method_flags=method_flags,
        frontend=frontend,
        on_device=on_device,
    )


# mm
@handle_frontend_method(
    class_tree=CLASS_TREE,
    init_tree="torch.tensor",
    method_name="mm",
    dtype_xy=_get_dtype_input_and_matrices(),
)
def test_torch_instance_mm(
    dtype_xy,
    frontend_method_data,
    init_flags,
    method_flags,
    frontend,
    on_device,
):
    dtype, x, y = dtype_xy
    helpers.test_frontend_method(
        init_input_dtypes=dtype,
        init_all_as_kwargs_np={
            "data": x,
        },
        method_input_dtypes=dtype,
        method_all_as_kwargs_np={
            "mat2": y,
        },
        frontend_method_data=frontend_method_data,
        init_flags=init_flags,
        method_flags=method_flags,
        frontend=frontend,
        on_device=on_device,
    )


# square
@handle_frontend_method(
    class_tree=CLASS_TREE,
    init_tree="torch.tensor",
    method_name="square",
    dtype_x=helpers.dtype_and_values(
        available_dtypes=helpers.get_dtypes("float"),
    ),
)
def test_torch_instance_square(
    dtype_x,
    frontend,
    frontend_method_data,
    init_flags,
    method_flags,
    on_device,
):
    input_dtype, x = dtype_x
    helpers.test_frontend_method(
        init_input_dtypes=input_dtype,
        init_all_as_kwargs_np={"data": x[0]},
        method_input_dtypes=input_dtype,
        method_all_as_kwargs_np={},
        frontend_method_data=frontend_method_data,
        init_flags=init_flags,
        method_flags=method_flags,
        frontend=frontend,
        on_device=on_device,
    )<|MERGE_RESOLUTION|>--- conflicted
+++ resolved
@@ -6781,7 +6781,76 @@
     )
 
 
-<<<<<<< HEAD
+# ceil_
+@handle_frontend_method(
+    class_tree=CLASS_TREE,
+    init_tree="torch.tensor",
+    method_name="ceil_",
+    dtype_and_x=helpers.dtype_and_values(
+        available_dtypes=helpers.get_dtypes("float"),
+    ),
+)
+def test_torch_instance_ceil_(
+    dtype_and_x,
+    frontend_method_data,
+    init_flags,
+    method_flags,
+    frontend,
+    on_device,
+):
+    input_dtype, x = dtype_and_x
+    helpers.test_frontend_method(
+        init_input_dtypes=input_dtype,
+        init_all_as_kwargs_np={
+            "data": x[0],
+        },
+        method_input_dtypes=input_dtype,
+        method_all_as_kwargs_np={},
+        frontend_method_data=frontend_method_data,
+        init_flags=init_flags,
+        method_flags=method_flags,
+        frontend=frontend,
+        on_device=on_device,
+    )
+
+
+# mul_
+@handle_frontend_method(
+    class_tree=CLASS_TREE,
+    init_tree="torch.tensor",
+    method_name="mul_",
+    dtype_and_x=helpers.dtype_and_values(
+        available_dtypes=helpers.get_dtypes("numeric"),
+        num_arrays=2,
+        shared_dtype=True,
+    ),
+)
+def test_torch_instance_mul_(
+    dtype_and_x,
+    frontend_method_data,
+    init_flags,
+    method_flags,
+    frontend,
+    on_device,
+):
+    input_dtype, x = dtype_and_x
+    helpers.test_frontend_method(
+        init_input_dtypes=input_dtype,
+        init_all_as_kwargs_np={
+            "data": x[0],
+        },
+        method_input_dtypes=input_dtype,
+        method_all_as_kwargs_np={
+            "other": x[1],
+        },
+        frontend_method_data=frontend_method_data,
+        init_flags=init_flags,
+        method_flags=method_flags,
+        frontend=frontend,
+        on_device=on_device,
+    )
+
+
 # trunc
 @handle_frontend_method(
     class_tree=CLASS_TREE,
@@ -6794,46 +6863,28 @@
 )
 def test_torch_instance_trunc(
     dtype_value,
-=======
-# ceil_
-@handle_frontend_method(
-    class_tree=CLASS_TREE,
-    init_tree="torch.tensor",
-    method_name="ceil_",
-    dtype_and_x=helpers.dtype_and_values(
-        available_dtypes=helpers.get_dtypes("float"),
-    ),
-)
-def test_torch_instance_ceil_(
-    dtype_and_x,
->>>>>>> 014a87c1
-    frontend_method_data,
-    init_flags,
-    method_flags,
-    frontend,
-    on_device,
-):
-<<<<<<< HEAD
+    frontend_method_data,
+    init_flags,
+    method_flags,
+    frontend,
+    on_device,
+):
     input_dtype, x = dtype_value
-=======
-    input_dtype, x = dtype_and_x
->>>>>>> 014a87c1
-    helpers.test_frontend_method(
-        init_input_dtypes=input_dtype,
-        init_all_as_kwargs_np={
-            "data": x[0],
-        },
-        method_input_dtypes=input_dtype,
-        method_all_as_kwargs_np={},
-        frontend_method_data=frontend_method_data,
-        init_flags=init_flags,
-        method_flags=method_flags,
-        frontend=frontend,
-        on_device=on_device,
-    )
-
-
-<<<<<<< HEAD
+    helpers.test_frontend_method(
+        init_input_dtypes=input_dtype,
+        init_all_as_kwargs_np={
+            "data": x[0],
+        },
+        method_input_dtypes=input_dtype,
+        method_all_as_kwargs_np={},
+        frontend_method_data=frontend_method_data,
+        init_flags=init_flags,
+        method_flags=method_flags,
+        frontend=frontend,
+        on_device=on_device,
+    )
+
+
 # trunc_
 @handle_frontend_method(
     class_tree=CLASS_TREE,
@@ -6846,39 +6897,19 @@
 )
 def test_torch_instance_trunc_(
     dtype_value,
-=======
-# mul_
-@handle_frontend_method(
-    class_tree=CLASS_TREE,
-    init_tree="torch.tensor",
-    method_name="mul_",
-    dtype_and_x=helpers.dtype_and_values(
-        available_dtypes=helpers.get_dtypes("numeric"),
-        num_arrays=2,
-        shared_dtype=True,
-    ),
-)
-def test_torch_instance_mul_(
-    dtype_and_x,
->>>>>>> 014a87c1
-    frontend_method_data,
-    init_flags,
-    method_flags,
-    frontend,
-    on_device,
-):
-<<<<<<< HEAD
+    frontend_method_data,
+    init_flags,
+    method_flags,
+    frontend,
+    on_device,
+):
     input_dtype, x = dtype_value
-=======
-    input_dtype, x = dtype_and_x
->>>>>>> 014a87c1
-    helpers.test_frontend_method(
-        init_input_dtypes=input_dtype,
-        init_all_as_kwargs_np={
-            "data": x[0],
-        },
-        method_input_dtypes=input_dtype,
-<<<<<<< HEAD
+    helpers.test_frontend_method(
+        init_input_dtypes=input_dtype,
+        init_all_as_kwargs_np={
+            "data": x[0],
+        },
+        method_input_dtypes=input_dtype,
         method_all_as_kwargs_np={},
         frontend_method_data=frontend_method_data,
         init_flags=init_flags,
@@ -6948,11 +6979,6 @@
         },
         method_input_dtypes=input_dtype,
         method_all_as_kwargs_np={},
-=======
-        method_all_as_kwargs_np={
-            "other": x[1],
-        },
->>>>>>> 014a87c1
         frontend_method_data=frontend_method_data,
         init_flags=init_flags,
         method_flags=method_flags,
