# global
import pytest
from types import SimpleNamespace


try:
    import torch
except ImportError:
    torch = SimpleNamespace()

import ivy
from hypothesis import strategies as st, given, assume

# local
import ivy_tests.test_ivy.helpers as helpers
from ivy_tests.test_ivy.test_frontends.test_torch.test_blas_and_lapack_ops import (
    _get_dtype_and_3dbatch_matrices,
    _get_dtype_input_and_matrices,
)
from ivy.functional.frontends.torch import Tensor
from ivy_tests.test_ivy.helpers import handle_frontend_method
from ivy_tests.test_ivy.test_functional.test_core.test_manipulation import _get_splits
from ivy_tests.test_ivy.test_functional.test_core.test_searching import (
    _broadcastable_trio,
)
from ivy_tests.test_ivy.test_functional.test_experimental.test_core.test_manipulation import (  # noqa
    _get_split_locations,
)

CLASS_TREE = "ivy.functional.frontends.torch.Tensor"


# Helper functions
@st.composite
def _dtypes(draw):
    return draw(
        st.shared(
            helpers.list_of_size(
                x=st.sampled_from(
                    draw(helpers.get_dtypes("numeric", prune_function=False))
                ),
                size=1,
            ),
            key="dtype",
        )
    )


@st.composite
def _requires_grad(draw):
    dtype = draw(_dtypes())[0]
    if ivy.is_int_dtype(dtype) or ivy.is_uint_dtype(dtype):
        return draw(st.just(False))
    return draw(st.booleans())


@given(
    dtype_x=helpers.dtype_and_values(
        available_dtypes=helpers.get_dtypes("valid", prune_function=False)
    ).filter(lambda x: "bfloat16" not in x[0]),
)
def test_torch_tensor_property_ivy_array(
    dtype_x,
):
    _, data = dtype_x
    x = Tensor(data[0])
    x.ivy_array = data[0]
    ret = helpers.flatten_and_to_np(ret=x.ivy_array.data)
    ret_gt = helpers.flatten_and_to_np(ret=data[0])
    helpers.value_test(
        ret_np_flat=ret,
        ret_np_from_gt_flat=ret_gt,
        ground_truth_backend="torch",
    )


@given(
    dtype_x=helpers.dtype_and_values(
        available_dtypes=helpers.get_dtypes("valid", prune_function=False)
    ).filter(lambda x: "bfloat16" not in x[0]),
)
def test_torch_tensor_property_device(
    dtype_x,
):
    _, data = dtype_x
    x = Tensor(data[0])
    x.ivy_array = data[0]
    ivy.utils.assertions.check_equal(x.device, ivy.dev(ivy.array(data[0])))


@given(
    dtype_x=helpers.dtype_and_values(
        available_dtypes=helpers.get_dtypes("valid", prune_function=False)
    ).filter(lambda x: "bfloat16" not in x[0]),
)
def test_torch_tensor_property_dtype(
    dtype_x,
):
    dtype, data = dtype_x
    x = Tensor(data[0])
    x.ivy_array = data[0]
    ivy.utils.assertions.check_equal(x.dtype, dtype[0])


@given(
    dtype_x=helpers.dtype_and_values(
        available_dtypes=helpers.get_dtypes("valid", prune_function=False),
        ret_shape=True,
    ).filter(lambda x: "bfloat16" not in x[0]),
)
def test_torch_tensor_property_shape(dtype_x):
    dtype, data, shape = dtype_x
    x = Tensor(data[0])
    ivy.utils.assertions.check_equal(x.ivy_array.shape, ivy.Shape(shape))


# chunk
@pytest.mark.skip("Testing takes a lot of time")
@handle_frontend_method(
    class_tree=CLASS_TREE,
    init_tree="torch.tensor",
    method_name="chunk",
    dtype_x_dim=helpers.dtype_values_axis(
        available_dtypes=helpers.get_dtypes("float"),
        min_num_dims=1,
        min_value=-1e04,
        max_value=1e04,
        force_int_axis=True,
        valid_axis=True,
    ),
    chunks=st.integers(
        min_value=1,
        max_value=5,
    ),
)
def test_torch_instance_chunk(
    dtype_x_dim,
    chunks,
    frontend,
    frontend_method_data,
    init_flags,
    method_flags,
    on_device,
):
    input_dtype, x, dim = dtype_x_dim
    helpers.test_frontend_method(
        init_input_dtypes=input_dtype,
        init_all_as_kwargs_np={
            "data": x[0],
        },
        method_input_dtypes=input_dtype,
        method_all_as_kwargs_np={
            "chunks": chunks,
            "dim": dim,
        },
        frontend_method_data=frontend_method_data,
        init_flags=init_flags,
        method_flags=method_flags,
        frontend=frontend,
        on_device=on_device,
    )


# any
@handle_frontend_method(
    class_tree=CLASS_TREE,
    init_tree="torch.tensor",
    method_name="any",
    dtype_input_axis=helpers.dtype_values_axis(
        available_dtypes=helpers.get_dtypes("numeric"),
        min_num_dims=1,
        min_value=-1e04,
        max_value=1e04,
        valid_axis=True,
        force_int_axis=True,
    ),
    keepdim=st.booleans(),
)
def test_torch_instance_any(
    dtype_input_axis,
    keepdim,
    frontend_method_data,
    init_flags,
    method_flags,
    frontend,
    on_device,
):
    input_dtype, x, axis = dtype_input_axis
    helpers.test_frontend_method(
        init_input_dtypes=input_dtype,
        init_all_as_kwargs_np={
            "data": x[0],
        },
        method_input_dtypes=input_dtype,
        method_all_as_kwargs_np={
            "dim": axis,
            "keepdim": keepdim,
        },
        frontend_method_data=frontend_method_data,
        init_flags=init_flags,
        method_flags=method_flags,
        frontend=frontend,
        on_device=on_device,
    )


# all
@handle_frontend_method(
    class_tree=CLASS_TREE,
    init_tree="torch.tensor",
    method_name="all",
    dtype_input_axis=helpers.dtype_values_axis(
        available_dtypes=helpers.get_dtypes("numeric"),
        min_num_dims=1,
        min_value=-1e04,
        max_value=1e04,
        valid_axis=True,
        force_int_axis=True,
    ),
    keepdim=st.booleans(),
)
def test_torch_instance_all(
    dtype_input_axis,
    keepdim,
    frontend_method_data,
    init_flags,
    method_flags,
    frontend,
    on_device,
):
    input_dtype, x, axis = dtype_input_axis
    helpers.test_frontend_method(
        init_input_dtypes=input_dtype,
        init_all_as_kwargs_np={
            "data": x[0],
        },
        method_input_dtypes=input_dtype,
        method_all_as_kwargs_np={
            "dim": axis,
            "keepdim": keepdim,
        },
        frontend_method_data=frontend_method_data,
        init_flags=init_flags,
        method_flags=method_flags,
        frontend=frontend,
        on_device=on_device,
    )


# add
@handle_frontend_method(
    class_tree=CLASS_TREE,
    init_tree="torch.tensor",
    method_name="add",
    dtype_and_x=helpers.dtype_and_values(
        available_dtypes=helpers.get_dtypes("float"),
        num_arrays=2,
        min_value=-1e04,
        max_value=1e04,
        allow_inf=False,
    ),
    alpha=st.floats(min_value=-1e04, max_value=1e04, allow_infinity=False),
)
def test_torch_instance_add(
    dtype_and_x,
    alpha,
    frontend,
    frontend_method_data,
    init_flags,
    method_flags,
    on_device,
):
    input_dtype, x = dtype_and_x
    helpers.test_frontend_method(
        init_input_dtypes=input_dtype,
        init_all_as_kwargs_np={
            "data": x[0],
        },
        method_input_dtypes=input_dtype,
        method_all_as_kwargs_np={
            "other": x[1],
            "alpha": alpha,
        },
        frontend_method_data=frontend_method_data,
        init_flags=init_flags,
        method_flags=method_flags,
        frontend=frontend,
        atol_=1e-02,
        on_device=on_device,
    )


# new_ones
@handle_frontend_method(
    class_tree=CLASS_TREE,
    init_tree="torch.tensor",
    method_name="new_ones",
    dtype_and_x=helpers.dtype_and_values(available_dtypes=helpers.get_dtypes("float")),
    size=helpers.get_shape(
        allow_none=False,
        min_num_dims=1,
        max_num_dims=5,
        min_dim_size=1,
        max_dim_size=10,
    ),
    dtypes=_dtypes(),
    requires_grad=_requires_grad(),
)
def test_torch_instance_new_ones(
    dtype_and_x,
    size,
    dtypes,
    requires_grad,
    on_device,
    frontend_method_data,
    init_flags,
    method_flags,
    frontend,
):
    input_dtype, x = dtype_and_x
    helpers.test_frontend_method(
        init_input_dtypes=input_dtype,
        init_all_as_kwargs_np={
            "data": x[0],
        },
        method_input_dtypes=dtypes,
        method_all_as_kwargs_np={
            "size": size,
            "dtype": dtypes[0],
            "requires_grad": requires_grad,
            "device": on_device,
        },
        frontend_method_data=frontend_method_data,
        init_flags=init_flags,
        method_flags=method_flags,
        frontend=frontend,
        on_device=on_device,
    )


# new_zeros
@handle_frontend_method(
    class_tree=CLASS_TREE,
    init_tree="torch.tensor",
    method_name="new_zeros",
    dtype_and_x=helpers.dtype_and_values(available_dtypes=helpers.get_dtypes("valid")),
    size=helpers.get_shape(
        allow_none=False,
        min_num_dims=1,
        max_num_dims=5,
        min_dim_size=1,
        max_dim_size=10,
    ),
    dtypes=_dtypes(),
    requires_grad=_requires_grad(),
)
def test_torch_instance_new_zeros(
    dtype_and_x,
    size,
    dtypes,
    requires_grad,
    on_device,
    frontend_method_data,
    init_flags,
    method_flags,
    frontend,
):
    input_dtype, x = dtype_and_x
    helpers.test_frontend_method(
        init_input_dtypes=input_dtype,
        init_all_as_kwargs_np={
            "data": x[0],
        },
        method_input_dtypes=dtypes,
        method_all_as_kwargs_np={
            "size": size,
            "dtype": dtypes[0],
            "requires_grad": requires_grad,
            "device": on_device,
        },
        frontend_method_data=frontend_method_data,
        init_flags=init_flags,
        method_flags=method_flags,
        frontend=frontend,
        on_device=on_device,
    )


@handle_frontend_method(
    class_tree=CLASS_TREE,
    init_tree="torch.tensor",
    method_name="reshape",
    dtype_x=helpers.dtype_and_values(
        available_dtypes=helpers.get_dtypes("valid", full=True),
        shape=st.shared(helpers.get_shape(), key="value_shape"),
    ),
    shape=helpers.reshape_shapes(
        shape=st.shared(helpers.get_shape(), key="value_shape")
    ),
    unpack_shape=st.booleans(),
)
def test_torch_instance_reshape(
    dtype_x,
    shape,
    unpack_shape,
    frontend_method_data,
    init_flags,
    method_flags,
    frontend,
    on_device,
):
    input_dtype, x = dtype_x
    shape = {
        "shape": shape,
    }
    if unpack_shape:
        method_flags.num_positional_args = len(shape["shape"]) + 1
        i = 0
        for x_ in shape["shape"]:
            shape["x{}".format(i)] = x_
            i += 1
    helpers.test_frontend_method(
        init_input_dtypes=input_dtype,
        init_all_as_kwargs_np={
            "data": x[0],
        },
        method_input_dtypes=input_dtype,
        method_all_as_kwargs_np=shape,
        frontend_method_data=frontend_method_data,
        init_flags=init_flags,
        method_flags=method_flags,
        frontend=frontend,
        on_device=on_device,
    )


# reshape_as
@handle_frontend_method(
    class_tree=CLASS_TREE,
    init_tree="torch.tensor",
    method_name="reshape_as",
    dtype_x=helpers.dtype_and_values(
        available_dtypes=helpers.get_dtypes("valid", full=True), num_arrays=2
    ),
)
def test_torch_instance_reshape_as(
    dtype_x,
    frontend_method_data,
    init_flags,
    method_flags,
    frontend,
    on_device,
):
    input_dtype, x = dtype_x
    helpers.test_frontend_method(
        init_input_dtypes=input_dtype,
        init_all_as_kwargs_np={
            "data": x[0],
        },
        method_input_dtypes=input_dtype,
        method_all_as_kwargs_np={
            "other": x[1],
        },
        frontend_method_data=frontend_method_data,
        init_flags=init_flags,
        method_flags=method_flags,
        frontend=frontend,
        on_device=on_device,
    )


# sin
@handle_frontend_method(
    class_tree=CLASS_TREE,
    init_tree="torch.tensor",
    method_name="sin",
    dtype_and_x=helpers.dtype_and_values(
        available_dtypes=helpers.get_dtypes("float"),
        allow_inf=False,
    ),
)
def test_torch_instance_sin(
    dtype_and_x,
    frontend_method_data,
    init_flags,
    method_flags,
    frontend,
    on_device,
):
    input_dtype, x = dtype_and_x
    helpers.test_frontend_method(
        init_input_dtypes=input_dtype,
        init_all_as_kwargs_np={
            "data": x[0],
        },
        method_input_dtypes=input_dtype,
        method_all_as_kwargs_np={},
        frontend_method_data=frontend_method_data,
        init_flags=init_flags,
        method_flags=method_flags,
        frontend=frontend,
        on_device=on_device,
    )


# arcsin
@handle_frontend_method(
    class_tree=CLASS_TREE,
    init_tree="torch.tensor",
    method_name="arcsin",
    dtype_and_x=helpers.dtype_and_values(
        available_dtypes=helpers.get_dtypes("float"),
        allow_inf=False,
    ),
)
def test_torch_instance_arcsin(
    dtype_and_x,
    frontend_method_data,
    init_flags,
    method_flags,
    frontend,
    on_device,
):
    input_dtype, x = dtype_and_x
    helpers.test_frontend_method(
        init_input_dtypes=input_dtype,
        init_all_as_kwargs_np={
            "data": x[0],
        },
        method_input_dtypes=input_dtype,
        method_all_as_kwargs_np={},
        frontend_method_data=frontend_method_data,
        init_flags=init_flags,
        method_flags=method_flags,
        frontend=frontend,
        on_device=on_device,
    )


# sum
@handle_frontend_method(
    class_tree=CLASS_TREE,
    init_tree="torch.tensor",
    method_name="sum",
    dtype_and_x=helpers.dtype_and_values(
        available_dtypes=helpers.get_dtypes("float"),
        min_value=-1e04,
        max_value=1e04,
    ),
)
def test_torch_instance_sum(
    dtype_and_x,
    frontend_method_data,
    init_flags,
    method_flags,
    frontend,
    on_device,
):
    input_dtype, x = dtype_and_x
    helpers.test_frontend_method(
        init_input_dtypes=["float64"] + input_dtype,
        init_all_as_kwargs_np={
            "data": x[0],
        },
        method_input_dtypes=["float64"] + input_dtype,
        method_all_as_kwargs_np={},
        frontend_method_data=frontend_method_data,
        init_flags=init_flags,
        method_flags=method_flags,
        frontend=frontend,
        on_device=on_device,
    )


# atan
@handle_frontend_method(
    class_tree=CLASS_TREE,
    init_tree="torch.tensor",
    method_name="atan",
    dtype_and_x=helpers.dtype_and_values(
        available_dtypes=helpers.get_dtypes("float"),
        allow_inf=False,
    ),
)
def test_torch_instance_atan(
    dtype_and_x,
    frontend_method_data,
    init_flags,
    method_flags,
    frontend,
    on_device,
):
    input_dtype, x = dtype_and_x
    helpers.test_frontend_method(
        init_input_dtypes=input_dtype,
        init_all_as_kwargs_np={
            "data": x[0],
        },
        method_input_dtypes=input_dtype,
        method_all_as_kwargs_np={},
        frontend_method_data=frontend_method_data,
        init_flags=init_flags,
        method_flags=method_flags,
        frontend=frontend,
        on_device=on_device,
    )


# atan2
@handle_frontend_method(
    class_tree=CLASS_TREE,
    init_tree="torch.tensor",
    method_name="atan2",
    dtype_and_x=helpers.dtype_and_values(
        available_dtypes=helpers.get_dtypes("float"),
        num_arrays=2,
    ),
)
def test_torch_instance_atan2(
    dtype_and_x,
    frontend_method_data,
    init_flags,
    method_flags,
    frontend,
    on_device,
):
    input_dtype, x = dtype_and_x
    helpers.test_frontend_method(
        init_input_dtypes=input_dtype,
        init_all_as_kwargs_np={
            "data": x[0],
        },
        method_input_dtypes=input_dtype,
        method_all_as_kwargs_np={
            "other": x[1],
        },
        frontend_method_data=frontend_method_data,
        init_flags=init_flags,
        method_flags=method_flags,
        frontend=frontend,
        on_device=on_device,
    )


# sin_
@handle_frontend_method(
    class_tree=CLASS_TREE,
    init_tree="torch.tensor",
    method_name="sin_",
    dtype_and_x=helpers.dtype_and_values(
        available_dtypes=helpers.get_dtypes("float"),
        allow_inf=False,
    ),
)
def test_torch_instance_sin_(
    dtype_and_x,
    frontend_method_data,
    init_flags,
    method_flags,
    frontend,
    on_device,
):
    input_dtype, x = dtype_and_x
    helpers.test_frontend_method(
        init_input_dtypes=input_dtype,
        init_all_as_kwargs_np={
            "data": x[0],
        },
        method_input_dtypes=input_dtype,
        method_all_as_kwargs_np={},
        frontend_method_data=frontend_method_data,
        init_flags=init_flags,
        method_flags=method_flags,
        frontend=frontend,
        on_device=on_device,
    )


# cos
@handle_frontend_method(
    class_tree=CLASS_TREE,
    init_tree="torch.tensor",
    method_name="cos",
    dtype_and_x=helpers.dtype_and_values(
        available_dtypes=helpers.get_dtypes("float"),
        allow_inf=False,
    ),
)
def test_torch_instance_cos(
    dtype_and_x,
    frontend_method_data,
    init_flags,
    method_flags,
    frontend,
    on_device,
):
    input_dtype, x = dtype_and_x
    helpers.test_frontend_method(
        init_input_dtypes=input_dtype,
        init_all_as_kwargs_np={
            "data": x[0],
        },
        method_input_dtypes=input_dtype,
        method_all_as_kwargs_np={},
        frontend_method_data=frontend_method_data,
        init_flags=init_flags,
        method_flags=method_flags,
        frontend=frontend,
        on_device=on_device,
    )


# cos_
@handle_frontend_method(
    class_tree=CLASS_TREE,
    init_tree="torch.tensor",
    method_name="cos_",
    dtype_and_x=helpers.dtype_and_values(
        available_dtypes=helpers.get_dtypes("float"),
        allow_inf=False,
    ),
)
def test_torch_instance_cos_(
    dtype_and_x,
    frontend_method_data,
    init_flags,
    method_flags,
    frontend,
    on_device,
):
    input_dtype, x = dtype_and_x
    helpers.test_frontend_method(
        init_input_dtypes=input_dtype,
        init_all_as_kwargs_np={
            "data": list(x[0]) if type(x[0]) == int else x[0],
        },
        method_input_dtypes=input_dtype,
        method_all_as_kwargs_np={},
        frontend_method_data=frontend_method_data,
        init_flags=init_flags,
        method_flags=method_flags,
        frontend=frontend,
        on_device=on_device,
    )


# sinh
@handle_frontend_method(
    class_tree=CLASS_TREE,
    init_tree="torch.tensor",
    method_name="sinh",
    dtype_and_x=helpers.dtype_and_values(
        available_dtypes=helpers.get_dtypes("float"),
        allow_inf=False,
    ),
)
def test_torch_instance_sinh(
    dtype_and_x,
    frontend_method_data,
    init_flags,
    method_flags,
    frontend,
    on_device,
):
    input_dtype, x = dtype_and_x
    helpers.test_frontend_method(
        init_input_dtypes=input_dtype,
        init_all_as_kwargs_np={
            "data": x[0],
        },
        method_input_dtypes=input_dtype,
        method_all_as_kwargs_np={},
        frontend_method_data=frontend_method_data,
        init_flags=init_flags,
        method_flags=method_flags,
        frontend=frontend,
        on_device=on_device,
    )


# sinh_
@handle_frontend_method(
    class_tree=CLASS_TREE,
    init_tree="torch.tensor",
    method_name="sinh_",
    dtype_and_x=helpers.dtype_and_values(
        available_dtypes=helpers.get_dtypes("float"),
        allow_inf=False,
    ),
)
def test_torch_instance_sinh_(
    dtype_and_x,
    frontend_method_data,
    init_flags,
    method_flags,
    frontend,
    on_device,
):
    input_dtype, x = dtype_and_x
    helpers.test_frontend_method(
        init_input_dtypes=input_dtype,
        init_all_as_kwargs_np={
            "data": x[0],
        },
        method_input_dtypes=input_dtype,
        method_all_as_kwargs_np={},
        frontend_method_data=frontend_method_data,
        init_flags=init_flags,
        method_flags=method_flags,
        frontend=frontend,
        on_device=on_device,
    )


# cosh
@handle_frontend_method(
    class_tree=CLASS_TREE,
    init_tree="torch.tensor",
    method_name="cosh",
    dtype_and_x=helpers.dtype_and_values(
        available_dtypes=helpers.get_dtypes("float"),
        allow_inf=False,
    ),
)
def test_torch_instance_cosh(
    dtype_and_x,
    frontend_method_data,
    init_flags,
    method_flags,
    frontend,
    on_device,
):
    input_dtype, x = dtype_and_x
    helpers.test_frontend_method(
        init_input_dtypes=input_dtype,
        init_all_as_kwargs_np={
            "data": x[0],
        },
        method_input_dtypes=input_dtype,
        method_all_as_kwargs_np={},
        frontend_method_data=frontend_method_data,
        init_flags=init_flags,
        method_flags=method_flags,
        frontend=frontend,
        on_device=on_device,
    )


# cosh_
@handle_frontend_method(
    class_tree=CLASS_TREE,
    init_tree="torch.tensor",
    method_name="cosh_",
    dtype_and_x=helpers.dtype_and_values(
        available_dtypes=helpers.get_dtypes("float"),
        allow_inf=False,
    ),
)
def test_torch_instance_cosh_(
    dtype_and_x,
    frontend_method_data,
    init_flags,
    method_flags,
    frontend,
    on_device,
):
    input_dtype, x = dtype_and_x
    helpers.test_frontend_method(
        init_input_dtypes=input_dtype,
        init_all_as_kwargs_np={
            "data": x[0],
        },
        method_input_dtypes=input_dtype,
        method_all_as_kwargs_np={},
        frontend_method_data=frontend_method_data,
        init_flags=init_flags,
        method_flags=method_flags,
        frontend=frontend,
        on_device=on_device,
        rtol_=1e-2,
        atol_=1e-2,
    )


# view
@handle_frontend_method(
    class_tree=CLASS_TREE,
    init_tree="torch.tensor",
    method_name="view",
    dtype_x=helpers.dtype_and_values(
        available_dtypes=helpers.get_dtypes("valid", full=True),
        shape=st.shared(helpers.get_shape(), key="value_shape"),
    ),
    shape=helpers.reshape_shapes(
        shape=st.shared(helpers.get_shape(), key="value_shape")
    ),
)
def test_torch_instance_view(
    dtype_x,
    shape,
    frontend_method_data,
    init_flags,
    method_flags,
    frontend,
    on_device,
):
    input_dtype, x = dtype_x
    helpers.test_frontend_method(
        init_input_dtypes=input_dtype,
        init_all_as_kwargs_np={
            "data": x[0],
        },
        method_input_dtypes=input_dtype,
        method_all_as_kwargs_np={
            "shape": shape,
        },
        frontend_method_data=frontend_method_data,
        init_flags=init_flags,
        method_flags=method_flags,
        frontend=frontend,
        on_device=on_device,
    )


@handle_frontend_method(
    class_tree=CLASS_TREE,
    init_tree="torch.tensor",
    method_name="float",
    dtype_x=helpers.dtype_and_values(
        available_dtypes=helpers.get_dtypes("valid", full=True),
    ),
)
def test_torch_instance_float(
    dtype_x,
    frontend_method_data,
    init_flags,
    method_flags,
    frontend,
    on_device,
):
    input_dtype, x = dtype_x
    helpers.test_frontend_method(
        init_input_dtypes=input_dtype,
        init_all_as_kwargs_np={
            "data": x[0],
        },
        method_input_dtypes=input_dtype,
        method_all_as_kwargs_np={},
        frontend_method_data=frontend_method_data,
        init_flags=init_flags,
        method_flags=method_flags,
        frontend=frontend,
        on_device=on_device,
    )


# asinh
@handle_frontend_method(
    class_tree=CLASS_TREE,
    init_tree="torch.tensor",
    method_name="asinh",
    dtype_and_x=helpers.dtype_and_values(
        available_dtypes=helpers.get_dtypes("float"),
        allow_inf=False,
    ),
)
def test_torch_instance_asinh(
    dtype_and_x,
    frontend_method_data,
    init_flags,
    method_flags,
    frontend,
    on_device,
):
    input_dtype, x = dtype_and_x
    helpers.test_frontend_method(
        init_input_dtypes=input_dtype,
        init_all_as_kwargs_np={
            "data": x[0],
        },
        method_input_dtypes=input_dtype,
        method_all_as_kwargs_np={},
        frontend_method_data=frontend_method_data,
        init_flags=init_flags,
        method_flags=method_flags,
        frontend=frontend,
        rtol_=1e-2,
        atol_=1e-2,
        on_device=on_device,
    )


# asinh_
@handle_frontend_method(
    class_tree=CLASS_TREE,
    init_tree="torch.tensor",
    method_name="asinh_",
    dtype_and_x=helpers.dtype_and_values(
        available_dtypes=helpers.get_dtypes("float"),
        allow_inf=False,
    ),
)
def test_torch_instance_asinh_(
    dtype_and_x,
    frontend_method_data,
    init_flags,
    method_flags,
    frontend,
    on_device,
):
    input_dtype, x = dtype_and_x
    helpers.test_frontend_method(
        init_input_dtypes=input_dtype,
        init_all_as_kwargs_np={
            "data": x[0],
        },
        method_input_dtypes=input_dtype,
        method_all_as_kwargs_np={},
        frontend_method_data=frontend_method_data,
        init_flags=init_flags,
        method_flags=method_flags,
        frontend=frontend,
        rtol_=1e-2,
        atol_=1e-2,
        on_device=on_device,
    )


# tan
@handle_frontend_method(
    class_tree=CLASS_TREE,
    init_tree="torch.tensor",
    method_name="tan",
    dtype_and_x=helpers.dtype_and_values(
        available_dtypes=helpers.get_dtypes("float"),
        allow_inf=False,
    ),
)
def test_torch_instance_tan(
    dtype_and_x,
    frontend_method_data,
    init_flags,
    method_flags,
    frontend,
    on_device,
):
    input_dtype, x = dtype_and_x
    helpers.test_frontend_method(
        init_input_dtypes=input_dtype,
        init_all_as_kwargs_np={
            "data": x[0],
        },
        method_input_dtypes=input_dtype,
        method_all_as_kwargs_np={},
        frontend_method_data=frontend_method_data,
        init_flags=init_flags,
        method_flags=method_flags,
        frontend=frontend,
        on_device=on_device,
    )


# tanh
@handle_frontend_method(
    class_tree=CLASS_TREE,
    init_tree="torch.tensor",
    method_name="tanh",
    dtype_and_x=helpers.dtype_and_values(
        available_dtypes=helpers.get_dtypes("float"),
        allow_inf=False,
    ),
)
def test_torch_instance_tanh(
    dtype_and_x,
    frontend_method_data,
    init_flags,
    method_flags,
    frontend,
    on_device,
):
    input_dtype, x = dtype_and_x
    helpers.test_frontend_method(
        init_input_dtypes=input_dtype,
        init_all_as_kwargs_np={
            "data": x[0],
        },
        method_input_dtypes=input_dtype,
        method_all_as_kwargs_np={},
        frontend_method_data=frontend_method_data,
        init_flags=init_flags,
        method_flags=method_flags,
        frontend=frontend,
        on_device=on_device,
    )


# tanh_
@handle_frontend_method(
    class_tree=CLASS_TREE,
    init_tree="torch.tensor",
    method_name="tanh_",
    dtype_and_x=helpers.dtype_and_values(
        available_dtypes=helpers.get_dtypes("float"),
        allow_inf=False,
    ),
)
def test_torch_instance_tanh_(
    dtype_and_x,
    frontend_method_data,
    init_flags,
    method_flags,
    frontend,
    on_device,
):
    input_dtype, x = dtype_and_x
    helpers.test_frontend_method(
        init_input_dtypes=input_dtype,
        init_all_as_kwargs_np={
            "data": x[0],
        },
        method_input_dtypes=input_dtype,
        method_all_as_kwargs_np={},
        frontend_method_data=frontend_method_data,
        init_flags=init_flags,
        method_flags=method_flags,
        frontend=frontend,
        on_device=on_device,
    )


# asin
@handle_frontend_method(
    class_tree=CLASS_TREE,
    init_tree="torch.tensor",
    method_name="asin",
    dtype_and_x=helpers.dtype_and_values(
        available_dtypes=helpers.get_dtypes("float"),
        allow_inf=False,
    ),
)
def test_torch_instance_asin(
    dtype_and_x,
    frontend_method_data,
    init_flags,
    method_flags,
    frontend,
    on_device,
):
    input_dtype, x = dtype_and_x
    helpers.test_frontend_method(
        init_input_dtypes=input_dtype,
        init_all_as_kwargs_np={
            "data": x[0],
        },
        method_input_dtypes=input_dtype,
        method_all_as_kwargs_np={},
        frontend_method_data=frontend_method_data,
        init_flags=init_flags,
        method_flags=method_flags,
        frontend=frontend,
        on_device=on_device,
    )


# amax
@handle_frontend_method(
    class_tree=CLASS_TREE,
    init_tree="torch.tensor",
    method_name="amax",
    dtype_x=helpers.dtype_and_values(
        available_dtypes=helpers.get_dtypes("numeric", full=True),
    ),
)
def test_torch_instance_amax(
    dtype_x,
    frontend_method_data,
    init_flags,
    method_flags,
    frontend,
    on_device,
):
    input_dtype, x = dtype_x
    helpers.test_frontend_method(
        init_input_dtypes=input_dtype,
        init_all_as_kwargs_np={
            "data": x[0],
        },
        method_input_dtypes=input_dtype,
        method_all_as_kwargs_np={},
        frontend_method_data=frontend_method_data,
        init_flags=init_flags,
        method_flags=method_flags,
        frontend=frontend,
        on_device=on_device,
    )


# abs
@handle_frontend_method(
    class_tree=CLASS_TREE,
    init_tree="torch.tensor",
    method_name="abs",
    dtype_and_x=helpers.dtype_and_values(
        available_dtypes=helpers.get_dtypes("float"),
    ),
)
def test_torch_instance_abs(
    dtype_and_x,
    frontend_method_data,
    init_flags,
    method_flags,
    frontend,
    on_device,
):
    input_dtype, x = dtype_and_x
    helpers.test_frontend_method(
        init_input_dtypes=input_dtype,
        init_all_as_kwargs_np={
            "data": x[0],
        },
        method_input_dtypes=input_dtype,
        method_all_as_kwargs_np={},
        frontend_method_data=frontend_method_data,
        init_flags=init_flags,
        method_flags=method_flags,
        frontend=frontend,
        on_device=on_device,
    )


# abs_
@handle_frontend_method(
    class_tree=CLASS_TREE,
    init_tree="torch.tensor",
    method_name="abs_",
    dtype_and_x=helpers.dtype_and_values(
        available_dtypes=helpers.get_dtypes("float"),
    ),
)
def test_torch_instance_abs_(
    dtype_and_x,
    frontend_method_data,
    init_flags,
    method_flags,
    frontend,
    on_device,
):
    input_dtype, x = dtype_and_x
    helpers.test_frontend_method(
        init_input_dtypes=input_dtype,
        init_all_as_kwargs_np={
            "data": x[0],
        },
        method_input_dtypes=input_dtype,
        method_all_as_kwargs_np={},
        frontend_method_data=frontend_method_data,
        init_flags=init_flags,
        method_flags=method_flags,
        frontend=frontend,
        on_device=on_device,
    )


# amin
@handle_frontend_method(
    class_tree=CLASS_TREE,
    init_tree="torch.tensor",
    method_name="amin",
    dtype_x=helpers.dtype_and_values(
        available_dtypes=helpers.get_dtypes("numeric", full=True),
    ),
)
def test_torch_instance_amin(
    dtype_x,
    frontend_method_data,
    init_flags,
    method_flags,
    frontend,
    on_device,
):
    input_dtype, x = dtype_x
    helpers.test_frontend_method(
        init_input_dtypes=input_dtype,
        init_all_as_kwargs_np={
            "data": x[0],
        },
        method_input_dtypes=input_dtype,
        method_all_as_kwargs_np={},
        frontend_method_data=frontend_method_data,
        init_flags=init_flags,
        method_flags=method_flags,
        frontend=frontend,
        on_device=on_device,
    )


# aminmax
@handle_frontend_method(
    class_tree=CLASS_TREE,
    init_tree="torch.tensor",
    method_name="aminmax",
    dtype_x=helpers.dtype_and_values(
        available_dtypes=helpers.get_dtypes("numeric", full=True),
    ),
    keepdim=st.booleans(),
)
def test_torch_instance_aminmax(
    dtype_x,
    keepdim,
    frontend_method_data,
    init_flags,
    method_flags,
    frontend,
    on_device,
):
    input_dtype, x = dtype_x
    helpers.test_frontend_method(
        init_input_dtypes=input_dtype,
        init_all_as_kwargs_np={
            "data": x[0],
        },
        method_input_dtypes=input_dtype,
        method_all_as_kwargs_np={
            "keepdim": keepdim,
        },
        frontend_method_data=frontend_method_data,
        init_flags=init_flags,
        method_flags=method_flags,
        frontend=frontend,
        on_device=on_device,
    )


# contiguous
@handle_frontend_method(
    class_tree=CLASS_TREE,
    init_tree="torch.tensor",
    method_name="contiguous",
    dtype_and_x=helpers.dtype_and_values(
        available_dtypes=helpers.get_dtypes("float"),
        allow_inf=False,
    ),
)
def test_torch_instance_contiguous(
    dtype_and_x,
    frontend_method_data,
    init_flags,
    method_flags,
    frontend,
    on_device,
):
    input_dtype, x = dtype_and_x
    helpers.test_frontend_method(
        init_input_dtypes=input_dtype,
        init_all_as_kwargs_np={
            "data": x[0],
        },
        method_input_dtypes=input_dtype,
        method_all_as_kwargs_np={},
        frontend_method_data=frontend_method_data,
        init_flags=init_flags,
        method_flags=method_flags,
        frontend=frontend,
        on_device=on_device,
    )


# log
@handle_frontend_method(
    class_tree=CLASS_TREE,
    init_tree="torch.tensor",
    method_name="log",
    dtype_and_x=helpers.dtype_and_values(
        available_dtypes=helpers.get_dtypes("float"),
        allow_inf=False,
    ),
)
def test_torch_instance_log(
    dtype_and_x,
    frontend_method_data,
    init_flags,
    method_flags,
    frontend,
    on_device,
):
    input_dtype, x = dtype_and_x
    helpers.test_frontend_method(
        init_input_dtypes=input_dtype,
        init_all_as_kwargs_np={
            "data": x[0],
        },
        method_input_dtypes=input_dtype,
        method_all_as_kwargs_np={},
        frontend_method_data=frontend_method_data,
        init_flags=init_flags,
        method_flags=method_flags,
        frontend=frontend,
        on_device=on_device,
    )


# log_
@handle_frontend_method(
    class_tree=CLASS_TREE,
    init_tree="torch.tensor",
    method_name="log_",
    dtype_and_x=helpers.dtype_and_values(
        available_dtypes=helpers.get_dtypes("float"),
        allow_inf=False,
    ),
)
def test_torch_instance_log_(
    dtype_and_x,
    frontend_method_data,
    init_flags,
    method_flags,
    frontend,
    on_device,
):
    input_dtype, x = dtype_and_x
    helpers.test_frontend_method(
        init_input_dtypes=input_dtype,
        init_all_as_kwargs_np={
            "data": x[0],
        },
        method_input_dtypes=input_dtype,
        method_all_as_kwargs_np={},
        frontend_method_data=frontend_method_data,
        init_flags=init_flags,
        method_flags=method_flags,
        frontend=frontend,
        on_device=on_device,
    )


# __add__
@handle_frontend_method(
    class_tree=CLASS_TREE,
    init_tree="torch.tensor",
    method_name="__add__",
    dtype_and_x=helpers.dtype_and_values(
        available_dtypes=helpers.get_dtypes("float"),
        num_arrays=2,
        min_value=-1e04,
        max_value=1e04,
        allow_inf=False,
    ),
)
def test_torch_special_add(
    dtype_and_x,
    frontend_method_data,
    init_flags,
    method_flags,
    frontend,
    on_device,
):
    input_dtype, x = dtype_and_x
    helpers.test_frontend_method(
        init_input_dtypes=input_dtype,
        init_all_as_kwargs_np={
            "data": x[0],
        },
        method_input_dtypes=input_dtype,
        method_all_as_kwargs_np={
            "other": x[1],
        },
        frontend_method_data=frontend_method_data,
        init_flags=init_flags,
        method_flags=method_flags,
        frontend=frontend,
        on_device=on_device,
    )


# __long__
@handle_frontend_method(
    class_tree=CLASS_TREE,
    init_tree="torch.tensor",
    method_name="__long__",
    dtype_and_x=helpers.dtype_and_values(
        available_dtypes=helpers.get_dtypes("integer"),
        min_value=-1e04,
        max_value=1e04,
        allow_inf=False,
    ),
)
def test_torch_special_long(
    dtype_and_x,
    frontend_method_data,
    init_flags,
    method_flags,
    frontend,
    on_device,
):
    input_dtype, x = dtype_and_x
    helpers.test_frontend_method(
        init_input_dtypes=input_dtype,
        init_all_as_kwargs_np={
            "data": x[0],
        },
        method_input_dtypes=input_dtype,
        method_all_as_kwargs_np={},
        frontend_method_data=frontend_method_data,
        init_flags=init_flags,
        method_flags=method_flags,
        frontend=frontend,
        on_device=on_device,
    )


# __radd__
@handle_frontend_method(
    class_tree=CLASS_TREE,
    init_tree="torch.tensor",
    method_name="__radd__",
    dtype_and_x=helpers.dtype_and_values(
        available_dtypes=helpers.get_dtypes("float"),
        num_arrays=2,
        min_value=-1e04,
        max_value=1e04,
        allow_inf=False,
    ),
)
def test_torch_special_radd(
    dtype_and_x,
    frontend_method_data,
    init_flags,
    method_flags,
    frontend,
    on_device,
):
    input_dtype, x = dtype_and_x
    helpers.test_frontend_method(
        init_input_dtypes=input_dtype,
        init_all_as_kwargs_np={
            "data": x[0],
        },
        method_input_dtypes=input_dtype,
        method_all_as_kwargs_np={
            "other": x[1],
        },
        frontend_method_data=frontend_method_data,
        init_flags=init_flags,
        method_flags=method_flags,
        frontend=frontend,
        on_device=on_device,
    )


# __sub__
@handle_frontend_method(
    class_tree=CLASS_TREE,
    init_tree="torch.tensor",
    method_name="__sub__",
    dtype_and_x=helpers.dtype_and_values(
        available_dtypes=helpers.get_dtypes("float"),
        num_arrays=2,
        min_value=-1e04,
        max_value=1e04,
        allow_inf=False,
    ),
)
def test_torch_special_sub(
    dtype_and_x,
    frontend_method_data,
    init_flags,
    method_flags,
    frontend,
    on_device,
):
    input_dtype, x = dtype_and_x
    helpers.test_frontend_method(
        init_input_dtypes=input_dtype,
        init_all_as_kwargs_np={
            "data": x[0],
        },
        method_input_dtypes=input_dtype,
        method_all_as_kwargs_np={
            "other": x[1],
        },
        frontend_method_data=frontend_method_data,
        init_flags=init_flags,
        method_flags=method_flags,
        frontend=frontend,
        on_device=on_device,
    )


# __mul__
@handle_frontend_method(
    class_tree=CLASS_TREE,
    init_tree="torch.tensor",
    method_name="__mul__",
    dtype_and_x=helpers.dtype_and_values(
        available_dtypes=helpers.get_dtypes("float"),
        num_arrays=2,
        min_value=-1e04,
        max_value=1e04,
        allow_inf=False,
    ),
)
def test_torch_special_mul(
    dtype_and_x,
    frontend_method_data,
    init_flags,
    method_flags,
    frontend,
    on_device,
):
    input_dtype, x = dtype_and_x
    helpers.test_frontend_method(
        init_input_dtypes=input_dtype,
        init_all_as_kwargs_np={
            "data": x[0],
        },
        method_input_dtypes=input_dtype,
        method_all_as_kwargs_np={
            "other": x[1],
        },
        frontend_method_data=frontend_method_data,
        init_flags=init_flags,
        method_flags=method_flags,
        frontend=frontend,
        on_device=on_device,
    )


# __rsub__
@handle_frontend_method(
    class_tree=CLASS_TREE,
    init_tree="torch.tensor",
    method_name="__rsub__",
    dtype_and_x=helpers.dtype_and_values(
        available_dtypes=helpers.get_dtypes("numeric"),
        num_arrays=2,
    ),
)
def test_torch_special_rsub(
    dtype_and_x,
    frontend_method_data,
    init_flags,
    method_flags,
    frontend,
    on_device,
):
    input_dtype, x = dtype_and_x
    helpers.test_frontend_method(
        init_input_dtypes=input_dtype,
        init_all_as_kwargs_np={
            "data": x[0],
        },
        method_input_dtypes=input_dtype,
        method_all_as_kwargs_np={
            "other": x[1],
        },
        frontend_method_data=frontend_method_data,
        init_flags=init_flags,
        method_flags=method_flags,
        frontend=frontend,
        on_device=on_device,
    )


# __rmul__
@handle_frontend_method(
    class_tree=CLASS_TREE,
    init_tree="torch.tensor",
    method_name="__rmul__",
    dtype_and_x=helpers.dtype_and_values(
        available_dtypes=helpers.get_dtypes("float"),
        num_arrays=2,
        min_value=-1e04,
        max_value=1e04,
        allow_inf=False,
    ),
)
def test_torch_special_rmul(
    dtype_and_x,
    frontend_method_data,
    init_flags,
    method_flags,
    frontend,
    on_device,
):
    input_dtype, x = dtype_and_x
    helpers.test_frontend_method(
        init_input_dtypes=input_dtype,
        init_all_as_kwargs_np={
            "data": x[0],
        },
        method_input_dtypes=input_dtype,
        method_all_as_kwargs_np={
            "other": x[1],
        },
        frontend_method_data=frontend_method_data,
        init_flags=init_flags,
        method_flags=method_flags,
        frontend=frontend,
        on_device=on_device,
    )


# __truediv__
@handle_frontend_method(
    class_tree=CLASS_TREE,
    init_tree="torch.tensor",
    method_name="__truediv__",
    dtype_and_x=helpers.dtype_and_values(
        available_dtypes=helpers.get_dtypes("float"),
        shared_dtype=True,
        num_arrays=2,
        min_value=-1e04,
        max_value=1e04,
        allow_inf=False,
    ),
)
def test_torch_special_truediv(
    dtype_and_x,
    frontend_method_data,
    init_flags,
    method_flags,
    frontend,
    on_device,
):
    input_dtype, x = dtype_and_x
    helpers.test_frontend_method(
        init_input_dtypes=input_dtype,
        init_all_as_kwargs_np={
            "data": x[0],
        },
        method_input_dtypes=input_dtype,
        method_all_as_kwargs_np={
            "other": x[1],
        },
        frontend_method_data=frontend_method_data,
        init_flags=init_flags,
        method_flags=method_flags,
        frontend=frontend,
        on_device=on_device,
    )


@st.composite
def _to_helper(draw):
    dtype_x = draw(
        helpers.dtype_and_values(
            available_dtypes=helpers.get_dtypes("valid"),
            num_arrays=2,
            large_abs_safety_factor=2,
        )
    )
    input_dtype, x = dtype_x
    arg = draw(st.sampled_from(["tensor", "dtype", "device"]))
    if arg == "tensor":
        method_num_positional_args = 1
        method_all_as_kwargs_np = {"other": x[1]}
    elif arg == "dtype":
        method_num_positional_args = 1
        dtype = draw(helpers.get_dtypes("valid", full=False))[0]
        method_all_as_kwargs_np = {"dtype": dtype}
    else:
        method_num_positional_args = 0
        device = draw(st.just("cpu"))
        dtype = draw(helpers.get_dtypes("valid", full=False, none=True))[0]
        method_all_as_kwargs_np = {"dtype": dtype, "device": device}
    return input_dtype, x, method_num_positional_args, method_all_as_kwargs_np


# to
@handle_frontend_method(
    class_tree=CLASS_TREE,
    init_tree="torch.tensor",
    method_name="to",
    args_kwargs=_to_helper(),
)
def test_torch_instance_to(
    args_kwargs,
    frontend_method_data,
    init_flags,
    method_flags,
    frontend,
    on_device,
):
    input_dtype, x, method_num_positional_args, method_all_as_kwargs_np = args_kwargs
    method_flags.num_positional_args = method_num_positional_args
    helpers.test_frontend_method(
        init_input_dtypes=input_dtype,
        init_all_as_kwargs_np={
            "data": x[0],
        },
        method_input_dtypes=input_dtype,
        method_all_as_kwargs_np=method_all_as_kwargs_np,
        frontend_method_data=frontend_method_data,
        init_flags=init_flags,
        method_flags=method_flags,
        frontend=frontend,
        on_device=on_device,
    )


# arctan
@handle_frontend_method(
    class_tree=CLASS_TREE,
    init_tree="torch.tensor",
    method_name="arctan",
    dtype_and_x=helpers.dtype_and_values(
        available_dtypes=helpers.get_dtypes("float"),
        allow_inf=False,
    ),
)
def test_torch_instance_arctan(
    dtype_and_x,
    frontend_method_data,
    init_flags,
    method_flags,
    frontend,
    on_device,
):
    input_dtype, x = dtype_and_x
    helpers.test_frontend_method(
        init_input_dtypes=input_dtype,
        init_all_as_kwargs_np={
            "data": x[0],
        },
        method_input_dtypes=input_dtype,
        method_all_as_kwargs_np={},
        frontend_method_data=frontend_method_data,
        init_flags=init_flags,
        method_flags=method_flags,
        frontend=frontend,
        on_device=on_device,
    )


# arctan_
@handle_frontend_method(
    class_tree=CLASS_TREE,
    init_tree="torch.tensor",
    method_name="arctan_",
    dtype_and_x=helpers.dtype_and_values(
        available_dtypes=helpers.get_dtypes("float"),
        allow_inf=False,
    ),
)
def test_torch_instance_arctan_(
    dtype_and_x,
    frontend_method_data,
    init_flags,
    method_flags,
    frontend,
    on_device,
):
    input_dtype, x = dtype_and_x
    helpers.test_frontend_method(
        init_input_dtypes=input_dtype,
        init_all_as_kwargs_np={
            "data": x[0],
        },
        method_input_dtypes=input_dtype,
        method_all_as_kwargs_np={},
        frontend_method_data=frontend_method_data,
        init_flags=init_flags,
        method_flags=method_flags,
        frontend=frontend,
        on_device=on_device,
    )


# arctan2
@handle_frontend_method(
    class_tree=CLASS_TREE,
    init_tree="torch.tensor",
    method_name="arctan2",
    dtype_and_x=helpers.dtype_and_values(
        available_dtypes=helpers.get_dtypes("float"),
        num_arrays=2,
    ),
)
def test_torch_instance_arctan2(
    dtype_and_x,
    frontend_method_data,
    init_flags,
    method_flags,
    frontend,
    on_device,
):
    input_dtype, x = dtype_and_x
    helpers.test_frontend_method(
        init_input_dtypes=input_dtype,
        init_all_as_kwargs_np={
            "data": x[0],
        },
        method_input_dtypes=input_dtype,
        method_all_as_kwargs_np={
            "other": x[1],
        },
        frontend_method_data=frontend_method_data,
        init_flags=init_flags,
        method_flags=method_flags,
        frontend=frontend,
        on_device=on_device,
    )


# arctan2_
@handle_frontend_method(
    class_tree=CLASS_TREE,
    init_tree="torch.tensor",
    method_name="arctan2_",
    dtype_and_x=helpers.dtype_and_values(
        available_dtypes=helpers.get_dtypes("float"),
        num_arrays=2,
    ),
)
def test_torch_instance_arctan2_(
    dtype_and_x,
    frontend_method_data,
    init_flags,
    method_flags,
    frontend,
    on_device,
):
    input_dtype, x = dtype_and_x
    helpers.test_frontend_method(
        init_input_dtypes=input_dtype,
        init_all_as_kwargs_np={
            "data": x[0],
        },
        method_input_dtypes=input_dtype,
        method_all_as_kwargs_np={
            "other": x[1],
        },
        frontend_method_data=frontend_method_data,
        init_flags=init_flags,
        method_flags=method_flags,
        frontend=frontend,
        on_device=on_device,
    )


# acos
@handle_frontend_method(
    class_tree=CLASS_TREE,
    init_tree="torch.tensor",
    method_name="acos",
    dtype_and_x=helpers.dtype_and_values(
        available_dtypes=helpers.get_dtypes("float"),
        allow_inf=False,
    ),
)
def test_torch_instance_acos(
    dtype_and_x,
    frontend_method_data,
    init_flags,
    method_flags,
    frontend,
    on_device,
):
    input_dtype, x = dtype_and_x
    helpers.test_frontend_method(
        init_input_dtypes=input_dtype,
        init_all_as_kwargs_np={
            "data": x[0],
        },
        method_input_dtypes=input_dtype,
        method_all_as_kwargs_np={},
        frontend_method_data=frontend_method_data,
        init_flags=init_flags,
        method_flags=method_flags,
        frontend=frontend,
        on_device=on_device,
    )


# new_tensor
@handle_frontend_method(
    class_tree=CLASS_TREE,
    init_tree="torch.tensor",
    method_name="new_tensor",
    dtype_and_x=helpers.dtype_and_values(
        available_dtypes=helpers.get_dtypes("numeric"),
        num_arrays=2,
    ),
)
def test_torch_instance_new_tensor(
    dtype_and_x,
    frontend_method_data,
    init_flags,
    method_flags,
    frontend,
    on_device,
):
    input_dtype, x = dtype_and_x
    helpers.test_frontend_method(
        init_input_dtypes=[input_dtype[0]],
        init_all_as_kwargs_np={
            "data": x[0],
        },
        method_input_dtypes=[input_dtype[1]],
        method_all_as_kwargs_np={
            "data": x[1],
            "dtype": input_dtype[1],
        },
        frontend_method_data=frontend_method_data,
        init_flags=init_flags,
        method_flags=method_flags,
        frontend=frontend,
        on_device=on_device,
    )


@st.composite
def _array_and_index(
    draw,
    *,
    available_dtypes=helpers.get_dtypes("numeric"),
    min_num_dims=1,
    max_num_dims=3,
    min_dim_size=1,
    max_dim_size=10,
    shape=None,
):
    if isinstance(min_dim_size, st._internal.SearchStrategy):
        min_dim_size = draw(min_dim_size)
    if isinstance(max_dim_size, st._internal.SearchStrategy):
        max_dim_size = draw(max_dim_size)
    if isinstance(available_dtypes, st._internal.SearchStrategy):
        available_dtypes = draw(available_dtypes)

    assert available_dtypes is not None, "Unspecified dtype or available_dtypes."
    dtype = draw(
        helpers.array_dtypes(
            num_arrays=1,
            available_dtypes=available_dtypes,
        )
    )
    dtype.append("int32")

    if shape is not None:
        if not isinstance(shape, (tuple, list)):
            shape = draw(shape)
    else:
        shape = draw(
            st.shared(
                helpers.get_shape(
                    min_num_dims=min_num_dims,
                    max_num_dims=max_num_dims,
                    min_dim_size=min_dim_size,
                    max_dim_size=max_dim_size,
                ),
                key="shape",
            )
        )

    array = draw(
        helpers.array_values(
            dtype=dtype[0],
            shape=shape,
        )
    )

    index = tuple([draw(helpers.ints(min_value=0, max_value=_ - 1)) for _ in shape])
    index = index if len(index) != 0 else index[0]
    return dtype, [array, index]


# __getitem__
@handle_frontend_method(
    class_tree=CLASS_TREE,
    init_tree="torch.tensor",
    method_name="__getitem__",
    dtype_and_x=_array_and_index(available_dtypes=helpers.get_dtypes("numeric")),
)
def test_torch_instance_getitem(
    dtype_and_x,
    frontend_method_data,
    init_flags,
    method_flags,
    frontend,
    on_device,
):
    input_dtype, x = dtype_and_x
    data = x[0]
    index = x[1]
    helpers.test_frontend_method(
        init_input_dtypes=[input_dtype[0]],
        init_all_as_kwargs_np={"data": data},
        method_input_dtypes=[input_dtype[1]],
        method_all_as_kwargs_np={"query": index},
        frontend_method_data=frontend_method_data,
        init_flags=init_flags,
        method_flags=method_flags,
        frontend=frontend,
        on_device=on_device,
    )


# view_as
@handle_frontend_method(
    class_tree=CLASS_TREE,
    init_tree="torch.tensor",
    method_name="view_as",
    dtype_x=helpers.dtype_and_values(
        available_dtypes=helpers.get_dtypes("numeric"),
        shape=st.shared(helpers.get_shape(), key="value_shape"),
        num_arrays=2,
    ),
)
def test_torch_instance_view_as(
    dtype_x,
    frontend_method_data,
    init_flags,
    method_flags,
    frontend,
    on_device,
):
    input_dtype, x = dtype_x
    helpers.test_frontend_method(
        init_input_dtypes=input_dtype,
        init_all_as_kwargs_np={
            "data": x[0],
        },
        method_input_dtypes=input_dtype,
        method_all_as_kwargs_np={
            "other": x[1],
        },
        frontend_method_data=frontend_method_data,
        init_flags=init_flags,
        method_flags=method_flags,
        frontend=frontend,
        on_device=on_device,
    )


# unsqueeze
@handle_frontend_method(
    class_tree=CLASS_TREE,
    init_tree="torch.tensor",
    method_name="unsqueeze",
    dtype_value=helpers.dtype_and_values(
        available_dtypes=helpers.get_dtypes("valid"),
        shape=st.shared(helpers.get_shape(), key="shape"),
    ),
    dim=helpers.get_axis(
        shape=st.shared(helpers.get_shape(), key="shape"),
        allow_neg=True,
        force_int=True,
    ),
)
def test_torch_instance_unsqueeze(
    dtype_value,
    dim,
    frontend_method_data,
    init_flags,
    method_flags,
    frontend,
    on_device,
):
    input_dtype, x = dtype_value
    helpers.test_frontend_method(
        init_input_dtypes=input_dtype,
        init_all_as_kwargs_np={
            "data": x[0],
        },
        method_input_dtypes=input_dtype,
        method_all_as_kwargs_np={
            "dim": dim,
        },
        frontend_method_data=frontend_method_data,
        init_flags=init_flags,
        method_flags=method_flags,
        frontend=frontend,
        on_device=on_device,
    )


# unsqueeze_
@handle_frontend_method(
    class_tree=CLASS_TREE,
    init_tree="torch.tensor",
    method_name="unsqueeze_",
    dtype_value=helpers.dtype_and_values(
        available_dtypes=helpers.get_dtypes("valid"),
        shape=st.shared(helpers.get_shape(), key="shape"),
    ),
    dim=helpers.get_axis(
        shape=st.shared(helpers.get_shape(), key="shape"),
        allow_neg=True,
        force_int=True,
    ),
)
def test_torch_instance_unsqueeze_(
    dtype_value,
    dim,
    frontend_method_data,
    init_flags,
    method_flags,
    frontend,
    on_device,
):
    input_dtype, x = dtype_value
    helpers.test_frontend_method(
        init_input_dtypes=input_dtype,
        init_all_as_kwargs_np={
            "data": x[0],
        },
        method_input_dtypes=input_dtype,
        method_all_as_kwargs_np={
            "dim": dim,
        },
        frontend_method_data=frontend_method_data,
        init_flags=init_flags,
        method_flags=method_flags,
        frontend=frontend,
        on_device=on_device,
    )


# split
@handle_frontend_method(
    class_tree=CLASS_TREE,
    init_tree="torch.tensor",
    method_name="split",
    dtype_value=helpers.dtype_and_values(
        available_dtypes=helpers.get_dtypes("valid"),
        shape=st.shared(helpers.get_shape(min_num_dims=1), key="value_shape"),
    ),
    split_size=_get_splits().filter(lambda s: s is not None),
    dim=st.shared(
        helpers.get_axis(
            shape=st.shared(helpers.get_shape(min_num_dims=1), key="value_shape"),
            force_int=True,
        ),
        key="target_axis",
    ),
)
def test_torch_instance_split(
    dtype_value,
    split_size,
    dim,
    frontend_method_data,
    init_flags,
    method_flags,
    frontend,
    on_device,
):
    input_dtype, x = dtype_value
    helpers.test_frontend_method(
        init_input_dtypes=input_dtype,
        init_all_as_kwargs_np={
            "data": x[0],
        },
        method_input_dtypes=input_dtype,
        method_all_as_kwargs_np={
            "split_size": split_size,
            "dim": dim,
        },
        frontend_method_data=frontend_method_data,
        init_flags=init_flags,
        method_flags=method_flags,
        frontend=frontend,
        on_device=on_device,
    )


# tensor_split
@handle_frontend_method(
    class_tree=CLASS_TREE,
    init_tree="torch.tensor",
    method_name="tensor_split",
    dtype_value=helpers.dtype_and_values(
        available_dtypes=helpers.get_dtypes("integer"),
        shape=st.shared(helpers.get_shape(min_num_dims=1), key="value_shape"),
    ),
    indices_or_sections=_get_split_locations(min_num_dims=1),
    dim=st.shared(
        helpers.get_axis(
            shape=st.shared(helpers.get_shape(min_num_dims=1), key="value_shape"),
            force_int=True,
        ),
        key="target_axis",
    ),
    method_num_positional_args=st.just(1),
)
def test_torch_instance_tensor_split(
    dtype_value,
    indices_or_sections,
    dim,
    frontend_method_data,
    init_flags,
    method_flags,
    frontend,
):
    input_dtype, x = dtype_value
    helpers.test_frontend_method(
        init_input_dtypes=input_dtype,
        init_all_as_kwargs_np={
            "data": x[0],
        },
        method_input_dtypes=[],
        method_all_as_kwargs_np={
            "indices_or_sections": indices_or_sections,
            "dim": dim,
        },
        frontend_method_data=frontend_method_data,
        init_flags=init_flags,
        method_flags=method_flags,
        frontend=frontend,
    )


# vsplit
@handle_frontend_method(
    class_tree=CLASS_TREE,
    init_tree="torch.tensor",
    method_name="vsplit",
    dtype_value=helpers.dtype_and_values(
        available_dtypes=helpers.get_dtypes("valid"),
        shape=st.shared(helpers.get_shape(min_num_dims=2), key="value_shape"),
    ),
    indices_or_sections=_get_split_locations(min_num_dims=2, axis=0),
)
def test_torch_instance_vsplit(
    dtype_value,
    indices_or_sections,
    frontend_method_data,
    init_flags,
    method_flags,
    frontend,
    on_device,
):
    input_dtype, x = dtype_value
    helpers.test_frontend_method(
        init_input_dtypes=input_dtype,
        init_all_as_kwargs_np={
            "data": x[0],
        },
        method_input_dtypes=[],
        method_all_as_kwargs_np={"indices_or_sections": indices_or_sections},
        frontend_method_data=frontend_method_data,
        init_flags=init_flags,
        method_flags=method_flags,
        frontend=frontend,
        on_device=on_device,
    )


# hsplit
@handle_frontend_method(
    class_tree=CLASS_TREE,
    init_tree="torch.tensor",
    method_name="hsplit",
    dtype_value=helpers.dtype_and_values(
        available_dtypes=helpers.get_dtypes("valid"),
        shape=st.shared(helpers.get_shape(min_num_dims=1), key="value_shape"),
    ),
    indices_or_sections=_get_split_locations(min_num_dims=1, axis=1),
)
def test_torch_instance_hsplit(
    dtype_value,
    indices_or_sections,
    frontend_method_data,
    init_flags,
    method_flags,
    frontend,
    on_device,
):
    input_dtype, x = dtype_value
    # TODO: remove the assumption when these bugfixes are merged and version-pinned
    # https://github.com/tensorflow/tensorflow/pull/59523
    # https://github.com/google/jax/pull/14275
    assume(
        not (
            len(x[0].shape) == 1 and ivy.current_backend_str() in ("tensorflow", "jax")
        )
    )
    helpers.test_frontend_method(
        init_input_dtypes=input_dtype,
        init_all_as_kwargs_np={
            "data": x[0],
        },
        method_input_dtypes=[],
        method_all_as_kwargs_np={"indices_or_sections": indices_or_sections},
        frontend_method_data=frontend_method_data,
        init_flags=init_flags,
        method_flags=method_flags,
        frontend=frontend,
        on_device=on_device,
    )


# dsplit
@handle_frontend_method(
    class_tree=CLASS_TREE,
    init_tree="torch.tensor",
    method_name="dsplit",
    dtype_value=helpers.dtype_and_values(
        available_dtypes=helpers.get_dtypes("valid"),
        shape=st.shared(helpers.get_shape(min_num_dims=3), key="value_shape"),
    ),
    indices_or_sections=_get_split_locations(min_num_dims=3, axis=2),
)
def test_torch_instance_dsplit(
    dtype_value,
    indices_or_sections,
    frontend_method_data,
    init_flags,
    method_flags,
    frontend,
    on_device,
):
    input_dtype, x = dtype_value
    helpers.test_frontend_method(
        init_input_dtypes=input_dtype,
        init_all_as_kwargs_np={
            "data": x[0],
        },
        method_input_dtypes=[],
        method_all_as_kwargs_np={"indices_or_sections": indices_or_sections},
        frontend_method_data=frontend_method_data,
        init_flags=init_flags,
        method_flags=method_flags,
        frontend=frontend,
        on_device=on_device,
    )


# detach
@handle_frontend_method(
    class_tree=CLASS_TREE,
    init_tree="torch.tensor",
    method_name="detach",
    dtype_and_x=helpers.dtype_and_values(
        available_dtypes=helpers.get_dtypes("valid"),
    ),
)
def test_torch_instance_detach(
    dtype_and_x,
    frontend_method_data,
    init_flags,
    method_flags,
    frontend,
    on_device,
):
    input_dtype, x = dtype_and_x
    helpers.test_frontend_method(
        init_input_dtypes=input_dtype,
        init_all_as_kwargs_np={
            "data": x[0],
        },
        method_input_dtypes=input_dtype,
        method_all_as_kwargs_np={},
        frontend_method_data=frontend_method_data,
        init_flags=init_flags,
        method_flags=method_flags,
        frontend=frontend,
        on_device=on_device,
    )


# dim
@handle_frontend_method(
    class_tree=CLASS_TREE,
    init_tree="torch.tensor",
    method_name="dim",
    dtype_and_x=helpers.dtype_and_values(
        available_dtypes=helpers.get_dtypes("numeric"),
    ),
)
def test_torch_instance_dim(
    dtype_and_x,
    frontend_method_data,
    init_flags,
    method_flags,
    frontend,
    on_device,
):
    input_dtype, x = dtype_and_x
    helpers.test_frontend_method(
        init_input_dtypes=input_dtype,
        init_all_as_kwargs_np={
            "data": x[0],
        },
        method_input_dtypes=[],
        method_all_as_kwargs_np={},
        frontend_method_data=frontend_method_data,
        init_flags=init_flags,
        method_flags=method_flags,
        frontend=frontend,
        on_device=on_device,
    )


# ndimension
@handle_frontend_method(
    class_tree=CLASS_TREE,
    init_tree="torch.tensor",
    method_name="ndimension",
    dtype_and_x=helpers.dtype_and_values(
        available_dtypes=helpers.get_dtypes("numeric"),
    ),
)
def test_torch_instance_ndimension(
    dtype_and_x,
    frontend_method_data,
    init_flags,
    method_flags,
    frontend,
    on_device,
):
    input_dtype, x = dtype_and_x
    helpers.test_frontend_method(
        init_input_dtypes=input_dtype,
        init_all_as_kwargs_np={
            "data": x[0],
        },
        method_input_dtypes=[],
        method_all_as_kwargs_np={},
        frontend_method_data=frontend_method_data,
        init_flags=init_flags,
        method_flags=method_flags,
        frontend=frontend,
        on_device=on_device,
    )


@st.composite
def _fill_value_and_size(
    draw,
    *,
    min_num_dims=1,
    max_num_dims=5,
    min_dim_size=1,
    max_dim_size=10,
):
    if isinstance(min_dim_size, st._internal.SearchStrategy):
        min_dim_size = draw(min_dim_size)
    if isinstance(max_dim_size, st._internal.SearchStrategy):
        max_dim_size = draw(max_dim_size)

    available_dtypes = draw(helpers.get_dtypes("numeric"))
    dtype = draw(
        helpers.array_dtypes(
            num_arrays=1,
            available_dtypes=available_dtypes,
        )
    )
    array = draw(
        helpers.array_values(
            dtype=dtype[0],
            shape=(1,),
        )
    )
    dtype.append("int32")
    size = draw(
        st.shared(
            helpers.get_shape(
                min_num_dims=min_num_dims,
                max_num_dims=max_num_dims,
                min_dim_size=min_dim_size,
                max_dim_size=max_dim_size,
            ),
            key="shape",
        )
    )
    fill_value = draw(helpers.ints()) if "int" in dtype[0] else draw(helpers.floats())

    return dtype, [array, size, fill_value]


# new_full
@handle_frontend_method(
    class_tree=CLASS_TREE,
    init_tree="torch.tensor",
    method_name="new_full",
    dtype_and_x=_fill_value_and_size(max_num_dims=3),
)
def test_torch_instance_new_full(
    dtype_and_x,
    frontend_method_data,
    init_flags,
    method_flags,
    frontend,
    on_device,
):
    input_dtype, x = dtype_and_x
    helpers.test_frontend_method(
        init_input_dtypes=[input_dtype[0]],
        init_all_as_kwargs_np={
            "data": x[0],
        },
        method_input_dtypes=[input_dtype[1]],
        method_all_as_kwargs_np={
            "size": x[1],
            "fill_value": x[2],
        },
        frontend_method_data=frontend_method_data,
        init_flags=init_flags,
        method_flags=method_flags,
        frontend=frontend,
        on_device=on_device,
    )


# new_empty (not actually intuitive for testing)
@handle_frontend_method(
    class_tree=CLASS_TREE,
    init_tree="torch.tensor",
    method_name="new_empty",
    dtype_and_x=helpers.dtype_and_values(
        available_dtypes=helpers.get_dtypes("numeric"),
    ),
    size=helpers.get_shape(
        min_num_dims=1,
        max_num_dims=3,
    ),
)
def test_torch_instance_new_empty(
    dtype_and_x,
    size,
    frontend_method_data,
    init_flags,
    method_flags,
    frontend,
    on_device,
):
    input_dtype, x = dtype_and_x
    helpers.test_frontend_method(
        init_input_dtypes=[input_dtype[0]],
        init_all_as_kwargs_np={
            "data": x,
        },
        method_input_dtypes=[ivy.int32],
        method_all_as_kwargs_np={
            "size": size,
        },
        frontend_method_data=frontend_method_data,
        init_flags=init_flags,
        method_flags=method_flags,
        frontend=frontend,
        on_device=on_device,
    )


@st.composite
def _expand_helper(draw):
    num_dims = draw(st.integers(min_value=1, max_value=10))
    shape = draw(
        helpers.get_shape(min_num_dims=num_dims, max_num_dims=num_dims).filter(
            lambda x: any(i == 1 for i in x)
        )
    )
    new_shape = draw(
        helpers.get_shape(min_num_dims=num_dims, max_num_dims=num_dims).filter(
            lambda x: all(x[i] == v if v != 1 else True for i, v in enumerate(shape))
        )
    )
    dtype, x = draw(
        helpers.dtype_and_values(
            available_dtypes=helpers.get_dtypes("valid"),
            shape=shape,
        )
    )
    return dtype, x, new_shape


@handle_frontend_method(
    class_tree=CLASS_TREE,
    init_tree="torch.tensor",
    method_name="expand",
    dtype_x_shape=_expand_helper(),
    unpack_shape=st.booleans(),
)
def test_torch_instance_expand(
    dtype_x_shape,
    unpack_shape,
    frontend_method_data,
    init_flags,
    method_flags,
    frontend,
    on_device,
):
    input_dtype, x, shape = dtype_x_shape
    if unpack_shape:
        method_flags.num_positional_args = len(shape) + 1
        size = {}
        i = 0
        for x_ in shape:
            size["x{}".format(i)] = x_
            i += 1
    else:
        size = {
            "size": shape,
        }
    helpers.test_frontend_method(
        init_input_dtypes=input_dtype,
        init_all_as_kwargs_np={
            "data": x[0],
        },
        method_input_dtypes=input_dtype,
        method_all_as_kwargs_np=size,
        frontend_method_data=frontend_method_data,
        init_flags=init_flags,
        method_flags=method_flags,
        frontend=frontend,
        on_device=on_device,
    )


# expand_as
@handle_frontend_method(
    class_tree=CLASS_TREE,
    init_tree="torch.tensor",
    method_name="expand_as",
    dtype_x=helpers.dtype_and_values(
        available_dtypes=helpers.get_dtypes("valid", full=True), num_arrays=2
    ),
)
def test_torch_instance_expand_as(
    dtype_x,
    frontend_method_data,
    init_flags,
    method_flags,
    frontend,
    on_device,
):
    input_dtype, x = dtype_x
    helpers.test_frontend_method(
        init_input_dtypes=input_dtype,
        init_all_as_kwargs_np={
            "data": x[0],
        },
        method_input_dtypes=input_dtype,
        method_all_as_kwargs_np={
            "other": x[1],
        },
        frontend_method_data=frontend_method_data,
        init_flags=init_flags,
        method_flags=method_flags,
        frontend=frontend,
        on_device=on_device,
    )


@st.composite
def _unfold_args(draw):
    values_dtype, values, axis, shape = draw(
        helpers.dtype_values_axis(
            available_dtypes=helpers.get_dtypes("float"),
            force_int_axis=True,
            shape=draw(
                helpers.get_shape(
                    allow_none=False,
                    min_num_dims=1,
                    min_dim_size=1,
                )
            ),
            ret_shape=True,
        )
    )
    size = draw(
        st.integers(
            min_value=1,
            max_value=max(shape[axis] - 1, 1),
        )
    )
    step = draw(
        st.integers(
            min_value=1,
            max_value=size,
        )
    )
    return values_dtype, values, axis, size, step


# unfold
@handle_frontend_method(
    class_tree=CLASS_TREE,
    init_tree="torch.tensor",
    method_name="unfold",
    dtype_values_args=_unfold_args(),
)
def test_torch_instance_unfold(
    dtype_values_args,
    frontend_method_data,
    init_flags,
    method_flags,
    frontend,
    on_device,
):
    input_dtype, x, axis, size, step = dtype_values_args
    print(axis, size, step)
    helpers.test_frontend_method(
        init_input_dtypes=input_dtype,
        init_all_as_kwargs_np={
            "data": x,
        },
        method_input_dtypes=input_dtype,
        method_all_as_kwargs_np={
            "dimension": axis,
            "size": size,
            "step": step,
        },
        frontend_method_data=frontend_method_data,
        init_flags=init_flags,
        method_flags=method_flags,
        frontend=frontend,
        on_device=on_device,
    )


# __mod__
@handle_frontend_method(
    class_tree=CLASS_TREE,
    init_tree="torch.tensor",
    method_name="__mod__",
    dtype_and_x=helpers.dtype_and_values(
        available_dtypes=helpers.get_dtypes("float"),
        num_arrays=2,
    ),
)
def test_torch_special_mod(
    dtype_and_x,
    frontend_method_data,
    init_flags,
    method_flags,
    frontend,
    on_device,
):
    input_dtype, x = dtype_and_x
    helpers.test_frontend_method(
        init_input_dtypes=input_dtype,
        init_all_as_kwargs_np={
            "data": x[0],
        },
        method_input_dtypes=input_dtype,
        method_all_as_kwargs_np={
            "other": x[1],
        },
        frontend_method_data=frontend_method_data,
        init_flags=init_flags,
        method_flags=method_flags,
        frontend=frontend,
        on_device=on_device,
    )


# long
@handle_frontend_method(
    class_tree=CLASS_TREE,
    init_tree="torch.tensor",
    method_name="long",
    dtype_and_x=helpers.dtype_and_values(
        available_dtypes=helpers.get_dtypes("integer"),
    ),
)
def test_torch_instance_long(
    dtype_and_x,
    frontend_method_data,
    init_flags,
    method_flags,
    frontend,
    on_device,
):
    input_dtype, x = dtype_and_x
    helpers.test_frontend_method(
        init_input_dtypes=input_dtype,
        init_all_as_kwargs_np={
            "data": x[0],
        },
        method_input_dtypes=input_dtype,
        method_all_as_kwargs_np={},
        frontend_method_data=frontend_method_data,
        init_flags=init_flags,
        method_flags=method_flags,
        frontend=frontend,
        on_device=on_device,
    )


# max
@handle_frontend_method(
    class_tree=CLASS_TREE,
    init_tree="torch.tensor",
    method_name="max",
    dtype_x=helpers.dtype_and_values(
        available_dtypes=helpers.get_dtypes("numeric", full=True),
    ),
)
def test_torch_instance_max(
    dtype_x,
    frontend_method_data,
    init_flags,
    method_flags,
    frontend,
    on_device,
):
    input_dtype, x = dtype_x
    helpers.test_frontend_method(
        init_input_dtypes=input_dtype,
        init_all_as_kwargs_np={
            "data": x[0],
        },
        method_input_dtypes=input_dtype,
        method_all_as_kwargs_np={},
        frontend_method_data=frontend_method_data,
        init_flags=init_flags,
        method_flags=method_flags,
        frontend=frontend,
        on_device=on_device,
    )


# is_cuda
@handle_frontend_method(
    class_tree=CLASS_TREE,
    init_tree="torch.tensor",
    method_name="is_cuda",
    dtype_and_x=helpers.dtype_and_values(
        available_dtypes=helpers.get_dtypes("numeric"),
    ),
    size=helpers.get_shape(
        allow_none=False,
        min_num_dims=1,
        max_num_dims=5,
        min_dim_size=1,
        max_dim_size=10,
    ),
    dtypes=_dtypes(),
    requires_grad=_requires_grad(),
    device=st.booleans(),
)
def test_torch_instance_is_cuda(
    dtype_and_x,
    size,
    dtypes,
    requires_grad,
    device,
    frontend,
    frontend_method_data,
    init_flags,
    method_flags,
    on_device,
):
    input_dtype, x = dtype_and_x
    device = "cpu" if device is False else "gpu:0"
    x = Tensor(x[0]).new_ones(
        size=size, dtype=dtypes[0], device=device, requires_grad=requires_grad
    )

    helpers.test_frontend_method(
        init_input_dtypes=input_dtype,
        init_all_as_kwargs_np={
            "data": x,
        },
        method_input_dtypes=[],
        method_all_as_kwargs_np={},
        frontend_method_data=frontend_method_data,
        init_flags=init_flags,
        method_flags=method_flags,
        frontend=frontend,
        on_device=on_device,
    )


# bitwise_not
@handle_frontend_method(
    class_tree=CLASS_TREE,
    init_tree="torch.tensor",
    method_name="bitwise_not",
    dtype_and_x=helpers.dtype_and_values(
        available_dtypes=helpers.get_dtypes("integer"),
        num_arrays=2,
    ),
)
def test_torch_instance_bitwise_not(
    dtype_and_x,
    frontend_method_data,
    init_flags,
    method_flags,
    frontend,
    on_device,
):
    input_dtype, x = dtype_and_x
    helpers.test_frontend_method(
        init_input_dtypes=input_dtype,
        init_all_as_kwargs_np={
            "data": x[0],
        },
        method_input_dtypes=input_dtype,
        frontend_method_data=frontend_method_data,
        init_flags=init_flags,
        method_flags=method_flags,
        method_all_as_kwargs_np={},
        frontend=frontend,
        on_device=on_device,
    )


# bitwise_and
@handle_frontend_method(
    class_tree=CLASS_TREE,
    init_tree="torch.tensor",
    method_name="bitwise_and",
    dtype_and_x=helpers.dtype_and_values(
        available_dtypes=helpers.get_dtypes("integer"),
        num_arrays=2,
    ),
)
def test_torch_instance_bitwise_and(
    dtype_and_x,
    frontend_method_data,
    init_flags,
    method_flags,
    frontend,
    on_device,
):
    input_dtype, x = dtype_and_x
    helpers.test_frontend_method(
        init_input_dtypes=input_dtype,
        init_all_as_kwargs_np={
            "data": x[0],
        },
        method_input_dtypes=input_dtype,
        method_all_as_kwargs_np={
            "other": x[1],
        },
        frontend_method_data=frontend_method_data,
        init_flags=init_flags,
        method_flags=method_flags,
        frontend=frontend,
        on_device=on_device,
    )


# bitwise_or
@handle_frontend_method(
    class_tree=CLASS_TREE,
    init_tree="torch.tensor",
    method_name="bitwise_or",
    dtype_and_x=helpers.dtype_and_values(
        available_dtypes=helpers.get_dtypes("integer"),
        num_arrays=2,
    ),
)
def test_torch_instance_bitwise_or(
    dtype_and_x,
    frontend_method_data,
    init_flags,
    method_flags,
    frontend,
    on_device,
):
    input_dtype, x = dtype_and_x
    helpers.test_frontend_method(
        init_input_dtypes=input_dtype,
        init_all_as_kwargs_np={
            "data": x[0],
        },
        method_input_dtypes=input_dtype,
        method_all_as_kwargs_np={
            "other": x[1],
        },
        frontend_method_data=frontend_method_data,
        init_flags=init_flags,
        method_flags=method_flags,
        frontend=frontend,
        on_device=on_device,
    )


# bitwise_or_
@handle_frontend_method(
    class_tree=CLASS_TREE,
    init_tree="torch.tensor",
    method_name="bitwise_or_",
    dtype_and_x=helpers.dtype_and_values(
        available_dtypes=helpers.get_dtypes("valid"),
        num_arrays=2,
    ),
)
def test_torch_instance_bitwise_or_(
    dtype_and_x,
    frontend_method_data,
    init_flags,
    method_flags,
    frontend,
    on_device,
):
    input_dtype, x = dtype_and_x
    helpers.test_frontend_method(
        init_input_dtypes=input_dtype,
        init_all_as_kwargs_np={
            "data": x[0],
        },
        method_input_dtypes=input_dtype,
        method_all_as_kwargs_np={
            "other": x[1],
        },
        frontend_method_data=frontend_method_data,
        init_flags=init_flags,
        method_flags=method_flags,
        frontend=frontend,
        on_device=on_device,
    )


# add_
@handle_frontend_method(
    class_tree=CLASS_TREE,
    init_tree="torch.tensor",
    method_name="add_",
    dtype_and_x=helpers.dtype_and_values(
        available_dtypes=helpers.get_dtypes("numeric"),
        num_arrays=2,
    ),
)
def test_torch_instance_add_(
    dtype_and_x,
    frontend_method_data,
    init_flags,
    method_flags,
    frontend,
    on_device,
):
    input_dtype, x = dtype_and_x
    helpers.test_frontend_method(
        init_input_dtypes=[input_dtype[0]],
        init_all_as_kwargs_np={
            "data": x[0],
        },
        method_input_dtypes=input_dtype,
        method_all_as_kwargs_np={
            "other": x[1],
        },
        frontend_method_data=frontend_method_data,
        init_flags=init_flags,
        method_flags=method_flags,
        frontend=frontend,
        on_device=on_device,
    )


# arccos_
@handle_frontend_method(
    class_tree=CLASS_TREE,
    init_tree="torch.tensor",
    method_name="arccos_",
    dtype_and_x=helpers.dtype_and_values(
        min_value=-1.0,
        max_value=1.0,
        available_dtypes=helpers.get_dtypes("float"),
    ),
)
def test_torch_instance_arccos_(
    dtype_and_x,
    frontend_method_data,
    init_flags,
    method_flags,
    frontend,
    on_device,
):
    input_dtype, x = dtype_and_x
    helpers.test_frontend_method(
        init_input_dtypes=input_dtype,
        init_all_as_kwargs_np={
            "data": x[0],
        },
        method_input_dtypes=[],
        method_all_as_kwargs_np={},
        frontend_method_data=frontend_method_data,
        init_flags=init_flags,
        method_flags=method_flags,
        frontend=frontend,
        on_device=on_device,
    )


# arccos
@handle_frontend_method(
    class_tree=CLASS_TREE,
    init_tree="torch.tensor",
    method_name="arccos",
    dtype_and_x=helpers.dtype_and_values(
        min_value=-1.0,
        max_value=1.0,
        available_dtypes=helpers.get_dtypes("float"),
    ),
)
def test_torch_instance_arccos(
    dtype_and_x,
    frontend_method_data,
    init_flags,
    method_flags,
    frontend,
    on_device,
):
    input_dtype, x = dtype_and_x
    helpers.test_frontend_method(
        init_input_dtypes=input_dtype,
        init_all_as_kwargs_np={
            "data": x[0],
        },
        method_input_dtypes=[],
        method_all_as_kwargs_np={},
        frontend_method_data=frontend_method_data,
        init_flags=init_flags,
        method_flags=method_flags,
        frontend=frontend,
        on_device=on_device,
    )


# acos_
@handle_frontend_method(
    class_tree=CLASS_TREE,
    init_tree="torch.tensor",
    method_name="acos_",
    dtype_and_x=helpers.dtype_and_values(
        min_value=-1.0,
        max_value=1.0,
        available_dtypes=helpers.get_dtypes("float"),
    ),
)
def test_torch_instance_acos_(
    dtype_and_x,
    frontend_method_data,
    init_flags,
    method_flags,
    frontend,
    on_device,
):
    input_dtype, x = dtype_and_x
    helpers.test_frontend_method(
        init_input_dtypes=input_dtype,
        init_all_as_kwargs_np={
            "data": x[0],
        },
        method_input_dtypes=[],
        method_all_as_kwargs_np={},
        frontend_method_data=frontend_method_data,
        init_flags=init_flags,
        method_flags=method_flags,
        frontend=frontend,
        on_device=on_device,
    )


# asin_
@handle_frontend_method(
    class_tree=CLASS_TREE,
    init_tree="torch.tensor",
    method_name="asin_",
    dtype_and_x=helpers.dtype_and_values(
        min_value=-1.0,
        max_value=1.0,
        available_dtypes=helpers.get_dtypes("float"),
    ),
)
def test_torch_instance_asin_(
    dtype_and_x,
    frontend_method_data,
    init_flags,
    method_flags,
    frontend,
    on_device,
):
    input_dtype, x = dtype_and_x
    helpers.test_frontend_method(
        init_input_dtypes=input_dtype,
        init_all_as_kwargs_np={
            "data": x[0],
        },
        method_input_dtypes=[],
        method_all_as_kwargs_np={},
        frontend_method_data=frontend_method_data,
        init_flags=init_flags,
        method_flags=method_flags,
        frontend=frontend,
        on_device=on_device,
    )


# arcsin_
@handle_frontend_method(
    class_tree=CLASS_TREE,
    init_tree="torch.tensor",
    method_name="arcsin_",
    dtype_and_x=helpers.dtype_and_values(
        min_value=-1.0,
        max_value=1.0,
        available_dtypes=helpers.get_dtypes("float"),
    ),
)
def test_torch_instance_arcsin_(
    dtype_and_x,
    frontend_method_data,
    init_flags,
    method_flags,
    frontend,
    on_device,
):
    input_dtype, x = dtype_and_x
    helpers.test_frontend_method(
        init_input_dtypes=input_dtype,
        init_all_as_kwargs_np={
            "data": x[0],
        },
        method_input_dtypes=[],
        method_all_as_kwargs_np={},
        frontend_method_data=frontend_method_data,
        init_flags=init_flags,
        method_flags=method_flags,
        frontend=frontend,
        on_device=on_device,
    )


# atan_
@handle_frontend_method(
    class_tree=CLASS_TREE,
    init_tree="torch.tensor",
    method_name="atan_",
    dtype_and_x=helpers.dtype_and_values(
        available_dtypes=helpers.get_dtypes("float"),
        allow_inf=False,
    ),
)
def test_torch_instance_atan_(
    dtype_and_x,
    frontend_method_data,
    init_flags,
    method_flags,
    frontend,
    on_device,
):
    input_dtype, x = dtype_and_x
    helpers.test_frontend_method(
        init_input_dtypes=input_dtype,
        init_all_as_kwargs_np={
            "data": x[0],
        },
        method_input_dtypes=[],
        method_all_as_kwargs_np={},
        frontend_method_data=frontend_method_data,
        init_flags=init_flags,
        method_flags=method_flags,
        frontend=frontend,
        on_device=on_device,
    )


# tan_
@handle_frontend_method(
    class_tree=CLASS_TREE,
    init_tree="torch.tensor",
    method_name="tan_",
    dtype_and_x=helpers.dtype_and_values(
        available_dtypes=helpers.get_dtypes("float"),
        allow_inf=False,
    ),
)
def test_torch_instance_tan_(
    dtype_and_x,
    frontend_method_data,
    init_flags,
    method_flags,
    frontend,
    on_device,
):
    input_dtype, x = dtype_and_x
    helpers.test_frontend_method(
        init_input_dtypes=input_dtype,
        init_all_as_kwargs_np={
            "data": x[0],
        },
        method_input_dtypes=[],
        method_all_as_kwargs_np={},
        frontend_method_data=frontend_method_data,
        init_flags=init_flags,
        method_flags=method_flags,
        frontend=frontend,
        on_device=on_device,
    )


# atanh
@handle_frontend_method(
    class_tree=CLASS_TREE,
    init_tree="torch.tensor",
    method_name="atanh",
    dtype_and_x=helpers.dtype_and_values(
        min_value=-1.0,
        max_value=1.0,
        available_dtypes=helpers.get_dtypes("float"),
    ),
)
def test_torch_instance_atanh(
    dtype_and_x,
    frontend_method_data,
    init_flags,
    method_flags,
    frontend,
    on_device,
):
    input_dtype, x = dtype_and_x
    helpers.test_frontend_method(
        init_input_dtypes=input_dtype,
        init_all_as_kwargs_np={
            "data": x[0],
        },
        method_input_dtypes=[],
        method_all_as_kwargs_np={},
        frontend_method_data=frontend_method_data,
        init_flags=init_flags,
        method_flags=method_flags,
        frontend=frontend,
        on_device=on_device,
    )


# atanh_
@handle_frontend_method(
    class_tree=CLASS_TREE,
    init_tree="torch.tensor",
    method_name="atanh_",
    dtype_and_x=helpers.dtype_and_values(
        min_value=-1.0,
        max_value=1.0,
        available_dtypes=helpers.get_dtypes("float"),
    ),
)
def test_torch_instance_atanh_(
    dtype_and_x,
    frontend_method_data,
    init_flags,
    method_flags,
    frontend,
    on_device,
):
    input_dtype, x = dtype_and_x
    helpers.test_frontend_method(
        init_input_dtypes=input_dtype,
        init_all_as_kwargs_np={
            "data": x[0],
        },
        method_input_dtypes=[],
        method_all_as_kwargs_np={},
        frontend_method_data=frontend_method_data,
        init_flags=init_flags,
        method_flags=method_flags,
        frontend=frontend,
        on_device=on_device,
    )


# arctanh
@handle_frontend_method(
    class_tree=CLASS_TREE,
    init_tree="torch.tensor",
    method_name="arctanh",
    dtype_and_x=helpers.dtype_and_values(
        min_value=-1.0,
        max_value=1.0,
        available_dtypes=helpers.get_dtypes("float"),
    ),
)
def test_torch_instance_arctanh(
    dtype_and_x,
    frontend_method_data,
    init_flags,
    method_flags,
    frontend,
    on_device,
):
    input_dtype, x = dtype_and_x
    helpers.test_frontend_method(
        init_input_dtypes=input_dtype,
        init_all_as_kwargs_np={
            "data": x[0],
        },
        method_input_dtypes=[],
        method_all_as_kwargs_np={},
        frontend_method_data=frontend_method_data,
        init_flags=init_flags,
        method_flags=method_flags,
        frontend=frontend,
    )


# arctanh_
@handle_frontend_method(
    class_tree=CLASS_TREE,
    init_tree="torch.tensor",
    method_name="arctanh_",
    dtype_and_x=helpers.dtype_and_values(
        min_value=-1.0,
        max_value=1.0,
        available_dtypes=helpers.get_dtypes("float"),
    ),
)
def test_torch_instance_arctanh_(
    dtype_and_x,
    frontend_method_data,
    init_flags,
    method_flags,
    frontend,
    on_device,
):
    input_dtype, x = dtype_and_x
    helpers.test_frontend_method(
        init_input_dtypes=input_dtype,
        init_all_as_kwargs_np={
            "data": x[0],
        },
        method_input_dtypes=[],
        method_all_as_kwargs_np={},
        frontend_method_data=frontend_method_data,
        init_flags=init_flags,
        method_flags=method_flags,
        frontend=frontend,
        on_device=on_device,
    )


# pow
@handle_frontend_method(
    class_tree=CLASS_TREE,
    init_tree="torch.tensor",
    method_name="pow",
    dtype_and_x=helpers.dtype_and_values(
        available_dtypes=helpers.get_dtypes("numeric"),
        num_arrays=2,
        min_value=-1e04,
        max_value=1e04,
        allow_inf=False,
    ),
)
def test_torch_instance_pow(
    dtype_and_x,
    frontend_method_data,
    init_flags,
    method_flags,
    frontend,
    on_device,
):
    input_dtype, x = dtype_and_x
    dtype = input_dtype[0]
    if "int" in dtype:
        x[1] = ivy.abs(x[1])
    helpers.test_frontend_method(
        init_input_dtypes=input_dtype,
        init_all_as_kwargs_np={
            "data": x[0],
        },
        method_input_dtypes=input_dtype,
        method_all_as_kwargs_np={
            "exponent": x[1],
        },
        frontend_method_data=frontend_method_data,
        init_flags=init_flags,
        method_flags=method_flags,
        frontend=frontend,
        on_device=on_device,
    )


# pow_
@handle_frontend_method(
    class_tree=CLASS_TREE,
    init_tree="torch.tensor",
    method_name="pow_",
    dtype_and_x=helpers.dtype_and_values(
        available_dtypes=helpers.get_dtypes("numeric"),
        num_arrays=2,
    ),
)
def test_torch_instance_pow_(
    dtype_and_x,
    frontend_method_data,
    init_flags,
    method_flags,
    frontend,
    on_device,
):
    input_dtype, x = dtype_and_x
    dtype = input_dtype[0]
    if "int" in dtype:
        x[1] = ivy.abs(x[1])
    helpers.test_frontend_method(
        init_input_dtypes=input_dtype,
        init_all_as_kwargs_np={
            "data": x[0],
        },
        method_input_dtypes=input_dtype,
        method_all_as_kwargs_np={
            "exponent": x[1],
        },
        frontend_method_data=frontend_method_data,
        init_flags=init_flags,
        method_flags=method_flags,
        frontend=frontend,
        on_device=on_device,
    )


# __pow__
@handle_frontend_method(
    class_tree=CLASS_TREE,
    init_tree="torch.tensor",
    method_name="__pow__",
    dtype_and_x=helpers.dtype_and_values(
        available_dtypes=helpers.get_dtypes("numeric"),
        num_arrays=2,
    ),
)
def test_torch_special_pow(
    dtype_and_x,
    frontend_method_data,
    init_flags,
    method_flags,
    frontend,
):
    input_dtype, x = dtype_and_x
    dtype = input_dtype[0]
    if "int" in dtype:
        x[1] = ivy.abs(x[1])
    helpers.test_frontend_method(
        init_input_dtypes=input_dtype,
        init_all_as_kwargs_np={
            "data": x[0],
        },
        method_input_dtypes=input_dtype,
        method_all_as_kwargs_np={
            "exponent": x[1],
        },
        frontend_method_data=frontend_method_data,
        init_flags=init_flags,
        method_flags=method_flags,
        frontend=frontend,
    )


# argmax
@handle_frontend_method(
    class_tree=CLASS_TREE,
    init_tree="torch.tensor",
    method_name="argmax",
    dtype_input_axis=helpers.dtype_values_axis(
        available_dtypes=helpers.get_dtypes("numeric"),
        force_int_axis=True,
        min_num_dims=1,
        max_num_dims=3,
        min_dim_size=1,
        max_dim_size=3,
        min_value=1,
        max_value=5,
        valid_axis=True,
        allow_neg_axes=True,
    ),
    keepdim=st.booleans(),
)
def test_torch_instance_argmax(
    dtype_input_axis,
    keepdim,
    frontend_method_data,
    init_flags,
    method_flags,
    frontend,
    on_device,
):
    input_dtype, x, axis = dtype_input_axis
    helpers.test_frontend_method(
        init_input_dtypes=input_dtype,
        init_all_as_kwargs_np={
            "data": x[0],
        },
        method_input_dtypes=input_dtype,
        method_all_as_kwargs_np={
            "dim": axis,
            "keepdim": keepdim,
        },
        frontend_method_data=frontend_method_data,
        init_flags=init_flags,
        method_flags=method_flags,
        frontend=frontend,
        on_device=on_device,
    )


# argmin
@handle_frontend_method(
    class_tree=CLASS_TREE,
    init_tree="torch.tensor",
    method_name="argmin",
    dtype_input_axis=helpers.dtype_values_axis(
        available_dtypes=helpers.get_dtypes("numeric"),
        force_int_axis=True,
        min_num_dims=1,
        max_num_dims=3,
        min_dim_size=1,
        max_dim_size=3,
        min_value=1,
        max_value=5,
        valid_axis=True,
        allow_neg_axes=True,
    ),
    keepdim=st.booleans(),
)
def test_torch_instance_argmin(
    dtype_input_axis,
    keepdim,
    frontend_method_data,
    init_flags,
    method_flags,
    frontend,
    on_device,
):
    input_dtype, x, axis = dtype_input_axis
    helpers.test_frontend_method(
        init_input_dtypes=input_dtype,
        init_all_as_kwargs_np={
            "data": x[0],
        },
        method_input_dtypes=input_dtype,
        method_all_as_kwargs_np={
            "dim": axis,
            "keepdim": keepdim,
        },
        frontend_method_data=frontend_method_data,
        init_flags=init_flags,
        method_flags=method_flags,
        frontend=frontend,
        on_device=on_device,
    )


# argsort
@handle_frontend_method(
    class_tree=CLASS_TREE,
    init_tree="torch.tensor",
    method_name="argsort",
    dtype_input_axis=helpers.dtype_values_axis(
        available_dtypes=helpers.get_dtypes("numeric"),
        min_num_dims=1,
        max_num_dims=5,
        min_dim_size=1,
        max_dim_size=3,
        min_axis=-1,
        max_axis=0,
    ),
    descending=st.booleans(),
)
def test_torch_instance_argsort(
    dtype_input_axis,
    descending,
    frontend_method_data,
    init_flags,
    method_flags,
    frontend,
    on_device,
):
    input_dtype, x, axis = dtype_input_axis
    helpers.test_frontend_method(
        init_input_dtypes=input_dtype,
        init_all_as_kwargs_np={
            "data": x[0],
        },
        method_input_dtypes=input_dtype,
        method_all_as_kwargs_np={
            "dim": axis,
            "descending": descending,
        },
        frontend_method_data=frontend_method_data,
        init_flags=init_flags,
        method_flags=method_flags,
        frontend=frontend,
        on_device=on_device,
    )


# ceil
@handle_frontend_method(
    class_tree=CLASS_TREE,
    init_tree="torch.tensor",
    method_name="ceil",
    dtype_and_x=helpers.dtype_and_values(
        available_dtypes=helpers.get_dtypes("float"),
    ),
)
def test_torch_instance_ceil(
    dtype_and_x,
    frontend_method_data,
    init_flags,
    method_flags,
    frontend,
    on_device,
):
    input_dtype, x = dtype_and_x
    helpers.test_frontend_method(
        init_input_dtypes=input_dtype,
        init_all_as_kwargs_np={
            "data": x[0],
        },
        method_input_dtypes=input_dtype,
        method_all_as_kwargs_np={},
        frontend_method_data=frontend_method_data,
        init_flags=init_flags,
        method_flags=method_flags,
        frontend=frontend,
        on_device=on_device,
    )


# argwhere
@handle_frontend_method(
    class_tree=CLASS_TREE,
    init_tree="torch.tensor",
    method_name="argwhere",
    dtype_and_x=helpers.dtype_and_values(
        available_dtypes=helpers.get_dtypes("valid"),
    ),
)
def test_torch_instance_argwhere(
    dtype_and_x,
    frontend_method_data,
    init_flags,
    method_flags,
    frontend,
    on_device,
):
    input_dtype, x = dtype_and_x
    helpers.test_frontend_method(
        init_input_dtypes=input_dtype,
        init_all_as_kwargs_np={
            "data": x[0],
        },
        method_input_dtypes=input_dtype,
        method_all_as_kwargs_np={},
        frontend_method_data=frontend_method_data,
        init_flags=init_flags,
        method_flags=method_flags,
        frontend=frontend,
        on_device=on_device,
    )


# size
@handle_frontend_method(
    class_tree=CLASS_TREE,
    init_tree="torch.tensor",
    method_name="size",
    dtype_and_x=helpers.dtype_and_values(
        available_dtypes=helpers.get_dtypes("valid"),
        shape=st.shared(helpers.get_shape(min_num_dims=1), key="shape"),
    ),
    dim=helpers.get_axis(
        shape=st.shared(helpers.get_shape(min_num_dims=1), key="shape"),
        force_int=True,
    ),
)
def test_torch_instance_size(
    dtype_and_x,
    dim,
    frontend_method_data,
    init_flags,
    method_flags,
    frontend,
    on_device,
):
    input_dtype, x = dtype_and_x
    helpers.test_frontend_method(
        init_input_dtypes=input_dtype,
        init_all_as_kwargs_np={
            "data": x[0],
        },
        method_input_dtypes=input_dtype,
        method_all_as_kwargs_np={
            "dim": dim,
        },
        frontend_method_data=frontend_method_data,
        init_flags=init_flags,
        method_flags=method_flags,
        frontend=frontend,
        on_device=on_device,
    )


# min
@handle_frontend_method(
    class_tree=CLASS_TREE,
    init_tree="torch.tensor",
    method_name="min",
    dtype_x=helpers.dtype_and_values(
        available_dtypes=helpers.get_dtypes("numeric", full=True),
    ),
)
def test_torch_instance_min(
    dtype_x,
    frontend,
    frontend_method_data,
    init_flags,
    method_flags,
    on_device,
):
    input_dtype, x = dtype_x
    helpers.test_frontend_method(
        init_input_dtypes=input_dtype,
        init_all_as_kwargs_np={
            "data": x[0],
        },
        method_input_dtypes=input_dtype,
        method_all_as_kwargs_np={},
        frontend_method_data=frontend_method_data,
        init_flags=init_flags,
        method_flags=method_flags,
        frontend=frontend,
        on_device=on_device,
    )


@st.composite
def _get_dtype_and_multiplicative_matrices(draw):
    return draw(
        st.one_of(
            _get_dtype_input_and_matrices(),
            _get_dtype_and_3dbatch_matrices(),
        )
    )


# matmul
@handle_frontend_method(
    class_tree=CLASS_TREE,
    init_tree="torch.tensor",
    method_name="matmul",
    dtype_tensor1_tensor2=_get_dtype_and_multiplicative_matrices(),
)
def test_torch_instance_matmul(
    dtype_tensor1_tensor2,
    frontend_method_data,
    init_flags,
    method_flags,
    frontend,
    on_device,
):
    dtype, tensor1, tensor2 = dtype_tensor1_tensor2
    helpers.test_frontend_method(
        init_input_dtypes=dtype,
        init_all_as_kwargs_np={
            "data": tensor1,
        },
        method_input_dtypes=dtype,
        method_all_as_kwargs_np={"other": tensor2},
        frontend_method_data=frontend_method_data,
        init_flags=init_flags,
        method_flags=method_flags,
        frontend=frontend,
        on_device=on_device,
    )


@st.composite
def _array_idxes_n_dtype(draw, **kwargs):
    num_dims = draw(helpers.ints(min_value=1, max_value=4))
    dtype, x = draw(
        helpers.dtype_and_values(
            **kwargs, min_num_dims=num_dims, max_num_dims=num_dims, shared_dtype=True
        )
    )
    idxes = draw(
        st.lists(
            helpers.ints(min_value=0, max_value=num_dims - 1),
            min_size=num_dims,
            max_size=num_dims,
            unique=True,
        )
    )
    return x, idxes, dtype


# permute
@handle_frontend_method(
    class_tree=CLASS_TREE,
    init_tree="torch.tensor",
    method_name="permute",
    dtype_values_axis=_array_idxes_n_dtype(
        available_dtypes=helpers.get_dtypes("float"),
    ),
    unpack_dims=st.booleans(),
)
def test_torch_instance_permute(
    dtype_values_axis,
    frontend_method_data,
    init_flags,
    method_flags,
    frontend,
    on_device,
):
    x, idxes, dtype = dtype_values_axis
    unpack_dims = True
    if unpack_dims:
        method_flags.num_positional_args = len(idxes) + 1
        dims = {}
        i = 0
        for x_ in idxes:
            dims["x{}".format(i)] = x_
            i += 1
    else:
        dims = {
            "dims": tuple(idxes),
        }
    helpers.test_frontend_method(
        init_input_dtypes=dtype,
        init_all_as_kwargs_np={
            "data": x[0],
        },
        method_input_dtypes=dtype,
        method_all_as_kwargs_np=dims,
        frontend_method_data=frontend_method_data,
        init_flags=init_flags,
        method_flags=method_flags,
        frontend=frontend,
        on_device=on_device,
    )


# mean
@handle_frontend_method(
    class_tree=CLASS_TREE,
    init_tree="torch.tensor",
    method_name="mean",
    dtype_x=helpers.dtype_and_values(
        available_dtypes=helpers.get_dtypes("float"),
        min_value=-1e04,
        max_value=1e04,
    ),
)
def test_torch_instance_mean(
    dtype_x,
    frontend,
    frontend_method_data,
    init_flags,
    method_flags,
    on_device,
):
    input_dtype, x = dtype_x
    helpers.test_frontend_method(
        init_input_dtypes=input_dtype,
        init_all_as_kwargs_np={
            "data": x[0],
        },
        method_input_dtypes=input_dtype,
        method_all_as_kwargs_np={},
        frontend_method_data=frontend_method_data,
        init_flags=init_flags,
        method_flags=method_flags,
        frontend=frontend,
        on_device=on_device,
    )


# transpose
@handle_frontend_method(
    class_tree=CLASS_TREE,
    init_tree="torch.tensor",
    method_name="transpose",
    dtype_value=helpers.dtype_and_values(
        available_dtypes=helpers.get_dtypes("valid"),
        shape=st.shared(helpers.get_shape(min_num_dims=1), key="shape"),
    ),
    dim0=helpers.get_axis(
        shape=st.shared(helpers.get_shape(), key="shape"),
        allow_neg=True,
        force_int=True,
    ),
    dim1=helpers.get_axis(
        shape=st.shared(helpers.get_shape(), key="shape"),
        allow_neg=True,
        force_int=True,
    ),
)
def test_torch_instance_transpose(
    dtype_value,
    dim0,
    dim1,
    frontend_method_data,
    init_flags,
    method_flags,
    frontend,
    on_device,
):
    input_dtype, x = dtype_value
    helpers.test_frontend_method(
        init_input_dtypes=input_dtype,
        init_all_as_kwargs_np={
            "data": x[0],
        },
        method_input_dtypes=input_dtype,
        method_all_as_kwargs_np={"dim0": dim0, "dim1": dim1},
        frontend_method_data=frontend_method_data,
        init_flags=init_flags,
        method_flags=method_flags,
        frontend=frontend,
        on_device=on_device,
    )


# transpose_
@handle_frontend_method(
    class_tree=CLASS_TREE,
    init_tree="torch.tensor",
    method_name="transpose_",
    dtype_value=helpers.dtype_and_values(
        available_dtypes=helpers.get_dtypes("valid"),
        shape=st.shared(helpers.get_shape(min_num_dims=1), key="shape"),
    ),
    dim0=helpers.get_axis(
        shape=st.shared(helpers.get_shape(), key="shape"),
        allow_neg=True,
        force_int=True,
    ),
    dim1=helpers.get_axis(
        shape=st.shared(helpers.get_shape(), key="shape"),
        allow_neg=True,
        force_int=True,
    ),
)
def test_torch_instance_transpose_(
    dtype_value,
    dim0,
    dim1,
    frontend_method_data,
    init_flags,
    method_flags,
    frontend,
    on_device,
):
    input_dtype, x = dtype_value
    helpers.test_frontend_method(
        init_input_dtypes=input_dtype,
        init_all_as_kwargs_np={
            "data": x[0],
        },
        method_input_dtypes=input_dtype,
        method_all_as_kwargs_np={
            "dim0": dim0,
            "dim1": dim1,
        },
        frontend_method_data=frontend_method_data,
        init_flags=init_flags,
        method_flags=method_flags,
        frontend=frontend,
        on_device=on_device,
    )


# flatten
@handle_frontend_method(
    class_tree=CLASS_TREE,
    init_tree="torch.tensor",
    method_name="flatten",
    dtype_value=helpers.dtype_and_values(
        available_dtypes=helpers.get_dtypes("valid"),
        shape=st.shared(helpers.get_shape(), key="shape"),
    ),
    start_dim=helpers.get_axis(
        shape=st.shared(helpers.get_shape(), key="shape"),
        allow_neg=True,
        force_int=True,
    ),
    end_dim=helpers.get_axis(
        shape=st.shared(helpers.get_shape(), key="shape"),
        allow_neg=True,
        force_int=True,
    ),
)
def test_torch_instance_flatten(
    dtype_value,
    start_dim,
    end_dim,
    frontend_method_data,
    init_flags,
    method_flags,
    frontend,
    on_device,
):
    if start_dim > end_dim:
        temp = start_dim
        start_dim = end_dim
        end_dim = temp
    input_dtype, x = dtype_value
    helpers.test_frontend_method(
        init_input_dtypes=input_dtype,
        init_all_as_kwargs_np={
            "data": x[0],
        },
        method_input_dtypes=input_dtype,
        method_all_as_kwargs_np={
            "start_dim": start_dim,
            "end_dim": end_dim,
        },
        frontend_method_data=frontend_method_data,
        init_flags=init_flags,
        method_flags=method_flags,
        frontend=frontend,
        on_device=on_device,
    )


# cumsum
@handle_frontend_method(
    class_tree=CLASS_TREE,
    init_tree="torch.tensor",
    method_name="cumsum",
    dtype_value=helpers.dtype_and_values(
        available_dtypes=helpers.get_dtypes("valid"),
        shape=st.shared(helpers.get_shape(min_num_dims=1), key="shape"),
    ),
    dim=helpers.get_axis(
        shape=st.shared(helpers.get_shape(), key="shape"),
        allow_neg=True,
        force_int=True,
    ),
    dtypes=_dtypes(),
)
def test_torch_instance_cumsum(
    dtype_value,
    dim,
    dtypes,
    frontend_method_data,
    init_flags,
    method_flags,
    frontend,
    on_device,
):
    input_dtype, x = dtype_value
    helpers.test_frontend_method(
        init_input_dtypes=input_dtype,
        init_all_as_kwargs_np={
            "data": x[0],
        },
        method_input_dtypes=dtypes,
        method_all_as_kwargs_np={
            "dim": dim,
            "dtype": dtypes[0],
        },
        frontend_method_data=frontend_method_data,
        init_flags=init_flags,
        method_flags=method_flags,
        frontend=frontend,
        on_device=on_device,
    )


# cumsum_
@handle_frontend_method(
    class_tree=CLASS_TREE,
    init_tree="torch.tensor",
    method_name="cumsum_",
    dtype_value=helpers.dtype_and_values(
        available_dtypes=helpers.get_dtypes("numeric"),
        shape=st.shared(helpers.get_shape(min_num_dims=1), key="shape"),
    ),
    dim=helpers.get_axis(
        shape=st.shared(helpers.get_shape(), key="shape"),
        allow_neg=True,
        force_int=True,
    ),
)
def test_torch_instance_cumsum_(
    dtype_value,
    dim,
    frontend_method_data,
    init_flags,
    method_flags,
    frontend,
    on_device,
):
    input_dtype, x = dtype_value
    helpers.test_frontend_method(
        init_input_dtypes=input_dtype,
        init_all_as_kwargs_np={
            "data": x[0],
        },
        method_input_dtypes=input_dtype,
        method_all_as_kwargs_np={
            "dim": dim,
            "dtype": input_dtype[0],
        },
        frontend_method_data=frontend_method_data,
        init_flags=init_flags,
        method_flags=method_flags,
        frontend=frontend,
        on_device=on_device,
    )


# sort
@handle_frontend_method(
    class_tree=CLASS_TREE,
    init_tree="torch.tensor",
    method_name="sort",
    dtype_value=helpers.dtype_and_values(
        available_dtypes=helpers.get_dtypes("valid"),
        shape=st.shared(helpers.get_shape(min_num_dims=1), key="shape"),
    ),
    dim=helpers.get_axis(
        shape=st.shared(helpers.get_shape(), key="shape"),
        allow_neg=True,
        force_int=True,
    ),
    descending=st.booleans(),
)
def test_torch_instance_sort(
    dtype_value,
    dim,
    descending,
    frontend_method_data,
    init_flags,
    method_flags,
    frontend,
    on_device,
):
    input_dtype, x = dtype_value
    helpers.test_frontend_method(
        init_input_dtypes=input_dtype,
        init_all_as_kwargs_np={
            "data": x[0],
        },
        method_input_dtypes=input_dtype,
        method_all_as_kwargs_np={
            "dim": dim,
            "descending": descending,
        },
        frontend_method_data=frontend_method_data,
        init_flags=init_flags,
        method_flags=method_flags,
        frontend=frontend,
        on_device=on_device,
    )


# sigmoid
@handle_frontend_method(
    class_tree=CLASS_TREE,
    init_tree="torch.tensor",
    method_name="sigmoid",
    dtype_x=helpers.dtype_and_values(
        available_dtypes=helpers.get_dtypes("float"),
    ),
)
def test_torch_instance_sigmoid(
    dtype_x,
    frontend_method_data,
    init_flags,
    method_flags,
    frontend,
    on_device,
):
    input_dtype, x = dtype_x
    helpers.test_frontend_method(
        init_input_dtypes=input_dtype,
        init_all_as_kwargs_np={
            "data": x[0],
        },
        method_input_dtypes=input_dtype,
        method_all_as_kwargs_np={},
        frontend_method_data=frontend_method_data,
        init_flags=init_flags,
        method_flags=method_flags,
        frontend=frontend,
        on_device=on_device,
    )


# softmax
@handle_frontend_method(
    class_tree=CLASS_TREE,
    init_tree="torch.tensor",
    method_name="softmax",
    dtype_x_and_axis=helpers.dtype_values_axis(
        available_dtypes=helpers.get_dtypes("float"),
        min_num_dims=1,
        max_axes_size=1,
        force_int_axis=True,
        valid_axis=True,
    ),
    dtype=helpers.get_dtypes("float", full=False),
)
def test_torch_instance_softmax(
    dtype_x_and_axis,
    dtype,
    frontend_method_data,
    init_flags,
    method_flags,
    frontend,
    on_device,
):
    input_dtype, x, axis = dtype_x_and_axis
    helpers.test_frontend_method(
        init_input_dtypes=input_dtype,
        init_all_as_kwargs_np={
            "data": x[0],
        },
        method_input_dtypes=input_dtype,
        method_all_as_kwargs_np={
            "dim": axis,
            "dtype": dtype[0],
        },
        frontend_method_data=frontend_method_data,
        init_flags=init_flags,
        method_flags=method_flags,
        frontend=frontend,
        on_device=on_device,
    )


@st.composite
def _repeat_helper(draw):
    shape = draw(
        helpers.get_shape(
            min_num_dims=1, max_num_dims=5, min_dim_size=2, max_dim_size=10
        )
    )

    input_dtype, x = draw(
        helpers.dtype_and_values(
            available_dtypes=helpers.get_dtypes("valid"),
            shape=shape,
        )
    )

    repeats = draw(st.lists(st.integers(min_value=1, max_value=5), min_size=len(shape)))
    return input_dtype, x, repeats


# repeat
@handle_frontend_method(
    class_tree=CLASS_TREE,
    init_tree="torch.tensor",
    method_name="repeat",
    dtype_x_repeats=_repeat_helper(),
    unpack_repeat=st.booleans(),
)
def test_torch_instance_repeat(
    dtype_x_repeats,
    unpack_repeat,
    frontend_method_data,
    init_flags,
    method_flags,
    frontend,
    on_device,
):
    input_dtype, x, repeats = dtype_x_repeats
    repeat = {
        "repeats": repeats,
    }
    if unpack_repeat:
        method_flags.num_positional_args = len(repeat["repeats"]) + 1
        for i, x_ in enumerate(repeat["repeats"]):
            repeat["x{}".format(i)] = x_
    helpers.test_frontend_method(
        init_input_dtypes=input_dtype,
        init_all_as_kwargs_np={
            "data": x[0],
        },
        method_input_dtypes=input_dtype,
        method_all_as_kwargs_np=repeat,
        frontend_method_data=frontend_method_data,
        init_flags=init_flags,
        method_flags=method_flags,
        frontend=frontend,
        on_device=on_device,
    )


# unbind
@handle_frontend_method(
    class_tree=CLASS_TREE,
    init_tree="torch.tensor",
    method_name="unbind",
    dtype_value_axis=helpers.dtype_values_axis(
        available_dtypes=helpers.get_dtypes("numeric"),
        min_num_dims=1,
        valid_axis=True,
        force_int_axis=True,
    ),
)
def test_torch_instance_unbind(
    dtype_value_axis,
    frontend_method_data,
    init_flags,
    method_flags,
    frontend,
    on_device,
):
    input_dtypes, x, axis = dtype_value_axis
    helpers.test_frontend_method(
        init_input_dtypes=input_dtypes,
        init_all_as_kwargs_np={
            "data": x[0],
        },
        method_input_dtypes=input_dtypes,
        method_all_as_kwargs_np={
            "dim": axis,
        },
        frontend_method_data=frontend_method_data,
        init_flags=init_flags,
        method_flags=method_flags,
        frontend=frontend,
        on_device=on_device,
    )


# __eq__
@handle_frontend_method(
    class_tree=CLASS_TREE,
    init_tree="torch.tensor",
    method_name="__eq__",
    dtype_and_x=helpers.dtype_and_values(
        available_dtypes=helpers.get_dtypes("float"),
        num_arrays=2,
        min_value=-1e04,
        max_value=1e04,
        allow_inf=False,
    ),
)
def test_torch_special_eq(
    dtype_and_x,
    frontend_method_data,
    init_flags,
    method_flags,
    frontend,
    on_device,
):
    input_dtype, x = dtype_and_x
    helpers.test_frontend_method(
        init_input_dtypes=input_dtype,
        init_all_as_kwargs_np={
            "data": x[0],
        },
        method_input_dtypes=input_dtype,
        method_all_as_kwargs_np={
            "other": x[1],
        },
        frontend_method_data=frontend_method_data,
        init_flags=init_flags,
        method_flags=method_flags,
        frontend=frontend,
        on_device=on_device,
    )


# inverse
@handle_frontend_method(
    class_tree=CLASS_TREE,
    init_tree="torch.tensor",
    method_name="inverse",
    dtype_and_x=helpers.dtype_and_values(
        available_dtypes=helpers.get_dtypes("float"),
        min_num_dims=2,
    ).filter(lambda s: s[1][0].shape[-1] == s[1][0].shape[-2]),
)
def test_torch_instance_inverse(
    dtype_and_x,
    frontend_method_data,
    init_flags,
    method_flags,
    frontend,
    on_device,
):
    input_dtype, x = dtype_and_x
    helpers.test_frontend_method(
        init_input_dtypes=input_dtype,
        init_all_as_kwargs_np={
            "data": x[0],
        },
        method_input_dtypes=input_dtype,
        method_all_as_kwargs_np={},
        frontend_method_data=frontend_method_data,
        init_flags=init_flags,
        method_flags=method_flags,
        frontend=frontend,
        on_device=on_device,
    )


# neg
@handle_frontend_method(
    class_tree=CLASS_TREE,
    init_tree="torch.tensor",
    method_name="neg",
    dtype_and_x=helpers.dtype_and_values(
        available_dtypes=helpers.get_dtypes("float"),
        min_value=-1e04,
        max_value=1e04,
        allow_inf=False,
    ),
)
def test_torch_instance_neg(
    dtype_and_x,
    frontend,
    frontend_method_data,
    init_flags,
    method_flags,
    on_device,
):
    input_dtype, x = dtype_and_x
    helpers.test_frontend_method(
        init_input_dtypes=input_dtype,
        init_all_as_kwargs_np={
            "data": x[0],
        },
        method_input_dtypes=input_dtype,
        method_all_as_kwargs_np={},
        frontend_method_data=frontend_method_data,
        init_flags=init_flags,
        method_flags=method_flags,
        frontend=frontend,
        on_device=on_device,
    )


# int
@handle_frontend_method(
    class_tree=CLASS_TREE,
    init_tree="torch.tensor",
    method_name="int",
    dtype_and_x=helpers.dtype_and_values(
        available_dtypes=helpers.get_dtypes("integer"),
    ),
)
def test_torch_instance_int(
    dtype_and_x,
    frontend_method_data,
    init_flags,
    method_flags,
    frontend,
    on_device,
):
    input_dtype, x = dtype_and_x
    helpers.test_frontend_method(
        init_input_dtypes=input_dtype,
        init_all_as_kwargs_np={
            "data": x,
        },
        method_input_dtypes=input_dtype,
        method_all_as_kwargs_np={},
        frontend_method_data=frontend_method_data,
        init_flags=init_flags,
        method_flags=method_flags,
        frontend=frontend,
        on_device=on_device,
    )


# bool
@handle_frontend_method(
    class_tree=CLASS_TREE,
    init_tree="torch.tensor",
    method_name="bool",
    dtype_and_x=helpers.dtype_and_values(
        available_dtypes=helpers.get_dtypes("integer"),
    ),
)
def test_torch_instance_bool(
    dtype_and_x,
    frontend_method_data,
    init_flags,
    method_flags,
    frontend,
    on_device,
):
    input_dtype, x = dtype_and_x
    helpers.test_frontend_method(
        init_input_dtypes=input_dtype,
        init_all_as_kwargs_np={
            "data": x[0],
        },
        method_input_dtypes=input_dtype,
        method_all_as_kwargs_np={},
        frontend_method_data=frontend_method_data,
        init_flags=init_flags,
        method_flags=method_flags,
        frontend=frontend,
        on_device=on_device,
    )


# type
@handle_frontend_method(
    class_tree=CLASS_TREE,
    init_tree="torch.tensor",
    method_name="type",
    dtype_and_x=helpers.dtype_and_values(
        available_dtypes=helpers.get_dtypes("valid"),
    ),
    dtype=helpers.get_dtypes("valid", full=False),
)
def test_torch_instance_type(
    dtype_and_x,
    dtype,
    frontend_method_data,
    init_flags,
    method_flags,
    frontend,
    on_device,
):
    input_dtype, x = dtype_and_x
    helpers.test_frontend_method(
        init_input_dtypes=input_dtype,
        init_all_as_kwargs_np={
            "data": x[0],
        },
        method_input_dtypes=input_dtype,
        method_all_as_kwargs_np={
            "dtype": dtype[0],
        },
        frontend_method_data=frontend_method_data,
        init_flags=init_flags,
        method_flags=method_flags,
        frontend=frontend,
        on_device=on_device,
    )


# type_as
@handle_frontend_method(
    class_tree=CLASS_TREE,
    init_tree="torch.tensor",
    method_name="type_as",
    dtype_and_x=helpers.dtype_and_values(
        available_dtypes=helpers.get_dtypes("valid"),
        num_arrays=2,
    ),
)
def test_torch_instance_type_as(
    dtype_and_x,
    frontend_method_data,
    init_flags,
    method_flags,
    frontend,
    on_device,
):
    input_dtype, x = dtype_and_x
    helpers.test_frontend_method(
        init_input_dtypes=input_dtype,
        init_all_as_kwargs_np={
            "data": x[0],
        },
        method_input_dtypes=input_dtype,
        method_all_as_kwargs_np={
            "other": x[1],
        },
        frontend_method_data=frontend_method_data,
        init_flags=init_flags,
        method_flags=method_flags,
        frontend=frontend,
        on_device=on_device,
    )


# byte
@handle_frontend_method(
    class_tree=CLASS_TREE,
    init_tree="torch.tensor",
    method_name="byte",
    dtype_and_x=helpers.dtype_and_values(
        available_dtypes=helpers.get_dtypes("valid"),
    ),
)
def test_torch_instance_byte(
    dtype_and_x,
    frontend_method_data,
    init_flags,
    method_flags,
    frontend,
    on_device,
):
    input_dtype, x = dtype_and_x
    helpers.test_frontend_method(
        init_input_dtypes=input_dtype,
        init_all_as_kwargs_np={
            "data": x[0],
        },
        method_input_dtypes=input_dtype,
        method_all_as_kwargs_np={},
        frontend_method_data=frontend_method_data,
        init_flags=init_flags,
        method_flags=method_flags,
        frontend=frontend,
        on_device=on_device,
    )


# ne
@handle_frontend_method(
    class_tree=CLASS_TREE,
    init_tree="torch.tensor",
    method_name="ne",
    dtype_and_x=helpers.dtype_and_values(
        available_dtypes=helpers.get_dtypes("float"),
        num_arrays=2,
        min_value=-1e04,
        max_value=1e04,
        allow_inf=False,
    ),
)
def test_torch_instance_ne(
    dtype_and_x,
    frontend_method_data,
    init_flags,
    method_flags,
    frontend,
    on_device,
):
    input_dtype, x = dtype_and_x
    helpers.test_frontend_method(
        init_input_dtypes=input_dtype,
        init_all_as_kwargs_np={
            "data": x[0],
        },
        method_input_dtypes=input_dtype,
        method_all_as_kwargs_np={
            "other": x[1],
        },
        frontend_method_data=frontend_method_data,
        init_flags=init_flags,
        method_flags=method_flags,
        frontend=frontend,
        on_device=on_device,
    )


# squeeze
@handle_frontend_method(
    class_tree=CLASS_TREE,
    init_tree="torch.tensor",
    method_name="squeeze",
    dtype_value=helpers.dtype_and_values(
        available_dtypes=helpers.get_dtypes("valid"),
        shape=st.shared(helpers.get_shape(min_num_dims=1), key="shape"),
    ),
    dim=helpers.get_shape(min_num_dims=1),
)
def test_torch_instance_squeeze(
    dtype_value,
    dim,
    frontend_method_data,
    init_flags,
    method_flags,
    frontend,
    on_device,
):
    input_dtype, x = dtype_value
    helpers.test_frontend_method(
        init_input_dtypes=input_dtype,
        init_all_as_kwargs_np={
            "data": x[0],
        },
        method_input_dtypes=input_dtype,
        method_all_as_kwargs_np={
            "dim": dim,
        },
        frontend_method_data=frontend_method_data,
        init_flags=init_flags,
        method_flags=method_flags,
        frontend=frontend,
        on_device=on_device,
    )


# flip
@handle_frontend_method(
    class_tree=CLASS_TREE,
    init_tree="torch.tensor",
    method_name="flip",
    dtype_values_axis=_array_idxes_n_dtype(
        available_dtypes=helpers.get_dtypes("float"),
    ),
)
def test_torch_instance_flip(
    dtype_values_axis,
    frontend_method_data,
    init_flags,
    method_flags,
    frontend,
    on_device,
):
    x, idxes, dtype = dtype_values_axis
    helpers.test_frontend_method(
        init_input_dtypes=dtype,
        init_all_as_kwargs_np={
            "data": x[0],
        },
        method_input_dtypes=dtype,
        method_all_as_kwargs_np={
            "dims": idxes,
        },
        frontend_method_data=frontend_method_data,
        init_flags=init_flags,
        method_flags=method_flags,
        frontend=frontend,
        on_device=on_device,
    )


# tril
@handle_frontend_method(
    class_tree=CLASS_TREE,
    init_tree="torch.tensor",
    method_name="tril",
    dtype_and_values=helpers.dtype_and_values(
        available_dtypes=helpers.get_dtypes("numeric"),
        min_num_dims=2,  # Torch requires this.
    ),
    diagonal=st.integers(min_value=-100, max_value=100),
)
def test_torch_instance_tril(
    dtype_and_values,
    diagonal,
    frontend_method_data,
    init_flags,
    method_flags,
    frontend,
    on_device,
):
    input_dtype, x = dtype_and_values
    helpers.test_frontend_method(
        init_input_dtypes=input_dtype,
        init_all_as_kwargs_np={
            "data": x[0],
        },
        method_input_dtypes=input_dtype,
        method_all_as_kwargs_np={
            "diagonal": diagonal,
        },
        frontend_method_data=frontend_method_data,
        init_flags=init_flags,
        method_flags=method_flags,
        frontend=frontend,
        on_device=on_device,
    )


# sqrt
@handle_frontend_method(
    class_tree=CLASS_TREE,
    init_tree="torch.tensor",
    method_name="sqrt",
    dtype_x=helpers.dtype_and_values(
        available_dtypes=helpers.get_dtypes("numeric"),
    ),
)
def test_torch_instance_sqrt(
    dtype_x,
    frontend,
    frontend_method_data,
    init_flags,
    method_flags,
    on_device,
):
    input_dtype, x = dtype_x
    helpers.test_frontend_method(
        init_input_dtypes=input_dtype,
        init_all_as_kwargs_np={"data": x[0]},
        method_input_dtypes=input_dtype,
        method_all_as_kwargs_np={},
        frontend_method_data=frontend_method_data,
        init_flags=init_flags,
        method_flags=method_flags,
        frontend=frontend,
        on_device=on_device,
    )


# index_select
@handle_frontend_method(
    class_tree=CLASS_TREE,
    init_tree="torch.tensor",
    method_name="index_select",
    params_indices_others=helpers.array_indices_axis(
        array_dtypes=helpers.get_dtypes("valid"),
        indices_dtypes=["int64"],
        max_num_dims=1,
        indices_same_dims=True,
    ),
)
def test_torch_instance_index_select(
    params_indices_others,
    frontend_method_data,
    init_flags,
    method_flags,
    frontend,
    on_device,
):
    input_dtypes, input, indices, axis, batch_dims = params_indices_others
    helpers.test_frontend_method(
        init_input_dtypes=[input_dtypes[0]],
        init_all_as_kwargs_np={
            "data": input,
        },
        method_input_dtypes=[input_dtypes[1]],
        method_all_as_kwargs_np={
            "dim": axis,
            "index": indices,
        },
        frontend_method_data=frontend_method_data,
        init_flags=init_flags,
        method_flags=method_flags,
        frontend=frontend,
        on_device=on_device,
    )


@st.composite
def _get_clamp_inputs(draw):
    shape = draw(
        helpers.get_shape(
            min_num_dims=1, max_num_dims=5, min_dim_size=2, max_dim_size=10
        )
    )
    x_dtype, x = draw(
        helpers.dtype_and_values(
            available_dtypes=helpers.get_dtypes("numeric"),
            shape=shape,
        )
    )
    min = draw(st.booleans())
    if min:
        max = draw(st.booleans())
        min = draw(
            helpers.array_values(
                dtype=x_dtype[0], shape=shape, min_value=0, max_value=25
            )
        )
        max = (
            draw(
                helpers.array_values(
                    dtype=x_dtype[0], shape=shape, min_value=26, max_value=50
                )
            )
            if max
            else None
        )
    else:
        min = None
        max = draw(
            helpers.array_values(
                dtype=x_dtype[0], shape=shape, min_value=26, max_value=50
            )
        )
    return x_dtype, x, min, max


# clamp
@handle_frontend_method(
    class_tree=CLASS_TREE,
    init_tree="torch.tensor",
    method_name="clamp",
    dtype_and_x_min_max=_get_clamp_inputs(),
)
def test_torch_instance_clamp(
    dtype_and_x_min_max,
    frontend,
    frontend_method_data,
    init_flags,
    method_flags,
    on_device,
):
    input_dtype, x, min, max = dtype_and_x_min_max
    helpers.test_frontend_method(
        init_input_dtypes=input_dtype,
        init_all_as_kwargs_np={
            "data": x[0],
        },
        method_input_dtypes=input_dtype,
        method_all_as_kwargs_np={"min": min, "max": max},
        frontend_method_data=frontend_method_data,
        init_flags=init_flags,
        method_flags=method_flags,
        frontend=frontend,
        on_device=on_device,
    )


# clamp_
@handle_frontend_method(
    class_tree=CLASS_TREE,
    init_tree="torch.tensor",
    method_name="clamp_",
    dtype_and_x_min_max=_get_clamp_inputs(),
)
def test_torch_instance_clamp_(
    dtype_and_x_min_max,
    frontend,
    frontend_method_data,
    init_flags,
    method_flags,
    on_device,
):
    input_dtype, x, min, max = dtype_and_x_min_max
    helpers.test_frontend_method(
        init_input_dtypes=input_dtype,
        init_all_as_kwargs_np={
            "data": x[0],
        },
        method_input_dtypes=input_dtype,
        method_all_as_kwargs_np={"min": min, "max": max},
        frontend_method_data=frontend_method_data,
        init_flags=init_flags,
        method_flags=method_flags,
        frontend=frontend,
        on_device=on_device,
    )


# __gt__
@handle_frontend_method(
    class_tree=CLASS_TREE,
    init_tree="torch.tensor",
    method_name="__gt__",
    dtype_and_x=helpers.dtype_and_values(
        available_dtypes=helpers.get_dtypes("float"),
        num_arrays=2,
        min_value=-1e04,
        max_value=1e04,
        allow_inf=False,
    ),
)
def test_torch_special_gt(
    dtype_and_x,
    frontend_method_data,
    init_flags,
    method_flags,
    frontend,
    on_device,
):
    input_dtype, x = dtype_and_x
    helpers.test_frontend_method(
        init_input_dtypes=input_dtype,
        init_all_as_kwargs_np={
            "data": x[0],
        },
        method_input_dtypes=input_dtype,
        method_all_as_kwargs_np={
            "other": x[1],
        },
        frontend_method_data=frontend_method_data,
        init_flags=init_flags,
        method_flags=method_flags,
        frontend=frontend,
        on_device=on_device,
    )


# __ne__
@handle_frontend_method(
    class_tree=CLASS_TREE,
    init_tree="torch.tensor",
    method_name="__ne__",
    dtype_and_x=helpers.dtype_and_values(
        available_dtypes=helpers.get_dtypes("float"),
        num_arrays=2,
        min_value=-1e04,
        max_value=1e04,
        allow_inf=False,
    ),
)
def test_torch_special_ne(
    dtype_and_x,
    frontend_method_data,
    init_flags,
    method_flags,
    frontend,
    on_device,
):
    input_dtype, x = dtype_and_x
    helpers.test_frontend_method(
        init_input_dtypes=input_dtype,
        init_all_as_kwargs_np={
            "data": x[0],
        },
        method_input_dtypes=input_dtype,
        method_all_as_kwargs_np={
            "other": x[1],
        },
        frontend_method_data=frontend_method_data,
        init_flags=init_flags,
        method_flags=method_flags,
        frontend=frontend,
        on_device=on_device,
    )


# __lt__
@handle_frontend_method(
    class_tree=CLASS_TREE,
    init_tree="torch.tensor",
    method_name="__lt__",
    dtype_and_x=helpers.dtype_and_values(
        available_dtypes=helpers.get_dtypes("float"),
        num_arrays=2,
        min_value=-1e04,
        max_value=1e04,
        allow_inf=False,
    ),
)
def test_torch_special_lt(
    dtype_and_x,
    frontend_method_data,
    init_flags,
    method_flags,
    frontend,
    on_device,
):
    input_dtype, x = dtype_and_x
    helpers.test_frontend_method(
        init_input_dtypes=input_dtype,
        init_all_as_kwargs_np={
            "data": x[0],
        },
        method_input_dtypes=input_dtype,
        method_all_as_kwargs_np={
            "other": x[1],
        },
        frontend_method_data=frontend_method_data,
        init_flags=init_flags,
        method_flags=method_flags,
        frontend=frontend,
        on_device=on_device,
    )


# __or__
@handle_frontend_method(
    class_tree=CLASS_TREE,
    init_tree="torch.tensor",
    method_name="__or__",
    dtype_and_x=helpers.dtype_and_values(
        available_dtypes=helpers.get_dtypes("valid"),
        num_arrays=2,
        min_value=-1e04,
        max_value=1e04,
        allow_inf=False,
    ),
)
def test_torch_special_or(
    dtype_and_x,
    frontend_method_data,
    init_flags,
    method_flags,
    frontend,
    on_device,
):
    input_dtype, x = dtype_and_x
    helpers.test_frontend_method(
        init_input_dtypes=input_dtype,
        init_all_as_kwargs_np={
            "data": x[0],
        },
        method_input_dtypes=input_dtype,
        method_all_as_kwargs_np={
            "other": x[1],
        },
        frontend_method_data=frontend_method_data,
        init_flags=init_flags,
        method_flags=method_flags,
        frontend=frontend,
        on_device=on_device,
    )


# where
@handle_frontend_method(
    class_tree=CLASS_TREE,
    init_tree="torch.tensor",
    method_name="where",
    broadcastables=_broadcastable_trio(),
)
def test_torch_instance_where(
    broadcastables,
    frontend_method_data,
    init_flags,
    method_flags,
    frontend,
    on_device,
):
    cond, xs, dtypes = broadcastables
    helpers.test_frontend_method(
        init_input_dtypes=dtypes,
        init_all_as_kwargs_np={
            "data": xs[0],
        },
        method_input_dtypes=["bool", dtypes[1]],
        method_all_as_kwargs_np={
            "condition": cond,
            "other": xs[1],
        },
        frontend_method_data=frontend_method_data,
        init_flags=init_flags,
        method_flags=method_flags,
        frontend=frontend,
        on_device=on_device,
    )


# clone
@handle_frontend_method(
    class_tree=CLASS_TREE,
    init_tree="torch.tensor",
    method_name="clone",
    dtype_and_x=helpers.dtype_and_values(
        available_dtypes=helpers.get_dtypes("valid"),
        num_arrays=1,
    ),
)
def test_torch_instance_clone(
    dtype_and_x,
    frontend_method_data,
    init_flags,
    method_flags,
    frontend,
    on_device,
):
    input_dtype, x = dtype_and_x
    helpers.test_frontend_method(
        init_input_dtypes=input_dtype,
        init_all_as_kwargs_np={
            "data": x[0],
        },
        method_input_dtypes=input_dtype,
        method_all_as_kwargs_np={},
        frontend_method_data=frontend_method_data,
        init_flags=init_flags,
        method_flags=method_flags,
        frontend=frontend,
        on_device=on_device,
    )


# __invert__
@handle_frontend_method(
    class_tree=CLASS_TREE,
    init_tree="torch.tensor",
    method_name="__invert__",
    dtype_and_x=helpers.dtype_and_values(
        available_dtypes=helpers.get_dtypes("integer"),
        num_arrays=1,
    ),
)
def test_torch_special_invert(
    dtype_and_x,
    frontend_method_data,
    init_flags,
    method_flags,
    frontend,
    on_device,
):
    input_dtype, x = dtype_and_x
    helpers.test_frontend_method(
        init_input_dtypes=input_dtype,
        init_all_as_kwargs_np={
            "data": x[0],
        },
        method_input_dtypes=input_dtype,
        method_all_as_kwargs_np={},
        frontend_method_data=frontend_method_data,
        init_flags=init_flags,
        method_flags=method_flags,
        frontend=frontend,
        on_device=on_device,
    )


# acosh
@handle_frontend_method(
    class_tree=CLASS_TREE,
    init_tree="torch.tensor",
    method_name="acosh",
    dtype_and_x=helpers.dtype_and_values(
        min_value=1.0,
        available_dtypes=helpers.get_dtypes("float"),
    ),
)
def test_torch_instance_acosh(
    dtype_and_x,
    frontend_method_data,
    init_flags,
    method_flags,
    frontend,
    on_device,
):
    input_dtype, x = dtype_and_x
    helpers.test_frontend_method(
        init_input_dtypes=input_dtype,
        init_all_as_kwargs_np={
            "data": x[0],
        },
        method_input_dtypes=[],
        method_all_as_kwargs_np={},
        frontend_method_data=frontend_method_data,
        init_flags=init_flags,
        method_flags=method_flags,
        frontend=frontend,
        on_device=on_device,
    )


# real
@handle_frontend_method(
    class_tree=CLASS_TREE,
    init_tree="torch.tensor",
    method_name="real",
    dtype_and_x=helpers.dtype_and_values(
        available_dtypes=helpers.get_dtypes("float"),
        allow_inf=False,
    ),
)
def test_torch_instance_real(
    dtype_and_x,
    frontend_method_data,
    init_flags,
    method_flags,
    frontend,
    on_device,
):
    input_dtype, x = dtype_and_x
    helpers.test_frontend_method(
        init_input_dtypes=input_dtype,
        init_all_as_kwargs_np={
            "data": x[0],
        },
        method_input_dtypes=input_dtype,
        method_all_as_kwargs_np={},
        frontend_method_data=frontend_method_data,
        init_flags=init_flags,
        method_flags=method_flags,
        frontend=frontend,
        on_device=on_device,
    )


@st.composite
def _masked_fill_helper(draw):
    cond, xs, dtypes = draw(_broadcastable_trio())
    if ivy.is_uint_dtype(dtypes[0]):
        fill_value = draw(helpers.ints(min_value=0, max_value=5))
    elif ivy.is_int_dtype(dtypes[0]):
        fill_value = draw(helpers.ints(min_value=-5, max_value=5))
    else:
        fill_value = draw(helpers.floats(min_value=-5, max_value=5))
    return dtypes[0], xs[0], cond, fill_value


# masked_fill
@handle_frontend_method(
    class_tree=CLASS_TREE,
    init_tree="torch.tensor",
    method_name="masked_fill",
    x_mask_val=_masked_fill_helper(),
)
def test_torch_instance_masked_fill(
    x_mask_val,
    frontend_method_data,
    init_flags,
    method_flags,
    frontend,
    on_device,
):
    dtype, x, mask, val = x_mask_val
    helpers.test_frontend_method(
        init_input_dtypes=[dtype],
        init_all_as_kwargs_np={
            "data": x,
        },
        method_input_dtypes=["bool", dtype],
        method_all_as_kwargs_np={
            "mask": mask,
            "value": val,
        },
        frontend_method_data=frontend_method_data,
        init_flags=init_flags,
        method_flags=method_flags,
        frontend=frontend,
        on_device=on_device,
    )


# acosh_
@handle_frontend_method(
    class_tree=CLASS_TREE,
    init_tree="torch.tensor",
    method_name="acosh_",
    dtype_and_x=helpers.dtype_and_values(
        min_value=1.0,
        available_dtypes=helpers.get_dtypes("float"),
    ),
)
def test_torch_instance_acosh_(
    dtype_and_x,
    frontend_method_data,
    init_flags,
    method_flags,
    frontend,
    on_device,
):
    input_dtype, x = dtype_and_x
    helpers.test_frontend_method(
        init_input_dtypes=input_dtype,
        init_all_as_kwargs_np={
            "data": x[0],
        },
        method_input_dtypes=[],
        method_all_as_kwargs_np={},
        frontend_method_data=frontend_method_data,
        init_flags=init_flags,
        method_flags=method_flags,
        frontend=frontend,
        on_device=on_device,
    )


# numpy
@handle_frontend_method(
    class_tree=CLASS_TREE,
    init_tree="torch.tensor",
    method_name="numpy",
    dtype_and_x=helpers.dtype_and_values(
        available_dtypes=helpers.get_dtypes("valid"),
    ),
)
def test_torch_instance_numpy(
    dtype_and_x,
    frontend_method_data,
    init_flags,
    method_flags,
    frontend,
    on_device,
):
    input_dtype, x = dtype_and_x
    ret, frontend_ret = helpers.test_frontend_method(
        init_input_dtypes=input_dtype,
        init_all_as_kwargs_np={
            "data": x[0],
        },
        method_input_dtypes=[],
        method_all_as_kwargs_np={},
        frontend_method_data=frontend_method_data,
        init_flags=init_flags,
        method_flags=method_flags,
        frontend=frontend,
<<<<<<< HEAD
        test_values=False,
    )
    # manual testing required as function return is numpy frontend
    helpers.value_test(
        ret_np_flat=helpers.flatten_and_to_np(ret=ret),
        ret_np_from_gt_flat=frontend_ret[0],
        ground_truth_backend="torch",
=======
        on_device=on_device,
>>>>>>> be231c33
    )<|MERGE_RESOLUTION|>--- conflicted
+++ resolved
@@ -5551,7 +5551,7 @@
         init_flags=init_flags,
         method_flags=method_flags,
         frontend=frontend,
-<<<<<<< HEAD
+        on_device=on_device,
         test_values=False,
     )
     # manual testing required as function return is numpy frontend
@@ -5559,7 +5559,4 @@
         ret_np_flat=helpers.flatten_and_to_np(ret=ret),
         ret_np_from_gt_flat=frontend_ret[0],
         ground_truth_backend="torch",
-=======
-        on_device=on_device,
->>>>>>> be231c33
     )