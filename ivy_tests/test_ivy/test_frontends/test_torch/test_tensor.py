# global
import pytest
from types import SimpleNamespace
import numpy as np

from ivy_tests.test_ivy.test_frontends.test_torch.test_comparison_ops import (
    _topk_helper,
)

try:
    import torch
except ImportError:
    torch = SimpleNamespace()

import ivy
from hypothesis import strategies as st, given, assume

# local
import ivy_tests.test_ivy.helpers as helpers
from ivy_tests.test_ivy.test_frontends.test_torch.test_blas_and_lapack_ops import (
    _get_dtype_and_3dbatch_matrices,
    _get_dtype_input_and_matrices,
)
from ivy.functional.frontends.torch import Tensor
from ivy_tests.test_ivy.helpers import handle_frontend_method
from ivy_tests.test_ivy.test_functional.test_core.test_manipulation import _get_splits
from ivy_tests.test_ivy.test_functional.test_core.test_searching import (
    _broadcastable_trio,
)
from ivy_tests.test_ivy.test_functional.test_core.test_manipulation import (  # noqa
    _get_splits,
)
from ivy_tests.test_ivy.test_frontends.test_torch.test_miscellaneous_ops import (  # noqa
    dtype_value1_value2_axis,
)
from ivy_tests.test_ivy.test_frontends.test_torch.test_linalg import (  # noqa
    _get_dtype_and_square_matrix,
)
from ivy_tests.test_ivy.test_functional.test_core.test_statistical import (
    _get_castable_dtype,
)


CLASS_TREE = "ivy.functional.frontends.torch.Tensor"


# Helper functions
@st.composite
def _dtypes(draw):
    return draw(
        st.shared(
            helpers.list_of_size(
                x=st.sampled_from(
                    draw(helpers.get_dtypes("numeric", prune_function=False))
                ),
                size=1,
            ),
            key="dtype",
        )
    )


@st.composite
def _requires_grad(draw):
    dtype = draw(_dtypes())[0]
    if ivy.is_int_dtype(dtype) or ivy.is_uint_dtype(dtype):
        return draw(st.just(False))
    return draw(st.booleans())


@given(
    dtype_x=helpers.dtype_and_values(
        available_dtypes=helpers.get_dtypes("valid", prune_function=False)
    ).filter(lambda x: "bfloat16" not in x[0]),
)
def test_torch_tensor_property_ivy_array(
    dtype_x,
):
    _, data = dtype_x
    x = Tensor(data[0])
    x.ivy_array = data[0]
    ret = helpers.flatten_and_to_np(ret=x.ivy_array.data)
    ret_gt = helpers.flatten_and_to_np(ret=data[0])
    helpers.value_test(
        ret_np_flat=ret,
        ret_np_from_gt_flat=ret_gt,
        ground_truth_backend="torch",
    )


@given(
    dtype_x=helpers.dtype_and_values(
        available_dtypes=helpers.get_dtypes("valid", prune_function=False)
    ).filter(lambda x: "bfloat16" not in x[0]),
)
def test_torch_tensor_property_device(
    dtype_x,
):
    _, data = dtype_x
    x = Tensor(data[0])
    x.ivy_array = data[0]
    ivy.utils.assertions.check_equal(x.device, ivy.dev(ivy.array(data[0])))


@given(
    dtype_x=helpers.dtype_and_values(
        available_dtypes=helpers.get_dtypes("valid", prune_function=False)
    ).filter(lambda x: "bfloat16" not in x[0]),
)
def test_torch_tensor_property_dtype(
    dtype_x,
):
    dtype, data = dtype_x
    x = Tensor(data[0])
    x.ivy_array = data[0]
    ivy.utils.assertions.check_equal(x.dtype, dtype[0])


@given(
    dtype_x=helpers.dtype_and_values(
        available_dtypes=helpers.get_dtypes("valid", prune_function=False),
        ret_shape=True,
    ).filter(lambda x: "bfloat16" not in x[0]),
)
def test_torch_tensor_property_shape(dtype_x):
    dtype, data, shape = dtype_x
    x = Tensor(data[0])
    ivy.utils.assertions.check_equal(x.ivy_array.shape, ivy.Shape(shape))


@given(
    dtype_x=helpers.dtype_and_values(
        available_dtypes=helpers.get_dtypes("valid", prune_function=False)
    ).filter(lambda x: "bfloat16" not in x[0]),
)
def test_torch_tensor_property_real(
    dtype_x,
):
    _, data = dtype_x
    x = Tensor(data[0])
    x.ivy_array = data[0]
    ivy.utils.assertions.check_equal(x.real, ivy.real(data[0]))


@given(
    dtype_x=helpers.dtype_and_values(
        available_dtypes=helpers.get_dtypes("complex", prune_function=False)
    ),
)
def test_torch_tensor_property_imag(
    dtype_x,
):
    _, data = dtype_x
    x = Tensor(data[0])
    x.ivy_array = data[0]
    ivy.utils.assertions.check_equal(x.imag, ivy.imag(data[0]))


@given(
    dtype_x=helpers.dtype_and_values(
        available_dtypes=helpers.get_dtypes("valid", prune_function=False),
        ret_shape=True,
    ).filter(lambda x: "bfloat16" not in x[0]),
)
def test_torch_tensor_property_ndim(
    dtype_x,
):
    dtype, data, shape = dtype_x
    x = Tensor(data[0])
    ivy.utils.assertions.check_equal(x.ndim, data[0].ndim)


# chunk
@pytest.mark.skip("Testing takes a lot of time")
@handle_frontend_method(
    class_tree=CLASS_TREE,
    init_tree="torch.tensor",
    method_name="chunk",
    dtype_x_dim=helpers.dtype_values_axis(
        available_dtypes=helpers.get_dtypes("float"),
        min_num_dims=1,
        min_value=-1e04,
        max_value=1e04,
        force_int_axis=True,
        valid_axis=True,
    ),
    chunks=st.integers(
        min_value=1,
        max_value=5,
    ),
)
def test_torch_instance_chunk(
    dtype_x_dim,
    chunks,
    frontend,
    frontend_method_data,
    init_flags,
    method_flags,
    on_device,
):
    input_dtype, x, dim = dtype_x_dim
    helpers.test_frontend_method(
        init_input_dtypes=input_dtype,
        init_all_as_kwargs_np={
            "data": x[0],
        },
        method_input_dtypes=input_dtype,
        method_all_as_kwargs_np={
            "chunks": chunks,
            "dim": dim,
        },
        frontend_method_data=frontend_method_data,
        init_flags=init_flags,
        method_flags=method_flags,
        frontend=frontend,
        on_device=on_device,
    )


# any
@handle_frontend_method(
    class_tree=CLASS_TREE,
    init_tree="torch.tensor",
    method_name="any",
    dtype_input_axis=helpers.dtype_values_axis(
        available_dtypes=helpers.get_dtypes("numeric"),
        min_num_dims=1,
        min_value=-1e04,
        max_value=1e04,
        valid_axis=True,
        force_int_axis=True,
    ),
    keepdim=st.booleans(),
)
def test_torch_instance_any(
    dtype_input_axis,
    keepdim,
    frontend_method_data,
    init_flags,
    method_flags,
    frontend,
    on_device,
):
    input_dtype, x, axis = dtype_input_axis
    helpers.test_frontend_method(
        init_input_dtypes=input_dtype,
        init_all_as_kwargs_np={
            "data": x[0],
        },
        method_input_dtypes=input_dtype,
        method_all_as_kwargs_np={
            "dim": axis,
            "keepdim": keepdim,
        },
        frontend_method_data=frontend_method_data,
        init_flags=init_flags,
        method_flags=method_flags,
        frontend=frontend,
        on_device=on_device,
    )


# all
@handle_frontend_method(
    class_tree=CLASS_TREE,
    init_tree="torch.tensor",
    method_name="all",
    dtype_input_axis=helpers.dtype_values_axis(
        available_dtypes=helpers.get_dtypes("numeric"),
        min_num_dims=1,
        min_value=-1e04,
        max_value=1e04,
        valid_axis=True,
        force_int_axis=True,
    ),
    keepdim=st.booleans(),
)
def test_torch_instance_all(
    dtype_input_axis,
    keepdim,
    frontend_method_data,
    init_flags,
    method_flags,
    frontend,
    on_device,
):
    input_dtype, x, axis = dtype_input_axis
    helpers.test_frontend_method(
        init_input_dtypes=input_dtype,
        init_all_as_kwargs_np={
            "data": x[0],
        },
        method_input_dtypes=input_dtype,
        method_all_as_kwargs_np={
            "dim": axis,
            "keepdim": keepdim,
        },
        frontend_method_data=frontend_method_data,
        init_flags=init_flags,
        method_flags=method_flags,
        frontend=frontend,
        on_device=on_device,
    )


# add
@handle_frontend_method(
    class_tree=CLASS_TREE,
    init_tree="torch.tensor",
    method_name="add",
    dtype_and_x=helpers.dtype_and_values(
        available_dtypes=helpers.get_dtypes("float"),
        num_arrays=2,
        min_value=-1e04,
        max_value=1e04,
        allow_inf=False,
    ),
    alpha=st.floats(min_value=-1e04, max_value=1e04, allow_infinity=False),
)
def test_torch_instance_add(
    dtype_and_x,
    alpha,
    frontend,
    frontend_method_data,
    init_flags,
    method_flags,
    on_device,
):
    input_dtype, x = dtype_and_x
    helpers.test_frontend_method(
        init_input_dtypes=input_dtype,
        init_all_as_kwargs_np={
            "data": x[0],
        },
        method_input_dtypes=input_dtype,
        method_all_as_kwargs_np={
            "other": x[1],
            "alpha": alpha,
        },
        frontend_method_data=frontend_method_data,
        init_flags=init_flags,
        method_flags=method_flags,
        frontend=frontend,
        atol_=1e-02,
        on_device=on_device,
    )


# addbmm
@handle_frontend_method(
    class_tree=CLASS_TREE,
    init_tree="torch.tensor",
    method_name="addbmm",
    dtype_and_matrices=_get_dtype_and_3dbatch_matrices(with_input=True),
    beta=st.floats(
        min_value=-5,
        max_value=5,
        allow_nan=False,
        allow_subnormal=False,
        allow_infinity=False,
    ),
    alpha=st.floats(
        min_value=-5,
        max_value=5,
        allow_nan=False,
        allow_subnormal=False,
        allow_infinity=False,
    ),
)
def test_torch_instance_addbmm(
    dtype_and_matrices,
    beta,
    alpha,
    frontend,
    frontend_method_data,
    init_flags,
    method_flags,
    on_device,
):
    input_dtype, x, batch1, batch2 = dtype_and_matrices
    helpers.test_frontend_method(
        init_input_dtypes=input_dtype,
        init_all_as_kwargs_np={
            "data": x,
        },
        method_input_dtypes=input_dtype,
        method_all_as_kwargs_np={
            "batch1": batch1,
            "batch2": batch2,
            "beta": beta,
            "alpha": alpha,
        },
        frontend_method_data=frontend_method_data,
        init_flags=init_flags,
        method_flags=method_flags,
        frontend=frontend,
        atol_=1e-02,
        on_device=on_device,
    )


# addbmm_
@handle_frontend_method(
    class_tree=CLASS_TREE,
    init_tree="torch.tensor",
    method_name="addbmm_",
    dtype_and_matrices=_get_dtype_and_3dbatch_matrices(with_input=True),
    beta=st.floats(
        min_value=-5,
        max_value=5,
        allow_nan=False,
        allow_subnormal=False,
        allow_infinity=False,
    ),
    alpha=st.floats(
        min_value=-5,
        max_value=5,
        allow_nan=False,
        allow_subnormal=False,
        allow_infinity=False,
    ),
)
def test_torch_instance_addbmm_(
    dtype_and_matrices,
    beta,
    alpha,
    frontend,
    frontend_method_data,
    init_flags,
    method_flags,
    on_device,
):
    input_dtype, x, batch1, batch2 = dtype_and_matrices
    helpers.test_frontend_method(
        init_input_dtypes=input_dtype,
        init_all_as_kwargs_np={
            "data": x,
        },
        method_input_dtypes=input_dtype,
        method_all_as_kwargs_np={
            "batch1": batch1,
            "batch2": batch2,
            "beta": beta,
            "alpha": alpha,
        },
        frontend_method_data=frontend_method_data,
        init_flags=init_flags,
        method_flags=method_flags,
        frontend=frontend,
        atol_=1e-02,
        on_device=on_device,
    )


# sub
@handle_frontend_method(
    class_tree=CLASS_TREE,
    init_tree="torch.tensor",
    method_name="sub",
    dtype_and_x=helpers.dtype_and_values(
        available_dtypes=helpers.get_dtypes("float"),
        num_arrays=2,
        min_value=-1e04,
        max_value=1e04,
        allow_inf=False,
    ),
    alpha=st.floats(min_value=-1e04, max_value=1e04, allow_infinity=False),
)
def test_torch_instance_sub(
    dtype_and_x,
    alpha,
    frontend,
    frontend_method_data,
    init_flags,
    method_flags,
    on_device,
):
    input_dtype, x = dtype_and_x
    helpers.test_frontend_method(
        init_input_dtypes=input_dtype,
        init_all_as_kwargs_np={
            "data": x[0],
        },
        method_input_dtypes=input_dtype,
        method_all_as_kwargs_np={
            "other": x[1],
            "alpha": alpha,
        },
        frontend_method_data=frontend_method_data,
        init_flags=init_flags,
        method_flags=method_flags,
        frontend=frontend,
        atol_=1e-02,
        on_device=on_device,
    )


# new_ones
@handle_frontend_method(
    class_tree=CLASS_TREE,
    init_tree="torch.tensor",
    method_name="new_ones",
    dtype_and_x=helpers.dtype_and_values(available_dtypes=helpers.get_dtypes("float")),
    size=helpers.get_shape(
        allow_none=False,
        min_num_dims=1,
        max_num_dims=5,
        min_dim_size=1,
        max_dim_size=10,
    ),
    dtypes=_dtypes(),
    requires_grad=_requires_grad(),
)
def test_torch_instance_new_ones(
    dtype_and_x,
    size,
    dtypes,
    requires_grad,
    on_device,
    frontend_method_data,
    init_flags,
    method_flags,
    frontend,
):
    input_dtype, x = dtype_and_x
    helpers.test_frontend_method(
        init_input_dtypes=input_dtype,
        init_all_as_kwargs_np={
            "data": x[0],
        },
        method_input_dtypes=dtypes,
        method_all_as_kwargs_np={
            "size": size,
            "dtype": dtypes[0],
            "requires_grad": requires_grad,
            "device": on_device,
        },
        frontend_method_data=frontend_method_data,
        init_flags=init_flags,
        method_flags=method_flags,
        frontend=frontend,
        on_device=on_device,
    )


# new_zeros
@handle_frontend_method(
    class_tree=CLASS_TREE,
    init_tree="torch.tensor",
    method_name="new_zeros",
    dtype_and_x=helpers.dtype_and_values(available_dtypes=helpers.get_dtypes("valid")),
    size=helpers.get_shape(
        allow_none=False,
        min_num_dims=1,
        max_num_dims=5,
        min_dim_size=1,
        max_dim_size=10,
    ),
    dtypes=_dtypes(),
    requires_grad=_requires_grad(),
)
def test_torch_instance_new_zeros(
    dtype_and_x,
    size,
    dtypes,
    requires_grad,
    on_device,
    frontend_method_data,
    init_flags,
    method_flags,
    frontend,
):
    input_dtype, x = dtype_and_x
    helpers.test_frontend_method(
        init_input_dtypes=input_dtype,
        init_all_as_kwargs_np={
            "data": x[0],
        },
        method_input_dtypes=dtypes,
        method_all_as_kwargs_np={
            "size": size,
            "dtype": dtypes[0],
            "requires_grad": requires_grad,
            "device": on_device,
        },
        frontend_method_data=frontend_method_data,
        init_flags=init_flags,
        method_flags=method_flags,
        frontend=frontend,
        on_device=on_device,
    )


@handle_frontend_method(
    class_tree=CLASS_TREE,
    init_tree="torch.tensor",
    method_name="reshape",
    dtype_x=helpers.dtype_and_values(
        available_dtypes=helpers.get_dtypes("valid", full=True),
        shape=st.shared(helpers.get_shape(), key="value_shape"),
    ),
    shape=helpers.reshape_shapes(
        shape=st.shared(helpers.get_shape(), key="value_shape")
    ),
    unpack_shape=st.booleans(),
)
def test_torch_instance_reshape(
    dtype_x,
    shape,
    unpack_shape,
    frontend_method_data,
    init_flags,
    method_flags,
    frontend,
    on_device,
):
    input_dtype, x = dtype_x
    shape = {
        "shape": shape,
    }
    if unpack_shape:
        method_flags.num_positional_args = len(shape["shape"]) + 1
        i = 0
        for x_ in shape["shape"]:
            shape["x{}".format(i)] = x_
            i += 1
    helpers.test_frontend_method(
        init_input_dtypes=input_dtype,
        init_all_as_kwargs_np={
            "data": x[0],
        },
        method_input_dtypes=input_dtype,
        method_all_as_kwargs_np=shape,
        frontend_method_data=frontend_method_data,
        init_flags=init_flags,
        method_flags=method_flags,
        frontend=frontend,
        on_device=on_device,
    )


# reshape_as
@handle_frontend_method(
    class_tree=CLASS_TREE,
    init_tree="torch.tensor",
    method_name="reshape_as",
    dtype_x=helpers.dtype_and_values(
        available_dtypes=helpers.get_dtypes("valid", full=True), num_arrays=2
    ),
)
def test_torch_instance_reshape_as(
    dtype_x,
    frontend_method_data,
    init_flags,
    method_flags,
    frontend,
    on_device,
):
    input_dtype, x = dtype_x
    helpers.test_frontend_method(
        init_input_dtypes=input_dtype,
        init_all_as_kwargs_np={
            "data": x[0],
        },
        method_input_dtypes=input_dtype,
        method_all_as_kwargs_np={
            "other": x[1],
        },
        frontend_method_data=frontend_method_data,
        init_flags=init_flags,
        method_flags=method_flags,
        frontend=frontend,
        on_device=on_device,
    )


# sin
@handle_frontend_method(
    class_tree=CLASS_TREE,
    init_tree="torch.tensor",
    method_name="sin",
    dtype_and_x=helpers.dtype_and_values(
        available_dtypes=helpers.get_dtypes("float"),
        allow_inf=False,
    ),
)
def test_torch_instance_sin(
    dtype_and_x,
    frontend_method_data,
    init_flags,
    method_flags,
    frontend,
    on_device,
):
    input_dtype, x = dtype_and_x
    helpers.test_frontend_method(
        init_input_dtypes=input_dtype,
        init_all_as_kwargs_np={
            "data": x[0],
        },
        method_input_dtypes=input_dtype,
        method_all_as_kwargs_np={},
        frontend_method_data=frontend_method_data,
        init_flags=init_flags,
        method_flags=method_flags,
        frontend=frontend,
        on_device=on_device,
    )


# arcsin
@handle_frontend_method(
    class_tree=CLASS_TREE,
    init_tree="torch.tensor",
    method_name="arcsin",
    dtype_and_x=helpers.dtype_and_values(
        available_dtypes=helpers.get_dtypes("float"),
        allow_inf=False,
    ),
)
def test_torch_instance_arcsin(
    dtype_and_x,
    frontend_method_data,
    init_flags,
    method_flags,
    frontend,
    on_device,
):
    input_dtype, x = dtype_and_x
    helpers.test_frontend_method(
        init_input_dtypes=input_dtype,
        init_all_as_kwargs_np={
            "data": x[0],
        },
        method_input_dtypes=input_dtype,
        method_all_as_kwargs_np={},
        frontend_method_data=frontend_method_data,
        init_flags=init_flags,
        method_flags=method_flags,
        frontend=frontend,
        on_device=on_device,
    )


# sum
@handle_frontend_method(
    class_tree=CLASS_TREE,
    init_tree="torch.tensor",
    method_name="sum",
    dtype_x_dim=_get_castable_dtype(
        min_value=-1e04,
        max_value=1e04,
    ),
    keepdim=st.booleans(),
)
def test_torch_instance_sum(
    dtype_x_dim,
    keepdim,
    frontend_method_data,
    init_flags,
    method_flags,
    frontend,
    on_device,
):
    input_dtype, x, dim, castable_dtype = dtype_x_dim
    if method_flags.as_variable:
        castable_dtype = input_dtype
    input_dtype = [input_dtype]
    helpers.test_frontend_method(
        init_input_dtypes=input_dtype,
        init_all_as_kwargs_np={
            "data": x[0],
        },
        method_input_dtypes=input_dtype,
        method_all_as_kwargs_np={
            "dim": dim,
            "keepdim": keepdim,
            "dtype": castable_dtype,
        },
        frontend_method_data=frontend_method_data,
        init_flags=init_flags,
        method_flags=method_flags,
        frontend=frontend,
        on_device=on_device,
    )


# atan
@handle_frontend_method(
    class_tree=CLASS_TREE,
    init_tree="torch.tensor",
    method_name="atan",
    dtype_and_x=helpers.dtype_and_values(
        available_dtypes=helpers.get_dtypes("float"),
        allow_inf=False,
    ),
)
def test_torch_instance_atan(
    dtype_and_x,
    frontend_method_data,
    init_flags,
    method_flags,
    frontend,
    on_device,
):
    input_dtype, x = dtype_and_x
    helpers.test_frontend_method(
        init_input_dtypes=input_dtype,
        init_all_as_kwargs_np={
            "data": x[0],
        },
        method_input_dtypes=input_dtype,
        method_all_as_kwargs_np={},
        frontend_method_data=frontend_method_data,
        init_flags=init_flags,
        method_flags=method_flags,
        frontend=frontend,
        on_device=on_device,
    )


# atan2
@handle_frontend_method(
    class_tree=CLASS_TREE,
    init_tree="torch.tensor",
    method_name="atan2",
    dtype_and_x=helpers.dtype_and_values(
        available_dtypes=helpers.get_dtypes("float"),
        num_arrays=2,
    ),
)
def test_torch_instance_atan2(
    dtype_and_x,
    frontend_method_data,
    init_flags,
    method_flags,
    frontend,
    on_device,
):
    input_dtype, x = dtype_and_x
    helpers.test_frontend_method(
        init_input_dtypes=input_dtype,
        init_all_as_kwargs_np={
            "data": x[0],
        },
        method_input_dtypes=input_dtype,
        method_all_as_kwargs_np={
            "other": x[1],
        },
        frontend_method_data=frontend_method_data,
        init_flags=init_flags,
        method_flags=method_flags,
        frontend=frontend,
        on_device=on_device,
    )


# sin_
@handle_frontend_method(
    class_tree=CLASS_TREE,
    init_tree="torch.tensor",
    method_name="sin_",
    dtype_and_x=helpers.dtype_and_values(
        available_dtypes=helpers.get_dtypes("float"),
        allow_inf=False,
    ),
)
def test_torch_instance_sin_(
    dtype_and_x,
    frontend_method_data,
    init_flags,
    method_flags,
    frontend,
    on_device,
):
    input_dtype, x = dtype_and_x
    helpers.test_frontend_method(
        init_input_dtypes=input_dtype,
        init_all_as_kwargs_np={
            "data": x[0],
        },
        method_input_dtypes=input_dtype,
        method_all_as_kwargs_np={},
        frontend_method_data=frontend_method_data,
        init_flags=init_flags,
        method_flags=method_flags,
        frontend=frontend,
        on_device=on_device,
    )


# cos
@handle_frontend_method(
    class_tree=CLASS_TREE,
    init_tree="torch.tensor",
    method_name="cos",
    dtype_and_x=helpers.dtype_and_values(
        available_dtypes=helpers.get_dtypes("float"),
        allow_inf=False,
    ),
)
def test_torch_instance_cos(
    dtype_and_x,
    frontend_method_data,
    init_flags,
    method_flags,
    frontend,
    on_device,
):
    input_dtype, x = dtype_and_x
    helpers.test_frontend_method(
        init_input_dtypes=input_dtype,
        init_all_as_kwargs_np={
            "data": x[0],
        },
        method_input_dtypes=input_dtype,
        method_all_as_kwargs_np={},
        frontend_method_data=frontend_method_data,
        init_flags=init_flags,
        method_flags=method_flags,
        frontend=frontend,
        on_device=on_device,
    )


# cos_
@handle_frontend_method(
    class_tree=CLASS_TREE,
    init_tree="torch.tensor",
    method_name="cos_",
    dtype_and_x=helpers.dtype_and_values(
        available_dtypes=helpers.get_dtypes("float"),
        allow_inf=False,
    ),
)
def test_torch_instance_cos_(
    dtype_and_x,
    frontend_method_data,
    init_flags,
    method_flags,
    frontend,
    on_device,
):
    input_dtype, x = dtype_and_x
    helpers.test_frontend_method(
        init_input_dtypes=input_dtype,
        init_all_as_kwargs_np={
            "data": list(x[0]) if type(x[0]) == int else x[0],
        },
        method_input_dtypes=input_dtype,
        method_all_as_kwargs_np={},
        frontend_method_data=frontend_method_data,
        init_flags=init_flags,
        method_flags=method_flags,
        frontend=frontend,
        on_device=on_device,
    )


# sinh
@handle_frontend_method(
    class_tree=CLASS_TREE,
    init_tree="torch.tensor",
    method_name="sinh",
    dtype_and_x=helpers.dtype_and_values(
        available_dtypes=helpers.get_dtypes("float"),
        allow_inf=False,
    ),
)
def test_torch_instance_sinh(
    dtype_and_x,
    frontend_method_data,
    init_flags,
    method_flags,
    frontend,
    on_device,
):
    input_dtype, x = dtype_and_x
    helpers.test_frontend_method(
        init_input_dtypes=input_dtype,
        init_all_as_kwargs_np={
            "data": x[0],
        },
        method_input_dtypes=input_dtype,
        method_all_as_kwargs_np={},
        frontend_method_data=frontend_method_data,
        init_flags=init_flags,
        method_flags=method_flags,
        frontend=frontend,
        on_device=on_device,
    )


# sinh_
@handle_frontend_method(
    class_tree=CLASS_TREE,
    init_tree="torch.tensor",
    method_name="sinh_",
    dtype_and_x=helpers.dtype_and_values(
        available_dtypes=helpers.get_dtypes("float"),
        allow_inf=False,
    ),
)
def test_torch_instance_sinh_(
    dtype_and_x,
    frontend_method_data,
    init_flags,
    method_flags,
    frontend,
    on_device,
):
    input_dtype, x = dtype_and_x
    helpers.test_frontend_method(
        init_input_dtypes=input_dtype,
        init_all_as_kwargs_np={
            "data": x[0],
        },
        method_input_dtypes=input_dtype,
        method_all_as_kwargs_np={},
        frontend_method_data=frontend_method_data,
        init_flags=init_flags,
        method_flags=method_flags,
        frontend=frontend,
        on_device=on_device,
    )


# cosh
@handle_frontend_method(
    class_tree=CLASS_TREE,
    init_tree="torch.tensor",
    method_name="cosh",
    dtype_and_x=helpers.dtype_and_values(
        available_dtypes=helpers.get_dtypes("float"),
        allow_inf=False,
    ),
)
def test_torch_instance_cosh(
    dtype_and_x,
    frontend_method_data,
    init_flags,
    method_flags,
    frontend,
    on_device,
):
    input_dtype, x = dtype_and_x
    helpers.test_frontend_method(
        init_input_dtypes=input_dtype,
        init_all_as_kwargs_np={
            "data": x[0],
        },
        method_input_dtypes=input_dtype,
        method_all_as_kwargs_np={},
        frontend_method_data=frontend_method_data,
        init_flags=init_flags,
        method_flags=method_flags,
        frontend=frontend,
        on_device=on_device,
    )


# cosh_
@handle_frontend_method(
    class_tree=CLASS_TREE,
    init_tree="torch.tensor",
    method_name="cosh_",
    dtype_and_x=helpers.dtype_and_values(
        available_dtypes=helpers.get_dtypes("float"),
        allow_inf=False,
    ),
)
def test_torch_instance_cosh_(
    dtype_and_x,
    frontend_method_data,
    init_flags,
    method_flags,
    frontend,
    on_device,
):
    input_dtype, x = dtype_and_x
    helpers.test_frontend_method(
        init_input_dtypes=input_dtype,
        init_all_as_kwargs_np={
            "data": x[0],
        },
        method_input_dtypes=input_dtype,
        method_all_as_kwargs_np={},
        frontend_method_data=frontend_method_data,
        init_flags=init_flags,
        method_flags=method_flags,
        frontend=frontend,
        on_device=on_device,
        rtol_=1e-2,
        atol_=1e-2,
    )


# view
@handle_frontend_method(
    class_tree=CLASS_TREE,
    init_tree="torch.tensor",
    method_name="view",
    dtype_x=helpers.dtype_and_values(
        available_dtypes=helpers.get_dtypes("valid", full=True),
        shape=st.shared(helpers.get_shape(), key="value_shape"),
    ),
    shape=helpers.reshape_shapes(
        shape=st.shared(helpers.get_shape(), key="value_shape")
    ),
)
def test_torch_instance_view(
    dtype_x,
    shape,
    frontend_method_data,
    init_flags,
    method_flags,
    frontend,
    on_device,
):
    input_dtype, x = dtype_x
    helpers.test_frontend_method(
        init_input_dtypes=input_dtype,
        init_all_as_kwargs_np={
            "data": x[0],
        },
        method_input_dtypes=input_dtype,
        method_all_as_kwargs_np={
            "shape": shape,
        },
        frontend_method_data=frontend_method_data,
        init_flags=init_flags,
        method_flags=method_flags,
        frontend=frontend,
        on_device=on_device,
    )


@handle_frontend_method(
    class_tree=CLASS_TREE,
    init_tree="torch.tensor",
    method_name="float",
    dtype_x=helpers.dtype_and_values(
        available_dtypes=helpers.get_dtypes("valid", full=True),
    ),
)
def test_torch_instance_float(
    dtype_x,
    frontend_method_data,
    init_flags,
    method_flags,
    frontend,
    on_device,
):
    input_dtype, x = dtype_x
    helpers.test_frontend_method(
        init_input_dtypes=input_dtype,
        init_all_as_kwargs_np={
            "data": x[0],
        },
        method_input_dtypes=input_dtype,
        method_all_as_kwargs_np={},
        frontend_method_data=frontend_method_data,
        init_flags=init_flags,
        method_flags=method_flags,
        frontend=frontend,
        on_device=on_device,
    )


# asinh
@handle_frontend_method(
    class_tree=CLASS_TREE,
    init_tree="torch.tensor",
    method_name="asinh",
    dtype_and_x=helpers.dtype_and_values(
        available_dtypes=helpers.get_dtypes("float"),
        allow_inf=False,
    ),
)
def test_torch_instance_asinh(
    dtype_and_x,
    frontend_method_data,
    init_flags,
    method_flags,
    frontend,
    on_device,
):
    input_dtype, x = dtype_and_x
    helpers.test_frontend_method(
        init_input_dtypes=input_dtype,
        init_all_as_kwargs_np={
            "data": x[0],
        },
        method_input_dtypes=input_dtype,
        method_all_as_kwargs_np={},
        frontend_method_data=frontend_method_data,
        init_flags=init_flags,
        method_flags=method_flags,
        frontend=frontend,
        rtol_=1e-2,
        atol_=1e-2,
        on_device=on_device,
    )


# asinh_
@handle_frontend_method(
    class_tree=CLASS_TREE,
    init_tree="torch.tensor",
    method_name="asinh_",
    dtype_and_x=helpers.dtype_and_values(
        available_dtypes=helpers.get_dtypes("float"),
        allow_inf=False,
    ),
)
def test_torch_instance_asinh_(
    dtype_and_x,
    frontend_method_data,
    init_flags,
    method_flags,
    frontend,
    on_device,
):
    input_dtype, x = dtype_and_x
    helpers.test_frontend_method(
        init_input_dtypes=input_dtype,
        init_all_as_kwargs_np={
            "data": x[0],
        },
        method_input_dtypes=input_dtype,
        method_all_as_kwargs_np={},
        frontend_method_data=frontend_method_data,
        init_flags=init_flags,
        method_flags=method_flags,
        frontend=frontend,
        rtol_=1e-2,
        atol_=1e-2,
        on_device=on_device,
    )


# tan
@handle_frontend_method(
    class_tree=CLASS_TREE,
    init_tree="torch.tensor",
    method_name="tan",
    dtype_and_x=helpers.dtype_and_values(
        available_dtypes=helpers.get_dtypes("float"),
        allow_inf=False,
    ),
)
def test_torch_instance_tan(
    dtype_and_x,
    frontend_method_data,
    init_flags,
    method_flags,
    frontend,
    on_device,
):
    input_dtype, x = dtype_and_x
    helpers.test_frontend_method(
        init_input_dtypes=input_dtype,
        init_all_as_kwargs_np={
            "data": x[0],
        },
        method_input_dtypes=input_dtype,
        method_all_as_kwargs_np={},
        frontend_method_data=frontend_method_data,
        init_flags=init_flags,
        method_flags=method_flags,
        frontend=frontend,
        on_device=on_device,
    )


# tanh
@handle_frontend_method(
    class_tree=CLASS_TREE,
    init_tree="torch.tensor",
    method_name="tanh",
    dtype_and_x=helpers.dtype_and_values(
        available_dtypes=helpers.get_dtypes("float"),
        allow_inf=False,
    ),
)
def test_torch_instance_tanh(
    dtype_and_x,
    frontend_method_data,
    init_flags,
    method_flags,
    frontend,
    on_device,
):
    input_dtype, x = dtype_and_x
    helpers.test_frontend_method(
        init_input_dtypes=input_dtype,
        init_all_as_kwargs_np={
            "data": x[0],
        },
        method_input_dtypes=input_dtype,
        method_all_as_kwargs_np={},
        frontend_method_data=frontend_method_data,
        init_flags=init_flags,
        method_flags=method_flags,
        frontend=frontend,
        on_device=on_device,
    )


# tanh_
@handle_frontend_method(
    class_tree=CLASS_TREE,
    init_tree="torch.tensor",
    method_name="tanh_",
    dtype_and_x=helpers.dtype_and_values(
        available_dtypes=helpers.get_dtypes("float"),
        allow_inf=False,
    ),
)
def test_torch_instance_tanh_(
    dtype_and_x,
    frontend_method_data,
    init_flags,
    method_flags,
    frontend,
    on_device,
):
    input_dtype, x = dtype_and_x
    helpers.test_frontend_method(
        init_input_dtypes=input_dtype,
        init_all_as_kwargs_np={
            "data": x[0],
        },
        method_input_dtypes=input_dtype,
        method_all_as_kwargs_np={},
        frontend_method_data=frontend_method_data,
        init_flags=init_flags,
        method_flags=method_flags,
        frontend=frontend,
        on_device=on_device,
    )


# asin
@handle_frontend_method(
    class_tree=CLASS_TREE,
    init_tree="torch.tensor",
    method_name="asin",
    dtype_and_x=helpers.dtype_and_values(
        available_dtypes=helpers.get_dtypes("float"),
        allow_inf=False,
    ),
)
def test_torch_instance_asin(
    dtype_and_x,
    frontend_method_data,
    init_flags,
    method_flags,
    frontend,
    on_device,
):
    input_dtype, x = dtype_and_x
    helpers.test_frontend_method(
        init_input_dtypes=input_dtype,
        init_all_as_kwargs_np={
            "data": x[0],
        },
        method_input_dtypes=input_dtype,
        method_all_as_kwargs_np={},
        frontend_method_data=frontend_method_data,
        init_flags=init_flags,
        method_flags=method_flags,
        frontend=frontend,
        on_device=on_device,
    )


# amax
@handle_frontend_method(
    class_tree=CLASS_TREE,
    init_tree="torch.tensor",
    method_name="amax",
    dtype_x=helpers.dtype_and_values(
        available_dtypes=helpers.get_dtypes("numeric", full=True),
    ),
)
def test_torch_instance_amax(
    dtype_x,
    frontend_method_data,
    init_flags,
    method_flags,
    frontend,
    on_device,
):
    input_dtype, x = dtype_x
    helpers.test_frontend_method(
        init_input_dtypes=input_dtype,
        init_all_as_kwargs_np={
            "data": x[0],
        },
        method_input_dtypes=input_dtype,
        method_all_as_kwargs_np={},
        frontend_method_data=frontend_method_data,
        init_flags=init_flags,
        method_flags=method_flags,
        frontend=frontend,
        on_device=on_device,
    )


# abs
@handle_frontend_method(
    class_tree=CLASS_TREE,
    init_tree="torch.tensor",
    method_name="abs",
    dtype_and_x=helpers.dtype_and_values(
        available_dtypes=helpers.get_dtypes("float"),
    ),
)
def test_torch_instance_abs(
    dtype_and_x,
    frontend_method_data,
    init_flags,
    method_flags,
    frontend,
    on_device,
):
    input_dtype, x = dtype_and_x
    helpers.test_frontend_method(
        init_input_dtypes=input_dtype,
        init_all_as_kwargs_np={
            "data": x[0],
        },
        method_input_dtypes=input_dtype,
        method_all_as_kwargs_np={},
        frontend_method_data=frontend_method_data,
        init_flags=init_flags,
        method_flags=method_flags,
        frontend=frontend,
        on_device=on_device,
    )


# abs_
@handle_frontend_method(
    class_tree=CLASS_TREE,
    init_tree="torch.tensor",
    method_name="abs_",
    dtype_and_x=helpers.dtype_and_values(
        available_dtypes=helpers.get_dtypes("float"),
    ),
)
def test_torch_instance_abs_(
    dtype_and_x,
    frontend_method_data,
    init_flags,
    method_flags,
    frontend,
    on_device,
):
    input_dtype, x = dtype_and_x
    helpers.test_frontend_method(
        init_input_dtypes=input_dtype,
        init_all_as_kwargs_np={
            "data": x[0],
        },
        method_input_dtypes=input_dtype,
        method_all_as_kwargs_np={},
        frontend_method_data=frontend_method_data,
        init_flags=init_flags,
        method_flags=method_flags,
        frontend=frontend,
        on_device=on_device,
    )


# amin
@handle_frontend_method(
    class_tree=CLASS_TREE,
    init_tree="torch.tensor",
    method_name="amin",
    dtype_x=helpers.dtype_and_values(
        available_dtypes=helpers.get_dtypes("numeric", full=True),
    ),
)
def test_torch_instance_amin(
    dtype_x,
    frontend_method_data,
    init_flags,
    method_flags,
    frontend,
    on_device,
):
    input_dtype, x = dtype_x
    helpers.test_frontend_method(
        init_input_dtypes=input_dtype,
        init_all_as_kwargs_np={
            "data": x[0],
        },
        method_input_dtypes=input_dtype,
        method_all_as_kwargs_np={},
        frontend_method_data=frontend_method_data,
        init_flags=init_flags,
        method_flags=method_flags,
        frontend=frontend,
        on_device=on_device,
    )


# aminmax
@handle_frontend_method(
    class_tree=CLASS_TREE,
    init_tree="torch.tensor",
    method_name="aminmax",
    dtype_x=helpers.dtype_and_values(
        available_dtypes=helpers.get_dtypes("numeric", full=True),
    ),
    keepdim=st.booleans(),
)
def test_torch_instance_aminmax(
    dtype_x,
    keepdim,
    frontend_method_data,
    init_flags,
    method_flags,
    frontend,
    on_device,
):
    input_dtype, x = dtype_x
    helpers.test_frontend_method(
        init_input_dtypes=input_dtype,
        init_all_as_kwargs_np={
            "data": x[0],
        },
        method_input_dtypes=input_dtype,
        method_all_as_kwargs_np={
            "keepdim": keepdim,
        },
        frontend_method_data=frontend_method_data,
        init_flags=init_flags,
        method_flags=method_flags,
        frontend=frontend,
        on_device=on_device,
    )


# contiguous
@handle_frontend_method(
    class_tree=CLASS_TREE,
    init_tree="torch.tensor",
    method_name="contiguous",
    dtype_and_x=helpers.dtype_and_values(
        available_dtypes=helpers.get_dtypes("float"),
        allow_inf=False,
    ),
)
def test_torch_instance_contiguous(
    dtype_and_x,
    frontend_method_data,
    init_flags,
    method_flags,
    frontend,
    on_device,
):
    input_dtype, x = dtype_and_x
    helpers.test_frontend_method(
        init_input_dtypes=input_dtype,
        init_all_as_kwargs_np={
            "data": x[0],
        },
        method_input_dtypes=input_dtype,
        method_all_as_kwargs_np={},
        frontend_method_data=frontend_method_data,
        init_flags=init_flags,
        method_flags=method_flags,
        frontend=frontend,
        on_device=on_device,
    )


# log
@handle_frontend_method(
    class_tree=CLASS_TREE,
    init_tree="torch.tensor",
    method_name="log",
    dtype_and_x=helpers.dtype_and_values(
        available_dtypes=helpers.get_dtypes("float"),
        allow_inf=False,
    ),
)
def test_torch_instance_log(
    dtype_and_x,
    frontend_method_data,
    init_flags,
    method_flags,
    frontend,
    on_device,
):
    input_dtype, x = dtype_and_x
    helpers.test_frontend_method(
        init_input_dtypes=input_dtype,
        init_all_as_kwargs_np={
            "data": x[0],
        },
        method_input_dtypes=input_dtype,
        method_all_as_kwargs_np={},
        frontend_method_data=frontend_method_data,
        init_flags=init_flags,
        method_flags=method_flags,
        frontend=frontend,
        on_device=on_device,
    )


# log_
@handle_frontend_method(
    class_tree=CLASS_TREE,
    init_tree="torch.tensor",
    method_name="log_",
    dtype_and_x=helpers.dtype_and_values(
        available_dtypes=helpers.get_dtypes("float"),
        allow_inf=False,
    ),
)
def test_torch_instance_log_(
    dtype_and_x,
    frontend_method_data,
    init_flags,
    method_flags,
    frontend,
    on_device,
):
    input_dtype, x = dtype_and_x
    helpers.test_frontend_method(
        init_input_dtypes=input_dtype,
        init_all_as_kwargs_np={
            "data": x[0],
        },
        method_input_dtypes=input_dtype,
        method_all_as_kwargs_np={},
        frontend_method_data=frontend_method_data,
        init_flags=init_flags,
        method_flags=method_flags,
        frontend=frontend,
        on_device=on_device,
    )


# log2
@handle_frontend_method(
    class_tree=CLASS_TREE,
    init_tree="torch.tensor",
    method_name="log2",
    dtype_and_x=helpers.dtype_and_values(
        available_dtypes=helpers.get_dtypes("float"),
        allow_inf=False,
    ),
)
def test_torch_instance_log2(
    dtype_and_x,
    frontend_method_data,
    init_flags,
    method_flags,
    frontend,
    on_device,
):
    input_dtype, x = dtype_and_x
    helpers.test_frontend_method(
        init_input_dtypes=input_dtype,
        init_all_as_kwargs_np={
            "data": x[0],
        },
        method_input_dtypes=input_dtype,
        method_all_as_kwargs_np={},
        frontend_method_data=frontend_method_data,
        init_flags=init_flags,
        method_flags=method_flags,
        frontend=frontend,
        on_device=on_device,
    )


# __add__
@handle_frontend_method(
    class_tree=CLASS_TREE,
    init_tree="torch.tensor",
    method_name="__add__",
    dtype_and_x=helpers.dtype_and_values(
        available_dtypes=helpers.get_dtypes("float"),
        num_arrays=2,
        min_value=-1e04,
        max_value=1e04,
        allow_inf=False,
    ),
)
def test_torch_special_add(
    dtype_and_x,
    frontend_method_data,
    init_flags,
    method_flags,
    frontend,
    on_device,
):
    input_dtype, x = dtype_and_x
    helpers.test_frontend_method(
        init_input_dtypes=input_dtype,
        init_all_as_kwargs_np={
            "data": x[0],
        },
        method_input_dtypes=input_dtype,
        method_all_as_kwargs_np={
            "other": x[1],
        },
        frontend_method_data=frontend_method_data,
        init_flags=init_flags,
        method_flags=method_flags,
        frontend=frontend,
        on_device=on_device,
    )


# arcsinh
@handle_frontend_method(
    class_tree=CLASS_TREE,
    init_tree="torch.tensor",
    method_name="arcsinh",
    dtype_and_x=helpers.dtype_and_values(
        min_value=-1.0,
        max_value=1.0,
        available_dtypes=helpers.get_dtypes("float"),
    ),
)
def test_torch_instance_arcsinh(
    dtype_and_x,
    frontend_method_data,
    init_flags,
    method_flags,
    frontend,
    on_device,
):
    input_dtype, x = dtype_and_x
    helpers.test_frontend_method(
        init_input_dtypes=input_dtype,
        init_all_as_kwargs_np={
            "data": x[0],
        },
        method_input_dtypes=[],
        method_all_as_kwargs_np={},
        frontend_method_data=frontend_method_data,
        init_flags=init_flags,
        method_flags=method_flags,
        frontend=frontend,
        on_device=on_device,
    )


# __long__
@handle_frontend_method(
    class_tree=CLASS_TREE,
    init_tree="torch.tensor",
    method_name="__long__",
    dtype_and_x=helpers.dtype_and_values(
        available_dtypes=helpers.get_dtypes("integer"),
        min_value=-1e04,
        max_value=1e04,
        allow_inf=False,
    ),
)
def test_torch_special_long(
    dtype_and_x,
    frontend_method_data,
    init_flags,
    method_flags,
    frontend,
    on_device,
):
    input_dtype, x = dtype_and_x
    helpers.test_frontend_method(
        init_input_dtypes=input_dtype,
        init_all_as_kwargs_np={
            "data": x[0],
        },
        method_input_dtypes=input_dtype,
        method_all_as_kwargs_np={},
        frontend_method_data=frontend_method_data,
        init_flags=init_flags,
        method_flags=method_flags,
        frontend=frontend,
        on_device=on_device,
    )


# __radd__
@handle_frontend_method(
    class_tree=CLASS_TREE,
    init_tree="torch.tensor",
    method_name="__radd__",
    dtype_and_x=helpers.dtype_and_values(
        available_dtypes=helpers.get_dtypes("float"),
        num_arrays=2,
        min_value=-1e04,
        max_value=1e04,
        allow_inf=False,
    ),
)
def test_torch_special_radd(
    dtype_and_x,
    frontend_method_data,
    init_flags,
    method_flags,
    frontend,
    on_device,
):
    input_dtype, x = dtype_and_x
    helpers.test_frontend_method(
        init_input_dtypes=input_dtype,
        init_all_as_kwargs_np={
            "data": x[0],
        },
        method_input_dtypes=input_dtype,
        method_all_as_kwargs_np={
            "other": x[1],
        },
        frontend_method_data=frontend_method_data,
        init_flags=init_flags,
        method_flags=method_flags,
        frontend=frontend,
        on_device=on_device,
    )


# __sub__
@handle_frontend_method(
    class_tree=CLASS_TREE,
    init_tree="torch.tensor",
    method_name="__sub__",
    dtype_and_x=helpers.dtype_and_values(
        available_dtypes=helpers.get_dtypes("float"),
        num_arrays=2,
        min_value=-1e04,
        max_value=1e04,
        allow_inf=False,
    ),
)
def test_torch_special_sub(
    dtype_and_x,
    frontend_method_data,
    init_flags,
    method_flags,
    frontend,
    on_device,
):
    input_dtype, x = dtype_and_x
    helpers.test_frontend_method(
        init_input_dtypes=input_dtype,
        init_all_as_kwargs_np={
            "data": x[0],
        },
        method_input_dtypes=input_dtype,
        method_all_as_kwargs_np={
            "other": x[1],
        },
        frontend_method_data=frontend_method_data,
        init_flags=init_flags,
        method_flags=method_flags,
        frontend=frontend,
        on_device=on_device,
    )


# __mul__
@handle_frontend_method(
    class_tree=CLASS_TREE,
    init_tree="torch.tensor",
    method_name="__mul__",
    dtype_and_x=helpers.dtype_and_values(
        available_dtypes=helpers.get_dtypes("float"),
        num_arrays=2,
        min_value=-1e04,
        max_value=1e04,
        allow_inf=False,
    ),
)
def test_torch_special_mul(
    dtype_and_x,
    frontend_method_data,
    init_flags,
    method_flags,
    frontend,
    on_device,
):
    input_dtype, x = dtype_and_x
    helpers.test_frontend_method(
        init_input_dtypes=input_dtype,
        init_all_as_kwargs_np={
            "data": x[0],
        },
        method_input_dtypes=input_dtype,
        method_all_as_kwargs_np={
            "other": x[1],
        },
        frontend_method_data=frontend_method_data,
        init_flags=init_flags,
        method_flags=method_flags,
        frontend=frontend,
        on_device=on_device,
    )


@st.composite
def _get_dtype_and_multiplicative_matrices(draw):
    return draw(
        st.one_of(
            _get_dtype_input_and_matrices(),
            _get_dtype_and_3dbatch_matrices(),
        )
    )


# __matmul__
@handle_frontend_method(
    class_tree=CLASS_TREE,
    init_tree="torch.tensor",
    method_name="__matmul__",
    dtype_tensor1_tensor2=_get_dtype_and_multiplicative_matrices(),
)
def test_torch_special_matmul(
    dtype_tensor1_tensor2,
    frontend_method_data,
    init_flags,
    method_flags,
    frontend,
    on_device,
):
    dtype, tensor1, tensor2 = dtype_tensor1_tensor2
    helpers.test_frontend_method(
        init_input_dtypes=dtype,
        init_all_as_kwargs_np={
            "data": tensor1,
        },
        method_input_dtypes=dtype,
        method_all_as_kwargs_np={"other": tensor2},
        frontend_method_data=frontend_method_data,
        init_flags=init_flags,
        method_flags=method_flags,
        frontend=frontend,
        on_device=on_device,
    )


# __rsub__
@handle_frontend_method(
    class_tree=CLASS_TREE,
    init_tree="torch.tensor",
    method_name="__rsub__",
    dtype_and_x=helpers.dtype_and_values(
        available_dtypes=helpers.get_dtypes("numeric"),
        num_arrays=2,
    ),
)
def test_torch_special_rsub(
    dtype_and_x,
    frontend_method_data,
    init_flags,
    method_flags,
    frontend,
    on_device,
):
    input_dtype, x = dtype_and_x
    helpers.test_frontend_method(
        init_input_dtypes=input_dtype,
        init_all_as_kwargs_np={
            "data": x[0],
        },
        method_input_dtypes=input_dtype,
        method_all_as_kwargs_np={
            "other": x[1],
        },
        frontend_method_data=frontend_method_data,
        init_flags=init_flags,
        method_flags=method_flags,
        frontend=frontend,
        on_device=on_device,
    )


# __rmul__
@handle_frontend_method(
    class_tree=CLASS_TREE,
    init_tree="torch.tensor",
    method_name="__rmul__",
    dtype_and_x=helpers.dtype_and_values(
        available_dtypes=helpers.get_dtypes("float"),
        num_arrays=2,
        min_value=-1e04,
        max_value=1e04,
        allow_inf=False,
    ),
)
def test_torch_special_rmul(
    dtype_and_x,
    frontend_method_data,
    init_flags,
    method_flags,
    frontend,
    on_device,
):
    input_dtype, x = dtype_and_x
    helpers.test_frontend_method(
        init_input_dtypes=input_dtype,
        init_all_as_kwargs_np={
            "data": x[0],
        },
        method_input_dtypes=input_dtype,
        method_all_as_kwargs_np={
            "other": x[1],
        },
        frontend_method_data=frontend_method_data,
        init_flags=init_flags,
        method_flags=method_flags,
        frontend=frontend,
        on_device=on_device,
    )


# __truediv__
@handle_frontend_method(
    class_tree=CLASS_TREE,
    init_tree="torch.tensor",
    method_name="__truediv__",
    dtype_and_x=helpers.dtype_and_values(
        available_dtypes=helpers.get_dtypes("float"),
        shared_dtype=True,
        num_arrays=2,
        min_value=-1e04,
        max_value=1e04,
        allow_inf=False,
    ),
)
def test_torch_special_truediv(
    dtype_and_x,
    frontend_method_data,
    init_flags,
    method_flags,
    frontend,
    on_device,
):
    input_dtype, x = dtype_and_x
    helpers.test_frontend_method(
        init_input_dtypes=input_dtype,
        init_all_as_kwargs_np={
            "data": x[0],
        },
        method_input_dtypes=input_dtype,
        method_all_as_kwargs_np={
            "other": x[1],
        },
        frontend_method_data=frontend_method_data,
        init_flags=init_flags,
        method_flags=method_flags,
        frontend=frontend,
        on_device=on_device,
    )


# remainder
@handle_frontend_method(
    class_tree=CLASS_TREE,
    init_tree="torch.tensor",
    method_name="remainder",
    dtype_and_x=helpers.dtype_and_values(
        available_dtypes=helpers.get_dtypes("float"),
        large_abs_safety_factor=2.5,
        small_abs_safety_factor=2.5,
        shared_dtype=True,
        num_arrays=2,
    ),
)
def test_torch_remainder(
    dtype_and_x,
    frontend_method_data,
    init_flags,
    method_flags,
    frontend,
    on_device,
):
    input_dtype, x = dtype_and_x
    helpers.test_frontend_method(
        init_input_dtypes=input_dtype,
        init_all_as_kwargs_np={
            "data": x[0],
        },
        method_input_dtypes=input_dtype,
        method_all_as_kwargs_np={
            "other": x[1],
        },
        frontend_method_data=frontend_method_data,
        init_flags=init_flags,
        method_flags=method_flags,
        frontend=frontend,
        on_device=on_device,
    )


@st.composite
def _to_helper(draw):
    dtype_x = draw(
        helpers.dtype_and_values(
            available_dtypes=helpers.get_dtypes("valid"),
            num_arrays=2,
            large_abs_safety_factor=3,
        )
    )
    input_dtype, x = dtype_x
    arg = draw(st.sampled_from(["tensor", "dtype", "device"]))
    if arg == "tensor":
        method_num_positional_args = 1
        method_all_as_kwargs_np = {"other": x[1]}
    elif arg == "dtype":
        method_num_positional_args = 1
        dtype = draw(helpers.get_dtypes("valid", full=False))[0]
        method_all_as_kwargs_np = {"dtype": dtype}
    else:
        method_num_positional_args = 0
        device = draw(st.just("cpu"))
        dtype = draw(helpers.get_dtypes("valid", full=False, none=True))[0]
        method_all_as_kwargs_np = {"dtype": dtype, "device": device}
    return input_dtype, x, method_num_positional_args, method_all_as_kwargs_np


# to
@handle_frontend_method(
    class_tree=CLASS_TREE,
    init_tree="torch.tensor",
    method_name="to",
    args_kwargs=_to_helper(),
)
def test_torch_instance_to(
    args_kwargs,
    frontend_method_data,
    init_flags,
    method_flags,
    frontend,
    on_device,
):
    input_dtype, x, method_num_positional_args, method_all_as_kwargs_np = args_kwargs
    method_flags.num_positional_args = method_num_positional_args
    helpers.test_frontend_method(
        init_input_dtypes=input_dtype,
        init_all_as_kwargs_np={
            "data": x[0],
        },
        method_input_dtypes=input_dtype,
        method_all_as_kwargs_np=method_all_as_kwargs_np,
        frontend_method_data=frontend_method_data,
        init_flags=init_flags,
        method_flags=method_flags,
        frontend=frontend,
        on_device=on_device,
    )


# arctan
@handle_frontend_method(
    class_tree=CLASS_TREE,
    init_tree="torch.tensor",
    method_name="arctan",
    dtype_and_x=helpers.dtype_and_values(
        available_dtypes=helpers.get_dtypes("float"),
        allow_inf=False,
    ),
)
def test_torch_instance_arctan(
    dtype_and_x,
    frontend_method_data,
    init_flags,
    method_flags,
    frontend,
    on_device,
):
    input_dtype, x = dtype_and_x
    helpers.test_frontend_method(
        init_input_dtypes=input_dtype,
        init_all_as_kwargs_np={
            "data": x[0],
        },
        method_input_dtypes=input_dtype,
        method_all_as_kwargs_np={},
        frontend_method_data=frontend_method_data,
        init_flags=init_flags,
        method_flags=method_flags,
        frontend=frontend,
        on_device=on_device,
    )


# arctan_
@handle_frontend_method(
    class_tree=CLASS_TREE,
    init_tree="torch.tensor",
    method_name="arctan_",
    dtype_and_x=helpers.dtype_and_values(
        available_dtypes=helpers.get_dtypes("float"),
        allow_inf=False,
    ),
)
def test_torch_instance_arctan_(
    dtype_and_x,
    frontend_method_data,
    init_flags,
    method_flags,
    frontend,
    on_device,
):
    input_dtype, x = dtype_and_x
    helpers.test_frontend_method(
        init_input_dtypes=input_dtype,
        init_all_as_kwargs_np={
            "data": x[0],
        },
        method_input_dtypes=input_dtype,
        method_all_as_kwargs_np={},
        frontend_method_data=frontend_method_data,
        init_flags=init_flags,
        method_flags=method_flags,
        frontend=frontend,
        on_device=on_device,
    )


# arctan2
@handle_frontend_method(
    class_tree=CLASS_TREE,
    init_tree="torch.tensor",
    method_name="arctan2",
    dtype_and_x=helpers.dtype_and_values(
        available_dtypes=helpers.get_dtypes("float"),
        num_arrays=2,
    ),
)
def test_torch_instance_arctan2(
    dtype_and_x,
    frontend_method_data,
    init_flags,
    method_flags,
    frontend,
    on_device,
):
    input_dtype, x = dtype_and_x
    helpers.test_frontend_method(
        init_input_dtypes=input_dtype,
        init_all_as_kwargs_np={
            "data": x[0],
        },
        method_input_dtypes=input_dtype,
        method_all_as_kwargs_np={
            "other": x[1],
        },
        frontend_method_data=frontend_method_data,
        init_flags=init_flags,
        method_flags=method_flags,
        frontend=frontend,
        on_device=on_device,
    )


# arctan2_
@handle_frontend_method(
    class_tree=CLASS_TREE,
    init_tree="torch.tensor",
    method_name="arctan2_",
    dtype_and_x=helpers.dtype_and_values(
        available_dtypes=helpers.get_dtypes("float"),
        num_arrays=2,
    ),
)
def test_torch_instance_arctan2_(
    dtype_and_x,
    frontend_method_data,
    init_flags,
    method_flags,
    frontend,
    on_device,
):
    input_dtype, x = dtype_and_x
    helpers.test_frontend_method(
        init_input_dtypes=input_dtype,
        init_all_as_kwargs_np={
            "data": x[0],
        },
        method_input_dtypes=input_dtype,
        method_all_as_kwargs_np={
            "other": x[1],
        },
        frontend_method_data=frontend_method_data,
        init_flags=init_flags,
        method_flags=method_flags,
        frontend=frontend,
        on_device=on_device,
    )


# acos
@handle_frontend_method(
    class_tree=CLASS_TREE,
    init_tree="torch.tensor",
    method_name="acos",
    dtype_and_x=helpers.dtype_and_values(
        available_dtypes=helpers.get_dtypes("float"),
        allow_inf=False,
    ),
)
def test_torch_instance_acos(
    dtype_and_x,
    frontend_method_data,
    init_flags,
    method_flags,
    frontend,
    on_device,
):
    input_dtype, x = dtype_and_x
    helpers.test_frontend_method(
        init_input_dtypes=input_dtype,
        init_all_as_kwargs_np={
            "data": x[0],
        },
        method_input_dtypes=input_dtype,
        method_all_as_kwargs_np={},
        frontend_method_data=frontend_method_data,
        init_flags=init_flags,
        method_flags=method_flags,
        frontend=frontend,
        on_device=on_device,
    )


# floor
@handle_frontend_method(
    class_tree=CLASS_TREE,
    init_tree="torch.tensor",
    method_name="floor",
    dtype_and_x=helpers.dtype_and_values(
        available_dtypes=helpers.get_dtypes("float"),
    ),
)
def test_torch_instance_floor(
    dtype_and_x,
    frontend_method_data,
    init_flags,
    method_flags,
    frontend,
    on_device,
):
    input_dtype, x = dtype_and_x
    helpers.test_frontend_method(
        init_input_dtypes=input_dtype,
        init_all_as_kwargs_np={
            "data": x[0],
        },
        method_input_dtypes=input_dtype,
        method_all_as_kwargs_np={},
        frontend_method_data=frontend_method_data,
        init_flags=init_flags,
        method_flags=method_flags,
        frontend=frontend,
        on_device=on_device,
    )


# new_tensor
@handle_frontend_method(
    class_tree=CLASS_TREE,
    init_tree="torch.tensor",
    method_name="new_tensor",
    dtype_and_x=helpers.dtype_and_values(
        available_dtypes=helpers.get_dtypes("numeric"),
        num_arrays=2,
    ),
)
def test_torch_instance_new_tensor(
    dtype_and_x,
    frontend_method_data,
    init_flags,
    method_flags,
    frontend,
    on_device,
):
    input_dtype, x = dtype_and_x
    helpers.test_frontend_method(
        init_input_dtypes=[input_dtype[0]],
        init_all_as_kwargs_np={
            "data": x[0],
        },
        method_input_dtypes=[input_dtype[1]],
        method_all_as_kwargs_np={
            "data": x[1],
            "dtype": input_dtype[1],
        },
        frontend_method_data=frontend_method_data,
        init_flags=init_flags,
        method_flags=method_flags,
        frontend=frontend,
        on_device=on_device,
    )


# __getitem__
@handle_frontend_method(
    class_tree=CLASS_TREE,
    init_tree="torch.tensor",
    method_name="__getitem__",
    dtype_x_index=helpers.dtype_array_index(
        available_dtypes=helpers.get_dtypes("valid"),
        allow_neg_step=False,
    ),
)
def test_torch_instance_getitem(
    dtype_x_index,
    frontend_method_data,
    init_flags,
    method_flags,
    frontend,
    on_device,
):
    input_dtype, x, index = dtype_x_index
    helpers.test_frontend_method(
        init_input_dtypes=[input_dtype[0]],
        init_all_as_kwargs_np={"data": x},
        method_input_dtypes=[input_dtype[1]],
        method_all_as_kwargs_np={"query": index},
        frontend_method_data=frontend_method_data,
        init_flags=init_flags,
        method_flags=method_flags,
        frontend=frontend,
        on_device=on_device,
    )


@st.composite
def _setitem_helper(draw, available_dtypes, allow_neg_step=True):
    input_dtype, x, index = draw(
        helpers.dtype_array_index(
            available_dtypes=available_dtypes,
            allow_neg_step=allow_neg_step,
        )
    )
    val_dtype, val = draw(
        helpers.dtype_and_values(
            available_dtypes=available_dtypes,
            shape=x[index].shape,
        )
    )
    return input_dtype + val_dtype, x, index, val[0]


# __setitem__
@handle_frontend_method(
    class_tree=CLASS_TREE,
    init_tree="torch.tensor",
    method_name="__setitem__",
    dtypes_x_index_val=_setitem_helper(
        available_dtypes=helpers.get_dtypes("valid"),
        allow_neg_step=False,
    ),
)
def test_torch_instance_setitem(
    dtypes_x_index_val,
    frontend_method_data,
    init_flags,
    method_flags,
    frontend,
    on_device,
):
    input_dtype, x, index, val = dtypes_x_index_val
    helpers.test_frontend_method(
        init_input_dtypes=[input_dtype[0]],
        init_all_as_kwargs_np={"data": x},
        method_input_dtypes=[*input_dtype[1:]],
        method_all_as_kwargs_np={"key": index, "value": val},
        frontend_method_data=frontend_method_data,
        init_flags=init_flags,
        method_flags=method_flags,
        frontend=frontend,
        on_device=on_device,
    )


# view_as
@handle_frontend_method(
    class_tree=CLASS_TREE,
    init_tree="torch.tensor",
    method_name="view_as",
    dtype_x=helpers.dtype_and_values(
        available_dtypes=helpers.get_dtypes("numeric"),
        shape=st.shared(helpers.get_shape(), key="value_shape"),
        num_arrays=2,
    ),
)
def test_torch_instance_view_as(
    dtype_x,
    frontend_method_data,
    init_flags,
    method_flags,
    frontend,
    on_device,
):
    input_dtype, x = dtype_x
    helpers.test_frontend_method(
        init_input_dtypes=input_dtype,
        init_all_as_kwargs_np={
            "data": x[0],
        },
        method_input_dtypes=input_dtype,
        method_all_as_kwargs_np={
            "other": x[1],
        },
        frontend_method_data=frontend_method_data,
        init_flags=init_flags,
        method_flags=method_flags,
        frontend=frontend,
        on_device=on_device,
    )


# unsqueeze
@handle_frontend_method(
    class_tree=CLASS_TREE,
    init_tree="torch.tensor",
    method_name="unsqueeze",
    dtype_value=helpers.dtype_and_values(
        available_dtypes=helpers.get_dtypes("valid"),
        shape=st.shared(helpers.get_shape(), key="shape"),
    ),
    dim=helpers.get_axis(
        shape=st.shared(helpers.get_shape(), key="shape"),
        allow_neg=True,
        force_int=True,
    ),
)
def test_torch_instance_unsqueeze(
    dtype_value,
    dim,
    frontend_method_data,
    init_flags,
    method_flags,
    frontend,
    on_device,
):
    input_dtype, x = dtype_value
    helpers.test_frontend_method(
        init_input_dtypes=input_dtype,
        init_all_as_kwargs_np={
            "data": x[0],
        },
        method_input_dtypes=input_dtype,
        method_all_as_kwargs_np={
            "dim": dim,
        },
        frontend_method_data=frontend_method_data,
        init_flags=init_flags,
        method_flags=method_flags,
        frontend=frontend,
        on_device=on_device,
    )


# unsqueeze_
@handle_frontend_method(
    class_tree=CLASS_TREE,
    init_tree="torch.tensor",
    method_name="unsqueeze_",
    dtype_value=helpers.dtype_and_values(
        available_dtypes=helpers.get_dtypes("valid"),
        shape=st.shared(helpers.get_shape(), key="shape"),
    ),
    dim=helpers.get_axis(
        shape=st.shared(helpers.get_shape(), key="shape"),
        allow_neg=True,
        force_int=True,
    ),
)
def test_torch_instance_unsqueeze_(
    dtype_value,
    dim,
    frontend_method_data,
    init_flags,
    method_flags,
    frontend,
    on_device,
):
    input_dtype, x = dtype_value
    helpers.test_frontend_method(
        init_input_dtypes=input_dtype,
        init_all_as_kwargs_np={
            "data": x[0],
        },
        method_input_dtypes=input_dtype,
        method_all_as_kwargs_np={
            "dim": dim,
        },
        frontend_method_data=frontend_method_data,
        init_flags=init_flags,
        method_flags=method_flags,
        frontend=frontend,
        on_device=on_device,
    )


# ravel
@handle_frontend_method(
    class_tree=CLASS_TREE,
    init_tree="torch.tensor",
    method_name="ravel",
    dtype_value=helpers.dtype_and_values(
        available_dtypes=helpers.get_dtypes("valid"),
        shape=st.shared(helpers.get_shape(min_num_dims=1), key="shape"),
    ),
)
def test_torch_instance_ravel(
    dtype_value,
    frontend_method_data,
    init_flags,
    method_flags,
    frontend,
    on_device,
):
    input_dtype, x = dtype_value
    helpers.test_frontend_method(
        init_input_dtypes=input_dtype,
        init_all_as_kwargs_np={
            "data": x[0],
        },
        method_input_dtypes=input_dtype,
        method_all_as_kwargs_np={},
        frontend_method_data=frontend_method_data,
        init_flags=init_flags,
        method_flags=method_flags,
        frontend=frontend,
        on_device=on_device,
    )


# split
@handle_frontend_method(
    class_tree=CLASS_TREE,
    init_tree="torch.tensor",
    method_name="split",
    dtype_value=helpers.dtype_and_values(
        available_dtypes=helpers.get_dtypes("valid"),
        shape=st.shared(helpers.get_shape(min_num_dims=1), key="value_shape"),
    ),
    split_size=_get_splits().filter(lambda s: s is not None),
    dim=st.shared(
        helpers.get_axis(
            shape=st.shared(helpers.get_shape(min_num_dims=1), key="value_shape"),
            force_int=True,
        ),
        key="target_axis",
    ),
)
def test_torch_instance_split(
    dtype_value,
    split_size,
    dim,
    frontend_method_data,
    init_flags,
    method_flags,
    frontend,
    on_device,
):
    input_dtype, x = dtype_value
    helpers.test_frontend_method(
        init_input_dtypes=input_dtype,
        init_all_as_kwargs_np={
            "data": x[0],
        },
        method_input_dtypes=input_dtype,
        method_all_as_kwargs_np={
            "split_size": split_size,
            "dim": dim,
        },
        frontend_method_data=frontend_method_data,
        init_flags=init_flags,
        method_flags=method_flags,
        frontend=frontend,
        on_device=on_device,
    )


# tensor_split
@handle_frontend_method(
    class_tree=CLASS_TREE,
    init_tree="torch.tensor",
    method_name="tensor_split",
    dtype_value=helpers.dtype_and_values(
        available_dtypes=helpers.get_dtypes("integer"),
        shape=st.shared(helpers.get_shape(min_num_dims=1), key="value_shape"),
    ),
    indices_or_sections=_get_splits(min_num_dims=1),
    dim=st.shared(
        helpers.get_axis(
            shape=st.shared(helpers.get_shape(min_num_dims=1), key="value_shape"),
            force_int=True,
        ),
        key="target_axis",
    ),
    method_num_positional_args=st.just(1),
)
def test_torch_instance_tensor_split(
    dtype_value,
    indices_or_sections,
    dim,
    frontend_method_data,
    init_flags,
    method_flags,
    frontend,
):
    input_dtype, x = dtype_value
    helpers.test_frontend_method(
        init_input_dtypes=input_dtype,
        init_all_as_kwargs_np={
            "data": x[0],
        },
        method_input_dtypes=[],
        method_all_as_kwargs_np={
            "indices_or_sections": indices_or_sections,
            "dim": dim,
        },
        frontend_method_data=frontend_method_data,
        init_flags=init_flags,
        method_flags=method_flags,
        frontend=frontend,
    )


# vsplit
@handle_frontend_method(
    class_tree=CLASS_TREE,
    init_tree="torch.tensor",
    method_name="vsplit",
    dtype_value=helpers.dtype_and_values(
        available_dtypes=helpers.get_dtypes("valid"),
        shape=st.shared(helpers.get_shape(min_num_dims=2), key="value_shape"),
    ),
    indices_or_sections=_get_splits(min_num_dims=2, axis=0),
)
def test_torch_instance_vsplit(
    dtype_value,
    indices_or_sections,
    frontend_method_data,
    init_flags,
    method_flags,
    frontend,
    on_device,
):
    input_dtype, x = dtype_value
    helpers.test_frontend_method(
        init_input_dtypes=input_dtype,
        init_all_as_kwargs_np={
            "data": x[0],
        },
        method_input_dtypes=[],
        method_all_as_kwargs_np={"indices_or_sections": indices_or_sections},
        frontend_method_data=frontend_method_data,
        init_flags=init_flags,
        method_flags=method_flags,
        frontend=frontend,
        on_device=on_device,
    )


# hsplit
@handle_frontend_method(
    class_tree=CLASS_TREE,
    init_tree="torch.tensor",
    method_name="hsplit",
    dtype_value=helpers.dtype_and_values(
        available_dtypes=helpers.get_dtypes("valid"),
        shape=st.shared(helpers.get_shape(min_num_dims=1), key="value_shape"),
    ),
    indices_or_sections=_get_splits(min_num_dims=1, axis=1),
)
def test_torch_instance_hsplit(
    dtype_value,
    indices_or_sections,
    frontend_method_data,
    init_flags,
    method_flags,
    frontend,
    on_device,
):
    input_dtype, x = dtype_value
    # TODO: remove the assumption when these bugfixes are merged and version-pinned
    # https://github.com/tensorflow/tensorflow/pull/59523
    # https://github.com/google/jax/pull/14275
    assume(
        not (
            len(x[0].shape) == 1 and ivy.current_backend_str() in ("tensorflow", "jax")
        )
    )
    helpers.test_frontend_method(
        init_input_dtypes=input_dtype,
        init_all_as_kwargs_np={
            "data": x[0],
        },
        method_input_dtypes=[],
        method_all_as_kwargs_np={"indices_or_sections": indices_or_sections},
        frontend_method_data=frontend_method_data,
        init_flags=init_flags,
        method_flags=method_flags,
        frontend=frontend,
        on_device=on_device,
    )


# dsplit
@handle_frontend_method(
    class_tree=CLASS_TREE,
    init_tree="torch.tensor",
    method_name="dsplit",
    dtype_value=helpers.dtype_and_values(
        available_dtypes=helpers.get_dtypes("valid"),
        shape=st.shared(helpers.get_shape(min_num_dims=3), key="value_shape"),
    ),
    indices_or_sections=_get_splits(min_num_dims=3, axis=2),
)
def test_torch_instance_dsplit(
    dtype_value,
    indices_or_sections,
    frontend_method_data,
    init_flags,
    method_flags,
    frontend,
    on_device,
):
    input_dtype, x = dtype_value
    helpers.test_frontend_method(
        init_input_dtypes=input_dtype,
        init_all_as_kwargs_np={
            "data": x[0],
        },
        method_input_dtypes=[],
        method_all_as_kwargs_np={"indices_or_sections": indices_or_sections},
        frontend_method_data=frontend_method_data,
        init_flags=init_flags,
        method_flags=method_flags,
        frontend=frontend,
        on_device=on_device,
    )


# detach
@handle_frontend_method(
    class_tree=CLASS_TREE,
    init_tree="torch.tensor",
    method_name="detach",
    dtype_and_x=helpers.dtype_and_values(
        available_dtypes=helpers.get_dtypes("valid"),
    ),
)
def test_torch_instance_detach(
    dtype_and_x,
    frontend_method_data,
    init_flags,
    method_flags,
    frontend,
    on_device,
):
    input_dtype, x = dtype_and_x
    helpers.test_frontend_method(
        init_input_dtypes=input_dtype,
        init_all_as_kwargs_np={
            "data": x[0],
        },
        method_input_dtypes=input_dtype,
        method_all_as_kwargs_np={},
        frontend_method_data=frontend_method_data,
        init_flags=init_flags,
        method_flags=method_flags,
        frontend=frontend,
        on_device=on_device,
    )


# dim
@handle_frontend_method(
    class_tree=CLASS_TREE,
    init_tree="torch.tensor",
    method_name="dim",
    dtype_and_x=helpers.dtype_and_values(
        available_dtypes=helpers.get_dtypes("numeric"),
    ),
)
def test_torch_instance_dim(
    dtype_and_x,
    frontend_method_data,
    init_flags,
    method_flags,
    frontend,
    on_device,
):
    input_dtype, x = dtype_and_x
    helpers.test_frontend_method(
        init_input_dtypes=input_dtype,
        init_all_as_kwargs_np={
            "data": x[0],
        },
        method_input_dtypes=[],
        method_all_as_kwargs_np={},
        frontend_method_data=frontend_method_data,
        init_flags=init_flags,
        method_flags=method_flags,
        frontend=frontend,
        on_device=on_device,
    )


# ndimension
@handle_frontend_method(
    class_tree=CLASS_TREE,
    init_tree="torch.tensor",
    method_name="ndimension",
    dtype_and_x=helpers.dtype_and_values(
        available_dtypes=helpers.get_dtypes("numeric"),
    ),
)
def test_torch_instance_ndimension(
    dtype_and_x,
    frontend_method_data,
    init_flags,
    method_flags,
    frontend,
    on_device,
):
    input_dtype, x = dtype_and_x
    helpers.test_frontend_method(
        init_input_dtypes=input_dtype,
        init_all_as_kwargs_np={
            "data": x[0],
        },
        method_input_dtypes=[],
        method_all_as_kwargs_np={},
        frontend_method_data=frontend_method_data,
        init_flags=init_flags,
        method_flags=method_flags,
        frontend=frontend,
        on_device=on_device,
    )


@st.composite
def _fill_value_and_size(
    draw,
    *,
    min_num_dims=1,
    max_num_dims=5,
    min_dim_size=1,
    max_dim_size=10,
):
    if isinstance(min_dim_size, st._internal.SearchStrategy):
        min_dim_size = draw(min_dim_size)
    if isinstance(max_dim_size, st._internal.SearchStrategy):
        max_dim_size = draw(max_dim_size)

    available_dtypes = draw(helpers.get_dtypes("numeric"))
    dtype = draw(
        helpers.array_dtypes(
            num_arrays=1,
            available_dtypes=available_dtypes,
        )
    )
    array = draw(
        helpers.array_values(
            dtype=dtype[0],
            shape=(1,),
        )
    )
    dtype.append("int32")
    size = draw(
        st.shared(
            helpers.get_shape(
                min_num_dims=min_num_dims,
                max_num_dims=max_num_dims,
                min_dim_size=min_dim_size,
                max_dim_size=max_dim_size,
            ),
            key="shape",
        )
    )
    fill_value = draw(helpers.ints()) if "int" in dtype[0] else draw(helpers.floats())

    return dtype, [array, size, fill_value]


# new_full
@handle_frontend_method(
    class_tree=CLASS_TREE,
    init_tree="torch.tensor",
    method_name="new_full",
    dtype_and_x=_fill_value_and_size(max_num_dims=3),
)
def test_torch_instance_new_full(
    dtype_and_x,
    frontend_method_data,
    init_flags,
    method_flags,
    frontend,
    on_device,
):
    input_dtype, x = dtype_and_x
    helpers.test_frontend_method(
        init_input_dtypes=[input_dtype[0]],
        init_all_as_kwargs_np={
            "data": x[0],
        },
        method_input_dtypes=[input_dtype[1]],
        method_all_as_kwargs_np={
            "size": x[1],
            "fill_value": x[2],
        },
        frontend_method_data=frontend_method_data,
        init_flags=init_flags,
        method_flags=method_flags,
        frontend=frontend,
        on_device=on_device,
    )


# new_empty (not actually intuitive for testing)
@handle_frontend_method(
    class_tree=CLASS_TREE,
    init_tree="torch.tensor",
    method_name="new_empty",
    dtype_and_x=helpers.dtype_and_values(
        available_dtypes=helpers.get_dtypes("numeric"),
    ),
    size=helpers.get_shape(
        min_num_dims=1,
        max_num_dims=3,
    ),
)
def test_torch_instance_new_empty(
    dtype_and_x,
    size,
    frontend_method_data,
    init_flags,
    method_flags,
    frontend,
    on_device,
):
    input_dtype, x = dtype_and_x
    helpers.test_frontend_method(
        init_input_dtypes=[input_dtype[0]],
        init_all_as_kwargs_np={
            "data": x,
        },
        method_input_dtypes=[ivy.int32],
        method_all_as_kwargs_np={
            "size": size,
        },
        frontend_method_data=frontend_method_data,
        init_flags=init_flags,
        method_flags=method_flags,
        frontend=frontend,
        on_device=on_device,
    )


@st.composite
def _expand_helper(draw):
    num_dims = draw(st.integers(min_value=1, max_value=10))
    shape = draw(
        helpers.get_shape(min_num_dims=num_dims, max_num_dims=num_dims).filter(
            lambda x: any(i == 1 for i in x)
        )
    )
    new_shape = draw(
        helpers.get_shape(min_num_dims=num_dims, max_num_dims=num_dims).filter(
            lambda x: all(x[i] == v if v != 1 else True for i, v in enumerate(shape))
        )
    )
    dtype, x = draw(
        helpers.dtype_and_values(
            available_dtypes=helpers.get_dtypes("valid"),
            shape=shape,
        )
    )
    return dtype, x, new_shape


@handle_frontend_method(
    class_tree=CLASS_TREE,
    init_tree="torch.tensor",
    method_name="expand",
    dtype_x_shape=_expand_helper(),
    unpack_shape=st.booleans(),
)
def test_torch_instance_expand(
    dtype_x_shape,
    unpack_shape,
    frontend_method_data,
    init_flags,
    method_flags,
    frontend,
    on_device,
):
    input_dtype, x, shape = dtype_x_shape
    if unpack_shape:
        method_flags.num_positional_args = len(shape) + 1
        size = {}
        i = 0
        for x_ in shape:
            size["x{}".format(i)] = x_
            i += 1
    else:
        size = {
            "size": shape,
        }
    helpers.test_frontend_method(
        init_input_dtypes=input_dtype,
        init_all_as_kwargs_np={
            "data": x[0],
        },
        method_input_dtypes=input_dtype,
        method_all_as_kwargs_np=size,
        frontend_method_data=frontend_method_data,
        init_flags=init_flags,
        method_flags=method_flags,
        frontend=frontend,
        on_device=on_device,
    )


# expand_as
@handle_frontend_method(
    class_tree=CLASS_TREE,
    init_tree="torch.tensor",
    method_name="expand_as",
    dtype_x=helpers.dtype_and_values(
        available_dtypes=helpers.get_dtypes("valid", full=True), num_arrays=2
    ),
)
def test_torch_instance_expand_as(
    dtype_x,
    frontend_method_data,
    init_flags,
    method_flags,
    frontend,
    on_device,
):
    input_dtype, x = dtype_x
    helpers.test_frontend_method(
        init_input_dtypes=input_dtype,
        init_all_as_kwargs_np={
            "data": x[0],
        },
        method_input_dtypes=input_dtype,
        method_all_as_kwargs_np={
            "other": x[1],
        },
        frontend_method_data=frontend_method_data,
        init_flags=init_flags,
        method_flags=method_flags,
        frontend=frontend,
        on_device=on_device,
    )


@st.composite
def _unfold_args(draw):
    values_dtype, values, axis, shape = draw(
        helpers.dtype_values_axis(
            available_dtypes=helpers.get_dtypes("float"),
            force_int_axis=True,
            shape=draw(
                helpers.get_shape(
                    allow_none=False,
                    min_num_dims=1,
                    min_dim_size=1,
                )
            ),
            ret_shape=True,
        )
    )
    size = draw(
        st.integers(
            min_value=1,
            max_value=max(shape[axis] - 1, 1),
        )
    )
    step = draw(
        st.integers(
            min_value=1,
            max_value=size,
        )
    )
    return values_dtype, values, axis, size, step


# unfold
@handle_frontend_method(
    class_tree=CLASS_TREE,
    init_tree="torch.tensor",
    method_name="unfold",
    dtype_values_args=_unfold_args(),
)
def test_torch_instance_unfold(
    dtype_values_args,
    frontend_method_data,
    init_flags,
    method_flags,
    frontend,
    on_device,
):
    input_dtype, x, axis, size, step = dtype_values_args
    print(axis, size, step)
    helpers.test_frontend_method(
        init_input_dtypes=input_dtype,
        init_all_as_kwargs_np={
            "data": x,
        },
        method_input_dtypes=input_dtype,
        method_all_as_kwargs_np={
            "dimension": axis,
            "size": size,
            "step": step,
        },
        frontend_method_data=frontend_method_data,
        init_flags=init_flags,
        method_flags=method_flags,
        frontend=frontend,
        on_device=on_device,
    )


# __mod__
@handle_frontend_method(
    class_tree=CLASS_TREE,
    init_tree="torch.tensor",
    method_name="__mod__",
    dtype_and_x=helpers.dtype_and_values(
        available_dtypes=helpers.get_dtypes("float"),
        num_arrays=2,
    ),
)
def test_torch_special_mod(
    dtype_and_x,
    frontend_method_data,
    init_flags,
    method_flags,
    frontend,
    on_device,
):
    input_dtype, x = dtype_and_x
    helpers.test_frontend_method(
        init_input_dtypes=input_dtype,
        init_all_as_kwargs_np={
            "data": x[0],
        },
        method_input_dtypes=input_dtype,
        method_all_as_kwargs_np={
            "other": x[1],
        },
        frontend_method_data=frontend_method_data,
        init_flags=init_flags,
        method_flags=method_flags,
        frontend=frontend,
        on_device=on_device,
    )


# long
@handle_frontend_method(
    class_tree=CLASS_TREE,
    init_tree="torch.tensor",
    method_name="long",
    dtype_and_x=helpers.dtype_and_values(
        available_dtypes=helpers.get_dtypes("integer"),
    ),
)
def test_torch_instance_long(
    dtype_and_x,
    frontend_method_data,
    init_flags,
    method_flags,
    frontend,
    on_device,
):
    input_dtype, x = dtype_and_x
    helpers.test_frontend_method(
        init_input_dtypes=input_dtype,
        init_all_as_kwargs_np={
            "data": x[0],
        },
        method_input_dtypes=input_dtype,
        method_all_as_kwargs_np={},
        frontend_method_data=frontend_method_data,
        init_flags=init_flags,
        method_flags=method_flags,
        frontend=frontend,
        on_device=on_device,
    )


# max
@handle_frontend_method(
    class_tree=CLASS_TREE,
    init_tree="torch.tensor",
    method_name="max",
    dtype_x=helpers.dtype_and_values(
        available_dtypes=helpers.get_dtypes("numeric", full=True),
    ),
)
def test_torch_instance_max(
    dtype_x,
    frontend_method_data,
    init_flags,
    method_flags,
    frontend,
    on_device,
):
    input_dtype, x = dtype_x
    helpers.test_frontend_method(
        init_input_dtypes=input_dtype,
        init_all_as_kwargs_np={
            "data": x[0],
        },
        method_input_dtypes=input_dtype,
        method_all_as_kwargs_np={},
        frontend_method_data=frontend_method_data,
        init_flags=init_flags,
        method_flags=method_flags,
        frontend=frontend,
        on_device=on_device,
    )


# is_cuda
@handle_frontend_method(
    class_tree=CLASS_TREE,
    init_tree="torch.tensor",
    method_name="is_cuda",
    dtype_and_x=helpers.dtype_and_values(
        available_dtypes=helpers.get_dtypes("numeric"),
    ),
    size=helpers.get_shape(
        allow_none=False,
        min_num_dims=1,
        max_num_dims=5,
        min_dim_size=1,
        max_dim_size=10,
    ),
    dtypes=_dtypes(),
    requires_grad=_requires_grad(),
    device=st.booleans(),
)
def test_torch_instance_is_cuda(
    dtype_and_x,
    size,
    dtypes,
    requires_grad,
    device,
    frontend,
    frontend_method_data,
    init_flags,
    method_flags,
    on_device,
):
    input_dtype, x = dtype_and_x
    device = "cpu" if device is False else "gpu:0"
    x = Tensor(x[0]).new_ones(
        size=size, dtype=dtypes[0], device=device, requires_grad=requires_grad
    )

    helpers.test_frontend_method(
        init_input_dtypes=input_dtype,
        init_all_as_kwargs_np={
            "data": x,
        },
        method_input_dtypes=[],
        method_all_as_kwargs_np={},
        frontend_method_data=frontend_method_data,
        init_flags=init_flags,
        method_flags=method_flags,
        frontend=frontend,
        on_device=on_device,
    )


# logical_and
@handle_frontend_method(
    class_tree=CLASS_TREE,
    init_tree="torch.tensor",
    method_name="logical_and",
    dtype_and_x=helpers.dtype_and_values(
        available_dtypes=helpers.get_dtypes("bool", "integer"),
        num_arrays=2,
    ),
)
def test_torch_instance_logical_and(
    dtype_and_x,
    frontend_method_data,
    init_flags,
    method_flags,
    frontend,
    on_device,
):
    input_dtype, x = dtype_and_x
    helpers.test_frontend_method(
        init_input_dtypes=input_dtype,
        init_all_as_kwargs_np={
            "data": x[0],
        },
        method_input_dtypes=input_dtype,
        method_all_as_kwargs_np={
            "other": x[1],
        },
        frontend_method_data=frontend_method_data,
        init_flags=init_flags,
        method_flags=method_flags,
        frontend=frontend,
        on_device=on_device,
    )


# logical_not
@handle_frontend_method(
    class_tree=CLASS_TREE,
    init_tree="torch.tensor",
    method_name="logical_not",
    dtype_and_x=helpers.dtype_and_values(
        available_dtypes=helpers.get_dtypes("valid"), num_arrays=1
    ),
)
def test_torch_instance_logical_not(
    dtype_and_x,
    frontend_method_data,
    init_flags,
    method_flags,
    frontend,
    on_device,
):
    input_dtype, x = dtype_and_x
    helpers.test_frontend_method(
        init_input_dtypes=input_dtype,
        init_all_as_kwargs_np={
            "data": x[0],
        },
        method_input_dtypes=input_dtype,
        method_all_as_kwargs_np={},
        frontend_method_data=frontend_method_data,
        init_flags=init_flags,
        method_flags=method_flags,
        frontend=frontend,
        on_device=on_device,
    )


# logical_or
@handle_frontend_method(
    class_tree=CLASS_TREE,
    init_tree="torch.tensor",
    method_name="logical_or",
    dtype_and_x=helpers.dtype_and_values(
        available_dtypes=helpers.get_dtypes("bool", "integer"),
        num_arrays=2,
    ),
)
def test_torch_instance_logical_or(
    dtype_and_x,
    frontend_method_data,
    init_flags,
    method_flags,
    frontend,
    on_device,
):
    input_dtype, x = dtype_and_x
    helpers.test_frontend_method(
        init_input_dtypes=input_dtype,
        init_all_as_kwargs_np={
            "data": x[0],
        },
        method_input_dtypes=input_dtype,
        method_all_as_kwargs_np={
            "other": x[1],
        },
        frontend_method_data=frontend_method_data,
        init_flags=init_flags,
        method_flags=method_flags,
        frontend=frontend,
        on_device=on_device,
    )


# bitwise_not
@handle_frontend_method(
    class_tree=CLASS_TREE,
    init_tree="torch.tensor",
    method_name="bitwise_not",
    dtype_and_x=helpers.dtype_and_values(
        available_dtypes=helpers.get_dtypes("integer"),
        num_arrays=2,
    ),
)
def test_torch_instance_bitwise_not(
    dtype_and_x,
    frontend_method_data,
    init_flags,
    method_flags,
    frontend,
    on_device,
):
    input_dtype, x = dtype_and_x
    helpers.test_frontend_method(
        init_input_dtypes=input_dtype,
        init_all_as_kwargs_np={
            "data": x[0],
        },
        method_input_dtypes=input_dtype,
        frontend_method_data=frontend_method_data,
        init_flags=init_flags,
        method_flags=method_flags,
        method_all_as_kwargs_np={},
        frontend=frontend,
        on_device=on_device,
    )


# bitwise_and
@handle_frontend_method(
    class_tree=CLASS_TREE,
    init_tree="torch.tensor",
    method_name="bitwise_and",
    dtype_and_x=helpers.dtype_and_values(
        available_dtypes=helpers.get_dtypes("integer"),
        num_arrays=2,
    ),
)
def test_torch_instance_bitwise_and(
    dtype_and_x,
    frontend_method_data,
    init_flags,
    method_flags,
    frontend,
    on_device,
):
    input_dtype, x = dtype_and_x
    helpers.test_frontend_method(
        init_input_dtypes=input_dtype,
        init_all_as_kwargs_np={
            "data": x[0],
        },
        method_input_dtypes=input_dtype,
        method_all_as_kwargs_np={
            "other": x[1],
        },
        frontend_method_data=frontend_method_data,
        init_flags=init_flags,
        method_flags=method_flags,
        frontend=frontend,
        on_device=on_device,
    )


# bitwise_or
@handle_frontend_method(
    class_tree=CLASS_TREE,
    init_tree="torch.tensor",
    method_name="bitwise_or",
    dtype_and_x=helpers.dtype_and_values(
        available_dtypes=helpers.get_dtypes("integer"),
        num_arrays=2,
    ),
)
def test_torch_instance_bitwise_or(
    dtype_and_x,
    frontend_method_data,
    init_flags,
    method_flags,
    frontend,
    on_device,
):
    input_dtype, x = dtype_and_x
    helpers.test_frontend_method(
        init_input_dtypes=input_dtype,
        init_all_as_kwargs_np={
            "data": x[0],
        },
        method_input_dtypes=input_dtype,
        method_all_as_kwargs_np={
            "other": x[1],
        },
        frontend_method_data=frontend_method_data,
        init_flags=init_flags,
        method_flags=method_flags,
        frontend=frontend,
        on_device=on_device,
    )


# bitwise_or_
@handle_frontend_method(
    class_tree=CLASS_TREE,
    init_tree="torch.tensor",
    method_name="bitwise_or_",
    dtype_and_x=helpers.dtype_and_values(
        available_dtypes=helpers.get_dtypes("valid"),
        num_arrays=2,
    ),
)
def test_torch_instance_bitwise_or_(
    dtype_and_x,
    frontend_method_data,
    init_flags,
    method_flags,
    frontend,
    on_device,
):
    input_dtype, x = dtype_and_x
    helpers.test_frontend_method(
        init_input_dtypes=input_dtype,
        init_all_as_kwargs_np={
            "data": x[0],
        },
        method_input_dtypes=input_dtype,
        method_all_as_kwargs_np={
            "other": x[1],
        },
        frontend_method_data=frontend_method_data,
        init_flags=init_flags,
        method_flags=method_flags,
        frontend=frontend,
        on_device=on_device,
    )


# bitwise_left_shift
@handle_frontend_method(
    class_tree=CLASS_TREE,
    init_tree="torch.tensor",
    method_name="bitwise_left_shift",
    dtype_and_x=helpers.dtype_and_values(
        available_dtypes=helpers.get_dtypes("integer"),
        num_arrays=2,
    ),
)
def test_torch_instance_bitwise_left_shift(
    dtype_and_x,
    frontend_method_data,
    init_flags,
    method_flags,
    frontend,
    on_device,
):
    input_dtype, x = dtype_and_x
    helpers.test_frontend_method(
        init_input_dtypes=input_dtype,
        init_all_as_kwargs_np={
            "data": x[0],
        },
        method_input_dtypes=input_dtype,
        method_all_as_kwargs_np={
            "other": x[1],
        },
        frontend_method_data=frontend_method_data,
        init_flags=init_flags,
        method_flags=method_flags,
        frontend=frontend,
        on_device=on_device,
    )


# add_
@handle_frontend_method(
    class_tree=CLASS_TREE,
    init_tree="torch.tensor",
    method_name="add_",
    dtype_and_x=helpers.dtype_and_values(
        available_dtypes=helpers.get_dtypes("numeric"),
        num_arrays=2,
    ),
)
def test_torch_instance_add_(
    dtype_and_x,
    frontend_method_data,
    init_flags,
    method_flags,
    frontend,
    on_device,
):
    input_dtype, x = dtype_and_x
    helpers.test_frontend_method(
        init_input_dtypes=[input_dtype[0]],
        init_all_as_kwargs_np={
            "data": x[0],
        },
        method_input_dtypes=input_dtype,
        method_all_as_kwargs_np={
            "other": x[1],
        },
        frontend_method_data=frontend_method_data,
        init_flags=init_flags,
        method_flags=method_flags,
        frontend=frontend,
        on_device=on_device,
    )


# subtract_
@handle_frontend_method(
    class_tree=CLASS_TREE,
    init_tree="torch.tensor",
    method_name="subtract_",
    dtype_and_x=helpers.dtype_and_values(
        available_dtypes=helpers.get_dtypes("numeric"),
        num_arrays=2,
    ),
)
def test_torch_instance_subtract_(
    dtype_and_x,
    frontend_method_data,
    init_flags,
    method_flags,
    frontend,
    on_device,
):
    input_dtype, x = dtype_and_x
    helpers.test_frontend_method(
        init_input_dtypes=[input_dtype[0]],
        init_all_as_kwargs_np={
            "data": x[0],
        },
        method_input_dtypes=input_dtype,
        method_all_as_kwargs_np={
            "other": x[1],
        },
        frontend_method_data=frontend_method_data,
        init_flags=init_flags,
        method_flags=method_flags,
        frontend=frontend,
        on_device=on_device,
    )


# arccos_
@handle_frontend_method(
    class_tree=CLASS_TREE,
    init_tree="torch.tensor",
    method_name="arccos_",
    dtype_and_x=helpers.dtype_and_values(
        min_value=-1.0,
        max_value=1.0,
        available_dtypes=helpers.get_dtypes("float"),
    ),
)
def test_torch_instance_arccos_(
    dtype_and_x,
    frontend_method_data,
    init_flags,
    method_flags,
    frontend,
    on_device,
):
    input_dtype, x = dtype_and_x
    helpers.test_frontend_method(
        init_input_dtypes=input_dtype,
        init_all_as_kwargs_np={
            "data": x[0],
        },
        method_input_dtypes=[],
        method_all_as_kwargs_np={},
        frontend_method_data=frontend_method_data,
        init_flags=init_flags,
        method_flags=method_flags,
        frontend=frontend,
        on_device=on_device,
    )


# arccos
@handle_frontend_method(
    class_tree=CLASS_TREE,
    init_tree="torch.tensor",
    method_name="arccos",
    dtype_and_x=helpers.dtype_and_values(
        min_value=-1.0,
        max_value=1.0,
        available_dtypes=helpers.get_dtypes("float"),
    ),
)
def test_torch_instance_arccos(
    dtype_and_x,
    frontend_method_data,
    init_flags,
    method_flags,
    frontend,
    on_device,
):
    input_dtype, x = dtype_and_x
    helpers.test_frontend_method(
        init_input_dtypes=input_dtype,
        init_all_as_kwargs_np={
            "data": x[0],
        },
        method_input_dtypes=[],
        method_all_as_kwargs_np={},
        frontend_method_data=frontend_method_data,
        init_flags=init_flags,
        method_flags=method_flags,
        frontend=frontend,
        on_device=on_device,
    )


# acos_
@handle_frontend_method(
    class_tree=CLASS_TREE,
    init_tree="torch.tensor",
    method_name="acos_",
    dtype_and_x=helpers.dtype_and_values(
        min_value=-1.0,
        max_value=1.0,
        available_dtypes=helpers.get_dtypes("float"),
    ),
)
def test_torch_instance_acos_(
    dtype_and_x,
    frontend_method_data,
    init_flags,
    method_flags,
    frontend,
    on_device,
):
    input_dtype, x = dtype_and_x
    helpers.test_frontend_method(
        init_input_dtypes=input_dtype,
        init_all_as_kwargs_np={
            "data": x[0],
        },
        method_input_dtypes=[],
        method_all_as_kwargs_np={},
        frontend_method_data=frontend_method_data,
        init_flags=init_flags,
        method_flags=method_flags,
        frontend=frontend,
        on_device=on_device,
    )


# asin_
@handle_frontend_method(
    class_tree=CLASS_TREE,
    init_tree="torch.tensor",
    method_name="asin_",
    dtype_and_x=helpers.dtype_and_values(
        min_value=-1.0,
        max_value=1.0,
        available_dtypes=helpers.get_dtypes("float"),
    ),
)
def test_torch_instance_asin_(
    dtype_and_x,
    frontend_method_data,
    init_flags,
    method_flags,
    frontend,
    on_device,
):
    input_dtype, x = dtype_and_x
    helpers.test_frontend_method(
        init_input_dtypes=input_dtype,
        init_all_as_kwargs_np={
            "data": x[0],
        },
        method_input_dtypes=[],
        method_all_as_kwargs_np={},
        frontend_method_data=frontend_method_data,
        init_flags=init_flags,
        method_flags=method_flags,
        frontend=frontend,
        on_device=on_device,
    )


# arcsin_
@handle_frontend_method(
    class_tree=CLASS_TREE,
    init_tree="torch.tensor",
    method_name="arcsin_",
    dtype_and_x=helpers.dtype_and_values(
        min_value=-1.0,
        max_value=1.0,
        available_dtypes=helpers.get_dtypes("float"),
    ),
)
def test_torch_instance_arcsin_(
    dtype_and_x,
    frontend_method_data,
    init_flags,
    method_flags,
    frontend,
    on_device,
):
    input_dtype, x = dtype_and_x
    helpers.test_frontend_method(
        init_input_dtypes=input_dtype,
        init_all_as_kwargs_np={
            "data": x[0],
        },
        method_input_dtypes=[],
        method_all_as_kwargs_np={},
        frontend_method_data=frontend_method_data,
        init_flags=init_flags,
        method_flags=method_flags,
        frontend=frontend,
        on_device=on_device,
    )


# atan_
@handle_frontend_method(
    class_tree=CLASS_TREE,
    init_tree="torch.tensor",
    method_name="atan_",
    dtype_and_x=helpers.dtype_and_values(
        available_dtypes=helpers.get_dtypes("float"),
        allow_inf=False,
    ),
)
def test_torch_instance_atan_(
    dtype_and_x,
    frontend_method_data,
    init_flags,
    method_flags,
    frontend,
    on_device,
):
    input_dtype, x = dtype_and_x
    helpers.test_frontend_method(
        init_input_dtypes=input_dtype,
        init_all_as_kwargs_np={
            "data": x[0],
        },
        method_input_dtypes=[],
        method_all_as_kwargs_np={},
        frontend_method_data=frontend_method_data,
        init_flags=init_flags,
        method_flags=method_flags,
        frontend=frontend,
        on_device=on_device,
    )


# tan_
@handle_frontend_method(
    class_tree=CLASS_TREE,
    init_tree="torch.tensor",
    method_name="tan_",
    dtype_and_x=helpers.dtype_and_values(
        available_dtypes=helpers.get_dtypes("float"),
        allow_inf=False,
    ),
)
def test_torch_instance_tan_(
    dtype_and_x,
    frontend_method_data,
    init_flags,
    method_flags,
    frontend,
    on_device,
):
    input_dtype, x = dtype_and_x
    helpers.test_frontend_method(
        init_input_dtypes=input_dtype,
        init_all_as_kwargs_np={
            "data": x[0],
        },
        method_input_dtypes=[],
        method_all_as_kwargs_np={},
        frontend_method_data=frontend_method_data,
        init_flags=init_flags,
        method_flags=method_flags,
        frontend=frontend,
        on_device=on_device,
    )


# atanh
@handle_frontend_method(
    class_tree=CLASS_TREE,
    init_tree="torch.tensor",
    method_name="atanh",
    dtype_and_x=helpers.dtype_and_values(
        min_value=-1.0,
        max_value=1.0,
        available_dtypes=helpers.get_dtypes("float"),
    ),
)
def test_torch_instance_atanh(
    dtype_and_x,
    frontend_method_data,
    init_flags,
    method_flags,
    frontend,
    on_device,
):
    input_dtype, x = dtype_and_x
    helpers.test_frontend_method(
        init_input_dtypes=input_dtype,
        init_all_as_kwargs_np={
            "data": x[0],
        },
        method_input_dtypes=[],
        method_all_as_kwargs_np={},
        frontend_method_data=frontend_method_data,
        init_flags=init_flags,
        method_flags=method_flags,
        frontend=frontend,
        on_device=on_device,
    )


# atanh_
@handle_frontend_method(
    class_tree=CLASS_TREE,
    init_tree="torch.tensor",
    method_name="atanh_",
    dtype_and_x=helpers.dtype_and_values(
        min_value=-1.0,
        max_value=1.0,
        available_dtypes=helpers.get_dtypes("float"),
    ),
)
def test_torch_instance_atanh_(
    dtype_and_x,
    frontend_method_data,
    init_flags,
    method_flags,
    frontend,
    on_device,
):
    input_dtype, x = dtype_and_x
    helpers.test_frontend_method(
        init_input_dtypes=input_dtype,
        init_all_as_kwargs_np={
            "data": x[0],
        },
        method_input_dtypes=[],
        method_all_as_kwargs_np={},
        frontend_method_data=frontend_method_data,
        init_flags=init_flags,
        method_flags=method_flags,
        frontend=frontend,
        on_device=on_device,
    )


# arctanh
@handle_frontend_method(
    class_tree=CLASS_TREE,
    init_tree="torch.tensor",
    method_name="arctanh",
    dtype_and_x=helpers.dtype_and_values(
        min_value=-1.0,
        max_value=1.0,
        available_dtypes=helpers.get_dtypes("float"),
    ),
)
def test_torch_instance_arctanh(
    dtype_and_x,
    frontend_method_data,
    init_flags,
    method_flags,
    frontend,
    on_device,
):
    input_dtype, x = dtype_and_x
    helpers.test_frontend_method(
        init_input_dtypes=input_dtype,
        init_all_as_kwargs_np={
            "data": x[0],
        },
        method_input_dtypes=[],
        method_all_as_kwargs_np={},
        frontend_method_data=frontend_method_data,
        init_flags=init_flags,
        method_flags=method_flags,
        frontend=frontend,
    )


# arctanh_
@handle_frontend_method(
    class_tree=CLASS_TREE,
    init_tree="torch.tensor",
    method_name="arctanh_",
    dtype_and_x=helpers.dtype_and_values(
        min_value=-1.0,
        max_value=1.0,
        available_dtypes=helpers.get_dtypes("float"),
    ),
)
def test_torch_instance_arctanh_(
    dtype_and_x,
    frontend_method_data,
    init_flags,
    method_flags,
    frontend,
    on_device,
):
    input_dtype, x = dtype_and_x
    helpers.test_frontend_method(
        init_input_dtypes=input_dtype,
        init_all_as_kwargs_np={
            "data": x[0],
        },
        method_input_dtypes=[],
        method_all_as_kwargs_np={},
        frontend_method_data=frontend_method_data,
        init_flags=init_flags,
        method_flags=method_flags,
        frontend=frontend,
        on_device=on_device,
    )


# pow
@handle_frontend_method(
    class_tree=CLASS_TREE,
    init_tree="torch.tensor",
    method_name="pow",
    dtype_and_x=helpers.dtype_and_values(
        available_dtypes=helpers.get_dtypes("numeric"),
        num_arrays=2,
        min_value=-1e04,
        max_value=1e04,
        allow_inf=False,
    ),
)
def test_torch_instance_pow(
    dtype_and_x,
    frontend_method_data,
    init_flags,
    method_flags,
    frontend,
    on_device,
):
    input_dtype, x = dtype_and_x
    dtype = input_dtype[0]
    if "int" in dtype:
        x[1] = ivy.abs(x[1])
    helpers.test_frontend_method(
        init_input_dtypes=input_dtype,
        init_all_as_kwargs_np={
            "data": x[0],
        },
        method_input_dtypes=input_dtype,
        method_all_as_kwargs_np={
            "exponent": x[1],
        },
        frontend_method_data=frontend_method_data,
        init_flags=init_flags,
        method_flags=method_flags,
        frontend=frontend,
        on_device=on_device,
    )


# pow_
@handle_frontend_method(
    class_tree=CLASS_TREE,
    init_tree="torch.tensor",
    method_name="pow_",
    dtype_and_x=helpers.dtype_and_values(
        available_dtypes=helpers.get_dtypes("numeric"),
        num_arrays=2,
    ),
)
def test_torch_instance_pow_(
    dtype_and_x,
    frontend_method_data,
    init_flags,
    method_flags,
    frontend,
    on_device,
):
    input_dtype, x = dtype_and_x
    dtype = input_dtype[0]
    if "int" in dtype:
        x[1] = ivy.abs(x[1])
    helpers.test_frontend_method(
        init_input_dtypes=input_dtype,
        init_all_as_kwargs_np={
            "data": x[0],
        },
        method_input_dtypes=input_dtype,
        method_all_as_kwargs_np={
            "exponent": x[1],
        },
        frontend_method_data=frontend_method_data,
        init_flags=init_flags,
        method_flags=method_flags,
        frontend=frontend,
        on_device=on_device,
    )


# __pow__
@handle_frontend_method(
    class_tree=CLASS_TREE,
    init_tree="torch.tensor",
    method_name="__pow__",
    dtype_and_x=helpers.dtype_and_values(
        available_dtypes=helpers.get_dtypes("numeric"),
        num_arrays=2,
    ),
)
def test_torch_special_pow(
    dtype_and_x,
    frontend_method_data,
    init_flags,
    method_flags,
    frontend,
    on_device,
):
    input_dtype, x = dtype_and_x
    dtype = input_dtype[0]
    if "int" in dtype:
        x[1] = ivy.abs(x[1])
    helpers.test_frontend_method(
        init_input_dtypes=input_dtype,
        init_all_as_kwargs_np={
            "data": x[0],
        },
        method_input_dtypes=input_dtype,
        method_all_as_kwargs_np={
            "exponent": x[1],
        },
        frontend_method_data=frontend_method_data,
        init_flags=init_flags,
        method_flags=method_flags,
        frontend=frontend,
        on_device=on_device,
    )


# __rpow__
@handle_frontend_method(
    class_tree=CLASS_TREE,
    init_tree="torch.tensor",
    method_name="__rpow__",
    dtype_and_x=helpers.dtype_and_values(
        available_dtypes=helpers.get_dtypes("numeric"),
        num_arrays=2,
        min_value=1,
    ),
)
def test_torch_special_rpow(
    dtype_and_x,
    frontend_method_data,
    init_flags,
    method_flags,
    frontend,
    on_device,
):
    input_dtype, x = dtype_and_x
    dtype = input_dtype[0]
    if "int" in dtype:
        x[0] = ivy.abs(x[0])
    helpers.test_frontend_method(
        init_input_dtypes=input_dtype,
        init_all_as_kwargs_np={
            "data": x[0],
        },
        method_input_dtypes=input_dtype,
        method_all_as_kwargs_np={
            "other": x[1],
        },
        frontend_method_data=frontend_method_data,
        init_flags=init_flags,
        method_flags=method_flags,
        frontend=frontend,
        on_device=on_device,
    )


# arccosh_
@handle_frontend_method(
    class_tree=CLASS_TREE,
    init_tree="torch.tensor",
    method_name="arccosh_",
    dtype_and_x=helpers.dtype_and_values(
        min_value=-1.0,
        max_value=1.0,
        available_dtypes=helpers.get_dtypes("float"),
    ),
)
def test_torch_instance_arccosh_(
    dtype_and_x,
    frontend_method_data,
    init_flags,
    method_flags,
    frontend,
    on_device,
):
    input_dtype, x = dtype_and_x
    helpers.test_frontend_method(
        init_input_dtypes=input_dtype,
        init_all_as_kwargs_np={
            "data": x[0],
        },
        method_input_dtypes=[],
        method_all_as_kwargs_np={},
        frontend_method_data=frontend_method_data,
        init_flags=init_flags,
        method_flags=method_flags,
        frontend=frontend,
        on_device=on_device,
    )


# argmax
@handle_frontend_method(
    class_tree=CLASS_TREE,
    init_tree="torch.tensor",
    method_name="argmax",
    dtype_input_axis=helpers.dtype_values_axis(
        available_dtypes=helpers.get_dtypes("numeric"),
        force_int_axis=True,
        min_num_dims=1,
        max_num_dims=3,
        min_dim_size=1,
        max_dim_size=3,
        min_value=1,
        max_value=5,
        valid_axis=True,
        allow_neg_axes=True,
    ),
    keepdim=st.booleans(),
)
def test_torch_instance_argmax(
    dtype_input_axis,
    keepdim,
    frontend_method_data,
    init_flags,
    method_flags,
    frontend,
    on_device,
):
    input_dtype, x, axis = dtype_input_axis
    helpers.test_frontend_method(
        init_input_dtypes=input_dtype,
        init_all_as_kwargs_np={
            "data": x[0],
        },
        method_input_dtypes=input_dtype,
        method_all_as_kwargs_np={
            "dim": axis,
            "keepdim": keepdim,
        },
        frontend_method_data=frontend_method_data,
        init_flags=init_flags,
        method_flags=method_flags,
        frontend=frontend,
        on_device=on_device,
    )


# argmin
@handle_frontend_method(
    class_tree=CLASS_TREE,
    init_tree="torch.tensor",
    method_name="argmin",
    dtype_input_axis=helpers.dtype_values_axis(
        available_dtypes=helpers.get_dtypes("numeric"),
        force_int_axis=True,
        min_num_dims=1,
        max_num_dims=3,
        min_dim_size=1,
        max_dim_size=3,
        min_value=1,
        max_value=5,
        valid_axis=True,
        allow_neg_axes=True,
    ),
    keepdim=st.booleans(),
)
def test_torch_instance_argmin(
    dtype_input_axis,
    keepdim,
    frontend_method_data,
    init_flags,
    method_flags,
    frontend,
    on_device,
):
    input_dtype, x, axis = dtype_input_axis
    helpers.test_frontend_method(
        init_input_dtypes=input_dtype,
        init_all_as_kwargs_np={
            "data": x[0],
        },
        method_input_dtypes=input_dtype,
        method_all_as_kwargs_np={
            "dim": axis,
            "keepdim": keepdim,
        },
        frontend_method_data=frontend_method_data,
        init_flags=init_flags,
        method_flags=method_flags,
        frontend=frontend,
        on_device=on_device,
    )


# argsort
@handle_frontend_method(
    class_tree=CLASS_TREE,
    init_tree="torch.tensor",
    method_name="argsort",
    dtype_input_axis=helpers.dtype_values_axis(
        available_dtypes=helpers.get_dtypes("numeric"),
        min_num_dims=1,
        max_num_dims=5,
        min_dim_size=1,
        max_dim_size=3,
        min_axis=-1,
        max_axis=0,
    ),
    descending=st.booleans(),
)
def test_torch_instance_argsort(
    dtype_input_axis,
    descending,
    frontend_method_data,
    init_flags,
    method_flags,
    frontend,
    on_device,
):
    input_dtype, x, axis = dtype_input_axis
    helpers.test_frontend_method(
        init_input_dtypes=input_dtype,
        init_all_as_kwargs_np={
            "data": x[0],
        },
        method_input_dtypes=input_dtype,
        method_all_as_kwargs_np={
            "dim": axis,
            "descending": descending,
        },
        frontend_method_data=frontend_method_data,
        init_flags=init_flags,
        method_flags=method_flags,
        frontend=frontend,
        on_device=on_device,
    )


# arccosh
@handle_frontend_method(
    class_tree=CLASS_TREE,
    init_tree="torch.tensor",
    method_name="arccosh",
    dtype_and_x=helpers.dtype_and_values(
        min_value=-1.0,
        max_value=1.0,
        available_dtypes=helpers.get_dtypes("float"),
    ),
)
def test_torch_instance_arccosh(
    dtype_and_x,
    frontend_method_data,
    init_flags,
    method_flags,
    frontend,
    on_device,
):
    input_dtype, x = dtype_and_x
    helpers.test_frontend_method(
        init_input_dtypes=input_dtype,
        init_all_as_kwargs_np={
            "data": x[0],
        },
        method_input_dtypes=[],
        method_all_as_kwargs_np={},
        frontend_method_data=frontend_method_data,
        init_flags=init_flags,
        method_flags=method_flags,
        frontend=frontend,
        on_device=on_device,
    )


# ceil
@handle_frontend_method(
    class_tree=CLASS_TREE,
    init_tree="torch.tensor",
    method_name="ceil",
    dtype_and_x=helpers.dtype_and_values(
        available_dtypes=helpers.get_dtypes("float"),
    ),
)
def test_torch_instance_ceil(
    dtype_and_x,
    frontend_method_data,
    init_flags,
    method_flags,
    frontend,
    on_device,
):
    input_dtype, x = dtype_and_x
    helpers.test_frontend_method(
        init_input_dtypes=input_dtype,
        init_all_as_kwargs_np={
            "data": x[0],
        },
        method_input_dtypes=input_dtype,
        method_all_as_kwargs_np={},
        frontend_method_data=frontend_method_data,
        init_flags=init_flags,
        method_flags=method_flags,
        frontend=frontend,
        on_device=on_device,
    )


# argwhere
@handle_frontend_method(
    class_tree=CLASS_TREE,
    init_tree="torch.tensor",
    method_name="argwhere",
    dtype_and_x=helpers.dtype_and_values(
        available_dtypes=helpers.get_dtypes("valid"),
    ),
)
def test_torch_instance_argwhere(
    dtype_and_x,
    frontend_method_data,
    init_flags,
    method_flags,
    frontend,
    on_device,
):
    input_dtype, x = dtype_and_x
    helpers.test_frontend_method(
        init_input_dtypes=input_dtype,
        init_all_as_kwargs_np={
            "data": x[0],
        },
        method_input_dtypes=input_dtype,
        method_all_as_kwargs_np={},
        frontend_method_data=frontend_method_data,
        init_flags=init_flags,
        method_flags=method_flags,
        frontend=frontend,
        on_device=on_device,
    )


# size
@handle_frontend_method(
    class_tree=CLASS_TREE,
    init_tree="torch.tensor",
    method_name="size",
    dtype_and_x=helpers.dtype_and_values(
        available_dtypes=helpers.get_dtypes("valid"),
        shape=st.shared(helpers.get_shape(min_num_dims=1), key="shape"),
    ),
    dim=helpers.get_axis(
        shape=st.shared(helpers.get_shape(min_num_dims=1), key="shape"),
        force_int=True,
    ),
)
def test_torch_instance_size(
    dtype_and_x,
    dim,
    frontend_method_data,
    init_flags,
    method_flags,
    frontend,
    on_device,
):
    input_dtype, x = dtype_and_x
    helpers.test_frontend_method(
        init_input_dtypes=input_dtype,
        init_all_as_kwargs_np={
            "data": x[0],
        },
        method_input_dtypes=input_dtype,
        method_all_as_kwargs_np={
            "dim": dim,
        },
        frontend_method_data=frontend_method_data,
        init_flags=init_flags,
        method_flags=method_flags,
        frontend=frontend,
        on_device=on_device,
    )


# min
@handle_frontend_method(
    class_tree=CLASS_TREE,
    init_tree="torch.tensor",
    method_name="min",
    dtype_x=helpers.dtype_and_values(
        available_dtypes=helpers.get_dtypes("numeric", full=True),
    ),
)
def test_torch_instance_min(
    dtype_x,
    frontend,
    frontend_method_data,
    init_flags,
    method_flags,
    on_device,
):
    input_dtype, x = dtype_x
    helpers.test_frontend_method(
        init_input_dtypes=input_dtype,
        init_all_as_kwargs_np={
            "data": x[0],
        },
        method_input_dtypes=input_dtype,
        method_all_as_kwargs_np={},
        frontend_method_data=frontend_method_data,
        init_flags=init_flags,
        method_flags=method_flags,
        frontend=frontend,
        on_device=on_device,
    )


@st.composite
def _get_dtype_and_multiplicative_matrices(draw):
    return draw(
        st.one_of(
            _get_dtype_input_and_matrices(),
            _get_dtype_and_3dbatch_matrices(),
        )
    )


# matmul
@handle_frontend_method(
    class_tree=CLASS_TREE,
    init_tree="torch.tensor",
    method_name="matmul",
    dtype_tensor1_tensor2=_get_dtype_and_multiplicative_matrices(),
)
def test_torch_instance_matmul(
    dtype_tensor1_tensor2,
    frontend_method_data,
    init_flags,
    method_flags,
    frontend,
    on_device,
):
    dtype, tensor1, tensor2 = dtype_tensor1_tensor2
    helpers.test_frontend_method(
        init_input_dtypes=dtype,
        init_all_as_kwargs_np={
            "data": tensor1,
        },
        method_input_dtypes=dtype,
        method_all_as_kwargs_np={"other": tensor2},
        frontend_method_data=frontend_method_data,
        init_flags=init_flags,
        method_flags=method_flags,
        frontend=frontend,
        on_device=on_device,
    )


@st.composite
def _array_idxes_n_dtype(draw, **kwargs):
    num_dims = draw(helpers.ints(min_value=1, max_value=4))
    dtype, x = draw(
        helpers.dtype_and_values(
            **kwargs, min_num_dims=num_dims, max_num_dims=num_dims, shared_dtype=True
        )
    )
    idxes = draw(
        st.lists(
            helpers.ints(min_value=0, max_value=num_dims - 1),
            min_size=num_dims,
            max_size=num_dims,
            unique=True,
        )
    )
    return x, idxes, dtype


# permute
@handle_frontend_method(
    class_tree=CLASS_TREE,
    init_tree="torch.tensor",
    method_name="permute",
    dtype_values_axis=_array_idxes_n_dtype(
        available_dtypes=helpers.get_dtypes("float"),
    ),
    unpack_dims=st.booleans(),
)
def test_torch_instance_permute(
    dtype_values_axis,
    frontend_method_data,
    init_flags,
    method_flags,
    frontend,
    on_device,
):
    x, idxes, dtype = dtype_values_axis
    unpack_dims = True
    if unpack_dims:
        method_flags.num_positional_args = len(idxes) + 1
        dims = {}
        i = 0
        for x_ in idxes:
            dims["x{}".format(i)] = x_
            i += 1
    else:
        dims = {
            "dims": tuple(idxes),
        }
    helpers.test_frontend_method(
        init_input_dtypes=dtype,
        init_all_as_kwargs_np={
            "data": x[0],
        },
        method_input_dtypes=dtype,
        method_all_as_kwargs_np=dims,
        frontend_method_data=frontend_method_data,
        init_flags=init_flags,
        method_flags=method_flags,
        frontend=frontend,
        on_device=on_device,
    )


# mean
@handle_frontend_method(
    class_tree=CLASS_TREE,
    init_tree="torch.tensor",
    method_name="mean",
    dtype_x=helpers.dtype_and_values(
        available_dtypes=helpers.get_dtypes("float"),
        min_value=-1e04,
        max_value=1e04,
    ),
)
def test_torch_instance_mean(
    dtype_x,
    frontend,
    frontend_method_data,
    init_flags,
    method_flags,
    on_device,
):
    input_dtype, x = dtype_x
    helpers.test_frontend_method(
        init_input_dtypes=input_dtype,
        init_all_as_kwargs_np={
            "data": x[0],
        },
        method_input_dtypes=input_dtype,
        method_all_as_kwargs_np={},
        frontend_method_data=frontend_method_data,
        init_flags=init_flags,
        method_flags=method_flags,
        frontend=frontend,
        on_device=on_device,
    )


# median
@handle_frontend_method(
    class_tree=CLASS_TREE,
    init_tree="torch.tensor",
    method_name="median",
    dtype_input_axis=helpers.dtype_values_axis(
        available_dtypes=helpers.get_dtypes("float"),
        min_num_dims=1,
        valid_axis=True,
        force_int_axis=True,
    ),
    keepdim=st.booleans(),
)
def test_torch_instance_median(
    dtype_input_axis,
    keepdim,
    frontend,
    frontend_method_data,
    init_flags,
    method_flags,
    on_device,
):
    input_dtype, x, axis = dtype_input_axis
    helpers.test_frontend_method(
        init_input_dtypes=input_dtype,
        init_all_as_kwargs_np={
            "data": x[0],
        },
        method_input_dtypes=input_dtype,
        method_all_as_kwargs_np={
            "dim": axis,
            "keepdim": keepdim,
        },
        frontend_method_data=frontend_method_data,
        init_flags=init_flags,
        method_flags=method_flags,
        frontend=frontend,
        on_device=on_device,
    )


# transpose
@handle_frontend_method(
    class_tree=CLASS_TREE,
    init_tree="torch.tensor",
    method_name="transpose",
    dtype_value=helpers.dtype_and_values(
        available_dtypes=helpers.get_dtypes("valid"),
        shape=st.shared(helpers.get_shape(min_num_dims=1), key="shape"),
    ),
    dim0=helpers.get_axis(
        shape=st.shared(helpers.get_shape(), key="shape"),
        allow_neg=True,
        force_int=True,
    ),
    dim1=helpers.get_axis(
        shape=st.shared(helpers.get_shape(), key="shape"),
        allow_neg=True,
        force_int=True,
    ),
)
def test_torch_instance_transpose(
    dtype_value,
    dim0,
    dim1,
    frontend_method_data,
    init_flags,
    method_flags,
    frontend,
    on_device,
):
    input_dtype, x = dtype_value
    helpers.test_frontend_method(
        init_input_dtypes=input_dtype,
        init_all_as_kwargs_np={
            "data": x[0],
        },
        method_input_dtypes=input_dtype,
        method_all_as_kwargs_np={"dim0": dim0, "dim1": dim1},
        frontend_method_data=frontend_method_data,
        init_flags=init_flags,
        method_flags=method_flags,
        frontend=frontend,
        on_device=on_device,
    )


# transpose_
@handle_frontend_method(
    class_tree=CLASS_TREE,
    init_tree="torch.tensor",
    method_name="transpose_",
    dtype_value=helpers.dtype_and_values(
        available_dtypes=helpers.get_dtypes("valid"),
        shape=st.shared(helpers.get_shape(min_num_dims=1), key="shape"),
    ),
    dim0=helpers.get_axis(
        shape=st.shared(helpers.get_shape(), key="shape"),
        allow_neg=True,
        force_int=True,
    ),
    dim1=helpers.get_axis(
        shape=st.shared(helpers.get_shape(), key="shape"),
        allow_neg=True,
        force_int=True,
    ),
)
def test_torch_instance_transpose_(
    dtype_value,
    dim0,
    dim1,
    frontend_method_data,
    init_flags,
    method_flags,
    frontend,
    on_device,
):
    input_dtype, x = dtype_value
    helpers.test_frontend_method(
        init_input_dtypes=input_dtype,
        init_all_as_kwargs_np={
            "data": x[0],
        },
        method_input_dtypes=input_dtype,
        method_all_as_kwargs_np={
            "dim0": dim0,
            "dim1": dim1,
        },
        frontend_method_data=frontend_method_data,
        init_flags=init_flags,
        method_flags=method_flags,
        frontend=frontend,
        on_device=on_device,
    )


# t
@handle_frontend_method(
    class_tree=CLASS_TREE,
    init_tree="torch.tensor",
    method_name="t",
    dtype_and_x=helpers.dtype_and_values(
        available_dtypes=helpers.get_dtypes("valid"),
        shape=helpers.get_shape(min_num_dims=2, max_num_dims=2),
    ),
)
def test_torch_instance_t(
    dtype_and_x,
    frontend_method_data,
    init_flags,
    method_flags,
    frontend,
    on_device,
):
    input_dtype, x = dtype_and_x
    helpers.test_frontend_method(
        init_input_dtypes=input_dtype,
        init_all_as_kwargs_np={
            "data": x[0],
        },
        method_input_dtypes=input_dtype,
        method_all_as_kwargs_np={},
        frontend_method_data=frontend_method_data,
        init_flags=init_flags,
        method_flags=method_flags,
        frontend=frontend,
        on_device=on_device,
    )


# flatten
@handle_frontend_method(
    class_tree=CLASS_TREE,
    init_tree="torch.tensor",
    method_name="flatten",
    dtype_value=helpers.dtype_and_values(
        available_dtypes=helpers.get_dtypes("valid"),
        shape=st.shared(helpers.get_shape(), key="shape"),
    ),
    start_dim=helpers.get_axis(
        shape=st.shared(helpers.get_shape(), key="shape"),
        allow_neg=True,
        force_int=True,
    ),
    end_dim=helpers.get_axis(
        shape=st.shared(helpers.get_shape(), key="shape"),
        allow_neg=True,
        force_int=True,
    ),
)
def test_torch_instance_flatten(
    dtype_value,
    start_dim,
    end_dim,
    frontend_method_data,
    init_flags,
    method_flags,
    frontend,
    on_device,
):
    if start_dim > end_dim:
        temp = start_dim
        start_dim = end_dim
        end_dim = temp
    input_dtype, x = dtype_value
    helpers.test_frontend_method(
        init_input_dtypes=input_dtype,
        init_all_as_kwargs_np={
            "data": x[0],
        },
        method_input_dtypes=input_dtype,
        method_all_as_kwargs_np={
            "start_dim": start_dim,
            "end_dim": end_dim,
        },
        frontend_method_data=frontend_method_data,
        init_flags=init_flags,
        method_flags=method_flags,
        frontend=frontend,
        on_device=on_device,
    )


# cumsum
@handle_frontend_method(
    class_tree=CLASS_TREE,
    init_tree="torch.tensor",
    method_name="cumsum",
    dtype_value=helpers.dtype_and_values(
        available_dtypes=helpers.get_dtypes("valid"),
        shape=st.shared(helpers.get_shape(min_num_dims=1), key="shape"),
    ),
    dim=helpers.get_axis(
        shape=st.shared(helpers.get_shape(), key="shape"),
        allow_neg=True,
        force_int=True,
    ),
    dtypes=_dtypes(),
)
def test_torch_instance_cumsum(
    dtype_value,
    dim,
    dtypes,
    frontend_method_data,
    init_flags,
    method_flags,
    frontend,
    on_device,
):
    input_dtype, x = dtype_value
    helpers.test_frontend_method(
        init_input_dtypes=input_dtype,
        init_all_as_kwargs_np={
            "data": x[0],
        },
        method_input_dtypes=dtypes,
        method_all_as_kwargs_np={
            "dim": dim,
            "dtype": dtypes[0],
        },
        frontend_method_data=frontend_method_data,
        init_flags=init_flags,
        method_flags=method_flags,
        frontend=frontend,
        on_device=on_device,
    )


# cumsum_
@handle_frontend_method(
    class_tree=CLASS_TREE,
    init_tree="torch.tensor",
    method_name="cumsum_",
    dtype_value=helpers.dtype_and_values(
        available_dtypes=helpers.get_dtypes("numeric"),
        shape=st.shared(helpers.get_shape(min_num_dims=1), key="shape"),
    ),
    dim=helpers.get_axis(
        shape=st.shared(helpers.get_shape(), key="shape"),
        allow_neg=True,
        force_int=True,
    ),
)
def test_torch_instance_cumsum_(
    dtype_value,
    dim,
    frontend_method_data,
    init_flags,
    method_flags,
    frontend,
    on_device,
):
    input_dtype, x = dtype_value
    helpers.test_frontend_method(
        init_input_dtypes=input_dtype,
        init_all_as_kwargs_np={
            "data": x[0],
        },
        method_input_dtypes=input_dtype,
        method_all_as_kwargs_np={
            "dim": dim,
            "dtype": input_dtype[0],
        },
        frontend_method_data=frontend_method_data,
        init_flags=init_flags,
        method_flags=method_flags,
        frontend=frontend,
        on_device=on_device,
    )


# sort
@handle_frontend_method(
    class_tree=CLASS_TREE,
    init_tree="torch.tensor",
    method_name="sort",
    dtype_value=helpers.dtype_and_values(
        available_dtypes=helpers.get_dtypes("valid"),
        shape=st.shared(helpers.get_shape(min_num_dims=1), key="shape"),
    ),
    dim=helpers.get_axis(
        shape=st.shared(helpers.get_shape(), key="shape"),
        allow_neg=True,
        force_int=True,
    ),
    descending=st.booleans(),
)
def test_torch_instance_sort(
    dtype_value,
    dim,
    descending,
    frontend_method_data,
    init_flags,
    method_flags,
    frontend,
    on_device,
):
    input_dtype, x = dtype_value
    helpers.test_frontend_method(
        init_input_dtypes=input_dtype,
        init_all_as_kwargs_np={
            "data": x[0],
        },
        method_input_dtypes=input_dtype,
        method_all_as_kwargs_np={
            "dim": dim,
            "descending": descending,
        },
        frontend_method_data=frontend_method_data,
        init_flags=init_flags,
        method_flags=method_flags,
        frontend=frontend,
        on_device=on_device,
    )


# sigmoid
@handle_frontend_method(
    class_tree=CLASS_TREE,
    init_tree="torch.tensor",
    method_name="sigmoid",
    dtype_x=helpers.dtype_and_values(
        available_dtypes=helpers.get_dtypes("float"),
    ),
)
def test_torch_instance_sigmoid(
    dtype_x,
    frontend_method_data,
    init_flags,
    method_flags,
    frontend,
    on_device,
):
    input_dtype, x = dtype_x
    helpers.test_frontend_method(
        init_input_dtypes=input_dtype,
        init_all_as_kwargs_np={
            "data": x[0],
        },
        method_input_dtypes=input_dtype,
        method_all_as_kwargs_np={},
        frontend_method_data=frontend_method_data,
        init_flags=init_flags,
        method_flags=method_flags,
        frontend=frontend,
        on_device=on_device,
    )


# sigmoid
@handle_frontend_method(
    class_tree=CLASS_TREE,
    init_tree="torch.tensor",
    method_name="sigmoid_",
    dtype_x=helpers.dtype_and_values(
        available_dtypes=helpers.get_dtypes("float"),
    ),
)
def test_torch_instance_sigmoid_(
    dtype_x,
    frontend_method_data,
    init_flags,
    method_flags,
    frontend,
    on_device,
):
    input_dtype, x = dtype_x
    helpers.test_frontend_method(
        init_input_dtypes=input_dtype,
        init_all_as_kwargs_np={
            "data": x[0],
        },
        method_input_dtypes=input_dtype,
        method_all_as_kwargs_np={},
        frontend_method_data=frontend_method_data,
        init_flags=init_flags,
        method_flags=method_flags,
        frontend=frontend,
        on_device=on_device,
    )


# softmax
@handle_frontend_method(
    class_tree=CLASS_TREE,
    init_tree="torch.tensor",
    method_name="softmax",
    dtype_x_and_axis=helpers.dtype_values_axis(
        available_dtypes=helpers.get_dtypes("float"),
        min_num_dims=1,
        max_axes_size=1,
        force_int_axis=True,
        valid_axis=True,
    ),
    dtype=helpers.get_dtypes("float", full=False),
)
def test_torch_instance_softmax(
    dtype_x_and_axis,
    dtype,
    frontend_method_data,
    init_flags,
    method_flags,
    frontend,
    on_device,
):
    input_dtype, x, axis = dtype_x_and_axis
    helpers.test_frontend_method(
        init_input_dtypes=input_dtype,
        init_all_as_kwargs_np={
            "data": x[0],
        },
        method_input_dtypes=input_dtype,
        method_all_as_kwargs_np={
            "dim": axis,
            "dtype": dtype[0],
        },
        frontend_method_data=frontend_method_data,
        init_flags=init_flags,
        method_flags=method_flags,
        frontend=frontend,
        on_device=on_device,
    )


@st.composite
def _repeat_helper(draw):
    shape = draw(
        helpers.get_shape(
            min_num_dims=1, max_num_dims=5, min_dim_size=2, max_dim_size=10
        )
    )

    input_dtype, x = draw(
        helpers.dtype_and_values(
            available_dtypes=helpers.get_dtypes("valid"),
            shape=shape,
        )
    )

    repeats = draw(st.lists(st.integers(min_value=1, max_value=5), min_size=len(shape)))
    return input_dtype, x, repeats


# repeat
@handle_frontend_method(
    class_tree=CLASS_TREE,
    init_tree="torch.tensor",
    method_name="repeat",
    dtype_x_repeats=_repeat_helper(),
    unpack_repeat=st.booleans(),
)
def test_torch_instance_repeat(
    dtype_x_repeats,
    unpack_repeat,
    frontend_method_data,
    init_flags,
    method_flags,
    frontend,
    on_device,
):
    input_dtype, x, repeats = dtype_x_repeats
    repeat = {
        "repeats": repeats,
    }
    if unpack_repeat:
        method_flags.num_positional_args = len(repeat["repeats"]) + 1
        for i, x_ in enumerate(repeat["repeats"]):
            repeat["x{}".format(i)] = x_
    helpers.test_frontend_method(
        init_input_dtypes=input_dtype,
        init_all_as_kwargs_np={
            "data": x[0],
        },
        method_input_dtypes=input_dtype,
        method_all_as_kwargs_np=repeat,
        frontend_method_data=frontend_method_data,
        init_flags=init_flags,
        method_flags=method_flags,
        frontend=frontend,
        on_device=on_device,
    )


# unbind
@handle_frontend_method(
    class_tree=CLASS_TREE,
    init_tree="torch.tensor",
    method_name="unbind",
    dtype_value_axis=helpers.dtype_values_axis(
        available_dtypes=helpers.get_dtypes("numeric"),
        min_num_dims=1,
        valid_axis=True,
        force_int_axis=True,
    ),
)
def test_torch_instance_unbind(
    dtype_value_axis,
    frontend_method_data,
    init_flags,
    method_flags,
    frontend,
    on_device,
):
    input_dtypes, x, axis = dtype_value_axis
    helpers.test_frontend_method(
        init_input_dtypes=input_dtypes,
        init_all_as_kwargs_np={
            "data": x[0],
        },
        method_input_dtypes=input_dtypes,
        method_all_as_kwargs_np={
            "dim": axis,
        },
        frontend_method_data=frontend_method_data,
        init_flags=init_flags,
        method_flags=method_flags,
        frontend=frontend,
        on_device=on_device,
    )


# __eq__
@handle_frontend_method(
    class_tree=CLASS_TREE,
    init_tree="torch.tensor",
    method_name="__eq__",
    dtype_and_x=helpers.dtype_and_values(
        available_dtypes=helpers.get_dtypes("float"),
        num_arrays=2,
        min_value=-1e04,
        max_value=1e04,
        allow_inf=False,
    ),
)
def test_torch_special_eq(
    dtype_and_x,
    frontend_method_data,
    init_flags,
    method_flags,
    frontend,
    on_device,
):
    input_dtype, x = dtype_and_x
    helpers.test_frontend_method(
        init_input_dtypes=input_dtype,
        init_all_as_kwargs_np={
            "data": x[0],
        },
        method_input_dtypes=input_dtype,
        method_all_as_kwargs_np={
            "other": x[1],
        },
        frontend_method_data=frontend_method_data,
        init_flags=init_flags,
        method_flags=method_flags,
        frontend=frontend,
        on_device=on_device,
    )


# inverse
@handle_frontend_method(
    class_tree=CLASS_TREE,
    init_tree="torch.tensor",
    method_name="inverse",
    dtype_and_x=helpers.dtype_and_values(
        available_dtypes=helpers.get_dtypes("float"),
        min_num_dims=2,
    ).filter(lambda s: s[1][0].shape[-1] == s[1][0].shape[-2]),
)
def test_torch_instance_inverse(
    dtype_and_x,
    frontend_method_data,
    init_flags,
    method_flags,
    frontend,
    on_device,
):
    input_dtype, x = dtype_and_x
    helpers.test_frontend_method(
        init_input_dtypes=input_dtype,
        init_all_as_kwargs_np={
            "data": x[0],
        },
        method_input_dtypes=input_dtype,
        method_all_as_kwargs_np={},
        frontend_method_data=frontend_method_data,
        init_flags=init_flags,
        method_flags=method_flags,
        frontend=frontend,
        on_device=on_device,
    )


# neg
@handle_frontend_method(
    class_tree=CLASS_TREE,
    init_tree="torch.tensor",
    method_name="neg",
    dtype_and_x=helpers.dtype_and_values(
        available_dtypes=helpers.get_dtypes("float"),
        min_value=-1e04,
        max_value=1e04,
        allow_inf=False,
    ),
)
def test_torch_instance_neg(
    dtype_and_x,
    frontend,
    frontend_method_data,
    init_flags,
    method_flags,
    on_device,
):
    input_dtype, x = dtype_and_x
    helpers.test_frontend_method(
        init_input_dtypes=input_dtype,
        init_all_as_kwargs_np={
            "data": x[0],
        },
        method_input_dtypes=input_dtype,
        method_all_as_kwargs_np={},
        frontend_method_data=frontend_method_data,
        init_flags=init_flags,
        method_flags=method_flags,
        frontend=frontend,
        on_device=on_device,
    )


# int
@handle_frontend_method(
    class_tree=CLASS_TREE,
    init_tree="torch.tensor",
    method_name="int",
    dtype_and_x=helpers.dtype_and_values(
        available_dtypes=helpers.get_dtypes("integer"),
    ),
)
def test_torch_instance_int(
    dtype_and_x,
    frontend_method_data,
    init_flags,
    method_flags,
    frontend,
    on_device,
):
    input_dtype, x = dtype_and_x
    helpers.test_frontend_method(
        init_input_dtypes=input_dtype,
        init_all_as_kwargs_np={
            "data": x[0],
        },
        method_input_dtypes=input_dtype,
        method_all_as_kwargs_np={},
        frontend_method_data=frontend_method_data,
        init_flags=init_flags,
        method_flags=method_flags,
        frontend=frontend,
        on_device=on_device,
    )


# half
@handle_frontend_method(
    class_tree=CLASS_TREE,
    init_tree="torch.tensor",
    method_name="half",
    dtype_and_x=helpers.dtype_and_values(
        available_dtypes=helpers.get_dtypes("valid"),
    ),
)
def test_torch_instance_half(
    dtype_and_x,
    frontend_method_data,
    init_flags,
    method_flags,
    frontend,
    on_device,
):
    input_dtype, x = dtype_and_x
    helpers.test_frontend_method(
        init_input_dtypes=input_dtype,
        init_all_as_kwargs_np={
            "data": x[0],
        },
        method_input_dtypes=input_dtype,
        method_all_as_kwargs_np={},
        frontend_method_data=frontend_method_data,
        init_flags=init_flags,
        method_flags=method_flags,
        frontend=frontend,
        on_device=on_device,
    )


# bool
@handle_frontend_method(
    class_tree=CLASS_TREE,
    init_tree="torch.tensor",
    method_name="bool",
    dtype_and_x=helpers.dtype_and_values(
        available_dtypes=helpers.get_dtypes("integer"),
    ),
)
def test_torch_instance_bool(
    dtype_and_x,
    frontend_method_data,
    init_flags,
    method_flags,
    frontend,
    on_device,
):
    input_dtype, x = dtype_and_x
    helpers.test_frontend_method(
        init_input_dtypes=input_dtype,
        init_all_as_kwargs_np={
            "data": x[0],
        },
        method_input_dtypes=input_dtype,
        method_all_as_kwargs_np={},
        frontend_method_data=frontend_method_data,
        init_flags=init_flags,
        method_flags=method_flags,
        frontend=frontend,
        on_device=on_device,
    )


# type
@handle_frontend_method(
    class_tree=CLASS_TREE,
    init_tree="torch.tensor",
    method_name="type",
    dtype_and_x=helpers.dtype_and_values(
        available_dtypes=helpers.get_dtypes("valid"),
    ),
    dtype=helpers.get_dtypes("valid", full=False),
)
def test_torch_instance_type(
    dtype_and_x,
    dtype,
    frontend_method_data,
    init_flags,
    method_flags,
    frontend,
    on_device,
):
    input_dtype, x = dtype_and_x
    helpers.test_frontend_method(
        init_input_dtypes=input_dtype,
        init_all_as_kwargs_np={
            "data": x[0],
        },
        method_input_dtypes=input_dtype,
        method_all_as_kwargs_np={
            "dtype": dtype[0],
        },
        frontend_method_data=frontend_method_data,
        init_flags=init_flags,
        method_flags=method_flags,
        frontend=frontend,
        on_device=on_device,
    )


# type_as
@handle_frontend_method(
    class_tree=CLASS_TREE,
    init_tree="torch.tensor",
    method_name="type_as",
    dtype_and_x=helpers.dtype_and_values(
        available_dtypes=helpers.get_dtypes("valid"),
        num_arrays=2,
    ),
)
def test_torch_instance_type_as(
    dtype_and_x,
    frontend_method_data,
    init_flags,
    method_flags,
    frontend,
    on_device,
):
    input_dtype, x = dtype_and_x
    helpers.test_frontend_method(
        init_input_dtypes=input_dtype,
        init_all_as_kwargs_np={
            "data": x[0],
        },
        method_input_dtypes=input_dtype,
        method_all_as_kwargs_np={
            "other": x[1],
        },
        frontend_method_data=frontend_method_data,
        init_flags=init_flags,
        method_flags=method_flags,
        frontend=frontend,
        on_device=on_device,
    )


# byte
@handle_frontend_method(
    class_tree=CLASS_TREE,
    init_tree="torch.tensor",
    method_name="byte",
    dtype_and_x=helpers.dtype_and_values(
        available_dtypes=helpers.get_dtypes("valid"),
    ),
)
def test_torch_instance_byte(
    dtype_and_x,
    frontend_method_data,
    init_flags,
    method_flags,
    frontend,
    on_device,
):
    input_dtype, x = dtype_and_x
    helpers.test_frontend_method(
        init_input_dtypes=input_dtype,
        init_all_as_kwargs_np={
            "data": x[0],
        },
        method_input_dtypes=input_dtype,
        method_all_as_kwargs_np={},
        frontend_method_data=frontend_method_data,
        init_flags=init_flags,
        method_flags=method_flags,
        frontend=frontend,
        on_device=on_device,
    )


# ne
@handle_frontend_method(
    class_tree=CLASS_TREE,
    init_tree="torch.tensor",
    method_name="ne",
    dtype_and_x=helpers.dtype_and_values(
        available_dtypes=helpers.get_dtypes("float"),
        num_arrays=2,
        min_value=-1e04,
        max_value=1e04,
        allow_inf=False,
    ),
)
def test_torch_instance_ne(
    dtype_and_x,
    frontend_method_data,
    init_flags,
    method_flags,
    frontend,
    on_device,
):
    input_dtype, x = dtype_and_x
    helpers.test_frontend_method(
        init_input_dtypes=input_dtype,
        init_all_as_kwargs_np={
            "data": x[0],
        },
        method_input_dtypes=input_dtype,
        method_all_as_kwargs_np={
            "other": x[1],
        },
        frontend_method_data=frontend_method_data,
        init_flags=init_flags,
        method_flags=method_flags,
        frontend=frontend,
        on_device=on_device,
    )


# squeeze
@handle_frontend_method(
    class_tree=CLASS_TREE,
    init_tree="torch.tensor",
    method_name="squeeze",
    dtype_value=helpers.dtype_and_values(
        available_dtypes=helpers.get_dtypes("valid"),
        shape=st.shared(helpers.get_shape(min_num_dims=1), key="shape"),
    ),
    dim=helpers.get_shape(min_num_dims=1),
)
def test_torch_instance_squeeze(
    dtype_value,
    dim,
    frontend_method_data,
    init_flags,
    method_flags,
    frontend,
    on_device,
):
    input_dtype, x = dtype_value
    helpers.test_frontend_method(
        init_input_dtypes=input_dtype,
        init_all_as_kwargs_np={
            "data": x[0],
        },
        method_input_dtypes=input_dtype,
        method_all_as_kwargs_np={
            "dim": dim,
        },
        frontend_method_data=frontend_method_data,
        init_flags=init_flags,
        method_flags=method_flags,
        frontend=frontend,
        on_device=on_device,
    )


# flip
@handle_frontend_method(
    class_tree=CLASS_TREE,
    init_tree="torch.tensor",
    method_name="flip",
    dtype_values_axis=_array_idxes_n_dtype(
        available_dtypes=helpers.get_dtypes("float"),
    ),
)
def test_torch_instance_flip(
    dtype_values_axis,
    frontend_method_data,
    init_flags,
    method_flags,
    frontend,
    on_device,
):
    x, idxes, dtype = dtype_values_axis
    helpers.test_frontend_method(
        init_input_dtypes=dtype,
        init_all_as_kwargs_np={
            "data": x[0],
        },
        method_input_dtypes=dtype,
        method_all_as_kwargs_np={
            "dims": idxes,
        },
        frontend_method_data=frontend_method_data,
        init_flags=init_flags,
        method_flags=method_flags,
        frontend=frontend,
        on_device=on_device,
    )


# fliplr
@handle_frontend_method(
    class_tree=CLASS_TREE,
    init_tree="torch.tensor",
    method_name="fliplr",
    dtype_and_x=helpers.dtype_and_values(
        available_dtypes=helpers.get_dtypes("float"),
        min_num_dims=2,
    ),
)
def test_torch_instance_fliplr(
    dtype_and_x,
    frontend_method_data,
    init_flags,
    method_flags,
    frontend,
    on_device,
):
    dtype, x = dtype_and_x
    helpers.test_frontend_method(
        init_input_dtypes=dtype,
        init_all_as_kwargs_np={
            "data": x[0],
        },
        method_input_dtypes=dtype,
        method_all_as_kwargs_np={},
        frontend_method_data=frontend_method_data,
        init_flags=init_flags,
        method_flags=method_flags,
        frontend=frontend,
        on_device=on_device,
    )


# tril
@handle_frontend_method(
    class_tree=CLASS_TREE,
    init_tree="torch.tensor",
    method_name="tril",
    dtype_and_values=helpers.dtype_and_values(
        available_dtypes=helpers.get_dtypes("numeric"),
        min_num_dims=2,  # Torch requires this.
    ),
    diagonal=st.integers(min_value=-100, max_value=100),
)
def test_torch_instance_tril(
    dtype_and_values,
    diagonal,
    frontend_method_data,
    init_flags,
    method_flags,
    frontend,
    on_device,
):
    input_dtype, x = dtype_and_values
    helpers.test_frontend_method(
        init_input_dtypes=input_dtype,
        init_all_as_kwargs_np={
            "data": x[0],
        },
        method_input_dtypes=input_dtype,
        method_all_as_kwargs_np={
            "diagonal": diagonal,
        },
        frontend_method_data=frontend_method_data,
        init_flags=init_flags,
        method_flags=method_flags,
        frontend=frontend,
        on_device=on_device,
    )


# sqrt
@handle_frontend_method(
    class_tree=CLASS_TREE,
    init_tree="torch.tensor",
    method_name="sqrt",
    dtype_x=helpers.dtype_and_values(
        available_dtypes=helpers.get_dtypes("numeric"),
    ),
)
def test_torch_instance_sqrt(
    dtype_x,
    frontend,
    frontend_method_data,
    init_flags,
    method_flags,
    on_device,
):
    input_dtype, x = dtype_x
    helpers.test_frontend_method(
        init_input_dtypes=input_dtype,
        init_all_as_kwargs_np={"data": x[0]},
        method_input_dtypes=input_dtype,
        method_all_as_kwargs_np={},
        frontend_method_data=frontend_method_data,
        init_flags=init_flags,
        method_flags=method_flags,
        frontend=frontend,
        on_device=on_device,
    )


# sqrt_
@handle_frontend_method(
    class_tree=CLASS_TREE,
    init_tree="torch.tensor",
    method_name="sqrt_",
    dtype_x=helpers.dtype_and_values(
        available_dtypes=helpers.get_dtypes("float"),
    ),
)
def test_torch_instance_sqrt_(
    dtype_x,
    frontend,
    frontend_method_data,
    init_flags,
    method_flags,
    on_device,
):
    input_dtype, x = dtype_x
    helpers.test_frontend_method(
        init_input_dtypes=input_dtype,
        init_all_as_kwargs_np={"data": x[0]},
        method_input_dtypes=input_dtype,
        method_all_as_kwargs_np={},
        frontend_method_data=frontend_method_data,
        init_flags=init_flags,
        method_flags=method_flags,
        frontend=frontend,
        on_device=on_device,
    )


# index_select
@handle_frontend_method(
    class_tree=CLASS_TREE,
    init_tree="torch.tensor",
    method_name="index_select",
    params_indices_others=helpers.array_indices_axis(
        array_dtypes=helpers.get_dtypes("valid"),
        indices_dtypes=["int64"],
        max_num_dims=1,
        indices_same_dims=True,
    ),
)
def test_torch_instance_index_select(
    params_indices_others,
    frontend_method_data,
    init_flags,
    method_flags,
    frontend,
    on_device,
):
    input_dtypes, input, indices, axis, batch_dims = params_indices_others
    helpers.test_frontend_method(
        init_input_dtypes=[input_dtypes[0]],
        init_all_as_kwargs_np={
            "data": input,
        },
        method_input_dtypes=[input_dtypes[1]],
        method_all_as_kwargs_np={
            "dim": axis,
            "index": indices,
        },
        frontend_method_data=frontend_method_data,
        init_flags=init_flags,
        method_flags=method_flags,
        frontend=frontend,
        on_device=on_device,
    )


@st.composite
def _arrays_dim_idx_n_dtypes(draw):
    num_dims = draw(st.shared(helpers.ints(min_value=1, max_value=4), key="num_dims"))
    num_arrays = 2
    common_shape = draw(
        helpers.lists(
            x=helpers.ints(min_value=2, max_value=3),
            min_size=num_dims - 1,
            max_size=num_dims - 1,
        )
    )
    _dim = draw(helpers.ints(min_value=0, max_value=num_dims - 1))
    unique_dims = draw(
        helpers.lists(
            x=helpers.ints(min_value=2, max_value=3),
            min_size=num_arrays,
            max_size=num_arrays,
        )
    )

    min_dim = min(unique_dims)
    max_dim = max(unique_dims)
    _idx = draw(
        helpers.array_values(
            shape=min_dim,
            dtype="int64",
            min_value=0,
            max_value=max_dim,
            exclude_min=False,
        )
    )

    xs = list()
    available_input_types = draw(helpers.get_dtypes("numeric"))
    input_dtypes = draw(
        helpers.array_dtypes(
            available_dtypes=available_input_types,
            num_arrays=num_arrays,
            shared_dtype=True,
        )
    )
    for ud, dt in zip(unique_dims, input_dtypes):
        x = draw(
            helpers.array_values(
                shape=common_shape[:_dim] + [ud] + common_shape[_dim:],
                dtype=dt,
                large_abs_safety_factor=2.5,
                small_abs_safety_factor=2.5,
                safety_factor_scale="log",
            )
        )
        xs.append(x)
    return xs, input_dtypes, _dim, _idx


# index_add
@handle_frontend_method(
    class_tree=CLASS_TREE,
    init_tree="torch.tensor",
    method_name="index_add_",
    xs_dtypes_dim_idx=_arrays_dim_idx_n_dtypes(),
    alpha=st.integers(min_value=1, max_value=2),
)
def test_torch_instance_index_add_(
    *,
    xs_dtypes_dim_idx,
    alpha,
    frontend_method_data,
    init_flags,
    method_flags,
    on_device,
    frontend,
):
    xs, input_dtypes, axis, indices = xs_dtypes_dim_idx
    if xs[0].shape[axis] < xs[1].shape[axis]:
        source, input = xs
    else:
        input, source = xs
    helpers.test_frontend_method(
        init_input_dtypes=[input_dtypes[0]],
        init_all_as_kwargs_np={
            "data": input,
        },
        method_input_dtypes=["int64", input_dtypes[1]],
        method_all_as_kwargs_np={
            "dim": axis,
            "index": indices,
            "source": source,
            "alpha": alpha,
        },
        frontend=frontend,
        frontend_method_data=frontend_method_data,
        init_flags=init_flags,
        method_flags=method_flags,
        on_device=on_device,
        rtol_=1e-03,
    )


@handle_frontend_method(
    class_tree=CLASS_TREE,
    init_tree="torch.tensor",
    method_name="index_add",
    xs_dtypes_dim_idx=_arrays_dim_idx_n_dtypes(),
    alpha=st.integers(min_value=1, max_value=2),
)
def test_torch_instance_index_add(
    *,
    xs_dtypes_dim_idx,
    alpha,
    frontend_method_data,
    init_flags,
    method_flags,
    on_device,
    frontend,
):
    xs, input_dtypes, axis, indices = xs_dtypes_dim_idx
    if xs[0].shape[axis] < xs[1].shape[axis]:
        source, input = xs
    else:
        input, source = xs
    helpers.test_frontend_method(
        init_input_dtypes=[input_dtypes[0]],
        init_all_as_kwargs_np={
            "data": input,
        },
        method_input_dtypes=["int64", input_dtypes[1]],
        method_all_as_kwargs_np={
            "dim": axis,
            "index": indices,
            "source": source,
            "alpha": alpha,
        },
        frontend=frontend,
        frontend_method_data=frontend_method_data,
        init_flags=init_flags,
        method_flags=method_flags,
        on_device=on_device,
        rtol_=1e-03,
    )


@st.composite
def _get_clamp_inputs(draw):
    shape = draw(
        helpers.get_shape(
            min_num_dims=1, max_num_dims=5, min_dim_size=2, max_dim_size=10
        )
    )
    x_dtype, x = draw(
        helpers.dtype_and_values(
            available_dtypes=helpers.get_dtypes("numeric"),
            shape=shape,
        )
    )
    min = draw(st.booleans())
    if min:
        max = draw(st.booleans())
        min = draw(
            helpers.array_values(
                dtype=x_dtype[0], shape=shape, min_value=0, max_value=25
            )
        )
        max = (
            draw(
                helpers.array_values(
                    dtype=x_dtype[0], shape=shape, min_value=26, max_value=50
                )
            )
            if max
            else None
        )
    else:
        min = None
        max = draw(
            helpers.array_values(
                dtype=x_dtype[0], shape=shape, min_value=26, max_value=50
            )
        )
    return x_dtype, x, min, max


# clamp
@handle_frontend_method(
    class_tree=CLASS_TREE,
    init_tree="torch.tensor",
    method_name="clamp",
    dtype_and_x_min_max=_get_clamp_inputs(),
)
def test_torch_instance_clamp(
    dtype_and_x_min_max,
    frontend,
    frontend_method_data,
    init_flags,
    method_flags,
    on_device,
):
    input_dtype, x, min, max = dtype_and_x_min_max
    helpers.test_frontend_method(
        init_input_dtypes=input_dtype,
        init_all_as_kwargs_np={
            "data": x[0],
        },
        method_input_dtypes=input_dtype,
        method_all_as_kwargs_np={"min": min, "max": max},
        frontend_method_data=frontend_method_data,
        init_flags=init_flags,
        method_flags=method_flags,
        frontend=frontend,
        on_device=on_device,
    )


# clamp_
@handle_frontend_method(
    class_tree=CLASS_TREE,
    init_tree="torch.tensor",
    method_name="clamp_",
    dtype_and_x_min_max=_get_clamp_inputs(),
)
def test_torch_instance_clamp_(
    dtype_and_x_min_max,
    frontend,
    frontend_method_data,
    init_flags,
    method_flags,
    on_device,
):
    input_dtype, x, min, max = dtype_and_x_min_max
    helpers.test_frontend_method(
        init_input_dtypes=input_dtype,
        init_all_as_kwargs_np={
            "data": x[0],
        },
        method_input_dtypes=input_dtype,
        method_all_as_kwargs_np={"min": min, "max": max},
        frontend_method_data=frontend_method_data,
        init_flags=init_flags,
        method_flags=method_flags,
        frontend=frontend,
        on_device=on_device,
    )


# clip
@handle_frontend_method(
    class_tree=CLASS_TREE,
    init_tree="torch.tensor",
    method_name="clip",
    input_and_ranges=_get_clamp_inputs(),
)
def test_torch_instance_clip(
    input_and_ranges,
    frontend,
    frontend_method_data,
    init_flags,
    method_flags,
    on_device,
):
    input_dtype, x, min, max = input_and_ranges
    helpers.test_frontend_method(
        init_input_dtypes=input_dtype,
        init_all_as_kwargs_np={
            "data": x[0],
        },
        method_input_dtypes=input_dtype,
        method_all_as_kwargs_np={"min": min, "max": max},
        frontend_method_data=frontend_method_data,
        init_flags=init_flags,
        method_flags=method_flags,
        frontend=frontend,
        on_device=on_device,
    )


# clip_
@handle_frontend_method(
    class_tree=CLASS_TREE,
    init_tree="torch.tensor",
    method_name="clip_",
    input_and_ranges=_get_clamp_inputs(),
)
def test_torch_instance_clip_(
    input_and_ranges,
    frontend,
    frontend_method_data,
    init_flags,
    method_flags,
    on_device,
):
    input_dtype, x, min, max = input_and_ranges
    helpers.test_frontend_method(
        init_input_dtypes=input_dtype,
        init_all_as_kwargs_np={
            "data": x[0],
        },
        method_input_dtypes=input_dtype,
        method_all_as_kwargs_np={"min": min, "max": max},
        frontend_method_data=frontend_method_data,
        init_flags=init_flags,
        method_flags=method_flags,
        frontend=frontend,
        on_device=on_device,
    )


# __gt__
@handle_frontend_method(
    class_tree=CLASS_TREE,
    init_tree="torch.tensor",
    method_name="__gt__",
    dtype_and_x=helpers.dtype_and_values(
        available_dtypes=helpers.get_dtypes("float"),
        num_arrays=2,
        min_value=-1e04,
        max_value=1e04,
        allow_inf=False,
    ),
)
def test_torch_special_gt(
    dtype_and_x,
    frontend_method_data,
    init_flags,
    method_flags,
    frontend,
    on_device,
):
    input_dtype, x = dtype_and_x
    helpers.test_frontend_method(
        init_input_dtypes=input_dtype,
        init_all_as_kwargs_np={
            "data": x[0],
        },
        method_input_dtypes=input_dtype,
        method_all_as_kwargs_np={
            "other": x[1],
        },
        frontend_method_data=frontend_method_data,
        init_flags=init_flags,
        method_flags=method_flags,
        frontend=frontend,
        on_device=on_device,
    )


# __ne__
@handle_frontend_method(
    class_tree=CLASS_TREE,
    init_tree="torch.tensor",
    method_name="__ne__",
    dtype_and_x=helpers.dtype_and_values(
        available_dtypes=helpers.get_dtypes("float"),
        num_arrays=2,
        min_value=-1e04,
        max_value=1e04,
        allow_inf=False,
    ),
)
def test_torch_special_ne(
    dtype_and_x,
    frontend_method_data,
    init_flags,
    method_flags,
    frontend,
    on_device,
):
    input_dtype, x = dtype_and_x
    helpers.test_frontend_method(
        init_input_dtypes=input_dtype,
        init_all_as_kwargs_np={
            "data": x[0],
        },
        method_input_dtypes=input_dtype,
        method_all_as_kwargs_np={
            "other": x[1],
        },
        frontend_method_data=frontend_method_data,
        init_flags=init_flags,
        method_flags=method_flags,
        frontend=frontend,
        on_device=on_device,
    )


# __lt__
@handle_frontend_method(
    class_tree=CLASS_TREE,
    init_tree="torch.tensor",
    method_name="__lt__",
    dtype_and_x=helpers.dtype_and_values(
        available_dtypes=helpers.get_dtypes("float"),
        num_arrays=2,
        min_value=-1e04,
        max_value=1e04,
        allow_inf=False,
    ),
)
def test_torch_special_lt(
    dtype_and_x,
    frontend_method_data,
    init_flags,
    method_flags,
    frontend,
    on_device,
):
    input_dtype, x = dtype_and_x
    helpers.test_frontend_method(
        init_input_dtypes=input_dtype,
        init_all_as_kwargs_np={
            "data": x[0],
        },
        method_input_dtypes=input_dtype,
        method_all_as_kwargs_np={
            "other": x[1],
        },
        frontend_method_data=frontend_method_data,
        init_flags=init_flags,
        method_flags=method_flags,
        frontend=frontend,
        on_device=on_device,
    )


# __or__
@handle_frontend_method(
    class_tree=CLASS_TREE,
    init_tree="torch.tensor",
    method_name="__or__",
    dtype_and_x=helpers.dtype_and_values(
        available_dtypes=helpers.get_dtypes("valid"),
        num_arrays=2,
        min_value=-1e04,
        max_value=1e04,
        allow_inf=False,
    ),
)
def test_torch_special_or(
    dtype_and_x,
    frontend_method_data,
    init_flags,
    method_flags,
    frontend,
    on_device,
):
    input_dtype, x = dtype_and_x
    helpers.test_frontend_method(
        init_input_dtypes=input_dtype,
        init_all_as_kwargs_np={
            "data": x[0],
        },
        method_input_dtypes=input_dtype,
        method_all_as_kwargs_np={
            "other": x[1],
        },
        frontend_method_data=frontend_method_data,
        init_flags=init_flags,
        method_flags=method_flags,
        frontend=frontend,
        on_device=on_device,
    )


# where
@handle_frontend_method(
    class_tree=CLASS_TREE,
    init_tree="torch.tensor",
    method_name="where",
    broadcastables=_broadcastable_trio(),
)
def test_torch_instance_where(
    broadcastables,
    frontend_method_data,
    init_flags,
    method_flags,
    frontend,
    on_device,
):
    cond, xs, dtypes = broadcastables
    helpers.test_frontend_method(
        init_input_dtypes=dtypes,
        init_all_as_kwargs_np={
            "data": xs[0],
        },
        method_input_dtypes=["bool", dtypes[1]],
        method_all_as_kwargs_np={
            "condition": cond,
            "other": xs[1],
        },
        frontend_method_data=frontend_method_data,
        init_flags=init_flags,
        method_flags=method_flags,
        frontend=frontend,
        on_device=on_device,
    )


# clone
@handle_frontend_method(
    class_tree=CLASS_TREE,
    init_tree="torch.tensor",
    method_name="clone",
    dtype_and_x=helpers.dtype_and_values(
        available_dtypes=helpers.get_dtypes("valid"),
        num_arrays=1,
    ),
)
def test_torch_instance_clone(
    dtype_and_x,
    frontend_method_data,
    init_flags,
    method_flags,
    frontend,
    on_device,
):
    input_dtype, x = dtype_and_x
    helpers.test_frontend_method(
        init_input_dtypes=input_dtype,
        init_all_as_kwargs_np={
            "data": x[0],
        },
        method_input_dtypes=input_dtype,
        method_all_as_kwargs_np={},
        frontend_method_data=frontend_method_data,
        init_flags=init_flags,
        method_flags=method_flags,
        frontend=frontend,
        on_device=on_device,
    )


# __invert__
@handle_frontend_method(
    class_tree=CLASS_TREE,
    init_tree="torch.tensor",
    method_name="__invert__",
    dtype_and_x=helpers.dtype_and_values(
        available_dtypes=helpers.get_dtypes("integer"),
        num_arrays=1,
    ),
)
def test_torch_special_invert(
    dtype_and_x,
    frontend_method_data,
    init_flags,
    method_flags,
    frontend,
    on_device,
):
    input_dtype, x = dtype_and_x
    helpers.test_frontend_method(
        init_input_dtypes=input_dtype,
        init_all_as_kwargs_np={
            "data": x[0],
        },
        method_input_dtypes=input_dtype,
        method_all_as_kwargs_np={},
        frontend_method_data=frontend_method_data,
        init_flags=init_flags,
        method_flags=method_flags,
        frontend=frontend,
        on_device=on_device,
    )


# acosh
@handle_frontend_method(
    class_tree=CLASS_TREE,
    init_tree="torch.tensor",
    method_name="acosh",
    dtype_and_x=helpers.dtype_and_values(
        min_value=1.0,
        available_dtypes=helpers.get_dtypes("float"),
    ),
)
def test_torch_instance_acosh(
    dtype_and_x,
    frontend_method_data,
    init_flags,
    method_flags,
    frontend,
    on_device,
):
    input_dtype, x = dtype_and_x
    helpers.test_frontend_method(
        init_input_dtypes=input_dtype,
        init_all_as_kwargs_np={
            "data": x[0],
        },
        method_input_dtypes=[],
        method_all_as_kwargs_np={},
        frontend_method_data=frontend_method_data,
        init_flags=init_flags,
        method_flags=method_flags,
        frontend=frontend,
        on_device=on_device,
    )


@st.composite
def _masked_fill_helper(draw):
    cond, xs, dtypes = draw(_broadcastable_trio())
    if ivy.is_uint_dtype(dtypes[0]):
        fill_value = draw(helpers.ints(min_value=0, max_value=5))
    elif ivy.is_int_dtype(dtypes[0]):
        fill_value = draw(helpers.ints(min_value=-5, max_value=5))
    else:
        fill_value = draw(helpers.floats(min_value=-5, max_value=5))
    return dtypes[0], xs[0], cond, fill_value


# masked_fill
@handle_frontend_method(
    class_tree=CLASS_TREE,
    init_tree="torch.tensor",
    method_name="masked_fill",
    x_mask_val=_masked_fill_helper(),
)
def test_torch_instance_masked_fill(
    x_mask_val,
    frontend_method_data,
    init_flags,
    method_flags,
    frontend,
    on_device,
):
    dtype, x, mask, val = x_mask_val
    helpers.test_frontend_method(
        init_input_dtypes=[dtype],
        init_all_as_kwargs_np={
            "data": x,
        },
        method_input_dtypes=["bool", dtype],
        method_all_as_kwargs_np={
            "mask": mask,
            "value": val,
        },
        frontend_method_data=frontend_method_data,
        init_flags=init_flags,
        method_flags=method_flags,
        frontend=frontend,
        on_device=on_device,
    )


# acosh_
@handle_frontend_method(
    class_tree=CLASS_TREE,
    init_tree="torch.tensor",
    method_name="acosh_",
    dtype_and_x=helpers.dtype_and_values(
        min_value=1.0,
        available_dtypes=helpers.get_dtypes("float"),
    ),
)
def test_torch_instance_acosh_(
    dtype_and_x,
    frontend_method_data,
    init_flags,
    method_flags,
    frontend,
    on_device,
):
    input_dtype, x = dtype_and_x
    helpers.test_frontend_method(
        init_input_dtypes=input_dtype,
        init_all_as_kwargs_np={
            "data": x[0],
        },
        method_input_dtypes=[],
        method_all_as_kwargs_np={},
        frontend_method_data=frontend_method_data,
        init_flags=init_flags,
        method_flags=method_flags,
        frontend=frontend,
        on_device=on_device,
    )


# numpy
@handle_frontend_method(
    class_tree=CLASS_TREE,
    init_tree="torch.tensor",
    method_name="numpy",
    dtype_and_x=helpers.dtype_and_values(
        available_dtypes=helpers.get_dtypes("valid"),
    ),
)
def test_torch_instance_numpy(
    dtype_and_x,
    frontend_method_data,
    init_flags,
    method_flags,
    frontend,
    on_device,
):
    input_dtype, x = dtype_and_x
    ret, frontend_ret = helpers.test_frontend_method(
        init_input_dtypes=input_dtype,
        init_all_as_kwargs_np={
            "data": x[0],
        },
        method_input_dtypes=[],
        method_all_as_kwargs_np={},
        frontend_method_data=frontend_method_data,
        init_flags=init_flags,
        method_flags=method_flags,
        frontend=frontend,
        on_device=on_device,
        test_values=False,
    )
    # manual testing required as function return is numpy frontend
    helpers.value_test(
        ret_np_flat=helpers.flatten_and_to_np(ret=ret),
        ret_np_from_gt_flat=frontend_ret[0],
        ground_truth_backend="torch",
    )


# atan2_
@handle_frontend_method(
    class_tree=CLASS_TREE,
    init_tree="torch.tensor",
    method_name="atan2_",
    dtype_and_x=helpers.dtype_and_values(
        available_dtypes=helpers.get_dtypes("float"),
        num_arrays=2,
    ),
)
def test_torch_instance_atan2_(
    dtype_and_x,
    frontend_method_data,
    init_flags,
    method_flags,
    frontend,
):
    input_dtype, x = dtype_and_x
    helpers.test_frontend_method(
        init_input_dtypes=input_dtype,
        init_all_as_kwargs_np={
            "data": x[0],
        },
        method_input_dtypes=input_dtype,
        method_all_as_kwargs_np={
            "other": x[1],
        },
        frontend_method_data=frontend_method_data,
        init_flags=init_flags,
        method_flags=method_flags,
        frontend=frontend,
    )


# bitwise_and_
@handle_frontend_method(
    class_tree=CLASS_TREE,
    init_tree="torch.tensor",
    method_name="bitwise_and_",
    dtype_and_x=helpers.dtype_and_values(
        available_dtypes=helpers.get_dtypes("integer"),
        num_arrays=2,
    ),
)
def test_torch_instance_bitwise_and_(
    dtype_and_x,
    frontend_method_data,
    init_flags,
    method_flags,
    frontend,
    on_device,
):
    input_dtype, x = dtype_and_x
    helpers.test_frontend_method(
        init_input_dtypes=input_dtype,
        init_all_as_kwargs_np={
            "data": x[0],
        },
        method_input_dtypes=input_dtype,
        method_all_as_kwargs_np={
            "other": x[1],
        },
        frontend_method_data=frontend_method_data,
        init_flags=init_flags,
        method_flags=method_flags,
        frontend=frontend,
        on_device=on_device,
    )


# __and__
@handle_frontend_method(
    class_tree=CLASS_TREE,
    init_tree="torch.tensor",
    method_name="__and__",
    dtype_and_x=helpers.dtype_and_values(
        available_dtypes=st.one_of(st.just(("bool",)), helpers.get_dtypes("integer")),
        num_arrays=2,
        min_value=-1e04,
        max_value=1e04,
        allow_inf=False,
    ),
)
def test_torch_special_and(
    dtype_and_x,
    frontend_method_data,
    init_flags,
    method_flags,
    frontend,
    on_device,
):
    input_dtype, x = dtype_and_x
    helpers.test_frontend_method(
        init_input_dtypes=input_dtype,
        init_all_as_kwargs_np={
            "data": x[0],
        },
        method_input_dtypes=input_dtype,
        method_all_as_kwargs_np={
            "other": x[1],
        },
        frontend_method_data=frontend_method_data,
        init_flags=init_flags,
        method_flags=method_flags,
        frontend=frontend,
        on_device=on_device,
    )


# bitwise_xor
@handle_frontend_method(
    class_tree=CLASS_TREE,
    init_tree="torch.tensor",
    method_name="bitwise_xor",
    dtype_and_x=helpers.dtype_and_values(
        available_dtypes=st.one_of(st.just(("bool",)), helpers.get_dtypes("integer")),
        num_arrays=2,
    ),
)
def test_torch_instance_bitwise_xor(
    dtype_and_x,
    frontend_method_data,
    init_flags,
    method_flags,
    frontend,
    on_device,
):
    input_dtype, x = dtype_and_x
    helpers.test_frontend_method(
        init_input_dtypes=input_dtype,
        init_all_as_kwargs_np={
            "data": x[0],
        },
        method_input_dtypes=input_dtype,
        method_all_as_kwargs_np={
            "other": x[1],
        },
        frontend_method_data=frontend_method_data,
        init_flags=init_flags,
        method_flags=method_flags,
        frontend=frontend,
        on_device=on_device,
    )


# cumprod
@handle_frontend_method(
    class_tree=CLASS_TREE,
    init_tree="torch.tensor",
    method_name="cumprod",
    dtype_value=helpers.dtype_and_values(
        available_dtypes=helpers.get_dtypes("valid"),
        shape=st.shared(helpers.get_shape(min_num_dims=1), key="shape"),
    ),
    dim=helpers.get_axis(
        shape=st.shared(helpers.get_shape(), key="shape"),
        allow_neg=True,
        force_int=True,
    ),
    dtypes=_dtypes(),
)
def test_torch_instance_cumprod(
    dtype_value,
    dim,
    dtypes,
    frontend_method_data,
    init_flags,
    method_flags,
    frontend,
    on_device,
):
    input_dtype, x = dtype_value
    helpers.test_frontend_method(
        init_input_dtypes=input_dtype,
        init_all_as_kwargs_np={
            "data": x[0],
        },
        method_input_dtypes=dtypes,
        method_all_as_kwargs_np={
            "dim": dim,
            "dtype": dtypes[0],
        },
        frontend_method_data=frontend_method_data,
        init_flags=init_flags,
        method_flags=method_flags,
        frontend=frontend,
        on_device=on_device,
    )


# relu
@handle_frontend_method(
    class_tree=CLASS_TREE,
    init_tree="torch.tensor",
    method_name="relu",
    dtype_and_x=helpers.dtype_and_values(
        available_dtypes=helpers.get_dtypes("float"),
        allow_inf=False,
    ),
)
def test_torch_instance_relu(
    dtype_and_x,
    frontend_method_data,
    init_flags,
    method_flags,
    frontend,
    on_device,
):
    input_dtype, x = dtype_and_x
    helpers.test_frontend_method(
        init_input_dtypes=input_dtype,
        init_all_as_kwargs_np={
            "data": x[0],
        },
        method_input_dtypes=input_dtype,
        method_all_as_kwargs_np={},
        frontend_method_data=frontend_method_data,
        init_flags=init_flags,
        method_flags=method_flags,
        frontend=frontend,
        on_device=on_device,
    )


# fmin
@handle_frontend_method(
    class_tree=CLASS_TREE,
    init_tree="torch.tensor",
    method_name="fmin",
    dtype_and_x=helpers.dtype_and_values(
        available_dtypes=helpers.get_dtypes("float"),
        num_arrays=2,
    ),
)
def test_torch_instance_fmin(
    dtype_and_x,
    frontend_method_data,
    init_flags,
    method_flags,
    frontend,
    on_device,
):
    input_dtype, x = dtype_and_x
    helpers.test_frontend_method(
        init_input_dtypes=input_dtype,
        init_all_as_kwargs_np={
            "data": x[0],
        },
        method_input_dtypes=input_dtype,
        method_all_as_kwargs_np={
            "other": x[1],
        },
        frontend_method_data=frontend_method_data,
        init_flags=init_flags,
        method_flags=method_flags,
        frontend=frontend,
        on_device=on_device,
    )


# count_nonzero
@handle_frontend_method(
    class_tree=CLASS_TREE,
    init_tree="torch.tensor",
    method_name="count_nonzero",
    dtype_value=helpers.dtype_and_values(
        available_dtypes=helpers.get_dtypes("valid"),
        shape=st.shared(helpers.get_shape(min_num_dims=1), key="shape"),
    ),
    dim=helpers.get_axis(
        shape=st.shared(helpers.get_shape(), key="shape"),
        allow_neg=True,
        force_int=True,
    ),
)
def test_torch_instance_count_nonzero(
    dtype_value,
    dim,
    frontend_method_data,
    init_flags,
    method_flags,
    frontend,
    on_device,
):
    input_dtype, x = dtype_value
    helpers.test_frontend_method(
        init_input_dtypes=input_dtype,
        init_all_as_kwargs_np={
            "data": x[0],
        },
        method_input_dtypes=input_dtype,
        method_all_as_kwargs_np={"dim": dim},
        frontend_method_data=frontend_method_data,
        init_flags=init_flags,
        method_flags=method_flags,
        frontend=frontend,
        on_device=on_device,
    )


# exp
@handle_frontend_method(
    class_tree=CLASS_TREE,
    init_tree="torch.tensor",
    method_name="exp",
    dtype_and_x=helpers.dtype_and_values(
        available_dtypes=helpers.get_dtypes("numeric"),
    ),
)
def test_torch_instance_exp(
    dtype_and_x,
    frontend_method_data,
    init_flags,
    method_flags,
    frontend,
    on_device,
):
    input_dtype, x = dtype_and_x
    helpers.test_frontend_method(
        init_input_dtypes=input_dtype,
        init_all_as_kwargs_np={
            "data": x[0],
        },
        method_input_dtypes=input_dtype,
        method_all_as_kwargs_np={},
        frontend_method_data=frontend_method_data,
        init_flags=init_flags,
        method_flags=method_flags,
        frontend=frontend,
        on_device=on_device,
    )


# mul
@handle_frontend_method(
    class_tree=CLASS_TREE,
    init_tree="torch.tensor",
    method_name="mul",
    dtype_and_x=helpers.dtype_and_values(
        available_dtypes=helpers.get_dtypes("numeric"),
        num_arrays=2,
    ),
)
def test_torch_instance_mul(
    dtype_and_x,
    frontend_method_data,
    init_flags,
    method_flags,
    frontend,
    on_device,
):
    input_dtype, x = dtype_and_x
    helpers.test_frontend_method(
        init_input_dtypes=input_dtype,
        init_all_as_kwargs_np={
            "data": x[0],
        },
        method_input_dtypes=input_dtype,
        method_all_as_kwargs_np={
            "other": x[1],
        },
        frontend_method_data=frontend_method_data,
        init_flags=init_flags,
        method_flags=method_flags,
        frontend=frontend,
        on_device=on_device,
    )


# ceil_
@handle_frontend_method(
    class_tree=CLASS_TREE,
    init_tree="torch.tensor",
    method_name="ceil_",
    dtype_and_x=helpers.dtype_and_values(
        available_dtypes=helpers.get_dtypes("float"),
    ),
)
def test_torch_instance_ceil_(
    dtype_and_x,
    frontend_method_data,
    init_flags,
    method_flags,
    frontend,
    on_device,
):
    input_dtype, x = dtype_and_x
    helpers.test_frontend_method(
        init_input_dtypes=input_dtype,
        init_all_as_kwargs_np={
            "data": x[0],
        },
        method_input_dtypes=input_dtype,
        method_all_as_kwargs_np={},
        frontend_method_data=frontend_method_data,
        init_flags=init_flags,
        method_flags=method_flags,
        frontend=frontend,
        on_device=on_device,
    )


# mul_
@handle_frontend_method(
    class_tree=CLASS_TREE,
    init_tree="torch.tensor",
    method_name="mul_",
    dtype_and_x=helpers.dtype_and_values(
        available_dtypes=helpers.get_dtypes("numeric"),
        num_arrays=2,
        shared_dtype=True,
    ),
)
def test_torch_instance_mul_(
    dtype_and_x,
    frontend_method_data,
    init_flags,
    method_flags,
    frontend,
    on_device,
):
    input_dtype, x = dtype_and_x
    helpers.test_frontend_method(
        init_input_dtypes=input_dtype,
        init_all_as_kwargs_np={
            "data": x[0],
        },
        method_input_dtypes=input_dtype,
        method_all_as_kwargs_np={
            "other": x[1],
        },
        frontend_method_data=frontend_method_data,
        init_flags=init_flags,
        method_flags=method_flags,
        frontend=frontend,
        on_device=on_device,
    )


# trunc
@handle_frontend_method(
    class_tree=CLASS_TREE,
    init_tree="torch.tensor",
    method_name="trunc",
    dtype_value=helpers.dtype_and_values(
        available_dtypes=helpers.get_dtypes("numeric"),
        shape=st.shared(helpers.get_shape(min_num_dims=1), key="shape"),
    ),
)
def test_torch_instance_trunc(
    dtype_value,
    frontend_method_data,
    init_flags,
    method_flags,
    frontend,
    on_device,
):
    input_dtype, x = dtype_value
    helpers.test_frontend_method(
        init_input_dtypes=input_dtype,
        init_all_as_kwargs_np={
            "data": x[0],
        },
        method_input_dtypes=input_dtype,
        method_all_as_kwargs_np={},
        frontend_method_data=frontend_method_data,
        init_flags=init_flags,
        method_flags=method_flags,
        frontend=frontend,
        on_device=on_device,
    )


# trunc_
@handle_frontend_method(
    class_tree=CLASS_TREE,
    init_tree="torch.tensor",
    method_name="trunc_",
    dtype_value=helpers.dtype_and_values(
        available_dtypes=helpers.get_dtypes("numeric"),
        shape=st.shared(helpers.get_shape(min_num_dims=1), key="shape"),
    ),
)
def test_torch_instance_trunc_(
    dtype_value,
    frontend_method_data,
    init_flags,
    method_flags,
    frontend,
    on_device,
):
    input_dtype, x = dtype_value
    helpers.test_frontend_method(
        init_input_dtypes=input_dtype,
        init_all_as_kwargs_np={
            "data": x[0],
        },
        method_input_dtypes=input_dtype,
        method_all_as_kwargs_np={},
        frontend_method_data=frontend_method_data,
        init_flags=init_flags,
        method_flags=method_flags,
        frontend=frontend,
        on_device=on_device,
    )


# fix
@handle_frontend_method(
    class_tree=CLASS_TREE,
    init_tree="torch.tensor",
    method_name="fix",
    dtype_value=helpers.dtype_and_values(
        available_dtypes=helpers.get_dtypes("numeric"),
        shape=st.shared(helpers.get_shape(min_num_dims=1), key="shape"),
    ),
)
def test_torch_instance_fix(
    dtype_value,
    frontend_method_data,
    init_flags,
    method_flags,
    frontend,
    on_device,
):
    input_dtype, x = dtype_value
    helpers.test_frontend_method(
        init_input_dtypes=input_dtype,
        init_all_as_kwargs_np={
            "data": x[0],
        },
        method_input_dtypes=input_dtype,
        method_all_as_kwargs_np={},
        frontend_method_data=frontend_method_data,
        init_flags=init_flags,
        method_flags=method_flags,
        frontend=frontend,
        on_device=on_device,
    )


# fix_
@handle_frontend_method(
    class_tree=CLASS_TREE,
    init_tree="torch.tensor",
    method_name="fix_",
    dtype_value=helpers.dtype_and_values(
        available_dtypes=helpers.get_dtypes("numeric"),
        shape=st.shared(helpers.get_shape(min_num_dims=1), key="shape"),
    ),
)
def test_torch_instance_fix_(
    dtype_value,
    frontend_method_data,
    init_flags,
    method_flags,
    frontend,
    on_device,
):
    input_dtype, x = dtype_value
    helpers.test_frontend_method(
        init_input_dtypes=input_dtype,
        init_all_as_kwargs_np={
            "data": x[0],
        },
        method_input_dtypes=input_dtype,
        method_all_as_kwargs_np={},
        frontend_method_data=frontend_method_data,
        init_flags=init_flags,
        method_flags=method_flags,
        frontend=frontend,
        on_device=on_device,
    )


# round
@handle_frontend_method(
    class_tree=CLASS_TREE,
    init_tree="torch.tensor",
    method_name="round",
    dtype_and_x=helpers.dtype_and_values(
        available_dtypes=helpers.get_dtypes("float"),
    ),
    decimals=st.integers(min_value=0, max_value=5),
)
def test_torch_instance_round(
    dtype_and_x,
    decimals,
    frontend_method_data,
    init_flags,
    method_flags,
    frontend,
    on_device,
):
    input_dtype, x = dtype_and_x
    helpers.test_frontend_method(
        init_input_dtypes=input_dtype,
        init_all_as_kwargs_np={
            "data": x[0],
        },
        method_input_dtypes=input_dtype,
        method_all_as_kwargs_np={
            "decimals": decimals,
        },
        frontend_method_data=frontend_method_data,
        init_flags=init_flags,
        method_flags=method_flags,
        frontend=frontend,
        on_device=on_device,
    )


# cross
@handle_frontend_method(
    class_tree=CLASS_TREE,
    init_tree="torch.tensor",
    method_name="cross",
    dtype_input_other_dim=dtype_value1_value2_axis(
        available_dtypes=helpers.get_dtypes("numeric"),
        min_num_dims=1,
        max_num_dims=10,
        min_dim_size=3,
        max_dim_size=3,
        min_value=-1e10,
        max_value=1e10,
        abs_smallest_val=0.01,
        large_abs_safety_factor=2,
        safety_factor_scale="log",
    ),
)
def test_torch_instance_cross(
    dtype_input_other_dim,
    frontend_method_data,
    init_flags,
    method_flags,
    frontend,
    on_device,
):
    dtype, input, other, dim = dtype_input_other_dim
    helpers.test_frontend_method(
        init_input_dtypes=dtype,
        init_all_as_kwargs_np={
            "data": input,
        },
        method_input_dtypes=dtype,
        method_all_as_kwargs_np={
            "other": other,
            "dim": dim,
        },
        frontend_method_data=frontend_method_data,
        init_flags=init_flags,
        method_flags=method_flags,
        frontend=frontend,
        on_device=on_device,
        rtol_=1e-2,
        atol_=1e-2,
    )


# det
@handle_frontend_method(
    class_tree=CLASS_TREE,
    init_tree="torch.tensor",
    method_name="det",
    dtype_and_x=_get_dtype_and_square_matrix(),
)
def test_torch_instance_det(
    dtype_and_x,
    frontend_method_data,
    init_flags,
    method_flags,
    frontend,
    on_device,
):
    input_dtype, x = dtype_and_x
    helpers.test_frontend_method(
        init_input_dtypes=input_dtype,
        init_all_as_kwargs_np={
            "data": x,
        },
        method_input_dtypes=input_dtype,
        method_all_as_kwargs_np={},
        frontend_method_data=frontend_method_data,
        init_flags=init_flags,
        method_flags=method_flags,
        frontend=frontend,
        on_device=on_device,
    )


# reciprocal
@handle_frontend_method(
    class_tree=CLASS_TREE,
    init_tree="torch.tensor",
    method_name="reciprocal",
    dtype_and_x=helpers.dtype_and_values(
        available_dtypes=helpers.get_dtypes("float"),
        min_value=1,
    ),
)
def test_torch_instance_reciprocal(
    dtype_and_x,
    frontend_method_data,
    init_flags,
    method_flags,
    frontend,
    on_device,
):
    input_dtype, x = dtype_and_x
    helpers.test_frontend_method(
        init_input_dtypes=input_dtype,
        init_all_as_kwargs_np={
            "data": x[0],
        },
        method_input_dtypes=input_dtype,
        method_all_as_kwargs_np={},
        frontend_method_data=frontend_method_data,
        init_flags=init_flags,
        method_flags=method_flags,
        frontend=frontend,
        on_device=on_device,
    )


# fill_
@handle_frontend_method(
    class_tree=CLASS_TREE,
    init_tree="torch.tensor",
    method_name="fill_",
    dtype_and_x=helpers.dtype_and_values(
        available_dtypes=helpers.get_dtypes("float"),
    ),
    value=helpers.floats(min_value=1, max_value=10),
)
def test_torch_instance_fill_(
    dtype_and_x,
    value,
    frontend_method_data,
    init_flags,
    method_flags,
    frontend,
    on_device,
):
    input_dtype, x = dtype_and_x
    helpers.test_frontend_method(
        init_input_dtypes=input_dtype,
        init_all_as_kwargs_np={
            "data": x[0],
        },
        method_input_dtypes=input_dtype,
        method_all_as_kwargs_np={
            "value": value,
        },
        frontend_method_data=frontend_method_data,
        init_flags=init_flags,
        method_flags=method_flags,
        frontend=frontend,
        on_device=on_device,
    )


# nonzero
@handle_frontend_method(
    class_tree=CLASS_TREE,
    init_tree="torch.tensor",
    method_name="nonzero",
    dtype_and_values=helpers.dtype_and_values(
        available_dtypes=helpers.get_dtypes("numeric"),
    ),
)
def test_torch_instance_nonzero(
    dtype_and_values,
    frontend_method_data,
    init_flags,
    method_flags,
    frontend,
    on_device,
):
    input_dtype, x = dtype_and_values
    helpers.test_frontend_method(
        init_input_dtypes=input_dtype,
        init_all_as_kwargs_np={
            "data": x[0],
        },
        method_input_dtypes=input_dtype,
        method_all_as_kwargs_np={},
        frontend_method_data=frontend_method_data,
        init_flags=init_flags,
        method_flags=method_flags,
        frontend=frontend,
        on_device=on_device,
    )


# mm
@handle_frontend_method(
    class_tree=CLASS_TREE,
    init_tree="torch.tensor",
    method_name="mm",
    dtype_xy=_get_dtype_input_and_matrices(),
)
def test_torch_instance_mm(
    dtype_xy,
    frontend_method_data,
    init_flags,
    method_flags,
    frontend,
    on_device,
):
    dtype, x, y = dtype_xy
    helpers.test_frontend_method(
        init_input_dtypes=dtype,
        init_all_as_kwargs_np={
            "data": x,
        },
        method_input_dtypes=dtype,
        method_all_as_kwargs_np={
            "mat2": y,
        },
        frontend_method_data=frontend_method_data,
        init_flags=init_flags,
        method_flags=method_flags,
        frontend=frontend,
        on_device=on_device,
    )


# square
@handle_frontend_method(
    class_tree=CLASS_TREE,
    init_tree="torch.tensor",
    method_name="square",
    dtype_x=helpers.dtype_and_values(
        available_dtypes=helpers.get_dtypes("float"),
    ),
)
def test_torch_instance_square(
    dtype_x,
    frontend,
    frontend_method_data,
    init_flags,
    method_flags,
    on_device,
):
    input_dtype, x = dtype_x
    helpers.test_frontend_method(
        init_input_dtypes=input_dtype,
        init_all_as_kwargs_np={"data": x[0]},
        method_input_dtypes=input_dtype,
        method_all_as_kwargs_np={},
        frontend_method_data=frontend_method_data,
        init_flags=init_flags,
        method_flags=method_flags,
        frontend=frontend,
        on_device=on_device,
    )


# log10
@handle_frontend_method(
    class_tree=CLASS_TREE,
    init_tree="torch.tensor",
    method_name="log10",
    dtype_and_x=helpers.dtype_and_values(
        available_dtypes=helpers.get_dtypes("float"),
        allow_inf=False,
    ),
)
def test_torch_instance_log10(
    dtype_and_x,
    frontend_method_data,
    init_flags,
    method_flags,
    frontend,
    on_device,
):
    input_dtype, x = dtype_and_x
    helpers.test_frontend_method(
        init_input_dtypes=input_dtype,
        init_all_as_kwargs_np={
            "data": x[0],
        },
        method_input_dtypes=input_dtype,
        method_all_as_kwargs_np={},
        frontend_method_data=frontend_method_data,
        init_flags=init_flags,
        method_flags=method_flags,
        frontend=frontend,
        on_device=on_device,
    )


# short
@handle_frontend_method(
    class_tree=CLASS_TREE,
    init_tree="torch.tensor",
    method_name="short",
    dtype_and_x=helpers.dtype_and_values(
        available_dtypes=helpers.get_dtypes("numeric"),
        min_value=-1e04,
        max_value=1e04,
        allow_inf=False,
    ),
)
def test_torch_instance_short(
    dtype_and_x,
    frontend_method_data,
    init_flags,
    method_flags,
    frontend,
    on_device,
):
    input_dtype, x = dtype_and_x
    helpers.test_frontend_method(
        init_input_dtypes=input_dtype,
        init_all_as_kwargs_np={
            "data": x[0],
        },
        method_input_dtypes=input_dtype,
        method_all_as_kwargs_np={},
        frontend_method_data=frontend_method_data,
        init_flags=init_flags,
        method_flags=method_flags,
        frontend=frontend,
        on_device=on_device,
    )


# prod
@handle_frontend_method(
    class_tree=CLASS_TREE,
    init_tree="torch.tensor",
    method_name="prod",
    dtype_x_axis=helpers.dtype_values_axis(
        available_dtypes=helpers.get_dtypes("numeric"),
        min_num_dims=1,
        max_num_dims=5,
        valid_axis=True,
        allow_neg_axes=False,
        max_axes_size=1,
        force_int_axis=True,
        large_abs_safety_factor=10,
        small_abs_safety_factor=10,
        safety_factor_scale="log",
    ),
    dtype=helpers.get_dtypes("float", none=True, full=False),
    keepdims=st.booleans(),
)
def test_torch_instance_prod(
    dtype_x_axis,
    dtype,
    keepdims,
    frontend,
    frontend_method_data,
    init_flags,
    method_flags,
    on_device,
):
    input_dtype, x, axis = dtype_x_axis
    if ivy.current_backend_str() == "torch":
        init_flags.as_variable = [False]
        method_flags.as_variable = [False]
    helpers.test_frontend_method(
        init_input_dtypes=input_dtype,
        init_all_as_kwargs_np={"data": x[0]},
        method_input_dtypes=input_dtype,
        method_all_as_kwargs_np={
            "dim": axis,
            "keepdim": keepdims,
            "dtype": dtype[0],
        },
        frontend_method_data=frontend_method_data,
        init_flags=init_flags,
        method_flags=method_flags,
        frontend=frontend,
        on_device=on_device,
    )


# div
@handle_frontend_method(
    class_tree=CLASS_TREE,
    init_tree="torch.tensor",
    method_name="div",
    dtype_and_x=helpers.dtype_and_values(
        available_dtypes=helpers.get_dtypes("numeric"),
        num_arrays=2,
        large_abs_safety_factor=2.5,
        small_abs_safety_factor=2.5,
        safety_factor_scale="log",
    ),
    rounding_mode=st.sampled_from(["floor", "trunc"]) | st.none(),
)
def test_torch_instance_div(
    dtype_and_x,
    rounding_mode,
    frontend,
    frontend_method_data,
    init_flags,
    method_flags,
    on_device,
):
    input_dtype, x = dtype_and_x
    assume(not np.any(np.isclose(x[1], 0)))

    helpers.test_frontend_method(
        init_input_dtypes=input_dtype,
        init_all_as_kwargs_np={"data": x[0]},
        method_input_dtypes=input_dtype,
        method_all_as_kwargs_np={
            "other": x[1],
            "rounding_mode": rounding_mode,
        },
        frontend_method_data=frontend_method_data,
        init_flags=init_flags,
        method_flags=method_flags,
        frontend=frontend,
        on_device=on_device,
    )


# div_
@handle_frontend_method(
    class_tree=CLASS_TREE,
    init_tree="torch.tensor",
    method_name="div_",
    dtype_and_x=helpers.dtype_and_values(
        available_dtypes=helpers.get_dtypes("numeric"),
        num_arrays=2,
        large_abs_safety_factor=2.5,
        small_abs_safety_factor=2.5,
        safety_factor_scale="log",
    ),
    rounding_mode=st.sampled_from(["floor", "trunc"]) | st.none(),
)
def test_torch_instance_div_(
    dtype_and_x,
    rounding_mode,
    frontend,
    frontend_method_data,
    init_flags,
    method_flags,
    on_device,
):
    input_dtype, x = dtype_and_x
    assume(not np.any(np.isclose(x[1], 0)))

    helpers.test_frontend_method(
        init_input_dtypes=input_dtype,
        init_all_as_kwargs_np={"data": x[0]},
        method_input_dtypes=input_dtype,
        method_all_as_kwargs_np={
            "other": x[1],
            "rounding_mode": rounding_mode,
        },
        frontend_method_data=frontend_method_data,
        init_flags=init_flags,
        method_flags=method_flags,
        frontend=frontend,
        on_device=on_device,
    )


# normal_
@handle_frontend_method(
    class_tree=CLASS_TREE,
    init_tree="torch.tensor",
    method_name="normal_",
    dtype_and_x=helpers.dtype_and_values(
        available_dtypes=helpers.get_dtypes("float"),
    ),
    mean=helpers.floats(min_value=-1, max_value=1),
    std=helpers.floats(min_value=0, max_value=1),
)
def test_torch_instance_normal_(
    dtype_and_x,
    mean,
    std,
    frontend,
    frontend_method_data,
    init_flags,
    method_flags,
    on_device,
):
    dtype, x = dtype_and_x

    def call():
        return helpers.test_frontend_method(
            init_input_dtypes=dtype,
            init_all_as_kwargs_np={"data": x[0]},
            method_input_dtypes=dtype,
            method_all_as_kwargs_np={
                "mean": mean,
                "std": std,
            },
            frontend_method_data=frontend_method_data,
            init_flags=init_flags,
            method_flags=method_flags,
            frontend=frontend,
            on_device=on_device,
            test_values=False,
        )

    ret = call()

    if not ivy.exists(ret):
        return

    ret_np, ret_from_np = ret
    ret_np = helpers.flatten_and_to_np(ret=ret_np)
    ret_from_np = helpers.flatten_and_to_np(ret=ret_from_np)
    for u, v in zip(ret_np, ret_from_np):
        assert u.dtype == v.dtype
        assert u.shape == v.shape


# addcdiv
@handle_frontend_method(
    class_tree=CLASS_TREE,
    init_tree="torch.tensor",
    method_name="addcdiv",
    dtype_and_x=helpers.dtype_and_values(
        available_dtypes=helpers.get_dtypes("float"),
        num_arrays=3,
        large_abs_safety_factor=2.5,
        small_abs_safety_factor=2.5,
        safety_factor_scale="log",
        shared_dtype=True,
    ),
    value=st.floats(min_value=-100, max_value=100),
)
def test_torch_instance_addcdiv(
    dtype_and_x,
    value,
    frontend,
    frontend_method_data,
    init_flags,
    method_flags,
    on_device,
):
    input_dtype, x = dtype_and_x
    assume(not np.any(np.isclose(x[2], 0)))

    helpers.test_frontend_method(
        init_input_dtypes=input_dtype,
        init_all_as_kwargs_np={"data": x[0]},
        method_input_dtypes=input_dtype,
        method_all_as_kwargs_np={
            "tensor1": x[1],
            "tensor2": x[2],
            "value": value,
        },
        frontend_method_data=frontend_method_data,
        init_flags=init_flags,
        method_flags=method_flags,
        frontend=frontend,
        on_device=on_device,
        atol_=1e-03,
    )


# sign
@handle_frontend_method(
    class_tree=CLASS_TREE,
    init_tree="torch.tensor",
    method_name="sign",
    dtype_x=helpers.dtype_and_values(
        available_dtypes=helpers.get_dtypes("valid"),
    ),
)
def test_torch_instance_sign(
    dtype_x,
    frontend,
    frontend_method_data,
    init_flags,
    method_flags,
    on_device,
):
    input_dtype, x = dtype_x
    helpers.test_frontend_method(
        init_input_dtypes=input_dtype,
        init_all_as_kwargs_np={"data": x[0]},
        method_input_dtypes=input_dtype,
        method_all_as_kwargs_np={},
        frontend_method_data=frontend_method_data,
        init_flags=init_flags,
        method_flags=method_flags,
        frontend=frontend,
        on_device=on_device,
    )


# fmod
@handle_frontend_method(
    class_tree=CLASS_TREE,
    init_tree="torch.tensor",
    method_name="fmod",
    dtype_and_x=helpers.dtype_and_values(
        available_dtypes=helpers.get_dtypes("float"),
        num_arrays=2,
        shared_dtype=True,
        min_num_dims=1,
        min_value=-100,
        max_value=100,
    ),
)
def test_torch_instance_fmod(
    dtype_and_x,
    frontend,
    frontend_method_data,
    init_flags,
    method_flags,
    on_device,
):
    input_dtype, x = dtype_and_x
    helpers.test_frontend_method(
        init_input_dtypes=input_dtype,
        init_all_as_kwargs_np={"data": x[0]},
        method_input_dtypes=input_dtype,
        method_all_as_kwargs_np={"other": x[1]},
        frontend=frontend,
        frontend_method_data=frontend_method_data,
        init_flags=init_flags,
        method_flags=method_flags,
        on_device=on_device,
    )


# fmod_
@handle_frontend_method(
    class_tree=CLASS_TREE,
    init_tree="torch.tensor",
    method_name="fmod_",
    dtype_and_x=helpers.dtype_and_values(
        available_dtypes=helpers.get_dtypes("float"),
        num_arrays=2,
        shared_dtype=True,
        min_num_dims=1,
        min_value=-100,
        max_value=100,
    ),
)
def test_torch_instance_fmod_(
    dtype_and_x,
    frontend,
    frontend_method_data,
    init_flags,
    method_flags,
    on_device,
):
    input_dtype, x = dtype_and_x
    helpers.test_frontend_method(
        init_input_dtypes=input_dtype,
        init_all_as_kwargs_np={"data": x[0]},
        method_input_dtypes=input_dtype,
        method_all_as_kwargs_np={"other": x[1]},
        frontend=frontend,
        frontend_method_data=frontend_method_data,
        init_flags=init_flags,
        method_flags=method_flags,
        on_device=on_device,
    )

<<<<<<< HEAD
# multiply
@handle_frontend_method(
    class_tree=CLASS_TREE,
    init_tree="torch.tensor",
    method_name="multiply",
    dtype_and_x=helpers.dtype_and_values(
        available_dtypes=helpers.get_dtypes("numeric"),
        num_arrays=2,
    ),
)
def test_torch_instance_multiply(
=======

# topk
# TODO: add value test after the stable sorting is added to torch
# https://github.com/pytorch/pytorch/issues/88184
@handle_frontend_method(
    class_tree=CLASS_TREE,
    init_tree="torch.tensor",
    method_name="topk",
    dtype_x_axis_k=_topk_helper(),
    largest=st.booleans(),
    sorted=st.booleans(),
)
def test_torch_instance_topk(
    dtype_x_axis_k,
    largest,
    sorted,
    frontend,
    frontend_method_data,
    init_flags,
    method_flags,
    on_device,
):
    input_dtype, input, axis, k = dtype_x_axis_k
    helpers.test_frontend_method(
        init_input_dtypes=input_dtype,
        init_all_as_kwargs_np={"data": input[0]},
        method_input_dtypes=input_dtype,
        method_all_as_kwargs_np={
            "k": k,
            "dim": axis,
            "largest": largest,
            "sorted": sorted,
        },
        frontend=frontend,
        frontend_method_data=frontend_method_data,
        init_flags=init_flags,
        method_flags=method_flags,
        on_device=on_device,
        test_values=False,
    )


# bitwise right shift
@handle_frontend_method(
    class_tree=CLASS_TREE,
    init_tree="torch.tensor",
    method_name="bitwise_right_shift",
    dtype_and_x=helpers.dtype_and_values(
        available_dtypes=helpers.get_dtypes("valid"),
        num_arrays=2,
        shared_dtype=True,
    ),
)
def test_torch_instance_bitwise_right_shift(
>>>>>>> 4590f2eb
    dtype_and_x,
    frontend_method_data,
    init_flags,
    method_flags,
    frontend,
    on_device,
):
    input_dtype, x = dtype_and_x
<<<<<<< HEAD
=======
    # negative shifts will throw an exception
    # shifts >= dtype witdth produce backend-defined behavior
    x[1] = np.asarray(
        np.clip(x[1], 0, np.iinfo(input_dtype[1]).bits - 1), dtype=input_dtype[1]
    )
>>>>>>> 4590f2eb
    helpers.test_frontend_method(
        init_input_dtypes=input_dtype,
        init_all_as_kwargs_np={
            "data": x[0],
        },
        method_input_dtypes=input_dtype,
        method_all_as_kwargs_np={
            "other": x[1],
        },
        frontend_method_data=frontend_method_data,
        init_flags=init_flags,
        method_flags=method_flags,
        frontend=frontend,
        on_device=on_device,
<<<<<<< HEAD
=======
    )


# logdet
@handle_frontend_method(
    class_tree=CLASS_TREE,
    init_tree="torch.tensor",
    method_name="logdet",
    dtype_and_x=_get_dtype_and_square_matrix(),
)
def test_torch_instance_logdet(
    dtype_and_x,
    frontend_method_data,
    init_flags,
    method_flags,
    frontend,
    on_device,
):
    input_dtype, x = dtype_and_x
    dtype, x = dtype_and_x
    x = np.matmul(x.T, x) + np.identity(x.shape[0])
    helpers.test_frontend_method(
        init_input_dtypes=input_dtype,
        init_all_as_kwargs_np={
            "data": x,
        },
        method_input_dtypes=input_dtype,
        method_all_as_kwargs_np={},
        frontend_method_data=frontend_method_data,
        init_flags=init_flags,
        method_flags=method_flags,
        frontend=frontend,
        on_device=on_device,
>>>>>>> 4590f2eb
    )<|MERGE_RESOLUTION|>--- conflicted
+++ resolved
@@ -7914,19 +7914,6 @@
         on_device=on_device,
     )
 
-<<<<<<< HEAD
-# multiply
-@handle_frontend_method(
-    class_tree=CLASS_TREE,
-    init_tree="torch.tensor",
-    method_name="multiply",
-    dtype_and_x=helpers.dtype_and_values(
-        available_dtypes=helpers.get_dtypes("numeric"),
-        num_arrays=2,
-    ),
-)
-def test_torch_instance_multiply(
-=======
 
 # topk
 # TODO: add value test after the stable sorting is added to torch
@@ -7981,23 +7968,19 @@
     ),
 )
 def test_torch_instance_bitwise_right_shift(
->>>>>>> 4590f2eb
-    dtype_and_x,
-    frontend_method_data,
-    init_flags,
-    method_flags,
-    frontend,
-    on_device,
-):
-    input_dtype, x = dtype_and_x
-<<<<<<< HEAD
-=======
+    dtype_and_x,
+    frontend_method_data,
+    init_flags,
+    method_flags,
+    frontend,
+    on_device,
+):
+    input_dtype, x = dtype_and_x
     # negative shifts will throw an exception
     # shifts >= dtype witdth produce backend-defined behavior
     x[1] = np.asarray(
         np.clip(x[1], 0, np.iinfo(input_dtype[1]).bits - 1), dtype=input_dtype[1]
     )
->>>>>>> 4590f2eb
     helpers.test_frontend_method(
         init_input_dtypes=input_dtype,
         init_all_as_kwargs_np={
@@ -8012,8 +7995,6 @@
         method_flags=method_flags,
         frontend=frontend,
         on_device=on_device,
-<<<<<<< HEAD
-=======
     )
 
 
@@ -8047,5 +8028,40 @@
         method_flags=method_flags,
         frontend=frontend,
         on_device=on_device,
->>>>>>> 4590f2eb
-    )+    )
+
+    
+# multiply
+@handle_frontend_method(
+    class_tree=CLASS_TREE,
+    init_tree="torch.tensor",
+    method_name="multiply",
+    dtype_and_x=helpers.dtype_and_values(
+        available_dtypes=helpers.get_dtypes("numeric"),
+        num_arrays=2,
+    ),
+)
+def test_torch_instance_multiply(
+    dtype_and_x,
+    frontend_method_data,
+    init_flags,
+    method_flags,
+    frontend,
+    on_device,
+):
+    input_dtype, x = dtype_and_x
+    helpers.test_frontend_method(
+        init_input_dtypes=input_dtype,
+        init_all_as_kwargs_np={
+            "data": x[0],
+        },
+        method_input_dtypes=input_dtype,
+        method_all_as_kwargs_np={
+            "other": x[1],
+        },
+        frontend_method_data=frontend_method_data,
+        init_flags=init_flags,
+        method_flags=method_flags,
+        frontend=frontend,
+        on_device=on_device,
+    ) 