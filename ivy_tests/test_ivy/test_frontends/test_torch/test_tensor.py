--- conflicted
+++ resolved
@@ -2317,145 +2317,6 @@
     )
 
 
-# addmm_
-@handle_frontend_method(
-    class_tree=CLASS_TREE,
-    init_tree="torch.tensor",
-    method_name="addmm_",
-    dtype_and_matrices=_get_dtype_input_and_matrices(with_input=True),
-    beta=st.floats(
-        min_value=-5,
-        max_value=5,
-        allow_nan=False,
-        allow_subnormal=False,
-        allow_infinity=False,
-    ),
-    alpha=st.floats(
-        min_value=-5,
-        max_value=5,
-        allow_nan=False,
-        allow_subnormal=False,
-        allow_infinity=False,
-    ),
-)
-def test_torch_tensor_addmm_(
-    dtype_and_matrices,
-    beta,
-    alpha,
-    frontend,
-    frontend_method_data,
-    init_flags,
-    method_flags,
-    on_device,
-    backend_fw,
-):
-    input_dtype, x, mat1, mat2 = dtype_and_matrices
-    helpers.test_frontend_method(
-        init_input_dtypes=input_dtype,
-        backend_to_test=backend_fw,
-        init_all_as_kwargs_np={
-            "data": x,
-        },
-        method_input_dtypes=input_dtype,
-        method_all_as_kwargs_np={
-            "mat1": mat1,
-            "mat2": mat2,
-            "beta": beta,
-            "alpha": alpha,
-        },
-        frontend_method_data=frontend_method_data,
-        init_flags=init_flags,
-        method_flags=method_flags,
-        frontend=frontend,
-        atol_=1e-02,
-        on_device=on_device,
-    )
-
-
-<<<<<<< HEAD
-# log_
-@handle_frontend_method(
-    class_tree=CLASS_TREE,
-    init_tree="torch.tensor",
-    method_name="log_",
-    dtype_and_x=helpers.dtype_and_values(
-        available_dtypes=helpers.get_dtypes("float"),
-        allow_inf=False,
-    ),
-)
-def test_torch_tensor_log_(
-    dtype_and_x,
-=======
-# addmv
-@handle_frontend_method(
-    class_tree=CLASS_TREE,
-    init_tree="torch.tensor",
-    method_name="addmv",
-    dtype_and_matrices=_get_dtype_input_and_mat_vec(with_input=True),
-    beta=st.floats(
-        min_value=-5,
-        max_value=5,
-        allow_nan=False,
-        allow_subnormal=False,
-        allow_infinity=False,
-    ),
-    alpha=st.floats(
-        min_value=-5,
-        max_value=5,
-        allow_nan=False,
-        allow_subnormal=False,
-        allow_infinity=False,
-    ),
-)
-def test_torch_tensor_addmv(
-    dtype_and_matrices,
-    beta,
-    alpha,
-    frontend,
->>>>>>> 2aa51ff2
-    frontend_method_data,
-    init_flags,
-    method_flags,
-    on_device,
-    backend_fw,
-):
-    input_dtype, x, mat, vec = dtype_and_matrices
-    helpers.test_frontend_method(
-        init_input_dtypes=input_dtype,
-        backend_to_test=backend_fw,
-        init_all_as_kwargs_np={
-            "data": x,
-        },
-        method_input_dtypes=input_dtype,
-        method_all_as_kwargs_np={
-            "mat": mat,
-            "vec": vec,
-            "beta": beta,
-            "alpha": alpha,
-        },
-        frontend_method_data=frontend_method_data,
-        init_flags=init_flags,
-        method_flags=method_flags,
-        frontend=frontend,
-        atol_=1e-02,
-        on_device=on_device,
-    )
-
-
-<<<<<<< HEAD
-# log2_
-@handle_frontend_method(
-    class_tree=CLASS_TREE,
-    init_tree="torch.tensor",
-    method_name="log2_",
-    dtype_and_x=helpers.dtype_and_values(
-        available_dtypes=helpers.get_dtypes("valid"),
-        allow_inf=False,
-    ),
-)
-def test_torch_tensor_log2_(
-    dtype_and_x,
-=======
 # addmv_
 @handle_frontend_method(
     class_tree=CLASS_TREE,
@@ -2482,7 +2343,6 @@
     beta,
     alpha,
     frontend,
->>>>>>> 2aa51ff2
     frontend_method_data,
     init_flags,
     method_flags,
@@ -8114,7 +7974,7 @@
     )
 
 
-# log2_
+# addmm_
 @handle_frontend_method(
     class_tree=CLASS_TREE,
     init_tree="torch.tensor",
@@ -8129,6 +7989,47 @@
     frontend_method_data,
     init_flags,
     method_flags,
+    on_device,
+    backend_fw,
+):
+    input_dtype, x, mat1, mat2 = dtype_and_matrices
+    helpers.test_frontend_method(
+        init_input_dtypes=input_dtype,
+        backend_to_test=backend_fw,
+        init_all_as_kwargs_np={
+            "data": x,
+        },
+        method_input_dtypes=input_dtype,
+        method_all_as_kwargs_np={
+            "mat1": mat1,
+            "mat2": mat2,
+            "beta": beta,
+            "alpha": alpha,
+        },
+        frontend_method_data=frontend_method_data,
+        init_flags=init_flags,
+        method_flags=method_flags,
+        frontend=frontend,
+        atol_=1e-02,
+        on_device=on_device,
+    )
+
+
+# log2_
+@handle_frontend_method(
+    class_tree=CLASS_TREE,
+    init_tree="torch.tensor",
+    method_name="log2_",
+    dtype_and_x=helpers.dtype_and_values(
+        available_dtypes=helpers.get_dtypes("valid"),
+        allow_inf=False,
+    ),
+)
+def test_torch_tensor_log2_(
+    dtype_and_x,
+    frontend_method_data,
+    init_flags,
+    method_flags,
     frontend,
     on_device,
     backend_fw,
@@ -8146,6 +8047,47 @@
         init_flags=init_flags,
         method_flags=method_flags,
         frontend=frontend,
+        on_device=on_device,
+    )
+
+
+# log_
+@handle_frontend_method(
+    class_tree=CLASS_TREE,
+    init_tree="torch.tensor",
+    method_name="log_",
+    dtype_and_x=helpers.dtype_and_values(
+        available_dtypes=helpers.get_dtypes("float"),
+        allow_inf=False,
+    ),
+)
+def test_torch_tensor_log_(
+    dtype_and_x,
+    frontend_method_data,
+    init_flags,
+    method_flags,
+    on_device,
+    backend_fw,
+):
+    input_dtype, x, mat, vec = dtype_and_matrices
+    helpers.test_frontend_method(
+        init_input_dtypes=input_dtype,
+        backend_to_test=backend_fw,
+        init_all_as_kwargs_np={
+            "data": x,
+        },
+        method_input_dtypes=input_dtype,
+        method_all_as_kwargs_np={
+            "mat": mat,
+            "vec": vec,
+            "beta": beta,
+            "alpha": alpha,
+        },
+        frontend_method_data=frontend_method_data,
+        init_flags=init_flags,
+        method_flags=method_flags,
+        frontend=frontend,
+        atol_=1e-02,
         on_device=on_device,
     )
 
