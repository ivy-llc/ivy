--- conflicted
+++ resolved
@@ -993,8 +993,6 @@
         },
         frontend="torch",
         class_name="tensor",
-<<<<<<< HEAD
-=======
         method_name="__mul__",
     )
 
@@ -1220,21 +1218,10 @@
         all_as_kwargs_np_method={},
         frontend="torch",
         class_name="tensor",
->>>>>>> ad52bc35
         method_name="acos",
     )
 
 
-<<<<<<< HEAD
-# max
-@handle_cmd_line_args
-@given(
-    dtype_x=helpers.dtype_and_values(
-        available_dtypes=helpers.get_dtypes("numeric", full=True),
-    ),
-)
-def test_torch_instance_max(
-=======
 # new_tensor
 @handle_cmd_line_args
 @given(
@@ -1358,7 +1345,6 @@
     ),
 )
 def test_torch_instance_view_as(
->>>>>>> ad52bc35
     dtype_x,
     as_variable,
     native_array,
@@ -1374,8 +1360,6 @@
         },
         input_dtypes_method=input_dtype,
         as_variable_flags_method=as_variable,
-<<<<<<< HEAD
-=======
         num_positional_args_method=1,
         native_array_flags_method=native_array,
         all_as_kwargs_np_method={
@@ -1826,15 +1810,42 @@
         },
         input_dtypes_method=input_dtype,
         as_variable_flags_method=as_variable,
->>>>>>> ad52bc35
-        num_positional_args_method=0,
-        native_array_flags_method=native_array,
-        all_as_kwargs_np_method={},
-        frontend="torch",
-        class_name="tensor",
-<<<<<<< HEAD
+        num_positional_args_method=0,
+        native_array_flags_method=native_array,
+        all_as_kwargs_np_method={},
+        frontend="torch",
+        class_name="tensor",
+        method_name="long",
+    )
+
+
+# max
+@handle_cmd_line_args
+@given(
+    dtype_x=helpers.dtype_and_values(
+        available_dtypes=helpers.get_dtypes("numeric", full=True),
+    ),
+)
+def test_torch_instance_max(
+    dtype_x,
+    as_variable,
+    native_array,
+):
+    input_dtype, x = dtype_x
+    helpers.test_frontend_method(
+        input_dtypes_init=input_dtype,
+        as_variable_flags_init=as_variable,
+        num_positional_args_init=1,
+        native_array_flags_init=native_array,
+        all_as_kwargs_np_init={
+            "data": x[0],
+        },
+        input_dtypes_method=input_dtype,
+        as_variable_flags_method=as_variable,
+        num_positional_args_method=0,
+        native_array_flags_method=native_array,
+        all_as_kwargs_np_method={},
+        frontend="torch",
+        class_name="tensor",
         method_name="max",
-=======
-        method_name="long",
->>>>>>> ad52bc35
     )